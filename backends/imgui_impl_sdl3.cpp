// dear imgui: Platform Backend for SDL3 (*EXPERIMENTAL*)
// This needs to be used along with a Renderer (e.g. DirectX11, OpenGL3, Vulkan..)
// (Info: SDL3 is a cross-platform general purpose library for handling windows, inputs, graphics context creation, etc.)
// (IMPORTANT: SDL 3.0.0 is NOT YET RELEASED. IT IS POSSIBLE THAT ITS SPECS/API WILL CHANGE BEFORE RELEASE)

// Implemented features:
//  [X] Platform: Clipboard support.
//  [X] Platform: Mouse support. Can discriminate Mouse/TouchScreen.
//  [X] Platform: Keyboard support. Since 1.87 we are using the io.AddKeyEvent() function. Pass ImGuiKey values to all key functions e.g. ImGui::IsKeyPressed(ImGuiKey_Space). [Legacy SDL_SCANCODE_* values will also be supported unless IMGUI_DISABLE_OBSOLETE_KEYIO is set]
//  [X] Platform: Gamepad support. Enabled with 'io.ConfigFlags |= ImGuiConfigFlags_NavEnableGamepad'.
//  [X] Platform: Mouse cursor shape and visibility. Disable with 'io.ConfigFlags |= ImGuiConfigFlags_NoMouseCursorChange'.
//  [x] Platform: Multi-viewport support (multiple windows). Enable with 'io.ConfigFlags |= ImGuiConfigFlags_ViewportsEnable' -> the OS animation effect when window gets created/destroyed is problematic. SDL2 backend doesn't have issue.
// Missing features:
//  [ ] Platform: Multi-viewport + Minimized windows seems to break mouse wheel events (at least under Windows).
//  [x] Platform: Basic IME support. Position somehow broken in SDL3 + app needs to call 'SDL_SetHint(SDL_HINT_IME_SHOW_UI, "1");' before SDL_CreateWindow()!.

// You can use unmodified imgui_impl_* files in your project. See examples/ folder for examples of using this.
// Prefer including the entire imgui/ repository into your project (either as a copy or as a submodule), and only build the backends you need.
// If you are new to Dear ImGui, read documentation from the docs/ folder + read the top of imgui.cpp.
// Read online: https://github.com/ocornut/imgui/tree/master/docs

// CHANGELOG
// (minor and older changes stripped away, please see git history for details)
<<<<<<< HEAD
//  2023-XX-XX: Platform: Added support for multiple windows via the ImGuiPlatformIO interface.
=======
//  2023-04-04: Inputs: Added support for io.AddMouseSourceEvent() to discriminate ImGuiMouseSource_Mouse/ImGuiMouseSource_TouchScreen. (#2702)
>>>>>>> c9fe7ebc
//  2023-02-23: Accept SDL_GetPerformanceCounter() not returning a monotonically increasing value. (#6189, #6114, #3644)
//  2023-02-07: Forked "imgui_impl_sdl2" into "imgui_impl_sdl3". Removed version checks for old feature. Refer to imgui_impl_sdl2.cpp for older changelog.

#include "imgui.h"
#include "imgui_impl_sdl3.h"

// Clang warnings with -Weverything
#if defined(__clang__)
#pragma clang diagnostic push
#pragma clang diagnostic ignored "-Wimplicit-int-float-conversion"  // warning: implicit conversion from 'xxx' to 'float' may lose precision
#endif

// SDL
#include <SDL3/SDL.h>
#include <SDL3/SDL_syswm.h>
#if defined(__APPLE__)
#include <TargetConditionals.h>
#endif

#if !defined(__EMSCRIPTEN__) && !defined(__ANDROID__) && !(defined(__APPLE__) && TARGET_OS_IOS) && !defined(__amigaos4__)
#define SDL_HAS_CAPTURE_AND_GLOBAL_MOUSE    1
#else
#define SDL_HAS_CAPTURE_AND_GLOBAL_MOUSE    0
#endif

// SDL Data
struct ImGui_ImplSDL3_Data
{
    SDL_Window*     Window;
    SDL_Renderer*   Renderer;
    Uint64          Time;
    Uint32          MouseWindowID;
    int             MouseButtonsDown;
    SDL_Cursor*     MouseCursors[ImGuiMouseCursor_COUNT];
    SDL_Cursor*     LastMouseCursor;
    int             PendingMouseLeaveFrame;
    char*           ClipboardTextData;
    bool            MouseCanUseGlobalState;
    bool            MouseCanReportHoveredViewport;  // This is hard to use/unreliable on SDL so we'll set ImGuiBackendFlags_HasMouseHoveredViewport dynamically based on state.
    bool            UseVulkan;

    ImGui_ImplSDL3_Data()   { memset((void*)this, 0, sizeof(*this)); }
};

// Backend data stored in io.BackendPlatformUserData to allow support for multiple Dear ImGui contexts
// It is STRONGLY preferred that you use docking branch with multi-viewports (== single Dear ImGui context + multiple windows) instead of multiple Dear ImGui contexts.
// FIXME: multi-context support is not well tested and probably dysfunctional in this backend.
// FIXME: some shared resources (mouse cursor shape, gamepad) are mishandled when using multi-context.
static ImGui_ImplSDL3_Data* ImGui_ImplSDL3_GetBackendData()
{
    return ImGui::GetCurrentContext() ? (ImGui_ImplSDL3_Data*)ImGui::GetIO().BackendPlatformUserData : nullptr;
}

// Forward Declarations
static void ImGui_ImplSDL3_UpdateMonitors();
static void ImGui_ImplSDL3_InitPlatformInterface(SDL_Window* window, void* sdl_gl_context);
static void ImGui_ImplSDL3_ShutdownPlatformInterface();

// Functions
static const char* ImGui_ImplSDL3_GetClipboardText(void*)
{
    ImGui_ImplSDL3_Data* bd = ImGui_ImplSDL3_GetBackendData();
    if (bd->ClipboardTextData)
        SDL_free(bd->ClipboardTextData);
    bd->ClipboardTextData = SDL_GetClipboardText();
    return bd->ClipboardTextData;
}

static void ImGui_ImplSDL3_SetClipboardText(void*, const char* text)
{
    SDL_SetClipboardText(text);
}

static void ImGui_ImplSDL3_SetPlatformImeData(ImGuiViewport*, ImGuiPlatformImeData* data)
{
    if (data->WantVisible)
    {
        SDL_Rect r;
        r.x = (int)data->InputPos.x;
        r.y = (int)data->InputPos.y;
        r.w = 1;
        r.h = (int)data->InputLineHeight;
        SDL_SetTextInputRect(&r);
        SDL_StartTextInput();
    }
    else
    {
        SDL_StopTextInput();
    }
}

static ImGuiKey ImGui_ImplSDL3_KeycodeToImGuiKey(int keycode)
{
    switch (keycode)
    {
        case SDLK_TAB: return ImGuiKey_Tab;
        case SDLK_LEFT: return ImGuiKey_LeftArrow;
        case SDLK_RIGHT: return ImGuiKey_RightArrow;
        case SDLK_UP: return ImGuiKey_UpArrow;
        case SDLK_DOWN: return ImGuiKey_DownArrow;
        case SDLK_PAGEUP: return ImGuiKey_PageUp;
        case SDLK_PAGEDOWN: return ImGuiKey_PageDown;
        case SDLK_HOME: return ImGuiKey_Home;
        case SDLK_END: return ImGuiKey_End;
        case SDLK_INSERT: return ImGuiKey_Insert;
        case SDLK_DELETE: return ImGuiKey_Delete;
        case SDLK_BACKSPACE: return ImGuiKey_Backspace;
        case SDLK_SPACE: return ImGuiKey_Space;
        case SDLK_RETURN: return ImGuiKey_Enter;
        case SDLK_ESCAPE: return ImGuiKey_Escape;
        case SDLK_QUOTE: return ImGuiKey_Apostrophe;
        case SDLK_COMMA: return ImGuiKey_Comma;
        case SDLK_MINUS: return ImGuiKey_Minus;
        case SDLK_PERIOD: return ImGuiKey_Period;
        case SDLK_SLASH: return ImGuiKey_Slash;
        case SDLK_SEMICOLON: return ImGuiKey_Semicolon;
        case SDLK_EQUALS: return ImGuiKey_Equal;
        case SDLK_LEFTBRACKET: return ImGuiKey_LeftBracket;
        case SDLK_BACKSLASH: return ImGuiKey_Backslash;
        case SDLK_RIGHTBRACKET: return ImGuiKey_RightBracket;
        case SDLK_BACKQUOTE: return ImGuiKey_GraveAccent;
        case SDLK_CAPSLOCK: return ImGuiKey_CapsLock;
        case SDLK_SCROLLLOCK: return ImGuiKey_ScrollLock;
        case SDLK_NUMLOCKCLEAR: return ImGuiKey_NumLock;
        case SDLK_PRINTSCREEN: return ImGuiKey_PrintScreen;
        case SDLK_PAUSE: return ImGuiKey_Pause;
        case SDLK_KP_0: return ImGuiKey_Keypad0;
        case SDLK_KP_1: return ImGuiKey_Keypad1;
        case SDLK_KP_2: return ImGuiKey_Keypad2;
        case SDLK_KP_3: return ImGuiKey_Keypad3;
        case SDLK_KP_4: return ImGuiKey_Keypad4;
        case SDLK_KP_5: return ImGuiKey_Keypad5;
        case SDLK_KP_6: return ImGuiKey_Keypad6;
        case SDLK_KP_7: return ImGuiKey_Keypad7;
        case SDLK_KP_8: return ImGuiKey_Keypad8;
        case SDLK_KP_9: return ImGuiKey_Keypad9;
        case SDLK_KP_PERIOD: return ImGuiKey_KeypadDecimal;
        case SDLK_KP_DIVIDE: return ImGuiKey_KeypadDivide;
        case SDLK_KP_MULTIPLY: return ImGuiKey_KeypadMultiply;
        case SDLK_KP_MINUS: return ImGuiKey_KeypadSubtract;
        case SDLK_KP_PLUS: return ImGuiKey_KeypadAdd;
        case SDLK_KP_ENTER: return ImGuiKey_KeypadEnter;
        case SDLK_KP_EQUALS: return ImGuiKey_KeypadEqual;
        case SDLK_LCTRL: return ImGuiKey_LeftCtrl;
        case SDLK_LSHIFT: return ImGuiKey_LeftShift;
        case SDLK_LALT: return ImGuiKey_LeftAlt;
        case SDLK_LGUI: return ImGuiKey_LeftSuper;
        case SDLK_RCTRL: return ImGuiKey_RightCtrl;
        case SDLK_RSHIFT: return ImGuiKey_RightShift;
        case SDLK_RALT: return ImGuiKey_RightAlt;
        case SDLK_RGUI: return ImGuiKey_RightSuper;
        case SDLK_APPLICATION: return ImGuiKey_Menu;
        case SDLK_0: return ImGuiKey_0;
        case SDLK_1: return ImGuiKey_1;
        case SDLK_2: return ImGuiKey_2;
        case SDLK_3: return ImGuiKey_3;
        case SDLK_4: return ImGuiKey_4;
        case SDLK_5: return ImGuiKey_5;
        case SDLK_6: return ImGuiKey_6;
        case SDLK_7: return ImGuiKey_7;
        case SDLK_8: return ImGuiKey_8;
        case SDLK_9: return ImGuiKey_9;
        case SDLK_a: return ImGuiKey_A;
        case SDLK_b: return ImGuiKey_B;
        case SDLK_c: return ImGuiKey_C;
        case SDLK_d: return ImGuiKey_D;
        case SDLK_e: return ImGuiKey_E;
        case SDLK_f: return ImGuiKey_F;
        case SDLK_g: return ImGuiKey_G;
        case SDLK_h: return ImGuiKey_H;
        case SDLK_i: return ImGuiKey_I;
        case SDLK_j: return ImGuiKey_J;
        case SDLK_k: return ImGuiKey_K;
        case SDLK_l: return ImGuiKey_L;
        case SDLK_m: return ImGuiKey_M;
        case SDLK_n: return ImGuiKey_N;
        case SDLK_o: return ImGuiKey_O;
        case SDLK_p: return ImGuiKey_P;
        case SDLK_q: return ImGuiKey_Q;
        case SDLK_r: return ImGuiKey_R;
        case SDLK_s: return ImGuiKey_S;
        case SDLK_t: return ImGuiKey_T;
        case SDLK_u: return ImGuiKey_U;
        case SDLK_v: return ImGuiKey_V;
        case SDLK_w: return ImGuiKey_W;
        case SDLK_x: return ImGuiKey_X;
        case SDLK_y: return ImGuiKey_Y;
        case SDLK_z: return ImGuiKey_Z;
        case SDLK_F1: return ImGuiKey_F1;
        case SDLK_F2: return ImGuiKey_F2;
        case SDLK_F3: return ImGuiKey_F3;
        case SDLK_F4: return ImGuiKey_F4;
        case SDLK_F5: return ImGuiKey_F5;
        case SDLK_F6: return ImGuiKey_F6;
        case SDLK_F7: return ImGuiKey_F7;
        case SDLK_F8: return ImGuiKey_F8;
        case SDLK_F9: return ImGuiKey_F9;
        case SDLK_F10: return ImGuiKey_F10;
        case SDLK_F11: return ImGuiKey_F11;
        case SDLK_F12: return ImGuiKey_F12;
    }
    return ImGuiKey_None;
}

static void ImGui_ImplSDL3_UpdateKeyModifiers(SDL_Keymod sdl_key_mods)
{
    ImGuiIO& io = ImGui::GetIO();
    io.AddKeyEvent(ImGuiMod_Ctrl, (sdl_key_mods & SDL_KMOD_CTRL) != 0);
    io.AddKeyEvent(ImGuiMod_Shift, (sdl_key_mods & SDL_KMOD_SHIFT) != 0);
    io.AddKeyEvent(ImGuiMod_Alt, (sdl_key_mods & SDL_KMOD_ALT) != 0);
    io.AddKeyEvent(ImGuiMod_Super, (sdl_key_mods & SDL_KMOD_GUI) != 0);
}

// You can read the io.WantCaptureMouse, io.WantCaptureKeyboard flags to tell if dear imgui wants to use your inputs.
// - When io.WantCaptureMouse is true, do not dispatch mouse input data to your main application, or clear/overwrite your copy of the mouse data.
// - When io.WantCaptureKeyboard is true, do not dispatch keyboard input data to your main application, or clear/overwrite your copy of the keyboard data.
// Generally you may always pass all inputs to dear imgui, and hide them from your application based on those two flags.
// If you have multiple SDL events and some of them are not meant to be used by dear imgui, you may need to filter events based on their windowID field.
bool ImGui_ImplSDL3_ProcessEvent(const SDL_Event* event)
{
    ImGuiIO& io = ImGui::GetIO();
    ImGui_ImplSDL3_Data* bd = ImGui_ImplSDL3_GetBackendData();

    switch (event->type)
    {
        case SDL_EVENT_MOUSE_MOTION:
        {
            ImVec2 mouse_pos((float)event->motion.x, (float)event->motion.y);
<<<<<<< HEAD
            if (io.ConfigFlags & ImGuiConfigFlags_ViewportsEnable)
            {
                int window_x, window_y;
                SDL_GetWindowPosition(SDL_GetWindowFromID(event->motion.windowID), &window_x, &window_y);
                mouse_pos.x += window_x;
                mouse_pos.y += window_y;
            }
=======
            io.AddMouseSourceEvent(event->motion.which == SDL_TOUCH_MOUSEID ? ImGuiMouseSource_TouchScreen : ImGuiMouseSource_Mouse);
>>>>>>> c9fe7ebc
            io.AddMousePosEvent(mouse_pos.x, mouse_pos.y);
            return true;
        }
        case SDL_EVENT_MOUSE_WHEEL:
        {
            //IMGUI_DEBUG_LOG("wheel %.2f %.2f, precise %.2f %.2f\n", (float)event->wheel.x, (float)event->wheel.y, event->wheel.preciseX, event->wheel.preciseY);
            float wheel_x = -event->wheel.x;
            float wheel_y = event->wheel.y;
    #ifdef __EMSCRIPTEN__
            wheel_x /= 100.0f;
    #endif
            io.AddMouseSourceEvent(event->wheel.which == SDL_TOUCH_MOUSEID ? ImGuiMouseSource_TouchScreen : ImGuiMouseSource_Mouse);
            io.AddMouseWheelEvent(wheel_x, wheel_y);
            return true;
        }
        case SDL_EVENT_MOUSE_BUTTON_DOWN:
        case SDL_EVENT_MOUSE_BUTTON_UP:
        {
            int mouse_button = -1;
            if (event->button.button == SDL_BUTTON_LEFT) { mouse_button = 0; }
            if (event->button.button == SDL_BUTTON_RIGHT) { mouse_button = 1; }
            if (event->button.button == SDL_BUTTON_MIDDLE) { mouse_button = 2; }
            if (event->button.button == SDL_BUTTON_X1) { mouse_button = 3; }
            if (event->button.button == SDL_BUTTON_X2) { mouse_button = 4; }
            if (mouse_button == -1)
                break;
            io.AddMouseSourceEvent(event->button.which == SDL_TOUCH_MOUSEID ? ImGuiMouseSource_TouchScreen : ImGuiMouseSource_Mouse);
            io.AddMouseButtonEvent(mouse_button, (event->type == SDL_EVENT_MOUSE_BUTTON_DOWN));
            bd->MouseButtonsDown = (event->type == SDL_EVENT_MOUSE_BUTTON_DOWN) ? (bd->MouseButtonsDown | (1 << mouse_button)) : (bd->MouseButtonsDown & ~(1 << mouse_button));
            return true;
        }
        case SDL_EVENT_TEXT_INPUT:
        {
            io.AddInputCharactersUTF8(event->text.text);
            return true;
        }
        case SDL_EVENT_KEY_DOWN:
        case SDL_EVENT_KEY_UP:
        {
            ImGui_ImplSDL3_UpdateKeyModifiers((SDL_Keymod)event->key.keysym.mod);
            ImGuiKey key = ImGui_ImplSDL3_KeycodeToImGuiKey(event->key.keysym.sym);
            io.AddKeyEvent(key, (event->type == SDL_EVENT_KEY_DOWN));
            io.SetKeyEventNativeData(key, event->key.keysym.sym, event->key.keysym.scancode, event->key.keysym.scancode); // To support legacy indexing (<1.87 user code). Legacy backend uses SDLK_*** as indices to IsKeyXXX() functions.
            return true;
        }
        case SDL_EVENT_WINDOW_MOUSE_ENTER:
        {
            bd->MouseWindowID = event->window.windowID;
            bd->PendingMouseLeaveFrame = 0;
            return true;
        }
        // - In some cases, when detaching a window from main viewport SDL may send SDL_WINDOWEVENT_ENTER one frame too late,
        //   causing SDL_WINDOWEVENT_LEAVE on previous frame to interrupt drag operation by clear mouse position. This is why
        //   we delay process the SDL_WINDOWEVENT_LEAVE events by one frame. See issue #5012 for details.
        // FIXME: Unconfirmed whether this is still needed with SDL3.
        case SDL_EVENT_WINDOW_MOUSE_LEAVE:
        {
            bd->PendingMouseLeaveFrame = ImGui::GetFrameCount() + 1;
            return true;
        }
        case SDL_EVENT_WINDOW_FOCUS_GAINED:
            io.AddFocusEvent(true);
            return true;
        case SDL_EVENT_WINDOW_FOCUS_LOST:
            io.AddFocusEvent(false);
            return true;
        case SDL_EVENT_WINDOW_CLOSE_REQUESTED:
        case SDL_EVENT_WINDOW_MOVED:
        case SDL_EVENT_WINDOW_RESIZED:
            if (ImGuiViewport* viewport = ImGui::FindViewportByPlatformHandle((void*)SDL_GetWindowFromID(event->window.windowID)))
            {
                if (event->type == SDL_EVENT_WINDOW_CLOSE_REQUESTED)
                    viewport->PlatformRequestClose = true;
                if (event->type == SDL_EVENT_WINDOW_MOVED)
                    viewport->PlatformRequestMove = true;
                if (event->type == SDL_EVENT_WINDOW_RESIZED)
                    viewport->PlatformRequestResize = true;
                return true;
            }
            return true;
    }
    return false;
}

static bool ImGui_ImplSDL3_Init(SDL_Window* window, SDL_Renderer* renderer, void* sdl_gl_context)
{
    ImGuiIO& io = ImGui::GetIO();
    IM_ASSERT(io.BackendPlatformUserData == nullptr && "Already initialized a platform backend!");

    // Check and store if we are on a SDL backend that supports global mouse position
    // ("wayland" and "rpi" don't support it, but we chose to use a white-list instead of a black-list)
    bool mouse_can_use_global_state = false;
#if SDL_HAS_CAPTURE_AND_GLOBAL_MOUSE
    const char* sdl_backend = SDL_GetCurrentVideoDriver();
    const char* global_mouse_whitelist[] = { "windows", "cocoa", "x11", "DIVE", "VMAN" };
    for (int n = 0; n < IM_ARRAYSIZE(global_mouse_whitelist); n++)
        if (strncmp(sdl_backend, global_mouse_whitelist[n], strlen(global_mouse_whitelist[n])) == 0)
            mouse_can_use_global_state = true;
#endif

    // Setup backend capabilities flags
    ImGui_ImplSDL3_Data* bd = IM_NEW(ImGui_ImplSDL3_Data)();
    io.BackendPlatformUserData = (void*)bd;
    io.BackendPlatformName = "imgui_impl_sdl3";
    io.BackendFlags |= ImGuiBackendFlags_HasMouseCursors;           // We can honor GetMouseCursor() values (optional)
    io.BackendFlags |= ImGuiBackendFlags_HasSetMousePos;            // We can honor io.WantSetMousePos requests (optional, rarely used)
    if (mouse_can_use_global_state)
        io.BackendFlags |= ImGuiBackendFlags_PlatformHasViewports;  // We can create multi-viewports on the Platform side (optional)

    bd->Window = window;
    bd->Renderer = renderer;

    // SDL on Linux/OSX doesn't report events for unfocused windows (see https://github.com/ocornut/imgui/issues/4960)
    // We will use 'MouseCanReportHoveredViewport' to set 'ImGuiBackendFlags_HasMouseHoveredViewport' dynamically each frame.
    bd->MouseCanUseGlobalState = mouse_can_use_global_state;
#ifndef __APPLE__
    bd->MouseCanReportHoveredViewport = bd->MouseCanUseGlobalState;
#else
    bd->MouseCanReportHoveredViewport = false;
#endif

    io.SetClipboardTextFn = ImGui_ImplSDL3_SetClipboardText;
    io.GetClipboardTextFn = ImGui_ImplSDL3_GetClipboardText;
    io.ClipboardUserData = nullptr;
    io.SetPlatformImeDataFn = ImGui_ImplSDL3_SetPlatformImeData;

    // Load mouse cursors
    bd->MouseCursors[ImGuiMouseCursor_Arrow] = SDL_CreateSystemCursor(SDL_SYSTEM_CURSOR_ARROW);
    bd->MouseCursors[ImGuiMouseCursor_TextInput] = SDL_CreateSystemCursor(SDL_SYSTEM_CURSOR_IBEAM);
    bd->MouseCursors[ImGuiMouseCursor_ResizeAll] = SDL_CreateSystemCursor(SDL_SYSTEM_CURSOR_SIZEALL);
    bd->MouseCursors[ImGuiMouseCursor_ResizeNS] = SDL_CreateSystemCursor(SDL_SYSTEM_CURSOR_SIZENS);
    bd->MouseCursors[ImGuiMouseCursor_ResizeEW] = SDL_CreateSystemCursor(SDL_SYSTEM_CURSOR_SIZEWE);
    bd->MouseCursors[ImGuiMouseCursor_ResizeNESW] = SDL_CreateSystemCursor(SDL_SYSTEM_CURSOR_SIZENESW);
    bd->MouseCursors[ImGuiMouseCursor_ResizeNWSE] = SDL_CreateSystemCursor(SDL_SYSTEM_CURSOR_SIZENWSE);
    bd->MouseCursors[ImGuiMouseCursor_Hand] = SDL_CreateSystemCursor(SDL_SYSTEM_CURSOR_HAND);
    bd->MouseCursors[ImGuiMouseCursor_NotAllowed] = SDL_CreateSystemCursor(SDL_SYSTEM_CURSOR_NO);

    // Set platform dependent data in viewport
    // Our mouse update function expect PlatformHandle to be filled for the main viewport
    ImGuiViewport* main_viewport = ImGui::GetMainViewport();
    main_viewport->PlatformHandle = (void*)window;
    main_viewport->PlatformHandleRaw = nullptr;
    SDL_SysWMinfo info;
    if (SDL_GetWindowWMInfo(window, &info, SDL_SYSWM_CURRENT_VERSION) == 0)
    {
#if defined(SDL_ENABLE_SYSWM_WINDOWS)
        main_viewport->PlatformHandleRaw = (void*)info.info.win.window;
#elif defined(__APPLE__) && defined(SDL_ENABLE_SYSWM_COCOA)
        main_viewport->PlatformHandleRaw = (void*)info.info.cocoa.window;
#endif
    }

    // From 2.0.5: Set SDL hint to receive mouse click events on window focus, otherwise SDL doesn't emit the event.
    // Without this, when clicking to gain focus, our widgets wouldn't activate even though they showed as hovered.
    // (This is unfortunately a global SDL setting, so enabling it might have a side-effect on your application.
    // It is unlikely to make a difference, but if your app absolutely needs to ignore the initial on-focus click:
<<<<<<< HEAD
    // you can ignore SDL_MOUSEBUTTONDOWN events coming right after a SDL_WINDOWEVENT_FOCUS_GAINED)
=======
    // you can ignore SDL_EVENT_MOUSE_BUTTON_DOWN events coming right after a SDL_WINDOWEVENT_FOCUS_GAINED)
#ifdef SDL_HINT_MOUSE_FOCUS_CLICKTHROUGH
>>>>>>> c9fe7ebc
    SDL_SetHint(SDL_HINT_MOUSE_FOCUS_CLICKTHROUGH, "1");

    // From 2.0.22: Disable auto-capture, this is preventing drag and drop across multiple windows (see #5710)
    SDL_SetHint(SDL_HINT_MOUSE_AUTO_CAPTURE, "0");

    // SDL 3.x : see https://github.com/libsdl-org/SDL/issues/6659
    SDL_SetHint("SDL_BORDERLESS_WINDOWED_STYLE", "0");

    // Update monitors
    ImGui_ImplSDL3_UpdateMonitors();

    // We need SDL_CaptureMouse(), SDL_GetGlobalMouseState() from SDL 2.0.4+ to support multiple viewports.
    // We left the call to ImGui_ImplSDL3_InitPlatformInterface() outside of #ifdef to avoid unused-function warnings.
    if ((io.ConfigFlags & ImGuiConfigFlags_ViewportsEnable) && (io.BackendFlags & ImGuiBackendFlags_PlatformHasViewports))
        ImGui_ImplSDL3_InitPlatformInterface(window, sdl_gl_context);

    return true;
}

bool ImGui_ImplSDL3_InitForOpenGL(SDL_Window* window, void* sdl_gl_context)
{
    return ImGui_ImplSDL3_Init(window, nullptr, sdl_gl_context);
}

bool ImGui_ImplSDL3_InitForVulkan(SDL_Window* window)
{
    if (!ImGui_ImplSDL3_Init(window, nullptr, nullptr))
        return false;
    ImGui_ImplSDL3_Data* bd = ImGui_ImplSDL3_GetBackendData();
    bd->UseVulkan = true;
    return true;
}

bool ImGui_ImplSDL3_InitForD3D(SDL_Window* window)
{
#if !defined(_WIN32)
    IM_ASSERT(0 && "Unsupported");
#endif
    return ImGui_ImplSDL3_Init(window, nullptr, nullptr);
}

bool ImGui_ImplSDL3_InitForMetal(SDL_Window* window)
{
    return ImGui_ImplSDL3_Init(window, nullptr, nullptr);
}

bool ImGui_ImplSDL3_InitForSDLRenderer(SDL_Window* window, SDL_Renderer* renderer)
{
    return ImGui_ImplSDL3_Init(window, renderer, nullptr);
}

void ImGui_ImplSDL3_Shutdown()
{
    ImGui_ImplSDL3_Data* bd = ImGui_ImplSDL3_GetBackendData();
    IM_ASSERT(bd != nullptr && "No platform backend to shutdown, or already shutdown?");
    ImGuiIO& io = ImGui::GetIO();

    ImGui_ImplSDL3_ShutdownPlatformInterface();

    if (bd->ClipboardTextData)
        SDL_free(bd->ClipboardTextData);
    for (ImGuiMouseCursor cursor_n = 0; cursor_n < ImGuiMouseCursor_COUNT; cursor_n++)
        SDL_DestroyCursor(bd->MouseCursors[cursor_n]);
    bd->LastMouseCursor = NULL;

    io.BackendPlatformName = nullptr;
    io.BackendPlatformUserData = nullptr;
    IM_DELETE(bd);
}

// This code is incredibly messy because some of the functions we need for full viewport support are not available in SDL < 2.0.4.
static void ImGui_ImplSDL3_UpdateMouseData()
{
    ImGui_ImplSDL3_Data* bd = ImGui_ImplSDL3_GetBackendData();
    ImGuiIO& io = ImGui::GetIO();

    // We forward mouse input when hovered or captured (via SDL_EVENT_MOUSE_MOTION) or when focused (below)
#if SDL_HAS_CAPTURE_AND_GLOBAL_MOUSE
    // SDL_CaptureMouse() let the OS know e.g. that our imgui drag outside the SDL window boundaries shouldn't e.g. trigger other operations outside
    SDL_CaptureMouse((bd->MouseButtonsDown != 0) ? SDL_TRUE : SDL_FALSE);
    SDL_Window* focused_window = SDL_GetKeyboardFocus();
    const bool is_app_focused = (focused_window && (bd->Window == focused_window || ImGui::FindViewportByPlatformHandle((void*)focused_window)));
#else
    SDL_Window* focused_window = bd->Window;
    const bool is_app_focused = (SDL_GetWindowFlags(bd->Window) & SDL_WINDOW_INPUT_FOCUS) != 0; // SDL 2.0.3 and non-windowed systems: single-viewport only
#endif
    if (is_app_focused)
    {
        // (Optional) Set OS mouse position from Dear ImGui if requested (rarely used, only when ImGuiConfigFlags_NavEnableSetMousePos is enabled by user)
        if (io.WantSetMousePos)
        {
#if SDL_HAS_CAPTURE_AND_GLOBAL_MOUSE
            if (io.ConfigFlags & ImGuiConfigFlags_ViewportsEnable)
                SDL_WarpMouseGlobal(io.MousePos.x, io.MousePos.y);
            else
#endif
                SDL_WarpMouseInWindow(bd->Window, io.MousePos.x, io.MousePos.y);
        }

        // (Optional) Fallback to provide mouse position when focused (SDL_EVENT_MOUSE_MOTION already provides this when hovered or captured)
        if (bd->MouseCanUseGlobalState && bd->MouseButtonsDown == 0)
        {
            // Single-viewport mode: mouse position in client window coordinates (io.MousePos is (0,0) when the mouse is on the upper-left corner of the app window)
            // Multi-viewport mode: mouse position in OS absolute coordinates (io.MousePos is (0,0) when the mouse is on the upper-left of the primary monitor)
            float mouse_x, mouse_y;
            int window_x, window_y;
            SDL_GetGlobalMouseState(&mouse_x, &mouse_y);
            if (!(io.ConfigFlags & ImGuiConfigFlags_ViewportsEnable))
            {
                SDL_GetWindowPosition(focused_window, &window_x, &window_y);
                mouse_x -= window_x;
                mouse_y -= window_y;
            }
            io.AddMousePosEvent((float)mouse_x, (float)mouse_y);
        }
    }

    // (Optional) When using multiple viewports: call io.AddMouseViewportEvent() with the viewport the OS mouse cursor is hovering.
    // If ImGuiBackendFlags_HasMouseHoveredViewport is not set by the backend, Dear imGui will ignore this field and infer the information using its flawed heuristic.
    // - [!] SDL backend does NOT correctly ignore viewports with the _NoInputs flag.
    //       Some backend are not able to handle that correctly. If a backend report an hovered viewport that has the _NoInputs flag (e.g. when dragging a window
    //       for docking, the viewport has the _NoInputs flag in order to allow us to find the viewport under), then Dear ImGui is forced to ignore the value reported
    //       by the backend, and use its flawed heuristic to guess the viewport behind.
    // - [X] SDL backend correctly reports this regardless of another viewport behind focused and dragged from (we need this to find a useful drag and drop target).
    if (io.BackendFlags & ImGuiBackendFlags_HasMouseHoveredViewport)
    {
        ImGuiID mouse_viewport_id = 0;
        if (SDL_Window* sdl_mouse_window = SDL_GetWindowFromID(bd->MouseWindowID))
            if (ImGuiViewport* mouse_viewport = ImGui::FindViewportByPlatformHandle((void*)sdl_mouse_window))
                mouse_viewport_id = mouse_viewport->ID;
        io.AddMouseViewportEvent(mouse_viewport_id);
    }
}

static void ImGui_ImplSDL3_UpdateMouseCursor()
{
    ImGuiIO& io = ImGui::GetIO();
    if (io.ConfigFlags & ImGuiConfigFlags_NoMouseCursorChange)
        return;
    ImGui_ImplSDL3_Data* bd = ImGui_ImplSDL3_GetBackendData();

    ImGuiMouseCursor imgui_cursor = ImGui::GetMouseCursor();
    if (io.MouseDrawCursor || imgui_cursor == ImGuiMouseCursor_None)
    {
        // Hide OS mouse cursor if imgui is drawing it or if it wants no cursor
        SDL_HideCursor();
    }
    else
    {
        // Show OS mouse cursor
        SDL_Cursor* expected_cursor = bd->MouseCursors[imgui_cursor] ? bd->MouseCursors[imgui_cursor] : bd->MouseCursors[ImGuiMouseCursor_Arrow];
        if (bd->LastMouseCursor != expected_cursor)
        {
            SDL_SetCursor(expected_cursor); // SDL function doesn't have an early out (see #6113)
            bd->LastMouseCursor = expected_cursor;
        }
        SDL_ShowCursor();
    }
}

static void ImGui_ImplSDL3_UpdateGamepads()
{
    ImGuiIO& io = ImGui::GetIO();
    if ((io.ConfigFlags & ImGuiConfigFlags_NavEnableGamepad) == 0) // FIXME: Technically feeding gamepad shouldn't depend on this now that they are regular inputs.
        return;

    // Get gamepad
    io.BackendFlags &= ~ImGuiBackendFlags_HasGamepad;
    SDL_Gamepad* gamepad = SDL_OpenGamepad(0);
    if (!gamepad)
        return;
    io.BackendFlags |= ImGuiBackendFlags_HasGamepad;

    // Update gamepad inputs
    #define IM_SATURATE(V)                      (V < 0.0f ? 0.0f : V > 1.0f ? 1.0f : V)
    #define MAP_BUTTON(KEY_NO, BUTTON_NO)       { io.AddKeyEvent(KEY_NO, SDL_GetGamepadButton(gamepad, BUTTON_NO) != 0); }
    #define MAP_ANALOG(KEY_NO, AXIS_NO, V0, V1) { float vn = (float)(SDL_GetGamepadAxis(gamepad, AXIS_NO) - V0) / (float)(V1 - V0); vn = IM_SATURATE(vn); io.AddKeyAnalogEvent(KEY_NO, vn > 0.1f, vn); }
    const int thumb_dead_zone = 8000;           // SDL_gamecontroller.h suggests using this value.
    MAP_BUTTON(ImGuiKey_GamepadStart,           SDL_GAMEPAD_BUTTON_START);
    MAP_BUTTON(ImGuiKey_GamepadBack,            SDL_GAMEPAD_BUTTON_BACK);
    MAP_BUTTON(ImGuiKey_GamepadFaceLeft,        SDL_GAMEPAD_BUTTON_X);              // Xbox X, PS Square
    MAP_BUTTON(ImGuiKey_GamepadFaceRight,       SDL_GAMEPAD_BUTTON_B);              // Xbox B, PS Circle
    MAP_BUTTON(ImGuiKey_GamepadFaceUp,          SDL_GAMEPAD_BUTTON_Y);              // Xbox Y, PS Triangle
    MAP_BUTTON(ImGuiKey_GamepadFaceDown,        SDL_GAMEPAD_BUTTON_A);              // Xbox A, PS Cross
    MAP_BUTTON(ImGuiKey_GamepadDpadLeft,        SDL_GAMEPAD_BUTTON_DPAD_LEFT);
    MAP_BUTTON(ImGuiKey_GamepadDpadRight,       SDL_GAMEPAD_BUTTON_DPAD_RIGHT);
    MAP_BUTTON(ImGuiKey_GamepadDpadUp,          SDL_GAMEPAD_BUTTON_DPAD_UP);
    MAP_BUTTON(ImGuiKey_GamepadDpadDown,        SDL_GAMEPAD_BUTTON_DPAD_DOWN);
    MAP_BUTTON(ImGuiKey_GamepadL1,              SDL_GAMEPAD_BUTTON_LEFT_SHOULDER);
    MAP_BUTTON(ImGuiKey_GamepadR1,              SDL_GAMEPAD_BUTTON_RIGHT_SHOULDER);
    MAP_ANALOG(ImGuiKey_GamepadL2,              SDL_GAMEPAD_AXIS_LEFT_TRIGGER,  0.0f, 32767);
    MAP_ANALOG(ImGuiKey_GamepadR2,              SDL_GAMEPAD_AXIS_RIGHT_TRIGGER, 0.0f, 32767);
    MAP_BUTTON(ImGuiKey_GamepadL3,              SDL_GAMEPAD_BUTTON_LEFT_STICK);
    MAP_BUTTON(ImGuiKey_GamepadR3,              SDL_GAMEPAD_BUTTON_RIGHT_STICK);
    MAP_ANALOG(ImGuiKey_GamepadLStickLeft,      SDL_GAMEPAD_AXIS_LEFTX,  -thumb_dead_zone, -32768);
    MAP_ANALOG(ImGuiKey_GamepadLStickRight,     SDL_GAMEPAD_AXIS_LEFTX,  +thumb_dead_zone, +32767);
    MAP_ANALOG(ImGuiKey_GamepadLStickUp,        SDL_GAMEPAD_AXIS_LEFTY,  -thumb_dead_zone, -32768);
    MAP_ANALOG(ImGuiKey_GamepadLStickDown,      SDL_GAMEPAD_AXIS_LEFTY,  +thumb_dead_zone, +32767);
    MAP_ANALOG(ImGuiKey_GamepadRStickLeft,      SDL_GAMEPAD_AXIS_RIGHTX, -thumb_dead_zone, -32768);
    MAP_ANALOG(ImGuiKey_GamepadRStickRight,     SDL_GAMEPAD_AXIS_RIGHTX, +thumb_dead_zone, +32767);
    MAP_ANALOG(ImGuiKey_GamepadRStickUp,        SDL_GAMEPAD_AXIS_RIGHTY, -thumb_dead_zone, -32768);
    MAP_ANALOG(ImGuiKey_GamepadRStickDown,      SDL_GAMEPAD_AXIS_RIGHTY, +thumb_dead_zone, +32767);
    #undef MAP_BUTTON
    #undef MAP_ANALOG
}

// FIXME-PLATFORM: SDL doesn't have an event to notify the application of display/monitor changes
static void ImGui_ImplSDL3_UpdateMonitors()
{
    ImGuiPlatformIO& platform_io = ImGui::GetPlatformIO();
    platform_io.Monitors.resize(0);

    int display_count;
    SDL_DisplayID* displays = SDL_GetDisplays(&display_count);
    for (int n = 0; n < display_count; n++)
    {
        // Warning: the validity of monitor DPI information on Windows depends on the application DPI awareness settings, which generally needs to be set in the manifest or at runtime.
        SDL_DisplayID display_id = displays[n];
        ImGuiPlatformMonitor monitor;
        SDL_Rect r;
        SDL_GetDisplayBounds(display_id, &r);
        monitor.MainPos = monitor.WorkPos = ImVec2((float)r.x, (float)r.y);
        monitor.MainSize = monitor.WorkSize = ImVec2((float)r.w, (float)r.h);
        SDL_GetDisplayUsableBounds(display_id, &r);
        monitor.WorkPos = ImVec2((float)r.x, (float)r.y);
        monitor.WorkSize = ImVec2((float)r.w, (float)r.h);
        // FIXME-VIEWPORT: On MacOS SDL reports actual monitor DPI scale, ignoring OS configuration. We may want to set
        //  DpiScale to cocoa_window.backingScaleFactor here.
        const SDL_DisplayMode* display_mode = SDL_GetCurrentDisplayMode(display_id);
        monitor.DpiScale = display_mode->display_scale;
        platform_io.Monitors.push_back(monitor);
    }
}

void ImGui_ImplSDL3_NewFrame()
{
    ImGui_ImplSDL3_Data* bd = ImGui_ImplSDL3_GetBackendData();
    IM_ASSERT(bd != nullptr && "Did you call ImGui_ImplSDL3_Init()?");
    ImGuiIO& io = ImGui::GetIO();

    // Setup display size (every frame to accommodate for window resizing)
    int w, h;
    int display_w, display_h;
    SDL_GetWindowSize(bd->Window, &w, &h);
    if (SDL_GetWindowFlags(bd->Window) & SDL_WINDOW_MINIMIZED)
        w = h = 0;
    SDL_GetWindowSizeInPixels(bd->Window, &display_w, &display_h);
    io.DisplaySize = ImVec2((float)w, (float)h);
    if (w > 0 && h > 0)
        io.DisplayFramebufferScale = ImVec2((float)display_w / w, (float)display_h / h);

    // Setup time step (we don't use SDL_GetTicks() because it is using millisecond resolution)
    // (Accept SDL_GetPerformanceCounter() not returning a monotonically increasing value. Happens in VMs and Emscripten, see #6189, #6114, #3644)
    static Uint64 frequency = SDL_GetPerformanceFrequency();
    Uint64 current_time = SDL_GetPerformanceCounter();
    if (current_time <= bd->Time)
        current_time = bd->Time + 1;
    io.DeltaTime = bd->Time > 0 ? (float)((double)(current_time - bd->Time) / frequency) : (float)(1.0f / 60.0f);
    bd->Time = current_time;

    if (bd->PendingMouseLeaveFrame && bd->PendingMouseLeaveFrame >= ImGui::GetFrameCount() && bd->MouseButtonsDown == 0)
    {
        bd->MouseWindowID = 0;
        bd->PendingMouseLeaveFrame = 0;
        io.AddMousePosEvent(-FLT_MAX, -FLT_MAX);
    }

    // Our io.AddMouseViewportEvent() calls will only be valid when not capturing.
    // Technically speaking testing for 'bd->MouseButtonsDown == 0' would be more rygorous, but testing for payload reduces noise and potential side-effects.
    if (bd->MouseCanReportHoveredViewport && ImGui::GetDragDropPayload() == nullptr)
        io.BackendFlags |= ImGuiBackendFlags_HasMouseHoveredViewport;
    else
        io.BackendFlags &= ~ImGuiBackendFlags_HasMouseHoveredViewport;

    ImGui_ImplSDL3_UpdateMouseData();
    ImGui_ImplSDL3_UpdateMouseCursor();

    // Update game controllers (if enabled and available)
    ImGui_ImplSDL3_UpdateGamepads();
}

//--------------------------------------------------------------------------------------------------------
// MULTI-VIEWPORT / PLATFORM INTERFACE SUPPORT
// This is an _advanced_ and _optional_ feature, allowing the backend to create and handle multiple viewports simultaneously.
// If you are new to dear imgui or creating a new binding for dear imgui, it is recommended that you completely ignore this section first..
//--------------------------------------------------------------------------------------------------------

// Helper structure we store in the void* RenderUserData field of each ImGuiViewport to easily retrieve our backend data.
struct ImGui_ImplSDL3_ViewportData
{
    SDL_Window*     Window;
    Uint32          WindowID;
    bool            WindowOwned;
    SDL_GLContext   GLContext;

    ImGui_ImplSDL3_ViewportData() { Window = nullptr; WindowID = 0; WindowOwned = false; GLContext = nullptr; }
    ~ImGui_ImplSDL3_ViewportData() { IM_ASSERT(Window == nullptr && GLContext == nullptr); }
};

static void ImGui_ImplSDL3_CreateWindow(ImGuiViewport* viewport)
{
    ImGui_ImplSDL3_Data* bd = ImGui_ImplSDL3_GetBackendData();
    ImGui_ImplSDL3_ViewportData* vd = IM_NEW(ImGui_ImplSDL3_ViewportData)();
    viewport->PlatformUserData = vd;

    ImGuiViewport* main_viewport = ImGui::GetMainViewport();
    ImGui_ImplSDL3_ViewportData* main_viewport_data = (ImGui_ImplSDL3_ViewportData*)main_viewport->PlatformUserData;

    // Share GL resources with main context
    bool use_opengl = (main_viewport_data->GLContext != nullptr);
    SDL_GLContext backup_context = nullptr;
    if (use_opengl)
    {
        backup_context = SDL_GL_GetCurrentContext();
        SDL_GL_SetAttribute(SDL_GL_SHARE_WITH_CURRENT_CONTEXT, 1);
        SDL_GL_MakeCurrent(main_viewport_data->Window, main_viewport_data->GLContext);
    }

    Uint32 sdl_flags = 0;
    sdl_flags |= use_opengl ? SDL_WINDOW_OPENGL : (bd->UseVulkan ? SDL_WINDOW_VULKAN : 0);
    sdl_flags |= SDL_GetWindowFlags(bd->Window);
    sdl_flags |= (viewport->Flags & ImGuiViewportFlags_NoDecoration) ? SDL_WINDOW_BORDERLESS : 0;
    sdl_flags |= (viewport->Flags & ImGuiViewportFlags_NoDecoration) ? 0 : SDL_WINDOW_RESIZABLE;
#if !defined(_WIN32)
    // See SDL hack in ImGui_ImplSDL3_ShowWindow().
    sdl_flags |= (viewport->Flags & ImGuiViewportFlags_NoTaskBarIcon) ? SDL_WINDOW_SKIP_TASKBAR : 0;
#endif
    sdl_flags |= (viewport->Flags & ImGuiViewportFlags_TopMost) ? SDL_WINDOW_ALWAYS_ON_TOP : 0;
    vd->Window = SDL_CreateWindow("No Title Yet", (int)viewport->Size.x, (int)viewport->Size.y, sdl_flags);
    SDL_SetWindowPosition(vd->Window, (int)viewport->Pos.x, (int)viewport->Pos.y);
    vd->WindowOwned = true;
    if (use_opengl)
    {
        vd->GLContext = SDL_GL_CreateContext(vd->Window);
        SDL_GL_SetSwapInterval(0);
    }
    if (use_opengl && backup_context)
        SDL_GL_MakeCurrent(vd->Window, backup_context);

    viewport->PlatformHandle = (void*)vd->Window;
    viewport->PlatformHandleRaw = nullptr;
    SDL_SysWMinfo info;
    if (SDL_GetWindowWMInfo(vd->Window, &info, SDL_SYSWM_CURRENT_VERSION))
    {
#if defined(SDL_VIDEO_DRIVER_WINDOWS)
        viewport->PlatformHandleRaw = info.info.win.window;
#elif defined(__APPLE__) && defined(SDL_VIDEO_DRIVER_COCOA)
        viewport->PlatformHandleRaw = (void*)info.info.cocoa.window;
#endif
    }
}

static void ImGui_ImplSDL3_DestroyWindow(ImGuiViewport* viewport)
{
    if (ImGui_ImplSDL3_ViewportData* vd = (ImGui_ImplSDL3_ViewportData*)viewport->PlatformUserData)
    {
        if (vd->GLContext && vd->WindowOwned)
            SDL_GL_DeleteContext(vd->GLContext);
        if (vd->Window && vd->WindowOwned)
            SDL_DestroyWindow(vd->Window);
        vd->GLContext = nullptr;
        vd->Window = nullptr;
        IM_DELETE(vd);
    }
    viewport->PlatformUserData = viewport->PlatformHandle = nullptr;
}

static void ImGui_ImplSDL3_ShowWindow(ImGuiViewport* viewport)
{
    ImGui_ImplSDL3_ViewportData* vd = (ImGui_ImplSDL3_ViewportData*)viewport->PlatformUserData;
#if defined(_WIN32)
    HWND hwnd = (HWND)viewport->PlatformHandleRaw;

    // SDL hack: Hide icon from task bar
    // Note: SDL 2.0.6+ has a SDL_WINDOW_SKIP_TASKBAR flag which is supported under Windows but the way it create the window breaks our seamless transition.
    if (viewport->Flags & ImGuiViewportFlags_NoTaskBarIcon)
    {
        LONG ex_style = ::GetWindowLong(hwnd, GWL_EXSTYLE);
        ex_style &= ~WS_EX_APPWINDOW;
        ex_style |= WS_EX_TOOLWINDOW;
        ::SetWindowLong(hwnd, GWL_EXSTYLE, ex_style);
    }

    // SDL hack: SDL always activate/focus windows :/
    if (viewport->Flags & ImGuiViewportFlags_NoFocusOnAppearing)
    {
        ::ShowWindow(hwnd, SW_SHOWNA);
        return;
    }
#endif

    SDL_ShowWindow(vd->Window);
}

static ImVec2 ImGui_ImplSDL3_GetWindowPos(ImGuiViewport* viewport)
{
    ImGui_ImplSDL3_ViewportData* vd = (ImGui_ImplSDL3_ViewportData*)viewport->PlatformUserData;
    int x = 0, y = 0;
    SDL_GetWindowPosition(vd->Window, &x, &y);
    return ImVec2((float)x, (float)y);
}

static void ImGui_ImplSDL3_SetWindowPos(ImGuiViewport* viewport, ImVec2 pos)
{
    ImGui_ImplSDL3_ViewportData* vd = (ImGui_ImplSDL3_ViewportData*)viewport->PlatformUserData;
    SDL_SetWindowPosition(vd->Window, (int)pos.x, (int)pos.y);
}

static ImVec2 ImGui_ImplSDL3_GetWindowSize(ImGuiViewport* viewport)
{
    ImGui_ImplSDL3_ViewportData* vd = (ImGui_ImplSDL3_ViewportData*)viewport->PlatformUserData;
    int w = 0, h = 0;
    SDL_GetWindowSize(vd->Window, &w, &h);
    return ImVec2((float)w, (float)h);
}

static void ImGui_ImplSDL3_SetWindowSize(ImGuiViewport* viewport, ImVec2 size)
{
    ImGui_ImplSDL3_ViewportData* vd = (ImGui_ImplSDL3_ViewportData*)viewport->PlatformUserData;
    SDL_SetWindowSize(vd->Window, (int)size.x, (int)size.y);
}

static void ImGui_ImplSDL3_SetWindowTitle(ImGuiViewport* viewport, const char* title)
{
    ImGui_ImplSDL3_ViewportData* vd = (ImGui_ImplSDL3_ViewportData*)viewport->PlatformUserData;
    SDL_SetWindowTitle(vd->Window, title);
}

static void ImGui_ImplSDL3_SetWindowAlpha(ImGuiViewport* viewport, float alpha)
{
    ImGui_ImplSDL3_ViewportData* vd = (ImGui_ImplSDL3_ViewportData*)viewport->PlatformUserData;
    SDL_SetWindowOpacity(vd->Window, alpha);
}

static void ImGui_ImplSDL3_SetWindowFocus(ImGuiViewport* viewport)
{
    ImGui_ImplSDL3_ViewportData* vd = (ImGui_ImplSDL3_ViewportData*)viewport->PlatformUserData;
    SDL_RaiseWindow(vd->Window);
}

static bool ImGui_ImplSDL3_GetWindowFocus(ImGuiViewport* viewport)
{
    ImGui_ImplSDL3_ViewportData* vd = (ImGui_ImplSDL3_ViewportData*)viewport->PlatformUserData;
    return (SDL_GetWindowFlags(vd->Window) & SDL_WINDOW_INPUT_FOCUS) != 0;
}

static bool ImGui_ImplSDL3_GetWindowMinimized(ImGuiViewport* viewport)
{
    ImGui_ImplSDL3_ViewportData* vd = (ImGui_ImplSDL3_ViewportData*)viewport->PlatformUserData;
    return (SDL_GetWindowFlags(vd->Window) & SDL_WINDOW_MINIMIZED) != 0;
}

static void ImGui_ImplSDL3_RenderWindow(ImGuiViewport* viewport, void*)
{
    ImGui_ImplSDL3_ViewportData* vd = (ImGui_ImplSDL3_ViewportData*)viewport->PlatformUserData;
    if (vd->GLContext)
        SDL_GL_MakeCurrent(vd->Window, vd->GLContext);
}

static void ImGui_ImplSDL3_SwapBuffers(ImGuiViewport* viewport, void*)
{
    ImGui_ImplSDL3_ViewportData* vd = (ImGui_ImplSDL3_ViewportData*)viewport->PlatformUserData;
    if (vd->GLContext)
    {
        SDL_GL_MakeCurrent(vd->Window, vd->GLContext);
        SDL_GL_SwapWindow(vd->Window);
    }
}

// Vulkan support (the Vulkan renderer needs to call a platform-side support function to create the surface)
// SDL is graceful enough to _not_ need <vulkan/vulkan.h> so we can safely include this.
#include <SDL3/SDL_vulkan.h>
static int ImGui_ImplSDL3_CreateVkSurface(ImGuiViewport* viewport, ImU64 vk_instance, const void* vk_allocator, ImU64* out_vk_surface)
{
    ImGui_ImplSDL3_ViewportData* vd = (ImGui_ImplSDL3_ViewportData*)viewport->PlatformUserData;
    (void)vk_allocator;
    SDL_bool ret = SDL_Vulkan_CreateSurface(vd->Window, (VkInstance)vk_instance, (VkSurfaceKHR*)out_vk_surface);
    return ret ? 0 : 1; // ret ? VK_SUCCESS : VK_NOT_READY
}

static void ImGui_ImplSDL3_InitPlatformInterface(SDL_Window* window, void* sdl_gl_context)
{
    // Register platform interface (will be coupled with a renderer interface)
    ImGuiPlatformIO& platform_io = ImGui::GetPlatformIO();
    platform_io.Platform_CreateWindow = ImGui_ImplSDL3_CreateWindow;
    platform_io.Platform_DestroyWindow = ImGui_ImplSDL3_DestroyWindow;
    platform_io.Platform_ShowWindow = ImGui_ImplSDL3_ShowWindow;
    platform_io.Platform_SetWindowPos = ImGui_ImplSDL3_SetWindowPos;
    platform_io.Platform_GetWindowPos = ImGui_ImplSDL3_GetWindowPos;
    platform_io.Platform_SetWindowSize = ImGui_ImplSDL3_SetWindowSize;
    platform_io.Platform_GetWindowSize = ImGui_ImplSDL3_GetWindowSize;
    platform_io.Platform_SetWindowFocus = ImGui_ImplSDL3_SetWindowFocus;
    platform_io.Platform_GetWindowFocus = ImGui_ImplSDL3_GetWindowFocus;
    platform_io.Platform_GetWindowMinimized = ImGui_ImplSDL3_GetWindowMinimized;
    platform_io.Platform_SetWindowTitle = ImGui_ImplSDL3_SetWindowTitle;
    platform_io.Platform_RenderWindow = ImGui_ImplSDL3_RenderWindow;
    platform_io.Platform_SwapBuffers = ImGui_ImplSDL3_SwapBuffers;
    platform_io.Platform_SetWindowAlpha = ImGui_ImplSDL3_SetWindowAlpha;
    platform_io.Platform_CreateVkSurface = ImGui_ImplSDL3_CreateVkSurface;

    // Register main window handle (which is owned by the main application, not by us)
    // This is mostly for simplicity and consistency, so that our code (e.g. mouse handling etc.) can use same logic for main and secondary viewports.
    ImGuiViewport* main_viewport = ImGui::GetMainViewport();
    ImGui_ImplSDL3_ViewportData* vd = IM_NEW(ImGui_ImplSDL3_ViewportData)();
    vd->Window = window;
    vd->WindowID = SDL_GetWindowID(window);
    vd->WindowOwned = false;
    vd->GLContext = sdl_gl_context;
    main_viewport->PlatformUserData = vd;
    main_viewport->PlatformHandle = vd->Window;
}

static void ImGui_ImplSDL3_ShutdownPlatformInterface()
{
    ImGui::DestroyPlatformWindows();
}

#if defined(__clang__)
#pragma clang diagnostic pop
#endif<|MERGE_RESOLUTION|>--- conflicted
+++ resolved
@@ -21,11 +21,8 @@
 
 // CHANGELOG
 // (minor and older changes stripped away, please see git history for details)
-<<<<<<< HEAD
 //  2023-XX-XX: Platform: Added support for multiple windows via the ImGuiPlatformIO interface.
-=======
 //  2023-04-04: Inputs: Added support for io.AddMouseSourceEvent() to discriminate ImGuiMouseSource_Mouse/ImGuiMouseSource_TouchScreen. (#2702)
->>>>>>> c9fe7ebc
 //  2023-02-23: Accept SDL_GetPerformanceCounter() not returning a monotonically increasing value. (#6189, #6114, #3644)
 //  2023-02-07: Forked "imgui_impl_sdl2" into "imgui_impl_sdl3". Removed version checks for old feature. Refer to imgui_impl_sdl2.cpp for older changelog.
 
@@ -254,7 +251,6 @@
         case SDL_EVENT_MOUSE_MOTION:
         {
             ImVec2 mouse_pos((float)event->motion.x, (float)event->motion.y);
-<<<<<<< HEAD
             if (io.ConfigFlags & ImGuiConfigFlags_ViewportsEnable)
             {
                 int window_x, window_y;
@@ -262,9 +258,7 @@
                 mouse_pos.x += window_x;
                 mouse_pos.y += window_y;
             }
-=======
             io.AddMouseSourceEvent(event->motion.which == SDL_TOUCH_MOUSEID ? ImGuiMouseSource_TouchScreen : ImGuiMouseSource_Mouse);
->>>>>>> c9fe7ebc
             io.AddMousePosEvent(mouse_pos.x, mouse_pos.y);
             return true;
         }
@@ -421,12 +415,7 @@
     // Without this, when clicking to gain focus, our widgets wouldn't activate even though they showed as hovered.
     // (This is unfortunately a global SDL setting, so enabling it might have a side-effect on your application.
     // It is unlikely to make a difference, but if your app absolutely needs to ignore the initial on-focus click:
-<<<<<<< HEAD
-    // you can ignore SDL_MOUSEBUTTONDOWN events coming right after a SDL_WINDOWEVENT_FOCUS_GAINED)
-=======
     // you can ignore SDL_EVENT_MOUSE_BUTTON_DOWN events coming right after a SDL_WINDOWEVENT_FOCUS_GAINED)
-#ifdef SDL_HINT_MOUSE_FOCUS_CLICKTHROUGH
->>>>>>> c9fe7ebc
     SDL_SetHint(SDL_HINT_MOUSE_FOCUS_CLICKTHROUGH, "1");
 
     // From 2.0.22: Disable auto-capture, this is preventing drag and drop across multiple windows (see #5710)

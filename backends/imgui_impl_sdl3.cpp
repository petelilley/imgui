--- conflicted
+++ resolved
@@ -9,16 +9,11 @@
 //  [X] Platform: Keyboard support. Since 1.87 we are using the io.AddKeyEvent() function. Pass ImGuiKey values to all key functions e.g. ImGui::IsKeyPressed(ImGuiKey_Space). [Legacy SDL_SCANCODE_* values will also be supported unless IMGUI_DISABLE_OBSOLETE_KEYIO is set]
 //  [X] Platform: Gamepad support. Enabled with 'io.ConfigFlags |= ImGuiConfigFlags_NavEnableGamepad'.
 //  [X] Platform: Mouse cursor shape and visibility. Disable with 'io.ConfigFlags |= ImGuiConfigFlags_NoMouseCursorChange'.
-<<<<<<< HEAD
 //  [x] Platform: Multi-viewport support (multiple windows). Enable with 'io.ConfigFlags |= ImGuiConfigFlags_ViewportsEnable' -> the OS animation effect when window gets created/destroyed is problematic. SDL2 backend doesn't have issue.
 // Issues:
 //  [ ] Platform: Multi-viewport: Minimized windows seems to break mouse wheel events (at least under Windows).
 //  [ ] Platform: Multi-viewport: ParentViewportID not honored, and so io.ConfigViewportsNoDefaultParent has no effect (minor).
-//  [x] Platform: Basic IME support. Position somehow broken in SDL3 + app needs to call 'SDL_SetHint(SDL_HINT_IME_SHOW_UI, "1");' before SDL_CreateWindow()!.
-=======
-// Missing features:
 //  [ ] Platform: IME SUPPORT IS BROKEN IN SDL3 BECAUSE INPUTS GETS SENT TO BOTH APP AND IME + app needs to call 'SDL_SetHint(SDL_HINT_IME_SHOW_UI, "1");' before SDL_CreateWindow()!.
->>>>>>> 7b8107e7
 
 // You can use unmodified imgui_impl_* files in your project. See examples/ folder for examples of using this.
 // Prefer including the entire imgui/ repository into your project (either as a copy or as a submodule), and only build the backends you need.
@@ -30,11 +25,8 @@
 
 // CHANGELOG
 // (minor and older changes stripped away, please see git history for details)
-<<<<<<< HEAD
 //  2024-XX-XX: Platform: Added support for multiple windows via the ImGuiPlatformIO interface.
-=======
 //  2024-04-15: Inputs: Re-enable calling SDL_StartTextInput()/SDL_StopTextInput() as SDL3 no longer enables it by default and should play nicer with IME.
->>>>>>> 7b8107e7
 //  2024-02-13: Inputs: Fixed gamepad support. Handle gamepad disconnection. Added ImGui_ImplSDL3_SetGamepadMode().
 //  2023-11-13: Updated for recent SDL3 API changes.
 //  2023-10-05: Inputs: Added support for extra ImGuiKey values: F13 to F24 function keys, app back/forward keys.

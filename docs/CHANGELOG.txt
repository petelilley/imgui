dear imgui
CHANGELOG

This document holds the user-facing changelog that we also use in release notes.
We generally fold multiple commits pertaining to the same topic as a single entry.
Changes to backends are also included within the individual .cpp files of each backend.

RELEASE NOTES:          https://github.com/ocornut/imgui/releases
REPORT ISSUES:          https://github.com/ocornut/imgui/issues
DISCUSS, ASK QUESTIONS: https://github.com/ocornut/imgui/discussions
FAQ                     https://www.dearimgui.org/faq/
WIKI                    https://github.com/ocornut/imgui/wiki

WHEN TO UPDATE?

- Keeping your copy of Dear ImGui updated regularly is recommended.
- It is generally safe to sync to the latest commit in master or docking branches
  The library is fairly stable and regressions tends to be fixed fast when reported.

HOW TO UPDATE?

- Overwrite every file except imconfig.h (if you have modified it).
- You may also locally branch to modify imconfig.h and merge latest into your branch.
- Read the `Breaking Changes` section (in imgui.cpp or here in the Changelog).
- If you have a problem with a missing function/symbols, search for its name in the code, there will likely be a comment about it.
- If you are dropping this repository in your codebase, please leave the demo and text files in there, they will be useful.
- You may diff your previous Changelog with the one you just copied and read that diff.
- You may enable `IMGUI_DISABLE_OBSOLETE_FUNCTIONS` in imconfig.h to forcefully disable legacy names and symbols.
  Doing it every once in a while is a good way to make sure you are not using obsolete symbols. Dear ImGui is in active development,
  and API updates have been a little more frequent lately. They are documented below and in imgui.cpp and should not affect all users.
- Please report any issue!


-----------------------------------------------------------------------
 DOCKING+MULTI-VIEWPORT BRANCH (In Progress)
-----------------------------------------------------------------------

DOCKING FEATURES
(see https://github.com/ocornut/imgui/wiki/Docking for quick intro)

- Added Docking system: [BETA] (#2109, #351)
  - Added ImGuiConfigFlags_DockingEnable flag to enable Docking.
    Set with `io.ConfigFlags |= ImGuiConfigFlags_DockingEnable;`.
  - Added DockSpace(), DockSpaceOverViewport() API.
  - Added ImGuiDockNodeFlags flags for DockSpace().
  - Added SetNextWindowDockID(), SetNextWindowClass() API.
  - Added GetWindowDockID(), IsWindowDocked() API.
  - Added ImGuiWindowFlags_NoDocking window flag to disable the possibility for a window to be docked.
    Popup, Menu and Child windows always have the ImGuiWindowFlags_NoDocking flag set.
  - Added ImGuiWindowClass to specify advanced docking/viewport related flags via SetNextWindowClass().
  - Added io.ConfigDockingNoSplit option.
  - Added io.ConfigDockingWithShift option.
  - Added io.ConfigDockingAlwaysTabBar option.
  - Added io.ConfigDockingTransparentPayload option.
  - Style: Added ImGuiCol_DockingPreview, ImGuiCol_DockingEmptyBg colors.
  - Demo: Added "DockSpace" example app showcasing use of explicit dockspace nodes.

MULTI-VIEWPORT FEATURES
(see https://github.com/ocornut/imgui/wiki/Multi-Viewports for quick intro)

Breaking Changes:

- IMPORTANT: When multi-viewports are enabled (with io.ConfigFlags |= ImGuiConfigFlags_ViewportsEnable),
  all coordinates/positions will be in your natural OS coordinates space. It means that:
   - Reference to hard-coded positions such as in SetNextWindowPos(ImVec2(0,0)) are _probably_ not what you want anymore.
     Use GetMainViewport()->Pos to offset hard-coded positions, e.g. SetNextWindowPos(GetMainViewport()->Pos).
   - Likewise io.MousePos and GetMousePos() will use OS coordinates.
     If you query mouse positions to interact with non-imgui coordinates you will need to offset them.
     e.g. subtract GetWindowViewport()->Pos.
- IO: Removed io.DisplayVisibleMin, io.DisplayVisibleMax settings (they were marked obsoleted, used to clip within the (0,0)..(DisplaySize) range).

Other changes:
(FIXME: This need a fuller explanation!)

- Added ImGuiPlatformIO structure and GetPlatformIO().
  - Similarly to ImGuiIO and GetIO(), this structure is the main point of communication for backends supporting multi-viewports.
  - Backend sets functions in ImGuiPlatformIO to manipulate platform windows.
  - ImGuiPlatformIO::Monitors is a list of platform monitors (input from backend)
  - ImGuiPlatformIO::Viewports is a list of viewports (output from dear imgui)
- Added ImGuiPlatformMonitor to feed OS monitor information in the ImGuiPlatformIO::Monitors.
- Added GetWindowViewport(), SetNextWindowViewport().
- Added GetWindowDpiScale().
- Added GetOverlayDrawList(ImGuiViewport* viewport).
  The no-parameter version of GetOverlayDrawList() return the overlay for the current window's viewport.
- Added UpdatePlatformWindows(), RenderPlatformWindowsDefault(), DestroyPlatformWindows() for usage in application setup.
- Added FindViewportByID(), FindViewportByPlatformHandle() for usage by backends.
- Added ImGuiConfigFlags_ViewportsEnable configuration flag and other viewport options.
- Added io.ConfigViewportsNoAutoMerge option.
- Added io.ConfigViewportsNoTaskBarIcon option.
- Added io.ConfigViewportsNoDecoration option.
- Added io.ConfigViewportsNoDefaultParent option.
- Added ImGuiBackendFlags_PlatformHasViewports, ImGuiBackendFlags_RendererHasViewports, ImGuiBackendFlags_HasMouseHoveredViewport backend flags.
- Added io.AddMouseViewportEvent() (optional _even_ for multi-viewport support, tied to ImGuiBackendFlags_HasMouseHoveredViewport flag).
- Expanded ImGuiViewport structure, ImGuiViewportFlags flags.
- Added ImGuiWindowClass and SetNextWindowClass() for passing viewport related hints to the OS/platform back-end.
- Examples: Renderer: OpenGL2, OpenGL3, DirectX9, DirectX10, DirectX11, DirectX12, Vulkan: Added support for multi-viewports.
- Examples: Platforms: Win32, GLFW, SDL2: Added support for multi-viewports.
  Note that Linux/Mac still have inconsistent support for multi-viewports. If you want to help see https://github.com/ocornut/imgui/issues/2117.


-----------------------------------------------------------------------
 VERSION 1.89.5 WIP (In Progress)
-----------------------------------------------------------------------

Breaking Changes:

Other changes:

- InputText: Fixed a tricky edge case, ensuring value is always written back on the
  frame where IsItemDeactivated() returns true, in order to allow usage without user
  retaining underlying data. While we don't really want to encourage user not retaining
  underlying data, in the absence of a "late commit" behavior/flag we understand it may
  be desirable to take advantage of this trick. (#4714)
- InputText: Reworked prev/next-word behavior to more closely match Visual Studio
  text editor. Include '.' as a delimiter and alter varying subtle behavior with how
  blanks and separators are treated when skipping words. (#6067) [@ajweeks]
- Drag, Sliders: Fixed parsing of text input when '+' or '#' format flags are used
  in the format string. (#6259) [@idbrii]
- Nav: Made Ctrl+Tab/Ctrl+Shift+Tab windowing register ownership to held modifier so
  it doesn't interfere with other code when remapping those actions. (#4828, #3255, #5641)
- ColorEdit: Fixed shading of S/V triangle in Hue Wheel mode. (#5200, #6254) [@jamesthomasgriffin]
- TabBar: Tab-bars with ImGuiTabBarFlags_FittingPolicyScroll can be scrolled with
  horizontal mouse-wheel (or Shift + WheelY). (#2702)
- Rendering: Using adaptative tesselation for: RadioButton, ColorEdit preview circles,
  Windows Close and Collapse Buttons.
- Misc: Fixed ImVec2 operator[] violating aliasing rules causing issue with Intel C++
  compiler. (#6272) [@BayesBug]
- IO: Fixed support for calling io.AddXXXX functions fron inactive context (wrongly
  advertised as supported in 1.89.4). (#6199, #6256, #5856) [@cfillion]
- Backends: OpenGL3: Fixed GL loader crash when GL_VERSION returns NULL. (#6154, #4445, #3530)
<<<<<<< HEAD
=======
- Backends: OpenGL3: Properly restoring "no shader program bound" if it was the case prior to
  running the rendering function. (#6267, #6220, #6224) [@BrunoLevy]
- Backends: GLFW: Fixed key modifiers handling on secondary viewports. (#6248, #6034) [@aiekick]
>>>>>>> 5f301914
- Examples: Windows: Added 'misc/debuggers/imgui.natstepfilter' file to all Visual Studio projects,
  now that VS 2022 17.6 Preview 2 support adding Debug Step Filter spec files into projects.
- Examples: SDL3: Updated for latest WIP SDL3 branch. (#6243)

Docking+Viewports Branch:

- Docking: Fixed using GetItemXXX() or IsItemXXX() functions after a DockSpace(). (#6217)
- Backends: GLFW: Fixed key modifiers handling on secondary viewports. (#6248, #6034) [@aiekick]
- Backends: GLFW: Fixed Emscripten erroneously enabling multi-viewport support, leading to assert. (#5683)
- Backends: SDL3: Fixed for compilation with multi-viewports. (#6255) [@P3RK4N]


-----------------------------------------------------------------------
 VERSION 1.89.4 (Released 2023-03-14)
-----------------------------------------------------------------------

Breaking Changes:

- Renamed PushAllowKeyboardFocus()/PopAllowKeyboardFocus() to PushTabStop()/PopTabStop().
  Kept inline redirection functions (will obsolete).
- Moved the optional "courtesy maths operators" implementation from imgui_internal.h in imgui.h.
  Even though we encourage using your own maths types and operators by setting up IM_VEC2_CLASS_EXTRA,
  it has been frequently requested by people to use our own. We had an opt-in define which was
  previously fulfilled by imgui_internal.h. It is now fulfilled by imgui.h. (#6164, #6137, #5966, #2832)
   OK:     #define IMGUI_DEFINE_MATH_OPERATORS / #include "imgui.h" / #include "imgui_internal.h"
   Error:  #include "imgui.h" / #define IMGUI_DEFINE_MATH_OPERATORS / #include "imgui_internal.h"
  Added a dedicated compile-time check message to help diagnose this.
- Tooltips: Added 'bool' return value to BeginTooltip() for API consistency.
  Please only submit contents and call EndTooltip() if BeginTooltip() returns true.
  In reality the function will _currently_ always return true, but further changes down the
  line may change this, best to clarify API sooner. Updated demo code accordingly.
- Commented out redirecting enums/functions names that were marked obsolete two years ago:
  - ImGuiSliderFlags_ClampOnInput        -> use ImGuiSliderFlags_AlwaysClamp
  - ImGuiInputTextFlags_AlwaysInsertMode -> use ImGuiInputTextFlags_AlwaysOverwrite
  - ImDrawList::AddBezierCurve()         -> use ImDrawList::AddBezierCubic()
  - ImDrawList::PathBezierCurveTo()      -> use ImDrawList::PathBezierCubicCurveTo()

Other changes:

- Nav: Tabbing now cycles through all items when ImGuiConfigFlags_NavEnableKeyboard is set.
  (#3092, #5759, #787)
  While this was generally desired and requested by many, note that its addition means
  that some types of UI may become more fastidious to use TAB key with, if the navigation
  cursor cycles through too many items. You can mark items items as not tab-spottable:
   - Public API: PushTabStop(false) / PopTabStop()
   - Internal: PushItemFlag(ImGuiItemFlags_NoTabStop, true);
   - Internal: Directly pass ImGuiItemFlags_NoTabStop to ItemAdd() for custom widgets.
- Nav: Tabbing/Shift-Tabbing can more reliably be used to step out of an item that is not
  tab-stoppable. (#3092, #5759, #787)
- Nav: Made Enter key submit the same type of Activation event as Space key,
  allowing to press buttons with Enter. (#5606)
  (Enter emulates a "prefer text input" activation vs.
   Space emulates a "prefer tweak" activation which is to closer to gamepad controls).
- Nav: Fixed an issue with Gamepad navigation when the movement lead to a scroll and
  frame time > repeat rate. Triggering a new move request on the same frame as a move
  result lead to an incorrect calculation and loss of navigation id. (#6171)
- Nav: Fixed SetItemDefaultFocus() from not scrolling when item is partially visible.
  (#2814, #2812) [@DomGries]
- Tables: Fixed an issue where user's Y cursor movement within a hidden column would
  have side-effects.
- IO: Lifted constraint to call io.AddEventXXX functions from current context. (#4921, #5856, #6199)
- InputText: Fixed not being able to use CTRL+Tab while an InputText() using Tab
  for completion or text data is active (regression from 1.89).
- Drag and Drop: Fixed handling of overlapping targets when smaller one is submitted
  before and can accept the same data type. (#6183).
- Drag and Drop: Clear drag and drop state as soon as delivery is accepted in order to
  avoid interferences. (#5817, #6183) [@DimaKoltun]
- Debug Tools: Added io.ConfigDebugBeginReturnValueOnce / io.ConfigDebugBeginReturnValueLoop
  options to simulate Begin/BeginChild returning false to facilitate debugging user behavior.
- Demo: Updated to test return value of BeginTooltip().
- Backends: OpenGL3: Fixed restoration of a potentially deleted OpenGL program. If an active
  program was pending deletion, attempting to restore it would error. (#6220, #6224) [@Cyphall]
- Backends: Win32: Use WM_NCMOUSEMOVE / WM_NCMOUSELEAVE to track mouse positions over
  non-client area (e.g. OS decorations) when app is not focused. (#6045, #6162)
- Backends: SDL2, SDL3: Accept SDL_GetPerformanceCounter() not returning a monotonically
  increasing value. (#6189, #6114, #3644) [@adamkewley]
- Backends: GLFW: Avoid using glfwGetError() and glfwGetGamepadState() on Emscripten, which
  recently updated its GLFW emulation layer to GLFW 3.3 without supporting those. (#6240)
- Examples: Android: Fixed example build for Gradle 8. (#6229, #6227) [@duddel]
- Examples: Updated all examples application to enable ImGuiConfigFlags_NavEnableKeyboard
  and ImGuiConfigFlags_NavEnableGamepad by default. (#787)
- Internals: Misc tweaks to facilitate applying an explicit-context patch. (#5856) [@Dragnalith]

-----------------------------------------------------------------------
 VERSION 1.89.3 (Released 2023-02-14)
-----------------------------------------------------------------------

Decorated log and release notes: https://github.com/ocornut/imgui/releases/tag/v1.89.3

Breaking Changes:

- Backends+Examples: SDL2: renamed all unnumbered references to "sdl" to "sdl2".
  This is in prevision for the future release of SDL3 and its associated backend. (#6146)
  - imgui_impl_sdl.cpp -> imgui_impl_sdl2.cpp
  - imgui_impl_sdl.h   -> imgui_impl_sdl2.h
  - example_sdl_xxxx/  -> example_sdl2_xxxx/ (folders and projects)

Other changes:

- SeparatorText(): Added SeparatorText() widget. (#1643) [@phed, @ocornut]
  - Added to style: float  SeparatorTextBorderSize.
  - Added to style: ImVec2 SeparatorTextAlign, SeparatorTextPadding.
- Tables: Raised max Columns count from 64 to 512. (#6094, #5305, #4876, #3572)
  The previous limit was due to using 64-bit integers but we moved to bits-array
  and tweaked the system enough to ensure no performance loss.
- Tables: Solved an ID conflict issue with multiple-instances of a same table,
  due to how unique table instance id was generated. (#6140) [@ocornut, @rodrigorc]
- Inputs, Scrolling: Made horizontal scroll wheel and horizontal scroll direction consistent
  across backends/os. (#4019, #6096, #1463) [@PathogenDavid, @ocornut, @rokups]
  - Clarified that 'wheel_y > 0.0f' scrolls Up, 'wheel_y > 0.0f' scrolls Down.
    Clarified that 'wheel_x > 0.0f' scrolls Left, 'wheel_x > 0.0f' scrolls Right.
  - Backends: Fixed horizontal scroll direction for Win32 and SDL backends. (#4019)
  - Shift+WheelY support on non-OSX machines was already correct. (#2424, #1463)
    (whereas on OSX machines Shift+WheelY turns into WheelX at the OS level).
  - If you use a custom backend, you should verify horizontal wheel direction.
    - Axises are flipped by OSX for mouse & touch-pad when 'Natural Scrolling' is on.
    - Axises are flipped by Windows for touch-pad when 'Settings->Touchpad->Down motion scrolls up' is on.
    - You can use 'Demo->Tools->Debug Log->IO" to visualize values submitted to Dear ImGui.
  - Known issues remaining with Emscripten:
    - The magnitude of wheeling values on Emscripten was improved but isn't perfect. (#6096)
    - When running the Emscripten app on a Mac with a mouse, SHIFT+WheelY doesn't turn into WheelX.
      This is because we don't know that we are running on Mac and apply our own Shift+swapping
      on top of OSX' own swapping, so wheel axises are swapped twice. Emscripten apps may need
      to find a way to detect this and set io.ConfigMacOSXBehaviors manually (if you know a way
      let us know!), or offer the "OSX-style behavior" option to their user.
- Window: Avoid rendering shapes for hidden resize grips.
- Text: Fixed layouting of wrapped-text block skipping successive empty lines,
  regression from the fix in 1.89.2. (#5720, #5919)
- Text: Fixed clipping of single-character "..." ellipsis (U+2026 or U+0085) when font
  is scaled. Scaling wasn't taken into account, leading to ellipsis character straying
  slightly out of its expected boundaries. (#2775)
- Text: Tweaked rendering of three-dots "..." ellipsis variant. (#2775, #4269)
- InputText: Added support for Ctrl+Delete to delete up to end-of-word. (#6067) [@ajweeks]
  (Not adding Super+Delete to delete to up to end-of-line on OSX, as OSX doesn't have it)
- InputText: On OSX, inhibit usage of Alt key to toggle menu when active (used for work skip).
- Menus: Fixed layout of MenuItem()/BeginMenu() when label contains a '\n'. (#6116) [@imkcy9]
- ColorEdit, ColorPicker: Fixed hue/saturation preservation logic from interfering with
  the displayed value (but not stored value) of others widgets instances. (#6155)
- PlotHistogram, PlotLines: Passing negative sizes honor alignment like other widgets.
- Combo: Allow SetNextWindowSize() to alter combo popup size. (#6130)
- Fonts: Assert that in each GlyphRanges[] pairs first is <= second.
- ImDrawList: Added missing early-out in AddPolyline() and AddConvexPolyFilled() when
  color alpha is zero.
- Misc: Most text functions treat "%s" as a shortcut to no-formatting. (#3466)
- Misc: Tolerate zero delta-time under Emscripten as backends are imprecise in their
  values for io.DeltaTime, and browser features such as "privacy.resistFingerprinting=true"
  can exacerbate that. (#6114, #3644)
- Backends: OSX: Fixed scroll/wheel scaling for devices emitting events with
  hasPreciseScrollingDeltas==false (e.g. non-Apple mices).
- Backends: Win32: flipping WM_MOUSEHWHEEL horizontal value to match other backends and
  offer consistent horizontal scrolling direction. (#4019)
- Backends: SDL2: flipping SDL_MOUSEWHEEL horizontal value to match other backends and
  offer consistent horizontal scrolling direction. (#4019)
- Backends: SDL2: Removed SDL_MOUSEWHEEL value clamping. (#4019, #6096, #6081)
- Backends: SDL2: Added support for SDL 2.0.18+ preciseX/preciseY mouse wheel data
  for smooth scrolling as reported by SDL. (#4019, #6096)
- Backends: SDL2: Avoid calling SDL_SetCursor() when cursor has not changed, as the function
  is surprisingly costly on Mac with latest SDL (already fixed in SDL latest trunk). (#6113)
- Backends: SDL2: Implement IME handler to call SDL_SetTextInputRect()/SDL_StartTextInput().
  It will only works with SDL 2.0.18+ if your code calls 'SDL_SetHint(SDL_HINT_IME_SHOW_UI, "1")'
  prior to calling SDL_CreateWindow(). Updated all examples accordingly. (#6071, #1953)
- Backends: SDL3: Added experimental imgui_impl_sdl3.cpp backend. (#6146) [@dovker, @ocornut]
  SDL 3.0.0 has not yet been released, so it is possible that its specs/api will change before
  release. This backend is provided as a convenience for early adopters etc. We don't recommend
  switching to SDL3 before it is released.
- Backends: GLFW: Registering custom low-level mouse wheel handler to get more accurate
  scrolling impulses on Emscripten. (#4019, #6096) [@ocornut, @wolfpld, @tolopolarity]
- Backends: GLFW: Added ImGui_ImplGlfw_SetCallbacksChainForAllWindows() to instruct backend
  to chain callbacks even for secondary viewports/windows. User callbacks may need to test
  the 'window' parameter. (#6142)
- Backends: OpenGL3: Fixed GL loader compatibility with 2.x profiles. (#6154, #4445, #3530) [@grauw]
- Backends: WebGPU: Fixed building for latest WebGPU specs (remove implicit layout generation).
  (#6117, #4116, #3632) [@tonygrue, @bfierz]
- Examples: refactored SDL2+GL and GLFW+GL examples to compile with Emscripten.
  (#2492, #2494, #3699, #3705) [@ocornut, @nicolasnoble]
  The dedicated example_emscripten_opengl3/ has been removed.
- Examples: Added SDL3+GL experimental example. (#6146)
- Examples: Win32: Fixed examples using RegisterClassW() since 1.89 to also call
  DefWindowProcW() instead of DefWindowProc() so that title text are correctly converted
  when application is compiled without /DUNICODE. (#5725, #5961, #5975) [@markreidvfx]
- Examples: SDL2+SDL_Renderer: Added call to SDL_RenderSetScale() to fix display on a
  Retina display (albeit lower-res as our other unmodified examples). (#6121, #6065, #5931).

Docking+Viewports Branch:

- Backends: GLFW: Handle unsupported glfwGetVideoMode() for Emscripten. (#6096)


-----------------------------------------------------------------------
 VERSION 1.89.2 (Released 2023-01-05)
-----------------------------------------------------------------------

Decorated log and release notes: https://github.com/ocornut/imgui/releases/tag/v1.89.2

All changes:

- Tables, Nav, Scrolling: fixed scrolling functions and focus tracking with frozen rows and
  frozen columns. Windows now have a better understanding of outer/inner decoration sizes,
  which should later lead us toward more flexible uses of menu/status bars. (#5143, #3692)
- Tables, Nav: frozen columns are not part of menu layer and can be crossed over. (#5143, #3692)
- Tables, Columns: fixed cases where empty columns may lead to empty ImDrawCmd. (#4857, #5937)
- Tables: fixed matching width of synchronized tables (multiple tables with same id) when only
  some instances have a vertical scrollbar and not all. (#5920)
- Fixed cases where CTRL+Tab or Modal can occasionally lead to the creation of ImDrawCmd with
  zero triangles, which would makes the render loop of some backends assert (e.g. Metal with
  debugging, Allegro). (#4857, #5937)
- Inputs, IO: reworked ImGuiMod_Shortcut to redirect to Ctrl/Super at runtime instead of
  compile-time, being consistent with our support for io.ConfigMacOSXBehaviors and making it
  easier for bindings generators to process that value. (#5923, #456)
- Inputs, Scrolling: better selection of scrolling window when hovering nested windows
  and when backend/OS is emitting dual-axis wheeling inputs (typically touch pads on macOS).
  We now select a primary axis based on recent events, and select a target window based on it.
  We expect this behavior to be further improved/tweaked. (#3795, #4559) [@ocornut, @folays]
- InputText: fixed cursor navigation when pressing Up Arrow on the last character of a
  multiline buffer which doesn't end with a carriage return. (#6000)
- Text: fixed layouting of wrapped-text block when the last source line is above the
  clipping region. Regression added in 1.89. (#5720, #5919)
- Misc: added GetItemID() in public API. It is not often expected that you would use this,
  but it is useful for Shortcut() and upcoming owner-aware input functions which wants to
  be implemented with public API.
- Fonts: imgui_freetype: fixed a packing issue which in some occurrences would prevent large
  amount of glyphs from being packed correctly. (#5788, #5829)
- Fonts: added a 'void* UserData' field in ImFontAtlas, as a convenience for use by
  applications using multiple font atlases.
- Demo: simplified "Inputs" section, moved contents to Metrics->Inputs.
- Debug Tools: Metrics: added "Inputs" section, moved from Demo for consistency.
- Misc: fixed parameters to IMGUI_DEBUG_LOG() not being dead-stripped when building
  with IMGUI_DISABLE_DEBUG_TOOLS is used. (#5901) [@Teselka]
- Misc: fixed compile-time detection of SSE features on MSVC 32-bits builds. (#5943) [@TheMostDiligent]
- Examples: DirectX10, DirectX11: try WARP software driver if hardware driver is not available. (#5924, #5562)
- Backends: GLFW: Fixed mods state on Linux when using Alt-GR text input (e.g. German keyboard layout), which
  could lead to broken text input. Revert a 2022/01/17 change were we resumed using mods provided by GLFW,
  turns out they are faulty in this specific situation. (#6034)
- Backends: Allegro5: restoring using al_draw_indexed_prim() when Allegro version is >= 5.2.5. (#5937) [@Espyo]
- Backends: Vulkan: Fixed sampler passed to ImGui_ImplVulkan_AddTexture() not being honored as we were using
  an immutable sampler. (#5502, #6001, #914) [@martin-ejdestig, @rytisss]

Docking+Viewports Branch:

- Docking: Internals: fixed DockBuilderCopyDockSpace() crashing when windows not in the
  remapping list are docked on the left or top side of a split. (#6035)
- Docking: fixed DockSpace() with ImGuiDockNodeFlags_KeepAliveOnly marking current window
  as written to, even if it doesn't technically submit an item. This allow using KeepAliveOnly
  from any window location. (#6037)
- Backends: OSX: fixed typo in ImGui_ImplOSX_GetWindowSize that would cause issues when resiing
  from OS decorations, if they are enabled on secondary viewports. (#6009) [@sivu]
- Backends: Metal: fixed secondary viewport rendering. (#6015) [@dmirty-kuzmenko]


-----------------------------------------------------------------------
 VERSION 1.89.1 (Released 2022-11-24)
-----------------------------------------------------------------------

Decorated log and release notes: https://github.com/ocornut/imgui/releases/tag/v1.89.1

Other changes:

- Scrolling, Focus: fixed SetKeyboardFocusHere()/SetItemDefaultFocus() during a window-appearing
  frame (and associated lower-level functions e.g. ScrollToRectEx()) from not centering item. (#5902)
- Inputs: fixed moving a window or drag and dropping from preventing input-owner-unaware code
  from accessing keys. (#5888, #4921, #456)
- Inputs: fixed moving a window or drag and dropping from capturing mods. (#5888, #4921, #456)
- Layout: fixed End()/EndChild() incorrectly asserting if users manipulates cursor position
  inside a collapsed/culled window and IMGUI_DISABLE_OBSOLETE_FUNCTIONS is enabled. (#5548, #5911)
- Combo: fixed selected item (marked with SetItemDefaultFocus()) from not being centered when
  the combo window initially appears. (#5902).
- ColorEdit: fixed label overlapping when using style.ColorButtonPosition == ImGuiDir_Left to
  move the color button on the left side (regression introduced in 1.88 WIP 2022/02/28). (#5912)
- Drag and Drop: fixed GetDragDropPayload() returning a non-NULL value if a drag source is
  active but a payload hasn't been submitted yet. This is convenient to detect new payload
  from within a drag source handler. (#5910, #143)
- Backends: GLFW: cancel out errors emitted by glfwGetKeyName() when a name is missing. (#5908)
- Backends: WebGPU: fixed validation error with default depth buffer settings. (#5869, #5914) [@kdchambers]

Docking+Viewports Branch:

- Viewport: Fixed collapsed windows setting ImGuiViewportFlags_NoRendererClear without
  making title bar color opaque, leading to potential texture/fb garbage being visible.
  Right now as we don't fully support transparent viewports (#2766), so we turn that
  'TitleBgCollapsed' color opaque just lke we do for 'WindowBG' on uncollapsed windows.


-----------------------------------------------------------------------
 VERSION 1.89 (Released 2022-11-15)
-----------------------------------------------------------------------

Decorated log and release notes: https://github.com/ocornut/imgui/releases/tag/v1.89

Breaking changes:

- Layout: Obsoleted using SetCursorPos()/SetCursorScreenPos() to extend parent window/cell boundaries. (#5548)
  This relates to when moving the cursor position beyond current boundaries WITHOUT submitting an item.
  - Previously this would make the window content size ~200x200:
      Begin(...) + SetCursorScreenPos(GetCursorScreenPos() + ImVec2(200,200)) + End();
  - Instead, please submit an item:
      Begin(...) + SetCursorScreenPos(GetCursorScreenPos() + ImVec2(200,200)) + Dummy(ImVec2(0,0)) + End();
  - Alternative:
      Begin(...) + Dummy(ImVec2(200,200)) + End();
  Content size is now only extended when submitting an item.
  With '#define IMGUI_DISABLE_OBSOLETE_FUNCTIONS' this will now be detected and assert.
  Without '#define IMGUI_DISABLE_OBSOLETE_FUNCTIONS' this will silently be fixed until we obsolete it.
  (This incorrect pattern has been mentioned or suggested in: #4510, #3355, #1760, #1490, #4152, #150,
   threads have been amended to refer to this issue).
- Inputs: ImGuiKey is now a typed enum, allowing ImGuiKey_XXX symbols to be named in debuggers. (#4921)
  This will require uses of legacy backend-dependent indices to be casted, e.g.
   - with imgui_impl_glfw:  IsKeyPressed(GLFW_KEY_A) -> IsKeyPressed((ImGuiKey)GLFW_KEY_A);
   - with imgui_impl_win32: IsKeyPressed('A')        -> IsKeyPressed((ImGuiKey)'A')
   - etc. however if you are upgrading code you might as well use the backend-agnostic IsKeyPressed(ImGuiKey_A) now.
- Renamed and merged keyboard modifiers key enums and flags into a same set:  (#4921, #456)
   - ImGuiKey_ModCtrl  and ImGuiModFlags_Ctrl  -> ImGuiMod_Ctrl
   - ImGuiKey_ModShift and ImGuiModFlags_Shift -> ImGuiMod_Shift
   - ImGuiKey_ModAlt   and ImGuiModFlags_Alt   -> ImGuiMod_Alt
   - ImGuiKey_ModSuper and ImGuiModFlags_Super -> ImGuiMod_Super
  Kept inline redirection enums (will obsolete).
  This change simplifies a few things, reduces confusion, and will facilitate upcoming
  shortcut/input ownership apis.
  - The ImGuiKey_ModXXX were introduced in 1.87 and mostly used by backends.
  - The ImGuiModFlags_XXX have been exposed in imgui.h but not really used by any public api,
    only by third-party extensions. They were however subject to a recent rename
    (ImGuiKeyModFlags_XXX -> ImGuiModFlags_XXX) and we are exceptionally commenting out
    the older ImGuiKeyModFlags_XXX names ahead of obsolescence schedule to reduce confusion
    and because they were not meant to be used anyway.
- Removed io.NavInputs[] and ImGuiNavInput enum that were used to feed gamepad inputs.
  Basically 1.87 already obsoleted them from the backend's point of view, but internally
  our navigation code still used this array and enum, so they were still present.
  Not anymore! (#4921, #4858, #787, #1599, #323)
  Transition guide:
   - Official backends from 1.87+                  -> no issue.
   - Official backends from 1.60 to 1.86           -> will build and convert gamepad inputs, unless IMGUI_DISABLE_OBSOLETE_KEYIO is defined. Need updating!
   - Custom backends not writing to io.NavInputs[] -> no issue.
   - Custom backends writing to io.NavInputs[]     -> will build and convert gamepad inputs, unless IMGUI_DISABLE_OBSOLETE_KEYIO is defined. Need fixing!
   - TL;DR: Backends should call io.AddKeyEvent()/io.AddKeyAnalogEvent() with ImGuiKey_GamepadXXX values instead of filling io.NavInput[].
  The ImGuiNavInput enum was essentially 1.60's attempt to combine keyboard and gamepad inputs with named
  semantic, but the additional indirection and copy added complexity and got in the way of other
  incoming work. User's code (other than backends) should not be affected, unless you have custom
  widgets intercepting navigation events via the named enums (in which case you can upgrade your code).
- DragInt()/SliderInt(): Removed runtime patching of invalid "%f"/"%.0f" types of format strings.
  This was obsoleted in 1.61 (May 2018). See 1.61 changelog for details.
- Changed signature of ImageButton() function: (#5533, #4471, #2464, #1390)
  - Added 'const char* str_id' parameter + removed 'int frame_padding = -1' parameter.
  - Old signature: bool ImageButton(ImTextureID tex_id, ImVec2 size, ImVec2 uv0 = ImVec2(0,0), ImVec2 uv1 = ImVec2(1,1), int frame_padding = -1, ImVec4 bg_col = ImVec4(0,0,0,0), ImVec4 tint_col = ImVec4(1,1,1,1));
    - used the ImTextureID value to create an ID. This was inconsistent with other functions, led to ID conflicts, and caused problems with engines using transient ImTextureID values.
    - had a FramePadding override which was inconsistent with other functions and made the already-long signature even longer.
  - New signature: bool ImageButton(const char* str_id, ImTextureID tex_id, ImVec2 size, ImVec2 uv0 = ImVec2(0,0), ImVec2 uv1 = ImVec2(1,1), ImVec4 bg_col = ImVec4(0,0,0,0), ImVec4 tint_col = ImVec4(1,1,1,1));
    - requires an explicit identifier. You may still use e.g. PushID() calls and then pass an empty identifier.
    - always uses style.FramePadding for padding, to be consistent with other buttons. You may use PushStyleVar() to alter this.
  - As always we are keeping a redirection function available (will obsolete later).
- Removed the bizarre legacy default argument for 'TreePush(const void* ptr = NULL)'. (#1057)
  Must always pass a pointer value explicitly, NULL/nullptr is ok but require cast, e.g. TreePush((void*)nullptr);
  If you used TreePush() replace with TreePush((void*)NULL);
- Removed support for 1.42-era IMGUI_DISABLE_INCLUDE_IMCONFIG_H / IMGUI_INCLUDE_IMCONFIG_H. (#255)
  They only made sense before we could use IMGUI_USER_CONFIG.

Other Changes:

- Popups & Modals: fixed nested Begin() inside a popup being erroneously input-inhibited.
  While it is unusual, you can nest a Begin() inside a popup or modal, it is occasionally
  useful to achieve certain things (e.g. to implement suggestion popups #718, #4461).
- Inputs: Standard widgets now claim for key/button ownership and test for them.
  - Fixes scenario where e.g. a Popup with a Selectable() reacting on mouse down
    (e.g. double click) closes, and behind it is another window with an item reacting
    on mouse up. Previously this would lead to both items reacting, now the item in the
    window behind won't react on the mouse up since the mouse button ownership has already
    been claimed earlier.
  - Internals: There are MANY more aspects to this changes. Added experimental/internal APIs
    to allow handling input/shorting routing and key ownership. Things will be moved into
    public APIs over time. For now this release is a way to test the solidity of underlying
    systems while letting early adopters adopters toy with internals.
    (#456, #2637, #2620, #2891, #3370, #3724, #4828, #5108, #5242, #5641)
- Scrolling: Tweak mouse-wheel locked window timer so it is shorter but also gets reset
  whenever scrolling again. Modulate for small (sub-pixel) amounts. (#2604)
- Scrolling: Mitigated issue where multi-axis mouse-wheel inputs (usually from touch pad
  events) are incorrectly locking scrolling in a parent window. (#4559, #3795, #2604)
- Scrolling: Exposed SetNextWindowScroll() in public API. Useful to remove a scrolling
  delay in some situations where e.g. windows need to be synched. (#1526)
- InputText: added experimental io.ConfigInputTextEnterKeepActive feature to make pressing
  Enter keep the input active and select all text.
- InputText: numerical fields automatically accept full-width characters (U+FF01..U+FF5E)
  by converting them to half-width (U+0021..U+007E).
- InputText: added ImGuiInputTextFlags_EscapeClearsAll flag: first press on Escape clears
  text if any, second press deactivate the InputText(). (#5688, #2620)
- InputText: added support for shift+click style selection. (#5619) [@procedural]
- InputText: clarified that callbacks cannot modify buffer when using the ReadOnly flag.
- InputText: fixed minor one-frame selection glitch when reverting with Escape.
- ColorEdit3: fixed id collision leading to an assertion. (#5707)
- IsItemHovered: Added ImGuiHoveredFlags_DelayNormal and ImGuiHoveredFlags_DelayShort flags,
  allowing to introduce a shared delay for tooltip idioms. The delays are respectively
  io.HoverDelayNormal (default to 0.30f) and io.HoverDelayFast (default to 0.10f). (#1485)
- IsItemHovered: Added ImGuiHoveredFlags_NoSharedDelay to disable sharing delays between items,
  so moving from one item to a nearby one will requires delay to elapse again. (#1485)
- Tables: activating an ID (e.g. clicking button inside) column doesn't prevent columns
  output flags from having ImGuiTableColumnFlags_IsHovered set. (#2957)
- Tables,Columns: fixed a layout issue where SameLine() prior to a row change would set the
  next row in such state where subsequent SameLine() would move back to previous row.
- Tabs: Fixed a crash when closing multiple windows (possible with docking only) with an
  appended TabItemButton(). (#5515, #3291) [@rokups]
- Tabs: Fixed shrinking policy leading to infinite loops when fed unrounded tab widths. (#5652)
- Tabs: Fixed shrinking policy sometimes erroneously making right-most tabs stray a little out
  bar boundaries (bug in 1.88). (#5652).
- Tabs: Enforcing minimum size of 1.0f, fixed asserting on zero-tab widths. (#5572)
- Window: Fixed a potential crash when appending to a child window. (#5515, #3496, #4797) [@rokups]
- Window: Fixed an issue where uncollapsed a window would show a scrollbar for a frame.
- Window: Auto-fit size takes account of work rectangle (menu bars eating from viewport). (#5843)
- Window: Fixed position not being clamped while auto-resizing (fixes appearing windows without
  .ini data from moving for a frame when using io.ConfigWindowsMoveFromTitleBarOnly). (#5843)
- IO: Added ImGuiMod_Shortcut which is ImGuiMod_Super on Mac and ImGuiMod_Ctrl otherwise. (#456)
- IO: Added ImGuiKey_MouseXXX aliases for mouse buttons/wheel so all operations done on ImGuiKey
  can apply to mouse data as well. (#4921)
- IO: Filter duplicate input events during the AddXXX() calls. (#5599, #4921)
- IO: Fixed AddFocusEvent(false) to also clear MouseDown[] state. (#4921)
- Menus: Fixed incorrect sub-menu parent association when opening a menu by closing another.
  Among other things, it would accidentally break part of the closing heuristic logic when moving
  towards a sub-menu. (#2517, #5614). [@rokups]
- Menus: Fixed gaps in closing logic which would make child-menu erroneously close when crossing
  the gap between a menu item inside a window and a child-menu in a secondary viewport. (#5614)
- Menus: Fixed using IsItemHovered()/IsItemClicked() on BeginMenu(). (#5775)
- Menus, Popups: Experimental fix for issue where clicking on an open BeginMenu() item called from
  a window which is neither a popup neither a menu used to incorrectly close and reopen the menu
  (the fix may have side-effect and is labelld as experimental as we may need to revert). (#5775)
- Menus, Nav: Fixed keyboard/gamepad navigation occasionally erroneously landing on menu-item
  in parent window when the parent is not a popup. (#5730)
- Menus, Nav: Fixed not being able to close a menu with Left arrow when parent is not a popup. (#5730)
- Menus, Nav: Fixed using left/right navigation when appending to an existing menu (multiple
  BeginMenu() call with same names). (#1207)
- Menus: Fixed a one-frame issue where SetNextWindowXXX data are not consumed by a BeginMenu()
  returning false.
- Nav: Fixed moving/resizing window with gamepad or keyboard when running at very high framerate.
- Nav: Pressing Space/GamepadFaceDown on a repeating button uses the same repeating rate as a mouse hold.
- Nav: Fixed an issue opening a menu with Right key from a non-menu window.
- Text: Fixed wrapped-text not doing a fast-forward on lines above the clipping region,
  which would result in an abnormal number of vertices created (was slower and more likely to
  asserts with 16-bits ImDrawVtx). (#5720)
- Fonts: Added GetGlyphRangesGreek() helper for Greek & Coptic glyph range. (#5676, #5727) [@azonenberg]
- ImDrawList: Not using alloca() anymore, lift single polygon size limits. (#5704, #1811)
  - Note: now using a temporary buffer stored in ImDrawListSharedData.
    This change made it more visible than you cannot append to multiple ImDrawList from multiple
    threads if they share the same ImDrawListSharedData. Previously it was a little more likely
    for this to "accidentally" work, but was already incorrect. (#6167)
- Platform IME: [Windows] Removed call to ImmAssociateContextEx() leading to freeze on some setups.
  (#2589, #5535, #5264, #4972)
- Misc: better error reporting for PopStyleColor()/PopStyleVar() + easier to recover. (#1651)
- Misc: io.Framerate moving average now converge in 60 frames instead of 120. (#5236, #4138)
- Debug Tools: Debug Log: Visually locate items when hovering a 0xXXXXXXXX value. (#5855)
- Debug Tools: Debug Log: Added 'IO' and 'Clipper' events logging. (#5855)
- Debug Tools: Metrics: Visually locate items when hovering a 0xXXXXXXXX value (in most places).
- Debug Tools: Item Picker: Mouse button can be changed by holding Ctrl+Shift, making it easier
  to use the Item Picker in e.g. menus. (#2673)
- Docs: Fixed various typos in comments and documentations. (#5649, #5675, #5679) [@tocic, @lessigsx]
- Demo: Improved "Constrained-resizing window" example, more clearly showcase aspect-ratio. (#5627)
- Demo: Added more explicit "Center window" mode to "Overlay example". (#5618)
- Demo: Fixed Log & Console from losing scrolling position with Auto-Scroll when child is clipped. (#5721)
- Examples: Added all SDL examples to default VS solution.
- Examples: Win32: Always use RegisterClassW() to ensure windows are Unicode. (#5725)
- Examples: Android: Enable .ini file loading/saving into application internal data folder. (#5836) [@rewtio]
- Backends: GLFW: Honor GLFW_CURSOR_DISABLED by not setting mouse position. (#5625) [@scorpion-26]
- Backends: GLFW: Add glfwGetError() call on GLFW 3.3 to inhibit missing mouse cursor errors. (#5785) [@mitchellh]
- Backends: SDL: Disable SDL 2.0.22 new "auto capture" which prevents drag and drop across windows
  (e.g. for multi-viewport support) and don't capture mouse when drag and dropping. (#5710)
- Backends: Win32: Convert WM_CHAR values with MultiByteToWideChar() when window class was
  registered as MBCS (not Unicode). (#5725, #1807, #471, #2815, #1060) [@or75, @ocornut]
- Backends: OSX: Fixed mouse inputs on flipped views. (#5756) [@Nemirtingas]
- Backends: OSX: Fixed mouse coordinate before clicking on the host window. (#5842) [@maezawa-akira]
- Backends: OSX: Fixes to support full app creation in C++. (#5403) [@stack]
- Backends: OpenGL3: Reverted use of glBufferSubData(), too many corruptions issues were reported,
  and old leaks issues seemingly can't be reproed with Intel drivers nowadays (revert earlier changes).
  (#4468, #4504, #3381, #2981, #4825, #4832, #5127).
- Backends: Metal: Use __bridge for ARC based systems. (#5403) [@stack]
- Backends: Metal: Add dispatch synchronization. (#5447) [@luigifcruz]
- Backends: Metal: Update deprecated property 'sampleCount'->'rasterSampleCount'. (#5603) [@dcvz]
- Backends: Vulkan: Added experimental ImGui_ImplVulkan_RemoveTexture() for api symetry. (#914, #5738).
- Backends: WebGPU: fixed rendering when a depth buffer is enabled. (#5869) [@brainlag]

Docking+Viewports Branch:

- Docking: Fixed incorrect focus highlight on docking node when focusing a menu. (#5702)
- Docking, Nav: Fixed using gamepad/keyboard navigation not being able enter menu layer when
  it only contained the standard Collapse/Close buttons and no actual menu. (#5463, #4792)
- Docking: Fixed regression introduced in v1.87 when docked window content not rendered
  while switching between with CTRL+Tab. [@rokups]
- Docking: Fixed amending into an existing tab bar from rendering invisible items. (#5515)
- Docking: Made spacing between dock nodes not a dropping gap. When hovering it only
  outer-docking drop markers are visible.
- Docking+Viewports: Fixed undocking window node causing parent viewports to become unresponsive
  in certain situation (e.g. hidden tab bar). (#5503) [@rokups]
- Backends: SDL: Fixed building backend under non-OSX Apple targets (e.g. iPhone). (#5665)
- Backends: SDL: Fixed drag'n drop crossing a viewport border losing mouse coordinates. (#5710, #5012)
- Backends: GLFW: Fixed leftover static variable preventing from changing or
  reinitializing backend while application is running. (#4616, #5434) [@rtoumazet]


-----------------------------------------------------------------------
 VERSION 1.88 (Released 2022-06-21)
-----------------------------------------------------------------------

Decorated log and release notes: https://github.com/ocornut/imgui/releases/tag/v1.88

Breaking changes:

- Renamed IMGUI_DISABLE_METRICS_WINDOW to IMGUI_DISABLE_DEBUG_TOOLS for correctness.
  Kept support for old define (will obsolete).
- Renamed CaptureMouseFromApp() and CaptureKeyboardFromApp() to SetNextFrameWantCaptureMouse()
  and SetNextFrameWantCaptureKeyboard() to clarify purpose, old name was too misleading.
  Kept inline redirection functions (will obsolete).
- Renamed ImGuiKeyModFlags to ImGuiModFlags. Kept inline redirection enums (will obsolete).
  (This was never used in public API functions but technically present in imgui.h and ImGuiIO).
- Backends: OSX: Removed ImGui_ImplOSX_HandleEvent() from backend API in favor of backend
  automatically handling event capture. Examples that are using the OSX backend have removed
  all the now-unnecessary calls to ImGui_ImplOSX_HandleEvent(), applications can do as well.
  [@stuartcarnie] (#4821)
- Internals: calling ButtonBehavior() without calling ItemAdd() now requires a KeepAliveID()
  call. This is because the KeepAliveID() call was moved from GetID() to ItemAdd(). (#5181)

Other Changes:

- IO: Fixed backward-compatibility regression introduced in 1.87: (#4921, #4858)
  - Direct accesses to io.KeysDown[] with legacy indices didn't work (with new backends).
  - Direct accesses to io.KeysDown[GetKeyIndex(XXX)] would access invalid data (with old/new backends).
  - Calling IsKeyDown() didn't have those problems, and is recommended as io.KeysDown[] is obsolete.
- IO: Fixed input queue trickling of interleaved keys/chars events (which are frequent especially
  when holding down a key as OS submits chars repeat events) delaying key presses and mouse movements.
  In particular, using the input system for fast game-like actions (e.g. WASD camera move) would
  typically have been impacted, as well as holding a key while dragging mouse. Constraints have
  been lifted and are now only happening when e.g. an InputText() widget is active. (#4921, #4858)
  Note that even thought you shouldn't need to disable io.ConfigInputTrickleEventQueue, you can
  technically dynamically change its setting based on the context (e.g. disable only when hovering
  or interacting with a game/3D view).
- IO: Fixed input queue trickling of mouse wheel events: multiple wheel events are merged, while
  a mouse pos followed by a mouse wheel are now trickled. (#4921, #4821)
- IO: Added io.SetAppAcceptingEvents() to set a master flag for accepting key/mouse/characters
  events (default to true). Useful if you have native dialog boxes that are interrupting your
  application loop/refresh, and you want to disable events being queued while your app is frozen.
- Windows: Fixed first-time windows appearing in negative coordinates from being initialized
  with a wrong size. This would most often be noticeable in multi-viewport mode (docking branch)
  when spawning a window in a monitor with negative coordinates. (#5215, #3414) [@DimaKoltun]
- Clipper: Fixed a regression in 1.86 when not calling clipper.End() and late destructing the
  clipper instance. High-level languages (Lua,Rust etc.) would typically be affected. (#4822)
- Layout: Fixed mixing up SameLine() and SetCursorPos() together from creating situations where line
  height would be emitted from the wrong location (e.g. 'ItemA+SameLine()+SetCursorPos()+ItemB' would
  emit ItemA worth of height from the position of ItemB, which is not necessarily aligned with ItemA).
- Sliders: An initial click within the knob/grab doesn't shift its position. (#1946, #5328)
- Sliders, Drags: Fixed dragging when using hexadecimal display format string. (#5165, #3133)
- Sliders, Drags: Fixed manual input when using hexadecimal display format string. (#5165, #3133)
- InputScalar: Fixed manual input when using %03d style width in display format string. (#5165, #3133)
- InputScalar: Automatically allow hexadecimal input when format is %X (without extra flag).
- InputScalar: Automatically allow scientific input when format is float/double (without extra flag).
- Nav: Fixed nav movement in a scope with only one disabled item from focusing the disabled item. (#5189)
- Nav: Fixed issues with nav request being transferred to another window when calling SetKeyboardFocusHere()
  and simultaneous changing window focus. (#4449)
- Nav: Changed SetKeyboardFocusHere() to not behave if a drag or window moving is in progress.
- Nav: Fixed inability to cancel nav in modal popups. (#5400) [@rokups]
- IsItemHovered(): added ImGuiHoveredFlags_NoNavOverride to disable the behavior where the
  return value is overridden by focus when gamepad/keyboard navigation is active.
- InputText: Fixed pressing Tab emitting two tabs characters because of dual Keys/Chars events being
  trickled with the new input queue (happened on some backends only). (#2467, #1336)
- InputText: Fixed a one-frame display glitch where pressing Escape to revert after a deletion
  would lead to small garbage being displayed for one frame. Curiously a rather old bug! (#3008)
- InputText: Fixed an undo-state corruption issue when editing main buffer before reactivating item. (#4947)
- InputText: Fixed an undo-state corruption issue when editing in-flight buffer in user callback.
  (#4947, #4949] [@JoshuaWebb]
- Tables: Fixed incorrect border height used for logic when resizing one of several synchronized
  instance of a same table ID, when instances have a different height. (#3955).
- Tables: Fixed incorrect auto-fit of parent windows when using non-resizable weighted columns. (#5276)
- Tables: Fixed draw-call merging of last column. Depending on some unrelated settings (e.g. BorderH)
  merging draw-call of the last column didn't always work (regression since 1.87). (#4843, #4844) [@rokups]
- Inputs: Fixed IsMouseClicked() repeat mode rate being half of keyboard repeat rate.
- ColorEdit: Fixed text baseline alignment after a SameLine() after a ColorEdit() with visible label.
- Tabs: BeginTabItem() now reacts to SetNextItemWidth(). (#5262)
- Tabs: Tweak shrinking policy so that while resizing tabs that don't need shrinking keep their
  initial width more precisely (without the occasional +1 worth of width).
- Menus: Adjusted BeginMenu() closing logic so hovering void or non-MenuItem() in parent window
  always lead to menu closure. Fixes using items that are not MenuItem() or BeginItem() at the root
  level of a popup with a child menu opened.
- Menus: Menus emitted from the main/scrolling layer are not part of the same menu-set as menus emitted
  from the menu-bar, avoiding  accidental hovering from one to the other. (#3496, #4797) [@rokups]
- Style: Adjust default value of GrabMinSize from 10.0f to 12.0f.
- Stack Tool: Added option to copy item path to clipboard. (#4631)
- Settings: Fixed out-of-bounds read when .ini file on disk is empty. (#5351) [@quantum5]
- Settings: Fixed some SetNextWindowPos/SetNextWindowSize API calls not marking settings as dirty.
- DrawList: Fixed PathArcTo() emitting terminating vertices too close to arc vertices. (#4993) [@thedmd]
- DrawList: Fixed texture-based anti-aliasing path with RGBA textures (#5132, #3245) [@cfillion]
- DrawList: Fixed divide-by-zero or glitches with Radius/Rounding values close to zero. (#5249, #5293, #3491)
- DrawList: Circle with a radius smaller than 0.5f won't appear, to be consistent with other primitives. [@thedmd]
- Debug Tools: Debug Log: Added ShowDebugLogWindow() showing an opt-in synthetic log of principal events
  (focus, popup, active id changes) helping to diagnose issues.
- Debug Tools: Added DebugTextEncoding() function to facilitate diagnosing issues when not sure about
  whether you have a UTF-8 text encoding issue or a font loading issue. [@LaMarche05, @ocornut]
- Demo: Add better demo of how to use SetNextFrameWantCaptureMouse()/SetNextFrameWantCaptureKeyboard().
- Metrics: Added a "UTF-8 Encoding Viewer" section using the aforementioned DebugTextEncoding() function.
- Metrics: Added "InputText" section to visualize internal state (#4947, #4949).
- Misc: Fixed calling GetID("label") _before_ a widget emitting this item inside a group (such as InputInt())
  from causing an assertion when closing the group. (#5181).
- Misc: Fixed IsAnyItemHovered() returning false when using navigation.
- Misc: Allow redefining IM_COL32_XXX layout macros to facilitate use on big-endian systems. (#5190, #767, #844)
- Misc: Added IMGUI_STB_SPRINTF_FILENAME to support custom path to stb_sprintf. (#5068, #2954) [@jakubtomsu]
- Misc: Added constexpr to ImVec2/ImVec4 inline constructors. (#4995) [@Myriachan]
- Misc: Updated stb_truetype.h from 1.20 to 1.26 (many fixes). (#5075)
- Misc: Updated stb_textedit.h from 1.13 to 1.14 (our changes so this effectively is a no-op). (#5075)
- Misc: Updated stb_rect_pack.h from 1.00 to 1.01 (minor). (#5075)
- Misc: binary_to_compressed_c tool: Added -nostatic option. (#5021) [@podsvirov]
- ImVector: Fixed erase() with empty range. (#5009) [@thedmd]
- Backends: Vulkan: Don't use VK_PRESENT_MODE_MAX_ENUM_KHR as specs state it isn't part of the API. (#5254)
- Backends: GLFW: Fixed a regression in 1.87 which resulted in keyboard modifiers events being
  reported incorrectly on Linux/X11, due to a bug in GLFW. [@rokups]
- Backends: GLFW: Fixed untranslated keys when pressing lower case letters on OSX (#5260, #5261) [@cpichard]
- Backends: SDL: Fixed dragging out viewport broken on some SDL setups. (#5012) [@rokups]
- Backends: SDL: Added support for extra mouse buttons (SDL_BUTTON_X1/SDL_BUTTON_X2). (#5125) [@sgiurgiu]
- Backends: SDL, OpenGL3: Fixes to facilitate building on AmigaOS4. (#5190) [@afxgroup]
- Backends: OSX: Monitor NSKeyUp events to catch missing keyUp for key when user press Cmd + key (#5128) [@thedmd]
- Backends: OSX, Metal: Store backend data in a per-context struct, allowing to use these backends with
  multiple contexts. (#5203, #5221, #4141) [@noisewuwei]
- Backends: Metal: Fixed null dereference on exit inside command buffer completion handler. (#5363, #5365) [@warrenm]
- Backends: OpenGL3: Partially revert 1.86 change of using glBufferSubData(): now only done on Windows and
  Intel GPU, based on querying glGetString(GL_VENDOR). Essentially we got report of accumulating leaks on Intel
  with multi-viewports when using simple glBufferData() without orphaning, and report of corruptions on other
  GPUs with multi-viewports when using orphaning and glBufferSubData(), so currently switching technique based
  on GPU vendor, which unfortunately reinforce the cargo-cult nature of dealing with OpenGL drivers.
  Navigating the space of mysterious OpenGL drivers is particularly difficult as they are known to rely on
  application specific whitelisting. (#4468, #3381, #2981, #4825, #4832, #5127).
- Backends: OpenGL3: Fix state corruption on OpenGL ES 2.0 due to not preserving GL_ELEMENT_ARRAY_BUFFER_BINDING
  and vertex attribute states. [@rokups]
- Examples: Emscripten+WebGPU: Fix building for latest WebGPU specs. (#3632)
- Examples: OSX+Metal, OSX+OpenGL: Removed now-unnecessary calls to ImGui_ImplOSX_HandleEvent(). (#4821)

Docking+Viewports Branch:

- Docking: Fixed floating docked nodes not being clamped into viewport workrect to stay reachable
  when io.ConfigWindowsMoveFromTitleBarOnly is true and multi-viewports are disabled. (#5044)
- Docking: Fixed a regression where moving window would be interrupted after undocking a tab
  when io.ConfigDockingAlwaysTabBar is true. (#5324) [@rokups]
- Docking: Fixed incorrect focus highlight on docking node when focusing empty central node
  or a child window which was manually injected into a dockspace window.
- Docking, Modal: Fixed a crash when opening popup from a parent which is being docked on the same frame. (#5401)
- Viewports: Fixed an issue where MouseViewport was lagging by a frame when using 1.87 Input Queue.
  A common side-effect would be that when releasing a window drag the underlying window would highlight
  for a frame. (#5837, #4921) [@cfillion]
- Viewports: Fixed translating a host viewport from briefly altering the size of AlwaysAutoResize windows. (#5057)
- Viewports: Fixed main viewport size not matching ImDrawData::DisplaySize for one frame during resize
  when multi-viewports are disabled. (#4900)
- Backends: SDL: Fixed dragging out main viewport broken on some SDL setups. (#5012) [@rokups]
- Backends: OSX: Added support for multi-viewports. [@stuartcarnie, @metarutaiga] (#4821, #2778)
- Backends: Metal: Added support for multi-viewports. [@stuartcarnie, @metarutaiga] (#4821, #2778)
- Examples: OSX+Metal, SDL+Metal, GLFW+Metal: Added support for multi-viewports. [@rokups]


-----------------------------------------------------------------------
 VERSION 1.87 (Released 2022-02-07)
-----------------------------------------------------------------------

Decorated log and release notes: https://github.com/ocornut/imgui/releases/tag/v1.87

Breaking Changes:

- Removed support for pre-C++11 compilers. We'll stop supporting VS2010. (#4537)
- Reworked IO mouse input API: (#4921, #4858) [@thedmd, @ocornut]
  - Added io.AddMousePosEvent(), io.AddMouseButtonEvent(), io.AddMouseWheelEvent() functions,
    obsoleting writing directly to io.MousePos, io.MouseDown[], io.MouseWheel, etc.
  - This enable input queue trickling to support low framerates. (#2787, #1992, #3383, #2525, #1320)
  - For all calls to IO new functions, the Dear ImGui context should be bound/current.
- Reworked IO keyboard input API: (#4921, #2625, #3724) [@thedmd, @ocornut]
  - Added io.AddKeyEvent() function, obsoleting writing directly to io.KeyMap[], io.KeysDown[] arrays.
  - For keyboard modifiers, you can call io.AddKeyEvent() with ImGuiKey_ModXXX values,
    obsoleting writing directly to io.KeyCtrl, io.KeyShift etc.
  - Added io.SetKeyEventNativeData() function (optional) to pass native and old legacy indices.
  - Added full range of key enums in ImGuiKey (e.g. ImGuiKey_F1).
  - Added GetKeyName() helper function.
  - Obsoleted GetKeyIndex(): it is now unnecessary and will now return the same value.
  - All keyboard related functions taking 'int user_key_index' now take 'ImGuiKey key':
    - IsKeyDown(), IsKeyPressed(), IsKeyReleased(), GetKeyPressedAmount().
  - Added io.ConfigInputTrickleEventQueue (defaulting to true) to disable input queue trickling.
  - Backward compatibility:
    - All backends updated to use new functions.
    - Old backends populating those arrays should still work!
    - Calling e.g. IsKeyPressed(MY_NATIVE_KEY_XXX) will still work! (for a while)
    - Those legacy arrays will only be disabled if '#define IMGUI_DISABLE_OBSOLETE_KEYIO' is set in your imconfig.
      In a few versions, IMGUI_DISABLE_OBSOLETE_FUNCTIONS will automatically enable IMGUI_DISABLE_OBSOLETE_KEYIO,
      so this will be moved into the regular obsolescence path.
    - BREAKING: If your custom backend used ImGuiKey as mock native indices (e.g. "io.KeyMap[ImGuiKey_A] = ImGuiKey_A")
      this is a use case that will now assert and be breaking for your old backend.
  - Transition guide:
     - IsKeyPressed(MY_NATIVE_KEY_XXX)           -> use IsKeyPressed(ImGuiKey_XXX)
     - IsKeyPressed(GetKeyIndex(ImGuiKey_XXX))   -> use IsKeyPressed(ImGuiKey_XXX)
     - Backend writing to io.KeyMap[],KeysDown[] -> backend should call io.AddKeyEvent(), if legacy indexing is desired, call io.SetKeyEventNativeData()
     - Basically the trick we took advantage of is that we previously only supported native keycode from 0 to 511,
       so ImGuiKey values can still express a legacy native keycode, and new named keys are all >= 512.
  - This will enable a few things in the future:
     - Access to portable keys allows for backend-agnostic keyboard input code. Until now it was difficult
       to share code using keyboard across project because of this gap. (#2625, #3724)
     - Access to full key ranges will allow us to develop a proper keyboard shortcut system. (#456)
     - io.SetKeyEventNativeData() include native keycode/scancode which may later be exposed. (#3141, #2959)
- Reworked IO nav/gamepad input API and unifying inputs sources: (#4921, #4858, #787)
  - Added full range of ImGuiKey_GamepadXXXX enums (e.g. ImGuiKey_GamepadDpadUp, ImGuiKey_GamepadR2) to use with
    io.AddKeyEvent(), io.AddKeyAnalogEvent().
  - Added io.AddKeyAnalogEvent() function, obsoleting writing directly to io.NavInputs[] arrays.
- Renamed ImGuiKey_KeyPadEnter to ImGuiKey_KeypadEnter to align with new symbols. Kept redirection enum. (#2625)
- Removed support for legacy arithmetic operators (+,+-,*,/) when inputing text into a slider/drag. (#4917, #3184)
  This doesn't break any api/code but a feature that was accessible by end-users (which seemingly no one used).
  (Instead you may implement custom expression evaluators to provide a better version of this).
- Backends: GLFW: backend now uses glfwSetCursorPosCallback().
  - If calling ImGui_ImplGlfw_InitXXX with install_callbacks=true: nothing to do. is already done for you.
  - If calling ImGui_ImplGlfw_InitXXX with install_callbacks=false: you WILL NEED to register the GLFW callback
    using glfwSetCursorPosCallback() and forward it to the backend function ImGui_ImplGlfw_CursorPosCallback().
- Backends: SDL: Added SDL_Renderer* parameter to ImGui_ImplSDL2_InitForSDLRenderer(), so backend can call
  SDL_GetRendererOutputSize() to obtain framebuffer size valid for hi-dpi. (#4927) [@Clownacy]
- Commented out redirecting functions/enums names that were marked obsolete in 1.69, 1.70, 1.71, 1.72 (March-July 2019)
  - ImGui::SetNextTreeNodeOpen()        -> use ImGui::SetNextItemOpen()
  - ImGui::GetContentRegionAvailWidth() -> use ImGui::GetContentRegionAvail().x
  - ImGui::TreeAdvanceToLabelPos()      -> use ImGui::SetCursorPosX(ImGui::GetCursorPosX() + ImGui::GetTreeNodeToLabelSpacing());
  - ImFontAtlas::CustomRect             -> use ImFontAtlasCustomRect
  - ImGuiColorEditFlags_RGB/HSV/HEX     -> use ImGuiColorEditFlags_DisplayRGB/HSV/Hex
- Removed io.ImeSetInputScreenPosFn() in favor of more flexible io.SetPlatformImeDataFn() for IME support.
  Because this field was mostly only ever used by Dear ImGui internally, not by backends nor the vast majority
  of user code, this should only affect a very small fraction for users who are already very IME-aware.
- Obsoleted 'void* io.ImeWindowHandle' in favor of writing to 'void* ImGuiViewport::PlatformHandleRaw'.
  This removes an incompatibility between 'master' and 'multi-viewports' backends and toward enabling
  better support for IME. Updated backends accordingly. Because the old field is set by existing backends,
  we are keeping it (marked as obsolete).

Other Changes:

- IO: Added event based input queue API, which now trickles events to support low framerates. [@thedmd, @ocornut]
  Previously the most common issue case (button presses in low framerates) was handled by backend. This is now
  handled by core automatically for all kind of inputs. (#4858, #2787, #1992, #3383, #2525, #1320)
  - New IO functions for keyboard/gamepad: AddKeyEvent(), AddKeyAnalogEvent().
  - New IO functions for mouse: AddMousePosEvent(), AddMouseButtonEvent(), AddMouseWheelEvent().
- IO: Unified key enums allow using key functions on key mods and gamepad values.
- Fixed CTRL+Tab into an empty window causing artifacts on the highlight rectangle due to bad reordering on ImDrawCmd.
- Fixed a situation where CTRL+Tab or Modal can occasionally lead to the creation of ImDrawCmd with zero triangles,
  which would makes the draw operation of some backends assert (e.g. Metal with debugging). (#4857)
- Popups: Fixed a regression crash when a new window is created after a modal on the same frame. (#4920) [@rokups]
- Popups: Fixed an issue when reopening a same popup multiple times would offset them by 1 pixel on the right. (#4936)
- Tables, ImDrawListSplitter: Fixed erroneously stripping trailing ImDrawList::AddCallback() when submitted in
  last column or last channel and when there are no other drawing operation. (#4843, #4844) [@hoffstadt]
- Tables: Fixed positioning of Sort icon on right-most column with some settings (not resizable + no borders). (#4918).
- Nav: Fixed gamepad navigation in wrapping popups not wrapping all the way. (#4365)
- Sliders, Drags: Fixed text input of values with a leading sign, common when using a format enforcing sign. (#4917)
- Demo: draw a section of keyboard in "Inputs > Keyboard, Gamepad & Navigation state" to visualize keys. [@thedmd]
- Platform IME: changed io.ImeSetInputScreenPosFn() to io.SetPlatformImeDataFn() API,
  now taking a ImGuiPlatformImeData structure which we can more easily extend in the future.
- Platform IME: moved io.ImeWindowHandle to GetMainViewport()->PlatformHandleRaw.
- Platform IME: add ImGuiPlatformImeData::WantVisible, hide IME composition window when not used. (#2589) [@actboy168]
- Platform IME: add ImGuiPlatformImeData::InputLineHeight. (#3113) [@liuliu]
- Platform IME: [windows] call ImmSetCandidateWindow() to position candidate window.
- Backends: GLFW: Pass localized keys (matching keyboard layout). Fix e.g. CTRL+A, CTRL+Z, CTRL+Y shortcuts.
  We are now converting GLFW untranslated keycodes back to translated keycodes in order to match the behavior of
  other backend, and facilitate the use of GLFW with lettered-shortcuts API. (#456, #2625)
- Backends: GLFW: Submit keys and key mods using io.AddKeyEvent(). (#2625, #4921)
- Backends: GLFW: Submit mouse data using io.AddMousePosEvent(), io.AddMouseButtonEvent(), io.AddMouseWheelEvent() functions. (#4921)
- Backends: GLFW: Retrieve mouse position using glfwSetCursorPosCallback() + fallback when focused but not hovered/captured.
- Backends: GLFW: Submit gamepad data using io.AddKeyEvent/AddKeyAnalogEvent() functions, stopped writing to io.NavInputs[]. (#4921)
- Backends: GLFW: Added ImGui_ImplGlfw_InstallCallbacks()/ImGui_ImplGlfw_RestoreCallbacks() helpers to facilitate user installing
  callbacks after iniitializing backend. (#4981)
- Backends: Win32: Submit keys and key mods using io.AddKeyEvent(). (#2625, #4921)
- Backends: Win32: Retrieve mouse position using WM_MOUSEMOVE/WM_MOUSELEAVE + fallback when focused but not hovered/captured.
- Backends: Win32: Submit mouse data using io.AddMousePosEvent(), AddMouseButtonEvent(), AddMouseWheelEvent() functions. (#4921)
- Backends: Win32: Maintain a MouseButtonsDown mask instead of using ImGui::IsAnyMouseDown() which will be obsoleted.
- Backends: Win32: Submit gamepad data using io.AddKeyEvent/AddKeyAnalogEvent() functions, stopped writing to io.NavInputs[]. (#4921)
- Backends: SDL: Pass localized keys (matching keyboard layout). Fix e.g. CTRL+A, CTRL+Z, CTRL+Y shortcuts. (#456, #2625)
- Backends: SDL: Submit key data using io.AddKeyEvent(). Submit keymods using io.AddKeyModsEvent() at the same time. (#2625)
- Backends: SDL: Retrieve mouse position using SDL_MOUSEMOTION/SDL_WINDOWEVENT_LEAVE + fallback when focused but not hovered/captured.
- Backends: SDL: Submit mouse data using io.AddMousePosEvent(), AddMouseButtonEvent(), AddMouseWheelEvent() functions. (#4921)
- Backends: SDL: Maintain a MouseButtonsDown mask instead of using ImGui::IsAnyMouseDown() which will be obsoleted.
- Backends: SDL: Submit gamepad data using io.AddKeyEvent/AddKeyAnalogEvent() functions, stopped writing to io.NavInputs[]. (#4921)
- Backends: Allegro5: Submit keys using io.AddKeyEvent(). Submit keymods using io.AddKeyModsEvent() at the same time. (#2625)
- Backends: Allegro5: Submit mouse data using io.AddMousePosEvent(), AddMouseButtonEvent(), AddMouseWheelEvent() functions. (#4921)
- Backends: OSX: Submit keys using io.AddKeyEvent(). Submit keymods using io.AddKeyModsEvent() at the same time. (#2625)
- Backends: OSX: Submit mouse data using io.AddMousePosEvent(), AddMouseButtonEvent(), AddMouseWheelEvent() functions. (#4921)
- Backends: OSX: Submit gamepad data using io.AddKeyEvent/AddKeyAnalogEvent() functions, stopped writing to io.NavInputs[]. (#4921)
- Backends: OSX: Added basic Platform IME support. (#3108, #2598) [@liuliu]
- Backends: OSX: Fix Game Controller nav mapping to use shoulder for both focusing and tweak speed. (#4759)
- Backends: OSX: Fix building with old Xcode versions that are missing gamepad features. [@rokups]
- Backends: OSX: Forward keyDown/keyUp events to OS when unused by Dear ImGui.
- Backends: Android, GLUT: Submit keys using io.AddKeyEvent(). Submit keymods using io.AddKeyModsEvent() at the same time. (#2625)
- Backends: Android, GLUT: Submit mouse data using io.AddMousePosEvent(), AddMouseButtonEvent(), AddMouseWheelEvent() functions. (#4858)
- Backends: OpenGL3: Fixed a buffer overflow in imgui_impl_opengl3_loader.h init (added in 1.86). (#4468, #4830) [@dymk]
  It would generally not have noticeable side-effect at runtime but would be detected by runtime checkers.
- Backends: OpenGL3: Fix OpenGL ES2 includes on Apple systems. [@rokups]
- Backends: Metal: Added Apple Metal C++ API support. (#4824, #4746) [@luigifcruz]
  Enable with '#define IMGUI_IMPL_METAL_CPP' in your imconfig.h file.
- Backends: Metal: Ignore ImDrawCmd where ElemCount == 0, which are normally not emitted by the library but
  can theoretically be created by user code manipulating a ImDrawList. (#4857)
- Backends: Vulkan: Added support for ImTextureID as VkDescriptorSet, add ImGui_ImplVulkan_AddTexture(). (#914) [@martty]
- Backends: SDL_Renderer: Fix texture atlas format on big-endian hardware (#4927) [@Clownacy]
- Backends: WebGPU: Fixed incorrect size parameters in wgpuRenderPassEncoderSetIndexBuffer() and
  wgpuRenderPassEncoderSetVertexBuffer() calls. (#4891) [@FeepsDev]

Docking+Viewports Branch:

- Docking: Fixed a CTRL+TAB crash when aiming at an empty docked window. (#4792)
- Docking: Tabs use their own identifier instead of the Window identifier.
  (This will invalidate some stored .ini data such as last selected tab, sorry!)
- Docking: Fixed size constraints not working on single window holding on a dock id (still doesn't work on docked windows).
- Docking: Fixed CTRL+TAB back into a docked window not selecting menu layer when no item are on main layer.
- Viewports, IO: Added io.AddMouseViewportEvent() function to queue hovered viewport change (when known by backend).
- Viewports: Relaxed specs for backend supporting ImGuiBackendFlags_HasMouseHoveredViewport: it is now _optional_
  for the backend to have to ignore viewports with the _NoInputs flag when call io.AddMouseViewportEvent(). It is
  much better if they can (Win32 and GLFW 3.3+ backends can, SDL and GLFW 3.2 backends cannot, they are lacking data).
  A concrete example is: when dragging a viewport for docking, the viewport is marked with _NoInputs to allow us
  to pick the target viewports for docking. If the backend reports a viewport with _NoInputs when calling the
  io.AddMouseViewportEvent() function, then Dear ImGui will revert to its flawed heuristic to find the viewport under.
  By lowering those specs, we allow the SDL and more backend to support this, only relying on the heuristic in a few
  drag and drop situations rather that relying on it everywhere.
- Viewports: Fixed a CTRL+TAB crash with viewports enabled when the window list needs to appears in
  its own viewport (regression from 1.86). (#4023, #787)
- Viewports: Fixed active InputText() from preventing viewports to merge. (#4212)
- Backends: SDL: Added support for ImGuiBackendFlags_HasMouseHoveredViewport now that its specs have been lowered.
- (Breaking) Removed ImGuiPlatformIO::Platform_SetImeInputPos() in favor of newly standardized
  io.SetPlatformImeDataFn() function. Should not affect more than default backends.


-----------------------------------------------------------------------
 VERSION 1.86 (Released 2021-12-22)
-----------------------------------------------------------------------

Decorated log and release notes: https://github.com/ocornut/imgui/releases/tag/v1.86

Breaking Changes:

- Removed CalcListClipping() function. Prefer using ImGuiListClipper which can return non-contiguous ranges.
  Please open an issue if you think you really need this function. (#3841)
- Backends: OSX: Added NSView* parameter to ImGui_ImplOSX_Init(). (#4759) [@stuartcarnie]
- Backends: Marmalade: Removed obsolete Marmalade backend (imgui_impl_marmalade.cpp) + example app. (#368, #375)
  Find last supported version at https://github.com/ocornut/imgui/wiki/Bindings

Other Changes:

- Added an assertion for the common user mistake of using "" as an identifier at the root level of a window
  instead of using "##something". Empty identifiers are valid and useful in a very small amount of cases,
  but 99.9% of the time if you need an empty label you should use "##something". (#1414, #2562, #2807, #4008,
  #4158, #4375, #4548, #4657, #4796). READ THE FAQ ABOUT HOW THE ID STACK WORKS -> https://dearimgui.org/faq
- Added GetMouseClickedCount() function, returning the number of successive clicks. (#3229) [@kudaba]
  (so IsMouseDoubleClicked(ImGuiMouseButton_Left) is same as GetMouseClickedCount(ImGuiMouseButton_Left) == 2,
  but it allows testing for triple clicks and more).
- Modals: fixed issue hovering popups inside a child windows inside a modal. (#4676, #4527)
- Modals, Popups, Windows: changes how appearing windows are interrupting popups and modals. (#4317) [@rokups]
  - appearing windows created from within the begin stack of a popup/modal will no longer close it.
  - appearing windows created not within the begin stack of a modal will no longer close the modal,
    and automatically appear behind it.
- Fixed IsWindowFocused()/IsWindowHovered() issues with child windows inside popups. (#4676)
- Nav: Ctrl+tabbing to cycle through windows is now enabled regardless of using the _NavEnableKeyboard
  configuration flag. This is part of an effort to generalize the use of keyboard inputs. (#4023, #787).
  Note that while this is active you can also moving windows (with arrow) and resize (shift+arrows).
- Nav: tabbing now cycles through clipped items and scroll accordingly. (#4449)
- Nav: pressing PageUp/PageDown/Home/End when in Menu layer automatically moves back to Main layer.
- Nav: fixed resizing window from borders setting navigation to Menu layer.
- Nav: prevent child from clipping items when using _NavFlattened and parent has a pending request.
- Nav: pressing Esc to exit a child window reactivates the Nav highlight if it was disabled by mouse.
- Nav: with ImGuiConfigFlags_NavEnableSetMousePos enabled: Fixed absolute mouse position when using
  Home/End leads to scrolling. Fixed not setting mouse position when a failed move request (e.g. when
  already at edge) reactivates the navigation highlight.
- Menus: fixed closing a menu inside a popup/modal by clicking on the popup/modal. (#3496, #4797)
- Menus: fixed closing a menu by clicking on its menu-bar item when inside a popup. (#3496, #4797) [@xndcn]
- Menus: fixed menu inside a popup/modal not inhibiting hovering of items in the popup/modal. (#3496, #4797)
- Menus: fixed sub-menu items inside a popups from closing the popup.
- Menus: fixed top-level menu from not consistently using style.PopupRounding. (#4788)
- InputText, Nav: fixed repeated calls to SetKeyboardFocusHere() preventing to use InputText(). (#4682)
- Inputtext, Nav: fixed using SetKeyboardFocusHere() on InputTextMultiline(). (#4761)
- InputText: made double-click select word, triple-line select line. Word delimitation logic differs
  slightly from the one used by CTRL+arrows. (#2244)
- InputText: fixed ReadOnly flag preventing callbacks from receiving the text buffer. (#4762) [@actondev]
- InputText: fixed Shift+Delete from not cutting into clipboard. (#4818, #1541) [@corporateshark]
- InputTextMultiline: fixed incorrect padding when FrameBorder > 0. (#3781, #4794)
- InputTextMultiline: fixed vertical tracking with large values of FramePadding.y. (#3781, #4794)
- Separator: fixed cover all columns while called inside a table. (#4787)
- Clipper: currently focused item is automatically included in clipper range.
  Fixes issue where e.g. drag and dropping an item and scrolling ensure the item source location is
  still submitted. (#3841, #1725) [@GamingMinds-DanielC, @ocornut]
- Clipper: added ForceDisplayRangeByIndices() to force a given item (or several) to be stepped out
  during a clipping operation. (#3841) [@@GamingMinds-DanielC]
- Clipper: rework so gamepad/keyboard navigation doesn't create spikes in number of items requested
  by the clipper to display. (#3841)
- Clipper: fixed content height declaration slightly mismatching the value of when not using a clipper.
  (an additional ItemSpacing.y was declared, affecting scrollbar range).
- Clipper: various and incomplete changes to tame down scrolling and precision issues on very large ranges.
  Passing an explicit height to the clipper now allows larger ranges. (#3609, #3962).
- Clipper: fixed invalid state when number of frozen table row is smaller than ItemCount.
- Drag and Drop: BeginDragDropSource() with ImGuiDragDropFlags_SourceAllowNullID doesn't lose
  tooltip when scrolling. (#143)
- Fonts: fixed infinite loop in ImFontGlyphRangesBuilder::AddRanges() when passing UINT16_MAX or UINT32_MAX
  without the IMGUI_USE_WCHAR32 compile-time option. (#4802) [@SlavicPotato]
- Metrics: Added a node showing windows in submission order and showing the Begin() stack.
- Misc: Added missing ImGuiMouseCursor_NotAllowed cursor for software rendering (when the
  io.MouseDrawCursor flag is enabled). (#4713) [@nobody-special666]
- Misc: Fixed software mouse cursor being rendered multiple times if Render() is called more than once.
- Misc: Fix MinGW DLL build issue (when IMGUI_API is defined). [@rokups]
- CI: Add MinGW DLL build to test suite. [@rokups]
- Backends: Vulkan: Call vkCmdSetScissor() at the end of render with a full-viewport to reduce
  likehood of issues with people using VK_DYNAMIC_STATE_SCISSOR in their app without calling
  vkCmdSetScissor() explicitly every frame. (#4644)
- Backends: OpenGL3: Using buffer orphaning + glBufferSubData(), seems to fix leaks with multi-viewports
  with some Intel HD drivers, and perhaps improve performances. (#4468, #4504, #2981, #3381) [@parbo]
- Backends: OpenGL2, Allegro5, Marmalade: Fixed mishandling of the ImDrawCmd::IdxOffset field.
  This is an old bug, but due to the way we created drawlists, it never had any visible side-effect before.
  The new code for handling Modal and CTRL+Tab dimming/whitening recently made the bug surface. (#4790)
- Backends: Win32: Store left/right variants of Ctrl/Shift/Alt mods in KeysDown[] array. (#2625) [@thedmd]
- Backends: DX12: Fixed DRAW_EMPTY_SCISSOR_RECTANGLE warnings. (#4775)
- Backends: SDL_Renderer: Added support for large meshes (64k+ vertices) with 16-bit indices,
  enabling 'ImGuiBackendFlags_RendererHasVtxOffset' in the backend. (#3926) [@rokups]
- Backends: SDL_Renderer: Fix for SDL 2.0.19+ RenderGeometryRaw() API signature change. (#4819) [@sridenour]
- Backends: OSX: Generally fix keyboard support. Keyboard arrays indexed using kVK_* codes, e.g.
  ImGui::IsKeyPressed(kVK_Space). Don't set mouse cursor shape unconditionally. Handle two fingers scroll
  cancel event. (#4759, #4253, #1873) [@stuartcarnie]
- Backends: OSX: Add Game Controller support (need linking GameController framework) (#4759) [@stuartcarnie]
- Backends: WebGPU: Passing explicit buffer sizes to wgpuRenderPassEncoderSetVertexBuffer() and
  wgpuRenderPassEncoderSetIndexBuffer() functions as validation layers appears to not do what the
  in-flux specs says. (#4766) [@meshula]

Docking+Viewports Branch:

- Docking: Revert removal of io.ConfigDockingWithShift config option (removed in 1.83). (#4643)
- Docking: Fixed a bug undocking windows docked into a non-visible or _KeepAliveOnly dockspace
  when unrelated windows submitted before the dockspace have dynamic visibility. (#4757)
- Docking, Style: Docked windows honor ImGuiCol_WindowBg. (#2700, #2539)
- Docking, Style: Docked windows honor display their border properly. (#2522)
- Docking: Fixed incorrectly rounded tab bars for dock node that are not at the top of their dock tree.
- Docking: Fixed single-frame node pos/size inconsistencies when window stop or start being submitted.
- Docking: Prevent docking any window created above a popup/modal. (#4317)
- Viewports: Made it possible to explicitly assign ImGuiWindowClass::ParentViewportId to 0 in order
  to ensure a window is not parented. Previously this would use the global default (which might be 0,
  but not always as it would depend on io.ConfigViewportsNoDefaultParent). (#3152, #2871)
- Viewports: Fixed tooltip in own viewport over modal from being incorrectly dimmed. (#4729)
- Viewports: Fixed CTRL+TAB highlight outline on docked windows not always fitting in host viewport.
- Backends: Made it possible to shutdown default Platform Backends before the Renderer backends. (#4656)
- Disabled: Fixed nested BeginDisabled()/EndDisabled() bug in Docking branch due to bad merge. (#4655, #4452, #4453, #4462)


-----------------------------------------------------------------------
 VERSION 1.85 (Released 2021-10-12)
-----------------------------------------------------------------------

Decorated log and release notes: https://github.com/ocornut/imgui/releases/tag/v1.85

This is the last release officially supporting C++03 and Visual Studio 2008/2010. (#4537)
We expect that the next release will require a subset of the C++11 language (VS 2012~, GCC 4.8.1, Clang 3.3).
We may use some C++11 language features but we will not use any C++ library headers.
If you are stuck on ancient compiler you may need to stay at this version onward.

Breaking Changes:

- Removed GetWindowContentRegionWidth() function. Kept inline redirection helper.
  Can use 'GetWindowContentRegionMax().x - GetWindowContentRegionMin().x' instead but it's not
  very useful in practice, and the only use of it in the demo was illfit.
  Using 'GetContentRegionAvail().x' is generally a better choice.
- (Docking branch) IsWindowFocused() and IsWindowHovered() with only the _ChildWindows flag
  and without the _RootWindow flag used to leak docking hierarchy, so a docked window would
  return as the child of the window hosting the dockspace. This was inconsistent and incorrect
  with other behaviors so we fixed it. Added a new _DockHierarchy flag to opt-in this behavior.

Other Changes:

- Debug: Stack Tool: Added "Stack Tool" available in "Demo->Tools->Stack Tool", "Metrics->Tools",
  or by calling the ShowStackToolWindow() function. The tool run queries on hovered id to display
  details about individual components that were hashed to create an ID. It helps understanding
  the ID stack system and debugging potential ID collisions. (#4631) [@ocornut, @rokups]
- Windows: Fixed background order of overlapping childs submitted sequentially. (#4493)
- IsWindowFocused: Added ImGuiFocusedFlags_NoPopupHierarchy flag allowing to exclude child popups
  from the tested windows when combined with _ChildWindows.
- IsWindowHovered: Added ImGuiHoveredFlags_NoPopupHierarchy flag allowing to exclude child popups
  from the tested windows when combined with _ChildWindows.
- InputTextMultiline: Fixed label size not being included into window contents rect unless
  the whole widget is clipped.
- InputText: Allow activating/cancelling/validating input with gamepad nav events. (#2321, #4552)
- InputText: Fixed selection rectangle appearing one frame late when selecting all.
- TextUnformatted: Accept null ranges including (NULL,NULL) without asserting, in order to conform
  to common idioms (e.g. passing .data(), .data() + .size() from a null string). (#3615)
- Disabled: Added assert guard for mismatching BeginDisabled()/EndDisabled() blocks. (#211)
- Nav: Fixed using SetKeyboardFocusHere() on non-visible/clipped items. It now works and will scroll
  toward the item. When called during a frame where the parent window is appearing, scrolling will
  aim to center the item in the window. When calling during a frame where the parent window is already
  visible, scrolling will aim to scroll as little as possible to make the item visible. We will later
  expose scroll functions and flags in public API to select those behaviors. (#343, #4079, #2352)
- Nav: Fixed using SetKeyboardFocusHere() from activating a different item on the next frame if
  submitted items have changed during that frame. (#432)
- Nav: Fixed toggling menu layer with Alt or exiting menu layer with Esc not moving mouse when
  the ImGuiConfigFlags_NavEnableSetMousePos config flag is set.
- Nav: Fixed a few widgets from not setting reference keyboard/gamepad navigation ID when
  activated with mouse. More specifically: BeginTabItem(), the scrolling arrows of BeginTabBar(),
  the arrow section of TreeNode(), the +/- buttons of InputInt()/InputFloat(), Selectable() with
  ImGuiSelectableFlags_SelectOnRelease. More generally: any direct use of ButtonBehavior() with
  the PressedOnClick/PressedOnDoubleClick/PressedOnRelease button policy.
- Nav: Fixed an issue with losing focus on docked windows when pressing Alt while keyboard navigation
  is disabled. (#4547, #4439) [@PathogenDavid]
- Nav: Fixed vertical scoring offset when wrapping on Y in a decorated window.
- Nav: Improve scrolling behavior when navigating to an item larger than view.
- TreePush(): removed unnecessary/inconsistent legacy behavior where passing a NULL value to
  the TreePush(const char*) and TreePush(const void*) functions would use an hard-coded replacement.
  The only situation where that change would make a meaningful difference is TreePush((const char*)NULL)
  (_explicitly_ casting a null pointer to const char*), which is unlikely and will now crash.
  You may replace it with anything else.
- ColorEdit4: Fixed not being able to change hue when saturation is 0. (#4014) [@rokups]
- ColorEdit4: Fixed hue resetting to 0 when it is set to 255. [@rokups]
- ColorEdit4: Fixed hue value jitter when source color is stored as RGB in 32-bit integer and perform
  RGB<>HSV round trips every frames. [@rokups]
- ColorPicker4: Fixed picker being unable to select exact 1.0f color when dragging toward the edges
  of the SV square (previously picked 0.999989986f). (#3517) [@rokups]
- Menus: Fixed vertical alignments of MenuItem() calls within a menu bar (broken in 1.84). (#4538)
- Menus: Improve closing logic when moving diagonally in empty between between parent and child menus to
  accommodate for varying font size and dpi.
- Menus: Fixed crash when navigating left inside a child window inside a sub-menu. (#4510).
- Menus: Fixed an assertion happening in some situations when closing nested menus (broken in 1.83). (#4640)
- Drag and Drop: Fixed using BeginDragDropSource() inside a BeginChild() that returned false. (#4515)
- PlotHistogram: Fixed zero-line position when manually specifying min<0 and max>0. (#4349) [@filippocrocchini]
- Misc: Added asserts for missing PopItemFlag() calls.
- Misc: Fixed printf-style format checks on Clang+MinGW. (#4626, #4183, #3592) [@guusw]
- IO: Added 'io.WantCaptureMouseUnlessPopupClose' alternative to `io.WantCaptureMouse'. (#4480)
  This allows apps to receive the click on void when that click is used to close popup (by default,
  clicking on a void when a popup is open will close the popup but not release io.WantCaptureMouse).
- Fonts: imgui_freetype: Fixed crash when FT_Render_Glyph() fails to render a glyph and returns NULL
  (which apparently happens with Freetype 2.11). (#4394, #4145?).
- Fonts: Fixed ImFontAtlas::ClearInputData() marking atlas as not built. (#4455, #3487)
- Backends: Added more implicit asserts to detect invalid/redundant calls to Shutdown functions. (#4562)
- Backends: OpenGL3: Fixed our custom GL loader conflicting with user using GL3W. (#4445) [@rokups]
- Backends: WebGPU: Fixed for latest specs. (#4472, #4512) [@Kangz, @bfierz]
- Backends: SDL_Renderer: Added SDL_Renderer backend compatible with upcoming SDL 2.0.18. (#3926) [@1bsyl]
- Backends: Metal: Fixed a crash when clipping rect larger than framebuffer is submitted via
  a direct unclipped PushClipRect() call. (#4464)
- Backends: OSX: Use mach_absolute_time as CFAbsoluteTimeGetCurrent can jump backwards. (#4557, #4563) [@lfnoise]
- Backends: All renderers: Normalize clipping rect handling across backends. (#4464)
- Examples: Added SDL + SDL_Renderer example in "examples/example_sdl_sdlrenderer/" folder. (#3926) [@1bsyl]

Docking+Viewports Branch:

- IsWindowFocused: Fixed using ImGuiFocusedFlags_ChildWindows (without _RootWindow) from leaking the
  docking hierarchy. Added ImGuiFocusedFlags_DockHierarchy flag to consider docking hierarchy in the test.
- IsWindowHovered: Fixed using ImGuiHoveredFlags_ChildWindows (without _RootWindow) from leaking the
  docking hierarchy. Added ImGuiHoveredFlags_DockHierarchy flag to consider docking hierarchy in the test.
- Nav: Fixed an issue with losing focus on docked windows when pressing Alt while keyboard navigation
  is disabled. (#4547, #4439) [@PathogenDavid]
- Docking: Fixed IsItemHovered() and functions depending on it (e.g. BeginPopupContextItem()) when
  called after Begin() on a docked window (broken 2021/03/04). (#3851)
- Docking: Improved resizing system so that non-central zone are better at keeping their fixed size.
  The algorithm is still not handling the allocation of size ideally for nested sibling, but it got better.
- Docking: Fixed settings load issue when mouse wheeling. (#4310)
- Docking: Fixed manually created floating node with a central node from not hiding when windows are gone.
- Docking + Drag and Drop: Fixed using BeginDragDropSource() or BeginDragDropTarget() inside a Begin()
  that returned false because the window is docked. (#4515)
- Viewports: Fixed a crash while a window owning its viewport disappear while being dragged.
  It would manifest when e.g. reconfiguring dock nodes while dragging.
- Viewports: Fixed unnecessary creation of temporary viewports when multiple docked windows
  got reassigned to a new node (created mid-frame) which already has a HostWindow.
- Viewports: Fixed window with viewport ini data immediately merged into a host viewport from
  leaving a temporary viewport alive for a frame (would leak into backend).


-----------------------------------------------------------------------
 VERSION 1.84.2 (Released 2021-08-23)
-----------------------------------------------------------------------

Decorated log and release notes: https://github.com/ocornut/imgui/releases/tag/v1.84.2

- Disabled: Fixed nested BeginDisabled()/EndDisabled() calls. (#211, #4452, #4453, #4462) [@Legulysse]
- Backends: OpenGL3: OpenGL: Fixed ES 3.0 shader ("#version 300 es") to use normal precision
  floats. Avoid wobbly rendering at HD resolutions. (#4463) [@nicolasnoble]


-----------------------------------------------------------------------
 VERSION 1.84.1 (Released 2021-08-20)
-----------------------------------------------------------------------

Decorated log and release notes: https://github.com/ocornut/imgui/releases/tag/v1.84.1

- Disabled: Fixed BeginDisabled(false) - BeginDisabled(true) was working. (#211, #4452, #4453)


-----------------------------------------------------------------------
 VERSION 1.84 (Released 2021-08-20)
-----------------------------------------------------------------------

Decorated log and release notes: https://github.com/ocornut/imgui/releases/tag/v1.84

Breaking Changes:

- Commented out redirecting functions/enums names that were marked obsolete in 1.67 and 1.69 (March 2019):
  - ImGui::GetOverlayDrawList() -> use ImGui::GetForegroundDrawList()
  - ImFont::GlyphRangesBuilder  -> use ImFontGlyphRangesBuilder
- Backends: OpenGL3: added a third source file "imgui_impl_opengl3_loader.h". [@rokups]
- Backends: GLFW: backend now uses glfwSetCursorEnterCallback(). (#3751, #4377, #2445)
- Backends: GLFW: backend now uses glfwSetWindowFocusCallback(). (#4388) [@thedmd]
  - If calling ImGui_ImplGlfw_InitXXX with install_callbacks=true: this is already done for you.
  - If calling ImGui_ImplGlfw_InitXXX with install_callbacks=false: you WILL NEED to register the GLFW callbacks
    and forward them to the backend:
    - Register glfwSetCursorEnterCallback, forward events to ImGui_ImplGlfw_CursorEnterCallback().
    - Register glfwSetWindowFocusCallback, forward events to ImGui_ImplGlfw_WindowFocusCallback().
- Backends: SDL2: removed unnecessary SDL_Window* parameter from ImGui_ImplSDL2_NewFrame(). (#3244) [@funchal]
  Kept inline redirection function (will obsolete).
- Backends: SDL2: backend needs to set 'SDL_SetHint(SDL_HINT_MOUSE_FOCUS_CLICKTHROUGH, "1")' in order to
  receive mouse clicks events on window focus, otherwise SDL doesn't emit the event. (#3751, #4377, #2445)
  This is unfortunately a global SDL setting, so enabling it _might_ have a side-effect on your application.
  It is unlikely to make a difference, but if your app absolutely needs to ignore the initial on-focus click:
  you can ignore SDL_MOUSEBUTTONDOWN events coming right after a SDL_WINDOWEVENT_FOCUS_GAINED event).
- Internals: (for custom widgets): because disabled items now sets HoveredId, if you want custom widgets to
  not react as hovered when disabled, in the majority of use cases it is preferable to check the "hovered"
  return value of ButtonBehavior() rather than (HoveredId == id).

Other Changes:

- IO: Added io.AddFocusEvent() api for backend to tell when host window has gained/lost focus. (#4388) [@thedmd]
  If you use a custom backend, consider adding support for this!
- Disabled: added BeginDisabled()/EndDisabled() api to create a scope where interactions are disabled. (#211)
  - Added style.DisabledAlpha (default to 0.60f) and ImGuiStyleVar_DisabledAlpha. (#211)
  - Unlike the internal-and-undocumented-but-somehow-known PushItemFlag(ImGuiItemFlags_Disabled), this also alters
    visuals. Currently this is done by lowering alpha of all widgets. Future styling system may do that differently.
  - Disabled items set HoveredId, allowing e.g. HoveredIdTimer to run. (#211, #3419) [@rokups]
  - Disabled items more consistently release ActiveId if the active item got disabled. (#211)
  - Nav: Fixed disabled items from being candidate for default focus. (#211, #787)
  - Fixed Selectable() selection not showing when disabled. (#211)
  - Fixed IsItemHovered() returning true on disabled item when navigated to. (#211)
  - Fixed IsItemHovered() when popping disabled state after item, or when using Selectable_Disabled. (#211)
- Windows: ImGuiWindowFlags_UnsavedDocument/ImGuiTabItemFlags_UnsavedDocument displays a dot instead of a '*' so it
  is independent from font style. When in a tab, the dot is displayed at the same position as the close button.
  Added extra comments to clarify the purpose of this flag in the context of docked windows.
- Tables: Added ImGuiTableColumnFlags_Disabled acting a master disable over (hidden from user/context menu). (#3935)
- Tables: Clarified that TableSetColumnEnabled() requires the table to use the ImGuiTableFlags_Hideable flag,
  because it manipulates the user-accessible show/hide state. (#3935)
- Tables: Added ImGuiTableColumnFlags_NoHeaderLabel to request TableHeadersRow() to not submit label for a column.
  Convenient for some small columns. Name will still appear in context menu. (#4206).
- Tables: Fixed columns order on TableSetupScrollFreeze() if previous data got frozen columns out of their section.
- Tables: Fixed invalid data in TableGetSortSpecs() when SpecsDirty flag is unset. (#4233)
- Tabs: Fixed using more than 32 KB-worth of tab names. (#4176)
- InputInt/InputFloat: When used with Steps values and _ReadOnly flag, the step button look disabled. (#211)
- InputText: Fixed named filtering flags disabling newline or tabs in multiline inputs (#4409, #4410) [@kfsone]
- Drag and Drop: drop target highlight doesn't try to bypass host clipping rectangle. (#4281, #3272)
- Drag and Drop: Fixed using AcceptDragDropPayload() with ImGuiDragDropFlags_AcceptNoPreviewTooltip. [@JeffM2501]
- Menus: MenuItem() and BeginMenu() are not affected/overlapping when style.SelectableTextAlign is altered.
- Menus: Fixed hovering a disabled menu or menu item not closing other menus. (#211)
- Popups: Fixed BeginPopup/OpenPopup sequence failing when there are no focused windows. (#4308) [@rokups]
- Nav: Alt doesn't toggle menu layer if other modifiers are held. (#4439)
- Fixed printf-style format checks on non-MinGW flavors. (#4183, #3592)
- Fonts: Functions with a 'float size_pixels' parameter can accept zero if it is set in ImFontSize::SizePixels.
- Fonts: Prefer using U+FFFD character for fallback instead of '?', if available. (#4269)
- Fonts: Use U+FF0E dot character to construct an ellipsis if U+002E '.' is not available. (#4269)
- Fonts: Added U+FFFD ("replacement character") to default asian glyphs ranges. (#4269)
- Fonts: Fixed calling ClearTexData() (clearing CPU side font data) triggering an assert in NewFrame(). (#3487)
- DrawList: Fixed AddCircle/AddCircleFilled() with auto-tesselation not using accelerated paths for small circles.
  Fixed AddCircle/AddCircleFilled() with 12 segments which had a broken edge. (#4419, #4421) [@thedmd]
- Demo: Fixed requirement in 1.83 to link with imgui_demo.cpp if IMGUI_DISABLE_METRICS_WINDOW is not set. (#4171)
  Normally the right way to disable compiling the demo is to set IMGUI_DISABLE_DEMO_WINDOWS, but we want to avoid
  implying that the file is required.
- Metrics: Fixed a crash when inspecting the individual draw command of a foreground drawlist. [@rokups]
- Backends: Reorganized most backends (Win32, SDL, GLFW, OpenGL2/3, DX9/10/11/12, Vulkan, Allegro) to pull their
  data from a single structure stored inside the main Dear ImGui context. This facilitate/allow usage of standard
  backends with multiple-contexts BUT is only partially tested and not well supported. It is generally advised to
  instead use the multi-viewports feature of docking branch where a single Dear ImGui context can be used across
  multiple windows. (#586, #1851, #2004, #3012, #3934, #4141)
- Backends: Win32: Rework to handle certain Windows 8.1/10 features without a manifest. (#4200, #4191)
  - ImGui_ImplWin32_GetDpiScaleForMonitor() will handle per-monitor DPI on Windows 10 without a manifest.
  - ImGui_ImplWin32_EnableDpiAwareness() will call SetProcessDpiAwareness() fallback on Windows 8.1 without a manifest.
- Backends: Win32: IME functions are disabled by default for non-Visual Studio compilers (MinGW etc.). Enable with
  '#define IMGUI_ENABLE_WIN32_DEFAULT_IME_FUNCTIONS' for those compilers. Undo change from 1.82. (#2590, #738, #4185, #4301)
- Backends: Win32: Mouse position is correctly reported when the host window is hovered but not focused. (#2445, #2696, #3751, #4377)
- Backends: Win32, SDL2, GLFW, OSX, Allegro: now calling io.AddFocusEvent() on focus gain/loss. (#4388) [@thedmd]
  This allow us to ignore certain inputs on focus loss (previously relied on mouse loss but backends are now
  reporting mouse even when host window is unfocused, as per #2445, #2696, #3751, #4377)
- Backends: Fixed keyboard modifiers being reported when host window doesn't have focus. (#2622)
- Backends: GLFW: Mouse position is correctly reported when the host window is hovered but not focused. (#3751, #4377, #2445)
  (backend now uses glfwSetCursorEnterCallback(). If you called ImGui_ImplGlfw_InitXXX with install_callbacks=false, you will
  need to install this callback and forward the data to the backend via ImGui_ImplGlfw_CursorEnterCallback).
- Backends: SDL2: Mouse position is correctly reported when the host window is hovered but not focused. (#3751, #4377, #2445)
  (enabled with SDL 2.0.5+ as SDL_GetMouseFocus() is only usable with SDL_HINT_MOUSE_FOCUS_CLICKTHROUGH).
- Backends: DX9: Explicitly disable texture state stages after >= 1. (#4268) [@NZJenkins]
- Backends: DX12: Fix texture casting crash on 32-bit systems (introduced on 2021/05/19 and v1.83) + added comments
  about building on 32-bit systems. (#4225) [@kingofthebongo2008]
- Backends: OpenGL3: Embed our own minimal GL headers/loader (imgui_impl_opengl3_loader.h) based on gl3w.
  Reduces the frequent issues and confusion coming from having to support multiple loaders and requiring users to use and
  initialize the same loader as the backend. [@rokups]
  Removed support for gl3w, glew, glad, glad2, glbinding2, glbinding3 (all now unnecessary).
- Backends: OpenGL3: Handle GL_CLIP_ORIGIN on <4.5 contexts if "GL_ARB_clip_control" extension is detected. (#4170, #3998)
- Backends: OpenGL3: Destroy vertex/fragment shader objects right after they are linked into main shader. (#4244) [@Crowbarous]
- Backends: OpenGL3: Use OES_vertex_array extension on Emscripten + backup/restore current state. (#4266, #4267) [@harry75369]
- Backends: GLFW: Installing and exposed ImGui_ImplGlfw_MonitorCallback() for forward compatibility with docking branch.
- Backends: OSX: Added a fix for shortcuts using CTRL key instead of CMD key. (#4253) [@rokups]
- Examples: DX12: Fixed handling of Alt+Enter in example app (using swapchain's ResizeBuffers). (#4346) [@PathogenDavid]
- Examples: DX12: Removed unnecessary recreation of backend-owned device objects when window is resized. (#4347) [@PathogenDavid]
- Examples: OpenGL3+GLFW,SDL: Remove include cruft to support variety of GL loaders (no longer necessary). [@rokups]
- Examples: OSX+OpenGL2: Fix event forwarding (fix key remaining stuck when using shortcuts with Cmd/Super key).
  Other OSX examples were not affected. (#4253, #1873) [@rokups]
- Examples: Updated all .vcxproj to VS2015 (toolset v140) to facilitate usage with vcpkg.
- Examples: SDL2: Accommodate  for vcpkg install having headers in SDL2/SDL.h vs SDL.h.

Docking+Viewports Branch:

- Docking: Clicking on the right-most close button of a docking node closes all windows. (#4186)
- Docking: Fix IsWindowAppearing() and ImGuiCond_Appearing on docked windows. (#4177, #3982, #1497, #1061)
- Docking: Fix crash using DockBuilderRemoveNode() in some situations. (#3111, #3179, #3203, #4295) [@hsimyu]
- Docking: Fix crash when a dock node gets re-qualified as dockspace>floating>dockspace, which tends to happen
  when incorrectly calling DockBuilderAddNode() without ImGuiDockNodeFlags_Dockspace and using it as a Dockspace
  on the next frame after the floating window hosting the node has been automatically created. (#3203, #4295)
- Docking: Reworked node flags saving/inheritance so that flags enforced by docked windows via the
  DockNodeFlagsOverrideSet mechanism are are not left in empty dockspace nodes once the windows gets undocked.
  (#4292, #3834, #3633, #3521, #3492, #3335, #2999, #2648)
- Docking: (Internal/Experimental) Removed DockNodeFlagsOverrideClear flags from ImGuiWindowClass as
  it is ambiguous how to apply them and we haven't got a use out of them yet.
- Docking: Fixed ImGuiWindowFlags_UnsavedDocument clipping label in docked windows when there are
  no close button. (#5745)
- Viewports: Fix popup/tooltip created without a parent window from being given a ParentViewportId value
  from the implicit/fallback window. (#4236, #2409)
- Backends: Vulkan: Fix the use of the incorrect fence for secondary viewports. (#4208) [@FunMiles]


-----------------------------------------------------------------------
 VERSION 1.83 (Released 2021-05-24)
-----------------------------------------------------------------------

Decorated log and release notes: https://github.com/ocornut/imgui/releases/tag/v1.83

Breaking Changes:

- Backends: Obsoleted direct access to ImDrawCmd::TextureId in favor of calling ImDrawCmd::GetTexID(). (#3761) [@thedmd]
  - If you are using official backends from the source tree: you have nothing to do.
  - If you copied old backend code or using your own: change access to draw_cmd->TextureId to draw_cmd->GetTexID().
  Why are we doing this?
  - This change will be required in the future when adding support for incremental texture atlas updates.
  - Please note this won't break soon, but we are making the change ahead of time.

Other Changes:

- Scrolling: Fix scroll tracking with e.g. SetScrollHereX/Y() when WindowPadding < ItemSpacing.
- Scrolling: Fix scroll snapping on edge of scroll region when both scrollbars are enabled.
- Scrolling: Fix mouse wheel axis swap when using SHIFT on macOS (system already does it). (#4010)
- Window: Fix IsWindowAppearing() from returning true twice in most cases. (#3982, #1497, #1061)
- Nav: Fixed toggling menu layer while an InputText() is active not stealing active id. (#787)
- Nav: Fixed pressing Escape to leave menu layer while in a popup or child window. (#787)
- Nav, InputText: Fixed accidental menu toggling while typing non-ascii characters using AltGR. [@rokups] (#370)
- Nav: Fixed using SetItemDefaultFocus() on windows with _NavFlattened flag. (#787)
- Nav: Fixed Tabbing initial activation from skipping the first item if it is tabbable through. (#787)
- Nav: Fixed fast CTRL+Tab (where keys are only held for one single frame) from properly enabling the
  menu layer of target window if it doesn't have other active layers.
- Tables: Expose TableSetColumnEnabled() in public api. (#3935)
- Tables: Better preserve widths when columns count changes. (#4046)
- Tables: Sharing more memory buffers between tables, reducing general memory footprints. (#3740)
- Tabs: Fixed mouse reordering with very fast movements (e.g. crossing multiple tabs in a single
  frame and then immediately standing still (would only affect automation/bots). [@rokups]
- Menus: made MenuItem() in a menu bar reflect the 'selected' argument with a highlight. (#4128) [@mattelegende]
- Drags, Sliders, Inputs: Specifying a NULL format to Float functions default them to "%.3f" to be
  consistent with the compile-time default. (#3922)
- DragScalar: Add default value for v_speed argument to match higher-level functions. (#3922) [@eliasdaler]
- ColorEdit4: Alpha default to 255 (instead of 0) when omitted in hex input. (#3973) [@squadack]
- InputText: Fix handling of paste failure (buffer full) which in some cases could corrupt the undo stack. (#4038)
  (fix submitted to https://github.com/nothings/stb/pull/1158) [@Unit2Ed, @ocornut]
- InputText: Do not filter private unicode codepoints (e.g. icons) when pasted from clipboard. (#4005) [@dougbinks]
- InputText: Align caret/cursor to pixel coordinates. (#4080) [@elvissteinjr]
- InputText: Fixed CTRL+Arrow or OSX double-click leaking the presence of spaces when ImGuiInputTextFlags_Password
  is used. (#4155, #4156) [@michael-swan]
- LabelText: Fixed clipping of multi-line value text when label is single-line. (#4004)
- LabelText: Fixed vertical alignment of single-line value text when label is multi-line. (#4004)
- Combos: Changed the combo popup to use a different id to also using a context menu with the default item id.
  Fixed using BeginPopupContextItem() with no parameter after a combo. (#4167)
- Popups: Added 'OpenPopup(ImGuiID id)' overload to facilitate calling from nested stacks. (#3993, #331) [@zlash]
- Tweak computation of io.Framerate so it is less biased toward high-values in the first 120 frames. (#4138)
- Optimization: Disabling some of MSVC most aggressive Debug runtime checks for some simple/low-level functions
  (e.g. ImVec2, ImVector) leading to a 10-20% increase of performances with MSVC "default" Debug settings.
- ImDrawList: Add and use SSE-enabled ImRsqrt() in place of 1.0f / ImSqrt(). (#4091) [@wolfpld]
- ImDrawList: Fixed/improved thickness of thick strokes with sharp angles. (#4053, #3366, #2964, #2868, #2518, #2183)
  Effectively introduced a regression in 1.67 (Jan 2019), and a fix in 1.70 (Apr 2019) but the fix wasn't actually on
  par with original version. Now incorporating the correct revert.
- ImDrawList: Fixed PathArcTo() regression from 1.82 preventing use of counter-clockwise angles. (#4030, #3491) [@thedmd]
- Demo: Improved popups demo and comments.
- Metrics: Added "Fonts" section with same information as available in "Style Editor">"Fonts".
- Backends: SDL2: Rework global mouse pos availability check listing supported platforms explicitly,
  effectively fixing mouse access on Raspberry Pi. (#2837, #3950) [@lethal-guitar, @hinxx]
- Backends: Win32: Clearing keyboard down array when losing focus (WM_KILLFOCUS). (#2062, #3532, #3961)
  [@1025798851]
- Backends: OSX: Fix keys remaining stuck when CMD-tabbing to a different application. (#3832) [@rokups]
- Backends: DirectX9: calling IDirect3DStateBlock9::Capture() after CreateStateBlock() which appears to
  workaround/fix state restoring issues. Unknown exactly why so, bit of a cargo-cult fix. (#3857)
- Backends: DirectX9: explicitly setting up more graphics states to increase compatibility with unusual
  non-default states. (#4063)
- Backends: DirectX10, DirectX11: fixed a crash when backing/restoring state if nothing is bound when
  entering the rendering function. (#4045) [@Nemirtingas]
- Backends: GLFW: Adding bound check in KeyCallback because GLFW appears to send -1 on some setups. [#4124]
- Backends: Vulkan: Fix mapped memory Vulkan validation error when buffer sizes are not multiple of
  VkPhysicalDeviceLimits::nonCoherentAtomSize. (#3957) [@AgentX1994]
- Backends: WebGPU: Update to latest specs (Chrome Canary 92 and Emscripten 2.0.20). (#4116, #3632) [@bfierz, @Kangz]
- Backends: OpenGL3: Don't try to read GL_CLIP_ORIGIN unless we're OpenGL 4.5. (#3998, #2366, #2186) [@s7jones]
- Examples: OpenGL: Add OpenGL ES 2.0 support to modern GL examples. (#2837, #3951) [@lethal-guitar, @hinxx]
- Examples: Vulkan: Rebuild swapchain on VK_SUBOPTIMAL_KHR. (#3881)
- Examples: Vulkan: Prefer using discrete GPU if there are more than one available. (#4012) [@rokups]
- Examples: SDL2: Link with shell32.lib required by SDL2main.lib since SDL 2.0.12. [#3988]
- Examples: Android: Make Android example build compatible with Gradle 7.0. (#3446)
- Docs: Improvements to description of using colored glyphs/emojis. (#4169, #3369)
- Docs: Improvements to minor mistakes in documentation comments (#3923) [@ANF-Studios]

Docking+Viewports Branch:

- [Breaking] Removed io.ConfigDockingWithShift config option. Behavior always equivalent to having the
  option set to false (dock/undock by default, hold shift to avoid docking). (#2109)
- Docking: DockSpace() returns its node ID.
- Docking: Dockspace() never draws a background. (#3924)
- Docking: Undocking nodes/windows covering most of the monitor max their size down to 90% to ease manipulations.
- Docking: Docking node tab bar honors ItemInnerSpacing.x before first tab. (#4130)
- Docking: Tweak rendering and alignment of dock node menu marker. (#4130)
- Docking: Fixed restoring of tab order within a dockspace or a split node.
- Docking: Fixed reappearing docked windows with no close button showing a tab with extraneous space for one frame.
- Docking: Fixed multiple simultaneously reappearing window from appearing undocked for one frame.
- Viewports: Hotfix for crash in monitor array access, caused by 4b9bc4902. (#3967)
- Backends, Viewports: GLFW: Add a workaround for stuck keys after closing a GLFW window (#3837).
- Backends, Viewports: Vulkan: Rebuild swapchain on VK_SUBOPTIMAL_KHR. (#3881)


-----------------------------------------------------------------------
 VERSION 1.82 (Released 2021-02-15)
-----------------------------------------------------------------------

Decorated log and release notes: https://github.com/ocornut/imgui/releases/tag/v1.82

Breaking Changes:

- Removed redirecting functions/enums names that were marked obsolete in 1.66 (September 2018):
    - ImGui::SetScrollHere() --> use ImGui::SetScrollHereY()
- ImDrawList: upgraded AddPolyline()/PathStroke()'s "bool closed" parameter to use "ImDrawFlags flags".
    - bool closed = false    --> use ImDrawFlags_None, or 0
    - bool closed = true     --> use ImDrawFlags_Closed
  The matching ImDrawFlags_Closed value is guaranteed to always stay == 1 in the future.
  Difference may not be noticeable for most but zealous type-checking tools may report a need to change.
- ImDrawList: upgraded AddRect(), AddRectFilled(), PathRect() to use ImDrawFlags instead of ImDrawCornersFlags.
    - ImDrawCornerFlags_TopLeft  --> use ImDrawFlags_RoundCornersTopLeft
    - ImDrawCornerFlags_BotRight --> use ImDrawFlags_RoundCornersBottomRight
    - ImDrawCornerFlags_None     --> use ImDrawFlags_RoundCornersNone etc.
  Flags now sanely defaults to 0 instead of 0x0F, consistent with all other flags in the API.
  IMPORTANT: The default with rounding > 0.0f is now "round all corners" vs old implicit "round no corners":
    - rounding == 0.0f + flags == 0 --> meant no rounding  --> unchanged (common use)
    - rounding  > 0.0f + flags != 0 --> meant rounding     --> unchanged (common use)
    - rounding == 0.0f + flags != 0 --> meant no rounding  --> unchanged (unlikely use)
    - rounding  > 0.0f + flags == 0 --> meant no rounding  --> BREAKING (unlikely use)!
       - this ONLY matters for hardcoded use of 0 with rounding > 0.0f.
       - fix by using named ImDrawFlags_RoundCornersNone or rounding == 0.0f!
       - this is technically the only real breaking change which we can't solve automatically (it's also uncommon).
  The old ImDrawCornersFlags used awkward default values of ~0 or 0xF (4 lower bits set) to signify "round all corners"
  and we sometimes encouraged using them as shortcuts. As a result the legacy path still support use of hardcoded ~0
  or any value from 0x1 or 0xF. They will behave the same with legacy paths enabled (will assert otherwise).
  Courtesy of legacy untangling commity: [@rokups, @ocornut, @thedmd]
- ImDrawList: clarified that PathArcTo()/PathArcToFast() won't render with radius < 0.0f. Previously it sorts
  of accidentally worked but would lead to counter-clockwise paths which and have an effect on anti-aliasing.
- InputText: renamed ImGuiInputTextFlags_AlwaysInsertMode to ImGuiInputTextFlags_AlwaysOverwrite, old name was an
  incorrect description of behavior. Was ostly used by memory editor. Kept inline redirection function. (#2863)
- Moved 'misc/natvis/imgui.natvis' to 'misc/debuggers/imgui.natvis' as we will provide scripts for other debuggers.
- Style: renamed rarely used style.CircleSegmentMaxError (old default = 1.60f)
  to style.CircleTessellationMaxError (new default = 0.30f) as its meaning changed. (#3808) [@thedmd]
- Win32+MinGW: Re-enabled IME functions by default even under MinGW. In July 2016, issue #738 had me incorrectly
  disable those default functions for MinGW. MinGW users should: either link with -limm32, either set their
  imconfig file with '#define IMGUI_DISABLE_WIN32_DEFAULT_IME_FUNCTIONS'. (#2590, #738) [@actboy168]
  *EDIT* Undid in 1.84.
- Backends: Win32: Pragma linking with dwmapi.lib (Vista-era, ~9 kb). MinGW users will need to link with -ldwmapi.

Other Changes:

- Window, Nav: Fixed crash when calling SetWindowFocus(NULL) at the time a new window appears. (#3865) [@nem0]
- Window: Shrink close button hit-testing region when it covers an abnormally high portion of the window visible
  area (e.g. when window is collapsed + moved in a corner) to facilitate moving the window away. (#3825)
- Nav: Various fixes for losing gamepad/keyboard navigation reference point when a window reappears or
  when it appears while gamepad/keyboard are not being used. (#787)
- Drags: Fixed crash when using DragScalar() directly (not via common wrapper like DragFloat() etc.)
  with ImGuiSliderFlags_AlwaysClamp + only one of either p_min or p_max set. (#3824) [@harry75369]
- Drags, Sliders: Fixed a bug where editing value would use wrong number if there were digits right after
  format specifier (e.g. using "%f123" as a format string). [@rokups]
- Drags, Sliders: Fixed a bug where using custom formatting flags (',$,_) supported by stb_sprintf.h
  would cause incorrect value to be displayed. (#3604) [@rokups]
- Drags, Sliders: Support ImGuiSliderFlags_Logarithmic flag with integers. Because why not? (#3786)
- Tables: Fixed unaligned accesses when using TableSetBgColor(ImGuiTableBgTarget_CellBg). (#3872)
- IsItemHovered(): fixed return value false positive when used after EndChild(), EndGroup() or widgets using
  either of them, when the hovered location is located within a child window, e.g. InputTextMultiline().
  This is intended to have no side effects, but brace yourself for the possible comeback.. (#3851, #1370)
- Drag and Drop: can use BeginDragDropSource() for other than the left mouse button as long as the item
  has an ID (for ID-less items will add new functionalities later). (#1637, #3885)
- ImFontAtlas: Added 'bool TexPixelsUseColors' output to help backend decide of underlying texture format. (#3369)
  This can currently only ever be set by the Freetype renderer.
- imgui_freetype: Added ImGuiFreeTypeBuilderFlags_Bitmap flag to request Freetype loading bitmap data.
  This may have an effect on size and must be called with correct size values. (#3879) [@metarutaiga]
- ImDrawList: PathArcTo() now supports "int num_segments = 0" (new default) and adaptively tessellate.
  The adaptive tessellation uses look up tables, tends to be faster than old PathArcTo() while maintaining
  quality for large arcs (tessellation quality derived from "style.CircleTessellationMaxError") (#3491) [@thedmd]
- ImDrawList: PathArcToFast() also adaptively tessellate efficiently. This means that large rounded corners
  in e.g. hi-dpi settings will generally look better. (#3491) [@thedmd]
- ImDrawList: AddCircle, AddCircleFilled(): Tweaked default segment count calculation to honor MaxError
  with more accuracy. Made default segment count always even for better looking result. (#3808) [@thedmd]
- Misc: Added GetAllocatorFunctions() to facilitate sharing allocators across DLL boundaries. (#3836)
- Misc: Added 'debuggers/imgui.gdb' and 'debuggers/imgui.natstepfilter' (along with existing 'imgui.natvis')
  scripts to configure popular debuggers into skipping trivial functions when using StepInto. [@rokups]
- Backends: Android: Added native Android backend. (#3446) [@duddel]
- Backends: Win32: Added ImGui_ImplWin32_EnableAlphaCompositing() to facilitate experimenting with
  alpha compositing and transparent windows. (#2766, #3447 etc.).
- Backends: OpenGL, Vulkan, DX9, DX10, DX11, DX12, Metal, WebGPU, Allegro: Rework blending equation to
  preserve alpha in output buffer (using SrcBlendAlpha = ONE, DstBlendAlpha = ONE_MINUS_SRC_ALPHA consistently
  accross all backends), facilitating compositing of the output buffer with another buffer.
  (#2693, #2764, #2766, #2873, #3447, #3813, #3816) [@ocornut, @thedmd, @ShawnM427, @Ubpa, @aiekick]
- Backends: DX9: Fix to support IMGUI_USE_BGRA_PACKED_COLOR. (#3844) [@Xiliusha]
- Backends: DX9: Fix to support colored glyphs, using newly introduced 'TexPixelsUseColors' info. (#3844)
- Examples: Android: Added Android + GL ES3 example. (#3446) [@duddel]
- Examples: Reworked setup of clear color to be compatible with transparent values.
- CI: Use a dedicated "scheduled" workflow to trigger scheduled builds. Forks may disable this workflow if
  scheduled builds builds are not required. [@rokups]
- Log/Capture: Added LogTextV, a va_list variant of LogText. [@PathogenDavid]

Docking+Viewports Branch:

- Viewports: Fix setting of ImGuiViewportFlags_NoRendererClear. (#3213)
- Viewports: Added GetViewportPlatformMonitor() with a safety net to keep code portable.
- Viewports, Backends: SDL: Fix missing ImGuiBackendFlags_HasSetMousePos flag in docking branch.
- Viewports, Backends: GLFW: Fix application of WantSetMousePos. (#1542, #787)


-----------------------------------------------------------------------
 VERSION 1.81 (Released 2021-02-10)
-----------------------------------------------------------------------

Decorated log and release notes: https://github.com/ocornut/imgui/releases/tag/v1.81

Breaking Changes:

- ListBox helpers:
  - Renamed ListBoxHeader(const char* label, ImVec2 size) to BeginListBox().
  - Renamed ListBoxFooter() to EndListBox().
  - Removed ListBoxHeader(const char* label, int items_count, int height_in_items = -1) in favor of specifying size.
    In the redirection function, made vertical padding consistent regardless of (items_count <= height_in_items) or not.
  - Kept inline redirection function for all threes (will obsolete).
- imgui_freetype:
  - Removed ImGuiFreeType::BuildFontAtlas(). Kept inline redirection function.
    Prefer using '#define IMGUI_ENABLE_FREETYPE', but there's a runtime selection path available too.
  - The shared extra flags parameters (very rarely used) are now stored in ImFontAtlas::FontBuilderFlags.
  - Renamed ImFontConfig::RasterizerFlags (used by FreeType) to ImFontConfig::FontBuilderFlags.
  - Renamed ImGuiFreeType::XXX flags to ImGuiFreeTypeBuilderFlags_XXX for consistency with other API.

Other Changes:

- Viewports Added ImGui::GetMainViewport() as a way to get the bounds and work area of the host display. (#3789, #1542)
  - In 'master' branch or without multi-viewports feature enabled:
    - GetMainViewport()->Pos is always == (0,0)
    - GetMainViewport()->Size is always == io.DisplaySize
  - In 'docking' branch and with the multi-viewports feature enabled:
    - GetMainViewport() will return information from your host Platform Window.
    - In the future, we will support a "no main viewport" mode and this may return bounds of your main monitor.
  - For forward compatibility with multi-viewports/multi-monitors:
     - Code using (0,0) as a way to signify "upper-left of the host window" should use GetMainViewport()->Pos.
     - Code using io.DisplaySize as a way to signify "size of the host window" should use GetMainViewport()->Size.
  - We are also exposing a work area in ImGuiViewport ('WorkPos', 'WorkSize' vs 'Pos', 'Size' for full area):
     - For a Platform Window, the work area is generally the full area minus space used by menu-bars.
     - For a Platform Monitor, the work area is generally the full area minus space used by task-bars.
  - All of this has been the case in 'docking' branch for a long time. What we've done is merely merging
    a small chunk of the multi-viewport logic into 'master' to standardize some concepts ahead of time.
- Tables: Fixed PopItemWidth() or multi-components items not restoring per-colum ItemWidth correctly. (#3760)
- Window: Fixed minor title bar text clipping issue when FramePadding is small/zero and there are no
  close button in the window. (#3731)
- SliderInt: Fixed click/drag when v_min==v_max from setting the value to zero. (#3774) [@erwincoumans]
  Would also repro with DragFloat() when using ImGuiSliderFlags_Logarithmic with v_min==v_max.
- Menus: Fixed an issue with child-menu auto sizing (issue introduced in 1.80 on 2021/01/25) (#3779)
- InputText: Fixed slightly off ScrollX tracking, noticeable with large values of FramePadding.x. (#3781)
- InputText: Multiline: Fixed padding/cliprect not precisely matching single-line version. (#3781)
- InputText: Multiline: Fixed FramePadding.y worth of vertical offset when aiming with mouse.
- ListBox: Tweaked default height calculation.
- Fonts: imgui_freetype: Facilitated using FreeType integration: [@Xipiryon, @ocornut]
  - Use '#define IMGUI_ENABLE_FREETYPE' in imconfig.h should make it work with no other modifications
    other than compiling misc/freetype/imgui_freetype.cpp and linking with FreeType.
  - Use '#define IMGUI_ENABLE_STB_TRUETYPE' if you somehow need the stb_truetype rasterizer to be
    compiled in along with the FreeType one, otherwise it is enabled by default.
- Fonts: imgui_freetype: Added support for colored glyphs as supported by Freetype 2.10+ (for .ttf using CPAL/COLR
  tables only). Enable the ImGuiFreeTypeBuilderFlags_LoadColor on a given font. Atlas always output directly
  as RGBA8 in this situation. Likely to make sense with IMGUI_USE_WCHAR32. (#3369) [@pshurgal]
- Fonts: Fixed CalcTextSize() width rounding so it behaves more like a ceil. This is in order for text wrapping
  to have enough space when provided width precisely calculated with CalcTextSize().x. (#3776)
  Note that the rounding of either positions and widths are technically undesirable (e.g. #3437, #791) but
  variety of code is currently on it so we are first fixing current behavior before we'll eventually change it.
- Log/Capture: Fix various new line/spacing issue when logging widgets. [@Xipiryon, @ocornut]
- Log/Capture: Improved the ASCII look of various widgets, making large dumps more easily human readable.
- ImDrawList: Fixed AddCircle()/AddCircleFilled() with (rad > 0.0f && rad < 1.0f && num_segments == 0). (#3738)
  Would lead to a buffer read overflow.
- ImDrawList: Clarified PathArcTo() need for a_min <= a_max with an assert.
- ImDrawList: Fixed PathArcToFast() handling of a_min > a_max.
- Metrics: Back-ported "Viewports" debug visualizer from 'docking' branch.
- Demo: Added 'Examples->Fullscreen Window' demo using GetMainViewport() values. (#3789)
- Demo: 'Simple Overlay' demo now moves under main menu-bar (if any) using GetMainViewport()'s work area.
- Backends: Win32: Dynamically loading XInput DLL instead of linking with it, facilitate compiling with
  old WindowSDK versions or running on Windows 7. (#3646, #3645, #3248, #2716) [@Demonese]
- Backends: Vulkan: Add support for custom Vulkan function loader and VK_NO_PROTOTYPES. (#3759, #3227) [@Hossein-Noroozpour]
  User needs to call ImGui_ImplVulkan_LoadFunctions() with their custom loader prior to other functions.
- Backends: Metal: Fixed texture storage mode when building on Mac Catalyst. (#3748) [@Belinsky-L-V]
- Backends: OSX: Fixed mouse position not being reported when mouse buttons other than left one are down. (#3762) [@rokups]
- Backends: WebGPU: Added enderer backend for WebGPU support (imgui_impl_wgpu.cpp) (#3632) [@bfierz]
  Please note that WebGPU is currently experimental, will not run on non-beta browsers, and may break.
- Examples: WebGPU: Added Emscripten+WebGPU example. (#3632) [@bfierz]
- Backends: GLFW: Added ImGui_ImplGlfw_InitForOther() initialization call to use with non OpenGL API. (#3632)

Docking+Viewports Branch:

- Docking: Fix losing docking information on closed windows for which the hosting node was split. (#3716) [@GamingMinds-DanielC]
- Docking: Fix gap in hit test hole when using ImGuiDockNodeFlags_PassthruCentralNode touching the edge of a viewport. (#3733)
- Viewports: (Breaking) removed ImGuiPlatformIO::MainViewport which is now pretty much unused and duplicate
  (and misleading as we will evolve the concept).
- Viewports: (Breaking) turned ImGuiViewport::GetWorkPos(), ImGuiViewport::GetWorkSize() into regular fields
  (WorkPos, WorkSize) before exposing in master branch.
- Viewports: Fix issue inferring viewport z-order when new popups gets created. (#3734) + Metrics updates.
- Viewports, Backends: Vulkan: handle VK_ERROR_OUT_OF_DATE_KHR when resizing secondary viewport (#3766, #3758)


-----------------------------------------------------------------------
 VERSION 1.80 (Released 2021-01-21)
-----------------------------------------------------------------------

Decorated log and release notes: https://github.com/ocornut/imgui/releases/tag/v1.80

Breaking Changes:

- Added imgui_tables.cpp file! Manually constructed project files will need the new file added! (#3740)
- Backends: moved all backends files (imgui_impl_XXXX.cpp, imgui_impl_XXXX.h) from examples/ to backends/. (#3513)
- Renamed ImDrawList::AddBezierCurve() to ImDrawList::AddBezierCubic(). Kept inline redirection function (will obsolete).
- Renamed ImDrawList::PathBezierCurveTo() to ImDrawList::PathBezierCubicCurveTo(). Kept inline redirection function (will obsolete).
- Removed redirecting functions/enums names that were marked obsolete in 1.60 (April 2018):
  - io.RenderDrawListsFn pointer                -> use ImGui::GetDrawData() value and call the render function of your backend
  - ImGui::IsAnyWindowFocused()                 -> use ImGui::IsWindowFocused(ImGuiFocusedFlags_AnyWindow)
  - ImGui::IsAnyWindowHovered()                 -> use ImGui::IsWindowHovered(ImGuiHoveredFlags_AnyWindow)
  - ImGuiStyleVar_Count_                        -> use ImGuiStyleVar_COUNT
  - ImGuiMouseCursor_Count_                     -> use ImGuiMouseCursor_COUNT
- Removed redirecting functions/enums names that were marked obsolete in 1.61 (May 2018):
  - InputFloat (... int decimal_precision ...)  -> use InputFloat (... const char* format ...) with format = "%.Xf" where X was value for decimal_precision.
  - same for InputFloat2()/InputFloat3()/InputFloat4() variants taking a `int decimal_precision` parameter.
- Removed redirecting functions/enums names that were marked obsolete in 1.63 (August 2018):
  - ImGui::IsItemDeactivatedAfterChange()       -> use ImGui::IsItemDeactivatedAfterEdit().
  - ImGuiCol_ModalWindowDarkening               -> use ImGuiCol_ModalWindowDimBg
  - ImGuiInputTextCallback                      -> use ImGuiTextEditCallback
  - ImGuiInputTextCallbackData                  -> use ImGuiTextEditCallbackData
- If you were still using the old names, while you are cleaning up, considering enabling
  IMGUI_DISABLE_OBSOLETE_FUNCTIONS in imconfig.h even temporarily to have a pass at finding
  and removing up old API calls, if any remaining.
- Internals: Columns: renamed undocumented/internals ImGuiColumnsFlags_* to ImGuiOldColumnFlags_* to reduce
  confusion with Tables API. Keep redirection enums (will obsolete). (#125, #513, #913, #1204, #1444, #2142, #2707)
- Renamed io.ConfigWindowsMemoryCompactTimer to io.ConfigMemoryCompactTimer as the feature now applies
  to other data structures. (#2636)

Other Changes:

- Tables: added new Tables Beta API as a replacement for old Columns. (#3740, #2957, #125)
  Check out 'Demo->Tables' for many demos.
  Read API comments in imgui.h for details. Read extra commentary in imgui_tables.cpp.
  - Added 16 functions:
     - BeginTable(), EndTable()
     - TableNextRow(), TableNextColumn(), TableSetColumnIndex()
     - TableSetupColumn(), TableSetupScrollFreeze()
     - TableHeadersRow(), TableHeader()
     - TableGetRowIndex(), TableGetColumnCount(), TableGetColumnIndex(), TableGetColumnName(), TableGetColumnFlags()
     - TableGetSortSpecs(), TableSetBgColor()
  - Added 3 flags sets:
    - ImGuiTableFlags (29 flags for: features, decorations, sizing policies, padding, clipping, scrolling, sorting etc.)
    - ImGuiTableColumnFlags (24 flags for: width policies, default settings, sorting options, indentation options etc.)
    - ImGuiTableRowFlags (1 flag for: header row)
  - Added 2 structures: ImGuiTableSortSpecs, ImGuiTableColumnSortSpecs
  - Added 2 enums: ImGuiSortDirection, ImGuiTableBgTarget
  - Added 1 style variable: ImGuiStyleVar_CellPadding
  - Added 5 style colors: ImGuiCol_TableHeaderBg, ImGuiCol_TableBorderStrong, ImGuiCol_TableBorderLight, ImGuiCol_TableRowBg, ImGuiCol_TableRowBgAlt.
- Tabs: Made it possible to append to an existing tab bar by calling BeginTabBar()/EndTabBar() again.
- Tabs: Fixed using more than 128 tabs in a tab bar (scrolling policy recommended).
- Tabs: Do not display a tooltip if the name already fits over a given tab. (#3521)
- Tabs: Fixed minor/unlikely bug skipping over a button when scrolling left with arrows.
- Tabs: Requested ideal content size (for auto-fit) doesn't affect horizontal scrolling. (#3414)
- Drag and Drop: Fix losing drop source ActiveID (and often source tooltip) when opening a TreeNode()
  or CollapsingHeader() while dragging. (#1738)
- Drag and Drop: Fix drag and drop to tie same-size drop targets by chosen the later one. Fixes dragging
  into a full-window-sized dockspace inside a zero-padded window. (#3519, #2717) [@Black-Cat]
- Checkbox: Added CheckboxFlags() helper with int* type (internals have a template version, not exposed).
- Clipper: Fixed incorrect end-list positioning when using ImGuiListClipper with 1 item (bug in 1.79). (#3663) [@nyorain]
- InputText: Fixed updating cursor/selection position when a callback altered the buffer in a way
  where the byte count is unchanged but the decoded character count changes. (#3587) [@gqw]
- InputText: Fixed switching from single to multi-line while preserving same ID.
- Combo: Fixed using IsItemEdited() after Combo() not matching the return value from Combo(). (#2034)
- DragFloat, DragInt: very slightly increased mouse drag threshold + expressing it as a factor of default value.
- DragFloat, DragInt: added experimental io.ConfigDragClickToInputText feature to enable turning DragXXX widgets
  into text input with a simple mouse click-release (without moving). (#3737)
- Nav: Fixed IsItemFocused() from returning false when Nav highlight is hidden because mouse has moved.
  It's essentially been always the case but it doesn't make much sense. Instead we will aim at exposing
  feedback and control of keyboard/gamepad navigation highlight and mouse hover disable flag. (#787, #2048)
- Metrics: Fixed mishandling of ImDrawCmd::VtxOffset in wireframe mesh renderer.
- Metrics: Rebranded as "Dear ImGui Metrics/Debugger" to clarify its purpose.
- ImDrawList: Added ImDrawList::AddQuadBezierCurve(), ImDrawList::PathQuadBezierCurveTo() quadratic bezier
  helpers. (#3127, #3664, #3665) [@aiekick]
- Fonts: Updated GetGlyphRangesJapanese() to include a larger 2999 ideograms selection of Joyo/Jinmeiyo
  kanjis, from the previous 1946 ideograms selection. This will consume a some more memory but be generally
  much more fitting for Japanese display, until we switch to a more dynamic atlas. (#3627) [@vaiorabbit]
- Log/Capture: fix capture to work on clipped child windows.
- Misc: Made the ItemFlags stack shared, so effectively the ButtonRepeat/AllowKeyboardFocus states
  (and others exposed in internals such as PushItemFlag) are inherited by stacked Begin/End pairs,
  vs previously a non-child stacked Begin() would reset those flags back to zero for the stacked window.
- Misc: Replaced UTF-8 decoder with one based on branchless one by Christopher Wellons. [@rokups]
  Super minor fix handling incomplete UTF-8 contents: if input does not contain enough bytes, decoder
  returns IM_UNICODE_CODEPOINT_INVALID and consume remaining bytes (vs old decoded consumed only 1 byte).
- Misc: Fix format warnings when using gnu printf extensions in a setup that supports them (gcc/mingw). (#3592)
- Misc: Made EndFrame() assertion for key modifiers being unchanged during the frame (added in 1.76) more
  lenient, allowing full mid-frame releases. This is to accommodate the use of mid-frame modal native
  windows calls, which leads backends such as GLFW to send key clearing events on focus loss. (#3575)
- Style: Changed default style.WindowRounding value to 0.0f (matches default for multi-viewports).
- Style: Reduced the size of the resizing grip, made alpha less prominent.
- Style: Classic: Increase the default alpha value of WindowBg to be closer to other styles.
- Demo: Clarify usage of right-aligned items in Demo>Layout>Widgets Width.
- Backends: OpenGL3: Use glGetString(GL_VERSION) query instead of glGetIntegerv(GL_MAJOR_VERSION, ...)
  when the later returns zero (e.g. Desktop GL 2.x). (#3530) [@xndcn]
- Backends: OpenGL2: Backup and restore GL_SHADE_MODEL and disable GL_NORMAL_ARRAY state to increase
  compatibility with legacy code. (#3671)
- Backends: OpenGL3: Backup and restore GL_PRIMITIVE_RESTART state. (#3544) [@Xipiryon]
- Backends: OpenGL2, OpenGL3: Backup and restore GL_STENCIL_TEST enable state. (#3668)
- Backends: Vulkan: Added support for specifying which sub-pass to reference during VkPipeline creation. (@3579) [@bdero]
- Backends: DX12: Improve Windows 7 compatibility (for D3D12On7) by loading d3d12.dll dynamically. (#3696) [@Mattiwatti]
- Backends: Win32: Fix setting of io.DisplaySize to invalid/uninitialized data after hwnd has been closed.
- Backends: OSX: Fix keypad-enter key not working on MacOS. (#3554) [@rokups, @lfnoise]
- Examples: Apple+Metal: Consolidated/simplified to get closer to other examples. (#3543) [@warrenm]
- Examples: Apple+Metal: Forward events down so OS key combination like Cmd+Q can work. (#3554) [@rokups]
- Examples: Emscripten: Renamed example_emscripten/ to example_emscripten_opengl3/. (#3632)
- Examples: Emscripten: Added 'make serve' helper to spawn a web-server on localhost. (#3705) [@Horki]
- Examples: DirectX12: Move ImGui::Render() call above the first barrier to clarify its lack of effect on the graphics pipe.
- CI: Fix testing for Windows DLL builds. (#3603, #3601) [@iboB]
- Docs: Improved the wiki and added a https://github.com/ocornut/imgui/wiki/Useful-Widgets page. [@Xipiryon]
  [2021/05/20: moved to https://github.com/ocornut/imgui/wiki/Useful-Extensions]
- Docs: Split examples/README.txt into docs/BACKENDS.md and docs/EXAMPLES.md, and improved them.
- Docs: Consistently renamed all occurrences of "binding" and "back-end" to "backend" in comments and docs.

Docking+Viewports Branch:

- Docking: Docked windows honor change of tab and text colors. (#2771)
- Docking: Support for appending into existing tab-bar made to work with Docking + internal helper DockNodeBeginAmendTabBar().
- Docking: Added experimental TabItemFlagsOverrideSet to ImGuiWindowClass.
- Viewports: Fixed incorrect whitening of popups above a modal if both use their own viewport.
- Viewports: Backends: Vulkan: Fixed build, removed extraneous pipeline creation. (#3459, #3579)


-----------------------------------------------------------------------
 VERSION 1.79 (Released 2020-10-08)
-----------------------------------------------------------------------

Decorated log and release notes: https://github.com/ocornut/imgui/releases/tag/v1.79

Breaking Changes:

- Fonts: Removed ImFont::DisplayOffset in favor of ImFontConfig::GlyphOffset. DisplayOffset was applied
  after scaling and not very meaningful/useful outside of being needed by the default ProggyClean font.
  It was also getting in the way of better font scaling, so let's get rid of it now!
  If you used DisplayOffset it was probably in association to rasterizing a font at a specific size,
  in which case the corresponding offset may be reported into GlyphOffset. (#1619)
  If you scaled this value after calling AddFontDefault(), this is now done automatically.
- ImGuiListClipper: Renamed constructor parameters which created an ambiguous alternative to using
  the ImGuiListClipper::Begin() function, with misleading edge cases. Always use ImGuiListClipper::Begin()!
  Kept inline redirection function (will obsolete).
  (note: imgui_memory_editor <0.40 from imgui_club/ used this old clipper API. Update your copy if needed).
- Style: Renamed style.TabMinWidthForUnselectedCloseButton to style.TabMinWidthForCloseButton.
- Renamed ImGuiSliderFlags_ClampOnInput to ImGuiSliderFlags_AlwaysClamp. Kept redirection enum (will obsolete).
- Renamed OpenPopupContextItem() back to OpenPopupOnItemClick(), REVERTED CHANGE FROM 1.77.
  For variety of reason this is more self-explanatory and less error-prone. Kept inline redirection function.
- Removed return value from OpenPopupOnItemClick() - returned true on mouse release on an item - because it
  is inconsistent with other popups API and makes others misleading. It's also and unnecessary: you can
  use IsWindowAppearing() after BeginPopup() for a similar result.

Other Changes:

- Window: Fixed using non-zero pivot in SetNextWindowPos() when the window is collapsed. (#3433)
- Nav: Fixed navigation resuming on first visible item when using gamepad. [@rokups]
- Nav: Fixed using Alt to toggle the Menu layer when inside a Modal window. (#787)
- Scrolling: Fixed SetScrollHere(0) functions edge snapping when called during a frame where
  ContentSize is changing (issue introduced in 1.78). (#3452).
- InputText: Added support for Page Up/Down in InputTextMultiline(). (#3430) [@Xipiryon]
- InputText: Added selection helpers in ImGuiInputTextCallbackData().
- InputText: Added ImGuiInputTextFlags_CallbackEdit to modify internally owned buffer after an edit.
  (note that InputText() already returns true on edit, the callback is useful mainly to manipulate the
  underlying buffer while focus is active).
- InputText: Fixed using ImGuiInputTextFlags_Password with InputTextMultiline(). (#3427, #3428)
  It is a rather unusual or useless combination of features but no reason it shouldn't work!
- InputText: Fixed minor scrolling glitch when erasing trailing lines in InputTextMultiline().
- InputText: Fixed cursor being partially covered after using Ctrl+End key.
- InputText: Fixed callback's helper DeleteChars() function when cursor is inside the deleted block. (#3454)
- InputText: Made pressing Down arrow on the last line when it doesn't have a carriage return not move to
  the end of the line (so it is consistent with Up arrow, and behave same as Notepad and Visual Studio.
  Note that some other text editors instead would move the cursor to the end of the line). [@Xipiryon]
- DragFloat, DragScalar: Fixed ImGuiSliderFlags_ClampOnInput not being honored in the special case
  where v_min == v_max. (#3361)
- SliderInt, SliderScalar: Fixed reaching of maximum value with inverted integer min/max ranges, both
  with signed and unsigned types. Added reverse Sliders to Demo. (#3432, #3449) [@rokups]
- Text: Bypass unnecessary formatting when using the TextColored()/TextWrapped()/TextDisabled() helpers
  with a "%s" format string. (#3466)
- CheckboxFlags: Display mixed-value/tristate marker when passed flags that have multiple bits set and
  stored value matches neither zero neither the full set.
- BeginMenuBar: Fixed minor bug where CursorPosMax gets pushed to CursorPos prior to calling BeginMenuBar(),
  so e.g. calling the function at the end of a window would often add +ItemSpacing.y to scrolling range.
- TreeNode, CollapsingHeader: Made clicking on arrow toggle toggle the open state on the Mouse Down event
  rather than the Mouse Down+Up sequence, even if the _OpenOnArrow flag isn't set. This is standard behavior
  and amends the change done in 1.76 which only affected cases were _OpenOnArrow flag was set.
  (This is also necessary to support full multi/range-select/drag and drop operations.)
- Tabs: Added TabItemButton() to submit tab that behave like a button. (#3291) [@Xipiryon]
- Tabs: Added ImGuiTabItemFlags_Leading and ImGuiTabItemFlags_Trailing flags to position tabs or button
  at either end of the tab bar. Those tabs won't be part of the scrolling region, and when reordering cannot
  be moving outside of their section. Most often used with TabItemButton(). (#3291) [@Xipiryon]
- Tabs: Added ImGuiTabItemFlags_NoReorder flag to disable reordering a given tab.
- Tabs: Keep tab item close button visible while dragging a tab (independent of hovering state).
- Tabs: Fixed a small bug where closing a tab that is not selected would leave a tab hole for a frame.
- Tabs: Fixed a small bug where scrolling buttons (with ImGuiTabBarFlags_FittingPolicyScroll) would
  generate an unnecessary extra draw call.
- Tabs: Fixed a small bug where toggling a tab bar from Reorderable to not Reorderable would leave
  tabs reordered in the tab list popup. [@Xipiryon]
- Columns: Fix inverted ClipRect being passed to renderer when using certain primitives inside of
  a fully clipped column. (#3475) [@szreder]
- Popups, Tooltips: Fix edge cases issues with positioning popups and tooltips when they are larger than
  viewport on either or both axises. [@Rokups]
- Fonts: AddFontDefault() adjust its vertical offset based on floor(size/13) instead of always +1.
  Was previously done by altering DisplayOffset.y but wouldn't work for DPI scaled font.
- Metrics: Various tweaks, listing windows front-to-back, greying inactive items when possible.
- Demo: Add simple InputText() callbacks demo (aside from the more elaborate ones in 'Examples->Console').
- Backends: OpenGL3: Fix to avoid compiling/calling glBindSampler() on ES or pre 3.3 contexts which have
  the defines set by a loader. (#3467, #1985) [@jjwebb]
- Backends: Vulkan: Some internal refactor aimed at allowing multi-viewport feature to create their
  own render pass. (#3455, #3459) [@FunMiles]
- Backends: DX12: Clarified that imgui_impl_dx12 can be compiled on 32-bit systems by redefining
  the ImTextureID to be 64-bit (e.g. '#define ImTextureID ImU64' in imconfig.h). (#301)
- Backends: DX12: Fix debug layer warning when scissor rect is zero-sized. (#3472, #3462) [@StoneWolf]
- Examples: Vulkan: Reworked buffer resize handling, fix for Linux/X11. (#3390, #2626) [@RoryO]
- Examples: Vulkan: Switch validation layer to use "VK_LAYER_KHRONOS_validation" instead of
  "VK_LAYER_LUNARG_standard_validation" which is deprecated (#3459) [@FunMiles]
- Examples: DX12: Enable breaking on any warning/error when debug interface is enabled.
- Examples: DX12: Added '#define ImTextureID ImU64' in project and build files to also allow building
  on 32-bit systems. Added project to default Visual Studio solution file. (#301)

Docking+Viewports Branch:

- Docking: DockSpace() emits ItemSize() properly (useful when not filling all space).
- Docking: Fixed docking while hovering a child window. (#3420) broken by 85a661d. Improve metrics debugging.
- Docking: Fix honoring payload filter with overlapping nodes (we incorrectly over-relied on g.HoveredDockNode
  when making change for #3398).
- Docking: Fix handling of WindowMenuButtonPosition == ImGuiDir_None in Docking Nodes. (#3499)
- Viewports: Fixed a rare edge-case if the window targeted by CTRL+Tab stops being rendered.
- Viewports, Backends: DX12: Make secondary viewport format match main viewport one (#3462) {@BeastLe9enD]
- Viewports: Backends: Vulkan: Removed unused shader code. Fix leaks. Avoid unnecessary pipeline creation for main
  viewport. (#3459) + Add ImGui_ImplVulkanH_CreateWindowSwapChain in ImGui_ImplVulkanH_CreateOrResizeWindow().
- Viewports: Backends: DirectX9: Recover from D3DERR_DEVICELOST on secondary viewports. (#3424)
- Viewports, Backends: Win32: Fix toggling of ImGuiViewportFlags_TopMost (#3477) [@Kodokuna]
- Viewports: Backends: GLFW: Workaround for cases where glfwGetMonitorWorkarea fails (#3457) [@dougbinks]


-----------------------------------------------------------------------
 VERSION 1.78 (Released 2020-08-18)
-----------------------------------------------------------------------

Decorated log and release notes: https://github.com/ocornut/imgui/releases/tag/v1.78

Breaking Changes:

- Obsoleted use of the trailing 'float power=1.0f' parameter for those functions: [@Shironekoben, @ocornut]
  - DragFloat(), DragFloat2(), DragFloat3(), DragFloat4(), DragFloatRange2(), DragScalar(), DragScalarN()
  - SliderFloat(), SliderFloat2(), SliderFloat3(), SliderFloat4(), SliderScalar(), SliderScalarN()
  - VSliderFloat(), VSliderScalar()
  Replaced the final 'float power=1.0f' argument with ImGuiSliderFlags defaulting to 0 (as with all our flags).
  Worked out a backward-compatibility scheme so hopefully most C++ codebase should not be affected.
  In short, when calling those functions:
  - If you omitted the 'power' parameter (likely!), you are not affected.
  - If you set the 'power' parameter to 1.0f (same as previous default value):
    - Your compiler may warn on float>int conversion.
    - Everything else will work (but will assert if IMGUI_DISABLE_OBSOLETE_FUNCTIONS is defined).
    - You can replace the 1.0f value with 0 to fix the warning, and be technically correct.
  - If you set the 'power' parameter to >1.0f (to enable non-linear editing):
    - Your compiler may warn on float>int conversion.
    - Code will assert at runtime for IM_ASSERT(power == 1.0f) with the following assert description:
      "Call Drag function with ImGuiSliderFlags_Logarithmic instead of using the old 'float power' function!".
    - In case asserts are disabled, the code will not crash and enable the _Logarithmic flag.
    - You can replace the >1.0f value with ImGuiSliderFlags_Logarithmic to fix the warning/assert
      and get a _similar_ effect as previous uses of power >1.0f.
  See https://github.com/ocornut/imgui/issues/3361 for all details.
  For shared code, you can version check at compile-time with `#if IMGUI_VERSION_NUM >= 17704`.
  Kept inline redirection functions (will obsolete) apart for: DragFloatRange2(), VSliderFloat(), VSliderScalar().
  For those three the 'float power=1.0f' version was removed directly as they were most unlikely ever used.
- DragInt, DragFloat, DragScalar: Obsoleted use of v_min > v_max to lock edits (introduced in 1.73, this was not
  demoed nor documented much, will be replaced a more generic ReadOnly feature).

Other Changes:

- Nav: Fixed clicking on void (behind any windows) from not clearing the focused window.
  This would be problematic e.g. in situation where the application relies on io.WantCaptureKeyboard
  flag being cleared accordingly. (bug introduced in 1.77 WIP on 2020/06/16) (#3344, #2880)
- Window: Fixed clicking over an item which hovering has been disabled (e.g inhibited by a popup)
  from marking the window as moved.
- Drag, Slider: Added ImGuiSliderFlags parameters.
  - For float functions they replace the old trailing 'float power=1.0' parameter.
    (See #3361 and the "Breaking Changes" block above for all details).
  - Added ImGuiSliderFlags_Logarithmic flag to enable logarithmic editing
    (generally more precision around zero), as a replacement to the old 'float power' parameter
    which was obsoleted. (#1823, #1316, #642) [@Shironekoben, @AndrewBelt]
  - Added ImGuiSliderFlags_ClampOnInput flag to force clamping value when using
    CTRL+Click to type in a value manually. (#1829, #3209, #946, #413).
    [note: RENAMED to ImGuiSliderFlags_AlwaysClamp in 1.79].
  - Added ImGuiSliderFlags_NoRoundToFormat flag to disable rounding underlying
    value to match precision of the display format string. (#642)
  - Added ImGuiSliderFlags_NoInput flag to disable turning widget into a text input
    with CTRL+Click or Nav Enter.
- Nav, Slider: Fix using keyboard/gamepad controls with certain logarithmic sliders where
  pushing a direction near zero values would be cancelled out. [@Shironekoben]
- DragFloatRange2, DragIntRange2: Fixed an issue allowing to drag out of bounds when both
  min and max value are on the same value. (#1441)
- InputText, ImDrawList: Fixed assert triggering when drawing single line of text with more
  than ~16 KB characters. (Note that current code is going to show corrupted display if after
  clipping, more than 16 KB characters are visible in the same low-level ImDrawList::RenderText()
  call. ImGui-level functions such as TextUnformatted() are not affected. This is quite rare
  but it will be addressed later). (#3349)
- Selectable: Fixed highlight/hit extent when used with horizontal scrolling (in or outside columns).
  Also fixed related text clipping when used in a column after the first one. (#3187, #3386)
- Scrolling: Avoid SetScroll, SetScrollFromPos functions from snapping on the edge of scroll
  limits when close-enough by (WindowPadding - ItemPadding), which was a tweak with too many
  side-effects. The behavior is still present in SetScrollHere functions as they are more explicitly
  aiming at making widgets visible. May later be moved to a flag.
- Tabs: Allow calling SetTabItemClosed() after a tab has been submitted (will process next frame).
- InvisibleButton: Made public a small selection of ImGuiButtonFlags (previously in imgui_internal.h)
  and allowed to pass them to InvisibleButton(): ImGuiButtonFlags_MouseButtonLeft/Right/Middle.
  This is a small but rather important change because lots of multi-button behaviors could previously
  only be achieved using lower-level/internal API. Now also available via high-level InvisibleButton()
  with is a de-facto versatile building block to creating custom widgets with the public API.
- Fonts: Fixed ImFontConfig::GlyphExtraSpacing and ImFontConfig::PixelSnapH settings being pulled
  from the merged/target font settings when merging fonts, instead of being pulled from the source
  font settings.
- ImDrawList: Thick anti-aliased strokes (> 1.0f) with integer thickness now use a texture-based
  path, reducing the amount of vertices/indices and CPU/GPU usage. (#3245) [@Shironekoben]
  - This change will facilitate the wider use of thick borders in future style changes.
  - Requires an extra bit of texture space (~64x64 by default), relies on GPU bilinear filtering.
  - Set `io.AntiAliasedLinesUseTex = false` to disable rendering using this method.
  - Clear `ImFontAtlasFlags_NoBakedLines` in ImFontAtlas::Flags to disable baking data in texture.
- ImDrawList: changed AddCircle(), AddCircleFilled() default num_segments from 12 to 0, effectively
  enabling auto-tessellation by default. Tweak tessellation in Style Editor->Rendering section, or
  by modifying the 'style.CircleSegmentMaxError' value. [@ShironekoBen]
- ImDrawList: Fixed minor bug introduced in 1.75 where AddCircle() with 12 segments would generate
  an extra vertex. (This bug was mistakenly marked as fixed in earlier 1.77 release). [@ShironekoBen]
- Demo: Improved "Custom Rendering"->"Canvas" demo with a grid, scrolling and context menu.
  Also showcase using InvisibleButton() with multiple mouse buttons flags.
- Demo: Improved "Layout & Scrolling" -> "Clipping" section.
- Demo: Improved "Layout & Scrolling" -> "Child Windows" section.
- Style Editor: Added preview of circle auto-tessellation when editing the corresponding value.
- Backends: OpenGL3: Added support for glad2 loader. (#3330) [@moritz-h]
- Backends: Allegro 5: Fixed horizontal scrolling direction with mouse wheel / touch pads (it seems
  like Allegro 5 reports it differently from GLFW and SDL). (#3394, #2424, #1463) [@nobody-special666]
- Examples: Vulkan: Fixed GLFW+Vulkan and SDL+Vulkan clear color not being set. (#3390) [@RoryO]
- CI: Emscripten has stopped their support for their fastcomp backend, switching to latest sdk [@Xipiryon]

Docking+Viewports Branch:

- Docking: Made DockBuilderAddNode() automatically call DockBuilderRemoveNode(). (#3399, #2109)
- Docking: Storing HoveredDockNode in context which can be useful for easily detecting e.g. hovering an
  empty node. (#3398)
- Docking: Fixed docking overlay bits appearing at (0,0), because of 43bd80a. Most typically noticeable
  when disabling multi-viewport.
- Docking: Workaround recovery for node created without the _DockSpace flags later becoming a DockSpace. (#3340)
- Docking: Rework size allocations to recover when there's no enough room for nodes + do not hold on
  _WantLockSizeOnce forever. (#3328)
- Docking: Rework size allocation to allow user code to override node sizes. Not all edge cases will be
  properly handled but this is a step toward toolbar emitting size constraints.
- Docking: Added experimental flags to perform more docking filtering and disable resize per axis.
  Designed for toolbar patterns.
- Viewports, Backends, GLFW: Use GLFW_MOUSE_PASSTHROUGH when available.
- Viewports, Backends: DX12: Fixed issue on shutdown when viewports are disabled. (#3347)


-----------------------------------------------------------------------
 VERSION 1.77 (Released 2020-06-29)
-----------------------------------------------------------------------

Decorated log and release notes: https://github.com/ocornut/imgui/releases/tag/v1.77

Breaking Changes:

- Removed unnecessary ID (first arg) of ImFontAtlas::AddCustomRectRegular() function. Please
  note that this is a Beta api and will likely be reworked in order to support multi-DPI across
  multiple monitors.
- Renamed OpenPopupOnItemClick() to OpenPopupContextItem(). Kept inline redirection function (will obsolete).
  [NOTE: THIS WAS REVERTED IN 1.79]
- Removed BeginPopupContextWindow(const char*, int mouse_button, bool also_over_items) in favor
  of BeginPopupContextWindow(const char*, ImGuiPopupFlags flags) with ImGuiPopupFlags_NoOverItems.
  Kept inline redirection function (will obsolete).
- Removed obsoleted CalcItemRectClosestPoint() entry point (has been asserting since December 2017).

Other Changes:

- TreeNode: Fixed bug where BeginDragDropSource() failed when the _OpenOnDoubleClick flag is
  enabled (bug introduced in 1.76, but pre-1.76 it would also fail unless the _OpenOnArrow
  flag was also set, and _OpenOnArrow is frequently set along with _OpenOnDoubleClick).
- TreeNode: Fixed bug where dragging a payload over a TreeNode() with either _OpenOnDoubleClick
  or _OpenOnArrow would open the node. (#143)
- Windows: Fix unintended feedback loops when resizing windows close to main viewport edges. [@rokups]
- Tabs: Added style.TabMinWidthForUnselectedCloseButton settings:
  - Set to 0.0f (default) to always make a close button appear on hover (same as Chrome, VS).
  - Set to FLT_MAX to only display a close button when selected (merely hovering is not enough).
  - Set to an intermediary value to toggle behavior based on width (same as Firefox).
- Tabs: Added a ImGuiTabItemFlags_NoTooltip flag to disable the tooltip for individual tab item
  (vs ImGuiTabBarFlags_NoTooltip for entire tab bar). [@Xipiryon]
- Popups: All functions capable of opening popups (OpenPopup*, BeginPopupContext*) now take a new
  ImGuiPopupFlags sets of flags instead of a mouse button index. The API is automatically backward
  compatible as ImGuiPopupFlags is guaranteed to hold mouse button index in the lower bits.
- Popups: Added ImGuiPopupFlags_NoOpenOverExistingPopup for OpenPopup*/BeginPopupContext* functions
  to first test for the presence of another popup at the same level.
- Popups: Added ImGuiPopupFlags_NoOpenOverItems for BeginPopupContextWindow() - similar to testing
  for !IsAnyItemHovered() prior to doing an OpenPopup().
- Popups: Added ImGuiPopupFlags_AnyPopupId and ImGuiPopupFlags_AnyPopupLevel flags for IsPopupOpen(),
  allowing to check if any popup is open at the current level, if a given popup is open at any popup
  level, if any popup is open at all.
- Popups: Fix an edge case where programmatically closing a popup while clicking on its empty space
  would attempt to focus it and close other popups. (#2880)
- Popups: Fix BeginPopupContextVoid() when clicking over the area made unavailable by a modal. (#1636)
- Popups: Clarified some of the comments and function prototypes.
- Modals: BeginPopupModal() doesn't set the ImGuiWindowFlags_NoSavedSettings flag anymore, and will
  not always be auto-centered. Note that modals are more similar to regular windows than they are to
  popups, so api and behavior may evolve further toward embracing this. (#915, #3091)
  Enforce centering using e.g. SetNextWindowPos(io.DisplaySize * 0.5f, ImGuiCond_Appearing, ImVec2(0.5f,0.5f)).
- Metrics: Added a "Settings" section with some details about persistent ini settings.
- Nav, Menus: Fix vertical wrap-around in menus or popups created with multiple appending calls to
  BeginMenu()/EndMenu() or BeginPopup(0/EndPopup(). (#3223, #1207) [@rokups]
- Drag and Drop: Fixed unintended fallback "..." tooltip display during drag operation when
  drag source uses _SourceNoPreviewTooltip flags. (#3160) [@rokups]
- Columns: Lower overhead on column switches and switching to background channel.
  Benefits Columns but was primarily made with Tables in mind!
- Fonts: Fix GetGlyphRangesKorean() end-range to end at 0xD7A3 (instead of 0xD79D). (#348, #3217) [@marukrap]
- ImDrawList: Fixed an issue where draw command merging or primitive unreserve while crossing the
  VtxOffset boundary would lead to draw commands with wrong VtxOffset. (#3129, #3163, #3232, #2591)
  [@thedmd, @Shironekoben, @sergeyn, @ocornut]
- ImDrawList, ImDrawListSplitter, Columns: Fixed an issue where changing channels with different
  TextureId, VtxOffset would incorrectly apply new settings to draw channels. (#3129, #3163)
  [@ocornut, @thedmd, @Shironekoben]
- ImDrawList, ImDrawListSplitter, Columns: Fixed an issue where starting a split when current
  VtxOffset was not zero would lead to draw commands with wrong VtxOffset. (#2591)
- ImDrawList, ImDrawListSplitter, Columns: Fixed an issue where starting a split right after
  a callback draw command would incorrectly override the callback draw command.
- Misc, Freetype: Fix for rare case where FT_Get_Char_Index() succeeds but FT_Load_Glyph() fails.
- Docs: Improved and moved font documentation to docs/FONTS.md so it can be readable on the web.
  Updated various links/wiki accordingly. Added FAQ entry about DPI. (#2861) [@ButternCream, @ocornut]
- CI: Added CI test to verify we're never accidentally dragging libstdc++ (on some compiler setups,
  static constructors for non-pod data seems to drag in libstdc++ due to thread-safety concerns).
  Fixed a static constructor which led to this dependency on some compiler setups. [@rokups]
- Backends: Win32: Support for #define NOGDI, won't try to call GetDeviceCaps(). (#3137, #2327)
- Backends: Win32: Fix _WIN32_WINNT < 0x0600 (MinGW defaults to 0x502 == Windows 2003). (#3183)
- Backends: SDL: Report a zero display-size when window is minimized, consistent with other backends,
  making more render/clipping code use an early out path.
- Backends: OpenGL: Fixed handling of GL 4.5+ glClipControl(GL_UPPER_LEFT) by inverting the
  projection matrix top and bottom values. (#3143, #3146) [@u3shit]
- Backends: OpenGL: On OSX, if unspecified by app, made default GLSL version 150. (#3199) [@albertvaka]
- Backends: OpenGL: Fixed loader auto-detection to not interfere with ES2/ES3 defines. (#3246) [@funchal]
- Backends: Vulkan: Fixed error in if initial frame has no vertices. (#3177)
- Backends: Vulkan: Fixed edge case where render callbacks wouldn't be called if the ImDrawData
  structure didn't have any vertices. (#2697) [@kudaba]
- Backends: OSX: Added workaround to avoid fast mouse clicks. (#3261, #1992, #2525) [@nburrus]
- Examples: GLFW+Vulkan, SDL+Vulkan: Fix for handling of minimized windows. (#3259)
- Examples: Apple: Fixed example_apple_metal and example_apple_opengl2 using imgui_impl_osx.mm
  not forwarding right and center mouse clicks. (#3260) [@nburrus]

Docking+Viewports Branch:

- Viewports: Don't set ImGuiViewportFlags_NoRendererClear when ImGuiWindowFlags_NoBackground is set. (#3213)
- Viewports: Report minimized viewports as zero DisplaySize to be consistent with main branch. (#1542)
- Docking, Settings: Allow reload of settings data at runtime. (#2573)
- Backends, GLFW: Fix windows resizing incorrectly on Linux due to GLFW firing window positioning
  callbacks on next frame after window is resized manually. (#2117)
- Backends: DX12: Fix OBJECT_DELETED_WHILE_STILL_IN_USE on viewport resizing. (#3210)
- Backends: DX12: Fix for crash caused by early resource release. (#3121)
- Backends, Win32: Request monitor update when DPI awareness is enabled to make sure they have the correct DPI settings.


-----------------------------------------------------------------------
 VERSION 1.76 (Released 2020-04-12)
-----------------------------------------------------------------------

Decorated log and release notes: https://github.com/ocornut/imgui/releases/tag/v1.76

Other Changes:

- Drag and Drop, Nav: Disabling navigation arrow keys when drag and drop is active. In the docking
  branch pressing arrow keys while dragging a window from a tab could trigger an assert. (#3025)
- BeginMenu: Using same ID multiple times appends content to a menu. (#1207) [@rokups]
- BeginMenu: Fixed a bug where SetNextWindowXXX data before a BeginMenu() would not be cleared
  when the menu is not open. (#3030)
- InputText: Fixed password fields displaying ASCII spaces as blanks instead of using the '*'
  glyph. (#2149, #515)
- Selectable: Fixed honoring style.SelectableTextAlign with unspecified size. (#2347, #2601)
- Selectable: Allow using ImGuiSelectableFlags_SpanAllColumns in other columns than first. (#125)
- TreeNode: Made clicking on arrow with _OpenOnArrow toggle the open state on the Mouse Down
  event rather than the Mouse Down+Up sequence (this is rather standard behavior).
- ColorButton: Added ImGuiColorEditFlags_NoBorder flag to remove the border normally enforced
  by default for standalone ColorButton.
- Nav: Fixed interactions with ImGuiListClipper, so e.g. Home/End result would not clip the
  landing item on the landing frame. (#787)
- Nav: Fixed currently focused item from ever being clipped by ItemAdd(). (#787)
- Scrolling: Fixed scrolling centering API leading to non-integer scrolling values and initial
  cursor position. This would often get fixed after the fix item submission, but using the
  ImGuiListClipper as the first thing after Begin() could largely break size calculations. (#3073)
- Added optional support for Unicode plane 1-16 (#2538, #2541, #2815) [@cloudwu, @samhocevar]
  - Compile-time enable with '#define IMGUI_USE_WCHAR32' in imconfig.h.
  - More onsistent handling of unsupported code points (0xFFFD).
  - Surrogate pairs are supported when submitting UTF-16 data via io.AddInputCharacterUTF16(),
    allowing for more complete CJK input.
  - sizeof(ImWchar) goes from 2 to 4. IM_UNICODE_CODEPOINT_MAX goes from 0xFFFF to 0x10FFFF.
  - Various structures such as ImFont, ImFontGlyphRangesBuilder will use more memory, this
    is currently not particularly efficient.
- Columns: undid the change in 1.75 were Columns()/BeginColumns() were preemptively limited
  to 64 columns with an assert. (#3037, #125)
- Window: Fixed a bug with child window inheriting ItemFlags from their parent when the child
  window also manipulate the ItemFlags stack. (#3024) [@Stanbroek]
- Font: Fixed non-ASCII space occasionally creating unnecessary empty looking polygons.
- Misc: Added an explicit compile-time test for non-scoped IM_ASSERT() macros to redirect users
  to a solution rather than encourage people to add braces in the codebase.
- Misc: Added additional checks in EndFrame() to verify that io.KeyXXX values have not been
  tampered with between NewFrame() and EndFrame().
- Misc: Made default clipboard handlers for Win32 and OSX use a buffer inside the main context
  instead of a static buffer, so it can be freed properly on Shutdown. (#3110)
- Misc, Freetype: Fixed support for IMGUI_STB_RECT_PACK_FILENAME compile time directive
  in imgui_freetype.cpp (matching support in the regular code path). (#3062) [@DonKult]
- Metrics: Made Tools section more prominent. Showing wire-frame mesh directly hovering the ImDrawCmd
  instead of requiring to open it. Added options to disable bounding box and mesh display.
  Added notes on inactive/gc-ed windows.
- Demo: Added black and white and color gradients to Demo>Examples>Custom Rendering.
- CI: Added more tests on the continuous-integration server: extra warnings for Clang/GCC, building
  SDL+Metal example, building imgui_freetype.cpp, more compile-time imconfig.h settings: disabling
  obsolete functions, enabling 32-bit ImDrawIdx, enabling 32-bit ImWchar, disabling demo. [@rokups]
- Backends: OpenGL3: Fixed version check mistakenly testing for GL 4.0+ instead of 3.2+ to enable
  ImGuiBackendFlags_RendererHasVtxOffset, leaving 3.2 contexts without it. (#3119, #2866) [@wolfpld]
- Backends: OpenGL3: Added include support for older glbinding 2.x loader. (#3061) [@DonKult]
- Backends: Win32: Added ImGui_ImplWin32_EnableDpiAwareness(), ImGui_ImplWin32_GetDpiScaleForHwnd(),
  ImGui_ImplWin32_GetDpiScaleForMonitor() helpers functions (backported from the docking branch).
  Those functions makes it easier for example apps to support hi-dpi features without setting up
  a manifest.
- Backends: Win32: Calling AddInputCharacterUTF16() from WM_CHAR message handler in order to support
  high-plane surrogate pairs. (#2815) [@cloudwu, @samhocevar]
- Backends: SDL: Added ImGui_ImplSDL2_InitForMetal() for API consistency (even though the function
  currently does nothing).
- Backends: SDL: Fixed mapping for ImGuiKey_KeyPadEnter. (#3031) [@Davido71]
- Examples: Win32+DX12: Fixed resizing main window, enabled debug layer. (#3087, #3115) [@sergeyn]
- Examples: SDL+DX11: Fixed resizing main window. (#3057) [@joeslay]
- Examples: Added SDL+Metal example application. (#3017) [@coding-jackalope]

Docking+Viewports Branch:

- Docking: Fixed assert preventing dockspace from being created instead a hidden tab. (#3101)
- Viewports: Fixed secondary viewports accidentally merging into a minimized host viewport. (#3118)
- Viewports, Docking: Added per-viewport work area system for e.g. menu-bars. Fixed DockspaceOverViewport()
  and demo code (overlay etc) accordingly. (#3035, #2889, #2474, #1542, #2109)
- Viewports: Improve menu positioning in multi-monitor setups. [@rokups]
- Viewports: Software mouse cursor is also scaled by current DpiScale. (amend #939)
- Viewports: Avoid manually clipping resize grips and borders, which messes up with automation ability
  to locate those items. Also simpler and more standard.
- Viewports: Fix for UWP in the imgui_impl_win32.cpp IME handler. (#2895, #2892).
- Viewports: Bunch of extra of comments to facilitate setting up multi-viewports.
- Viewports, GLFW: Avoid using window positioning workaround for GLFW 3.3+ versions that have it fixed.


-----------------------------------------------------------------------
 VERSION 1.75 (Released 2020-02-10)
-----------------------------------------------------------------------

Decorated log and release notes: https://github.com/ocornut/imgui/releases/tag/v1.75

Breaking Changes:

- Removed redirecting functions/enums names that were marked obsolete in 1.53 (December 2017):
  - ShowTestWindow()                    -> use ShowDemoWindow()
  - IsRootWindowFocused()               -> use IsWindowFocused(ImGuiFocusedFlags_RootWindow)
  - IsRootWindowOrAnyChildFocused()     -> use IsWindowFocused(ImGuiFocusedFlags_RootAndChildWindows)
  - SetNextWindowContentWidth(w)        -> use SetNextWindowContentSize(ImVec2(w, 0.0f)
  - GetItemsLineHeightWithSpacing()     -> use GetFrameHeightWithSpacing()
  - ImGuiCol_ChildWindowBg              -> use ImGuiCol_ChildBg
  - ImGuiStyleVar_ChildWindowRounding   -> use ImGuiStyleVar_ChildRounding
  - ImGuiTreeNodeFlags_AllowOverlapMode -> use ImGuiTreeNodeFlags_AllowItemOverlap
  - IMGUI_DISABLE_TEST_WINDOWS          -> use IMGUI_DISABLE_DEMO_WINDOWS
  If you were still using the old names, while you are cleaning up, considering enabling
  IMGUI_DISABLE_OBSOLETE_FUNCTIONS in imconfig.h even temporarily to have a pass at finding
  and removing up old API calls, if any remaining.
- Removed implicit default parameter to IsMouseDragging(int button = 0) to be consistent
  with other mouse functions (none of the other functions have it).
- Obsoleted calling ImDrawList::PrimReserve() with a negative count (which was vaguely
  documented and rarely if ever used). Instead we added an explicit PrimUnreserve() API
  which can be implemented faster. Also clarified pre-existing constraints which weren't
  documented (can only unreserve from the last reserve call). If you suspect you ever
  used that feature before (very unlikely, but grep for call to PrimReserve in your code),
  you can #define IMGUI_DEBUG_PARANOID in imconfig.h to catch existing calls. [@ShironekoBen]
- ImDrawList::AddCircle()/AddCircleFilled() functions don't accept negative radius.
- Limiting Columns()/BeginColumns() api to 64 columns with an assert. While the current code
  technically supports it, future code may not so we're putting the restriction ahead.
  [Undid that change in 1.76]
- imgui_internal.h: changed ImRect() default constructor initializes all fields to 0.0f instead
  of (FLT_MAX,FLT_MAX,-FLT_MAX,-FLT_MAX). If you used ImRect::Add() to create bounding boxes by
  adding points into it without explicit initialization, you may need to fix your initial value.

Other Changes:

- Inputs: Added ImGuiMouseButton enum for convenience (e.g. ImGuiMouseButton_Right=1).
  We forever guarantee that the existing value will not changes so existing code is free to use 0/1/2.
- Nav: Fixed a bug where the initial CTRL-Tab press while in a child window sometimes selected
  the current root window instead of always selecting the previous root window. (#787)
- ColorEdit: Fix label alignment when using ImGuiColorEditFlags_NoInputs. (#2955) [@rokups]
- ColorEdit: In HSV display of a RGB stored value, attempt to locally preserve Saturation
  when Value==0.0 (similar to changes done in 1.73 for Hue). Removed Hue editing lock since
  those improvements in 1.73 makes them unnecessary. (#2722, #2770). [@rokups]
- ColorEdit: "Copy As" context-menu tool shows hex values with a '#' prefix instead of '0x'.
- ColorEdit: "Copy As" content-menu tool shows hex values both with/without alpha when available.
- InputText: Fix corruption or crash when executing undo after clearing input with ESC, as a
  byproduct we are allowing to later undo the revert with a CTRL+Z. (#3008).
- InputText: Fix using a combination of _CallbackResize (e.g. for std::string binding), along with the
  _EnterReturnsTrue flag along with the rarely used property of using an InputText without persisting
  user-side storage. Previously if you had e.g. a local unsaved std::string and reading result back
  from the widget, the user string object wouldn't be resized when Enter key was pressed. (#3009)
- MenuBar: Fix minor clipping issue where occasionally a menu text can overlap the right-most border.
- Window: Fix SetNextWindowBgAlpha(1.0f) failing to override alpha component. (#3007) [@Albog]
- Window: When testing for the presence of the ImGuiWindowFlags_NoBringToFrontOnFocus flag we
  test both the focused/clicked window (which could be a child window) and the root window.
- ImDrawList: AddCircle(), AddCircleFilled() API can now auto-tessellate when provided a segment
  count of zero. Alter tessellation quality with 'style.CircleSegmentMaxError'. [@ShironekoBen]
- ImDrawList: Add AddNgon(), AddNgonFilled() API with a guarantee on the explicit segment count.
  In the current branch they are essentially the same as AddCircle(), AddCircleFilled() but as
  we will rework the circle rendering functions to use textures and automatic segment count
  selection, those new api can fill a gap. [@ShironekoBen]
- Columns: ImDrawList::Channels* functions now work inside columns. Added extra comments to
  suggest using user-owned ImDrawListSplitter instead of ImDrawList functions. [@rokups]
- Misc: Added ImGuiMouseCursor_NotAllowed enum so it can be used by more shared widgets. [@rokups]
- Misc: Added IMGUI_DISABLE compile-time definition to make all headers and sources empty.
- Misc: Disable format checks when using stb_printf, to allow using extra formats.
  Made IMGUI_USE_STB_SPRINTF a properly documented imconfig.h flag. (#2954) [@loicmolinari]
- Misc: Added misc/single_file/imgui_single_file.h, We use this to validate compiling all *.cpp
  files in a same compilation unit. Actual users of that technique (also called "Unity builds")
  can generally provide this themselves, so we don't really recommend you use this. [@rokups]
- CI: Added PVS-Studio static analysis on the continuous-integration server. [@rokups]
- Backends: GLFW, SDL, Win32, OSX, Allegro: Added support for ImGuiMouseCursor_NotAllowed. [@rokups]
- Backends: GLFW: Added support for the missing mouse cursors newly added in GLFW 3.4+. [@rokups]
- Backends: SDL: Wayland: use SDL_GetMouseState (because there is no global mouse state available
  on Wayland). (#2800, #2802) [@NeroBurner]
- Backends: GLFW, SDL: report Windows key (io.KeySuper) as always released. Neither GLFW nor SDL can
  correctly report the key release in every cases (e.g. when using Win+V) causing problems with some
  widgets. The next release of GLFW (3.4+) will have a fix for it. However since it is both difficult
  and discouraged to make use of this key for Windows application anyway, we just hide it. (#2976)
- Backends: Win32: Added support for #define IMGUI_IMPL_WIN32_DISABLE_GAMEPAD to disable all
  XInput using code, and IMGUI_IMPL_WIN32_DISABLE_LINKING_XINPUT to disable linking with XInput,
  the later may be problematic if compiling with recent Windows SDK and you want your app to run
  on Windows 7. You can instead try linking with Xinput9_1_0.lib instead. (#2716)
- Backends: Glut: Improved FreeGLUT support for MinGW. (#3004) [@podsvirov]
- Backends: Emscripten: Avoid forcefully setting IMGUI_DISABLE_FILE_FUNCTIONS. (#3005) [@podsvirov]
- Examples: OpenGL: Explicitly adding -DIMGUI_IMPL_OPENGL_LOADER_GL3W to Makefile to match linking
  settings (otherwise if another loader such as Glew is accessible, the OpenGL3 backend might
  automatically use it). (#2919, #2798)
- Examples: OpenGL: Added support for glbinding OpenGL loader. (#2870) [@rokups]
- Examples: Emscripten: Demonstrating embedding fonts in Makefile and code. (#2953) [@Oipo]
- Examples: Metal: Wrapped main loop in @autoreleasepool block to ensure allocations get freed
  even if underlying system event loop gets paused due to app nap. (#2910, #2917) [@bear24rw]

Docking+Viewports Branch:

- Docking + Nav: Fixed messed up Ctrl+Tab order with docked windows.
- Docking + Nav: Fixed failing to restore NavId when refocusing a child within a docked window.
- Docking + Nav: Fixed failing to restore NavId when refocusing due to missing nav window (when
  it stops being submitted).
- Docking: Fixed a bug where the tab bar of a hidden dockspace would keep requesting focus. (#2960)
- Docking: Added experimental DockNodeFlagsOverrideSet/DockNodeFlagsOverrideClear flags in ImGuiWindowClass
  (currently experimenting with toolbar idioms).
- Viewports: Fix resizing viewport-owning windows when mouse pos is outside the InnerClipRect
  (can happen with OS decoration enabled).
- Viewports: Preserve last known size for minimized main viewport to be consistent with secondary viewports.
- Backends: SDL: Honor NoTaskBarIcon flag under non Win32 OS. (#2117)
- Backends: GLFW, SDL: Platform monitors declared properly even if multi-viewport is not enabled.


-----------------------------------------------------------------------
 VERSION 1.74 (Released 2019-11-25)
-----------------------------------------------------------------------

Decorated log and release notes: https://github.com/ocornut/imgui/releases/tag/v1.74

Breaking Changes:

- Removed redirecting functions/enums names that were marked obsolete in 1.52 (October 2017):
  - Begin() [old 5 args version]     -> use Begin() [3 args], use SetNextWindowSize() SetNextWindowBgAlpha() if needed
  - IsRootWindowOrAnyChildHovered()  -> use IsWindowHovered(ImGuiHoveredFlags_RootAndChildWindows)
  - AlignFirstTextHeightToWidgets()  -> use AlignTextToFramePadding()
  - SetNextWindowPosCenter()         -> use SetNextWindowPos() with a pivot of (0.5f, 0.5f)
  - ImFont::Glyph                    -> use ImFontGlyph
  If you were still using the old names, read "API Breaking Changes" section of imgui.cpp to find out
  the new names or equivalent features, or see how they were implemented until 1.73.
- Inputs: Fixed a miscalculation in the keyboard/mouse "typematic" repeat delay/rate calculation, used
  by keys and e.g. repeating mouse buttons as well as the GetKeyPressedAmount() function.
  If you were using a non-default value for io.KeyRepeatRate (previous default was 0.250), you can
  add +io.KeyRepeatDelay to it to compensate for the fix.
  The function was triggering on: 0.0 and (delay+rate*N) where (N>=1). Fixed formula responds to (N>=0).
  Effectively it made io.KeyRepeatRate behave like it was set to (io.KeyRepeatRate + io.KeyRepeatDelay).
  Fixed the code and altered default io.KeyRepeatRate,Delay from 0.250,0.050 to 0.300,0.050 to compensate.
  If you never altered io.KeyRepeatRate nor used GetKeyPressedAmount() this won't affect you.
- Misc: Renamed IMGUI_DISABLE_FORMAT_STRING_FUNCTIONS to IMGUI_DISABLE_DEFAULT_FORMAT_FUNCTIONS. (#1038)
- Misc: Renamed IMGUI_DISABLE_MATH_FUNCTIONS to IMGUI_DISABLE_DEFAULT_MATH_FUNCTIONS.
- Fonts: ImFontAtlas::AddCustomRectRegular() now requires an ID larger than 0x110000 (instead of 0x10000) to
  conform with supporting Unicode planes 1-16 in a future update. ID below 0x110000 will now assert.
- Backends: DX12: Added extra ID3D12DescriptorHeap parameter to ImGui_ImplDX12_Init() function.
  The value is unused in master branch but will be used by the multi-viewport feature. (#2851) [@obfuscate]

Other Changes:

- InputText, Nav: Fixed Home/End key broken when activating Keyboard Navigation. (#787)
- InputText: Filter out ASCII 127 (DEL) emitted by low-level OSX layer, as we are using the Key value. (#2578)
- Layout: Fixed a couple of subtle bounding box vertical positioning issues relating to the handling of text
  baseline alignment. The issue would generally manifest when laying out multiple items on a same line,
  with varying heights and text baseline offsets.
  Some specific examples, e.g. a button with regular frame padding followed by another item with a
  multi-line label and no frame padding, such as: multi-line text, small button, tree node item, etc.
  The second item was correctly offset to match text baseline, and would interact/display correctly,
  but it wouldn't push the contents area boundary low enough.
- Scrollbar: Fixed an issue where scrollbars wouldn't display on the frame following a frame where
  all child window contents would be culled.
- ColorPicker: Fixed SV triangle gradient to block (broken in 1.73). (#2864, #2711). [@lewa-j]
- TreeNode: Fixed combination of ImGuiTreeNodeFlags_SpanFullWidth and ImGuiTreeNodeFlags_OpenOnArrow
  incorrectly locating the arrow hit position to the left of the frame. (#2451, #2438, #1897)
- TreeNode: The collapsing arrow accepts click even if modifier keys are being held, facilitating
  interactions with custom multi-selections patterns. (#2886, #1896, #1861)
- TreeNode: Added IsItemToggledOpen() to explicitly query if item was just open/closed, facilitating
  interactions with custom multi-selections patterns. (#1896, #1861)
- DragScalar, SliderScalar, InputScalar: Added p_ prefix to parameter that are pointers to the data
  to clarify how they are used, and more comments redirecting to the demo code. (#2844)
- Error handling: Assert if user mistakenly calls End() instead of EndChild() on a child window. (#1651)
- Misc: Optimized storage of window settings data (reducing allocation count).
- Misc: Windows: Do not use _wfopen() if IMGUI_DISABLE_WIN32_FUNCTIONS is defined. (#2815)
- Misc: Windows: Disabled win32 function by default when building with UWP. (#2892, #2895)
- Misc: Using static_assert() when using C++11, instead of our own construct (avoid zealous Clang warnings).
- Misc: Added IMGUI_DISABLE_FILE_FUNCTIONS/IMGUI_DISABLE_DEFAULT_FILE_FUNCTION to nullify or disable
  default implementation of ImFileXXX functions linking with fopen/fclose/fread/fwrite. (#2734)
- Docs: Improved and moved FAQ to docs/FAQ.md so it can be readable on the web. [@ButternCream, @ocornut]
- Docs: Moved misc/fonts/README.txt to docs/FONTS.txt.
- Docs: Added permanent redirect from https://www.dearimgui.org/faq to FAQ page.
- Demo: Added simple item reordering demo in Widgets -> Drag and Drop section. (#2823, #143) [@rokups]
- Metrics: Show wire-frame mesh and approximate surface area when hovering ImDrawCmd. [@ShironekoBen]
- Metrics: Expose basic details of each window key/value state storage.
- Examples: DX12: Using IDXGIDebug1::ReportLiveObjects() when DX12_ENABLE_DEBUG_LAYER is enabled.
- Examples: Emscripten: Removed BINARYEN_TRAP_MODE=clamp from Makefile which was removed in Emscripten 1.39.0
  but required prior to 1.39.0, making life easier for absolutely no-one. (#2877, #2878) [@podsvirov]
- Backends: OpenGL2: Explicitly backup, setup and restore GL_TEXTURE_ENV to increase compatibility with
  legacy OpenGL applications. (#3000)
- Backends: OpenGL3: Fix building with pre-3.2 GL loaders which do not expose glDrawElementsBaseVertex(),
  using runtime GL version to decide if we set ImGuiBackendFlags_RendererHasVtxOffset. (#2866, #2852) [@dpilawa]
- Backends: OSX: Fix using Backspace key. (#2578, #2817, #2818) [@DiligentGraphics]
- Backends: GLFW: Previously installed user callbacks are now restored on shutdown. (#2836) [@malte-v]
- CI: Set up a bunch of continuous-integration tests using GitHub Actions. We now compile many of the example
  applications on Windows, Linux, MacOS, iOS, Emscripten. Removed Travis integration. (#2865) [@rokups]

Docking+Viewports Branch:

- Docking: Can undock from the small triangle button. (#2109,. #2645)
- Docking: Fixed node->HasCloseButton not honoring ImGuiDockNodeFlags_NoCloseButton in a floating node,
  leading to empty space at the right of tab-bars with those flags. (#2109)
- Docking: Made docked windows not use style.ChildRounding.
- Multi-viewports: Added multi-viewport support in the DX12 back-end. (#2851) [@obfuscate]


-----------------------------------------------------------------------
 VERSION 1.73 (Released 2019-09-24)
-----------------------------------------------------------------------

Decorated log and release notes: https://github.com/ocornut/imgui/releases/tag/v1.73

Other Changes:

- Nav, Scrolling: Added support for Home/End key. (#787)
- ColorEdit: Disable Hue edit when Saturation==0 instead of letting Hue values jump around.
- ColorEdit, ColorPicker: In HSV display of a RGB stored value, attempt to locally preserve Hue
  when Saturation==0, which reduces accidentally lossy interactions. (#2722, #2770) [@rokups]
- ColorPicker: Made rendering aware of global style alpha of the picker can be faded out. (#2711)
  Note that some elements won't accurately fade down with the same intensity, and the color wheel
  when enabled will have small overlap glitches with (style.Alpha < 1.0).
- Tabs: Fixed single-tab not shrinking their width down.
- Tabs: Fixed clicking on a tab larger than tab-bar width creating a bouncing feedback loop.
- Tabs: Feed desired width (sum of unclipped tabs width) into layout system to allow for auto-resize. (#2768)
  (before 1.71 tab bars fed the sum of current width which created feedback loops in certain situations).
- Tabs: Improved shrinking for large number of tabs to avoid leaving extraneous space on the right side.
  Individuals tabs are given integer-rounded width and remainder is spread between tabs left-to-right.
- Columns, Separator: Fixed a bug where non-visible separators within columns would alter the next row position
  differently than visible ones.
- SliderScalar: Improved assert when using U32 or U64 types with a large v_max value. (#2765) [@loicmouton]
- DragInt, DragFloat, DragScalar: Using (v_min > v_max) allows locking any edits to the value.
- DragScalar: Fixed dragging of unsigned values on ARM cpu (float to uint cast is undefined). (#2780) [@dBagrat]
- TreeNode: Added ImGuiTreeNodeFlags_SpanAvailWidth flag. (#2451, #2438, #1897) [@Melix19, @PathogenDavid]
  This extends the hit-box to the right-most edge, even if the node is not framed.
  (Note: this is not the default in order to allow adding other items on the same line. In the future we will
  aim toward refactoring the hit-system to be front-to-back, allowing more natural overlapping of items,
  and then we will be able to make this the default.)
- TreeNode: Added ImGuiTreeNodeFlags_SpanFullWidth flag. This extends the hit-box to both the left-most and
  right-most edge of the working area, bypassing indentation.
- CollapsingHeader: Added support for ImGuiTreeNodeFlags_Bullet and ImGuiTreeNodeFlags_Leaf on framed nodes,
  mostly for consistency. (#2159, #2160) [@goran-w]
- Selectable: Added ImGuiSelectableFlags_AllowItemOverlap flag in public api (was previously internal only).
- Style: Allow style.WindowMenuButtonPosition to be set to ImGuiDir_None to hide the collapse button. (#2634, #2639)
- Font: Better ellipsis ("...") drawing implementation. Instead of drawing three pixel-ey dots (which was glaringly
  unfitting with many types of fonts) we first attempt to find a standard ellipsis glyphs within the loaded set.
  Otherwise we render ellipsis using '.' from the font from where we trim excessive spacing to make it as narrow
  as possible. (#2775) [@rokups]
- ImDrawList: Clarified the name of many parameters so reading the code is a little easier. (#2740)
- ImDrawListSplitter: Fixed merging channels if the last submitted draw command used a different texture. (#2506)
- Using offsetof() when available in C++11. Avoids Clang sanitizer complaining about old-style macros. (#94)
- ImVector: Added find(), find_erase(), find_erase_unsorted() helpers.
- Added a mechanism to compact/free the larger allocations of unused windows (buffers are compacted when
  a window is unused for 60 seconds, as per io.ConfigWindowsMemoryCompactTimer = 60.0f). Note that memory
  usage has never been reported as a problem, so this is merely a touch of overzealous luxury. (#2636)
- Documentation: Various tweaks and improvements to the README page. [@ker0chan]
- Backends: OpenGL3: Tweaked initialization code allow application calling ImGui_ImplOpenGL3_CreateFontsTexture()
  before ImGui_ImplOpenGL3_NewFrame(), which sometimes can be convenient.
- Backends: OpenGL3: Attempt to automatically detect default GL loader by using __has_include. (#2798) [@o-micron]
- Backends: DX11: Fixed GSGetShader() call not passing an initialized instance count, which would
  generally make the DX11 debug layer complain (bug added in 1.72).
- Backends: Vulkan: Added support for specifying multisample count. Set 'ImGui_ImplVulkan_InitInfo::MSAASamples' to
   one of the VkSampleCountFlagBits values to use, default is non-multisampled as before. (#2705, #2706) [@vilya]
- Examples: OSX: Fix example_apple_opengl2/main.mm not forwarding mouse clicks and drags correctly. (#1961, #2710)
  [@intonarumori, @ElectricMagic]
- Misc: Updated stb_rect_pack.h from 0.99 to 1.00 (fixes by @rygorous: off-by-1 bug in best-fit heuristic,
  fix handling of rectangles too large to fit inside texture). (#2762) [@tido64]

Docking+Viewports Branch:

- Docking: Fix BeginDocked() path that creates node so that SetNextWindowDockID() doesn't immediately discard the node. (#2109)
- Docking: Fix for node created at the same time as windows that are still resizing (typically with
  io.ConfigDockingAlwaysTabBar) to not be zero/min sized. (#2109). The fix delays their visibility by one frame,
  which is not ideal but not very problematic as the .ini data gets populated after that.
- Docking: Fix a crash that could occur with a malformed ini file (DockNode Parent value pointing to a missing node).
- Viewport: Fix modal/popup window being stuck in unowned hidden viewport associated to fallback window without stealing
  it back. Fix modal reference viewport when opened outside of another window. (#1542)
- Viewport: Modals don't need to set ImGuiViewportFlags_NoFocusOnClick, this also mitigate the issue described by #2445,
  which becomes particularly bad with unfocused modal. (#1542)
- Viewport: better case case where host window gets moved and resized simultaneous (toggling maximized state).
  There's no perfect solution there, than using io.ConfigViewportsNoAutoMerge = false. (#1542)
- Viewport, Docking: Fixed incorrect assignment of IsFallbackWindow which would tag dock node host windows created
  in NewFrame() as such, messing with popup viewport inheritance.
- Viewport: Fixed issue where resize grip would display as hovered while mouse is still off the OS bounds so a click
  would miss it and focus the OS window behind expected one. (#1542)
- Viewport: Fix to allow multiple shutdown / calls to DestroyPlatformWindows(). (#2769)
- Viewport: Backends: GLFW: Fix setting window size on macOS (#2767, #2117) [@rokups]
- Viewport: Backends: GLFW+Linux: Fix window having incorrect size after uncollapse. (#2756, #2117) [@rokups]
- Viewport: Backends: DirectX9: Workaround for windows not refreshing when main viewport has no draw call. (#2560)


-----------------------------------------------------------------------
 VERSION 1.72b (Released 2019-07-31)
-----------------------------------------------------------------------

Decorated log and release notes: https://github.com/ocornut/imgui/releases/tag/v1.72b

Other Changes:

- Nav, Scrolling: Fixed programmatic scroll leading to a slightly incorrect scroll offset when
  the window has decorations or a menu-bar (broken in 1.71). This was mostly noticeable when
  a keyboard/gamepad movement led to scrolling the view, or using e.g. SetScrollHereY() function.
- Nav: Made hovering non-MenuItem Selectable not re-assign the source item for keyboard navigation.
- Nav: Fixed an issue with NavFlattened window flag (beta) where widgets not entirely fitting
  in child window (often selectables because of their protruding sides) would be not considered
  as entry points to to navigate toward the child window. (#787)


-----------------------------------------------------------------------
 VERSION 1.72 (Released 2019-07-27)
-----------------------------------------------------------------------

Decorated log and release notes: https://github.com/ocornut/imgui/releases/tag/v1.72

Breaking Changes:

- Removed redirecting functions/enums names that were marked obsolete in 1.51 (June 2017):
  - ImGuiCol_Column*, ImGuiSetCond_* enums.
  - IsItemHoveredRect(), IsPosHoveringAnyWindow(), IsMouseHoveringAnyWindow(), IsMouseHoveringWindow() functions.
  - IMGUI_ONCE_UPON_A_FRAME macro.
  If you were still using the old names, read "API Breaking Changes" section of imgui.cpp to find out
  the new names or equivalent features.
- Renamed ImFontAtlas::CustomRect to ImFontAtlasCustomRect. Kept redirection typedef (will obsolete).
- Removed TreeAdvanceToLabelPos() which is rarely used and only does SetCursorPosX(GetCursorPosX() + GetTreeNodeToLabelSpacing()).
  Kept redirection function (will obsolete). (#581, #324)

Other Changes:

- Scrolling: Made mouse-wheel scrolling lock the underlying window until the mouse is moved again or
  until a short delay expires (~2 seconds). This allow uninterrupted scroll even if child windows are
  passing under the mouse cursor. (#2604)
- Scrolling: Made it possible for mouse wheel and navigation-triggered scrolling to override a call to
  SetScrollX()/SetScrollY(), making it possible to use a simpler stateless pattern for auto-scrolling:
     // (Submit items..)
     if (ImGui::GetScrollY() >= ImGui::GetScrollMaxY())  // If scrolling at the already at the bottom..
         ImGui::SetScrollHereY(1.0f);                    // ..make last item fully visible
- Scrolling: Added SetScrollHereX(), SetScrollFromPosX() for completeness. (#1580) [@kevreco]
- Scrolling: Mouse wheel scrolling while hovering a child window is automatically forwarded to parent window
  if ScrollMax is zero on the scrolling axis.
  Also still the case if ImGuiWindowFlags_NoScrollWithMouse is set (not new), but previously the forwarding
  would be disabled if ImGuiWindowFlags_NoScrollbar was set on the child window, which is not the case
  any more. Forwarding can still be disabled by setting ImGuiWindowFlags_NoInputs. (amend #1502, #1380).
- Window: Fixed InnerClipRect right-most coordinates using wrong padding setting (introduced in 1.71).
- Window: Fixed old SetWindowFontScale() api value from not being inherited by child window. Added
  comments about the right way to scale your UI (load a font at the right side, rebuild atlas, scale style).
- Scrollbar: Avoid overlapping the opposite side when window (often a child window) is forcibly too small.
- Combo: Hide arrow when there's not enough space even for the square button.
- InputText: Testing for newly added ImGuiKey_KeyPadEnter key. (#2677, #2005) [@amc522]
- Tabs: Fixed unfocused tab bar separator color (was using ImGuiCol_Tab, should use ImGuiCol_TabUnfocusedActive).
- Columns: Fixed a regression from 1.71 where the right-side of the contents rectangle within each column
  would wrongly use a WindowPadding.x instead of ItemSpacing.x like it always did. (#125, #2666)
- Columns: Made the right-most edge reaches up to the clipping rectangle (removing half of WindowPadding.x
  worth of asymmetrical/extraneous padding, note that there's another half that conservatively has to offset
  the right-most column, otherwise it's clipping width won't match the other columns). (#125, #2666)
- Columns: Improved honoring alignment with various values of ItemSpacing.x and WindowPadding.x. (#125, #2666)
- Columns: Made GetColumnOffset() and GetColumnWidth() behave when there's no column set, consistently with
  other column functions. (#2683)
- InputTextMultiline: Fixed vertical scrolling tracking glitch.
- Word-wrapping: Fixed overzealous word-wrapping when glyph edge lands exactly on the limit. Because
  of this, auto-fitting exactly unwrapped text would make it wrap. (fixes initial 1.15 commit, 78645a7d).
- Style: Attenuated default opacity of ImGuiCol_Separator in Classic and Light styles.
- Style: Added style.ColorButtonPosition (left/right, defaults to ImGuiDir_Right) to move the color button
  of ColorEdit3/ColorEdit4 functions to either side of the inputs.
- IO: Added ImGuiKey_KeyPadEnter and support in various backends (previously backends would need to
  specifically redirect key-pad keys to their regular counterpart). This is a temporary attenuating measure
  until we actually refactor and add whole sets of keys into the ImGuiKey enum. (#2677, #2005) [@amc522]
- Misc: Made Button(), ColorButton() not trigger an "edited" event leading to IsItemDeactivatedAfterEdit()
  returning true. This also effectively make ColorEdit4() not incorrect trigger IsItemDeactivatedAfterEdit()
  when clicking the color button to open the picker popup. (#1875)
- Misc: Added IMGUI_DISABLE_METRICS_WINDOW imconfig.h setting to explicitly compile out ShowMetricsWindow().
- Debug Tools: Added "Metrics->Tools->Item Picker" tool which allow clicking on a widget to break in the
  debugger within the item code. The tool calls IM_DEBUG_BREAK() which can be redefined in imconfig.h.
- ImDrawList: Fixed CloneOutput() helper crashing. (#1860) [@gviot]
- ImDrawList::ChannelsSplit(), ImDrawListSplitter: Fixed an issue with merging draw commands between
  channel 0 and 1. (#2624)
- ImDrawListSplitter: Fixed memory leak when using low-level split api (was not affecting ImDrawList api,
  also this type was added in 1.71 and not advertised as a public-facing feature).
- Fonts: binary_to_compressed_c.cpp: Display an error message if failing to open/read the input font file.
- Demo: Log, Console: Using a simpler stateless pattern for auto-scrolling.
- Demo: Widgets: Showing how to use the format parameter of Slider/Drag functions to display the name
  of an enum value instead of the underlying integer value.
- Demo: Renamed the "Help" menu to "Tools" (more accurate).
- Backends: DX10/DX11: Backup, clear and restore Geometry Shader is any is bound when calling renderer.
- Backends: DX11: Clear Hull Shader, Domain Shader, Compute Shader before rendering. Not backing/restoring them.
- Backends: OSX: Disabled default native Mac clipboard copy/paste implementation in core library (added in 1.71),
  because it needs application to be linked with '-framework ApplicationServices'. It can be explicitly
  enabled back by using '#define IMGUI_ENABLE_OSX_DEFAULT_CLIPBOARD_FUNCTIONS' in imconfig.h. Re-added
  equivalent using NSPasteboard api in the imgui_impl_osx.mm experimental backend. (#2546)
- Backends: SDL2: Added ImGui_ImplSDL2_InitForD3D() function to make D3D support more visible.
  (#2482, #2632) [@josiahmanson]
- Examples: Added SDL2+DirectX11 example application. (#2632, #2612, #2482) [@vincenthamm]

Docking+Viewports Branch:

- Docking: Making it possible to undock a node by clicking on the tab bar / title bar for the node. (#2645).
- Docking: Explicitly inhibit constraint when docked for now. Fix clipping issue related to constraints. (#2690).
- Docking: Fixed dragging/resizing from OS decoration not marking settings as dirty.
- Docking: Renamed io.ConfigDockingTabBarOnSingleWindows to io.ConfigDockingAlwaysTabBar.
  Added ImGuiWindowClass::DockingAlwaysTabBar to set on individual windows.
- Docking: Perform simple check: assert if Docking or Viewport are enabled exactly on frame 1 (instead of frame 0
  or later), which is a common user error leading to loss of .ini data on load.
- Docking: Fix so that an appearing window making a dock node reappear won't have a zero-size on its first frame.
- Docking: Fixed using ImGuiDockNodeFlags_AutoHideTabBar with io.ConfigDockingTabBarOnSingleWindows.
- Docking: Added ImGuiDockNode to .natvis file.
- Docking: Fixed support for large meshes in GetBackgroundDrawList(), GetForegroundDrawList(). (#2638)
- Viewport: Fix monitor dpi info not being copied to main viewport when multi-viewports are not enabled. (#2621, #1676)
- Viewport: Refactored ImGuiWindowClass's ViewportFlagsOverrideMask + ViewportFlagsOverrideValue into
  ViewportFlagsOverrideSet + ViewportFlagsOverrideClear which appears easier to grasp. (#1542)
- Viewport: Added ImGuiViewportFlags_NoAutoMerge to prevent merging into host viewport in a per-window basis
  via the ImGuiWindowClass override mechanism. (#1542)


-----------------------------------------------------------------------
 VERSION 1.71 (Released 2019-06-12)
-----------------------------------------------------------------------

Decorated log and release notes: https://github.com/ocornut/imgui/releases/tag/v1.71

Breaking Changes:

- IO: changed AddInputCharacter(unsigned short c) signature to AddInputCharacter(unsigned int c).
- Renamed SetNextTreeNodeOpen() to SetNextItemOpen(). Kept inline redirection function (will obsolete).
- Window: rendering of child windows outer decorations (e.g. bg color, border, scrollbars) is now
  performed as part of their parent window, avoiding the creation of an extraneous draw commands.
  If you have overlapping child windows with decorations, and relied on their relative z-order to be
  mapped to submission their order, this will affect your rendering. The optimization is disabled
  if the parent window has no visual output because it appears to be the most common situation leading
  to the creation of overlapping child windows. Please reach out if you are affected by this change!

Other Changes:

- Window: clarified behavior of SetNextWindowContentSize(). Content size is defined as the size available
  after removal of WindowPadding on each sides. So SetNextWindowContentSize(ImVec2(100,100)) + auto-resize
  will always allow submitting a 100x100 item without creating a scrollbar, regarding of WindowPadding.
  The exact meaning of ContentSize for decorated windows was previously ill-defined.
- Window: Fixed auto-resize with AlwaysVerticalScrollbar or AlwaysHorizontalScrollbar flags.
- Window: Fixed one case where auto-resize by double-clicking the resize grip would make either scrollbar
  appear for a single frame after the resize.
- Separator: Revert 1.70 "Declare its thickness (1.0f) to the layout" change. It's not incorrect
  but it breaks existing some layout patterns. Will return back to it when we expose Separator flags.
- Fixed InputScalar, InputScalarN, SliderScalarN, DragScalarN with non-visible label from inserting
  style.ItemInnerSpacing.x worth of trailing spacing.
- Fixed InputFloatX, SliderFloatX, DragFloatX functions erroneously reporting IsItemEdited() multiple
  times when the text input doesn't match the formatted output value (e.g. input "1" shows "1.000").
  It wasn't much of a problem because we typically use the return value instead of IsItemEdited() here.
- Fixed uses of IsItemDeactivated(), IsItemDeactivatedAfterEdit() on multi-components widgets and
  after EndGroup(). (#2550, #1875)
- Fixed crash when appending with BeginMainMenuBar() more than once and no other window are showing. (#2567)
- ColorEdit: Fixed the color picker popup only displaying inputs as HSV instead of showing multiple
  options. (#2587, broken in 1.69 by #2384).
- CollapsingHeader: Better clipping when a close button is enabled and it overlaps the label. (#600)
- Scrollbar: Minor bounding box adjustment to cope with various border size.
- Scrollbar, Style: Changed default style.ScrollbarSize from 16 to 14.
- Combo: Fixed rounding not applying with the ImGuiComboFlags_NoArrowButton flag. (#2607) [@DucaRii]
- Nav: Fixed gamepad/keyboard moving of window affecting contents size incorrectly, sometimes leading
  to scrollbars appearing during the movement.
- Nav: Fixed rare crash when e.g. releasing Alt-key while focusing a window with a menu at the same
  frame as clearing the focus. This was in most noticeable in backends such as Glfw and SDL which
  emits key release events when focusing another viewport, leading to Alt+clicking on void on another
  viewport triggering the issue. (#2609)
- TreeNode, CollapsingHeader: Fixed highlight frame not covering horizontal area fully when using
  horizontal scrolling. (#2211, #2579)
- Tabs: Fixed BeginTabBar() within a window with horizontal scrolling from creating a feedback
  loop with the horizontal contents size.
- Columns: Fixed Columns() within a window with horizontal scrolling from not covering the full
  horizontal area (previously only worked with an explicit contents size). (#125)
- Columns: Fixed Separator from creating an extraneous draw command. (#125)
- Columns: Fixed Selectable with SpanAllColumns flag from creating an extraneous draw command. (#125)
- Style: Added style.WindowMenuButtonPosition (left/right, defaults to ImGuiDir_Left) to move the
  collapsing/docking button to the other side of the title bar.
- Style: Made window close button cross slightly smaller.
- Log/Capture: Fixed BeginTabItem() label not being included in a text log/capture.
- ImDrawList: Added ImDrawCmd::VtxOffset value to support large meshes (64k+ vertices) using 16-bit indices.
  The renderer backend needs to set 'io.BackendFlags |= ImGuiBackendFlags_RendererHasVtxOffset' to enable
  this, and honor the ImDrawCmd::VtxOffset field. Otherwise the value will always be zero. (#2591)
  This has the advantage of preserving smaller index buffers and allowing to execute on hardware that do not
  support 32-bit indices. Most examples backends have been modified to support the VtxOffset field.
- ImDrawList: Added ImDrawCmd::IdxOffset value, equivalent to summing element count for each draw command.
  This is provided for convenience and consistency with VtxOffset. (#2591)
- ImDrawCallback: Allow to override the signature of ImDrawCallback by #define-ing it. This is meant to
  facilitate custom rendering backends passing local render-specific data to the draw callback.
- ImFontAtlas: FreeType: Added RasterizerFlags::Monochrome flag to disable font anti-aliasing. Combine
  with RasterizerFlags::MonoHinting for best results. (#2545) [@HolyBlackCat]
- ImFontGlyphRangesBuilder: Fixed unnecessarily over-sized buffer, which incidentally was also not
  fully cleared. Fixed edge-case overflow when adding character 0xFFFF. (#2568). [@NIKE3500]
- Demo: Added full "Dear ImGui" prefix to the title of "Dear ImGui Demo" and "Dear ImGui Metrics" windows.
- Backends: Add native Mac clipboard copy/paste default implementation in core library to match what we are
  dealing with Win32, and to facilitate integration in custom engines. (#2546) [@andrewwillmott]
- Backends: OSX: imgui_impl_osx: Added mouse cursor support. (#2585, #1873) [@actboy168]
- Examples/Backends: DirectX9/10/11/12, Metal, Vulkan, OpenGL3 (Desktop GL only): Added support for large meshes
  (64k+ vertices) with 16-bit indices, enable 'ImGuiBackendFlags_RendererHasVtxOffset' in those backends. (#2591)
- Examples/Backends: Don't filter characters under 0x10000 before calling io.AddInputCharacter(),
  the filtering is done in io.AddInputCharacter() itself. This is in prevision for fuller Unicode
  support. (#2538, #2541)


-----------------------------------------------------------------------
 VERSION 1.70 (Released 2019-05-06)
-----------------------------------------------------------------------

Decorated log and release notes: https://github.com/ocornut/imgui/releases/tag/v1.70

Breaking Changes:

- ImDrawList: Improved algorithm for mitre joints on thick lines, preserving correct thickness
  up to 90 degrees angles (e.g. rectangles). If you have custom rendering using thick lines,
  they will appear a little thicker now. (#2518) [@rmitton]
- Obsoleted GetContentRegionAvailWidth(), use GetContentRegionAvail().x instead.
  Kept inline redirection function.
- Examples: Vulkan: Added MinImageCount/ImageCount fields in ImGui_ImplVulkan_InitInfo, required
  during initialization to specify the number of in-flight image requested by swap chains.
  (was previously a hard #define IMGUI_VK_QUEUED_FRAMES 2). (#2071, #1677) [@nathanvoglsam]
- Examples: Vulkan: Tidying up the demo/internals helpers (most engine/app should not rely
  on them but it is possible you have!).

Other Changes:

- ImDrawList: Added ImDrawCallback_ResetRenderState, a special ImDrawList::AddCallback() value
  to request the renderer backend to reset its render state. (#2037, #1639, #2452)
  Examples: Added support for ImDrawCallback_ResetRenderState in all renderer backends. Each
  renderer code setting up initial render state has been moved to a function so it could be
  called at the start of rendering and when a ResetRenderState is requested. [@ocornut, @bear24rw]
- InputText: Fixed selection background rendering one frame after the cursor movement when
  first transitioning from no-selection to has-selection. (Bug in 1.69) (#2436) [@Nazg-Gul]
- InputText: Work-around for buggy standard libraries where isprint('\t') returns true. (#2467, #1336)
- InputText: Fixed ImGuiInputTextFlags_AllowTabInput leading to two tabs characters being inserted
  if the backend provided both Key and Character input. (#2467, #1336)
- Layout: Added SetNextItemWidth() helper to avoid using PushItemWidth/PopItemWidth() for single items.
  Note that SetNextItemWidth() currently only affect the same subset of items as PushItemWidth(),
  generally referred to as the large framed+labeled items. Because the new SetNextItemWidth()
  function is explicit we may later extend its effect to more items.
- Layout: Fixed PushItemWidth(-width) for right-side alignment laying out some items (button, listbox, etc.)
  with negative sizes if the 'width' argument was smaller than the available width at the time of item
  submission.
- Window: Fixed window with the AlwaysAutoResize flag unnecessarily extending their hovering boundaries
  by a few pixels (this is used to facilitate resizing from borders when available for a given window).
  One of the noticeable minor side effect was that navigating menus would have had a tendency to disable
  highlight from parent menu items earlier than necessary while approaching the child menu.
- Window: Close button is horizontally aligned with style.FramePadding.x.
- Window: Fixed contents region being off by WindowBorderSize amount on the right when scrollbar is active.
- Window: Fixed SetNextWindowSizeConstraints() with non-rounded positions making windows drift. (#2067, #2530)
- Popups: Closing a popup restores the focused/nav window in place at the time of the popup opening,
  instead of restoring the window that was in the window stack at the time of the OpenPopup call. (#2517)
  Among other things, this allows opening a popup while no window are focused, and pressing Escape to
  clear the focus again.
- Popups: Fixed right-click from closing all popups instead of aiming at the hovered popup level
  (regression in 1.67).
- Selectable: With ImGuiSelectableFlags_AllowDoubleClick doesn't return true on the mouse button release
  following the double-click. Only first mouse release + second mouse down (double-click) returns true.
  Likewise for internal ButtonBehavior() with both _PressedOnClickRelease | _PressedOnDoubleClick. (#2503)
- GetMouseDragDelta(): also returns the delta on the mouse button released frame. (#2419)
- GetMouseDragDelta(): verify that mouse positions are valid otherwise returns zero.
- Inputs: Also add support for horizontal scroll with Shift+Mouse Wheel. (#2424, #1463) [@LucaRood]
- PlotLines, PlotHistogram: Ignore NaN values when calculating min/max bounds. (#2485)
- Columns: Fixed boundary of clipping being off by 1 pixel within the left column. (#125)
- Separator: Declare its thickness (1.0f) to the layout, making items around separator more symmetrical.
- Combo, Slider, Scrollbar: Improve rendering in situation when there's only a few pixels available (<3 pixels).
- Nav: Fixed Drag/Slider functions going into text input mode when keyboard CTRL is held while pressing NavActivate.
- Drag and Drop: Fixed drag source with ImGuiDragDropFlags_SourceAllowNullID and null ID from receiving click
  regardless of being covered by another window (it didn't honor correct hovering rules). (#2521)
- ImDrawList: Improved algorithm for mitre joints on thick lines, preserving correct thickness up to 90 degrees
  angles, also faster to output. (#2518) [@rmitton]
- Misc: Added IM_MALLOC/IM_FREE macros mimicking IM_NEW/IM_DELETE so user doesn't need to revert
  to using the ImGui::MemAlloc()/MemFree() calls directly.
- Misc: Made IMGUI_CHECKVERSION() macro also check for matching size of ImDrawIdx.
- Metrics: Added "Show windows rectangles" tool to visualize the different rectangles.
- Demo: Improved trees in columns demo.
- Examples: OpenGL: Added a test GL call + comments in ImGui_ImplOpenGL3_Init() to detect uninitialized
  GL function loaders early, and help users understand what they are missing. (#2421)
- Examples: SDL: Added support for SDL_GameController gamepads (enable with ImGuiConfigFlags_NavEnableGamepad). (#2509) [@DJLink]
- Examples: Emscripten: Added Emscripten+SDL+GLES2 example. (#2494, #2492, #2351, #336) [@nicolasnoble, @redblobgames]
- Examples: Metal: Added Glfw+Metal example. (#2527) [@bear24rw]
- Examples: OpenGL3: Minor tweaks + not calling glBindBuffer more than necessary in the render loop.
- Examples: Vulkan: Fixed in-flight buffers issues when using multi-viewports. (#2461, #2348, #2378, #2097)
- Examples: Vulkan: Added missing support for 32-bit indices (#define ImDrawIdx unsigned int).
- Examples: Vulkan: Avoid passing negative coordinates to vkCmdSetScissor, which debug validation layers do not like.
- Examples: Vulkan: Added ImGui_ImplVulkan_SetMinImageCount() to change min image count at runtime. (#2071) [@nathanvoglsam]
- Examples: DirectX9: Fixed erroneous assert in ImGui_ImplDX9_InvalidateDeviceObjects(). (#2454)
- Examples: DirectX10/11/12, Allegro, Marmalade: Render functions early out when display size is zero (minimized). (#2496)
- Examples: GLUT: Fixed existing FreeGLUT example to work with regular GLUT. (#2465) [@andrewwillmott]
- Examples: GLUT: Renamed imgui_impl_freeglut.cpp/.h to imgui_impl_glut.cpp/.h. (#2465) [@andrewwillmott]
- Examples: GLUT: Made io.DeltaTime always > 0. (#2430)
- Examples: Visual Studio: Updated default platform toolset+sdk in vcproj files from v100+sdk7 (vs2010)
  to v110+sdk8 (vs2012). This is mostly so we can remove reliance on DXSDK_DIR for the DX10/DX11 example,
  which if existing and when switching to recent SDK ends up conflicting and creating warnings.


-----------------------------------------------------------------------
 VERSION 1.69 (Released 2019-03-13)
-----------------------------------------------------------------------

Decorated log and release notes: https://github.com/ocornut/imgui/releases/tag/v1.69

Breaking Changes:

- Renamed ColorEdit/ColorPicker's ImGuiColorEditFlags_RGB/_HSV/_HEX flags to respectively
  ImGuiColorEditFlags_DisplayRGB/_DisplayHSV/_DisplayHex. This is because the addition of
  new flag ImGuiColorEditFlags_InputHSV makes the earlier one ambiguous.
  Kept redirection enum values (will obsolete). (#2384) [@haldean]
- Renamed GetOverlayDrawList() to GetForegroundDrawList(). Kept redirection function (will obsolete). (#2391)

Other Changes:

- Added GetBackgroundDrawList() helper to quickly get access to a ImDrawList that will be rendered
  behind every other windows. (#2391, #545)
- DragScalar, InputScalar, SliderScalar: Added support for u8/s8/u16/s16 data types (ImGuiDataType_S8, etc.)
  We are reusing function instances of larger types to reduce code size. (#643, #320, #708, #1011)
- Added InputTextWithHint() to display a description/hint in the text box when no text
  has been entered. (#2400) [@Organic-Code, @ocornut]
- Nav: Fixed a tap on AltGR (e.g. German keyboard) from navigating to the menu layer.
- Nav: Fixed Ctrl+Tab keeping active InputText() of a previous window active after the switch. (#2380)
- Fixed IsItemDeactivated()/IsItemDeactivatedAfterEdit() from not correctly returning true
  when tabbing out of a focusable widget (Input/Slider/Drag) in most situations. (#2215, #1875)
- InputInt, InputFloat, InputScalar: Fix to keep the label of the +/- buttons centered when
  style.FramePadding.x is abnormally larger than style.FramePadding.y. Since the buttons are
  meant to be square (to align with e.g. color button) we always use FramePadding.y. (#2367)
- InputInt, InputScalar: +/- buttons now respects the natural type limits instead of
  overflowing or underflowing the value.
- InputText: Fixed an edge case crash that would happen if another widget sharing the same ID
  is being swapped with an InputText that has yet to be activated.
- InputText: Fixed various display corruption related to swapping the underlying buffer while
  a input widget is active (both for writable and read-only paths). Often they would manifest
  when manipulating the scrollbar of a multi-line input text.
- ColorEdit, ColorPicker, ColorButton: Added ImGuiColorEditFlags_InputHSV to manipulate color
  values encoded as HSV (in order to avoid HSV<>RGB round trips and associated singularities).
  (#2383, #2384) [@haldean]
- ColorPicker: Fixed a bug/assertion when displaying a color picker in a collapsed window
  while dragging its title bar. (#2389)
- ColorEdit: Fixed tooltip not honoring the ImGuiColorEditFlags_NoAlpha contract of never
  reading the 4th float in the array (value was read and discarded). (#2384) [@haldean]
- MenuItem, Selectable: Fixed disabled widget interfering with navigation (fix c2db7f63 in 1.67).
- Tabs: Fixed a crash when using many BeginTabBar() recursively (didn't affect docking). (#2371)
- Tabs: Added extra mis-usage error recovery. Past the assert, common mis-usage don't lead to
  hard crashes any more, facilitating integration with scripting languages. (#1651)
- Tabs: Fixed ImGuiTabItemFlags_SetSelected being ignored if the tab is not visible (with
  scrolling policy enabled) or if is currently appearing.
- Tabs: Fixed Tab tooltip code making drag and drop tooltip disappear during the frame where
  the drag payload activate a tab.
- Tabs: Reworked scrolling policy (when ImGuiTabBarFlags_FittingPolicyScroll is set) to
  teleport the view when aiming at a tab far away the visible section, and otherwise accelerate
  the scrolling speed to cap the scrolling time to 0.3 seconds.
- Text: Fixed large Text/TextUnformatted calls not feeding their size into layout when starting
  below the lower point of the current clipping rectangle. This bug has been there since v1.0!
  It was hardly noticeable but would affect the scrolling range, which in turn would affect
  some scrolling request functions when called during the appearing frame of a window.
- Plot: Fixed divide-by-zero in PlotLines() when passing a count of 1. (#2387) [@Lectem]
- Log/Capture: Fixed LogXXX functions emitting extraneous leading carriage return.
- Log/Capture: Fixed an issue when empty string on a new line would not emit a carriage return.
- Log/Capture: Fixed LogXXX functions 'auto_open_depth' parameter being treated as an absolute
  tree depth instead of a relative one.
- Log/Capture: Fixed CollapsingHeader trailing ascii representation being "#" instead of "##".
- ImFont: Added GetGlyphRangesVietnamese() helper. (#2403)
- Misc: Asserting in NewFrame() if style.WindowMinSize is zero or smaller than (1.0f,1.0f).
- Demo: Using GetBackgroundDrawList() and GetForegroundDrawList() in "Custom Rendering" demo.
- Demo: InputText: Demonstrating use of ImGuiInputTextFlags_CallbackResize. (#2006, #1443, #1008).
- Examples: GLFW, SDL: Preserve DisplayFramebufferScale when main viewport is minimized.
  (This is particularly useful for the viewport branch because we are not supporting per-viewport
  frame-buffer scale. It fixes windows not refreshing when main viewport is minimized.) (#2416)
- Examples: OpenGL: Fix to be able to run on ES 2.0 / WebGL 1.0. [@rmitton, @gabrielcuvillier]
- Examples: OpenGL: Fix for OSX not supporting OpenGL 4.5, we don't try to read GL_CLIP_ORIGIN
  even if the OpenGL headers/loader happens to define the value. (#2366, #2186)
- Examples: Allegro: Added support for touch events (emulating mouse). (#2219) [@dos1]
- Examples: DirectX9: Minor changes to match the other DirectX examples more closely. (#2394)


-----------------------------------------------------------------------
 VERSION 1.68 (Released 2019-02-19)
-----------------------------------------------------------------------

Decorated log and release notes: https://github.com/ocornut/imgui/releases/tag/v1.68

Breaking Changes:

- Removed io.DisplayVisibleMin/DisplayVisibleMax (which were marked obsolete and removed from viewport/docking branch already).
- Made it illegal/assert when io.DisplayTime == 0.0f (with an exception for the first frame).
  If for some reason your time step calculation gives you a zero value, replace it with a arbitrarily small value!

Other Changes:

- Added .editorconfig file for text editors to standardize using spaces. (#2038) [@kudaba]
- ImDrawData: Added FramebufferScale field (currently a copy of the value from io.DisplayFramebufferScale).
  This is to allow render functions being written without pulling any data from ImGuiIO, allowing incoming
  multi-viewport feature to behave on Retina display and with multiple displays.
  If you are not using a custom backend, please update your render function code ahead of time,
  and use draw_data->FramebufferScale instead of io.DisplayFramebufferScale. (#2306, #1676)
- Added IsItemActivated() as an extension to the IsItemDeactivated/IsItemDeactivatedAfterEdit functions
  which are useful to implement variety of undo patterns. (#820, #956, #1875)
- InputText: Fixed a bug where ESCAPE would not restore the initial value in all situations. (#2321) [@relick]
- InputText: Fixed a bug where ESCAPE would be first captured by the Keyboard Navigation code. (#2321, #787)
- InputText: Fixed redo buffer exhaustion handling (rare) which could corrupt the undo character buffer. (#2333)
  The way the redo/undo buffers work would have made it generally unnoticeable to the user.
- Fixed range-version of PushID() and GetID() not honoring the ### operator to restart from the seed value.
- Fixed CloseCurrentPopup() on a child-menu of a modal incorrectly closing the modal. (#2308)
- Tabs: Added ImGuiTabBarFlags_TabListPopupButton flag to show a popup button on manual tab bars. (#261, #351)
- Tabs: Removed ImGuiTabBarFlags_NoTabListPopupButton which was available in 1.67 but actually had zero use.
- Tabs: Fixed a minor clipping glitch when changing style's FramePadding from frame to frame.
- Tabs: Fixed border (when enabled) so it is aligned correctly mid-pixel and appears as bright as other borders.
- Style, Selectable: Added ImGuiStyle::SelectableTextAlign and ImGuiStyleVar_SelectableTextAlign. (#2347) [@haldean]
- Menus: Tweaked horizontal overlap between parent and child menu (to help convey relative depth)
  from using style.ItemSpacing.x to style.ItemInnerSpacing.x, the later being expected to be smaller. (#1086)
- RadioButton: Fixed label horizontal alignment to precisely match Checkbox().
- Window: When resizing from an edge, the border is more visible and better follow the rounded corners.
- Window: Fixed initial width of collapsed windows not taking account of contents width (broken in 1.67). (#2336, #176)
- Scrollbar: Fade out and disable interaction when too small, in order to facilitate using the resize grab on very
  small window, as well as reducing visual noise/overlap.
- ListBox: Better optimized when clipped / non-visible.
- InputTextMultiline: Better optimized when clipped / non-visible.
- Font: Fixed high-level ImGui::CalcTextSize() used by most widgets from erroneously subtracting 1.0f*scale to
  calculated text width. Among noticeable side-effects, it would make sequences of repeated Text/SameLine calls
  not align the same as a single call, and create mismatch between high-level size calculation and those performed
  with the lower-level ImDrawList api. (#792) [@SlNPacifist]
- Font: Fixed building atlas when specifying duplicate/overlapping ranges within a same font. (#2353, #2233)
- ImDrawList: Fixed AddCircle(), AddCircleFilled() angle step being off, which was visible when drawing a "circle"
  with a small number of segments (e.g. an hexagon). (#2287) [@baktery]
- ImGuiTextBuffer: Added append() function (unformatted).
- ImFontAtlas: Added 0x2000-0x206F general punctuation range to default ChineseFull/ChineseSimplifiedCommon ranges. (#2093)
- ImFontAtlas: FreeType: Added support for imgui allocators + custom FreeType only SetAllocatorFunctions. (#2285) [@Vuhdo]
- ImFontAtlas: FreeType: Fixed using imgui_freetype.cpp in unity builds. (#2302)
- Demo: Fixed "Log" demo not initializing properly, leading to the first line not showing before a Clear. (#2318) [@bluescan]
- Demo: Added "Auto-scroll" option in Log/Console demos. (#2300) [@nicolasnoble, @ocornut]
- Examples: Metal, OpenGL2, OpenGL3, Vulkan: Fixed offsetting of clipping rectangle with ImDrawData::DisplayPos != (0,0)
  when the display frame-buffer scale scale is not (1,1). While this doesn't make a difference when using master branch,
  this is effectively fixing support for multi-viewport with Mac Retina Displays on those examples. (#2306) [@rasky, @ocornut]
  Also using ImDrawData::FramebufferScale instead of io.DisplayFramebufferScale.
- Examples: Clarified the use the ImDrawData::DisplayPos to offset clipping rectangles.
- Examples: Win32: Using GetForegroundWindow()+IsChild() instead of GetActiveWindow() to be compatible with windows created
  in a different thread or parent. (#1951, #2087, #2156, #2232) [many people]
- Examples: SDL: Using the SDL_WINDOW_ALLOW_HIGHDPI flag. (#2306, #1676) [@rasky]
- Examples: Win32: Added support for XInput gamepads (if ImGuiConfigFlags_NavEnableGamepad is enabled).
- Examples: Win32: Added support for mouse buttons 4 and 5 via WM_XBUTTON* messages. (#2264)
- Examples: DirectX9: Explicitly disable fog (D3DRS_FOGENABLE) before drawing in case user state has it set. (#2288, #2230)
- Examples: OpenGL2: Added #define GL_SILENCE_DEPRECATION to cope with newer XCode warnings.
- Examples: OpenGL3: Using GLSL 4.10 shaders for any GLSL version over 410 (e.g. 430, 450). (#2329) [@BrutPitt]


-----------------------------------------------------------------------
 VERSION 1.67 (Released 2019-01-14)
-----------------------------------------------------------------------

Decorated log and release notes: https://github.com/ocornut/imgui/releases/tag/v1.67

Breaking Changes:

- Made it illegal to call Begin("") with an empty string. This somehow half-worked before but had various undesirable
  side-effect because the window would have ID zero. In particular it is causing problems in viewport/docking branches.
- Renamed io.ConfigResizeWindowsFromEdges to io.ConfigWindowsResizeFromEdges and removed its [Beta] mark.
  The addition of new configuration options in the Docking branch is pushing for a little reorganization of those names.
- Renamed ImFontAtlas::GlyphRangesBuilder to ImFontGlyphRangesBuilder. Kept redirection typedef (will obsolete).

Other Changes:

- Added BETA api for Tab Bar/Tabs widgets: (#261, #351)
  - Added BeginTabBar(), EndTabBar(), BeginTabItem(), EndTabItem(), SetTabItemClosed() API.
  - Added ImGuiTabBarFlags flags for BeginTabBar().
  - Added ImGuiTabItemFlags flags for BeginTabItem().
  - Style: Added ImGuiCol_Tab, ImGuiCol_TabHovered, ImGuiCol_TabActive, ImGuiCol_TabUnfocused, ImGuiCol_TabUnfocusedActive colors.
  - Demo: Added Layout->Tabs demo code.
  - Demo: Added "Documents" example app showcasing possible use for tabs.
  This feature was merged from the Docking branch in order to allow the use of regular tabs in your code.
  (It does not provide the docking/splitting/merging of windows available in the Docking branch)
- Added ImGuiWindowFlags_UnsavedDocument window flag to append '*' to title without altering the ID, as a convenience
  to avoid using the ### operator. In the Docking branch this also has an effect on tab closing behavior.
- Window, Focus, Popup: Fixed an issue where closing a popup by clicking another window with the _NoMove flag would refocus
  the parent window of the popup instead of the newly clicked window.
- Window: Contents size is preserved while a window collapsed. Fix auto-resizing window losing their size for one frame when uncollapsed.
- Window: Contents size is preserved while a window contents is hidden (unless it is hidden for resizing purpose).
- Window: Resizing windows from edge is now enabled by default (io.ConfigWindowsResizeFromEdges=true). Note that
  it only works _if_ the backend sets ImGuiBackendFlags_HasMouseCursors, which the standard backends do.
- Window: Added io.ConfigWindowsMoveFromTitleBarOnly option. This is ignored by window with no title bars (often popups).
  This affects clamping window within the visible area: with this option enabled title bars need to be visible. (#899)
- Window: Fixed using SetNextWindowPos() on a child window (which wasn't really documented) position the cursor as expected
  in the parent window, so there is no mismatch between the layout in parent and the position of the child window.
- InputFloat: When using ImGuiInputTextFlags_ReadOnly the step buttons are disabled. (#2257)
- DragFloat: Fixed broken mouse direction change with power!=1.0. (#2174, #2206) [@Joshhua5]
- Nav: Fixed an keyboard issue where holding Activate/Space for longer than two frames on a button would unnecessary
  keep the focus on the parent window, which could steal it from newly appearing windows. (#787)
- Nav: Fixed animated window titles from being updated when displayed in the CTRL+Tab list. (#787)
- Error recovery: Extraneous/undesired calls to End() are now being caught by an assert in the End() function closer
  to the user call site (instead of being reported in EndFrame). Past the assert, they don't lead to crashes any more. (#1651)
  Missing calls to End(), past the assert, should not lead to crashes or to the fallback Debug window appearing on screen.
  Those changes makes it easier to integrate dear imgui with a scripting language allowing, given asserts are redirected
  into e.g. an error log and stopping the script execution.
- ImFontAtlas: Stb and FreeType: Atlas width is now properly based on total surface rather than glyph count (unless overridden with TexDesiredWidth).
- ImFontAtlas: Stb and FreeType: Fixed atlas builder so missing glyphs won't influence the atlas texture width. (#2233)
- ImFontAtlas: Stb and FreeType: Fixed atlas builder so duplicate glyphs (when merging fonts) won't be included in the rasterized atlas.
- ImFontAtlas: FreeType: Fixed abnormally high atlas height.
- ImFontAtlas: FreeType: Fixed support for any values of TexGlyphPadding (not just only 1).
- ImDrawList: Optimized some of the functions for performance of debug builds where non-inline function call cost are non-negligible.
  (Our test UI scene on VS2015 Debug Win64 with /RTC1 went ~5.9 ms -> ~4.9 ms. In Release same scene stays at ~0.3 ms.)
- IO: Added BackendPlatformUserData, BackendRendererUserData, BackendLanguageUserData void* for storage use by backends.
- IO: Renamed InputCharacters[], marked internal as was always intended. Please don't access directly, and use AddInputCharacter() instead!
- IO: AddInputCharacter() goes into a queue which can receive as many characters as needed during the frame. This is useful
  for automation to not have an upper limit on typing speed. Will later transition key/mouse to use the event queue later.
- Style: Tweaked default value of style.DisplayWindowPadding from (20,20) to (19,19) so the default style as a value
  which is the same as the title bar height.
- Demo: "Simple Layout" and "Style Editor" are now using tabs.
- Demo: Added a few more things under "Child windows" (changing ImGuiCol_ChildBg, positioning child, using IsItemHovered after a child).
- Examples: DirectX10/11/12: Made imgui_impl_dx10/dx11/dx12.cpp link d3dcompiler.lib from the .cpp file to ease integration.
- Examples: Allegro 5: Properly destroy globals on shutdown to allow for restart. (#2262) [@DomRe]


-----------------------------------------------------------------------
 VERSION 1.66b (Released 2018-12-01)
-----------------------------------------------------------------------

Decorated log and release notes: https://github.com/ocornut/imgui/releases/tag/v1.66b

Other Changes:

- Fixed a text rendering/clipping bug introduced in 1.66 (on 2018-10-12, commit ede3a3b9) that affect single ImDrawList::AddText()
  calls with single strings larger than 10k. Text/TextUnformatted() calls were not affected, but e.g. InputText() was. [@pdoane]
- When the focused window become inactive don't restore focus to a window with the ImGuiWindowFlags_NoInputs flag. (#2213) [@zzzyap]
- Separator: Fixed Separator() outputting an extraneous empty line when captured into clipboard/text/file.
- Demo: Added ShowAboutWindow() call, previously was only accessible from the demo window.
- Demo: ShowAboutWindow() now display various Build/Config Information (compiler, os, etc.) that can easily be copied into bug reports.
- Fixed build issue with osxcross and macOS. (#2218) [@dos1]
- Examples: Setting up 'io.BackendPlatformName'/'io.BackendRendererName' fields to the current backend can be displayed in the About window.
- Examples: SDL: changed the signature of ImGui_ImplSDL2_ProcessEvent() to use a const SDL_Event*. (#2187)


-----------------------------------------------------------------------
 VERSION 1.66 (Released 2018-11-22)
-----------------------------------------------------------------------

Decorated log and release notes: https://github.com/ocornut/imgui/releases/tag/v1.66

Breaking Changes:

- Renamed SetScrollHere() to SetScrollHereY(). Kept redirection function (will obsolete).
- Renamed misc/stl/imgui_stl.* to misc/cpp/imgui_stdlib.* in prevision for other C++ helper files. (#2035, #2096)

Other Changes:

- Fixed calling SetNextWindowSize()/SetWindowSize() with non-integer values leading to
  accidental alteration of window position. We now round the provided size. (#2067)
- Fixed calling DestroyContext() always saving .ini data with the current context instead
  of the supplied context pointer. (#2066)
- Nav, Focus: Fixed ImGuiWindowFlags_NoBringToFrontOnFocus windows not being restoring focus
  properly after the main menu bar or last focused window is deactivated.
- Nav: Fixed an assert in certain circumstance (mostly when using popups) when mouse positions stop being valid. (#2168)
- Nav: Fixed explicit directional input not re-highlighting current nav item if there is a single item in the window
  and highlight has been previously disabled by the mouse. (#787)
- DragFloat: Fixed a situation where dragging with value rounding enabled or with a power curve
  erroneously wrapped the value to one of the min/max edge. (#2024, #708, #320, #2075).
- DragFloat: Disabled using power curve when one edge is FLT_MAX (broken in 1.61). (#2024)
- DragFloat: Disabled setting a default drag speed when one edge is FLT_MAX. (#2024)
- SliderAngle: Added optional format argument to alter precision or localize the string. (#2150) [@podsvirov]
- Window: Resizing from edges (with io.ConfigResizeWindowsFromEdges Beta flag) extends the hit region
  of root floating windows outside the window, making it easier to resize windows. Resize grips are also
  extended accordingly so there are no discontinuity when hovering between borders and corners. (#1495, #822)
- Window: Added ImGuiWindowFlags_NoBackground flag to avoid rendering window background. This is mostly to allow
  the creation of new flag combinations, as we could already use SetNextWindowBgAlpha(0.0f). (#1660) [@biojppm, @ocornut]
- Window: Added ImGuiWindowFlags_NoDecoration helper flag which is essentially NoTitleBar+NoResize+NoScrollbar+NoCollapse.
- Window: Added ImGuiWindowFlags_NoMouseInputs which is basically the old ImGuiWindowFlags_NoInputs (essentially
  we have renamed ImGuiWindowFlags_NoInputs to ImGuiWindowFlags_NoMouseInputs). Made the new ImGuiWindowFlags_NoInputs
  encompass both NoMouseInputs+NoNav, which is consistent with its description. (#1660, #787)
- Window, Inputs: Fixed resizing from edges when io.MousePos is not pixel-rounded by rounding mouse position input. (#2110)
- BeginChild(): Fixed BeginChild(const char*, ...) variation erroneously not applying the ID stack
  to the provided string to uniquely identify the child window. This was undoing an intentional change
  introduced in 1.50 and broken in 1.60. (#1698, #894, #713).
- TextUnformatted(): Fixed a case where large-text path would read bytes past the text_end marker depending
  on the position of new lines in the buffer (it wasn't affecting the output but still not the right thing to do!)
- ListBox(): Fixed frame sizing when items_count==1 unnecessarily showing a scrollbar. (#2173) [@luk1337, @ocornut]
- ListBox(): Tweaked frame sizing so list boxes will look more consistent when FramePadding is far from ItemSpacing.
- RenderText(): Some optimization for very large text buffers, useful for non-optimized builds.
- BeginMenu(): Fixed menu popup horizontal offset being off the item in the menu bar when WindowPadding=0.0f.
- ArrowButton(): Fixed arrow shape being horizontally misaligned by (FramePadding.y-FramePadding.x) if they are different.
- Demo: Split the contents of ShowDemoWindow() into smaller functions as it appears to speed up link time with VS. (#2152)
- Drag and Drop: Added GetDragDropPayload() to peek directly into the payload (if any) from anywhere. (#143)
- ImGuiTextBuffer: Avoid heap allocation when empty.
- ImDrawList: Fixed AddConvexPolyFilled() undefined behavior when passing points_count smaller than 3,
  in particular, points_count==0 could lead to a memory stomp if the draw list was previously empty.
- Examples: DirectX10, DirectX11: Removed seemingly unnecessary calls to invalidate and recreate device objects
  in the WM_SIZE handler. (#2088) [@ice1000]
- Examples: GLFW: User previously installed GLFW callbacks are now saved and chain-called by the default callbacks. (#1759)
- Examples: OpenGL3: Added support for GL 4.5's glClipControl(GL_UPPER_LEFT). (#2186)
- Examples: OpenGL3+GLFW: Fixed error condition when using the GLAD loader. (#2157) [@blackball]
- Examples: OpenGL3+GLFW/SDL: Made main.cpp compile with IMGUI_IMPL_OPENGL_LOADER_CUSTOM (may be missing init). (#2178) [@doug-moen]
- Examples: SDL2+Vulkan: Fixed application shutdown which could deadlock on Linux + Xorg. (#2181) [@eRabbit0]


-----------------------------------------------------------------------
 VERSION 1.65 (Released 2018-09-06)
-----------------------------------------------------------------------

Decorated log and release notes: https://github.com/ocornut/imgui/releases/tag/v1.65

Breaking Changes:

- Renamed stb_truetype.h to imstb_truetype.h, stb_textedit.h to imstb_textedit.h, and
  stb_rect_pack.h to imstb_rectpack.h. If you were conveniently using the imgui copy of those
  STB headers in your project, you will have to update your include paths. (#1718, #2036)
  The reason for this change is to avoid conflicts for projects that may also be importing
  their own copy of the STB libraries. Note that imgui's copy of stb_textedit.h is modified.
- Renamed io.ConfigCursorBlink to io.ConfigInputTextCursorBlink. (#1427)

Other Changes:

- This is a minor release following the 1.64 refactor, with a little more shuffling of code.
- Clarified and improved the source code sectioning in all files (easier to search or browse sections).
- Nav: Removed the [Beta] tag from various descriptions of the gamepad/keyboard navigation system.
  Although it is not perfect and will keep being improved, it is fairly functional and used by many. (#787)
- Fixed a build issue with non-Cygwin GCC under Windows.
- Demo: Added a "Configuration" block to make io.ConfigFlags/io.BackendFlags more prominent.
- Examples: OpenGL3+SDL2: Fixed error condition when using the GLAD loader. (#2059, #2002) [@jiri]


-----------------------------------------------------------------------
 VERSION 1.64 (Released 2018-08-31)
-----------------------------------------------------------------------

Decorated log and release notes: https://github.com/ocornut/imgui/releases/tag/v1.64

Changes:

- Moved README, CHANGELOG and TODO files to the docs/ folder.
  If you are updating dear imgui by copying files, take the chance to delete the old files.
- Added imgui_widgets.cpp file, extracted and moved widgets code out of imgui.cpp into imgui_widgets.cpp.
  Re-ordered some of the code remaining in imgui.cpp.
  NONE OF THE FUNCTIONS HAVE CHANGED. THE CODE IS SEMANTICALLY 100% IDENTICAL, BUT _EVERY_ FUNCTIONS HAS BEEN MOVED.
  Because of this, any local modifications to imgui.cpp will likely conflict when you update.
  If you have any modifications to imgui.cpp, it is suggested that you first update to 1.63, then
  isolate your patches. You can peak at imgui_widgets.cpp from 1.64 to get a sense of what is included in it,
  then separate your changes into several patches that can more easily be applied to 1.64 on a per-file basis.
  What I found worked nicely for me, was to open the diff of the old patches in an interactive merge/diff tool,
  search for the corresponding function in the new code and apply the chunks manually.
- As a reminder, if you have any change to imgui.cpp it is a good habit to discuss them on the github,
  so a solution applicable on the Master branch can be found. If your company has changes that you cannot
  disclose you may also contact me privately.


-----------------------------------------------------------------------
 VERSION 1.63 (Released 2018-08-29)
-----------------------------------------------------------------------

Decorated log and release notes: https://github.com/ocornut/imgui/releases/tag/v1.63

Breaking Changes:

- Style: Renamed ImGuiCol_ModalWindowDarkening to ImGuiCol_ModalWindowDimBg for consistency with other features.
  Kept redirection enum (will obsolete).
- Changed ImGui::GetTime() return value from float to double to avoid accumulating floating point imprecision over time.
- Removed per-window ImGuiWindowFlags_ResizeFromAnySide Beta flag in favor `io.ConfigResizeWindowsFromEdges=true` to
  enable the feature globally. (#1495)
  The feature is not currently enabled by default because it is not satisfying enough, but will eventually be.
- InputText: Renamed ImGuiTextEditCallback to ImGuiInputTextCallback, ImGuiTextEditCallbackData to ImGuiInputTextCallbackData
  for consistency. Kept redirection types (will obsolete).
- InputText: Removed ImGuiTextEditCallbackData::ReadOnly because it is a duplication of (::Flags & ImGuiInputTextFlags_ReadOnly).
- Renamed IsItemDeactivatedAfterChange() to IsItemDeactivatedAfterEdit() for consistency with new IsItemEdited() API.
  Kept redirection function (will obsolete soonish as IsItemDeactivatedAfterChange() is very recent).
- Renamed io.OptCursorBlink to io.ConfigCursorBlink [-> io.ConfigInputTextCursorBlink in 1.65], io.OptMacOSXBehaviors to
  io.ConfigMacOSXBehaviors for consistency. (#1427, #473)
- Removed obsolete redirection functions: CollapsingHeader() variation with 2 bools - marked obsolete in v1.49, May 2016.

Other Changes:

- ArrowButton: Fixed to honor PushButtonRepeat() setting (and internals' ImGuiItemFlags_ButtonRepeat).
- ArrowButton: Setup current line text baseline so that ArrowButton() + SameLine() + Text() are aligned properly.
- Nav: Added a CTRL+TAB window list and changed the highlight system accordingly. The change is motivated by upcoming
  Docking features. (#787)
- Nav: Made CTRL+TAB skip menus + skip the current navigation window if is has the ImGuiWindow_NoNavFocus set. (#787)
  While it was previously possible, you won't be able to CTRL-TAB out and immediately back in a window with the
  ImGuiWindow_NoNavFocus flag.
- Window: Allow menu and popups windows from ignoring the style.WindowMinSize values so short menus/popups are not padded. (#1909)
- Window: Added global io.ConfigResizeWindowsFromEdges option to enable resizing windows from their edges and from
  the lower-left corner. (#1495)
- Window: Collapse button shows hovering highlight + clicking and dragging on it allows to drag the window as well.
- Added IsItemEdited() to query if the last item modified its value (or was pressed). This is equivalent to the bool
  returned by most widgets.
  It is useful in some situation e.g. using InputText() with ImGuiInputTextFlags_EnterReturnsTrue. (#2034)
- InputText: Added support for buffer size/capacity changes via the ImGuiInputTextFlags_CallbackResize flag. (#2006, #1443, #1008).
- InputText: Fixed not tracking the cursor horizontally when modifying the text buffer through a callback.
- InputText: Fixed minor off-by-one issue when submitting a buffer size smaller than the initial zero-terminated buffer contents.
- InputText: Fixed a few pathological crash cases on single-line InputText widget with multiple millions characters worth of contents.
  Because the current text drawing function reserve for a worst-case amount of vertices and how we handle horizontal clipping,
  we currently just avoid displaying those single-line widgets when they are over a threshold of 2 millions characters,
  until a better solution is found.
- Drag and Drop: Fixed an incorrect assert when dropping a source that is submitted after the target (bug introduced with 1.62 changes
  related to the addition of IsItemDeactivated()). (#1875, #143)
- Drag and Drop: Fixed ImGuiDragDropFlags_SourceNoDisableHover to affect hovering state prior to calling IsItemHovered() + fixed description. (#143)
- Drag and Drop: Calling BeginTooltip() between a BeginDragSource()/EndDragSource() or BeginDropTarget()/EndDropTarget() uses adjusted tooltip
  settings matching the one created when calling BeginDragSource() without the ImGuiDragDropFlags_SourceNoPreviewTooltip flag. (#143)
- Drag and Drop: Payload stays available and under the mouse if the source stops being submitted, however the tooltip is replaced by "...". (#1725)
- Drag and Drop: Added ImGuiDragDropFlags_SourceAutoExpirePayload flag to force payload to expire if the source stops being submitted. (#1725, #143).
- IsItemHovered(): Added ImGuiHoveredFlags_AllowWhenDisabled flag to query hovered status on disabled items. (#1940, #211)
- Selectable: Added ImGuiSelectableFlags_Disabled flag in the public API. (#211)
- ColorEdit4: Fixed a bug when text input or drag and drop leading to unsaturated HSV values would erroneously alter the resulting color. (#2050)
- Misc: Added optional misc/stl/imgui_stl.h wrapper to use with STL types (e.g. InputText with std::string). (#2006, #1443, #1008)
  [*EDIT* renamed to misc/std/imgui_stdlib.h in 1.66]
- Misc: Added IMGUI_VERSION_NUM for easy compile-time testing. (#2025)
- Misc: Added ImGuiMouseCursor_Hand cursor enum + corresponding software cursor. (#1913, 1914) [@aiekick, @ocornut]
- Misc: Tweaked software mouse cursor offset to match the offset of the corresponding Windows 10 cursors.
- Made assertion more clear when trying to call Begin() outside of the NewFrame()..EndFrame() scope. (#1987)
- Fixed assertion when transitioning from an active ID to another within a group, affecting ColorPicker (broken in 1.62). (#2023, #820, #956, #1875).
- Fixed PushID() from keeping alive the new ID Stack top value (if a previously active widget shared the ID it would be erroneously kept alive).
- Fixed horizontal mouse wheel not forwarding the request to the parent window if ImGuiWindowFlags_NoScrollWithMouse is set. (#1463, #1380, #1502)
- Fixed a include build issue for Cygwin in non-POSIX (Win32) mode. (#1917, #1319, #276)
- ImDrawList: Improved handling for worst-case vertices reservation policy when large amount of text (e.g. 1+ million character strings)
  are being submitted in a single call. It would typically have crashed InputTextMultiline(). (#200)
- OS/Windows: Fixed missing ImmReleaseContext() call in the default Win32 IME handler. (#1932) [@vby]
- Metrics: Changed io.MetricsActiveWindows to reflect the number of active windows (!= from visible windows), which is useful
  for lazy/idle render mechanisms as new windows are typically not visible for one frame.
- Metrics: Added io.MetricsRenderWindow to reflect the number of visible windows.
- Metrics: Added io.MetricsActiveAllocations, moving away from the cross-context global counters than we previously used. (#1565, #1599, #586)
- Demo: Added basic Drag and Drop demo. (#143)
- Demo: Modified the Console example to use InsertChars() in the input text callback instead of poking directly into the buffer.
  Although this won't make a difference in the example itself, using InsertChars() will honor the resizing callback properly. (#2006, #1443, #1008).
- Demo: Clarified the use of IsItemHovered()/IsItemActive() right after being in the "Active, Focused, Hovered & Focused Tests" section.
- Examples: Tweaked the main.cpp of each example.
- Examples: Metal: Added Metal rendering backend. (#1929, #1873) [@warrenm]
- Examples: OSX: Added early raw OSX platform backend. (#1873) [@pagghiu, @itamago, @ocornut]
- Examples: Added mac OSX & iOS + Metal example in example_apple_metal/. (#1929, #1873) [@warrenm]
- Examples: Added mac OSX + OpenGL2 example in example_apple_opengl2/. (#1873)
- Examples: OpenGL3: Added shaders more versions of GLSL. (#1938, #1941, #1900, #1513, #1466, etc.)
- Examples: OpenGL3: Tweaked the imgui_impl_opengl3.cpp to work as-is with Emscripten + WebGL 2.0. (#1941). [@o-micron]
- Examples: OpenGL3: Made the example app default to GL 3.0 + GLSL 130 (instead of GL 3.2 + GLSL 150) unless on Mac.
- Examples: OpenGL3: Added error output when shaders fail to compile/link.
- Examples: OpenGL3: Added support for glew and glad OpenGL loaders out of the box. (#2001, #2002) [@jdumas]
- Examples: OpenGL2: Disabling/restoring GL_LIGHTING and GL_COLOR_MATERIAL to increase compatibility with legacy OpenGL applications. (#1996)
- Examples: DirectX10, DirectX11: Fixed unreleased resources in Init and Shutdown functions. (#1944)
- Examples: DirectX11: Querying for IDXGIFactory instead of IDXGIFactory1 to increase compatibility. (#1989) [@matt77hias]
- Examples: Vulkan: Fixed handling of VkSurfaceCapabilitiesKHR::maxImageCount = 0 case. Tweaked present mode selections.
- Examples: Win32, Glfw, SDL: Added support for the ImGuiMouseCursor_Hand cursor.


-----------------------------------------------------------------------
 VERSION 1.62 (Released 2018-06-22)
-----------------------------------------------------------------------

Decorated log and release notes: https://github.com/ocornut/imgui/releases/tag/v1.62

Breaking Changes:

- TreeNodeEx(): The helper ImGuiTreeNodeFlags_CollapsingHeader flag now include ImGuiTreeNodeFlags_NoTreePushOnOpen.
  The flag was already set by CollapsingHeader().
  The only difference is if you were using TreeNodeEx() manually with ImGuiTreeNodeFlags_CollapsingHeader and without
  ImGuiTreeNodeFlags_NoTreePushOnOpen. In this case you can remove the ImGuiTreeNodeFlags_NoTreePushOnOpen flag from
  your call (ImGuiTreeNodeFlags_CollapsingHeader & ~ImGuiTreeNodeFlags_NoTreePushOnOpen). (#1864)
  This also apply if you were using internal's TreeNodeBehavior() with the ImGuiTreeNodeFlags_CollapsingHeader flag directly.
- ImFontAtlas: Renamed GetGlyphRangesChinese() to GetGlyphRangesChineseFull() to distinguish new smaller variants and
  discourage using the full set. (#1859)

Other Changes:

- Examples backends have been refactored to separate the platform code (e.g. Win32, Glfw, SDL2) from the renderer code (e.g. DirectX11, OpenGL3, Vulkan).
  The "Platform" backends are in charge of: mouse/keyboard/gamepad inputs, cursor shape, timing, etc.
  The "Renderer" backends are in charge of: creating the main font texture, rendering imgui draw data.
      before: imgui_impl_dx11.cpp        --> after: imgui_impl_win32.cpp + imgui_impl_dx11.cpp
      before: imgui_impl_dx12.cpp        --> after: imgui_impl_win32.cpp + imgui_impl_dx12.cpp
      before: imgui_impl_glfw_gl3.cpp    --> after: imgui_impl_glfw.cpp + imgui_impl_opengl2.cpp
      before: imgui_impl_glfw_vulkan.cpp --> after: imgui_impl_glfw.cpp + imgui_impl_vulkan.cpp
      before: imgui_impl_sdl_gl3.cpp     --> after: imgui_impl_sdl2.cpp + imgui_impl_opengl2.cpp
      before: imgui_impl_sdl_gl3.cpp     --> after: imgui_impl_sdl2.cpp + imgui_impl_opengl3.cpp etc.
  - The idea is what we can now easily combine and maintain backends and reduce code redundancy. Individual files are
    smaller and more reusable. Integration of imgui into a new/custom engine may also be easier as there is less overlap
    between "windowing / inputs" and "rendering" code, so you may study or grab one half of the code and not the other.
  - This change was motivated by the fact that adding support for the upcoming multi-viewport feature requires more work
    from the Platform and Renderer backends, and the amount of redundancy across files was becoming too difficult to
    maintain. If you use default backends, you'll benefit from an easy update path to support multi-viewports later
    (for future ImGui 1.7x).
  - This is not strictly a breaking change if you keep your old backends, but when you'll want to fully update your backends,
    expect to have to reshuffle a few things.
  - Each example still has its own main.cpp which you may refer you to understand how to initialize and glue everything together.
  - Some frameworks (such as the Allegro, Marmalade) handle both the "platform" and "rendering" part, and your custom engine may as well.
  - Read examples/README.txt for details.
- Added IsItemDeactivated() to query if the last item was active previously and isn't anymore. Useful for Undo/Redo patterns. (#820, #956, #1875)
- Added IsItemDeactivatedAfterChange() [*EDIT* renamed to IsItemDeactivatedAfterEdit() in 1.63] if the last item was active previously,
  is not anymore, and during its active state modified a value. Note that you may still get false positive (e.g. drag value and while
  holding return on the same value). (#820, #956, #1875)
- Nav: Added support for PageUp/PageDown (explorer-style: first aim at bottom/top most item, when scroll a page worth of contents). (#787)
- Nav: To keep the navigated item in view we also attempt to scroll the parent window as well as the current window. (#787)
- ColorEdit3, ColorEdit4, ColorButton: Added ImGuiColorEditFlags_NoDragDrop flag to disable ColorEditX as drag target and ColorButton as drag source. (#1826)
- BeginDragDropSource(): Offset tooltip position so it is off the mouse cursor, but also closer to it than regular tooltips,
  and not clamped by viewport. (#1739)
- BeginDragDropTarget(): Added ImGuiDragDropFlags_AcceptNoPreviewTooltip flag to request hiding the drag source tooltip
  from the target site. (#143)
- BeginCombo(), BeginMainMenuBar(), BeginChildFrame(): Temporary style modification are restored at the end of BeginXXX
  instead of EndXXX, to not affect tooltips and child windows.
- Popup: Improved handling of (erroneously) repeating calls to OpenPopup() to not close the popup's child popups. (#1497, #1533, #1865).
- InputTextMultiline(): Fixed double navigation highlight when scrollbar is active. (#787)
- InputText(): Fixed Undo corruption after pasting large amount of text (Redo will still fail when undo buffers are exhausted,
  but text won't be corrupted).
- SliderFloat(): When using keyboard/gamepad and a zero precision format string (e.g. "%.0f"), always step in integer units. (#1866)
- ImFontConfig: Added GlyphMinAdvanceX/GlyphMaxAdvanceX settings useful to make a font appears monospaced, particularly useful
  for icon fonts. (#1869)
- ImFontAtlas: Added GetGlyphRangesChineseSimplifiedCommon() helper that returns a list of ~2500 most common Simplified Chinese
  characters. (#1859) [@JX-Master, @ocornut]
- Examples: OSX: Added imgui_impl_osx.mm backend to be used along with e.g. imgui_impl_opengl2.cpp. (#281, #1870) [@pagghiu, @itamago, @ocornut]
- Examples: GLFW: Made it possible to Shutdown/Init the backend again (by resetting the time storage properly). (#1827) [@ice1000]
- Examples: Win32: Fixed handling of mouse wheel messages to support sub-unit scrolling messages (typically sent by track-pads). (#1874) [@zx64]
- Examples: SDL+Vulkan: Added SDL+Vulkan example.
- Examples: Allegro5: Added support for ImGuiConfigFlags_NoMouseCursorChange flag. Added clipboard support.
- Examples: Allegro5: Unindexing buffers ourselves as Allegro indexed drawing primitives are buggy in the DirectX9 backend
  (will be fixed in Allegro 5.2.5+).
- Examples: DirectX12: Moved the ID3D12GraphicsCommandList* parameter from ImGui_ImplDX12_NewFrame() to ImGui_ImplDX12_RenderDrawData() which makes a lots more sense. (#301)
- Examples: Vulkan: Reordered parameters ImGui_ImplVulkan_RenderDrawData() to be consistent with other backends,
  a good occasion since we refactored the code.
- Examples: FreeGLUT: Added FreeGLUT backends. Added FreeGLUT+OpenGL2 example. (#801)
- Examples: The functions in imgui_impl_xxx.cpp are prefixed with IMGUI_IMPL_API (which defaults to IMGUI_API) to facilitate
  some uses. (#1888)
- Examples: Fixed backends to use ImGuiMouseCursor_COUNT instead of old name ImGuiMouseCursor_Count_ so they can compile
  with IMGUI_DISABLE_OBSOLETE_FUNCTIONS. (#1887)
- Misc: Updated stb_textedit from 1.09 + patches to 1.12 + minor patches.
- Internals: PushItemFlag() flags are inherited by BeginChild().


-----------------------------------------------------------------------
 VERSION 1.61 (Released 2018-05-14)
-----------------------------------------------------------------------

Decorated log and release notes: https://github.com/ocornut/imgui/releases/tag/v1.61

Breaking Changes:

- DragInt(): The default compile-time format string has been changed from "%.0f" to "%d", as we are not using integers internally
  any more. If you used DragInt() with custom format strings, make sure you change them to use %d or an integer-compatible format.
  To honor backward-compatibility, the DragInt() code will currently parse and modify format strings to replace %*f with %d,
  giving time to users to upgrade their code.
  If you have IMGUI_DISABLE_OBSOLETE_FUNCTIONS enabled, the code will instead assert! You may run a reg-exp search on your
  codebase for e.g. "DragInt.*%f" to you find them.
- InputFloat(): Obsoleted InputFloat() functions taking an optional "int decimal_precision" in favor of an equivalent and more
  flexible "const char* format", consistent with other functions. Kept redirection functions (will obsolete).
- Misc: IM_DELETE() helper function added in 1.60 doesn't set the input pointer to NULL, more consistent with standard
  expectation and allows passing r-values.

Other Changes:

- Added DragScalar, DragScalarN: supports signed/unsigned, 32/64 bits, float/double data types. (#643, #320, #708, #1011)
- Added InputScalar, InputScalarN: supports signed/unsigned, 32/64 bits, float/double data types. (#643, #320, #708, #1011)
- Added SliderScalar, SliderScalarN: supports signed/unsigned, 32/64 bits, float/double data types. (#643, #320, #708, #1011)
- Window: Fixed pop-ups/tooltips/menus not honoring style.DisplaySafeAreaPadding as well as it should have (part of menus
  displayed outside the safe area, etc.).
- Window: Fixed windows using the ImGuiWindowFlags_NoSavedSettings flag from not using the same default position as other windows. (#1760)
- Window: Relaxed the internal stack size checker to allow Push/Begin/Pop/.../End patterns to be used with PushStyleColor, PushStyleVar, PushFont without causing a false positive assert. (#1767)
- Window: Fixed the default proportional item width lagging by one frame on resize.
- Columns: Fixed a bug introduced in 1.51 where columns would affect the contents size of their container, often creating
  feedback loops when ImGuiWindowFlags_AlwaysAutoResize was used. (#1760)
- Settings: Fixed saving an empty .ini file if CreateContext/DestroyContext are called without a single call to NewFrame(). (#1741)
- Settings: Added LoadIniSettingsFromDisk(), LoadIniSettingsFromMemory(), SaveIniSettingsToDisk(), SaveIniSettingsToMemory()
  to manually load/save .ini settings. (#923, #993)
- Settings: Added io.WantSaveIniSettings flag, which is set to notify the application that e.g. SaveIniSettingsToMemory()
  should be called. (#923, #993)
- Scrolling: Fixed a case where using SetScrollHere(1.0f) at the bottom of a window on the same frame the window height
  has been growing would have the scroll clamped using the previous height. (#1804)
- MenuBar: Made BeginMainMenuBar() honor style.DisplaySafeAreaPadding so the text can be made visible on TV settings that
  don't display all pixels. (#1439) [@dougbinks]
- InputText: On Mac OS X, filter out characters when the CMD modifier is held. (#1747) [@sivu]
- InputText: On Mac OS X, support CMD+SHIFT+Z for Redo. CMD+Y is also supported as major apps seems to default to support both. (#1765) [@lfnoise]
- InputText: Fixed returning true when edition is cancelled with ESC and the current buffer matches the initial value.
- InputFloat,InputFloat2,InputFloat3,InputFloat4: Added variations taking a more flexible and consistent optional
  "const char* format" parameter instead of "int decimal_precision". This allow using custom formats to display values
  in scientific notation, and is generally more consistent with other API.
  Obsoleted functions using the optional "int decimal_precision" parameter. (#648, #712)
- DragFloat, DragInt: Cancel mouse tweak when current value is initially past the min/max boundaries and mouse is pushing
  in the same direction (keyboard/gamepad version already did this).
- DragFloat, DragInt: Honor natural type limits (e.g. INT_MAX, FLT_MAX) instead of wrapping around. (#708, #320)
- DragFloat, SliderFloat: Fixes to allow input of scientific notation numbers when using CTRL+Click to input the value. (~#648, #1011)
- DragFloat, SliderFloat: Rounding-on-write uses the provided format string instead of parsing the precision from the string,
  which allows for finer uses of %e %g etc. (#648, #642)
- DragFloat: Improved computation when using the power curve. Improved lost of input precision with very small steps.
  Added an assert than power-curve requires a min/max range. (~#642)
- DragFloat: The 'power' parameter is only honored if the min/max parameter are also setup.
- DragInt, SliderInt: Fixed handling of large integers (we previously passed data around internally as float, which reduced
  the range of valid integers).
- ColorEdit: Fixed not being able to pass the ImGuiColorEditFlags_NoAlpha or ImGuiColorEditFlags_HDR flags to SetColorEditOptions().
- Nav: Fixed hovering a Selectable() with the mouse so that it update the navigation cursor (as it happened in the pre-1.60 navigation branch). (#787)
- Style: Changed default style.DisplaySafeAreaPadding values from (4,4) to (3,3) so it is smaller than FramePadding and has no effect on main menu bar on a computer. (#1439)
- Fonts: When building font atlas, glyphs that are missing in the fonts are not using the glyph slot to render the default glyph. Saves space and allow merging fonts with
  overlapping font ranges such as FontAwesome5 which split out the Brands separately from the Solid fonts. (#1703, #1671)
- Misc: Added IMGUI_CHECKVERSION() macro to compare version string and data structure sizes in order to catch issues with mismatching compilation unit settings. (#1695, #1769)
- Misc: Added IMGUI_DISABLE_MATH_FUNCTIONS in imconfig.h to make it easier to redefine wrappers for std/crt math functions.
- Misc: Fix to allow compiling in unity builds where stb_rectpack/stb_truetype may be already included in the same compilation unit.
- Demo: Simple Overlay: Added a context menu item to enable freely moving the window.
- Demo: Added demo for DragScalar(), InputScalar(), SliderScalar(). (#643)
- Examples: Calling IMGUI_CHECKVERSION() in the main.cpp of every example application.
- Examples: Allegro 5: Added support for 32-bit indices setup via defining ImDrawIdx, to avoid an unnecessary conversion (Allegro 5 doesn't support 16-bit indices).
- Examples: Allegro 5: Renamed backend from imgui_impl_a5.cpp to imgui_impl_allegro5.cpp.
- Examples: DirectX 9: Saving/restoring Transform because they don't seem to be included in the StateBlock. Setting shading mode to Gouraud. (#1790, #1687) [@sr-tream]
- Examples: SDL: Fixed clipboard paste memory leak in the SDL backend code. (#1803) [@eliasdaler]
- Various minor fixes, tweaks, refactoring, comments.


-----------------------------------------------------------------------
 VERSION 1.60 (Released 2018-04-07)
-----------------------------------------------------------------------

Decorated log and release notes: https://github.com/ocornut/imgui/releases/tag/v1.60

The gamepad/keyboard navigation branch (which has been in the work since July 2016) has been merged.
Gamepad/keyboard navigation is still marked as Beta and has to be enabled explicitly.
Various internal refactoring have also been done, as part of the navigation work and as part of the upcoming viewport/docking work.

Breaking Changes:

- Obsoleted the io.RenderDrawListsFn callback, you can call your graphics engine render function after ImGui::Render().
  e.g. with example backends, call ImDrawData* draw_data = ImGui::GetDrawData(); ImGui_ImplXXXX_RenderDrawData(draw_data).
- Reorganized context handling to be more explicit: (#1599)
  - YOU NOW NEED TO CALL ImGui::CreateContext() AT THE BEGINNING OF YOUR APP, AND CALL ImGui::DestroyContext() AT THE END.
  - removed Shutdown() function, as DestroyContext() serve this purpose. If you are using an old backend from the examples/ folder, remove the line that calls Shutdown().
  - you may pass a ImFontAtlas* pointer to CreateContext() to share a font atlas between contexts. Otherwise CreateContext() will create its own font atlas instance.
  - removed allocator parameters from CreateContext(), they are now setup with SetAllocatorFunctions(), and shared by all contexts.
  - removed the default global context and font atlas instance, which were confusing for users of DLL reloading and users of multiple contexts.
- Renamed ImGuiStyleVar_Count_ to ImGuiStyleVar_COUNT and ImGuiMouseCursor_Count_ to ImGuiMouseCursor_COUNT for consistency with other public enums.
- Fonts: Moved sample TTF files from extra_fonts/ to misc/fonts/. If you loaded files directly from the imgui repo you may need to update your paths.
- Fonts: Changed ImFont::DisplayOffset.y to defaults to 0 instead of +1. Fixed vertical rounding of Ascent/Descent to match TrueType renderer.
  If you were adding or subtracting (not assigning) to ImFont::DisplayOffset check if your fonts are correctly aligned vertically. (#1619)
- BeginDragDropSource(): temporarily removed the optional mouse_button=0 parameter because it is not really usable in many situations at the moment.
- Obsoleted IsAnyWindowHovered() in favor of IsWindowHovered(ImGuiHoveredFlags_AnyWindow). Kept redirection function (will obsolete).
- Obsoleted IsAnyWindowFocused() in favor of IsWindowFocused(ImGuiFocusedFlags_AnyWindow). Kept redirection function (will obsolete).
- Renamed io.WantMoveMouse to io.WantSetMousePos for consistency and ease of understanding (was added in 1.52, not used by core, and honored by some backend ahead of merging the Nav branch).
- Removed ImGuiCol_CloseButton, ImGuiCol_CloseButtonActive, ImGuiCol_CloseButtonHovered style colors as the closing cross uses regular button colors now.
- Renamed ImGuiSizeConstraintCallback to ImGuiSizeCallback, ImGuiSizeConstraintCallbackData to ImGuiSizeCallbackData.
- Removed CalcItemRectClosestPoint() which was weird and not really used by anyone except demo code. If you need it should be easy to replicate on your side (you can find the code in 1.53).
- [EDITED] Window: BeginChild() with an explicit name doesn't include the hash within the internal window name. (#1698)
  This change was erroneously introduced, undoing the change done for #894, #713, and not documented properly in the original
  1.60 release Changelog. It was fixed on 2018-09-28 (1.66) and I wrote this paragraph the same day.

Other Changes:

- Doc: Added a Changelog file in the repository to ease comparing versions (it goes back to dear imgui 1.48), until now it was only on GitHub.
- Navigation: merged in the gamepad/keyboard navigation (about a million changes!). (#787, #323)
  The initial focus was to support game controllers, but keyboard is becoming increasingly and decently usable.
- To use Gamepad Navigation:
  - Set io.ConfigFlags |= ImGuiConfigFlags_NavEnableGamepad to enable.
  - Backend: Set io.BackendFlags |= ImGuiBackendFlags_HasGamepad + fill the io.NavInputs[] fields before calling NewFrame(). Read imgui.cpp for more details.
  - See https://github.com/ocornut/imgui/issues/1599 for recommended gamepad mapping or download PNG/PSD at http://goo.gl/9LgVZW
  - See 'enum ImGuiNavInput_' in imgui.h for a description of inputs. Read imgui.cpp for more details.
- To use Keyboard Navigation:
  - Set io.ConfigFlags |= ImGuiConfigFlags_NavEnableKeyboard to enable. NewFrame() will automatically fill io.NavInputs[] based on your io.KeysDown[] + io.KeyMap[] arrays.
  - Basic controls: arrows to navigate, Alt to enter menus, Space to activate item, Enter to edit text, Escape to cancel/close, Ctrl-Tab to focus windows, etc.
  - When keyboard navigation is active (io.NavActive + ImGuiConfigFlags_NavEnableKeyboard), the io.WantCaptureKeyboard flag will be set.
    For more advanced uses, you may want to read from io.NavActive or io.NavVisible. Read imgui.cpp for more details.
- Navigation: SetItemDefaultFocus() sets the navigation position in addition to scrolling. (#787)
- Navigation: Added IsItemFocused(), added IsAnyItemFocused(). (#787)
- Navigation: Added window flags: ImGuiWindowFlags_NoNav (== ImGuiWindowFlags_NoNavInputs | ImGuiWindowFlags_NoNavFocus).
- Navigation: Style: Added ImGuiCol_NavHighlight, ImGuiCol_NavWindowingHighlight colors. (#787)
- Navigation: TreeNode: Added ImGuiTreeNodeFlags_NavLeftJumpsBackHere flag to allow Nav Left direction to jump back to parent tree node from any of its child. (#1079)
- Navigation: IO: Added io.ConfigFlags (input), io.NavActive (output), io.NavVisible (output). (#787)
- Context: Removed the default global context and font atlas instances, which caused various problems to users of multiple contexts and DLL users. (#1565, #1599)
  YOU NOW NEED TO CALL ImGui::CreateContext() AT THE BEGINNING OF YOUR APP, AND CALL ImGui::DestroyContext() AT THE END. Existing apps will assert/crash without it.
- Context: Added SetAllocatorFunctions() to rewire memory allocators (as a replacement to previous parameters to CreateContext()). Allocators are shared by all contexts and imgui helpers. (#1565, #586, #992, #1007, #1558)
- Context: You may pass a ImFontAtlas to CreateContext() to specify a font atlas to share. Shared font atlas are not owned by the context and not destroyed along with it. (#1599)
- Context: Added IMGUI_DISABLE_DEFAULT_ALLOCATORS to disable linking with malloc/free. (#1565, #586, #992, #1007, #1558)
- IO: Added io.ConfigFlags for user application to store settings for imgui and for the backend:
  - ImGuiConfigFlags_NavEnableKeyboard: Enable keyboard navigation.
  - ImGuiConfigFlags_NavEnableGamepad: Enable gamepad navigation (provided ImGuiBackendFlags_HasGamepad is also set by backend).
  - ImGuiConfigFlags_NavEnableSetMousePos: Instruct navigation to move the mouse cursor. May be useful on TV/console systems where moving a virtual mouse is awkward.
  - ImGuiConfigFlags_NoMouseCursorChange: Instruct backend to not alter mouse cursor shape and visibility (by default the example backend use mouse cursor API of the platform when available)
  - ImGuiConfigFlags_NoMouse: Instruct imgui to clear mouse position/buttons in NewFrame(). This allows ignoring the mouse information passed by the backend.
  - ImGuiConfigFlags_IsSRGB, ImGuiConfigFlags_IsTouchScreen: Flags for general application use.
- IO: Added io.BackendFlags for backend to store its capabilities (currently: _HasGamepad, _HasMouseCursors, _HasSetMousePos). This will be used more in the next version.
- IO: Added ImGuiKey_Insert, ImGuiKey_Space keys. Setup in all example backends. (#1541)
- IO: Added Horizontal Mouse Wheel support for horizontal scrolling. (#1463) [@tseeker]
- IO: Added IsAnyMouseDown() helper which is helpful for backends to handle mouse capturing.
- Window: Clicking on a window with the ImGuiWIndowFlags_NoMove flags takes an ActiveId so we can't hover something else when dragging afterwards. (#1381, #1337)
- Window: IsWindowHovered(): Added ImGuiHoveredFlags_AnyWindow, ImGuiFocusedFlags_AnyWindow flags (See Breaking Changes). Added to demo. (#1382)
- Window: Added SetNextWindowBgAlpha() helper. Particularly helpful since the legacy 5-parameters version of Begin() has been marked as obsolete in 1.53. (#1567)
- Window: Fixed SetNextWindowContentSize() with 0.0f on Y axis (or SetNextWindowContentWidth()) overwriting the contents size. Got broken on Dec 10 (1.53). (#1363)
- ArrowButton: Added ArrowButton() given a cardinal direction (e.g. ImGuiDir_Left).
- InputText: Added alternative clipboard shortcuts: Shift+Delete (cut), CTRL+Insert (copy), Shift+Insert (paste). (#1541)
- InputText: Fixed losing Cursor X position when clicking outside on an item that's submitted after the InputText(). It was only noticeable when restoring focus programmatically. (#1418, #1554)
- InputText: Added ImGuiInputTextFlags_CharsScientific flag to also allow 'e'/'E' for input of values using scientific notation. Automatically used by InputFloat.
- Style: Default style is now StyleColorsDark(), instead of the old StyleColorsClassic(). (#707)
- Style: Enable window border by default. (#707)
- Style: Exposed ImGuiStyleVar_WindowTitleAlign, ImGuiStyleVar_ScrollbarSize, ImGuiStyleVar_ScrollbarRounding, ImGuiStyleVar_GrabRounding + added an assert to reduce accidental breakage. (#1181)
- Style: Added style.MouseCursorScale help when using the software mouse cursor facility. (#939).
- Style: Close button nows display a cross before hovering. Fixed cross positioning being a little off. Uses button colors for highlight when hovering. (#707)
- Popup: OpenPopup() Always reopen existing pop-ups. (Removed imgui_internal.h's OpenPopupEx() which was used for this.) (#1497, #1533).
- Popup: BeginPopupContextItem(), BeginPopupContextWindow(), BeginPopupContextVoid(), OpenPopupOnItemClick() all react on mouse release instead of mouse press. (~#439)
- Popup: Better handling of user mistakenly calling OpenPopup() every frame (with reopen_existing option). The error will now be more visible and easier to understand. (#1497)
- Popup: BeginPopup(): Exposed extra_flags parameter that are passed through to Begin(). (#1533)
- Popup: BeginPopupModal: fixed the conditional test for SetNextWindowPos() which was polling the wrong window, which in practice made the test succeed all the time.
- Tooltip: BeginTooltip() sets ImGuiWindowFlags_NoInputs flag.
- Scrollbar: Fixed ScrollbarY enable test after ScrollbarX has been enabled being a little off (small regression from Nov 2017). (#1574)
- Scrollbar: Fixed ScrollbarX enable test subtracting WindowPadding.x (this has been there since the addition of horizontal scroll bar!).
- Columns: Clear offsets data when columns count changed. (#1525)
- Columns: Fixed a memory leak of ImGuiColumnsSet's Columns vector. (#1529) [@unprompted]
- Columns: Fixed resizing a window very small breaking some columns positioning (broken in 1.53).
- Columns: The available column extent takes consideration of the right-most clipped pixel, so the right-most column may look a little wider but will contain the same amount of visible contents.
- MenuBar: Fixed menu bar pushing a clipping rect outside of its allocated bound (usually unnoticeable).
- TreeNode: nodes with the ImGuiTreeNodeFlags_Leaf flag correctly disable highlight when DragDrop is active. (#143, #581)
- Drag and Drop: Increased payload type string to 32 characters instead of 8. (#143)
- Drag and Drop: TreeNode as drop target displays rectangle over full frame. (#1597, #143)
- DragFloat: Fix/workaround for backends which do not preserve a valid mouse position when dragged out of bounds. (#1559)
- InputFloat: Allow inputing value using scientific notation e.g. "1e+10".
- InputDouble: Added InputDouble() function. We use a format string instead of a decimal_precision parameter to also for "%e" and variants. (#1011)
- Slider, Combo: Use ImGuiCol_FrameBgHovered color when hovered. (#1456) [@stfx]
- Combo: BeginCombo(): Added ImGuiComboFlags_NoArrowButton to disable the arrow button and only display the wide value preview box.
- Combo: BeginCombo(): Added ImGuiComboFlags_NoPreview to disable the preview and only display a square arrow button.
- Combo: Arrow button isn't displayed over frame background so its blended color matches other buttons. Left side of the button isn't rounded.
- PlotLines: plot a flat line if scale_min==scale_max. (#1621)
- Fonts: Changed DisplayOffset.y to defaults to 0 instead of +1. Fixed rounding of Ascent/Descent to match TrueType renderer.
  If you were adding or subtracting (not assigning) to ImFont::DisplayOffset check if your fonts are correctly aligned vertically. (#1619)
- Fonts: Updated stb_truetype from 1.14 to stb_truetype 1.19. (w/ include fix from some platforms #1622)
- Fonts: Added optional FreeType rasterizer in misc/freetype. Moved from imgui_club repo. (#618) [@Vuhdo, @mikesart, @ocornut]
- Fonts: Moved extra_fonts/ to misc/fonts/.
- ImFontAtlas: Fixed cfg.MergeMode not reusing existing glyphs if available (always overwrote).
- ImFontAtlas: Handle stb_truetype stbtt_InitFont() and stbtt_PackBegin() possible failures more gracefully, GetTexDataAsRGBA32() won't crash during conversion. (#1527)
- ImFontAtlas: Moved mouse cursor data out of ImGuiContext, fix drawing them with multiple contexts. Also remove the last remaining undesirable dependency on ImGui in imgui_draw.cpp. (#939)
- ImFontAtlas: Added ImFontAtlasFlags_NoPowerOfTwoHeight flag to disable padding font height to nearest power of two. (#1613)
- ImFontAtlas: Added ImFontAtlasFlags_NoMouseCursors flag to disable baking software mouse cursors, mostly to save texture memory on very low end hardware. (#1613)
- ImDrawList: Fixed AddRect() with anti-aliasing disabled (lower-right corner pixel was often missing, rounding looks a little better.) (#1646)
- ImDrawList: Added CloneOutput() helper to facilitate the cloning of ImDrawData or ImDrawList for multi-threaded rendering.
- Misc: Functions passed to libc qsort are explicitly marked cdecl to support compiling with vectorcall as the default calling convention. (#1230, #1611) [@RandyGaul]
- Misc: ImVec2: added [] operator. This is becoming desirable for some code working of either axes independently. Better adding it sooner than later.
- Misc: NewFrame(): Added an assert to detect incorrect filling of the io.KeyMap[] array earlier. (#1555)
- Misc: Added IM_OFFSETOF() helper in imgui.h (previously was in imgui_internal.h)
- Misc: Added IM_NEW(), IM_DELETE() helpers in imgui.h (previously were in imgui_internal.h)
- Misc: Added obsolete redirection function GetItemsLineHeightWithSpacing() (which redirects to GetFrameHeightWithSpacing()), as intended and stated in docs of 1.53.
- Misc: Added misc/natvis/imgui.natvis for visual studio debugger users to easily visualize imgui internal types. Added to examples projects.
- Misc: Added IMGUI_USER_CONFIG to define a custom configuration filename. (#255, #1573, #1144, #41)
- Misc: Added IMGUI_STB_TRUETYPE_FILENAME and IMGUI_STB_RECT_PACK_FILENAME compile time directives to use another version of the stb_ files.
- Misc: Updated stb_rect_pack from 0.10 to 0.11 (minor changes).
  (Those flags are not used by ImGui itself, they only exists to make it easy for the engine/backend to pass information to the application in a standard manner.)
- Metrics: Added display of Columns state.
- Demo: Improved Selectable() examples. (#1528)
- Demo: Tweaked the Child demos, added a menu bar to the second child to test some navigation functions.
- Demo: Console: Using ImGuiCol_Text to be more friendly to color changes.
- Demo: Using IM_COL32() instead of ImColor() in ImDrawList centric contexts. Trying to phase out use of the ImColor helper whenever possible.
- Examples: Files in examples/ now include their own changelog so it is easier to occasionally update your backends if needed.
- Examples: Using Dark theme by default. (#707). Tweaked demo code.
- Examples: Added support for horizontal mouse wheel for API that allows it. (#1463) [@tseeker]
- Examples: All examples now setup the io.BackendFlags to signify they can honor mouse cursors, gamepad, etc.
- Examples: DirectX10: Fixed erroneous call to io.Fonts->ClearInputData() + ClearTexData() that was left in DX10 example but removed in 1.47 (Nov 2015) in every other backends. (#1733)
- Examples: DirectX12: Added DirectX 12 example. (#301) [@jdm3]
- Examples: OpenGL3+GLFW,SDL: Changed GLSL shader version from 330 to 150. (#1466, #1504)
- Examples: OpenGL3+GLFW,SDL: Added a way to override the GLSL version string in the Init function. (#1466, #1504).
- Examples: OpenGL3+GLFW,SDL: Creating VAO in the render function so it can be more easily used by multiple shared OpenGL contexts. (#1217)
- Examples: OpenGL3+GLFW: Using 3.2 context instead of 3.3. (#1466)
- Examples: OpenGL: Setting up glPixelStorei() explicitly before uploading texture.
- Examples: OpenGL: Calls to glPolygonMode() are casting parameters as GLEnum to not fail with more strict backends. (#1628) [@ilia-glushchenko]
- Examples: Win32 (DirectX9,10,11,12): Added support for mouse cursor shapes. (#1495)
- Examples: Win32 (DirectX9,10,11,12: Support for windows using the CS_DBLCLKS class flag by handling the double-click messages (WM_LBUTTONDBLCLK etc.). (#1538, #754) [@ndandoulakis]
- Examples: Win32 (DirectX9,10,11,12): Made the Win32 proc handlers not assert if there is no active context yet, to be more flexible with creation order. (#1565)
- Examples: GLFW: Added support for mouse cursor shapes (the diagonal resize cursors are unfortunately not supported by GLFW at the moment. (#1495)
- Examples: GLFW: Don't attempt to change the mouse cursor input mode if it is set to GLFW_CURSOR_DISABLED by the application. (#1202) [@PhilCK]
- Examples: SDL: Added support for mouse cursor shapes. (#1626) [@olls]
- Examples: SDL: Using SDL_CaptureMouse() to retrieve coordinates outside of client area when dragging (SDL 2.0.4+ only, otherwise using SDL_WINDOW_INPUT_FOCUS instead of previously SDL_WINDOW_MOUSE_FOCUS). (#1559)
- Examples: SDL: Enabled vsync by default so people don't come at us when the examples are running at 2000 FPS and burning a CPU core.
- Examples: SDL: Using SDL_GetPerformanceCounter() / SDL_GetPerformanceFrequency() to handle frame-rate over 1000 FPS properly. (#996)
- Examples: SDL: Using scan-code exclusively instead of a confusing mixture of scan-codes and key-codes.
- Examples: SDL: Visual Studio: Added .vcxproj file. Using %SDL2_DIR% in the default .vcxproj and build files instead of %SDL_DIR%, the earlier being more standard.
- Examples: Vulkan: Visual Studio: Added .vcxproj file.
- Examples: Apple: Fixed filenames in OSX xcode project. Various other Mac friendly fixes. [@gerryhernandez etc.]
- Examples: Visual Studio: Disabled extraneous function-level check in Release build.
- Various fixes, tweaks, internal refactoring, optimizations, comments.


-----------------------------------------------------------------------
 VERSION 1.53 (Released 2017-12-25)
-----------------------------------------------------------------------

Decorated log and release notes: https://github.com/ocornut/imgui/releases/tag/v1.53

Breaking Changes:

- Renamed the emblematic `ShowTestWindow()` function to `ShowDemoWindow()`. Kept redirection function (will obsolete).
- Renamed `GetItemsLineHeightWithSpacing()` to `GetFrameHeightWithSpacing()` for consistency. Kept redirection function (will obsolete).
- Renamed `ImGuiTreeNodeFlags_AllowOverlapMode` flag to `ImGuiTreeNodeFlags_AllowItemOverlap`. Kept redirection enum (will obsolete).
- Obsoleted `IsRootWindowFocused()` in favor of using `IsWindowFocused(ImGuiFocusedFlags_RootWindow)`. Kept redirection function (will obsolete). (#1382)
- Obsoleted `IsRootWindowOrAnyChildFocused()` in favor of using `IsWindowFocused(ImGuiFocusedFlags_RootAndChildWindows)`. Kept redirection function (will obsolete). (#1382)
- Obsoleted `IsRootWindowOrAnyChildHovered()` in favor of using `IsWindowHovered(ImGuiHoveredFlags_RootAndChildWindows)`. Kept redirection function (will obsolete). (#1382)
- Obsoleted `SetNextWindowContentWidth() in favor of using `SetNextWindowContentSize()`. Kept redirection function (will obsolete).
- Renamed `ImGuiTextBuffer::append()` helper to `appendf()`, and `appendv()` to `appendfv()` for consistency. If you copied the 'Log' demo in your code, it uses appendv() so that needs to be renamed.
- ImDrawList: Removed 'bool anti_aliased = true' final parameter of `ImDrawList::AddPolyline()` and `ImDrawList::AddConvexPolyFilled()`. Prefer manipulating ImDrawList::Flags if you need to toggle them during the frame.
- Style, ImDrawList: Renamed `style.AntiAliasedShapes` to `style.AntiAliasedFill` for consistency and as a way to explicitly break code that manipulate those flag at runtime. You can now manipulate ImDrawList::Flags.
- Style, Begin: Removed `ImGuiWindowFlags_ShowBorders` window flag. Borders are now fully set up in the ImGuiStyle structure (see e.g. `style.FrameBorderSize`, `style.WindowBorderSize`, `style.PopupBorderSize`).
  Use `ImGui::ShowStyleEditor()` to look them up.
  Please note that the style system will keep evolving (hopefully stabilizing in Q1 2018), and so custom styles will probably subtly break over time.
  It is recommended that you use the `StyleColorsClassic()`, `StyleColorsDark()`, `StyleColorsLight()` functions. Also see `ShowStyleSelector()`.
- Style: Removed `ImGuiCol_ComboBg` in favor of combo boxes using `ImGuiCol_PopupBg` for consistency. Combo are normal pop-ups.
- Style: Renamed `ImGuiCol_ChildWindowBg` to `ImGuiCol_ChildBg`.
- Style: Renamed `style.ChildWindowRounding` to `style.ChildRounding`, `ImGuiStyleVar_ChildWindowRounding` to `ImGuiStyleVar_ChildRounding`.
- Removed obsolete redirection functions: SetScrollPosHere() - marked obsolete in v1.42, July 2015.
- Removed obsolete redirection functions: GetWindowFont(), GetWindowFontSize() - marked obsolete in v1.48, March 2016.

Other Changes:

- Added `io.OptCursorBlink` option to allow disabling cursor blinking. (#1427) [renamed to io.ConfigCursorBlink in 1.63]
- Added `GetOverlayDrawList()` helper to quickly get access to a ImDrawList that will be rendered in front of every windows.
- Added `GetFrameHeight()` helper which returns `(FontSize + style.FramePadding.y * 2)`.
- Drag and Drop: Added Beta API to easily use drag and drop patterns between imgui widgets.
  - Setup a source on a widget with `BeginDragDropSource()`, `SetDragDropPayload()`, `EndDragDropSource()` functions.
  - Receive data with `BeginDragDropTarget()`, `AcceptDragDropPayload()`, `EndDragDropTarget()`.
  - See ImGuiDragDropFlags for various options.
  - The ColorEdit4() and ColorButton() widgets now support Drag and Drop.
  - The API is tagged as Beta as it still may be subject to small changes.
- Drag and Drop: When drag and drop is active, tree nodes and collapsing header can be opened by hovering on them for 0.7 seconds.
- Renamed io.OSXBehaviors to io.OptMacOSXBehaviors. Should not affect users as the compile-time default is usually enough. (#473, #650)
- Style: Added StyleColorsDark() style. (#707) [@dougbinks]
- Style: Added StyleColorsLight() style. Best used with frame borders + thicker font than the default font. (#707)
- Style: Added style.PopupRounding setting. (#1112)
- Style: Added style.FrameBorderSize, style.WindowBorderSize, style.PopupBorderSize. Removed ImGuiWindowFlags_ShowBorders window flag!
  Borders are now fully set up in the ImGuiStyle structure. Use ImGui::ShowStyleEditor() to look them up. (#707, fix #819, #1031)
- Style: Various small changes to the classic style (most noticeably, buttons are now using blue shades). (#707)
- Style: Renamed ImGuiCol_ChildWindowBg to ImGuiCol_ChildBg.
- Style: Renamed style.ChildWindowRounding to style.ChildRounding, ImGuiStyleVar_ChildWindowRounding to ImGuiStyleVar_ChildRounding.
- Style: Removed ImGuiCol_ComboBg in favor of combo boxes using ImGuiCol_PopupBg for consistency. (#707)
- Style: Made the ScaleAllSizes() helper rounds down every values so they are aligned on integers.
- Focus: Added SetItemDefaultFocus(), which in the current (master) branch behave the same as doing `if (IsWindowAppearing()) SetScrollHere()`.
  In the navigation branch this will also set the default focus. Prefer using this when creating combo boxes with `BeginCombo()` so your code will be forward-compatible with gamepad/keyboard navigation features. (#787)
- Combo: Pop-up grows horizontally to accommodate for contents that is larger then the parent combo button.
- Combo: Added BeginCombo()/EndCombo() API which allows use to submit content of any form and manage your selection state without relying on indices.
- Combo: Added ImGuiComboFlags_PopupAlignLeft flag to BeginCombo() to prioritize keeping the pop-up on the left side (for small-button-looking combos).
- Combo: Added ImGuiComboFlags_HeightSmall, ImGuiComboFlags_HeightLarge, ImGuiComboFlags_HeightLargest to easily provide desired pop-up height.
- Combo: You can use SetNextWindowSizeConstraints() before BeginCombo() to specify specific pop-up width/height constraints.
- Combo: Offset popup position by border size so that a double border isn't so visible. (#707)
- Combo: Recycling windows by using a stack number instead of a unique id, wasting less memory (like menus do).
- InputText: Added ImGuiInputTextFlags_NoUndoRedo flag. (#1506, #1508) [@ibachar]
- Window: Fixed auto-resize allocating too much space for scrollbar when SizeContents is bigger than maximum window size (fixes c0547d3). (#1417)
- Window: Child windows with MenuBar use regular WindowPadding.y so layout look consistent as child or as a regular window.
- Window: Begin(): Fixed appending into a child window with a second Begin() from a different window stack querying the wrong window for the window->Collapsed test.
- Window: Calling IsItemActive(), IsItemHovered() etc. after a call to Begin() provides item data for the title bar, so you can easily test if the title bar is being hovered, etc. (#823)
- Window: Made it possible to use SetNextWindowPos() on a child window.
- Window: Fixed a one frame glitch. When an appearing window claimed the focus themselves, the title bar wouldn't use the focused color for one frame.
- Window: Added ImGuiWindowFlags_ResizeFromAnySide flag to resize from any borders or from the lower-left corner of a window. This requires your backend to honor GetMouseCursor() requests for full usability. (#822)
- Window: Sizing fixes when using SetNextWindowSize() on individual axises.
- Window: Hide new window for one frame until they calculate their size. Also fixes SetNextWindowPos() given a non-zero pivot. (#1694)
- Window: Made mouse wheel scrolling accommodate better to windows that are smaller than the scroll step.
- Window: SetNextWindowContentSize() adjust for the size of decorations (title bar/menu bar), but _not_ for borders are we consistently make borders not affect layout.
  If you need a non-child window of an exact size with border enabled but zero window padding, you'll need to accommodate for the border size yourself.
- Window: Using the ImGuiWindowFlags_NoScrollWithMouse flag on a child window forwards the mouse wheel event to the parent window, unless either ImGuiWindowFlags_NoInputs or ImGuiWindowFlags_NoScrollbar are also set. (#1380, #1502)
- Window: Active Modal window always set the WantCaptureKeyboard flag. (#744)
- Window: Moving window doesn't use accumulating MouseDelta so straying out of imgui boundaries keeps moved imgui window at the same cursor-relative position.
- IsWindowFocused(): Added ImGuiFocusedFlags_ChildWindows flag to include child windows in the focused test. (#1382).
- IsWindowFocused(): Added ImGuiFocusedFlags_RootWindow flag to start focused test from the root (top-most) window. Obsolete IsRootWindowFocused(). (#1382)
- IsWindowHovered(): Added ImGuiHoveredFlags_ChildWindows flag to include child windows in the hovered test. (#1382).
- IsWindowHovered(): Added ImGuiHoveredFlags_RootWindow flag to start hovered test from the root (top-most) window. The combination of both flags obsoletes IsRootWindowOrAnyChildHovered(). (#1382)
- IsWindowHovered(): Fixed return value when an item is active to use the same logic as IsItemHovered(). (#1382, #1404)
- IsWindowHovered(): Always return true when current window is being moved. (#1382)
- Scrollbar: Fixed issues with vertical scrollbar flickering/appearing, typically when manually resizing and using a pattern of filling available height (e.g. full sized BeginChild).
- Scrollbar: Minor graphical fix for when scrollbar don't have enough visible space to display the full grab.
- Scrolling: Fixed padding and scrolling asymmetry where lower/right sides of a window wouldn't use WindowPadding properly + causing minor scrolling glitches.
- Tree: TreePush with zero arguments was ambiguous. Resolved by making it call TreePush(const void*). [@JasonWilkins]
- Tree: Renamed ImGuiTreeNodeFlags_AllowOverlapMode to ImGuiTreeNodeFlags_AllowItemOverlap. (#600, #1330)
- MenuBar: Fixed minor rendering issues on the right size when resizing a window very small and using rounded window corners.
- MenuBar: better software clipping to handle small windows, in particular child window don't have minimum constraints so we need to render clipped menus better.
- BeginMenu(): Tweaked the Arrow/Triangle displayed on child menu items.
- Columns: Clipping columns borders on Y axis on CPU because some Linux GPU drivers appears to be unhappy with triangle spanning large regions. (#125)
- Columns: Added ImGuiColumnsFlags_GrowParentContentsSize to internal API to restore old content sizes behavior (may be obsolete). (#1444, #125)
- Columns: Columns width is no longer lost when dragging a column to the right side of the window, until releasing the mouse button you have a chance to save them. (#1499, #125). [@ggtucker]
- Columns: Fixed dragging when using a same of columns multiple times in the frame. (#125)
- Indent(), Unindent(): Allow passing negative values.
- ColorEdit4(): Made IsItemActive() return true when picker pop-up is active. (#1489)
- ColorEdit4(): Tweaked tooltip so that the color button aligns more correctly with text.
- ColorEdit4(): Support drag and drop. Color buttons can be used as drag sources, and ColorEdit widgets as drag targets. (#143)
- ColorPicker4(): Fixed continuously returning true when holding mouse button on the sat/value/alpha locations. We only return true on value change. (#1489)
- NewFrame(): using literal strings in the most-frequently firing IM_ASSERT expressions to increase the odd of programmers seeing them (especially those who don't use a debugger).
- NewFrame() now asserts if neither Render or EndFrame have been called. Exposed EndFrame(). Made it legal to call EndFrame() more than one. (#1423)
- ImGuiStorage: Added BuildSortByKey() helper to rebuild storage from scratch.
- ImFont: Added GetDebugName() helper.
- ImFontAtlas: Added missing Thai punctuation in the GetGlyphRangesThai() ranges. (#1396) [@nProtect]
- ImDrawList: Removed 'bool anti_aliased = true' final parameter of ImDrawList::AddPolyline() and ImDrawList::AddConvexPolyFilled(). Anti-aliasing is controlled via the regular style.AntiAliased flags.
- ImDrawList: Added ImDrawList::AddImageRounded() helper. (#845) [@thedmd]
- ImDrawList: Refactored to make ImDrawList independent of ImGui. Removed static variable in PathArcToFast() which caused linking issues to some.
- ImDrawList: Exposed ImDrawCornerFlags, replaced occurrences of ~0 with an explicit ImDrawCornerFlags_All. NB: Inversed BotLeft (prev 1<<3, now 1<<2) and BotRight (prev 1<<2, now 1<<3).
- ImVector: Added ImVector::push_front() helper.
- ImVector: Added ImVector::contains() helper.
- ImVector: insert() uses grow_capacity() instead of using grow policy inconsistent with push_back().
- Internals: Remove requirement to define IMGUI_DEFINE_PLACEMENT_NEW to use the IM_PLACEMENT_NEW macro. (#1103)
- Internals: ButtonBehavior: Fixed ImGuiButtonFlags_NoHoldingActiveID flag from incorrectly setting the ActiveIdClickOffset field.
  This had no known effect within imgui code but could have affected custom drag and drop patterns. And it is more correct this way! (#1418)
- Internals: ButtonBehavior: Fixed ImGuiButtonFlags_AllowOverlapMode to avoid temporarily activating widgets on click before they have been correctly double-hovered. (#319, #600)
- Internals: Added SplitterBehavior() helper. (#319)
- Internals: Added IM_NEW(), IM_DELETE() helpers. (#484, #504, #1517)
- Internals: Basic refactor of the settings API which now allows external elements to be loaded/saved.
- Demo: Added ShowFontSelector() showing loaded fonts.
- Demo: Added ShowStyleSelector() to select among default styles. (#707)
- Demo: Renamed the emblematic ShowTestWindow() function to ShowDemoWindow().
- Demo: Style Editor: Added a "Simplified settings" sections with check-boxes for border size and frame rounding. (#707, #1019)
- Demo: Style Editor: Added combo box to select stock styles and select current font when multiple are loaded. (#707)
- Demo: Style Editor: Using local storage so Save/Revert button makes more sense without code passing its storage. Added horizontal scroll bar. Fixed Save/Revert button to be always accessible. (#1211)
- Demo: Console: Fixed context menu issue. (#1404)
- Demo: Console: Fixed incorrect positioning which was hidden by a minor scroll issue (this would affect people who copied the Console code as is).
- Demo: Constrained Resize: Added more test cases. (#1417)
- Demo: Custom Rendering: Fixed clipping rectangle extruding out of parent window.
- Demo: Layout: Removed unnecessary and misleading BeginChild/EndChild calls.
- Demo: The "Color Picker with Palette" demo supports drag and drop. (#143)
- Demo: Display better mouse cursor info for debugging backends.
- Demo: Stopped using rand() function in demo code.
- Examples: Added a handful of extra comments (about fonts, third-party libraries used in the examples, etc.).
- Examples: DirectX9: Handle loss of D3D9 device (D3DERR_DEVICELOST). (#1464)
- Examples: Added null_example/ which is helpful for quick testing on multiple compilers/settings without relying on graphics library.
- Fix for using alloca() in "Clang with Microsoft Codechain" mode.
- Various fixes, optimizations, comments.


-----------------------------------------------------------------------
 VERSION 1.52 (2017-10-27)
-----------------------------------------------------------------------

Decorated log and release notes: https://github.com/ocornut/imgui/releases/tag/v1.52

Breaking Changes:

- IO: `io.MousePos` needs to be set to ImVec2(-FLT_MAX,-FLT_MAX) when mouse is unavailable/missing, instead of ImVec2(-1,-1) as previously) This is needed so we can clear `io.MouseDelta` field when the mouse is made available again.
- Renamed `AlignFirstTextHeightToWidgets()` to `AlignTextToFramePadding()`. Kept inline redirection function (will obsolete).
- Obsoleted the legacy 5 parameters version of Begin(). Please avoid using it. If you need a transparent window background, uses `PushStyleColor()`. The old size parameter there was also misleading and equivalent to calling `SetNextWindowSize(size, ImGuiCond_FirstTimeEver)`. Kept inline redirection function (will obsolete).
- Obsoleted `IsItemHoveredRect()`, `IsMouseHoveringWindow()` in favor of using the newly introduced flags of `IsItemHovered()` and `IsWindowHovered()`. Kept inline redirection function (will obsolete). (#1382)
- Obsoleted 'SetNextWindowPosCenter()' in favor of using 1SetNextWindowPos()` with a pivot value which allows to do the same and more. Keep inline redirection function.
- Removed `IsItemRectHovered()`, `IsWindowRectHovered()` recently introduced in 1.51 which were merely the more consistent/correct names for the above functions which are now obsolete anyway. (#1382)
- Changed `IsWindowHovered()` default parameters behavior to return false if an item is active in another window (e.g. click-dragging item from another window to this window). You can use the newly introduced IsWindowHovered() flags to requests this specific behavior if you need it. (#1382)
- Renamed imconfig.h's `IMGUI_DISABLE_WIN32_DEFAULT_CLIPBOARD_FUNCS`/`IMGUI_DISABLE_WIN32_DEFAULT_IME_FUNCS` to `IMGUI_DISABLE_WIN32_DEFAULT_CLIPBOARD_FUNCTIONS`/`IMGUI_DISABLE_WIN32_DEFAULT_IME_FUNCTIONS` for consistency.
- Renamed ImFont::Glyph to ImFontGlyph. Kept redirection typedef (will obsolete).

Other Changes:

- ProgressBar: fixed rendering when straddling rounded area. (#1296)
- SliderFloat, DragFloat: Using scientific notation e.g. "%.1e" in the displayed format string doesn't mistakenly trigger rounding of the value. [@MomentsInGraphics]
- Combo, InputFloat, InputInt: Made the small button on the right side align properly with the equivalent colored button of ColorEdit4().
- IO: Tweaked logic for `io.WantCaptureMouse` so it now outputs false when e.g. hovering over void while an InputText() is active. (#621) [@pdoane]
- IO: Fixed `io.WantTextInput` from mistakenly outputting true when an activated Drag or Slider was previously turned into an InputText(). (#1317)
- Misc: Added flags to `IsItemHovered()`, `IsWindowHovered()` to access advanced hovering-test behavior. Generally useful for pop-ups and drag and drop behaviors: (relates to ~#439, #1013, #143, #925)
  - `ImGuiHoveredFlags_AllowWhenBlockedByPopup`
  - `ImGuiHoveredFlags_AllowWhenBlockedByActiveItem`
  - `ImGuiHoveredFlags_AllowWhenOverlapped`
  - `ImGuiHoveredFlags_RectOnly`
- Input: Added `IsMousePosValid()` helper.
- Input: Added `GetKeyPressedAmount()` to easily measure press count when the repeat rate is faster than the frame rate.
- Input/Focus: Disabled TAB and Shift+TAB when CTRL key is held.
- CheckBox: Now rendering a tick mark instead of a full square.
- ColorEdit4: Added "Copy as..." option in context menu. (#346)
- ColorPicker: Improved ColorPicker hue wheel color interpolation. (#1313) [@thevaber]
- ColorButton: Reduced bordering artifact that would be particularly visible with an opaque Col_FrameBg and FrameRounding enabled.
- ColorButton: Fixed rendering color button with a checkerboard if the transparency comes from the global style.Alpha and not from the actual source color.
- TreeNode: Added `ImGuiTreeNodeFlags_FramePadding` flag to conveniently create a tree node with full padding at the beginning of a line, without having to call `AlignTextToFramePadding()`.
- Trees: Fixed calling `SetNextTreeNodeOpen()` on a collapsed window leaking to the first tree node item of the next frame.
- Layout: Horizontal layout is automatically enforced in a menu bar, so you can use non-MenuItem elements without calling SameLine().
- Separator: Output a vertical separator when used inside a menu bar (or in general when horizontal layout is active, but that isn't exposed yet!).
- Window: Added `IsWindowAppearing()` helper (helpful e.g. as a condition before initializing some of your own things.).
- Window: Added pivot parameter to `SetNextWindowPos()`, making it possible to center or right align a window. Obsoleted `SetNextWindowPosCenter()`.
- Window: Fixed title bar color of top-most window under a modal window.
- Window: Fixed not being able to move a window by clicking on one of its child window. (#1337, #635)
- Window: Fixed `Begin()` auto-fit calculation code that predict the presence of a scrollbar so it works better when window size constraints are used.
- Window: Fixed calling `Begin()` more than once per frame setting `window_just_activated_by_user` which in turn would set enable the Appearing condition for that frame.
- Window: The implicit "Debug" window now uses a "Debug##Default" identifier instead of "Debug" to allow user creating a window called "Debug" without losing their custom flags.
- Window: Made the `ImGuiWindowFlags_NoMove` flag properly inherited from parent to child. In a setup with ParentWindow (no flag) -> Child (NoMove) -> SubChild (no flag), the user won't be able to move the parent window by clicking on SubChild. (#1381)
- Popups: Pop-ups can be closed with a right-click anywhere, without altering focus under the pop-up. (~#439)
- Popups: `BeginPopupContextItem()`, `BeginPopupContextWindow()` are now setup to allow reopening a context menu by right-clicking again. (~#439)
- Popups: `BeginPopupContextItem()` now supports a NULL string identifier and uses the last item ID if available.
- Popups: Added `OpenPopupOnItemClick()` helper which mimic `BeginPopupContextItem()` but doesn't do the BeginPopup().
- MenuItem: Only activating on mouse release. [@Urmeli0815] (was already fixed in nav branch).
- MenuItem: Made tick mark thicker (thick mark?).
- MenuItem: Tweaks to be usable inside a menu bar (nb: it looks like a regular menu and thus is misleading, prefer using Button() and regular widgets in menu bar if you need to). (#1387)
- ImDrawList: Fixed a rare draw call merging bug which could lead to undisplayed triangles. (#1172, #1368)
- ImDrawList: Fixed a rare bug in `ChannelsMerge()` when all contents has been clipped, leading to an extraneous draw call being created. (#1172, #1368)
- ImFont: Added `AddGlyph()` building helper for use by custom atlas builders.
- ImFontAtlas: Added support for CustomRect API to submit custom rectangles to be packed into the atlas. You can map them as font glyphs, or use them for custom purposes.
  After the atlas is built you can query the position of your rectangles in the texture and then copy your data there. You can use this features to create e.g. full color font-mapped icons.
- ImFontAtlas: Fixed fall-back handling when merging fonts, if a glyph was missing from the second font input it could have used a glyph from the first one. (#1349) [@inolen]
- ImFontAtlas: Fixed memory leak on build failure case when stbtt_InitFont failed (generally due to incorrect or supported font type). (#1391) (@Moka42)
- ImFontConfig: Added `RasterizerMultiply` option to alter the brightness of individual fonts at rasterization time, which may help increasing readability for some.
- ImFontConfig: Added `RasterizerFlags` to pass options to custom rasterizer (e.g. the [imgui_freetype](https://github.com/ocornut/imgui_club/tree/master/imgui_freetype) rasterizer in imgui_club has such options).
- ImVector: added resize() variant with initialization value.
- Misc: Changed the internal name formatting of child windows identifier to use slashes (instead of dots) as separator, more readable.
- Misc: Fixed compilation with `IMGUI_DISABLE_OBSOLETE_FUNCTIONS` defined.
- Misc: Marked all format+va_list functions with format attribute so GCC/Clang can warn about misuses.
- Misc: Fixed compilation on NetBSD due to missing alloca.h (#1319) [@RyuKojiro]
- Misc: Improved warnings compilation for newer versions of Clang. (#1324) (@waywardmonkeys)
- Misc: Added `io.WantMoveMouse flags` (from Nav branch) and honored in Examples applications. Currently unused but trying to spread Examples applications code that supports it.
- Misc: Added `IMGUI_DISABLE_FORMAT_STRING_FUNCTIONS` support in imconfig.h to allow user reimplementing the `ImFormatString()` functions e.g. to use stb_printf(). (#1038)
- Misc: [Windows] Fixed default Win32 `SetClipboardText()` handler leaving the Win32 clipboard handler unclosed on failure. [@pdoane]
- Style: Added `ImGuiStyle::ScaleAllSizes(float)` helper to make it easier to have application transition e.g. from low to high DPI with a matching style.
- Metrics: Draw window bounding boxes when hovering Pos/Size; List all draw layers; Trimming empty commands like Render() does.
- Examples: OpenGL3: Save and restore sampler state. (#1145) [@nlguillemot]
- Examples: OpenGL2, OpenGL3: Save and restore polygon mode. (#1307) [@JJscott]
- Examples: DirectX11: Allow creating device with feature level 10 since we don't really need much for that example. (#1333)
- Examples: DirectX9/10/12: Using the Win32 SetCapture/ReleaseCapture API to read mouse coordinates when they are out of bounds. (#1375) [@Gargaj, @ocornut]
- Tools: Fixed binary_to_compressed_c tool to return 0 when successful. (#1350) [@benvanik]
- Internals: Exposed more helpers and unfinished features in imgui_internal.h. (use at your own risk!).
- Internals: A bunch of internal refactoring, hopefully haven't broken anything! Merged a bunch of internal changes from the upcoming Navigation branch.
- Various tweaks, fixes and documentation changes.

Beta Navigation Branch:
(Lots of work has been done toward merging the Beta Gamepad/Keyboard Navigation branch (#787) in master.)
(Please note that this branch is always kept up to date with master. If you are using the navigation branch, some of the changes include:)
- Nav: Added `#define IMGUI_HAS_NAV` in imgui.h to ease sharing code between both branches. (#787)
- Nav: MainMenuBar now releases focus when user gets out of the menu layer. (#787)
- Nav: When applying focus to a window with only menus, the menu layer is automatically activated. (#787)
- Nav: Added `ImGuiNavInput_KeyMenu` (~Alt key) aside from ImGuiNavInput_PadMenu input as it is one differentiator of pad vs keyboard that was detrimental to the keyboard experience. Although isn't officially supported, it makes the current experience better. (#787)
- Nav: Move requests now wrap vertically inside Menus and Pop-ups. (#787)
- Nav: Allow to collapse tree nodes with NavLeft and open them with NavRight. (#787, #1079).
- Nav: It's now possible to navigate sibling of a menu-bar while navigating inside one of their child. If a Left<>Right navigation request fails to find a match we forward the request to the root menu. (#787, #126)
- Nav: Fixed `SetItemDefaultFocus` from stealing default focus when we are initializing default focus for a menu bar layer. (#787)
- Nav: Support for fall-back horizontal scrolling with PadLeft/PadRight (nb: fall-back scrolling is only used to navigate windows that have no interactive items). (#787)
- Nav: Fixed tool-tip from being selectable in the window selection list. (#787)
- Nav: `CollapsingHeader(bool*)` variant: fixed for `IsItemHovered()` not working properly in the nav branch. (#600, #787)
- Nav: InputText: Fixed using Up/Down history callback feature when Nav is enabled. (#787)
- Nav: InputTextMultiline: Fixed navigation/selection. Disabled selecting all when activating a multi-line text editor. (#787)
- Nav: More consistently drawing a (thin) navigation rectangle hover filled frames such as tree nodes, collapsing header, menus. (#787)
- Nav: Various internal refactoring.


-----------------------------------------------------------------------
 VERSION 1.51 (2017-08-24)
-----------------------------------------------------------------------

Decorated log and release notes: https://github.com/ocornut/imgui/releases/tag/v1.51

Breaking Changes:

Work on dear imgui has been gradually resuming. It means that fixes and new features should be tackled at a faster rate than last year. However, in order to move forward with the library and get rid of some cruft, I have taken the liberty to be a little bit more aggressive than usual with API breaking changes. Read the details below and search for those names in your code! In the grand scheme of things, those changes are small and should not affect everyone, but this is technically our most aggressive release so far in term of API breakage. If you want to be extra forward-facing, you can enable `#define IMGUI_DISABLE_OBSOLETE_FUNCTIONS` in your imconfig.h to disable the obsolete names/redirection.

- Renamed `IsItemHoveredRect()` to `IsItemRectHovered()`. Kept inline redirection function (will obsolete).
- Renamed `IsMouseHoveringWindow()` to `IsWindowRectHovered()` for consistency. Kept inline redirection function (will obsolete).
- Renamed `IsMouseHoveringAnyWindow()` to `IsAnyWindowHovered()` for consistency. Kept inline redirection function (will obsolete).
- Renamed `ImGuiCol_Columns***` enums to `ImGuiCol_Separator***`. Kept redirection enums (will obsolete).
- Renamed `ImGuiSetCond***` types and enums to `ImGuiCond***`. Kept redirection enums (will obsolete).
- Renamed `GetStyleColName()` to `GetStyleColorName()` for consistency. Unlikely to be used by end-user!
- Added `PushStyleColor(ImGuiCol idx, ImU32 col)` overload, which _might_ cause an "ambiguous call" compilation error if you are using ImColor() with implicit cast. Cast to ImU32 or ImVec4 explicitly to fix.
- Marked the weird `IMGUI_ONCE_UPON_A_FRAME` helper macro as obsolete. Prefer using the more explicit `ImGuiOnceUponAFrame`.
- Changed `ColorEdit4(const char* label, float col[4], bool show_alpha = true)` signature to `ColorEdit4(const char* label, float col[4], ImGuiColorEditFlags flags = 0)`, where flags 0x01 is a safe no-op (hello dodgy backward compatibility!). The new `ColorEdit4`/`ColorPicker4` functions have lots of available flags! Check and run the demo window, under "Color/Picker Widgets", to understand the various new options.
- Changed signature of `ColorButton(ImVec4 col, bool small_height = false, bool outline_border = true)` to `ColorButton(const char* desc_id, ImVec4 col, ImGuiColorEditFlags flags = 0, ImVec2 size = ImVec2(0,0))`. This function was rarely used and was very dodgy (no explicit ID!).
- Changed `BeginPopupContextWindow(bool also_over_items=true, const char* str_id=NULL, int mouse_button=1)` signature to `(const char* str_id=NULL, int mouse_button=1, bool also_over_items=true)`. This is perhaps the most aggressive change in this update, but note that the majority of users relied on default parameters completely, so this will affect only a fraction of users of this already rarely used function.
- Removed `IsPosHoveringAnyWindow()`, which was partly broken and misleading. In the vast majority of cases, people using that function wanted to use `io.WantCaptureMouse` flag. Replaced with IM_ASSERT + comment redirecting user to `io.WantCaptureMouse`. (#1237)
- Removed the old `ValueColor()` helpers, they are equivalent to calling `Text(label)` + `SameLine()` + `ColorButton()`.
- Removed `ColorEditMode()` and `ImGuiColorEditMode` type in favor of `ImGuiColorEditFlags` and parameters to the various Color*() functions. The `SetColorEditOptions()` function allows to initialize default but the user can still change them with right-click context menu. Commenting out your old call to `ColorEditMode()` may just be fine!

Other Changes:

- Added flags to `ColorEdit3()`, `ColorEdit4()`. The color edit widget now has a context-menu and access to the color picker. (#346)
- Added flags to `ColorButton()`. (#346)
- Added `ColorPicker3()`, `ColorPicker4()`. The API along with those of the updated `ColorEdit4()` was designed so you may use them in various situation and hopefully compose your own picker if required. There are a bunch of available flags, check the Demo window and comment for `ImGuiColorEditFlags_`. Some of the options it supports are: two color picker types (hue bar + sat/val rectangle, hue wheel + rotating sat/val triangle), display as u8 or float, lifting 0.0..1.0 constraints (currently rgba only), context menus, alpha bar, background checkerboard options, preview tooltip, basic revert. For simple use, calling the existing `ColorEdit4()` function as you did before will be enough, as you can now open the color picker from there. (#346) [@r-lyeh, @nem0, @thennequin, @dariomanesku and @ocornut]
- Added `SetColorEditOptions()` to set default color options (e.g. if you want HSV over RGBA, float over u8, select a default picker mode etc. at startup time without a user intervention. Note that the user can still change options with the context menu unless disabled with `ImGuiColorFlags_NoOptions` or explicitly enforcing a display type/picker mode etc.).
- Added user-facing `IsPopupOpen()` function. (#891) [@mkeeter]
- Added `GetColorU32(u32)` variant that perform the style alpha multiply without a floating-point round trip, and helps makes code more consistent when using ImDrawList APIs.
- Added `PushStyleColor(ImGuiCol idx, ImU32 col)` overload.
- Added `GetStyleColorVec4(ImGuiCol idx)` which is equivalent to accessing `ImGui::GetStyle().Colors[idx]` (aka return the raw style color without alpha alteration).
- ImFontAtlas: Added `GlyphRangesBuilder` helper class, which makes it easier to build custom glyph ranges from your app/game localization data, or add into existing glyph ranges.
- ImFontAtlas: Added `TexGlyphPadding` option. (#1282) [@jadwallis]
- ImFontAtlas: Made it possible to override size of AddFontDefault() (even if it isn't really recommended!).
- ImDrawList: Added `GetClipRectMin()`, `GetClipRectMax()` helpers.
- Fixed Ini saving crash if the ImGuiWindowFlags_NoSavedSettings gets removed from a window after its creation (unlikely!). (#1000)
- Fixed `PushID()`/`PopID()` from marking parent window as Accessed (which needlessly woke up the root "Debug" window when used outside of a regular window). (#747)
- Fixed an assert when calling `CloseCurrentPopup()` twice in a row. [@nem0]
- Window size can be loaded from .ini data even if ImGuiWindowFlags_NoResize flag is set. (#1048, #1056)
- Columns: Added `SetColumnWidth()`. (#913) [@ggtucker]
- Columns: Dragging a column preserve its width by default. (#913) [@ggtucker]
- Columns: Fixed first column appearing wider than others. (#1266)
- Columns: Fixed allocating space on the right-most side with the assumption of a vertical scrollbar. The space is only allocated when needed. (#125, #913, #893, #1138)
- Columns: Fixed the right-most column from registering its content width to the parent window, which led to various issues when using auto-resizing window or e.g. horizontal scrolling. (#519, #125, #913)
- Columns: Refactored some of the columns code internally toward a better API (not yet exposed) + minor optimizations. (#913) [@ggtucker, @ocornut]
- Popups: Most pop-ups windows can be moved by the user after appearing (if they don't have explicit positions provided by caller, or e.g. sub-menu pop-up). The previous restriction was totally arbitrary. (#1252)
- Tooltip: `SetTooltip()` is expanded immediately into a window, honoring current font / styling setting. Add internal mechanism to override tooltips. (#862)
- PlotHistogram: bars are drawn based on zero-line, so negative values are going under. (#828)
- Scrolling: Fixed return values of `GetScrollMaxX()`, `GetScrollMaxY()` when both scrollbars were enabled. Tweak demo to display more data. (#1271) [@degracode]
- Scrolling: Fixes for Vertical Scrollbar not automatically getting enabled if enabled Horizontal Scrollbar straddle the vertical limit. (#1271, #246)
- Scrolling: `SetScrollHere()`, `SetScrollFromPosY()`: Fixed Y scroll aiming when Horizontal Scrollbar is enabled. (#665).
- [Windows] Clipboard: Fixed not closing Win32 clipboard on early open failure path. (#1264)
- Removed an unnecessary dependency on int64_t which failed on some older compilers.
- Demo: Rearranged everything under Widgets in a more consistent way.
- Demo: Columns: Added Horizontal Scrolling demo. Tweaked another Columns demo. (#519, #125, #913)
- Examples: OpenGL: Various makefiles for MINGW, Linux. (#1209, #1229, #1209) [@fr500, @acda]
- Examples: Enabled vsync by default in example applications, so it doesn't confuse people that the sample run at 2000+ fps and waste an entire CPU. (#1213, #1151).
- Various other small fixes, tweaks, comments, optimizations.


-----------------------------------------------------------------------
 VERSION 1.50 (2017-06-02)
-----------------------------------------------------------------------

Decorated log and release notes: https://github.com/ocornut/imgui/releases/tag/v1.50

Breaking Changes:

- Added a void* user_data parameter to Clipboard function handlers. (#875)
- SameLine(x) with x>0.0f is now relative to left of column/group if any, and not always to left of window. This was sort of always the intent and hopefully breakage should be minimal.
- Renamed ImDrawList::PathFill() - rarely used directly - to ImDrawList::PathFillConvex() for clarity and consistency.
- Removed ImFontConfig::MergeGlyphCenterV in favor of a more multipurpose ImFontConfig::GlyphOffset.
- Style: style.WindowTitleAlign is now a ImVec2 (ImGuiAlign enum was removed). set to (0.5f,0.5f) for horizontal+vertical centering, (0.0f,0.0f) for upper-left, etc.
- BeginChild(const char*) now applies the stack id to the provided label, consistently with other functions as it should always have been. It shouldn't affect you unless (extremely unlikely) you were appending multiple times to a same child from different locations of the stack id. If that's the case, generate an id with GetId() and use it instead of passing string to BeginChild().

Other Changes:

- InputText(): Added support for CTRL+Backspace (delete word).
- InputText(): OSX uses Super+Arrows for home/end. Add Shortcut+Backspace support. (#650) [@michaelbartnett]
- InputText(): Got rid of individual OSX-specific options in ImGuiIO, added a single io.OSXBehaviors flag. (#473, #650)
- InputText(): Fixed pressing home key on last character when it isn't a trailing \n (#588, #815)
- InputText(): Fixed state corruption/crash bug in stb_textedit.h redo logic when exhausting undo/redo char buffer. (#715. #681)
- InputTextMultiline(): Fixed CTRL+DownArrow moving scrolling out of bounds.
- InputTextMultiline(): Scrollbar fix for when input and latched internal buffers differs in a way that affects vertical scrollbar existence. (#725)
- ImFormatString(): Fixed an overflow handling bug with implementation of vsnprintf() that do not return -1. (#793)
- BeginChild(const char*) now applies stack id to provided label, consistent with other widgets. (#894, #713)
- SameLine() with explicit X position is relative to left of group/columns. (ref #746, #125, #630)
- SliderInt(), SliderFloat() supports reverse direction (where v_min > v_max). (#854)
- SliderInt(), SliderFloat() better support for when v_min==v_max. (#919)
- SliderInt(), SliderFloat() enforces writing back value when interacting, to be consistent with other widgets. (#919)
- SliderInt, SliderFloat(): Fixed edge case where style.GrabMinSize being bigger than slider width can lead to a division by zero. (#919)
- Added IsRectVisible() variation with explicit start-end positions. (#768) [@thedmd]
- Fixed TextUnformatted() clipping bug in the large-text path when horizontal scroll has been applied. (#692, #246)
- Fixed minor text clipping issue in window title when using font straying above usual line. (#699)
- Fixed SetCursorScreenPos() fixed not adjusting CursorMaxPos as well.
- Fixed scrolling offset when using SetScrollY(), SetScrollFromPosY(), SetScrollHere() with menu bar.
- Fixed using IsItemActive() after EndGroup() or any widget using groups. (#840, #479)
- Fixed IsItemActive() lagging by one frame on initial widget activation. (#840)
- Fixed Separator() zero-height bounding box resulting in clipping when laying exactly on top line of clipping rectangle (#860)
- Fixed PlotLines() PlotHistogram() calling with values_count == 0.
- Fixed clicking on a window's void while staying still overzealously marking .ini settings as dirty. (#923)
- Fixed assert triggering when a window has zero rendering but has a callback. (#810)
- Scrollbar: Fixed rendering when sizes are negative to reduce glitches (which can happen with certain style settings and zero WindowMinSize).
- EndGroup(): Made IsItemHovered() work when an item was activated within the group. (#849)
- BulletText(): Fixed stopping to display formatted string after the '##' mark.
- Closing the focused window restore focus to the first active root window in descending z-order .(part of #727)
- Word-wrapping: Fixed a bug where we never wrapped after a 1 character word. [@sronsse]
- Word-wrapping: Fixed TextWrapped() overriding wrap position if one is already set. (#690)
- Word-wrapping: Fixed incorrect testing for negative wrap coordinates, they are perfectly legal. (#706)
- ImGuiListClipper: Fixed automatic-height calc path dumbly having user display element 0 twice. (#661, #716)
- ImGuiListClipper: Fix to behave within column. (#661, #662, #716)
- ImDrawList: Renamed ImDrawList::PathFill() to ImDrawList::PathFillConvex() for clarity. (BREAKING API)
- Columns: End() avoid calling Columns(1) if no columns set is open, not sure why it wasn't the case already (pros: faster, cons: exercise less code).
- ColorButton(): Fix ColorButton showing wrong hex value for alpha. (#1068) [@codecat]
- ColorEdit4(): better preserve inputting value out of 0..255 range, display then clamped in Hexadecimal form.
- Shutdown() clear out some remaining pointers for sanity. (#836)
- Added IMGUI_USE_BGRA_PACKED_COLOR option in imconfig.h (#767, #844) [@thedmd]
- Style: Removed the inconsistent shadow under RenderCollapseTriangle() (~#707)
- Style: Added ButtonTextAlign, ImGuiStyleVar_ButtonTextAlign. (#842)
- ImFont: Allowing to use up to 0xFFFE glyphs in same font (increased from previous 0x8000).
- ImFont: Added GetGlyphRangesThai() helper. [@nProtect]
- ImFont: CalcWordWrapPositionA() fixed font scaling with fallback character.
- ImFont: Calculate and store the approximate texture surface to get an idea of how costly each source font is.
- ImFontConfig: Added GlyphOffset to explicitly offset glyphs at font build time, useful for merged fonts. Removed MergeGlyphCenterV. (BREAKING API)
- Clarified asserts in CheckStacksSize() when there is a stack mismatch.
- Context: Support for #define-ing GImGui and IMGUI_SET_CURRENT_CONTEXT_FUNC to enable custom thread-based hackery (#586)
- Updated stb_truetype.h to 1.14 (added OTF support, removed warnings). (#883, #976)
- Updated stb_rect_pack.h to 0.10 (removed warnings). (#883)
- Added ImGuiMouseCursor_None enum value for convenient usage by app/backends.
- Clipboard: Added a void* user_data parameter to Clipboard function handlers. (#875) (BREAKING API)
- Internals: Refactor internal text alignment options to use ImVec2, removed ImGuiAlign. (#842, #222)
- Internals: Renamed ImLoadFileToMemory to ImFileLoadToMemory to be consistent with ImFileOpen + fix mismatching .h name. (#917)
- OS/Windows: Fixed Windows default clipboard handler leaving its buffer unfreed on application's exit. (#714)
- OS/Windows: No default IME handler when compiling for Windows using GCC. (#738)
- OS/Windows: Now using _wfopen() instead of fopen() to allow passing in paths/filenames with UTF-8 characters. (#917)
- Tools: binary_to_compressed_c: Avoid ?? trigraphs sequences in string outputs which break some older compilers. (#839)
- Demo: Added an extra 3-way columns demo.
- Demo: ShowStyleEditor: show font character map / grid in more details.
- Demo: Console: Fixed a completion bug when multiple candidates are equals and match until the end.
- Demo: Fixed 1-byte off overflow in the ShowStyleEditor() combo usage. (#783) [@bear24rw]
- Examples: Accessing ImVector fields directly, feel less stl-ey. (#810)
- Examples: OpenGL*: Saving/restoring existing scissor rectangle for completeness. (#807)
- Examples: OpenGL*: Saving/restoring active texture number (the value modified by glActiveTexture). (#1087, #1088, #1116)
- Examples: OpenGL*: Saving/restoring separate color/alpha blend functions correctly. (#1120) [@greggman]
- Examples: OpenGL2: Uploading font texture as RGBA32 to increase compatibility with users shaders for beginners. (#824)
- Examples: Vulkan: Countless fixes and improvements. (#785, #804, #910, #1017, #1039, #1041, #1042, #1043, #1080) [@martty, @Loftilus, @ParticlePeter, @SaschaWillems]
- Examples: DirectX9/10/10: Only call SetCursor(NULL) is io.MouseDrawCursor is set. (#585, #909)
- Examples: DirectX9: Explicitly setting viewport to match that other examples are doing. (#937)
- Examples: GLFW+OpenGL3: Fixed Shutdown() calling GL functions with NULL parameters if NewFrame was never called. (#800)
- Examples: GLFW+OpenGL2: Renaming opengl_example/ to opengl2_example/ for clarity.
- Examples: SDL+OpenGL: explicitly setting GL_UNPACK_ROW_LENGTH to reduce issues because SDL changes it. (#752)
- Examples: SDL2: Added build .bat files for Win32.
- Added various links to language/engine bindings.
- Various other minor fixes, tweaks, comments, optimizations.


-----------------------------------------------------------------------
 VERSION 1.49 (2016-05-09)
-----------------------------------------------------------------------

Decorated log and release notes: https://github.com/ocornut/imgui/releases/tag/v1.49

Breaking Changes:

- Renamed `SetNextTreeNodeOpened()` to `SetNextTreeNodeOpen()` for consistency, no redirection.
- Removed confusing set of `GetInternalState()`, `GetInternalStateSize()`, `SetInternalState()` functions. Now using `CreateContext()`, `DestroyContext()`, `GetCurrentContext()`, `SetCurrentContext()`. If you were using multiple contexts the change should be obvious and trivial.
- Obsoleted old signature of `CollapsingHeader(const char* label, const char* str_id = NULL, bool display_frame = true, bool default_open = false)`, as extra parameters were badly designed and rarely used. Most uses were using 1 parameter and shouldn't affect you. You can replace the "default_open = true" flag in new API with `CollapsingHeader(label, ImGuiTreeNodeFlags_DefaultOpen)`.
- Changed `ImDrawList::PushClipRect(ImVec4 rect)` to `ImDraw::PushClipRect(ImVec2 min,ImVec2 max,bool intersect_with_current_clip_rect=false)`. Note that higher-level `ImGui::PushClipRect()` is preferable because it will clip at logic/widget level, whereas `ImDrawList::PushClipRect()` only affect your renderer.
- Title bar (using ImGuiCol_TitleBg/ImGuiCol_TitleBgActive colors) isn't rendered over a window background (ImGuiCol_WindowBg color) anymore (see #655). If your TitleBg/TitleBgActive alpha was 1.0f or you are using the default theme it will not affect you. However if your TitleBg/TitleBgActive alpha was <1.0f you need to tweak your custom theme to readjust for the fact that we don't draw a WindowBg background behind the title bar.
  This helper function will convert an old TitleBg/TitleBgActive color into a new one with the same visual output, given the OLD color and the OLD WindowBg color. (Or If this is confusing, just pick the RGB value from title bar from an old screenshot and apply this as TitleBg/TitleBgActive. Or you may just create TitleBgActive from a tweaked TitleBg color.)

    ImVec4 ConvertTitleBgCol(const ImVec4& win_bg_col, const ImVec4& title_bg_col)
    {
       float new_a = 1.0f - ((1.0f - win_bg_col.w) * (1.0f - title_bg_col.w));
       float k = title_bg_col.w / new_a;
       return ImVec4((win_bg_col.x * win_bg_col.w + title_bg_col.x) * k, (win_bg_col.y * win_bg_col.w + title_bg_col.y) * k, (win_bg_col.z * win_bg_col.w + title_bg_col.z) * k, new_a);
    }

Other changes:

- New version of ImGuiListClipper helper calculates item height automatically. See comments and demo code. (#662, #661, #660)
- Added SetNextWindowSizeConstraints() to enable basic min/max and programmatic size constraints on window. Added demo. (#668)
- Added PushClipRect()/PopClipRect() (previously part of imgui_internal.h). Changed ImDrawList::PushClipRect() prototype. (#610)
- Added IsRootWindowOrAnyChildHovered() helper. (#615)
- Added TreeNodeEx() functions. (#581, #600, #190)
- Added ImGuiTreeNodeFlags_Selected flag to display TreeNode as "selected". (#581, #190)
- Added ImGuiTreeNodeFlags_AllowOverlapMode flag. (#600)
- Added ImGuiTreeNodeFlags_NoTreePushOnOpen flag (#590).
- Added ImGuiTreeNodeFlags_NoAutoOpenOnLog flag (previously private).
- Added ImGuiTreeNodeFlags_DefaultOpen flag (previously private).
- Added ImGuiTreeNodeFlags_OpenOnDoubleClick flag.
- Added ImGuiTreeNodeFlags_OpenOnArrow flag.
- Added ImGuiTreeNodeFlags_Leaf flag, always opened, no arrow, for convenience. For simple use case prefer using TreeAdvanceToLabelPos()+Text().
- Added ImGuiTreeNodeFlags_Bullet flag, to add a bullet to Leaf node or replace Arrow with a bullet.
- Added TreeAdvanceToLabelPos(), GetTreeNodeToLabelSpacing() helpers. (#581, #324)
- Added CreateContext()/DestroyContext()/GetCurrentContext()/SetCurrentContext(). Obsoleted nearly identical GetInternalState()/SetInternalState() functions. (#586, #269)
- Added NewLine() to undo a SameLine() and as a shy reminder that horizontal layout support hasn't been implemented yet.
- Added IsItemClicked() helper. (#581)
- Added CollapsingHeader() variant with close button. (#600)
- Fixed MenuBar missing lower border when borders are enabled.
- InputText(): Fixed clipping of cursor rendering in case it gets out of the box (which can be forced w/ ImGuiInputTextFlags_NoHorizontalScroll. (#601)
- Style: Changed default IndentSpacing from 22 to 21. (#581, #324)
- Style: Fixed TitleBg/TitleBgActive color being rendered above WindowBg color, which was inconsistent and causing visual artifact. (#655)
  This broke the meaning of TitleBg and TitleBgActive. Only affect values where Alpha<1.0f. Fixed default theme. Read comments in "API BREAKING CHANGES" section to convert.
- Relative rendering of order of Child windows creation is preserved, to allow more control with overlapping children. (#595)
- Fixed GetWindowContentRegionMax() being off by ScrollbarSize amount when explicit SizeContents is set.
- Indent(), Unindent(): optional non-default indenting width. (#324, #581)
- Bullet(), BulletText(): Slightly bigger. Less polygons.
- ButtonBehavior(): fixed subtle old bug when a repeating button would also return true on mouse release (barely noticeable unless RepeatRate is set to be very slow). (#656)
- BeginMenu(): a menu that becomes disabled while open gets closed down, facilitate user's code. (#126)
- BeginGroup(): fixed using within Columns set. (#630)
- Fixed a lag in reading the currently hovered window when dragging a window. (#635)
- Obsoleted 4 parameters version of CollapsingHeader(). Refactored code into TreeNodeBehavior. (#600, #579)
- Scrollbar: minor fix for top-right rounding of scrollbar background when window has menu bar but no title bar.
- MenuItem(): the check mark renders in disabled color when menu item is disabled.
- Fixed clipping rectangle floating point representation to ensure renderer-side float point operations yield correct results in typical DirectX/GL settings. (#582, 597)
- Fixed GetFrontMostModalRootWindow(), fixing missing fade-out when a combo pop was used stacked over a modal window. (#604)
- ImDrawList: Added AddQuad(), AddQuadFilled() helpers.
- ImDrawList: AddText() refactor, moving some code to ImFont, reserving less unused vertices when large vertical clipping occurs.
- ImFont: Added RenderChar() helper.
- ImFont: Added AddRemapChar() helper. (#609)
- ImFontConfig: Clarified persistence requirement of GlyphRanges array. (#651)
- ImGuiStorage: Added bool helper functions for completeness.
- AddFontFromMemoryCompressedTTF(): Fix ImFontConfig propagation. (#587)
- Renamed majority of use of the word "opened" to "open" for clarity. Renamed SetNextTreeNodeOpened() to SetNextTreeNodeOpen(). (#625, #579)
- Examples: OpenGL3: Saving/restoring glActiveTexture() state. (#602)
- Examples: DirectX9: save/restore all device state.
- Examples: DirectX9: Removed dependency on d3dx9.h, d3dx9.lib, dxguid.lib so it can be used in a DirectXMath.h only environment. (#611)
- Examples: DirectX10/X11: Apply depth-stencil state (no use of depth buffer). (#640, #636)
- Examples: DirectX11/X11: Added comments on removing dependency on D3DCompiler. (#638)
- Examples: SDL: Initialize video+timer subsystem only.
- Examples: Apple/iOS: lowered XCode project deployment target from 10.7 to 10.11. (#598, #575)


-----------------------------------------------------------------------
 VERSION 1.48 (2016-04-09)
-----------------------------------------------------------------------

Decorated log and release notes: https://github.com/ocornut/imgui/releases/tag/v1.48

Breaking Changes:

- Consistently honoring exact width passed to PushItemWidth() (when positive), previously it would add extra FramePadding.x*2 over that width. Some hand-tuned layout may be affected slightly. (#346)
- Style: removed `style.WindowFillAlphaDefault` which was confusing and redundant, baked alpha into `ImGuiCol_WindowBg` color. If you had a custom WindowBg color but didn't change WindowFillAlphaDefault, multiply WindowBg alpha component by 0.7. Renamed `ImGuiCol_TooltipBg` to `ImGuiCol_PopupBG`, applies to other types of pop-ups. `bg_alpha` parameter of 5-parameters version of Begin() is an override. (#337)
- InputText(): Added BufTextLen field in ImGuiTextEditCallbackData. Requesting user to update it if the buffer is modified in the callback. Added a temporary length-check assert to minimize panic for the 3 people using the callback. (#541)
- Renamed GetWindowFont() to GetFont(), GetWindowFontSize() to GetFontSize(). Kept inline redirection function (will obsolete). (#340)

Other Changes:

- Consistently honoring exact width passed to PushItemWidth(), previously it would add extra FramePadding.x*2 over that width. Some hand-tuned layout may be affected slightly. (#346)
- Fixed clipping of child windows within parent not taking account of child outer clipping boundaries (including scrollbar, etc.). (#506)
- TextUnformatted(): Fixed rare crash bug with large blurb of text (2k+) not finished with a '\n' and fully above the clipping Y line. (#535)
- IO: Added 'KeySuper' field to hold CMD keyboard modifiers for OS X. Updated all examples accordingly. (#473)
- Added ImGuiWindowFlags_ForceVerticalScrollbar, ImGuiWindowFlags_ForceHorizontalScrollbar flags. (#476)
- Added IM_COL32 macros to generate a U32 packed color, convenient for direct use of ImDrawList api. (#346)
- Added GetFontTexUvWhitePixel() helper, convenient for direct use of ImDrawList api.
- Selectable(): Added ImGuiSelectableFlags_AllowDoubleClick flag to allow user reacting on double-click. (@zapolnov) (#516)
- Begin(): made the close button explicitly set the boolean to false instead of toggling it. (#499)
- BeginChild()/EndChild(): fixed incorrect layout to allow widgets submitted after an auto-fitted child window. (#540)
- BeginChild(): Added ImGuiWindowFlags_AlwaysUseWindowPadding flag to ensure non-bordered child window uses window padding. (#462)
- Fixed InputTextMultiLine(), ListBox(), BeginChildFrame(), ProgressBar(): outer frame not honoring bordering. (#462, #503)
- Fixed Image(), ImageButtion() rendering a rectangle 1 px too large on each axis. (#457)
- SetItemAllowOverlap(): Promoted from imgui_internal.h to public imgui.h api. (#517)
- Combo(): Right-most button stays highlighted when pop-up is open.
- Combo(): Display pop-up above if there's isn't enough space below / or select largest side. (#505)
- DragFloat(), SliderFloat(), InputFloat(): fixed cases of erroneously returning true repeatedly after a text input modification (e.g. "0.0" --> "0.000" would keep returning true). (#564)
- DragFloat(): Always apply value when mouse is held/widget active, so that an always-resetting variable (e.g. non saved local) can be passed.
- InputText(): OS X friendly behaviors: Word movement uses ALT key; Shortcuts uses CMD key; Double-clicking text select a single word; Jumping to next word sets cursor to end of current word instead of beginning of current word. (@zhiayang), (#473)
- InputText(): Added BufTextLen in ImGuiTextEditCallbackData. Requesting user to maintain it if buffer is modified. Zero-ing structure properly before use. (#541)
- CheckboxFlags(): Added support for testing/setting multiple flags at the same time. (@DMartinek) (#555)
- TreeNode(), CollapsingHeader() fixed not being able to use "##" sequence in a formatted label.
- ColorEdit4(): Empty label doesn't add InnerSpacing.x, matching behavior of other widgets. (#346)
- ColorEdit4(): Removed unnecessary calls to scanf() when idle in hexadecimal edit mode.
- BeginPopupContextItem(), BeginPopupContextWindow(): added early out optimization.
- CaptureKeyboardFromApp() / CaptureMouseFromApp(): added argument to allow clearing the capture flag. (#533)
- ImDrawList: Fixed index-overflow check broken by AddText() casting current index back to ImDrawIdx. (#514)
- ImDrawList: Fixed incorrect removal of trailing draw command if it is a callback command.
- ImDrawList: Allow windows with only a callback only to be functional. (#524)
- ImDrawList: Fixed ImDrawList::AddRect() which used to render a rectangle 1 px too large on each axis. (#457)
- ImDrawList: Fixed ImDrawList::AddCircle() to fit precisely within bounding box like AddCircleFilled() and AddRectFilled(). (#457)
- ImDrawList: AddCircle(), AddRect() takes optional thickness parameter.
- ImDrawList: Added AddTriangle().
- ImDrawList: Added PrimQuadUV() helper to ease custom rendering of textured quads (require primitive reserve).
- ImDrawList: Allow AddText(ImFont\* font, float font_size, ...) variant to take NULL/0.0f as default.
- ImFontAtlas: heuristic increase default texture width up for large number of glyphs. (#491)
- ImTextBuffer: Fixed empty() helper which was utterly broken.
- Metrics: allow to inspect individual triangles in draw calls.
- Demo: added more draw primitives in the Custom Rendering example. (#457)
- Demo: extra comments and example for PushItemWidth(-1) patterns.
- Demo: InputText password demo filters out blanks. (#515)
- Demo: Fixed malloc/free mismatch and leak when destructing demo console, if it has been used. (@fungos) (#536)
- Demo: plot code doesn't use ImVector to avoid heap allocation and be more friendly to custom allocator users. (#538)
- Fixed compilation on DragonFly BSD (@mneumann) (#563)
- Examples: Vulkan: Added a Vulkan example (@Loftilus) (#549)
- Examples: DX10, DX11: Saving/restoring most device state so dropping render function in your codebase shouldn't have DX device side-effects. (#570)
- Examples: DX10, DX11: Fixed ImGui_ImplDX??_NewFrame() from recreating device objects if render isn't called (g_pVB not set).
- Examples: OpenGL3: Fix BindVertexArray/BindBuffer order. (@nlguillemot) (#527)
- Examples: OpenGL: skip rendering and calling glViewport() if we have zero-fixed buffer. (#486)
- Examples: SDL2+OpenGL3: Fix context creation options. Made ImGui_ImplSdlGL3_NewFrame() signature match GL2 one. (#468, #463)
- Examples: SDL2+OpenGL2/3: Fix for high-dpi displays. (@nickgravelyn)
- Various extra comments and clarification in the code.
- Various other fixes and optimizations.


-----------------------------------------------------------------------
 VERSION 1.47 (2015-12-25)
-----------------------------------------------------------------------

Decorated log and release notes: https://github.com/ocornut/imgui/releases/tag/v1.47

Changes:

- Rebranding "ImGui" -> "dear imgui" as an optional first name to reduce ambiguity with IMGUI term. (#21)
- Added ProgressBar(). (#333)
- InputText(): Added ImGuiInputTextFlags_Password mode: hide display, disable logging/copying to clipboard. (#237, #363, #374)
- Added GetColorU32() helper to retrieve color given enum with global alpha and extra applied.
- Added ImGuiIO::ClearInputCharacters() superfluous helper.
- Fixed ImDrawList draw command merging bug where using PopClipRect() along with PushTextureID()/PopTextureID() functions
  would occasionally restore an incorrect clipping rectangle.
- Fixed ImDrawList draw command merging so PushTextureID(XXX)/PopTextureID()/PushTextureID(XXX) sequence are now properly merged.
- Fixed large popups positioning issues when their contents on either axis is larger than DisplaySize,
  and WindowPadding < DisplaySafeAreaPadding.
- Fixed border rendering in various situations when using non-pixel aligned glyphs.
- Fixed border rendering of windows to always contain the border within the window.
- Fixed Shutdown() leaking font atlas data if NewFrame() was never called. (#396, #303)
- Fixed int>void\* warnings for 64-bit architectures with fancy warnings enabled.
- Renamed the dubious Color() helpers to ValueColor() - dangerously named, rarely used and probably to be made obsolete.
- InputText(): Fixed and better handling of using keyboard while mouse button if being held and dragging. (#429)
- InputText(): Replace OS IME (Input Method Editor) cursor on top-left when we are not text editing.
- TreeNode(), CollapsingHeader(), Bullet(), BulletText(): various sizing and layout fixes to better support laying out
  multiple item with different height on same line. (#414, #282)
- Begin(): Initial window creation with ImGuiWindowFlags_NoBringToFrontOnFocus flag pushes it at the front of global window list.
- BeginPopupContextWindow() and BeginPopupContextVoid() reopen window on subsequent click. (#439)
- ColorEdit4(): Fixed broken tooltip on hovering the color button. (actually fixes #373, #380)
- ImageButton(): uses FrameRounding up to a maximum of available framing size. (#394)
- Columns: Fixed bug with indentation within columns, also making code a bit shorter/faster. (#414, #125)
- Columns: Columns set with no implicit id include the columns count within the id to reduce collisions. (#125)
- Columns: Removed one unnecessary allocation when columns are not used by a window. (#125)
- ImFontAtlas: Tweaked GetGlyphRangesJapanese() so it is easier to modify.
- ImFontAtlas: Updated stb_rect_pack.h to 0.08.
- Metrics: Fixed computing ImDrawCmd bounding box when the draw buffer have been unindexed.
- Demo: Added a simple "Property Editor" demo applet. (#125, #414)
- Demo: Fixed assertion in "Custom Rendering" demo when holding both mouse buttons. (#393)
- Demo: Lots of extra comments, fixes.
- Demo: Tweaks to Style Editor.
- Examples: Not clearing input data/tex data in atlas (will be required for dynamic atlas anyway).
- Examples: Added /Zi (output debug information) to Win32 batch files.
- Examples: Various fixes for resizing window and recreating graphic context.
- Examples: OpenGL2/3: Save/restore viewport as part of default render function. (#392, #441).
- Examples; OpenGL3: Fixed gl3w.c for Linux when compiled with a C++ compiler. (#411)
- Examples: DirectX: Removed assumption about Unicode build in example main.cpp. (#399)
- Examples: DirectX10: Added DirectX10 example. (#424)
- Examples: DirectX11: Downgraded requirement from shader model 5.0 to 4.0. (#420)
- Examples: DirectX11: Removed Debug flag from graphics context. (#415)
- Examples: Added SDL+OpenGL3 example. (#356)


-----------------------------------------------------------------------
 VERSION 1.46 (2015-10-18)
-----------------------------------------------------------------------

Decorated log and release notes: https://github.com/ocornut/imgui/releases/tag/v1.46

Changes:

- Begin*(): added ImGuiWindowFlags_NoFocusOnAppearing flag. (#314)
- Begin*(): added ImGuiWindowFlags_NoBringToFrontOnFocus flag.
- Added GetDrawData() alternative to setting a Render function pointer in ImGuiIO structure.
- Added SetClipboardText(), GetClipboardText() helper shortcuts that user code can call directly without reading
  from the ImGuiIO structure (to match MemAlloc/MemFree)
- Fixed handling of malformed UTF-8 at the end of a non-zero terminated string range.
- Fixed mouse click detection when passing DeltaTime 0.0. (#338)
- Fixed IsKeyReleased() and IsMouseReleased() returning true on the first frame.
- Fixed using SetNextWindow\* functions on Modal windows with a ImGuiSetCond_Appearing condition. (#377)
- IsMouseHoveringRect(): Added 'bool clip' parameter to disable clipping provided rectangle. (#316)
- InputText(): added ImGuiInputTextFlags_ReadOnly flag. (#211)
- InputText(): lose cursor/undo-stack when reactivating focus is buffer has changed size.
- InputText(): fixed ignoring text inputs when ALT or ALTGR are pressed. (#334)
- InputText(): fixed mouse-dragging not tracking the cursor when text doesn't fit. (#339)
- InputText(): fixed cursor pixel-perfect alignment when horizontally scrolling.
- InputText(): fixed crash when passing a buf_size==0 (which can be of use for read-only selectable text boxes). (#360)
- InputFloat() fixed explicit precision modifier, both display and input were broken.
- PlotHistogram(): improved rendering of histogram with a lot of values.
- Dummy(): creates an item so functions such as IsItemHovered() can be used.
- BeginChildFrame() helper: added the extra_flags parameter.
- Scrollbar: fixed rounding of background + child window consistenly have ChildWindowBg color under ScrollbarBg fill. (#355).
- Scrollbar: background color less translucent in default style so it works better when changing background color.
- Scrollbar: fixed minor rendering offset when borders are enabled. (#365)
- ImDrawList: fixed 1 leak per ImDrawList using the ChannelsSplit() API (via Columns). (#318)
- ImDrawList: fixed rectangle rendering glitches with width/height <= 1/2 and rounding enabled.
- ImDrawList: AddImage() uv parameters default to (0,0) and (1,1).
- ImFontAtlas: Added TexDesiredWidth and tweaked default cheapo best-width choice. (#327)
- ImFontAtlas: Added GetGlyphRangesKorean() helper to retrieve unicode ranges for Korean. (#348)
- ImGuiTextFilter::Draw() helper return bool and build when filter is modified.
- ImGuiTextBuffer: added c_str() helper.
- ColorEdit4(): fixed hovering the color button always showing 1.0 alpha. (#373)
- ColorConvertFloat4ToU32() round the floats instead of truncating them.
- Window: Fixed window lower-right clipping limit so it plays more friendly with both OpenGL and DirectX coordinates.
- Internal: Extracted a EndFrame() function out of Render() but kept it internal/private + clarified some asserts. (#335)
- Internal: Added missing IMGUI_API definitions in imgui_internal.h (#326)
- Internal: ImLoadFileToMemory() return void\* instead of taking void*\* + allow optional int\* file_size.
- Demo: Horizontal scrollbar demo allows to enable simultanaeous scrollbars on both axises.
- Tools: binary_to_compressed_c.cpp: added -nocompress option.
- Examples: Added example for the Marmalade platform.
- Examples: Added batch files to build Windows examples with VS.
- Examples: OpenGL3: Saving/restoring more GL state correctly. (#347)
- Examples: OpenGL2/3: Added msys2/mingw64 target to Makefiles.


-----------------------------------------------------------------------
 VERSION 1.45 (2015-09-01)
-----------------------------------------------------------------------

Decorated log and release notes: https://github.com/ocornut/imgui/releases/tag/v1.45

Breaking Changes:

- With the addition of better horizontal scrolling primitives I had to make some consistency fixes.
  `GetCursorPos()` `SetCursorPos()` `GetContentRegionMax()` `GetWindowContentRegionMin()` `GetWindowContentRegionMax()`
  are now incorporating the scrolling amount. They were incorrectly not incorporating this amount previously.
  It PROBABLY shouldn't break anything, but that depends on how you used them. Namely:
  - If you always used SetCursorPos() with values relative to GetCursorPos() there shouldn't be a problem.
    However if you used absolute coordinates, note that SetCursorPosY(100.0f) will put you at +100 from the initial Y position (which may be scrolled out of the view), NOT at +100 from the window top border. Since there wasn't any official scrolling value on X axis (past just manually moving the cursor) this can only affect you if you used to set absolute coordinates on the Y axis which is hopefully rare/unlikely, and trivial to fix.
  - The value of GetWindowContentRegionMax() isn't necessarily close to GetWindowWidth() if horizontally scrolling.
    Previously they were roughly interchangeable (roughly because the content region exclude window padding).

Other Changes:

- Added Horizontal Scrollbar via ImGuiWindowFlags_HorizontalScroll (#246).
- Added GetScrollX(), GetScrollX(), GetScrollMaxX() apis (#246).
- Added SetNextWindowContentSize(), SetNextWindowContentWidth() to explicitly set the content size of a window, which
  define the range of scrollbar. When set explicitly it also define the base value from which widget width are derived.
- Added IO.WantTextInput telling when ImGui is expecting text input, so that e.g. OS on-screen keyboard can be enabled.
- Added printf attribute to printf-like text formatting functions (Clang/GCC).
- Added GetMousePosOnOpeningCurrentPopup() helper.
- Added GetContentRegionAvailWidth() helper.
- Malformed UTF-8 data don't terminate string, output 0xFFFD instead (#307).
- ImDrawList: Added AddBezierCurve(), PathBezierCurveTo() API for cubic bezier curves (#311).
- ImDrawList: Allow to override ImDrawIdx type (#292).
- ImDrawList: Added an assert on overflowing index value (#292).
- ImDrawList: Fixed issues with channels split/merge. Now functional without manually adding a draw cmd. Added comments.
- ImDrawData: Added ScaleClipRects() helper useful when rendering scaled. (#287).
- Fixed Bullet() inconsistent layout behaviour when clipped.
- Fixed IsWindowHovered() not taking account of window hoverability (may be disabled because of a popup).
- Fixed InvisibleButton() not honoring negative size consistently with other widgets that do so.
- Fixed OpenPopup() accessing current window, effectively opening "Debug" when called from an empty window stack.
- TreeNode(): Fixed IsItemHovered() result being inconsistent with interaction visuals (#282).
- TreeNode(): Fixed mouse interaction padding past the node label being accounted for in layout (#282).
- BeginChild(): Passing a ImGuiWindowFlags_NoMove inhibits moving parent window from this child.
- BeginChild() fixed missing rounding for child sizes which leaked into layout and have items misaligned.
- Begin(): Removed default name = "Debug" parameter. We already have a "Debug" window pushed to the stack in the first place so it's not really a useful default.
- Begin(): Minor fixes with windows main clipping rectangle (e.g. child window with border).
- Begin(): Window flags are only read on the first call of the frame. Subsequent calls ignore flags, which allows appending to a window without worryin about flags.
- InputText(): ignore character input when ctrl/alt are held. (Normally those text input are ignored by most wrappers.) (#279).
- Demo: Fixed incorrectly formed string passed to Combo (#298).
- Demo: Added simple Log demo.
- Demo: Added horizontal scrolling example + enabled in console, log and child examples (#246).
- Style: made scrollbars rounded by default. Because nice. Minor menu bar background alpha tweak. (#246)
- Metrics: display indices along with triangles count (#299) and some internal state.
- ImGuiTextFilter::PassFilter() supports string range. Added [] helper to ImGuiTextBuffer.
- ImGuiTextFilter::Draw() default parameter width=0.0f for no override, allow override with negative values.
- Examples: OpenGL2/OpenGL3: fix for retina displays. Default font current lack crispness.
- Examples: OpenGL2/OpenGL3: save/restore more GL state correctly.
- Examples: DirectX9/DirectX11: resizing buffers dynamically (#299).
- Examples: DirectX9/DirectX11: added missing middle mouse button to Windows event handler.
- Examples: DirectX11: fix for Visual Studio 2015 presumably shipping with an updated version of DX11.
- Examples: iOS: fixed missing files in project.


-----------------------------------------------------------------------
 VERSION 1.44 (2015-08-08)
-----------------------------------------------------------------------

Decorated log and release notes: https://github.com/ocornut/imgui/releases/tag/v1.44

Breaking Changes:

- imgui.cpp has been split intro extra files: imgui_demo.cpp, imgui_draw.cpp, imgui_internal.h.
  Add the two extra .cpp to your project or #include them from another .cpp file. (#219)

Other Changes:

- Internal data structure and several useful functions are now exposed in imgui_internal.h. This should make it easier
  and more natural to extend ImGui. However please note that none of the content in imgui_internal.h is guaranteed
  for forward-compatibility and code using those types/functions may occasionally break. (#219)
- All sample code is in imgui_demo.cpp. Please keep this file in your project and consider allowing your code to call
  the ShowTestWindow() function as de-facto guide to ImGui features. It will be stripped out by the linker when unused.
- Added GetContentRegionAvail() helper (basically GetContentRegionMax() - GetCursorPos()).
- Added ImGuiWindowFlags_NoInputs for totally input-passthru window.
- Button(): honor negative size consistently with other widgets that do so (width -100 to align the button 100 pixels
  before the right-most position of the contents region).
- InputTextMultiline(): honor negative size consistently with other widgets that do so.
- Combo() clamp popup to lower edge of visible area.
- InputInt(): value doesn't pass through an int>float>int casting chain, fix handling lost of precision with "large" integer.
- InputInt() allow hexadecimal input (awkwardly via ImGuiInputTextFlags_CharsHexadecimal but we will allow format
  string in InputInt* later).
- Checkbox(), RadioButton(): fixed scaling of checkbox and radio button for the filling of "active" visual.
- Columns: never assume horizontal space for scrollbar if NoScrollbar flag is explicitly set.
- Slider: fixed using FramePadding between frame and grab visual. Scaling that spacing would look odd.
- Fixed lower-right resize grip hit box not scaling along with its rendered size (#287)
- ImDrawList: Fixed angles in ImDrawList::PathArcTo(), PathArcToFast() (v1.43) being off by an extra PI for no reason.
- ImDrawList: Added ImDrawList::AddText() shorthand helper.
- ImDrawList: Add missing support for anti-aliased thick-lines (#133, also ref #288)
- ImFontAtlas: Added AddFontFromMemoryCompressedBase85TTF() to load base85 encoded font string. Default font encoded
  as base85 saves ~100 lines / 26 KB of source code. Added base85 output to the binary_to_compressed_c tool.
- Build fix for MinGW (#276).
- Examples: OpenGL3: Fixed running on script core profiles for OSX (#277).
- Examples: OpenGL3: Simplified code using glBufferData for vertices as well (#277, #278)
- Examples: DirectX11: Clear font texture view to ensure Release() doesn't get called twice (#290).
- Updated to stb_truetype 1.07 (back to vanilla version as our minor changes are now in master & fix unlikely assert
  with odd fonts (#280)


-----------------------------------------------------------------------
 VERSION 1.43 (2015-07-17)
-----------------------------------------------------------------------

Decorated log and release notes: https://github.com/ocornut/imgui/releases/tag/v1.43

Breaking Changes:

- This is a rather important release and we unfortunately had to break the rendering API.
  ImGui now requires you to render indexed vertices instead of non-indexed ones. The fix should be very easy.
  Sorry for that! This change is saving a fair amount of CPU/GPU and enables us to get anti-aliasing for a marginal cost.
  Each ImDrawList now contains both a vertex buffer and an index buffer. For each command, render ElemCount/3 triangles
  using indices from the index buffer.
- If you are using a vanilla copy of one of the imgui_impl_XXXX.cpp provided in the example, you just need to update
  your copy and you can ignore the rest.
- The signature of the io.RenderDrawListsFn handler has changed
  From:  ImGui_XXXX_RenderDrawLists(ImDrawList** const cmd_lists, int cmd_lists_count)
  To:    ImGui_XXXX_RenderDrawLists(ImDrawData* draw_data)
  With:  argument   'cmd_lists'        -> 'draw_data->CmdLists'
         argument   'cmd_lists_count'  -> 'draw_data->CmdListsCount'
         ImDrawList 'commands'         -> 'CmdBuffer'
         ImDrawList 'vtx_buffer'       -> 'VtxBuffer'
         ImDrawList  n/a               -> 'IdxBuffer' (new)
         ImDrawCmd  'vtx_count'        -> 'ElemCount'
         ImDrawCmd  'clip_rect'        -> 'ClipRect'
         ImDrawCmd  'user_callback'    -> 'UserCallback'
         ImDrawCmd  'texture_id'       -> 'TextureId'
- If you REALLY cannot render indexed primitives, you can call the draw_data->DeIndexAllBuffers() method to de-index
  the buffers. This is slow and a waste of CPU/GPU. Prefer using indexed rendering!
  Refer to code in the examples/ folder or ask on the GitHub if you are unsure of how to upgrade. Please upgrade!

Other Changes:

- Added anti-aliasing on lines and shapes based on primitives by @MikkoMononen (#133).
  Between the use of indexed-rendering and the fact that the entire rendering codebase has been optimized and massaged
  enough, with anti-aliasing enabled ImGui 1.43 is now running FASTER than 1.41.
  Made some extra effort in making the code run faster in your typical Debug build.
- Anti-aliasing can be disabled in the ImGuiStyle structure via the AntiAliasedLines/AntiAliasedShapes fields for further gains.
- ImDrawList: Added AddPolyline(), AddConvexPolyFilled() with optional anti-aliasing.
- ImDrawList: Added stateful path building and stroking API. PathLineTo(), PathArcTo(), PathRect(), PathFill(), PathStroke()
  with optional anti-aliasing.
- ImDrawList: Added AddRectFilledMultiColor() helper.
- ImDrawList: Added multi-channel rendering so out of order elements can be rendered in separate channels and then merged
  back together (used by columns).
- ImDrawList: Fixed merging draw commands when equal clip rectangles are in the two first commands.
- ImDrawList: Fixed window draw lists not destructed properly on Shutdown().
- ImDrawData: Added DeIndexAllBuffers() helper.
- Added lots of new font options ImFontAtlas::AddFont() and the new ImFontConfig structure.
  - Added support for oversampling (ImFontConfig: OversampleH, OversampleV) and sub-pixel positioning (ImFontConfig: PixelSnapH).
    Oversampling allows sub-pixel positioning but can also be used as a way to get some leeway with scaling fonts without re-rasterizing.
  - Added GlyphExtraSpacing option to add extra horizontal spacing between characters (#242).
  - Added MergeMode option to merge glyphs from different font inputs into a same font (#182, #232).
  - Added FontDataOwnedByAtlas option to keep ownership from the TTF data buffer and request the atlas to make a copy (#220).
- Updated to stb_truetype 1.06 (+ minor mods) with better font rasterization.
- InputText: Added ImGuiInputTextFlags_NoHorizontalScroll flag.
- InputText: Added ImGuiInputTextFlags_AlwaysInsertMode flag.
- InputText: Added HasSelection() helper in ImGuiTextEditCallbackData as a clarification.
- InputText: Fix for using END key on a multi-line text editor (#275)
- Columns: Dispatch render of each column in a sub-draw list and merge on closure, saving a lot of draw calls! (#125)
- Popups: Fixed Combo boxes inside menus. (#272)
- Style: Added GrabRounding setting to make the sliders etc. grabs rounded.
- Changed SameLine() parameters from int to float.
- Fixed incorrect assert triggering when code stole ActiveID from user moving a window by calling e.g. SetKeyboardFocusHere().
- Fixed CollapsingHeader() label rendering outside its frame in columns context where ClipRect max isn't aligned with the
  right-side of the header.
- Metrics window: calculate bounding box of actual vertices when hovering a draw list.
- Examples: Showing more information in the Fonts section.
- Examples: Added a gratuitous About window.
- Examples: Updated all examples code (OpenGL/DX9/DX11/SDL/Allegro/iOS) to use indexed rendering.
- Examples: Fixed the SDL2 example to support Unicode text input (#274).


-----------------------------------------------------------------------
 VERSION 1.42 (2015-07-08)
-----------------------------------------------------------------------

Decorated log and release notes: https://github.com/ocornut/imgui/releases/tag/v1.42

Breaking Changes:

- Renamed SetScrollPosHere() to SetScrollHere(). Kept inline redirection function (will obsolete).
- Renamed GetScrollPosY() to GetScrollY(). Necessary to reduce confusion and make scrolling API consistent,
  because positions (e.g. cursor position) are not equivalent to scrolling amount.
- Removed obsolete GetDefaultFontData() function that would assert anyway.
  If you are updating from <1.30 you'll get a compile error instead of an assertion. (obsoleted 2015/01/11)

Other Changes:

- Added SDL2 example application (courtesy of @CedricGuillemet)
- Added iOS example application (courtesy of @joeld42)
- Added Allegro 5 example application (courtesy of @bggd)
- Added TitleBgActive color in style so focused window is made visible. (#253)
- Added CaptureKeyboardFromApp() / CaptureMouseFromApp() to manually enforce inputs capturing.
- Added DragFloatRange2() DragIntRange2() helpers. (#76)
- Added a Y centering ratio to SetScrollFromCursorPos() which can be used to aim the top or bottom of the window. (#150)
- Added SetScrollY(), SetScrollFromPos(), GetCursorStartPos() for manual scrolling manipulations. (#150).
- Added GetKeyIndex() helper for converting from ImGuiKey_\* enum to user's keycodes. Basically pulls from io.KeysMap[].
- Added missing ImGuiKey_PageUp, ImGuiKey_PageDown so more UI code can be written without referring to implementation-side keycodes.
- MenuItem() can be activated on release. (#245)
- Allowing NewFrame() with DeltaTime==0.0f to not assert.
- Fixed IsMouseDragging(). (#260)
- Fixed PlotLines(), PlotHistogram() using incorrect hovering test so they would show their tooltip even when there is
  a popup between mouse and the graph.
- Fixed window padding being reported incorrectly for child windows with borders when parent have no borders.
- Fixed a bug with TextUnformatted() clipping of long text blob when clipping y1 line sits on the first line of text. (#257)
- Fixed text baseline alignment of small button (no padding) after regular buttons.
- Fixed ListBoxHeader() not honoring negative sizes the same way as BeginChild() or BeginChildFrame(). (#263)
- Fixed warnings for more pedantic compiler settings (#258).
- ImVector<> cannot be re-defined anymore, cannot be replaced with std::vector<>. Allowed us to clean up and optimize
  lots of code. Yeah! (#262)
- ImDrawList: store pointer to their owner name for easier auditing/debugging.
- Examples: added scroll tracking example with SetScrollFromCursorPos().
- Examples: metrics windows render clip rectangle when hovering over a draw call.
- Lots of small optimization (particularly to run faster on unoptimized builds) and tidying up.
- Added font links in extra_fonts/ + instructions for using compressed fonts in C array.


-----------------------------------------------------------------------
 VERSION 1.41 (2015-06-26)
-----------------------------------------------------------------------

Decorated log and release notes: https://github.com/ocornut/imgui/releases/tag/v1.41

Breaking Changes:

- Changed ImageButton() default bg_col parameter from (0,0,0,1) (black) to (0,0,0,0) (transparent).
  Only makes a difference when texture have transparency.
- Changed Selectable() API from (label, selected, size) to (label, selected, flags, size).
  Size override should be used very rarely so hopefully it doesn't affect many people. Sorry!

Other Changes:

- Added InputTextMultiline() multi-line text editor, vertical scrolling, selection, optimized enough to handle rather
  big chunks of text in stateless context (thousands of lines are ok), option for allowing Tab to be input, option
  for validating with Return or Ctrl+Return (#200).
- Added modal window API, BeginPopupModal(), follows the popup api scheme. Modal windows can be closed by clicking
  outside. By default the rest of the screen is dimmed (using ImGuiCol_ModalWindowDarkening). Modal windows can be stacked.
- Added GetGlyphRangesCyrillic() helper (#237).
- Added SetNextWindowPosCenter() to center a window prior to knowing its size. (#249)
- Added IsWindowHovered() helper.
- Added IsMouseReleased(), IsKeyReleased() helpers to allow to user to avoid tracking them. (#248)
- Allow Set*WindowSize() calls to be used with popups.
- Window: AutoFit can be triggered on each axis separately via SetNextWindowSize(), etc.
- Window: fixed scrolling with mouse wheel while window was collapsed.
- Window: fixed mouse wheel scroll issues.
- DragFloat(), SliderFloat(): Fixed rounding of negative numbers which sometime made the negative lower bound unreachable.
- InputText(): lifted character count limit.
- InputText(): fixes in case of using per-window font scaling.
- Selectable(), MenuItem(): do not use frame rounding for hovering/selection.
- Selectable(): Added flag ImGuiSelectableFlags_DontClosePopups.
- Selectable(): Added flag ImGuiSelectableFlags_SpanAllColumns (#125).
- Combo(): Fixed issue with activating a Combo() not taking active id (#241).
- ColorButton(), ColorEdit4(): fix to ensure that the colored square stays square when non-default padding settings are used.
- BeginChildFrame(): returns bool like BeginChild() for clipping.
- SetScrollPosHere(): takes account of item height + more accurate centering + fixed precision issue.
- ImFont: ignoring '\r'.
- ImFont: added GetCharAdvance() helper. Exposed font Ascent and font Descent.
- ImFont: additional rendering optimizations.
- Metrics windows display storage size.


-----------------------------------------------------------------------
 VERSION 1.40 (2015-05-31)
-----------------------------------------------------------------------

Decorated log and release notes: https://github.com/ocornut/imgui/releases/tag/v1.40

Breaking Changes:

- The BeginPopup() API (introduced in 1.37) had to be changed to allow for stacked popups and menus.
  Use OpenPopup() to toggle the opened state and BeginPopup() to append.**
- The third parameter of Button(), 'repeat_if_held' has been removed. While it's been very rarely used,
  some code will possibly break if you didn't rely on the default parameter.
  Use PushButtonRepeat()/PopButtonRepeat() to configure repeat.
- Renamed IsRectClipped() to !IsRectVisible() for consistency (opposite return value!). Kept inline redirection function (will obsolete)
- Renamed GetWindowCollapsed() to IsWindowCollapsed() for consistency. Kept inline indirection function (will obsolete).

Other Changes:

- Menus: Added a menu system! Menus are typically populated with menu items and sub-menus, but you can add any sort of
  widgets in them (buttons, text inputs, sliders, etc.). (#126)
- Menus: Added MenuItem() to append a menu item. Optional shortcut display, acts a button & toggle with checked/unchecked state,
  disabled mode. Menu items can be used in any window.
- Menus: Added BeginMenu() to append a sub-menu. Note that you generally want to add sub-menu inside a popup or a menu-bar.
  They will work inside a normal window but it will be a bit unusual.
- Menus: Added BeginMenuBar() to append to window menu-bar (set ImGuiWindowFlags_MenuBar to enable).
- Menus: Added BeginMainMenuBar() helper to append to a fullscreen main menu-bar.
- Popups: Support for stacked popups. Each popup level inhibit inputs to lower levels. The menus system is based on this. (#126).
- Popups: Added BeginPopupContextItem(), BeginPopupContextWindow(), BeginPopupContextVoid() to create a popup window on mouse-click.
- Popups: Popups have borders by default (#197), attenuated border alpha in default theme.
- Popups & Tooltip: Fit within display. Handling various positioning/sizing/scrolling edge cases. Better hysteresis when moving
  in corners. Tooltip always tries to stay away from mouse-cursor.
- Added ImGuiStorage::GetVoidPtrRef() for manipulating stored void*.
- Added IsKeyDown() IsMouseDown() as convenience and for consistency with existing functions (instead of reading them from IO structures).
- Added Dummy() helper to advance layout by a given size. Unlike InvisibleButton() this doesn't catch any click.
- Added configurable io.KeyRepeatDelay, io.KeyRepeatRate keyboard and mouse repeat rate.
- Added PushButtonRepeat() / PopButtonRepeat() to enable hold-button-to-repeat press on any button.
- Removed the third 'repeat' parameter of Button().
- Added IsAnyItemHovered() helper.
- Added GetItemsLineHeightWithSpacing() helper.
- Added ImGuiListClipper helper for clipping large list of evenly sized items, to avoid using CalcListClipping() directly.
- Separator: within group start on group horizontal offset. (#205)
- InputText: Fixed incorrect edit state after text buffer is appended to by user via the callback. (#206)
- InputText: CTRL+letter-key shortcuts (e.g. CTRL+C/V/X) makes sure only CTRL is pressed. (#214)
- InputText: Fixed cursor generating a zero-width wire-frame rectangle turning into a division by zero (would go unnoticed
  unless you trapped exceptions).
- InputFloatN/InputIntN: Flags parameter added to match scalar versions. (#218)
- Selectable: Horizontal filling not declared to ItemSize() so Selectable(),SameLine() works and we can better auto-fit the window.
- Selectable: Handling text baseline alignment for line that aren't of text height.
- Combo: Empty label doesn't add ItemInnerSpacing alignment, matching other widgets.
- EndGroup: Carries the text base offset from the last line of the group (sort of incorrect but better than nothing,
  should use the first line of the group, will implement in the future).
- Columns: distinguish columns-set ID from other widgets as a convenience, added asserts and sailors.
- ListBox: ListBox() function only use public API to encourage creating custom versions. ListBoxHeader() can return false.
- ListBox: Uses ImGuiListClipper and assume items of matching height, so large lists can be handled.
- Plot: overlay label clipped within frame when not fitting.
- Window: Added ImGuiSetCond_Appearing to test the hidden->visible transition in SetWindow***/SetNextWindow*** functions.
- Window: Auto-fitting cancel out one worth of vertical spacing for vertical symmetry (like what group and tooltip do).
- Window: Default item width for auto-resizing windows expressed as a factor of font height, scales better with different font.
- Window: Fixed auto-fit calculation mismatch of whether a scrollbar will be added by maximum height clamping. Also honor NoScrollBar in the case of height clamping, not adding extra horizontal space.
- Window: Hovering require to hover same child window. Reverted 860cf57 (December 3). Might break something if you have
  child overlapping items in parent window.
- Window: Fixed appending multiple times to an existing child via multiple BeginChild/EndChild calls to same child name.
  Allows a simple form of out-of-order appending.
- Window: Fixed auto-filling child window using WindowMinSize at their minimum size, irrelevant.
- Metrics: Added io.MetricsActiveWindows counter. (#213.
- Metrics: Added io.MetricsAllocs counter (number of active memory allocations).
- Metrics: ShowMetricsWindow() shows popups stack, allocations.
- Style: Added style.DisplayWindowPadding to prevent windows from reaching edges of display (similar to style.DisplaySafeAreaPadding which is still in effect and also affect popups/tooltips).
- Style: Removed style.AutoFitPadding, using style.WindowPadding makes more sense (the default values were already the same).
- Style: Added style.ScrollbarRounding. (#212)
- Style: Added ImGuiCol_TextDisabled for disabled text. Added TextDisabled() helper.
- Style: Added style.WindowTitleAlign alignment options, to e.g. center title on windows. (#222)
- ImVector: tweak growth strategy, matches vector from VS2010.
- ImFontAtlas: Added ClearFonts(), making the different clear funcs more explicit. (#224)
- ImFontAtlas: Fixed appending new fonts without clearing existing fonts. Clearing input data left to application. (#224)
- ImDrawList: Merge draw command better, cases of multiple Begin/End gets merged properly.
- Store common stacked settings contiguously in memory to avoid heap allocation for unused features, and reduce cache misses.
- Shutdown() tests for g.IO.Fonts not being NULL to ease use of multiple ImGui contexts. (#207)
- Added IMGUI_DISABLE_OBSOLETE_FUNCTIONS define to disable the functions that are meant to be removed.
- Examples: Added ? marks with tooltips next to various widgets. Added more comments in the demo window.
- Examples: Added Menu-bar example.
- Examples: Added Simple Layout example.
- Examples: AutoResize demo doesn't use TextWrapped().
- Examples: Console example uses standard malloc/free, makes more sense as a copy & pastable example.
- Examples: DirectX9/11: Fixed key mapping for down arrow.
- Examples: DirectX9/11: hide OS cursor if ImGui is drawing it. (#155)
- Examples: DirectX11: explicitly set rasterizer state.
- Examples: OpenGL3: Add conditional compilation of forward compat as required by glfw on OSX. (#229)
- Fixed build with Visual Studio 2008 (possibly earlier versions as well).
- Other fixes, comments, tweaks.


-----------------------------------------------------------------------
 VERSION 1.38 (2015-04-20)
-----------------------------------------------------------------------

Decorated log and release notes: https://github.com/ocornut/imgui/releases/tag/v1.38

Breaking Changes:

- Renamed IsClipped() to IsRectClipped(). Kept inline redirection function (will obsolete).
- Renamed ImDrawList::AddArc() to ImDrawList::AddArcFast().

Other Changes:

- Added DragFloat(), DragInt() widget, click and drag to adjust value with given step.
  Hold SHIFT/ALT to speed-up/slow-down. Double-click or CTRL+click to input text.
  Passing min >= max makes the widget unbounded.
- Added DragFloat2(), DragFloat3(), DragFloat4(), DragInt2(), DragInt3(), DragInt4() helper variants.
- Added ShowMetricsWindow() which is mainly useful to debug ImGui internals. Added IO.MetricsRenderVertices counter.
- Added ResetMouseDragDelta() for iterative dragging operations.
- Added ImFontAtlas::AddFontFromCompressedTTF() helper + binary_to_compressed_c.cpp tool to compress a file and create a .c array from it.
- Added PushId() GetId() variants that takes string range to avoid user making unnecessary copies.
- Added IsItemVisible().
- Fixed IsRectClipped() incorrectly returning false when log is enabled.
- Slider: visual fix in the unlikely that style.GrabMinSize is larger than a slider.
- SliderFloat: removed support for unbound slider (using FLT_MAX), caused various inconsistency. Use InputFloat()/DragFloat().
- ColorEdit4: hide components prefix if there's no space for them.
- Combo: adding frame padding inside the combo box.
- Columns: mouse dragging uses absolute mouse coordinates.Fixed dragging left-most column of an auto-resizable window. #125
- Selectable: render highlight into AutoFitPadding region but do not extend it, fixing visual gap.
- Focus: Allow SetWindowFocus(NULL) to remove focus.
- Focus: Clicking on void (outside an ImGui windows) loses keyboard-focus so application can use TAB.
- Popup: Fixed hovering over a popup's child (popups disable hovering on other windows but not their childs) #197
- Fixed active widget not releasing its active state while being clipped.
- Fixed user-facing version of IsItemHovered() ignoring overlapping windows.
- Fixed label vertical alignment for InputInt2(), InputInt3(), InputInt4().
- Fixed new collapsed auto-resizing window with saved .ini settings not calculating their initial width #176
- Fixed Begin() returning true on collapsed windows that had loaded settings #176
- Fixed style.DisplaySafeAreaPadding handling from being applied on window prior to them auto-fitting.
- ShowTestWindow(): added examples for DragFloat, DragInt and only custom label embedded in format strings.
- ShowTestWindow(): fixed "manipulating titles" example not doing the right thing, broken in ff35d24
- Examples: OpenGL/GLFW: Fixed modifier key state setting in GLFW callbacks.
- Examples: OpenGL/GLFW: Added glBindTexture(0) in OpenGL fixed pipeline examples. Save restore current program and texture in the OpenGL3 example.
- Examples: DirectX11: Removed unnecessary vertices conversion and CUSTOMVERTEX types.
- Comments, fixes, tweaks.


-----------------------------------------------------------------------
 VERSION 1.37 (2015-03-26)
-----------------------------------------------------------------------

Decorated log and release notes: https://github.com/ocornut/imgui/releases/tag/v1.37

Other Changes:

- Added a more convenient three parameters version of Begin() which covers the common uses better.
- Added mouse cursor types handling (resize, move, text input cursors, etc.) that user can query with GetMouseCursor(). Added demo and instructions in ShowTestWindow().
- Added embedded mouse cursor data for MouseDrawCursor software cursor rendering, for consoles/tablets/etc. (#155).
- Added first version of BeginPopup/EndPopup() helper API to create popup menus. Popups automatically lock their position to the mouse cursor when first appearing. They close  automatically when clicking outside, and inhibit hovering items from other windows when active (to allow for clicking outside). (#126)
- Added thickness parameter to ImDrawList::AddLine().
- Added ImDrawList::PushClipRectFullScreen() helper.
- Added style.DisplaySafeAreaPadding which was previously hard-coded (useful if you can't see the edges of your display, e.g. TV screens).
- Added CalcItemRectClosestPoint() helper.
- Added GetMouseDragDelta(), IsMouseDragging() helpers, given a mouse button and an optional "unlock" threshold. Added io.MouseDragThreshold setting. (#167)
- IsItemHovered() return false if another widget is active, aka we can't use what we are hovering now.
- Added IsItemHoveredRect() if old behavior of IsItemHovered() is needed (e.g. for implementing the drop side of a drag'n drop operation).
- IsItemhovered() include space taken by label and behave consistently for all widgets (#145)
- Auto-filling child window feed their content size to parent (#170)
- InputText() removed the odd ~ characters when clipping.
- InputText() update its width in case of resize initiated programmatically while the widget is active.
- InputText() last active preserve scrolling position. Reset scroll if widget size becomes bigger than contents.
- Selectable(): not specifying a width defaults to using max of label width and remaining width.
- Selectable(const char*, bool) version has bool defaulting to false.
- Selectable(): fixed misusage of GetContentRegionMax().x leaking into auto-fitting.
- Windows starting Collapsed runs initial auto-fit to retrieve a width for their title bar (#175)
- Fixed new window from having an incorrect content size on their first frame, if queried by user. Fixed SetWindowPos/SetNextWindowPos having a side-effect size computation (#175)
- InputFloat(): fixed label alignment if total widget width forcefully bigger than space available.
- Auto contents size aware of enforced vertical scrollbar if window is larger than display size.
- Fixed new windows auto-fitting bigger than their .ini saved size. This was a bug but it may be a desirable effect sometimes, may reconsider it.
- Fixed negative clipping rectangle when collapsing windows that could affect manual submission to ImDrawList and end-user rendering function if unhandled (#177)
- Fixed bounding measurement of empty groups (fix #162)
- Fixed assignment order in Begin() making auto-fit size effectively lag by one frame. Also disabling "clamp into view" while windows are auto-fitting so that auto-fitting window in corners don't get pushed away.
- Fixed MouseClickedPos not updated on double-click update (#167)
- Fixed MouseDrawCursor feature submitting an empty trailing command in the draw list. Fixed unmerged draw calls for software mouse cursor.
- Fixed double-clicking on resize grip keeping the grip active if mouse button is kept held.
- Bounding box tests exclude higher bound, so touching items (zero spacing) don't report double hover when cursor is on edge.
- Setting io.LogFilename to NULL disable default LogToFile() (part of #175)
- Tweak stb_textedit integration to be lenient if another piece of code are leaking their STB_TEXTEDIT definitions/symbols.
- Shutdown() freeing a few extra vectors so they don't have to freed by destruction (#169)
- Examples: OpenGL2/3 examples automatically hide the OS mouse cursor if software cursor rendering is used.
- ShowTestWindow: Added Widgets Alignment demo under Layout section
- ShowTestWindow: Added simple dragging widget example.
- ShowTestWindow: Graph has checkbox under the label, also demo using BeginGroup/EndGroup().
- ShowTestWindow: Using SetNextWindowSize() in examples to encourage its use.
- Fixes, tweaks, comments.


-----------------------------------------------------------------------
 VERSION 1.36 (2015-03-18)
-----------------------------------------------------------------------

Decorated log and release notes: https://github.com/ocornut/imgui/releases/tag/v1.36

Other Changes:

- Added ImGui::GetVersion(), IMGUI_VERSION (#127)
- Added BeginGroup()/EndGroup() layout tools (#160).
- Added Indent() / Unindent().
- Added InputInt2(), InputInt3(), InputInt4() for completeness.
- Added GetItemRectSize().
- Added VSliderFloat(), VSliderInt(), vertical sliders.
- Added IsRootWindowFocused(), IsRootWindowOrAnyChildFocused().
- Added io.KeyAlt + support in examples apps, in prevision for future usage of Alt modifier (was missing).
- Added ImGuiStyleVar_GrabMinSize enum value for PushStyleVar().
- Various fixes related to vertical alignment of text after widget of varied sizes. Allow for multiple blocks of multiple lines text on the same "line". Added demos.
- Explicit size passed to Plot*(), Button() includes the frame padding.
- Style: Changed default Border and Column border colors to be most subtle.
- Renamed style.TreeNodeSpacing to style.IndentSpacing, ImGuiStyleVar_TreeNodeSpacing to ImGuiStyleVar_IndentSpacing.
- Renamed GetWindowIsFocused() to IsWindowFocused(), kept inline redirection with old name (will obsolete).
- Renamed GetItemRectMin()/GetItemRectMax() to GetItemRectMin()/GetItemRectMax(), kept inline redirection with old name (will obsolete).
- Sliders: Fast-path when power=1.0f, also makes code easier to read.
- Sliders: Fixed parsing of decimal precision back from format string when using %%.
- Sliders: Fixed hovering bounding test excluding padding between outer frame and grab (there was a few pixels dead-zone).
- Separator() logs itself as text when passing through text log.
- Optimisation: TreeNodeV() early out if SkipItems is set without formatting.
- Moved various static buffers into state. Increase the formatted string buffer from 1K to 3K.
- Examples: Example console keeps focus on input box at all times.
- Examples: Updated to GLFW 3.1. Moved to examples/libs/ folder.
- Examples: Added 64-bit projects for MSVC.
- Examples: Increase warning level from /W3 to /W4 for MSVC.
- Examples: DirectX9: fixed duplicate creation of vertex buffer.
- Renamed internal type ImGuiAabb to ImRect. Changed mentions of 'box' or 'aabb' to say 'rect'.
- Tweaks, minor fixes and comments.


-----------------------------------------------------------------------
 VERSION 1.35 (2015-03-09)
-----------------------------------------------------------------------

Decorated log and release notes: https://github.com/ocornut/imgui/releases/tag/v1.35

Other Changes:

- Examples: refactored all examples application to make it easier to isolate and grab the code you need for OpenGL 2/3, DirectX 9/11, and toward a more sensible format for samples.
- Scrollbar grab have a minimum size (style.GrabSizeMin), always visible even with huge scroll amount. (#150).
- Scrollbar: Clicking inside the grab box doesn't modify scroll value. Subsequent movement always relative.
- Added "###" labelling syntax to pass a label that isn't part of the hashed ID (#107), e.g. ("%d###static_id",rand()).
- Added GetColumnIndex(), GetColumnsCount() (#154)
- Added GetScrollPosY(), GetScrollMaxY().
- Fixed the Chinese/Japanese glyph ranges; include missing punctuations (#156)
- Fixed Combo() and ListBox() labels not included in declared size, for use with SameLine(), etc. (fix #149, #151).
- Fixed ListBoxHeader() incorrect handling of SkipItems early out when window is collapsed.
- Fixed using IsItemHovered() after EndChild() (#151)
- Fixed malformed UTF-8 decoding errors leading to infinite loops (#158)
- InputText() handles buffer limit correctly for multi-byte UTF-8 characters, won't insert an incomplete UTF-8 character when reaching buffer limit (fix #158)
- Handle double-width space (0x3000) in various places the same as single-width spaces, for Chinese/Japanese users.
- Collapse triangle uses text color (not border color).
- Fixed font fallback glyph width.
- Renamed style.ScrollBarWidth to style.ScrollbarWidth to be consistent with other casing.
- Windows: setup a default handler for ImeSetInputScreenPosFn so the IME dialog (for Japanese/Chinese, etc.) is positioned correctly as you input text.
- Windows: default clipboard handlers for Windows handle UTF-8.
- Examples: Fixed DirectX 9/11 examples applications handling of Microsoft IME.
- Examples: Allow DirectX 9/11 examples applications to resize the window.
- ShowTestWindow: Fixed "undo" button of custom rendering applet.
- ShowTestWindow: Added "Manipulating Window Title" example.


-----------------------------------------------------------------------
 VERSION 1.34 (2015-03-02)
-----------------------------------------------------------------------

Decorated log and release notes: https://github.com/ocornut/imgui/releases/tag/v1.34

Other Changes:

- Added Bullet() helper - equivalent to BulletText(""), SameLine().
- Added SetWindowFocus(), SetWindowFocus(const char*), SetNextWindowFocus() (#146)
- Added SetWindowPos(), SetWindowSize(), SetWindowCollaposed() given a window name.
- Added SetNextTreeNodeOpened() with optional condition flag in replacement of OpenNextNode() and consistent with other API.
- Renamed ImGuiSetCondition_* to ImGuiSetCond_* and ImGuiCondition_FirstUseThisSession to ImGuiCond_Once.
- Added missing definition for ImGui::GetWindowCollapsed().
- Fixed GetGlyphRangesJapanese() actually missing katakana ranges and a few useful extensions.
- Fixed clicking on a widget in a child window not focusing the parent window (#147).
- Fixed clicking on empty space of child window not setting keyboard focus for the child window (#147).
- Fixed IsItemHovered() behaving differently on Combo() (#145)
- Fixed ColumnOffsets storage not honoring SetStateStorage() (not very useful but consistent).
- Examples: Removed dependency on Glew for OpenGL examples. Removed Glew binaries for Windows.
- Examples: Fixed link warning for OpenGL windows examples.
- Comments, tweaks.

-----------------------------------------------------------------------
 VERSION 1.33b (2015-02-23)
-----------------------------------------------------------------------

Decorated log and release notes: https://github.com/ocornut/imgui/releases/tag/v1.33b

Other Changes:

- Fixed resizing columns.


-----------------------------------------------------------------------
 VERSION 1.33 (2015-02-22)
-----------------------------------------------------------------------

Decorated log and release notes: https://github.com/ocornut/imgui/releases/tag/v1.33

Other Changes:

- InputText: having a InputText widget active doesn't steal mouse inputs from clicking on a button before losing focus (relate to #134)
- InputText: cursor/selection/undo stack persist when using other widgets and getting back to same (#134).
- InputText: fix effective buffer size being smaller than necessary by 1 byte (so if you give 3 bytes you can input 2 ascii chars + zero terminator, which is correct).
- Added IsAnyItemActive().
- Child window explicitly inherit collapse state from parent (so if user keeps submitting items even thought Begin has returned 'false' the child items will be clipped faster).
- BeginChild() return a bool the same way Begin() does. if true you can skip submitting content.
- Removed extraneous (1,1) padding on child window (pointed out in #125)
- Columns: doesn't bail out when SkipItems is set (fix #136)
- Columns: Separator() within column correctly vertical offset all cells (pointed out in #125)
- GetColumnOffset() / SetColumnOffset() handles padding values more correctly so matching columns can be lined up between a parent and a child window (cf. #125)
- Fix ImFont::BuildLookupTable() potential dangling pointer dereference (fix #131)
- Fix hovering of child window extending past their parent not taking account of parent clipping rectangle (fix #137)
- Sliders: value text is clipped inside the frame when resizing sliders to be small.
- ImGuITextFilter::Draw() use regular width call rather than computing its own arbitrary width.
- ImGuiTextFilter: can take a default filter string during construction.


-----------------------------------------------------------------------
 VERSION 1.32 (2015-02-11)
-----------------------------------------------------------------------

Decorated log and release notes: https://github.com/ocornut/imgui/releases/tag/v1.32

Other Changes:

- Added Selectable() building block for various list boxes, combo boxes, etc.
- Added ListBox() (#129).
- Added ListBoxHeader(), ListBoxFooter() for customized list traversal and creating multi-selection boxes.
- Fixed title bar text clipping issue (fix #128).
- InputText: added ImGuiInputTextFlags_CallbackCharFilter system for filtering/replacement (#130). Callback now passed an "EventFlag" parameter.
- InputText: Added ImGuiInputTextFlags_CharsUppercase and ImGuiInputTextFlags_CharsNoBlank stock filters.
- PushItemWidth() can take negative value to right-align items.
- Optimisation: Columns offsets cached to avoid unnecessary binary search.
- Optimisation: Optimized CalcTextSize() function by about 25% (they are often the bottleneck when submitting thousands of clipped items).
- Added ImGuiCol_ChildWindowBg, ImGuiStyleVar_ChildWindowRounding for completeness and flexibility.
- Added BeginChild() variant that takes an ImGuiID.
- Tweak default ImGuiCol_HeaderActive color to be less bright.
- Calculate framerate for the user (IO.Framerate), as a purely luxurious feature and to reduce sample code size a little.


-----------------------------------------------------------------------
 VERSION 1.31 (2015-02-08)
-----------------------------------------------------------------------

Decorated log and release notes: https://github.com/ocornut/imgui/releases/tag/v1.31

Other Changes:

- Added ImGuiWindowFlags_NoCollapse flag.
- Added a way to replace the internal state pointer so that we can optionally share it between modules (e.g. multiple DLLs).
- Added tint_col parameter to ImageButton().
- Added CalcListClipping() helper to perform faster/coarse clipping on user side (when manipulating lists with thousands of items).
- Added GetCursorPosX() / GetCursorPosY() shortcuts.
- Renamed GetTextLineSpacing() to GetTextLineHeightWithSpacing().
- Combo box always appears above other child windows of a same parent.
- Combo/Label: label is properly clipped inside the frame (#23).
- Added cpu-side text clipping functions which are used in some instances to avoid extra draw calls.
- InputText: Filtering private Unicode range 0xE000-0xF8FF.
- Fixed holding button over scrollbar creating a small feedback loop with calculation of contents size.
- Calling SetCursorPos() automatically extends the contents size.
- Track ownership of mouse clicks. Avoid requesting IO.WantCaptureMouse if initial click was outside of ImGui.
- Removed the dependency on realloc().
- Other fixes, tweaks and comments.


-----------------------------------------------------------------------
 VERSION 1.30 (2015-02-01)
-----------------------------------------------------------------------

Decorated log and release notes: https://github.com/ocornut/imgui/releases/tag/v1.30

Breaking Changes:

- Big update! Initialisation had to be changed. You don't need to load PNG data anymore. The new system gives you uncompressed texture data.
  - This sequence:
      const void* png_data;
      unsigned int png_size;
      ImGui::GetDefaultFontData(NULL, NULL, &png_data, &png_size);
      // <Copy to GPU>
  - Became:
      unsigned char* pixels;
      int width, height;
      // io.Fonts->AddFontFromFileTTF("myfontfile.ttf", 24.0f);  // Optionally load another font
      io.Fonts->GetTexDataAsRGBA32(&pixels, &width, &height);
      // <Copy to GPU>
      io.Fonts->TexID = (your_texture_identifier);
  - PixelCenterOffset has been removed and isn't a necessary setting anymore. Offset your projection matrix by 0.5 if you have rendering problems.

Other Changes:

- Loading TTF files with stb_truetype.h.
- We still embed a compressed pixel-perfect TTF version of ProggyClean for convenience.
- Runtime font rendering is a little faster than previously.
- You can load multiple fonts with multiple size inside the font atlas. Rendering with multiple fonts are still merged into a single draw call whenever possible.
- The system handles UTF-8 and provide ranges to easily load e.g. characters for Japanese display.
- Added PushFont() / PopFont().
- Added Image() and ImageButton() to display your own texture data.
- Added callback system in command-list. This can be used if you want to do your own rendering (e.g. render a 3D scene) inside ImGui widgets.
- Added IsItemActive() to tell if last widget is being held / modified (as opposed to just being hovered). Useful for custom dragging behaviors.
- Style: Added FrameRounding setting for a more rounded look (default to 0 for now).
- Window: Fixed using multiple Begin/End pair on the same wnidow.
- Window: Fixed style.WindowMinSize not being honored properly.
- Window: Added SetCursorScreenPos() helper (WindowPos+CursorPos = ScreenPos).
- ColorEdit3: clicking on color square change the edition. The toggle button is hidden by default.
- Clipboard: Fixed logging to clipboard on architectures where va_list are passed by reference to vsnprintf.
- Clipboard: Improve memory reserve policy for Clipboard / ImGuiTextBuffer.
- Tooltip: Always auto-resize.
- Tooltip: Fixed TooltigBg color not being honored properly.
- Tooltip: Allow SetNextWindowPos() to be used on tooltips.
- Added io.DisplayVisibleMin / io.DisplayVisibleMax to ease integration of virtual / scrolling display.
- Added Set/GetVoidPtr in ImGuiStorage.
- Added ColorConvertHSVtoRGB, ColorConvertRGBtoHSV, ColorConvertFloat4ToU32 helpers.
- Added ImColor() inline helper to easily convert colors to packed 4x1 byte or 4x1 float formats.
- Added io.MouseDrawCursor option to draw a mouse cursor for now (on systems that don't have one)
- Examples: Added custom drawing app example for using ImDrawList api.
- Lots of others fixes, tweaks and comments!


-----------------------------------------------------------------------
 VERSION 1.20 (2015-01-07)
-----------------------------------------------------------------------

Decorated log and release notes: https://github.com/ocornut/imgui/releases/tag/v1.20

- Fixed InputInt() InputFloat() label not declaring their width, breaking usage of SameLine().
- Fixed hovering of combo boxes that extend beyond the parent window limits.
- Fixed text input of Unicode character in the 128-255 range.
- Fixed clipboard pasting into an InputText box not filtering the characters according to contents semantic.
- Dragging outside area of a widget while it is active doesn't trigger hover on other widgets.
- Activating widget bring parent window to front if not already.
- Checkbox and Radio buttons activate on click-release to be consistent with other widgets and most UI.
- InputText() nows consume input characters immediately so they cannot be reused if ImGui::Update is called again with a call to ImGui::Render(). (fixes #105)
- Examples: Console: added support for History callbacks + some cleanup.
- Various small optimisations.
- Cleanup and other fixes.


-----------------------------------------------------------------------
 VERSION 1.19 (2014-12-30)
-----------------------------------------------------------------------

Decorated log and release notes: https://github.com/ocornut/imgui/releases/tag/v1.19

- Tightening default style a little.
- Added ImGuiStyleVar_WindowRounding enum for PushStyleVar() API.
- Added SliderInt2(), SliderInt3(), SliderInt4() for consistency.
- Widgets more consistently handle empty labels (starting with ## mark) for their size calculation.
- Fixed crashing with zero sized frame-buffer.
- Fixed ImGui::Combo() not registering its size properly when clipped out of screen.
- Renamed second parameter to Begin() to 'bool* p_opened' to be a little more self-explanatory. Added more comments on the use of Begin().
- Logging: Added LogText() to pass text straight to the log output (tty/clipboard/file) without rendering it.
- Logging: Added LogFinish() to stop logging at an arbitrary point.
- Logging: Log depth padding relative to start depth.
- Logging: Tree nodes and headers looking better when logged to text.
- Logging: Log outputs \r\n under Windows to play it nicely with \n unaware tools such as Notepad.
- Style editor: added a button to output colors to clipboard/tty.
- OpenGL3 example: fix growing of VBO.
- Cleanup and other minor fixes.


-----------------------------------------------------------------------
 VERSION 1.18 (2014-12-11)
-----------------------------------------------------------------------

Decorated log and release notes: https://github.com/ocornut/imgui/releases/tag/v1.18

- Added ImGuiWindowFlags_NoScrollWithMouse, disable mouse wheel scrolling on a window.
- Added ImGuiWindowFlags_NoSavedSettings, disable loading/saving window state to .ini file.
- Added SetNextWindowPos(), SetNextWindowSize(), SetNextWindowCollapsed() API along with SetWindowPos(), SetWindowSize(), SetWindowCollapsed(). All functions include an optional second parameter to easily set current value vs session default value vs persistent default value.
- Removed rarely useful SetNewWindowDefaultPos() in favor of new API.
- Fixed hovering of lower-right resize grip when it is above a child window.
- Fixed InputInt() writing to output when it doesn't need to.
- Added IMGUI_INCLUDE_IMGUI_USER_H define to include user file at the bottom of imgui.h without modifying the vanilla distribution.
- ImGuiStorage helper can store float + added helpers to get pointer to stored data.
- Setup Travis CI integration. Builds the OpenGL examples on Linux with GCC and Clang.
- Examples: Added a "Fixed overlay" example in ShowTestWindow().
- Examples: Re-added OpenGL 3 programmable-pipeline example (along with the existing fixed pipeline example).
- Examples: OpenGL examples can now resize the application window.
- Other minor fixes and comments.


-----------------------------------------------------------------------
 VERSION 1.17 (2014-12-03)
-----------------------------------------------------------------------

Decorated log and release notes: https://github.com/ocornut/imgui/releases/tag/v1.17

- Added ImGuiWindowFlags_AlwaysAutoResize + example app.
- Calling ImGui::SetWindowSize(0,0) force an autofit without zero-sizing first.
- ImGui::InputText() support for completion/history/custom callback + added fancy completion example in the console demo app.
- Not word-wrapping on apostrophes.
- Increased visibility of check box and radio button with smaller size.
- Smooth mouse scrolling on OSX (uses floating point scroll/wheel input).
- New version of IMGUI_ONCE_UPON_A_FRAME helper macro that works with all compilers.
- Moved IO.Font*** options to inside the IO.Font-> structure.. Added IO.FontGlobalScale setting (in addition to Font->Scale per individual font).
- Fixed more Clang -Weverything warnings.
- Examples: Added DirectX11 example application.
- Examples: Created single .sln solution for all example projects.
- Examples: Fixed DirectX9 example window initially showing an hourglass cursor.
- Examples: Removed Microsoft IME handler in examples, too niche/confusing. Moved equivalent code to imgui.cpp instruction block.


-----------------------------------------------------------------------
 VERSION 1.16b (2014-11-21)
-----------------------------------------------------------------------

Decorated log and release notes: https://github.com/ocornut/imgui/releases/tag/v1.16b

- Fix broken PopStyleVar() crashing.


-----------------------------------------------------------------------
 VERSION 1.16 (2014-11-21)
-----------------------------------------------------------------------

Decorated log and release notes: https://github.com/ocornut/imgui/releases/tag/v1.16

- General fixing of Columns API to allow filling a cell with multiple widgets before switching to the next column.
- Added documentation INDEX to top of imgui.cpp.
- Fixed unaligned memory access for Emscripten compatibility.
- Various pedantic warning fixes (now testing with Clang).
- Added extra asserts to catch incorrect usage.
- PushStyleColor() / PushStyleVar() can be used outside the scope of a window (namely to change variables that are used within the Begin() call).
- PushTextWrapPos() defaults to 0.0 (right-end of current drawing region).
- Fixed compatibility with std::vector if user decide to #define ImVector.
- MouseWheel input is now normalized.
- Added IMGUI_OVERRIDE_DRAWVERT_STRUCT_LAYOUT compile-time option to redefine the vertex layout.
- Style editor: colors listed inside a scrolling region.
- Examples: tweaks and fixes.


-----------------------------------------------------------------------
 VERSION 1.15 (2014-11-07)
-----------------------------------------------------------------------

Decorated log and release notes: https://github.com/ocornut/imgui/releases/tag/v1.15

- Renamed IsHovered() to IsItemHovered().
- Added word-wrapping API: TextWrapped(), PushTextWrapPos(), PopTextWrapPos().
- Added IsItemFocused() to tell if last widget is being focused for keyboard input.
- Added overloads of ImGui::PlotLines() and ImGui::PlotHistogram() taking a function pointer to get values.
- Added SetWindowSize().
- Added GetContentRegionMax() supporting columns. Some bug fixes with using columns.
- Added PushStyleVar(),PopStyleVar() helpers to modify style from user code.
- Added dummy IMGUI_API definition in front of all entry-points for silly DLL action.
- Allowing BeginChild() allows to specify negative sizes to specify "use remaining minus xx".
- Windows with the NoResize flag can still use auto-fitting.
- Added a simple example console into the demo window.
- Comments and fixes.


-----------------------------------------------------------------------
 VERSION 1.14 (2014-10-25)
-----------------------------------------------------------------------

Decorated log and release notes: https://github.com/ocornut/imgui/releases/tag/v1.14

- Comments and fixes.
- Added SetKeyboardFocusHere() to set input focus from code.
- Added GetWindowFont(), GetWindowFontSize() for users of the low-level ImDrawList API.
- Added a UserData void *pointer so that the callback functions can access user state "Just in case a project has adverse reactions to adding globals or statics in their own code."
- Renamed IMGUI_INCLUDE_IMGUI_USER_CPP to IMGUI_INCLUDE_IMGUI_USER_INL


----------------------------------------------------------------------
 VERSION 1.13 (2014-09-30)
-----------------------------------------------------------------------

Decorated log and release notes: https://github.com/ocornut/imgui/releases/tag/v1.13

- Added support for UTF-8 for international text display and text edition/input (if the font supports it).
- Added sample "M+ font" by Coji Morishita in extra_fonts/ to display Japanese text.
- Added IO.ImeSetInputScreenPosFn callback for positioning OS IME input.
- Added IO.FontFallbackGlyph (default to '?').
- OpenGL example: added commented code to load custom font from file-system.
- OpenGL example: shared makefile for Linux and MacOSX.


----------------------------------------------------------------------
 VERSION 1.12 (2014-09-24)
-----------------------------------------------------------------------

Decorated log and release notes: https://github.com/ocornut/imgui/releases/tag/v1.12

- Added IO.FontBaseScale value for easy scaling of all windows.
- Added IsMouseHoveringWindow(), IsMouseHoveringAnyWindow(), IsPosHoveringAnyWindow() helpers.
- Added va_list variations of all functions taking ellipsis (...) parameters.
- Added section in documentation to explicitly document cases of API breaking changes (e.g. renamed IM_MALLOC below).
- Moved IM_MALLOC / IM_FREE defines. to IO structure members that can be set at runtime (also allowing precompiled ImGui to cover more use cases).
- Fixed OpenGL samples for Retina display.
- Comments and minor fixes.


----------------------------------------------------------------------
 VERSION 1.11 (2014-09-10)
-----------------------------------------------------------------------

Decorated log and release notes: https://github.com/ocornut/imgui/releases/tag/v1.11

- Added more comments in the code.
- Made radio buttons render ascii when logged into tty/file/clipboard.
- Added ImGuiInputTextFlags_EnterReturnsTrue flag to InputText() and variants.
- Added #define IMGUI_INCLUDE_IMGUI_USER_CPP to optionally include imgui_user.cpp from the end of imgui.cpp
- Fixed file-descriptor leak if ImBitmapFont::LoadFromFile() calls to fseek/ftell fails.


----------------------------------------------------------------------
 VERSION 1.10 (2014-08-31)
-----------------------------------------------------------------------

Decorated log and release notes: https://github.com/ocornut/imgui/releases/tag/v1.10

- User can override memory allocators by #define-ing IM_MALLOC, IM_FREE, IM_REALLOC,
- Added SetCursorPosX(), SetCursorPosY() shortcuts.
- Checkbox() returns true when pressed.
- Added optional external fonts data in extra_fonts/ for reference.
- Removed the need to setup IO.FontHeight when using a custom font.
- Added comments on external fonts usage.


----------------------------------------------------------------------
 VERSION 1.09 (2014-08-28)
-----------------------------------------------------------------------

Decorated log and release notes: https://github.com/ocornut/imgui/releases/tag/v1.09

Breaking Changes:

- The behaviour of PixelCenterOffset changed! You may need to change your value if you had set it to non-default in your code and/or offset your projection matrix by 0.5 pixels. It is likely that the default PixelCenterOffset value of 0.0 is now suitable unless your rendering uses some form of multisampling.

Other Changes:

- Various minor render tweaks and fixes. Better support for renderers using multisampling.
- Moved IMGUI_FONT_TEX_UV_FOR_WHITE #define to a variable in the IO structure so font can be changed at runtime.
- Minor other fixes, tweaks, comments.


----------------------------------------------------------------------
 VERSION 1.08 (2014-08-25)
-----------------------------------------------------------------------

Decorated log and release notes: https://github.com/ocornut/imgui/releases/tag/v1.09

- Fixed ImGuiTextFilter trimming of leading/trailing blanks.
- Fixed file descriptor leak on LoadSettings() failure.
- Fix type conversion compiler warnings.
- Added basic sizes edition in the style editor.
- Added CalcTextSize(), GetCursorScreenPos() functions.
- Disable client state in OpenGL example after rendering.
- Converted all Tabs to Spaces in sources.


----------------------------------------------------------------------
 VERSION 1.07 (2014-08-18)
-----------------------------------------------------------------------

Decorated log and release notes: https://github.com/ocornut/imgui/releases/tag/v1.07

- Added InputFloat4(), SliderFloat4() helpers.
- Added global Alpha in ImGuiStyle structure. When Alpha=0.0, ImGui skips most of logic and all rendering processing.
- Fix clipping of title bar text.
- Fix to allow the user to call NewFrame() multiple times without calling Render().
- Reduce inner window clipping to take account for the extend of CollapsingHeader() - share same clipping rectangle.
- Fix for child windows with inverted clip rectangles (when scrolled and out of screen, Etc.).
- Minor fixes, tweaks, comments.


----------------------------------------------------------------------
 VERSION 1.06 (2014-08-15)
-----------------------------------------------------------------------

Decorated log and release notes: https://github.com/ocornut/imgui/releases/tag/v1.06

- Added BeginTooltip()/EndTooltip() helpers to create tooltips with custom contents.
- Added TextColored() helper.
- Added a 'stride' parameter to PlotLines() / PlotHistogram().
- Fixed PlotLines() / PlotHistogram() from occasionally wrapping back to the most-left value.
- TreeNode() / CollapsingHeader() ignore clicks when CTRL or SHIFT are held.
- Slowed down mouse wheel scrolling inside combo boxes.
- Minor tweaks.
- Fixed trailing '\n' in text strings reporting extra line height.
- Fixed tooltip position needlessly leaking into .ini file.
- Fixed invalid .ini file data persistently being saved back into the file.


----------------------------------------------------------------------
 VERSION 1.05 (2014-08-14)
-----------------------------------------------------------------------

Decorated log and release notes: https://github.com/ocornut/imgui/releases/tag/v1.05

- Added default clipboard functions for Windows + "private" clipboard on other systems (user can still override).
- Fixed logarithmic sliders and HSV conversions on Mac/Linux.
- Tidying up example applications so it looks easier to just grab code.
- Added GetItemBoxMin(), GetItemBoxMax().
- Tweaks, more consistent #define names.
- Fix for doing multiple Begin()/End() during the same frame.


----------------------------------------------------------------------
 VERSION 1.04 (2014-08-13)
-----------------------------------------------------------------------

Decorated log and release notes: https://github.com/ocornut/imgui/releases/tag/v1.04

- Fixes (v1.03 introduced a bug with combo box & scissoring bug OpenGL sample).
- Added ImGui::InputFloat2() and ImGui::SliderFloat2() functions.


----------------------------------------------------------------------
 VERSION 1.03 (2014-08-13)
-----------------------------------------------------------------------

Decorated log and release notes: https://github.com/ocornut/imgui/releases/tag/v1.03

- OpenGL example now use the fixed function-pipeline + cleanups, down by 150 lines.
- Added quick & dirty Makefiles for MacOSX and Linux.
- Simplified the DrawList system, ImDrawCmd include the clipping rectangle + some optimisations.
- Fixed warnings for more stringent compilation settings.


----------------------------------------------------------------------
 VERSION 1.02 (2014-08-12)
-----------------------------------------------------------------------

Decorated log and release notes: https://github.com/ocornut/imgui/releases/tag/v1.02

- Comments.
- Portability fixes.
- Fixing and tidying up sample applications.
- Checkboxes and radio buttons can be clicked on their labels as well as their icon.
- Checkboxes and radio buttons display in a different color when hovered.


----------------------------------------------------------------------
 VERSION 1.01 (2014-08-11)
-----------------------------------------------------------------------

Decorated log and release notes: https://github.com/ocornut/imgui/releases/tag/v1.01

- Added PixelCenterOffset for OpenGL/DirectX compatibility.
- Commented and tweaked samples.
- Added Git ignore list.


----------------------------------------------------------------------
 VERSION 1.00 (2014-08-10)
-----------------------------------------------------------------------

Decorated log and release notes: https://github.com/ocornut/imgui/releases/tag/v1.00

- Initial release.
<|MERGE_RESOLUTION|>--- conflicted
+++ resolved
@@ -128,12 +128,8 @@
 - IO: Fixed support for calling io.AddXXXX functions fron inactive context (wrongly
   advertised as supported in 1.89.4). (#6199, #6256, #5856) [@cfillion]
 - Backends: OpenGL3: Fixed GL loader crash when GL_VERSION returns NULL. (#6154, #4445, #3530)
-<<<<<<< HEAD
-=======
 - Backends: OpenGL3: Properly restoring "no shader program bound" if it was the case prior to
   running the rendering function. (#6267, #6220, #6224) [@BrunoLevy]
-- Backends: GLFW: Fixed key modifiers handling on secondary viewports. (#6248, #6034) [@aiekick]
->>>>>>> 5f301914
 - Examples: Windows: Added 'misc/debuggers/imgui.natstepfilter' file to all Visual Studio projects,
   now that VS 2022 17.6 Preview 2 support adding Debug Step Filter spec files into projects.
 - Examples: SDL3: Updated for latest WIP SDL3 branch. (#6243)

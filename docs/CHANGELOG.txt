dear imgui
CHANGELOG

This document holds the user-facing changelog that we also use in release notes.
We generally fold multiple commits pertaining to the same topic as a single entry.
Changes to backends are also included within the individual .cpp files of each backend.

RELEASE NOTES:          https://github.com/ocornut/imgui/releases
REPORT ISSUES:          https://github.com/ocornut/imgui/issues
DISCUSS, ASK QUESTIONS: https://github.com/ocornut/imgui/discussions
FAQ                     https://www.dearimgui.org/faq/
WIKI                    https://github.com/ocornut/imgui/wiki

WHEN TO UPDATE?

- Keeping your copy of Dear ImGui updated regularly is recommended.
- It is generally safe to sync to the latest commit in master or docking branches
  The library is fairly stable and regressions tends to be fixed fast when reported.

HOW TO UPDATE?

- Overwrite every file except imconfig.h (if you have modified it).
- You may also locally branch to modify imconfig.h and merge latest into your branch.
- Read the `Breaking Changes` section (in imgui.cpp or here in the Changelog).
- If you have a problem with a missing function/symbols, search for its name in the code, there will likely be a comment about it.
- If you are dropping this repository in your codebase, please leave the demo and text files in there, they will be useful.
- You may diff your previous Changelog with the one you just copied and read that diff.
- You may enable `IMGUI_DISABLE_OBSOLETE_FUNCTIONS` in imconfig.h to forcefully disable legacy names and symbols.
  Doing it every once in a while is a good way to make sure you are not using obsolete symbols. Dear ImGui is in active development,
  and API updates have been a little more frequent lately. They are documented below and in imgui.cpp and should not affect all users.
- Please report any issue!


-----------------------------------------------------------------------
<<<<<<< HEAD
 DOCKING+MULTI-VIEWPORT BRANCH (In Progress)
-----------------------------------------------------------------------

DOCKING FEATURES
(see https://github.com/ocornut/imgui/wiki/Docking for quick intro)

- Added Docking system: [BETA] (#2109, #351)
  - Added ImGuiConfigFlags_DockingEnable flag to enable Docking.
    Set with `io.ConfigFlags |= ImGuiConfigFlags_DockingEnable;`.
  - Added DockSpace(), DockSpaceOverViewport() API.
  - Added ImGuiDockNodeFlags flags for DockSpace().
  - Added SetNextWindowDockID(), SetNextWindowClass() API.
  - Added GetWindowDockID(), IsWindowDocked() API.
  - Added ImGuiWindowFlags_NoDocking window flag to disable the possibility for a window to be docked.
    Popup, Menu and Child windows always have the ImGuiWindowFlags_NoDocking flag set.
  - Added ImGuiWindowClass to specify advanced docking/viewport related flags via SetNextWindowClass().
  - Added io.ConfigDockingNoSplit option.
  - Added io.ConfigDockingWithShift option.
  - Added io.ConfigDockingAlwaysTabBar option.
  - Added io.ConfigDockingTransparentPayload option.
  - Style: Added ImGuiCol_DockingPreview, ImGuiCol_DockingEmptyBg colors.
  - Demo: Added "DockSpace" example app showcasing use of explicit dockspace nodes.

MULTI-VIEWPORT FEATURES
(see https://github.com/ocornut/imgui/wiki/Multi-Viewports for quick intro)

Breaking Changes:

- IMPORTANT: When multi-viewports are enabled (with io.ConfigFlags |= ImGuiConfigFlags_ViewportsEnable),
  all coordinates/positions will be in your natural OS coordinates space. It means that:
   - Reference to hard-coded positions such as in SetNextWindowPos(ImVec2(0,0)) are _probably_ not what you want anymore.
     Use GetMainViewport()->Pos to offset hard-coded positions, e.g. SetNextWindowPos(GetMainViewport()->Pos).
   - Likewise io.MousePos and GetMousePos() will use OS coordinates.
     If you query mouse positions to interact with non-imgui coordinates you will need to offset them.
     e.g. subtract GetWindowViewport()->Pos.
- IO: Removed io.DisplayVisibleMin, io.DisplayVisibleMax settings (they were marked obsoleted, used to clip within the (0,0)..(DisplaySize) range).

Other changes:
(FIXME: This need a fuller explanation!)

- Added ImGuiPlatformIO structure and GetPlatformIO().
  - Similarly to ImGuiIO and GetIO(), this structure is the main point of communication for backends supporting multi-viewports.
  - Backend sets functions in ImGuiPlatformIO to manipulate platform windows.
  - ImGuiPlatformIO::Monitors is a list of platform monitors (input from backend)
  - ImGuiPlatformIO::Viewports is a list of viewports (output from dear imgui)
- Added ImGuiPlatformMonitor to feed OS monitor information in the ImGuiPlatformIO::Monitors.
- Added GetWindowViewport(), SetNextWindowViewport().
- Added GetWindowDpiScale().
- Added GetOverlayDrawList(ImGuiViewport* viewport).
  The no-parameter version of GetOverlayDrawList() return the overlay for the current window's viewport.
- Added UpdatePlatformWindows(), RenderPlatformWindowsDefault(), DestroyPlatformWindows() for usage in application setup.
- Added FindViewportByID(), FindViewportByPlatformHandle() for usage by backends.
- Added ImGuiConfigFlags_ViewportsEnable configuration flag and other viewport options.
- Added io.ConfigViewportsNoAutoMerge option.
- Added io.ConfigViewportsNoTaskBarIcon option.
- Added io.ConfigViewportsNoDecoration option.
- Added io.ConfigViewportsNoDefaultParent option.
- Added ImGuiBackendFlags_PlatformHasViewports, ImGuiBackendFlags_RendererHasViewports, ImGuiBackendFlags_HasMouseHoveredViewport backend flags.
- Added io.AddMouseViewportEvent() (optional _even_ for multi-viewport support, tied to ImGuiBackendFlags_HasMouseHoveredViewport flag).
- Expanded ImGuiViewport structure, ImGuiViewportFlags flags.
- Added ImGuiWindowClass and SetNextWindowClass() for passing viewport related hints to the OS/platform back-end.
- Examples: Renderer: OpenGL2, OpenGL3, DirectX9, DirectX10, DirectX11, DirectX12, Vulkan: Added support for multi-viewports.
- Examples: Platforms: Win32, GLFW, SDL2: Added support for multi-viewports.
  Note that Linux/Mac still have inconsistent support for multi-viewports. If you want to help see https://github.com/ocornut/imgui/issues/2117.


-----------------------------------------------------------------------
 VERSION 1.89.3 (In Progress)
-----------------------------------------------------------------------

Docking+Viewports Branch:

- Backends: GLFW: Handle unsupported glfwGetVideoMode() for Emscripten. (#6096)
=======
 VERSION 1.89.3 (In Progress)
-----------------------------------------------------------------------

All changes:

- Tables: Raised max Columns count from 64 to 512. (#6094, #5305, #4876, #3572)
  The previous limit was due to using 64-bit integers but we moved to bits-array
  and tweaked the system enough to ensure no performance loss.
- Text: Fixed layouting of wrapped-text block skipping successive empty lines,
  regression from the fix in 1.89.2. (#5720, #5919)
- Text: Fix clipping of single-character "..." ellipsis (U+2026 or U+0085) when font
  is scaled. Scaling wasn't taken into account, leading to ellipsis character straying
  slightly out of its expected boundaries. (#2775)
- Text: Tweaked rendering of three-dots "..." ellipsis variant. (#2775, #4269)
- PlotHistogram, PlotLines: Passing negative sizes honor alignment like other widgets.
>>>>>>> 91667430


-----------------------------------------------------------------------
 VERSION 1.89.2 (Released 2023-01-05)
-----------------------------------------------------------------------

Decorated log and release notes: https://github.com/ocornut/imgui/releases/tag/v1.89.2

All changes:

- Tables, Nav, Scrolling: fixed scrolling functions and focus tracking with frozen rows and
  frozen columns. Windows now have a better understanding of outer/inner decoration sizes,
  which should later lead us toward more flexible uses of menu/status bars. (#5143, #3692)
- Tables, Nav: frozen columns are not part of menu layer and can be crossed over. (#5143, #3692)
- Tables, Columns: fixed cases where empty columns may lead to empty ImDrawCmd. (#4857, #5937)
- Tables: fixed matching width of synchronized tables (multiple tables with same id) when only
  some instances have a vertical scrollbar and not all. (#5920)
- Fixed cases where CTRL+Tab or Modal can occasionally lead to the creation of ImDrawCmd with
  zero triangles, which would makes the render loop of some backends assert (e.g. Metal with
  debugging, Allegro). (#4857, #5937)
- Inputs, IO: reworked ImGuiMod_Shortcut to redirect to Ctrl/Super at runtime instead of
  compile-time, being consistent with our support for io.ConfigMacOSXBehaviors and making it
  easier for bindings generators to process that value. (#5923, #456)
- Inputs, Scrolling: better selection of scrolling window when hovering nested windows
  and when backend/OS is emitting dual-axis wheeling inputs (typically touch pads on macOS).
  We now select a primary axis based on recent events, and select a target window based on it.
  We expect this behavior to be further improved/tweaked. (#3795, #4559) [@ocornut, @folays]
- InputText: fixed cursor navigation when pressing Up Arrow on the last character of a
  multiline buffer which doesn't end with a carriage return. (#6000)
- Text: fixed layouting of wrapped-text block when the last source line is above the
  clipping region. Regression added in 1.89. (#5720, #5919)
- Misc: added GetItemID() in public API. It is not often expected that you would use this,
  but it is useful for Shortcut() and upcoming owner-aware input functions which wants to
  be implemented with public API.
- Fonts: imgui_freetype: fixed a packing issue which in some occurrences would prevent large
  amount of glyphs from being packed correctly. (#5788, #5829)
- Fonts: added a 'void* UserData' field in ImFontAtlas, as a convenience for use by
  applications using multiple font atlases.
- Demo: simplified "Inputs" section, moved contents to Metrics->Inputs.
- Debug Tools: Metrics: added "Inputs" section, moved from Demo for consistency.
- Misc: fixed parameters to IMGUI_DEBUG_LOG() not being dead-stripped when building
  with IMGUI_DISABLE_DEBUG_TOOLS is used. (#5901) [@Teselka]
- Misc: fixed compile-time detection of SSE features on MSVC 32-bits builds. (#5943) [@TheMostDiligent]
- Examples: DirectX10, DirectX11: try WARP software driver if hardware driver is not available. (#5924, #5562)
- Backends: GLFW: Fixed mods state on Linux when using Alt-GR text input (e.g. German keyboard layout), which
  could lead to broken text input. Revert a 2022/01/17 change were we resumed using mods provided by GLFW,
  turns out they are faulty in this specific situation. (#6034)
- Backends: Allegro5: restoring using al_draw_indexed_prim() when Allegro version is >= 5.2.5. (#5937) [@Espyo]
- Backends: Vulkan: Fixed sampler passed to ImGui_ImplVulkan_AddTexture() not being honored as we were using
  an immutable sampler. (#5502, #6001, #914) [@martin-ejdestig, @rytisss]

Docking+Viewports Branch:

- Docking: Internals: fixed DockBuilderCopyDockSpace() crashing when windows not in the
  remapping list are docked on the left or top side of a split. (#6035)
- Docking: fixed DockSpace() with ImGuiDockNodeFlags_KeepAliveOnly marking current window
  as written to, even if it doesn't technically submit an item. This allow using KeepAliveOnly
  from any window location. (#6037)
- Backends: OSX: fixed typo in ImGui_ImplOSX_GetWindowSize that would cause issues when resiing
  from OS decorations, if they are enabled on secondary viewports. (#6009) [@sivu]
- Backends: Metal: fixed secondary viewport rendering. (#6015) [@dmirty-kuzmenko]


-----------------------------------------------------------------------
 VERSION 1.89.1 (Released 2022-11-24)
-----------------------------------------------------------------------

Decorated log and release notes: https://github.com/ocornut/imgui/releases/tag/v1.89.1

Other changes:

- Scrolling, Focus: fixed SetKeyboardFocusHere()/SetItemDefaultFocus() during a window-appearing
  frame (and associated lower-level functions e.g. ScrollToRectEx()) from not centering item. (#5902)
- Inputs: fixed moving a window or drag and dropping from preventing input-owner-unaware code
  from accessing keys. (#5888, #4921, #456)
- Inputs: fixed moving a window or drag and dropping from capturing mods. (#5888, #4921, #456)
- Layout: fixed End()/EndChild() incorrectly asserting if users manipulates cursor position
  inside a collapsed/culled window and IMGUI_DISABLE_OBSOLETE_FUNCTIONS is enabled. (#5548, #5911)
- Combo: fixed selected item (marked with SetItemDefaultFocus()) from not being centered when
  the combo window initially appears. (#5902).
- ColorEdit: fixed label overlapping when using style.ColorButtonPosition == ImGuiDir_Left to
  move the color button on the left side (regression introduced in 1.88 WIP 2022/02/28). (#5912)
- Drag and Drop: fixed GetDragDropPayload() returning a non-NULL value if a drag source is
  active but a payload hasn't been submitted yet. This is convenient to detect new payload
  from within a drag source handler. (#5910, #143)
- Backends: GLFW: cancel out errors emitted by glfwGetKeyName() when a name is missing. (#5908)
- Backends: WebGPU: fixed validation error with default depth buffer settings. (#5869, #5914) [@kdchambers]

Docking+Viewports Branch:

- Viewport: Fixed collapsed windows setting ImGuiViewportFlags_NoRendererClear without
  making title bar color opaque, leading to potential texture/fb garbage being visible.
  Right now as we don't fully support transparent viewports (#2766), so we turn that
  'TitleBgCollapsed' color opaque just lke we do for 'WindowBG' on uncollapsed windows.


-----------------------------------------------------------------------
 VERSION 1.89 (Released 2022-11-15)
-----------------------------------------------------------------------

Decorated log and release notes: https://github.com/ocornut/imgui/releases/tag/v1.89

Breaking changes:

- Layout: Obsoleted using SetCursorPos()/SetCursorScreenPos() to extend parent window/cell boundaries. (#5548)
  This relates to when moving the cursor position beyond current boundaries WITHOUT submitting an item.
  - Previously this would make the window content size ~200x200:
      Begin(...) + SetCursorScreenPos(GetCursorScreenPos() + ImVec2(200,200)) + End();
  - Instead, please submit an item:
      Begin(...) + SetCursorScreenPos(GetCursorScreenPos() + ImVec2(200,200)) + Dummy(ImVec2(0,0)) + End();
  - Alternative:
      Begin(...) + Dummy(ImVec2(200,200)) + End();
  Content size is now only extended when submitting an item.
  With '#define IMGUI_DISABLE_OBSOLETE_FUNCTIONS' this will now be detected and assert.
  Without '#define IMGUI_DISABLE_OBSOLETE_FUNCTIONS' this will silently be fixed until we obsolete it.
  (This incorrect pattern has been mentioned or suggested in: #4510, #3355, #1760, #1490, #4152, #150,
   threads have been amended to refer to this issue).
- Inputs: ImGuiKey is now a typed enum, allowing ImGuiKey_XXX symbols to be named in debuggers. (#4921)
  This will require uses of legacy backend-dependent indices to be casted, e.g.
   - with imgui_impl_glfw:  IsKeyPressed(GLFW_KEY_A) -> IsKeyPressed((ImGuiKey)GLFW_KEY_A);
   - with imgui_impl_win32: IsKeyPressed('A')        -> IsKeyPressed((ImGuiKey)'A')
   - etc. however if you are upgrading code you might as well use the backend-agnostic IsKeyPressed(ImGuiKey_A) now.
- Renamed and merged keyboard modifiers key enums and flags into a same set:  (#4921, #456)
   - ImGuiKey_ModCtrl  and ImGuiModFlags_Ctrl  -> ImGuiMod_Ctrl
   - ImGuiKey_ModShift and ImGuiModFlags_Shift -> ImGuiMod_Shift
   - ImGuiKey_ModAlt   and ImGuiModFlags_Alt   -> ImGuiMod_Alt
   - ImGuiKey_ModSuper and ImGuiModFlags_Super -> ImGuiMod_Super
  Kept inline redirection enums (will obsolete).
  This change simplifies a few things, reduces confusion, and will facilitate upcoming
  shortcut/input ownership apis.
  - The ImGuiKey_ModXXX were introduced in 1.87 and mostly used by backends.
  - The ImGuiModFlags_XXX have been exposed in imgui.h but not really used by any public api,
    only by third-party extensions. They were however subject to a recent rename
    (ImGuiKeyModFlags_XXX -> ImGuiModFlags_XXX) and we are exceptionally commenting out
    the older ImGuiKeyModFlags_XXX names ahead of obsolescence schedule to reduce confusion
    and because they were not meant to be used anyway.
- Removed io.NavInputs[] and ImGuiNavInput enum that were used to feed gamepad inputs.
  Basically 1.87 already obsoleted them from the backend's point of view, but internally
  our navigation code still used this array and enum, so they were still present.
  Not anymore! (#4921, #4858, #787, #1599, #323)
  Transition guide:
   - Official backends from 1.87+                  -> no issue.
   - Official backends from 1.60 to 1.86           -> will build and convert gamepad inputs, unless IMGUI_DISABLE_OBSOLETE_KEYIO is defined. Need updating!
   - Custom backends not writing to io.NavInputs[] -> no issue.
   - Custom backends writing to io.NavInputs[]     -> will build and convert gamepad inputs, unless IMGUI_DISABLE_OBSOLETE_KEYIO is defined. Need fixing!
   - TL;DR: Backends should call io.AddKeyEvent()/io.AddKeyAnalogEvent() with ImGuiKey_GamepadXXX values instead of filling io.NavInput[].
  The ImGuiNavInput enum was essentially 1.60's attempt to combine keyboard and gamepad inputs with named
  semantic, but the additional indirection and copy added complexity and got in the way of other
  incoming work. User's code (other than backends) should not be affected, unless you have custom
  widgets intercepting navigation events via the named enums (in which case you can upgrade your code).
- DragInt()/SliderInt(): Removed runtime patching of invalid "%f"/"%.0f" types of format strings.
  This was obsoleted in 1.61 (May 2018). See 1.61 changelog for details.
- Changed signature of ImageButton() function: (#5533, #4471, #2464, #1390)
  - Added 'const char* str_id' parameter + removed 'int frame_padding = -1' parameter.
  - Old signature: bool ImageButton(ImTextureID tex_id, ImVec2 size, ImVec2 uv0 = ImVec2(0,0), ImVec2 uv1 = ImVec2(1,1), int frame_padding = -1, ImVec4 bg_col = ImVec4(0,0,0,0), ImVec4 tint_col = ImVec4(1,1,1,1));
    - used the ImTextureID value to create an ID. This was inconsistent with other functions, led to ID conflicts, and caused problems with engines using transient ImTextureID values.
    - had a FramePadding override which was inconsistent with other functions and made the already-long signature even longer.
  - New signature: bool ImageButton(const char* str_id, ImTextureID tex_id, ImVec2 size, ImVec2 uv0 = ImVec2(0,0), ImVec2 uv1 = ImVec2(1,1), ImVec4 bg_col = ImVec4(0,0,0,0), ImVec4 tint_col = ImVec4(1,1,1,1));
    - requires an explicit identifier. You may still use e.g. PushID() calls and then pass an empty identifier.
    - always uses style.FramePadding for padding, to be consistent with other buttons. You may use PushStyleVar() to alter this.
  - As always we are keeping a redirection function available (will obsolete later).
- Removed the bizarre legacy default argument for 'TreePush(const void* ptr = NULL)'. (#1057)
  Must always pass a pointer value explicitly, NULL/nullptr is ok but require cast, e.g. TreePush((void*)nullptr);
  If you used TreePush() replace with TreePush((void*)NULL);
- Removed support for 1.42-era IMGUI_DISABLE_INCLUDE_IMCONFIG_H / IMGUI_INCLUDE_IMCONFIG_H. (#255)
  They only made sense before we could use IMGUI_USER_CONFIG.

Other Changes:

- Popups & Modals: fixed nested Begin() inside a popup being erroneously input-inhibited.
  While it is unusual, you can nest a Begin() inside a popup or modal, it is occasionally
  useful to achieve certain things (e.g. to implement suggestion popups #718, #4461).
- Inputs: Standard widgets now claim for key/button ownership and test for them.
  - Fixes scenario where e.g. a Popup with a Selectable() reacting on mouse down
    (e.g. double click) closes, and behind it is another window with an item reacting
    on mouse up. Previously this would lead to both items reacting, now the item in the
    window behind won't react on the mouse up since the mouse button ownership has already
    been claimed earlier.
  - Internals: There are MANY more aspects to this changes. Added experimental/internal APIs
    to allow handling input/shorting routing and key ownership. Things will be moved into
    public APIs over time. For now this release is a way to test the solidity of underlying
    systems while letting early adopters adopters toy with internals.
    (#456, #2637, #2620, #2891, #3370, #3724, #4828, #5108, #5242, #5641)
- Scrolling: Tweak mouse-wheel locked window timer so it is shorter but also gets reset
  whenever scrolling again. Modulate for small (sub-pixel) amounts. (#2604)
- Scrolling: Mitigated issue where multi-axis mouse-wheel inputs (usually from touch pad
  events) are incorrectly locking scrolling in a parent window. (#4559, #3795, #2604)
- Scrolling: Exposed SetNextWindowScroll() in public API. Useful to remove a scrolling
  delay in some situations where e.g. windows need to be synched. (#1526)
- InputText: added experimental io.ConfigInputTextEnterKeepActive feature to make pressing
  Enter keep the input active and select all text.
- InputText: numerical fields automatically accept full-width characters (U+FF01..U+FF5E)
  by converting them to half-width (U+0021..U+007E).
- InputText: added ImGuiInputTextFlags_EscapeClearsAll flag: first press on Escape clears
  text if any, second press deactivate the InputText(). (#5688, #2620)
- InputText: added support for shift+click style selection. (#5619) [@procedural]
- InputText: clarified that callbacks cannot modify buffer when using the ReadOnly flag.
- InputText: fixed minor one-frame selection glitch when reverting with Escape.
- ColorEdit3: fixed id collision leading to an assertion. (#5707)
- IsItemHovered: Added ImGuiHoveredFlags_DelayNormal and ImGuiHoveredFlags_DelayShort flags,
  allowing to introduce a shared delay for tooltip idioms. The delays are respectively
  io.HoverDelayNormal (default to 0.30f) and io.HoverDelayFast (default to 0.10f). (#1485)
- IsItemHovered: Added ImGuiHoveredFlags_NoSharedDelay to disable sharing delays between items,
  so moving from one item to a nearby one will requires delay to elapse again. (#1485)
- Tables: activating an ID (e.g. clicking button inside) column doesn't prevent columns
  output flags from having ImGuiTableColumnFlags_IsHovered set. (#2957)
- Tables,Columns: fixed a layout issue where SameLine() prior to a row change would set the
  next row in such state where subsequent SameLine() would move back to previous row.
- Tabs: Fixed a crash when closing multiple windows (possible with docking only) with an
  appended TabItemButton(). (#5515, #3291) [@rokups]
- Tabs: Fixed shrinking policy leading to infinite loops when fed unrounded tab widths. (#5652)
- Tabs: Fixed shrinking policy sometimes erroneously making right-most tabs stray a little out
  bar boundaries (bug in 1.88). (#5652).
- Tabs: Enforcing minimum size of 1.0f, fixed asserting on zero-tab widths. (#5572)
- Window: Fixed a potential crash when appending to a child window. (#5515, #3496, #4797) [@rokups]
- Window: Fixed an issue where uncollapsed a window would show a scrollbar for a frame.
- Window: Auto-fit size takes account of work rectangle (menu bars eating from viewport). (#5843)
- Window: Fixed position not being clamped while auto-resizing (fixes appearing windows without
  .ini data from moving for a frame when using io.ConfigWindowsMoveFromTitleBarOnly). (#5843)
- IO: Added ImGuiMod_Shortcut which is ImGuiMod_Super on Mac and ImGuiMod_Ctrl otherwise. (#456)
- IO: Added ImGuiKey_MouseXXX aliases for mouse buttons/wheel so all operations done on ImGuiKey
  can apply to mouse data as well. (#4921)
- IO: Filter duplicate input events during the AddXXX() calls. (#5599, #4921)
- IO: Fixed AddFocusEvent(false) to also clear MouseDown[] state. (#4921)
- Menus: Fixed incorrect sub-menu parent association when opening a menu by closing another.
  Among other things, it would accidentally break part of the closing heuristic logic when moving
  towards a sub-menu. (#2517, #5614). [@rokups]
- Menus: Fixed gaps in closing logic which would make child-menu erroneously close when crossing
  the gap between a menu item inside a window and a child-menu in a secondary viewport. (#5614)
- Menus: Fixed using IsItemHovered()/IsItemClicked() on BeginMenu(). (#5775)
- Menus, Popups: Experimental fix for issue where clicking on an open BeginMenu() item called from
  a window which is neither a popup neither a menu used to incorrectly close and reopen the menu
  (the fix may have side-effect and is labelld as experimental as we may need to revert). (#5775)
- Menus, Nav: Fixed keyboard/gamepad navigation occasionally erroneously landing on menu-item
  in parent window when the parent is not a popup. (#5730)
- Menus, Nav: Fixed not being able to close a menu with Left arrow when parent is not a popup. (#5730)
- Menus, Nav: Fixed using left/right navigation when appending to an existing menu (multiple
  BeginMenu() call with same names). (#1207)
- Menus: Fixed a one-frame issue where SetNextWindowXXX data are not consumed by a BeginMenu()
  returning false.
- Nav: Fixed moving/resizing window with gamepad or keyboard when running at very high framerate.
- Nav: Pressing Space/GamepadFaceDown on a repeating button uses the same repeating rate as a mouse hold.
- Nav: Fixed an issue opening a menu with Right key from a non-menu window.
- Text: Fixed wrapped-text not doing a fast-forward on lines above the clipping region,
  which would result in an abnormal number of vertices created (was slower and more likely to
  asserts with 16-bits ImDrawVtx). (#5720)
- Fonts: Added GetGlyphRangesGreek() helper for Greek & Coptic glyph range. (#5676, #5727) [@azonenberg]
- ImDrawList: Not using alloca() anymore, lift single polygon size limits. (#5704, #1811)
- Platform IME: [Windows] Removed call to ImmAssociateContextEx() leading to freeze on some setups.
  (#2589, #5535, #5264, #4972)
- Misc: better error reporting for PopStyleColor()/PopStyleVar() + easier to recover. (#1651)
- Misc: io.Framerate moving average now converge in 60 frames instead of 120. (#5236, #4138)
- Debug Tools: Debug Log: Visually locate items when hovering a 0xXXXXXXXX value. (#5855)
- Debug Tools: Debug Log: Added 'IO' and 'Clipper' events logging. (#5855)
- Debug Tools: Metrics: Visually locate items when hovering a 0xXXXXXXXX value (in most places).
- Debug Tools: Item Picker: Mouse button can be changed by holding Ctrl+Shift, making it easier
  to use the Item Picker in e.g. menus. (#2673)
- Docs: Fixed various typos in comments and documentations. (#5649, #5675, #5679) [@tocic, @lessigsx]
- Demo: Improved "Constrained-resizing window" example, more clearly showcase aspect-ratio. (#5627)
- Demo: Added more explicit "Center window" mode to "Overlay example". (#5618)
- Demo: Fixed Log & Console from losing scrolling position with Auto-Scroll when child is clipped. (#5721)
- Examples: Added all SDL examples to default VS solution.
- Examples: Win32: Always use RegisterClassW() to ensure windows are Unicode. (#5725)
- Examples: Android: Enable .ini file loading/saving into application internal data folder. (#5836) [@rewtio]
- Backends: GLFW: Honor GLFW_CURSOR_DISABLED by not setting mouse position. (#5625) [@scorpion-26]
- Backends: GLFW: Add glfwGetError() call on GLFW 3.3 to inhibit missing mouse cursor errors. (#5785) [@mitchellh]
- Backends: SDL: Disable SDL 2.0.22 new "auto capture" which prevents drag and drop across windows
  (e.g. for multi-viewport support) and don't capture mouse when drag and dropping. (#5710)
- Backends: Win32: Convert WM_CHAR values with MultiByteToWideChar() when window class was
  registered as MBCS (not Unicode). (#5725, #1807, #471, #2815, #1060) [@or75, @ocornut]
- Backends: OSX: Fixed mouse inputs on flipped views. (#5756) [@Nemirtingas]
- Backends: OSX: Fixed mouse coordinate before clicking on the host window. (#5842) [@maezawa-akira]
- Backends: OSX: Fixes to support full app creation in C++. (#5403) [@stack]
- Backends: OpenGL3: Reverted use of glBufferSubData(), too many corruptions issues were reported,
  and old leaks issues seemingly can't be reproed with Intel drivers nowadays (revert earlier changes).
  (#4468, #4504, #3381, #2981, #4825, #4832, #5127).
- Backends: Metal: Use __bridge for ARC based systems. (#5403) [@stack]
- Backends: Metal: Add dispatch synchronization. (#5447) [@luigifcruz]
- Backends: Metal: Update deprecated property 'sampleCount'->'rasterSampleCount'. (#5603) [@dcvz]
- Backends: Vulkan: Added experimental ImGui_ImplVulkan_RemoveTexture() for api symetry. (#914, #5738).
- Backends: WebGPU: fixed rendering when a depth buffer is enabled. (#5869) [@brainlag]

Docking+Viewports Branch:

- Docking: Fixed incorrect focus highlight on docking node when focusing a menu. (#5702)
- Docking, Nav: Fixed using gamepad/keyboard navigation not being able enter menu layer when
  it only contained the standard Collapse/Close buttons and no actual menu. (#5463, #4792)
- Docking: Fixed regression introduced in v1.87 when docked window content not rendered
  while switching between with CTRL+Tab. [@rokups]
- Docking: Fixed amending into an existing tab bar from rendering invisible items. (#5515)
- Docking: Made spacing between dock nodes not a dropping gap. When hovering it only
  outer-docking drop markers are visible.
- Docking+Viewports: Fixed undocking window node causing parent viewports to become unresponsive
  in certain situation (e.g. hidden tab bar). (#5503) [@rokups]
- Backends: SDL: Fixed building backend under non-OSX Apple targets (e.g. iPhone). (#5665)
- Backends: SDL: Fixed drag'n drop crossing a viewport border losing mouse coordinates. (#5710, #5012)
- Backends: GLFW: Fixed leftover static variable preventing from changing or
  reinitializing backend while application is running. (#4616, #5434) [@rtoumazet]


-----------------------------------------------------------------------
 VERSION 1.88 (Released 2022-06-21)
-----------------------------------------------------------------------

Decorated log and release notes: https://github.com/ocornut/imgui/releases/tag/v1.88

Breaking changes:

- Renamed IMGUI_DISABLE_METRICS_WINDOW to IMGUI_DISABLE_DEBUG_TOOLS for correctness.
  Kept support for old define (will obsolete).
- Renamed CaptureMouseFromApp() and CaptureKeyboardFromApp() to SetNextFrameWantCaptureMouse()
  and SetNextFrameWantCaptureKeyboard() to clarify purpose, old name was too misleading.
  Kept inline redirection functions (will obsolete).
- Renamed ImGuiKeyModFlags to ImGuiModFlags. Kept inline redirection enums (will obsolete).
  (This was never used in public API functions but technically present in imgui.h and ImGuiIO).
- Backends: OSX: Removed ImGui_ImplOSX_HandleEvent() from backend API in favor of backend
  automatically handling event capture. Examples that are using the OSX backend have removed
  all the now-unnecessary calls to ImGui_ImplOSX_HandleEvent(), applications can do as well.
  [@stuartcarnie] (#4821)
- Internals: calling ButtonBehavior() without calling ItemAdd() now requires a KeepAliveID()
  call. This is because the KeepAliveID() call was moved from GetID() to ItemAdd(). (#5181)

Other Changes:

- IO: Fixed backward-compatibility regression introduced in 1.87: (#4921, #4858)
  - Direct accesses to io.KeysDown[] with legacy indices didn't work (with new backends).
  - Direct accesses to io.KeysDown[GetKeyIndex(XXX)] would access invalid data (with old/new backends).
  - Calling IsKeyDown() didn't have those problems, and is recommended as io.KeysDown[] is obsolete.
- IO: Fixed input queue trickling of interleaved keys/chars events (which are frequent especially
  when holding down a key as OS submits chars repeat events) delaying key presses and mouse movements.
  In particular, using the input system for fast game-like actions (e.g. WASD camera move) would
  typically have been impacted, as well as holding a key while dragging mouse. Constraints have
  been lifted and are now only happening when e.g. an InputText() widget is active. (#4921, #4858)
  Note that even thought you shouldn't need to disable io.ConfigInputTrickleEventQueue, you can
  technically dynamically change its setting based on the context (e.g. disable only when hovering
  or interacting with a game/3D view).
- IO: Fixed input queue trickling of mouse wheel events: multiple wheel events are merged, while
  a mouse pos followed by a mouse wheel are now trickled. (#4921, #4821)
- IO: Added io.SetAppAcceptingEvents() to set a master flag for accepting key/mouse/characters
  events (default to true). Useful if you have native dialog boxes that are interrupting your
  application loop/refresh, and you want to disable events being queued while your app is frozen.
- Windows: Fixed first-time windows appearing in negative coordinates from being initialized
  with a wrong size. This would most often be noticeable in multi-viewport mode (docking branch)
  when spawning a window in a monitor with negative coordinates. (#5215, #3414) [@DimaKoltun]
- Clipper: Fixed a regression in 1.86 when not calling clipper.End() and late destructing the
  clipper instance. High-level languages (Lua,Rust etc.) would typically be affected. (#4822)
- Layout: Fixed mixing up SameLine() and SetCursorPos() together from creating situations where line
  height would be emitted from the wrong location (e.g. 'ItemA+SameLine()+SetCursorPos()+ItemB' would
  emit ItemA worth of height from the position of ItemB, which is not necessarily aligned with ItemA).
- Sliders: An initial click within the knob/grab doesn't shift its position. (#1946, #5328)
- Sliders, Drags: Fixed dragging when using hexadecimal display format string. (#5165, #3133)
- Sliders, Drags: Fixed manual input when using hexadecimal display format string. (#5165, #3133)
- InputScalar: Fixed manual input when using %03d style width in display format string. (#5165, #3133)
- InputScalar: Automatically allow hexadecimal input when format is %X (without extra flag).
- InputScalar: Automatically allow scientific input when format is float/double (without extra flag).
- Nav: Fixed nav movement in a scope with only one disabled item from focusing the disabled item. (#5189)
- Nav: Fixed issues with nav request being transferred to another window when calling SetKeyboardFocusHere()
  and simultaneous changing window focus. (#4449)
- Nav: Changed SetKeyboardFocusHere() to not behave if a drag or window moving is in progress.
- Nav: Fixed inability to cancel nav in modal popups. (#5400) [@rokups]
- IsItemHovered(): added ImGuiHoveredFlags_NoNavOverride to disable the behavior where the
  return value is overridden by focus when gamepad/keyboard navigation is active.
- InputText: Fixed pressing Tab emitting two tabs characters because of dual Keys/Chars events being
  trickled with the new input queue (happened on some backends only). (#2467, #1336)
- InputText: Fixed a one-frame display glitch where pressing Escape to revert after a deletion
  would lead to small garbage being displayed for one frame. Curiously a rather old bug! (#3008)
- InputText: Fixed an undo-state corruption issue when editing main buffer before reactivating item. (#4947)
- InputText: Fixed an undo-state corruption issue when editing in-flight buffer in user callback.
  (#4947, #4949] [@JoshuaWebb]
- Tables: Fixed incorrect border height used for logic when resizing one of several synchronized
  instance of a same table ID, when instances have a different height. (#3955).
- Tables: Fixed incorrect auto-fit of parent windows when using non-resizable weighted columns. (#5276)
- Tables: Fixed draw-call merging of last column. Depending on some unrelated settings (e.g. BorderH)
  merging draw-call of the last column didn't always work (regression since 1.87). (#4843, #4844) [@rokups]
- Inputs: Fixed IsMouseClicked() repeat mode rate being half of keyboard repeat rate.
- ColorEdit: Fixed text baseline alignment after a SameLine() after a ColorEdit() with visible label.
- Tabs: BeginTabItem() now reacts to SetNextItemWidth(). (#5262)
- Tabs: Tweak shrinking policy so that while resizing tabs that don't need shrinking keep their
  initial width more precisely (without the occasional +1 worth of width).
- Menus: Adjusted BeginMenu() closing logic so hovering void or non-MenuItem() in parent window
  always lead to menu closure. Fixes using items that are not MenuItem() or BeginItem() at the root
  level of a popup with a child menu opened.
- Menus: Menus emitted from the main/scrolling layer are not part of the same menu-set as menus emitted
  from the menu-bar, avoiding  accidental hovering from one to the other. (#3496, #4797) [@rokups]
- Style: Adjust default value of GrabMinSize from 10.0f to 12.0f.
- Stack Tool: Added option to copy item path to clipboard. (#4631)
- Settings: Fixed out-of-bounds read when .ini file on disk is empty. (#5351) [@quantum5]
- Settings: Fixed some SetNextWindowPos/SetNextWindowSize API calls not marking settings as dirty.
- DrawList: Fixed PathArcTo() emitting terminating vertices too close to arc vertices. (#4993) [@thedmd]
- DrawList: Fixed texture-based anti-aliasing path with RGBA textures (#5132, #3245) [@cfillion]
- DrawList: Fixed divide-by-zero or glitches with Radius/Rounding values close to zero. (#5249, #5293, #3491)
- DrawList: Circle with a radius smaller than 0.5f won't appear, to be consistent with other primitives. [@thedmd]
- Debug Tools: Debug Log: Added ShowDebugLogWindow() showing an opt-in synthetic log of principal events
  (focus, popup, active id changes) helping to diagnose issues.
- Debug Tools: Added DebugTextEncoding() function to facilitate diagnosing issues when not sure about
  whether you have a UTF-8 text encoding issue or a font loading issue. [@LaMarche05, @ocornut]
- Demo: Add better demo of how to use SetNextFrameWantCaptureMouse()/SetNextFrameWantCaptureKeyboard().
- Metrics: Added a "UTF-8 Encoding Viewer" section using the aforementioned DebugTextEncoding() function.
- Metrics: Added "InputText" section to visualize internal state (#4947, #4949).
- Misc: Fixed calling GetID("label") _before_ a widget emitting this item inside a group (such as InputInt())
  from causing an assertion when closing the group. (#5181).
- Misc: Fixed IsAnyItemHovered() returning false when using navigation.
- Misc: Allow redefining IM_COL32_XXX layout macros to facilitate use on big-endian systems. (#5190, #767, #844)
- Misc: Added IMGUI_STB_SPRINTF_FILENAME to support custom path to stb_sprintf. (#5068, #2954) [@jakubtomsu]
- Misc: Added constexpr to ImVec2/ImVec4 inline constructors. (#4995) [@Myriachan]
- Misc: Updated stb_truetype.h from 1.20 to 1.26 (many fixes). (#5075)
- Misc: Updated stb_textedit.h from 1.13 to 1.14 (our changes so this effectively is a no-op). (#5075)
- Misc: Updated stb_rect_pack.h from 1.00 to 1.01 (minor). (#5075)
- Misc: binary_to_compressed_c tool: Added -nostatic option. (#5021) [@podsvirov]
- ImVector: Fixed erase() with empty range. (#5009) [@thedmd]
- Backends: Vulkan: Don't use VK_PRESENT_MODE_MAX_ENUM_KHR as specs state it isn't part of the API. (#5254)
- Backends: GLFW: Fixed a regression in 1.87 which resulted in keyboard modifiers events being
  reported incorrectly on Linux/X11, due to a bug in GLFW. [@rokups]
- Backends: GLFW: Fixed untranslated keys when pressing lower case letters on OSX (#5260, #5261) [@cpichard]
- Backends: SDL: Fixed dragging out viewport broken on some SDL setups. (#5012) [@rokups]
- Backends: SDL: Added support for extra mouse buttons (SDL_BUTTON_X1/SDL_BUTTON_X2). (#5125) [@sgiurgiu]
- Backends: SDL, OpenGL3: Fixes to facilitate building on AmigaOS4. (#5190) [@afxgroup]
- Backends: OSX: Monitor NSKeyUp events to catch missing keyUp for key when user press Cmd + key (#5128) [@thedmd]
- Backends: OSX, Metal: Store backend data in a per-context struct, allowing to use these backends with
  multiple contexts. (#5203, #5221, #4141) [@noisewuwei]
- Backends: Metal: Fixed null dereference on exit inside command buffer completion handler. (#5363, #5365) [@warrenm]
- Backends: OpenGL3: Partially revert 1.86 change of using glBufferSubData(): now only done on Windows and
  Intel GPU, based on querying glGetString(GL_VENDOR). Essentially we got report of accumulating leaks on Intel
  with multi-viewports when using simple glBufferData() without orphaning, and report of corruptions on other
  GPUs with multi-viewports when using orphaning and glBufferSubData(), so currently switching technique based
  on GPU vendor, which unfortunately reinforce the cargo-cult nature of dealing with OpenGL drivers.
  Navigating the space of mysterious OpenGL drivers is particularly difficult as they are known to rely on
  application specific whitelisting. (#4468, #3381, #2981, #4825, #4832, #5127).
- Backends: OpenGL3: Fix state corruption on OpenGL ES 2.0 due to not preserving GL_ELEMENT_ARRAY_BUFFER_BINDING
  and vertex attribute states. [@rokups]
- Examples: Emscripten+WebGPU: Fix building for latest WebGPU specs. (#3632)
- Examples: OSX+Metal, OSX+OpenGL: Removed now-unnecessary calls to ImGui_ImplOSX_HandleEvent(). (#4821)

Docking+Viewports Branch:

- Docking: Fixed floating docked nodes not being clamped into viewport workrect to stay reachable
  when io.ConfigWindowsMoveFromTitleBarOnly is true and multi-viewports are disabled. (#5044)
- Docking: Fixed a regression where moving window would be interrupted after undocking a tab
  when io.ConfigDockingAlwaysTabBar is true. (#5324) [@rokups]
- Docking: Fixed incorrect focus highlight on docking node when focusing empty central node
  or a child window which was manually injected into a dockspace window.
- Docking, Modal: Fixed a crash when opening popup from a parent which is being docked on the same frame. (#5401)
- Viewports: Fixed an issue where MouseViewport was lagging by a frame when using 1.87 Input Queue.
  A common side-effect would be that when releasing a window drag the underlying window would highlight
  for a frame. (#5837, #4921) [@cfillion]
- Viewports: Fixed translating a host viewport from briefly altering the size of AlwaysAutoResize windows. (#5057)
- Viewports: Fixed main viewport size not matching ImDrawData::DisplaySize for one frame during resize
  when multi-viewports are disabled. (#4900)
- Backends: SDL: Fixed dragging out main viewport broken on some SDL setups. (#5012) [@rokups]
- Backends: OSX: Added support for multi-viewports. [@stuartcarnie, @metarutaiga] (#4821, #2778)
- Backends: Metal: Added support for multi-viewports. [@stuartcarnie, @metarutaiga] (#4821, #2778)
- Examples: OSX+Metal, SDL+Metal, GLFW+Metal: Added support for multi-viewports. [@rokups]


-----------------------------------------------------------------------
 VERSION 1.87 (Released 2022-02-07)
-----------------------------------------------------------------------

Decorated log and release notes: https://github.com/ocornut/imgui/releases/tag/v1.87

Breaking Changes:

- Removed support for pre-C++11 compilers. We'll stop supporting VS2010. (#4537)
- Reworked IO mouse input API: (#4921, #4858) [@thedmd, @ocornut]
  - Added io.AddMousePosEvent(), io.AddMouseButtonEvent(), io.AddMouseWheelEvent() functions,
    obsoleting writing directly to io.MousePos, io.MouseDown[], io.MouseWheel, etc.
  - This enable input queue trickling to support low framerates. (#2787, #1992, #3383, #2525, #1320)
  - For all calls to IO new functions, the Dear ImGui context should be bound/current.
- Reworked IO keyboard input API: (#4921, #2625, #3724) [@thedmd, @ocornut]
  - Added io.AddKeyEvent() function, obsoleting writing directly to io.KeyMap[], io.KeysDown[] arrays.
  - For keyboard modifiers, you can call io.AddKeyEvent() with ImGuiKey_ModXXX values,
    obsoleting writing directly to io.KeyCtrl, io.KeyShift etc.
  - Added io.SetKeyEventNativeData() function (optional) to pass native and old legacy indices.
  - Added full range of key enums in ImGuiKey (e.g. ImGuiKey_F1).
  - Added GetKeyName() helper function.
  - Obsoleted GetKeyIndex(): it is now unnecessary and will now return the same value.
  - All keyboard related functions taking 'int user_key_index' now take 'ImGuiKey key':
    - IsKeyDown(), IsKeyPressed(), IsKeyReleased(), GetKeyPressedAmount().
  - Added io.ConfigInputTrickleEventQueue (defaulting to true) to disable input queue trickling.
  - Backward compatibility:
    - All backends updated to use new functions.
    - Old backends populating those arrays should still work!
    - Calling e.g. IsKeyPressed(MY_NATIVE_KEY_XXX) will still work! (for a while)
    - Those legacy arrays will only be disabled if '#define IMGUI_DISABLE_OBSOLETE_KEYIO' is set in your imconfig.
      In a few versions, IMGUI_DISABLE_OBSOLETE_FUNCTIONS will automatically enable IMGUI_DISABLE_OBSOLETE_KEYIO,
      so this will be moved into the regular obsolescence path.
    - BREAKING: If your custom backend used ImGuiKey as mock native indices (e.g. "io.KeyMap[ImGuiKey_A] = ImGuiKey_A")
      this is a use case that will now assert and be breaking for your old backend.
  - Transition guide:
     - IsKeyPressed(MY_NATIVE_KEY_XXX)           -> use IsKeyPressed(ImGuiKey_XXX)
     - IsKeyPressed(GetKeyIndex(ImGuiKey_XXX))   -> use IsKeyPressed(ImGuiKey_XXX)
     - Backend writing to io.KeyMap[],KeysDown[] -> backend should call io.AddKeyEvent(), if legacy indexing is desired, call io.SetKeyEventNativeData()
     - Basically the trick we took advantage of is that we previously only supported native keycode from 0 to 511,
       so ImGuiKey values can still express a legacy native keycode, and new named keys are all >= 512.
  - This will enable a few things in the future:
     - Access to portable keys allows for backend-agnostic keyboard input code. Until now it was difficult
       to share code using keyboard across project because of this gap. (#2625, #3724)
     - Access to full key ranges will allow us to develop a proper keyboard shortcut system. (#456)
     - io.SetKeyEventNativeData() include native keycode/scancode which may later be exposed. (#3141, #2959)
- Reworked IO nav/gamepad input API and unifying inputs sources: (#4921, #4858, #787)
  - Added full range of ImGuiKey_GamepadXXXX enums (e.g. ImGuiKey_GamepadDpadUp, ImGuiKey_GamepadR2) to use with
    io.AddKeyEvent(), io.AddKeyAnalogEvent().
  - Added io.AddKeyAnalogEvent() function, obsoleting writing directly to io.NavInputs[] arrays.
- Renamed ImGuiKey_KeyPadEnter to ImGuiKey_KeypadEnter to align with new symbols. Kept redirection enum. (#2625)
- Removed support for legacy arithmetic operators (+,+-,*,/) when inputing text into a slider/drag. (#4917, #3184)
  This doesn't break any api/code but a feature that was accessible by end-users (which seemingly no one used).
  (Instead you may implement custom expression evaluators to provide a better version of this).
- Backends: GLFW: backend now uses glfwSetCursorPosCallback().
  - If calling ImGui_ImplGlfw_InitXXX with install_callbacks=true: nothing to do. is already done for you.
  - If calling ImGui_ImplGlfw_InitXXX with install_callbacks=false: you WILL NEED to register the GLFW callback
    using glfwSetCursorPosCallback() and forward it to the backend function ImGui_ImplGlfw_CursorPosCallback().
- Backends: SDL: Added SDL_Renderer* parameter to ImGui_ImplSDL2_InitForSDLRenderer(), so backend can call
  SDL_GetRendererOutputSize() to obtain framebuffer size valid for hi-dpi. (#4927) [@Clownacy]
- Commented out redirecting functions/enums names that were marked obsolete in 1.69, 1.70, 1.71, 1.72 (March-July 2019)
  - ImGui::SetNextTreeNodeOpen()        -> use ImGui::SetNextItemOpen()
  - ImGui::GetContentRegionAvailWidth() -> use ImGui::GetContentRegionAvail().x
  - ImGui::TreeAdvanceToLabelPos()      -> use ImGui::SetCursorPosX(ImGui::GetCursorPosX() + ImGui::GetTreeNodeToLabelSpacing());
  - ImFontAtlas::CustomRect             -> use ImFontAtlasCustomRect
  - ImGuiColorEditFlags_RGB/HSV/HEX     -> use ImGuiColorEditFlags_DisplayRGB/HSV/Hex
- Removed io.ImeSetInputScreenPosFn() in favor of more flexible io.SetPlatformImeDataFn() for IME support.
  Because this field was mostly only ever used by Dear ImGui internally, not by backends nor the vast majority
  of user code, this should only affect a very small fraction for users who are already very IME-aware.
- Obsoleted 'void* io.ImeWindowHandle' in favor of writing to 'void* ImGuiViewport::PlatformHandleRaw'.
  This removes an incompatibility between 'master' and 'multi-viewports' backends and toward enabling
  better support for IME. Updated backends accordingly. Because the old field is set by existing backends,
  we are keeping it (marked as obsolete).

Other Changes:

- IO: Added event based input queue API, which now trickles events to support low framerates. [@thedmd, @ocornut]
  Previously the most common issue case (button presses in low framerates) was handled by backend. This is now
  handled by core automatically for all kind of inputs. (#4858, #2787, #1992, #3383, #2525, #1320)
  - New IO functions for keyboard/gamepad: AddKeyEvent(), AddKeyAnalogEvent().
  - New IO functions for mouse: AddMousePosEvent(), AddMouseButtonEvent(), AddMouseWheelEvent().
- IO: Unified key enums allow using key functions on key mods and gamepad values.
- Fixed CTRL+Tab into an empty window causing artifacts on the highlight rectangle due to bad reordering on ImDrawCmd.
- Fixed a situation where CTRL+Tab or Modal can occasionally lead to the creation of ImDrawCmd with zero triangles,
  which would makes the draw operation of some backends assert (e.g. Metal with debugging). (#4857)
- Popups: Fixed a regression crash when a new window is created after a modal on the same frame. (#4920) [@rokups]
- Popups: Fixed an issue when reopening a same popup multiple times would offset them by 1 pixel on the right. (#4936)
- Tables, ImDrawListSplitter: Fixed erroneously stripping trailing ImDrawList::AddCallback() when submitted in
  last column or last channel and when there are no other drawing operation. (#4843, #4844) [@hoffstadt]
- Tables: Fixed positioning of Sort icon on right-most column with some settings (not resizable + no borders). (#4918).
- Nav: Fixed gamepad navigation in wrapping popups not wrapping all the way. (#4365)
- Sliders, Drags: Fixed text input of values with a leading sign, common when using a format enforcing sign. (#4917)
- Demo: draw a section of keyboard in "Inputs > Keyboard, Gamepad & Navigation state" to visualize keys. [@thedmd]
- Platform IME: changed io.ImeSetInputScreenPosFn() to io.SetPlatformImeDataFn() API,
  now taking a ImGuiPlatformImeData structure which we can more easily extend in the future.
- Platform IME: moved io.ImeWindowHandle to GetMainViewport()->PlatformHandleRaw.
- Platform IME: add ImGuiPlatformImeData::WantVisible, hide IME composition window when not used. (#2589) [@actboy168]
- Platform IME: add ImGuiPlatformImeData::InputLineHeight. (#3113) [@liuliu]
- Platform IME: [windows] call ImmSetCandidateWindow() to position candidate window.
- Backends: GLFW: Pass localized keys (matching keyboard layout). Fix e.g. CTRL+A, CTRL+Z, CTRL+Y shortcuts.
  We are now converting GLFW untranslated keycodes back to translated keycodes in order to match the behavior of
  other backend, and facilitate the use of GLFW with lettered-shortcuts API. (#456, #2625)
- Backends: GLFW: Submit keys and key mods using io.AddKeyEvent(). (#2625, #4921)
- Backends: GLFW: Submit mouse data using io.AddMousePosEvent(), io.AddMouseButtonEvent(), io.AddMouseWheelEvent() functions. (#4921)
- Backends: GLFW: Retrieve mouse position using glfwSetCursorPosCallback() + fallback when focused but not hovered/captured.
- Backends: GLFW: Submit gamepad data using io.AddKeyEvent/AddKeyAnalogEvent() functions, stopped writing to io.NavInputs[]. (#4921)
- Backends: GLFW: Added ImGui_ImplGlfw_InstallCallbacks()/ImGui_ImplGlfw_RestoreCallbacks() helpers to facilitate user installing
  callbacks after iniitializing backend. (#4981)
- Backends: Win32: Submit keys and key mods using io.AddKeyEvent(). (#2625, #4921)
- Backends: Win32: Retrieve mouse position using WM_MOUSEMOVE/WM_MOUSELEAVE + fallback when focused but not hovered/captured.
- Backends: Win32: Submit mouse data using io.AddMousePosEvent(), AddMouseButtonEvent(), AddMouseWheelEvent() functions. (#4921)
- Backends: Win32: Maintain a MouseButtonsDown mask instead of using ImGui::IsAnyMouseDown() which will be obsoleted.
- Backends: Win32: Submit gamepad data using io.AddKeyEvent/AddKeyAnalogEvent() functions, stopped writing to io.NavInputs[]. (#4921)
- Backends: SDL: Pass localized keys (matching keyboard layout). Fix e.g. CTRL+A, CTRL+Z, CTRL+Y shortcuts. (#456, #2625)
- Backends: SDL: Submit key data using io.AddKeyEvent(). Submit keymods using io.AddKeyModsEvent() at the same time. (#2625)
- Backends: SDL: Retrieve mouse position using SDL_MOUSEMOTION/SDL_WINDOWEVENT_LEAVE + fallback when focused but not hovered/captured.
- Backends: SDL: Submit mouse data using io.AddMousePosEvent(), AddMouseButtonEvent(), AddMouseWheelEvent() functions. (#4921)
- Backends: SDL: Maintain a MouseButtonsDown mask instead of using ImGui::IsAnyMouseDown() which will be obsoleted.
- Backends: SDL: Submit gamepad data using io.AddKeyEvent/AddKeyAnalogEvent() functions, stopped writing to io.NavInputs[]. (#4921)
- Backends: Allegro5: Submit keys using io.AddKeyEvent(). Submit keymods using io.AddKeyModsEvent() at the same time. (#2625)
- Backends: Allegro5: Submit mouse data using io.AddMousePosEvent(), AddMouseButtonEvent(), AddMouseWheelEvent() functions. (#4921)
- Backends: OSX: Submit keys using io.AddKeyEvent(). Submit keymods using io.AddKeyModsEvent() at the same time. (#2625)
- Backends: OSX: Submit mouse data using io.AddMousePosEvent(), AddMouseButtonEvent(), AddMouseWheelEvent() functions. (#4921)
- Backends: OSX: Submit gamepad data using io.AddKeyEvent/AddKeyAnalogEvent() functions, stopped writing to io.NavInputs[]. (#4921)
- Backends: OSX: Added basic Platform IME support. (#3108, #2598) [@liuliu]
- Backends: OSX: Fix Game Controller nav mapping to use shoulder for both focusing and tweak speed. (#4759)
- Backends: OSX: Fix building with old Xcode versions that are missing gamepad features. [@rokups]
- Backends: OSX: Forward keyDown/keyUp events to OS when unused by Dear ImGui.
- Backends: Android, GLUT: Submit keys using io.AddKeyEvent(). Submit keymods using io.AddKeyModsEvent() at the same time. (#2625)
- Backends: Android, GLUT: Submit mouse data using io.AddMousePosEvent(), AddMouseButtonEvent(), AddMouseWheelEvent() functions. (#4858)
- Backends: OpenGL3: Fixed a buffer overflow in imgui_impl_opengl3_loader.h init (added in 1.86). (#4468, #4830) [@dymk]
  It would generally not have noticeable side-effect at runtime but would be detected by runtime checkers.
- Backends: OpenGL3: Fix OpenGL ES2 includes on Apple systems. [@rokups]
- Backends: Metal: Added Apple Metal C++ API support. (#4824, #4746) [@luigifcruz]
  Enable with '#define IMGUI_IMPL_METAL_CPP' in your imconfig.h file.
- Backends: Metal: Ignore ImDrawCmd where ElemCount == 0, which are normally not emitted by the library but
  can theoretically be created by user code manipulating a ImDrawList. (#4857)
- Backends: Vulkan: Added support for ImTextureID as VkDescriptorSet, add ImGui_ImplVulkan_AddTexture(). (#914) [@martty]
- Backends: SDL_Renderer: Fix texture atlas format on big-endian hardware (#4927) [@Clownacy]
- Backends: WebGPU: Fixed incorrect size parameters in wgpuRenderPassEncoderSetIndexBuffer() and
  wgpuRenderPassEncoderSetVertexBuffer() calls. (#4891) [@FeepsDev]

Docking+Viewports Branch:

- Docking: Fixed a CTRL+TAB crash when aiming at an empty docked window. (#4792)
- Docking: Tabs use their own identifier instead of the Window identifier.
  (This will invalidate some stored .ini data such as last selected tab, sorry!)
- Docking: Fixed size constraints not working on single window holding on a dock id (still doesn't work on docked windows).
- Docking: Fixed CTRL+TAB back into a docked window not selecting menu layer when no item are on main layer.
- Viewports, IO: Added io.AddMouseViewportEvent() function to queue hovered viewport change (when known by backend).
- Viewports: Relaxed specs for backend supporting ImGuiBackendFlags_HasMouseHoveredViewport: it is now _optional_
  for the backend to have to ignore viewports with the _NoInputs flag when call io.AddMouseViewportEvent(). It is
  much better if they can (Win32 and GLFW 3.3+ backends can, SDL and GLFW 3.2 backends cannot, they are lacking data).
  A concrete example is: when dragging a viewport for docking, the viewport is marked with _NoInputs to allow us
  to pick the target viewports for docking. If the backend reports a viewport with _NoInputs when calling the
  io.AddMouseViewportEvent() function, then Dear ImGui will revert to its flawed heuristic to find the viewport under.
  By lowering those specs, we allow the SDL and more backend to support this, only relying on the heuristic in a few
  drag and drop situations rather that relying on it everywhere.
- Viewports: Fixed a CTRL+TAB crash with viewports enabled when the window list needs to appears in
  its own viewport (regression from 1.86). (#4023, #787)
- Viewports: Fixed active InputText() from preventing viewports to merge. (#4212)
- Backends: SDL: Added support for ImGuiBackendFlags_HasMouseHoveredViewport now that its specs have been lowered.
- (Breaking) Removed ImGuiPlatformIO::Platform_SetImeInputPos() in favor of newly standardized
  io.SetPlatformImeDataFn() function. Should not affect more than default backends.


-----------------------------------------------------------------------
 VERSION 1.86 (Released 2021-12-22)
-----------------------------------------------------------------------

Decorated log and release notes: https://github.com/ocornut/imgui/releases/tag/v1.86

Breaking Changes:

- Removed CalcListClipping() function. Prefer using ImGuiListClipper which can return non-contiguous ranges.
  Please open an issue if you think you really need this function. (#3841)
- Backends: OSX: Added NSView* parameter to ImGui_ImplOSX_Init(). (#4759) [@stuartcarnie]
- Backends: Marmalade: Removed obsolete Marmalade backend (imgui_impl_marmalade.cpp) + example app. (#368, #375)
  Find last supported version at https://github.com/ocornut/imgui/wiki/Bindings

Other Changes:

- Added an assertion for the common user mistake of using "" as an identifier at the root level of a window
  instead of using "##something". Empty identifiers are valid and useful in a very small amount of cases,
  but 99.9% of the time if you need an empty label you should use "##something". (#1414, #2562, #2807, #4008,
  #4158, #4375, #4548, #4657, #4796). READ THE FAQ ABOUT HOW THE ID STACK WORKS -> https://dearimgui.org/faq
- Added GetMouseClickedCount() function, returning the number of successive clicks. (#3229) [@kudaba]
  (so IsMouseDoubleClicked(ImGuiMouseButton_Left) is same as GetMouseClickedCount(ImGuiMouseButton_Left) == 2,
  but it allows testing for triple clicks and more).
- Modals: fixed issue hovering popups inside a child windows inside a modal. (#4676, #4527)
- Modals, Popups, Windows: changes how appearing windows are interrupting popups and modals. (#4317) [@rokups]
  - appearing windows created from within the begin stack of a popup/modal will no longer close it.
  - appearing windows created not within the begin stack of a modal will no longer close the modal,
    and automatically appear behind it.
- Fixed IsWindowFocused()/IsWindowHovered() issues with child windows inside popups. (#4676)
- Nav: Ctrl+tabbing to cycle through windows is now enabled regardless of using the _NavEnableKeyboard
  configuration flag. This is part of an effort to generalize the use of keyboard inputs. (#4023, #787).
  Note that while this is active you can also moving windows (with arrow) and resize (shift+arrows).
- Nav: tabbing now cycles through clipped items and scroll accordingly. (#4449)
- Nav: pressing PageUp/PageDown/Home/End when in Menu layer automatically moves back to Main layer.
- Nav: fixed resizing window from borders setting navigation to Menu layer.
- Nav: prevent child from clipping items when using _NavFlattened and parent has a pending request.
- Nav: pressing Esc to exit a child window reactivates the Nav highlight if it was disabled by mouse.
- Nav: with ImGuiConfigFlags_NavEnableSetMousePos enabled: Fixed absolute mouse position when using
  Home/End leads to scrolling. Fixed not setting mouse position when a failed move request (e.g. when
  already at edge) reactivates the navigation highlight.
- Menus: fixed closing a menu inside a popup/modal by clicking on the popup/modal. (#3496, #4797)
- Menus: fixed closing a menu by clicking on its menu-bar item when inside a popup. (#3496, #4797) [@xndcn]
- Menus: fixed menu inside a popup/modal not inhibiting hovering of items in the popup/modal. (#3496, #4797)
- Menus: fixed sub-menu items inside a popups from closing the popup.
- Menus: fixed top-level menu from not consistently using style.PopupRounding. (#4788)
- InputText, Nav: fixed repeated calls to SetKeyboardFocusHere() preventing to use InputText(). (#4682)
- Inputtext, Nav: fixed using SetKeyboardFocusHere() on InputTextMultiline(). (#4761)
- InputText: made double-click select word, triple-line select line. Word delimitation logic differs
  slightly from the one used by CTRL+arrows. (#2244)
- InputText: fixed ReadOnly flag preventing callbacks from receiving the text buffer. (#4762) [@actondev]
- InputText: fixed Shift+Delete from not cutting into clipboard. (#4818, #1541) [@corporateshark]
- InputTextMultiline: fixed incorrect padding when FrameBorder > 0. (#3781, #4794)
- InputTextMultiline: fixed vertical tracking with large values of FramePadding.y. (#3781, #4794)
- Separator: fixed cover all columns while called inside a table. (#4787)
- Clipper: currently focused item is automatically included in clipper range.
  Fixes issue where e.g. drag and dropping an item and scrolling ensure the item source location is
  still submitted. (#3841, #1725) [@GamingMinds-DanielC, @ocornut]
- Clipper: added ForceDisplayRangeByIndices() to force a given item (or several) to be stepped out
  during a clipping operation. (#3841) [@@GamingMinds-DanielC]
- Clipper: rework so gamepad/keyboard navigation doesn't create spikes in number of items requested
  by the clipper to display. (#3841)
- Clipper: fixed content height declaration slightly mismatching the value of when not using a clipper.
  (an additional ItemSpacing.y was declared, affecting scrollbar range).
- Clipper: various and incomplete changes to tame down scrolling and precision issues on very large ranges.
  Passing an explicit height to the clipper now allows larger ranges. (#3609, #3962).
- Clipper: fixed invalid state when number of frozen table row is smaller than ItemCount.
- Drag and Drop: BeginDragDropSource() with ImGuiDragDropFlags_SourceAllowNullID doesn't lose
  tooltip when scrolling. (#143)
- Fonts: fixed infinite loop in ImFontGlyphRangesBuilder::AddRanges() when passing UINT16_MAX or UINT32_MAX
  without the IMGUI_USE_WCHAR32 compile-time option. (#4802) [@SlavicPotato]
- Metrics: Added a node showing windows in submission order and showing the Begin() stack.
- Misc: Added missing ImGuiMouseCursor_NotAllowed cursor for software rendering (when the
  io.MouseDrawCursor flag is enabled). (#4713) [@nobody-special666]
- Misc: Fixed software mouse cursor being rendered multiple times if Render() is called more than once.
- Misc: Fix MinGW DLL build issue (when IMGUI_API is defined). [@rokups]
- CI: Add MinGW DLL build to test suite. [@rokups]
- Backends: Vulkan: Call vkCmdSetScissor() at the end of render with a full-viewport to reduce
  likehood of issues with people using VK_DYNAMIC_STATE_SCISSOR in their app without calling
  vkCmdSetScissor() explicitly every frame. (#4644)
- Backends: OpenGL3: Using buffer orphaning + glBufferSubData(), seems to fix leaks with multi-viewports
  with some Intel HD drivers, and perhaps improve performances. (#4468, #4504, #2981, #3381) [@parbo]
- Backends: OpenGL2, Allegro5, Marmalade: Fixed mishandling of the ImDrawCmd::IdxOffset field.
  This is an old bug, but due to the way we created drawlists, it never had any visible side-effect before.
  The new code for handling Modal and CTRL+Tab dimming/whitening recently made the bug surface. (#4790)
- Backends: Win32: Store left/right variants of Ctrl/Shift/Alt mods in KeysDown[] array. (#2625) [@thedmd]
- Backends: DX12: Fixed DRAW_EMPTY_SCISSOR_RECTANGLE warnings. (#4775)
- Backends: SDL_Renderer: Added support for large meshes (64k+ vertices) with 16-bit indices,
  enabling 'ImGuiBackendFlags_RendererHasVtxOffset' in the backend. (#3926) [@rokups]
- Backends: SDL_Renderer: Fix for SDL 2.0.19+ RenderGeometryRaw() API signature change. (#4819) [@sridenour]
- Backends: OSX: Generally fix keyboard support. Keyboard arrays indexed using kVK_* codes, e.g.
  ImGui::IsKeyPressed(kVK_Space). Don't set mouse cursor shape unconditionally. Handle two fingers scroll
  cancel event. (#4759, #4253, #1873) [@stuartcarnie]
- Backends: OSX: Add Game Controller support (need linking GameController framework) (#4759) [@stuartcarnie]
- Backends: WebGPU: Passing explicit buffer sizes to wgpuRenderPassEncoderSetVertexBuffer() and
  wgpuRenderPassEncoderSetIndexBuffer() functions as validation layers appears to not do what the
  in-flux specs says. (#4766) [@meshula]

Docking+Viewports Branch:

- Docking: Revert removal of io.ConfigDockingWithShift config option (removed in 1.83). (#4643)
- Docking: Fixed a bug undocking windows docked into a non-visible or _KeepAliveOnly dockspace
  when unrelated windows submitted before the dockspace have dynamic visibility. (#4757)
- Docking, Style: Docked windows honor ImGuiCol_WindowBg. (#2700, #2539)
- Docking, Style: Docked windows honor display their border properly. (#2522)
- Docking: Fixed incorrectly rounded tab bars for dock node that are not at the top of their dock tree.
- Docking: Fixed single-frame node pos/size inconsistencies when window stop or start being submitted.
- Docking: Prevent docking any window created above a popup/modal. (#4317)
- Viewports: Made it possible to explicitly assign ImGuiWindowClass::ParentViewportId to 0 in order
  to ensure a window is not parented. Previously this would use the global default (which might be 0,
  but not always as it would depend on io.ConfigViewportsNoDefaultParent). (#3152, #2871)
- Viewports: Fixed tooltip in own viewport over modal from being incorrectly dimmed. (#4729)
- Viewports: Fixed CTRL+TAB highlight outline on docked windows not always fitting in host viewport.
- Backends: Made it possible to shutdown default Platform Backends before the Renderer backends. (#4656)
- Disabled: Fixed nested BeginDisabled()/EndDisabled() bug in Docking branch due to bad merge. (#4655, #4452, #4453, #4462)


-----------------------------------------------------------------------
 VERSION 1.85 (Released 2021-10-12)
-----------------------------------------------------------------------

Decorated log and release notes: https://github.com/ocornut/imgui/releases/tag/v1.85

This is the last release officially supporting C++03 and Visual Studio 2008/2010. (#4537)
We expect that the next release will require a subset of the C++11 language (VS 2012~, GCC 4.8.1, Clang 3.3).
We may use some C++11 language features but we will not use any C++ library headers.
If you are stuck on ancient compiler you may need to stay at this version onward.

Breaking Changes:

- Removed GetWindowContentRegionWidth() function. Kept inline redirection helper.
  Can use 'GetWindowContentRegionMax().x - GetWindowContentRegionMin().x' instead but it's not
  very useful in practice, and the only use of it in the demo was illfit.
  Using 'GetContentRegionAvail().x' is generally a better choice.
- (Docking branch) IsWindowFocused() and IsWindowHovered() with only the _ChildWindows flag
  and without the _RootWindow flag used to leak docking hierarchy, so a docked window would
  return as the child of the window hosting the dockspace. This was inconsistent and incorrect
  with other behaviors so we fixed it. Added a new _DockHierarchy flag to opt-in this behavior.

Other Changes:

- Debug: Stack Tool: Added "Stack Tool" available in "Demo->Tools->Stack Tool", "Metrics->Tools",
  or by calling the ShowStackToolWindow() function. The tool run queries on hovered id to display
  details about individual components that were hashed to create an ID. It helps understanding
  the ID stack system and debugging potential ID collisions. (#4631) [@ocornut, @rokups]
- Windows: Fixed background order of overlapping childs submitted sequentially. (#4493)
- IsWindowFocused: Added ImGuiFocusedFlags_NoPopupHierarchy flag allowing to exclude child popups
  from the tested windows when combined with _ChildWindows.
- IsWindowHovered: Added ImGuiHoveredFlags_NoPopupHierarchy flag allowing to exclude child popups
  from the tested windows when combined with _ChildWindows.
- InputTextMultiline: Fixed label size not being included into window contents rect unless
  the whole widget is clipped.
- InputText: Allow activating/cancelling/validating input with gamepad nav events. (#2321, #4552)
- InputText: Fixed selection rectangle appearing one frame late when selecting all.
- TextUnformatted: Accept null ranges including (NULL,NULL) without asserting, in order to conform
  to common idioms (e.g. passing .data(), .data() + .size() from a null string). (#3615)
- Disabled: Added assert guard for mismatching BeginDisabled()/EndDisabled() blocks. (#211)
- Nav: Fixed using SetKeyboardFocusHere() on non-visible/clipped items. It now works and will scroll
  toward the item. When called during a frame where the parent window is appearing, scrolling will
  aim to center the item in the window. When calling during a frame where the parent window is already
  visible, scrolling will aim to scroll as little as possible to make the item visible. We will later
  expose scroll functions and flags in public API to select those behaviors. (#343, #4079, #2352)
- Nav: Fixed using SetKeyboardFocusHere() from activating a different item on the next frame if
  submitted items have changed during that frame. (#432)
- Nav: Fixed toggling menu layer with Alt or exiting menu layer with Esc not moving mouse when
  the ImGuiConfigFlags_NavEnableSetMousePos config flag is set.
- Nav: Fixed a few widgets from not setting reference keyboard/gamepad navigation ID when
  activated with mouse. More specifically: BeginTabItem(), the scrolling arrows of BeginTabBar(),
  the arrow section of TreeNode(), the +/- buttons of InputInt()/InputFloat(), Selectable() with
  ImGuiSelectableFlags_SelectOnRelease. More generally: any direct use of ButtonBehavior() with
  the PressedOnClick/PressedOnDoubleClick/PressedOnRelease button policy.
- Nav: Fixed an issue with losing focus on docked windows when pressing Alt while keyboard navigation
  is disabled. (#4547, #4439) [@PathogenDavid]
- Nav: Fixed vertical scoring offset when wrapping on Y in a decorated window.
- Nav: Improve scrolling behavior when navigating to an item larger than view.
- TreePush(): removed unnecessary/inconsistent legacy behavior where passing a NULL value to
  the TreePush(const char*) and TreePush(const void*) functions would use an hard-coded replacement.
  The only situation where that change would make a meaningful difference is TreePush((const char*)NULL)
  (_explicitly_ casting a null pointer to const char*), which is unlikely and will now crash.
  You may replace it with anything else.
- ColorEdit4: Fixed not being able to change hue when saturation is 0. (#4014) [@rokups]
- ColorEdit4: Fixed hue resetting to 0 when it is set to 255. [@rokups]
- ColorEdit4: Fixed hue value jitter when source color is stored as RGB in 32-bit integer and perform
  RGB<>HSV round trips every frames. [@rokups]
- ColorPicker4: Fixed picker being unable to select exact 1.0f color when dragging toward the edges
  of the SV square (previously picked 0.999989986f). (#3517) [@rokups]
- Menus: Fixed vertical alignments of MenuItem() calls within a menu bar (broken in 1.84). (#4538)
- Menus: Improve closing logic when moving diagonally in empty between between parent and child menus to
  accommodate for varying font size and dpi.
- Menus: Fixed crash when navigating left inside a child window inside a sub-menu. (#4510).
- Menus: Fixed an assertion happening in some situations when closing nested menus (broken in 1.83). (#4640)
- Drag and Drop: Fixed using BeginDragDropSource() inside a BeginChild() that returned false. (#4515)
- PlotHistogram: Fixed zero-line position when manually specifying min<0 and max>0. (#4349) [@filippocrocchini]
- Misc: Added asserts for missing PopItemFlag() calls.
- Misc: Fixed printf-style format checks on Clang+MinGW. (#4626, #4183, #3592) [@guusw]
- IO: Added 'io.WantCaptureMouseUnlessPopupClose' alternative to `io.WantCaptureMouse'. (#4480)
  This allows apps to receive the click on void when that click is used to close popup (by default,
  clicking on a void when a popup is open will close the popup but not release io.WantCaptureMouse).
- Fonts: imgui_freetype: Fixed crash when FT_Render_Glyph() fails to render a glyph and returns NULL
  (which apparently happens with Freetype 2.11). (#4394, #4145?).
- Fonts: Fixed ImFontAtlas::ClearInputData() marking atlas as not built. (#4455, #3487)
- Backends: Added more implicit asserts to detect invalid/redundant calls to Shutdown functions. (#4562)
- Backends: OpenGL3: Fixed our custom GL loader conflicting with user using GL3W. (#4445) [@rokups]
- Backends: WebGPU: Fixed for latest specs. (#4472, #4512) [@Kangz, @bfierz]
- Backends: SDL_Renderer: Added SDL_Renderer backend compatible with upcoming SDL 2.0.18. (#3926) [@1bsyl]
- Backends: Metal: Fixed a crash when clipping rect larger than framebuffer is submitted via
  a direct unclipped PushClipRect() call. (#4464)
- Backends: OSX: Use mach_absolute_time as CFAbsoluteTimeGetCurrent can jump backwards. (#4557, #4563) [@lfnoise]
- Backends: All renderers: Normalize clipping rect handling across backends. (#4464)
- Examples: Added SDL + SDL_Renderer example in "examples/example_sdl_sdlrenderer/" folder. (#3926) [@1bsyl]

Docking+Viewports Branch:

- IsWindowFocused: Fixed using ImGuiFocusedFlags_ChildWindows (without _RootWindow) from leaking the
  docking hierarchy. Added ImGuiFocusedFlags_DockHierarchy flag to consider docking hierarchy in the test.
- IsWindowHovered: Fixed using ImGuiHoveredFlags_ChildWindows (without _RootWindow) from leaking the
  docking hierarchy. Added ImGuiHoveredFlags_DockHierarchy flag to consider docking hierarchy in the test.
- Nav: Fixed an issue with losing focus on docked windows when pressing Alt while keyboard navigation
  is disabled. (#4547, #4439) [@PathogenDavid]
- Docking: Fixed IsItemHovered() and functions depending on it (e.g. BeginPopupContextItem()) when
  called after Begin() on a docked window (broken 2021/03/04). (#3851)
- Docking: Improved resizing system so that non-central zone are better at keeping their fixed size.
  The algorithm is still not handling the allocation of size ideally for nested sibling, but it got better.
- Docking: Fixed settings load issue when mouse wheeling. (#4310)
- Docking: Fixed manually created floating node with a central node from not hiding when windows are gone.
- Docking + Drag and Drop: Fixed using BeginDragDropSource() or BeginDragDropTarget() inside a Begin()
  that returned false because the window is docked. (#4515)
- Viewports: Fixed a crash while a window owning its viewport disappear while being dragged.
  It would manifest when e.g. reconfiguring dock nodes while dragging.
- Viewports: Fixed unnecessary creation of temporary viewports when multiple docked windows
  got reassigned to a new node (created mid-frame) which already has a HostWindow.
- Viewports: Fixed window with viewport ini data immediately merged into a host viewport from
  leaving a temporary viewport alive for a frame (would leak into backend).


-----------------------------------------------------------------------
 VERSION 1.84.2 (Released 2021-08-23)
-----------------------------------------------------------------------

Decorated log and release notes: https://github.com/ocornut/imgui/releases/tag/v1.84.2

- Disabled: Fixed nested BeginDisabled()/EndDisabled() calls. (#211, #4452, #4453, #4462) [@Legulysse]
- Backends: OpenGL3: OpenGL: Fixed ES 3.0 shader ("#version 300 es") to use normal precision
  floats. Avoid wobbly rendering at HD resolutions. (#4463) [@nicolasnoble]


-----------------------------------------------------------------------
 VERSION 1.84.1 (Released 2021-08-20)
-----------------------------------------------------------------------

Decorated log and release notes: https://github.com/ocornut/imgui/releases/tag/v1.84.1

- Disabled: Fixed BeginDisabled(false) - BeginDisabled(true) was working. (#211, #4452, #4453)


-----------------------------------------------------------------------
 VERSION 1.84 (Released 2021-08-20)
-----------------------------------------------------------------------

Decorated log and release notes: https://github.com/ocornut/imgui/releases/tag/v1.84

Breaking Changes:

- Commented out redirecting functions/enums names that were marked obsolete in 1.67 and 1.69 (March 2019):
  - ImGui::GetOverlayDrawList() -> use ImGui::GetForegroundDrawList()
  - ImFont::GlyphRangesBuilder  -> use ImFontGlyphRangesBuilder
- Backends: OpenGL3: added a third source file "imgui_impl_opengl3_loader.h". [@rokups]
- Backends: GLFW: backend now uses glfwSetCursorEnterCallback(). (#3751, #4377, #2445)
- Backends: GLFW: backend now uses glfwSetWindowFocusCallback(). (#4388) [@thedmd]
  - If calling ImGui_ImplGlfw_InitXXX with install_callbacks=true: this is already done for you.
  - If calling ImGui_ImplGlfw_InitXXX with install_callbacks=false: you WILL NEED to register the GLFW callbacks
    and forward them to the backend:
    - Register glfwSetCursorEnterCallback, forward events to ImGui_ImplGlfw_CursorEnterCallback().
    - Register glfwSetWindowFocusCallback, forward events to ImGui_ImplGlfw_WindowFocusCallback().
- Backends: SDL2: removed unnecessary SDL_Window* parameter from ImGui_ImplSDL2_NewFrame(). (#3244) [@funchal]
  Kept inline redirection function (will obsolete).
- Backends: SDL2: backend needs to set 'SDL_SetHint(SDL_HINT_MOUSE_FOCUS_CLICKTHROUGH, "1")' in order to
  receive mouse clicks events on window focus, otherwise SDL doesn't emit the event. (#3751, #4377, #2445)
  This is unfortunately a global SDL setting, so enabling it _might_ have a side-effect on your application.
  It is unlikely to make a difference, but if your app absolutely needs to ignore the initial on-focus click:
  you can ignore SDL_MOUSEBUTTONDOWN events coming right after a SDL_WINDOWEVENT_FOCUS_GAINED event).
- Internals: (for custom widgets): because disabled items now sets HoveredId, if you want custom widgets to
  not react as hovered when disabled, in the majority of use cases it is preferable to check the "hovered"
  return value of ButtonBehavior() rather than (HoveredId == id).

Other Changes:

- IO: Added io.AddFocusEvent() api for backend to tell when host window has gained/lost focus. (#4388) [@thedmd]
  If you use a custom backend, consider adding support for this!
- Disabled: added BeginDisabled()/EndDisabled() api to create a scope where interactions are disabled. (#211)
  - Added style.DisabledAlpha (default to 0.60f) and ImGuiStyleVar_DisabledAlpha. (#211)
  - Unlike the internal-and-undocumented-but-somehow-known PushItemFlag(ImGuiItemFlags_Disabled), this also alters
    visuals. Currently this is done by lowering alpha of all widgets. Future styling system may do that differently.
  - Disabled items set HoveredId, allowing e.g. HoveredIdTimer to run. (#211, #3419) [@rokups]
  - Disabled items more consistently release ActiveId if the active item got disabled. (#211)
  - Nav: Fixed disabled items from being candidate for default focus. (#211, #787)
  - Fixed Selectable() selection not showing when disabled. (#211)
  - Fixed IsItemHovered() returning true on disabled item when navigated to. (#211)
  - Fixed IsItemHovered() when popping disabled state after item, or when using Selectable_Disabled. (#211)
- Windows: ImGuiWindowFlags_UnsavedDocument/ImGuiTabItemFlags_UnsavedDocument displays a dot instead of a '*' so it
  is independent from font style. When in a tab, the dot is displayed at the same position as the close button.
  Added extra comments to clarify the purpose of this flag in the context of docked windows.
- Tables: Added ImGuiTableColumnFlags_Disabled acting a master disable over (hidden from user/context menu). (#3935)
- Tables: Clarified that TableSetColumnEnabled() requires the table to use the ImGuiTableFlags_Hideable flag,
  because it manipulates the user-accessible show/hide state. (#3935)
- Tables: Added ImGuiTableColumnFlags_NoHeaderLabel to request TableHeadersRow() to not submit label for a column.
  Convenient for some small columns. Name will still appear in context menu. (#4206).
- Tables: Fixed columns order on TableSetupScrollFreeze() if previous data got frozen columns out of their section.
- Tables: Fixed invalid data in TableGetSortSpecs() when SpecsDirty flag is unset. (#4233)
- Tabs: Fixed using more than 32 KB-worth of tab names. (#4176)
- InputInt/InputFloat: When used with Steps values and _ReadOnly flag, the step button look disabled. (#211)
- InputText: Fixed named filtering flags disabling newline or tabs in multiline inputs (#4409, #4410) [@kfsone]
- Drag and Drop: drop target highlight doesn't try to bypass host clipping rectangle. (#4281, #3272)
- Drag and Drop: Fixed using AcceptDragDropPayload() with ImGuiDragDropFlags_AcceptNoPreviewTooltip. [@JeffM2501]
- Menus: MenuItem() and BeginMenu() are not affected/overlapping when style.SelectableTextAlign is altered.
- Menus: Fixed hovering a disabled menu or menu item not closing other menus. (#211)
- Popups: Fixed BeginPopup/OpenPopup sequence failing when there are no focused windows. (#4308) [@rokups]
- Nav: Alt doesn't toggle menu layer if other modifiers are held. (#4439)
- Fixed printf-style format checks on non-MinGW flavors. (#4183, #3592)
- Fonts: Functions with a 'float size_pixels' parameter can accept zero if it is set in ImFontSize::SizePixels.
- Fonts: Prefer using U+FFFD character for fallback instead of '?', if available. (#4269)
- Fonts: Use U+FF0E dot character to construct an ellipsis if U+002E '.' is not available. (#4269)
- Fonts: Added U+FFFD ("replacement character") to default asian glyphs ranges. (#4269)
- Fonts: Fixed calling ClearTexData() (clearing CPU side font data) triggering an assert in NewFrame(). (#3487)
- DrawList: Fixed AddCircle/AddCircleFilled() with auto-tesselation not using accelerated paths for small circles.
  Fixed AddCircle/AddCircleFilled() with 12 segments which had a broken edge. (#4419, #4421) [@thedmd]
- Demo: Fixed requirement in 1.83 to link with imgui_demo.cpp if IMGUI_DISABLE_METRICS_WINDOW is not set. (#4171)
  Normally the right way to disable compiling the demo is to set IMGUI_DISABLE_DEMO_WINDOWS, but we want to avoid
  implying that the file is required.
- Metrics: Fixed a crash when inspecting the individual draw command of a foreground drawlist. [@rokups]
- Backends: Reorganized most backends (Win32, SDL, GLFW, OpenGL2/3, DX9/10/11/12, Vulkan, Allegro) to pull their
  data from a single structure stored inside the main Dear ImGui context. This facilitate/allow usage of standard
  backends with multiple-contexts BUT is only partially tested and not well supported. It is generally advised to
  instead use the multi-viewports feature of docking branch where a single Dear ImGui context can be used across
  multiple windows. (#586, #1851, #2004, #3012, #3934, #4141)
- Backends: Win32: Rework to handle certain Windows 8.1/10 features without a manifest. (#4200, #4191)
  - ImGui_ImplWin32_GetDpiScaleForMonitor() will handle per-monitor DPI on Windows 10 without a manifest.
  - ImGui_ImplWin32_EnableDpiAwareness() will call SetProcessDpiAwareness() fallback on Windows 8.1 without a manifest.
- Backends: Win32: IME functions are disabled by default for non-Visual Studio compilers (MinGW etc.). Enable with
  '#define IMGUI_ENABLE_WIN32_DEFAULT_IME_FUNCTIONS' for those compilers. Undo change from 1.82. (#2590, #738, #4185, #4301)
- Backends: Win32: Mouse position is correctly reported when the host window is hovered but not focused. (#2445, #2696, #3751, #4377)
- Backends: Win32, SDL2, GLFW, OSX, Allegro: now calling io.AddFocusEvent() on focus gain/loss. (#4388) [@thedmd]
  This allow us to ignore certain inputs on focus loss (previously relied on mouse loss but backends are now
  reporting mouse even when host window is unfocused, as per #2445, #2696, #3751, #4377)
- Backends: Fixed keyboard modifiers being reported when host window doesn't have focus. (#2622)
- Backends: GLFW: Mouse position is correctly reported when the host window is hovered but not focused. (#3751, #4377, #2445)
  (backend now uses glfwSetCursorEnterCallback(). If you called ImGui_ImplGlfw_InitXXX with install_callbacks=false, you will
  need to install this callback and forward the data to the backend via ImGui_ImplGlfw_CursorEnterCallback).
- Backends: SDL2: Mouse position is correctly reported when the host window is hovered but not focused. (#3751, #4377, #2445)
  (enabled with SDL 2.0.5+ as SDL_GetMouseFocus() is only usable with SDL_HINT_MOUSE_FOCUS_CLICKTHROUGH).
- Backends: DX9: Explicitly disable texture state stages after >= 1. (#4268) [@NZJenkins]
- Backends: DX12: Fix texture casting crash on 32-bit systems (introduced on 2021/05/19 and v1.83) + added comments
  about building on 32-bit systems. (#4225) [@kingofthebongo2008]
- Backends: OpenGL3: Embed our own minimal GL headers/loader (imgui_impl_opengl3_loader.h) based on gl3w.
  Reduces the frequent issues and confusion coming from having to support multiple loaders and requiring users to use and
  initialize the same loader as the backend. [@rokups]
  Removed support for gl3w, glew, glad, glad2, glbinding2, glbinding3 (all now unnecessary).
- Backends: OpenGL3: Handle GL_CLIP_ORIGIN on <4.5 contexts if "GL_ARB_clip_control" extension is detected. (#4170, #3998)
- Backends: OpenGL3: Destroy vertex/fragment shader objects right after they are linked into main shader. (#4244) [@Crowbarous]
- Backends: OpenGL3: Use OES_vertex_array extension on Emscripten + backup/restore current state. (#4266, #4267) [@harry75369]
- Backends: GLFW: Installing and exposed ImGui_ImplGlfw_MonitorCallback() for forward compatibility with docking branch.
- Backends: OSX: Added a fix for shortcuts using CTRL key instead of CMD key. (#4253) [@rokups]
- Examples: DX12: Fixed handling of Alt+Enter in example app (using swapchain's ResizeBuffers). (#4346) [@PathogenDavid]
- Examples: DX12: Removed unnecessary recreation of backend-owned device objects when window is resized. (#4347) [@PathogenDavid]
- Examples: OpenGL3+GLFW,SDL: Remove include cruft to support variety of GL loaders (no longer necessary). [@rokups]
- Examples: OSX+OpenGL2: Fix event forwarding (fix key remaining stuck when using shortcuts with Cmd/Super key).
  Other OSX examples were not affected. (#4253, #1873) [@rokups]
- Examples: Updated all .vcxproj to VS2015 (toolset v140) to facilitate usage with vcpkg.
- Examples: SDL2: Accommodate  for vcpkg install having headers in SDL2/SDL.h vs SDL.h.

Docking+Viewports Branch:

- Docking: Clicking on the right-most close button of a docking node closes all windows. (#4186)
- Docking: Fix IsWindowAppearing() and ImGuiCond_Appearing on docked windows. (#4177, #3982, #1497, #1061)
- Docking: Fix crash using DockBuilderRemoveNode() in some situations. (#3111, #3179, #3203, #4295) [@hsimyu]
- Docking: Fix crash when a dock node gets re-qualified as dockspace>floating>dockspace, which tends to happen
  when incorrectly calling DockBuilderAddNode() without ImGuiDockNodeFlags_Dockspace and using it as a Dockspace
  on the next frame after the floating window hosting the node has been automatically created. (#3203, #4295)
- Docking: Reworked node flags saving/inheritance so that flags enforced by docked windows via the
  DockNodeFlagsOverrideSet mechanism are are not left in empty dockspace nodes once the windows gets undocked.
  (#4292, #3834, #3633, #3521, #3492, #3335, #2999, #2648)
- Docking: (Internal/Experimental) Removed DockNodeFlagsOverrideClear flags from ImGuiWindowClass as
  it is ambiguous how to apply them and we haven't got a use out of them yet.
- Docking: Fixed ImGuiWindowFlags_UnsavedDocument clipping label in docked windows when there are
  no close button. (#5745)
- Viewports: Fix popup/tooltip created without a parent window from being given a ParentViewportId value
  from the implicit/fallback window. (#4236, #2409)
- Backends: Vulkan: Fix the use of the incorrect fence for secondary viewports. (#4208) [@FunMiles]


-----------------------------------------------------------------------
 VERSION 1.83 (Released 2021-05-24)
-----------------------------------------------------------------------

Decorated log and release notes: https://github.com/ocornut/imgui/releases/tag/v1.83

Breaking Changes:

- Backends: Obsoleted direct access to ImDrawCmd::TextureId in favor of calling ImDrawCmd::GetTexID(). (#3761) [@thedmd]
  - If you are using official backends from the source tree: you have nothing to do.
  - If you copied old backend code or using your own: change access to draw_cmd->TextureId to draw_cmd->GetTexID().
  Why are we doing this?
  - This change will be required in the future when adding support for incremental texture atlas updates.
  - Please note this won't break soon, but we are making the change ahead of time.

Other Changes:

- Scrolling: Fix scroll tracking with e.g. SetScrollHereX/Y() when WindowPadding < ItemSpacing.
- Scrolling: Fix scroll snapping on edge of scroll region when both scrollbars are enabled.
- Scrolling: Fix mouse wheel axis swap when using SHIFT on macOS (system already does it). (#4010)
- Window: Fix IsWindowAppearing() from returning true twice in most cases. (#3982, #1497, #1061)
- Nav: Fixed toggling menu layer while an InputText() is active not stealing active id. (#787)
- Nav: Fixed pressing Escape to leave menu layer while in a popup or child window. (#787)
- Nav, InputText: Fixed accidental menu toggling while typing non-ascii characters using AltGR. [@rokups] (#370)
- Nav: Fixed using SetItemDefaultFocus() on windows with _NavFlattened flag. (#787)
- Nav: Fixed Tabbing initial activation from skipping the first item if it is tabbable through. (#787)
- Nav: Fixed fast CTRL+Tab (where keys are only held for one single frame) from properly enabling the
  menu layer of target window if it doesn't have other active layers.
- Tables: Expose TableSetColumnEnabled() in public api. (#3935)
- Tables: Better preserve widths when columns count changes. (#4046)
- Tables: Sharing more memory buffers between tables, reducing general memory footprints. (#3740)
- Tabs: Fixed mouse reordering with very fast movements (e.g. crossing multiple tabs in a single
  frame and then immediately standing still (would only affect automation/bots). [@rokups]
- Menus: made MenuItem() in a menu bar reflect the 'selected' argument with a highlight. (#4128) [@mattelegende]
- Drags, Sliders, Inputs: Specifying a NULL format to Float functions default them to "%.3f" to be
  consistent with the compile-time default. (#3922)
- DragScalar: Add default value for v_speed argument to match higher-level functions. (#3922) [@eliasdaler]
- ColorEdit4: Alpha default to 255 (instead of 0) when omitted in hex input. (#3973) [@squadack]
- InputText: Fix handling of paste failure (buffer full) which in some cases could corrupt the undo stack. (#4038)
  (fix submitted to https://github.com/nothings/stb/pull/1158) [@Unit2Ed, @ocornut]
- InputText: Do not filter private unicode codepoints (e.g. icons) when pasted from clipboard. (#4005) [@dougbinks]
- InputText: Align caret/cursor to pixel coordinates. (#4080) [@elvissteinjr]
- InputText: Fixed CTRL+Arrow or OSX double-click leaking the presence of spaces when ImGuiInputTextFlags_Password
  is used. (#4155, #4156) [@michael-swan]
- LabelText: Fixed clipping of multi-line value text when label is single-line. (#4004)
- LabelText: Fixed vertical alignment of single-line value text when label is multi-line. (#4004)
- Combos: Changed the combo popup to use a different id to also using a context menu with the default item id.
  Fixed using BeginPopupContextItem() with no parameter after a combo. (#4167)
- Popups: Added 'OpenPopup(ImGuiID id)' overload to facilitate calling from nested stacks. (#3993, #331) [@zlash]
- Tweak computation of io.Framerate so it is less biased toward high-values in the first 120 frames. (#4138)
- Optimization: Disabling some of MSVC most aggressive Debug runtime checks for some simple/low-level functions
  (e.g. ImVec2, ImVector) leading to a 10-20% increase of performances with MSVC "default" Debug settings.
- ImDrawList: Add and use SSE-enabled ImRsqrt() in place of 1.0f / ImSqrt(). (#4091) [@wolfpld]
- ImDrawList: Fixed/improved thickness of thick strokes with sharp angles. (#4053, #3366, #2964, #2868, #2518, #2183)
  Effectively introduced a regression in 1.67 (Jan 2019), and a fix in 1.70 (Apr 2019) but the fix wasn't actually on
  par with original version. Now incorporating the correct revert.
- ImDrawList: Fixed PathArcTo() regression from 1.82 preventing use of counter-clockwise angles. (#4030, #3491) [@thedmd]
- Demo: Improved popups demo and comments.
- Metrics: Added "Fonts" section with same information as available in "Style Editor">"Fonts".
- Backends: SDL2: Rework global mouse pos availability check listing supported platforms explicitly,
  effectively fixing mouse access on Raspberry Pi. (#2837, #3950) [@lethal-guitar, @hinxx]
- Backends: Win32: Clearing keyboard down array when losing focus (WM_KILLFOCUS). (#2062, #3532, #3961)
  [@1025798851]
- Backends: OSX: Fix keys remaining stuck when CMD-tabbing to a different application. (#3832) [@rokups]
- Backends: DirectX9: calling IDirect3DStateBlock9::Capture() after CreateStateBlock() which appears to
  workaround/fix state restoring issues. Unknown exactly why so, bit of a cargo-cult fix. (#3857)
- Backends: DirectX9: explicitly setting up more graphics states to increase compatibility with unusual
  non-default states. (#4063)
- Backends: DirectX10, DirectX11: fixed a crash when backing/restoring state if nothing is bound when
  entering the rendering function. (#4045) [@Nemirtingas]
- Backends: GLFW: Adding bound check in KeyCallback because GLFW appears to send -1 on some setups. [#4124]
- Backends: Vulkan: Fix mapped memory Vulkan validation error when buffer sizes are not multiple of
  VkPhysicalDeviceLimits::nonCoherentAtomSize. (#3957) [@AgentX1994]
- Backends: WebGPU: Update to latest specs (Chrome Canary 92 and Emscripten 2.0.20). (#4116, #3632) [@bfierz, @Kangz]
- Backends: OpenGL3: Don't try to read GL_CLIP_ORIGIN unless we're OpenGL 4.5. (#3998, #2366, #2186) [@s7jones]
- Examples: OpenGL: Add OpenGL ES 2.0 support to modern GL examples. (#2837, #3951) [@lethal-guitar, @hinxx]
- Examples: Vulkan: Rebuild swapchain on VK_SUBOPTIMAL_KHR. (#3881)
- Examples: Vulkan: Prefer using discrete GPU if there are more than one available. (#4012) [@rokups]
- Examples: SDL2: Link with shell32.lib required by SDL2main.lib since SDL 2.0.12. [#3988]
- Examples: Android: Make Android example build compatible with Gradle 7.0. (#3446)
- Docs: Improvements to description of using colored glyphs/emojis. (#4169, #3369)
- Docs: Improvements to minor mistakes in documentation comments (#3923) [@ANF-Studios]

Docking+Viewports Branch:

- [Breaking] Removed io.ConfigDockingWithShift config option. Behavior always equivalent to having the
  option set to false (dock/undock by default, hold shift to avoid docking). (#2109)
- Docking: DockSpace() returns its node ID.
- Docking: Dockspace() never draws a background. (#3924)
- Docking: Undocking nodes/windows covering most of the monitor max their size down to 90% to ease manipulations.
- Docking: Docking node tab bar honors ItemInnerSpacing.x before first tab. (#4130)
- Docking: Tweak rendering and alignment of dock node menu marker. (#4130)
- Docking: Fixed restoring of tab order within a dockspace or a split node.
- Docking: Fixed reappearing docked windows with no close button showing a tab with extraneous space for one frame.
- Docking: Fixed multiple simultaneously reappearing window from appearing undocked for one frame.
- Viewports: Hotfix for crash in monitor array access, caused by 4b9bc4902. (#3967)
- Backends, Viewports: GLFW: Add a workaround for stuck keys after closing a GLFW window (#3837).
- Backends, Viewports: Vulkan: Rebuild swapchain on VK_SUBOPTIMAL_KHR. (#3881)


-----------------------------------------------------------------------
 VERSION 1.82 (Released 2021-02-15)
-----------------------------------------------------------------------

Decorated log and release notes: https://github.com/ocornut/imgui/releases/tag/v1.82

Breaking Changes:

- Removed redirecting functions/enums names that were marked obsolete in 1.66 (September 2018):
    - ImGui::SetScrollHere() --> use ImGui::SetScrollHereY()
- ImDrawList: upgraded AddPolyline()/PathStroke()'s "bool closed" parameter to use "ImDrawFlags flags".
    - bool closed = false    --> use ImDrawFlags_None, or 0
    - bool closed = true     --> use ImDrawFlags_Closed
  The matching ImDrawFlags_Closed value is guaranteed to always stay == 1 in the future.
  Difference may not be noticeable for most but zealous type-checking tools may report a need to change.
- ImDrawList: upgraded AddRect(), AddRectFilled(), PathRect() to use ImDrawFlags instead of ImDrawCornersFlags.
    - ImDrawCornerFlags_TopLeft  --> use ImDrawFlags_RoundCornersTopLeft
    - ImDrawCornerFlags_BotRight --> use ImDrawFlags_RoundCornersBottomRight
    - ImDrawCornerFlags_None     --> use ImDrawFlags_RoundCornersNone etc.
  Flags now sanely defaults to 0 instead of 0x0F, consistent with all other flags in the API.
  IMPORTANT: The default with rounding > 0.0f is now "round all corners" vs old implicit "round no corners":
    - rounding == 0.0f + flags == 0 --> meant no rounding  --> unchanged (common use)
    - rounding  > 0.0f + flags != 0 --> meant rounding     --> unchanged (common use)
    - rounding == 0.0f + flags != 0 --> meant no rounding  --> unchanged (unlikely use)
    - rounding  > 0.0f + flags == 0 --> meant no rounding  --> BREAKING (unlikely use)!
       - this ONLY matters for hardcoded use of 0 with rounding > 0.0f.
       - fix by using named ImDrawFlags_RoundCornersNone or rounding == 0.0f!
       - this is technically the only real breaking change which we can't solve automatically (it's also uncommon).
  The old ImDrawCornersFlags used awkward default values of ~0 or 0xF (4 lower bits set) to signify "round all corners"
  and we sometimes encouraged using them as shortcuts. As a result the legacy path still support use of hardcoded ~0
  or any value from 0x1 or 0xF. They will behave the same with legacy paths enabled (will assert otherwise).
  Courtesy of legacy untangling commity: [@rokups, @ocornut, @thedmd]
- ImDrawList: clarified that PathArcTo()/PathArcToFast() won't render with radius < 0.0f. Previously it sorts
  of accidentally worked but would lead to counter-clockwise paths which and have an effect on anti-aliasing.
- InputText: renamed ImGuiInputTextFlags_AlwaysInsertMode to ImGuiInputTextFlags_AlwaysOverwrite, old name was an
  incorrect description of behavior. Was ostly used by memory editor. Kept inline redirection function. (#2863)
- Moved 'misc/natvis/imgui.natvis' to 'misc/debuggers/imgui.natvis' as we will provide scripts for other debuggers.
- Style: renamed rarely used style.CircleSegmentMaxError (old default = 1.60f)
  to style.CircleTessellationMaxError (new default = 0.30f) as its meaning changed. (#3808) [@thedmd]
- Win32+MinGW: Re-enabled IME functions by default even under MinGW. In July 2016, issue #738 had me incorrectly
  disable those default functions for MinGW. MinGW users should: either link with -limm32, either set their
  imconfig file with '#define IMGUI_DISABLE_WIN32_DEFAULT_IME_FUNCTIONS'. (#2590, #738) [@actboy168]
  *EDIT* Undid in 1.84.
- Backends: Win32: Pragma linking with dwmapi.lib (Vista-era, ~9 kb). MinGW users will need to link with -ldwmapi.

Other Changes:

- Window, Nav: Fixed crash when calling SetWindowFocus(NULL) at the time a new window appears. (#3865) [@nem0]
- Window: Shrink close button hit-testing region when it covers an abnormally high portion of the window visible
  area (e.g. when window is collapsed + moved in a corner) to facilitate moving the window away. (#3825)
- Nav: Various fixes for losing gamepad/keyboard navigation reference point when a window reappears or
  when it appears while gamepad/keyboard are not being used. (#787)
- Drags: Fixed crash when using DragScalar() directly (not via common wrapper like DragFloat() etc.)
  with ImGuiSliderFlags_AlwaysClamp + only one of either p_min or p_max set. (#3824) [@harry75369]
- Drags, Sliders: Fixed a bug where editing value would use wrong number if there were digits right after
  format specifier (e.g. using "%f123" as a format string). [@rokups]
- Drags, Sliders: Fixed a bug where using custom formatting flags (',$,_) supported by stb_sprintf.h
  would cause incorrect value to be displayed. (#3604) [@rokups]
- Drags, Sliders: Support ImGuiSliderFlags_Logarithmic flag with integers. Because why not? (#3786)
- Tables: Fixed unaligned accesses when using TableSetBgColor(ImGuiTableBgTarget_CellBg). (#3872)
- IsItemHovered(): fixed return value false positive when used after EndChild(), EndGroup() or widgets using
  either of them, when the hovered location is located within a child window, e.g. InputTextMultiline().
  This is intended to have no side effects, but brace yourself for the possible comeback.. (#3851, #1370)
- Drag and Drop: can use BeginDragDropSource() for other than the left mouse button as long as the item
  has an ID (for ID-less items will add new functionalities later). (#1637, #3885)
- ImFontAtlas: Added 'bool TexPixelsUseColors' output to help backend decide of underlying texture format. (#3369)
  This can currently only ever be set by the Freetype renderer.
- imgui_freetype: Added ImGuiFreeTypeBuilderFlags_Bitmap flag to request Freetype loading bitmap data.
  This may have an effect on size and must be called with correct size values. (#3879) [@metarutaiga]
- ImDrawList: PathArcTo() now supports "int num_segments = 0" (new default) and adaptively tessellate.
  The adaptive tessellation uses look up tables, tends to be faster than old PathArcTo() while maintaining
  quality for large arcs (tessellation quality derived from "style.CircleTessellationMaxError") (#3491) [@thedmd]
- ImDrawList: PathArcToFast() also adaptively tessellate efficiently. This means that large rounded corners
  in e.g. hi-dpi settings will generally look better. (#3491) [@thedmd]
- ImDrawList: AddCircle, AddCircleFilled(): Tweaked default segment count calculation to honor MaxError
  with more accuracy. Made default segment count always even for better looking result. (#3808) [@thedmd]
- Misc: Added GetAllocatorFunctions() to facilitate sharing allocators across DLL boundaries. (#3836)
- Misc: Added 'debuggers/imgui.gdb' and 'debuggers/imgui.natstepfilter' (along with existing 'imgui.natvis')
  scripts to configure popular debuggers into skipping trivial functions when using StepInto. [@rokups]
- Backends: Android: Added native Android backend. (#3446) [@duddel]
- Backends: Win32: Added ImGui_ImplWin32_EnableAlphaCompositing() to facilitate experimenting with
  alpha compositing and transparent windows. (#2766, #3447 etc.).
- Backends: OpenGL, Vulkan, DX9, DX10, DX11, DX12, Metal, WebGPU, Allegro: Rework blending equation to
  preserve alpha in output buffer (using SrcBlendAlpha = ONE, DstBlendAlpha = ONE_MINUS_SRC_ALPHA consistently
  accross all backends), facilitating compositing of the output buffer with another buffer.
  (#2693, #2764, #2766, #2873, #3447, #3813, #3816) [@ocornut, @thedmd, @ShawnM427, @Ubpa, @aiekick]
- Backends: DX9: Fix to support IMGUI_USE_BGRA_PACKED_COLOR. (#3844) [@Xiliusha]
- Backends: DX9: Fix to support colored glyphs, using newly introduced 'TexPixelsUseColors' info. (#3844)
- Examples: Android: Added Android + GL ES3 example. (#3446) [@duddel]
- Examples: Reworked setup of clear color to be compatible with transparent values.
- CI: Use a dedicated "scheduled" workflow to trigger scheduled builds. Forks may disable this workflow if
  scheduled builds builds are not required. [@rokups]
- Log/Capture: Added LogTextV, a va_list variant of LogText. [@PathogenDavid]

Docking+Viewports Branch:

- Viewports: Fix setting of ImGuiViewportFlags_NoRendererClear. (#3213)
- Viewports: Added GetViewportPlatformMonitor() with a safety net to keep code portable.
- Viewports, Backends: SDL: Fix missing ImGuiBackendFlags_HasSetMousePos flag in docking branch.
- Viewports, Backends: GLFW: Fix application of WantSetMousePos. (#1542, #787)


-----------------------------------------------------------------------
 VERSION 1.81 (Released 2021-02-10)
-----------------------------------------------------------------------

Decorated log and release notes: https://github.com/ocornut/imgui/releases/tag/v1.81

Breaking Changes:

- ListBox helpers:
  - Renamed ListBoxHeader(const char* label, ImVec2 size) to BeginListBox().
  - Renamed ListBoxFooter() to EndListBox().
  - Removed ListBoxHeader(const char* label, int items_count, int height_in_items = -1) in favor of specifying size.
    In the redirection function, made vertical padding consistent regardless of (items_count <= height_in_items) or not.
  - Kept inline redirection function for all threes (will obsolete).
- imgui_freetype:
  - Removed ImGuiFreeType::BuildFontAtlas(). Kept inline redirection function.
    Prefer using '#define IMGUI_ENABLE_FREETYPE', but there's a runtime selection path available too.
  - The shared extra flags parameters (very rarely used) are now stored in ImFontAtlas::FontBuilderFlags.
  - Renamed ImFontConfig::RasterizerFlags (used by FreeType) to ImFontConfig::FontBuilderFlags.
  - Renamed ImGuiFreeType::XXX flags to ImGuiFreeTypeBuilderFlags_XXX for consistency with other API.

Other Changes:

- Viewports Added ImGui::GetMainViewport() as a way to get the bounds and work area of the host display. (#3789, #1542)
  - In 'master' branch or without multi-viewports feature enabled:
    - GetMainViewport()->Pos is always == (0,0)
    - GetMainViewport()->Size is always == io.DisplaySize
  - In 'docking' branch and with the multi-viewports feature enabled:
    - GetMainViewport() will return information from your host Platform Window.
    - In the future, we will support a "no main viewport" mode and this may return bounds of your main monitor.
  - For forward compatibility with multi-viewports/multi-monitors:
     - Code using (0,0) as a way to signify "upper-left of the host window" should use GetMainViewport()->Pos.
     - Code using io.DisplaySize as a way to signify "size of the host window" should use GetMainViewport()->Size.
  - We are also exposing a work area in ImGuiViewport ('WorkPos', 'WorkSize' vs 'Pos', 'Size' for full area):
     - For a Platform Window, the work area is generally the full area minus space used by menu-bars.
     - For a Platform Monitor, the work area is generally the full area minus space used by task-bars.
  - All of this has been the case in 'docking' branch for a long time. What we've done is merely merging
    a small chunk of the multi-viewport logic into 'master' to standardize some concepts ahead of time.
- Tables: Fixed PopItemWidth() or multi-components items not restoring per-colum ItemWidth correctly. (#3760)
- Window: Fixed minor title bar text clipping issue when FramePadding is small/zero and there are no
  close button in the window. (#3731)
- SliderInt: Fixed click/drag when v_min==v_max from setting the value to zero. (#3774) [@erwincoumans]
  Would also repro with DragFloat() when using ImGuiSliderFlags_Logarithmic with v_min==v_max.
- Menus: Fixed an issue with child-menu auto sizing (issue introduced in 1.80 on 2021/01/25) (#3779)
- InputText: Fixed slightly off ScrollX tracking, noticeable with large values of FramePadding.x. (#3781)
- InputText: Multiline: Fixed padding/cliprect not precisely matching single-line version. (#3781)
- InputText: Multiline: Fixed FramePadding.y worth of vertical offset when aiming with mouse.
- ListBox: Tweaked default height calculation.
- Fonts: imgui_freetype: Facilitated using FreeType integration: [@Xipiryon, @ocornut]
  - Use '#define IMGUI_ENABLE_FREETYPE' in imconfig.h should make it work with no other modifications
    other than compiling misc/freetype/imgui_freetype.cpp and linking with FreeType.
  - Use '#define IMGUI_ENABLE_STB_TRUETYPE' if you somehow need the stb_truetype rasterizer to be
    compiled in along with the FreeType one, otherwise it is enabled by default.
- Fonts: imgui_freetype: Added support for colored glyphs as supported by Freetype 2.10+ (for .ttf using CPAL/COLR
  tables only). Enable the ImGuiFreeTypeBuilderFlags_LoadColor on a given font. Atlas always output directly
  as RGBA8 in this situation. Likely to make sense with IMGUI_USE_WCHAR32. (#3369) [@pshurgal]
- Fonts: Fixed CalcTextSize() width rounding so it behaves more like a ceil. This is in order for text wrapping
  to have enough space when provided width precisely calculated with CalcTextSize().x. (#3776)
  Note that the rounding of either positions and widths are technically undesirable (e.g. #3437, #791) but
  variety of code is currently on it so we are first fixing current behavior before we'll eventually change it.
- Log/Capture: Fix various new line/spacing issue when logging widgets. [@Xipiryon, @ocornut]
- Log/Capture: Improved the ASCII look of various widgets, making large dumps more easily human readable.
- ImDrawList: Fixed AddCircle()/AddCircleFilled() with (rad > 0.0f && rad < 1.0f && num_segments == 0). (#3738)
  Would lead to a buffer read overflow.
- ImDrawList: Clarified PathArcTo() need for a_min <= a_max with an assert.
- ImDrawList: Fixed PathArcToFast() handling of a_min > a_max.
- Metrics: Back-ported "Viewports" debug visualizer from 'docking' branch.
- Demo: Added 'Examples->Fullscreen Window' demo using GetMainViewport() values. (#3789)
- Demo: 'Simple Overlay' demo now moves under main menu-bar (if any) using GetMainViewport()'s work area.
- Backends: Win32: Dynamically loading XInput DLL instead of linking with it, facilitate compiling with
  old WindowSDK versions or running on Windows 7. (#3646, #3645, #3248, #2716) [@Demonese]
- Backends: Vulkan: Add support for custom Vulkan function loader and VK_NO_PROTOTYPES. (#3759, #3227) [@Hossein-Noroozpour]
  User needs to call ImGui_ImplVulkan_LoadFunctions() with their custom loader prior to other functions.
- Backends: Metal: Fixed texture storage mode when building on Mac Catalyst. (#3748) [@Belinsky-L-V]
- Backends: OSX: Fixed mouse position not being reported when mouse buttons other than left one are down. (#3762) [@rokups]
- Backends: WebGPU: Added enderer backend for WebGPU support (imgui_impl_wgpu.cpp) (#3632) [@bfierz]
  Please note that WebGPU is currently experimental, will not run on non-beta browsers, and may break.
- Examples: WebGPU: Added Emscripten+WebGPU example. (#3632) [@bfierz]
- Backends: GLFW: Added ImGui_ImplGlfw_InitForOther() initialization call to use with non OpenGL API. (#3632)

Docking+Viewports Branch:

- Docking: Fix losing docking information on closed windows for which the hosting node was split. (#3716) [@GamingMinds-DanielC]
- Docking: Fix gap in hit test hole when using ImGuiDockNodeFlags_PassthruCentralNode touching the edge of a viewport. (#3733)
- Viewports: (Breaking) removed ImGuiPlatformIO::MainViewport which is now pretty much unused and duplicate
  (and misleading as we will evolve the concept).
- Viewports: (Breaking) turned ImGuiViewport::GetWorkPos(), ImGuiViewport::GetWorkSize() into regular fields
  (WorkPos, WorkSize) before exposing in master branch.
- Viewports: Fix issue inferring viewport z-order when new popups gets created. (#3734) + Metrics updates.
- Viewports, Backends: Vulkan: handle VK_ERROR_OUT_OF_DATE_KHR when resizing secondary viewport (#3766, #3758)


-----------------------------------------------------------------------
 VERSION 1.80 (Released 2021-01-21)
-----------------------------------------------------------------------

Decorated log and release notes: https://github.com/ocornut/imgui/releases/tag/v1.80

Breaking Changes:

- Added imgui_tables.cpp file! Manually constructed project files will need the new file added! (#3740)
- Backends: moved all backends files (imgui_impl_XXXX.cpp, imgui_impl_XXXX.h) from examples/ to backends/. (#3513)
- Renamed ImDrawList::AddBezierCurve() to ImDrawList::AddBezierCubic(). Kept inline redirection function (will obsolete).
- Renamed ImDrawList::PathBezierCurveTo() to ImDrawList::PathBezierCubicCurveTo(). Kept inline redirection function (will obsolete).
- Removed redirecting functions/enums names that were marked obsolete in 1.60 (April 2018):
  - io.RenderDrawListsFn pointer                -> use ImGui::GetDrawData() value and call the render function of your backend
  - ImGui::IsAnyWindowFocused()                 -> use ImGui::IsWindowFocused(ImGuiFocusedFlags_AnyWindow)
  - ImGui::IsAnyWindowHovered()                 -> use ImGui::IsWindowHovered(ImGuiHoveredFlags_AnyWindow)
  - ImGuiStyleVar_Count_                        -> use ImGuiStyleVar_COUNT
  - ImGuiMouseCursor_Count_                     -> use ImGuiMouseCursor_COUNT
- Removed redirecting functions/enums names that were marked obsolete in 1.61 (May 2018):
  - InputFloat (... int decimal_precision ...)  -> use InputFloat (... const char* format ...) with format = "%.Xf" where X was value for decimal_precision.
  - same for InputFloat2()/InputFloat3()/InputFloat4() variants taking a `int decimal_precision` parameter.
- Removed redirecting functions/enums names that were marked obsolete in 1.63 (August 2018):
  - ImGui::IsItemDeactivatedAfterChange()       -> use ImGui::IsItemDeactivatedAfterEdit().
  - ImGuiCol_ModalWindowDarkening               -> use ImGuiCol_ModalWindowDimBg
  - ImGuiInputTextCallback                      -> use ImGuiTextEditCallback
  - ImGuiInputTextCallbackData                  -> use ImGuiTextEditCallbackData
- If you were still using the old names, while you are cleaning up, considering enabling
  IMGUI_DISABLE_OBSOLETE_FUNCTIONS in imconfig.h even temporarily to have a pass at finding
  and removing up old API calls, if any remaining.
- Internals: Columns: renamed undocumented/internals ImGuiColumnsFlags_* to ImGuiOldColumnFlags_* to reduce
  confusion with Tables API. Keep redirection enums (will obsolete). (#125, #513, #913, #1204, #1444, #2142, #2707)
- Renamed io.ConfigWindowsMemoryCompactTimer to io.ConfigMemoryCompactTimer as the feature now applies
  to other data structures. (#2636)

Other Changes:

- Tables: added new Tables Beta API as a replacement for old Columns. (#3740, #2957, #125)
  Check out 'Demo->Tables' for many demos.
  Read API comments in imgui.h for details. Read extra commentary in imgui_tables.cpp.
  - Added 16 functions:
     - BeginTable(), EndTable()
     - TableNextRow(), TableNextColumn(), TableSetColumnIndex()
     - TableSetupColumn(), TableSetupScrollFreeze()
     - TableHeadersRow(), TableHeader()
     - TableGetRowIndex(), TableGetColumnCount(), TableGetColumnIndex(), TableGetColumnName(), TableGetColumnFlags()
     - TableGetSortSpecs(), TableSetBgColor()
  - Added 3 flags sets:
    - ImGuiTableFlags (29 flags for: features, decorations, sizing policies, padding, clipping, scrolling, sorting etc.)
    - ImGuiTableColumnFlags (24 flags for: width policies, default settings, sorting options, indentation options etc.)
    - ImGuiTableRowFlags (1 flag for: header row)
  - Added 2 structures: ImGuiTableSortSpecs, ImGuiTableColumnSortSpecs
  - Added 2 enums: ImGuiSortDirection, ImGuiTableBgTarget
  - Added 1 style variable: ImGuiStyleVar_CellPadding
  - Added 5 style colors: ImGuiCol_TableHeaderBg, ImGuiCol_TableBorderStrong, ImGuiCol_TableBorderLight, ImGuiCol_TableRowBg, ImGuiCol_TableRowBgAlt.
- Tabs: Made it possible to append to an existing tab bar by calling BeginTabBar()/EndTabBar() again.
- Tabs: Fixed using more than 128 tabs in a tab bar (scrolling policy recommended).
- Tabs: Do not display a tooltip if the name already fits over a given tab. (#3521)
- Tabs: Fixed minor/unlikely bug skipping over a button when scrolling left with arrows.
- Tabs: Requested ideal content size (for auto-fit) doesn't affect horizontal scrolling. (#3414)
- Drag and Drop: Fix losing drop source ActiveID (and often source tooltip) when opening a TreeNode()
  or CollapsingHeader() while dragging. (#1738)
- Drag and Drop: Fix drag and drop to tie same-size drop targets by chosen the later one. Fixes dragging
  into a full-window-sized dockspace inside a zero-padded window. (#3519, #2717) [@Black-Cat]
- Checkbox: Added CheckboxFlags() helper with int* type (internals have a template version, not exposed).
- Clipper: Fixed incorrect end-list positioning when using ImGuiListClipper with 1 item (bug in 1.79). (#3663) [@nyorain]
- InputText: Fixed updating cursor/selection position when a callback altered the buffer in a way
  where the byte count is unchanged but the decoded character count changes. (#3587) [@gqw]
- InputText: Fixed switching from single to multi-line while preserving same ID.
- Combo: Fixed using IsItemEdited() after Combo() not matching the return value from Combo(). (#2034)
- DragFloat, DragInt: very slightly increased mouse drag threshold + expressing it as a factor of default value.
- DragFloat, DragInt: added experimental io.ConfigDragClickToInputText feature to enable turning DragXXX widgets
  into text input with a simple mouse click-release (without moving). (#3737)
- Nav: Fixed IsItemFocused() from returning false when Nav highlight is hidden because mouse has moved.
  It's essentially been always the case but it doesn't make much sense. Instead we will aim at exposing
  feedback and control of keyboard/gamepad navigation highlight and mouse hover disable flag. (#787, #2048)
- Metrics: Fixed mishandling of ImDrawCmd::VtxOffset in wireframe mesh renderer.
- Metrics: Rebranded as "Dear ImGui Metrics/Debugger" to clarify its purpose.
- ImDrawList: Added ImDrawList::AddQuadBezierCurve(), ImDrawList::PathQuadBezierCurveTo() quadratic bezier
  helpers. (#3127, #3664, #3665) [@aiekick]
- Fonts: Updated GetGlyphRangesJapanese() to include a larger 2999 ideograms selection of Joyo/Jinmeiyo
  kanjis, from the previous 1946 ideograms selection. This will consume a some more memory but be generally
  much more fitting for Japanese display, until we switch to a more dynamic atlas. (#3627) [@vaiorabbit]
- Log/Capture: fix capture to work on clipped child windows.
- Misc: Made the ItemFlags stack shared, so effectively the ButtonRepeat/AllowKeyboardFocus states
  (and others exposed in internals such as PushItemFlag) are inherited by stacked Begin/End pairs,
  vs previously a non-child stacked Begin() would reset those flags back to zero for the stacked window.
- Misc: Replaced UTF-8 decoder with one based on branchless one by Christopher Wellons. [@rokups]
  Super minor fix handling incomplete UTF-8 contents: if input does not contain enough bytes, decoder
  returns IM_UNICODE_CODEPOINT_INVALID and consume remaining bytes (vs old decoded consumed only 1 byte).
- Misc: Fix format warnings when using gnu printf extensions in a setup that supports them (gcc/mingw). (#3592)
- Misc: Made EndFrame() assertion for key modifiers being unchanged during the frame (added in 1.76) more
  lenient, allowing full mid-frame releases. This is to accommodate the use of mid-frame modal native
  windows calls, which leads backends such as GLFW to send key clearing events on focus loss. (#3575)
- Style: Changed default style.WindowRounding value to 0.0f (matches default for multi-viewports).
- Style: Reduced the size of the resizing grip, made alpha less prominent.
- Style: Classic: Increase the default alpha value of WindowBg to be closer to other styles.
- Demo: Clarify usage of right-aligned items in Demo>Layout>Widgets Width.
- Backends: OpenGL3: Use glGetString(GL_VERSION) query instead of glGetIntegerv(GL_MAJOR_VERSION, ...)
  when the later returns zero (e.g. Desktop GL 2.x). (#3530) [@xndcn]
- Backends: OpenGL2: Backup and restore GL_SHADE_MODEL and disable GL_NORMAL_ARRAY state to increase
  compatibility with legacy code. (#3671)
- Backends: OpenGL3: Backup and restore GL_PRIMITIVE_RESTART state. (#3544) [@Xipiryon]
- Backends: OpenGL2, OpenGL3: Backup and restore GL_STENCIL_TEST enable state. (#3668)
- Backends: Vulkan: Added support for specifying which sub-pass to reference during VkPipeline creation. (@3579) [@bdero]
- Backends: DX12: Improve Windows 7 compatibility (for D3D12On7) by loading d3d12.dll dynamically. (#3696) [@Mattiwatti]
- Backends: Win32: Fix setting of io.DisplaySize to invalid/uninitialized data after hwnd has been closed.
- Backends: OSX: Fix keypad-enter key not working on MacOS. (#3554) [@rokups, @lfnoise]
- Examples: Apple+Metal: Consolidated/simplified to get closer to other examples. (#3543) [@warrenm]
- Examples: Apple+Metal: Forward events down so OS key combination like Cmd+Q can work. (#3554) [@rokups]
- Examples: Emscripten: Renamed example_emscripten/ to example_emscripten_opengl3/. (#3632)
- Examples: Emscripten: Added 'make serve' helper to spawn a web-server on localhost. (#3705) [@Horki]
- Examples: DirectX12: Move ImGui::Render() call above the first barrier to clarify its lack of effect on the graphics pipe.
- CI: Fix testing for Windows DLL builds. (#3603, #3601) [@iboB]
- Docs: Improved the wiki and added a https://github.com/ocornut/imgui/wiki/Useful-Widgets page. [@Xipiryon]
  [2021/05/20: moved to https://github.com/ocornut/imgui/wiki/Useful-Extensions]
- Docs: Split examples/README.txt into docs/BACKENDS.md and docs/EXAMPLES.md, and improved them.
- Docs: Consistently renamed all occurrences of "binding" and "back-end" to "backend" in comments and docs.

Docking+Viewports Branch:

- Docking: Docked windows honor change of tab and text colors. (#2771)
- Docking: Support for appending into existing tab-bar made to work with Docking + internal helper DockNodeBeginAmendTabBar().
- Docking: Added experimental TabItemFlagsOverrideSet to ImGuiWindowClass.
- Viewports: Fixed incorrect whitening of popups above a modal if both use their own viewport.
- Viewports: Backends: Vulkan: Fixed build, removed extraneous pipeline creation. (#3459, #3579)


-----------------------------------------------------------------------
 VERSION 1.79 (Released 2020-10-08)
-----------------------------------------------------------------------

Decorated log and release notes: https://github.com/ocornut/imgui/releases/tag/v1.79

Breaking Changes:

- Fonts: Removed ImFont::DisplayOffset in favor of ImFontConfig::GlyphOffset. DisplayOffset was applied
  after scaling and not very meaningful/useful outside of being needed by the default ProggyClean font.
  It was also getting in the way of better font scaling, so let's get rid of it now!
  If you used DisplayOffset it was probably in association to rasterizing a font at a specific size,
  in which case the corresponding offset may be reported into GlyphOffset. (#1619)
  If you scaled this value after calling AddFontDefault(), this is now done automatically.
- ImGuiListClipper: Renamed constructor parameters which created an ambiguous alternative to using
  the ImGuiListClipper::Begin() function, with misleading edge cases. Always use ImGuiListClipper::Begin()!
  Kept inline redirection function (will obsolete).
  (note: imgui_memory_editor <0.40 from imgui_club/ used this old clipper API. Update your copy if needed).
- Style: Renamed style.TabMinWidthForUnselectedCloseButton to style.TabMinWidthForCloseButton.
- Renamed ImGuiSliderFlags_ClampOnInput to ImGuiSliderFlags_AlwaysClamp. Kept redirection enum (will obsolete).
- Renamed OpenPopupContextItem() back to OpenPopupOnItemClick(), REVERTED CHANGE FROM 1.77.
  For variety of reason this is more self-explanatory and less error-prone. Kept inline redirection function.
- Removed return value from OpenPopupOnItemClick() - returned true on mouse release on an item - because it
  is inconsistent with other popups API and makes others misleading. It's also and unnecessary: you can
  use IsWindowAppearing() after BeginPopup() for a similar result.

Other Changes:

- Window: Fixed using non-zero pivot in SetNextWindowPos() when the window is collapsed. (#3433)
- Nav: Fixed navigation resuming on first visible item when using gamepad. [@rokups]
- Nav: Fixed using Alt to toggle the Menu layer when inside a Modal window. (#787)
- Scrolling: Fixed SetScrollHere(0) functions edge snapping when called during a frame where
  ContentSize is changing (issue introduced in 1.78). (#3452).
- InputText: Added support for Page Up/Down in InputTextMultiline(). (#3430) [@Xipiryon]
- InputText: Added selection helpers in ImGuiInputTextCallbackData().
- InputText: Added ImGuiInputTextFlags_CallbackEdit to modify internally owned buffer after an edit.
  (note that InputText() already returns true on edit, the callback is useful mainly to manipulate the
  underlying buffer while focus is active).
- InputText: Fixed using ImGuiInputTextFlags_Password with InputTextMultiline(). (#3427, #3428)
  It is a rather unusual or useless combination of features but no reason it shouldn't work!
- InputText: Fixed minor scrolling glitch when erasing trailing lines in InputTextMultiline().
- InputText: Fixed cursor being partially covered after using Ctrl+End key.
- InputText: Fixed callback's helper DeleteChars() function when cursor is inside the deleted block. (#3454)
- InputText: Made pressing Down arrow on the last line when it doesn't have a carriage return not move to
  the end of the line (so it is consistent with Up arrow, and behave same as Notepad and Visual Studio.
  Note that some other text editors instead would move the cursor to the end of the line). [@Xipiryon]
- DragFloat, DragScalar: Fixed ImGuiSliderFlags_ClampOnInput not being honored in the special case
  where v_min == v_max. (#3361)
- SliderInt, SliderScalar: Fixed reaching of maximum value with inverted integer min/max ranges, both
  with signed and unsigned types. Added reverse Sliders to Demo. (#3432, #3449) [@rokups]
- Text: Bypass unnecessary formatting when using the TextColored()/TextWrapped()/TextDisabled() helpers
  with a "%s" format string. (#3466)
- CheckboxFlags: Display mixed-value/tristate marker when passed flags that have multiple bits set and
  stored value matches neither zero neither the full set.
- BeginMenuBar: Fixed minor bug where CursorPosMax gets pushed to CursorPos prior to calling BeginMenuBar(),
  so e.g. calling the function at the end of a window would often add +ItemSpacing.y to scrolling range.
- TreeNode, CollapsingHeader: Made clicking on arrow toggle toggle the open state on the Mouse Down event
  rather than the Mouse Down+Up sequence, even if the _OpenOnArrow flag isn't set. This is standard behavior
  and amends the change done in 1.76 which only affected cases were _OpenOnArrow flag was set.
  (This is also necessary to support full multi/range-select/drag and drop operations.)
- Tabs: Added TabItemButton() to submit tab that behave like a button. (#3291) [@Xipiryon]
- Tabs: Added ImGuiTabItemFlags_Leading and ImGuiTabItemFlags_Trailing flags to position tabs or button
  at either end of the tab bar. Those tabs won't be part of the scrolling region, and when reordering cannot
  be moving outside of their section. Most often used with TabItemButton(). (#3291) [@Xipiryon]
- Tabs: Added ImGuiTabItemFlags_NoReorder flag to disable reordering a given tab.
- Tabs: Keep tab item close button visible while dragging a tab (independent of hovering state).
- Tabs: Fixed a small bug where closing a tab that is not selected would leave a tab hole for a frame.
- Tabs: Fixed a small bug where scrolling buttons (with ImGuiTabBarFlags_FittingPolicyScroll) would
  generate an unnecessary extra draw call.
- Tabs: Fixed a small bug where toggling a tab bar from Reorderable to not Reorderable would leave
  tabs reordered in the tab list popup. [@Xipiryon]
- Columns: Fix inverted ClipRect being passed to renderer when using certain primitives inside of
  a fully clipped column. (#3475) [@szreder]
- Popups, Tooltips: Fix edge cases issues with positioning popups and tooltips when they are larger than
  viewport on either or both axises. [@Rokups]
- Fonts: AddFontDefault() adjust its vertical offset based on floor(size/13) instead of always +1.
  Was previously done by altering DisplayOffset.y but wouldn't work for DPI scaled font.
- Metrics: Various tweaks, listing windows front-to-back, greying inactive items when possible.
- Demo: Add simple InputText() callbacks demo (aside from the more elaborate ones in 'Examples->Console').
- Backends: OpenGL3: Fix to avoid compiling/calling glBindSampler() on ES or pre 3.3 contexts which have
  the defines set by a loader. (#3467, #1985) [@jjwebb]
- Backends: Vulkan: Some internal refactor aimed at allowing multi-viewport feature to create their
  own render pass. (#3455, #3459) [@FunMiles]
- Backends: DX12: Clarified that imgui_impl_dx12 can be compiled on 32-bit systems by redefining
  the ImTextureID to be 64-bit (e.g. '#define ImTextureID ImU64' in imconfig.h). (#301)
- Backends: DX12: Fix debug layer warning when scissor rect is zero-sized. (#3472, #3462) [@StoneWolf]
- Examples: Vulkan: Reworked buffer resize handling, fix for Linux/X11. (#3390, #2626) [@RoryO]
- Examples: Vulkan: Switch validation layer to use "VK_LAYER_KHRONOS_validation" instead of
  "VK_LAYER_LUNARG_standard_validation" which is deprecated (#3459) [@FunMiles]
- Examples: DX12: Enable breaking on any warning/error when debug interface is enabled.
- Examples: DX12: Added '#define ImTextureID ImU64' in project and build files to also allow building
  on 32-bit systems. Added project to default Visual Studio solution file. (#301)

Docking+Viewports Branch:

- Docking: DockSpace() emits ItemSize() properly (useful when not filling all space).
- Docking: Fixed docking while hovering a child window. (#3420) broken by 85a661d. Improve metrics debugging.
- Docking: Fix honoring payload filter with overlapping nodes (we incorrectly over-relied on g.HoveredDockNode
  when making change for #3398).
- Docking: Fix handling of WindowMenuButtonPosition == ImGuiDir_None in Docking Nodes. (#3499)
- Viewports: Fixed a rare edge-case if the window targeted by CTRL+Tab stops being rendered.
- Viewports, Backends: DX12: Make secondary viewport format match main viewport one (#3462) {@BeastLe9enD]
- Viewports: Backends: Vulkan: Removed unused shader code. Fix leaks. Avoid unnecessary pipeline creation for main
  viewport. (#3459) + Add ImGui_ImplVulkanH_CreateWindowSwapChain in ImGui_ImplVulkanH_CreateOrResizeWindow().
- Viewports: Backends: DirectX9: Recover from D3DERR_DEVICELOST on secondary viewports. (#3424)
- Viewports, Backends: Win32: Fix toggling of ImGuiViewportFlags_TopMost (#3477) [@Kodokuna]
- Viewports: Backends: GLFW: Workaround for cases where glfwGetMonitorWorkarea fails (#3457) [@dougbinks]


-----------------------------------------------------------------------
 VERSION 1.78 (Released 2020-08-18)
-----------------------------------------------------------------------

Decorated log and release notes: https://github.com/ocornut/imgui/releases/tag/v1.78

Breaking Changes:

- Obsoleted use of the trailing 'float power=1.0f' parameter for those functions: [@Shironekoben, @ocornut]
  - DragFloat(), DragFloat2(), DragFloat3(), DragFloat4(), DragFloatRange2(), DragScalar(), DragScalarN()
  - SliderFloat(), SliderFloat2(), SliderFloat3(), SliderFloat4(), SliderScalar(), SliderScalarN()
  - VSliderFloat(), VSliderScalar()
  Replaced the final 'float power=1.0f' argument with ImGuiSliderFlags defaulting to 0 (as with all our flags).
  Worked out a backward-compatibility scheme so hopefully most C++ codebase should not be affected.
  In short, when calling those functions:
  - If you omitted the 'power' parameter (likely!), you are not affected.
  - If you set the 'power' parameter to 1.0f (same as previous default value):
    - Your compiler may warn on float>int conversion.
    - Everything else will work (but will assert if IMGUI_DISABLE_OBSOLETE_FUNCTIONS is defined).
    - You can replace the 1.0f value with 0 to fix the warning, and be technically correct.
  - If you set the 'power' parameter to >1.0f (to enable non-linear editing):
    - Your compiler may warn on float>int conversion.
    - Code will assert at runtime for IM_ASSERT(power == 1.0f) with the following assert description:
      "Call Drag function with ImGuiSliderFlags_Logarithmic instead of using the old 'float power' function!".
    - In case asserts are disabled, the code will not crash and enable the _Logarithmic flag.
    - You can replace the >1.0f value with ImGuiSliderFlags_Logarithmic to fix the warning/assert
      and get a _similar_ effect as previous uses of power >1.0f.
  See https://github.com/ocornut/imgui/issues/3361 for all details.
  For shared code, you can version check at compile-time with `#if IMGUI_VERSION_NUM >= 17704`.
  Kept inline redirection functions (will obsolete) apart for: DragFloatRange2(), VSliderFloat(), VSliderScalar().
  For those three the 'float power=1.0f' version was removed directly as they were most unlikely ever used.
- DragInt, DragFloat, DragScalar: Obsoleted use of v_min > v_max to lock edits (introduced in 1.73, this was not
  demoed nor documented much, will be replaced a more generic ReadOnly feature).

Other Changes:

- Nav: Fixed clicking on void (behind any windows) from not clearing the focused window.
  This would be problematic e.g. in situation where the application relies on io.WantCaptureKeyboard
  flag being cleared accordingly. (bug introduced in 1.77 WIP on 2020/06/16) (#3344, #2880)
- Window: Fixed clicking over an item which hovering has been disabled (e.g inhibited by a popup)
  from marking the window as moved.
- Drag, Slider: Added ImGuiSliderFlags parameters.
  - For float functions they replace the old trailing 'float power=1.0' parameter.
    (See #3361 and the "Breaking Changes" block above for all details).
  - Added ImGuiSliderFlags_Logarithmic flag to enable logarithmic editing
    (generally more precision around zero), as a replacement to the old 'float power' parameter
    which was obsoleted. (#1823, #1316, #642) [@Shironekoben, @AndrewBelt]
  - Added ImGuiSliderFlags_ClampOnInput flag to force clamping value when using
    CTRL+Click to type in a value manually. (#1829, #3209, #946, #413).
    [note: RENAMED to ImGuiSliderFlags_AlwaysClamp in 1.79].
  - Added ImGuiSliderFlags_NoRoundToFormat flag to disable rounding underlying
    value to match precision of the display format string. (#642)
  - Added ImGuiSliderFlags_NoInput flag to disable turning widget into a text input
    with CTRL+Click or Nav Enter.
- Nav, Slider: Fix using keyboard/gamepad controls with certain logarithmic sliders where
  pushing a direction near zero values would be cancelled out. [@Shironekoben]
- DragFloatRange2, DragIntRange2: Fixed an issue allowing to drag out of bounds when both
  min and max value are on the same value. (#1441)
- InputText, ImDrawList: Fixed assert triggering when drawing single line of text with more
  than ~16 KB characters. (Note that current code is going to show corrupted display if after
  clipping, more than 16 KB characters are visible in the same low-level ImDrawList::RenderText()
  call. ImGui-level functions such as TextUnformatted() are not affected. This is quite rare
  but it will be addressed later). (#3349)
- Selectable: Fixed highlight/hit extent when used with horizontal scrolling (in or outside columns).
  Also fixed related text clipping when used in a column after the first one. (#3187, #3386)
- Scrolling: Avoid SetScroll, SetScrollFromPos functions from snapping on the edge of scroll
  limits when close-enough by (WindowPadding - ItemPadding), which was a tweak with too many
  side-effects. The behavior is still present in SetScrollHere functions as they are more explicitly
  aiming at making widgets visible. May later be moved to a flag.
- Tabs: Allow calling SetTabItemClosed() after a tab has been submitted (will process next frame).
- InvisibleButton: Made public a small selection of ImGuiButtonFlags (previously in imgui_internal.h)
  and allowed to pass them to InvisibleButton(): ImGuiButtonFlags_MouseButtonLeft/Right/Middle.
  This is a small but rather important change because lots of multi-button behaviors could previously
  only be achieved using lower-level/internal API. Now also available via high-level InvisibleButton()
  with is a de-facto versatile building block to creating custom widgets with the public API.
- Fonts: Fixed ImFontConfig::GlyphExtraSpacing and ImFontConfig::PixelSnapH settings being pulled
  from the merged/target font settings when merging fonts, instead of being pulled from the source
  font settings.
- ImDrawList: Thick anti-aliased strokes (> 1.0f) with integer thickness now use a texture-based
  path, reducing the amount of vertices/indices and CPU/GPU usage. (#3245) [@Shironekoben]
  - This change will facilitate the wider use of thick borders in future style changes.
  - Requires an extra bit of texture space (~64x64 by default), relies on GPU bilinear filtering.
  - Set `io.AntiAliasedLinesUseTex = false` to disable rendering using this method.
  - Clear `ImFontAtlasFlags_NoBakedLines` in ImFontAtlas::Flags to disable baking data in texture.
- ImDrawList: changed AddCircle(), AddCircleFilled() default num_segments from 12 to 0, effectively
  enabling auto-tessellation by default. Tweak tessellation in Style Editor->Rendering section, or
  by modifying the 'style.CircleSegmentMaxError' value. [@ShironekoBen]
- ImDrawList: Fixed minor bug introduced in 1.75 where AddCircle() with 12 segments would generate
  an extra vertex. (This bug was mistakenly marked as fixed in earlier 1.77 release). [@ShironekoBen]
- Demo: Improved "Custom Rendering"->"Canvas" demo with a grid, scrolling and context menu.
  Also showcase using InvisibleButton() with multiple mouse buttons flags.
- Demo: Improved "Layout & Scrolling" -> "Clipping" section.
- Demo: Improved "Layout & Scrolling" -> "Child Windows" section.
- Style Editor: Added preview of circle auto-tessellation when editing the corresponding value.
- Backends: OpenGL3: Added support for glad2 loader. (#3330) [@moritz-h]
- Backends: Allegro 5: Fixed horizontal scrolling direction with mouse wheel / touch pads (it seems
  like Allegro 5 reports it differently from GLFW and SDL). (#3394, #2424, #1463) [@nobody-special666]
- Examples: Vulkan: Fixed GLFW+Vulkan and SDL+Vulkan clear color not being set. (#3390) [@RoryO]
- CI: Emscripten has stopped their support for their fastcomp backend, switching to latest sdk [@Xipiryon]

Docking+Viewports Branch:

- Docking: Made DockBuilderAddNode() automatically call DockBuilderRemoveNode(). (#3399, #2109)
- Docking: Storing HoveredDockNode in context which can be useful for easily detecting e.g. hovering an
  empty node. (#3398)
- Docking: Fixed docking overlay bits appearing at (0,0), because of 43bd80a. Most typically noticeable
  when disabling multi-viewport.
- Docking: Workaround recovery for node created without the _DockSpace flags later becoming a DockSpace. (#3340)
- Docking: Rework size allocations to recover when there's no enough room for nodes + do not hold on
  _WantLockSizeOnce forever. (#3328)
- Docking: Rework size allocation to allow user code to override node sizes. Not all edge cases will be
  properly handled but this is a step toward toolbar emitting size constraints.
- Docking: Added experimental flags to perform more docking filtering and disable resize per axis.
  Designed for toolbar patterns.
- Viewports, Backends, GLFW: Use GLFW_MOUSE_PASSTHROUGH when available.
- Viewports, Backends: DX12: Fixed issue on shutdown when viewports are disabled. (#3347)


-----------------------------------------------------------------------
 VERSION 1.77 (Released 2020-06-29)
-----------------------------------------------------------------------

Decorated log and release notes: https://github.com/ocornut/imgui/releases/tag/v1.77

Breaking Changes:

- Removed unnecessary ID (first arg) of ImFontAtlas::AddCustomRectRegular() function. Please
  note that this is a Beta api and will likely be reworked in order to support multi-DPI across
  multiple monitors.
- Renamed OpenPopupOnItemClick() to OpenPopupContextItem(). Kept inline redirection function (will obsolete).
  [NOTE: THIS WAS REVERTED IN 1.79]
- Removed BeginPopupContextWindow(const char*, int mouse_button, bool also_over_items) in favor
  of BeginPopupContextWindow(const char*, ImGuiPopupFlags flags) with ImGuiPopupFlags_NoOverItems.
  Kept inline redirection function (will obsolete).
- Removed obsoleted CalcItemRectClosestPoint() entry point (has been asserting since December 2017).

Other Changes:

- TreeNode: Fixed bug where BeginDragDropSource() failed when the _OpenOnDoubleClick flag is
  enabled (bug introduced in 1.76, but pre-1.76 it would also fail unless the _OpenOnArrow
  flag was also set, and _OpenOnArrow is frequently set along with _OpenOnDoubleClick).
- TreeNode: Fixed bug where dragging a payload over a TreeNode() with either _OpenOnDoubleClick
  or _OpenOnArrow would open the node. (#143)
- Windows: Fix unintended feedback loops when resizing windows close to main viewport edges. [@rokups]
- Tabs: Added style.TabMinWidthForUnselectedCloseButton settings:
  - Set to 0.0f (default) to always make a close button appear on hover (same as Chrome, VS).
  - Set to FLT_MAX to only display a close button when selected (merely hovering is not enough).
  - Set to an intermediary value to toggle behavior based on width (same as Firefox).
- Tabs: Added a ImGuiTabItemFlags_NoTooltip flag to disable the tooltip for individual tab item
  (vs ImGuiTabBarFlags_NoTooltip for entire tab bar). [@Xipiryon]
- Popups: All functions capable of opening popups (OpenPopup*, BeginPopupContext*) now take a new
  ImGuiPopupFlags sets of flags instead of a mouse button index. The API is automatically backward
  compatible as ImGuiPopupFlags is guaranteed to hold mouse button index in the lower bits.
- Popups: Added ImGuiPopupFlags_NoOpenOverExistingPopup for OpenPopup*/BeginPopupContext* functions
  to first test for the presence of another popup at the same level.
- Popups: Added ImGuiPopupFlags_NoOpenOverItems for BeginPopupContextWindow() - similar to testing
  for !IsAnyItemHovered() prior to doing an OpenPopup().
- Popups: Added ImGuiPopupFlags_AnyPopupId and ImGuiPopupFlags_AnyPopupLevel flags for IsPopupOpen(),
  allowing to check if any popup is open at the current level, if a given popup is open at any popup
  level, if any popup is open at all.
- Popups: Fix an edge case where programmatically closing a popup while clicking on its empty space
  would attempt to focus it and close other popups. (#2880)
- Popups: Fix BeginPopupContextVoid() when clicking over the area made unavailable by a modal. (#1636)
- Popups: Clarified some of the comments and function prototypes.
- Modals: BeginPopupModal() doesn't set the ImGuiWindowFlags_NoSavedSettings flag anymore, and will
  not always be auto-centered. Note that modals are more similar to regular windows than they are to
  popups, so api and behavior may evolve further toward embracing this. (#915, #3091)
  Enforce centering using e.g. SetNextWindowPos(io.DisplaySize * 0.5f, ImGuiCond_Appearing, ImVec2(0.5f,0.5f)).
- Metrics: Added a "Settings" section with some details about persistent ini settings.
- Nav, Menus: Fix vertical wrap-around in menus or popups created with multiple appending calls to
  BeginMenu()/EndMenu() or BeginPopup(0/EndPopup(). (#3223, #1207) [@rokups]
- Drag and Drop: Fixed unintended fallback "..." tooltip display during drag operation when
  drag source uses _SourceNoPreviewTooltip flags. (#3160) [@rokups]
- Columns: Lower overhead on column switches and switching to background channel.
  Benefits Columns but was primarily made with Tables in mind!
- Fonts: Fix GetGlyphRangesKorean() end-range to end at 0xD7A3 (instead of 0xD79D). (#348, #3217) [@marukrap]
- ImDrawList: Fixed an issue where draw command merging or primitive unreserve while crossing the
  VtxOffset boundary would lead to draw commands with wrong VtxOffset. (#3129, #3163, #3232, #2591)
  [@thedmd, @Shironekoben, @sergeyn, @ocornut]
- ImDrawList, ImDrawListSplitter, Columns: Fixed an issue where changing channels with different
  TextureId, VtxOffset would incorrectly apply new settings to draw channels. (#3129, #3163)
  [@ocornut, @thedmd, @Shironekoben]
- ImDrawList, ImDrawListSplitter, Columns: Fixed an issue where starting a split when current
  VtxOffset was not zero would lead to draw commands with wrong VtxOffset. (#2591)
- ImDrawList, ImDrawListSplitter, Columns: Fixed an issue where starting a split right after
  a callback draw command would incorrectly override the callback draw command.
- Misc, Freetype: Fix for rare case where FT_Get_Char_Index() succeeds but FT_Load_Glyph() fails.
- Docs: Improved and moved font documentation to docs/FONTS.md so it can be readable on the web.
  Updated various links/wiki accordingly. Added FAQ entry about DPI. (#2861) [@ButternCream, @ocornut]
- CI: Added CI test to verify we're never accidentally dragging libstdc++ (on some compiler setups,
  static constructors for non-pod data seems to drag in libstdc++ due to thread-safety concerns).
  Fixed a static constructor which led to this dependency on some compiler setups. [@rokups]
- Backends: Win32: Support for #define NOGDI, won't try to call GetDeviceCaps(). (#3137, #2327)
- Backends: Win32: Fix _WIN32_WINNT < 0x0600 (MinGW defaults to 0x502 == Windows 2003). (#3183)
- Backends: SDL: Report a zero display-size when window is minimized, consistent with other backends,
  making more render/clipping code use an early out path.
- Backends: OpenGL: Fixed handling of GL 4.5+ glClipControl(GL_UPPER_LEFT) by inverting the
  projection matrix top and bottom values. (#3143, #3146) [@u3shit]
- Backends: OpenGL: On OSX, if unspecified by app, made default GLSL version 150. (#3199) [@albertvaka]
- Backends: OpenGL: Fixed loader auto-detection to not interfere with ES2/ES3 defines. (#3246) [@funchal]
- Backends: Vulkan: Fixed error in if initial frame has no vertices. (#3177)
- Backends: Vulkan: Fixed edge case where render callbacks wouldn't be called if the ImDrawData
  structure didn't have any vertices. (#2697) [@kudaba]
- Backends: OSX: Added workaround to avoid fast mouse clicks. (#3261, #1992, #2525) [@nburrus]
- Examples: GLFW+Vulkan, SDL+Vulkan: Fix for handling of minimized windows. (#3259)
- Examples: Apple: Fixed example_apple_metal and example_apple_opengl2 using imgui_impl_osx.mm
  not forwarding right and center mouse clicks. (#3260) [@nburrus]

Docking+Viewports Branch:

- Viewports: Don't set ImGuiViewportFlags_NoRendererClear when ImGuiWindowFlags_NoBackground is set. (#3213)
- Viewports: Report minimized viewports as zero DisplaySize to be consistent with main branch. (#1542)
- Docking, Settings: Allow reload of settings data at runtime. (#2573)
- Backends, GLFW: Fix windows resizing incorrectly on Linux due to GLFW firing window positioning
  callbacks on next frame after window is resized manually. (#2117)
- Backends: DX12: Fix OBJECT_DELETED_WHILE_STILL_IN_USE on viewport resizing. (#3210)
- Backends: DX12: Fix for crash caused by early resource release. (#3121)
- Backends, Win32: Request monitor update when DPI awareness is enabled to make sure they have the correct DPI settings.


-----------------------------------------------------------------------
 VERSION 1.76 (Released 2020-04-12)
-----------------------------------------------------------------------

Decorated log and release notes: https://github.com/ocornut/imgui/releases/tag/v1.76

Other Changes:

- Drag and Drop, Nav: Disabling navigation arrow keys when drag and drop is active. In the docking
  branch pressing arrow keys while dragging a window from a tab could trigger an assert. (#3025)
- BeginMenu: Using same ID multiple times appends content to a menu. (#1207) [@rokups]
- BeginMenu: Fixed a bug where SetNextWindowXXX data before a BeginMenu() would not be cleared
  when the menu is not open. (#3030)
- InputText: Fixed password fields displaying ASCII spaces as blanks instead of using the '*'
  glyph. (#2149, #515)
- Selectable: Fixed honoring style.SelectableTextAlign with unspecified size. (#2347, #2601)
- Selectable: Allow using ImGuiSelectableFlags_SpanAllColumns in other columns than first. (#125)
- TreeNode: Made clicking on arrow with _OpenOnArrow toggle the open state on the Mouse Down
  event rather than the Mouse Down+Up sequence (this is rather standard behavior).
- ColorButton: Added ImGuiColorEditFlags_NoBorder flag to remove the border normally enforced
  by default for standalone ColorButton.
- Nav: Fixed interactions with ImGuiListClipper, so e.g. Home/End result would not clip the
  landing item on the landing frame. (#787)
- Nav: Fixed currently focused item from ever being clipped by ItemAdd(). (#787)
- Scrolling: Fixed scrolling centering API leading to non-integer scrolling values and initial
  cursor position. This would often get fixed after the fix item submission, but using the
  ImGuiListClipper as the first thing after Begin() could largely break size calculations. (#3073)
- Added optional support for Unicode plane 1-16 (#2538, #2541, #2815) [@cloudwu, @samhocevar]
  - Compile-time enable with '#define IMGUI_USE_WCHAR32' in imconfig.h.
  - More onsistent handling of unsupported code points (0xFFFD).
  - Surrogate pairs are supported when submitting UTF-16 data via io.AddInputCharacterUTF16(),
    allowing for more complete CJK input.
  - sizeof(ImWchar) goes from 2 to 4. IM_UNICODE_CODEPOINT_MAX goes from 0xFFFF to 0x10FFFF.
  - Various structures such as ImFont, ImFontGlyphRangesBuilder will use more memory, this
    is currently not particularly efficient.
- Columns: undid the change in 1.75 were Columns()/BeginColumns() were preemptively limited
  to 64 columns with an assert. (#3037, #125)
- Window: Fixed a bug with child window inheriting ItemFlags from their parent when the child
  window also manipulate the ItemFlags stack. (#3024) [@Stanbroek]
- Font: Fixed non-ASCII space occasionally creating unnecessary empty looking polygons.
- Misc: Added an explicit compile-time test for non-scoped IM_ASSERT() macros to redirect users
  to a solution rather than encourage people to add braces in the codebase.
- Misc: Added additional checks in EndFrame() to verify that io.KeyXXX values have not been
  tampered with between NewFrame() and EndFrame().
- Misc: Made default clipboard handlers for Win32 and OSX use a buffer inside the main context
  instead of a static buffer, so it can be freed properly on Shutdown. (#3110)
- Misc, Freetype: Fixed support for IMGUI_STB_RECT_PACK_FILENAME compile time directive
  in imgui_freetype.cpp (matching support in the regular code path). (#3062) [@DonKult]
- Metrics: Made Tools section more prominent. Showing wire-frame mesh directly hovering the ImDrawCmd
  instead of requiring to open it. Added options to disable bounding box and mesh display.
  Added notes on inactive/gc-ed windows.
- Demo: Added black and white and color gradients to Demo>Examples>Custom Rendering.
- CI: Added more tests on the continuous-integration server: extra warnings for Clang/GCC, building
  SDL+Metal example, building imgui_freetype.cpp, more compile-time imconfig.h settings: disabling
  obsolete functions, enabling 32-bit ImDrawIdx, enabling 32-bit ImWchar, disabling demo. [@rokups]
- Backends: OpenGL3: Fixed version check mistakenly testing for GL 4.0+ instead of 3.2+ to enable
  ImGuiBackendFlags_RendererHasVtxOffset, leaving 3.2 contexts without it. (#3119, #2866) [@wolfpld]
- Backends: OpenGL3: Added include support for older glbinding 2.x loader. (#3061) [@DonKult]
- Backends: Win32: Added ImGui_ImplWin32_EnableDpiAwareness(), ImGui_ImplWin32_GetDpiScaleForHwnd(),
  ImGui_ImplWin32_GetDpiScaleForMonitor() helpers functions (backported from the docking branch).
  Those functions makes it easier for example apps to support hi-dpi features without setting up
  a manifest.
- Backends: Win32: Calling AddInputCharacterUTF16() from WM_CHAR message handler in order to support
  high-plane surrogate pairs. (#2815) [@cloudwu, @samhocevar]
- Backends: SDL: Added ImGui_ImplSDL2_InitForMetal() for API consistency (even though the function
  currently does nothing).
- Backends: SDL: Fixed mapping for ImGuiKey_KeyPadEnter. (#3031) [@Davido71]
- Examples: Win32+DX12: Fixed resizing main window, enabled debug layer. (#3087, #3115) [@sergeyn]
- Examples: SDL+DX11: Fixed resizing main window. (#3057) [@joeslay]
- Examples: Added SDL+Metal example application. (#3017) [@coding-jackalope]

Docking+Viewports Branch:

- Docking: Fixed assert preventing dockspace from being created instead a hidden tab. (#3101)
- Viewports: Fixed secondary viewports accidentally merging into a minimized host viewport. (#3118)
- Viewports, Docking: Added per-viewport work area system for e.g. menu-bars. Fixed DockspaceOverViewport()
  and demo code (overlay etc) accordingly. (#3035, #2889, #2474, #1542, #2109)
- Viewports: Improve menu positioning in multi-monitor setups. [@rokups]
- Viewports: Software mouse cursor is also scaled by current DpiScale. (amend #939)
- Viewports: Avoid manually clipping resize grips and borders, which messes up with automation ability
  to locate those items. Also simpler and more standard.
- Viewports: Fix for UWP in the imgui_impl_win32.cpp IME handler. (#2895, #2892).
- Viewports: Bunch of extra of comments to facilitate setting up multi-viewports.
- Viewports, GLFW: Avoid using window positioning workaround for GLFW 3.3+ versions that have it fixed.


-----------------------------------------------------------------------
 VERSION 1.75 (Released 2020-02-10)
-----------------------------------------------------------------------

Decorated log and release notes: https://github.com/ocornut/imgui/releases/tag/v1.75

Breaking Changes:

- Removed redirecting functions/enums names that were marked obsolete in 1.53 (December 2017):
  - ShowTestWindow()                    -> use ShowDemoWindow()
  - IsRootWindowFocused()               -> use IsWindowFocused(ImGuiFocusedFlags_RootWindow)
  - IsRootWindowOrAnyChildFocused()     -> use IsWindowFocused(ImGuiFocusedFlags_RootAndChildWindows)
  - SetNextWindowContentWidth(w)        -> use SetNextWindowContentSize(ImVec2(w, 0.0f)
  - GetItemsLineHeightWithSpacing()     -> use GetFrameHeightWithSpacing()
  - ImGuiCol_ChildWindowBg              -> use ImGuiCol_ChildBg
  - ImGuiStyleVar_ChildWindowRounding   -> use ImGuiStyleVar_ChildRounding
  - ImGuiTreeNodeFlags_AllowOverlapMode -> use ImGuiTreeNodeFlags_AllowItemOverlap
  - IMGUI_DISABLE_TEST_WINDOWS          -> use IMGUI_DISABLE_DEMO_WINDOWS
  If you were still using the old names, while you are cleaning up, considering enabling
  IMGUI_DISABLE_OBSOLETE_FUNCTIONS in imconfig.h even temporarily to have a pass at finding
  and removing up old API calls, if any remaining.
- Removed implicit default parameter to IsMouseDragging(int button = 0) to be consistent
  with other mouse functions (none of the other functions have it).
- Obsoleted calling ImDrawList::PrimReserve() with a negative count (which was vaguely
  documented and rarely if ever used). Instead we added an explicit PrimUnreserve() API
  which can be implemented faster. Also clarified pre-existing constraints which weren't
  documented (can only unreserve from the last reserve call). If you suspect you ever
  used that feature before (very unlikely, but grep for call to PrimReserve in your code),
  you can #define IMGUI_DEBUG_PARANOID in imconfig.h to catch existing calls. [@ShironekoBen]
- ImDrawList::AddCircle()/AddCircleFilled() functions don't accept negative radius.
- Limiting Columns()/BeginColumns() api to 64 columns with an assert. While the current code
  technically supports it, future code may not so we're putting the restriction ahead.
  [Undid that change in 1.76]
- imgui_internal.h: changed ImRect() default constructor initializes all fields to 0.0f instead
  of (FLT_MAX,FLT_MAX,-FLT_MAX,-FLT_MAX). If you used ImRect::Add() to create bounding boxes by
  adding points into it without explicit initialization, you may need to fix your initial value.

Other Changes:

- Inputs: Added ImGuiMouseButton enum for convenience (e.g. ImGuiMouseButton_Right=1).
  We forever guarantee that the existing value will not changes so existing code is free to use 0/1/2.
- Nav: Fixed a bug where the initial CTRL-Tab press while in a child window sometimes selected
  the current root window instead of always selecting the previous root window. (#787)
- ColorEdit: Fix label alignment when using ImGuiColorEditFlags_NoInputs. (#2955) [@rokups]
- ColorEdit: In HSV display of a RGB stored value, attempt to locally preserve Saturation
  when Value==0.0 (similar to changes done in 1.73 for Hue). Removed Hue editing lock since
  those improvements in 1.73 makes them unnecessary. (#2722, #2770). [@rokups]
- ColorEdit: "Copy As" context-menu tool shows hex values with a '#' prefix instead of '0x'.
- ColorEdit: "Copy As" content-menu tool shows hex values both with/without alpha when available.
- InputText: Fix corruption or crash when executing undo after clearing input with ESC, as a
  byproduct we are allowing to later undo the revert with a CTRL+Z. (#3008).
- InputText: Fix using a combination of _CallbackResize (e.g. for std::string binding), along with the
  _EnterReturnsTrue flag along with the rarely used property of using an InputText without persisting
  user-side storage. Previously if you had e.g. a local unsaved std::string and reading result back
  from the widget, the user string object wouldn't be resized when Enter key was pressed. (#3009)
- MenuBar: Fix minor clipping issue where occasionally a menu text can overlap the right-most border.
- Window: Fix SetNextWindowBgAlpha(1.0f) failing to override alpha component. (#3007) [@Albog]
- Window: When testing for the presence of the ImGuiWindowFlags_NoBringToFrontOnFocus flag we
  test both the focused/clicked window (which could be a child window) and the root window.
- ImDrawList: AddCircle(), AddCircleFilled() API can now auto-tessellate when provided a segment
  count of zero. Alter tessellation quality with 'style.CircleSegmentMaxError'. [@ShironekoBen]
- ImDrawList: Add AddNgon(), AddNgonFilled() API with a guarantee on the explicit segment count.
  In the current branch they are essentially the same as AddCircle(), AddCircleFilled() but as
  we will rework the circle rendering functions to use textures and automatic segment count
  selection, those new api can fill a gap. [@ShironekoBen]
- Columns: ImDrawList::Channels* functions now work inside columns. Added extra comments to
  suggest using user-owned ImDrawListSplitter instead of ImDrawList functions. [@rokups]
- Misc: Added ImGuiMouseCursor_NotAllowed enum so it can be used by more shared widgets. [@rokups]
- Misc: Added IMGUI_DISABLE compile-time definition to make all headers and sources empty.
- Misc: Disable format checks when using stb_printf, to allow using extra formats.
  Made IMGUI_USE_STB_SPRINTF a properly documented imconfig.h flag. (#2954) [@loicmolinari]
- Misc: Added misc/single_file/imgui_single_file.h, We use this to validate compiling all *.cpp
  files in a same compilation unit. Actual users of that technique (also called "Unity builds")
  can generally provide this themselves, so we don't really recommend you use this. [@rokups]
- CI: Added PVS-Studio static analysis on the continuous-integration server. [@rokups]
- Backends: GLFW, SDL, Win32, OSX, Allegro: Added support for ImGuiMouseCursor_NotAllowed. [@rokups]
- Backends: GLFW: Added support for the missing mouse cursors newly added in GLFW 3.4+. [@rokups]
- Backends: SDL: Wayland: use SDL_GetMouseState (because there is no global mouse state available
  on Wayland). (#2800, #2802) [@NeroBurner]
- Backends: GLFW, SDL: report Windows key (io.KeySuper) as always released. Neither GLFW nor SDL can
  correctly report the key release in every cases (e.g. when using Win+V) causing problems with some
  widgets. The next release of GLFW (3.4+) will have a fix for it. However since it is both difficult
  and discouraged to make use of this key for Windows application anyway, we just hide it. (#2976)
- Backends: Win32: Added support for #define IMGUI_IMPL_WIN32_DISABLE_GAMEPAD to disable all
  XInput using code, and IMGUI_IMPL_WIN32_DISABLE_LINKING_XINPUT to disable linking with XInput,
  the later may be problematic if compiling with recent Windows SDK and you want your app to run
  on Windows 7. You can instead try linking with Xinput9_1_0.lib instead. (#2716)
- Backends: Glut: Improved FreeGLUT support for MinGW. (#3004) [@podsvirov]
- Backends: Emscripten: Avoid forcefully setting IMGUI_DISABLE_FILE_FUNCTIONS. (#3005) [@podsvirov]
- Examples: OpenGL: Explicitly adding -DIMGUI_IMPL_OPENGL_LOADER_GL3W to Makefile to match linking
  settings (otherwise if another loader such as Glew is accessible, the OpenGL3 backend might
  automatically use it). (#2919, #2798)
- Examples: OpenGL: Added support for glbinding OpenGL loader. (#2870) [@rokups]
- Examples: Emscripten: Demonstrating embedding fonts in Makefile and code. (#2953) [@Oipo]
- Examples: Metal: Wrapped main loop in @autoreleasepool block to ensure allocations get freed
  even if underlying system event loop gets paused due to app nap. (#2910, #2917) [@bear24rw]

Docking+Viewports Branch:

- Docking + Nav: Fixed messed up Ctrl+Tab order with docked windows.
- Docking + Nav: Fixed failing to restore NavId when refocusing a child within a docked window.
- Docking + Nav: Fixed failing to restore NavId when refocusing due to missing nav window (when
  it stops being submitted).
- Docking: Fixed a bug where the tab bar of a hidden dockspace would keep requesting focus. (#2960)
- Docking: Added experimental DockNodeFlagsOverrideSet/DockNodeFlagsOverrideClear flags in ImGuiWindowClass
  (currently experimenting with toolbar idioms).
- Viewports: Fix resizing viewport-owning windows when mouse pos is outside the InnerClipRect
  (can happen with OS decoration enabled).
- Viewports: Preserve last known size for minimized main viewport to be consistent with secondary viewports.
- Backends: SDL: Honor NoTaskBarIcon flag under non Win32 OS. (#2117)
- Backends: GLFW, SDL: Platform monitors declared properly even if multi-viewport is not enabled.


-----------------------------------------------------------------------
 VERSION 1.74 (Released 2019-11-25)
-----------------------------------------------------------------------

Decorated log and release notes: https://github.com/ocornut/imgui/releases/tag/v1.74

Breaking Changes:

- Removed redirecting functions/enums names that were marked obsolete in 1.52 (October 2017):
  - Begin() [old 5 args version]     -> use Begin() [3 args], use SetNextWindowSize() SetNextWindowBgAlpha() if needed
  - IsRootWindowOrAnyChildHovered()  -> use IsWindowHovered(ImGuiHoveredFlags_RootAndChildWindows)
  - AlignFirstTextHeightToWidgets()  -> use AlignTextToFramePadding()
  - SetNextWindowPosCenter()         -> use SetNextWindowPos() with a pivot of (0.5f, 0.5f)
  - ImFont::Glyph                    -> use ImFontGlyph
  If you were still using the old names, read "API Breaking Changes" section of imgui.cpp to find out
  the new names or equivalent features, or see how they were implemented until 1.73.
- Inputs: Fixed a miscalculation in the keyboard/mouse "typematic" repeat delay/rate calculation, used
  by keys and e.g. repeating mouse buttons as well as the GetKeyPressedAmount() function.
  If you were using a non-default value for io.KeyRepeatRate (previous default was 0.250), you can
  add +io.KeyRepeatDelay to it to compensate for the fix.
  The function was triggering on: 0.0 and (delay+rate*N) where (N>=1). Fixed formula responds to (N>=0).
  Effectively it made io.KeyRepeatRate behave like it was set to (io.KeyRepeatRate + io.KeyRepeatDelay).
  Fixed the code and altered default io.KeyRepeatRate,Delay from 0.250,0.050 to 0.300,0.050 to compensate.
  If you never altered io.KeyRepeatRate nor used GetKeyPressedAmount() this won't affect you.
- Misc: Renamed IMGUI_DISABLE_FORMAT_STRING_FUNCTIONS to IMGUI_DISABLE_DEFAULT_FORMAT_FUNCTIONS. (#1038)
- Misc: Renamed IMGUI_DISABLE_MATH_FUNCTIONS to IMGUI_DISABLE_DEFAULT_MATH_FUNCTIONS.
- Fonts: ImFontAtlas::AddCustomRectRegular() now requires an ID larger than 0x110000 (instead of 0x10000) to
  conform with supporting Unicode planes 1-16 in a future update. ID below 0x110000 will now assert.
- Backends: DX12: Added extra ID3D12DescriptorHeap parameter to ImGui_ImplDX12_Init() function.
  The value is unused in master branch but will be used by the multi-viewport feature. (#2851) [@obfuscate]

Other Changes:

- InputText, Nav: Fixed Home/End key broken when activating Keyboard Navigation. (#787)
- InputText: Filter out ASCII 127 (DEL) emitted by low-level OSX layer, as we are using the Key value. (#2578)
- Layout: Fixed a couple of subtle bounding box vertical positioning issues relating to the handling of text
  baseline alignment. The issue would generally manifest when laying out multiple items on a same line,
  with varying heights and text baseline offsets.
  Some specific examples, e.g. a button with regular frame padding followed by another item with a
  multi-line label and no frame padding, such as: multi-line text, small button, tree node item, etc.
  The second item was correctly offset to match text baseline, and would interact/display correctly,
  but it wouldn't push the contents area boundary low enough.
- Scrollbar: Fixed an issue where scrollbars wouldn't display on the frame following a frame where
  all child window contents would be culled.
- ColorPicker: Fixed SV triangle gradient to block (broken in 1.73). (#2864, #2711). [@lewa-j]
- TreeNode: Fixed combination of ImGuiTreeNodeFlags_SpanFullWidth and ImGuiTreeNodeFlags_OpenOnArrow
  incorrectly locating the arrow hit position to the left of the frame. (#2451, #2438, #1897)
- TreeNode: The collapsing arrow accepts click even if modifier keys are being held, facilitating
  interactions with custom multi-selections patterns. (#2886, #1896, #1861)
- TreeNode: Added IsItemToggledOpen() to explicitly query if item was just open/closed, facilitating
  interactions with custom multi-selections patterns. (#1896, #1861)
- DragScalar, SliderScalar, InputScalar: Added p_ prefix to parameter that are pointers to the data
  to clarify how they are used, and more comments redirecting to the demo code. (#2844)
- Error handling: Assert if user mistakenly calls End() instead of EndChild() on a child window. (#1651)
- Misc: Optimized storage of window settings data (reducing allocation count).
- Misc: Windows: Do not use _wfopen() if IMGUI_DISABLE_WIN32_FUNCTIONS is defined. (#2815)
- Misc: Windows: Disabled win32 function by default when building with UWP. (#2892, #2895)
- Misc: Using static_assert() when using C++11, instead of our own construct (avoid zealous Clang warnings).
- Misc: Added IMGUI_DISABLE_FILE_FUNCTIONS/IMGUI_DISABLE_DEFAULT_FILE_FUNCTION to nullify or disable
  default implementation of ImFileXXX functions linking with fopen/fclose/fread/fwrite. (#2734)
- Docs: Improved and moved FAQ to docs/FAQ.md so it can be readable on the web. [@ButternCream, @ocornut]
- Docs: Moved misc/fonts/README.txt to docs/FONTS.txt.
- Docs: Added permanent redirect from https://www.dearimgui.org/faq to FAQ page.
- Demo: Added simple item reordering demo in Widgets -> Drag and Drop section. (#2823, #143) [@rokups]
- Metrics: Show wire-frame mesh and approximate surface area when hovering ImDrawCmd. [@ShironekoBen]
- Metrics: Expose basic details of each window key/value state storage.
- Examples: DX12: Using IDXGIDebug1::ReportLiveObjects() when DX12_ENABLE_DEBUG_LAYER is enabled.
- Examples: Emscripten: Removed BINARYEN_TRAP_MODE=clamp from Makefile which was removed in Emscripten 1.39.0
  but required prior to 1.39.0, making life easier for absolutely no-one. (#2877, #2878) [@podsvirov]
- Backends: OpenGL2: Explicitly backup, setup and restore GL_TEXTURE_ENV to increase compatibility with
  legacy OpenGL applications. (#3000)
- Backends: OpenGL3: Fix building with pre-3.2 GL loaders which do not expose glDrawElementsBaseVertex(),
  using runtime GL version to decide if we set ImGuiBackendFlags_RendererHasVtxOffset. (#2866, #2852) [@dpilawa]
- Backends: OSX: Fix using Backspace key. (#2578, #2817, #2818) [@DiligentGraphics]
- Backends: GLFW: Previously installed user callbacks are now restored on shutdown. (#2836) [@malte-v]
- CI: Set up a bunch of continuous-integration tests using GitHub Actions. We now compile many of the example
  applications on Windows, Linux, MacOS, iOS, Emscripten. Removed Travis integration. (#2865) [@rokups]

Docking+Viewports Branch:

- Docking: Can undock from the small triangle button. (#2109,. #2645)
- Docking: Fixed node->HasCloseButton not honoring ImGuiDockNodeFlags_NoCloseButton in a floating node,
  leading to empty space at the right of tab-bars with those flags. (#2109)
- Docking: Made docked windows not use style.ChildRounding.
- Multi-viewports: Added multi-viewport support in the DX12 back-end. (#2851) [@obfuscate]


-----------------------------------------------------------------------
 VERSION 1.73 (Released 2019-09-24)
-----------------------------------------------------------------------

Decorated log and release notes: https://github.com/ocornut/imgui/releases/tag/v1.73

Other Changes:

- Nav, Scrolling: Added support for Home/End key. (#787)
- ColorEdit: Disable Hue edit when Saturation==0 instead of letting Hue values jump around.
- ColorEdit, ColorPicker: In HSV display of a RGB stored value, attempt to locally preserve Hue
  when Saturation==0, which reduces accidentally lossy interactions. (#2722, #2770) [@rokups]
- ColorPicker: Made rendering aware of global style alpha of the picker can be faded out. (#2711)
  Note that some elements won't accurately fade down with the same intensity, and the color wheel
  when enabled will have small overlap glitches with (style.Alpha < 1.0).
- Tabs: Fixed single-tab not shrinking their width down.
- Tabs: Fixed clicking on a tab larger than tab-bar width creating a bouncing feedback loop.
- Tabs: Feed desired width (sum of unclipped tabs width) into layout system to allow for auto-resize. (#2768)
  (before 1.71 tab bars fed the sum of current width which created feedback loops in certain situations).
- Tabs: Improved shrinking for large number of tabs to avoid leaving extraneous space on the right side.
  Individuals tabs are given integer-rounded width and remainder is spread between tabs left-to-right.
- Columns, Separator: Fixed a bug where non-visible separators within columns would alter the next row position
  differently than visible ones.
- SliderScalar: Improved assert when using U32 or U64 types with a large v_max value. (#2765) [@loicmouton]
- DragInt, DragFloat, DragScalar: Using (v_min > v_max) allows locking any edits to the value.
- DragScalar: Fixed dragging of unsigned values on ARM cpu (float to uint cast is undefined). (#2780) [@dBagrat]
- TreeNode: Added ImGuiTreeNodeFlags_SpanAvailWidth flag. (#2451, #2438, #1897) [@Melix19, @PathogenDavid]
  This extends the hit-box to the right-most edge, even if the node is not framed.
  (Note: this is not the default in order to allow adding other items on the same line. In the future we will
  aim toward refactoring the hit-system to be front-to-back, allowing more natural overlapping of items,
  and then we will be able to make this the default.)
- TreeNode: Added ImGuiTreeNodeFlags_SpanFullWidth flag. This extends the hit-box to both the left-most and
  right-most edge of the working area, bypassing indentation.
- CollapsingHeader: Added support for ImGuiTreeNodeFlags_Bullet and ImGuiTreeNodeFlags_Leaf on framed nodes,
  mostly for consistency. (#2159, #2160) [@goran-w]
- Selectable: Added ImGuiSelectableFlags_AllowItemOverlap flag in public api (was previously internal only).
- Style: Allow style.WindowMenuButtonPosition to be set to ImGuiDir_None to hide the collapse button. (#2634, #2639)
- Font: Better ellipsis ("...") drawing implementation. Instead of drawing three pixel-ey dots (which was glaringly
  unfitting with many types of fonts) we first attempt to find a standard ellipsis glyphs within the loaded set.
  Otherwise we render ellipsis using '.' from the font from where we trim excessive spacing to make it as narrow
  as possible. (#2775) [@rokups]
- ImDrawList: Clarified the name of many parameters so reading the code is a little easier. (#2740)
- ImDrawListSplitter: Fixed merging channels if the last submitted draw command used a different texture. (#2506)
- Using offsetof() when available in C++11. Avoids Clang sanitizer complaining about old-style macros. (#94)
- ImVector: Added find(), find_erase(), find_erase_unsorted() helpers.
- Added a mechanism to compact/free the larger allocations of unused windows (buffers are compacted when
  a window is unused for 60 seconds, as per io.ConfigWindowsMemoryCompactTimer = 60.0f). Note that memory
  usage has never been reported as a problem, so this is merely a touch of overzealous luxury. (#2636)
- Documentation: Various tweaks and improvements to the README page. [@ker0chan]
- Backends: OpenGL3: Tweaked initialization code allow application calling ImGui_ImplOpenGL3_CreateFontsTexture()
  before ImGui_ImplOpenGL3_NewFrame(), which sometimes can be convenient.
- Backends: OpenGL3: Attempt to automatically detect default GL loader by using __has_include. (#2798) [@o-micron]
- Backends: DX11: Fixed GSGetShader() call not passing an initialized instance count, which would
  generally make the DX11 debug layer complain (bug added in 1.72).
- Backends: Vulkan: Added support for specifying multisample count. Set 'ImGui_ImplVulkan_InitInfo::MSAASamples' to
   one of the VkSampleCountFlagBits values to use, default is non-multisampled as before. (#2705, #2706) [@vilya]
- Examples: OSX: Fix example_apple_opengl2/main.mm not forwarding mouse clicks and drags correctly. (#1961, #2710)
  [@intonarumori, @ElectricMagic]
- Misc: Updated stb_rect_pack.h from 0.99 to 1.00 (fixes by @rygorous: off-by-1 bug in best-fit heuristic,
  fix handling of rectangles too large to fit inside texture). (#2762) [@tido64]

Docking+Viewports Branch:

- Docking: Fix BeginDocked() path that creates node so that SetNextWindowDockID() doesn't immediately discard the node. (#2109)
- Docking: Fix for node created at the same time as windows that are still resizing (typically with
  io.ConfigDockingAlwaysTabBar) to not be zero/min sized. (#2109). The fix delays their visibility by one frame,
  which is not ideal but not very problematic as the .ini data gets populated after that.
- Docking: Fix a crash that could occur with a malformed ini file (DockNode Parent value pointing to a missing node).
- Viewport: Fix modal/popup window being stuck in unowned hidden viewport associated to fallback window without stealing
  it back. Fix modal reference viewport when opened outside of another window. (#1542)
- Viewport: Modals don't need to set ImGuiViewportFlags_NoFocusOnClick, this also mitigate the issue described by #2445,
  which becomes particularly bad with unfocused modal. (#1542)
- Viewport: better case case where host window gets moved and resized simultaneous (toggling maximized state).
  There's no perfect solution there, than using io.ConfigViewportsNoAutoMerge = false. (#1542)
- Viewport, Docking: Fixed incorrect assignment of IsFallbackWindow which would tag dock node host windows created
  in NewFrame() as such, messing with popup viewport inheritance.
- Viewport: Fixed issue where resize grip would display as hovered while mouse is still off the OS bounds so a click
  would miss it and focus the OS window behind expected one. (#1542)
- Viewport: Fix to allow multiple shutdown / calls to DestroyPlatformWindows(). (#2769)
- Viewport: Backends: GLFW: Fix setting window size on macOS (#2767, #2117) [@rokups]
- Viewport: Backends: GLFW+Linux: Fix window having incorrect size after uncollapse. (#2756, #2117) [@rokups]
- Viewport: Backends: DirectX9: Workaround for windows not refreshing when main viewport has no draw call. (#2560)


-----------------------------------------------------------------------
 VERSION 1.72b (Released 2019-07-31)
-----------------------------------------------------------------------

Decorated log and release notes: https://github.com/ocornut/imgui/releases/tag/v1.72b

Other Changes:

- Nav, Scrolling: Fixed programmatic scroll leading to a slightly incorrect scroll offset when
  the window has decorations or a menu-bar (broken in 1.71). This was mostly noticeable when
  a keyboard/gamepad movement led to scrolling the view, or using e.g. SetScrollHereY() function.
- Nav: Made hovering non-MenuItem Selectable not re-assign the source item for keyboard navigation.
- Nav: Fixed an issue with NavFlattened window flag (beta) where widgets not entirely fitting
  in child window (often selectables because of their protruding sides) would be not considered
  as entry points to to navigate toward the child window. (#787)


-----------------------------------------------------------------------
 VERSION 1.72 (Released 2019-07-27)
-----------------------------------------------------------------------

Decorated log and release notes: https://github.com/ocornut/imgui/releases/tag/v1.72

Breaking Changes:

- Removed redirecting functions/enums names that were marked obsolete in 1.51 (June 2017):
  - ImGuiCol_Column*, ImGuiSetCond_* enums.
  - IsItemHoveredRect(), IsPosHoveringAnyWindow(), IsMouseHoveringAnyWindow(), IsMouseHoveringWindow() functions.
  - IMGUI_ONCE_UPON_A_FRAME macro.
  If you were still using the old names, read "API Breaking Changes" section of imgui.cpp to find out
  the new names or equivalent features.
- Renamed ImFontAtlas::CustomRect to ImFontAtlasCustomRect. Kept redirection typedef (will obsolete).
- Removed TreeAdvanceToLabelPos() which is rarely used and only does SetCursorPosX(GetCursorPosX() + GetTreeNodeToLabelSpacing()).
  Kept redirection function (will obsolete). (#581, #324)

Other Changes:

- Scrolling: Made mouse-wheel scrolling lock the underlying window until the mouse is moved again or
  until a short delay expires (~2 seconds). This allow uninterrupted scroll even if child windows are
  passing under the mouse cursor. (#2604)
- Scrolling: Made it possible for mouse wheel and navigation-triggered scrolling to override a call to
  SetScrollX()/SetScrollY(), making it possible to use a simpler stateless pattern for auto-scrolling:
     // (Submit items..)
     if (ImGui::GetScrollY() >= ImGui::GetScrollMaxY())  // If scrolling at the already at the bottom..
         ImGui::SetScrollHereY(1.0f);                    // ..make last item fully visible
- Scrolling: Added SetScrollHereX(), SetScrollFromPosX() for completeness. (#1580) [@kevreco]
- Scrolling: Mouse wheel scrolling while hovering a child window is automatically forwarded to parent window
  if ScrollMax is zero on the scrolling axis.
  Also still the case if ImGuiWindowFlags_NoScrollWithMouse is set (not new), but previously the forwarding
  would be disabled if ImGuiWindowFlags_NoScrollbar was set on the child window, which is not the case
  any more. Forwarding can still be disabled by setting ImGuiWindowFlags_NoInputs. (amend #1502, #1380).
- Window: Fixed InnerClipRect right-most coordinates using wrong padding setting (introduced in 1.71).
- Window: Fixed old SetWindowFontScale() api value from not being inherited by child window. Added
  comments about the right way to scale your UI (load a font at the right side, rebuild atlas, scale style).
- Scrollbar: Avoid overlapping the opposite side when window (often a child window) is forcibly too small.
- Combo: Hide arrow when there's not enough space even for the square button.
- InputText: Testing for newly added ImGuiKey_KeyPadEnter key. (#2677, #2005) [@amc522]
- Tabs: Fixed unfocused tab bar separator color (was using ImGuiCol_Tab, should use ImGuiCol_TabUnfocusedActive).
- Columns: Fixed a regression from 1.71 where the right-side of the contents rectangle within each column
  would wrongly use a WindowPadding.x instead of ItemSpacing.x like it always did. (#125, #2666)
- Columns: Made the right-most edge reaches up to the clipping rectangle (removing half of WindowPadding.x
  worth of asymmetrical/extraneous padding, note that there's another half that conservatively has to offset
  the right-most column, otherwise it's clipping width won't match the other columns). (#125, #2666)
- Columns: Improved honoring alignment with various values of ItemSpacing.x and WindowPadding.x. (#125, #2666)
- Columns: Made GetColumnOffset() and GetColumnWidth() behave when there's no column set, consistently with
  other column functions. (#2683)
- InputTextMultiline: Fixed vertical scrolling tracking glitch.
- Word-wrapping: Fixed overzealous word-wrapping when glyph edge lands exactly on the limit. Because
  of this, auto-fitting exactly unwrapped text would make it wrap. (fixes initial 1.15 commit, 78645a7d).
- Style: Attenuated default opacity of ImGuiCol_Separator in Classic and Light styles.
- Style: Added style.ColorButtonPosition (left/right, defaults to ImGuiDir_Right) to move the color button
  of ColorEdit3/ColorEdit4 functions to either side of the inputs.
- IO: Added ImGuiKey_KeyPadEnter and support in various backends (previously backends would need to
  specifically redirect key-pad keys to their regular counterpart). This is a temporary attenuating measure
  until we actually refactor and add whole sets of keys into the ImGuiKey enum. (#2677, #2005) [@amc522]
- Misc: Made Button(), ColorButton() not trigger an "edited" event leading to IsItemDeactivatedAfterEdit()
  returning true. This also effectively make ColorEdit4() not incorrect trigger IsItemDeactivatedAfterEdit()
  when clicking the color button to open the picker popup. (#1875)
- Misc: Added IMGUI_DISABLE_METRICS_WINDOW imconfig.h setting to explicitly compile out ShowMetricsWindow().
- Debug Tools: Added "Metrics->Tools->Item Picker" tool which allow clicking on a widget to break in the
  debugger within the item code. The tool calls IM_DEBUG_BREAK() which can be redefined in imconfig.h.
- ImDrawList: Fixed CloneOutput() helper crashing. (#1860) [@gviot]
- ImDrawList::ChannelsSplit(), ImDrawListSplitter: Fixed an issue with merging draw commands between
  channel 0 and 1. (#2624)
- ImDrawListSplitter: Fixed memory leak when using low-level split api (was not affecting ImDrawList api,
  also this type was added in 1.71 and not advertised as a public-facing feature).
- Fonts: binary_to_compressed_c.cpp: Display an error message if failing to open/read the input font file.
- Demo: Log, Console: Using a simpler stateless pattern for auto-scrolling.
- Demo: Widgets: Showing how to use the format parameter of Slider/Drag functions to display the name
  of an enum value instead of the underlying integer value.
- Demo: Renamed the "Help" menu to "Tools" (more accurate).
- Backends: DX10/DX11: Backup, clear and restore Geometry Shader is any is bound when calling renderer.
- Backends: DX11: Clear Hull Shader, Domain Shader, Compute Shader before rendering. Not backing/restoring them.
- Backends: OSX: Disabled default native Mac clipboard copy/paste implementation in core library (added in 1.71),
  because it needs application to be linked with '-framework ApplicationServices'. It can be explicitly
  enabled back by using '#define IMGUI_ENABLE_OSX_DEFAULT_CLIPBOARD_FUNCTIONS' in imconfig.h. Re-added
  equivalent using NSPasteboard api in the imgui_impl_osx.mm experimental backend. (#2546)
- Backends: SDL2: Added ImGui_ImplSDL2_InitForD3D() function to make D3D support more visible.
  (#2482, #2632) [@josiahmanson]
- Examples: Added SDL2+DirectX11 example application. (#2632, #2612, #2482) [@vincenthamm]

Docking+Viewports Branch:

- Docking: Making it possible to undock a node by clicking on the tab bar / title bar for the node. (#2645).
- Docking: Explicitly inhibit constraint when docked for now. Fix clipping issue related to constraints. (#2690).
- Docking: Fixed dragging/resizing from OS decoration not marking settings as dirty.
- Docking: Renamed io.ConfigDockingTabBarOnSingleWindows to io.ConfigDockingAlwaysTabBar.
  Added ImGuiWindowClass::DockingAlwaysTabBar to set on individual windows.
- Docking: Perform simple check: assert if Docking or Viewport are enabled exactly on frame 1 (instead of frame 0
  or later), which is a common user error leading to loss of .ini data on load.
- Docking: Fix so that an appearing window making a dock node reappear won't have a zero-size on its first frame.
- Docking: Fixed using ImGuiDockNodeFlags_AutoHideTabBar with io.ConfigDockingTabBarOnSingleWindows.
- Docking: Added ImGuiDockNode to .natvis file.
- Docking: Fixed support for large meshes in GetBackgroundDrawList(), GetForegroundDrawList(). (#2638)
- Viewport: Fix monitor dpi info not being copied to main viewport when multi-viewports are not enabled. (#2621, #1676)
- Viewport: Refactored ImGuiWindowClass's ViewportFlagsOverrideMask + ViewportFlagsOverrideValue into
  ViewportFlagsOverrideSet + ViewportFlagsOverrideClear which appears easier to grasp. (#1542)
- Viewport: Added ImGuiViewportFlags_NoAutoMerge to prevent merging into host viewport in a per-window basis
  via the ImGuiWindowClass override mechanism. (#1542)


-----------------------------------------------------------------------
 VERSION 1.71 (Released 2019-06-12)
-----------------------------------------------------------------------

Decorated log and release notes: https://github.com/ocornut/imgui/releases/tag/v1.71

Breaking Changes:

- IO: changed AddInputCharacter(unsigned short c) signature to AddInputCharacter(unsigned int c).
- Renamed SetNextTreeNodeOpen() to SetNextItemOpen(). Kept inline redirection function (will obsolete).
- Window: rendering of child windows outer decorations (e.g. bg color, border, scrollbars) is now
  performed as part of their parent window, avoiding the creation of an extraneous draw commands.
  If you have overlapping child windows with decorations, and relied on their relative z-order to be
  mapped to submission their order, this will affect your rendering. The optimization is disabled
  if the parent window has no visual output because it appears to be the most common situation leading
  to the creation of overlapping child windows. Please reach out if you are affected by this change!

Other Changes:

- Window: clarified behavior of SetNextWindowContentSize(). Content size is defined as the size available
  after removal of WindowPadding on each sides. So SetNextWindowContentSize(ImVec2(100,100)) + auto-resize
  will always allow submitting a 100x100 item without creating a scrollbar, regarding of WindowPadding.
  The exact meaning of ContentSize for decorated windows was previously ill-defined.
- Window: Fixed auto-resize with AlwaysVerticalScrollbar or AlwaysHorizontalScrollbar flags.
- Window: Fixed one case where auto-resize by double-clicking the resize grip would make either scrollbar
  appear for a single frame after the resize.
- Separator: Revert 1.70 "Declare its thickness (1.0f) to the layout" change. It's not incorrect
  but it breaks existing some layout patterns. Will return back to it when we expose Separator flags.
- Fixed InputScalar, InputScalarN, SliderScalarN, DragScalarN with non-visible label from inserting
  style.ItemInnerSpacing.x worth of trailing spacing.
- Fixed InputFloatX, SliderFloatX, DragFloatX functions erroneously reporting IsItemEdited() multiple
  times when the text input doesn't match the formatted output value (e.g. input "1" shows "1.000").
  It wasn't much of a problem because we typically use the return value instead of IsItemEdited() here.
- Fixed uses of IsItemDeactivated(), IsItemDeactivatedAfterEdit() on multi-components widgets and
  after EndGroup(). (#2550, #1875)
- Fixed crash when appending with BeginMainMenuBar() more than once and no other window are showing. (#2567)
- ColorEdit: Fixed the color picker popup only displaying inputs as HSV instead of showing multiple
  options. (#2587, broken in 1.69 by #2384).
- CollapsingHeader: Better clipping when a close button is enabled and it overlaps the label. (#600)
- Scrollbar: Minor bounding box adjustment to cope with various border size.
- Scrollbar, Style: Changed default style.ScrollbarSize from 16 to 14.
- Combo: Fixed rounding not applying with the ImGuiComboFlags_NoArrowButton flag. (#2607) [@DucaRii]
- Nav: Fixed gamepad/keyboard moving of window affecting contents size incorrectly, sometimes leading
  to scrollbars appearing during the movement.
- Nav: Fixed rare crash when e.g. releasing Alt-key while focusing a window with a menu at the same
  frame as clearing the focus. This was in most noticeable in backends such as Glfw and SDL which
  emits key release events when focusing another viewport, leading to Alt+clicking on void on another
  viewport triggering the issue. (#2609)
- TreeNode, CollapsingHeader: Fixed highlight frame not covering horizontal area fully when using
  horizontal scrolling. (#2211, #2579)
- Tabs: Fixed BeginTabBar() within a window with horizontal scrolling from creating a feedback
  loop with the horizontal contents size.
- Columns: Fixed Columns() within a window with horizontal scrolling from not covering the full
  horizontal area (previously only worked with an explicit contents size). (#125)
- Columns: Fixed Separator from creating an extraneous draw command. (#125)
- Columns: Fixed Selectable with SpanAllColumns flag from creating an extraneous draw command. (#125)
- Style: Added style.WindowMenuButtonPosition (left/right, defaults to ImGuiDir_Left) to move the
  collapsing/docking button to the other side of the title bar.
- Style: Made window close button cross slightly smaller.
- Log/Capture: Fixed BeginTabItem() label not being included in a text log/capture.
- ImDrawList: Added ImDrawCmd::VtxOffset value to support large meshes (64k+ vertices) using 16-bit indices.
  The renderer backend needs to set 'io.BackendFlags |= ImGuiBackendFlags_RendererHasVtxOffset' to enable
  this, and honor the ImDrawCmd::VtxOffset field. Otherwise the value will always be zero. (#2591)
  This has the advantage of preserving smaller index buffers and allowing to execute on hardware that do not
  support 32-bit indices. Most examples backends have been modified to support the VtxOffset field.
- ImDrawList: Added ImDrawCmd::IdxOffset value, equivalent to summing element count for each draw command.
  This is provided for convenience and consistency with VtxOffset. (#2591)
- ImDrawCallback: Allow to override the signature of ImDrawCallback by #define-ing it. This is meant to
  facilitate custom rendering backends passing local render-specific data to the draw callback.
- ImFontAtlas: FreeType: Added RasterizerFlags::Monochrome flag to disable font anti-aliasing. Combine
  with RasterizerFlags::MonoHinting for best results. (#2545) [@HolyBlackCat]
- ImFontGlyphRangesBuilder: Fixed unnecessarily over-sized buffer, which incidentally was also not
  fully cleared. Fixed edge-case overflow when adding character 0xFFFF. (#2568). [@NIKE3500]
- Demo: Added full "Dear ImGui" prefix to the title of "Dear ImGui Demo" and "Dear ImGui Metrics" windows.
- Backends: Add native Mac clipboard copy/paste default implementation in core library to match what we are
  dealing with Win32, and to facilitate integration in custom engines. (#2546) [@andrewwillmott]
- Backends: OSX: imgui_impl_osx: Added mouse cursor support. (#2585, #1873) [@actboy168]
- Examples/Backends: DirectX9/10/11/12, Metal, Vulkan, OpenGL3 (Desktop GL only): Added support for large meshes
  (64k+ vertices) with 16-bit indices, enable 'ImGuiBackendFlags_RendererHasVtxOffset' in those backends. (#2591)
- Examples/Backends: Don't filter characters under 0x10000 before calling io.AddInputCharacter(),
  the filtering is done in io.AddInputCharacter() itself. This is in prevision for fuller Unicode
  support. (#2538, #2541)


-----------------------------------------------------------------------
 VERSION 1.70 (Released 2019-05-06)
-----------------------------------------------------------------------

Decorated log and release notes: https://github.com/ocornut/imgui/releases/tag/v1.70

Breaking Changes:

- ImDrawList: Improved algorithm for mitre joints on thick lines, preserving correct thickness
  up to 90 degrees angles (e.g. rectangles). If you have custom rendering using thick lines,
  they will appear a little thicker now. (#2518) [@rmitton]
- Obsoleted GetContentRegionAvailWidth(), use GetContentRegionAvail().x instead.
  Kept inline redirection function.
- Examples: Vulkan: Added MinImageCount/ImageCount fields in ImGui_ImplVulkan_InitInfo, required
  during initialization to specify the number of in-flight image requested by swap chains.
  (was previously a hard #define IMGUI_VK_QUEUED_FRAMES 2). (#2071, #1677) [@nathanvoglsam]
- Examples: Vulkan: Tidying up the demo/internals helpers (most engine/app should not rely
  on them but it is possible you have!).

Other Changes:

- ImDrawList: Added ImDrawCallback_ResetRenderState, a special ImDrawList::AddCallback() value
  to request the renderer backend to reset its render state. (#2037, #1639, #2452)
  Examples: Added support for ImDrawCallback_ResetRenderState in all renderer backends. Each
  renderer code setting up initial render state has been moved to a function so it could be
  called at the start of rendering and when a ResetRenderState is requested. [@ocornut, @bear24rw]
- InputText: Fixed selection background rendering one frame after the cursor movement when
  first transitioning from no-selection to has-selection. (Bug in 1.69) (#2436) [@Nazg-Gul]
- InputText: Work-around for buggy standard libraries where isprint('\t') returns true. (#2467, #1336)
- InputText: Fixed ImGuiInputTextFlags_AllowTabInput leading to two tabs characters being inserted
  if the backend provided both Key and Character input. (#2467, #1336)
- Layout: Added SetNextItemWidth() helper to avoid using PushItemWidth/PopItemWidth() for single items.
  Note that SetNextItemWidth() currently only affect the same subset of items as PushItemWidth(),
  generally referred to as the large framed+labeled items. Because the new SetNextItemWidth()
  function is explicit we may later extend its effect to more items.
- Layout: Fixed PushItemWidth(-width) for right-side alignment laying out some items (button, listbox, etc.)
  with negative sizes if the 'width' argument was smaller than the available width at the time of item
  submission.
- Window: Fixed window with the AlwaysAutoResize flag unnecessarily extending their hovering boundaries
  by a few pixels (this is used to facilitate resizing from borders when available for a given window).
  One of the noticeable minor side effect was that navigating menus would have had a tendency to disable
  highlight from parent menu items earlier than necessary while approaching the child menu.
- Window: Close button is horizontally aligned with style.FramePadding.x.
- Window: Fixed contents region being off by WindowBorderSize amount on the right when scrollbar is active.
- Window: Fixed SetNextWindowSizeConstraints() with non-rounded positions making windows drift. (#2067, #2530)
- Popups: Closing a popup restores the focused/nav window in place at the time of the popup opening,
  instead of restoring the window that was in the window stack at the time of the OpenPopup call. (#2517)
  Among other things, this allows opening a popup while no window are focused, and pressing Escape to
  clear the focus again.
- Popups: Fixed right-click from closing all popups instead of aiming at the hovered popup level
  (regression in 1.67).
- Selectable: With ImGuiSelectableFlags_AllowDoubleClick doesn't return true on the mouse button release
  following the double-click. Only first mouse release + second mouse down (double-click) returns true.
  Likewise for internal ButtonBehavior() with both _PressedOnClickRelease | _PressedOnDoubleClick. (#2503)
- GetMouseDragDelta(): also returns the delta on the mouse button released frame. (#2419)
- GetMouseDragDelta(): verify that mouse positions are valid otherwise returns zero.
- Inputs: Also add support for horizontal scroll with Shift+Mouse Wheel. (#2424, #1463) [@LucaRood]
- PlotLines, PlotHistogram: Ignore NaN values when calculating min/max bounds. (#2485)
- Columns: Fixed boundary of clipping being off by 1 pixel within the left column. (#125)
- Separator: Declare its thickness (1.0f) to the layout, making items around separator more symmetrical.
- Combo, Slider, Scrollbar: Improve rendering in situation when there's only a few pixels available (<3 pixels).
- Nav: Fixed Drag/Slider functions going into text input mode when keyboard CTRL is held while pressing NavActivate.
- Drag and Drop: Fixed drag source with ImGuiDragDropFlags_SourceAllowNullID and null ID from receiving click
  regardless of being covered by another window (it didn't honor correct hovering rules). (#2521)
- ImDrawList: Improved algorithm for mitre joints on thick lines, preserving correct thickness up to 90 degrees
  angles, also faster to output. (#2518) [@rmitton]
- Misc: Added IM_MALLOC/IM_FREE macros mimicking IM_NEW/IM_DELETE so user doesn't need to revert
  to using the ImGui::MemAlloc()/MemFree() calls directly.
- Misc: Made IMGUI_CHECKVERSION() macro also check for matching size of ImDrawIdx.
- Metrics: Added "Show windows rectangles" tool to visualize the different rectangles.
- Demo: Improved trees in columns demo.
- Examples: OpenGL: Added a test GL call + comments in ImGui_ImplOpenGL3_Init() to detect uninitialized
  GL function loaders early, and help users understand what they are missing. (#2421)
- Examples: SDL: Added support for SDL_GameController gamepads (enable with ImGuiConfigFlags_NavEnableGamepad). (#2509) [@DJLink]
- Examples: Emscripten: Added Emscripten+SDL+GLES2 example. (#2494, #2492, #2351, #336) [@nicolasnoble, @redblobgames]
- Examples: Metal: Added Glfw+Metal example. (#2527) [@bear24rw]
- Examples: OpenGL3: Minor tweaks + not calling glBindBuffer more than necessary in the render loop.
- Examples: Vulkan: Fixed in-flight buffers issues when using multi-viewports. (#2461, #2348, #2378, #2097)
- Examples: Vulkan: Added missing support for 32-bit indices (#define ImDrawIdx unsigned int).
- Examples: Vulkan: Avoid passing negative coordinates to vkCmdSetScissor, which debug validation layers do not like.
- Examples: Vulkan: Added ImGui_ImplVulkan_SetMinImageCount() to change min image count at runtime. (#2071) [@nathanvoglsam]
- Examples: DirectX9: Fixed erroneous assert in ImGui_ImplDX9_InvalidateDeviceObjects(). (#2454)
- Examples: DirectX10/11/12, Allegro, Marmalade: Render functions early out when display size is zero (minimized). (#2496)
- Examples: GLUT: Fixed existing FreeGLUT example to work with regular GLUT. (#2465) [@andrewwillmott]
- Examples: GLUT: Renamed imgui_impl_freeglut.cpp/.h to imgui_impl_glut.cpp/.h. (#2465) [@andrewwillmott]
- Examples: GLUT: Made io.DeltaTime always > 0. (#2430)
- Examples: Visual Studio: Updated default platform toolset+sdk in vcproj files from v100+sdk7 (vs2010)
  to v110+sdk8 (vs2012). This is mostly so we can remove reliance on DXSDK_DIR for the DX10/DX11 example,
  which if existing and when switching to recent SDK ends up conflicting and creating warnings.


-----------------------------------------------------------------------
 VERSION 1.69 (Released 2019-03-13)
-----------------------------------------------------------------------

Decorated log and release notes: https://github.com/ocornut/imgui/releases/tag/v1.69

Breaking Changes:

- Renamed ColorEdit/ColorPicker's ImGuiColorEditFlags_RGB/_HSV/_HEX flags to respectively
  ImGuiColorEditFlags_DisplayRGB/_DisplayHSV/_DisplayHex. This is because the addition of
  new flag ImGuiColorEditFlags_InputHSV makes the earlier one ambiguous.
  Kept redirection enum values (will obsolete). (#2384) [@haldean]
- Renamed GetOverlayDrawList() to GetForegroundDrawList(). Kept redirection function (will obsolete). (#2391)

Other Changes:

- Added GetBackgroundDrawList() helper to quickly get access to a ImDrawList that will be rendered
  behind every other windows. (#2391, #545)
- DragScalar, InputScalar, SliderScalar: Added support for u8/s8/u16/s16 data types (ImGuiDataType_S8, etc.)
  We are reusing function instances of larger types to reduce code size. (#643, #320, #708, #1011)
- Added InputTextWithHint() to display a description/hint in the text box when no text
  has been entered. (#2400) [@Organic-Code, @ocornut]
- Nav: Fixed a tap on AltGR (e.g. German keyboard) from navigating to the menu layer.
- Nav: Fixed Ctrl+Tab keeping active InputText() of a previous window active after the switch. (#2380)
- Fixed IsItemDeactivated()/IsItemDeactivatedAfterEdit() from not correctly returning true
  when tabbing out of a focusable widget (Input/Slider/Drag) in most situations. (#2215, #1875)
- InputInt, InputFloat, InputScalar: Fix to keep the label of the +/- buttons centered when
  style.FramePadding.x is abnormally larger than style.FramePadding.y. Since the buttons are
  meant to be square (to align with e.g. color button) we always use FramePadding.y. (#2367)
- InputInt, InputScalar: +/- buttons now respects the natural type limits instead of
  overflowing or underflowing the value.
- InputText: Fixed an edge case crash that would happen if another widget sharing the same ID
  is being swapped with an InputText that has yet to be activated.
- InputText: Fixed various display corruption related to swapping the underlying buffer while
  a input widget is active (both for writable and read-only paths). Often they would manifest
  when manipulating the scrollbar of a multi-line input text.
- ColorEdit, ColorPicker, ColorButton: Added ImGuiColorEditFlags_InputHSV to manipulate color
  values encoded as HSV (in order to avoid HSV<>RGB round trips and associated singularities).
  (#2383, #2384) [@haldean]
- ColorPicker: Fixed a bug/assertion when displaying a color picker in a collapsed window
  while dragging its title bar. (#2389)
- ColorEdit: Fixed tooltip not honoring the ImGuiColorEditFlags_NoAlpha contract of never
  reading the 4th float in the array (value was read and discarded). (#2384) [@haldean]
- MenuItem, Selectable: Fixed disabled widget interfering with navigation (fix c2db7f63 in 1.67).
- Tabs: Fixed a crash when using many BeginTabBar() recursively (didn't affect docking). (#2371)
- Tabs: Added extra mis-usage error recovery. Past the assert, common mis-usage don't lead to
  hard crashes any more, facilitating integration with scripting languages. (#1651)
- Tabs: Fixed ImGuiTabItemFlags_SetSelected being ignored if the tab is not visible (with
  scrolling policy enabled) or if is currently appearing.
- Tabs: Fixed Tab tooltip code making drag and drop tooltip disappear during the frame where
  the drag payload activate a tab.
- Tabs: Reworked scrolling policy (when ImGuiTabBarFlags_FittingPolicyScroll is set) to
  teleport the view when aiming at a tab far away the visible section, and otherwise accelerate
  the scrolling speed to cap the scrolling time to 0.3 seconds.
- Text: Fixed large Text/TextUnformatted calls not feeding their size into layout when starting
  below the lower point of the current clipping rectangle. This bug has been there since v1.0!
  It was hardly noticeable but would affect the scrolling range, which in turn would affect
  some scrolling request functions when called during the appearing frame of a window.
- Plot: Fixed divide-by-zero in PlotLines() when passing a count of 1. (#2387) [@Lectem]
- Log/Capture: Fixed LogXXX functions emitting extraneous leading carriage return.
- Log/Capture: Fixed an issue when empty string on a new line would not emit a carriage return.
- Log/Capture: Fixed LogXXX functions 'auto_open_depth' parameter being treated as an absolute
  tree depth instead of a relative one.
- Log/Capture: Fixed CollapsingHeader trailing ascii representation being "#" instead of "##".
- ImFont: Added GetGlyphRangesVietnamese() helper. (#2403)
- Misc: Asserting in NewFrame() if style.WindowMinSize is zero or smaller than (1.0f,1.0f).
- Demo: Using GetBackgroundDrawList() and GetForegroundDrawList() in "Custom Rendering" demo.
- Demo: InputText: Demonstrating use of ImGuiInputTextFlags_CallbackResize. (#2006, #1443, #1008).
- Examples: GLFW, SDL: Preserve DisplayFramebufferScale when main viewport is minimized.
  (This is particularly useful for the viewport branch because we are not supporting per-viewport
  frame-buffer scale. It fixes windows not refreshing when main viewport is minimized.) (#2416)
- Examples: OpenGL: Fix to be able to run on ES 2.0 / WebGL 1.0. [@rmitton, @gabrielcuvillier]
- Examples: OpenGL: Fix for OSX not supporting OpenGL 4.5, we don't try to read GL_CLIP_ORIGIN
  even if the OpenGL headers/loader happens to define the value. (#2366, #2186)
- Examples: Allegro: Added support for touch events (emulating mouse). (#2219) [@dos1]
- Examples: DirectX9: Minor changes to match the other DirectX examples more closely. (#2394)


-----------------------------------------------------------------------
 VERSION 1.68 (Released 2019-02-19)
-----------------------------------------------------------------------

Decorated log and release notes: https://github.com/ocornut/imgui/releases/tag/v1.68

Breaking Changes:

- Removed io.DisplayVisibleMin/DisplayVisibleMax (which were marked obsolete and removed from viewport/docking branch already).
- Made it illegal/assert when io.DisplayTime == 0.0f (with an exception for the first frame).
  If for some reason your time step calculation gives you a zero value, replace it with a arbitrarily small value!

Other Changes:

- Added .editorconfig file for text editors to standardize using spaces. (#2038) [@kudaba]
- ImDrawData: Added FramebufferScale field (currently a copy of the value from io.DisplayFramebufferScale).
  This is to allow render functions being written without pulling any data from ImGuiIO, allowing incoming
  multi-viewport feature to behave on Retina display and with multiple displays.
  If you are not using a custom backend, please update your render function code ahead of time,
  and use draw_data->FramebufferScale instead of io.DisplayFramebufferScale. (#2306, #1676)
- Added IsItemActivated() as an extension to the IsItemDeactivated/IsItemDeactivatedAfterEdit functions
  which are useful to implement variety of undo patterns. (#820, #956, #1875)
- InputText: Fixed a bug where ESCAPE would not restore the initial value in all situations. (#2321) [@relick]
- InputText: Fixed a bug where ESCAPE would be first captured by the Keyboard Navigation code. (#2321, #787)
- InputText: Fixed redo buffer exhaustion handling (rare) which could corrupt the undo character buffer. (#2333)
  The way the redo/undo buffers work would have made it generally unnoticeable to the user.
- Fixed range-version of PushID() and GetID() not honoring the ### operator to restart from the seed value.
- Fixed CloseCurrentPopup() on a child-menu of a modal incorrectly closing the modal. (#2308)
- Tabs: Added ImGuiTabBarFlags_TabListPopupButton flag to show a popup button on manual tab bars. (#261, #351)
- Tabs: Removed ImGuiTabBarFlags_NoTabListPopupButton which was available in 1.67 but actually had zero use.
- Tabs: Fixed a minor clipping glitch when changing style's FramePadding from frame to frame.
- Tabs: Fixed border (when enabled) so it is aligned correctly mid-pixel and appears as bright as other borders.
- Style, Selectable: Added ImGuiStyle::SelectableTextAlign and ImGuiStyleVar_SelectableTextAlign. (#2347) [@haldean]
- Menus: Tweaked horizontal overlap between parent and child menu (to help convey relative depth)
  from using style.ItemSpacing.x to style.ItemInnerSpacing.x, the later being expected to be smaller. (#1086)
- RadioButton: Fixed label horizontal alignment to precisely match Checkbox().
- Window: When resizing from an edge, the border is more visible and better follow the rounded corners.
- Window: Fixed initial width of collapsed windows not taking account of contents width (broken in 1.67). (#2336, #176)
- Scrollbar: Fade out and disable interaction when too small, in order to facilitate using the resize grab on very
  small window, as well as reducing visual noise/overlap.
- ListBox: Better optimized when clipped / non-visible.
- InputTextMultiline: Better optimized when clipped / non-visible.
- Font: Fixed high-level ImGui::CalcTextSize() used by most widgets from erroneously subtracting 1.0f*scale to
  calculated text width. Among noticeable side-effects, it would make sequences of repeated Text/SameLine calls
  not align the same as a single call, and create mismatch between high-level size calculation and those performed
  with the lower-level ImDrawList api. (#792) [@SlNPacifist]
- Font: Fixed building atlas when specifying duplicate/overlapping ranges within a same font. (#2353, #2233)
- ImDrawList: Fixed AddCircle(), AddCircleFilled() angle step being off, which was visible when drawing a "circle"
  with a small number of segments (e.g. an hexagon). (#2287) [@baktery]
- ImGuiTextBuffer: Added append() function (unformatted).
- ImFontAtlas: Added 0x2000-0x206F general punctuation range to default ChineseFull/ChineseSimplifiedCommon ranges. (#2093)
- ImFontAtlas: FreeType: Added support for imgui allocators + custom FreeType only SetAllocatorFunctions. (#2285) [@Vuhdo]
- ImFontAtlas: FreeType: Fixed using imgui_freetype.cpp in unity builds. (#2302)
- Demo: Fixed "Log" demo not initializing properly, leading to the first line not showing before a Clear. (#2318) [@bluescan]
- Demo: Added "Auto-scroll" option in Log/Console demos. (#2300) [@nicolasnoble, @ocornut]
- Examples: Metal, OpenGL2, OpenGL3, Vulkan: Fixed offsetting of clipping rectangle with ImDrawData::DisplayPos != (0,0)
  when the display frame-buffer scale scale is not (1,1). While this doesn't make a difference when using master branch,
  this is effectively fixing support for multi-viewport with Mac Retina Displays on those examples. (#2306) [@rasky, @ocornut]
  Also using ImDrawData::FramebufferScale instead of io.DisplayFramebufferScale.
- Examples: Clarified the use the ImDrawData::DisplayPos to offset clipping rectangles.
- Examples: Win32: Using GetForegroundWindow()+IsChild() instead of GetActiveWindow() to be compatible with windows created
  in a different thread or parent. (#1951, #2087, #2156, #2232) [many people]
- Examples: SDL: Using the SDL_WINDOW_ALLOW_HIGHDPI flag. (#2306, #1676) [@rasky]
- Examples: Win32: Added support for XInput gamepads (if ImGuiConfigFlags_NavEnableGamepad is enabled).
- Examples: Win32: Added support for mouse buttons 4 and 5 via WM_XBUTTON* messages. (#2264)
- Examples: DirectX9: Explicitly disable fog (D3DRS_FOGENABLE) before drawing in case user state has it set. (#2288, #2230)
- Examples: OpenGL2: Added #define GL_SILENCE_DEPRECATION to cope with newer XCode warnings.
- Examples: OpenGL3: Using GLSL 4.10 shaders for any GLSL version over 410 (e.g. 430, 450). (#2329) [@BrutPitt]


-----------------------------------------------------------------------
 VERSION 1.67 (Released 2019-01-14)
-----------------------------------------------------------------------

Decorated log and release notes: https://github.com/ocornut/imgui/releases/tag/v1.67

Breaking Changes:

- Made it illegal to call Begin("") with an empty string. This somehow half-worked before but had various undesirable
  side-effect because the window would have ID zero. In particular it is causing problems in viewport/docking branches.
- Renamed io.ConfigResizeWindowsFromEdges to io.ConfigWindowsResizeFromEdges and removed its [Beta] mark.
  The addition of new configuration options in the Docking branch is pushing for a little reorganization of those names.
- Renamed ImFontAtlas::GlyphRangesBuilder to ImFontGlyphRangesBuilder. Kept redirection typedef (will obsolete).

Other Changes:

- Added BETA api for Tab Bar/Tabs widgets: (#261, #351)
  - Added BeginTabBar(), EndTabBar(), BeginTabItem(), EndTabItem(), SetTabItemClosed() API.
  - Added ImGuiTabBarFlags flags for BeginTabBar().
  - Added ImGuiTabItemFlags flags for BeginTabItem().
  - Style: Added ImGuiCol_Tab, ImGuiCol_TabHovered, ImGuiCol_TabActive, ImGuiCol_TabUnfocused, ImGuiCol_TabUnfocusedActive colors.
  - Demo: Added Layout->Tabs demo code.
  - Demo: Added "Documents" example app showcasing possible use for tabs.
  This feature was merged from the Docking branch in order to allow the use of regular tabs in your code.
  (It does not provide the docking/splitting/merging of windows available in the Docking branch)
- Added ImGuiWindowFlags_UnsavedDocument window flag to append '*' to title without altering the ID, as a convenience
  to avoid using the ### operator. In the Docking branch this also has an effect on tab closing behavior.
- Window, Focus, Popup: Fixed an issue where closing a popup by clicking another window with the _NoMove flag would refocus
  the parent window of the popup instead of the newly clicked window.
- Window: Contents size is preserved while a window collapsed. Fix auto-resizing window losing their size for one frame when uncollapsed.
- Window: Contents size is preserved while a window contents is hidden (unless it is hidden for resizing purpose).
- Window: Resizing windows from edge is now enabled by default (io.ConfigWindowsResizeFromEdges=true). Note that
  it only works _if_ the backend sets ImGuiBackendFlags_HasMouseCursors, which the standard backends do.
- Window: Added io.ConfigWindowsMoveFromTitleBarOnly option. This is ignored by window with no title bars (often popups).
  This affects clamping window within the visible area: with this option enabled title bars need to be visible. (#899)
- Window: Fixed using SetNextWindowPos() on a child window (which wasn't really documented) position the cursor as expected
  in the parent window, so there is no mismatch between the layout in parent and the position of the child window.
- InputFloat: When using ImGuiInputTextFlags_ReadOnly the step buttons are disabled. (#2257)
- DragFloat: Fixed broken mouse direction change with power!=1.0. (#2174, #2206) [@Joshhua5]
- Nav: Fixed an keyboard issue where holding Activate/Space for longer than two frames on a button would unnecessary
  keep the focus on the parent window, which could steal it from newly appearing windows. (#787)
- Nav: Fixed animated window titles from being updated when displayed in the CTRL+Tab list. (#787)
- Error recovery: Extraneous/undesired calls to End() are now being caught by an assert in the End() function closer
  to the user call site (instead of being reported in EndFrame). Past the assert, they don't lead to crashes any more. (#1651)
  Missing calls to End(), past the assert, should not lead to crashes or to the fallback Debug window appearing on screen.
  Those changes makes it easier to integrate dear imgui with a scripting language allowing, given asserts are redirected
  into e.g. an error log and stopping the script execution.
- ImFontAtlas: Stb and FreeType: Atlas width is now properly based on total surface rather than glyph count (unless overridden with TexDesiredWidth).
- ImFontAtlas: Stb and FreeType: Fixed atlas builder so missing glyphs won't influence the atlas texture width. (#2233)
- ImFontAtlas: Stb and FreeType: Fixed atlas builder so duplicate glyphs (when merging fonts) won't be included in the rasterized atlas.
- ImFontAtlas: FreeType: Fixed abnormally high atlas height.
- ImFontAtlas: FreeType: Fixed support for any values of TexGlyphPadding (not just only 1).
- ImDrawList: Optimized some of the functions for performance of debug builds where non-inline function call cost are non-negligible.
  (Our test UI scene on VS2015 Debug Win64 with /RTC1 went ~5.9 ms -> ~4.9 ms. In Release same scene stays at ~0.3 ms.)
- IO: Added BackendPlatformUserData, BackendRendererUserData, BackendLanguageUserData void* for storage use by backends.
- IO: Renamed InputCharacters[], marked internal as was always intended. Please don't access directly, and use AddInputCharacter() instead!
- IO: AddInputCharacter() goes into a queue which can receive as many characters as needed during the frame. This is useful
  for automation to not have an upper limit on typing speed. Will later transition key/mouse to use the event queue later.
- Style: Tweaked default value of style.DisplayWindowPadding from (20,20) to (19,19) so the default style as a value
  which is the same as the title bar height.
- Demo: "Simple Layout" and "Style Editor" are now using tabs.
- Demo: Added a few more things under "Child windows" (changing ImGuiCol_ChildBg, positioning child, using IsItemHovered after a child).
- Examples: DirectX10/11/12: Made imgui_impl_dx10/dx11/dx12.cpp link d3dcompiler.lib from the .cpp file to ease integration.
- Examples: Allegro 5: Properly destroy globals on shutdown to allow for restart. (#2262) [@DomRe]


-----------------------------------------------------------------------
 VERSION 1.66b (Released 2018-12-01)
-----------------------------------------------------------------------

Decorated log and release notes: https://github.com/ocornut/imgui/releases/tag/v1.66b

Other Changes:

- Fixed a text rendering/clipping bug introduced in 1.66 (on 2018-10-12, commit ede3a3b9) that affect single ImDrawList::AddText()
  calls with single strings larger than 10k. Text/TextUnformatted() calls were not affected, but e.g. InputText() was. [@pdoane]
- When the focused window become inactive don't restore focus to a window with the ImGuiWindowFlags_NoInputs flag. (#2213) [@zzzyap]
- Separator: Fixed Separator() outputting an extraneous empty line when captured into clipboard/text/file.
- Demo: Added ShowAboutWindow() call, previously was only accessible from the demo window.
- Demo: ShowAboutWindow() now display various Build/Config Information (compiler, os, etc.) that can easily be copied into bug reports.
- Fixed build issue with osxcross and macOS. (#2218) [@dos1]
- Examples: Setting up 'io.BackendPlatformName'/'io.BackendRendererName' fields to the current backend can be displayed in the About window.
- Examples: SDL: changed the signature of ImGui_ImplSDL2_ProcessEvent() to use a const SDL_Event*. (#2187)


-----------------------------------------------------------------------
 VERSION 1.66 (Released 2018-11-22)
-----------------------------------------------------------------------

Decorated log and release notes: https://github.com/ocornut/imgui/releases/tag/v1.66

Breaking Changes:

- Renamed SetScrollHere() to SetScrollHereY(). Kept redirection function (will obsolete).
- Renamed misc/stl/imgui_stl.* to misc/cpp/imgui_stdlib.* in prevision for other C++ helper files. (#2035, #2096)

Other Changes:

- Fixed calling SetNextWindowSize()/SetWindowSize() with non-integer values leading to
  accidental alteration of window position. We now round the provided size. (#2067)
- Fixed calling DestroyContext() always saving .ini data with the current context instead
  of the supplied context pointer. (#2066)
- Nav, Focus: Fixed ImGuiWindowFlags_NoBringToFrontOnFocus windows not being restoring focus
  properly after the main menu bar or last focused window is deactivated.
- Nav: Fixed an assert in certain circumstance (mostly when using popups) when mouse positions stop being valid. (#2168)
- Nav: Fixed explicit directional input not re-highlighting current nav item if there is a single item in the window
  and highlight has been previously disabled by the mouse. (#787)
- DragFloat: Fixed a situation where dragging with value rounding enabled or with a power curve
  erroneously wrapped the value to one of the min/max edge. (#2024, #708, #320, #2075).
- DragFloat: Disabled using power curve when one edge is FLT_MAX (broken in 1.61). (#2024)
- DragFloat: Disabled setting a default drag speed when one edge is FLT_MAX. (#2024)
- SliderAngle: Added optional format argument to alter precision or localize the string. (#2150) [@podsvirov]
- Window: Resizing from edges (with io.ConfigResizeWindowsFromEdges Beta flag) extends the hit region
  of root floating windows outside the window, making it easier to resize windows. Resize grips are also
  extended accordingly so there are no discontinuity when hovering between borders and corners. (#1495, #822)
- Window: Added ImGuiWindowFlags_NoBackground flag to avoid rendering window background. This is mostly to allow
  the creation of new flag combinations, as we could already use SetNextWindowBgAlpha(0.0f). (#1660) [@biojppm, @ocornut]
- Window: Added ImGuiWindowFlags_NoDecoration helper flag which is essentially NoTitleBar+NoResize+NoScrollbar+NoCollapse.
- Window: Added ImGuiWindowFlags_NoMouseInputs which is basically the old ImGuiWindowFlags_NoInputs (essentially
  we have renamed ImGuiWindowFlags_NoInputs to ImGuiWindowFlags_NoMouseInputs). Made the new ImGuiWindowFlags_NoInputs
  encompass both NoMouseInputs+NoNav, which is consistent with its description. (#1660, #787)
- Window, Inputs: Fixed resizing from edges when io.MousePos is not pixel-rounded by rounding mouse position input. (#2110)
- BeginChild(): Fixed BeginChild(const char*, ...) variation erroneously not applying the ID stack
  to the provided string to uniquely identify the child window. This was undoing an intentional change
  introduced in 1.50 and broken in 1.60. (#1698, #894, #713).
- TextUnformatted(): Fixed a case where large-text path would read bytes past the text_end marker depending
  on the position of new lines in the buffer (it wasn't affecting the output but still not the right thing to do!)
- ListBox(): Fixed frame sizing when items_count==1 unnecessarily showing a scrollbar. (#2173) [@luk1337, @ocornut]
- ListBox(): Tweaked frame sizing so list boxes will look more consistent when FramePadding is far from ItemSpacing.
- RenderText(): Some optimization for very large text buffers, useful for non-optimized builds.
- BeginMenu(): Fixed menu popup horizontal offset being off the item in the menu bar when WindowPadding=0.0f.
- ArrowButton(): Fixed arrow shape being horizontally misaligned by (FramePadding.y-FramePadding.x) if they are different.
- Demo: Split the contents of ShowDemoWindow() into smaller functions as it appears to speed up link time with VS. (#2152)
- Drag and Drop: Added GetDragDropPayload() to peek directly into the payload (if any) from anywhere. (#143)
- ImGuiTextBuffer: Avoid heap allocation when empty.
- ImDrawList: Fixed AddConvexPolyFilled() undefined behavior when passing points_count smaller than 3,
  in particular, points_count==0 could lead to a memory stomp if the draw list was previously empty.
- Examples: DirectX10, DirectX11: Removed seemingly unnecessary calls to invalidate and recreate device objects
  in the WM_SIZE handler. (#2088) [@ice1000]
- Examples: GLFW: User previously installed GLFW callbacks are now saved and chain-called by the default callbacks. (#1759)
- Examples: OpenGL3: Added support for GL 4.5's glClipControl(GL_UPPER_LEFT). (#2186)
- Examples: OpenGL3+GLFW: Fixed error condition when using the GLAD loader. (#2157) [@blackball]
- Examples: OpenGL3+GLFW/SDL: Made main.cpp compile with IMGUI_IMPL_OPENGL_LOADER_CUSTOM (may be missing init). (#2178) [@doug-moen]
- Examples: SDL2+Vulkan: Fixed application shutdown which could deadlock on Linux + Xorg. (#2181) [@eRabbit0]


-----------------------------------------------------------------------
 VERSION 1.65 (Released 2018-09-06)
-----------------------------------------------------------------------

Decorated log and release notes: https://github.com/ocornut/imgui/releases/tag/v1.65

Breaking Changes:

- Renamed stb_truetype.h to imstb_truetype.h, stb_textedit.h to imstb_textedit.h, and
  stb_rect_pack.h to imstb_rectpack.h. If you were conveniently using the imgui copy of those
  STB headers in your project, you will have to update your include paths. (#1718, #2036)
  The reason for this change is to avoid conflicts for projects that may also be importing
  their own copy of the STB libraries. Note that imgui's copy of stb_textedit.h is modified.
- Renamed io.ConfigCursorBlink to io.ConfigInputTextCursorBlink. (#1427)

Other Changes:

- This is a minor release following the 1.64 refactor, with a little more shuffling of code.
- Clarified and improved the source code sectioning in all files (easier to search or browse sections).
- Nav: Removed the [Beta] tag from various descriptions of the gamepad/keyboard navigation system.
  Although it is not perfect and will keep being improved, it is fairly functional and used by many. (#787)
- Fixed a build issue with non-Cygwin GCC under Windows.
- Demo: Added a "Configuration" block to make io.ConfigFlags/io.BackendFlags more prominent.
- Examples: OpenGL3+SDL2: Fixed error condition when using the GLAD loader. (#2059, #2002) [@jiri]


-----------------------------------------------------------------------
 VERSION 1.64 (Released 2018-08-31)
-----------------------------------------------------------------------

Decorated log and release notes: https://github.com/ocornut/imgui/releases/tag/v1.64

Changes:

- Moved README, CHANGELOG and TODO files to the docs/ folder.
  If you are updating dear imgui by copying files, take the chance to delete the old files.
- Added imgui_widgets.cpp file, extracted and moved widgets code out of imgui.cpp into imgui_widgets.cpp.
  Re-ordered some of the code remaining in imgui.cpp.
  NONE OF THE FUNCTIONS HAVE CHANGED. THE CODE IS SEMANTICALLY 100% IDENTICAL, BUT _EVERY_ FUNCTIONS HAS BEEN MOVED.
  Because of this, any local modifications to imgui.cpp will likely conflict when you update.
  If you have any modifications to imgui.cpp, it is suggested that you first update to 1.63, then
  isolate your patches. You can peak at imgui_widgets.cpp from 1.64 to get a sense of what is included in it,
  then separate your changes into several patches that can more easily be applied to 1.64 on a per-file basis.
  What I found worked nicely for me, was to open the diff of the old patches in an interactive merge/diff tool,
  search for the corresponding function in the new code and apply the chunks manually.
- As a reminder, if you have any change to imgui.cpp it is a good habit to discuss them on the github,
  so a solution applicable on the Master branch can be found. If your company has changes that you cannot
  disclose you may also contact me privately.


-----------------------------------------------------------------------
 VERSION 1.63 (Released 2018-08-29)
-----------------------------------------------------------------------

Decorated log and release notes: https://github.com/ocornut/imgui/releases/tag/v1.63

Breaking Changes:

- Style: Renamed ImGuiCol_ModalWindowDarkening to ImGuiCol_ModalWindowDimBg for consistency with other features.
  Kept redirection enum (will obsolete).
- Changed ImGui::GetTime() return value from float to double to avoid accumulating floating point imprecision over time.
- Removed per-window ImGuiWindowFlags_ResizeFromAnySide Beta flag in favor `io.ConfigResizeWindowsFromEdges=true` to
  enable the feature globally. (#1495)
  The feature is not currently enabled by default because it is not satisfying enough, but will eventually be.
- InputText: Renamed ImGuiTextEditCallback to ImGuiInputTextCallback, ImGuiTextEditCallbackData to ImGuiInputTextCallbackData
  for consistency. Kept redirection types (will obsolete).
- InputText: Removed ImGuiTextEditCallbackData::ReadOnly because it is a duplication of (::Flags & ImGuiInputTextFlags_ReadOnly).
- Renamed IsItemDeactivatedAfterChange() to IsItemDeactivatedAfterEdit() for consistency with new IsItemEdited() API.
  Kept redirection function (will obsolete soonish as IsItemDeactivatedAfterChange() is very recent).
- Renamed io.OptCursorBlink to io.ConfigCursorBlink [-> io.ConfigInputTextCursorBlink in 1.65], io.OptMacOSXBehaviors to
  io.ConfigMacOSXBehaviors for consistency. (#1427, #473)
- Removed obsolete redirection functions: CollapsingHeader() variation with 2 bools - marked obsolete in v1.49, May 2016.

Other Changes:

- ArrowButton: Fixed to honor PushButtonRepeat() setting (and internals' ImGuiItemFlags_ButtonRepeat).
- ArrowButton: Setup current line text baseline so that ArrowButton() + SameLine() + Text() are aligned properly.
- Nav: Added a CTRL+TAB window list and changed the highlight system accordingly. The change is motivated by upcoming
  Docking features. (#787)
- Nav: Made CTRL+TAB skip menus + skip the current navigation window if is has the ImGuiWindow_NoNavFocus set. (#787)
  While it was previously possible, you won't be able to CTRL-TAB out and immediately back in a window with the
  ImGuiWindow_NoNavFocus flag.
- Window: Allow menu and popups windows from ignoring the style.WindowMinSize values so short menus/popups are not padded. (#1909)
- Window: Added global io.ConfigResizeWindowsFromEdges option to enable resizing windows from their edges and from
  the lower-left corner. (#1495)
- Window: Collapse button shows hovering highlight + clicking and dragging on it allows to drag the window as well.
- Added IsItemEdited() to query if the last item modified its value (or was pressed). This is equivalent to the bool
  returned by most widgets.
  It is useful in some situation e.g. using InputText() with ImGuiInputTextFlags_EnterReturnsTrue. (#2034)
- InputText: Added support for buffer size/capacity changes via the ImGuiInputTextFlags_CallbackResize flag. (#2006, #1443, #1008).
- InputText: Fixed not tracking the cursor horizontally when modifying the text buffer through a callback.
- InputText: Fixed minor off-by-one issue when submitting a buffer size smaller than the initial zero-terminated buffer contents.
- InputText: Fixed a few pathological crash cases on single-line InputText widget with multiple millions characters worth of contents.
  Because the current text drawing function reserve for a worst-case amount of vertices and how we handle horizontal clipping,
  we currently just avoid displaying those single-line widgets when they are over a threshold of 2 millions characters,
  until a better solution is found.
- Drag and Drop: Fixed an incorrect assert when dropping a source that is submitted after the target (bug introduced with 1.62 changes
  related to the addition of IsItemDeactivated()). (#1875, #143)
- Drag and Drop: Fixed ImGuiDragDropFlags_SourceNoDisableHover to affect hovering state prior to calling IsItemHovered() + fixed description. (#143)
- Drag and Drop: Calling BeginTooltip() between a BeginDragSource()/EndDragSource() or BeginDropTarget()/EndDropTarget() uses adjusted tooltip
  settings matching the one created when calling BeginDragSource() without the ImGuiDragDropFlags_SourceNoPreviewTooltip flag. (#143)
- Drag and Drop: Payload stays available and under the mouse if the source stops being submitted, however the tooltip is replaced by "...". (#1725)
- Drag and Drop: Added ImGuiDragDropFlags_SourceAutoExpirePayload flag to force payload to expire if the source stops being submitted. (#1725, #143).
- IsItemHovered(): Added ImGuiHoveredFlags_AllowWhenDisabled flag to query hovered status on disabled items. (#1940, #211)
- Selectable: Added ImGuiSelectableFlags_Disabled flag in the public API. (#211)
- ColorEdit4: Fixed a bug when text input or drag and drop leading to unsaturated HSV values would erroneously alter the resulting color. (#2050)
- Misc: Added optional misc/stl/imgui_stl.h wrapper to use with STL types (e.g. InputText with std::string). (#2006, #1443, #1008)
  [*EDIT* renamed to misc/std/imgui_stdlib.h in 1.66]
- Misc: Added IMGUI_VERSION_NUM for easy compile-time testing. (#2025)
- Misc: Added ImGuiMouseCursor_Hand cursor enum + corresponding software cursor. (#1913, 1914) [@aiekick, @ocornut]
- Misc: Tweaked software mouse cursor offset to match the offset of the corresponding Windows 10 cursors.
- Made assertion more clear when trying to call Begin() outside of the NewFrame()..EndFrame() scope. (#1987)
- Fixed assertion when transitioning from an active ID to another within a group, affecting ColorPicker (broken in 1.62). (#2023, #820, #956, #1875).
- Fixed PushID() from keeping alive the new ID Stack top value (if a previously active widget shared the ID it would be erroneously kept alive).
- Fixed horizontal mouse wheel not forwarding the request to the parent window if ImGuiWindowFlags_NoScrollWithMouse is set. (#1463, #1380, #1502)
- Fixed a include build issue for Cygwin in non-POSIX (Win32) mode. (#1917, #1319, #276)
- ImDrawList: Improved handling for worst-case vertices reservation policy when large amount of text (e.g. 1+ million character strings)
  are being submitted in a single call. It would typically have crashed InputTextMultiline(). (#200)
- OS/Windows: Fixed missing ImmReleaseContext() call in the default Win32 IME handler. (#1932) [@vby]
- Metrics: Changed io.MetricsActiveWindows to reflect the number of active windows (!= from visible windows), which is useful
  for lazy/idle render mechanisms as new windows are typically not visible for one frame.
- Metrics: Added io.MetricsRenderWindow to reflect the number of visible windows.
- Metrics: Added io.MetricsActiveAllocations, moving away from the cross-context global counters than we previously used. (#1565, #1599, #586)
- Demo: Added basic Drag and Drop demo. (#143)
- Demo: Modified the Console example to use InsertChars() in the input text callback instead of poking directly into the buffer.
  Although this won't make a difference in the example itself, using InsertChars() will honor the resizing callback properly. (#2006, #1443, #1008).
- Demo: Clarified the use of IsItemHovered()/IsItemActive() right after being in the "Active, Focused, Hovered & Focused Tests" section.
- Examples: Tweaked the main.cpp of each example.
- Examples: Metal: Added Metal rendering backend. (#1929, #1873) [@warrenm]
- Examples: OSX: Added early raw OSX platform backend. (#1873) [@pagghiu, @itamago, @ocornut]
- Examples: Added mac OSX & iOS + Metal example in example_apple_metal/. (#1929, #1873) [@warrenm]
- Examples: Added mac OSX + OpenGL2 example in example_apple_opengl2/. (#1873)
- Examples: OpenGL3: Added shaders more versions of GLSL. (#1938, #1941, #1900, #1513, #1466, etc.)
- Examples: OpenGL3: Tweaked the imgui_impl_opengl3.cpp to work as-is with Emscripten + WebGL 2.0. (#1941). [@o-micron]
- Examples: OpenGL3: Made the example app default to GL 3.0 + GLSL 130 (instead of GL 3.2 + GLSL 150) unless on Mac.
- Examples: OpenGL3: Added error output when shaders fail to compile/link.
- Examples: OpenGL3: Added support for glew and glad OpenGL loaders out of the box. (#2001, #2002) [@jdumas]
- Examples: OpenGL2: Disabling/restoring GL_LIGHTING and GL_COLOR_MATERIAL to increase compatibility with legacy OpenGL applications. (#1996)
- Examples: DirectX10, DirectX11: Fixed unreleased resources in Init and Shutdown functions. (#1944)
- Examples: DirectX11: Querying for IDXGIFactory instead of IDXGIFactory1 to increase compatibility. (#1989) [@matt77hias]
- Examples: Vulkan: Fixed handling of VkSurfaceCapabilitiesKHR::maxImageCount = 0 case. Tweaked present mode selections.
- Examples: Win32, Glfw, SDL: Added support for the ImGuiMouseCursor_Hand cursor.


-----------------------------------------------------------------------
 VERSION 1.62 (Released 2018-06-22)
-----------------------------------------------------------------------

Decorated log and release notes: https://github.com/ocornut/imgui/releases/tag/v1.62

Breaking Changes:

- TreeNodeEx(): The helper ImGuiTreeNodeFlags_CollapsingHeader flag now include ImGuiTreeNodeFlags_NoTreePushOnOpen.
  The flag was already set by CollapsingHeader().
  The only difference is if you were using TreeNodeEx() manually with ImGuiTreeNodeFlags_CollapsingHeader and without
  ImGuiTreeNodeFlags_NoTreePushOnOpen. In this case you can remove the ImGuiTreeNodeFlags_NoTreePushOnOpen flag from
  your call (ImGuiTreeNodeFlags_CollapsingHeader & ~ImGuiTreeNodeFlags_NoTreePushOnOpen). (#1864)
  This also apply if you were using internal's TreeNodeBehavior() with the ImGuiTreeNodeFlags_CollapsingHeader flag directly.
- ImFontAtlas: Renamed GetGlyphRangesChinese() to GetGlyphRangesChineseFull() to distinguish new smaller variants and
  discourage using the full set. (#1859)

Other Changes:

- Examples backends have been refactored to separate the platform code (e.g. Win32, Glfw, SDL2) from the renderer code (e.g. DirectX11, OpenGL3, Vulkan).
  The "Platform" backends are in charge of: mouse/keyboard/gamepad inputs, cursor shape, timing, etc.
  The "Renderer" backends are in charge of: creating the main font texture, rendering imgui draw data.
      before: imgui_impl_dx11.cpp        --> after: imgui_impl_win32.cpp + imgui_impl_dx11.cpp
      before: imgui_impl_dx12.cpp        --> after: imgui_impl_win32.cpp + imgui_impl_dx12.cpp
      before: imgui_impl_glfw_gl3.cpp    --> after: imgui_impl_glfw.cpp + imgui_impl_opengl2.cpp
      before: imgui_impl_glfw_vulkan.cpp --> after: imgui_impl_glfw.cpp + imgui_impl_vulkan.cpp
      before: imgui_impl_sdl_gl3.cpp     --> after: imgui_impl_sdl2.cpp + imgui_impl_opengl2.cpp
      before: imgui_impl_sdl_gl3.cpp     --> after: imgui_impl_sdl2.cpp + imgui_impl_opengl3.cpp etc.
  - The idea is what we can now easily combine and maintain backends and reduce code redundancy. Individual files are
    smaller and more reusable. Integration of imgui into a new/custom engine may also be easier as there is less overlap
    between "windowing / inputs" and "rendering" code, so you may study or grab one half of the code and not the other.
  - This change was motivated by the fact that adding support for the upcoming multi-viewport feature requires more work
    from the Platform and Renderer backends, and the amount of redundancy across files was becoming too difficult to
    maintain. If you use default backends, you'll benefit from an easy update path to support multi-viewports later
    (for future ImGui 1.7x).
  - This is not strictly a breaking change if you keep your old backends, but when you'll want to fully update your backends,
    expect to have to reshuffle a few things.
  - Each example still has its own main.cpp which you may refer you to understand how to initialize and glue everything together.
  - Some frameworks (such as the Allegro, Marmalade) handle both the "platform" and "rendering" part, and your custom engine may as well.
  - Read examples/README.txt for details.
- Added IsItemDeactivated() to query if the last item was active previously and isn't anymore. Useful for Undo/Redo patterns. (#820, #956, #1875)
- Added IsItemDeactivatedAfterChange() [*EDIT* renamed to IsItemDeactivatedAfterEdit() in 1.63] if the last item was active previously,
  is not anymore, and during its active state modified a value. Note that you may still get false positive (e.g. drag value and while
  holding return on the same value). (#820, #956, #1875)
- Nav: Added support for PageUp/PageDown (explorer-style: first aim at bottom/top most item, when scroll a page worth of contents). (#787)
- Nav: To keep the navigated item in view we also attempt to scroll the parent window as well as the current window. (#787)
- ColorEdit3, ColorEdit4, ColorButton: Added ImGuiColorEditFlags_NoDragDrop flag to disable ColorEditX as drag target and ColorButton as drag source. (#1826)
- BeginDragDropSource(): Offset tooltip position so it is off the mouse cursor, but also closer to it than regular tooltips,
  and not clamped by viewport. (#1739)
- BeginDragDropTarget(): Added ImGuiDragDropFlags_AcceptNoPreviewTooltip flag to request hiding the drag source tooltip
  from the target site. (#143)
- BeginCombo(), BeginMainMenuBar(), BeginChildFrame(): Temporary style modification are restored at the end of BeginXXX
  instead of EndXXX, to not affect tooltips and child windows.
- Popup: Improved handling of (erroneously) repeating calls to OpenPopup() to not close the popup's child popups. (#1497, #1533, #1865).
- InputTextMultiline(): Fixed double navigation highlight when scrollbar is active. (#787)
- InputText(): Fixed Undo corruption after pasting large amount of text (Redo will still fail when undo buffers are exhausted,
  but text won't be corrupted).
- SliderFloat(): When using keyboard/gamepad and a zero precision format string (e.g. "%.0f"), always step in integer units. (#1866)
- ImFontConfig: Added GlyphMinAdvanceX/GlyphMaxAdvanceX settings useful to make a font appears monospaced, particularly useful
  for icon fonts. (#1869)
- ImFontAtlas: Added GetGlyphRangesChineseSimplifiedCommon() helper that returns a list of ~2500 most common Simplified Chinese
  characters. (#1859) [@JX-Master, @ocornut]
- Examples: OSX: Added imgui_impl_osx.mm backend to be used along with e.g. imgui_impl_opengl2.cpp. (#281, #1870) [@pagghiu, @itamago, @ocornut]
- Examples: GLFW: Made it possible to Shutdown/Init the backend again (by resetting the time storage properly). (#1827) [@ice1000]
- Examples: Win32: Fixed handling of mouse wheel messages to support sub-unit scrolling messages (typically sent by track-pads). (#1874) [@zx64]
- Examples: SDL+Vulkan: Added SDL+Vulkan example.
- Examples: Allegro5: Added support for ImGuiConfigFlags_NoMouseCursorChange flag. Added clipboard support.
- Examples: Allegro5: Unindexing buffers ourselves as Allegro indexed drawing primitives are buggy in the DirectX9 backend
  (will be fixed in Allegro 5.2.5+).
- Examples: DirectX12: Moved the ID3D12GraphicsCommandList* parameter from ImGui_ImplDX12_NewFrame() to ImGui_ImplDX12_RenderDrawData() which makes a lots more sense. (#301)
- Examples: Vulkan: Reordered parameters ImGui_ImplVulkan_RenderDrawData() to be consistent with other backends,
  a good occasion since we refactored the code.
- Examples: FreeGLUT: Added FreeGLUT backends. Added FreeGLUT+OpenGL2 example. (#801)
- Examples: The functions in imgui_impl_xxx.cpp are prefixed with IMGUI_IMPL_API (which defaults to IMGUI_API) to facilitate
  some uses. (#1888)
- Examples: Fixed backends to use ImGuiMouseCursor_COUNT instead of old name ImGuiMouseCursor_Count_ so they can compile
  with IMGUI_DISABLE_OBSOLETE_FUNCTIONS. (#1887)
- Misc: Updated stb_textedit from 1.09 + patches to 1.12 + minor patches.
- Internals: PushItemFlag() flags are inherited by BeginChild().


-----------------------------------------------------------------------
 VERSION 1.61 (Released 2018-05-14)
-----------------------------------------------------------------------

Decorated log and release notes: https://github.com/ocornut/imgui/releases/tag/v1.61

Breaking Changes:

- DragInt(): The default compile-time format string has been changed from "%.0f" to "%d", as we are not using integers internally
  any more. If you used DragInt() with custom format strings, make sure you change them to use %d or an integer-compatible format.
  To honor backward-compatibility, the DragInt() code will currently parse and modify format strings to replace %*f with %d,
  giving time to users to upgrade their code.
  If you have IMGUI_DISABLE_OBSOLETE_FUNCTIONS enabled, the code will instead assert! You may run a reg-exp search on your
  codebase for e.g. "DragInt.*%f" to you find them.
- InputFloat(): Obsoleted InputFloat() functions taking an optional "int decimal_precision" in favor of an equivalent and more
  flexible "const char* format", consistent with other functions. Kept redirection functions (will obsolete).
- Misc: IM_DELETE() helper function added in 1.60 doesn't set the input pointer to NULL, more consistent with standard
  expectation and allows passing r-values.

Other Changes:

- Added DragScalar, DragScalarN: supports signed/unsigned, 32/64 bits, float/double data types. (#643, #320, #708, #1011)
- Added InputScalar, InputScalarN: supports signed/unsigned, 32/64 bits, float/double data types. (#643, #320, #708, #1011)
- Added SliderScalar, SliderScalarN: supports signed/unsigned, 32/64 bits, float/double data types. (#643, #320, #708, #1011)
- Window: Fixed pop-ups/tooltips/menus not honoring style.DisplaySafeAreaPadding as well as it should have (part of menus
  displayed outside the safe area, etc.).
- Window: Fixed windows using the ImGuiWindowFlags_NoSavedSettings flag from not using the same default position as other windows. (#1760)
- Window: Relaxed the internal stack size checker to allow Push/Begin/Pop/.../End patterns to be used with PushStyleColor, PushStyleVar, PushFont without causing a false positive assert. (#1767)
- Window: Fixed the default proportional item width lagging by one frame on resize.
- Columns: Fixed a bug introduced in 1.51 where columns would affect the contents size of their container, often creating
  feedback loops when ImGuiWindowFlags_AlwaysAutoResize was used. (#1760)
- Settings: Fixed saving an empty .ini file if CreateContext/DestroyContext are called without a single call to NewFrame(). (#1741)
- Settings: Added LoadIniSettingsFromDisk(), LoadIniSettingsFromMemory(), SaveIniSettingsToDisk(), SaveIniSettingsToMemory()
  to manually load/save .ini settings. (#923, #993)
- Settings: Added io.WantSaveIniSettings flag, which is set to notify the application that e.g. SaveIniSettingsToMemory()
  should be called. (#923, #993)
- Scrolling: Fixed a case where using SetScrollHere(1.0f) at the bottom of a window on the same frame the window height
  has been growing would have the scroll clamped using the previous height. (#1804)
- MenuBar: Made BeginMainMenuBar() honor style.DisplaySafeAreaPadding so the text can be made visible on TV settings that
  don't display all pixels. (#1439) [@dougbinks]
- InputText: On Mac OS X, filter out characters when the CMD modifier is held. (#1747) [@sivu]
- InputText: On Mac OS X, support CMD+SHIFT+Z for Redo. CMD+Y is also supported as major apps seems to default to support both. (#1765) [@lfnoise]
- InputText: Fixed returning true when edition is cancelled with ESC and the current buffer matches the initial value.
- InputFloat,InputFloat2,InputFloat3,InputFloat4: Added variations taking a more flexible and consistent optional
  "const char* format" parameter instead of "int decimal_precision". This allow using custom formats to display values
  in scientific notation, and is generally more consistent with other API.
  Obsoleted functions using the optional "int decimal_precision" parameter. (#648, #712)
- DragFloat, DragInt: Cancel mouse tweak when current value is initially past the min/max boundaries and mouse is pushing
  in the same direction (keyboard/gamepad version already did this).
- DragFloat, DragInt: Honor natural type limits (e.g. INT_MAX, FLT_MAX) instead of wrapping around. (#708, #320)
- DragFloat, SliderFloat: Fixes to allow input of scientific notation numbers when using CTRL+Click to input the value. (~#648, #1011)
- DragFloat, SliderFloat: Rounding-on-write uses the provided format string instead of parsing the precision from the string,
  which allows for finer uses of %e %g etc. (#648, #642)
- DragFloat: Improved computation when using the power curve. Improved lost of input precision with very small steps.
  Added an assert than power-curve requires a min/max range. (~#642)
- DragFloat: The 'power' parameter is only honored if the min/max parameter are also setup.
- DragInt, SliderInt: Fixed handling of large integers (we previously passed data around internally as float, which reduced
  the range of valid integers).
- ColorEdit: Fixed not being able to pass the ImGuiColorEditFlags_NoAlpha or ImGuiColorEditFlags_HDR flags to SetColorEditOptions().
- Nav: Fixed hovering a Selectable() with the mouse so that it update the navigation cursor (as it happened in the pre-1.60 navigation branch). (#787)
- Style: Changed default style.DisplaySafeAreaPadding values from (4,4) to (3,3) so it is smaller than FramePadding and has no effect on main menu bar on a computer. (#1439)
- Fonts: When building font atlas, glyphs that are missing in the fonts are not using the glyph slot to render the default glyph. Saves space and allow merging fonts with
  overlapping font ranges such as FontAwesome5 which split out the Brands separately from the Solid fonts. (#1703, #1671)
- Misc: Added IMGUI_CHECKVERSION() macro to compare version string and data structure sizes in order to catch issues with mismatching compilation unit settings. (#1695, #1769)
- Misc: Added IMGUI_DISABLE_MATH_FUNCTIONS in imconfig.h to make it easier to redefine wrappers for std/crt math functions.
- Misc: Fix to allow compiling in unity builds where stb_rectpack/stb_truetype may be already included in the same compilation unit.
- Demo: Simple Overlay: Added a context menu item to enable freely moving the window.
- Demo: Added demo for DragScalar(), InputScalar(), SliderScalar(). (#643)
- Examples: Calling IMGUI_CHECKVERSION() in the main.cpp of every example application.
- Examples: Allegro 5: Added support for 32-bit indices setup via defining ImDrawIdx, to avoid an unnecessary conversion (Allegro 5 doesn't support 16-bit indices).
- Examples: Allegro 5: Renamed backend from imgui_impl_a5.cpp to imgui_impl_allegro5.cpp.
- Examples: DirectX 9: Saving/restoring Transform because they don't seem to be included in the StateBlock. Setting shading mode to Gouraud. (#1790, #1687) [@sr-tream]
- Examples: SDL: Fixed clipboard paste memory leak in the SDL backend code. (#1803) [@eliasdaler]
- Various minor fixes, tweaks, refactoring, comments.


-----------------------------------------------------------------------
 VERSION 1.60 (Released 2018-04-07)
-----------------------------------------------------------------------

Decorated log and release notes: https://github.com/ocornut/imgui/releases/tag/v1.60

The gamepad/keyboard navigation branch (which has been in the work since July 2016) has been merged.
Gamepad/keyboard navigation is still marked as Beta and has to be enabled explicitly.
Various internal refactoring have also been done, as part of the navigation work and as part of the upcoming viewport/docking work.

Breaking Changes:

- Obsoleted the io.RenderDrawListsFn callback, you can call your graphics engine render function after ImGui::Render().
  e.g. with example backends, call ImDrawData* draw_data = ImGui::GetDrawData(); ImGui_ImplXXXX_RenderDrawData(draw_data).
- Reorganized context handling to be more explicit: (#1599)
  - YOU NOW NEED TO CALL ImGui::CreateContext() AT THE BEGINNING OF YOUR APP, AND CALL ImGui::DestroyContext() AT THE END.
  - removed Shutdown() function, as DestroyContext() serve this purpose. If you are using an old backend from the examples/ folder, remove the line that calls Shutdown().
  - you may pass a ImFontAtlas* pointer to CreateContext() to share a font atlas between contexts. Otherwise CreateContext() will create its own font atlas instance.
  - removed allocator parameters from CreateContext(), they are now setup with SetAllocatorFunctions(), and shared by all contexts.
  - removed the default global context and font atlas instance, which were confusing for users of DLL reloading and users of multiple contexts.
- Renamed ImGuiStyleVar_Count_ to ImGuiStyleVar_COUNT and ImGuiMouseCursor_Count_ to ImGuiMouseCursor_COUNT for consistency with other public enums.
- Fonts: Moved sample TTF files from extra_fonts/ to misc/fonts/. If you loaded files directly from the imgui repo you may need to update your paths.
- Fonts: Changed ImFont::DisplayOffset.y to defaults to 0 instead of +1. Fixed vertical rounding of Ascent/Descent to match TrueType renderer.
  If you were adding or subtracting (not assigning) to ImFont::DisplayOffset check if your fonts are correctly aligned vertically. (#1619)
- BeginDragDropSource(): temporarily removed the optional mouse_button=0 parameter because it is not really usable in many situations at the moment.
- Obsoleted IsAnyWindowHovered() in favor of IsWindowHovered(ImGuiHoveredFlags_AnyWindow). Kept redirection function (will obsolete).
- Obsoleted IsAnyWindowFocused() in favor of IsWindowFocused(ImGuiFocusedFlags_AnyWindow). Kept redirection function (will obsolete).
- Renamed io.WantMoveMouse to io.WantSetMousePos for consistency and ease of understanding (was added in 1.52, not used by core, and honored by some backend ahead of merging the Nav branch).
- Removed ImGuiCol_CloseButton, ImGuiCol_CloseButtonActive, ImGuiCol_CloseButtonHovered style colors as the closing cross uses regular button colors now.
- Renamed ImGuiSizeConstraintCallback to ImGuiSizeCallback, ImGuiSizeConstraintCallbackData to ImGuiSizeCallbackData.
- Removed CalcItemRectClosestPoint() which was weird and not really used by anyone except demo code. If you need it should be easy to replicate on your side (you can find the code in 1.53).
- [EDITED] Window: BeginChild() with an explicit name doesn't include the hash within the internal window name. (#1698)
  This change was erroneously introduced, undoing the change done for #894, #713, and not documented properly in the original
  1.60 release Changelog. It was fixed on 2018-09-28 (1.66) and I wrote this paragraph the same day.

Other Changes:

- Doc: Added a Changelog file in the repository to ease comparing versions (it goes back to dear imgui 1.48), until now it was only on GitHub.
- Navigation: merged in the gamepad/keyboard navigation (about a million changes!). (#787, #323)
  The initial focus was to support game controllers, but keyboard is becoming increasingly and decently usable.
- To use Gamepad Navigation:
  - Set io.ConfigFlags |= ImGuiConfigFlags_NavEnableGamepad to enable.
  - Backend: Set io.BackendFlags |= ImGuiBackendFlags_HasGamepad + fill the io.NavInputs[] fields before calling NewFrame(). Read imgui.cpp for more details.
  - See https://github.com/ocornut/imgui/issues/1599 for recommended gamepad mapping or download PNG/PSD at http://goo.gl/9LgVZW
  - See 'enum ImGuiNavInput_' in imgui.h for a description of inputs. Read imgui.cpp for more details.
- To use Keyboard Navigation:
  - Set io.ConfigFlags |= ImGuiConfigFlags_NavEnableKeyboard to enable. NewFrame() will automatically fill io.NavInputs[] based on your io.KeysDown[] + io.KeyMap[] arrays.
  - Basic controls: arrows to navigate, Alt to enter menus, Space to activate item, Enter to edit text, Escape to cancel/close, Ctrl-Tab to focus windows, etc.
  - When keyboard navigation is active (io.NavActive + ImGuiConfigFlags_NavEnableKeyboard), the io.WantCaptureKeyboard flag will be set.
    For more advanced uses, you may want to read from io.NavActive or io.NavVisible. Read imgui.cpp for more details.
- Navigation: SetItemDefaultFocus() sets the navigation position in addition to scrolling. (#787)
- Navigation: Added IsItemFocused(), added IsAnyItemFocused(). (#787)
- Navigation: Added window flags: ImGuiWindowFlags_NoNav (== ImGuiWindowFlags_NoNavInputs | ImGuiWindowFlags_NoNavFocus).
- Navigation: Style: Added ImGuiCol_NavHighlight, ImGuiCol_NavWindowingHighlight colors. (#787)
- Navigation: TreeNode: Added ImGuiTreeNodeFlags_NavLeftJumpsBackHere flag to allow Nav Left direction to jump back to parent tree node from any of its child. (#1079)
- Navigation: IO: Added io.ConfigFlags (input), io.NavActive (output), io.NavVisible (output). (#787)
- Context: Removed the default global context and font atlas instances, which caused various problems to users of multiple contexts and DLL users. (#1565, #1599)
  YOU NOW NEED TO CALL ImGui::CreateContext() AT THE BEGINNING OF YOUR APP, AND CALL ImGui::DestroyContext() AT THE END. Existing apps will assert/crash without it.
- Context: Added SetAllocatorFunctions() to rewire memory allocators (as a replacement to previous parameters to CreateContext()). Allocators are shared by all contexts and imgui helpers. (#1565, #586, #992, #1007, #1558)
- Context: You may pass a ImFontAtlas to CreateContext() to specify a font atlas to share. Shared font atlas are not owned by the context and not destroyed along with it. (#1599)
- Context: Added IMGUI_DISABLE_DEFAULT_ALLOCATORS to disable linking with malloc/free. (#1565, #586, #992, #1007, #1558)
- IO: Added io.ConfigFlags for user application to store settings for imgui and for the backend:
  - ImGuiConfigFlags_NavEnableKeyboard: Enable keyboard navigation.
  - ImGuiConfigFlags_NavEnableGamepad: Enable gamepad navigation (provided ImGuiBackendFlags_HasGamepad is also set by backend).
  - ImGuiConfigFlags_NavEnableSetMousePos: Instruct navigation to move the mouse cursor. May be useful on TV/console systems where moving a virtual mouse is awkward.
  - ImGuiConfigFlags_NoMouseCursorChange: Instruct backend to not alter mouse cursor shape and visibility (by default the example backend use mouse cursor API of the platform when available)
  - ImGuiConfigFlags_NoMouse: Instruct imgui to clear mouse position/buttons in NewFrame(). This allows ignoring the mouse information passed by the backend.
  - ImGuiConfigFlags_IsSRGB, ImGuiConfigFlags_IsTouchScreen: Flags for general application use.
- IO: Added io.BackendFlags for backend to store its capabilities (currently: _HasGamepad, _HasMouseCursors, _HasSetMousePos). This will be used more in the next version.
- IO: Added ImGuiKey_Insert, ImGuiKey_Space keys. Setup in all example backends. (#1541)
- IO: Added Horizontal Mouse Wheel support for horizontal scrolling. (#1463) [@tseeker]
- IO: Added IsAnyMouseDown() helper which is helpful for backends to handle mouse capturing.
- Window: Clicking on a window with the ImGuiWIndowFlags_NoMove flags takes an ActiveId so we can't hover something else when dragging afterwards. (#1381, #1337)
- Window: IsWindowHovered(): Added ImGuiHoveredFlags_AnyWindow, ImGuiFocusedFlags_AnyWindow flags (See Breaking Changes). Added to demo. (#1382)
- Window: Added SetNextWindowBgAlpha() helper. Particularly helpful since the legacy 5-parameters version of Begin() has been marked as obsolete in 1.53. (#1567)
- Window: Fixed SetNextWindowContentSize() with 0.0f on Y axis (or SetNextWindowContentWidth()) overwriting the contents size. Got broken on Dec 10 (1.53). (#1363)
- ArrowButton: Added ArrowButton() given a cardinal direction (e.g. ImGuiDir_Left).
- InputText: Added alternative clipboard shortcuts: Shift+Delete (cut), CTRL+Insert (copy), Shift+Insert (paste). (#1541)
- InputText: Fixed losing Cursor X position when clicking outside on an item that's submitted after the InputText(). It was only noticeable when restoring focus programmatically. (#1418, #1554)
- InputText: Added ImGuiInputTextFlags_CharsScientific flag to also allow 'e'/'E' for input of values using scientific notation. Automatically used by InputFloat.
- Style: Default style is now StyleColorsDark(), instead of the old StyleColorsClassic(). (#707)
- Style: Enable window border by default. (#707)
- Style: Exposed ImGuiStyleVar_WindowTitleAlign, ImGuiStyleVar_ScrollbarSize, ImGuiStyleVar_ScrollbarRounding, ImGuiStyleVar_GrabRounding + added an assert to reduce accidental breakage. (#1181)
- Style: Added style.MouseCursorScale help when using the software mouse cursor facility. (#939).
- Style: Close button nows display a cross before hovering. Fixed cross positioning being a little off. Uses button colors for highlight when hovering. (#707)
- Popup: OpenPopup() Always reopen existing pop-ups. (Removed imgui_internal.h's OpenPopupEx() which was used for this.) (#1497, #1533).
- Popup: BeginPopupContextItem(), BeginPopupContextWindow(), BeginPopupContextVoid(), OpenPopupOnItemClick() all react on mouse release instead of mouse press. (~#439)
- Popup: Better handling of user mistakenly calling OpenPopup() every frame (with reopen_existing option). The error will now be more visible and easier to understand. (#1497)
- Popup: BeginPopup(): Exposed extra_flags parameter that are passed through to Begin(). (#1533)
- Popup: BeginPopupModal: fixed the conditional test for SetNextWindowPos() which was polling the wrong window, which in practice made the test succeed all the time.
- Tooltip: BeginTooltip() sets ImGuiWindowFlags_NoInputs flag.
- Scrollbar: Fixed ScrollbarY enable test after ScrollbarX has been enabled being a little off (small regression from Nov 2017). (#1574)
- Scrollbar: Fixed ScrollbarX enable test subtracting WindowPadding.x (this has been there since the addition of horizontal scroll bar!).
- Columns: Clear offsets data when columns count changed. (#1525)
- Columns: Fixed a memory leak of ImGuiColumnsSet's Columns vector. (#1529) [@unprompted]
- Columns: Fixed resizing a window very small breaking some columns positioning (broken in 1.53).
- Columns: The available column extent takes consideration of the right-most clipped pixel, so the right-most column may look a little wider but will contain the same amount of visible contents.
- MenuBar: Fixed menu bar pushing a clipping rect outside of its allocated bound (usually unnoticeable).
- TreeNode: nodes with the ImGuiTreeNodeFlags_Leaf flag correctly disable highlight when DragDrop is active. (#143, #581)
- Drag and Drop: Increased payload type string to 32 characters instead of 8. (#143)
- Drag and Drop: TreeNode as drop target displays rectangle over full frame. (#1597, #143)
- DragFloat: Fix/workaround for backends which do not preserve a valid mouse position when dragged out of bounds. (#1559)
- InputFloat: Allow inputing value using scientific notation e.g. "1e+10".
- InputDouble: Added InputDouble() function. We use a format string instead of a decimal_precision parameter to also for "%e" and variants. (#1011)
- Slider, Combo: Use ImGuiCol_FrameBgHovered color when hovered. (#1456) [@stfx]
- Combo: BeginCombo(): Added ImGuiComboFlags_NoArrowButton to disable the arrow button and only display the wide value preview box.
- Combo: BeginCombo(): Added ImGuiComboFlags_NoPreview to disable the preview and only display a square arrow button.
- Combo: Arrow button isn't displayed over frame background so its blended color matches other buttons. Left side of the button isn't rounded.
- PlotLines: plot a flat line if scale_min==scale_max. (#1621)
- Fonts: Changed DisplayOffset.y to defaults to 0 instead of +1. Fixed rounding of Ascent/Descent to match TrueType renderer.
  If you were adding or subtracting (not assigning) to ImFont::DisplayOffset check if your fonts are correctly aligned vertically. (#1619)
- Fonts: Updated stb_truetype from 1.14 to stb_truetype 1.19. (w/ include fix from some platforms #1622)
- Fonts: Added optional FreeType rasterizer in misc/freetype. Moved from imgui_club repo. (#618) [@Vuhdo, @mikesart, @ocornut]
- Fonts: Moved extra_fonts/ to misc/fonts/.
- ImFontAtlas: Fixed cfg.MergeMode not reusing existing glyphs if available (always overwrote).
- ImFontAtlas: Handle stb_truetype stbtt_InitFont() and stbtt_PackBegin() possible failures more gracefully, GetTexDataAsRGBA32() won't crash during conversion. (#1527)
- ImFontAtlas: Moved mouse cursor data out of ImGuiContext, fix drawing them with multiple contexts. Also remove the last remaining undesirable dependency on ImGui in imgui_draw.cpp. (#939)
- ImFontAtlas: Added ImFontAtlasFlags_NoPowerOfTwoHeight flag to disable padding font height to nearest power of two. (#1613)
- ImFontAtlas: Added ImFontAtlasFlags_NoMouseCursors flag to disable baking software mouse cursors, mostly to save texture memory on very low end hardware. (#1613)
- ImDrawList: Fixed AddRect() with anti-aliasing disabled (lower-right corner pixel was often missing, rounding looks a little better.) (#1646)
- ImDrawList: Added CloneOutput() helper to facilitate the cloning of ImDrawData or ImDrawList for multi-threaded rendering.
- Misc: Functions passed to libc qsort are explicitly marked cdecl to support compiling with vectorcall as the default calling convention. (#1230, #1611) [@RandyGaul]
- Misc: ImVec2: added [] operator. This is becoming desirable for some code working of either axes independently. Better adding it sooner than later.
- Misc: NewFrame(): Added an assert to detect incorrect filling of the io.KeyMap[] array earlier. (#1555)
- Misc: Added IM_OFFSETOF() helper in imgui.h (previously was in imgui_internal.h)
- Misc: Added IM_NEW(), IM_DELETE() helpers in imgui.h (previously were in imgui_internal.h)
- Misc: Added obsolete redirection function GetItemsLineHeightWithSpacing() (which redirects to GetFrameHeightWithSpacing()), as intended and stated in docs of 1.53.
- Misc: Added misc/natvis/imgui.natvis for visual studio debugger users to easily visualize imgui internal types. Added to examples projects.
- Misc: Added IMGUI_USER_CONFIG to define a custom configuration filename. (#255, #1573, #1144, #41)
- Misc: Added IMGUI_STB_TRUETYPE_FILENAME and IMGUI_STB_RECT_PACK_FILENAME compile time directives to use another version of the stb_ files.
- Misc: Updated stb_rect_pack from 0.10 to 0.11 (minor changes).
  (Those flags are not used by ImGui itself, they only exists to make it easy for the engine/backend to pass information to the application in a standard manner.)
- Metrics: Added display of Columns state.
- Demo: Improved Selectable() examples. (#1528)
- Demo: Tweaked the Child demos, added a menu bar to the second child to test some navigation functions.
- Demo: Console: Using ImGuiCol_Text to be more friendly to color changes.
- Demo: Using IM_COL32() instead of ImColor() in ImDrawList centric contexts. Trying to phase out use of the ImColor helper whenever possible.
- Examples: Files in examples/ now include their own changelog so it is easier to occasionally update your backends if needed.
- Examples: Using Dark theme by default. (#707). Tweaked demo code.
- Examples: Added support for horizontal mouse wheel for API that allows it. (#1463) [@tseeker]
- Examples: All examples now setup the io.BackendFlags to signify they can honor mouse cursors, gamepad, etc.
- Examples: DirectX10: Fixed erroneous call to io.Fonts->ClearInputData() + ClearTexData() that was left in DX10 example but removed in 1.47 (Nov 2015) in every other backends. (#1733)
- Examples: DirectX12: Added DirectX 12 example. (#301) [@jdm3]
- Examples: OpenGL3+GLFW,SDL: Changed GLSL shader version from 330 to 150. (#1466, #1504)
- Examples: OpenGL3+GLFW,SDL: Added a way to override the GLSL version string in the Init function. (#1466, #1504).
- Examples: OpenGL3+GLFW,SDL: Creating VAO in the render function so it can be more easily used by multiple shared OpenGL contexts. (#1217)
- Examples: OpenGL3+GLFW: Using 3.2 context instead of 3.3. (#1466)
- Examples: OpenGL: Setting up glPixelStorei() explicitly before uploading texture.
- Examples: OpenGL: Calls to glPolygonMode() are casting parameters as GLEnum to not fail with more strict backends. (#1628) [@ilia-glushchenko]
- Examples: Win32 (DirectX9,10,11,12): Added support for mouse cursor shapes. (#1495)
- Examples: Win32 (DirectX9,10,11,12: Support for windows using the CS_DBLCLKS class flag by handling the double-click messages (WM_LBUTTONDBLCLK etc.). (#1538, #754) [@ndandoulakis]
- Examples: Win32 (DirectX9,10,11,12): Made the Win32 proc handlers not assert if there is no active context yet, to be more flexible with creation order. (#1565)
- Examples: GLFW: Added support for mouse cursor shapes (the diagonal resize cursors are unfortunately not supported by GLFW at the moment. (#1495)
- Examples: GLFW: Don't attempt to change the mouse cursor input mode if it is set to GLFW_CURSOR_DISABLED by the application. (#1202) [@PhilCK]
- Examples: SDL: Added support for mouse cursor shapes. (#1626) [@olls]
- Examples: SDL: Using SDL_CaptureMouse() to retrieve coordinates outside of client area when dragging (SDL 2.0.4+ only, otherwise using SDL_WINDOW_INPUT_FOCUS instead of previously SDL_WINDOW_MOUSE_FOCUS). (#1559)
- Examples: SDL: Enabled vsync by default so people don't come at us when the examples are running at 2000 FPS and burning a CPU core.
- Examples: SDL: Using SDL_GetPerformanceCounter() / SDL_GetPerformanceFrequency() to handle frame-rate over 1000 FPS properly. (#996)
- Examples: SDL: Using scan-code exclusively instead of a confusing mixture of scan-codes and key-codes.
- Examples: SDL: Visual Studio: Added .vcxproj file. Using %SDL2_DIR% in the default .vcxproj and build files instead of %SDL_DIR%, the earlier being more standard.
- Examples: Vulkan: Visual Studio: Added .vcxproj file.
- Examples: Apple: Fixed filenames in OSX xcode project. Various other Mac friendly fixes. [@gerryhernandez etc.]
- Examples: Visual Studio: Disabled extraneous function-level check in Release build.
- Various fixes, tweaks, internal refactoring, optimizations, comments.


-----------------------------------------------------------------------
 VERSION 1.53 (Released 2017-12-25)
-----------------------------------------------------------------------

Decorated log and release notes: https://github.com/ocornut/imgui/releases/tag/v1.53

Breaking Changes:

- Renamed the emblematic `ShowTestWindow()` function to `ShowDemoWindow()`. Kept redirection function (will obsolete).
- Renamed `GetItemsLineHeightWithSpacing()` to `GetFrameHeightWithSpacing()` for consistency. Kept redirection function (will obsolete).
- Renamed `ImGuiTreeNodeFlags_AllowOverlapMode` flag to `ImGuiTreeNodeFlags_AllowItemOverlap`. Kept redirection enum (will obsolete).
- Obsoleted `IsRootWindowFocused()` in favor of using `IsWindowFocused(ImGuiFocusedFlags_RootWindow)`. Kept redirection function (will obsolete). (#1382)
- Obsoleted `IsRootWindowOrAnyChildFocused()` in favor of using `IsWindowFocused(ImGuiFocusedFlags_RootAndChildWindows)`. Kept redirection function (will obsolete). (#1382)
- Obsoleted `IsRootWindowOrAnyChildHovered()` in favor of using `IsWindowHovered(ImGuiHoveredFlags_RootAndChildWindows)`. Kept redirection function (will obsolete). (#1382)
- Obsoleted `SetNextWindowContentWidth() in favor of using `SetNextWindowContentSize()`. Kept redirection function (will obsolete).
- Renamed `ImGuiTextBuffer::append()` helper to `appendf()`, and `appendv()` to `appendfv()` for consistency. If you copied the 'Log' demo in your code, it uses appendv() so that needs to be renamed.
- ImDrawList: Removed 'bool anti_aliased = true' final parameter of `ImDrawList::AddPolyline()` and `ImDrawList::AddConvexPolyFilled()`. Prefer manipulating ImDrawList::Flags if you need to toggle them during the frame.
- Style, ImDrawList: Renamed `style.AntiAliasedShapes` to `style.AntiAliasedFill` for consistency and as a way to explicitly break code that manipulate those flag at runtime. You can now manipulate ImDrawList::Flags.
- Style, Begin: Removed `ImGuiWindowFlags_ShowBorders` window flag. Borders are now fully set up in the ImGuiStyle structure (see e.g. `style.FrameBorderSize`, `style.WindowBorderSize`, `style.PopupBorderSize`).
  Use `ImGui::ShowStyleEditor()` to look them up.
  Please note that the style system will keep evolving (hopefully stabilizing in Q1 2018), and so custom styles will probably subtly break over time.
  It is recommended that you use the `StyleColorsClassic()`, `StyleColorsDark()`, `StyleColorsLight()` functions. Also see `ShowStyleSelector()`.
- Style: Removed `ImGuiCol_ComboBg` in favor of combo boxes using `ImGuiCol_PopupBg` for consistency. Combo are normal pop-ups.
- Style: Renamed `ImGuiCol_ChildWindowBg` to `ImGuiCol_ChildBg`.
- Style: Renamed `style.ChildWindowRounding` to `style.ChildRounding`, `ImGuiStyleVar_ChildWindowRounding` to `ImGuiStyleVar_ChildRounding`.
- Removed obsolete redirection functions: SetScrollPosHere() - marked obsolete in v1.42, July 2015.
- Removed obsolete redirection functions: GetWindowFont(), GetWindowFontSize() - marked obsolete in v1.48, March 2016.

Other Changes:

- Added `io.OptCursorBlink` option to allow disabling cursor blinking. (#1427) [renamed to io.ConfigCursorBlink in 1.63]
- Added `GetOverlayDrawList()` helper to quickly get access to a ImDrawList that will be rendered in front of every windows.
- Added `GetFrameHeight()` helper which returns `(FontSize + style.FramePadding.y * 2)`.
- Drag and Drop: Added Beta API to easily use drag and drop patterns between imgui widgets.
  - Setup a source on a widget with `BeginDragDropSource()`, `SetDragDropPayload()`, `EndDragDropSource()` functions.
  - Receive data with `BeginDragDropTarget()`, `AcceptDragDropPayload()`, `EndDragDropTarget()`.
  - See ImGuiDragDropFlags for various options.
  - The ColorEdit4() and ColorButton() widgets now support Drag and Drop.
  - The API is tagged as Beta as it still may be subject to small changes.
- Drag and Drop: When drag and drop is active, tree nodes and collapsing header can be opened by hovering on them for 0.7 seconds.
- Renamed io.OSXBehaviors to io.OptMacOSXBehaviors. Should not affect users as the compile-time default is usually enough. (#473, #650)
- Style: Added StyleColorsDark() style. (#707) [@dougbinks]
- Style: Added StyleColorsLight() style. Best used with frame borders + thicker font than the default font. (#707)
- Style: Added style.PopupRounding setting. (#1112)
- Style: Added style.FrameBorderSize, style.WindowBorderSize, style.PopupBorderSize. Removed ImGuiWindowFlags_ShowBorders window flag!
  Borders are now fully set up in the ImGuiStyle structure. Use ImGui::ShowStyleEditor() to look them up. (#707, fix #819, #1031)
- Style: Various small changes to the classic style (most noticeably, buttons are now using blue shades). (#707)
- Style: Renamed ImGuiCol_ChildWindowBg to ImGuiCol_ChildBg.
- Style: Renamed style.ChildWindowRounding to style.ChildRounding, ImGuiStyleVar_ChildWindowRounding to ImGuiStyleVar_ChildRounding.
- Style: Removed ImGuiCol_ComboBg in favor of combo boxes using ImGuiCol_PopupBg for consistency. (#707)
- Style: Made the ScaleAllSizes() helper rounds down every values so they are aligned on integers.
- Focus: Added SetItemDefaultFocus(), which in the current (master) branch behave the same as doing `if (IsWindowAppearing()) SetScrollHere()`.
  In the navigation branch this will also set the default focus. Prefer using this when creating combo boxes with `BeginCombo()` so your code will be forward-compatible with gamepad/keyboard navigation features. (#787)
- Combo: Pop-up grows horizontally to accommodate for contents that is larger then the parent combo button.
- Combo: Added BeginCombo()/EndCombo() API which allows use to submit content of any form and manage your selection state without relying on indices.
- Combo: Added ImGuiComboFlags_PopupAlignLeft flag to BeginCombo() to prioritize keeping the pop-up on the left side (for small-button-looking combos).
- Combo: Added ImGuiComboFlags_HeightSmall, ImGuiComboFlags_HeightLarge, ImGuiComboFlags_HeightLargest to easily provide desired pop-up height.
- Combo: You can use SetNextWindowSizeConstraints() before BeginCombo() to specify specific pop-up width/height constraints.
- Combo: Offset popup position by border size so that a double border isn't so visible. (#707)
- Combo: Recycling windows by using a stack number instead of a unique id, wasting less memory (like menus do).
- InputText: Added ImGuiInputTextFlags_NoUndoRedo flag. (#1506, #1508) [@ibachar]
- Window: Fixed auto-resize allocating too much space for scrollbar when SizeContents is bigger than maximum window size (fixes c0547d3). (#1417)
- Window: Child windows with MenuBar use regular WindowPadding.y so layout look consistent as child or as a regular window.
- Window: Begin(): Fixed appending into a child window with a second Begin() from a different window stack querying the wrong window for the window->Collapsed test.
- Window: Calling IsItemActive(), IsItemHovered() etc. after a call to Begin() provides item data for the title bar, so you can easily test if the title bar is being hovered, etc. (#823)
- Window: Made it possible to use SetNextWindowPos() on a child window.
- Window: Fixed a one frame glitch. When an appearing window claimed the focus themselves, the title bar wouldn't use the focused color for one frame.
- Window: Added ImGuiWindowFlags_ResizeFromAnySide flag to resize from any borders or from the lower-left corner of a window. This requires your backend to honor GetMouseCursor() requests for full usability. (#822)
- Window: Sizing fixes when using SetNextWindowSize() on individual axises.
- Window: Hide new window for one frame until they calculate their size. Also fixes SetNextWindowPos() given a non-zero pivot. (#1694)
- Window: Made mouse wheel scrolling accommodate better to windows that are smaller than the scroll step.
- Window: SetNextWindowContentSize() adjust for the size of decorations (title bar/menu bar), but _not_ for borders are we consistently make borders not affect layout.
  If you need a non-child window of an exact size with border enabled but zero window padding, you'll need to accommodate for the border size yourself.
- Window: Using the ImGuiWindowFlags_NoScrollWithMouse flag on a child window forwards the mouse wheel event to the parent window, unless either ImGuiWindowFlags_NoInputs or ImGuiWindowFlags_NoScrollbar are also set. (#1380, #1502)
- Window: Active Modal window always set the WantCaptureKeyboard flag. (#744)
- Window: Moving window doesn't use accumulating MouseDelta so straying out of imgui boundaries keeps moved imgui window at the same cursor-relative position.
- IsWindowFocused(): Added ImGuiFocusedFlags_ChildWindows flag to include child windows in the focused test. (#1382).
- IsWindowFocused(): Added ImGuiFocusedFlags_RootWindow flag to start focused test from the root (top-most) window. Obsolete IsRootWindowFocused(). (#1382)
- IsWindowHovered(): Added ImGuiHoveredFlags_ChildWindows flag to include child windows in the hovered test. (#1382).
- IsWindowHovered(): Added ImGuiHoveredFlags_RootWindow flag to start hovered test from the root (top-most) window. The combination of both flags obsoletes IsRootWindowOrAnyChildHovered(). (#1382)
- IsWindowHovered(): Fixed return value when an item is active to use the same logic as IsItemHovered(). (#1382, #1404)
- IsWindowHovered(): Always return true when current window is being moved. (#1382)
- Scrollbar: Fixed issues with vertical scrollbar flickering/appearing, typically when manually resizing and using a pattern of filling available height (e.g. full sized BeginChild).
- Scrollbar: Minor graphical fix for when scrollbar don't have enough visible space to display the full grab.
- Scrolling: Fixed padding and scrolling asymmetry where lower/right sides of a window wouldn't use WindowPadding properly + causing minor scrolling glitches.
- Tree: TreePush with zero arguments was ambiguous. Resolved by making it call TreePush(const void*). [@JasonWilkins]
- Tree: Renamed ImGuiTreeNodeFlags_AllowOverlapMode to ImGuiTreeNodeFlags_AllowItemOverlap. (#600, #1330)
- MenuBar: Fixed minor rendering issues on the right size when resizing a window very small and using rounded window corners.
- MenuBar: better software clipping to handle small windows, in particular child window don't have minimum constraints so we need to render clipped menus better.
- BeginMenu(): Tweaked the Arrow/Triangle displayed on child menu items.
- Columns: Clipping columns borders on Y axis on CPU because some Linux GPU drivers appears to be unhappy with triangle spanning large regions. (#125)
- Columns: Added ImGuiColumnsFlags_GrowParentContentsSize to internal API to restore old content sizes behavior (may be obsolete). (#1444, #125)
- Columns: Columns width is no longer lost when dragging a column to the right side of the window, until releasing the mouse button you have a chance to save them. (#1499, #125). [@ggtucker]
- Columns: Fixed dragging when using a same of columns multiple times in the frame. (#125)
- Indent(), Unindent(): Allow passing negative values.
- ColorEdit4(): Made IsItemActive() return true when picker pop-up is active. (#1489)
- ColorEdit4(): Tweaked tooltip so that the color button aligns more correctly with text.
- ColorEdit4(): Support drag and drop. Color buttons can be used as drag sources, and ColorEdit widgets as drag targets. (#143)
- ColorPicker4(): Fixed continuously returning true when holding mouse button on the sat/value/alpha locations. We only return true on value change. (#1489)
- NewFrame(): using literal strings in the most-frequently firing IM_ASSERT expressions to increase the odd of programmers seeing them (especially those who don't use a debugger).
- NewFrame() now asserts if neither Render or EndFrame have been called. Exposed EndFrame(). Made it legal to call EndFrame() more than one. (#1423)
- ImGuiStorage: Added BuildSortByKey() helper to rebuild storage from scratch.
- ImFont: Added GetDebugName() helper.
- ImFontAtlas: Added missing Thai punctuation in the GetGlyphRangesThai() ranges. (#1396) [@nProtect]
- ImDrawList: Removed 'bool anti_aliased = true' final parameter of ImDrawList::AddPolyline() and ImDrawList::AddConvexPolyFilled(). Anti-aliasing is controlled via the regular style.AntiAliased flags.
- ImDrawList: Added ImDrawList::AddImageRounded() helper. (#845) [@thedmd]
- ImDrawList: Refactored to make ImDrawList independent of ImGui. Removed static variable in PathArcToFast() which caused linking issues to some.
- ImDrawList: Exposed ImDrawCornerFlags, replaced occurrences of ~0 with an explicit ImDrawCornerFlags_All. NB: Inversed BotLeft (prev 1<<3, now 1<<2) and BotRight (prev 1<<2, now 1<<3).
- ImVector: Added ImVector::push_front() helper.
- ImVector: Added ImVector::contains() helper.
- ImVector: insert() uses grow_capacity() instead of using grow policy inconsistent with push_back().
- Internals: Remove requirement to define IMGUI_DEFINE_PLACEMENT_NEW to use the IM_PLACEMENT_NEW macro. (#1103)
- Internals: ButtonBehavior: Fixed ImGuiButtonFlags_NoHoldingActiveID flag from incorrectly setting the ActiveIdClickOffset field.
  This had no known effect within imgui code but could have affected custom drag and drop patterns. And it is more correct this way! (#1418)
- Internals: ButtonBehavior: Fixed ImGuiButtonFlags_AllowOverlapMode to avoid temporarily activating widgets on click before they have been correctly double-hovered. (#319, #600)
- Internals: Added SplitterBehavior() helper. (#319)
- Internals: Added IM_NEW(), IM_DELETE() helpers. (#484, #504, #1517)
- Internals: Basic refactor of the settings API which now allows external elements to be loaded/saved.
- Demo: Added ShowFontSelector() showing loaded fonts.
- Demo: Added ShowStyleSelector() to select among default styles. (#707)
- Demo: Renamed the emblematic ShowTestWindow() function to ShowDemoWindow().
- Demo: Style Editor: Added a "Simplified settings" sections with check-boxes for border size and frame rounding. (#707, #1019)
- Demo: Style Editor: Added combo box to select stock styles and select current font when multiple are loaded. (#707)
- Demo: Style Editor: Using local storage so Save/Revert button makes more sense without code passing its storage. Added horizontal scroll bar. Fixed Save/Revert button to be always accessible. (#1211)
- Demo: Console: Fixed context menu issue. (#1404)
- Demo: Console: Fixed incorrect positioning which was hidden by a minor scroll issue (this would affect people who copied the Console code as is).
- Demo: Constrained Resize: Added more test cases. (#1417)
- Demo: Custom Rendering: Fixed clipping rectangle extruding out of parent window.
- Demo: Layout: Removed unnecessary and misleading BeginChild/EndChild calls.
- Demo: The "Color Picker with Palette" demo supports drag and drop. (#143)
- Demo: Display better mouse cursor info for debugging backends.
- Demo: Stopped using rand() function in demo code.
- Examples: Added a handful of extra comments (about fonts, third-party libraries used in the examples, etc.).
- Examples: DirectX9: Handle loss of D3D9 device (D3DERR_DEVICELOST). (#1464)
- Examples: Added null_example/ which is helpful for quick testing on multiple compilers/settings without relying on graphics library.
- Fix for using alloca() in "Clang with Microsoft Codechain" mode.
- Various fixes, optimizations, comments.


-----------------------------------------------------------------------
 VERSION 1.52 (2017-10-27)
-----------------------------------------------------------------------

Decorated log and release notes: https://github.com/ocornut/imgui/releases/tag/v1.52

Breaking Changes:

- IO: `io.MousePos` needs to be set to ImVec2(-FLT_MAX,-FLT_MAX) when mouse is unavailable/missing, instead of ImVec2(-1,-1) as previously) This is needed so we can clear `io.MouseDelta` field when the mouse is made available again.
- Renamed `AlignFirstTextHeightToWidgets()` to `AlignTextToFramePadding()`. Kept inline redirection function (will obsolete).
- Obsoleted the legacy 5 parameters version of Begin(). Please avoid using it. If you need a transparent window background, uses `PushStyleColor()`. The old size parameter there was also misleading and equivalent to calling `SetNextWindowSize(size, ImGuiCond_FirstTimeEver)`. Kept inline redirection function (will obsolete).
- Obsoleted `IsItemHoveredRect()`, `IsMouseHoveringWindow()` in favor of using the newly introduced flags of `IsItemHovered()` and `IsWindowHovered()`. Kept inline redirection function (will obsolete). (#1382)
- Obsoleted 'SetNextWindowPosCenter()' in favor of using 1SetNextWindowPos()` with a pivot value which allows to do the same and more. Keep inline redirection function.
- Removed `IsItemRectHovered()`, `IsWindowRectHovered()` recently introduced in 1.51 which were merely the more consistent/correct names for the above functions which are now obsolete anyway. (#1382)
- Changed `IsWindowHovered()` default parameters behavior to return false if an item is active in another window (e.g. click-dragging item from another window to this window). You can use the newly introduced IsWindowHovered() flags to requests this specific behavior if you need it. (#1382)
- Renamed imconfig.h's `IMGUI_DISABLE_WIN32_DEFAULT_CLIPBOARD_FUNCS`/`IMGUI_DISABLE_WIN32_DEFAULT_IME_FUNCS` to `IMGUI_DISABLE_WIN32_DEFAULT_CLIPBOARD_FUNCTIONS`/`IMGUI_DISABLE_WIN32_DEFAULT_IME_FUNCTIONS` for consistency.
- Renamed ImFont::Glyph to ImFontGlyph. Kept redirection typedef (will obsolete).

Other Changes:

- ProgressBar: fixed rendering when straddling rounded area. (#1296)
- SliderFloat, DragFloat: Using scientific notation e.g. "%.1e" in the displayed format string doesn't mistakenly trigger rounding of the value. [@MomentsInGraphics]
- Combo, InputFloat, InputInt: Made the small button on the right side align properly with the equivalent colored button of ColorEdit4().
- IO: Tweaked logic for `io.WantCaptureMouse` so it now outputs false when e.g. hovering over void while an InputText() is active. (#621) [@pdoane]
- IO: Fixed `io.WantTextInput` from mistakenly outputting true when an activated Drag or Slider was previously turned into an InputText(). (#1317)
- Misc: Added flags to `IsItemHovered()`, `IsWindowHovered()` to access advanced hovering-test behavior. Generally useful for pop-ups and drag and drop behaviors: (relates to ~#439, #1013, #143, #925)
  - `ImGuiHoveredFlags_AllowWhenBlockedByPopup`
  - `ImGuiHoveredFlags_AllowWhenBlockedByActiveItem`
  - `ImGuiHoveredFlags_AllowWhenOverlapped`
  - `ImGuiHoveredFlags_RectOnly`
- Input: Added `IsMousePosValid()` helper.
- Input: Added `GetKeyPressedAmount()` to easily measure press count when the repeat rate is faster than the frame rate.
- Input/Focus: Disabled TAB and Shift+TAB when CTRL key is held.
- CheckBox: Now rendering a tick mark instead of a full square.
- ColorEdit4: Added "Copy as..." option in context menu. (#346)
- ColorPicker: Improved ColorPicker hue wheel color interpolation. (#1313) [@thevaber]
- ColorButton: Reduced bordering artifact that would be particularly visible with an opaque Col_FrameBg and FrameRounding enabled.
- ColorButton: Fixed rendering color button with a checkerboard if the transparency comes from the global style.Alpha and not from the actual source color.
- TreeNode: Added `ImGuiTreeNodeFlags_FramePadding` flag to conveniently create a tree node with full padding at the beginning of a line, without having to call `AlignTextToFramePadding()`.
- Trees: Fixed calling `SetNextTreeNodeOpen()` on a collapsed window leaking to the first tree node item of the next frame.
- Layout: Horizontal layout is automatically enforced in a menu bar, so you can use non-MenuItem elements without calling SameLine().
- Separator: Output a vertical separator when used inside a menu bar (or in general when horizontal layout is active, but that isn't exposed yet!).
- Window: Added `IsWindowAppearing()` helper (helpful e.g. as a condition before initializing some of your own things.).
- Window: Added pivot parameter to `SetNextWindowPos()`, making it possible to center or right align a window. Obsoleted `SetNextWindowPosCenter()`.
- Window: Fixed title bar color of top-most window under a modal window.
- Window: Fixed not being able to move a window by clicking on one of its child window. (#1337, #635)
- Window: Fixed `Begin()` auto-fit calculation code that predict the presence of a scrollbar so it works better when window size constraints are used.
- Window: Fixed calling `Begin()` more than once per frame setting `window_just_activated_by_user` which in turn would set enable the Appearing condition for that frame.
- Window: The implicit "Debug" window now uses a "Debug##Default" identifier instead of "Debug" to allow user creating a window called "Debug" without losing their custom flags.
- Window: Made the `ImGuiWindowFlags_NoMove` flag properly inherited from parent to child. In a setup with ParentWindow (no flag) -> Child (NoMove) -> SubChild (no flag), the user won't be able to move the parent window by clicking on SubChild. (#1381)
- Popups: Pop-ups can be closed with a right-click anywhere, without altering focus under the pop-up. (~#439)
- Popups: `BeginPopupContextItem()`, `BeginPopupContextWindow()` are now setup to allow reopening a context menu by right-clicking again. (~#439)
- Popups: `BeginPopupContextItem()` now supports a NULL string identifier and uses the last item ID if available.
- Popups: Added `OpenPopupOnItemClick()` helper which mimic `BeginPopupContextItem()` but doesn't do the BeginPopup().
- MenuItem: Only activating on mouse release. [@Urmeli0815] (was already fixed in nav branch).
- MenuItem: Made tick mark thicker (thick mark?).
- MenuItem: Tweaks to be usable inside a menu bar (nb: it looks like a regular menu and thus is misleading, prefer using Button() and regular widgets in menu bar if you need to). (#1387)
- ImDrawList: Fixed a rare draw call merging bug which could lead to undisplayed triangles. (#1172, #1368)
- ImDrawList: Fixed a rare bug in `ChannelsMerge()` when all contents has been clipped, leading to an extraneous draw call being created. (#1172, #1368)
- ImFont: Added `AddGlyph()` building helper for use by custom atlas builders.
- ImFontAtlas: Added support for CustomRect API to submit custom rectangles to be packed into the atlas. You can map them as font glyphs, or use them for custom purposes.
  After the atlas is built you can query the position of your rectangles in the texture and then copy your data there. You can use this features to create e.g. full color font-mapped icons.
- ImFontAtlas: Fixed fall-back handling when merging fonts, if a glyph was missing from the second font input it could have used a glyph from the first one. (#1349) [@inolen]
- ImFontAtlas: Fixed memory leak on build failure case when stbtt_InitFont failed (generally due to incorrect or supported font type). (#1391) (@Moka42)
- ImFontConfig: Added `RasterizerMultiply` option to alter the brightness of individual fonts at rasterization time, which may help increasing readability for some.
- ImFontConfig: Added `RasterizerFlags` to pass options to custom rasterizer (e.g. the [imgui_freetype](https://github.com/ocornut/imgui_club/tree/master/imgui_freetype) rasterizer in imgui_club has such options).
- ImVector: added resize() variant with initialization value.
- Misc: Changed the internal name formatting of child windows identifier to use slashes (instead of dots) as separator, more readable.
- Misc: Fixed compilation with `IMGUI_DISABLE_OBSOLETE_FUNCTIONS` defined.
- Misc: Marked all format+va_list functions with format attribute so GCC/Clang can warn about misuses.
- Misc: Fixed compilation on NetBSD due to missing alloca.h (#1319) [@RyuKojiro]
- Misc: Improved warnings compilation for newer versions of Clang. (#1324) (@waywardmonkeys)
- Misc: Added `io.WantMoveMouse flags` (from Nav branch) and honored in Examples applications. Currently unused but trying to spread Examples applications code that supports it.
- Misc: Added `IMGUI_DISABLE_FORMAT_STRING_FUNCTIONS` support in imconfig.h to allow user reimplementing the `ImFormatString()` functions e.g. to use stb_printf(). (#1038)
- Misc: [Windows] Fixed default Win32 `SetClipboardText()` handler leaving the Win32 clipboard handler unclosed on failure. [@pdoane]
- Style: Added `ImGuiStyle::ScaleAllSizes(float)` helper to make it easier to have application transition e.g. from low to high DPI with a matching style.
- Metrics: Draw window bounding boxes when hovering Pos/Size; List all draw layers; Trimming empty commands like Render() does.
- Examples: OpenGL3: Save and restore sampler state. (#1145) [@nlguillemot]
- Examples: OpenGL2, OpenGL3: Save and restore polygon mode. (#1307) [@JJscott]
- Examples: DirectX11: Allow creating device with feature level 10 since we don't really need much for that example. (#1333)
- Examples: DirectX9/10/12: Using the Win32 SetCapture/ReleaseCapture API to read mouse coordinates when they are out of bounds. (#1375) [@Gargaj, @ocornut]
- Tools: Fixed binary_to_compressed_c tool to return 0 when successful. (#1350) [@benvanik]
- Internals: Exposed more helpers and unfinished features in imgui_internal.h. (use at your own risk!).
- Internals: A bunch of internal refactoring, hopefully haven't broken anything! Merged a bunch of internal changes from the upcoming Navigation branch.
- Various tweaks, fixes and documentation changes.

Beta Navigation Branch:
(Lots of work has been done toward merging the Beta Gamepad/Keyboard Navigation branch (#787) in master.)
(Please note that this branch is always kept up to date with master. If you are using the navigation branch, some of the changes include:)
- Nav: Added `#define IMGUI_HAS_NAV` in imgui.h to ease sharing code between both branches. (#787)
- Nav: MainMenuBar now releases focus when user gets out of the menu layer. (#787)
- Nav: When applying focus to a window with only menus, the menu layer is automatically activated. (#787)
- Nav: Added `ImGuiNavInput_KeyMenu` (~Alt key) aside from ImGuiNavInput_PadMenu input as it is one differentiator of pad vs keyboard that was detrimental to the keyboard experience. Although isn't officially supported, it makes the current experience better. (#787)
- Nav: Move requests now wrap vertically inside Menus and Pop-ups. (#787)
- Nav: Allow to collapse tree nodes with NavLeft and open them with NavRight. (#787, #1079).
- Nav: It's now possible to navigate sibling of a menu-bar while navigating inside one of their child. If a Left<>Right navigation request fails to find a match we forward the request to the root menu. (#787, #126)
- Nav: Fixed `SetItemDefaultFocus` from stealing default focus when we are initializing default focus for a menu bar layer. (#787)
- Nav: Support for fall-back horizontal scrolling with PadLeft/PadRight (nb: fall-back scrolling is only used to navigate windows that have no interactive items). (#787)
- Nav: Fixed tool-tip from being selectable in the window selection list. (#787)
- Nav: `CollapsingHeader(bool*)` variant: fixed for `IsItemHovered()` not working properly in the nav branch. (#600, #787)
- Nav: InputText: Fixed using Up/Down history callback feature when Nav is enabled. (#787)
- Nav: InputTextMultiline: Fixed navigation/selection. Disabled selecting all when activating a multi-line text editor. (#787)
- Nav: More consistently drawing a (thin) navigation rectangle hover filled frames such as tree nodes, collapsing header, menus. (#787)
- Nav: Various internal refactoring.


-----------------------------------------------------------------------
 VERSION 1.51 (2017-08-24)
-----------------------------------------------------------------------

Decorated log and release notes: https://github.com/ocornut/imgui/releases/tag/v1.51

Breaking Changes:

Work on dear imgui has been gradually resuming. It means that fixes and new features should be tackled at a faster rate than last year. However, in order to move forward with the library and get rid of some cruft, I have taken the liberty to be a little bit more aggressive than usual with API breaking changes. Read the details below and search for those names in your code! In the grand scheme of things, those changes are small and should not affect everyone, but this is technically our most aggressive release so far in term of API breakage. If you want to be extra forward-facing, you can enable `#define IMGUI_DISABLE_OBSOLETE_FUNCTIONS` in your imconfig.h to disable the obsolete names/redirection.

- Renamed `IsItemHoveredRect()` to `IsItemRectHovered()`. Kept inline redirection function (will obsolete).
- Renamed `IsMouseHoveringWindow()` to `IsWindowRectHovered()` for consistency. Kept inline redirection function (will obsolete).
- Renamed `IsMouseHoveringAnyWindow()` to `IsAnyWindowHovered()` for consistency. Kept inline redirection function (will obsolete).
- Renamed `ImGuiCol_Columns***` enums to `ImGuiCol_Separator***`. Kept redirection enums (will obsolete).
- Renamed `ImGuiSetCond***` types and enums to `ImGuiCond***`. Kept redirection enums (will obsolete).
- Renamed `GetStyleColName()` to `GetStyleColorName()` for consistency. Unlikely to be used by end-user!
- Added `PushStyleColor(ImGuiCol idx, ImU32 col)` overload, which _might_ cause an "ambiguous call" compilation error if you are using ImColor() with implicit cast. Cast to ImU32 or ImVec4 explicitly to fix.
- Marked the weird `IMGUI_ONCE_UPON_A_FRAME` helper macro as obsolete. Prefer using the more explicit `ImGuiOnceUponAFrame`.
- Changed `ColorEdit4(const char* label, float col[4], bool show_alpha = true)` signature to `ColorEdit4(const char* label, float col[4], ImGuiColorEditFlags flags = 0)`, where flags 0x01 is a safe no-op (hello dodgy backward compatibility!). The new `ColorEdit4`/`ColorPicker4` functions have lots of available flags! Check and run the demo window, under "Color/Picker Widgets", to understand the various new options.
- Changed signature of `ColorButton(ImVec4 col, bool small_height = false, bool outline_border = true)` to `ColorButton(const char* desc_id, ImVec4 col, ImGuiColorEditFlags flags = 0, ImVec2 size = ImVec2(0,0))`. This function was rarely used and was very dodgy (no explicit ID!).
- Changed `BeginPopupContextWindow(bool also_over_items=true, const char* str_id=NULL, int mouse_button=1)` signature to `(const char* str_id=NULL, int mouse_button=1, bool also_over_items=true)`. This is perhaps the most aggressive change in this update, but note that the majority of users relied on default parameters completely, so this will affect only a fraction of users of this already rarely used function.
- Removed `IsPosHoveringAnyWindow()`, which was partly broken and misleading. In the vast majority of cases, people using that function wanted to use `io.WantCaptureMouse` flag. Replaced with IM_ASSERT + comment redirecting user to `io.WantCaptureMouse`. (#1237)
- Removed the old `ValueColor()` helpers, they are equivalent to calling `Text(label)` + `SameLine()` + `ColorButton()`.
- Removed `ColorEditMode()` and `ImGuiColorEditMode` type in favor of `ImGuiColorEditFlags` and parameters to the various Color*() functions. The `SetColorEditOptions()` function allows to initialize default but the user can still change them with right-click context menu. Commenting out your old call to `ColorEditMode()` may just be fine!

Other Changes:

- Added flags to `ColorEdit3()`, `ColorEdit4()`. The color edit widget now has a context-menu and access to the color picker. (#346)
- Added flags to `ColorButton()`. (#346)
- Added `ColorPicker3()`, `ColorPicker4()`. The API along with those of the updated `ColorEdit4()` was designed so you may use them in various situation and hopefully compose your own picker if required. There are a bunch of available flags, check the Demo window and comment for `ImGuiColorEditFlags_`. Some of the options it supports are: two color picker types (hue bar + sat/val rectangle, hue wheel + rotating sat/val triangle), display as u8 or float, lifting 0.0..1.0 constraints (currently rgba only), context menus, alpha bar, background checkerboard options, preview tooltip, basic revert. For simple use, calling the existing `ColorEdit4()` function as you did before will be enough, as you can now open the color picker from there. (#346) [@r-lyeh, @nem0, @thennequin, @dariomanesku and @ocornut]
- Added `SetColorEditOptions()` to set default color options (e.g. if you want HSV over RGBA, float over u8, select a default picker mode etc. at startup time without a user intervention. Note that the user can still change options with the context menu unless disabled with `ImGuiColorFlags_NoOptions` or explicitly enforcing a display type/picker mode etc.).
- Added user-facing `IsPopupOpen()` function. (#891) [@mkeeter]
- Added `GetColorU32(u32)` variant that perform the style alpha multiply without a floating-point round trip, and helps makes code more consistent when using ImDrawList APIs.
- Added `PushStyleColor(ImGuiCol idx, ImU32 col)` overload.
- Added `GetStyleColorVec4(ImGuiCol idx)` which is equivalent to accessing `ImGui::GetStyle().Colors[idx]` (aka return the raw style color without alpha alteration).
- ImFontAtlas: Added `GlyphRangesBuilder` helper class, which makes it easier to build custom glyph ranges from your app/game localization data, or add into existing glyph ranges.
- ImFontAtlas: Added `TexGlyphPadding` option. (#1282) [@jadwallis]
- ImFontAtlas: Made it possible to override size of AddFontDefault() (even if it isn't really recommended!).
- ImDrawList: Added `GetClipRectMin()`, `GetClipRectMax()` helpers.
- Fixed Ini saving crash if the ImGuiWindowFlags_NoSavedSettings gets removed from a window after its creation (unlikely!). (#1000)
- Fixed `PushID()`/`PopID()` from marking parent window as Accessed (which needlessly woke up the root "Debug" window when used outside of a regular window). (#747)
- Fixed an assert when calling `CloseCurrentPopup()` twice in a row. [@nem0]
- Window size can be loaded from .ini data even if ImGuiWindowFlags_NoResize flag is set. (#1048, #1056)
- Columns: Added `SetColumnWidth()`. (#913) [@ggtucker]
- Columns: Dragging a column preserve its width by default. (#913) [@ggtucker]
- Columns: Fixed first column appearing wider than others. (#1266)
- Columns: Fixed allocating space on the right-most side with the assumption of a vertical scrollbar. The space is only allocated when needed. (#125, #913, #893, #1138)
- Columns: Fixed the right-most column from registering its content width to the parent window, which led to various issues when using auto-resizing window or e.g. horizontal scrolling. (#519, #125, #913)
- Columns: Refactored some of the columns code internally toward a better API (not yet exposed) + minor optimizations. (#913) [@ggtucker, @ocornut]
- Popups: Most pop-ups windows can be moved by the user after appearing (if they don't have explicit positions provided by caller, or e.g. sub-menu pop-up). The previous restriction was totally arbitrary. (#1252)
- Tooltip: `SetTooltip()` is expanded immediately into a window, honoring current font / styling setting. Add internal mechanism to override tooltips. (#862)
- PlotHistogram: bars are drawn based on zero-line, so negative values are going under. (#828)
- Scrolling: Fixed return values of `GetScrollMaxX()`, `GetScrollMaxY()` when both scrollbars were enabled. Tweak demo to display more data. (#1271) [@degracode]
- Scrolling: Fixes for Vertical Scrollbar not automatically getting enabled if enabled Horizontal Scrollbar straddle the vertical limit. (#1271, #246)
- Scrolling: `SetScrollHere()`, `SetScrollFromPosY()`: Fixed Y scroll aiming when Horizontal Scrollbar is enabled. (#665).
- [Windows] Clipboard: Fixed not closing Win32 clipboard on early open failure path. (#1264)
- Removed an unnecessary dependency on int64_t which failed on some older compilers.
- Demo: Rearranged everything under Widgets in a more consistent way.
- Demo: Columns: Added Horizontal Scrolling demo. Tweaked another Columns demo. (#519, #125, #913)
- Examples: OpenGL: Various makefiles for MINGW, Linux. (#1209, #1229, #1209) [@fr500, @acda]
- Examples: Enabled vsync by default in example applications, so it doesn't confuse people that the sample run at 2000+ fps and waste an entire CPU. (#1213, #1151).
- Various other small fixes, tweaks, comments, optimizations.


-----------------------------------------------------------------------
 VERSION 1.50 (2017-06-02)
-----------------------------------------------------------------------

Decorated log and release notes: https://github.com/ocornut/imgui/releases/tag/v1.50

Breaking Changes:

- Added a void* user_data parameter to Clipboard function handlers. (#875)
- SameLine(x) with x>0.0f is now relative to left of column/group if any, and not always to left of window. This was sort of always the intent and hopefully breakage should be minimal.
- Renamed ImDrawList::PathFill() - rarely used directly - to ImDrawList::PathFillConvex() for clarity and consistency.
- Removed ImFontConfig::MergeGlyphCenterV in favor of a more multipurpose ImFontConfig::GlyphOffset.
- Style: style.WindowTitleAlign is now a ImVec2 (ImGuiAlign enum was removed). set to (0.5f,0.5f) for horizontal+vertical centering, (0.0f,0.0f) for upper-left, etc.
- BeginChild(const char*) now applies the stack id to the provided label, consistently with other functions as it should always have been. It shouldn't affect you unless (extremely unlikely) you were appending multiple times to a same child from different locations of the stack id. If that's the case, generate an id with GetId() and use it instead of passing string to BeginChild().

Other Changes:

- InputText(): Added support for CTRL+Backspace (delete word).
- InputText(): OSX uses Super+Arrows for home/end. Add Shortcut+Backspace support. (#650) [@michaelbartnett]
- InputText(): Got rid of individual OSX-specific options in ImGuiIO, added a single io.OSXBehaviors flag. (#473, #650)
- InputText(): Fixed pressing home key on last character when it isn't a trailing \n (#588, #815)
- InputText(): Fixed state corruption/crash bug in stb_textedit.h redo logic when exhausting undo/redo char buffer. (#715. #681)
- InputTextMultiline(): Fixed CTRL+DownArrow moving scrolling out of bounds.
- InputTextMultiline(): Scrollbar fix for when input and latched internal buffers differs in a way that affects vertical scrollbar existence. (#725)
- ImFormatString(): Fixed an overflow handling bug with implementation of vsnprintf() that do not return -1. (#793)
- BeginChild(const char*) now applies stack id to provided label, consistent with other widgets. (#894, #713)
- SameLine() with explicit X position is relative to left of group/columns. (ref #746, #125, #630)
- SliderInt(), SliderFloat() supports reverse direction (where v_min > v_max). (#854)
- SliderInt(), SliderFloat() better support for when v_min==v_max. (#919)
- SliderInt(), SliderFloat() enforces writing back value when interacting, to be consistent with other widgets. (#919)
- SliderInt, SliderFloat(): Fixed edge case where style.GrabMinSize being bigger than slider width can lead to a division by zero. (#919)
- Added IsRectVisible() variation with explicit start-end positions. (#768) [@thedmd]
- Fixed TextUnformatted() clipping bug in the large-text path when horizontal scroll has been applied. (#692, #246)
- Fixed minor text clipping issue in window title when using font straying above usual line. (#699)
- Fixed SetCursorScreenPos() fixed not adjusting CursorMaxPos as well.
- Fixed scrolling offset when using SetScrollY(), SetScrollFromPosY(), SetScrollHere() with menu bar.
- Fixed using IsItemActive() after EndGroup() or any widget using groups. (#840, #479)
- Fixed IsItemActive() lagging by one frame on initial widget activation. (#840)
- Fixed Separator() zero-height bounding box resulting in clipping when laying exactly on top line of clipping rectangle (#860)
- Fixed PlotLines() PlotHistogram() calling with values_count == 0.
- Fixed clicking on a window's void while staying still overzealously marking .ini settings as dirty. (#923)
- Fixed assert triggering when a window has zero rendering but has a callback. (#810)
- Scrollbar: Fixed rendering when sizes are negative to reduce glitches (which can happen with certain style settings and zero WindowMinSize).
- EndGroup(): Made IsItemHovered() work when an item was activated within the group. (#849)
- BulletText(): Fixed stopping to display formatted string after the '##' mark.
- Closing the focused window restore focus to the first active root window in descending z-order .(part of #727)
- Word-wrapping: Fixed a bug where we never wrapped after a 1 character word. [@sronsse]
- Word-wrapping: Fixed TextWrapped() overriding wrap position if one is already set. (#690)
- Word-wrapping: Fixed incorrect testing for negative wrap coordinates, they are perfectly legal. (#706)
- ImGuiListClipper: Fixed automatic-height calc path dumbly having user display element 0 twice. (#661, #716)
- ImGuiListClipper: Fix to behave within column. (#661, #662, #716)
- ImDrawList: Renamed ImDrawList::PathFill() to ImDrawList::PathFillConvex() for clarity. (BREAKING API)
- Columns: End() avoid calling Columns(1) if no columns set is open, not sure why it wasn't the case already (pros: faster, cons: exercise less code).
- ColorButton(): Fix ColorButton showing wrong hex value for alpha. (#1068) [@codecat]
- ColorEdit4(): better preserve inputting value out of 0..255 range, display then clamped in Hexadecimal form.
- Shutdown() clear out some remaining pointers for sanity. (#836)
- Added IMGUI_USE_BGRA_PACKED_COLOR option in imconfig.h (#767, #844) [@thedmd]
- Style: Removed the inconsistent shadow under RenderCollapseTriangle() (~#707)
- Style: Added ButtonTextAlign, ImGuiStyleVar_ButtonTextAlign. (#842)
- ImFont: Allowing to use up to 0xFFFE glyphs in same font (increased from previous 0x8000).
- ImFont: Added GetGlyphRangesThai() helper. [@nProtect]
- ImFont: CalcWordWrapPositionA() fixed font scaling with fallback character.
- ImFont: Calculate and store the approximate texture surface to get an idea of how costly each source font is.
- ImFontConfig: Added GlyphOffset to explicitly offset glyphs at font build time, useful for merged fonts. Removed MergeGlyphCenterV. (BREAKING API)
- Clarified asserts in CheckStacksSize() when there is a stack mismatch.
- Context: Support for #define-ing GImGui and IMGUI_SET_CURRENT_CONTEXT_FUNC to enable custom thread-based hackery (#586)
- Updated stb_truetype.h to 1.14 (added OTF support, removed warnings). (#883, #976)
- Updated stb_rect_pack.h to 0.10 (removed warnings). (#883)
- Added ImGuiMouseCursor_None enum value for convenient usage by app/backends.
- Clipboard: Added a void* user_data parameter to Clipboard function handlers. (#875) (BREAKING API)
- Internals: Refactor internal text alignment options to use ImVec2, removed ImGuiAlign. (#842, #222)
- Internals: Renamed ImLoadFileToMemory to ImFileLoadToMemory to be consistent with ImFileOpen + fix mismatching .h name. (#917)
- OS/Windows: Fixed Windows default clipboard handler leaving its buffer unfreed on application's exit. (#714)
- OS/Windows: No default IME handler when compiling for Windows using GCC. (#738)
- OS/Windows: Now using _wfopen() instead of fopen() to allow passing in paths/filenames with UTF-8 characters. (#917)
- Tools: binary_to_compressed_c: Avoid ?? trigraphs sequences in string outputs which break some older compilers. (#839)
- Demo: Added an extra 3-way columns demo.
- Demo: ShowStyleEditor: show font character map / grid in more details.
- Demo: Console: Fixed a completion bug when multiple candidates are equals and match until the end.
- Demo: Fixed 1-byte off overflow in the ShowStyleEditor() combo usage. (#783) [@bear24rw]
- Examples: Accessing ImVector fields directly, feel less stl-ey. (#810)
- Examples: OpenGL*: Saving/restoring existing scissor rectangle for completeness. (#807)
- Examples: OpenGL*: Saving/restoring active texture number (the value modified by glActiveTexture). (#1087, #1088, #1116)
- Examples: OpenGL*: Saving/restoring separate color/alpha blend functions correctly. (#1120) [@greggman]
- Examples: OpenGL2: Uploading font texture as RGBA32 to increase compatibility with users shaders for beginners. (#824)
- Examples: Vulkan: Countless fixes and improvements. (#785, #804, #910, #1017, #1039, #1041, #1042, #1043, #1080) [@martty, @Loftilus, @ParticlePeter, @SaschaWillems]
- Examples: DirectX9/10/10: Only call SetCursor(NULL) is io.MouseDrawCursor is set. (#585, #909)
- Examples: DirectX9: Explicitly setting viewport to match that other examples are doing. (#937)
- Examples: GLFW+OpenGL3: Fixed Shutdown() calling GL functions with NULL parameters if NewFrame was never called. (#800)
- Examples: GLFW+OpenGL2: Renaming opengl_example/ to opengl2_example/ for clarity.
- Examples: SDL+OpenGL: explicitly setting GL_UNPACK_ROW_LENGTH to reduce issues because SDL changes it. (#752)
- Examples: SDL2: Added build .bat files for Win32.
- Added various links to language/engine bindings.
- Various other minor fixes, tweaks, comments, optimizations.


-----------------------------------------------------------------------
 VERSION 1.49 (2016-05-09)
-----------------------------------------------------------------------

Decorated log and release notes: https://github.com/ocornut/imgui/releases/tag/v1.49

Breaking Changes:

- Renamed `SetNextTreeNodeOpened()` to `SetNextTreeNodeOpen()` for consistency, no redirection.
- Removed confusing set of `GetInternalState()`, `GetInternalStateSize()`, `SetInternalState()` functions. Now using `CreateContext()`, `DestroyContext()`, `GetCurrentContext()`, `SetCurrentContext()`. If you were using multiple contexts the change should be obvious and trivial.
- Obsoleted old signature of `CollapsingHeader(const char* label, const char* str_id = NULL, bool display_frame = true, bool default_open = false)`, as extra parameters were badly designed and rarely used. Most uses were using 1 parameter and shouldn't affect you. You can replace the "default_open = true" flag in new API with `CollapsingHeader(label, ImGuiTreeNodeFlags_DefaultOpen)`.
- Changed `ImDrawList::PushClipRect(ImVec4 rect)` to `ImDraw::PushClipRect(ImVec2 min,ImVec2 max,bool intersect_with_current_clip_rect=false)`. Note that higher-level `ImGui::PushClipRect()` is preferable because it will clip at logic/widget level, whereas `ImDrawList::PushClipRect()` only affect your renderer.
- Title bar (using ImGuiCol_TitleBg/ImGuiCol_TitleBgActive colors) isn't rendered over a window background (ImGuiCol_WindowBg color) anymore (see #655). If your TitleBg/TitleBgActive alpha was 1.0f or you are using the default theme it will not affect you. However if your TitleBg/TitleBgActive alpha was <1.0f you need to tweak your custom theme to readjust for the fact that we don't draw a WindowBg background behind the title bar.
  This helper function will convert an old TitleBg/TitleBgActive color into a new one with the same visual output, given the OLD color and the OLD WindowBg color. (Or If this is confusing, just pick the RGB value from title bar from an old screenshot and apply this as TitleBg/TitleBgActive. Or you may just create TitleBgActive from a tweaked TitleBg color.)

    ImVec4 ConvertTitleBgCol(const ImVec4& win_bg_col, const ImVec4& title_bg_col)
    {
       float new_a = 1.0f - ((1.0f - win_bg_col.w) * (1.0f - title_bg_col.w));
       float k = title_bg_col.w / new_a;
       return ImVec4((win_bg_col.x * win_bg_col.w + title_bg_col.x) * k, (win_bg_col.y * win_bg_col.w + title_bg_col.y) * k, (win_bg_col.z * win_bg_col.w + title_bg_col.z) * k, new_a);
    }

Other changes:

- New version of ImGuiListClipper helper calculates item height automatically. See comments and demo code. (#662, #661, #660)
- Added SetNextWindowSizeConstraints() to enable basic min/max and programmatic size constraints on window. Added demo. (#668)
- Added PushClipRect()/PopClipRect() (previously part of imgui_internal.h). Changed ImDrawList::PushClipRect() prototype. (#610)
- Added IsRootWindowOrAnyChildHovered() helper. (#615)
- Added TreeNodeEx() functions. (#581, #600, #190)
- Added ImGuiTreeNodeFlags_Selected flag to display TreeNode as "selected". (#581, #190)
- Added ImGuiTreeNodeFlags_AllowOverlapMode flag. (#600)
- Added ImGuiTreeNodeFlags_NoTreePushOnOpen flag (#590).
- Added ImGuiTreeNodeFlags_NoAutoOpenOnLog flag (previously private).
- Added ImGuiTreeNodeFlags_DefaultOpen flag (previously private).
- Added ImGuiTreeNodeFlags_OpenOnDoubleClick flag.
- Added ImGuiTreeNodeFlags_OpenOnArrow flag.
- Added ImGuiTreeNodeFlags_Leaf flag, always opened, no arrow, for convenience. For simple use case prefer using TreeAdvanceToLabelPos()+Text().
- Added ImGuiTreeNodeFlags_Bullet flag, to add a bullet to Leaf node or replace Arrow with a bullet.
- Added TreeAdvanceToLabelPos(), GetTreeNodeToLabelSpacing() helpers. (#581, #324)
- Added CreateContext()/DestroyContext()/GetCurrentContext()/SetCurrentContext(). Obsoleted nearly identical GetInternalState()/SetInternalState() functions. (#586, #269)
- Added NewLine() to undo a SameLine() and as a shy reminder that horizontal layout support hasn't been implemented yet.
- Added IsItemClicked() helper. (#581)
- Added CollapsingHeader() variant with close button. (#600)
- Fixed MenuBar missing lower border when borders are enabled.
- InputText(): Fixed clipping of cursor rendering in case it gets out of the box (which can be forced w/ ImGuiInputTextFlags_NoHorizontalScroll. (#601)
- Style: Changed default IndentSpacing from 22 to 21. (#581, #324)
- Style: Fixed TitleBg/TitleBgActive color being rendered above WindowBg color, which was inconsistent and causing visual artifact. (#655)
  This broke the meaning of TitleBg and TitleBgActive. Only affect values where Alpha<1.0f. Fixed default theme. Read comments in "API BREAKING CHANGES" section to convert.
- Relative rendering of order of Child windows creation is preserved, to allow more control with overlapping children. (#595)
- Fixed GetWindowContentRegionMax() being off by ScrollbarSize amount when explicit SizeContents is set.
- Indent(), Unindent(): optional non-default indenting width. (#324, #581)
- Bullet(), BulletText(): Slightly bigger. Less polygons.
- ButtonBehavior(): fixed subtle old bug when a repeating button would also return true on mouse release (barely noticeable unless RepeatRate is set to be very slow). (#656)
- BeginMenu(): a menu that becomes disabled while open gets closed down, facilitate user's code. (#126)
- BeginGroup(): fixed using within Columns set. (#630)
- Fixed a lag in reading the currently hovered window when dragging a window. (#635)
- Obsoleted 4 parameters version of CollapsingHeader(). Refactored code into TreeNodeBehavior. (#600, #579)
- Scrollbar: minor fix for top-right rounding of scrollbar background when window has menu bar but no title bar.
- MenuItem(): the check mark renders in disabled color when menu item is disabled.
- Fixed clipping rectangle floating point representation to ensure renderer-side float point operations yield correct results in typical DirectX/GL settings. (#582, 597)
- Fixed GetFrontMostModalRootWindow(), fixing missing fade-out when a combo pop was used stacked over a modal window. (#604)
- ImDrawList: Added AddQuad(), AddQuadFilled() helpers.
- ImDrawList: AddText() refactor, moving some code to ImFont, reserving less unused vertices when large vertical clipping occurs.
- ImFont: Added RenderChar() helper.
- ImFont: Added AddRemapChar() helper. (#609)
- ImFontConfig: Clarified persistence requirement of GlyphRanges array. (#651)
- ImGuiStorage: Added bool helper functions for completeness.
- AddFontFromMemoryCompressedTTF(): Fix ImFontConfig propagation. (#587)
- Renamed majority of use of the word "opened" to "open" for clarity. Renamed SetNextTreeNodeOpened() to SetNextTreeNodeOpen(). (#625, #579)
- Examples: OpenGL3: Saving/restoring glActiveTexture() state. (#602)
- Examples: DirectX9: save/restore all device state.
- Examples: DirectX9: Removed dependency on d3dx9.h, d3dx9.lib, dxguid.lib so it can be used in a DirectXMath.h only environment. (#611)
- Examples: DirectX10/X11: Apply depth-stencil state (no use of depth buffer). (#640, #636)
- Examples: DirectX11/X11: Added comments on removing dependency on D3DCompiler. (#638)
- Examples: SDL: Initialize video+timer subsystem only.
- Examples: Apple/iOS: lowered XCode project deployment target from 10.7 to 10.11. (#598, #575)


-----------------------------------------------------------------------
 VERSION 1.48 (2016-04-09)
-----------------------------------------------------------------------

Decorated log and release notes: https://github.com/ocornut/imgui/releases/tag/v1.48

Breaking Changes:

- Consistently honoring exact width passed to PushItemWidth() (when positive), previously it would add extra FramePadding.x*2 over that width. Some hand-tuned layout may be affected slightly. (#346)
- Style: removed `style.WindowFillAlphaDefault` which was confusing and redundant, baked alpha into `ImGuiCol_WindowBg` color. If you had a custom WindowBg color but didn't change WindowFillAlphaDefault, multiply WindowBg alpha component by 0.7. Renamed `ImGuiCol_TooltipBg` to `ImGuiCol_PopupBG`, applies to other types of pop-ups. `bg_alpha` parameter of 5-parameters version of Begin() is an override. (#337)
- InputText(): Added BufTextLen field in ImGuiTextEditCallbackData. Requesting user to update it if the buffer is modified in the callback. Added a temporary length-check assert to minimize panic for the 3 people using the callback. (#541)
- Renamed GetWindowFont() to GetFont(), GetWindowFontSize() to GetFontSize(). Kept inline redirection function (will obsolete). (#340)

Other Changes:

- Consistently honoring exact width passed to PushItemWidth(), previously it would add extra FramePadding.x*2 over that width. Some hand-tuned layout may be affected slightly. (#346)
- Fixed clipping of child windows within parent not taking account of child outer clipping boundaries (including scrollbar, etc.). (#506)
- TextUnformatted(): Fixed rare crash bug with large blurb of text (2k+) not finished with a '\n' and fully above the clipping Y line. (#535)
- IO: Added 'KeySuper' field to hold CMD keyboard modifiers for OS X. Updated all examples accordingly. (#473)
- Added ImGuiWindowFlags_ForceVerticalScrollbar, ImGuiWindowFlags_ForceHorizontalScrollbar flags. (#476)
- Added IM_COL32 macros to generate a U32 packed color, convenient for direct use of ImDrawList api. (#346)
- Added GetFontTexUvWhitePixel() helper, convenient for direct use of ImDrawList api.
- Selectable(): Added ImGuiSelectableFlags_AllowDoubleClick flag to allow user reacting on double-click. (@zapolnov) (#516)
- Begin(): made the close button explicitly set the boolean to false instead of toggling it. (#499)
- BeginChild()/EndChild(): fixed incorrect layout to allow widgets submitted after an auto-fitted child window. (#540)
- BeginChild(): Added ImGuiWindowFlags_AlwaysUseWindowPadding flag to ensure non-bordered child window uses window padding. (#462)
- Fixed InputTextMultiLine(), ListBox(), BeginChildFrame(), ProgressBar(): outer frame not honoring bordering. (#462, #503)
- Fixed Image(), ImageButtion() rendering a rectangle 1 px too large on each axis. (#457)
- SetItemAllowOverlap(): Promoted from imgui_internal.h to public imgui.h api. (#517)
- Combo(): Right-most button stays highlighted when pop-up is open.
- Combo(): Display pop-up above if there's isn't enough space below / or select largest side. (#505)
- DragFloat(), SliderFloat(), InputFloat(): fixed cases of erroneously returning true repeatedly after a text input modification (e.g. "0.0" --> "0.000" would keep returning true). (#564)
- DragFloat(): Always apply value when mouse is held/widget active, so that an always-resetting variable (e.g. non saved local) can be passed.
- InputText(): OS X friendly behaviors: Word movement uses ALT key; Shortcuts uses CMD key; Double-clicking text select a single word; Jumping to next word sets cursor to end of current word instead of beginning of current word. (@zhiayang), (#473)
- InputText(): Added BufTextLen in ImGuiTextEditCallbackData. Requesting user to maintain it if buffer is modified. Zero-ing structure properly before use. (#541)
- CheckboxFlags(): Added support for testing/setting multiple flags at the same time. (@DMartinek) (#555)
- TreeNode(), CollapsingHeader() fixed not being able to use "##" sequence in a formatted label.
- ColorEdit4(): Empty label doesn't add InnerSpacing.x, matching behavior of other widgets. (#346)
- ColorEdit4(): Removed unnecessary calls to scanf() when idle in hexadecimal edit mode.
- BeginPopupContextItem(), BeginPopupContextWindow(): added early out optimization.
- CaptureKeyboardFromApp() / CaptureMouseFromApp(): added argument to allow clearing the capture flag. (#533)
- ImDrawList: Fixed index-overflow check broken by AddText() casting current index back to ImDrawIdx. (#514)
- ImDrawList: Fixed incorrect removal of trailing draw command if it is a callback command.
- ImDrawList: Allow windows with only a callback only to be functional. (#524)
- ImDrawList: Fixed ImDrawList::AddRect() which used to render a rectangle 1 px too large on each axis. (#457)
- ImDrawList: Fixed ImDrawList::AddCircle() to fit precisely within bounding box like AddCircleFilled() and AddRectFilled(). (#457)
- ImDrawList: AddCircle(), AddRect() takes optional thickness parameter.
- ImDrawList: Added AddTriangle().
- ImDrawList: Added PrimQuadUV() helper to ease custom rendering of textured quads (require primitive reserve).
- ImDrawList: Allow AddText(ImFont\* font, float font_size, ...) variant to take NULL/0.0f as default.
- ImFontAtlas: heuristic increase default texture width up for large number of glyphs. (#491)
- ImTextBuffer: Fixed empty() helper which was utterly broken.
- Metrics: allow to inspect individual triangles in draw calls.
- Demo: added more draw primitives in the Custom Rendering example. (#457)
- Demo: extra comments and example for PushItemWidth(-1) patterns.
- Demo: InputText password demo filters out blanks. (#515)
- Demo: Fixed malloc/free mismatch and leak when destructing demo console, if it has been used. (@fungos) (#536)
- Demo: plot code doesn't use ImVector to avoid heap allocation and be more friendly to custom allocator users. (#538)
- Fixed compilation on DragonFly BSD (@mneumann) (#563)
- Examples: Vulkan: Added a Vulkan example (@Loftilus) (#549)
- Examples: DX10, DX11: Saving/restoring most device state so dropping render function in your codebase shouldn't have DX device side-effects. (#570)
- Examples: DX10, DX11: Fixed ImGui_ImplDX??_NewFrame() from recreating device objects if render isn't called (g_pVB not set).
- Examples: OpenGL3: Fix BindVertexArray/BindBuffer order. (@nlguillemot) (#527)
- Examples: OpenGL: skip rendering and calling glViewport() if we have zero-fixed buffer. (#486)
- Examples: SDL2+OpenGL3: Fix context creation options. Made ImGui_ImplSdlGL3_NewFrame() signature match GL2 one. (#468, #463)
- Examples: SDL2+OpenGL2/3: Fix for high-dpi displays. (@nickgravelyn)
- Various extra comments and clarification in the code.
- Various other fixes and optimizations.


-----------------------------------------------------------------------
 VERSION 1.47 (2015-12-25)
-----------------------------------------------------------------------

Decorated log and release notes: https://github.com/ocornut/imgui/releases/tag/v1.47

Changes:

- Rebranding "ImGui" -> "dear imgui" as an optional first name to reduce ambiguity with IMGUI term. (#21)
- Added ProgressBar(). (#333)
- InputText(): Added ImGuiInputTextFlags_Password mode: hide display, disable logging/copying to clipboard. (#237, #363, #374)
- Added GetColorU32() helper to retrieve color given enum with global alpha and extra applied.
- Added ImGuiIO::ClearInputCharacters() superfluous helper.
- Fixed ImDrawList draw command merging bug where using PopClipRect() along with PushTextureID()/PopTextureID() functions
  would occasionally restore an incorrect clipping rectangle.
- Fixed ImDrawList draw command merging so PushTextureID(XXX)/PopTextureID()/PushTextureID(XXX) sequence are now properly merged.
- Fixed large popups positioning issues when their contents on either axis is larger than DisplaySize,
  and WindowPadding < DisplaySafeAreaPadding.
- Fixed border rendering in various situations when using non-pixel aligned glyphs.
- Fixed border rendering of windows to always contain the border within the window.
- Fixed Shutdown() leaking font atlas data if NewFrame() was never called. (#396, #303)
- Fixed int>void\* warnings for 64-bit architectures with fancy warnings enabled.
- Renamed the dubious Color() helpers to ValueColor() - dangerously named, rarely used and probably to be made obsolete.
- InputText(): Fixed and better handling of using keyboard while mouse button if being held and dragging. (#429)
- InputText(): Replace OS IME (Input Method Editor) cursor on top-left when we are not text editing.
- TreeNode(), CollapsingHeader(), Bullet(), BulletText(): various sizing and layout fixes to better support laying out
  multiple item with different height on same line. (#414, #282)
- Begin(): Initial window creation with ImGuiWindowFlags_NoBringToFrontOnFocus flag pushes it at the front of global window list.
- BeginPopupContextWindow() and BeginPopupContextVoid() reopen window on subsequent click. (#439)
- ColorEdit4(): Fixed broken tooltip on hovering the color button. (actually fixes #373, #380)
- ImageButton(): uses FrameRounding up to a maximum of available framing size. (#394)
- Columns: Fixed bug with indentation within columns, also making code a bit shorter/faster. (#414, #125)
- Columns: Columns set with no implicit id include the columns count within the id to reduce collisions. (#125)
- Columns: Removed one unnecessary allocation when columns are not used by a window. (#125)
- ImFontAtlas: Tweaked GetGlyphRangesJapanese() so it is easier to modify.
- ImFontAtlas: Updated stb_rect_pack.h to 0.08.
- Metrics: Fixed computing ImDrawCmd bounding box when the draw buffer have been unindexed.
- Demo: Added a simple "Property Editor" demo applet. (#125, #414)
- Demo: Fixed assertion in "Custom Rendering" demo when holding both mouse buttons. (#393)
- Demo: Lots of extra comments, fixes.
- Demo: Tweaks to Style Editor.
- Examples: Not clearing input data/tex data in atlas (will be required for dynamic atlas anyway).
- Examples: Added /Zi (output debug information) to Win32 batch files.
- Examples: Various fixes for resizing window and recreating graphic context.
- Examples: OpenGL2/3: Save/restore viewport as part of default render function. (#392, #441).
- Examples; OpenGL3: Fixed gl3w.c for Linux when compiled with a C++ compiler. (#411)
- Examples: DirectX: Removed assumption about Unicode build in example main.cpp. (#399)
- Examples: DirectX10: Added DirectX10 example. (#424)
- Examples: DirectX11: Downgraded requirement from shader model 5.0 to 4.0. (#420)
- Examples: DirectX11: Removed Debug flag from graphics context. (#415)
- Examples: Added SDL+OpenGL3 example. (#356)


-----------------------------------------------------------------------
 VERSION 1.46 (2015-10-18)
-----------------------------------------------------------------------

Decorated log and release notes: https://github.com/ocornut/imgui/releases/tag/v1.46

Changes:

- Begin*(): added ImGuiWindowFlags_NoFocusOnAppearing flag. (#314)
- Begin*(): added ImGuiWindowFlags_NoBringToFrontOnFocus flag.
- Added GetDrawData() alternative to setting a Render function pointer in ImGuiIO structure.
- Added SetClipboardText(), GetClipboardText() helper shortcuts that user code can call directly without reading
  from the ImGuiIO structure (to match MemAlloc/MemFree)
- Fixed handling of malformed UTF-8 at the end of a non-zero terminated string range.
- Fixed mouse click detection when passing DeltaTime 0.0. (#338)
- Fixed IsKeyReleased() and IsMouseReleased() returning true on the first frame.
- Fixed using SetNextWindow\* functions on Modal windows with a ImGuiSetCond_Appearing condition. (#377)
- IsMouseHoveringRect(): Added 'bool clip' parameter to disable clipping provided rectangle. (#316)
- InputText(): added ImGuiInputTextFlags_ReadOnly flag. (#211)
- InputText(): lose cursor/undo-stack when reactivating focus is buffer has changed size.
- InputText(): fixed ignoring text inputs when ALT or ALTGR are pressed. (#334)
- InputText(): fixed mouse-dragging not tracking the cursor when text doesn't fit. (#339)
- InputText(): fixed cursor pixel-perfect alignment when horizontally scrolling.
- InputText(): fixed crash when passing a buf_size==0 (which can be of use for read-only selectable text boxes). (#360)
- InputFloat() fixed explicit precision modifier, both display and input were broken.
- PlotHistogram(): improved rendering of histogram with a lot of values.
- Dummy(): creates an item so functions such as IsItemHovered() can be used.
- BeginChildFrame() helper: added the extra_flags parameter.
- Scrollbar: fixed rounding of background + child window consistenly have ChildWindowBg color under ScrollbarBg fill. (#355).
- Scrollbar: background color less translucent in default style so it works better when changing background color.
- Scrollbar: fixed minor rendering offset when borders are enabled. (#365)
- ImDrawList: fixed 1 leak per ImDrawList using the ChannelsSplit() API (via Columns). (#318)
- ImDrawList: fixed rectangle rendering glitches with width/height <= 1/2 and rounding enabled.
- ImDrawList: AddImage() uv parameters default to (0,0) and (1,1).
- ImFontAtlas: Added TexDesiredWidth and tweaked default cheapo best-width choice. (#327)
- ImFontAtlas: Added GetGlyphRangesKorean() helper to retrieve unicode ranges for Korean. (#348)
- ImGuiTextFilter::Draw() helper return bool and build when filter is modified.
- ImGuiTextBuffer: added c_str() helper.
- ColorEdit4(): fixed hovering the color button always showing 1.0 alpha. (#373)
- ColorConvertFloat4ToU32() round the floats instead of truncating them.
- Window: Fixed window lower-right clipping limit so it plays more friendly with both OpenGL and DirectX coordinates.
- Internal: Extracted a EndFrame() function out of Render() but kept it internal/private + clarified some asserts. (#335)
- Internal: Added missing IMGUI_API definitions in imgui_internal.h (#326)
- Internal: ImLoadFileToMemory() return void\* instead of taking void*\* + allow optional int\* file_size.
- Demo: Horizontal scrollbar demo allows to enable simultanaeous scrollbars on both axises.
- Tools: binary_to_compressed_c.cpp: added -nocompress option.
- Examples: Added example for the Marmalade platform.
- Examples: Added batch files to build Windows examples with VS.
- Examples: OpenGL3: Saving/restoring more GL state correctly. (#347)
- Examples: OpenGL2/3: Added msys2/mingw64 target to Makefiles.


-----------------------------------------------------------------------
 VERSION 1.45 (2015-09-01)
-----------------------------------------------------------------------

Decorated log and release notes: https://github.com/ocornut/imgui/releases/tag/v1.45

Breaking Changes:

- With the addition of better horizontal scrolling primitives I had to make some consistency fixes.
  `GetCursorPos()` `SetCursorPos()` `GetContentRegionMax()` `GetWindowContentRegionMin()` `GetWindowContentRegionMax()`
  are now incorporating the scrolling amount. They were incorrectly not incorporating this amount previously.
  It PROBABLY shouldn't break anything, but that depends on how you used them. Namely:
  - If you always used SetCursorPos() with values relative to GetCursorPos() there shouldn't be a problem.
    However if you used absolute coordinates, note that SetCursorPosY(100.0f) will put you at +100 from the initial Y position (which may be scrolled out of the view), NOT at +100 from the window top border. Since there wasn't any official scrolling value on X axis (past just manually moving the cursor) this can only affect you if you used to set absolute coordinates on the Y axis which is hopefully rare/unlikely, and trivial to fix.
  - The value of GetWindowContentRegionMax() isn't necessarily close to GetWindowWidth() if horizontally scrolling.
    Previously they were roughly interchangeable (roughly because the content region exclude window padding).

Other Changes:

- Added Horizontal Scrollbar via ImGuiWindowFlags_HorizontalScroll (#246).
- Added GetScrollX(), GetScrollX(), GetScrollMaxX() apis (#246).
- Added SetNextWindowContentSize(), SetNextWindowContentWidth() to explicitly set the content size of a window, which
  define the range of scrollbar. When set explicitly it also define the base value from which widget width are derived.
- Added IO.WantTextInput telling when ImGui is expecting text input, so that e.g. OS on-screen keyboard can be enabled.
- Added printf attribute to printf-like text formatting functions (Clang/GCC).
- Added GetMousePosOnOpeningCurrentPopup() helper.
- Added GetContentRegionAvailWidth() helper.
- Malformed UTF-8 data don't terminate string, output 0xFFFD instead (#307).
- ImDrawList: Added AddBezierCurve(), PathBezierCurveTo() API for cubic bezier curves (#311).
- ImDrawList: Allow to override ImDrawIdx type (#292).
- ImDrawList: Added an assert on overflowing index value (#292).
- ImDrawList: Fixed issues with channels split/merge. Now functional without manually adding a draw cmd. Added comments.
- ImDrawData: Added ScaleClipRects() helper useful when rendering scaled. (#287).
- Fixed Bullet() inconsistent layout behaviour when clipped.
- Fixed IsWindowHovered() not taking account of window hoverability (may be disabled because of a popup).
- Fixed InvisibleButton() not honoring negative size consistently with other widgets that do so.
- Fixed OpenPopup() accessing current window, effectively opening "Debug" when called from an empty window stack.
- TreeNode(): Fixed IsItemHovered() result being inconsistent with interaction visuals (#282).
- TreeNode(): Fixed mouse interaction padding past the node label being accounted for in layout (#282).
- BeginChild(): Passing a ImGuiWindowFlags_NoMove inhibits moving parent window from this child.
- BeginChild() fixed missing rounding for child sizes which leaked into layout and have items misaligned.
- Begin(): Removed default name = "Debug" parameter. We already have a "Debug" window pushed to the stack in the first place so it's not really a useful default.
- Begin(): Minor fixes with windows main clipping rectangle (e.g. child window with border).
- Begin(): Window flags are only read on the first call of the frame. Subsequent calls ignore flags, which allows appending to a window without worryin about flags.
- InputText(): ignore character input when ctrl/alt are held. (Normally those text input are ignored by most wrappers.) (#279).
- Demo: Fixed incorrectly formed string passed to Combo (#298).
- Demo: Added simple Log demo.
- Demo: Added horizontal scrolling example + enabled in console, log and child examples (#246).
- Style: made scrollbars rounded by default. Because nice. Minor menu bar background alpha tweak. (#246)
- Metrics: display indices along with triangles count (#299) and some internal state.
- ImGuiTextFilter::PassFilter() supports string range. Added [] helper to ImGuiTextBuffer.
- ImGuiTextFilter::Draw() default parameter width=0.0f for no override, allow override with negative values.
- Examples: OpenGL2/OpenGL3: fix for retina displays. Default font current lack crispness.
- Examples: OpenGL2/OpenGL3: save/restore more GL state correctly.
- Examples: DirectX9/DirectX11: resizing buffers dynamically (#299).
- Examples: DirectX9/DirectX11: added missing middle mouse button to Windows event handler.
- Examples: DirectX11: fix for Visual Studio 2015 presumably shipping with an updated version of DX11.
- Examples: iOS: fixed missing files in project.


-----------------------------------------------------------------------
 VERSION 1.44 (2015-08-08)
-----------------------------------------------------------------------

Decorated log and release notes: https://github.com/ocornut/imgui/releases/tag/v1.44

Breaking Changes:

- imgui.cpp has been split intro extra files: imgui_demo.cpp, imgui_draw.cpp, imgui_internal.h.
  Add the two extra .cpp to your project or #include them from another .cpp file. (#219)

Other Changes:

- Internal data structure and several useful functions are now exposed in imgui_internal.h. This should make it easier
  and more natural to extend ImGui. However please note that none of the content in imgui_internal.h is guaranteed
  for forward-compatibility and code using those types/functions may occasionally break. (#219)
- All sample code is in imgui_demo.cpp. Please keep this file in your project and consider allowing your code to call
  the ShowTestWindow() function as de-facto guide to ImGui features. It will be stripped out by the linker when unused.
- Added GetContentRegionAvail() helper (basically GetContentRegionMax() - GetCursorPos()).
- Added ImGuiWindowFlags_NoInputs for totally input-passthru window.
- Button(): honor negative size consistently with other widgets that do so (width -100 to align the button 100 pixels
  before the right-most position of the contents region).
- InputTextMultiline(): honor negative size consistently with other widgets that do so.
- Combo() clamp popup to lower edge of visible area.
- InputInt(): value doesn't pass through an int>float>int casting chain, fix handling lost of precision with "large" integer.
- InputInt() allow hexadecimal input (awkwardly via ImGuiInputTextFlags_CharsHexadecimal but we will allow format
  string in InputInt* later).
- Checkbox(), RadioButton(): fixed scaling of checkbox and radio button for the filling of "active" visual.
- Columns: never assume horizontal space for scrollbar if NoScrollbar flag is explicitly set.
- Slider: fixed using FramePadding between frame and grab visual. Scaling that spacing would look odd.
- Fixed lower-right resize grip hit box not scaling along with its rendered size (#287)
- ImDrawList: Fixed angles in ImDrawList::PathArcTo(), PathArcToFast() (v1.43) being off by an extra PI for no reason.
- ImDrawList: Added ImDrawList::AddText() shorthand helper.
- ImDrawList: Add missing support for anti-aliased thick-lines (#133, also ref #288)
- ImFontAtlas: Added AddFontFromMemoryCompressedBase85TTF() to load base85 encoded font string. Default font encoded
  as base85 saves ~100 lines / 26 KB of source code. Added base85 output to the binary_to_compressed_c tool.
- Build fix for MinGW (#276).
- Examples: OpenGL3: Fixed running on script core profiles for OSX (#277).
- Examples: OpenGL3: Simplified code using glBufferData for vertices as well (#277, #278)
- Examples: DirectX11: Clear font texture view to ensure Release() doesn't get called twice (#290).
- Updated to stb_truetype 1.07 (back to vanilla version as our minor changes are now in master & fix unlikely assert
  with odd fonts (#280)


-----------------------------------------------------------------------
 VERSION 1.43 (2015-07-17)
-----------------------------------------------------------------------

Decorated log and release notes: https://github.com/ocornut/imgui/releases/tag/v1.43

Breaking Changes:

- This is a rather important release and we unfortunately had to break the rendering API.
  ImGui now requires you to render indexed vertices instead of non-indexed ones. The fix should be very easy.
  Sorry for that! This change is saving a fair amount of CPU/GPU and enables us to get anti-aliasing for a marginal cost.
  Each ImDrawList now contains both a vertex buffer and an index buffer. For each command, render ElemCount/3 triangles
  using indices from the index buffer.
- If you are using a vanilla copy of one of the imgui_impl_XXXX.cpp provided in the example, you just need to update
  your copy and you can ignore the rest.
- The signature of the io.RenderDrawListsFn handler has changed
  From:  ImGui_XXXX_RenderDrawLists(ImDrawList** const cmd_lists, int cmd_lists_count)
  To:    ImGui_XXXX_RenderDrawLists(ImDrawData* draw_data)
  With:  argument   'cmd_lists'        -> 'draw_data->CmdLists'
         argument   'cmd_lists_count'  -> 'draw_data->CmdListsCount'
         ImDrawList 'commands'         -> 'CmdBuffer'
         ImDrawList 'vtx_buffer'       -> 'VtxBuffer'
         ImDrawList  n/a               -> 'IdxBuffer' (new)
         ImDrawCmd  'vtx_count'        -> 'ElemCount'
         ImDrawCmd  'clip_rect'        -> 'ClipRect'
         ImDrawCmd  'user_callback'    -> 'UserCallback'
         ImDrawCmd  'texture_id'       -> 'TextureId'
- If you REALLY cannot render indexed primitives, you can call the draw_data->DeIndexAllBuffers() method to de-index
  the buffers. This is slow and a waste of CPU/GPU. Prefer using indexed rendering!
  Refer to code in the examples/ folder or ask on the GitHub if you are unsure of how to upgrade. Please upgrade!

Other Changes:

- Added anti-aliasing on lines and shapes based on primitives by @MikkoMononen (#133).
  Between the use of indexed-rendering and the fact that the entire rendering codebase has been optimized and massaged
  enough, with anti-aliasing enabled ImGui 1.43 is now running FASTER than 1.41.
  Made some extra effort in making the code run faster in your typical Debug build.
- Anti-aliasing can be disabled in the ImGuiStyle structure via the AntiAliasedLines/AntiAliasedShapes fields for further gains.
- ImDrawList: Added AddPolyline(), AddConvexPolyFilled() with optional anti-aliasing.
- ImDrawList: Added stateful path building and stroking API. PathLineTo(), PathArcTo(), PathRect(), PathFill(), PathStroke()
  with optional anti-aliasing.
- ImDrawList: Added AddRectFilledMultiColor() helper.
- ImDrawList: Added multi-channel rendering so out of order elements can be rendered in separate channels and then merged
  back together (used by columns).
- ImDrawList: Fixed merging draw commands when equal clip rectangles are in the two first commands.
- ImDrawList: Fixed window draw lists not destructed properly on Shutdown().
- ImDrawData: Added DeIndexAllBuffers() helper.
- Added lots of new font options ImFontAtlas::AddFont() and the new ImFontConfig structure.
  - Added support for oversampling (ImFontConfig: OversampleH, OversampleV) and sub-pixel positioning (ImFontConfig: PixelSnapH).
    Oversampling allows sub-pixel positioning but can also be used as a way to get some leeway with scaling fonts without re-rasterizing.
  - Added GlyphExtraSpacing option to add extra horizontal spacing between characters (#242).
  - Added MergeMode option to merge glyphs from different font inputs into a same font (#182, #232).
  - Added FontDataOwnedByAtlas option to keep ownership from the TTF data buffer and request the atlas to make a copy (#220).
- Updated to stb_truetype 1.06 (+ minor mods) with better font rasterization.
- InputText: Added ImGuiInputTextFlags_NoHorizontalScroll flag.
- InputText: Added ImGuiInputTextFlags_AlwaysInsertMode flag.
- InputText: Added HasSelection() helper in ImGuiTextEditCallbackData as a clarification.
- InputText: Fix for using END key on a multi-line text editor (#275)
- Columns: Dispatch render of each column in a sub-draw list and merge on closure, saving a lot of draw calls! (#125)
- Popups: Fixed Combo boxes inside menus. (#272)
- Style: Added GrabRounding setting to make the sliders etc. grabs rounded.
- Changed SameLine() parameters from int to float.
- Fixed incorrect assert triggering when code stole ActiveID from user moving a window by calling e.g. SetKeyboardFocusHere().
- Fixed CollapsingHeader() label rendering outside its frame in columns context where ClipRect max isn't aligned with the
  right-side of the header.
- Metrics window: calculate bounding box of actual vertices when hovering a draw list.
- Examples: Showing more information in the Fonts section.
- Examples: Added a gratuitous About window.
- Examples: Updated all examples code (OpenGL/DX9/DX11/SDL/Allegro/iOS) to use indexed rendering.
- Examples: Fixed the SDL2 example to support Unicode text input (#274).


-----------------------------------------------------------------------
 VERSION 1.42 (2015-07-08)
-----------------------------------------------------------------------

Decorated log and release notes: https://github.com/ocornut/imgui/releases/tag/v1.42

Breaking Changes:

- Renamed SetScrollPosHere() to SetScrollHere(). Kept inline redirection function (will obsolete).
- Renamed GetScrollPosY() to GetScrollY(). Necessary to reduce confusion and make scrolling API consistent,
  because positions (e.g. cursor position) are not equivalent to scrolling amount.
- Removed obsolete GetDefaultFontData() function that would assert anyway.
  If you are updating from <1.30 you'll get a compile error instead of an assertion. (obsoleted 2015/01/11)

Other Changes:

- Added SDL2 example application (courtesy of @CedricGuillemet)
- Added iOS example application (courtesy of @joeld42)
- Added Allegro 5 example application (courtesy of @bggd)
- Added TitleBgActive color in style so focused window is made visible. (#253)
- Added CaptureKeyboardFromApp() / CaptureMouseFromApp() to manually enforce inputs capturing.
- Added DragFloatRange2() DragIntRange2() helpers. (#76)
- Added a Y centering ratio to SetScrollFromCursorPos() which can be used to aim the top or bottom of the window. (#150)
- Added SetScrollY(), SetScrollFromPos(), GetCursorStartPos() for manual scrolling manipulations. (#150).
- Added GetKeyIndex() helper for converting from ImGuiKey_\* enum to user's keycodes. Basically pulls from io.KeysMap[].
- Added missing ImGuiKey_PageUp, ImGuiKey_PageDown so more UI code can be written without referring to implementation-side keycodes.
- MenuItem() can be activated on release. (#245)
- Allowing NewFrame() with DeltaTime==0.0f to not assert.
- Fixed IsMouseDragging(). (#260)
- Fixed PlotLines(), PlotHistogram() using incorrect hovering test so they would show their tooltip even when there is
  a popup between mouse and the graph.
- Fixed window padding being reported incorrectly for child windows with borders when parent have no borders.
- Fixed a bug with TextUnformatted() clipping of long text blob when clipping y1 line sits on the first line of text. (#257)
- Fixed text baseline alignment of small button (no padding) after regular buttons.
- Fixed ListBoxHeader() not honoring negative sizes the same way as BeginChild() or BeginChildFrame(). (#263)
- Fixed warnings for more pedantic compiler settings (#258).
- ImVector<> cannot be re-defined anymore, cannot be replaced with std::vector<>. Allowed us to clean up and optimize
  lots of code. Yeah! (#262)
- ImDrawList: store pointer to their owner name for easier auditing/debugging.
- Examples: added scroll tracking example with SetScrollFromCursorPos().
- Examples: metrics windows render clip rectangle when hovering over a draw call.
- Lots of small optimization (particularly to run faster on unoptimized builds) and tidying up.
- Added font links in extra_fonts/ + instructions for using compressed fonts in C array.


-----------------------------------------------------------------------
 VERSION 1.41 (2015-06-26)
-----------------------------------------------------------------------

Decorated log and release notes: https://github.com/ocornut/imgui/releases/tag/v1.41

Breaking Changes:

- Changed ImageButton() default bg_col parameter from (0,0,0,1) (black) to (0,0,0,0) (transparent).
  Only makes a difference when texture have transparency.
- Changed Selectable() API from (label, selected, size) to (label, selected, flags, size).
  Size override should be used very rarely so hopefully it doesn't affect many people. Sorry!

Other Changes:

- Added InputTextMultiline() multi-line text editor, vertical scrolling, selection, optimized enough to handle rather
  big chunks of text in stateless context (thousands of lines are ok), option for allowing Tab to be input, option
  for validating with Return or Ctrl+Return (#200).
- Added modal window API, BeginPopupModal(), follows the popup api scheme. Modal windows can be closed by clicking
  outside. By default the rest of the screen is dimmed (using ImGuiCol_ModalWindowDarkening). Modal windows can be stacked.
- Added GetGlyphRangesCyrillic() helper (#237).
- Added SetNextWindowPosCenter() to center a window prior to knowing its size. (#249)
- Added IsWindowHovered() helper.
- Added IsMouseReleased(), IsKeyReleased() helpers to allow to user to avoid tracking them. (#248)
- Allow Set*WindowSize() calls to be used with popups.
- Window: AutoFit can be triggered on each axis separately via SetNextWindowSize(), etc.
- Window: fixed scrolling with mouse wheel while window was collapsed.
- Window: fixed mouse wheel scroll issues.
- DragFloat(), SliderFloat(): Fixed rounding of negative numbers which sometime made the negative lower bound unreachable.
- InputText(): lifted character count limit.
- InputText(): fixes in case of using per-window font scaling.
- Selectable(), MenuItem(): do not use frame rounding for hovering/selection.
- Selectable(): Added flag ImGuiSelectableFlags_DontClosePopups.
- Selectable(): Added flag ImGuiSelectableFlags_SpanAllColumns (#125).
- Combo(): Fixed issue with activating a Combo() not taking active id (#241).
- ColorButton(), ColorEdit4(): fix to ensure that the colored square stays square when non-default padding settings are used.
- BeginChildFrame(): returns bool like BeginChild() for clipping.
- SetScrollPosHere(): takes account of item height + more accurate centering + fixed precision issue.
- ImFont: ignoring '\r'.
- ImFont: added GetCharAdvance() helper. Exposed font Ascent and font Descent.
- ImFont: additional rendering optimizations.
- Metrics windows display storage size.


-----------------------------------------------------------------------
 VERSION 1.40 (2015-05-31)
-----------------------------------------------------------------------

Decorated log and release notes: https://github.com/ocornut/imgui/releases/tag/v1.40

Breaking Changes:

- The BeginPopup() API (introduced in 1.37) had to be changed to allow for stacked popups and menus.
  Use OpenPopup() to toggle the opened state and BeginPopup() to append.**
- The third parameter of Button(), 'repeat_if_held' has been removed. While it's been very rarely used,
  some code will possibly break if you didn't rely on the default parameter.
  Use PushButtonRepeat()/PopButtonRepeat() to configure repeat.
- Renamed IsRectClipped() to !IsRectVisible() for consistency (opposite return value!). Kept inline redirection function (will obsolete)
- Renamed GetWindowCollapsed() to IsWindowCollapsed() for consistency. Kept inline indirection function (will obsolete).

Other Changes:

- Menus: Added a menu system! Menus are typically populated with menu items and sub-menus, but you can add any sort of
  widgets in them (buttons, text inputs, sliders, etc.). (#126)
- Menus: Added MenuItem() to append a menu item. Optional shortcut display, acts a button & toggle with checked/unchecked state,
  disabled mode. Menu items can be used in any window.
- Menus: Added BeginMenu() to append a sub-menu. Note that you generally want to add sub-menu inside a popup or a menu-bar.
  They will work inside a normal window but it will be a bit unusual.
- Menus: Added BeginMenuBar() to append to window menu-bar (set ImGuiWindowFlags_MenuBar to enable).
- Menus: Added BeginMainMenuBar() helper to append to a fullscreen main menu-bar.
- Popups: Support for stacked popups. Each popup level inhibit inputs to lower levels. The menus system is based on this. (#126).
- Popups: Added BeginPopupContextItem(), BeginPopupContextWindow(), BeginPopupContextVoid() to create a popup window on mouse-click.
- Popups: Popups have borders by default (#197), attenuated border alpha in default theme.
- Popups & Tooltip: Fit within display. Handling various positioning/sizing/scrolling edge cases. Better hysteresis when moving
  in corners. Tooltip always tries to stay away from mouse-cursor.
- Added ImGuiStorage::GetVoidPtrRef() for manipulating stored void*.
- Added IsKeyDown() IsMouseDown() as convenience and for consistency with existing functions (instead of reading them from IO structures).
- Added Dummy() helper to advance layout by a given size. Unlike InvisibleButton() this doesn't catch any click.
- Added configurable io.KeyRepeatDelay, io.KeyRepeatRate keyboard and mouse repeat rate.
- Added PushButtonRepeat() / PopButtonRepeat() to enable hold-button-to-repeat press on any button.
- Removed the third 'repeat' parameter of Button().
- Added IsAnyItemHovered() helper.
- Added GetItemsLineHeightWithSpacing() helper.
- Added ImGuiListClipper helper for clipping large list of evenly sized items, to avoid using CalcListClipping() directly.
- Separator: within group start on group horizontal offset. (#205)
- InputText: Fixed incorrect edit state after text buffer is appended to by user via the callback. (#206)
- InputText: CTRL+letter-key shortcuts (e.g. CTRL+C/V/X) makes sure only CTRL is pressed. (#214)
- InputText: Fixed cursor generating a zero-width wire-frame rectangle turning into a division by zero (would go unnoticed
  unless you trapped exceptions).
- InputFloatN/InputIntN: Flags parameter added to match scalar versions. (#218)
- Selectable: Horizontal filling not declared to ItemSize() so Selectable(),SameLine() works and we can better auto-fit the window.
- Selectable: Handling text baseline alignment for line that aren't of text height.
- Combo: Empty label doesn't add ItemInnerSpacing alignment, matching other widgets.
- EndGroup: Carries the text base offset from the last line of the group (sort of incorrect but better than nothing,
  should use the first line of the group, will implement in the future).
- Columns: distinguish columns-set ID from other widgets as a convenience, added asserts and sailors.
- ListBox: ListBox() function only use public API to encourage creating custom versions. ListBoxHeader() can return false.
- ListBox: Uses ImGuiListClipper and assume items of matching height, so large lists can be handled.
- Plot: overlay label clipped within frame when not fitting.
- Window: Added ImGuiSetCond_Appearing to test the hidden->visible transition in SetWindow***/SetNextWindow*** functions.
- Window: Auto-fitting cancel out one worth of vertical spacing for vertical symmetry (like what group and tooltip do).
- Window: Default item width for auto-resizing windows expressed as a factor of font height, scales better with different font.
- Window: Fixed auto-fit calculation mismatch of whether a scrollbar will be added by maximum height clamping. Also honor NoScrollBar in the case of height clamping, not adding extra horizontal space.
- Window: Hovering require to hover same child window. Reverted 860cf57 (December 3). Might break something if you have
  child overlapping items in parent window.
- Window: Fixed appending multiple times to an existing child via multiple BeginChild/EndChild calls to same child name.
  Allows a simple form of out-of-order appending.
- Window: Fixed auto-filling child window using WindowMinSize at their minimum size, irrelevant.
- Metrics: Added io.MetricsActiveWindows counter. (#213.
- Metrics: Added io.MetricsAllocs counter (number of active memory allocations).
- Metrics: ShowMetricsWindow() shows popups stack, allocations.
- Style: Added style.DisplayWindowPadding to prevent windows from reaching edges of display (similar to style.DisplaySafeAreaPadding which is still in effect and also affect popups/tooltips).
- Style: Removed style.AutoFitPadding, using style.WindowPadding makes more sense (the default values were already the same).
- Style: Added style.ScrollbarRounding. (#212)
- Style: Added ImGuiCol_TextDisabled for disabled text. Added TextDisabled() helper.
- Style: Added style.WindowTitleAlign alignment options, to e.g. center title on windows. (#222)
- ImVector: tweak growth strategy, matches vector from VS2010.
- ImFontAtlas: Added ClearFonts(), making the different clear funcs more explicit. (#224)
- ImFontAtlas: Fixed appending new fonts without clearing existing fonts. Clearing input data left to application. (#224)
- ImDrawList: Merge draw command better, cases of multiple Begin/End gets merged properly.
- Store common stacked settings contiguously in memory to avoid heap allocation for unused features, and reduce cache misses.
- Shutdown() tests for g.IO.Fonts not being NULL to ease use of multiple ImGui contexts. (#207)
- Added IMGUI_DISABLE_OBSOLETE_FUNCTIONS define to disable the functions that are meant to be removed.
- Examples: Added ? marks with tooltips next to various widgets. Added more comments in the demo window.
- Examples: Added Menu-bar example.
- Examples: Added Simple Layout example.
- Examples: AutoResize demo doesn't use TextWrapped().
- Examples: Console example uses standard malloc/free, makes more sense as a copy & pastable example.
- Examples: DirectX9/11: Fixed key mapping for down arrow.
- Examples: DirectX9/11: hide OS cursor if ImGui is drawing it. (#155)
- Examples: DirectX11: explicitly set rasterizer state.
- Examples: OpenGL3: Add conditional compilation of forward compat as required by glfw on OSX. (#229)
- Fixed build with Visual Studio 2008 (possibly earlier versions as well).
- Other fixes, comments, tweaks.


-----------------------------------------------------------------------

For older version, see https://github.com/ocornut/imgui/releases
<|MERGE_RESOLUTION|>--- conflicted
+++ resolved
@@ -32,7 +32,6 @@
 
 
 -----------------------------------------------------------------------
-<<<<<<< HEAD
  DOCKING+MULTI-VIEWPORT BRANCH (In Progress)
 -----------------------------------------------------------------------
 
@@ -103,13 +102,6 @@
  VERSION 1.89.3 (In Progress)
 -----------------------------------------------------------------------
 
-Docking+Viewports Branch:
-
-- Backends: GLFW: Handle unsupported glfwGetVideoMode() for Emscripten. (#6096)
-=======
- VERSION 1.89.3 (In Progress)
------------------------------------------------------------------------
-
 All changes:
 
 - Tables: Raised max Columns count from 64 to 512. (#6094, #5305, #4876, #3572)
@@ -122,7 +114,10 @@
   slightly out of its expected boundaries. (#2775)
 - Text: Tweaked rendering of three-dots "..." ellipsis variant. (#2775, #4269)
 - PlotHistogram, PlotLines: Passing negative sizes honor alignment like other widgets.
->>>>>>> 91667430
+
+Docking+Viewports Branch:
+
+- Backends: GLFW: Handle unsupported glfwGetVideoMode() for Emscripten. (#6096)
 
 
 -----------------------------------------------------------------------

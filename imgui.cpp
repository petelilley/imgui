--- conflicted
+++ resolved
@@ -945,16 +945,6 @@
 }
 
 //-----------------------------------------------------------------------------
-<<<<<<< HEAD
-// Platform dependent default implementations
-//-----------------------------------------------------------------------------
-
-static const char*      GetClipboardTextFn_DefaultImpl(void* user_data);
-static void             SetClipboardTextFn_DefaultImpl(void* user_data, const char* text);
-
-//-----------------------------------------------------------------------------
-=======
->>>>>>> 48db5713
 // Context and Memory Allocators
 //-----------------------------------------------------------------------------
 
@@ -2078,13 +2068,8 @@
 }
 
 //-----------------------------------------------------------------------------
-<<<<<<< HEAD
-// ImGuiWindow
-// (This type has very few helper methods but otherwise is mostly a dumb struct)
-=======
 // MAIN CODE
 // (this category is still too large and badly ordered, needs some tidying up)
->>>>>>> 48db5713
 //-----------------------------------------------------------------------------
 
 // ImGuiWindow is mostly a dumb struct. It merely has a constructor and a few helper methods
@@ -2201,14 +2186,6 @@
     return id;
 }
 
-<<<<<<< HEAD
-//-----------------------------------------------------------------------------
-// MAIN CODE
-// (this category is still too large and badly ordered, needs some tidying up)
-//-----------------------------------------------------------------------------
-
-=======
->>>>>>> 48db5713
 static void SetCurrentWindow(ImGuiWindow* window)
 {
     ImGuiContext& g = *GImGui;
@@ -4689,7 +4666,6 @@
     ImGuiContext& g = *GImGui;
     ImGuiWindow* parent_window = g.CurrentWindow;
 
-<<<<<<< HEAD
     flags |= ImGuiWindowFlags_NoTitleBar|ImGuiWindowFlags_NoResize|ImGuiWindowFlags_NoSavedSettings|ImGuiWindowFlags_ChildWindow;
     flags |= (parent_window->Flags & ImGuiWindowFlags_NoMove);  // Inherit the NoMove flag
 
@@ -4716,39 +4692,6 @@
     bool ret = Begin(title, NULL, flags);
     g.Style.ChildBorderSize = backup_border_size;
 
-=======
-static bool ImGui::BeginChildEx(const char* name, ImGuiID id, const ImVec2& size_arg, bool border, ImGuiWindowFlags flags)
-{
-    ImGuiContext& g = *GImGui;
-    ImGuiWindow* parent_window = g.CurrentWindow;
-
-    flags |= ImGuiWindowFlags_NoTitleBar|ImGuiWindowFlags_NoResize|ImGuiWindowFlags_NoSavedSettings|ImGuiWindowFlags_ChildWindow;
-    flags |= (parent_window->Flags & ImGuiWindowFlags_NoMove);  // Inherit the NoMove flag
-
-    // Size
-    const ImVec2 content_avail = GetContentRegionAvail();
-    ImVec2 size = ImFloor(size_arg);
-    const int auto_fit_axises = ((size.x == 0.0f) ? (1 << ImGuiAxis_X) : 0x00) | ((size.y == 0.0f) ? (1 << ImGuiAxis_Y) : 0x00);
-    if (size.x <= 0.0f)
-        size.x = ImMax(content_avail.x + size.x, 4.0f); // Arbitrary minimum child size (0.0f causing too much issues)
-    if (size.y <= 0.0f)
-        size.y = ImMax(content_avail.y + size.y, 4.0f);
-    SetNextWindowSize(size);
-
-    // Name
-    char title[256];
-    if (name)
-        ImFormatString(title, IM_ARRAYSIZE(title), "%s/%s", parent_window->Name, name);
-    else
-        ImFormatString(title, IM_ARRAYSIZE(title), "%s/%08X", parent_window->Name, id);
-
-    const float backup_border_size = g.Style.ChildBorderSize;
-    if (!border)
-        g.Style.ChildBorderSize = 0.0f;
-    bool ret = Begin(title, NULL, flags);
-    g.Style.ChildBorderSize = backup_border_size;
-
->>>>>>> 48db5713
     ImGuiWindow* child_window = g.CurrentWindow;
     child_window->ChildId = id;
     child_window->AutoFitChildAxises = auto_fit_axises;
@@ -4817,7 +4760,6 @@
 
 // Helper to create a child window / scrolling region that looks like a normal widget frame.
 bool ImGui::BeginChildFrame(ImGuiID id, const ImVec2& size, ImGuiWindowFlags extra_flags)
-<<<<<<< HEAD
 {
     ImGuiContext& g = *GImGui;
     const ImGuiStyle& style = g.Style;
@@ -4870,65 +4812,10 @@
 {
     ImGuiContext& g = *GImGui;
 
-=======
-{
-    ImGuiContext& g = *GImGui;
-    const ImGuiStyle& style = g.Style;
-    PushStyleColor(ImGuiCol_ChildBg, style.Colors[ImGuiCol_FrameBg]);
-    PushStyleVar(ImGuiStyleVar_ChildRounding, style.FrameRounding);
-    PushStyleVar(ImGuiStyleVar_ChildBorderSize, style.FrameBorderSize);
-    PushStyleVar(ImGuiStyleVar_WindowPadding, style.FramePadding);
-    bool ret = BeginChild(id, size, true, ImGuiWindowFlags_NoMove | ImGuiWindowFlags_AlwaysUseWindowPadding | extra_flags);
-    PopStyleVar(3);
-    PopStyleColor();
-    return ret;
-}
-
-void ImGui::EndChildFrame()
-{
-    EndChild();
-}
-
-// Save and compare stack sizes on Begin()/End() to detect usage errors
-static void CheckStacksSize(ImGuiWindow* window, bool write)
-{
-    // NOT checking: DC.ItemWidth, DC.AllowKeyboardFocus, DC.ButtonRepeat, DC.TextWrapPos (per window) to allow user to conveniently push once and not pop (they are cleared on Begin)
-    ImGuiContext& g = *GImGui;
-    int* p_backup = &window->DC.StackSizesBackup[0];
-    { int current = window->IDStack.Size;       if (write) *p_backup = current; else IM_ASSERT(*p_backup == current && "PushID/PopID or TreeNode/TreePop Mismatch!");   p_backup++; }    // Too few or too many PopID()/TreePop()
-    { int current = window->DC.GroupStack.Size; if (write) *p_backup = current; else IM_ASSERT(*p_backup == current && "BeginGroup/EndGroup Mismatch!");                p_backup++; }    // Too few or too many EndGroup()
-    { int current = g.CurrentPopupStack.Size;   if (write) *p_backup = current; else IM_ASSERT(*p_backup == current && "BeginMenu/EndMenu or BeginPopup/EndPopup Mismatch"); p_backup++;}// Too few or too many EndMenu()/EndPopup()
-    // For color, style and font stacks there is an incentive to use Push/Begin/Pop/.../End patterns, so we relax our checks a little to allow them.
-    { int current = g.ColorModifiers.Size;      if (write) *p_backup = current; else IM_ASSERT(*p_backup >= current && "PushStyleColor/PopStyleColor Mismatch!");       p_backup++; }    // Too few or too many PopStyleColor()
-    { int current = g.StyleModifiers.Size;      if (write) *p_backup = current; else IM_ASSERT(*p_backup >= current && "PushStyleVar/PopStyleVar Mismatch!");           p_backup++; }    // Too few or too many PopStyleVar()
-    { int current = g.FontStack.Size;           if (write) *p_backup = current; else IM_ASSERT(*p_backup >= current && "PushFont/PopFont Mismatch!");                   p_backup++; }    // Too few or too many PopFont()
-    IM_ASSERT(p_backup == window->DC.StackSizesBackup + IM_ARRAYSIZE(window->DC.StackSizesBackup));
-}
-
-static void SetWindowConditionAllowFlags(ImGuiWindow* window, ImGuiCond flags, bool enabled)
-{
-    window->SetWindowPosAllowFlags       = enabled ? (window->SetWindowPosAllowFlags       | flags) : (window->SetWindowPosAllowFlags       & ~flags);
-    window->SetWindowSizeAllowFlags      = enabled ? (window->SetWindowSizeAllowFlags      | flags) : (window->SetWindowSizeAllowFlags      & ~flags);
-    window->SetWindowCollapsedAllowFlags = enabled ? (window->SetWindowCollapsedAllowFlags | flags) : (window->SetWindowCollapsedAllowFlags & ~flags);
-}
-
-ImGuiWindow* ImGui::FindWindowByName(const char* name)
-{
-    ImGuiContext& g = *GImGui;
-    ImGuiID id = ImHash(name, 0);
-    return (ImGuiWindow*)g.WindowsById.GetVoidPtr(id);
-}
-
-static ImGuiWindow* CreateNewWindow(const char* name, ImVec2 size, ImGuiWindowFlags flags)
-{
-    ImGuiContext& g = *GImGui;
-
->>>>>>> 48db5713
     // Create window the first time
     ImGuiWindow* window = IM_NEW(ImGuiWindow)(&g, name);
     window->Flags = flags;
     g.WindowsById.SetVoidPtr(window->ID, window);
-<<<<<<< HEAD
 
     // Default/arbitrary window position. Use SetNextWindowPos() with the appropriate condition flag to change the initial position of a window.
     ImGuiViewport* main_viewport = ImGui::GetMainViewport();
@@ -5000,69 +4887,6 @@
         }
     }
 
-=======
-
-    // Default/arbitrary window position. Use SetNextWindowPos() with the appropriate condition flag to change the initial position of a window.
-    window->Pos = ImVec2(60, 60);
-
-    // User can disable loading and saving of settings. Tooltip and child windows also don't store settings.
-    if (!(flags & ImGuiWindowFlags_NoSavedSettings))
-        if (ImGuiWindowSettings* settings = ImGui::FindWindowSettings(window->ID))
-        {
-            // Retrieve settings from .ini file
-            window->SettingsIdx = g.SettingsWindows.index_from_pointer(settings);
-            SetWindowConditionAllowFlags(window, ImGuiCond_FirstUseEver, false);
-            window->Pos = ImFloor(settings->Pos);
-            window->Collapsed = settings->Collapsed;
-            if (ImLengthSqr(settings->Size) > 0.00001f)
-                size = ImFloor(settings->Size);
-        }
-    window->Size = window->SizeFull = window->SizeFullAtLastBegin = size;
-    window->DC.CursorMaxPos = window->Pos; // So first call to CalcSizeContents() doesn't return crazy values
-
-    if ((flags & ImGuiWindowFlags_AlwaysAutoResize) != 0)
-    {
-        window->AutoFitFramesX = window->AutoFitFramesY = 2;
-        window->AutoFitOnlyGrows = false;
-    }
-    else
-    {
-        if (window->Size.x <= 0.0f)
-            window->AutoFitFramesX = 2;
-        if (window->Size.y <= 0.0f)
-            window->AutoFitFramesY = 2;
-        window->AutoFitOnlyGrows = (window->AutoFitFramesX > 0) || (window->AutoFitFramesY > 0);
-    }
-
-    if (flags & ImGuiWindowFlags_NoBringToFrontOnFocus)
-        g.Windows.insert(g.Windows.begin(), window); // Quite slow but rare and only once
-    else
-        g.Windows.push_back(window);
-    return window;
-}
-
-static ImVec2 CalcSizeAfterConstraint(ImGuiWindow* window, ImVec2 new_size)
-{
-    ImGuiContext& g = *GImGui;
-    if (g.NextWindowData.SizeConstraintCond != 0)
-    {
-        // Using -1,-1 on either X/Y axis to preserve the current size.
-        ImRect cr = g.NextWindowData.SizeConstraintRect;
-        new_size.x = (cr.Min.x >= 0 && cr.Max.x >= 0) ? ImClamp(new_size.x, cr.Min.x, cr.Max.x) : window->SizeFull.x;
-        new_size.y = (cr.Min.y >= 0 && cr.Max.y >= 0) ? ImClamp(new_size.y, cr.Min.y, cr.Max.y) : window->SizeFull.y;
-        if (g.NextWindowData.SizeCallback)
-        {
-            ImGuiSizeCallbackData data;
-            data.UserData = g.NextWindowData.SizeCallbackUserData;
-            data.Pos = window->Pos;
-            data.CurrentSize = window->SizeFull;
-            data.DesiredSize = new_size;
-            g.NextWindowData.SizeCallback(&data);
-            new_size = data.DesiredSize;
-        }
-    }
-
->>>>>>> 48db5713
     // Minimum size
     if (!(window->Flags & (ImGuiWindowFlags_ChildWindow | ImGuiWindowFlags_AlwaysAutoResize)))
     {
@@ -5091,17 +4915,12 @@
     }
     else
     {
-<<<<<<< HEAD
         // Maximum window size is determined by the viewport size or monitor size
-=======
-        // When the window cannot fit all contents (either because of constraints, either because screen is too small): we are growing the size on the other axis to compensate for expected scrollbar. FIXME: Might turn bigger than DisplaySize-WindowPadding.
->>>>>>> 48db5713
         const bool is_popup = (window->Flags & ImGuiWindowFlags_Popup) != 0;
         const bool is_menu = (window->Flags & ImGuiWindowFlags_ChildMenu) != 0;
         ImVec2 size_min = style.WindowMinSize;
         if (is_popup || is_menu) // Popups and menus bypass style.WindowMinSize by default, but we give then a non-zero minimum size to facilitate understanding problematic cases (e.g. empty popups)
             size_min = ImMin(size_min, ImVec2(4.0f, 4.0f));
-<<<<<<< HEAD
 
         ImVec2 avail_size = window->Viewport->Size;
         if (window->ViewportOwned)
@@ -5113,9 +4932,6 @@
 
         // When the window cannot fit all contents (either because of constraints, either because screen is too small),
         // we are growing the size on the other axis to compensate for expected scrollbar. FIXME: Might turn bigger than ViewportSize-WindowPadding.
-=======
-        ImVec2 size_auto_fit = ImClamp(size_contents, size_min, ImMax(size_min, g.IO.DisplaySize - style.DisplaySafeAreaPadding * 2.0f));
->>>>>>> 48db5713
         ImVec2 size_auto_fit_after_constraint = CalcSizeAfterConstraint(window, size_auto_fit);
         if (size_auto_fit_after_constraint.x < size_contents.x && !(window->Flags & ImGuiWindowFlags_NoScrollbar) && (window->Flags & ImGuiWindowFlags_HorizontalScrollbar))
             size_auto_fit.y += style.ScrollbarSize;
@@ -5193,7 +5009,6 @@
     *out_size = size_constrained;
 }
 
-<<<<<<< HEAD
 static int ImGui::FindPlatformMonitorForPos(const ImVec2& pos)
 {
     ImGuiContext& g = *GImGui;
@@ -5351,17 +5166,6 @@
 
 const ImGuiResizeGripDef resize_grip_def[4] =
 {
-=======
-struct ImGuiResizeGripDef
-{
-    ImVec2  CornerPos;
-    ImVec2  InnerDir;
-    int     AngleMin12, AngleMax12;
-};
-
-const ImGuiResizeGripDef resize_grip_def[4] =
-{
->>>>>>> 48db5713
     { ImVec2(1,1), ImVec2(-1,-1), 0, 3 }, // Lower right
     { ImVec2(0,1), ImVec2(+1,-1), 3, 6 }, // Lower left
     { ImVec2(0,0), ImVec2(+1,+1), 6, 9 }, // Upper left
@@ -6243,7 +6047,6 @@
 }
 
 void ImGui::BringWindowToFront(ImGuiWindow* window)
-<<<<<<< HEAD
 {
     ImGuiContext& g = *GImGui;
     ImGuiWindow* current_front_window = g.Windows.back();
@@ -6703,8 +6506,6 @@
 }
 
 float ImGui::GetWindowHeight()
-=======
->>>>>>> 48db5713
 {
     ImGuiWindow* window = GImGui->CurrentWindow;
     return window->Size.y;
@@ -7164,7 +6965,6 @@
     window->FocusIdxTabRequestNext = INT_MAX;
 }
 
-<<<<<<< HEAD
 void ImGui::SetItemDefaultFocus()
 {
     ImGuiContext& g = *GImGui;
@@ -7384,349 +7184,11 @@
 }
 
 void ImGui::Dummy(const ImVec2& size)
-=======
-void ImGui::SetNextWindowContentSize(const ImVec2& size)
-{
-    ImGuiContext& g = *GImGui;
-    g.NextWindowData.ContentSizeVal = size;  // In Begin() we will add the size of window decorations (title bar, menu etc.) to that to form a SizeContents value.
-    g.NextWindowData.ContentSizeCond = ImGuiCond_Always;
-}
-
-void ImGui::SetNextWindowCollapsed(bool collapsed, ImGuiCond cond)
-{
-    ImGuiContext& g = *GImGui;
-    IM_ASSERT(cond == 0 || ImIsPowerOfTwo(cond)); // Make sure the user doesn't attempt to combine multiple condition flags.
-    g.NextWindowData.CollapsedVal = collapsed;
-    g.NextWindowData.CollapsedCond = cond ? cond : ImGuiCond_Always;
-}
-
-void ImGui::SetNextWindowFocus()
-{
-    ImGuiContext& g = *GImGui;
-    g.NextWindowData.FocusCond = ImGuiCond_Always;   // Using a Cond member for consistency (may transition all of them to single flag set for fast Clear() op)
-}
-
-void ImGui::SetNextWindowBgAlpha(float alpha)
-{
-    ImGuiContext& g = *GImGui;
-    g.NextWindowData.BgAlphaVal = alpha;
-    g.NextWindowData.BgAlphaCond = ImGuiCond_Always; // Using a Cond member for consistency (may transition all of them to single flag set for fast Clear() op)
-}
-
-// In window space (not screen space!)
-ImVec2 ImGui::GetContentRegionMax()
-{
-    ImGuiWindow* window = GetCurrentWindowRead();
-    ImVec2 mx = window->ContentsRegionRect.Max - window->Pos;
-    if (window->DC.ColumnsSet)
-        mx.x = GetColumnOffset(window->DC.ColumnsSet->Current + 1) - window->WindowPadding.x;
-    return mx;
-}
-
-ImVec2 ImGui::GetContentRegionAvail()
-{
-    ImGuiWindow* window = GetCurrentWindowRead();
-    return GetContentRegionMax() - (window->DC.CursorPos - window->Pos);
-}
-
-float ImGui::GetContentRegionAvailWidth()
-{
-    return GetContentRegionAvail().x;
-}
-
-// In window space (not screen space!)
-ImVec2 ImGui::GetWindowContentRegionMin()
-{
-    ImGuiWindow* window = GetCurrentWindowRead();
-    return window->ContentsRegionRect.Min - window->Pos;
-}
-
-ImVec2 ImGui::GetWindowContentRegionMax()
-{
-    ImGuiWindow* window = GetCurrentWindowRead();
-    return window->ContentsRegionRect.Max - window->Pos;
-}
-
-float ImGui::GetWindowContentRegionWidth()
-{
-    ImGuiWindow* window = GetCurrentWindowRead();
-    return window->ContentsRegionRect.GetWidth();
-}
-
-float ImGui::GetTextLineHeight()
-{
-    ImGuiContext& g = *GImGui;
-    return g.FontSize;
-}
-
-float ImGui::GetTextLineHeightWithSpacing()
-{
-    ImGuiContext& g = *GImGui;
-    return g.FontSize + g.Style.ItemSpacing.y;
-}
-
-float ImGui::GetFrameHeight()
-{
-    ImGuiContext& g = *GImGui;
-    return g.FontSize + g.Style.FramePadding.y * 2.0f;
-}
-
-float ImGui::GetFrameHeightWithSpacing()
-{
-    ImGuiContext& g = *GImGui;
-    return g.FontSize + g.Style.FramePadding.y * 2.0f + g.Style.ItemSpacing.y;
-}
-
-ImDrawList* ImGui::GetWindowDrawList()
-{
-    ImGuiWindow* window = GetCurrentWindow();
-    return window->DrawList;
-}
-
-ImFont* ImGui::GetFont()
-{
-    return GImGui->Font;
-}
-
-float ImGui::GetFontSize()
-{
-    return GImGui->FontSize;
-}
-
-ImVec2 ImGui::GetFontTexUvWhitePixel()
-{
-    return GImGui->DrawListSharedData.TexUvWhitePixel;
-}
-
-void ImGui::SetWindowFontScale(float scale)
-{
-    ImGuiContext& g = *GImGui;
-    ImGuiWindow* window = GetCurrentWindow();
-    window->FontWindowScale = scale;
-    g.FontSize = g.DrawListSharedData.FontSize = window->CalcFontSize();
-}
-
-// User generally sees positions in window coordinates. Internally we store CursorPos in absolute screen coordinates because it is more convenient.
-// Conversion happens as we pass the value to user, but it makes our naming convention confusing because GetCursorPos() == (DC.CursorPos - window.Pos). May want to rename 'DC.CursorPos'.
-ImVec2 ImGui::GetCursorPos()
-{
-    ImGuiWindow* window = GetCurrentWindowRead();
-    return window->DC.CursorPos - window->Pos + window->Scroll;
-}
-
-float ImGui::GetCursorPosX()
-{
-    ImGuiWindow* window = GetCurrentWindowRead();
-    return window->DC.CursorPos.x - window->Pos.x + window->Scroll.x;
-}
-
-float ImGui::GetCursorPosY()
-{
-    ImGuiWindow* window = GetCurrentWindowRead();
-    return window->DC.CursorPos.y - window->Pos.y + window->Scroll.y;
-}
-
-void ImGui::SetCursorPos(const ImVec2& local_pos)
-{
-    ImGuiWindow* window = GetCurrentWindow();
-    window->DC.CursorPos = window->Pos - window->Scroll + local_pos;
-    window->DC.CursorMaxPos = ImMax(window->DC.CursorMaxPos, window->DC.CursorPos);
-}
-
-void ImGui::SetCursorPosX(float x)
-{
-    ImGuiWindow* window = GetCurrentWindow();
-    window->DC.CursorPos.x = window->Pos.x - window->Scroll.x + x;
-    window->DC.CursorMaxPos.x = ImMax(window->DC.CursorMaxPos.x, window->DC.CursorPos.x);
-}
-
-void ImGui::SetCursorPosY(float y)
-{
-    ImGuiWindow* window = GetCurrentWindow();
-    window->DC.CursorPos.y = window->Pos.y - window->Scroll.y + y;
-    window->DC.CursorMaxPos.y = ImMax(window->DC.CursorMaxPos.y, window->DC.CursorPos.y);
-}
-
-ImVec2 ImGui::GetCursorStartPos()
-{
-    ImGuiWindow* window = GetCurrentWindowRead();
-    return window->DC.CursorStartPos - window->Pos;
-}
-
-ImVec2 ImGui::GetCursorScreenPos()
-{
-    ImGuiWindow* window = GetCurrentWindowRead();
-    return window->DC.CursorPos;
-}
-
-void ImGui::SetCursorScreenPos(const ImVec2& screen_pos)
-{
-    ImGuiWindow* window = GetCurrentWindow();
-    window->DC.CursorPos = screen_pos;
-    window->DC.CursorMaxPos = ImMax(window->DC.CursorMaxPos, window->DC.CursorPos);
-}
-
-float ImGui::GetScrollX()
-{
-    return GImGui->CurrentWindow->Scroll.x;
-}
-
-float ImGui::GetScrollY()
-{
-    return GImGui->CurrentWindow->Scroll.y;
-}
-
-float ImGui::GetScrollMaxX()
-{
-    return GetScrollMaxX(GImGui->CurrentWindow);
-}
-
-float ImGui::GetScrollMaxY()
-{
-    return GetScrollMaxY(GImGui->CurrentWindow);
-}
-
-void ImGui::SetScrollX(float scroll_x)
-{
-    ImGuiWindow* window = GetCurrentWindow();
-    window->ScrollTarget.x = scroll_x;
-    window->ScrollTargetCenterRatio.x = 0.0f;
-}
-
-void ImGui::SetScrollY(float scroll_y)
-{
-    ImGuiWindow* window = GetCurrentWindow();
-    window->ScrollTarget.y = scroll_y + window->TitleBarHeight() + window->MenuBarHeight(); // title bar height canceled out when using ScrollTargetRelY
-    window->ScrollTargetCenterRatio.y = 0.0f;
-}
-
-void ImGui::SetScrollFromPosY(float pos_y, float center_y_ratio)
-{
-    // We store a target position so centering can occur on the next frame when we are guaranteed to have a known window size
-    ImGuiWindow* window = GetCurrentWindow();
-    IM_ASSERT(center_y_ratio >= 0.0f && center_y_ratio <= 1.0f);
-    window->ScrollTarget.y = (float)(int)(pos_y + window->Scroll.y);
-    window->ScrollTargetCenterRatio.y = center_y_ratio;
-}
-
-// center_y_ratio: 0.0f top of last item, 0.5f vertical center of last item, 1.0f bottom of last item.
-void ImGui::SetScrollHere(float center_y_ratio)
-{
-    ImGuiWindow* window = GetCurrentWindow();
-    float target_y = window->DC.CursorPosPrevLine.y - window->Pos.y; // Top of last item, in window space
-    target_y += (window->DC.PrevLineSize.y * center_y_ratio) + (GImGui->Style.ItemSpacing.y * (center_y_ratio - 0.5f) * 2.0f); // Precisely aim above, in the middle or below the last line.
-    SetScrollFromPosY(target_y, center_y_ratio);
-}
-
-void ImGui::ActivateItem(ImGuiID id)
-{
-    ImGuiContext& g = *GImGui;
-    g.NavNextActivateId = id;
-}
-
-void ImGui::SetKeyboardFocusHere(int offset)
-{
-    IM_ASSERT(offset >= -1);    // -1 is allowed but not below
-    ImGuiWindow* window = GetCurrentWindow();
-    window->FocusIdxAllRequestNext = window->FocusIdxAllCounter + 1 + offset;
-    window->FocusIdxTabRequestNext = INT_MAX;
-}
-
-void ImGui::SetItemDefaultFocus()
-{
-    ImGuiContext& g = *GImGui;
-    ImGuiWindow* window = g.CurrentWindow;
-    if (!window->Appearing)
-        return;
-    if (g.NavWindow == window->RootWindowForNav && (g.NavInitRequest || g.NavInitResultId != 0) && g.NavLayer == g.NavWindow->DC.NavLayerCurrent)
-    {
-        g.NavInitRequest = false;
-        g.NavInitResultId = g.NavWindow->DC.LastItemId;
-        g.NavInitResultRectRel = ImRect(g.NavWindow->DC.LastItemRect.Min - g.NavWindow->Pos, g.NavWindow->DC.LastItemRect.Max - g.NavWindow->Pos);
-        NavUpdateAnyRequestFlag();
-        if (!IsItemVisible())
-            SetScrollHere();
-    }
-}
-
-void ImGui::SetStateStorage(ImGuiStorage* tree)
-{
-    ImGuiWindow* window = GetCurrentWindow();
-    window->DC.StateStorage = tree ? tree : &window->StateStorage;
-}
-
-ImGuiStorage* ImGui::GetStateStorage()
-{
-    ImGuiWindow* window = GetCurrentWindowRead();
-    return window->DC.StateStorage;
-}
-
-void ImGui::AlignTextToFramePadding()
 {
     ImGuiWindow* window = GetCurrentWindow();
     if (window->SkipItems)
         return;
 
-    ImGuiContext& g = *GImGui;
-    window->DC.CurrentLineSize.y = ImMax(window->DC.CurrentLineSize.y, g.FontSize + g.Style.FramePadding.y * 2);
-    window->DC.CurrentLineTextBaseOffset = ImMax(window->DC.CurrentLineTextBaseOffset, g.Style.FramePadding.y);
-}
-
-void ImGui::PushID(const char* str_id)
-{
-    ImGuiWindow* window = GetCurrentWindowRead();
-    window->IDStack.push_back(window->GetIDNoKeepAlive(str_id));
-}
-
-void ImGui::PushID(const char* str_id_begin, const char* str_id_end)
-{
-    ImGuiWindow* window = GetCurrentWindowRead();
-    window->IDStack.push_back(window->GetIDNoKeepAlive(str_id_begin, str_id_end));
-}
-
-void ImGui::PushID(const void* ptr_id)
-{
-    ImGuiWindow* window = GetCurrentWindowRead();
-    window->IDStack.push_back(window->GetIDNoKeepAlive(ptr_id));
-}
-
-void ImGui::PushID(int int_id)
-{
-    const void* ptr_id = (void*)(intptr_t)int_id;
-    ImGuiWindow* window = GetCurrentWindowRead();
-    window->IDStack.push_back(window->GetIDNoKeepAlive(ptr_id));
-}
-
-void ImGui::PopID()
-{
-    ImGuiWindow* window = GetCurrentWindowRead();
-    window->IDStack.pop_back();
-}
-
-ImGuiID ImGui::GetID(const char* str_id)
-{
-    return GImGui->CurrentWindow->GetID(str_id);
-}
-
-ImGuiID ImGui::GetID(const char* str_id_begin, const char* str_id_end)
-{
-    return GImGui->CurrentWindow->GetID(str_id_begin, str_id_end);
-}
-
-ImGuiID ImGui::GetID(const void* ptr_id)
-{
-    return GImGui->CurrentWindow->GetID(ptr_id);
-}
-
-// Horizontal/vertical separating line
-void ImGui::Separator()
->>>>>>> 48db5713
-{
-    ImGuiWindow* window = GetCurrentWindow();
-    if (window->SkipItems)
-        return;
-<<<<<<< HEAD
-
     const ImRect bb(window->DC.CursorPos, window->DC.CursorPos + size);
     ItemSize(bb);
     ItemAdd(bb, 0);
@@ -7746,53 +7208,9 @@
 
 // Lock horizontal starting position + capture group bounding box into one "item" (so you can use IsItemHovered() or layout primitives such as SameLine() on whole group, etc.)
 void ImGui::BeginGroup()
-=======
-    ImGuiContext& g = *GImGui;
-
-    // Those flags should eventually be overridable by the user
-    ImGuiSeparatorFlags flags = (window->DC.LayoutType == ImGuiLayoutType_Horizontal) ? ImGuiSeparatorFlags_Vertical : ImGuiSeparatorFlags_Horizontal;
-    IM_ASSERT(ImIsPowerOfTwo((int)(flags & (ImGuiSeparatorFlags_Horizontal | ImGuiSeparatorFlags_Vertical))));   // Check that only 1 option is selected
-    if (flags & ImGuiSeparatorFlags_Vertical)
-    {
-        VerticalSeparator();
-        return;
-    }
-
-    // Horizontal Separator
-    if (window->DC.ColumnsSet)
-        PopClipRect();
-
-    float x1 = window->Pos.x;
-    float x2 = window->Pos.x + window->Size.x;
-    if (!window->DC.GroupStack.empty())
-        x1 += window->DC.Indent.x;
-
-    const ImRect bb(ImVec2(x1, window->DC.CursorPos.y), ImVec2(x2, window->DC.CursorPos.y+1.0f));
-    ItemSize(ImVec2(0.0f, 0.0f)); // NB: we don't provide our width so that it doesn't get feed back into AutoFit, we don't provide height to not alter layout.
-    if (!ItemAdd(bb, 0))
-    {
-        if (window->DC.ColumnsSet)
-            PushColumnClipRect();
-        return;
-    }
-
-    window->DrawList->AddLine(bb.Min, ImVec2(bb.Max.x,bb.Min.y), GetColorU32(ImGuiCol_Separator));
-
-    if (g.LogEnabled)
-        LogRenderedText(NULL, IM_NEWLINE "--------------------------------");
-
-    if (window->DC.ColumnsSet)
-    {
-        PushColumnClipRect();
-        window->DC.ColumnsSet->LineMinY = window->DC.CursorPos.y;
-    }
-}
-
-void ImGui::VerticalSeparator()
->>>>>>> 48db5713
-{
+{
+    ImGuiContext& g = *GImGui;
     ImGuiWindow* window = GetCurrentWindow();
-<<<<<<< HEAD
 
     window->DC.GroupStack.resize(window->DC.GroupStack.Size + 1);
     ImGuiGroupData& group_data = window->DC.GroupStack.back();
@@ -7883,96 +7301,10 @@
 }
 
 void ImGui::NewLine()
-=======
-    if (window->SkipItems)
-        return;
-    ImGuiContext& g = *GImGui;
-
-    float y1 = window->DC.CursorPos.y;
-    float y2 = window->DC.CursorPos.y + window->DC.CurrentLineSize.y;
-    const ImRect bb(ImVec2(window->DC.CursorPos.x, y1), ImVec2(window->DC.CursorPos.x + 1.0f, y2));
-    ItemSize(ImVec2(bb.GetWidth(), 0.0f));
-    if (!ItemAdd(bb, 0))
-        return;
-
-    window->DrawList->AddLine(ImVec2(bb.Min.x, bb.Min.y), ImVec2(bb.Min.x, bb.Max.y), GetColorU32(ImGuiCol_Separator));
-    if (g.LogEnabled)
-        LogText(" |");
-}
-
-// Using 'hover_visibility_delay' allows us to hide the highlight and mouse cursor for a short time, which can be convenient to reduce visual noise.
-bool ImGui::SplitterBehavior(const ImRect& bb, ImGuiID id, ImGuiAxis axis, float* size1, float* size2, float min_size1, float min_size2, float hover_extend, float hover_visibility_delay)
-{
-    ImGuiContext& g = *GImGui;
-    ImGuiWindow* window = g.CurrentWindow;
-
-    const ImGuiItemFlags item_flags_backup = window->DC.ItemFlags;
-    window->DC.ItemFlags |= ImGuiItemFlags_NoNav | ImGuiItemFlags_NoNavDefaultFocus;
-    bool item_add = ItemAdd(bb, id);
-    window->DC.ItemFlags = item_flags_backup;
-    if (!item_add)
-        return false;
-
-    bool hovered, held;
-    ImRect bb_interact = bb;
-    bb_interact.Expand(axis == ImGuiAxis_Y ? ImVec2(0.0f, hover_extend) : ImVec2(hover_extend, 0.0f));
-    ButtonBehavior(bb_interact, id, &hovered, &held, ImGuiButtonFlags_FlattenChildren | ImGuiButtonFlags_AllowItemOverlap);
-    if (g.ActiveId != id)
-        SetItemAllowOverlap();
-
-    if (held || (g.HoveredId == id && g.HoveredIdPreviousFrame == id && g.HoveredIdTimer >= hover_visibility_delay))
-        SetMouseCursor(axis == ImGuiAxis_Y ? ImGuiMouseCursor_ResizeNS : ImGuiMouseCursor_ResizeEW);
-
-    ImRect bb_render = bb;
-    if (held)
-    {
-        ImVec2 mouse_delta_2d = g.IO.MousePos - g.ActiveIdClickOffset - bb_interact.Min;
-        float mouse_delta = (axis == ImGuiAxis_Y) ? mouse_delta_2d.y : mouse_delta_2d.x;
-
-        // Minimum pane size
-        float size_1_maximum_delta = ImMax(0.0f, *size1 - min_size1);
-        float size_2_maximum_delta = ImMax(0.0f, *size2 - min_size2);
-        if (mouse_delta < -size_1_maximum_delta)
-            mouse_delta = -size_1_maximum_delta;
-        if (mouse_delta > size_2_maximum_delta)
-            mouse_delta = size_2_maximum_delta;
-
-        // Apply resize
-        if (mouse_delta != 0.0f)
-        {
-            if (mouse_delta < 0.0f)
-                IM_ASSERT(*size1 + mouse_delta >= min_size1);
-            if (mouse_delta > 0.0f)
-               IM_ASSERT(*size2 - mouse_delta >= min_size2);
-            *size1 += mouse_delta;
-            *size2 -= mouse_delta;
-            bb_render.Translate((axis == ImGuiAxis_X) ? ImVec2(mouse_delta, 0.0f) : ImVec2(0.0f, mouse_delta));
-            MarkItemEdited(id);
-        }
-    }
-
-    // Render
-    const ImU32 col = GetColorU32(held ? ImGuiCol_SeparatorActive : (hovered && g.HoveredIdTimer >= hover_visibility_delay) ? ImGuiCol_SeparatorHovered : ImGuiCol_Separator);
-    window->DrawList->AddRectFilled(bb_render.Min, bb_render.Max, col, g.Style.FrameRounding);
-
-    return held;
-}
-
-void ImGui::Spacing()
 {
     ImGuiWindow* window = GetCurrentWindow();
     if (window->SkipItems)
         return;
-    ItemSize(ImVec2(0,0));
-}
-
-void ImGui::Dummy(const ImVec2& size)
->>>>>>> 48db5713
-{
-    ImGuiWindow* window = GetCurrentWindow();
-    if (window->SkipItems)
-        return;
-<<<<<<< HEAD
 
     ImGuiContext& g = *GImGui;
     const ImGuiLayoutType backup_layout_type = window->DC.LayoutType;
@@ -8001,7 +7333,7 @@
 }
 
 //-----------------------------------------------------------------------------
-// TOOLTIP
+// TOOLTIPS
 //-----------------------------------------------------------------------------
 
 void ImGui::BeginTooltip()
@@ -8231,313 +7563,8 @@
     {
         g.NextWindowData.Clear(); // We behave like Begin() and need to consume those values
         return false;
-=======
-
-    const ImRect bb(window->DC.CursorPos, window->DC.CursorPos + size);
-    ItemSize(bb);
-    ItemAdd(bb, 0);
-}
-
-bool ImGui::IsRectVisible(const ImVec2& size)
-{
-    ImGuiWindow* window = GetCurrentWindowRead();
-    return window->ClipRect.Overlaps(ImRect(window->DC.CursorPos, window->DC.CursorPos + size));
-}
-
-bool ImGui::IsRectVisible(const ImVec2& rect_min, const ImVec2& rect_max)
-{
-    ImGuiWindow* window = GetCurrentWindowRead();
-    return window->ClipRect.Overlaps(ImRect(rect_min, rect_max));
-}
-
-// Lock horizontal starting position + capture group bounding box into one "item" (so you can use IsItemHovered() or layout primitives such as SameLine() on whole group, etc.)
-void ImGui::BeginGroup()
-{
-    ImGuiContext& g = *GImGui;
-    ImGuiWindow* window = GetCurrentWindow();
-
-    window->DC.GroupStack.resize(window->DC.GroupStack.Size + 1);
-    ImGuiGroupData& group_data = window->DC.GroupStack.back();
-    group_data.BackupCursorPos = window->DC.CursorPos;
-    group_data.BackupCursorMaxPos = window->DC.CursorMaxPos;
-    group_data.BackupIndent = window->DC.Indent;
-    group_data.BackupGroupOffset = window->DC.GroupOffset;
-    group_data.BackupCurrentLineSize = window->DC.CurrentLineSize;
-    group_data.BackupCurrentLineTextBaseOffset = window->DC.CurrentLineTextBaseOffset;
-    group_data.BackupLogLinePosY = window->DC.LogLinePosY;
-    group_data.BackupActiveIdIsAlive = g.ActiveIdIsAlive;
-    group_data.BackupActiveIdPreviousFrameIsAlive = g.ActiveIdPreviousFrameIsAlive;
-    group_data.AdvanceCursor = true;
-
-    window->DC.GroupOffset.x = window->DC.CursorPos.x - window->Pos.x - window->DC.ColumnsOffset.x;
-    window->DC.Indent = window->DC.GroupOffset;
-    window->DC.CursorMaxPos = window->DC.CursorPos;
-    window->DC.CurrentLineSize = ImVec2(0.0f, 0.0f);
-    window->DC.LogLinePosY = window->DC.CursorPos.y - 9999.0f; // To enforce Log carriage return
-}
-
-void ImGui::EndGroup()
-{
-    ImGuiContext& g = *GImGui;
-    ImGuiWindow* window = GetCurrentWindow();
-    IM_ASSERT(!window->DC.GroupStack.empty());    // Mismatched BeginGroup()/EndGroup() calls
-
-    ImGuiGroupData& group_data = window->DC.GroupStack.back();
-
-    ImRect group_bb(group_data.BackupCursorPos, window->DC.CursorMaxPos);
-    group_bb.Max = ImMax(group_bb.Min, group_bb.Max);
-
-    window->DC.CursorPos = group_data.BackupCursorPos;
-    window->DC.CursorMaxPos = ImMax(group_data.BackupCursorMaxPos, window->DC.CursorMaxPos);
-    window->DC.Indent = group_data.BackupIndent;
-    window->DC.GroupOffset = group_data.BackupGroupOffset;
-    window->DC.CurrentLineSize = group_data.BackupCurrentLineSize;
-    window->DC.CurrentLineTextBaseOffset = group_data.BackupCurrentLineTextBaseOffset;
-    window->DC.LogLinePosY = window->DC.CursorPos.y - 9999.0f; // To enforce Log carriage return
-
-    if (group_data.AdvanceCursor)
-    {
-        window->DC.CurrentLineTextBaseOffset = ImMax(window->DC.PrevLineTextBaseOffset, group_data.BackupCurrentLineTextBaseOffset);      // FIXME: Incorrect, we should grab the base offset from the *first line* of the group but it is hard to obtain now.
-        ItemSize(group_bb.GetSize(), group_data.BackupCurrentLineTextBaseOffset);
-        ItemAdd(group_bb, 0);
-    }
-
-    // If the current ActiveId was declared within the boundary of our group, we copy it to LastItemId so IsItemActive(), IsItemDeactivated() etc. will be functional on the entire group.
-    // It would be be neater if we replaced window.DC.LastItemId by e.g. 'bool LastItemIsActive', but would put a little more burden on individual widgets.
-    // (and if you grep for LastItemId you'll notice it is only used in that context.
-    if ((group_data.BackupActiveIdIsAlive != g.ActiveId) && (g.ActiveIdIsAlive == g.ActiveId) && g.ActiveId) // && g.ActiveIdWindow->RootWindow == window->RootWindow)
-        window->DC.LastItemId = g.ActiveId;
-    else if (!group_data.BackupActiveIdPreviousFrameIsAlive && g.ActiveIdPreviousFrameIsAlive) // && g.ActiveIdPreviousFrameWindow->RootWindow == window->RootWindow)
-        window->DC.LastItemId = g.ActiveIdPreviousFrame;
-    window->DC.LastItemRect = group_bb;
-
-    window->DC.GroupStack.pop_back();
-
-    //window->DrawList->AddRect(group_bb.Min, group_bb.Max, IM_COL32(255,0,255,255));   // [Debug]
-}
-
-// Gets back to previous line and continue with horizontal layout
-//      pos_x == 0      : follow right after previous item
-//      pos_x != 0      : align to specified x position (relative to window/group left)
-//      spacing_w < 0   : use default spacing if pos_x == 0, no spacing if pos_x != 0
-//      spacing_w >= 0  : enforce spacing amount
-void ImGui::SameLine(float pos_x, float spacing_w)
-{
-    ImGuiWindow* window = GetCurrentWindow();
-    if (window->SkipItems)
-        return;
-
-    ImGuiContext& g = *GImGui;
-    if (pos_x != 0.0f)
-    {
-        if (spacing_w < 0.0f) spacing_w = 0.0f;
-        window->DC.CursorPos.x = window->Pos.x - window->Scroll.x + pos_x + spacing_w + window->DC.GroupOffset.x + window->DC.ColumnsOffset.x;
-        window->DC.CursorPos.y = window->DC.CursorPosPrevLine.y;
-    }
-    else
-    {
-        if (spacing_w < 0.0f) spacing_w = g.Style.ItemSpacing.x;
-        window->DC.CursorPos.x = window->DC.CursorPosPrevLine.x + spacing_w;
-        window->DC.CursorPos.y = window->DC.CursorPosPrevLine.y;
-    }
-    window->DC.CurrentLineSize = window->DC.PrevLineSize;
-    window->DC.CurrentLineTextBaseOffset = window->DC.PrevLineTextBaseOffset;
-}
-
-void ImGui::NewLine()
-{
-    ImGuiWindow* window = GetCurrentWindow();
-    if (window->SkipItems)
-        return;
-
-    ImGuiContext& g = *GImGui;
-    const ImGuiLayoutType backup_layout_type = window->DC.LayoutType;
-    window->DC.LayoutType = ImGuiLayoutType_Vertical;
-    if (window->DC.CurrentLineSize.y > 0.0f)     // In the event that we are on a line with items that is smaller that FontSize high, we will preserve its height.
-        ItemSize(ImVec2(0,0));
-    else
-        ItemSize(ImVec2(0.0f, g.FontSize));
-    window->DC.LayoutType = backup_layout_type;
-}
-
-void ImGui::Indent(float indent_w)
-{
-    ImGuiContext& g = *GImGui;
-    ImGuiWindow* window = GetCurrentWindow();
-    window->DC.Indent.x += (indent_w != 0.0f) ? indent_w : g.Style.IndentSpacing;
-    window->DC.CursorPos.x = window->Pos.x + window->DC.Indent.x + window->DC.ColumnsOffset.x;
-}
-
-void ImGui::Unindent(float indent_w)
-{
-    ImGuiContext& g = *GImGui;
-    ImGuiWindow* window = GetCurrentWindow();
-    window->DC.Indent.x -= (indent_w != 0.0f) ? indent_w : g.Style.IndentSpacing;
-    window->DC.CursorPos.x = window->Pos.x + window->DC.Indent.x + window->DC.ColumnsOffset.x;
-}
-
-//-----------------------------------------------------------------------------
-// TOOLTIPS
-//-----------------------------------------------------------------------------
-
-void ImGui::BeginTooltip()
-{
-    ImGuiContext& g = *GImGui;
-    if (g.DragDropWithinSourceOrTarget)
-    {
-        // The default tooltip position is a little offset to give space to see the context menu (it's also clamped within the current viewport/monitor)
-        // In the context of a dragging tooltip we try to reduce that offset and we enforce following the cursor.
-        // Whatever we do we want to call SetNextWindowPos() to enforce a tooltip position and disable clipping the tooltip without our display area, like regular tooltip do.
-        //ImVec2 tooltip_pos = g.IO.MousePos - g.ActiveIdClickOffset - g.Style.WindowPadding;
-        ImVec2 tooltip_pos = g.IO.MousePos + ImVec2(16 * g.Style.MouseCursorScale, 8 * g.Style.MouseCursorScale);
-        SetNextWindowPos(tooltip_pos);
-        SetNextWindowBgAlpha(g.Style.Colors[ImGuiCol_PopupBg].w * 0.60f);
-        //PushStyleVar(ImGuiStyleVar_Alpha, g.Style.Alpha * 0.60f); // This would be nice but e.g ColorButton with checkboard has issue with transparent colors :(
-        BeginTooltipEx(0, true);
-    }
-    else
-    {
-        BeginTooltipEx(0, false);
-    }
-}
-
-// Not exposed publicly as BeginTooltip() because bool parameters are evil. Let's see if other needs arise first.
-void ImGui::BeginTooltipEx(ImGuiWindowFlags extra_flags, bool override_previous_tooltip)
-{
-    ImGuiContext& g = *GImGui;
-    char window_name[16];
-    ImFormatString(window_name, IM_ARRAYSIZE(window_name), "##Tooltip_%02d", g.TooltipOverrideCount);
-    if (override_previous_tooltip)
-        if (ImGuiWindow* window = FindWindowByName(window_name))
-            if (window->Active)
-            {
-                // Hide previous tooltip from being displayed. We can't easily "reset" the content of a window so we create a new one.
-                window->Hidden = true;
-                window->HiddenFramesRegular = 1;
-                ImFormatString(window_name, IM_ARRAYSIZE(window_name), "##Tooltip_%02d", ++g.TooltipOverrideCount);
-            }
-    ImGuiWindowFlags flags = ImGuiWindowFlags_Tooltip|ImGuiWindowFlags_NoInputs|ImGuiWindowFlags_NoTitleBar|ImGuiWindowFlags_NoMove|ImGuiWindowFlags_NoResize|ImGuiWindowFlags_NoSavedSettings|ImGuiWindowFlags_AlwaysAutoResize|ImGuiWindowFlags_NoNav;
-    Begin(window_name, NULL, flags | extra_flags);
-}
-
-void ImGui::EndTooltip()
-{
-    IM_ASSERT(GetCurrentWindowRead()->Flags & ImGuiWindowFlags_Tooltip);   // Mismatched BeginTooltip()/EndTooltip() calls
-    End();
-}
-
-void ImGui::SetTooltipV(const char* fmt, va_list args)
-{
-    ImGuiContext& g = *GImGui;
-    if (g.DragDropWithinSourceOrTarget)
-        BeginTooltip();
-    else
-        BeginTooltipEx(0, true);
-    TextV(fmt, args);
-    EndTooltip();
-}
-
-void ImGui::SetTooltip(const char* fmt, ...)
-{
-    va_list args;
-    va_start(args, fmt);
-    SetTooltipV(fmt, args);
-    va_end(args);
-}
-
-//-----------------------------------------------------------------------------
-// POPUPS
-//-----------------------------------------------------------------------------
-
-bool ImGui::IsPopupOpen(ImGuiID id)
-{
-    ImGuiContext& g = *GImGui;
-    return g.OpenPopupStack.Size > g.CurrentPopupStack.Size && g.OpenPopupStack[g.CurrentPopupStack.Size].PopupId == id;
-}
-
-bool ImGui::IsPopupOpen(const char* str_id)
-{
-    ImGuiContext& g = *GImGui;
-    return g.OpenPopupStack.Size > g.CurrentPopupStack.Size && g.OpenPopupStack[g.CurrentPopupStack.Size].PopupId == g.CurrentWindow->GetID(str_id);
-}
-
-ImGuiWindow* ImGui::GetFrontMostPopupModal()
-{
-    ImGuiContext& g = *GImGui;
-    for (int n = g.OpenPopupStack.Size-1; n >= 0; n--)
-        if (ImGuiWindow* popup = g.OpenPopupStack.Data[n].Window)
-            if (popup->Flags & ImGuiWindowFlags_Modal)
-                return popup;
-    return NULL;
-}
-
-void ImGui::OpenPopup(const char* str_id)
-{
-    ImGuiContext& g = *GImGui;
-    OpenPopupEx(g.CurrentWindow->GetID(str_id));
-}
-
-// Mark popup as open (toggle toward open state).
-// Popups are closed when user click outside, or activate a pressable item, or CloseCurrentPopup() is called within a BeginPopup()/EndPopup() block.
-// Popup identifiers are relative to the current ID-stack (so OpenPopup and BeginPopup needs to be at the same level).
-// One open popup per level of the popup hierarchy (NB: when assigning we reset the Window member of ImGuiPopupRef to NULL)
-void ImGui::OpenPopupEx(ImGuiID id)
-{
-    ImGuiContext& g = *GImGui;
-    ImGuiWindow* parent_window = g.CurrentWindow;
-    int current_stack_size = g.CurrentPopupStack.Size;
-    ImGuiPopupRef popup_ref; // Tagged as new ref as Window will be set back to NULL if we write this into OpenPopupStack.
-    popup_ref.PopupId = id;
-    popup_ref.Window = NULL;
-    popup_ref.ParentWindow = parent_window;
-    popup_ref.OpenFrameCount = g.FrameCount;
-    popup_ref.OpenParentId = parent_window->IDStack.back();
-    popup_ref.OpenMousePos = g.IO.MousePos;
-    popup_ref.OpenPopupPos = NavCalcPreferredRefPos();
-
-    //printf("[%05d] OpenPopupEx(0x%08X)\n", g.FrameCount, id);
-    if (g.OpenPopupStack.Size < current_stack_size + 1)
-    {
-        g.OpenPopupStack.push_back(popup_ref);
-    }
-    else
-    {
-        // Gently handle the user mistakenly calling OpenPopup() every frame. It is a programming mistake! However, if we were to run the regular code path, the ui
-        // would become completely unusable because the popup will always be in hidden-while-calculating-size state _while_ claiming focus. Which would be a very confusing
-        // situation for the programmer. Instead, we silently allow the popup to proceed, it will keep reappearing and the programming error will be more obvious to understand.
-        if (g.OpenPopupStack[current_stack_size].PopupId == id && g.OpenPopupStack[current_stack_size].OpenFrameCount == g.FrameCount - 1)
-        {
-            g.OpenPopupStack[current_stack_size].OpenFrameCount = popup_ref.OpenFrameCount;
-        }
-        else
-        {
-            // Close child popups if any, then flag popup for open/reopen
-            g.OpenPopupStack.resize(current_stack_size + 1);
-            g.OpenPopupStack[current_stack_size] = popup_ref;
-        }
-
-        // When reopening a popup we first refocus its parent, otherwise if its parent is itself a popup it would get closed by ClosePopupsOverWindow().
-        // This is equivalent to what ClosePopupToLevel() does.
-        //if (g.OpenPopupStack[current_stack_size].PopupId == id)
-        //    FocusWindow(parent_window);
-    }
-}
-
-bool ImGui::OpenPopupOnItemClick(const char* str_id, int mouse_button)
-{
-    ImGuiWindow* window = GImGui->CurrentWindow;
-    if (IsMouseReleased(mouse_button) && IsItemHovered(ImGuiHoveredFlags_AllowWhenBlockedByPopup))
-    {
-        ImGuiID id = str_id ? window->GetID(str_id) : window->DC.LastItemId; // If user hasn't passed an ID, we can use the LastItemID. Using LastItemID as a Popup ID won't conflict!
-        IM_ASSERT(id != 0);                                                  // You cannot pass a NULL str_id if the last item has no identifier (e.g. a Text() item)
-        OpenPopupEx(id);
-        return true;
->>>>>>> 48db5713
-    }
-    return false;
-}
-
-<<<<<<< HEAD
+    }
+
     char name[20];
     if (extra_flags & ImGuiWindowFlags_ChildMenu)
         ImFormatString(name, IM_ARRAYSIZE(name), "##Menu_%02d", g.CurrentPopupStack.Size);    // Recycle windows based on depth
@@ -8567,82 +7594,12 @@
     ImGuiContext& g = *GImGui;
     ImGuiWindow* window = g.CurrentWindow;
     const ImGuiID id = window->GetID(name);
-=======
-void ImGui::ClosePopupsOverWindow(ImGuiWindow* ref_window)
-{
-    ImGuiContext& g = *GImGui;
-    if (g.OpenPopupStack.empty())
-        return;
-
-    // When popups are stacked, clicking on a lower level popups puts focus back to it and close popups above it.
-    // Don't close our own child popup windows.
-    int n = 0;
-    if (ref_window)
-    {
-        for (n = 0; n < g.OpenPopupStack.Size; n++)
-        {
-            ImGuiPopupRef& popup = g.OpenPopupStack[n];
-            if (!popup.Window)
-                continue;
-            IM_ASSERT((popup.Window->Flags & ImGuiWindowFlags_Popup) != 0);
-            if (popup.Window->Flags & ImGuiWindowFlags_ChildWindow)
-                continue;
-
-            // Trim the stack if popups are not direct descendant of the reference window (which is often the NavWindow)
-            bool has_focus = false;
-            for (int m = n; m < g.OpenPopupStack.Size && !has_focus; m++)
-                has_focus = (g.OpenPopupStack[m].Window && g.OpenPopupStack[m].Window->RootWindow == ref_window->RootWindow);
-            if (!has_focus)
-                break;
-        }
-    }
-    if (n < g.OpenPopupStack.Size) // This test is not required but it allows to set a convenient breakpoint on the block below
-        ClosePopupToLevel(n);
-}
-
-void ImGui::ClosePopupToLevel(int remaining)
-{
-    IM_ASSERT(remaining >= 0);
-    ImGuiContext& g = *GImGui;
-    ImGuiWindow* focus_window = (remaining > 0) ? g.OpenPopupStack[remaining-1].Window : g.OpenPopupStack[0].ParentWindow;
-    if (g.NavLayer == 0)
-        focus_window = NavRestoreLastChildNavWindow(focus_window);
-    FocusWindow(focus_window);
-    focus_window->DC.NavHideHighlightOneFrame = true;
-    g.OpenPopupStack.resize(remaining);
-}
-
-void ImGui::ClosePopup(ImGuiID id)
-{
-    if (!IsPopupOpen(id))
-        return;
-    ImGuiContext& g = *GImGui;
-    ClosePopupToLevel(g.OpenPopupStack.Size - 1);
-}
-
-// Close the popup we have begin-ed into.
-void ImGui::CloseCurrentPopup()
-{
-    ImGuiContext& g = *GImGui;
-    int popup_idx = g.CurrentPopupStack.Size - 1;
-    if (popup_idx < 0 || popup_idx >= g.OpenPopupStack.Size || g.CurrentPopupStack[popup_idx].PopupId != g.OpenPopupStack[popup_idx].PopupId)
-        return;
-    while (popup_idx > 0 && g.OpenPopupStack[popup_idx].Window && (g.OpenPopupStack[popup_idx].Window->Flags & ImGuiWindowFlags_ChildMenu))
-        popup_idx--;
-    ClosePopupToLevel(popup_idx);
-}
-
-bool ImGui::BeginPopupEx(ImGuiID id, ImGuiWindowFlags extra_flags)
-{
-    ImGuiContext& g = *GImGui;
->>>>>>> 48db5713
     if (!IsPopupOpen(id))
     {
         g.NextWindowData.Clear(); // We behave like Begin() and need to consume those values
         return false;
     }
 
-<<<<<<< HEAD
     // Center modal windows by default
     // FIXME: Should test for (PosCond & window->SetWindowPosAllowFlags) with the upcoming window.
     if (g.NextWindowData.PosCond == 0)
@@ -8651,51 +7608,6 @@
     bool is_open = Begin(name, p_open, flags | ImGuiWindowFlags_Popup | ImGuiWindowFlags_Modal | ImGuiWindowFlags_NoCollapse | ImGuiWindowFlags_NoSavedSettings);
     if (!is_open || (p_open && !*p_open)) // NB: is_open can be 'false' when the popup is completely clipped (e.g. zero size display)
     {
-=======
-    char name[20];
-    if (extra_flags & ImGuiWindowFlags_ChildMenu)
-        ImFormatString(name, IM_ARRAYSIZE(name), "##Menu_%02d", g.CurrentPopupStack.Size);    // Recycle windows based on depth
-    else
-        ImFormatString(name, IM_ARRAYSIZE(name), "##Popup_%08x", id); // Not recycling, so we can close/open during the same frame
-
-    bool is_open = Begin(name, NULL, extra_flags | ImGuiWindowFlags_Popup);
-    if (!is_open) // NB: Begin can return false when the popup is completely clipped (e.g. zero size display)
-        EndPopup();
-
-    return is_open;
-}
-
-bool ImGui::BeginPopup(const char* str_id, ImGuiWindowFlags flags)
-{
-    ImGuiContext& g = *GImGui;
-    if (g.OpenPopupStack.Size <= g.CurrentPopupStack.Size) // Early out for performance
-    {
-        g.NextWindowData.Clear(); // We behave like Begin() and need to consume those values
-        return false;
-    }
-    return BeginPopupEx(g.CurrentWindow->GetID(str_id), flags|ImGuiWindowFlags_AlwaysAutoResize|ImGuiWindowFlags_NoTitleBar|ImGuiWindowFlags_NoSavedSettings);
-}
-
-bool ImGui::BeginPopupModal(const char* name, bool* p_open, ImGuiWindowFlags flags)
-{
-    ImGuiContext& g = *GImGui;
-    ImGuiWindow* window = g.CurrentWindow;
-    const ImGuiID id = window->GetID(name);
-    if (!IsPopupOpen(id))
-    {
-        g.NextWindowData.Clear(); // We behave like Begin() and need to consume those values
-        return false;
-    }
-
-    // Center modal windows by default
-    // FIXME: Should test for (PosCond & window->SetWindowPosAllowFlags) with the upcoming window.
-    if (g.NextWindowData.PosCond == 0)
-        SetNextWindowPos(g.IO.DisplaySize * 0.5f, ImGuiCond_Appearing, ImVec2(0.5f, 0.5f));
-
-    bool is_open = Begin(name, p_open, flags | ImGuiWindowFlags_Popup | ImGuiWindowFlags_Modal | ImGuiWindowFlags_NoCollapse | ImGuiWindowFlags_NoSavedSettings);
-    if (!is_open || (p_open && !*p_open)) // NB: is_open can be 'false' when the popup is completely clipped (e.g. zero size display)
-    {
->>>>>>> 48db5713
         EndPopup();
         if (is_open)
             ClosePopup(id);
@@ -8750,7 +7662,6 @@
     return BeginPopupEx(id, ImGuiWindowFlags_AlwaysAutoResize|ImGuiWindowFlags_NoTitleBar|ImGuiWindowFlags_NoSavedSettings);
 }
 
-<<<<<<< HEAD
 // r_avoid = the rectangle to avoid (e.g. for tooltip it is a rectangle around the mouse cursor which we want to avoid. for popups it's a small point around the cursor.)
 // r_outer = the visible area rectangle, minus safe area padding. If our popup size won't fit because of safe area padding we ignore it.
 // (r_outer is usually equivalent to the viewport rectangle minus padding, but when multi-viewports are enabled and monitor
@@ -8819,50 +7730,9 @@
         const ImGuiPlatformMonitor& monitor = g.PlatformIO.Monitors[window->ViewportAllowPlatformMonitorExtend];
         r_screen.Min = monitor.WorkPos;
         r_screen.Max = monitor.WorkPos + monitor.WorkSize;
-=======
-ImRect ImGui::GetWindowAllowedExtentRect(ImGuiWindow*)
-{
-    ImVec2 padding = GImGui->Style.DisplaySafeAreaPadding;
-    ImRect r_screen = GetViewportRect();
-    r_screen.Expand(ImVec2((r_screen.GetWidth() > padding.x * 2) ? -padding.x : 0.0f, (r_screen.GetHeight() > padding.y * 2) ? -padding.y : 0.0f));
-    return r_screen;
-}
-
-// r_avoid = the rectangle to avoid (e.g. for tooltip it is a rectangle around the mouse cursor which we want to avoid. for popups it's a small point around the cursor.)
-// r_outer = the visible area rectangle, minus safe area padding. If our popup size won't fit because of safe area padding we ignore it.
-ImVec2 ImGui::FindBestWindowPosForPopupEx(const ImVec2& ref_pos, const ImVec2& size, ImGuiDir* last_dir, const ImRect& r_outer, const ImRect& r_avoid, ImGuiPopupPositionPolicy policy)
-{
-    ImVec2 base_pos_clamped = ImClamp(ref_pos, r_outer.Min, r_outer.Max - size);
-    //GImGui->OverlayDrawList.AddRect(r_avoid.Min, r_avoid.Max, IM_COL32(255,0,0,255));
-    //GImGui->OverlayDrawList.AddRect(r_outer.Min, r_outer.Max, IM_COL32(0,255,0,255));
-
-    // Combo Box policy (we want a connecting edge)
-    if (policy == ImGuiPopupPositionPolicy_ComboBox)
-    {
-        const ImGuiDir dir_prefered_order[ImGuiDir_COUNT] = { ImGuiDir_Down, ImGuiDir_Right, ImGuiDir_Left, ImGuiDir_Up };
-        for (int n = (*last_dir != ImGuiDir_None) ? -1 : 0; n < ImGuiDir_COUNT; n++)
-        {
-            const ImGuiDir dir = (n == -1) ? *last_dir : dir_prefered_order[n];
-            if (n != -1 && dir == *last_dir) // Already tried this direction?
-                continue;
-            ImVec2 pos;
-            if (dir == ImGuiDir_Down)  pos = ImVec2(r_avoid.Min.x, r_avoid.Max.y);          // Below, Toward Right (default)
-            if (dir == ImGuiDir_Right) pos = ImVec2(r_avoid.Min.x, r_avoid.Min.y - size.y); // Above, Toward Right
-            if (dir == ImGuiDir_Left)  pos = ImVec2(r_avoid.Max.x - size.x, r_avoid.Max.y); // Below, Toward Left
-            if (dir == ImGuiDir_Up)    pos = ImVec2(r_avoid.Max.x - size.x, r_avoid.Min.y - size.y); // Above, Toward Left
-            if (!r_outer.Contains(ImRect(pos, pos + size)))
-                continue;
-            *last_dir = dir;
-            return pos;
-        }
->>>>>>> 48db5713
-    }
-
-    // Default popup policy
-    const ImGuiDir dir_prefered_order[ImGuiDir_COUNT] = { ImGuiDir_Right, ImGuiDir_Down, ImGuiDir_Up, ImGuiDir_Left };
-    for (int n = (*last_dir != ImGuiDir_None) ? -1 : 0; n < ImGuiDir_COUNT; n++)
-    {
-<<<<<<< HEAD
+    }
+    else
+    {
         r_screen.Min = window->Viewport->Pos;
         r_screen.Max = window->Viewport->Pos + window->Viewport->Size;
     }
@@ -8874,48 +7744,13 @@
 ImVec2 ImGui::FindBestWindowPosForPopup(ImGuiWindow* window)
 {
     ImGuiContext& g = *GImGui;
-=======
-        const ImGuiDir dir = (n == -1) ? *last_dir : dir_prefered_order[n];
-        if (n != -1 && dir == *last_dir) // Already tried this direction?
-            continue;
-        float avail_w = (dir == ImGuiDir_Left ? r_avoid.Min.x : r_outer.Max.x) - (dir == ImGuiDir_Right ? r_avoid.Max.x : r_outer.Min.x);
-        float avail_h = (dir == ImGuiDir_Up ? r_avoid.Min.y : r_outer.Max.y) - (dir == ImGuiDir_Down ? r_avoid.Max.y : r_outer.Min.y);
-        if (avail_w < size.x || avail_h < size.y)
-            continue;
-        ImVec2 pos;
-        pos.x = (dir == ImGuiDir_Left) ? r_avoid.Min.x - size.x : (dir == ImGuiDir_Right) ? r_avoid.Max.x : base_pos_clamped.x;
-        pos.y = (dir == ImGuiDir_Up)   ? r_avoid.Min.y - size.y : (dir == ImGuiDir_Down)  ? r_avoid.Max.y : base_pos_clamped.y;
-        *last_dir = dir;
-        return pos;
-    }
-
-    // Fallback, try to keep within display
-    *last_dir = ImGuiDir_None;
-    ImVec2 pos = ref_pos;
-    pos.x = ImMax(ImMin(pos.x + size.x, r_outer.Max.x) - size.x, r_outer.Min.x);
-    pos.y = ImMax(ImMin(pos.y + size.y, r_outer.Max.y) - size.y, r_outer.Min.y);
-    return pos;
-}
-
-ImVec2 ImGui::FindBestWindowPosForPopup(ImGuiWindow* window)
-{
-    ImGuiContext& g = *GImGui;
-
-    ImRect r_outer = GetWindowAllowedExtentRect(window);
->>>>>>> 48db5713
     if (window->Flags & ImGuiWindowFlags_ChildMenu)
     {
         // Child menus typically request _any_ position within the parent menu item, and then our FindBestWindowPosForPopup() function will move the new menu outside the parent bounds.
         // This is how we end up with child menus appearing (most-commonly) on the right of the parent menu.
-<<<<<<< HEAD
         ImGuiWindow* parent_window = window->ParentWindow;
         float horizontal_overlap = g.Style.ItemSpacing.x;       // We want some overlap to convey the relative depth of each menu (currently the amount of overlap is hard-coded to style.ItemSpacing.x).
         ImRect r_outer = GetWindowAllowedExtentRect(window);
-=======
-        IM_ASSERT(g.CurrentWindow == window);
-        ImGuiWindow* parent_window = g.CurrentWindowStack[g.CurrentWindowStack.Size - 2];
-        float horizontal_overlap = g.Style.ItemSpacing.x;       // We want some overlap to convey the relative depth of each menu (currently the amount of overlap is hard-coded to style.ItemSpacing.x).
->>>>>>> 48db5713
         ImRect r_avoid;
         if (parent_window->DC.MenuBarAppending)
             r_avoid = ImRect(-FLT_MAX, parent_window->Pos.y + parent_window->TitleBarHeight(), FLT_MAX, parent_window->Pos.y + parent_window->TitleBarHeight() + parent_window->MenuBarHeight());
@@ -8925,10 +7760,7 @@
     }
     if (window->Flags & ImGuiWindowFlags_Popup)
     {
-<<<<<<< HEAD
         ImRect r_outer = GetWindowAllowedExtentRect(window);
-=======
->>>>>>> 48db5713
         ImRect r_avoid = ImRect(window->Pos.x - 1, window->Pos.y - 1, window->Pos.x + 1, window->Pos.y + 1);
         return FindBestWindowPosForPopupEx(window->Pos, window->Size, &window->AutoPosLastDirection, r_outer, r_avoid);
     }
@@ -8937,10 +7769,7 @@
         // Position tooltip (always follows mouse)
         float sc = g.Style.MouseCursorScale;
         ImVec2 ref_pos = NavCalcPreferredRefPos();
-<<<<<<< HEAD
         ImRect r_outer = GetWindowAllowedExtentRect(window);
-=======
->>>>>>> 48db5713
         ImRect r_avoid;
         if (!g.NavDisableHighlight && g.NavDisableMouseHover && !(g.IO.ConfigFlags & ImGuiConfigFlags_NavEnableSetMousePos))
             r_avoid = ImRect(ref_pos.x - 16, ref_pos.y - 8, ref_pos.x + 16, ref_pos.y + 8);
@@ -11093,7 +9922,6 @@
     ImGuiContext& g = *GImGui;
     ImGuiWindow* window = g.CurrentWindow;
 
-<<<<<<< HEAD
     // We don't display full monitor bounds (we could, but it often looks awkward), instead we display just enough to cover all of our viewports.
     float SCALE = 1.0f / 8.0f;
     ImRect bb_full;
@@ -11109,11 +9937,6 @@
     }
     ImGui::Dummy(bb_full.GetSize() * SCALE);
 }
-=======
-//-----------------------------------------------------------------------------
-// METRICS/DEBUG WINDOW
-//-----------------------------------------------------------------------------
->>>>>>> 48db5713
 
 void ImGui::ShowMetricsWindow(bool* p_open)
 {

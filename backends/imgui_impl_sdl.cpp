--- conflicted
+++ resolved
@@ -7,11 +7,8 @@
 //  [X] Platform: Clipboard support.
 //  [X] Platform: Keyboard support. Since 1.87 we are using the io.AddKeyEvent() function. Pass ImGuiKey values to all key functions e.g. ImGui::IsKeyPressed(ImGuiKey_Space). [Legacy SDL_SCANCODE_* values will also be supported unless IMGUI_DISABLE_OBSOLETE_KEYIO is set]
 //  [X] Platform: Gamepad support. Enabled with 'io.ConfigFlags |= ImGuiConfigFlags_NavEnableGamepad'.
-<<<<<<< HEAD
+//  [X] Platform: Mouse cursor shape and visibility. Disable with 'io.ConfigFlags |= ImGuiConfigFlags_NoMouseCursorChange'.
 //  [X] Platform: Multi-viewport support (multiple windows). Enable with 'io.ConfigFlags |= ImGuiConfigFlags_ViewportsEnable'.
-=======
-//  [X] Platform: Mouse cursor shape and visibility. Disable with 'io.ConfigFlags |= ImGuiConfigFlags_NoMouseCursorChange'.
->>>>>>> 790132a6
 // Missing features:
 //  [ ] Platform: SDL2 handling of IME under Windows appears to be broken and it explicitly disable the regular Windows IME. You can restore Windows IME by compiling SDL with SDL_DISABLE_WINDOWS_IME.
 //  [ ] Platform: Multi-viewport + Minimized windows seems to break mouse wheel events (at least under Windows).
@@ -23,11 +20,8 @@
 
 // CHANGELOG
 // (minor and older changes stripped away, please see git history for details)
-<<<<<<< HEAD
 //  2021-XX-XX: Platform: Added support for multiple windows via the ImGuiPlatformIO interface.
-=======
 //  2022-01-10: Inputs: calling new io.AddKeyEvent(), io.AddKeyModEvent() + io.SetKeyEventNativeData() API (1.87+). Support for full ImGuiKey range.
->>>>>>> 790132a6
 //  2021-08-17: Calling io.AddFocusEvent() on SDL_WINDOWEVENT_FOCUS_GAINED/SDL_WINDOWEVENT_FOCUS_LOST.
 //  2021-07-29: Inputs: MousePos is correctly reported when the host platform window is hovered but not focused (using SDL_GetMouseFocus() + SDL_HINT_MOUSE_FOCUS_CLICKTHROUGH, requires SDL 2.0.5+)
 //  2021-06:29: *BREAKING CHANGE* Removed 'SDL_Window* window' parameter to ImGui_ImplSDL2_NewFrame() which was unnecessary.
@@ -568,7 +562,6 @@
     #undef MAP_ANALOG
 }
 
-<<<<<<< HEAD
 // FIXME-PLATFORM: SDL doesn't have an event to notify the application of display/monitor changes
 static void ImGui_ImplSDL2_UpdateMonitors()
 {
@@ -595,7 +588,8 @@
 #endif
         platform_io.Monitors.push_back(monitor);
     }
-=======
+}
+
 static void ImGui_ImplSDL2_UpdateKeyModifiers()
 {
     ImGuiIO& io = ImGui::GetIO();
@@ -606,8 +600,6 @@
         ((sdl_key_mods & KMOD_ALT) ? ImGuiKeyModFlags_Alt : 0) |
         ((sdl_key_mods & KMOD_GUI) ? ImGuiKeyModFlags_Super : 0);
     io.AddKeyModEvent(key_mods);
-
->>>>>>> 790132a6
 }
 
 void ImGui_ImplSDL2_NewFrame()

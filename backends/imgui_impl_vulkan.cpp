// dear imgui: Renderer Backend for Vulkan
// This needs to be used along with a Platform Backend (e.g. GLFW, SDL, Win32, custom..)

// Implemented features:
//  [x] Renderer: User texture binding. Use 'VkDescriptorSet' as ImTextureID. Read the FAQ about ImTextureID! See https://github.com/ocornut/imgui/pull/914 for discussions.
//  [X] Renderer: Large meshes support (64k+ vertices) with 16-bit indices.
//  [x] Renderer: Multi-viewport / platform windows. With issues (flickering when creating a new viewport).

// Important: on 32-bit systems, user texture binding is only supported if your imconfig file has '#define ImTextureID ImU64'.
// This is because we need ImTextureID to carry a 64-bit value and by default ImTextureID is defined as void*.
// To build this on 32-bit systems and support texture changes:
// - [Solution 1] IDE/msbuild: in "Properties/C++/Preprocessor Definitions" add 'ImTextureID=ImU64' (this is what we do in our .vcxproj files)
// - [Solution 2] IDE/msbuild: in "Properties/C++/Preprocessor Definitions" add 'IMGUI_USER_CONFIG="my_imgui_config.h"' and inside 'my_imgui_config.h' add '#define ImTextureID ImU64' and as many other options as you like.
// - [Solution 3] IDE/msbuild: edit imconfig.h and add '#define ImTextureID ImU64' (prefer solution 2 to create your own config file!)
// - [Solution 4] command-line: add '/D ImTextureID=ImU64' to your cl.exe command-line (this is what we do in our batch files)

// You can use unmodified imgui_impl_* files in your project. See examples/ folder for examples of using this.
// Prefer including the entire imgui/ repository into your project (either as a copy or as a submodule), and only build the backends you need.
// If you are new to Dear ImGui, read documentation from the docs/ folder + read the top of imgui.cpp.
// Read online: https://github.com/ocornut/imgui/tree/master/docs

// The aim of imgui_impl_vulkan.h/.cpp is to be usable in your engine without any modification.
// IF YOU FEEL YOU NEED TO MAKE ANY CHANGE TO THIS CODE, please share them and your feedback at https://github.com/ocornut/imgui/

// Important note to the reader who wish to integrate imgui_impl_vulkan.cpp/.h in their own engine/app.
// - Common ImGui_ImplVulkan_XXX functions and structures are used to interface with imgui_impl_vulkan.cpp/.h.
//   You will use those if you want to use this rendering backend in your engine/app.
// - Helper ImGui_ImplVulkanH_XXX functions and structures are only used by this example (main.cpp) and by
//   the backend itself (imgui_impl_vulkan.cpp), but should PROBABLY NOT be used by your own engine/app code.
// Read comments in imgui_impl_vulkan.h.

// CHANGELOG
// (minor and older changes stripped away, please see git history for details)
//  2023-XX-XX: Platform: Added support for multiple windows via the ImGuiPlatformIO interface.
//  2023-07-04: Vulkan: Added optional support for VK_KHR_dynamic_rendering. User needs to set init_info->UseDynamicRendering = true and init_info->ColorAttachmentFormat.
//  2023-01-02: Vulkan: Fixed sampler passed to ImGui_ImplVulkan_AddTexture() not being honored + removed a bunch of duplicate code.
//  2022-10-11: Using 'nullptr' instead of 'NULL' as per our switch to C++11.
//  2022-10-04: Vulkan: Added experimental ImGui_ImplVulkan_RemoveTexture() for api symetry. (#914, #5738).
//  2022-01-20: Vulkan: Added support for ImTextureID as VkDescriptorSet. User need to call ImGui_ImplVulkan_AddTexture(). Building for 32-bit targets requires '#define ImTextureID ImU64'. (#914).
//  2021-10-15: Vulkan: Call vkCmdSetScissor() at the end of render a full-viewport to reduce likehood of issues with people using VK_DYNAMIC_STATE_SCISSOR in their app without calling vkCmdSetScissor() explicitly every frame.
//  2021-06-29: Reorganized backend to pull data from a single structure to facilitate usage with multiple-contexts (all g_XXXX access changed to bd->XXXX).
//  2021-03-22: Vulkan: Fix mapped memory validation error when buffer sizes are not multiple of VkPhysicalDeviceLimits::nonCoherentAtomSize.
//  2021-02-18: Vulkan: Change blending equation to preserve alpha in output buffer.
//  2021-01-27: Vulkan: Added support for custom function load and IMGUI_IMPL_VULKAN_NO_PROTOTYPES by using ImGui_ImplVulkan_LoadFunctions().
//  2020-11-11: Vulkan: Added support for specifying which subpass to reference during VkPipeline creation.
//  2020-09-07: Vulkan: Added VkPipeline parameter to ImGui_ImplVulkan_RenderDrawData (default to one passed to ImGui_ImplVulkan_Init).
//  2020-05-04: Vulkan: Fixed crash if initial frame has no vertices.
//  2020-04-26: Vulkan: Fixed edge case where render callbacks wouldn't be called if the ImDrawData didn't have vertices.
//  2019-08-01: Vulkan: Added support for specifying multisample count. Set ImGui_ImplVulkan_InitInfo::MSAASamples to one of the VkSampleCountFlagBits values to use, default is non-multisampled as before.
//  2019-05-29: Vulkan: Added support for large mesh (64K+ vertices), enable ImGuiBackendFlags_RendererHasVtxOffset flag.
//  2019-04-30: Vulkan: Added support for special ImDrawCallback_ResetRenderState callback to reset render state.
//  2019-04-04: *BREAKING CHANGE*: Vulkan: Added ImageCount/MinImageCount fields in ImGui_ImplVulkan_InitInfo, required for initialization (was previously a hard #define IMGUI_VK_QUEUED_FRAMES 2). Added ImGui_ImplVulkan_SetMinImageCount().
//  2019-04-04: Vulkan: Added VkInstance argument to ImGui_ImplVulkanH_CreateWindow() optional helper.
//  2019-04-04: Vulkan: Avoid passing negative coordinates to vkCmdSetScissor, which debug validation layers do not like.
//  2019-04-01: Vulkan: Support for 32-bit index buffer (#define ImDrawIdx unsigned int).
//  2019-02-16: Vulkan: Viewport and clipping rectangles correctly using draw_data->FramebufferScale to allow retina display.
//  2018-11-30: Misc: Setting up io.BackendRendererName so it can be displayed in the About Window.
//  2018-08-25: Vulkan: Fixed mishandled VkSurfaceCapabilitiesKHR::maxImageCount=0 case.
//  2018-06-22: Inverted the parameters to ImGui_ImplVulkan_RenderDrawData() to be consistent with other backends.
//  2018-06-08: Misc: Extracted imgui_impl_vulkan.cpp/.h away from the old combined GLFW+Vulkan example.
//  2018-06-08: Vulkan: Use draw_data->DisplayPos and draw_data->DisplaySize to setup projection matrix and clipping rectangle.
//  2018-03-03: Vulkan: Various refactor, created a couple of ImGui_ImplVulkanH_XXX helper that the example can use and that viewport support will use.
//  2018-03-01: Vulkan: Renamed ImGui_ImplVulkan_Init_Info to ImGui_ImplVulkan_InitInfo and fields to match more closely Vulkan terminology.
//  2018-02-16: Misc: Obsoleted the io.RenderDrawListsFn callback, ImGui_ImplVulkan_Render() calls ImGui_ImplVulkan_RenderDrawData() itself.
//  2018-02-06: Misc: Removed call to ImGui::Shutdown() which is not available from 1.60 WIP, user needs to call CreateContext/DestroyContext themselves.
//  2017-05-15: Vulkan: Fix scissor offset being negative. Fix new Vulkan validation warnings. Set required depth member for buffer image copy.
//  2016-11-13: Vulkan: Fix validation layer warnings and errors and redeclare gl_PerVertex.
//  2016-10-18: Vulkan: Add location decorators & change to use structs as in/out in glsl, update embedded spv (produced with glslangValidator -x). Null the released resources.
//  2016-08-27: Vulkan: Fix Vulkan example for use when a depth buffer is active.

#include "imgui.h"
#ifndef IMGUI_DISABLE
#include "imgui_impl_vulkan.h"
#include <stdio.h>

// Visual Studio warnings
#ifdef _MSC_VER
#pragma warning (disable: 4127) // condition expression is constant
#endif

// Reusable buffers used for rendering 1 current in-flight frame, for ImGui_ImplVulkan_RenderDrawData()
// [Please zero-clear before use!]
struct ImGui_ImplVulkanH_FrameRenderBuffers
{
    VkDeviceMemory      VertexBufferMemory;
    VkDeviceMemory      IndexBufferMemory;
    VkDeviceSize        VertexBufferSize;
    VkDeviceSize        IndexBufferSize;
    VkBuffer            VertexBuffer;
    VkBuffer            IndexBuffer;
};

// Each viewport will hold 1 ImGui_ImplVulkanH_WindowRenderBuffers
// [Please zero-clear before use!]
struct ImGui_ImplVulkanH_WindowRenderBuffers
{
    uint32_t            Index;
    uint32_t            Count;
    ImGui_ImplVulkanH_FrameRenderBuffers*   FrameRenderBuffers;
};

// For multi-viewport support:
// Helper structure we store in the void* RendererUserData field of each ImGuiViewport to easily retrieve our backend data.
struct ImGui_ImplVulkan_ViewportData
{
    bool                                    WindowOwned;
    ImGui_ImplVulkanH_Window                Window;             // Used by secondary viewports only
    ImGui_ImplVulkanH_WindowRenderBuffers   RenderBuffers;      // Used by all viewports

    ImGui_ImplVulkan_ViewportData()         { WindowOwned = false; memset(&RenderBuffers, 0, sizeof(RenderBuffers)); }
    ~ImGui_ImplVulkan_ViewportData()        { }
};

// Vulkan data
struct ImGui_ImplVulkan_Data
{
    ImGui_ImplVulkan_InitInfo   VulkanInitInfo;
    VkRenderPass                RenderPass;
    VkDeviceSize                BufferMemoryAlignment;
    VkPipelineCreateFlags       PipelineCreateFlags;
    VkDescriptorSetLayout       DescriptorSetLayout;
    VkPipelineLayout            PipelineLayout;
    VkPipeline                  Pipeline;
    uint32_t                    Subpass;
    VkShaderModule              ShaderModuleVert;
    VkShaderModule              ShaderModuleFrag;

    // Font data
    VkSampler                   FontSampler;
    VkDeviceMemory              FontMemory;
    VkImage                     FontImage;
    VkImageView                 FontView;
    VkDescriptorSet             FontDescriptorSet;
    VkDeviceMemory              UploadBufferMemory;
    VkBuffer                    UploadBuffer;

    // Render buffers for main window
    ImGui_ImplVulkanH_WindowRenderBuffers MainWindowRenderBuffers;

    ImGui_ImplVulkan_Data()
    {
        memset((void*)this, 0, sizeof(*this));
        BufferMemoryAlignment = 256;
    }
};

// Forward Declarations
bool ImGui_ImplVulkan_CreateDeviceObjects();
void ImGui_ImplVulkan_DestroyDeviceObjects();
void ImGui_ImplVulkanH_DestroyFrame(VkDevice device, ImGui_ImplVulkanH_Frame* fd, const VkAllocationCallbacks* allocator);
void ImGui_ImplVulkanH_DestroyFrameSemaphores(VkDevice device, ImGui_ImplVulkanH_FrameSemaphores* fsd, const VkAllocationCallbacks* allocator);
void ImGui_ImplVulkanH_DestroyFrameRenderBuffers(VkDevice device, ImGui_ImplVulkanH_FrameRenderBuffers* buffers, const VkAllocationCallbacks* allocator);
void ImGui_ImplVulkanH_DestroyWindowRenderBuffers(VkDevice device, ImGui_ImplVulkanH_WindowRenderBuffers* buffers, const VkAllocationCallbacks* allocator);
void ImGui_ImplVulkanH_DestroyAllViewportsRenderBuffers(VkDevice device, const VkAllocationCallbacks* allocator);
void ImGui_ImplVulkanH_CreateWindowSwapChain(VkPhysicalDevice physical_device, VkDevice device, ImGui_ImplVulkanH_Window* wd, const VkAllocationCallbacks* allocator, int w, int h, uint32_t min_image_count);
void ImGui_ImplVulkanH_CreateWindowCommandBuffers(VkPhysicalDevice physical_device, VkDevice device, ImGui_ImplVulkanH_Window* wd, uint32_t queue_family, const VkAllocationCallbacks* allocator);

// Vulkan prototypes for use with custom loaders
// (see description of IMGUI_IMPL_VULKAN_NO_PROTOTYPES in imgui_impl_vulkan.h
#ifdef VK_NO_PROTOTYPES
static bool g_FunctionsLoaded = false;
#else
static bool g_FunctionsLoaded = true;
#endif
#ifdef VK_NO_PROTOTYPES
#define IMGUI_VULKAN_FUNC_MAP(IMGUI_VULKAN_FUNC_MAP_MACRO) \
    IMGUI_VULKAN_FUNC_MAP_MACRO(vkAllocateCommandBuffers) \
    IMGUI_VULKAN_FUNC_MAP_MACRO(vkAllocateDescriptorSets) \
    IMGUI_VULKAN_FUNC_MAP_MACRO(vkAllocateMemory) \
    IMGUI_VULKAN_FUNC_MAP_MACRO(vkBindBufferMemory) \
    IMGUI_VULKAN_FUNC_MAP_MACRO(vkBindImageMemory) \
    IMGUI_VULKAN_FUNC_MAP_MACRO(vkCmdBindDescriptorSets) \
    IMGUI_VULKAN_FUNC_MAP_MACRO(vkCmdBindIndexBuffer) \
    IMGUI_VULKAN_FUNC_MAP_MACRO(vkCmdBindPipeline) \
    IMGUI_VULKAN_FUNC_MAP_MACRO(vkCmdBindVertexBuffers) \
    IMGUI_VULKAN_FUNC_MAP_MACRO(vkCmdCopyBufferToImage) \
    IMGUI_VULKAN_FUNC_MAP_MACRO(vkCmdDrawIndexed) \
    IMGUI_VULKAN_FUNC_MAP_MACRO(vkCmdPipelineBarrier) \
    IMGUI_VULKAN_FUNC_MAP_MACRO(vkCmdPushConstants) \
    IMGUI_VULKAN_FUNC_MAP_MACRO(vkCmdSetScissor) \
    IMGUI_VULKAN_FUNC_MAP_MACRO(vkCmdSetViewport) \
    IMGUI_VULKAN_FUNC_MAP_MACRO(vkCreateBuffer) \
    IMGUI_VULKAN_FUNC_MAP_MACRO(vkCreateCommandPool) \
    IMGUI_VULKAN_FUNC_MAP_MACRO(vkCreateDescriptorSetLayout) \
    IMGUI_VULKAN_FUNC_MAP_MACRO(vkCreateFence) \
    IMGUI_VULKAN_FUNC_MAP_MACRO(vkCreateFramebuffer) \
    IMGUI_VULKAN_FUNC_MAP_MACRO(vkCreateGraphicsPipelines) \
    IMGUI_VULKAN_FUNC_MAP_MACRO(vkCreateImage) \
    IMGUI_VULKAN_FUNC_MAP_MACRO(vkCreateImageView) \
    IMGUI_VULKAN_FUNC_MAP_MACRO(vkCreatePipelineLayout) \
    IMGUI_VULKAN_FUNC_MAP_MACRO(vkCreateRenderPass) \
    IMGUI_VULKAN_FUNC_MAP_MACRO(vkCreateSampler) \
    IMGUI_VULKAN_FUNC_MAP_MACRO(vkCreateSemaphore) \
    IMGUI_VULKAN_FUNC_MAP_MACRO(vkCreateShaderModule) \
    IMGUI_VULKAN_FUNC_MAP_MACRO(vkCreateSwapchainKHR) \
    IMGUI_VULKAN_FUNC_MAP_MACRO(vkDestroyBuffer) \
    IMGUI_VULKAN_FUNC_MAP_MACRO(vkDestroyCommandPool) \
    IMGUI_VULKAN_FUNC_MAP_MACRO(vkDestroyDescriptorSetLayout) \
    IMGUI_VULKAN_FUNC_MAP_MACRO(vkDestroyFence) \
    IMGUI_VULKAN_FUNC_MAP_MACRO(vkDestroyFramebuffer) \
    IMGUI_VULKAN_FUNC_MAP_MACRO(vkDestroyImage) \
    IMGUI_VULKAN_FUNC_MAP_MACRO(vkDestroyImageView) \
    IMGUI_VULKAN_FUNC_MAP_MACRO(vkDestroyPipeline) \
    IMGUI_VULKAN_FUNC_MAP_MACRO(vkDestroyPipelineLayout) \
    IMGUI_VULKAN_FUNC_MAP_MACRO(vkDestroyRenderPass) \
    IMGUI_VULKAN_FUNC_MAP_MACRO(vkDestroySampler) \
    IMGUI_VULKAN_FUNC_MAP_MACRO(vkDestroySemaphore) \
    IMGUI_VULKAN_FUNC_MAP_MACRO(vkDestroyShaderModule) \
    IMGUI_VULKAN_FUNC_MAP_MACRO(vkDestroySurfaceKHR) \
    IMGUI_VULKAN_FUNC_MAP_MACRO(vkDestroySwapchainKHR) \
    IMGUI_VULKAN_FUNC_MAP_MACRO(vkDeviceWaitIdle) \
    IMGUI_VULKAN_FUNC_MAP_MACRO(vkFlushMappedMemoryRanges) \
    IMGUI_VULKAN_FUNC_MAP_MACRO(vkFreeCommandBuffers) \
    IMGUI_VULKAN_FUNC_MAP_MACRO(vkFreeDescriptorSets) \
    IMGUI_VULKAN_FUNC_MAP_MACRO(vkFreeMemory) \
    IMGUI_VULKAN_FUNC_MAP_MACRO(vkGetBufferMemoryRequirements) \
    IMGUI_VULKAN_FUNC_MAP_MACRO(vkGetImageMemoryRequirements) \
    IMGUI_VULKAN_FUNC_MAP_MACRO(vkGetPhysicalDeviceMemoryProperties) \
    IMGUI_VULKAN_FUNC_MAP_MACRO(vkGetPhysicalDeviceSurfaceCapabilitiesKHR) \
    IMGUI_VULKAN_FUNC_MAP_MACRO(vkGetPhysicalDeviceSurfaceFormatsKHR) \
    IMGUI_VULKAN_FUNC_MAP_MACRO(vkGetPhysicalDeviceSurfacePresentModesKHR) \
    IMGUI_VULKAN_FUNC_MAP_MACRO(vkGetSwapchainImagesKHR) \
    IMGUI_VULKAN_FUNC_MAP_MACRO(vkMapMemory) \
    IMGUI_VULKAN_FUNC_MAP_MACRO(vkUnmapMemory) \
    IMGUI_VULKAN_FUNC_MAP_MACRO(vkUpdateDescriptorSets) \
    IMGUI_VULKAN_FUNC_MAP_MACRO(vkGetPhysicalDeviceSurfaceSupportKHR) \
    IMGUI_VULKAN_FUNC_MAP_MACRO(vkWaitForFences) \
    IMGUI_VULKAN_FUNC_MAP_MACRO(vkCmdBeginRenderPass) \
    IMGUI_VULKAN_FUNC_MAP_MACRO(vkCmdEndRenderPass) \
    IMGUI_VULKAN_FUNC_MAP_MACRO(vkQueuePresentKHR) \
    IMGUI_VULKAN_FUNC_MAP_MACRO(vkBeginCommandBuffer) \
    IMGUI_VULKAN_FUNC_MAP_MACRO(vkEndCommandBuffer) \
    IMGUI_VULKAN_FUNC_MAP_MACRO(vkResetFences) \
    IMGUI_VULKAN_FUNC_MAP_MACRO(vkQueueSubmit) \
    IMGUI_VULKAN_FUNC_MAP_MACRO(vkResetCommandPool) \
    IMGUI_VULKAN_FUNC_MAP_MACRO(vkAcquireNextImageKHR)

// Define function pointers
#define IMGUI_VULKAN_FUNC_DEF(func) static PFN_##func func;
IMGUI_VULKAN_FUNC_MAP(IMGUI_VULKAN_FUNC_DEF)
#undef IMGUI_VULKAN_FUNC_DEF
#endif // VK_NO_PROTOTYPES

#if defined(VK_VERSION_1_3) || defined(VK_KHR_dynamic_rendering)
#define IMGUI_IMPL_VULKAN_HAS_DYNAMIC_RENDERING
static PFN_vkCmdBeginRenderingKHR   ImGuiImplVulkanFuncs_vkCmdBeginRenderingKHR;
static PFN_vkCmdEndRenderingKHR     ImGuiImplVulkanFuncs_vkCmdEndRenderingKHR;
#endif

//-----------------------------------------------------------------------------
// SHADERS
//-----------------------------------------------------------------------------

// Forward Declarations
static void ImGui_ImplVulkan_InitPlatformInterface();
static void ImGui_ImplVulkan_ShutdownPlatformInterface();

// glsl_shader.vert, compiled with:
// # glslangValidator -V -x -o glsl_shader.vert.u32 glsl_shader.vert
/*
#version 450 core
layout(location = 0) in vec2 aPos;
layout(location = 1) in vec2 aUV;
layout(location = 2) in vec4 aColor;
layout(push_constant) uniform uPushConstant { vec2 uScale; vec2 uTranslate; } pc;

out gl_PerVertex { vec4 gl_Position; };
layout(location = 0) out struct { vec4 Color; vec2 UV; } Out;

void main()
{
    Out.Color = aColor;
    Out.UV = aUV;
    gl_Position = vec4(aPos * pc.uScale + pc.uTranslate, 0, 1);
}
*/
static uint32_t __glsl_shader_vert_spv[] =
{
    0x07230203,0x00010000,0x00080001,0x0000002e,0x00000000,0x00020011,0x00000001,0x0006000b,
    0x00000001,0x4c534c47,0x6474732e,0x3035342e,0x00000000,0x0003000e,0x00000000,0x00000001,
    0x000a000f,0x00000000,0x00000004,0x6e69616d,0x00000000,0x0000000b,0x0000000f,0x00000015,
    0x0000001b,0x0000001c,0x00030003,0x00000002,0x000001c2,0x00040005,0x00000004,0x6e69616d,
    0x00000000,0x00030005,0x00000009,0x00000000,0x00050006,0x00000009,0x00000000,0x6f6c6f43,
    0x00000072,0x00040006,0x00000009,0x00000001,0x00005655,0x00030005,0x0000000b,0x0074754f,
    0x00040005,0x0000000f,0x6c6f4361,0x0000726f,0x00030005,0x00000015,0x00565561,0x00060005,
    0x00000019,0x505f6c67,0x65567265,0x78657472,0x00000000,0x00060006,0x00000019,0x00000000,
    0x505f6c67,0x7469736f,0x006e6f69,0x00030005,0x0000001b,0x00000000,0x00040005,0x0000001c,
    0x736f5061,0x00000000,0x00060005,0x0000001e,0x73755075,0x6e6f4368,0x6e617473,0x00000074,
    0x00050006,0x0000001e,0x00000000,0x61635375,0x0000656c,0x00060006,0x0000001e,0x00000001,
    0x61725475,0x616c736e,0x00006574,0x00030005,0x00000020,0x00006370,0x00040047,0x0000000b,
    0x0000001e,0x00000000,0x00040047,0x0000000f,0x0000001e,0x00000002,0x00040047,0x00000015,
    0x0000001e,0x00000001,0x00050048,0x00000019,0x00000000,0x0000000b,0x00000000,0x00030047,
    0x00000019,0x00000002,0x00040047,0x0000001c,0x0000001e,0x00000000,0x00050048,0x0000001e,
    0x00000000,0x00000023,0x00000000,0x00050048,0x0000001e,0x00000001,0x00000023,0x00000008,
    0x00030047,0x0000001e,0x00000002,0x00020013,0x00000002,0x00030021,0x00000003,0x00000002,
    0x00030016,0x00000006,0x00000020,0x00040017,0x00000007,0x00000006,0x00000004,0x00040017,
    0x00000008,0x00000006,0x00000002,0x0004001e,0x00000009,0x00000007,0x00000008,0x00040020,
    0x0000000a,0x00000003,0x00000009,0x0004003b,0x0000000a,0x0000000b,0x00000003,0x00040015,
    0x0000000c,0x00000020,0x00000001,0x0004002b,0x0000000c,0x0000000d,0x00000000,0x00040020,
    0x0000000e,0x00000001,0x00000007,0x0004003b,0x0000000e,0x0000000f,0x00000001,0x00040020,
    0x00000011,0x00000003,0x00000007,0x0004002b,0x0000000c,0x00000013,0x00000001,0x00040020,
    0x00000014,0x00000001,0x00000008,0x0004003b,0x00000014,0x00000015,0x00000001,0x00040020,
    0x00000017,0x00000003,0x00000008,0x0003001e,0x00000019,0x00000007,0x00040020,0x0000001a,
    0x00000003,0x00000019,0x0004003b,0x0000001a,0x0000001b,0x00000003,0x0004003b,0x00000014,
    0x0000001c,0x00000001,0x0004001e,0x0000001e,0x00000008,0x00000008,0x00040020,0x0000001f,
    0x00000009,0x0000001e,0x0004003b,0x0000001f,0x00000020,0x00000009,0x00040020,0x00000021,
    0x00000009,0x00000008,0x0004002b,0x00000006,0x00000028,0x00000000,0x0004002b,0x00000006,
    0x00000029,0x3f800000,0x00050036,0x00000002,0x00000004,0x00000000,0x00000003,0x000200f8,
    0x00000005,0x0004003d,0x00000007,0x00000010,0x0000000f,0x00050041,0x00000011,0x00000012,
    0x0000000b,0x0000000d,0x0003003e,0x00000012,0x00000010,0x0004003d,0x00000008,0x00000016,
    0x00000015,0x00050041,0x00000017,0x00000018,0x0000000b,0x00000013,0x0003003e,0x00000018,
    0x00000016,0x0004003d,0x00000008,0x0000001d,0x0000001c,0x00050041,0x00000021,0x00000022,
    0x00000020,0x0000000d,0x0004003d,0x00000008,0x00000023,0x00000022,0x00050085,0x00000008,
    0x00000024,0x0000001d,0x00000023,0x00050041,0x00000021,0x00000025,0x00000020,0x00000013,
    0x0004003d,0x00000008,0x00000026,0x00000025,0x00050081,0x00000008,0x00000027,0x00000024,
    0x00000026,0x00050051,0x00000006,0x0000002a,0x00000027,0x00000000,0x00050051,0x00000006,
    0x0000002b,0x00000027,0x00000001,0x00070050,0x00000007,0x0000002c,0x0000002a,0x0000002b,
    0x00000028,0x00000029,0x00050041,0x00000011,0x0000002d,0x0000001b,0x0000000d,0x0003003e,
    0x0000002d,0x0000002c,0x000100fd,0x00010038
};

// glsl_shader.frag, compiled with:
// # glslangValidator -V -x -o glsl_shader.frag.u32 glsl_shader.frag
/*
#version 450 core
layout(location = 0) out vec4 fColor;
layout(set=0, binding=0) uniform sampler2D sTexture;
layout(location = 0) in struct { vec4 Color; vec2 UV; } In;
void main()
{
    fColor = In.Color * texture(sTexture, In.UV.st);
}
*/
static uint32_t __glsl_shader_frag_spv[] =
{
    0x07230203,0x00010000,0x00080001,0x0000001e,0x00000000,0x00020011,0x00000001,0x0006000b,
    0x00000001,0x4c534c47,0x6474732e,0x3035342e,0x00000000,0x0003000e,0x00000000,0x00000001,
    0x0007000f,0x00000004,0x00000004,0x6e69616d,0x00000000,0x00000009,0x0000000d,0x00030010,
    0x00000004,0x00000007,0x00030003,0x00000002,0x000001c2,0x00040005,0x00000004,0x6e69616d,
    0x00000000,0x00040005,0x00000009,0x6c6f4366,0x0000726f,0x00030005,0x0000000b,0x00000000,
    0x00050006,0x0000000b,0x00000000,0x6f6c6f43,0x00000072,0x00040006,0x0000000b,0x00000001,
    0x00005655,0x00030005,0x0000000d,0x00006e49,0x00050005,0x00000016,0x78655473,0x65727574,
    0x00000000,0x00040047,0x00000009,0x0000001e,0x00000000,0x00040047,0x0000000d,0x0000001e,
    0x00000000,0x00040047,0x00000016,0x00000022,0x00000000,0x00040047,0x00000016,0x00000021,
    0x00000000,0x00020013,0x00000002,0x00030021,0x00000003,0x00000002,0x00030016,0x00000006,
    0x00000020,0x00040017,0x00000007,0x00000006,0x00000004,0x00040020,0x00000008,0x00000003,
    0x00000007,0x0004003b,0x00000008,0x00000009,0x00000003,0x00040017,0x0000000a,0x00000006,
    0x00000002,0x0004001e,0x0000000b,0x00000007,0x0000000a,0x00040020,0x0000000c,0x00000001,
    0x0000000b,0x0004003b,0x0000000c,0x0000000d,0x00000001,0x00040015,0x0000000e,0x00000020,
    0x00000001,0x0004002b,0x0000000e,0x0000000f,0x00000000,0x00040020,0x00000010,0x00000001,
    0x00000007,0x00090019,0x00000013,0x00000006,0x00000001,0x00000000,0x00000000,0x00000000,
    0x00000001,0x00000000,0x0003001b,0x00000014,0x00000013,0x00040020,0x00000015,0x00000000,
    0x00000014,0x0004003b,0x00000015,0x00000016,0x00000000,0x0004002b,0x0000000e,0x00000018,
    0x00000001,0x00040020,0x00000019,0x00000001,0x0000000a,0x00050036,0x00000002,0x00000004,
    0x00000000,0x00000003,0x000200f8,0x00000005,0x00050041,0x00000010,0x00000011,0x0000000d,
    0x0000000f,0x0004003d,0x00000007,0x00000012,0x00000011,0x0004003d,0x00000014,0x00000017,
    0x00000016,0x00050041,0x00000019,0x0000001a,0x0000000d,0x00000018,0x0004003d,0x0000000a,
    0x0000001b,0x0000001a,0x00050057,0x00000007,0x0000001c,0x00000017,0x0000001b,0x00050085,
    0x00000007,0x0000001d,0x00000012,0x0000001c,0x0003003e,0x00000009,0x0000001d,0x000100fd,
    0x00010038
};

//-----------------------------------------------------------------------------
// FUNCTIONS
//-----------------------------------------------------------------------------

// Backend data stored in io.BackendRendererUserData to allow support for multiple Dear ImGui contexts
// It is STRONGLY preferred that you use docking branch with multi-viewports (== single Dear ImGui context + multiple windows) instead of multiple Dear ImGui contexts.
// FIXME: multi-context support is not tested and probably dysfunctional in this backend.
static ImGui_ImplVulkan_Data* ImGui_ImplVulkan_GetBackendData()
{
    return ImGui::GetCurrentContext() ? (ImGui_ImplVulkan_Data*)ImGui::GetIO().BackendRendererUserData : nullptr;
}

static uint32_t ImGui_ImplVulkan_MemoryType(VkMemoryPropertyFlags properties, uint32_t type_bits)
{
    ImGui_ImplVulkan_Data* bd = ImGui_ImplVulkan_GetBackendData();
    ImGui_ImplVulkan_InitInfo* v = &bd->VulkanInitInfo;
    VkPhysicalDeviceMemoryProperties prop;
    vkGetPhysicalDeviceMemoryProperties(v->PhysicalDevice, &prop);
    for (uint32_t i = 0; i < prop.memoryTypeCount; i++)
        if ((prop.memoryTypes[i].propertyFlags & properties) == properties && type_bits & (1 << i))
            return i;
    return 0xFFFFFFFF; // Unable to find memoryType
}

static void check_vk_result(VkResult err)
{
    ImGui_ImplVulkan_Data* bd = ImGui_ImplVulkan_GetBackendData();
    if (!bd)
        return;
    ImGui_ImplVulkan_InitInfo* v = &bd->VulkanInitInfo;
    if (v->CheckVkResultFn)
        v->CheckVkResultFn(err);
}

static void CreateOrResizeBuffer(VkBuffer& buffer, VkDeviceMemory& buffer_memory, VkDeviceSize& p_buffer_size, size_t new_size, VkBufferUsageFlagBits usage)
{
    ImGui_ImplVulkan_Data* bd = ImGui_ImplVulkan_GetBackendData();
    ImGui_ImplVulkan_InitInfo* v = &bd->VulkanInitInfo;
    VkResult err;
    if (buffer != VK_NULL_HANDLE)
        vkDestroyBuffer(v->Device, buffer, v->Allocator);
    if (buffer_memory != VK_NULL_HANDLE)
        vkFreeMemory(v->Device, buffer_memory, v->Allocator);

    VkDeviceSize vertex_buffer_size_aligned = ((new_size - 1) / bd->BufferMemoryAlignment + 1) * bd->BufferMemoryAlignment;
    VkBufferCreateInfo buffer_info = {};
    buffer_info.sType = VK_STRUCTURE_TYPE_BUFFER_CREATE_INFO;
    buffer_info.size = vertex_buffer_size_aligned;
    buffer_info.usage = usage;
    buffer_info.sharingMode = VK_SHARING_MODE_EXCLUSIVE;
    err = vkCreateBuffer(v->Device, &buffer_info, v->Allocator, &buffer);
    check_vk_result(err);

    VkMemoryRequirements req;
    vkGetBufferMemoryRequirements(v->Device, buffer, &req);
    bd->BufferMemoryAlignment = (bd->BufferMemoryAlignment > req.alignment) ? bd->BufferMemoryAlignment : req.alignment;
    VkMemoryAllocateInfo alloc_info = {};
    alloc_info.sType = VK_STRUCTURE_TYPE_MEMORY_ALLOCATE_INFO;
    alloc_info.allocationSize = req.size;
    alloc_info.memoryTypeIndex = ImGui_ImplVulkan_MemoryType(VK_MEMORY_PROPERTY_HOST_VISIBLE_BIT, req.memoryTypeBits);
    err = vkAllocateMemory(v->Device, &alloc_info, v->Allocator, &buffer_memory);
    check_vk_result(err);

    err = vkBindBufferMemory(v->Device, buffer, buffer_memory, 0);
    check_vk_result(err);
    p_buffer_size = req.size;
}

static void ImGui_ImplVulkan_SetupRenderState(ImDrawData* draw_data, VkPipeline pipeline, VkCommandBuffer command_buffer, ImGui_ImplVulkanH_FrameRenderBuffers* rb, int fb_width, int fb_height)
{
    ImGui_ImplVulkan_Data* bd = ImGui_ImplVulkan_GetBackendData();

    // Bind pipeline:
    {
        vkCmdBindPipeline(command_buffer, VK_PIPELINE_BIND_POINT_GRAPHICS, pipeline);
    }

    // Bind Vertex And Index Buffer:
    if (draw_data->TotalVtxCount > 0)
    {
        VkBuffer vertex_buffers[1] = { rb->VertexBuffer };
        VkDeviceSize vertex_offset[1] = { 0 };
        vkCmdBindVertexBuffers(command_buffer, 0, 1, vertex_buffers, vertex_offset);
        vkCmdBindIndexBuffer(command_buffer, rb->IndexBuffer, 0, sizeof(ImDrawIdx) == 2 ? VK_INDEX_TYPE_UINT16 : VK_INDEX_TYPE_UINT32);
    }

    // Setup viewport:
    {
        VkViewport viewport;
        viewport.x = 0;
        viewport.y = 0;
        viewport.width = (float)fb_width;
        viewport.height = (float)fb_height;
        viewport.minDepth = 0.0f;
        viewport.maxDepth = 1.0f;
        vkCmdSetViewport(command_buffer, 0, 1, &viewport);
    }

    // Setup scale and translation:
    // Our visible imgui space lies from draw_data->DisplayPps (top left) to draw_data->DisplayPos+data_data->DisplaySize (bottom right). DisplayPos is (0,0) for single viewport apps.
    {
        float scale[2];
        scale[0] = 2.0f / draw_data->DisplaySize.x;
        scale[1] = 2.0f / draw_data->DisplaySize.y;
        float translate[2];
        translate[0] = -1.0f - draw_data->DisplayPos.x * scale[0];
        translate[1] = -1.0f - draw_data->DisplayPos.y * scale[1];
        vkCmdPushConstants(command_buffer, bd->PipelineLayout, VK_SHADER_STAGE_VERTEX_BIT, sizeof(float) * 0, sizeof(float) * 2, scale);
        vkCmdPushConstants(command_buffer, bd->PipelineLayout, VK_SHADER_STAGE_VERTEX_BIT, sizeof(float) * 2, sizeof(float) * 2, translate);
    }
}

// Render function
void ImGui_ImplVulkan_RenderDrawData(ImDrawData* draw_data, VkCommandBuffer command_buffer, VkPipeline pipeline)
{
    // Avoid rendering when minimized, scale coordinates for retina displays (screen coordinates != framebuffer coordinates)
    int fb_width = (int)(draw_data->DisplaySize.x * draw_data->FramebufferScale.x);
    int fb_height = (int)(draw_data->DisplaySize.y * draw_data->FramebufferScale.y);
    if (fb_width <= 0 || fb_height <= 0)
        return;

    ImGui_ImplVulkan_Data* bd = ImGui_ImplVulkan_GetBackendData();
    ImGui_ImplVulkan_InitInfo* v = &bd->VulkanInitInfo;
    if (pipeline == VK_NULL_HANDLE)
        pipeline = bd->Pipeline;

    // Allocate array to store enough vertex/index buffers. Each unique viewport gets its own storage.
    ImGui_ImplVulkan_ViewportData* viewport_renderer_data = (ImGui_ImplVulkan_ViewportData*)draw_data->OwnerViewport->RendererUserData;
    IM_ASSERT(viewport_renderer_data != nullptr);
    ImGui_ImplVulkanH_WindowRenderBuffers* wrb = &viewport_renderer_data->RenderBuffers;
    if (wrb->FrameRenderBuffers == nullptr)
    {
        wrb->Index = 0;
        wrb->Count = v->ImageCount;
        wrb->FrameRenderBuffers = (ImGui_ImplVulkanH_FrameRenderBuffers*)IM_ALLOC(sizeof(ImGui_ImplVulkanH_FrameRenderBuffers) * wrb->Count);
        memset(wrb->FrameRenderBuffers, 0, sizeof(ImGui_ImplVulkanH_FrameRenderBuffers) * wrb->Count);
    }
    IM_ASSERT(wrb->Count == v->ImageCount);
    wrb->Index = (wrb->Index + 1) % wrb->Count;
    ImGui_ImplVulkanH_FrameRenderBuffers* rb = &wrb->FrameRenderBuffers[wrb->Index];

    if (draw_data->TotalVtxCount > 0)
    {
        // Create or resize the vertex/index buffers
        size_t vertex_size = draw_data->TotalVtxCount * sizeof(ImDrawVert);
        size_t index_size = draw_data->TotalIdxCount * sizeof(ImDrawIdx);
        if (rb->VertexBuffer == VK_NULL_HANDLE || rb->VertexBufferSize < vertex_size)
            CreateOrResizeBuffer(rb->VertexBuffer, rb->VertexBufferMemory, rb->VertexBufferSize, vertex_size, VK_BUFFER_USAGE_VERTEX_BUFFER_BIT);
        if (rb->IndexBuffer == VK_NULL_HANDLE || rb->IndexBufferSize < index_size)
            CreateOrResizeBuffer(rb->IndexBuffer, rb->IndexBufferMemory, rb->IndexBufferSize, index_size, VK_BUFFER_USAGE_INDEX_BUFFER_BIT);

        // Upload vertex/index data into a single contiguous GPU buffer
        ImDrawVert* vtx_dst = nullptr;
        ImDrawIdx* idx_dst = nullptr;
        VkResult err = vkMapMemory(v->Device, rb->VertexBufferMemory, 0, rb->VertexBufferSize, 0, (void**)(&vtx_dst));
        check_vk_result(err);
        err = vkMapMemory(v->Device, rb->IndexBufferMemory, 0, rb->IndexBufferSize, 0, (void**)(&idx_dst));
        check_vk_result(err);
        for (int n = 0; n < draw_data->CmdListsCount; n++)
        {
            const ImDrawList* cmd_list = draw_data->CmdLists[n];
            memcpy(vtx_dst, cmd_list->VtxBuffer.Data, cmd_list->VtxBuffer.Size * sizeof(ImDrawVert));
            memcpy(idx_dst, cmd_list->IdxBuffer.Data, cmd_list->IdxBuffer.Size * sizeof(ImDrawIdx));
            vtx_dst += cmd_list->VtxBuffer.Size;
            idx_dst += cmd_list->IdxBuffer.Size;
        }
        VkMappedMemoryRange range[2] = {};
        range[0].sType = VK_STRUCTURE_TYPE_MAPPED_MEMORY_RANGE;
        range[0].memory = rb->VertexBufferMemory;
        range[0].size = VK_WHOLE_SIZE;
        range[1].sType = VK_STRUCTURE_TYPE_MAPPED_MEMORY_RANGE;
        range[1].memory = rb->IndexBufferMemory;
        range[1].size = VK_WHOLE_SIZE;
        err = vkFlushMappedMemoryRanges(v->Device, 2, range);
        check_vk_result(err);
        vkUnmapMemory(v->Device, rb->VertexBufferMemory);
        vkUnmapMemory(v->Device, rb->IndexBufferMemory);
    }

    // Setup desired Vulkan state
    ImGui_ImplVulkan_SetupRenderState(draw_data, pipeline, command_buffer, rb, fb_width, fb_height);

    // Will project scissor/clipping rectangles into framebuffer space
    ImVec2 clip_off = draw_data->DisplayPos;         // (0,0) unless using multi-viewports
    ImVec2 clip_scale = draw_data->FramebufferScale; // (1,1) unless using retina display which are often (2,2)

    // Render command lists
    // (Because we merged all buffers into a single one, we maintain our own offset into them)
    int global_vtx_offset = 0;
    int global_idx_offset = 0;
    for (int n = 0; n < draw_data->CmdListsCount; n++)
    {
        const ImDrawList* cmd_list = draw_data->CmdLists[n];
        for (int cmd_i = 0; cmd_i < cmd_list->CmdBuffer.Size; cmd_i++)
        {
            const ImDrawCmd* pcmd = &cmd_list->CmdBuffer[cmd_i];
            if (pcmd->UserCallback != nullptr)
            {
                // User callback, registered via ImDrawList::AddCallback()
                // (ImDrawCallback_ResetRenderState is a special callback value used by the user to request the renderer to reset render state.)
                if (pcmd->UserCallback == ImDrawCallback_ResetRenderState)
                    ImGui_ImplVulkan_SetupRenderState(draw_data, pipeline, command_buffer, rb, fb_width, fb_height);
                else
                    pcmd->UserCallback(cmd_list, pcmd);
            }
            else
            {
                // Project scissor/clipping rectangles into framebuffer space
                ImVec2 clip_min((pcmd->ClipRect.x - clip_off.x) * clip_scale.x, (pcmd->ClipRect.y - clip_off.y) * clip_scale.y);
                ImVec2 clip_max((pcmd->ClipRect.z - clip_off.x) * clip_scale.x, (pcmd->ClipRect.w - clip_off.y) * clip_scale.y);

                // Clamp to viewport as vkCmdSetScissor() won't accept values that are off bounds
                if (clip_min.x < 0.0f) { clip_min.x = 0.0f; }
                if (clip_min.y < 0.0f) { clip_min.y = 0.0f; }
                if (clip_max.x > fb_width) { clip_max.x = (float)fb_width; }
                if (clip_max.y > fb_height) { clip_max.y = (float)fb_height; }
                if (clip_max.x <= clip_min.x || clip_max.y <= clip_min.y)
                    continue;

                // Apply scissor/clipping rectangle
                VkRect2D scissor;
                scissor.offset.x = (int32_t)(clip_min.x);
                scissor.offset.y = (int32_t)(clip_min.y);
                scissor.extent.width = (uint32_t)(clip_max.x - clip_min.x);
                scissor.extent.height = (uint32_t)(clip_max.y - clip_min.y);
                vkCmdSetScissor(command_buffer, 0, 1, &scissor);

                // Bind DescriptorSet with font or user texture
                VkDescriptorSet desc_set[1] = { (VkDescriptorSet)pcmd->TextureId };
                if (sizeof(ImTextureID) < sizeof(ImU64))
                {
                    // We don't support texture switches if ImTextureID hasn't been redefined to be 64-bit. Do a flaky check that other textures haven't been used.
                    IM_ASSERT(pcmd->TextureId == (ImTextureID)bd->FontDescriptorSet);
                    desc_set[0] = bd->FontDescriptorSet;
                }
                vkCmdBindDescriptorSets(command_buffer, VK_PIPELINE_BIND_POINT_GRAPHICS, bd->PipelineLayout, 0, 1, desc_set, 0, nullptr);

                // Draw
                vkCmdDrawIndexed(command_buffer, pcmd->ElemCount, 1, pcmd->IdxOffset + global_idx_offset, pcmd->VtxOffset + global_vtx_offset, 0);
            }
        }
        global_idx_offset += cmd_list->IdxBuffer.Size;
        global_vtx_offset += cmd_list->VtxBuffer.Size;
    }

    // Note: at this point both vkCmdSetViewport() and vkCmdSetScissor() have been called.
    // Our last values will leak into user/application rendering IF:
    // - Your app uses a pipeline with VK_DYNAMIC_STATE_VIEWPORT or VK_DYNAMIC_STATE_SCISSOR dynamic state
    // - And you forgot to call vkCmdSetViewport() and vkCmdSetScissor() yourself to explicitly set that state.
    // If you use VK_DYNAMIC_STATE_VIEWPORT or VK_DYNAMIC_STATE_SCISSOR you are responsible for setting the values before rendering.
    // In theory we should aim to backup/restore those values but I am not sure this is possible.
    // We perform a call to vkCmdSetScissor() to set back a full viewport which is likely to fix things for 99% users but technically this is not perfect. (See github #4644)
    VkRect2D scissor = { { 0, 0 }, { (uint32_t)fb_width, (uint32_t)fb_height } };
    vkCmdSetScissor(command_buffer, 0, 1, &scissor);
}

bool ImGui_ImplVulkan_CreateFontsTexture(VkCommandBuffer command_buffer)
{
    ImGuiIO& io = ImGui::GetIO();
    ImGui_ImplVulkan_Data* bd = ImGui_ImplVulkan_GetBackendData();
    ImGui_ImplVulkan_InitInfo* v = &bd->VulkanInitInfo;

    unsigned char* pixels;
    int width, height;
    io.Fonts->GetTexDataAsRGBA32(&pixels, &width, &height);
    size_t upload_size = width * height * 4 * sizeof(char);

    VkResult err;

    // Create the Image:
    {
        VkImageCreateInfo info = {};
        info.sType = VK_STRUCTURE_TYPE_IMAGE_CREATE_INFO;
        info.imageType = VK_IMAGE_TYPE_2D;
        info.format = VK_FORMAT_R8G8B8A8_UNORM;
        info.extent.width = width;
        info.extent.height = height;
        info.extent.depth = 1;
        info.mipLevels = 1;
        info.arrayLayers = 1;
        info.samples = VK_SAMPLE_COUNT_1_BIT;
        info.tiling = VK_IMAGE_TILING_OPTIMAL;
        info.usage = VK_IMAGE_USAGE_SAMPLED_BIT | VK_IMAGE_USAGE_TRANSFER_DST_BIT;
        info.sharingMode = VK_SHARING_MODE_EXCLUSIVE;
        info.initialLayout = VK_IMAGE_LAYOUT_UNDEFINED;
        err = vkCreateImage(v->Device, &info, v->Allocator, &bd->FontImage);
        check_vk_result(err);
        VkMemoryRequirements req;
        vkGetImageMemoryRequirements(v->Device, bd->FontImage, &req);
        VkMemoryAllocateInfo alloc_info = {};
        alloc_info.sType = VK_STRUCTURE_TYPE_MEMORY_ALLOCATE_INFO;
        alloc_info.allocationSize = req.size;
        alloc_info.memoryTypeIndex = ImGui_ImplVulkan_MemoryType(VK_MEMORY_PROPERTY_DEVICE_LOCAL_BIT, req.memoryTypeBits);
        err = vkAllocateMemory(v->Device, &alloc_info, v->Allocator, &bd->FontMemory);
        check_vk_result(err);
        err = vkBindImageMemory(v->Device, bd->FontImage, bd->FontMemory, 0);
        check_vk_result(err);
    }

    // Create the Image View:
    {
        VkImageViewCreateInfo info = {};
        info.sType = VK_STRUCTURE_TYPE_IMAGE_VIEW_CREATE_INFO;
        info.image = bd->FontImage;
        info.viewType = VK_IMAGE_VIEW_TYPE_2D;
        info.format = VK_FORMAT_R8G8B8A8_UNORM;
        info.subresourceRange.aspectMask = VK_IMAGE_ASPECT_COLOR_BIT;
        info.subresourceRange.levelCount = 1;
        info.subresourceRange.layerCount = 1;
        err = vkCreateImageView(v->Device, &info, v->Allocator, &bd->FontView);
        check_vk_result(err);
    }

    // Create the Descriptor Set:
    bd->FontDescriptorSet = (VkDescriptorSet)ImGui_ImplVulkan_AddTexture(bd->FontSampler, bd->FontView, VK_IMAGE_LAYOUT_SHADER_READ_ONLY_OPTIMAL);

    // Create the Upload Buffer:
    {
        VkBufferCreateInfo buffer_info = {};
        buffer_info.sType = VK_STRUCTURE_TYPE_BUFFER_CREATE_INFO;
        buffer_info.size = upload_size;
        buffer_info.usage = VK_BUFFER_USAGE_TRANSFER_SRC_BIT;
        buffer_info.sharingMode = VK_SHARING_MODE_EXCLUSIVE;
        err = vkCreateBuffer(v->Device, &buffer_info, v->Allocator, &bd->UploadBuffer);
        check_vk_result(err);
        VkMemoryRequirements req;
        vkGetBufferMemoryRequirements(v->Device, bd->UploadBuffer, &req);
        bd->BufferMemoryAlignment = (bd->BufferMemoryAlignment > req.alignment) ? bd->BufferMemoryAlignment : req.alignment;
        VkMemoryAllocateInfo alloc_info = {};
        alloc_info.sType = VK_STRUCTURE_TYPE_MEMORY_ALLOCATE_INFO;
        alloc_info.allocationSize = req.size;
        alloc_info.memoryTypeIndex = ImGui_ImplVulkan_MemoryType(VK_MEMORY_PROPERTY_HOST_VISIBLE_BIT, req.memoryTypeBits);
        err = vkAllocateMemory(v->Device, &alloc_info, v->Allocator, &bd->UploadBufferMemory);
        check_vk_result(err);
        err = vkBindBufferMemory(v->Device, bd->UploadBuffer, bd->UploadBufferMemory, 0);
        check_vk_result(err);
    }

    // Upload to Buffer:
    {
        char* map = nullptr;
        err = vkMapMemory(v->Device, bd->UploadBufferMemory, 0, upload_size, 0, (void**)(&map));
        check_vk_result(err);
        memcpy(map, pixels, upload_size);
        VkMappedMemoryRange range[1] = {};
        range[0].sType = VK_STRUCTURE_TYPE_MAPPED_MEMORY_RANGE;
        range[0].memory = bd->UploadBufferMemory;
        range[0].size = upload_size;
        err = vkFlushMappedMemoryRanges(v->Device, 1, range);
        check_vk_result(err);
        vkUnmapMemory(v->Device, bd->UploadBufferMemory);
    }

    // Copy to Image:
    {
        VkImageMemoryBarrier copy_barrier[1] = {};
        copy_barrier[0].sType = VK_STRUCTURE_TYPE_IMAGE_MEMORY_BARRIER;
        copy_barrier[0].dstAccessMask = VK_ACCESS_TRANSFER_WRITE_BIT;
        copy_barrier[0].oldLayout = VK_IMAGE_LAYOUT_UNDEFINED;
        copy_barrier[0].newLayout = VK_IMAGE_LAYOUT_TRANSFER_DST_OPTIMAL;
        copy_barrier[0].srcQueueFamilyIndex = VK_QUEUE_FAMILY_IGNORED;
        copy_barrier[0].dstQueueFamilyIndex = VK_QUEUE_FAMILY_IGNORED;
        copy_barrier[0].image = bd->FontImage;
        copy_barrier[0].subresourceRange.aspectMask = VK_IMAGE_ASPECT_COLOR_BIT;
        copy_barrier[0].subresourceRange.levelCount = 1;
        copy_barrier[0].subresourceRange.layerCount = 1;
        vkCmdPipelineBarrier(command_buffer, VK_PIPELINE_STAGE_HOST_BIT, VK_PIPELINE_STAGE_TRANSFER_BIT, 0, 0, nullptr, 0, nullptr, 1, copy_barrier);

        VkBufferImageCopy region = {};
        region.imageSubresource.aspectMask = VK_IMAGE_ASPECT_COLOR_BIT;
        region.imageSubresource.layerCount = 1;
        region.imageExtent.width = width;
        region.imageExtent.height = height;
        region.imageExtent.depth = 1;
        vkCmdCopyBufferToImage(command_buffer, bd->UploadBuffer, bd->FontImage, VK_IMAGE_LAYOUT_TRANSFER_DST_OPTIMAL, 1, &region);

        VkImageMemoryBarrier use_barrier[1] = {};
        use_barrier[0].sType = VK_STRUCTURE_TYPE_IMAGE_MEMORY_BARRIER;
        use_barrier[0].srcAccessMask = VK_ACCESS_TRANSFER_WRITE_BIT;
        use_barrier[0].dstAccessMask = VK_ACCESS_SHADER_READ_BIT;
        use_barrier[0].oldLayout = VK_IMAGE_LAYOUT_TRANSFER_DST_OPTIMAL;
        use_barrier[0].newLayout = VK_IMAGE_LAYOUT_SHADER_READ_ONLY_OPTIMAL;
        use_barrier[0].srcQueueFamilyIndex = VK_QUEUE_FAMILY_IGNORED;
        use_barrier[0].dstQueueFamilyIndex = VK_QUEUE_FAMILY_IGNORED;
        use_barrier[0].image = bd->FontImage;
        use_barrier[0].subresourceRange.aspectMask = VK_IMAGE_ASPECT_COLOR_BIT;
        use_barrier[0].subresourceRange.levelCount = 1;
        use_barrier[0].subresourceRange.layerCount = 1;
        vkCmdPipelineBarrier(command_buffer, VK_PIPELINE_STAGE_TRANSFER_BIT, VK_PIPELINE_STAGE_FRAGMENT_SHADER_BIT, 0, 0, nullptr, 0, nullptr, 1, use_barrier);
    }

    // Store our identifier
    io.Fonts->SetTexID((ImTextureID)bd->FontDescriptorSet);

    return true;
}

static void ImGui_ImplVulkan_CreateShaderModules(VkDevice device, const VkAllocationCallbacks* allocator)
{
    // Create the shader modules
    ImGui_ImplVulkan_Data* bd = ImGui_ImplVulkan_GetBackendData();
    if (bd->ShaderModuleVert == VK_NULL_HANDLE)
    {
        VkShaderModuleCreateInfo vert_info = {};
        vert_info.sType = VK_STRUCTURE_TYPE_SHADER_MODULE_CREATE_INFO;
        vert_info.codeSize = sizeof(__glsl_shader_vert_spv);
        vert_info.pCode = (uint32_t*)__glsl_shader_vert_spv;
        VkResult err = vkCreateShaderModule(device, &vert_info, allocator, &bd->ShaderModuleVert);
        check_vk_result(err);
    }
    if (bd->ShaderModuleFrag == VK_NULL_HANDLE)
    {
        VkShaderModuleCreateInfo frag_info = {};
        frag_info.sType = VK_STRUCTURE_TYPE_SHADER_MODULE_CREATE_INFO;
        frag_info.codeSize = sizeof(__glsl_shader_frag_spv);
        frag_info.pCode = (uint32_t*)__glsl_shader_frag_spv;
        VkResult err = vkCreateShaderModule(device, &frag_info, allocator, &bd->ShaderModuleFrag);
        check_vk_result(err);
    }
}

static void ImGui_ImplVulkan_CreatePipeline(VkDevice device, const VkAllocationCallbacks* allocator, VkPipelineCache pipelineCache, VkRenderPass renderPass, VkSampleCountFlagBits MSAASamples, VkPipeline* pipeline, uint32_t subpass)
{
    ImGui_ImplVulkan_Data* bd = ImGui_ImplVulkan_GetBackendData();
    ImGui_ImplVulkan_CreateShaderModules(device, allocator);

    VkPipelineShaderStageCreateInfo stage[2] = {};
    stage[0].sType = VK_STRUCTURE_TYPE_PIPELINE_SHADER_STAGE_CREATE_INFO;
    stage[0].stage = VK_SHADER_STAGE_VERTEX_BIT;
    stage[0].module = bd->ShaderModuleVert;
    stage[0].pName = "main";
    stage[1].sType = VK_STRUCTURE_TYPE_PIPELINE_SHADER_STAGE_CREATE_INFO;
    stage[1].stage = VK_SHADER_STAGE_FRAGMENT_BIT;
    stage[1].module = bd->ShaderModuleFrag;
    stage[1].pName = "main";

    VkVertexInputBindingDescription binding_desc[1] = {};
    binding_desc[0].stride = sizeof(ImDrawVert);
    binding_desc[0].inputRate = VK_VERTEX_INPUT_RATE_VERTEX;

    VkVertexInputAttributeDescription attribute_desc[3] = {};
    attribute_desc[0].location = 0;
    attribute_desc[0].binding = binding_desc[0].binding;
    attribute_desc[0].format = VK_FORMAT_R32G32_SFLOAT;
    attribute_desc[0].offset = IM_OFFSETOF(ImDrawVert, pos);
    attribute_desc[1].location = 1;
    attribute_desc[1].binding = binding_desc[0].binding;
    attribute_desc[1].format = VK_FORMAT_R32G32_SFLOAT;
    attribute_desc[1].offset = IM_OFFSETOF(ImDrawVert, uv);
    attribute_desc[2].location = 2;
    attribute_desc[2].binding = binding_desc[0].binding;
    attribute_desc[2].format = VK_FORMAT_R8G8B8A8_UNORM;
    attribute_desc[2].offset = IM_OFFSETOF(ImDrawVert, col);

    VkPipelineVertexInputStateCreateInfo vertex_info = {};
    vertex_info.sType = VK_STRUCTURE_TYPE_PIPELINE_VERTEX_INPUT_STATE_CREATE_INFO;
    vertex_info.vertexBindingDescriptionCount = 1;
    vertex_info.pVertexBindingDescriptions = binding_desc;
    vertex_info.vertexAttributeDescriptionCount = 3;
    vertex_info.pVertexAttributeDescriptions = attribute_desc;

    VkPipelineInputAssemblyStateCreateInfo ia_info = {};
    ia_info.sType = VK_STRUCTURE_TYPE_PIPELINE_INPUT_ASSEMBLY_STATE_CREATE_INFO;
    ia_info.topology = VK_PRIMITIVE_TOPOLOGY_TRIANGLE_LIST;

    VkPipelineViewportStateCreateInfo viewport_info = {};
    viewport_info.sType = VK_STRUCTURE_TYPE_PIPELINE_VIEWPORT_STATE_CREATE_INFO;
    viewport_info.viewportCount = 1;
    viewport_info.scissorCount = 1;

    VkPipelineRasterizationStateCreateInfo raster_info = {};
    raster_info.sType = VK_STRUCTURE_TYPE_PIPELINE_RASTERIZATION_STATE_CREATE_INFO;
    raster_info.polygonMode = VK_POLYGON_MODE_FILL;
    raster_info.cullMode = VK_CULL_MODE_NONE;
    raster_info.frontFace = VK_FRONT_FACE_COUNTER_CLOCKWISE;
    raster_info.lineWidth = 1.0f;

    VkPipelineMultisampleStateCreateInfo ms_info = {};
    ms_info.sType = VK_STRUCTURE_TYPE_PIPELINE_MULTISAMPLE_STATE_CREATE_INFO;
    ms_info.rasterizationSamples = (MSAASamples != 0) ? MSAASamples : VK_SAMPLE_COUNT_1_BIT;

    VkPipelineColorBlendAttachmentState color_attachment[1] = {};
    color_attachment[0].blendEnable = VK_TRUE;
    color_attachment[0].srcColorBlendFactor = VK_BLEND_FACTOR_SRC_ALPHA;
    color_attachment[0].dstColorBlendFactor = VK_BLEND_FACTOR_ONE_MINUS_SRC_ALPHA;
    color_attachment[0].colorBlendOp = VK_BLEND_OP_ADD;
    color_attachment[0].srcAlphaBlendFactor = VK_BLEND_FACTOR_ONE;
    color_attachment[0].dstAlphaBlendFactor = VK_BLEND_FACTOR_ONE_MINUS_SRC_ALPHA;
    color_attachment[0].alphaBlendOp = VK_BLEND_OP_ADD;
    color_attachment[0].colorWriteMask = VK_COLOR_COMPONENT_R_BIT | VK_COLOR_COMPONENT_G_BIT | VK_COLOR_COMPONENT_B_BIT | VK_COLOR_COMPONENT_A_BIT;

    VkPipelineDepthStencilStateCreateInfo depth_info = {};
    depth_info.sType = VK_STRUCTURE_TYPE_PIPELINE_DEPTH_STENCIL_STATE_CREATE_INFO;

    VkPipelineColorBlendStateCreateInfo blend_info = {};
    blend_info.sType = VK_STRUCTURE_TYPE_PIPELINE_COLOR_BLEND_STATE_CREATE_INFO;
    blend_info.attachmentCount = 1;
    blend_info.pAttachments = color_attachment;

    VkDynamicState dynamic_states[2] = { VK_DYNAMIC_STATE_VIEWPORT, VK_DYNAMIC_STATE_SCISSOR };
    VkPipelineDynamicStateCreateInfo dynamic_state = {};
    dynamic_state.sType = VK_STRUCTURE_TYPE_PIPELINE_DYNAMIC_STATE_CREATE_INFO;
    dynamic_state.dynamicStateCount = (uint32_t)IM_ARRAYSIZE(dynamic_states);
    dynamic_state.pDynamicStates = dynamic_states;

    VkGraphicsPipelineCreateInfo info = {};
    info.sType = VK_STRUCTURE_TYPE_GRAPHICS_PIPELINE_CREATE_INFO;
    info.flags = bd->PipelineCreateFlags;
    info.stageCount = 2;
    info.pStages = stage;
    info.pVertexInputState = &vertex_info;
    info.pInputAssemblyState = &ia_info;
    info.pViewportState = &viewport_info;
    info.pRasterizationState = &raster_info;
    info.pMultisampleState = &ms_info;
    info.pDepthStencilState = &depth_info;
    info.pColorBlendState = &blend_info;
    info.pDynamicState = &dynamic_state;
    info.layout = bd->PipelineLayout;
    info.renderPass = renderPass;
    info.subpass = subpass;

#ifdef IMGUI_IMPL_VULKAN_HAS_DYNAMIC_RENDERING
    VkPipelineRenderingCreateInfoKHR pipelineRenderingCreateInfo = {};
    pipelineRenderingCreateInfo.sType = VK_STRUCTURE_TYPE_PIPELINE_RENDERING_CREATE_INFO_KHR;
    pipelineRenderingCreateInfo.colorAttachmentCount = 1;
    pipelineRenderingCreateInfo.pColorAttachmentFormats = &bd->VulkanInitInfo.ColorAttachmentFormat;
    if (bd->VulkanInitInfo.UseDynamicRendering)
    {
        info.pNext = &pipelineRenderingCreateInfo;
        info.renderPass = VK_NULL_HANDLE; // Just make sure it's actually nullptr.
    }
#endif

    VkResult err = vkCreateGraphicsPipelines(device, pipelineCache, 1, &info, allocator, pipeline);
    check_vk_result(err);
}

bool ImGui_ImplVulkan_CreateDeviceObjects()
{
    ImGui_ImplVulkan_Data* bd = ImGui_ImplVulkan_GetBackendData();
    ImGui_ImplVulkan_InitInfo* v = &bd->VulkanInitInfo;
    VkResult err;

    if (!bd->FontSampler)
    {
        // Bilinear sampling is required by default. Set 'io.Fonts->Flags |= ImFontAtlasFlags_NoBakedLines' or 'style.AntiAliasedLinesUseTex = false' to allow point/nearest sampling.
        VkSamplerCreateInfo info = {};
        info.sType = VK_STRUCTURE_TYPE_SAMPLER_CREATE_INFO;
        info.magFilter = VK_FILTER_LINEAR;
        info.minFilter = VK_FILTER_LINEAR;
        info.mipmapMode = VK_SAMPLER_MIPMAP_MODE_LINEAR;
        info.addressModeU = VK_SAMPLER_ADDRESS_MODE_REPEAT;
        info.addressModeV = VK_SAMPLER_ADDRESS_MODE_REPEAT;
        info.addressModeW = VK_SAMPLER_ADDRESS_MODE_REPEAT;
        info.minLod = -1000;
        info.maxLod = 1000;
        info.maxAnisotropy = 1.0f;
        err = vkCreateSampler(v->Device, &info, v->Allocator, &bd->FontSampler);
        check_vk_result(err);
    }

    if (!bd->DescriptorSetLayout)
    {
        VkDescriptorSetLayoutBinding binding[1] = {};
        binding[0].descriptorType = VK_DESCRIPTOR_TYPE_COMBINED_IMAGE_SAMPLER;
        binding[0].descriptorCount = 1;
        binding[0].stageFlags = VK_SHADER_STAGE_FRAGMENT_BIT;
        VkDescriptorSetLayoutCreateInfo info = {};
        info.sType = VK_STRUCTURE_TYPE_DESCRIPTOR_SET_LAYOUT_CREATE_INFO;
        info.bindingCount = 1;
        info.pBindings = binding;
        err = vkCreateDescriptorSetLayout(v->Device, &info, v->Allocator, &bd->DescriptorSetLayout);
        check_vk_result(err);
    }

    if (!bd->PipelineLayout)
    {
        // Constants: we are using 'vec2 offset' and 'vec2 scale' instead of a full 3d projection matrix
        VkPushConstantRange push_constants[1] = {};
        push_constants[0].stageFlags = VK_SHADER_STAGE_VERTEX_BIT;
        push_constants[0].offset = sizeof(float) * 0;
        push_constants[0].size = sizeof(float) * 4;
        VkDescriptorSetLayout set_layout[1] = { bd->DescriptorSetLayout };
        VkPipelineLayoutCreateInfo layout_info = {};
        layout_info.sType = VK_STRUCTURE_TYPE_PIPELINE_LAYOUT_CREATE_INFO;
        layout_info.setLayoutCount = 1;
        layout_info.pSetLayouts = set_layout;
        layout_info.pushConstantRangeCount = 1;
        layout_info.pPushConstantRanges = push_constants;
        err = vkCreatePipelineLayout(v->Device, &layout_info, v->Allocator, &bd->PipelineLayout);
        check_vk_result(err);
    }

    ImGui_ImplVulkan_CreatePipeline(v->Device, v->Allocator, v->PipelineCache, bd->RenderPass, v->MSAASamples, &bd->Pipeline, bd->Subpass);

    return true;
}

void    ImGui_ImplVulkan_DestroyFontUploadObjects()
{
    ImGui_ImplVulkan_Data* bd = ImGui_ImplVulkan_GetBackendData();
    ImGui_ImplVulkan_InitInfo* v = &bd->VulkanInitInfo;
    if (bd->UploadBuffer)
    {
        vkDestroyBuffer(v->Device, bd->UploadBuffer, v->Allocator);
        bd->UploadBuffer = VK_NULL_HANDLE;
    }
    if (bd->UploadBufferMemory)
    {
        vkFreeMemory(v->Device, bd->UploadBufferMemory, v->Allocator);
        bd->UploadBufferMemory = VK_NULL_HANDLE;
    }
}

void    ImGui_ImplVulkan_DestroyDeviceObjects()
{
    ImGui_ImplVulkan_Data* bd = ImGui_ImplVulkan_GetBackendData();
    ImGui_ImplVulkan_InitInfo* v = &bd->VulkanInitInfo;
    ImGui_ImplVulkanH_DestroyAllViewportsRenderBuffers(v->Device, v->Allocator);
    ImGui_ImplVulkan_DestroyFontUploadObjects();

    if (bd->ShaderModuleVert)     { vkDestroyShaderModule(v->Device, bd->ShaderModuleVert, v->Allocator); bd->ShaderModuleVert = VK_NULL_HANDLE; }
    if (bd->ShaderModuleFrag)     { vkDestroyShaderModule(v->Device, bd->ShaderModuleFrag, v->Allocator); bd->ShaderModuleFrag = VK_NULL_HANDLE; }
    if (bd->FontView)             { vkDestroyImageView(v->Device, bd->FontView, v->Allocator); bd->FontView = VK_NULL_HANDLE; }
    if (bd->FontImage)            { vkDestroyImage(v->Device, bd->FontImage, v->Allocator); bd->FontImage = VK_NULL_HANDLE; }
    if (bd->FontMemory)           { vkFreeMemory(v->Device, bd->FontMemory, v->Allocator); bd->FontMemory = VK_NULL_HANDLE; }
    if (bd->FontSampler)          { vkDestroySampler(v->Device, bd->FontSampler, v->Allocator); bd->FontSampler = VK_NULL_HANDLE; }
    if (bd->DescriptorSetLayout)  { vkDestroyDescriptorSetLayout(v->Device, bd->DescriptorSetLayout, v->Allocator); bd->DescriptorSetLayout = VK_NULL_HANDLE; }
    if (bd->PipelineLayout)       { vkDestroyPipelineLayout(v->Device, bd->PipelineLayout, v->Allocator); bd->PipelineLayout = VK_NULL_HANDLE; }
    if (bd->Pipeline)             { vkDestroyPipeline(v->Device, bd->Pipeline, v->Allocator); bd->Pipeline = VK_NULL_HANDLE; }
}

bool    ImGui_ImplVulkan_LoadFunctions(PFN_vkVoidFunction(*loader_func)(const char* function_name, void* user_data), void* user_data)
{
    // Load function pointers
    // You can use the default Vulkan loader using:
    //      ImGui_ImplVulkan_LoadFunctions([](const char* function_name, void*) { return vkGetInstanceProcAddr(your_vk_isntance, function_name); });
    // But this would be equivalent to not setting VK_NO_PROTOTYPES.
#ifdef VK_NO_PROTOTYPES
#define IMGUI_VULKAN_FUNC_LOAD(func) \
    func = reinterpret_cast<decltype(func)>(loader_func(#func, user_data)); \
    if (func == nullptr)   \
        return false;
    IMGUI_VULKAN_FUNC_MAP(IMGUI_VULKAN_FUNC_LOAD)
#undef IMGUI_VULKAN_FUNC_LOAD

#ifdef IMGUI_IMPL_VULKAN_HAS_DYNAMIC_RENDERING
    // Manually load those two (see #5446)
    ImGuiImplVulkanFuncs_vkCmdBeginRenderingKHR = reinterpret_cast<PFN_vkCmdBeginRenderingKHR>(loader_func("vkCmdBeginRenderingKHR", user_data));
    ImGuiImplVulkanFuncs_vkCmdEndRenderingKHR = reinterpret_cast<PFN_vkCmdEndRenderingKHR>(loader_func("vkCmdEndRenderingKHR", user_data));
#endif
#else
    IM_UNUSED(loader_func);
    IM_UNUSED(user_data);
#endif

    g_FunctionsLoaded = true;
    return true;
}

bool    ImGui_ImplVulkan_Init(ImGui_ImplVulkan_InitInfo* info, VkRenderPass render_pass)
{
    IM_ASSERT(g_FunctionsLoaded && "Need to call ImGui_ImplVulkan_LoadFunctions() if IMGUI_IMPL_VULKAN_NO_PROTOTYPES or VK_NO_PROTOTYPES are set!");

    if (info->UseDynamicRendering)
    {
#ifdef IMGUI_IMPL_VULKAN_HAS_DYNAMIC_RENDERING
#ifndef VK_NO_PROTOTYPES
        ImGuiImplVulkanFuncs_vkCmdBeginRenderingKHR = reinterpret_cast<PFN_vkCmdBeginRenderingKHR>(vkGetInstanceProcAddr(info->Instance, "vkCmdBeginRenderingKHR"));
        ImGuiImplVulkanFuncs_vkCmdEndRenderingKHR = reinterpret_cast<PFN_vkCmdEndRenderingKHR>(vkGetInstanceProcAddr(info->Instance, "vkCmdEndRenderingKHR"));
#endif
        IM_ASSERT(ImGuiImplVulkanFuncs_vkCmdBeginRenderingKHR != nullptr);
        IM_ASSERT(ImGuiImplVulkanFuncs_vkCmdEndRenderingKHR != nullptr);
#else
        IM_ASSERT(0 && "Can't use dynamic rendering when neither VK_VERSION_1_3 or VK_KHR_dynamic_rendering is defined.");
#endif
    }

    ImGuiIO& io = ImGui::GetIO();
    IM_ASSERT(io.BackendRendererUserData == nullptr && "Already initialized a renderer backend!");

    // Setup backend capabilities flags
    ImGui_ImplVulkan_Data* bd = IM_NEW(ImGui_ImplVulkan_Data)();
    io.BackendRendererUserData = (void*)bd;
    io.BackendRendererName = "imgui_impl_vulkan";
    io.BackendFlags |= ImGuiBackendFlags_RendererHasVtxOffset;  // We can honor the ImDrawCmd::VtxOffset field, allowing for large meshes.
    io.BackendFlags |= ImGuiBackendFlags_RendererHasViewports;  // We can create multi-viewports on the Renderer side (optional)

    IM_ASSERT(info->Instance != VK_NULL_HANDLE);
    IM_ASSERT(info->PhysicalDevice != VK_NULL_HANDLE);
    IM_ASSERT(info->Device != VK_NULL_HANDLE);
    IM_ASSERT(info->Queue != VK_NULL_HANDLE);
    IM_ASSERT(info->DescriptorPool != VK_NULL_HANDLE);
    IM_ASSERT(info->MinImageCount >= 2);
    IM_ASSERT(info->ImageCount >= info->MinImageCount);
    if (info->UseDynamicRendering == false)
        IM_ASSERT(render_pass != VK_NULL_HANDLE);

    bd->VulkanInitInfo = *info;
    bd->RenderPass = render_pass;
    bd->Subpass = info->Subpass;

    ImGui_ImplVulkan_CreateDeviceObjects();

    // Our render function expect RendererUserData to be storing the window render buffer we need (for the main viewport we won't use ->Window)
    ImGuiViewport* main_viewport = ImGui::GetMainViewport();
    main_viewport->RendererUserData = IM_NEW(ImGui_ImplVulkan_ViewportData)();

    if (io.ConfigFlags & ImGuiConfigFlags_ViewportsEnable)
        ImGui_ImplVulkan_InitPlatformInterface();

    return true;
}

void ImGui_ImplVulkan_Shutdown()
{
    ImGui_ImplVulkan_Data* bd = ImGui_ImplVulkan_GetBackendData();
    IM_ASSERT(bd != nullptr && "No renderer backend to shutdown, or already shutdown?");
    ImGuiIO& io = ImGui::GetIO();

    // First destroy objects in all viewports
    ImGui_ImplVulkan_DestroyDeviceObjects();

    // Manually delete main viewport render data in-case we haven't initialized for viewports
    ImGuiViewport* main_viewport = ImGui::GetMainViewport();
    if (ImGui_ImplVulkan_ViewportData* vd = (ImGui_ImplVulkan_ViewportData*)main_viewport->RendererUserData)
        IM_DELETE(vd);
    main_viewport->RendererUserData = nullptr;

    // Clean up windows
    ImGui_ImplVulkan_ShutdownPlatformInterface();

    io.BackendRendererName = nullptr;
    io.BackendRendererUserData = nullptr;
    io.BackendFlags &= ~(ImGuiBackendFlags_RendererHasVtxOffset | ImGuiBackendFlags_RendererHasViewports);
    IM_DELETE(bd);
}

void ImGui_ImplVulkan_NewFrame()
{
    ImGui_ImplVulkan_Data* bd = ImGui_ImplVulkan_GetBackendData();
    IM_ASSERT(bd != nullptr && "Did you call ImGui_ImplVulkan_Init()?");
    IM_UNUSED(bd);
}

void ImGui_ImplVulkan_SetMinImageCount(uint32_t min_image_count)
{
    ImGui_ImplVulkan_Data* bd = ImGui_ImplVulkan_GetBackendData();
    IM_ASSERT(min_image_count >= 2);
    if (bd->VulkanInitInfo.MinImageCount == min_image_count)
        return;

    IM_ASSERT(0); // FIXME-VIEWPORT: Unsupported. Need to recreate all swap chains!
    ImGui_ImplVulkan_InitInfo* v = &bd->VulkanInitInfo;
    VkResult err = vkDeviceWaitIdle(v->Device);
    check_vk_result(err);
    ImGui_ImplVulkanH_DestroyAllViewportsRenderBuffers(v->Device, v->Allocator);

    bd->VulkanInitInfo.MinImageCount = min_image_count;
}

// Register a texture
// FIXME: This is experimental in the sense that we are unsure how to best design/tackle this problem, please post to https://github.com/ocornut/imgui/pull/914 if you have suggestions.
VkDescriptorSet ImGui_ImplVulkan_AddTexture(VkSampler sampler, VkImageView image_view, VkImageLayout image_layout)
{
    ImGui_ImplVulkan_Data* bd = ImGui_ImplVulkan_GetBackendData();
    ImGui_ImplVulkan_InitInfo* v = &bd->VulkanInitInfo;

    // Create Descriptor Set:
    VkDescriptorSet descriptor_set;
    {
        VkDescriptorSetAllocateInfo alloc_info = {};
        alloc_info.sType = VK_STRUCTURE_TYPE_DESCRIPTOR_SET_ALLOCATE_INFO;
        alloc_info.descriptorPool = v->DescriptorPool;
        alloc_info.descriptorSetCount = 1;
        alloc_info.pSetLayouts = &bd->DescriptorSetLayout;
        VkResult err = vkAllocateDescriptorSets(v->Device, &alloc_info, &descriptor_set);
        check_vk_result(err);
    }

    // Update the Descriptor Set:
    {
        VkDescriptorImageInfo desc_image[1] = {};
        desc_image[0].sampler = sampler;
        desc_image[0].imageView = image_view;
        desc_image[0].imageLayout = image_layout;
        VkWriteDescriptorSet write_desc[1] = {};
        write_desc[0].sType = VK_STRUCTURE_TYPE_WRITE_DESCRIPTOR_SET;
        write_desc[0].dstSet = descriptor_set;
        write_desc[0].descriptorCount = 1;
        write_desc[0].descriptorType = VK_DESCRIPTOR_TYPE_COMBINED_IMAGE_SAMPLER;
        write_desc[0].pImageInfo = desc_image;
        vkUpdateDescriptorSets(v->Device, 1, write_desc, 0, nullptr);
    }
    return descriptor_set;
}

void ImGui_ImplVulkan_RemoveTexture(VkDescriptorSet descriptor_set)
{
    ImGui_ImplVulkan_Data* bd = ImGui_ImplVulkan_GetBackendData();
    ImGui_ImplVulkan_InitInfo* v = &bd->VulkanInitInfo;
    vkFreeDescriptorSets(v->Device, v->DescriptorPool, 1, &descriptor_set);
}

//-------------------------------------------------------------------------
// Internal / Miscellaneous Vulkan Helpers
// (Used by example's main.cpp. Used by multi-viewport features. PROBABLY NOT used by your own app.)
//-------------------------------------------------------------------------
// You probably do NOT need to use or care about those functions.
// Those functions only exist because:
//   1) they facilitate the readability and maintenance of the multiple main.cpp examples files.
//   2) the upcoming multi-viewport feature will need them internally.
// Generally we avoid exposing any kind of superfluous high-level helpers in the backends,
// but it is too much code to duplicate everywhere so we exceptionally expose them.
//
// Your engine/app will likely _already_ have code to setup all that stuff (swap chain, render pass, frame buffers, etc.).
// You may read this code to learn about Vulkan, but it is recommended you use you own custom tailored code to do equivalent work.
// (The ImGui_ImplVulkanH_XXX functions do not interact with any of the state used by the regular ImGui_ImplVulkan_XXX functions)
//-------------------------------------------------------------------------

VkSurfaceFormatKHR ImGui_ImplVulkanH_SelectSurfaceFormat(VkPhysicalDevice physical_device, VkSurfaceKHR surface, const VkFormat* request_formats, int request_formats_count, VkColorSpaceKHR request_color_space)
{
    IM_ASSERT(g_FunctionsLoaded && "Need to call ImGui_ImplVulkan_LoadFunctions() if IMGUI_IMPL_VULKAN_NO_PROTOTYPES or VK_NO_PROTOTYPES are set!");
    IM_ASSERT(request_formats != nullptr);
    IM_ASSERT(request_formats_count > 0);

    // Per Spec Format and View Format are expected to be the same unless VK_IMAGE_CREATE_MUTABLE_BIT was set at image creation
    // Assuming that the default behavior is without setting this bit, there is no need for separate Swapchain image and image view format
    // Additionally several new color spaces were introduced with Vulkan Spec v1.0.40,
    // hence we must make sure that a format with the mostly available color space, VK_COLOR_SPACE_SRGB_NONLINEAR_KHR, is found and used.
    uint32_t avail_count;
    vkGetPhysicalDeviceSurfaceFormatsKHR(physical_device, surface, &avail_count, nullptr);
    ImVector<VkSurfaceFormatKHR> avail_format;
    avail_format.resize((int)avail_count);
    vkGetPhysicalDeviceSurfaceFormatsKHR(physical_device, surface, &avail_count, avail_format.Data);

    // First check if only one format, VK_FORMAT_UNDEFINED, is available, which would imply that any format is available
    if (avail_count == 1)
    {
        if (avail_format[0].format == VK_FORMAT_UNDEFINED)
        {
            VkSurfaceFormatKHR ret;
            ret.format = request_formats[0];
            ret.colorSpace = request_color_space;
            return ret;
        }
        else
        {
            // No point in searching another format
            return avail_format[0];
        }
    }
    else
    {
        // Request several formats, the first found will be used
        for (int request_i = 0; request_i < request_formats_count; request_i++)
            for (uint32_t avail_i = 0; avail_i < avail_count; avail_i++)
                if (avail_format[avail_i].format == request_formats[request_i] && avail_format[avail_i].colorSpace == request_color_space)
                    return avail_format[avail_i];

        // If none of the requested image formats could be found, use the first available
        return avail_format[0];
    }
}

VkPresentModeKHR ImGui_ImplVulkanH_SelectPresentMode(VkPhysicalDevice physical_device, VkSurfaceKHR surface, const VkPresentModeKHR* request_modes, int request_modes_count)
{
    IM_ASSERT(g_FunctionsLoaded && "Need to call ImGui_ImplVulkan_LoadFunctions() if IMGUI_IMPL_VULKAN_NO_PROTOTYPES or VK_NO_PROTOTYPES are set!");
    IM_ASSERT(request_modes != nullptr);
    IM_ASSERT(request_modes_count > 0);

    // Request a certain mode and confirm that it is available. If not use VK_PRESENT_MODE_FIFO_KHR which is mandatory
    uint32_t avail_count = 0;
    vkGetPhysicalDeviceSurfacePresentModesKHR(physical_device, surface, &avail_count, nullptr);
    ImVector<VkPresentModeKHR> avail_modes;
    avail_modes.resize((int)avail_count);
    vkGetPhysicalDeviceSurfacePresentModesKHR(physical_device, surface, &avail_count, avail_modes.Data);
    //for (uint32_t avail_i = 0; avail_i < avail_count; avail_i++)
    //    printf("[vulkan] avail_modes[%d] = %d\n", avail_i, avail_modes[avail_i]);

    for (int request_i = 0; request_i < request_modes_count; request_i++)
        for (uint32_t avail_i = 0; avail_i < avail_count; avail_i++)
            if (request_modes[request_i] == avail_modes[avail_i])
                return request_modes[request_i];

    return VK_PRESENT_MODE_FIFO_KHR; // Always available
}

void ImGui_ImplVulkanH_CreateWindowCommandBuffers(VkPhysicalDevice physical_device, VkDevice device, ImGui_ImplVulkanH_Window* wd, uint32_t queue_family, const VkAllocationCallbacks* allocator)
{
    IM_ASSERT(physical_device != VK_NULL_HANDLE && device != VK_NULL_HANDLE);
    (void)physical_device;
    (void)allocator;

    // Create Command Buffers
    VkResult err;
    for (uint32_t i = 0; i < wd->ImageCount; i++)
    {
        ImGui_ImplVulkanH_Frame* fd = &wd->Frames[i];
        ImGui_ImplVulkanH_FrameSemaphores* fsd = &wd->FrameSemaphores[i];
        {
            VkCommandPoolCreateInfo info = {};
            info.sType = VK_STRUCTURE_TYPE_COMMAND_POOL_CREATE_INFO;
            info.flags = VK_COMMAND_POOL_CREATE_RESET_COMMAND_BUFFER_BIT;
            info.queueFamilyIndex = queue_family;
            err = vkCreateCommandPool(device, &info, allocator, &fd->CommandPool);
            check_vk_result(err);
        }
        {
            VkCommandBufferAllocateInfo info = {};
            info.sType = VK_STRUCTURE_TYPE_COMMAND_BUFFER_ALLOCATE_INFO;
            info.commandPool = fd->CommandPool;
            info.level = VK_COMMAND_BUFFER_LEVEL_PRIMARY;
            info.commandBufferCount = 1;
            err = vkAllocateCommandBuffers(device, &info, &fd->CommandBuffer);
            check_vk_result(err);
        }
        {
            VkFenceCreateInfo info = {};
            info.sType = VK_STRUCTURE_TYPE_FENCE_CREATE_INFO;
            info.flags = VK_FENCE_CREATE_SIGNALED_BIT;
            err = vkCreateFence(device, &info, allocator, &fd->Fence);
            check_vk_result(err);
        }
        {
            VkSemaphoreCreateInfo info = {};
            info.sType = VK_STRUCTURE_TYPE_SEMAPHORE_CREATE_INFO;
            err = vkCreateSemaphore(device, &info, allocator, &fsd->ImageAcquiredSemaphore);
            check_vk_result(err);
            err = vkCreateSemaphore(device, &info, allocator, &fsd->RenderCompleteSemaphore);
            check_vk_result(err);
        }
    }
}

int ImGui_ImplVulkanH_GetMinImageCountFromPresentMode(VkPresentModeKHR present_mode)
{
    if (present_mode == VK_PRESENT_MODE_MAILBOX_KHR)
        return 3;
    if (present_mode == VK_PRESENT_MODE_FIFO_KHR || present_mode == VK_PRESENT_MODE_FIFO_RELAXED_KHR)
        return 2;
    if (present_mode == VK_PRESENT_MODE_IMMEDIATE_KHR)
        return 1;
    IM_ASSERT(0);
    return 1;
}

// Also destroy old swap chain and in-flight frames data, if any.
void ImGui_ImplVulkanH_CreateWindowSwapChain(VkPhysicalDevice physical_device, VkDevice device, ImGui_ImplVulkanH_Window* wd, const VkAllocationCallbacks* allocator, int w, int h, uint32_t min_image_count)
{
    VkResult err;
    VkSwapchainKHR old_swapchain = wd->Swapchain;
    wd->Swapchain = VK_NULL_HANDLE;
    err = vkDeviceWaitIdle(device);
    check_vk_result(err);

    // We don't use ImGui_ImplVulkanH_DestroyWindow() because we want to preserve the old swapchain to create the new one.
    // Destroy old Framebuffer
    for (uint32_t i = 0; i < wd->ImageCount; i++)
    {
        ImGui_ImplVulkanH_DestroyFrame(device, &wd->Frames[i], allocator);
        ImGui_ImplVulkanH_DestroyFrameSemaphores(device, &wd->FrameSemaphores[i], allocator);
    }
    IM_FREE(wd->Frames);
    IM_FREE(wd->FrameSemaphores);
    wd->Frames = nullptr;
    wd->FrameSemaphores = nullptr;
    wd->ImageCount = 0;
    if (wd->RenderPass)
        vkDestroyRenderPass(device, wd->RenderPass, allocator);
    if (wd->Pipeline)
        vkDestroyPipeline(device, wd->Pipeline, allocator);

    // If min image count was not specified, request different count of images dependent on selected present mode
    if (min_image_count == 0)
        min_image_count = ImGui_ImplVulkanH_GetMinImageCountFromPresentMode(wd->PresentMode);

    // Create Swapchain
    {
        VkSwapchainCreateInfoKHR info = {};
        info.sType = VK_STRUCTURE_TYPE_SWAPCHAIN_CREATE_INFO_KHR;
        info.surface = wd->Surface;
        info.minImageCount = min_image_count;
        info.imageFormat = wd->SurfaceFormat.format;
        info.imageColorSpace = wd->SurfaceFormat.colorSpace;
        info.imageArrayLayers = 1;
        info.imageUsage = VK_IMAGE_USAGE_COLOR_ATTACHMENT_BIT;
        info.imageSharingMode = VK_SHARING_MODE_EXCLUSIVE;           // Assume that graphics family == present family
        info.preTransform = VK_SURFACE_TRANSFORM_IDENTITY_BIT_KHR;
        info.compositeAlpha = VK_COMPOSITE_ALPHA_OPAQUE_BIT_KHR;
        info.presentMode = wd->PresentMode;
        info.clipped = VK_TRUE;
        info.oldSwapchain = old_swapchain;
        VkSurfaceCapabilitiesKHR cap;
        err = vkGetPhysicalDeviceSurfaceCapabilitiesKHR(physical_device, wd->Surface, &cap);
        check_vk_result(err);
        if (info.minImageCount < cap.minImageCount)
            info.minImageCount = cap.minImageCount;
        else if (cap.maxImageCount != 0 && info.minImageCount > cap.maxImageCount)
            info.minImageCount = cap.maxImageCount;

        if (cap.currentExtent.width == 0xffffffff)
        {
            info.imageExtent.width = wd->Width = w;
            info.imageExtent.height = wd->Height = h;
        }
        else
        {
            info.imageExtent.width = wd->Width = cap.currentExtent.width;
            info.imageExtent.height = wd->Height = cap.currentExtent.height;
        }
        err = vkCreateSwapchainKHR(device, &info, allocator, &wd->Swapchain);
        check_vk_result(err);
        err = vkGetSwapchainImagesKHR(device, wd->Swapchain, &wd->ImageCount, nullptr);
        check_vk_result(err);
        VkImage backbuffers[16] = {};
        IM_ASSERT(wd->ImageCount >= min_image_count);
        IM_ASSERT(wd->ImageCount < IM_ARRAYSIZE(backbuffers));
        err = vkGetSwapchainImagesKHR(device, wd->Swapchain, &wd->ImageCount, backbuffers);
        check_vk_result(err);

        IM_ASSERT(wd->Frames == nullptr);
        wd->Frames = (ImGui_ImplVulkanH_Frame*)IM_ALLOC(sizeof(ImGui_ImplVulkanH_Frame) * wd->ImageCount);
        wd->FrameSemaphores = (ImGui_ImplVulkanH_FrameSemaphores*)IM_ALLOC(sizeof(ImGui_ImplVulkanH_FrameSemaphores) * wd->ImageCount);
        memset(wd->Frames, 0, sizeof(wd->Frames[0]) * wd->ImageCount);
        memset(wd->FrameSemaphores, 0, sizeof(wd->FrameSemaphores[0]) * wd->ImageCount);
        for (uint32_t i = 0; i < wd->ImageCount; i++)
            wd->Frames[i].Backbuffer = backbuffers[i];
    }
    if (old_swapchain)
        vkDestroySwapchainKHR(device, old_swapchain, allocator);

    // Create the Render Pass
    if (wd->UseDynamicRendering == false)
    {
        VkAttachmentDescription attachment = {};
        attachment.format = wd->SurfaceFormat.format;
        attachment.samples = VK_SAMPLE_COUNT_1_BIT;
        attachment.loadOp = wd->ClearEnable ? VK_ATTACHMENT_LOAD_OP_CLEAR : VK_ATTACHMENT_LOAD_OP_DONT_CARE;
        attachment.storeOp = VK_ATTACHMENT_STORE_OP_STORE;
        attachment.stencilLoadOp = VK_ATTACHMENT_LOAD_OP_DONT_CARE;
        attachment.stencilStoreOp = VK_ATTACHMENT_STORE_OP_DONT_CARE;
        attachment.initialLayout = VK_IMAGE_LAYOUT_UNDEFINED;
        attachment.finalLayout = VK_IMAGE_LAYOUT_PRESENT_SRC_KHR;
        VkAttachmentReference color_attachment = {};
        color_attachment.attachment = 0;
        color_attachment.layout = VK_IMAGE_LAYOUT_COLOR_ATTACHMENT_OPTIMAL;
        VkSubpassDescription subpass = {};
        subpass.pipelineBindPoint = VK_PIPELINE_BIND_POINT_GRAPHICS;
        subpass.colorAttachmentCount = 1;
        subpass.pColorAttachments = &color_attachment;
        VkSubpassDependency dependency = {};
        dependency.srcSubpass = VK_SUBPASS_EXTERNAL;
        dependency.dstSubpass = 0;
        dependency.srcStageMask = VK_PIPELINE_STAGE_COLOR_ATTACHMENT_OUTPUT_BIT;
        dependency.dstStageMask = VK_PIPELINE_STAGE_COLOR_ATTACHMENT_OUTPUT_BIT;
        dependency.srcAccessMask = 0;
        dependency.dstAccessMask = VK_ACCESS_COLOR_ATTACHMENT_WRITE_BIT;
        VkRenderPassCreateInfo info = {};
        info.sType = VK_STRUCTURE_TYPE_RENDER_PASS_CREATE_INFO;
        info.attachmentCount = 1;
        info.pAttachments = &attachment;
        info.subpassCount = 1;
        info.pSubpasses = &subpass;
        info.dependencyCount = 1;
        info.pDependencies = &dependency;
        err = vkCreateRenderPass(device, &info, allocator, &wd->RenderPass);
        check_vk_result(err);

        // We do not create a pipeline by default as this is also used by examples' main.cpp,
        // but secondary viewport in multi-viewport mode may want to create one with:
        //ImGui_ImplVulkan_CreatePipeline(device, allocator, VK_NULL_HANDLE, wd->RenderPass, VK_SAMPLE_COUNT_1_BIT, &wd->Pipeline, bd->Subpass);
    }

    // Create The Image Views
    {
        VkImageViewCreateInfo info = {};
        info.sType = VK_STRUCTURE_TYPE_IMAGE_VIEW_CREATE_INFO;
        info.viewType = VK_IMAGE_VIEW_TYPE_2D;
        info.format = wd->SurfaceFormat.format;
        info.components.r = VK_COMPONENT_SWIZZLE_R;
        info.components.g = VK_COMPONENT_SWIZZLE_G;
        info.components.b = VK_COMPONENT_SWIZZLE_B;
        info.components.a = VK_COMPONENT_SWIZZLE_A;
        VkImageSubresourceRange image_range = { VK_IMAGE_ASPECT_COLOR_BIT, 0, 1, 0, 1 };
        info.subresourceRange = image_range;
        for (uint32_t i = 0; i < wd->ImageCount; i++)
        {
            ImGui_ImplVulkanH_Frame* fd = &wd->Frames[i];
            info.image = fd->Backbuffer;
            err = vkCreateImageView(device, &info, allocator, &fd->BackbufferView);
            check_vk_result(err);
        }
    }

    // Create Framebuffer
    if (wd->UseDynamicRendering == false)
    {
        VkImageView attachment[1];
        VkFramebufferCreateInfo info = {};
        info.sType = VK_STRUCTURE_TYPE_FRAMEBUFFER_CREATE_INFO;
        info.renderPass = wd->RenderPass;
        info.attachmentCount = 1;
        info.pAttachments = attachment;
        info.width = wd->Width;
        info.height = wd->Height;
        info.layers = 1;
        for (uint32_t i = 0; i < wd->ImageCount; i++)
        {
            ImGui_ImplVulkanH_Frame* fd = &wd->Frames[i];
            attachment[0] = fd->BackbufferView;
            err = vkCreateFramebuffer(device, &info, allocator, &fd->Framebuffer);
            check_vk_result(err);
        }
    }
}

// Create or resize window
void ImGui_ImplVulkanH_CreateOrResizeWindow(VkInstance instance, VkPhysicalDevice physical_device, VkDevice device, ImGui_ImplVulkanH_Window* wd, uint32_t queue_family, const VkAllocationCallbacks* allocator, int width, int height, uint32_t min_image_count)
{
    IM_ASSERT(g_FunctionsLoaded && "Need to call ImGui_ImplVulkan_LoadFunctions() if IMGUI_IMPL_VULKAN_NO_PROTOTYPES or VK_NO_PROTOTYPES are set!");
    (void)instance;
    ImGui_ImplVulkanH_CreateWindowSwapChain(physical_device, device, wd, allocator, width, height, min_image_count);
    //ImGui_ImplVulkan_CreatePipeline(device, allocator, VK_NULL_HANDLE, wd->RenderPass, VK_SAMPLE_COUNT_1_BIT, &wd->Pipeline, g_VulkanInitInfo.Subpass);
    ImGui_ImplVulkanH_CreateWindowCommandBuffers(physical_device, device, wd, queue_family, allocator);
}

void ImGui_ImplVulkanH_DestroyWindow(VkInstance instance, VkDevice device, ImGui_ImplVulkanH_Window* wd, const VkAllocationCallbacks* allocator)
{
    vkDeviceWaitIdle(device); // FIXME: We could wait on the Queue if we had the queue in wd-> (otherwise VulkanH functions can't use globals)
    //vkQueueWaitIdle(bd->Queue);

    for (uint32_t i = 0; i < wd->ImageCount; i++)
    {
        ImGui_ImplVulkanH_DestroyFrame(device, &wd->Frames[i], allocator);
        ImGui_ImplVulkanH_DestroyFrameSemaphores(device, &wd->FrameSemaphores[i], allocator);
    }
    IM_FREE(wd->Frames);
    IM_FREE(wd->FrameSemaphores);
    wd->Frames = nullptr;
    wd->FrameSemaphores = nullptr;
    vkDestroyPipeline(device, wd->Pipeline, allocator);
    vkDestroyRenderPass(device, wd->RenderPass, allocator);
    vkDestroySwapchainKHR(device, wd->Swapchain, allocator);
    vkDestroySurfaceKHR(instance, wd->Surface, allocator);

    *wd = ImGui_ImplVulkanH_Window();
}

void ImGui_ImplVulkanH_DestroyFrame(VkDevice device, ImGui_ImplVulkanH_Frame* fd, const VkAllocationCallbacks* allocator)
{
    vkDestroyFence(device, fd->Fence, allocator);
    vkFreeCommandBuffers(device, fd->CommandPool, 1, &fd->CommandBuffer);
    vkDestroyCommandPool(device, fd->CommandPool, allocator);
    fd->Fence = VK_NULL_HANDLE;
    fd->CommandBuffer = VK_NULL_HANDLE;
    fd->CommandPool = VK_NULL_HANDLE;

    vkDestroyImageView(device, fd->BackbufferView, allocator);
    vkDestroyFramebuffer(device, fd->Framebuffer, allocator);
}

void ImGui_ImplVulkanH_DestroyFrameSemaphores(VkDevice device, ImGui_ImplVulkanH_FrameSemaphores* fsd, const VkAllocationCallbacks* allocator)
{
    vkDestroySemaphore(device, fsd->ImageAcquiredSemaphore, allocator);
    vkDestroySemaphore(device, fsd->RenderCompleteSemaphore, allocator);
    fsd->ImageAcquiredSemaphore = fsd->RenderCompleteSemaphore = VK_NULL_HANDLE;
}

void ImGui_ImplVulkanH_DestroyFrameRenderBuffers(VkDevice device, ImGui_ImplVulkanH_FrameRenderBuffers* buffers, const VkAllocationCallbacks* allocator)
{
    if (buffers->VertexBuffer) { vkDestroyBuffer(device, buffers->VertexBuffer, allocator); buffers->VertexBuffer = VK_NULL_HANDLE; }
    if (buffers->VertexBufferMemory) { vkFreeMemory(device, buffers->VertexBufferMemory, allocator); buffers->VertexBufferMemory = VK_NULL_HANDLE; }
    if (buffers->IndexBuffer) { vkDestroyBuffer(device, buffers->IndexBuffer, allocator); buffers->IndexBuffer = VK_NULL_HANDLE; }
    if (buffers->IndexBufferMemory) { vkFreeMemory(device, buffers->IndexBufferMemory, allocator); buffers->IndexBufferMemory = VK_NULL_HANDLE; }
    buffers->VertexBufferSize = 0;
    buffers->IndexBufferSize = 0;
}

void ImGui_ImplVulkanH_DestroyWindowRenderBuffers(VkDevice device, ImGui_ImplVulkanH_WindowRenderBuffers* buffers, const VkAllocationCallbacks* allocator)
{
    for (uint32_t n = 0; n < buffers->Count; n++)
        ImGui_ImplVulkanH_DestroyFrameRenderBuffers(device, &buffers->FrameRenderBuffers[n], allocator);
    IM_FREE(buffers->FrameRenderBuffers);
    buffers->FrameRenderBuffers = nullptr;
    buffers->Index = 0;
    buffers->Count = 0;
}

<<<<<<< HEAD
void ImGui_ImplVulkanH_DestroyAllViewportsRenderBuffers(VkDevice device, const VkAllocationCallbacks* allocator)
{
    ImGuiPlatformIO& platform_io = ImGui::GetPlatformIO();
    for (int n = 0; n < platform_io.Viewports.Size; n++)
        if (ImGui_ImplVulkan_ViewportData* vd = (ImGui_ImplVulkan_ViewportData*)platform_io.Viewports[n]->RendererUserData)
            ImGui_ImplVulkanH_DestroyWindowRenderBuffers(device, &vd->RenderBuffers, allocator);
}

//--------------------------------------------------------------------------------------------------------
// MULTI-VIEWPORT / PLATFORM INTERFACE SUPPORT
// This is an _advanced_ and _optional_ feature, allowing the backend to create and handle multiple viewports simultaneously.
// If you are new to dear imgui or creating a new binding for dear imgui, it is recommended that you completely ignore this section first..
//--------------------------------------------------------------------------------------------------------

static void ImGui_ImplVulkan_CreateWindow(ImGuiViewport* viewport)
{
    ImGui_ImplVulkan_Data* bd = ImGui_ImplVulkan_GetBackendData();
    ImGui_ImplVulkan_ViewportData* vd = IM_NEW(ImGui_ImplVulkan_ViewportData)();
    viewport->RendererUserData = vd;
    ImGui_ImplVulkanH_Window* wd = &vd->Window;
    ImGui_ImplVulkan_InitInfo* v = &bd->VulkanInitInfo;

    // Create surface
    ImGuiPlatformIO& platform_io = ImGui::GetPlatformIO();
    VkResult err = (VkResult)platform_io.Platform_CreateVkSurface(viewport, (ImU64)v->Instance, (const void*)v->Allocator, (ImU64*)&wd->Surface);
    check_vk_result(err);

    // Check for WSI support
    VkBool32 res;
    vkGetPhysicalDeviceSurfaceSupportKHR(v->PhysicalDevice, v->QueueFamily, wd->Surface, &res);
    if (res != VK_TRUE)
    {
        IM_ASSERT(0); // Error: no WSI support on physical device
        return;
    }

    // Select Surface Format
    const VkFormat requestSurfaceImageFormat[] = { VK_FORMAT_B8G8R8A8_UNORM, VK_FORMAT_R8G8B8A8_UNORM, VK_FORMAT_B8G8R8_UNORM, VK_FORMAT_R8G8B8_UNORM };
    const VkColorSpaceKHR requestSurfaceColorSpace = VK_COLORSPACE_SRGB_NONLINEAR_KHR;
    wd->SurfaceFormat = ImGui_ImplVulkanH_SelectSurfaceFormat(v->PhysicalDevice, wd->Surface, requestSurfaceImageFormat, (size_t)IM_ARRAYSIZE(requestSurfaceImageFormat), requestSurfaceColorSpace);

    // Select Present Mode
    // FIXME-VULKAN: Even thought mailbox seems to get us maximum framerate with a single window, it halves framerate with a second window etc. (w/ Nvidia and SDK 1.82.1)
    VkPresentModeKHR present_modes[] = { VK_PRESENT_MODE_MAILBOX_KHR, VK_PRESENT_MODE_IMMEDIATE_KHR, VK_PRESENT_MODE_FIFO_KHR };
    wd->PresentMode = ImGui_ImplVulkanH_SelectPresentMode(v->PhysicalDevice, wd->Surface, &present_modes[0], IM_ARRAYSIZE(present_modes));
    //printf("[vulkan] Secondary window selected PresentMode = %d\n", wd->PresentMode);

    // Create SwapChain, RenderPass, Framebuffer, etc.
    wd->ClearEnable = (viewport->Flags & ImGuiViewportFlags_NoRendererClear) ? false : true;
    wd->UseDynamicRendering = v->UseDynamicRendering;
    ImGui_ImplVulkanH_CreateOrResizeWindow(v->Instance, v->PhysicalDevice, v->Device, wd, v->QueueFamily, v->Allocator, (int)viewport->Size.x, (int)viewport->Size.y, v->MinImageCount);
    vd->WindowOwned = true;
}

static void ImGui_ImplVulkan_DestroyWindow(ImGuiViewport* viewport)
{
    // The main viewport (owned by the application) will always have RendererUserData == 0 since we didn't create the data for it.
    ImGui_ImplVulkan_Data* bd = ImGui_ImplVulkan_GetBackendData();
    if (ImGui_ImplVulkan_ViewportData* vd = (ImGui_ImplVulkan_ViewportData*)viewport->RendererUserData)
    {
        ImGui_ImplVulkan_InitInfo* v = &bd->VulkanInitInfo;
        if (vd->WindowOwned)
            ImGui_ImplVulkanH_DestroyWindow(v->Instance, v->Device, &vd->Window, v->Allocator);
        ImGui_ImplVulkanH_DestroyWindowRenderBuffers(v->Device, &vd->RenderBuffers, v->Allocator);
        IM_DELETE(vd);
    }
    viewport->RendererUserData = nullptr;
}

static void ImGui_ImplVulkan_SetWindowSize(ImGuiViewport* viewport, ImVec2 size)
{
    ImGui_ImplVulkan_Data* bd = ImGui_ImplVulkan_GetBackendData();
    ImGui_ImplVulkan_ViewportData* vd = (ImGui_ImplVulkan_ViewportData*)viewport->RendererUserData;
    if (vd == nullptr) // This is nullptr for the main viewport (which is left to the user/app to handle)
        return;
    ImGui_ImplVulkan_InitInfo* v = &bd->VulkanInitInfo;
    vd->Window.ClearEnable = (viewport->Flags & ImGuiViewportFlags_NoRendererClear) ? false : true;
    ImGui_ImplVulkanH_CreateOrResizeWindow(v->Instance, v->PhysicalDevice, v->Device, &vd->Window, v->QueueFamily, v->Allocator, (int)size.x, (int)size.y, v->MinImageCount);
}

static void ImGui_ImplVulkan_RenderWindow(ImGuiViewport* viewport, void*)
{
    ImGui_ImplVulkan_Data* bd = ImGui_ImplVulkan_GetBackendData();
    ImGui_ImplVulkan_ViewportData* vd = (ImGui_ImplVulkan_ViewportData*)viewport->RendererUserData;
    ImGui_ImplVulkanH_Window* wd = &vd->Window;
    ImGui_ImplVulkan_InitInfo* v = &bd->VulkanInitInfo;
    VkResult err;

    ImGui_ImplVulkanH_Frame* fd = &wd->Frames[wd->FrameIndex];
    ImGui_ImplVulkanH_FrameSemaphores* fsd = &wd->FrameSemaphores[wd->SemaphoreIndex];
    {
        {
          err = vkAcquireNextImageKHR(v->Device, wd->Swapchain, UINT64_MAX, fsd->ImageAcquiredSemaphore, VK_NULL_HANDLE, &wd->FrameIndex);
          check_vk_result(err);
          fd = &wd->Frames[wd->FrameIndex];
        }
        for (;;)
        {
            err = vkWaitForFences(v->Device, 1, &fd->Fence, VK_TRUE, 100);
            if (err == VK_SUCCESS) break;
            if (err == VK_TIMEOUT) continue;
            check_vk_result(err);
        }
        {
            err = vkResetCommandPool(v->Device, fd->CommandPool, 0);
            check_vk_result(err);
            VkCommandBufferBeginInfo info = {};
            info.sType = VK_STRUCTURE_TYPE_COMMAND_BUFFER_BEGIN_INFO;
            info.flags |= VK_COMMAND_BUFFER_USAGE_ONE_TIME_SUBMIT_BIT;
            err = vkBeginCommandBuffer(fd->CommandBuffer, &info);
            check_vk_result(err);
        }
        {
            ImVec4 clear_color = ImVec4(0.0f, 0.0f, 0.0f, 1.0f);
            memcpy(&wd->ClearValue.color.float32[0], &clear_color, 4 * sizeof(float));
        }
#ifdef IMGUI_IMPL_VULKAN_HAS_DYNAMIC_RENDERING
        if (v->UseDynamicRendering)
        {
            // Transition swapchain image to a layout suitable for drawing.
            VkImageMemoryBarrier barrier = {};
            barrier.sType = VK_STRUCTURE_TYPE_IMAGE_MEMORY_BARRIER;
            barrier.dstAccessMask = VK_ACCESS_COLOR_ATTACHMENT_WRITE_BIT;
            barrier.oldLayout = VK_IMAGE_LAYOUT_UNDEFINED;
            barrier.newLayout = VK_IMAGE_LAYOUT_COLOR_ATTACHMENT_OPTIMAL;
            barrier.image = fd->Backbuffer;
            barrier.subresourceRange.aspectMask = VK_IMAGE_ASPECT_COLOR_BIT;
            barrier.subresourceRange.levelCount = 1;
            barrier.subresourceRange.layerCount = 1;
            vkCmdPipelineBarrier(fd->CommandBuffer, VK_PIPELINE_STAGE_TOP_OF_PIPE_BIT, VK_PIPELINE_STAGE_COLOR_ATTACHMENT_OUTPUT_BIT, 0, 0, nullptr, 0, nullptr, 1, &barrier);

            VkRenderingAttachmentInfo attachmentInfo = {};
            attachmentInfo.sType = VK_STRUCTURE_TYPE_RENDERING_ATTACHMENT_INFO_KHR;
            attachmentInfo.imageView = fd->BackbufferView;
            attachmentInfo.imageLayout = VK_IMAGE_LAYOUT_COLOR_ATTACHMENT_OPTIMAL;
            attachmentInfo.resolveMode = VK_RESOLVE_MODE_NONE;
            attachmentInfo.loadOp = VK_ATTACHMENT_LOAD_OP_CLEAR;
            attachmentInfo.storeOp = VK_ATTACHMENT_STORE_OP_STORE;
            attachmentInfo.clearValue = wd->ClearValue;

            VkRenderingInfo renderingInfo = {};
            renderingInfo.sType = VK_STRUCTURE_TYPE_RENDERING_INFO_KHR;
            renderingInfo.renderArea.extent.width = wd->Width;
            renderingInfo.renderArea.extent.height = wd->Height;
            renderingInfo.layerCount = 1;
            renderingInfo.viewMask = 0;
            renderingInfo.colorAttachmentCount = 1;
            renderingInfo.pColorAttachments = &attachmentInfo;

            ImGuiImplVulkanFuncs_vkCmdBeginRenderingKHR(fd->CommandBuffer, &renderingInfo);
        }
        else
#endif
        {
            VkRenderPassBeginInfo info = {};
            info.sType = VK_STRUCTURE_TYPE_RENDER_PASS_BEGIN_INFO;
            info.renderPass = wd->RenderPass;
            info.framebuffer = fd->Framebuffer;
            info.renderArea.extent.width = wd->Width;
            info.renderArea.extent.height = wd->Height;
            info.clearValueCount = (viewport->Flags & ImGuiViewportFlags_NoRendererClear) ? 0 : 1;
            info.pClearValues = (viewport->Flags & ImGuiViewportFlags_NoRendererClear) ? nullptr : &wd->ClearValue;
            vkCmdBeginRenderPass(fd->CommandBuffer, &info, VK_SUBPASS_CONTENTS_INLINE);
        }
    }

    ImGui_ImplVulkan_RenderDrawData(viewport->DrawData, fd->CommandBuffer, wd->Pipeline);

    {
#ifdef IMGUI_IMPL_VULKAN_HAS_DYNAMIC_RENDERING
        if (v->UseDynamicRendering)
        {
            ImGuiImplVulkanFuncs_vkCmdEndRenderingKHR(fd->CommandBuffer);

            // Transition image to a layout suitable for presentation
            VkImageMemoryBarrier barrier = {};
            barrier.sType = VK_STRUCTURE_TYPE_IMAGE_MEMORY_BARRIER;
            barrier.srcAccessMask = VK_ACCESS_COLOR_ATTACHMENT_WRITE_BIT;
            barrier.oldLayout = VK_IMAGE_LAYOUT_COLOR_ATTACHMENT_OPTIMAL;
            barrier.newLayout = VK_IMAGE_LAYOUT_PRESENT_SRC_KHR;
            barrier.image = fd->Backbuffer;
            barrier.subresourceRange.aspectMask = VK_IMAGE_ASPECT_COLOR_BIT;
            barrier.subresourceRange.levelCount = 1;
            barrier.subresourceRange.layerCount = 1;
            vkCmdPipelineBarrier(fd->CommandBuffer, VK_PIPELINE_STAGE_COLOR_ATTACHMENT_OUTPUT_BIT, VK_PIPELINE_STAGE_BOTTOM_OF_PIPE_BIT, 0, 0, nullptr, 0, nullptr, 1, &barrier);
        }
        else
#endif
        {
            vkCmdEndRenderPass(fd->CommandBuffer);
        }
        {
            VkPipelineStageFlags wait_stage = VK_PIPELINE_STAGE_COLOR_ATTACHMENT_OUTPUT_BIT;
            VkSubmitInfo info = {};
            info.sType = VK_STRUCTURE_TYPE_SUBMIT_INFO;
            info.waitSemaphoreCount = 1;
            info.pWaitSemaphores = &fsd->ImageAcquiredSemaphore;
            info.pWaitDstStageMask = &wait_stage;
            info.commandBufferCount = 1;
            info.pCommandBuffers = &fd->CommandBuffer;
            info.signalSemaphoreCount = 1;
            info.pSignalSemaphores = &fsd->RenderCompleteSemaphore;

            err = vkEndCommandBuffer(fd->CommandBuffer);
            check_vk_result(err);
            err = vkResetFences(v->Device, 1, &fd->Fence);
            check_vk_result(err);
            err = vkQueueSubmit(v->Queue, 1, &info, fd->Fence);
            check_vk_result(err);
        }
    }
}

static void ImGui_ImplVulkan_SwapBuffers(ImGuiViewport* viewport, void*)
{
    ImGui_ImplVulkan_Data* bd = ImGui_ImplVulkan_GetBackendData();
    ImGui_ImplVulkan_ViewportData* vd = (ImGui_ImplVulkan_ViewportData*)viewport->RendererUserData;
    ImGui_ImplVulkanH_Window* wd = &vd->Window;
    ImGui_ImplVulkan_InitInfo* v = &bd->VulkanInitInfo;

    VkResult err;
    uint32_t present_index = wd->FrameIndex;

    ImGui_ImplVulkanH_FrameSemaphores* fsd = &wd->FrameSemaphores[wd->SemaphoreIndex];
    VkPresentInfoKHR info = {};
    info.sType = VK_STRUCTURE_TYPE_PRESENT_INFO_KHR;
    info.waitSemaphoreCount = 1;
    info.pWaitSemaphores = &fsd->RenderCompleteSemaphore;
    info.swapchainCount = 1;
    info.pSwapchains = &wd->Swapchain;
    info.pImageIndices = &present_index;
    err = vkQueuePresentKHR(v->Queue, &info);
    if (err == VK_ERROR_OUT_OF_DATE_KHR || err == VK_SUBOPTIMAL_KHR)
        ImGui_ImplVulkanH_CreateOrResizeWindow(v->Instance, v->PhysicalDevice, v->Device, &vd->Window, v->QueueFamily, v->Allocator, (int)viewport->Size.x, (int)viewport->Size.y, v->MinImageCount);
    else
        check_vk_result(err);

    wd->FrameIndex = (wd->FrameIndex + 1) % wd->ImageCount;         // This is for the next vkWaitForFences()
    wd->SemaphoreIndex = (wd->SemaphoreIndex + 1) % wd->ImageCount; // Now we can use the next set of semaphores
}

void ImGui_ImplVulkan_InitPlatformInterface()
{
    ImGuiPlatformIO& platform_io = ImGui::GetPlatformIO();
    if (ImGui::GetIO().ConfigFlags & ImGuiConfigFlags_ViewportsEnable)
        IM_ASSERT(platform_io.Platform_CreateVkSurface != nullptr && "Platform needs to setup the CreateVkSurface handler.");
    platform_io.Renderer_CreateWindow = ImGui_ImplVulkan_CreateWindow;
    platform_io.Renderer_DestroyWindow = ImGui_ImplVulkan_DestroyWindow;
    platform_io.Renderer_SetWindowSize = ImGui_ImplVulkan_SetWindowSize;
    platform_io.Renderer_RenderWindow = ImGui_ImplVulkan_RenderWindow;
    platform_io.Renderer_SwapBuffers = ImGui_ImplVulkan_SwapBuffers;
}

void ImGui_ImplVulkan_ShutdownPlatformInterface()
{
    ImGui::DestroyPlatformWindows();
}
=======
//-----------------------------------------------------------------------------

#endif // #ifndef IMGUI_DISABLE
>>>>>>> 1109de38
<|MERGE_RESOLUTION|>--- conflicted
+++ resolved
@@ -1550,7 +1550,6 @@
     buffers->Count = 0;
 }
 
-<<<<<<< HEAD
 void ImGui_ImplVulkanH_DestroyAllViewportsRenderBuffers(VkDevice device, const VkAllocationCallbacks* allocator)
 {
     ImGuiPlatformIO& platform_io = ImGui::GetPlatformIO();
@@ -1808,8 +1807,7 @@
 {
     ImGui::DestroyPlatformWindows();
 }
-=======
+
 //-----------------------------------------------------------------------------
 
-#endif // #ifndef IMGUI_DISABLE
->>>>>>> 1109de38
+#endif // #ifndef IMGUI_DISABLE
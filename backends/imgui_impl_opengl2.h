--- conflicted
+++ resolved
@@ -2,13 +2,9 @@
 // This needs to be used along with a Platform Backend (e.g. GLFW, SDL, Win32, custom..)
 
 // Implemented features:
-<<<<<<< HEAD
-//  [X] Renderer: User texture binding. Use 'GLuint' OpenGL texture identifier as void*/ImTextureID. Read the FAQ about ImTextureID!
-//  [X] Renderer: Multi-viewport support (multiple windows). Enable with 'io.ConfigFlags |= ImGuiConfigFlags_ViewportsEnable'.
-=======
 //  [X] Renderer: User texture binding. Use 'GLuint' OpenGL texture as texture identifier. Read the FAQ about ImTextureID/ImTextureRef!
 //  [X] Renderer: Texture updates support for dynamic font atlas (ImGuiBackendFlags_RendererHasTextures).
->>>>>>> 96be9573
+//  [X] Renderer: Multi-viewport support (multiple windows). Enable with 'io.ConfigFlags |= ImGuiConfigFlags_ViewportsEnable'.
 // Missing features or Issues:
 //  [ ] Renderer: Large meshes support (64k+ vertices) even with 16-bit indices (ImGuiBackendFlags_RendererHasVtxOffset).
 

// dear imgui, v1.65
// (headers)

// See imgui.cpp file for documentation.
// Call and read ImGui::ShowDemoWindow() in imgui_demo.cpp for demo code.
// Read 'Programmer guide' in imgui.cpp for notes on how to setup ImGui in your codebase.
// Get latest version at https://github.com/ocornut/imgui

#pragma once

// Configuration file (edit imconfig.h or define IMGUI_USER_CONFIG to set your own filename)
#ifdef IMGUI_USER_CONFIG
#include IMGUI_USER_CONFIG
#endif
#if !defined(IMGUI_DISABLE_INCLUDE_IMCONFIG_H) || defined(IMGUI_INCLUDE_IMCONFIG_H)
#include "imconfig.h"
#endif

#include <float.h>                  // FLT_MAX
#include <stdarg.h>                 // va_list
#include <stddef.h>                 // ptrdiff_t, NULL
#include <string.h>                 // memset, memmove, memcpy, strlen, strchr, strcpy, strcmp

// Version
// (Integer encoded as XYYZZ for use in #if preprocessor conditionals. Work in progress versions typically starts at XYY00 then bounced up to XYY01 when release tagging happens)
#define IMGUI_VERSION               "1.65"
#define IMGUI_VERSION_NUM           16501
#define IMGUI_CHECKVERSION()        ImGui::DebugCheckVersionAndDataLayout(IMGUI_VERSION, sizeof(ImGuiIO), sizeof(ImGuiStyle), sizeof(ImVec2), sizeof(ImVec4), sizeof(ImDrawVert))
#define IMGUI_HAS_VIEWPORT          1 // Viewport WIP branch
<<<<<<< HEAD
#define IMGUI_HAS_DOCK              1 // Docking WIP branch
#define IMGUI_HAS_TABS              1 // Docking WIP branch
=======
>>>>>>> 132d8c5a

// Define attributes of all API symbols declarations (e.g. for DLL under Windows)
// IMGUI_API is used for core imgui functions, IMGUI_IMPL_API is used for the default bindings files (imgui_impl_xxx.h)
#ifndef IMGUI_API
#define IMGUI_API
#endif
#ifndef IMGUI_IMPL_API
#define IMGUI_IMPL_API              IMGUI_API
#endif

// Helpers
#ifndef IM_ASSERT
#include <assert.h>
#define IM_ASSERT(_EXPR)            assert(_EXPR)                               // You can override the default assert handler by editing imconfig.h
#endif
#if defined(__clang__) || defined(__GNUC__)
#define IM_FMTARGS(FMT)             __attribute__((format(printf, FMT, FMT+1))) // Apply printf-style warnings to user functions.
#define IM_FMTLIST(FMT)             __attribute__((format(printf, FMT, 0)))
#else
#define IM_FMTARGS(FMT)
#define IM_FMTLIST(FMT)
#endif
#define IM_ARRAYSIZE(_ARR)          ((int)(sizeof(_ARR)/sizeof(*_ARR)))         // Size of a static C-style array. Don't use on pointers!
#define IM_OFFSETOF(_TYPE,_MEMBER)  ((size_t)&(((_TYPE*)0)->_MEMBER))           // Offset of _MEMBER within _TYPE. Standardized as offsetof() in modern C++.

#if defined(__clang__)
#pragma clang diagnostic push
#pragma clang diagnostic ignored "-Wold-style-cast"
#elif defined(__GNUC__) && __GNUC__ >= 8
#pragma GCC diagnostic push
#pragma GCC diagnostic ignored "-Wclass-memaccess"
#endif

// Forward declarations
struct ImDrawChannel;               // Temporary storage for outputting drawing commands out of order, used by ImDrawList::ChannelsSplit()
struct ImDrawCmd;                   // A single draw command within a parent ImDrawList (generally maps to 1 GPU draw call)
struct ImDrawData;                  // All draw command lists required to render the frame
struct ImDrawList;                  // A single draw command list (generally one per window, conceptually you may see this as a dynamic "mesh" builder)
struct ImDrawListSharedData;        // Data shared among multiple draw lists (typically owned by parent ImGui context, but you may create one yourself)
struct ImDrawVert;                  // A single vertex (20 bytes by default, override layout with IMGUI_OVERRIDE_DRAWVERT_STRUCT_LAYOUT)
struct ImFont;                      // Runtime data for a single font within a parent ImFontAtlas
struct ImFontAtlas;                 // Runtime data for multiple fonts, bake multiple fonts into a single texture, TTF/OTF font loader
struct ImFontConfig;                // Configuration data when adding a font or merging fonts
struct ImColor;                     // Helper functions to create a color that can be converted to either u32 or float4 (*obsolete* please avoid using)
#ifndef ImTextureID
typedef void* ImTextureID;          // User data to identify a texture (this is whatever to you want it to be! read the FAQ about ImTextureID in imgui.cpp)
#endif
struct ImGuiContext;                // ImGui context (opaque)
struct ImGuiIO;                     // Main configuration and I/O between your application and ImGui
struct ImGuiInputTextCallbackData;  // Shared state of InputText() when using custom ImGuiInputTextCallback (rare/advanced use)
struct ImGuiListClipper;            // Helper to manually clip large list of items
struct ImGuiOnceUponAFrame;         // Helper for running a block of code not more than once a frame, used by IMGUI_ONCE_UPON_A_FRAME macro
struct ImGuiPayload;                // User data payload for drag and drop operations
struct ImGuiPlatformIO;             // Multi-viewport support: interface for Platform/Renderer back-ends + viewports to render
struct ImGuiPlatformMonitor;        // Multi-viewport support: user-provided bounds for each connected monitor/display. Used when positioning popups and tooltips to avoid them straddling monitors
struct ImGuiSizeCallbackData;       // Callback data when using SetNextWindowSizeConstraints() (rare/advanced use)
struct ImGuiStorage;                // Helper for key->value storage
struct ImGuiStyle;                  // Runtime data for styling/colors
struct ImGuiTextFilter;             // Helper to parse and apply text filters (e.g. "aaaaa[,bbbb][,ccccc]")
struct ImGuiTextBuffer;             // Helper to hold and append into a text buffer (~string builder)
struct ImGuiViewport;               // Viewport (generally ~1 per window to output to at the OS level. Need per-platform support to use multiple viewports)

// Typedefs and Enums/Flags (declared as int for compatibility with old C++, to allow using as flags and to not pollute the top of this file)
// Use your programming IDE "Go to definition" facility on the names of the center columns to find the actual flags/enum lists.
typedef unsigned int ImGuiID;       // Unique ID used by widgets (typically hashed from a stack of string)
typedef unsigned short ImWchar;     // Character for keyboard input/display
typedef int ImGuiCol;               // -> enum ImGuiCol_             // Enum: A color identifier for styling
typedef int ImGuiCond;              // -> enum ImGuiCond_            // Enum: A condition for Set*()
typedef int ImGuiDataType;          // -> enum ImGuiDataType_        // Enum: A primary data type
typedef int ImGuiDir;               // -> enum ImGuiDir_             // Enum: A cardinal direction
typedef int ImGuiKey;               // -> enum ImGuiKey_             // Enum: A key identifier (ImGui-side enum)
typedef int ImGuiNavInput;          // -> enum ImGuiNavInput_        // Enum: An input identifier for navigation
typedef int ImGuiMouseCursor;       // -> enum ImGuiMouseCursor_     // Enum: A mouse cursor identifier
typedef int ImGuiStyleVar;          // -> enum ImGuiStyleVar_        // Enum: A variable identifier for styling
typedef int ImDrawCornerFlags;      // -> enum ImDrawCornerFlags_    // Flags: for ImDrawList::AddRect*() etc.
typedef int ImDrawListFlags;        // -> enum ImDrawListFlags_      // Flags: for ImDrawList
typedef int ImFontAtlasFlags;       // -> enum ImFontAtlasFlags_     // Flags: for ImFontAtlas
typedef int ImGuiBackendFlags;      // -> enum ImGuiBackendFlags_    // Flags: for io.BackendFlags
typedef int ImGuiColorEditFlags;    // -> enum ImGuiColorEditFlags_  // Flags: for ColorEdit*(), ColorPicker*()
typedef int ImGuiColumnsFlags;      // -> enum ImGuiColumnsFlags_    // Flags: for Columns(), BeginColumns()
typedef int ImGuiConfigFlags;       // -> enum ImGuiConfigFlags_     // Flags: for io.ConfigFlags
typedef int ImGuiComboFlags;        // -> enum ImGuiComboFlags_      // Flags: for BeginCombo()
typedef int ImGuiDockSpaceFlags;    // -> enum ImGuiDockSpaceFlags_  // Flags: for DockSpace()                   
typedef int ImGuiDragDropFlags;     // -> enum ImGuiDragDropFlags_   // Flags: for *DragDrop*()
typedef int ImGuiFocusedFlags;      // -> enum ImGuiFocusedFlags_    // Flags: for IsWindowFocused()
typedef int ImGuiHoveredFlags;      // -> enum ImGuiHoveredFlags_    // Flags: for IsItemHovered(), IsWindowHovered() etc.
typedef int ImGuiInputTextFlags;    // -> enum ImGuiInputTextFlags_  // Flags: for InputText*()
typedef int ImGuiSelectableFlags;   // -> enum ImGuiSelectableFlags_ // Flags: for Selectable()
typedef int ImGuiTabBarFlags;       // -> enum ImGuiTabBarFlags_     // Flags: for BeginTabBar()
typedef int ImGuiTabItemFlags;      // -> enum ImGuiTabItemFlags_    // Flags: for BeginTabItem()
typedef int ImGuiTreeNodeFlags;     // -> enum ImGuiTreeNodeFlags_   // Flags: for TreeNode*(),CollapsingHeader()
typedef int ImGuiViewportFlags;     // -> enum ImGuiViewportFlags_   // Flags: for ImGuiViewport
typedef int ImGuiWindowFlags;       // -> enum ImGuiWindowFlags_     // Flags: for Begin*()
typedef int (*ImGuiInputTextCallback)(ImGuiInputTextCallbackData *data);
typedef void (*ImGuiSizeCallback)(ImGuiSizeCallbackData* data);

// Scalar data types
typedef signed int          ImS32;  // 32-bit signed integer == int
typedef unsigned int        ImU32;  // 32-bit unsigned integer (often used to store packed colors)
#if defined(_MSC_VER) && !defined(__clang__)
typedef signed   __int64    ImS64;  // 64-bit signed integer (pre and post C++11 with Visual Studio)
typedef unsigned __int64    ImU64;  // 64-bit unsigned integer (pre and post C++11 with Visual Studio)
#elif (defined(__clang__) || defined(__GNUC__)) && (__cplusplus < 201100)
#include <stdint.h>
typedef int64_t             ImS64;  // 64-bit signed integer (pre C++11)
typedef uint64_t            ImU64;  // 64-bit unsigned integer (pre C++11)
#else
typedef signed   long long  ImS64;  // 64-bit signed integer (post C++11)
typedef unsigned long long  ImU64;  // 64-bit unsigned integer (post C++11)
#endif

// 2D vector (often used to store positions, sizes, etc.)
struct ImVec2
{
    float     x, y;
    ImVec2()  { x = y = 0.0f; }
    ImVec2(float _x, float _y) { x = _x; y = _y; }
    float  operator[] (size_t idx) const { IM_ASSERT(idx <= 1); return (&x)[idx]; }    // We very rarely use this [] operator, the assert overhead is fine.
    float& operator[] (size_t idx)       { IM_ASSERT(idx <= 1); return (&x)[idx]; }    // We very rarely use this [] operator, the assert overhead is fine.
#ifdef IM_VEC2_CLASS_EXTRA
    IM_VEC2_CLASS_EXTRA     // Define additional constructors and implicit cast operators in imconfig.h to convert back and forth between your math types and ImVec2.
#endif
};

// 4D vector (often used to store floating-point colors)
struct ImVec4
{
    float     x, y, z, w;
    ImVec4()  { x = y = z = w = 0.0f; }
    ImVec4(float _x, float _y, float _z, float _w) { x = _x; y = _y; z = _z; w = _w; }
#ifdef IM_VEC4_CLASS_EXTRA
    IM_VEC4_CLASS_EXTRA     // Define additional constructors and implicit cast operators in imconfig.h to convert back and forth between your math types and ImVec4.
#endif
};

// Dear ImGui end-user API
// (In a namespace so you can add extra functions in your own separate file. Please don't modify imgui.cpp/.h!)
namespace ImGui
{
    // Context creation and access
    // Each context create its own ImFontAtlas by default. You may instance one yourself and pass it to CreateContext() to share a font atlas between imgui contexts.
    // All those functions are not reliant on the current context.
    IMGUI_API ImGuiContext* CreateContext(ImFontAtlas* shared_font_atlas = NULL);
    IMGUI_API void          DestroyContext(ImGuiContext* ctx = NULL);   // NULL = destroy current context
    IMGUI_API ImGuiContext* GetCurrentContext();
    IMGUI_API void          SetCurrentContext(ImGuiContext* ctx);
    IMGUI_API bool          DebugCheckVersionAndDataLayout(const char* version_str, size_t sz_io, size_t sz_style, size_t sz_vec2, size_t sz_vec4, size_t sz_drawvert);

    // Main
    IMGUI_API ImGuiIO&      GetIO();                                    // access the IO structure (mouse/keyboard/gamepad inputs, time, various configuration options/flags)
    IMGUI_API ImGuiStyle&   GetStyle();                                 // access the Style structure (colors, sizes). Always use PushStyleCol(), PushStyleVar() to modify style mid-frame.
    IMGUI_API void          NewFrame();                                 // start a new ImGui frame, you can submit any command from this point until Render()/EndFrame().
    IMGUI_API void          EndFrame();                                 // ends the ImGui frame. automatically called by Render(), you likely don't need to call that yourself directly. If you don't need to render data (skipping rendering) you may call EndFrame() but you'll have wasted CPU already! If you don't need to render, better to not create any imgui windows and not call NewFrame() at all!
    IMGUI_API void          Render();                                   // ends the ImGui frame, finalize the draw data. (Obsolete: optionally call io.RenderDrawListsFn if set. Nowadays, prefer calling your render function yourself.)
    IMGUI_API ImDrawData*   GetDrawData();                              // valid after Render() and until the next call to NewFrame(). this is what you have to render. (Obsolete: this used to be passed to your io.RenderDrawListsFn() function.)

    // Demo, Debug, Information
    IMGUI_API void          ShowDemoWindow(bool* p_open = NULL);        // create demo/test window (previously called ShowTestWindow). demonstrate most ImGui features. call this to learn about the library! try to make it always available in your application!
    IMGUI_API void          ShowMetricsWindow(bool* p_open = NULL);     // create metrics window. display ImGui internals: draw commands (with individual draw calls and vertices), window list, basic internal state, etc.
    IMGUI_API void          ShowStyleEditor(ImGuiStyle* ref = NULL);    // add style editor block (not a window). you can pass in a reference ImGuiStyle structure to compare to, revert to and save to (else it uses the default style)
    IMGUI_API bool          ShowStyleSelector(const char* label);       // add style selector block (not a window), essentially a combo listing the default styles.
    IMGUI_API void          ShowFontSelector(const char* label);        // add font selector block (not a window), essentially a combo listing the loaded fonts.
    IMGUI_API void          ShowUserGuide();                            // add basic help/info block (not a window): how to manipulate ImGui as a end-user (mouse/keyboard controls).
    IMGUI_API const char*   GetVersion();                               // get the compiled version string e.g. "1.23"

    // Styles
    IMGUI_API void          StyleColorsDark(ImGuiStyle* dst = NULL);    // new, recommended style (default)
    IMGUI_API void          StyleColorsClassic(ImGuiStyle* dst = NULL); // classic imgui style
    IMGUI_API void          StyleColorsLight(ImGuiStyle* dst = NULL);   // best used with borders and a custom, thicker font

    // Windows
    // (Begin = push window to the stack and start appending to it. End = pop window from the stack. You may append multiple times to the same window during the same frame)
    // Begin()/BeginChild() return false to indicate the window being collapsed or fully clipped, so you may early out and omit submitting anything to the window.
    // You need to always call a matching End()/EndChild() for a Begin()/BeginChild() call, regardless of its return value (this is due to legacy reason and is inconsistent with BeginMenu/EndMenu, BeginPopup/EndPopup and other functions where the End call should only be called if the corresponding Begin function returned true.)
    // Passing 'bool* p_open != NULL' shows a close widget in the upper-right corner of the window, which when clicking will set the boolean to false.
    // Use child windows to introduce independent scrolling/clipping regions within a host window. Child windows can embed their own child.
    IMGUI_API bool          Begin(const char* name, bool* p_open = NULL, ImGuiWindowFlags flags = 0);
    IMGUI_API void          End();
    IMGUI_API bool          BeginChild(const char* str_id, const ImVec2& size = ImVec2(0,0), bool border = false, ImGuiWindowFlags flags = 0); // Begin a scrolling region. size==0.0f: use remaining window size, size<0.0f: use remaining window size minus abs(size). size>0.0f: fixed size. each axis can use a different mode, e.g. ImVec2(0,400).
    IMGUI_API bool          BeginChild(ImGuiID id, const ImVec2& size = ImVec2(0,0), bool border = false, ImGuiWindowFlags flags = 0);
    IMGUI_API void          EndChild();

    // Windows Utilities
    IMGUI_API bool          IsWindowAppearing();
    IMGUI_API bool          IsWindowCollapsed();
    IMGUI_API bool          IsWindowFocused(ImGuiFocusedFlags flags=0); // is current window focused? or its root/child, depending on flags. see flags for options.
    IMGUI_API bool          IsWindowHovered(ImGuiHoveredFlags flags=0); // is current window hovered (and typically: not blocked by a popup/modal)? see flags for options. NB: If you are trying to check whether your mouse should be dispatched to imgui or to your app, you should use the 'io.WantCaptureMouse' boolean for that! Please read the FAQ!
<<<<<<< HEAD
    IMGUI_API bool          IsWindowDocked();
=======
>>>>>>> 132d8c5a
    IMGUI_API ImDrawList*   GetWindowDrawList();                        // get draw list associated to the current window, to append your own drawing primitives
    IMGUI_API float         GetWindowDpiScale();                        // get DPI scale currently associated to the current window's viewport.
    IMGUI_API ImGuiViewport*GetWindowViewport();                        // get viewport currently associated to the current window.
    IMGUI_API ImVec2        GetWindowPos();                             // get current window position in screen space (useful if you want to do your own drawing via the DrawList API)
    IMGUI_API ImVec2        GetWindowSize();                            // get current window size
    IMGUI_API float         GetWindowWidth();                           // get current window width (shortcut for GetWindowSize().x)
    IMGUI_API float         GetWindowHeight();                          // get current window height (shortcut for GetWindowSize().y)
    IMGUI_API ImVec2        GetContentRegionMax();                      // current content boundaries (typically window boundaries including scrolling, or current column boundaries), in windows coordinates
    IMGUI_API ImVec2        GetContentRegionAvail();                    // == GetContentRegionMax() - GetCursorPos()
    IMGUI_API float         GetContentRegionAvailWidth();               //
    IMGUI_API ImVec2        GetWindowContentRegionMin();                // content boundaries min (roughly (0,0)-Scroll), in window coordinates
    IMGUI_API ImVec2        GetWindowContentRegionMax();                // content boundaries max (roughly (0,0)+Size-Scroll) where Size can be override with SetNextWindowContentSize(), in window coordinates
    IMGUI_API float         GetWindowContentRegionWidth();              //

    IMGUI_API void          SetNextWindowPos(const ImVec2& pos, ImGuiCond cond = 0, const ImVec2& pivot = ImVec2(0,0)); // set next window position. call before Begin(). use pivot=(0.5f,0.5f) to center on given point, etc.
    IMGUI_API void          SetNextWindowSize(const ImVec2& size, ImGuiCond cond = 0);                  // set next window size. set axis to 0.0f to force an auto-fit on this axis. call before Begin()
    IMGUI_API void          SetNextWindowSizeConstraints(const ImVec2& size_min, const ImVec2& size_max, ImGuiSizeCallback custom_callback = NULL, void* custom_callback_data = NULL); // set next window size limits. use -1,-1 on either X/Y axis to preserve the current size. Use callback to apply non-trivial programmatic constraints.
    IMGUI_API void          SetNextWindowContentSize(const ImVec2& size);                               // set next window content size (~ enforce the range of scrollbars). not including window decorations (title bar, menu bar, etc.). set an axis to 0.0f to leave it automatic. call before Begin()
    IMGUI_API void          SetNextWindowCollapsed(bool collapsed, ImGuiCond cond = 0);                 // set next window collapsed state. call before Begin()
    IMGUI_API void          SetNextWindowFocus();                                                       // set next window to be focused / front-most. call before Begin()
    IMGUI_API void          SetNextWindowBgAlpha(float alpha);                                          // set next window background color alpha. helper to easily modify ImGuiCol_WindowBg/ChildBg/PopupBg.
    IMGUI_API void          SetNextWindowViewport(ImGuiID viewport_id);                                 // set next window viewport
<<<<<<< HEAD
    IMGUI_API void          SetNextWindowDock(ImGuiID dock_id, ImGuiCond cond = 0);                     // set next window dock id (FIXME-DOCK)
=======
>>>>>>> 132d8c5a
    IMGUI_API void          SetWindowPos(const ImVec2& pos, ImGuiCond cond = 0);                        // (not recommended) set current window position - call within Begin()/End(). prefer using SetNextWindowPos(), as this may incur tearing and side-effects.
    IMGUI_API void          SetWindowSize(const ImVec2& size, ImGuiCond cond = 0);                      // (not recommended) set current window size - call within Begin()/End(). set to ImVec2(0,0) to force an auto-fit. prefer using SetNextWindowSize(), as this may incur tearing and minor side-effects.
    IMGUI_API void          SetWindowCollapsed(bool collapsed, ImGuiCond cond = 0);                     // (not recommended) set current window collapsed state. prefer using SetNextWindowCollapsed().
    IMGUI_API void          SetWindowFocus();                                                           // (not recommended) set current window to be focused / front-most. prefer using SetNextWindowFocus().
    IMGUI_API void          SetWindowFontScale(float scale);                                            // set font scale. Adjust IO.FontGlobalScale if you want to scale all windows
    IMGUI_API void          SetWindowPos(const char* name, const ImVec2& pos, ImGuiCond cond = 0);      // set named window position.
    IMGUI_API void          SetWindowSize(const char* name, const ImVec2& size, ImGuiCond cond = 0);    // set named window size. set axis to 0.0f to force an auto-fit on this axis.
    IMGUI_API void          SetWindowCollapsed(const char* name, bool collapsed, ImGuiCond cond = 0);   // set named window collapsed state
    IMGUI_API void          SetWindowFocus(const char* name);                                           // set named window to be focused / front-most. use NULL to remove focus.

    // Windows Scrolling
    IMGUI_API float         GetScrollX();                                                   // get scrolling amount [0..GetScrollMaxX()]
    IMGUI_API float         GetScrollY();                                                   // get scrolling amount [0..GetScrollMaxY()]
    IMGUI_API float         GetScrollMaxX();                                                // get maximum scrolling amount ~~ ContentSize.X - WindowSize.X
    IMGUI_API float         GetScrollMaxY();                                                // get maximum scrolling amount ~~ ContentSize.Y - WindowSize.Y
    IMGUI_API void          SetScrollX(float scroll_x);                                     // set scrolling amount [0..GetScrollMaxX()]
    IMGUI_API void          SetScrollY(float scroll_y);                                     // set scrolling amount [0..GetScrollMaxY()]
    IMGUI_API void          SetScrollHere(float center_y_ratio = 0.5f);                     // adjust scrolling amount to make current cursor position visible. center_y_ratio=0.0: top, 0.5: center, 1.0: bottom. When using to make a "default/current item" visible, consider using SetItemDefaultFocus() instead.
    IMGUI_API void          SetScrollFromPosY(float pos_y, float center_y_ratio = 0.5f);    // adjust scrolling amount to make given position valid. use GetCursorPos() or GetCursorStartPos()+offset to get valid positions.

    // Parameters stacks (shared)
    IMGUI_API void          PushFont(ImFont* font);                                         // use NULL as a shortcut to push default font
    IMGUI_API void          PopFont();
    IMGUI_API void          PushStyleColor(ImGuiCol idx, ImU32 col);
    IMGUI_API void          PushStyleColor(ImGuiCol idx, const ImVec4& col);
    IMGUI_API void          PopStyleColor(int count = 1);
    IMGUI_API void          PushStyleVar(ImGuiStyleVar idx, float val);
    IMGUI_API void          PushStyleVar(ImGuiStyleVar idx, const ImVec2& val);
    IMGUI_API void          PopStyleVar(int count = 1);
    IMGUI_API const ImVec4& GetStyleColorVec4(ImGuiCol idx);                                // retrieve style color as stored in ImGuiStyle structure. use to feed back into PushStyleColor(), otherwise use GetColorU32() to get style color with style alpha baked in.
    IMGUI_API ImFont*       GetFont();                                                      // get current font
    IMGUI_API float         GetFontSize();                                                  // get current font size (= height in pixels) of current font with current scale applied
    IMGUI_API ImVec2        GetFontTexUvWhitePixel();                                       // get UV coordinate for a while pixel, useful to draw custom shapes via the ImDrawList API
    IMGUI_API ImU32         GetColorU32(ImGuiCol idx, float alpha_mul = 1.0f);              // retrieve given style color with style alpha applied and optional extra alpha multiplier
    IMGUI_API ImU32         GetColorU32(const ImVec4& col);                                 // retrieve given color with style alpha applied
    IMGUI_API ImU32         GetColorU32(ImU32 col);                                         // retrieve given color with style alpha applied

    // Parameters stacks (current window)
    IMGUI_API void          PushItemWidth(float item_width);                                // width of items for the common item+label case, pixels. 0.0f = default to ~2/3 of windows width, >0.0f: width in pixels, <0.0f align xx pixels to the right of window (so -1.0f always align width to the right side)
    IMGUI_API void          PopItemWidth();
    IMGUI_API float         CalcItemWidth();                                                // width of item given pushed settings and current cursor position
    IMGUI_API void          PushTextWrapPos(float wrap_pos_x = 0.0f);                       // word-wrapping for Text*() commands. < 0.0f: no wrapping; 0.0f: wrap to end of window (or column); > 0.0f: wrap at 'wrap_pos_x' position in window local space
    IMGUI_API void          PopTextWrapPos();
    IMGUI_API void          PushAllowKeyboardFocus(bool allow_keyboard_focus);              // allow focusing using TAB/Shift-TAB, enabled by default but you can disable it for certain widgets
    IMGUI_API void          PopAllowKeyboardFocus();
    IMGUI_API void          PushButtonRepeat(bool repeat);                                  // in 'repeat' mode, Button*() functions return repeated true in a typematic manner (using io.KeyRepeatDelay/io.KeyRepeatRate setting). Note that you can call IsItemActive() after any Button() to tell if the button is held in the current frame.
    IMGUI_API void          PopButtonRepeat();

    // Cursor / Layout
    IMGUI_API void          Separator();                                                    // separator, generally horizontal. inside a menu bar or in horizontal layout mode, this becomes a vertical separator.
    IMGUI_API void          SameLine(float pos_x = 0.0f, float spacing_w = -1.0f);          // call between widgets or groups to layout them horizontally
    IMGUI_API void          NewLine();                                                      // undo a SameLine()
    IMGUI_API void          Spacing();                                                      // add vertical spacing
    IMGUI_API void          Dummy(const ImVec2& size);                                      // add a dummy item of given size
    IMGUI_API void          Indent(float indent_w = 0.0f);                                  // move content position toward the right, by style.IndentSpacing or indent_w if != 0
    IMGUI_API void          Unindent(float indent_w = 0.0f);                                // move content position back to the left, by style.IndentSpacing or indent_w if != 0
    IMGUI_API void          BeginGroup();                                                   // lock horizontal starting position + capture group bounding box into one "item" (so you can use IsItemHovered() or layout primitives such as SameLine() on whole group, etc.)
    IMGUI_API void          EndGroup();
    IMGUI_API ImVec2        GetCursorPos();                                                 // cursor position is relative to window position
    IMGUI_API float         GetCursorPosX();                                                // "
    IMGUI_API float         GetCursorPosY();                                                // "
    IMGUI_API void          SetCursorPos(const ImVec2& local_pos);                          // "
    IMGUI_API void          SetCursorPosX(float x);                                         // "
    IMGUI_API void          SetCursorPosY(float y);                                         // "
    IMGUI_API ImVec2        GetCursorStartPos();                                            // initial cursor position
    IMGUI_API ImVec2        GetCursorScreenPos();                                           // cursor position in screen coordinates [0..io.DisplaySize] (or [io.ViewportPos..io.ViewportPos + io.ViewportSize] when using multiple viewport). useful to work with ImDrawList API.
    IMGUI_API void          SetCursorScreenPos(const ImVec2& pos);                          // cursor position in screen coordinates [0..io.DisplaySize] (or [io.ViewportPos..io.ViewportPos + io.ViewportSize] when using multiple viewport) 
    IMGUI_API void          AlignTextToFramePadding();                                      // vertically align upcoming text baseline to FramePadding.y so that it will align properly to regularly framed items (call if you have text on a line before a framed item)
    IMGUI_API float         GetTextLineHeight();                                            // ~ FontSize
    IMGUI_API float         GetTextLineHeightWithSpacing();                                 // ~ FontSize + style.ItemSpacing.y (distance in pixels between 2 consecutive lines of text)
    IMGUI_API float         GetFrameHeight();                                               // ~ FontSize + style.FramePadding.y * 2
    IMGUI_API float         GetFrameHeightWithSpacing();                                    // ~ FontSize + style.FramePadding.y * 2 + style.ItemSpacing.y (distance in pixels between 2 consecutive lines of framed widgets)

    // ID stack/scopes
    // Read the FAQ for more details about how ID are handled in dear imgui. If you are creating widgets in a loop you most
    // likely want to push a unique identifier (e.g. object pointer, loop index) to uniquely differentiate them.
    // You can also use the "##foobar" syntax within widget label to distinguish them from each others.
    // In this header file we use the "label"/"name" terminology to denote a string that will be displayed and used as an ID,
    // whereas "str_id" denote a string that is only used as an ID and not aimed to be displayed.
    IMGUI_API void          PushID(const char* str_id);                                     // push identifier into the ID stack. IDs are hash of the entire stack!
    IMGUI_API void          PushID(const char* str_id_begin, const char* str_id_end);
    IMGUI_API void          PushID(const void* ptr_id);
    IMGUI_API void          PushID(int int_id);
    IMGUI_API void          PopID();
    IMGUI_API ImGuiID       GetID(const char* str_id);                                      // calculate unique ID (hash of whole ID stack + given parameter). e.g. if you want to query into ImGuiStorage yourself
    IMGUI_API ImGuiID       GetID(const char* str_id_begin, const char* str_id_end);
    IMGUI_API ImGuiID       GetID(const void* ptr_id);

    // Widgets: Text
    IMGUI_API void          TextUnformatted(const char* text, const char* text_end = NULL);                // raw text without formatting. Roughly equivalent to Text("%s", text) but: A) doesn't require null terminated string if 'text_end' is specified, B) it's faster, no memory copy is done, no buffer size limits, recommended for long chunks of text.
    IMGUI_API void          Text(const char* fmt, ...)                                      IM_FMTARGS(1); // simple formatted text
    IMGUI_API void          TextV(const char* fmt, va_list args)                            IM_FMTLIST(1);
    IMGUI_API void          TextColored(const ImVec4& col, const char* fmt, ...)            IM_FMTARGS(2); // shortcut for PushStyleColor(ImGuiCol_Text, col); Text(fmt, ...); PopStyleColor();
    IMGUI_API void          TextColoredV(const ImVec4& col, const char* fmt, va_list args)  IM_FMTLIST(2);
    IMGUI_API void          TextDisabled(const char* fmt, ...)                              IM_FMTARGS(1); // shortcut for PushStyleColor(ImGuiCol_Text, style.Colors[ImGuiCol_TextDisabled]); Text(fmt, ...); PopStyleColor();
    IMGUI_API void          TextDisabledV(const char* fmt, va_list args)                    IM_FMTLIST(1);
    IMGUI_API void          TextWrapped(const char* fmt, ...)                               IM_FMTARGS(1); // shortcut for PushTextWrapPos(0.0f); Text(fmt, ...); PopTextWrapPos();. Note that this won't work on an auto-resizing window if there's no other widgets to extend the window width, yoy may need to set a size using SetNextWindowSize().
    IMGUI_API void          TextWrappedV(const char* fmt, va_list args)                     IM_FMTLIST(1);
    IMGUI_API void          LabelText(const char* label, const char* fmt, ...)              IM_FMTARGS(2); // display text+label aligned the same way as value+label widgets
    IMGUI_API void          LabelTextV(const char* label, const char* fmt, va_list args)    IM_FMTLIST(2);
    IMGUI_API void          BulletText(const char* fmt, ...)                                IM_FMTARGS(1); // shortcut for Bullet()+Text()
    IMGUI_API void          BulletTextV(const char* fmt, va_list args)                      IM_FMTLIST(1);

    // Widgets: Main
    // Most widgets return true when the value has been changed or when pressed/selected
    IMGUI_API bool          Button(const char* label, const ImVec2& size = ImVec2(0,0));    // button
    IMGUI_API bool          SmallButton(const char* label);                                 // button with FramePadding=(0,0) to easily embed within text
    IMGUI_API bool          InvisibleButton(const char* str_id, const ImVec2& size);        // button behavior without the visuals, useful to build custom behaviors using the public api (along with IsItemActive, IsItemHovered, etc.)
    IMGUI_API bool          ArrowButton(const char* str_id, ImGuiDir dir);                  // square button with an arrow shape
    IMGUI_API void          Image(ImTextureID user_texture_id, const ImVec2& size, const ImVec2& uv0 = ImVec2(0,0), const ImVec2& uv1 = ImVec2(1,1), const ImVec4& tint_col = ImVec4(1,1,1,1), const ImVec4& border_col = ImVec4(0,0,0,0));
    IMGUI_API bool          ImageButton(ImTextureID user_texture_id, const ImVec2& size, const ImVec2& uv0 = ImVec2(0,0),  const ImVec2& uv1 = ImVec2(1,1), int frame_padding = -1, const ImVec4& bg_col = ImVec4(0,0,0,0), const ImVec4& tint_col = ImVec4(1,1,1,1));    // <0 frame_padding uses default frame padding settings. 0 for no padding
    IMGUI_API bool          Checkbox(const char* label, bool* v);
    IMGUI_API bool          CheckboxFlags(const char* label, unsigned int* flags, unsigned int flags_value);
    IMGUI_API bool          RadioButton(const char* label, bool active);                    // use with e.g. if (RadioButton("one", my_value==1)) { my_value = 1; }
    IMGUI_API bool          RadioButton(const char* label, int* v, int v_button);           // shortcut to handle the above pattern when value is an integer
    IMGUI_API void          ProgressBar(float fraction, const ImVec2& size_arg = ImVec2(-1,0), const char* overlay = NULL);
    IMGUI_API void          Bullet();                                                       // draw a small circle and keep the cursor on the same line. advance cursor x position by GetTreeNodeToLabelSpacing(), same distance that TreeNode() uses

    // Widgets: Combo Box
    // The new BeginCombo()/EndCombo() api allows you to manage your contents and selection state however you want it, by creating e.g. Selectable() items.
    // The old Combo() api are helpers over BeginCombo()/EndCombo() which are kept available for convenience purpose.
    IMGUI_API bool          BeginCombo(const char* label, const char* preview_value, ImGuiComboFlags flags = 0);
    IMGUI_API void          EndCombo(); // only call EndCombo() if BeginCombo() returns true!
    IMGUI_API bool          Combo(const char* label, int* current_item, const char* const items[], int items_count, int popup_max_height_in_items = -1);
    IMGUI_API bool          Combo(const char* label, int* current_item, const char* items_separated_by_zeros, int popup_max_height_in_items = -1);      // Separate items with \0 within a string, end item-list with \0\0. e.g. "One\0Two\0Three\0"
    IMGUI_API bool          Combo(const char* label, int* current_item, bool(*items_getter)(void* data, int idx, const char** out_text), void* data, int items_count, int popup_max_height_in_items = -1);

    // Widgets: Drags (tip: ctrl+click on a drag box to input with keyboard. manually input values aren't clamped, can go off-bounds)
    // For all the Float2/Float3/Float4/Int2/Int3/Int4 versions of every functions, note that a 'float v[X]' function argument is the same as 'float* v', the array syntax is just a way to document the number of elements that are expected to be accessible. You can pass address of your first element out of a contiguous set, e.g. &myvector.x
    // Adjust format string to decorate the value with a prefix, a suffix, or adapt the editing and display precision e.g. "%.3f" -> 1.234; "%5.2f secs" -> 01.23 secs; "Biscuit: %.0f" -> Biscuit: 1; etc.
    // Speed are per-pixel of mouse movement (v_speed=0.2f: mouse needs to move by 5 pixels to increase value by 1). For gamepad/keyboard navigation, minimum speed is Max(v_speed, minimum_step_at_given_precision).
    IMGUI_API bool          DragFloat(const char* label, float* v, float v_speed = 1.0f, float v_min = 0.0f, float v_max = 0.0f, const char* format = "%.3f", float power = 1.0f);     // If v_min >= v_max we have no bound
    IMGUI_API bool          DragFloat2(const char* label, float v[2], float v_speed = 1.0f, float v_min = 0.0f, float v_max = 0.0f, const char* format = "%.3f", float power = 1.0f);
    IMGUI_API bool          DragFloat3(const char* label, float v[3], float v_speed = 1.0f, float v_min = 0.0f, float v_max = 0.0f, const char* format = "%.3f", float power = 1.0f);
    IMGUI_API bool          DragFloat4(const char* label, float v[4], float v_speed = 1.0f, float v_min = 0.0f, float v_max = 0.0f, const char* format = "%.3f", float power = 1.0f);
    IMGUI_API bool          DragFloatRange2(const char* label, float* v_current_min, float* v_current_max, float v_speed = 1.0f, float v_min = 0.0f, float v_max = 0.0f, const char* format = "%.3f", const char* format_max = NULL, float power = 1.0f);
    IMGUI_API bool          DragInt(const char* label, int* v, float v_speed = 1.0f, int v_min = 0, int v_max = 0, const char* format = "%d");                                       // If v_min >= v_max we have no bound
    IMGUI_API bool          DragInt2(const char* label, int v[2], float v_speed = 1.0f, int v_min = 0, int v_max = 0, const char* format = "%d");
    IMGUI_API bool          DragInt3(const char* label, int v[3], float v_speed = 1.0f, int v_min = 0, int v_max = 0, const char* format = "%d");
    IMGUI_API bool          DragInt4(const char* label, int v[4], float v_speed = 1.0f, int v_min = 0, int v_max = 0, const char* format = "%d");
    IMGUI_API bool          DragIntRange2(const char* label, int* v_current_min, int* v_current_max, float v_speed = 1.0f, int v_min = 0, int v_max = 0, const char* format = "%d", const char* format_max = NULL);
    IMGUI_API bool          DragScalar(const char* label, ImGuiDataType data_type, void* v, float v_speed, const void* v_min = NULL, const void* v_max = NULL, const char* format = NULL, float power = 1.0f);
    IMGUI_API bool          DragScalarN(const char* label, ImGuiDataType data_type, void* v, int components, float v_speed, const void* v_min = NULL, const void* v_max = NULL, const char* format = NULL, float power = 1.0f);

    // Widgets: Sliders (tip: ctrl+click on a slider to input with keyboard. manually input values aren't clamped, can go off-bounds)
    // Adjust format string to decorate the value with a prefix, a suffix, or adapt the editing and display precision e.g. "%.3f" -> 1.234; "%5.2f secs" -> 01.23 secs; "Biscuit: %.0f" -> Biscuit: 1; etc.
    IMGUI_API bool          SliderFloat(const char* label, float* v, float v_min, float v_max, const char* format = "%.3f", float power = 1.0f);     // adjust format to decorate the value with a prefix or a suffix for in-slider labels or unit display. Use power!=1.0 for power curve sliders
    IMGUI_API bool          SliderFloat2(const char* label, float v[2], float v_min, float v_max, const char* format = "%.3f", float power = 1.0f);
    IMGUI_API bool          SliderFloat3(const char* label, float v[3], float v_min, float v_max, const char* format = "%.3f", float power = 1.0f);
    IMGUI_API bool          SliderFloat4(const char* label, float v[4], float v_min, float v_max, const char* format = "%.3f", float power = 1.0f);
    IMGUI_API bool          SliderAngle(const char* label, float* v_rad, float v_degrees_min = -360.0f, float v_degrees_max = +360.0f);
    IMGUI_API bool          SliderInt(const char* label, int* v, int v_min, int v_max, const char* format = "%d");
    IMGUI_API bool          SliderInt2(const char* label, int v[2], int v_min, int v_max, const char* format = "%d");
    IMGUI_API bool          SliderInt3(const char* label, int v[3], int v_min, int v_max, const char* format = "%d");
    IMGUI_API bool          SliderInt4(const char* label, int v[4], int v_min, int v_max, const char* format = "%d");
    IMGUI_API bool          SliderScalar(const char* label, ImGuiDataType data_type, void* v, const void* v_min, const void* v_max, const char* format = NULL, float power = 1.0f);
    IMGUI_API bool          SliderScalarN(const char* label, ImGuiDataType data_type, void* v, int components, const void* v_min, const void* v_max, const char* format = NULL, float power = 1.0f);
    IMGUI_API bool          VSliderFloat(const char* label, const ImVec2& size, float* v, float v_min, float v_max, const char* format = "%.3f", float power = 1.0f);
    IMGUI_API bool          VSliderInt(const char* label, const ImVec2& size, int* v, int v_min, int v_max, const char* format = "%d");
    IMGUI_API bool          VSliderScalar(const char* label, const ImVec2& size, ImGuiDataType data_type, void* v, const void* v_min, const void* v_max, const char* format = NULL, float power = 1.0f);

    // Widgets: Input with Keyboard
    // If you want to use InputText() with a dynamic string type such as std::string or your own, see misc/stl/imgui_stl.h
    IMGUI_API bool          InputText(const char* label, char* buf, size_t buf_size, ImGuiInputTextFlags flags = 0, ImGuiInputTextCallback callback = NULL, void* user_data = NULL);
    IMGUI_API bool          InputTextMultiline(const char* label, char* buf, size_t buf_size, const ImVec2& size = ImVec2(0,0), ImGuiInputTextFlags flags = 0, ImGuiInputTextCallback callback = NULL, void* user_data = NULL);
    IMGUI_API bool          InputFloat(const char* label, float* v, float step = 0.0f, float step_fast = 0.0f, const char* format = "%.3f", ImGuiInputTextFlags extra_flags = 0);
    IMGUI_API bool          InputFloat2(const char* label, float v[2], const char* format = "%.3f", ImGuiInputTextFlags extra_flags = 0);
    IMGUI_API bool          InputFloat3(const char* label, float v[3], const char* format = "%.3f", ImGuiInputTextFlags extra_flags = 0);
    IMGUI_API bool          InputFloat4(const char* label, float v[4], const char* format = "%.3f", ImGuiInputTextFlags extra_flags = 0);
    IMGUI_API bool          InputInt(const char* label, int* v, int step = 1, int step_fast = 100, ImGuiInputTextFlags extra_flags = 0);
    IMGUI_API bool          InputInt2(const char* label, int v[2], ImGuiInputTextFlags extra_flags = 0);
    IMGUI_API bool          InputInt3(const char* label, int v[3], ImGuiInputTextFlags extra_flags = 0);
    IMGUI_API bool          InputInt4(const char* label, int v[4], ImGuiInputTextFlags extra_flags = 0);
    IMGUI_API bool          InputDouble(const char* label, double* v, double step = 0.0f, double step_fast = 0.0f, const char* format = "%.6f", ImGuiInputTextFlags extra_flags = 0);
    IMGUI_API bool          InputScalar(const char* label, ImGuiDataType data_type, void* v, const void* step = NULL, const void* step_fast = NULL, const char* format = NULL, ImGuiInputTextFlags extra_flags = 0);
    IMGUI_API bool          InputScalarN(const char* label, ImGuiDataType data_type, void* v, int components, const void* step = NULL, const void* step_fast = NULL, const char* format = NULL, ImGuiInputTextFlags extra_flags = 0);

    // Widgets: Color Editor/Picker (tip: the ColorEdit* functions have a little colored preview square that can be left-clicked to open a picker, and right-clicked to open an option menu.)
    // Note that a 'float v[X]' function argument is the same as 'float* v', the array syntax is just a way to document the number of elements that are expected to be accessible. You can the pass the address of a first float element out of a contiguous structure, e.g. &myvector.x
    IMGUI_API bool          ColorEdit3(const char* label, float col[3], ImGuiColorEditFlags flags = 0);
    IMGUI_API bool          ColorEdit4(const char* label, float col[4], ImGuiColorEditFlags flags = 0);
    IMGUI_API bool          ColorPicker3(const char* label, float col[3], ImGuiColorEditFlags flags = 0);
    IMGUI_API bool          ColorPicker4(const char* label, float col[4], ImGuiColorEditFlags flags = 0, const float* ref_col = NULL);
    IMGUI_API bool          ColorButton(const char* desc_id, const ImVec4& col, ImGuiColorEditFlags flags = 0, ImVec2 size = ImVec2(0,0));  // display a colored square/button, hover for details, return true when pressed.
    IMGUI_API void          SetColorEditOptions(ImGuiColorEditFlags flags);                     // initialize current options (generally on application startup) if you want to select a default format, picker type, etc. User will be able to change many settings, unless you pass the _NoOptions flag to your calls.

    // Widgets: Trees
    // TreeNode functions return true when the node is open, in which case you need to also call TreePop() when you are finished displaying the tree node contents.
    IMGUI_API bool          TreeNode(const char* label);
    IMGUI_API bool          TreeNode(const char* str_id, const char* fmt, ...) IM_FMTARGS(2);   // helper variation to completely decorelate the id from the displayed string. Read the FAQ about why and how to use ID. to align arbitrary text at the same level as a TreeNode() you can use Bullet().
    IMGUI_API bool          TreeNode(const void* ptr_id, const char* fmt, ...) IM_FMTARGS(2);   // "
    IMGUI_API bool          TreeNodeV(const char* str_id, const char* fmt, va_list args) IM_FMTLIST(2);
    IMGUI_API bool          TreeNodeV(const void* ptr_id, const char* fmt, va_list args) IM_FMTLIST(2);
    IMGUI_API bool          TreeNodeEx(const char* label, ImGuiTreeNodeFlags flags = 0);
    IMGUI_API bool          TreeNodeEx(const char* str_id, ImGuiTreeNodeFlags flags, const char* fmt, ...) IM_FMTARGS(3);
    IMGUI_API bool          TreeNodeEx(const void* ptr_id, ImGuiTreeNodeFlags flags, const char* fmt, ...) IM_FMTARGS(3);
    IMGUI_API bool          TreeNodeExV(const char* str_id, ImGuiTreeNodeFlags flags, const char* fmt, va_list args) IM_FMTLIST(3);
    IMGUI_API bool          TreeNodeExV(const void* ptr_id, ImGuiTreeNodeFlags flags, const char* fmt, va_list args) IM_FMTLIST(3);
    IMGUI_API void          TreePush(const char* str_id);                                       // ~ Indent()+PushId(). Already called by TreeNode() when returning true, but you can call TreePush/TreePop yourself if desired.
    IMGUI_API void          TreePush(const void* ptr_id = NULL);                                // "
    IMGUI_API void          TreePop();                                                          // ~ Unindent()+PopId()
    IMGUI_API void          TreeAdvanceToLabelPos();                                            // advance cursor x position by GetTreeNodeToLabelSpacing()
    IMGUI_API float         GetTreeNodeToLabelSpacing();                                        // horizontal distance preceding label when using TreeNode*() or Bullet() == (g.FontSize + style.FramePadding.x*2) for a regular unframed TreeNode
    IMGUI_API void          SetNextTreeNodeOpen(bool is_open, ImGuiCond cond = 0);              // set next TreeNode/CollapsingHeader open state.
    IMGUI_API bool          CollapsingHeader(const char* label, ImGuiTreeNodeFlags flags = 0);  // if returning 'true' the header is open. doesn't indent nor push on ID stack. user doesn't have to call TreePop().
    IMGUI_API bool          CollapsingHeader(const char* label, bool* p_open, ImGuiTreeNodeFlags flags = 0); // when 'p_open' isn't NULL, display an additional small close button on upper right of the header

    // Widgets: Selectables
    IMGUI_API bool          Selectable(const char* label, bool selected = false, ImGuiSelectableFlags flags = 0, const ImVec2& size = ImVec2(0,0));  // "bool selected" carry the selection state (read-only). Selectable() is clicked is returns true so you can modify your selection state. size.x==0.0: use remaining width, size.x>0.0: specify width. size.y==0.0: use label height, size.y>0.0: specify height
    IMGUI_API bool          Selectable(const char* label, bool* p_selected, ImGuiSelectableFlags flags = 0, const ImVec2& size = ImVec2(0,0));       // "bool* p_selected" point to the selection state (read-write), as a convenient helper.

    // Widgets: List Boxes
    IMGUI_API bool          ListBox(const char* label, int* current_item, const char* const items[], int items_count, int height_in_items = -1);
    IMGUI_API bool          ListBox(const char* label, int* current_item, bool (*items_getter)(void* data, int idx, const char** out_text), void* data, int items_count, int height_in_items = -1);
    IMGUI_API bool          ListBoxHeader(const char* label, const ImVec2& size = ImVec2(0,0)); // use if you want to reimplement ListBox() will custom data or interactions. if the function return true, you can output elements then call ListBoxFooter() afterwards.
    IMGUI_API bool          ListBoxHeader(const char* label, int items_count, int height_in_items = -1); // "
    IMGUI_API void          ListBoxFooter();                                                    // terminate the scrolling region. only call ListBoxFooter() if ListBoxHeader() returned true!

    // Widgets: Data Plotting
    IMGUI_API void          PlotLines(const char* label, const float* values, int values_count, int values_offset = 0, const char* overlay_text = NULL, float scale_min = FLT_MAX, float scale_max = FLT_MAX, ImVec2 graph_size = ImVec2(0, 0), int stride = sizeof(float));
    IMGUI_API void          PlotLines(const char* label, float(*values_getter)(void* data, int idx), void* data, int values_count, int values_offset = 0, const char* overlay_text = NULL, float scale_min = FLT_MAX, float scale_max = FLT_MAX, ImVec2 graph_size = ImVec2(0, 0));
    IMGUI_API void          PlotHistogram(const char* label, const float* values, int values_count, int values_offset = 0, const char* overlay_text = NULL, float scale_min = FLT_MAX, float scale_max = FLT_MAX, ImVec2 graph_size = ImVec2(0, 0), int stride = sizeof(float));
    IMGUI_API void          PlotHistogram(const char* label, float(*values_getter)(void* data, int idx), void* data, int values_count, int values_offset = 0, const char* overlay_text = NULL, float scale_min = FLT_MAX, float scale_max = FLT_MAX, ImVec2 graph_size = ImVec2(0, 0));

    // Widgets: Value() Helpers. Output single value in "name: value" format (tip: freely declare more in your code to handle your types. you can add functions to the ImGui namespace)
    IMGUI_API void          Value(const char* prefix, bool b);
    IMGUI_API void          Value(const char* prefix, int v);
    IMGUI_API void          Value(const char* prefix, unsigned int v);
    IMGUI_API void          Value(const char* prefix, float v, const char* float_format = NULL);

    // Widgets: Menus
    IMGUI_API bool          BeginMainMenuBar();                                                 // create and append to a full screen menu-bar.
    IMGUI_API void          EndMainMenuBar();                                                   // only call EndMainMenuBar() if BeginMainMenuBar() returns true!
    IMGUI_API bool          BeginMenuBar();                                                     // append to menu-bar of current window (requires ImGuiWindowFlags_MenuBar flag set on parent window).
    IMGUI_API void          EndMenuBar();                                                       // only call EndMenuBar() if BeginMenuBar() returns true!
    IMGUI_API bool          BeginMenu(const char* label, bool enabled = true);                  // create a sub-menu entry. only call EndMenu() if this returns true!
    IMGUI_API void          EndMenu();                                                          // only call EndMenu() if BeginMenu() returns true!
    IMGUI_API bool          MenuItem(const char* label, const char* shortcut = NULL, bool selected = false, bool enabled = true);  // return true when activated. shortcuts are displayed for convenience but not processed by ImGui at the moment
    IMGUI_API bool          MenuItem(const char* label, const char* shortcut, bool* p_selected, bool enabled = true);              // return true when activated + toggle (*p_selected) if p_selected != NULL

    // Tooltips
    IMGUI_API void          BeginTooltip();                                                     // begin/append a tooltip window. to create full-featured tooltip (with any kind of items).
    IMGUI_API void          EndTooltip();
    IMGUI_API void          SetTooltip(const char* fmt, ...) IM_FMTARGS(1);                     // set a text-only tooltip, typically use with ImGui::IsItemHovered(). overidde any previous call to SetTooltip().
    IMGUI_API void          SetTooltipV(const char* fmt, va_list args) IM_FMTLIST(1);

    // Popups
    IMGUI_API void          OpenPopup(const char* str_id);                                      // call to mark popup as open (don't call every frame!). popups are closed when user click outside, or if CloseCurrentPopup() is called within a BeginPopup()/EndPopup() block. By default, Selectable()/MenuItem() are calling CloseCurrentPopup(). Popup identifiers are relative to the current ID-stack (so OpenPopup and BeginPopup needs to be at the same level).
    IMGUI_API bool          BeginPopup(const char* str_id, ImGuiWindowFlags flags = 0);                                             // return true if the popup is open, and you can start outputting to it. only call EndPopup() if BeginPopup() returns true!
    IMGUI_API bool          BeginPopupContextItem(const char* str_id = NULL, int mouse_button = 1);                                 // helper to open and begin popup when clicked on last item. if you can pass a NULL str_id only if the previous item had an id. If you want to use that on a non-interactive item such as Text() you need to pass in an explicit ID here. read comments in .cpp!
    IMGUI_API bool          BeginPopupContextWindow(const char* str_id = NULL, int mouse_button = 1, bool also_over_items = true);  // helper to open and begin popup when clicked on current window.
    IMGUI_API bool          BeginPopupContextVoid(const char* str_id = NULL, int mouse_button = 1);                                 // helper to open and begin popup when clicked in void (where there are no imgui windows).
    IMGUI_API bool          BeginPopupModal(const char* name, bool* p_open = NULL, ImGuiWindowFlags flags = 0);                     // modal dialog (regular window with title bar, block interactions behind the modal window, can't close the modal window by clicking outside)
    IMGUI_API void          EndPopup();                                                                                             // only call EndPopup() if BeginPopupXXX() returns true!
    IMGUI_API bool          OpenPopupOnItemClick(const char* str_id = NULL, int mouse_button = 1);                                  // helper to open popup when clicked on last item. return true when just opened.
    IMGUI_API bool          IsPopupOpen(const char* str_id);                                    // return true if the popup is open
    IMGUI_API void          CloseCurrentPopup();                                                // close the popup we have begin-ed into. clicking on a MenuItem or Selectable automatically close the current popup.

    // Columns
    // You can also use SameLine(pos_x) for simplified columns. The columns API is still work-in-progress and rather lacking.
    IMGUI_API void          Columns(int count = 1, const char* id = NULL, bool border = true);
    IMGUI_API void          NextColumn();                                                       // next column, defaults to current row or next row if the current row is finished
    IMGUI_API int           GetColumnIndex();                                                   // get current column index
    IMGUI_API float         GetColumnWidth(int column_index = -1);                              // get column width (in pixels). pass -1 to use current column
    IMGUI_API void          SetColumnWidth(int column_index, float width);                      // set column width (in pixels). pass -1 to use current column
    IMGUI_API float         GetColumnOffset(int column_index = -1);                             // get position of column line (in pixels, from the left side of the contents region). pass -1 to use current column, otherwise 0..GetColumnsCount() inclusive. column 0 is typically 0.0f
    IMGUI_API void          SetColumnOffset(int column_index, float offset_x);                  // set position of column line (in pixels, from the left side of the contents region). pass -1 to use current column
    IMGUI_API int           GetColumnsCount();

    // Tabs
    // Note: Tabs are automatically created by the docking system. Use this to create tab bars/tabs yourself without docking being involved.
    IMGUI_API bool          BeginTabBar(const char* str_id, ImGuiTabBarFlags flags = 0);        // create and append into a TabBar
    IMGUI_API void          EndTabBar();
    IMGUI_API bool          BeginTabItem(const char* label, bool* p_open = NULL, ImGuiTabItemFlags = 0);// create a Tab. Returns true if the Tab is selected.
    IMGUI_API void          EndTabItem();                                                       // only call EndTabItem() if BeginTabItem() returns true!
    IMGUI_API void          SetTabItemClosed(const char* tab_or_docked_window_label);           // notify TabBar or Docking system of a closed tab/window ahead (useful to reduce visual flicker on reorderable tab bars). For tab-bar: call after BeginTabBar() and before Tab submissions. Otherwise call with a window name.

    // Docking 
    // [BETA API] Enable with io.ConfigFlags |= ImGuiConfigFlags_DockingEnable.
    // Note: you DO NOT need to call DockSpace() to use most Docking facilities! You can hold SHIFT anywhere while moving windows. Use DockSpace() if you need to create an explicit docking space _within_ an existing window. See Docking demo for details)
    IMGUI_API void          DockSpace(const char* str_id, const ImVec2& size = ImVec2(0, 0), ImGuiDockSpaceFlags flags = 0, ImGuiID user_type_filter = 0);
    IMGUI_API void          SetNextWindowUserType(ImGuiID user_type);                           // FIXME-DOCK: set next window user type (docking filters by same user_type)

    // Logging/Capture: all text output from interface is captured to tty/file/clipboard. By default, tree nodes are automatically opened during logging.
    IMGUI_API void          LogToTTY(int max_depth = -1);                                       // start logging to tty
    IMGUI_API void          LogToFile(int max_depth = -1, const char* filename = NULL);         // start logging to file
    IMGUI_API void          LogToClipboard(int max_depth = -1);                                 // start logging to OS clipboard
    IMGUI_API void          LogFinish();                                                        // stop logging (close file, etc.)
    IMGUI_API void          LogButtons();                                                       // helper to display buttons for logging to tty/file/clipboard
    IMGUI_API void          LogText(const char* fmt, ...) IM_FMTARGS(1);                        // pass text data straight to log (without being displayed)

    // Drag and Drop
    // [BETA API] Missing Demo code. API may evolve.
    IMGUI_API bool          BeginDragDropSource(ImGuiDragDropFlags flags = 0);                                      // call when the current item is active. If this return true, you can call SetDragDropPayload() + EndDragDropSource()
    IMGUI_API bool          SetDragDropPayload(const char* type, const void* data, size_t size, ImGuiCond cond = 0);// type is a user defined string of maximum 32 characters. Strings starting with '_' are reserved for dear imgui internal types. Data is copied and held by imgui.
    IMGUI_API void          EndDragDropSource();                                                                    // only call EndDragDropSource() if BeginDragDropSource() returns true!
    IMGUI_API bool          BeginDragDropTarget();                                                                  // call after submitting an item that may receive an item. If this returns true, you can call AcceptDragDropPayload() + EndDragDropTarget()
    IMGUI_API const ImGuiPayload* AcceptDragDropPayload(const char* type, ImGuiDragDropFlags flags = 0);            // accept contents of a given type. If ImGuiDragDropFlags_AcceptBeforeDelivery is set you can peek into the payload before the mouse button is released.
    IMGUI_API void          EndDragDropTarget();                                                                    // only call EndDragDropTarget() if BeginDragDropTarget() returns true!

    // Clipping
    IMGUI_API void          PushClipRect(const ImVec2& clip_rect_min, const ImVec2& clip_rect_max, bool intersect_with_current_clip_rect);
    IMGUI_API void          PopClipRect();

    // Focus, Activation
    // (Prefer using "SetItemDefaultFocus()" over "if (IsWindowAppearing()) SetScrollHere()" when applicable, to make your code more forward compatible when navigation branch is merged)
    IMGUI_API void          SetItemDefaultFocus();                                              // make last item the default focused item of a window. Please use instead of "if (IsWindowAppearing()) SetScrollHere()" to signify "default item".
    IMGUI_API void          SetKeyboardFocusHere(int offset = 0);                               // focus keyboard on the next widget. Use positive 'offset' to access sub components of a multiple component widget. Use -1 to access previous widget.

    // Utilities
    // See Demo Window under "Widgets->Querying Status" for an interactive visualization of many of those functions.
    IMGUI_API bool          IsItemHovered(ImGuiHoveredFlags flags = 0);                         // is the last item hovered? (and usable, aka not blocked by a popup, etc.). See ImGuiHoveredFlags for more options.
    IMGUI_API bool          IsItemActive();                                                     // is the last item active? (e.g. button being held, text field being edited. This will continuously return true while holding mouse button on an item. Items that don't interact will always return false)
    IMGUI_API bool          IsItemFocused();                                                    // is the last item focused for keyboard/gamepad navigation?
    IMGUI_API bool          IsItemClicked(int mouse_button = 0);                                // is the last item clicked? (e.g. button/node just clicked on) == IsMouseClicked(mouse_button) && IsItemHovered()
    IMGUI_API bool          IsItemVisible();                                                    // is the last item visible? (items may be out of sight because of clipping/scrolling)
    IMGUI_API bool          IsItemEdited();                                                     // did the last item modify its underlying value this frame? or was pressed? This is generally the same as the "bool" return value of many widgets.
    IMGUI_API bool          IsItemDeactivated();                                                // was the last item just made inactive (item was previously active). Useful for Undo/Redo patterns with widgets that requires continuous editing.
    IMGUI_API bool          IsItemDeactivatedAfterEdit();                                       // was the last item just made inactive and made a value change when it was active? (e.g. Slider/Drag moved). Useful for Undo/Redo patterns with widgets that requires continuous editing. Note that you may get false positives (some widgets such as Combo()/ListBox()/Selectable() will return true even when clicking an already selected item).
    IMGUI_API bool          IsAnyItemHovered();
    IMGUI_API bool          IsAnyItemActive();
    IMGUI_API bool          IsAnyItemFocused();
    IMGUI_API ImVec2        GetItemRectMin();                                                   // get bounding rectangle of last item, in screen space
    IMGUI_API ImVec2        GetItemRectMax();                                                   // "
    IMGUI_API ImVec2        GetItemRectSize();                                                  // get size of last item, in screen space
    IMGUI_API void          SetItemAllowOverlap();                                              // allow last item to be overlapped by a subsequent item. sometimes useful with invisible buttons, selectables, etc. to catch unused area.
    IMGUI_API bool          IsRectVisible(const ImVec2& size);                                  // test if rectangle (of given size, starting from cursor position) is visible / not clipped.
    IMGUI_API bool          IsRectVisible(const ImVec2& rect_min, const ImVec2& rect_max);      // test if rectangle (in screen space) is visible / not clipped. to perform coarse clipping on user's side.
    IMGUI_API double        GetTime();
    IMGUI_API int           GetFrameCount();
    IMGUI_API ImDrawList*   GetOverlayDrawList();                                               // this draw list will be the last rendered. it covers the entire current viewport. useful to quickly draw overlays shapes/text
    IMGUI_API ImDrawListSharedData* GetDrawListSharedData();                                    // you may use this when creating your own ImDrawList instances
    IMGUI_API const char*   GetStyleColorName(ImGuiCol idx);
    IMGUI_API void          SetStateStorage(ImGuiStorage* storage);                             // replace current window storage with our own (if you want to manipulate it yourself, typically clear subsection of it)
    IMGUI_API ImGuiStorage* GetStateStorage();
    IMGUI_API ImVec2        CalcTextSize(const char* text, const char* text_end = NULL, bool hide_text_after_double_hash = false, float wrap_width = -1.0f);
    IMGUI_API void          CalcListClipping(int items_count, float items_height, int* out_items_display_start, int* out_items_display_end);    // calculate coarse clipping for large list of evenly sized items. Prefer using the ImGuiListClipper higher-level helper if you can.

    IMGUI_API bool          BeginChildFrame(ImGuiID id, const ImVec2& size, ImGuiWindowFlags flags = 0); // helper to create a child window / scrolling region that looks like a normal widget frame
    IMGUI_API void          EndChildFrame();                                                    // always call EndChildFrame() regardless of BeginChildFrame() return values (which indicates a collapsed/clipped window)

    IMGUI_API ImVec4        ColorConvertU32ToFloat4(ImU32 in);
    IMGUI_API ImU32         ColorConvertFloat4ToU32(const ImVec4& in);
    IMGUI_API void          ColorConvertRGBtoHSV(float r, float g, float b, float& out_h, float& out_s, float& out_v);
    IMGUI_API void          ColorConvertHSVtoRGB(float h, float s, float v, float& out_r, float& out_g, float& out_b);

    // Inputs
    IMGUI_API int           GetKeyIndex(ImGuiKey imgui_key);                                    // map ImGuiKey_* values into user's key index. == io.KeyMap[key]
    IMGUI_API bool          IsKeyDown(int user_key_index);                                      // is key being held. == io.KeysDown[user_key_index]. note that imgui doesn't know the semantic of each entry of io.KeysDown[]. Use your own indices/enums according to how your backend/engine stored them into io.KeysDown[]!
    IMGUI_API bool          IsKeyPressed(int user_key_index, bool repeat = true);               // was key pressed (went from !Down to Down). if repeat=true, uses io.KeyRepeatDelay / KeyRepeatRate
    IMGUI_API bool          IsKeyReleased(int user_key_index);                                  // was key released (went from Down to !Down)..
    IMGUI_API int           GetKeyPressedAmount(int key_index, float repeat_delay, float rate); // uses provided repeat rate/delay. return a count, most often 0 or 1 but might be >1 if RepeatRate is small enough that DeltaTime > RepeatRate
    IMGUI_API bool          IsMouseDown(int button);                                            // is mouse button held (0=left, 1=right, 2=middle)
    IMGUI_API bool          IsAnyMouseDown();                                                   // is any mouse button held
    IMGUI_API bool          IsMouseClicked(int button, bool repeat = false);                    // did mouse button clicked (went from !Down to Down) (0=left, 1=right, 2=middle)
    IMGUI_API bool          IsMouseDoubleClicked(int button);                                   // did mouse button double-clicked. a double-click returns false in IsMouseClicked(). uses io.MouseDoubleClickTime.
    IMGUI_API bool          IsMouseReleased(int button);                                        // did mouse button released (went from Down to !Down)
    IMGUI_API bool          IsMouseDragging(int button = 0, float lock_threshold = -1.0f);      // is mouse dragging. if lock_threshold < -1.0f uses io.MouseDraggingThreshold
    IMGUI_API bool          IsMouseHoveringRect(const ImVec2& r_min, const ImVec2& r_max, bool clip = true);  // is mouse hovering given bounding rect (in screen space). clipped by current clipping settings, but  disregarding of other consideration of focus/window ordering/popup-block.
    IMGUI_API bool          IsMousePosValid(const ImVec2* mouse_pos = NULL);                    //
    IMGUI_API ImVec2        GetMousePos();                                                      // shortcut to ImGui::GetIO().MousePos provided by user, to be consistent with other calls
    IMGUI_API ImVec2        GetMousePosOnOpeningCurrentPopup();                                 // retrieve backup of mouse position at the time of opening popup we have BeginPopup() into
    IMGUI_API ImVec2        GetMouseDragDelta(int button = 0, float lock_threshold = -1.0f);    // dragging amount since clicking. if lock_threshold < -1.0f uses io.MouseDraggingThreshold
    IMGUI_API void          ResetMouseDragDelta(int button = 0);                                //
    IMGUI_API ImGuiMouseCursor GetMouseCursor();                                                // get desired cursor type, reset in ImGui::NewFrame(), this is updated during the frame. valid before Render(). If you use software rendering by setting io.MouseDrawCursor ImGui will render those for you
    IMGUI_API void          SetMouseCursor(ImGuiMouseCursor type);                              // set desired cursor type
    IMGUI_API void          CaptureKeyboardFromApp(bool capture = true);                        // manually override io.WantCaptureKeyboard flag next frame (said flag is entirely left for your application to handle). e.g. force capture keyboard when your widget is being hovered.
    IMGUI_API void          CaptureMouseFromApp(bool capture = true);                           // manually override io.WantCaptureMouse flag next frame (said flag is entirely left for your application to handle).

    // Clipboard Utilities (also see the LogToClipboard() function to capture or output text data to the clipboard)
    IMGUI_API const char*   GetClipboardText();
    IMGUI_API void          SetClipboardText(const char* text);

    // Settings/.Ini Utilities
    // The disk functions are automatically called if io.IniFilename != NULL (default is "imgui.ini").
    // Set io.IniFilename to NULL to load/save manually. Read io.WantSaveIniSettings description about handling .ini saving manually.
    IMGUI_API void          LoadIniSettingsFromDisk(const char* ini_filename);                  // call after CreateContext() and before the first call to NewFrame(). NewFrame() automatically calls LoadIniSettingsFromDisk(io.IniFilename).
    IMGUI_API void          LoadIniSettingsFromMemory(const char* ini_data, size_t ini_size=0); // call after CreateContext() and before the first call to NewFrame() to provide .ini data from your own data source.
    IMGUI_API void          SaveIniSettingsToDisk(const char* ini_filename);
    IMGUI_API const char*   SaveIniSettingsToMemory(size_t* out_ini_size = NULL);               // return a zero-terminated string with the .ini data which you can save by your own mean. call when io.WantSaveIniSettings is set, then save data by your own mean and clear io.WantSaveIniSettings.

    // Memory Utilities
    // All those functions are not reliant on the current context.
    // If you reload the contents of imgui.cpp at runtime, you may need to call SetCurrentContext() + SetAllocatorFunctions() again.
    IMGUI_API void          SetAllocatorFunctions(void* (*alloc_func)(size_t sz, void* user_data), void(*free_func)(void* ptr, void* user_data), void* user_data = NULL);
    IMGUI_API void*         MemAlloc(size_t size);
    IMGUI_API void          MemFree(void* ptr);

    // (Optional) Platform/OS interface for multi-viewport support
    // Note: You may use GetWindowViewport() to get the current viewport of the current window.
    IMGUI_API ImGuiPlatformIO&  GetPlatformIO();                                                // platform/renderer functions, for back-end to setup + viewports list.
    IMGUI_API ImGuiViewport*    GetMainViewport();                                              // main viewport. same as GetPlatformIO().MainViewport == GetPlatformIO().Viewports[0].
    IMGUI_API void              UpdatePlatformWindows();                                        // call in main loop. will call CreateWindow/ResizeWindow/etc. platform functions for each secondary viewport, and DestroyWindow for each inactive viewport.
    IMGUI_API void              RenderPlatformWindowsDefault(void* platform_arg = NULL, void* renderer_arg = NULL); // call in main loop. will call RenderWindow/SwapBuffers platform functions for each secondary viewport. may be reimplemented by user for custom rendering needs.
    IMGUI_API void              DestroyPlatformWindows();                                       // call DestroyWindow platform functions for all viewports. call from back-end Shutdown() if you need to close platform windows before imgui shutdown. otherwise will be called by DestroyContext().
    IMGUI_API ImGuiViewport*    FindViewportByPlatformHandle(void* platform_handle);            // this is a helper for back-ends. the type platform_handle is decided by the back-end (e.g. HWND, MyWindow*, GLFWwindow* etc.)

} // namespace ImGui

// Flags for ImGui::Begin()
enum ImGuiWindowFlags_
{
    ImGuiWindowFlags_None                   = 0,
    ImGuiWindowFlags_NoTitleBar             = 1 << 0,   // Disable title-bar
    ImGuiWindowFlags_NoResize               = 1 << 1,   // Disable user resizing with the lower-right grip
    ImGuiWindowFlags_NoMove                 = 1 << 2,   // Disable user moving the window
    ImGuiWindowFlags_NoScrollbar            = 1 << 3,   // Disable scrollbars (window can still scroll with mouse or programatically)
    ImGuiWindowFlags_NoScrollWithMouse      = 1 << 4,   // Disable user vertically scrolling with mouse wheel. On child window, mouse wheel will be forwarded to the parent unless NoScrollbar is also set.
    ImGuiWindowFlags_NoCollapse             = 1 << 5,   // Disable user collapsing window by double-clicking on it
    ImGuiWindowFlags_AlwaysAutoResize       = 1 << 6,   // Resize every window to its content every frame
    ImGuiWindowFlags_NoSavedSettings        = 1 << 8,   // Never load/save settings in .ini file
    ImGuiWindowFlags_NoInputs               = 1 << 9,   // Disable catching mouse or keyboard inputs, hovering test with pass through.
    ImGuiWindowFlags_MenuBar                = 1 << 10,  // Has a menu-bar
    ImGuiWindowFlags_HorizontalScrollbar    = 1 << 11,  // Allow horizontal scrollbar to appear (off by default). You may use SetNextWindowContentSize(ImVec2(width,0.0f)); prior to calling Begin() to specify width. Read code in imgui_demo in the "Horizontal Scrolling" section.
    ImGuiWindowFlags_NoFocusOnAppearing     = 1 << 12,  // Disable taking focus when transitioning from hidden to visible state
    ImGuiWindowFlags_NoBringToFrontOnFocus  = 1 << 13,  // Disable bringing window to front when taking focus (e.g. clicking on it or programatically giving it focus)
    ImGuiWindowFlags_AlwaysVerticalScrollbar= 1 << 14,  // Always show vertical scrollbar (even if ContentSize.y < Size.y)
    ImGuiWindowFlags_AlwaysHorizontalScrollbar=1<< 15,  // Always show horizontal scrollbar (even if ContentSize.x < Size.x)
    ImGuiWindowFlags_AlwaysUseWindowPadding = 1 << 16,  // Ensure child windows without border uses style.WindowPadding (ignored by default for non-bordered child windows, because more convenient)
    ImGuiWindowFlags_NoNavInputs            = 1 << 18,  // No gamepad/keyboard navigation within the window
    ImGuiWindowFlags_NoNavFocus             = 1 << 19,  // No focusing toward this window with gamepad/keyboard navigation (e.g. skipped by CTRL+TAB)
    ImGuiWindowFlags_NoNav                  = ImGuiWindowFlags_NoNavInputs | ImGuiWindowFlags_NoNavFocus,
    ImGuiWindowFlags_UnsavedDocument        = 1 << 20,  // Append '*' to title without affecting the ID, as a convenience to avoid using the ### operator. When used in a tab/docking context, tab is selected on closure and closure is deferred by one frame to allow code to cancel the closure (with a confirmation popup, etc.) without flicker.
    ImGuiWindowFlags_NoDocking              = 1 << 21,  // Disable docking of this window

    // [Internal]
    ImGuiWindowFlags_NavFlattened           = 1 << 23,  // [BETA] Allow gamepad/keyboard navigation to cross over parent border to this child (only use on child that have no scrolling!)
    ImGuiWindowFlags_ChildWindow            = 1 << 24,  // Don't use! For internal use by BeginChild()
    ImGuiWindowFlags_Tooltip                = 1 << 25,  // Don't use! For internal use by BeginTooltip()
    ImGuiWindowFlags_Popup                  = 1 << 26,  // Don't use! For internal use by BeginPopup()
    ImGuiWindowFlags_Modal                  = 1 << 27,  // Don't use! For internal use by BeginPopupModal()
    ImGuiWindowFlags_ChildMenu              = 1 << 28,  // Don't use! For internal use by BeginMenu()
    ImGuiWindowFlags_DockNodeHost           = 1 << 29   // Don't use! For internal use by Begin()/NewFrame()

    // [Obsolete]
    //ImGuiWindowFlags_ShowBorders          = 1 << 7,   // --> Set style.FrameBorderSize=1.0f / style.WindowBorderSize=1.0f to enable borders around windows and items
    //ImGuiWindowFlags_ResizeFromAnySide    = 1 << 17,  // --> Set io.ConfigResizeWindowsFromEdges and make sure mouse cursors are supported by back-end (io.BackendFlags & ImGuiBackendFlags_HasMouseCursors)
};

// Flags for ImGui::InputText()
enum ImGuiInputTextFlags_
{
    ImGuiInputTextFlags_None                = 0,
    ImGuiInputTextFlags_CharsDecimal        = 1 << 0,   // Allow 0123456789.+-*/
    ImGuiInputTextFlags_CharsHexadecimal    = 1 << 1,   // Allow 0123456789ABCDEFabcdef
    ImGuiInputTextFlags_CharsUppercase      = 1 << 2,   // Turn a..z into A..Z
    ImGuiInputTextFlags_CharsNoBlank        = 1 << 3,   // Filter out spaces, tabs
    ImGuiInputTextFlags_AutoSelectAll       = 1 << 4,   // Select entire text when first taking mouse focus
    ImGuiInputTextFlags_EnterReturnsTrue    = 1 << 5,   // Return 'true' when Enter is pressed (as opposed to when the value was modified)
    ImGuiInputTextFlags_CallbackCompletion  = 1 << 6,   // Call user function on pressing TAB (for completion handling)
    ImGuiInputTextFlags_CallbackHistory     = 1 << 7,   // Call user function on pressing Up/Down arrows (for history handling)
    ImGuiInputTextFlags_CallbackAlways      = 1 << 8,   // Call user function every time. User code may query cursor position, modify text buffer.
    ImGuiInputTextFlags_CallbackCharFilter  = 1 << 9,   // Call user function to filter character. Modify data->EventChar to replace/filter input, or return 1 in callback to discard character.
    ImGuiInputTextFlags_AllowTabInput       = 1 << 10,  // Pressing TAB input a '\t' character into the text field
    ImGuiInputTextFlags_CtrlEnterForNewLine = 1 << 11,  // In multi-line mode, unfocus with Enter, add new line with Ctrl+Enter (default is opposite: unfocus with Ctrl+Enter, add line with Enter).
    ImGuiInputTextFlags_NoHorizontalScroll  = 1 << 12,  // Disable following the cursor horizontally
    ImGuiInputTextFlags_AlwaysInsertMode    = 1 << 13,  // Insert mode
    ImGuiInputTextFlags_ReadOnly            = 1 << 14,  // Read-only mode
    ImGuiInputTextFlags_Password            = 1 << 15,  // Password mode, display all characters as '*'
    ImGuiInputTextFlags_NoUndoRedo          = 1 << 16,  // Disable undo/redo. Note that input text owns the text data while active, if you want to provide your own undo/redo stack you need e.g. to call ClearActiveID().
    ImGuiInputTextFlags_CharsScientific     = 1 << 17,  // Allow 0123456789.+-*/eE (Scientific notation input)
    ImGuiInputTextFlags_CallbackResize      = 1 << 18,  // Allow buffer capacity resize + notify when the string wants to be resized (for string types which hold a cache of their Size) (see misc/stl/imgui_stl.h for an example of using this)
    // [Internal]
    ImGuiInputTextFlags_Multiline           = 1 << 20   // For internal use by InputTextMultiline()
};

// Flags for ImGui::TreeNodeEx(), ImGui::CollapsingHeader*()
enum ImGuiTreeNodeFlags_
{
    ImGuiTreeNodeFlags_None                 = 0,
    ImGuiTreeNodeFlags_Selected             = 1 << 0,   // Draw as selected
    ImGuiTreeNodeFlags_Framed               = 1 << 1,   // Full colored frame (e.g. for CollapsingHeader)
    ImGuiTreeNodeFlags_AllowItemOverlap     = 1 << 2,   // Hit testing to allow subsequent widgets to overlap this one
    ImGuiTreeNodeFlags_NoTreePushOnOpen     = 1 << 3,   // Don't do a TreePush() when open (e.g. for CollapsingHeader) = no extra indent nor pushing on ID stack
    ImGuiTreeNodeFlags_NoAutoOpenOnLog      = 1 << 4,   // Don't automatically and temporarily open node when Logging is active (by default logging will automatically open tree nodes)
    ImGuiTreeNodeFlags_DefaultOpen          = 1 << 5,   // Default node to be open
    ImGuiTreeNodeFlags_OpenOnDoubleClick    = 1 << 6,   // Need double-click to open node
    ImGuiTreeNodeFlags_OpenOnArrow          = 1 << 7,   // Only open when clicking on the arrow part. If ImGuiTreeNodeFlags_OpenOnDoubleClick is also set, single-click arrow or double-click all box to open.
    ImGuiTreeNodeFlags_Leaf                 = 1 << 8,   // No collapsing, no arrow (use as a convenience for leaf nodes).
    ImGuiTreeNodeFlags_Bullet               = 1 << 9,   // Display a bullet instead of arrow
    ImGuiTreeNodeFlags_FramePadding         = 1 << 10,  // Use FramePadding (even for an unframed text node) to vertically align text baseline to regular widget height. Equivalent to calling AlignTextToFramePadding().
    //ImGuITreeNodeFlags_SpanAllAvailWidth  = 1 << 11,  // FIXME: TODO: Extend hit box horizontally even if not framed
    //ImGuiTreeNodeFlags_NoScrollOnOpen     = 1 << 12,  // FIXME: TODO: Disable automatic scroll on TreePop() if node got just open and contents is not visible
    ImGuiTreeNodeFlags_NavLeftJumpsBackHere = 1 << 13,  // (WIP) Nav: left direction may move to this TreeNode() from any of its child (items submitted between TreeNode and TreePop)
    ImGuiTreeNodeFlags_CollapsingHeader     = ImGuiTreeNodeFlags_Framed | ImGuiTreeNodeFlags_NoTreePushOnOpen | ImGuiTreeNodeFlags_NoAutoOpenOnLog

    // Obsolete names (will be removed)
#ifndef IMGUI_DISABLE_OBSOLETE_FUNCTIONS
    , ImGuiTreeNodeFlags_AllowOverlapMode = ImGuiTreeNodeFlags_AllowItemOverlap
#endif
};

// Flags for ImGui::Selectable()
enum ImGuiSelectableFlags_
{
    ImGuiSelectableFlags_None               = 0,
    ImGuiSelectableFlags_DontClosePopups    = 1 << 0,   // Clicking this don't close parent popup window
    ImGuiSelectableFlags_SpanAllColumns     = 1 << 1,   // Selectable frame can span all columns (text will still fit in current column)
    ImGuiSelectableFlags_AllowDoubleClick   = 1 << 2,   // Generate press events on double clicks too
    ImGuiSelectableFlags_Disabled           = 1 << 3    // Cannot be selected, display greyed out text
};

// Flags for ImGui::BeginCombo()
enum ImGuiComboFlags_
{
    ImGuiComboFlags_None                    = 0,
    ImGuiComboFlags_PopupAlignLeft          = 1 << 0,   // Align the popup toward the left by default
    ImGuiComboFlags_HeightSmall             = 1 << 1,   // Max ~4 items visible. Tip: If you want your combo popup to be a specific size you can use SetNextWindowSizeConstraints() prior to calling BeginCombo()
    ImGuiComboFlags_HeightRegular           = 1 << 2,   // Max ~8 items visible (default)
    ImGuiComboFlags_HeightLarge             = 1 << 3,   // Max ~20 items visible
    ImGuiComboFlags_HeightLargest           = 1 << 4,   // As many fitting items as possible
    ImGuiComboFlags_NoArrowButton           = 1 << 5,   // Display on the preview box without the square arrow button
    ImGuiComboFlags_NoPreview               = 1 << 6,   // Display only a square arrow button
    ImGuiComboFlags_HeightMask_             = ImGuiComboFlags_HeightSmall | ImGuiComboFlags_HeightRegular | ImGuiComboFlags_HeightLarge | ImGuiComboFlags_HeightLargest
};

// Flags for ImGui::BeginTabBar()
enum ImGuiTabBarFlags_
{
    ImGuiTabBarFlags_None                           = 0,
    ImGuiTabBarFlags_Reorderable                    = 1 << 0,   // Allow manually dragging tabs to re-order them + New tabs are appended at the end of list
    ImGuiTabBarFlags_AutoSelectNewTabs              = 1 << 1,   // Automatically select new tabs when they appear
    ImGuiTabBarFlags_NoCloseWithMiddleMouseButton   = 1 << 2,   // Disable behavior of closing tabs (that are submitted with p_open != NULL) with middle mouse button. You can still repro this behavior on user's side with if (IsItemHovered() && IsMouseClicked(2)) *p_open = false.
    ImGuiTabBarFlags_NoTabListPopupButton           = 1 << 3,
    ImGuiTabBarFlags_NoTabListScrollingButtons      = 1 << 4,
    ImGuiTabBarFlags_FittingPolicyResizeDown        = 1 << 5,   // Resize tabs when they don't fit
    ImGuiTabBarFlags_FittingPolicyScroll            = 1 << 6,   // Add scroll buttons when tabs don't fit
    ImGuiTabBarFlags_FittingPolicyMask_             = ImGuiTabBarFlags_FittingPolicyResizeDown | ImGuiTabBarFlags_FittingPolicyScroll,
    ImGuiTabBarFlags_FittingPolicyDefault_          = ImGuiTabBarFlags_FittingPolicyResizeDown
};  

// Flags for ImGui::BeginTabItem()
enum ImGuiTabItemFlags_
{
    ImGuiTabItemFlags_None                          = 0,
    ImGuiTabItemFlags_UnsavedDocument               = 1 << 0,   // Append '*' to title without affecting the ID, as a convenience to avoid using the ### operator. Also: tab is selected on closure and closure is deferred by one frame to allow code to undo it without flicker.
    ImGuiTabItemFlags_SetSelected                   = 1 << 1,   // Trigger flag to programatically make the tab selected when calling BeginTabItem()
    ImGuiTabItemFlags_NoCloseWithMiddleMouseButton  = 1 << 2,   // Disable behavior of closing tabs (that are submitted with p_open != NULL) with middle mouse button. You can still repro this behavior on user's side with if (IsItemHovered() && IsMouseClicked(2)) *p_open = false.
    ImGuiTabItemFlags_NoPushId                      = 1 << 3    // Don't call PushID(tab->ID)/PopID() on BeginTabItem()/EndTabItem()
};

// Flags for ImGui::DockSpace()
enum ImGuiDockSpaceFlags_
{
    ImGuiDockSpaceFlags_None                        = 0,
    ImGuiDockSpaceFlags_KeepAliveOnly               = 1 << 0,   // Don't create/display the dockspace but keep it alive. Windows docked into this dockspace won't be undocked.
    ImGuiDockSpaceFlags_NoSplit                     = 1 << 1    // Disable splitting the dockspace into smaller nodes. Useful e.g. when embedding dockspaces into a main root one.
};

// Flags for ImGui::IsWindowFocused()
enum ImGuiFocusedFlags_
{
    ImGuiFocusedFlags_None                          = 0,
    ImGuiFocusedFlags_ChildWindows                  = 1 << 0,   // IsWindowFocused(): Return true if any children of the window is focused
    ImGuiFocusedFlags_RootWindow                    = 1 << 1,   // IsWindowFocused(): Test from root window (top most parent of the current hierarchy)
    ImGuiFocusedFlags_AnyWindow                     = 1 << 2,   // IsWindowFocused(): Return true if any window is focused
    ImGuiFocusedFlags_RootAndChildWindows           = ImGuiFocusedFlags_RootWindow | ImGuiFocusedFlags_ChildWindows
};

// Flags for ImGui::IsItemHovered(), ImGui::IsWindowHovered()
// Note: if you are trying to check whether your mouse should be dispatched to imgui or to your app, you should use the 'io.WantCaptureMouse' boolean for that. Please read the FAQ!
// Note: windows with the ImGuiWindowFlags_NoInputs flag are ignored by IsWindowHovered() calls.
enum ImGuiHoveredFlags_
{
    ImGuiHoveredFlags_None                          = 0,        // Return true if directly over the item/window, not obstructed by another window, not obstructed by an active popup or modal blocking inputs under them.
    ImGuiHoveredFlags_ChildWindows                  = 1 << 0,   // IsWindowHovered() only: Return true if any children of the window is hovered
    ImGuiHoveredFlags_RootWindow                    = 1 << 1,   // IsWindowHovered() only: Test from root window (top most parent of the current hierarchy)
    ImGuiHoveredFlags_AnyWindow                     = 1 << 2,   // IsWindowHovered() only: Return true if any window is hovered
    ImGuiHoveredFlags_AllowWhenBlockedByPopup       = 1 << 3,   // Return true even if a popup window is normally blocking access to this item/window
    //ImGuiHoveredFlags_AllowWhenBlockedByModal     = 1 << 4,   // Return true even if a modal popup window is normally blocking access to this item/window. FIXME-TODO: Unavailable yet.
    ImGuiHoveredFlags_AllowWhenBlockedByActiveItem  = 1 << 5,   // Return true even if an active item is blocking access to this item/window. Useful for Drag and Drop patterns.
    ImGuiHoveredFlags_AllowWhenOverlapped           = 1 << 6,   // Return true even if the position is overlapped by another window
    ImGuiHoveredFlags_AllowWhenDisabled             = 1 << 7,   // Return true even if the item is disabled
    ImGuiHoveredFlags_RectOnly                      = ImGuiHoveredFlags_AllowWhenBlockedByPopup | ImGuiHoveredFlags_AllowWhenBlockedByActiveItem | ImGuiHoveredFlags_AllowWhenOverlapped,
    ImGuiHoveredFlags_RootAndChildWindows           = ImGuiHoveredFlags_RootWindow | ImGuiHoveredFlags_ChildWindows
};

// Flags for ImGui::BeginDragDropSource(), ImGui::AcceptDragDropPayload()
enum ImGuiDragDropFlags_
{
    ImGuiDragDropFlags_None                         = 0,
    // BeginDragDropSource() flags
    ImGuiDragDropFlags_SourceNoPreviewTooltip       = 1 << 0,   // By default, a successful call to BeginDragDropSource opens a tooltip so you can display a preview or description of the source contents. This flag disable this behavior.
    ImGuiDragDropFlags_SourceNoDisableHover         = 1 << 1,   // By default, when dragging we clear data so that IsItemHovered() will return false, to avoid subsequent user code submitting tooltips. This flag disable this behavior so you can still call IsItemHovered() on the source item.
    ImGuiDragDropFlags_SourceNoHoldToOpenOthers     = 1 << 2,   // Disable the behavior that allows to open tree nodes and collapsing header by holding over them while dragging a source item.
    ImGuiDragDropFlags_SourceAllowNullID            = 1 << 3,   // Allow items such as Text(), Image() that have no unique identifier to be used as drag source, by manufacturing a temporary identifier based on their window-relative position. This is extremely unusual within the dear imgui ecosystem and so we made it explicit.
    ImGuiDragDropFlags_SourceExtern                 = 1 << 4,   // External source (from outside of imgui), won't attempt to read current item/window info. Will always return true. Only one Extern source can be active simultaneously.
    ImGuiDragDropFlags_SourceAutoExpirePayload      = 1 << 5,   // Automatically expire the payload if the source cease to be submitted (otherwise payloads are persisting while being dragged)
    // AcceptDragDropPayload() flags
    ImGuiDragDropFlags_AcceptBeforeDelivery         = 1 << 10,  // AcceptDragDropPayload() will returns true even before the mouse button is released. You can then call IsDelivery() to test if the payload needs to be delivered.
    ImGuiDragDropFlags_AcceptNoDrawDefaultRect      = 1 << 11,  // Do not draw the default highlight rectangle when hovering over target.
    ImGuiDragDropFlags_AcceptNoPreviewTooltip       = 1 << 12,  // Request hiding the BeginDragDropSource tooltip from the BeginDragDropTarget site.
    ImGuiDragDropFlags_AcceptPeekOnly               = ImGuiDragDropFlags_AcceptBeforeDelivery | ImGuiDragDropFlags_AcceptNoDrawDefaultRect  // For peeking ahead and inspecting the payload before delivery.
};

// Standard Drag and Drop payload types. You can define you own payload types using short strings. Types starting with '_' are defined by Dear ImGui.
#define IMGUI_PAYLOAD_TYPE_COLOR_3F     "_COL3F"    // float[3]: Standard type for colors, without alpha. User code may use this type.
#define IMGUI_PAYLOAD_TYPE_COLOR_4F     "_COL4F"    // float[4]: Standard type for colors. User code may use this type.

// A primary data type
enum ImGuiDataType_
{
    ImGuiDataType_S32,      // int
    ImGuiDataType_U32,      // unsigned int
    ImGuiDataType_S64,      // long long, __int64
    ImGuiDataType_U64,      // unsigned long long, unsigned __int64
    ImGuiDataType_Float,    // float
    ImGuiDataType_Double,   // double
    ImGuiDataType_COUNT
};

// A cardinal direction
enum ImGuiDir_
{
    ImGuiDir_None    = -1,
    ImGuiDir_Left    = 0,
    ImGuiDir_Right   = 1,
    ImGuiDir_Up      = 2,
    ImGuiDir_Down    = 3,
    ImGuiDir_COUNT
};

// User fill ImGuiIO.KeyMap[] array with indices into the ImGuiIO.KeysDown[512] array
enum ImGuiKey_
{
    ImGuiKey_Tab,
    ImGuiKey_LeftArrow,
    ImGuiKey_RightArrow,
    ImGuiKey_UpArrow,
    ImGuiKey_DownArrow,
    ImGuiKey_PageUp,
    ImGuiKey_PageDown,
    ImGuiKey_Home,
    ImGuiKey_End,
    ImGuiKey_Insert,
    ImGuiKey_Delete,
    ImGuiKey_Backspace,
    ImGuiKey_Space,
    ImGuiKey_Enter,
    ImGuiKey_Escape,
    ImGuiKey_A,         // for text edit CTRL+A: select all
    ImGuiKey_C,         // for text edit CTRL+C: copy
    ImGuiKey_V,         // for text edit CTRL+V: paste
    ImGuiKey_X,         // for text edit CTRL+X: cut
    ImGuiKey_Y,         // for text edit CTRL+Y: redo
    ImGuiKey_Z,         // for text edit CTRL+Z: undo
    ImGuiKey_COUNT
};

// Gamepad/Keyboard directional navigation
// Keyboard: Set io.ConfigFlags |= ImGuiConfigFlags_NavEnableKeyboard to enable. NewFrame() will automatically fill io.NavInputs[] based on your io.KeysDown[] + io.KeyMap[] arrays.
// Gamepad:  Set io.ConfigFlags |= ImGuiConfigFlags_NavEnableGamepad to enable. Back-end: set ImGuiBackendFlags_HasGamepad and fill the io.NavInputs[] fields before calling NewFrame(). Note that io.NavInputs[] is cleared by EndFrame().
// Read instructions in imgui.cpp for more details. Download PNG/PSD at http://goo.gl/9LgVZW.
enum ImGuiNavInput_
{
    // Gamepad Mapping
    ImGuiNavInput_Activate,      // activate / open / toggle / tweak value       // e.g. Cross  (PS4), A (Xbox), A (Switch), Space (Keyboard)
    ImGuiNavInput_Cancel,        // cancel / close / exit                        // e.g. Circle (PS4), B (Xbox), B (Switch), Escape (Keyboard)
    ImGuiNavInput_Input,         // text input / on-screen keyboard              // e.g. Triang.(PS4), Y (Xbox), X (Switch), Return (Keyboard)
    ImGuiNavInput_Menu,          // tap: toggle menu / hold: focus, move, resize // e.g. Square (PS4), X (Xbox), Y (Switch), Alt (Keyboard)
    ImGuiNavInput_DpadLeft,      // move / tweak / resize window (w/ PadMenu)    // e.g. D-pad Left/Right/Up/Down (Gamepads), Arrow keys (Keyboard)
    ImGuiNavInput_DpadRight,     //
    ImGuiNavInput_DpadUp,        //
    ImGuiNavInput_DpadDown,      //
    ImGuiNavInput_LStickLeft,    // scroll / move window (w/ PadMenu)            // e.g. Left Analog Stick Left/Right/Up/Down
    ImGuiNavInput_LStickRight,   //
    ImGuiNavInput_LStickUp,      //
    ImGuiNavInput_LStickDown,    //
    ImGuiNavInput_FocusPrev,     // next window (w/ PadMenu)                     // e.g. L1 or L2 (PS4), LB or LT (Xbox), L or ZL (Switch)
    ImGuiNavInput_FocusNext,     // prev window (w/ PadMenu)                     // e.g. R1 or R2 (PS4), RB or RT (Xbox), R or ZL (Switch)
    ImGuiNavInput_TweakSlow,     // slower tweaks                                // e.g. L1 or L2 (PS4), LB or LT (Xbox), L or ZL (Switch)
    ImGuiNavInput_TweakFast,     // faster tweaks                                // e.g. R1 or R2 (PS4), RB or RT (Xbox), R or ZL (Switch)

    // [Internal] Don't use directly! This is used internally to differentiate keyboard from gamepad inputs for behaviors that require to differentiate them.
    // Keyboard behavior that have no corresponding gamepad mapping (e.g. CTRL+TAB) will be directly reading from io.KeysDown[] instead of io.NavInputs[].
    ImGuiNavInput_KeyMenu_,      // toggle menu                                  // = io.KeyAlt
    ImGuiNavInput_KeyLeft_,      // move left                                    // = Arrow keys
    ImGuiNavInput_KeyRight_,     // move right
    ImGuiNavInput_KeyUp_,        // move up
    ImGuiNavInput_KeyDown_,      // move down
    ImGuiNavInput_COUNT,
    ImGuiNavInput_InternalStart_ = ImGuiNavInput_KeyMenu_
};

// Configuration flags stored in io.ConfigFlags. Set by user/application.
enum ImGuiConfigFlags_
{
    ImGuiConfigFlags_NavEnableKeyboard      = 1 << 0,   // Master keyboard navigation enable flag. NewFrame() will automatically fill io.NavInputs[] based on io.KeysDown[].
    ImGuiConfigFlags_NavEnableGamepad       = 1 << 1,   // Master gamepad navigation enable flag. This is mostly to instruct your imgui back-end to fill io.NavInputs[]. Back-end also needs to set ImGuiBackendFlags_HasGamepad.
    ImGuiConfigFlags_NavEnableSetMousePos   = 1 << 2,   // Instruct navigation to move the mouse cursor. May be useful on TV/console systems where moving a virtual mouse is awkward. Will update io.MousePos and set io.WantSetMousePos=true. If enabled you MUST honor io.WantSetMousePos requests in your binding, otherwise ImGui will react as if the mouse is jumping around back and forth.
    ImGuiConfigFlags_NavNoCaptureKeyboard   = 1 << 3,   // Instruct navigation to not set the io.WantCaptureKeyboard flag when io.NavActive is set.
    ImGuiConfigFlags_NoMouse                = 1 << 4,   // Instruct imgui to clear mouse position/buttons in NewFrame(). This allows ignoring the mouse information set by the back-end.
    ImGuiConfigFlags_NoMouseCursorChange    = 1 << 5,   // Instruct back-end to not alter mouse cursor shape and visibility. Use if the back-end cursor changes are interfering with yours and you don't want to use SetMouseCursor() to change mouse cursor. You may want to honor requests from imgui by reading GetMouseCursor() yourself instead.

<<<<<<< HEAD
    // [BETA] Docking
    ImGuiConfigFlags_DockingEnable          = 1 << 6,   // Docking enable flags. Use SHIFT to dock window into another (or without SHIFT if io.ConfigDockingWithKeyMod = false).

=======
>>>>>>> 132d8c5a
    // [BETA] Viewports
    ImGuiConfigFlags_ViewportsEnable        = 1 << 10,  // Viewport enable flags (require both ImGuiConfigFlags_PlatformHasViewports + ImGuiConfigFlags_RendererHasViewports set by the respective back-ends)
    ImGuiConfigFlags_ViewportsNoTaskBarIcons= 1 << 11,  // Disable task bars icons for all secondary viewports (will set ImGuiViewportFlags_NoTaskBarIcon on them)
    ImGuiConfigFlags_ViewportsNoMerge       = 1 << 12,  // All floating windows will always create their own viewport and platform window.
    ImGuiConfigFlags_DpiEnableScaleViewports= 1 << 13,  // FIXME-DPI: Reposition and resize imgui windows when the DpiScale of a viewport changed (mostly useful for the main viewport hosting other window). Note that resizing the main window itself is up to your application.
    ImGuiConfigFlags_DpiEnableScaleFonts    = 1 << 14,  // FIXME-DPI: Request bitmap-scaled fonts to match DpiScale. This is a very low-quality workaround. The correct way to handle DPI is _currently_ to replace the atlas and/or fonts in the Platform_OnChangedViewport callback, but this is all early work in progress.

    // User storage (to allow your back-end/engine to communicate to code that may be shared between multiple projects. Those flags are not used by core ImGui)
    ImGuiConfigFlags_IsSRGB                 = 1 << 20,  // Application is SRGB-aware.
    ImGuiConfigFlags_IsTouchScreen          = 1 << 21   // Application is using a touch screen instead of a mouse.
};

// Back-end capabilities flags stored in io.BackendFlags. Set by imgui_impl_xxx or custom back-end.
enum ImGuiBackendFlags_
{
    ImGuiBackendFlags_HasGamepad            = 1 << 0,   // Back-end supports gamepad and currently has one connected.
    ImGuiBackendFlags_HasMouseCursors       = 1 << 1,   // Back-end supports honoring GetMouseCursor() value to change the OS cursor shape.
    ImGuiBackendFlags_HasSetMousePos        = 1 << 2,   // Back-end supports io.WantSetMousePos requests to reposition the OS mouse position (only used if ImGuiConfigFlags_NavEnableSetMousePos is set).

    // [BETA] Viewports
    ImGuiBackendFlags_PlatformHasViewports  = 1 << 10,  // Back-end Platform supports multiple viewports.
    ImGuiBackendFlags_HasMouseHoveredViewport=1 << 11,  // Back-end Platform supports setting io.MouseHoveredViewport to the viewport directly under the mouse _IGNORING_ viewports with the ImGuiViewportFlags_NoInputs flag and _REGARDLESS_ of whether another viewport is focused and may be capturing the mouse. This information is _NOT EASY_ to provide correctly with most high-level engines! Don't set this without studying how the examples/ back-end handle it!
    ImGuiBackendFlags_RendererHasViewports  = 1 << 12,  // Back-end Renderer supports multiple viewports.
};

// Enumeration for PushStyleColor() / PopStyleColor()
enum ImGuiCol_
{
    ImGuiCol_Text,
    ImGuiCol_TextDisabled,
    ImGuiCol_WindowBg,              // Background of normal windows
    ImGuiCol_ChildBg,               // Background of child windows
    ImGuiCol_PopupBg,               // Background of popups, menus, tooltips windows
    ImGuiCol_Border,
    ImGuiCol_BorderShadow,
    ImGuiCol_FrameBg,               // Background of checkbox, radio button, plot, slider, text input
    ImGuiCol_FrameBgHovered,
    ImGuiCol_FrameBgActive,
    ImGuiCol_TitleBg,
    ImGuiCol_TitleBgActive,
    ImGuiCol_TitleBgCollapsed,
    ImGuiCol_MenuBarBg,
    ImGuiCol_ScrollbarBg,
    ImGuiCol_ScrollbarGrab,
    ImGuiCol_ScrollbarGrabHovered,
    ImGuiCol_ScrollbarGrabActive,
    ImGuiCol_CheckMark,
    ImGuiCol_SliderGrab,
    ImGuiCol_SliderGrabActive,
    ImGuiCol_Button,
    ImGuiCol_ButtonHovered,
    ImGuiCol_ButtonActive,
    ImGuiCol_Header,
    ImGuiCol_HeaderHovered,
    ImGuiCol_HeaderActive,
    ImGuiCol_Separator,
    ImGuiCol_SeparatorHovered,
    ImGuiCol_SeparatorActive,
    ImGuiCol_ResizeGrip,
    ImGuiCol_ResizeGripHovered,
    ImGuiCol_ResizeGripActive,
    ImGuiCol_Tab,
    ImGuiCol_TabHovered,
    ImGuiCol_TabActive,
    ImGuiCol_TabUnfocused,
    ImGuiCol_TabUnfocusedActive,
    ImGuiCol_DockingPreview,
    ImGuiCol_DockingBg,             // Empty node
    ImGuiCol_PlotLines,
    ImGuiCol_PlotLinesHovered,
    ImGuiCol_PlotHistogram,
    ImGuiCol_PlotHistogramHovered,
    ImGuiCol_TextSelectedBg,
    ImGuiCol_DragDropTarget,
    ImGuiCol_NavHighlight,          // Gamepad/keyboard: current highlighted item
    ImGuiCol_NavWindowingHighlight, // Highlight window when using CTRL+TAB
    ImGuiCol_NavWindowingDimBg,     // Darken/colorize entire screen behind the CTRL+TAB window list, when active
    ImGuiCol_ModalWindowDimBg,      // Darken/colorize entire screen behind a modal window, when one is active
    ImGuiCol_COUNT

    // Obsolete names (will be removed)
#ifndef IMGUI_DISABLE_OBSOLETE_FUNCTIONS
    , ImGuiCol_ChildWindowBg = ImGuiCol_ChildBg, ImGuiCol_Column = ImGuiCol_Separator, ImGuiCol_ColumnHovered = ImGuiCol_SeparatorHovered, ImGuiCol_ColumnActive = ImGuiCol_SeparatorActive
    , ImGuiCol_ModalWindowDarkening = ImGuiCol_ModalWindowDimBg
    //ImGuiCol_CloseButton, ImGuiCol_CloseButtonActive, ImGuiCol_CloseButtonHovered, // [unused since 1.60+] the close button now uses regular button colors.
    //ImGuiCol_ComboBg,                                                              // [unused since 1.53+] ComboBg has been merged with PopupBg, so a redirect isn't accurate.
#endif
};

// Enumeration for PushStyleVar() / PopStyleVar() to temporarily modify the ImGuiStyle structure.
// NB: the enum only refers to fields of ImGuiStyle which makes sense to be pushed/popped inside UI code. During initialization, feel free to just poke into ImGuiStyle directly.
// NB: if changing this enum, you need to update the associated internal table GStyleVarInfo[] accordingly. This is where we link enum values to members offset/type.
enum ImGuiStyleVar_
{
    // Enum name ......................// Member in ImGuiStyle structure (see ImGuiStyle for descriptions)
    ImGuiStyleVar_Alpha,               // float     Alpha
    ImGuiStyleVar_WindowPadding,       // ImVec2    WindowPadding
    ImGuiStyleVar_WindowRounding,      // float     WindowRounding
    ImGuiStyleVar_WindowBorderSize,    // float     WindowBorderSize
    ImGuiStyleVar_WindowMinSize,       // ImVec2    WindowMinSize
    ImGuiStyleVar_WindowTitleAlign,    // ImVec2    WindowTitleAlign
    ImGuiStyleVar_ChildRounding,       // float     ChildRounding
    ImGuiStyleVar_ChildBorderSize,     // float     ChildBorderSize
    ImGuiStyleVar_PopupRounding,       // float     PopupRounding
    ImGuiStyleVar_PopupBorderSize,     // float     PopupBorderSize
    ImGuiStyleVar_FramePadding,        // ImVec2    FramePadding
    ImGuiStyleVar_FrameRounding,       // float     FrameRounding
    ImGuiStyleVar_FrameBorderSize,     // float     FrameBorderSize
    ImGuiStyleVar_ItemSpacing,         // ImVec2    ItemSpacing
    ImGuiStyleVar_ItemInnerSpacing,    // ImVec2    ItemInnerSpacing
    ImGuiStyleVar_IndentSpacing,       // float     IndentSpacing
    ImGuiStyleVar_ScrollbarSize,       // float     ScrollbarSize
    ImGuiStyleVar_ScrollbarRounding,   // float     ScrollbarRounding
    ImGuiStyleVar_GrabMinSize,         // float     GrabMinSize
    ImGuiStyleVar_GrabRounding,        // float     GrabRounding
    ImGuiStyleVar_ButtonTextAlign,     // ImVec2    ButtonTextAlign
    ImGuiStyleVar_COUNT

    // Obsolete names (will be removed)
#ifndef IMGUI_DISABLE_OBSOLETE_FUNCTIONS
    , ImGuiStyleVar_Count_ = ImGuiStyleVar_COUNT, ImGuiStyleVar_ChildWindowRounding = ImGuiStyleVar_ChildRounding
#endif
};

// Enumeration for ColorEdit3() / ColorEdit4() / ColorPicker3() / ColorPicker4() / ColorButton()
enum ImGuiColorEditFlags_
{
    ImGuiColorEditFlags_None            = 0,
    ImGuiColorEditFlags_NoAlpha         = 1 << 1,   //              // ColorEdit, ColorPicker, ColorButton: ignore Alpha component (read 3 components from the input pointer).
    ImGuiColorEditFlags_NoPicker        = 1 << 2,   //              // ColorEdit: disable picker when clicking on colored square.
    ImGuiColorEditFlags_NoOptions       = 1 << 3,   //              // ColorEdit: disable toggling options menu when right-clicking on inputs/small preview.
    ImGuiColorEditFlags_NoSmallPreview  = 1 << 4,   //              // ColorEdit, ColorPicker: disable colored square preview next to the inputs. (e.g. to show only the inputs)
    ImGuiColorEditFlags_NoInputs        = 1 << 5,   //              // ColorEdit, ColorPicker: disable inputs sliders/text widgets (e.g. to show only the small preview colored square).
    ImGuiColorEditFlags_NoTooltip       = 1 << 6,   //              // ColorEdit, ColorPicker, ColorButton: disable tooltip when hovering the preview.
    ImGuiColorEditFlags_NoLabel         = 1 << 7,   //              // ColorEdit, ColorPicker: disable display of inline text label (the label is still forwarded to the tooltip and picker).
    ImGuiColorEditFlags_NoSidePreview   = 1 << 8,   //              // ColorPicker: disable bigger color preview on right side of the picker, use small colored square preview instead.
    ImGuiColorEditFlags_NoDragDrop      = 1 << 9,   //              // ColorEdit: disable drag and drop target. ColorButton: disable drag and drop source.

    // User Options (right-click on widget to change some of them). You can set application defaults using SetColorEditOptions(). The idea is that you probably don't want to override them in most of your calls, let the user choose and/or call SetColorEditOptions() during startup.
    ImGuiColorEditFlags_AlphaBar        = 1 << 16,  //              // ColorEdit, ColorPicker: show vertical alpha bar/gradient in picker.
    ImGuiColorEditFlags_AlphaPreview    = 1 << 17,  //              // ColorEdit, ColorPicker, ColorButton: display preview as a transparent color over a checkerboard, instead of opaque.
    ImGuiColorEditFlags_AlphaPreviewHalf= 1 << 18,  //              // ColorEdit, ColorPicker, ColorButton: display half opaque / half checkerboard, instead of opaque.
    ImGuiColorEditFlags_HDR             = 1 << 19,  //              // (WIP) ColorEdit: Currently only disable 0.0f..1.0f limits in RGBA edition (note: you probably want to use ImGuiColorEditFlags_Float flag as well).
    ImGuiColorEditFlags_RGB             = 1 << 20,  // [Inputs]     // ColorEdit: choose one among RGB/HSV/HEX. ColorPicker: choose any combination using RGB/HSV/HEX.
    ImGuiColorEditFlags_HSV             = 1 << 21,  // [Inputs]     // "
    ImGuiColorEditFlags_HEX             = 1 << 22,  // [Inputs]     // "
    ImGuiColorEditFlags_Uint8           = 1 << 23,  // [DataType]   // ColorEdit, ColorPicker, ColorButton: _display_ values formatted as 0..255.
    ImGuiColorEditFlags_Float           = 1 << 24,  // [DataType]   // ColorEdit, ColorPicker, ColorButton: _display_ values formatted as 0.0f..1.0f floats instead of 0..255 integers. No round-trip of value via integers.
    ImGuiColorEditFlags_PickerHueBar    = 1 << 25,  // [PickerMode] // ColorPicker: bar for Hue, rectangle for Sat/Value.
    ImGuiColorEditFlags_PickerHueWheel  = 1 << 26,  // [PickerMode] // ColorPicker: wheel for Hue, triangle for Sat/Value.

    // [Internal] Masks
    ImGuiColorEditFlags__InputsMask     = ImGuiColorEditFlags_RGB|ImGuiColorEditFlags_HSV|ImGuiColorEditFlags_HEX,
    ImGuiColorEditFlags__DataTypeMask   = ImGuiColorEditFlags_Uint8|ImGuiColorEditFlags_Float,
    ImGuiColorEditFlags__PickerMask     = ImGuiColorEditFlags_PickerHueWheel|ImGuiColorEditFlags_PickerHueBar,
    ImGuiColorEditFlags__OptionsDefault = ImGuiColorEditFlags_Uint8|ImGuiColorEditFlags_RGB|ImGuiColorEditFlags_PickerHueBar    // Change application default using SetColorEditOptions()
};

// Enumeration for GetMouseCursor()
// User code may request binding to display given cursor by calling SetMouseCursor(), which is why we have some cursors that are marked unused here
enum ImGuiMouseCursor_
{
    ImGuiMouseCursor_None = -1,
    ImGuiMouseCursor_Arrow = 0,
    ImGuiMouseCursor_TextInput,         // When hovering over InputText, etc.
    ImGuiMouseCursor_ResizeAll,         // (Unused by imgui functions)
    ImGuiMouseCursor_ResizeNS,          // When hovering over an horizontal border
    ImGuiMouseCursor_ResizeEW,          // When hovering over a vertical border or a column
    ImGuiMouseCursor_ResizeNESW,        // When hovering over the bottom-left corner of a window
    ImGuiMouseCursor_ResizeNWSE,        // When hovering over the bottom-right corner of a window
    ImGuiMouseCursor_Hand,              // (Unused by imgui functions. Use for e.g. hyperlinks)
    ImGuiMouseCursor_COUNT

    // Obsolete names (will be removed)
#ifndef IMGUI_DISABLE_OBSOLETE_FUNCTIONS
    , ImGuiMouseCursor_Count_ = ImGuiMouseCursor_COUNT
#endif
};

// Condition for ImGui::SetWindow***(), SetNextWindow***(), SetNextTreeNode***() functions
// Important: Treat as a regular enum! Do NOT combine multiple values using binary operators! All the functions above treat 0 as a shortcut to ImGuiCond_Always.
enum ImGuiCond_
{
    ImGuiCond_Always        = 1 << 0,   // Set the variable
    ImGuiCond_Once          = 1 << 1,   // Set the variable once per runtime session (only the first call with succeed)
    ImGuiCond_FirstUseEver  = 1 << 2,   // Set the variable if the object/window has no persistently saved data (no entry in .ini file)
    ImGuiCond_Appearing     = 1 << 3    // Set the variable if the object/window is appearing after being hidden/inactive (or the first time)

    // Obsolete names (will be removed)
#ifndef IMGUI_DISABLE_OBSOLETE_FUNCTIONS
    , ImGuiSetCond_Always = ImGuiCond_Always, ImGuiSetCond_Once = ImGuiCond_Once, ImGuiSetCond_FirstUseEver = ImGuiCond_FirstUseEver, ImGuiSetCond_Appearing = ImGuiCond_Appearing
#endif
};

// You may modify the ImGui::GetStyle() main instance during initialization and before NewFrame().
// During the frame, use ImGui::PushStyleVar(ImGuiStyleVar_XXXX)/PopStyleVar() to alter the main style values, and ImGui::PushStyleColor(ImGuiCol_XXX)/PopStyleColor() for colors.
struct ImGuiStyle
{
    float       Alpha;                      // Global alpha applies to everything in ImGui.
    ImVec2      WindowPadding;              // Padding within a window.
    float       WindowRounding;             // Radius of window corners rounding. Set to 0.0f to have rectangular windows.
    float       WindowBorderSize;           // Thickness of border around windows. Generally set to 0.0f or 1.0f. (Other values are not well tested and more CPU/GPU costly).
    ImVec2      WindowMinSize;              // Minimum window size. This is a global setting. If you want to constraint individual windows, use SetNextWindowSizeConstraints().
    ImVec2      WindowTitleAlign;           // Alignment for title bar text. Defaults to (0.0f,0.5f) for left-aligned,vertically centered.
    float       ChildRounding;              // Radius of child window corners rounding. Set to 0.0f to have rectangular windows.
    float       ChildBorderSize;            // Thickness of border around child windows. Generally set to 0.0f or 1.0f. (Other values are not well tested and more CPU/GPU costly).
    float       PopupRounding;              // Radius of popup window corners rounding. (Note that tooltip windows use WindowRounding)
    float       PopupBorderSize;            // Thickness of border around popup/tooltip windows. Generally set to 0.0f or 1.0f. (Other values are not well tested and more CPU/GPU costly).
    ImVec2      FramePadding;               // Padding within a framed rectangle (used by most widgets).
    float       FrameRounding;              // Radius of frame corners rounding. Set to 0.0f to have rectangular frame (used by most widgets).
    float       FrameBorderSize;            // Thickness of border around frames. Generally set to 0.0f or 1.0f. (Other values are not well tested and more CPU/GPU costly).
    float       TabBorderSize;              // Thickness of border around tabs. 
    ImVec2      ItemSpacing;                // Horizontal and vertical spacing between widgets/lines.
    ImVec2      ItemInnerSpacing;           // Horizontal and vertical spacing between within elements of a composed widget (e.g. a slider and its label).
    ImVec2      TouchExtraPadding;          // Expand reactive bounding box for touch-based system where touch position is not accurate enough. Unfortunately we don't sort widgets so priority on overlap will always be given to the first widget. So don't grow this too much!
    float       IndentSpacing;              // Horizontal indentation when e.g. entering a tree node. Generally == (FontSize + FramePadding.x*2).
    float       ColumnsMinSpacing;          // Minimum horizontal spacing between two columns.
    float       ScrollbarSize;              // Width of the vertical scrollbar, Height of the horizontal scrollbar.
    float       ScrollbarRounding;          // Radius of grab corners for scrollbar.
    float       GrabMinSize;                // Minimum width/height of a grab box for slider/scrollbar.
    float       GrabRounding;               // Radius of grabs corners rounding. Set to 0.0f to have rectangular slider grabs.
    ImVec2      ButtonTextAlign;            // Alignment of button text when button is larger than text. Defaults to (0.5f,0.5f) for horizontally+vertically centered.
    ImVec2      DisplayWindowPadding;       // Window position are clamped to be visible within the display area or monitors by at least this amount. Only applies to regular windows.
    ImVec2      DisplaySafeAreaPadding;     // If you cannot see the edges of your screen (e.g. on a TV) increase the safe area padding. Apply to popups/tooltips as well regular windows. NB: Prefer configuring your TV sets correctly!
    float       MouseCursorScale;           // Scale software rendered mouse cursor (when io.MouseDrawCursor is enabled). May be removed later.
    bool        AntiAliasedLines;           // Enable anti-aliasing on lines/borders. Disable if you are really tight on CPU/GPU.
    bool        AntiAliasedFill;            // Enable anti-aliasing on filled shapes (rounded rectangles, circles, etc.)
    float       CurveTessellationTol;       // Tessellation tolerance when using PathBezierCurveTo() without a specific number of segments. Decrease for highly tessellated curves (higher quality, more polygons), increase to reduce quality.
    ImVec4      Colors[ImGuiCol_COUNT];

    IMGUI_API ImGuiStyle();
    IMGUI_API void ScaleAllSizes(float scale_factor);
};

// This is where your app communicate with Dear ImGui. Access via ImGui::GetIO().
// Read 'Programmer guide' section in .cpp file for general usage.
struct ImGuiIO
{
    //------------------------------------------------------------------
    // Configuration (fill once)            // Default value:
    //------------------------------------------------------------------

    ImGuiConfigFlags   ConfigFlags;         // = 0                  // See ImGuiConfigFlags_ enum. Set by user/application. Gamepad/keyboard navigation options, etc.
    ImGuiBackendFlags  BackendFlags;        // = 0                  // Set ImGuiBackendFlags_ enum. Set by imgui_impl_xxx files or custom back-end to communicate features supported by the back-end.
    ImVec2        DisplaySize;              // <unset>              // Main display size, in pixels. Used e.g. to clamp windows positions. This is the default viewport. Use BeginViewport() for other viewports.
    float         DeltaTime;                // = 1.0f/60.0f         // Time elapsed since last frame, in seconds.
    float         IniSavingRate;            // = 5.0f               // Minimum time between saving positions/sizes to .ini file, in seconds.
    const char*   IniFilename;              // = "imgui.ini"        // Path to .ini file. Set NULL to disable automatic .ini loading/saving, if e.g. you want to manually load/save from memory.
    const char*   LogFilename;              // = "imgui_log.txt"    // Path to .log file (default parameter to ImGui::LogToFile when no file is specified).
    float         MouseDoubleClickTime;     // = 0.30f              // Time for a double-click, in seconds.
    float         MouseDoubleClickMaxDist;  // = 6.0f               // Distance threshold to stay in to validate a double-click, in pixels.
    float         MouseDragThreshold;       // = 6.0f               // Distance threshold before considering we are dragging.
    int           KeyMap[ImGuiKey_COUNT];   // <unset>              // Map of indices into the KeysDown[512] entries array which represent your "native" keyboard state.
    float         KeyRepeatDelay;           // = 0.250f             // When holding a key/button, time before it starts repeating, in seconds (for buttons in Repeat mode, etc.).
    float         KeyRepeatRate;            // = 0.050f             // When holding a key/button, rate at which it repeats, in seconds.
    void*         UserData;                 // = NULL               // Store your own data for retrieval by callbacks.

    ImFontAtlas*  Fonts;                    // <auto>               // Load and assemble one or more fonts into a single tightly packed texture. Output to Fonts array.
    float         FontGlobalScale;          // = 1.0f               // Global scale all fonts
    bool          FontAllowUserScaling;     // = false              // Allow user scaling text of individual window with CTRL+Wheel.
    ImFont*       FontDefault;              // = NULL               // Font to use on NewFrame(). Use NULL to uses Fonts->Fonts[0].
    ImVec2        DisplayFramebufferScale;  // = (1.0f,1.0f)        // For retina display or other situations where window coordinates are different from framebuffer coordinates. User storage only, presently not used by ImGui.

    // Miscellaneous configuration options
    bool          MouseDrawCursor;              // = false          // Request ImGui to draw a mouse cursor for you (if you are on a platform without a mouse cursor). Cannot be easily renamed to 'io.ConfigXXX' because this is frequently used by back-end implementations.
    bool          ConfigDockingWithKeyMod;      // = true           // Enable docking with holding Shift key (reduce visual noise, allows dropping in wider space)
    bool          ConfigMacOSXBehaviors;        // = defined(__APPLE__) // OS X style: Text editing cursor movement using Alt instead of Ctrl, Shortcuts using Cmd/Super instead of Ctrl, Line/Text Start and End using Cmd+Arrows instead of Home/End, Double click selects by word instead of selecting whole text, Multi-selection in lists uses Cmd/Super instead of Ctrl (was called io.OptMacOSXBehaviors prior to 1.63)
    bool          ConfigInputTextCursorBlink;   // = true           // Set to false to disable blinking cursor, for users who consider it distracting. (was called: io.OptCursorBlink prior to 1.63)
    bool          ConfigResizeWindowsFromEdges; // = true           // [BETA] Enable resizing of windows from their edges and from the lower-left corner. This requires (io.BackendFlags & ImGuiBackendFlags_HasMouseCursors) because it needs mouse cursor feedback. (This used to be the ImGuiWindowFlags_ResizeFromAnySide flag)

    //------------------------------------------------------------------
    // Settings (User Functions)
    //------------------------------------------------------------------

    // Optional: access OS clipboard
    // (default to use native Win32 clipboard on Windows, otherwise uses a private clipboard. Override to access OS clipboard on other architectures)
    const char* (*GetClipboardTextFn)(void* user_data);
    void        (*SetClipboardTextFn)(void* user_data, const char* text);
    void*       ClipboardUserData;

#ifndef IMGUI_DISABLE_OBSOLETE_FUNCTIONS
    // [OBSOLETE since 1.60+] Rendering function, will be automatically called in Render(). Please call your rendering function yourself now!
    // You can obtain the ImDrawData* by calling ImGui::GetDrawData() after Render(). See example applications if you are unsure of how to implement this.
    void        (*RenderDrawListsFn)(ImDrawData* data);
#else
    // This is only here to keep ImGuiIO the same size, so that IMGUI_DISABLE_OBSOLETE_FUNCTIONS can exceptionally be used outside of imconfig.h.
    void*       RenderDrawListsFnUnused;
#endif

    //------------------------------------------------------------------
    // Input - Fill before calling NewFrame()
    //------------------------------------------------------------------

    ImVec2      MousePos;                       // Mouse position, in pixels. Set to ImVec2(-FLT_MAX,-FLT_MAX) if mouse is unavailable (on another screen, etc.)
    bool        MouseDown[5];                   // Mouse buttons: 0=left, 1=right, 2=middle + extras. ImGui itself mostly only uses left button (BeginPopupContext** are using right button). Others buttons allows us to track if the mouse is being used by your application + available to user as a convenience via IsMouse** API.
    float       MouseWheel;                     // Mouse wheel Vertical: 1 unit scrolls about 5 lines text.
    float       MouseWheelH;                    // Mouse wheel Horizontal. Most users don't have a mouse with an horizontal wheel, may not be filled by all back-ends.
    ImGuiID     MouseHoveredViewport;           // (Optional) When using multiple viewports: viewport the OS mouse cursor is hovering _IGNORING_ viewports with the ImGuiViewportFlags_NoInputs flag, and _REGARDLESS_ of whether another viewport is focused. Set io.BackendFlags |= ImGuiBackendFlags_HasMouseHoveredViewport if you can provide this info. If you don't imgui will use a decent heuristic instead.
    bool        KeyCtrl;                        // Keyboard modifier pressed: Control
    bool        KeyShift;                       // Keyboard modifier pressed: Shift
    bool        KeyAlt;                         // Keyboard modifier pressed: Alt
    bool        KeySuper;                       // Keyboard modifier pressed: Cmd/Super/Windows
    bool        KeysDown[512];                  // Keyboard keys that are pressed (ideally left in the "native" order your engine has access to keyboard keys, so you can use your own defines/enums for keys).
    ImWchar     InputCharacters[16+1];          // List of characters input (translated by user from keypress+keyboard state). Fill using AddInputCharacter() helper.
    float       NavInputs[ImGuiNavInput_COUNT]; // Gamepad inputs (keyboard keys will be auto-mapped and be written here by ImGui::NewFrame, all values will be cleared back to zero in ImGui::EndFrame)

    // Functions
    IMGUI_API void AddInputCharacter(ImWchar c);                        // Add new character into InputCharacters[]
    IMGUI_API void AddInputCharactersUTF8(const char* utf8_chars);      // Add new characters into InputCharacters[] from an UTF-8 string
    inline void    ClearInputCharacters() { InputCharacters[0] = 0; }   // Clear the text input buffer manually

    //------------------------------------------------------------------
    // Output - Retrieve after calling NewFrame()
    //------------------------------------------------------------------

    bool        WantCaptureMouse;           // When io.WantCaptureMouse is true, imgui will use the mouse inputs, do not dispatch them to your main game/application (in both cases, always pass on mouse inputs to imgui). (e.g. unclicked mouse is hovering over an imgui window, widget is active, mouse was clicked over an imgui window, etc.).
    bool        WantCaptureKeyboard;        // When io.WantCaptureKeyboard is true, imgui will use the keyboard inputs, do not dispatch them to your main game/application (in both cases, always pass keyboard inputs to imgui). (e.g. InputText active, or an imgui window is focused and navigation is enabled, etc.).
    bool        WantTextInput;              // Mobile/console: when io.WantTextInput is true, you may display an on-screen keyboard. This is set by ImGui when it wants textual keyboard input to happen (e.g. when a InputText widget is active).
    bool        WantSetMousePos;            // MousePos has been altered, back-end should reposition mouse on next frame. Set only when ImGuiConfigFlags_NavEnableSetMousePos flag is enabled.
    bool        WantSaveIniSettings;        // When manual .ini load/save is active (io.IniFilename == NULL), this will be set to notify your application that you can call SaveIniSettingsToMemory() and save yourself. IMPORTANT: You need to clear io.WantSaveIniSettings yourself.
    bool        NavActive;                  // Directional navigation is currently allowed (will handle ImGuiKey_NavXXX events) = a window is focused and it doesn't use the ImGuiWindowFlags_NoNavInputs flag.
    bool        NavVisible;                 // Directional navigation is visible and allowed (will handle ImGuiKey_NavXXX events).
    float       Framerate;                  // Application framerate estimation, in frame per second. Solely for convenience. Rolling average estimation based on IO.DeltaTime over 120 frames
    int         MetricsRenderVertices;      // Vertices output during last call to Render()
    int         MetricsRenderIndices;       // Indices output during last call to Render() = number of triangles * 3
    int         MetricsRenderWindows;       // Number of visible windows
    int         MetricsActiveWindows;       // Number of active windows
    int         MetricsActiveAllocations;   // Number of active allocations, updated by MemAlloc/MemFree based on current context. May be off if you have multiple imgui contexts.
    ImVec2      MouseDelta;                 // Mouse delta. Note that this is zero if either current or previous position are invalid (-FLT_MAX,-FLT_MAX), so a disappearing/reappearing mouse won't have a huge delta.

    //------------------------------------------------------------------
    // [Internal] ImGui will maintain those fields. Forward compatibility not guaranteed!
    //------------------------------------------------------------------

    ImVec2      MousePosPrev;               // Previous mouse position temporary storage (nb: not for public use, set to MousePos in NewFrame())
    ImVec2      MouseClickedPos[5];         // Position at time of clicking
    double      MouseClickedTime[5];        // Time of last click (used to figure out double-click)
    bool        MouseClicked[5];            // Mouse button went from !Down to Down
    bool        MouseDoubleClicked[5];      // Has mouse button been double-clicked?
    bool        MouseReleased[5];           // Mouse button went from Down to !Down
    bool        MouseDownOwned[5];          // Track if button was clicked inside a window. We don't request mouse capture from the application if click started outside ImGui bounds.
    float       MouseDownDuration[5];       // Duration the mouse button has been down (0.0f == just clicked)
    float       MouseDownDurationPrev[5];   // Previous time the mouse button has been down
    ImVec2      MouseDragMaxDistanceAbs[5]; // Maximum distance, absolute, on each axis, of how much mouse has traveled from the clicking point
    float       MouseDragMaxDistanceSqr[5]; // Squared maximum distance of how much mouse has traveled from the clicking point
    float       KeysDownDuration[512];      // Duration the keyboard key has been down (0.0f == just pressed)
    float       KeysDownDurationPrev[512];  // Previous duration the key has been down
    float       NavInputsDownDuration[ImGuiNavInput_COUNT];
    float       NavInputsDownDurationPrev[ImGuiNavInput_COUNT];

    IMGUI_API   ImGuiIO();
};

//-----------------------------------------------------------------------------
// Obsolete functions (Will be removed! Read 'API BREAKING CHANGES' section in imgui.cpp for details)
//-----------------------------------------------------------------------------

#ifndef IMGUI_DISABLE_OBSOLETE_FUNCTIONS
namespace ImGui
{
    // OBSOLETED in 1.63 (from Aug 2018)
    static inline bool  IsItemDeactivatedAfterChange()        { return IsItemDeactivatedAfterEdit(); }
    // OBSOLETED in 1.61 (from Apr 2018)
    IMGUI_API bool      InputFloat(const char* label, float* v, float step, float step_fast, int decimal_precision, ImGuiInputTextFlags extra_flags = 0); // Use the 'const char* format' version instead of 'decimal_precision'!
    IMGUI_API bool      InputFloat2(const char* label, float v[2], int decimal_precision, ImGuiInputTextFlags extra_flags = 0);
    IMGUI_API bool      InputFloat3(const char* label, float v[3], int decimal_precision, ImGuiInputTextFlags extra_flags = 0);
    IMGUI_API bool      InputFloat4(const char* label, float v[4], int decimal_precision, ImGuiInputTextFlags extra_flags = 0);
    // OBSOLETED in 1.60 (from Dec 2017)
    static inline bool  IsAnyWindowFocused()                  { return IsWindowFocused(ImGuiFocusedFlags_AnyWindow); }
    static inline bool  IsAnyWindowHovered()                  { return IsWindowHovered(ImGuiHoveredFlags_AnyWindow); }
    static inline ImVec2 CalcItemRectClosestPoint(const ImVec2& pos, bool on_edge = false, float outward = 0.f) { (void)on_edge; (void)outward; IM_ASSERT(0); return pos; }
    // OBSOLETED in 1.53 (between Oct 2017 and Dec 2017)
    static inline void  ShowTestWindow()                      { return ShowDemoWindow(); }
    static inline bool  IsRootWindowFocused()                 { return IsWindowFocused(ImGuiFocusedFlags_RootWindow); }
    static inline bool  IsRootWindowOrAnyChildFocused()       { return IsWindowFocused(ImGuiFocusedFlags_RootAndChildWindows); }
    static inline void  SetNextWindowContentWidth(float w)    { SetNextWindowContentSize(ImVec2(w, 0.0f)); }
    static inline float GetItemsLineHeightWithSpacing()       { return GetFrameHeightWithSpacing(); }
    // OBSOLETED in 1.52 (between Aug 2017 and Oct 2017)
    IMGUI_API bool      Begin(const char* name, bool* p_open, const ImVec2& size_on_first_use, float bg_alpha_override = -1.0f, ImGuiWindowFlags flags = 0); // Use SetNextWindowSize(size, ImGuiCond_FirstUseEver) + SetNextWindowBgAlpha() instead.
    static inline bool  IsRootWindowOrAnyChildHovered()       { return IsWindowHovered(ImGuiHoveredFlags_RootAndChildWindows); }
    static inline void  AlignFirstTextHeightToWidgets()       { AlignTextToFramePadding(); }
    void                SetNextWindowPosCenter(ImGuiCond cond);
    // OBSOLETED in 1.51 (between Jun 2017 and Aug 2017)
    static inline bool  IsItemHoveredRect()                   { return IsItemHovered(ImGuiHoveredFlags_RectOnly); }
    static inline bool  IsPosHoveringAnyWindow(const ImVec2&) { IM_ASSERT(0); return false; } // This was misleading and partly broken. You probably want to use the ImGui::GetIO().WantCaptureMouse flag instead.
    static inline bool  IsMouseHoveringAnyWindow()            { return IsWindowHovered(ImGuiHoveredFlags_AnyWindow); }
    static inline bool  IsMouseHoveringWindow()               { return IsWindowHovered(ImGuiHoveredFlags_AllowWhenBlockedByPopup | ImGuiHoveredFlags_AllowWhenBlockedByActiveItem); }
}
#endif

//-----------------------------------------------------------------------------
// Helpers
//-----------------------------------------------------------------------------

// Helper: Lightweight std::vector<> like class to avoid dragging dependencies (also: Windows implementation of STL with debug enabled is absurdly slow, so let's bypass it so our code runs fast in debug).
// *Important* Our implementation does NOT call C++ constructors/destructors. This is intentional, we do not require it but you have to be mindful of that. Do _not_ use this class as a std::vector replacement in your code!
template<typename T>
class ImVector
{
public:
    int                         Size;
    int                         Capacity;
    T*                          Data;

    typedef T                   value_type;
    typedef value_type*         iterator;
    typedef const value_type*   const_iterator;

    inline ImVector()           { Size = Capacity = 0; Data = NULL; }
    inline ~ImVector()          { if (Data) ImGui::MemFree(Data); }
    inline ImVector(const ImVector<T>& src)                     { Size = Capacity = 0; Data = NULL; operator=(src); }
    inline ImVector& operator=(const ImVector<T>& src)          { clear(); resize(src.Size); memcpy(Data, src.Data, (size_t)Size * sizeof(value_type)); return *this; }

    inline bool                 empty() const                   { return Size == 0; }
    inline int                  size() const                    { return Size; }
    inline int                  capacity() const                { return Capacity; }
    inline value_type&          operator[](int i)               { IM_ASSERT(i < Size); return Data[i]; }
    inline const value_type&    operator[](int i) const         { IM_ASSERT(i < Size); return Data[i]; }

    inline void                 clear()                         { if (Data) { Size = Capacity = 0; ImGui::MemFree(Data); Data = NULL; } }
    inline iterator             begin()                         { return Data; }
    inline const_iterator       begin() const                   { return Data; }
    inline iterator             end()                           { return Data + Size; }
    inline const_iterator       end() const                     { return Data + Size; }
    inline value_type&          front()                         { IM_ASSERT(Size > 0); return Data[0]; }
    inline const value_type&    front() const                   { IM_ASSERT(Size > 0); return Data[0]; }
    inline value_type&          back()                          { IM_ASSERT(Size > 0); return Data[Size - 1]; }
    inline const value_type&    back() const                    { IM_ASSERT(Size > 0); return Data[Size - 1]; }
    inline void                 swap(ImVector<value_type>& rhs) { int rhs_size = rhs.Size; rhs.Size = Size; Size = rhs_size; int rhs_cap = rhs.Capacity; rhs.Capacity = Capacity; Capacity = rhs_cap; value_type* rhs_data = rhs.Data; rhs.Data = Data; Data = rhs_data; }

    inline int          _grow_capacity(int sz) const            { int new_capacity = Capacity ? (Capacity + Capacity/2) : 8; return new_capacity > sz ? new_capacity : sz; }
    inline void         resize(int new_size)                    { if (new_size > Capacity) reserve(_grow_capacity(new_size)); Size = new_size; }
    inline void         resize(int new_size,const value_type& v){ if (new_size > Capacity) reserve(_grow_capacity(new_size)); if (new_size > Size) for (int n = Size; n < new_size; n++) memcpy(&Data[n], &v, sizeof(v)); Size = new_size; }
    inline void         reserve(int new_capacity)
    {
        if (new_capacity <= Capacity)
            return;
        value_type* new_data = (value_type*)ImGui::MemAlloc((size_t)new_capacity * sizeof(value_type));
        if (Data)
        {
            memcpy(new_data, Data, (size_t)Size * sizeof(value_type));
            ImGui::MemFree(Data);
        }
        Data = new_data;
        Capacity = new_capacity;
    }

    // NB: It is forbidden to call push_back/push_front/insert with a reference pointing inside the ImVector data itself! e.g. v.push_back(v[10]) is forbidden.
    inline void         push_back(const value_type& v)                  { if (Size == Capacity) reserve(_grow_capacity(Size + 1)); memcpy(&Data[Size], &v, sizeof(v)); Size++; }
    inline void         pop_back()                                      { IM_ASSERT(Size > 0); Size--; }
    inline void         push_front(const value_type& v)                 { if (Size == 0) push_back(v); else insert(Data, v); }
    inline iterator     erase(const_iterator it)                        { IM_ASSERT(it >= Data && it < Data+Size); const ptrdiff_t off = it - Data; memmove(Data + off, Data + off + 1, ((size_t)Size - (size_t)off - 1) * sizeof(value_type)); Size--; return Data + off; }
    inline iterator     erase(const_iterator it, const_iterator it_last){ IM_ASSERT(it >= Data && it < Data+Size && it_last > it && it_last <= Data+Size); const ptrdiff_t count = it_last - it; const ptrdiff_t off = it - Data; memmove(Data + off, Data + off + count, ((size_t)Size - (size_t)off - count) * sizeof(value_type)); Size -= (int)count; return Data + off; }
    inline iterator     erase_unsorted(const_iterator it)               { IM_ASSERT(it >= Data && it < Data+Size);  const ptrdiff_t off = it - Data; if (it < Data+Size-1) memcpy(Data + off, Data + Size - 1, sizeof(value_type)); Size--; return Data + off; }
    inline iterator     insert(const_iterator it, const value_type& v)  { IM_ASSERT(it >= Data && it <= Data+Size); const ptrdiff_t off = it - Data; if (Size == Capacity) reserve(_grow_capacity(Size + 1)); if (off < (int)Size) memmove(Data + off + 1, Data + off, ((size_t)Size - (size_t)off) * sizeof(value_type)); memcpy(&Data[off], &v, sizeof(v)); Size++; return Data + off; }
    inline bool         contains(const value_type& v) const             { const T* data = Data;  const T* data_end = Data + Size; while (data < data_end) if (*data++ == v) return true; return false; }
    inline int          index_from_pointer(const_iterator it) const     { IM_ASSERT(it >= Data && it <= Data+Size); const ptrdiff_t off = it - Data; return (int)off; }
};

// Helper: IM_NEW(), IM_PLACEMENT_NEW(), IM_DELETE() macros to call MemAlloc + Placement New, Placement Delete + MemFree
// We call C++ constructor on own allocated memory via the placement "new(ptr) Type()" syntax.
// Defining a custom placement new() with a dummy parameter allows us to bypass including <new> which on some platforms complains when user has disabled exceptions.
struct ImNewDummy {};
inline void* operator new(size_t, ImNewDummy, void* ptr) { return ptr; }
inline void  operator delete(void*, ImNewDummy, void*)   {} // This is only required so we can use the symetrical new()
#define IM_PLACEMENT_NEW(_PTR)              new(ImNewDummy(), _PTR)
#define IM_NEW(_TYPE)                       new(ImNewDummy(), ImGui::MemAlloc(sizeof(_TYPE))) _TYPE
template<typename T> void IM_DELETE(T* p)   { if (p) { p->~T(); ImGui::MemFree(p); } }

// Helper: Execute a block of code at maximum once a frame. Convenient if you want to quickly create an UI within deep-nested code that runs multiple times every frame.
// Usage: static ImGuiOnceUponAFrame oaf; if (oaf) ImGui::Text("This will be called only once per frame");
struct ImGuiOnceUponAFrame
{
    ImGuiOnceUponAFrame() { RefFrame = -1; }
    mutable int RefFrame;
    operator bool() const { int current_frame = ImGui::GetFrameCount(); if (RefFrame == current_frame) return false; RefFrame = current_frame; return true; }
};

// Helper: Macro for ImGuiOnceUponAFrame. Attention: The macro expands into 2 statement so make sure you don't use it within e.g. an if() statement without curly braces.
#ifndef IMGUI_DISABLE_OBSOLETE_FUNCTIONS    // Will obsolete
#define IMGUI_ONCE_UPON_A_FRAME     static ImGuiOnceUponAFrame imgui_oaf; if (imgui_oaf)
#endif

// Helper: Parse and apply text filters. In format "aaaaa[,bbbb][,ccccc]"
struct ImGuiTextFilter
{
    IMGUI_API           ImGuiTextFilter(const char* default_filter = "");
    IMGUI_API bool      Draw(const char* label = "Filter (inc,-exc)", float width = 0.0f);    // Helper calling InputText+Build
    IMGUI_API bool      PassFilter(const char* text, const char* text_end = NULL) const;
    IMGUI_API void      Build();
    void                Clear()          { InputBuf[0] = 0; Build(); }
    bool                IsActive() const { return !Filters.empty(); }

    // [Internal]
    struct TextRange
    {
        const char* b;
        const char* e;

        TextRange() { b = e = NULL; }
        TextRange(const char* _b, const char* _e) { b = _b; e = _e; }
        const char*     begin() const   { return b; }
        const char*     end () const    { return e; }
        bool            empty() const   { return b == e; }
        IMGUI_API void  split(char separator, ImVector<TextRange>* out) const;
    };
    char                InputBuf[256];
    ImVector<TextRange> Filters;
    int                 CountGrep;
};

// Helper: Text buffer for logging/accumulating text
struct ImGuiTextBuffer
{
    ImVector<char>      Buf;

    ImGuiTextBuffer()   { Buf.push_back(0); }
    inline char         operator[](int i) { return Buf.Data[i]; }
    const char*         begin() const { return &Buf.front(); }
    const char*         end() const { return &Buf.back(); }      // Buf is zero-terminated, so end() will point on the zero-terminator
    int                 size() const { return Buf.Size - 1; }
    bool                empty() { return Buf.Size <= 1; }
    void                clear() { Buf.clear(); Buf.push_back(0); }
    void                reserve(int capacity) { Buf.reserve(capacity); }
    const char*         c_str() const { return Buf.Data; }
    IMGUI_API void      appendf(const char* fmt, ...) IM_FMTARGS(2);
    IMGUI_API void      appendfv(const char* fmt, va_list args) IM_FMTLIST(2);
};

// Helper: key->value storage
// Typically you don't have to worry about this since a storage is held within each Window.
// We use it to e.g. store collapse state for a tree (Int 0/1)
// This is optimized for efficient lookup (dichotomy into a contiguous buffer) and rare insertion (typically tied to user interactions aka max once a frame)
// You can use it as custom user storage for temporary values. Declare your own storage if, for example:
// - You want to manipulate the open/close state of a particular sub-tree in your interface (tree node uses Int 0/1 to store their state).
// - You want to store custom debug data easily without adding or editing structures in your code (probably not efficient, but convenient)
// Types are NOT stored, so it is up to you to make sure your Key don't collide with different types.
struct ImGuiStorage
{
    struct Pair
    {
        ImGuiID key;
        union { int val_i; float val_f; void* val_p; };
        Pair(ImGuiID _key, int _val_i)   { key = _key; val_i = _val_i; }
        Pair(ImGuiID _key, float _val_f) { key = _key; val_f = _val_f; }
        Pair(ImGuiID _key, void* _val_p) { key = _key; val_p = _val_p; }
    };
    ImVector<Pair>      Data;

    // - Get***() functions find pair, never add/allocate. Pairs are sorted so a query is O(log N)
    // - Set***() functions find pair, insertion on demand if missing.
    // - Sorted insertion is costly, paid once. A typical frame shouldn't need to insert any new pair.
    void                Clear() { Data.clear(); }
    IMGUI_API int       GetInt(ImGuiID key, int default_val = 0) const;
    IMGUI_API void      SetInt(ImGuiID key, int val);
    IMGUI_API bool      GetBool(ImGuiID key, bool default_val = false) const;
    IMGUI_API void      SetBool(ImGuiID key, bool val);
    IMGUI_API float     GetFloat(ImGuiID key, float default_val = 0.0f) const;
    IMGUI_API void      SetFloat(ImGuiID key, float val);
    IMGUI_API void*     GetVoidPtr(ImGuiID key) const; // default_val is NULL
    IMGUI_API void      SetVoidPtr(ImGuiID key, void* val);

    // - Get***Ref() functions finds pair, insert on demand if missing, return pointer. Useful if you intend to do Get+Set.
    // - References are only valid until a new value is added to the storage. Calling a Set***() function or a Get***Ref() function invalidates the pointer.
    // - A typical use case where this is convenient for quick hacking (e.g. add storage during a live Edit&Continue session if you can't modify existing struct)
    //      float* pvar = ImGui::GetFloatRef(key); ImGui::SliderFloat("var", pvar, 0, 100.0f); some_var += *pvar;
    IMGUI_API int*      GetIntRef(ImGuiID key, int default_val = 0);
    IMGUI_API bool*     GetBoolRef(ImGuiID key, bool default_val = false);
    IMGUI_API float*    GetFloatRef(ImGuiID key, float default_val = 0.0f);
    IMGUI_API void**    GetVoidPtrRef(ImGuiID key, void* default_val = NULL);

    // Use on your own storage if you know only integer are being stored (open/close all tree nodes)
    IMGUI_API void      SetAllInt(int val);

    // For quicker full rebuild of a storage (instead of an incremental one), you may add all your contents and then sort once.
    IMGUI_API void      BuildSortByKey();
};

// Shared state of InputText(), passed as an argument to your callback when a ImGuiInputTextFlags_Callback* flag is used.
// The callback function should return 0 by default.
// Special processing:
// - ImGuiInputTextFlags_CallbackCharFilter:  return 1 if the character is not allowed. You may also set 'EventChar=0' as any character replacement are allowed.
// - ImGuiInputTextFlags_CallbackResize:      notified by InputText() when the string is resized. BufTextLen is set to the new desired string length so you can update the string size on your side of the fence. You can also replace Buf pointer if your underlying data is reallocated. No need to initialize new characters or zero-terminator as InputText will do it right after the resize callback.
struct ImGuiInputTextCallbackData
{
    ImGuiInputTextFlags EventFlag;      // One ImGuiInputTextFlags_Callback*    // Read-only
    ImGuiInputTextFlags Flags;          // What user passed to InputText()      // Read-only
    void*               UserData;       // What user passed to InputText()      // Read-only

    // Arguments for the different callback events
    // - To modify the text buffer in a callback, prefer using the InsertChars() / DeleteChars() function. InsertChars() will take care of calling the resize callback if necessary.
    // - If you know your edits are not going to resize the underlying buffer allocation, you may modify the contents of 'Buf[]' directly. You need to update 'BufTextLen' accordingly (0 <= BufTextLen < BufSize) and set 'BufDirty'' to true so InputText can update its internal state.
    ImWchar             EventChar;      // Character input                      // Read-write   // [CharFilter] Replace character or set to zero. return 1 is equivalent to setting EventChar=0;
    ImGuiKey            EventKey;       // Key pressed (Up/Down/TAB)            // Read-only    // [Completion,History]
    char*               Buf;            // Text buffer                          // Read-write   // [Resize] Can replace pointer / [Completion,History,Always] Only write to pointed data, don't replace the actual pointer!
    int                 BufTextLen;     // Text length in bytes                 // Read-write   // [Resize,Completion,History,Always] Exclude zero-terminator storage. In C land: == strlen(some_text), in C++ land: string.length()
    int                 BufSize;        // Buffer capacity in bytes             // Read-only    // [Resize,Completion,History,Always] Include zero-terminator storage. In C land == ARRAYSIZE(my_char_array), in C++ land: string.capacity()+1
    bool                BufDirty;       // Set if you modify Buf/BufTextLen!!   // Write        // [Completion,History,Always]
    int                 CursorPos;      //                                      // Read-write   // [Completion,History,Always]
    int                 SelectionStart; //                                      // Read-write   // [Completion,History,Always] == to SelectionEnd when no selection)
    int                 SelectionEnd;   //                                      // Read-write   // [Completion,History,Always]

    // Helper functions for text manipulation.
    // Use those function to benefit from the CallbackResize behaviors. Calling those function reset the selection.
    ImGuiInputTextCallbackData();
    IMGUI_API void      DeleteChars(int pos, int bytes_count);
    IMGUI_API void      InsertChars(int pos, const char* text, const char* text_end = NULL);
    bool                HasSelection() const { return SelectionStart != SelectionEnd; }
};

#ifndef IMGUI_DISABLE_OBSOLETE_FUNCTIONS
typedef ImGuiInputTextCallback      ImGuiTextEditCallback;      // [OBSOLETE 1.63+] Made the names consistent
typedef ImGuiInputTextCallbackData  ImGuiTextEditCallbackData;
#endif

// Resizing callback data to apply custom constraint. As enabled by SetNextWindowSizeConstraints(). Callback is called during the next Begin().
// NB: For basic min/max size constraint on each axis you don't need to use the callback! The SetNextWindowSizeConstraints() parameters are enough.
struct ImGuiSizeCallbackData
{
    void*   UserData;       // Read-only.   What user passed to SetNextWindowSizeConstraints()
    ImVec2  Pos;            // Read-only.   Window position, for reference.
    ImVec2  CurrentSize;    // Read-only.   Current window size.
    ImVec2  DesiredSize;    // Read-write.  Desired size, based on user's mouse position. Write to this field to restrain resizing.
};

// Data payload for Drag and Drop operations
struct ImGuiPayload
{
    // Members
    void*           Data;               // Data (copied and owned by dear imgui)
    int             DataSize;           // Data size

    // [Internal]
    ImGuiID         SourceId;           // Source item id
    ImGuiID         SourceParentId;     // Source parent id (if available)
    int             DataFrameCount;     // Data timestamp
    char            DataType[32+1];     // Data type tag (short user-supplied string, 32 characters max)
    bool            Preview;            // Set when AcceptDragDropPayload() was called and mouse has been hovering the target item (nb: handle overlapping drag targets)
    bool            Delivery;           // Set when AcceptDragDropPayload() was called and mouse button is released over the target item.

    ImGuiPayload()  { Clear(); }
    void Clear()    { SourceId = SourceParentId = 0; Data = NULL; DataSize = 0; memset(DataType, 0, sizeof(DataType)); DataFrameCount = -1; Preview = Delivery = false; }
    bool IsDataType(const char* type) const { return DataFrameCount != -1 && strcmp(type, DataType) == 0; }
    bool IsPreview() const                  { return Preview; }
    bool IsDelivery() const                 { return Delivery; }
};

// Helpers macros to generate 32-bits encoded colors
#ifdef IMGUI_USE_BGRA_PACKED_COLOR
#define IM_COL32_R_SHIFT    16
#define IM_COL32_G_SHIFT    8
#define IM_COL32_B_SHIFT    0
#define IM_COL32_A_SHIFT    24
#define IM_COL32_A_MASK     0xFF000000
#else
#define IM_COL32_R_SHIFT    0
#define IM_COL32_G_SHIFT    8
#define IM_COL32_B_SHIFT    16
#define IM_COL32_A_SHIFT    24
#define IM_COL32_A_MASK     0xFF000000
#endif
#define IM_COL32(R,G,B,A)    (((ImU32)(A)<<IM_COL32_A_SHIFT) | ((ImU32)(B)<<IM_COL32_B_SHIFT) | ((ImU32)(G)<<IM_COL32_G_SHIFT) | ((ImU32)(R)<<IM_COL32_R_SHIFT))
#define IM_COL32_WHITE       IM_COL32(255,255,255,255)  // Opaque white = 0xFFFFFFFF
#define IM_COL32_BLACK       IM_COL32(0,0,0,255)        // Opaque black
#define IM_COL32_BLACK_TRANS IM_COL32(0,0,0,0)          // Transparent black = 0x00000000

// Helper: ImColor() implicity converts colors to either ImU32 (packed 4x1 byte) or ImVec4 (4x1 float)
// Prefer using IM_COL32() macros if you want a guaranteed compile-time ImU32 for usage with ImDrawList API.
// **Avoid storing ImColor! Store either u32 of ImVec4. This is not a full-featured color class. MAY OBSOLETE.
// **None of the ImGui API are using ImColor directly but you can use it as a convenience to pass colors in either ImU32 or ImVec4 formats. Explicitly cast to ImU32 or ImVec4 if needed.
struct ImColor
{
    ImVec4              Value;

    ImColor()                                                       { Value.x = Value.y = Value.z = Value.w = 0.0f; }
    ImColor(int r, int g, int b, int a = 255)                       { float sc = 1.0f/255.0f; Value.x = (float)r * sc; Value.y = (float)g * sc; Value.z = (float)b * sc; Value.w = (float)a * sc; }
    ImColor(ImU32 rgba)                                             { float sc = 1.0f/255.0f; Value.x = (float)((rgba>>IM_COL32_R_SHIFT)&0xFF) * sc; Value.y = (float)((rgba>>IM_COL32_G_SHIFT)&0xFF) * sc; Value.z = (float)((rgba>>IM_COL32_B_SHIFT)&0xFF) * sc; Value.w = (float)((rgba>>IM_COL32_A_SHIFT)&0xFF) * sc; }
    ImColor(float r, float g, float b, float a = 1.0f)              { Value.x = r; Value.y = g; Value.z = b; Value.w = a; }
    ImColor(const ImVec4& col)                                      { Value = col; }
    inline operator ImU32() const                                   { return ImGui::ColorConvertFloat4ToU32(Value); }
    inline operator ImVec4() const                                  { return Value; }

    // FIXME-OBSOLETE: May need to obsolete/cleanup those helpers.
    inline void    SetHSV(float h, float s, float v, float a = 1.0f){ ImGui::ColorConvertHSVtoRGB(h, s, v, Value.x, Value.y, Value.z); Value.w = a; }
    static ImColor HSV(float h, float s, float v, float a = 1.0f)   { float r,g,b; ImGui::ColorConvertHSVtoRGB(h, s, v, r, g, b); return ImColor(r,g,b,a); }
};

// Helper: Manually clip large list of items.
// If you are submitting lots of evenly spaced items and you have a random access to the list, you can perform coarse clipping based on visibility to save yourself from processing those items at all.
// The clipper calculates the range of visible items and advance the cursor to compensate for the non-visible items we have skipped.
// ImGui already clip items based on their bounds but it needs to measure text size to do so. Coarse clipping before submission makes this cost and your own data fetching/submission cost null.
// Usage:
//     ImGuiListClipper clipper(1000);  // we have 1000 elements, evenly spaced.
//     while (clipper.Step())
//         for (int i = clipper.DisplayStart; i < clipper.DisplayEnd; i++)
//             ImGui::Text("line number %d", i);
// - Step 0: the clipper let you process the first element, regardless of it being visible or not, so we can measure the element height (step skipped if we passed a known height as second arg to constructor).
// - Step 1: the clipper infer height from first element, calculate the actual range of elements to display, and position the cursor before the first element.
// - (Step 2: dummy step only required if an explicit items_height was passed to constructor or Begin() and user call Step(). Does nothing and switch to Step 3.)
// - Step 3: the clipper validate that we have reached the expected Y position (corresponding to element DisplayEnd), advance the cursor to the end of the list and then returns 'false' to end the loop.
struct ImGuiListClipper
{
    float   StartPosY;
    float   ItemsHeight;
    int     ItemsCount, StepNo, DisplayStart, DisplayEnd;

    // items_count:  Use -1 to ignore (you can call Begin later). Use INT_MAX if you don't know how many items you have (in which case the cursor won't be advanced in the final step).
    // items_height: Use -1.0f to be calculated automatically on first step. Otherwise pass in the distance between your items, typically GetTextLineHeightWithSpacing() or GetFrameHeightWithSpacing().
    // If you don't specify an items_height, you NEED to call Step(). If you specify items_height you may call the old Begin()/End() api directly, but prefer calling Step().
    ImGuiListClipper(int items_count = -1, float items_height = -1.0f)  { Begin(items_count, items_height); } // NB: Begin() initialize every fields (as we allow user to call Begin/End multiple times on a same instance if they want).
    ~ImGuiListClipper()                                                 { IM_ASSERT(ItemsCount == -1); }      // Assert if user forgot to call End() or Step() until false.

    IMGUI_API bool Step();                                              // Call until it returns false. The DisplayStart/DisplayEnd fields will be set and you can process/draw those items.
    IMGUI_API void Begin(int items_count, float items_height = -1.0f);  // Automatically called by constructor if you passed 'items_count' or by Step() in Step 1.
    IMGUI_API void End();                                               // Automatically called on the last call of Step() that returns false.
};

//-----------------------------------------------------------------------------
// Draw List
// Hold a series of drawing commands. The user provides a renderer for ImDrawData which essentially contains an array of ImDrawList.
//-----------------------------------------------------------------------------

// Draw callbacks for advanced uses.
// NB- You most likely do NOT need to use draw callbacks just to create your own widget or customized UI rendering (you can poke into the draw list for that)
// Draw callback may be useful for example, A) Change your GPU render state, B) render a complex 3D scene inside a UI element (without an intermediate texture/render target), etc.
// The expected behavior from your rendering function is 'if (cmd.UserCallback != NULL) cmd.UserCallback(parent_list, cmd); else RenderTriangles()'
typedef void (*ImDrawCallback)(const ImDrawList* parent_list, const ImDrawCmd* cmd);

// Typically, 1 command = 1 GPU draw call (unless command is a callback)
struct ImDrawCmd
{
    unsigned int    ElemCount;              // Number of indices (multiple of 3) to be rendered as triangles. Vertices are stored in the callee ImDrawList's vtx_buffer[] array, indices in idx_buffer[].
    ImVec4          ClipRect;               // Clipping rectangle (x1, y1, x2, y2). Subtract ImDrawData->DisplayPos to get clipping rectangle in "viewport" coordinates
    ImTextureID     TextureId;              // User-provided texture ID. Set by user in ImfontAtlas::SetTexID() for fonts or passed to Image*() functions. Ignore if never using images or multiple fonts atlas.
    ImDrawCallback  UserCallback;           // If != NULL, call the function instead of rendering the vertices. clip_rect and texture_id will be set normally.
    void*           UserCallbackData;       // The draw callback code can access this.

    ImDrawCmd() { ElemCount = 0; ClipRect.x = ClipRect.y = ClipRect.z = ClipRect.w = 0.0f; TextureId = NULL; UserCallback = NULL; UserCallbackData = NULL; }
};

// Vertex index (override with '#define ImDrawIdx unsigned int' inside in imconfig.h)
#ifndef ImDrawIdx
typedef unsigned short ImDrawIdx;
#endif

// Vertex layout
#ifndef IMGUI_OVERRIDE_DRAWVERT_STRUCT_LAYOUT
struct ImDrawVert
{
    ImVec2  pos;
    ImVec2  uv;
    ImU32   col;
};
#else
// You can override the vertex format layout by defining IMGUI_OVERRIDE_DRAWVERT_STRUCT_LAYOUT in imconfig.h
// The code expect ImVec2 pos (8 bytes), ImVec2 uv (8 bytes), ImU32 col (4 bytes), but you can re-order them or add other fields as needed to simplify integration in your engine.
// The type has to be described within the macro (you can either declare the struct or use a typedef)
// NOTE: IMGUI DOESN'T CLEAR THE STRUCTURE AND DOESN'T CALL A CONSTRUCTOR SO ANY CUSTOM FIELD WILL BE UNINITIALIZED. IF YOU ADD EXTRA FIELDS (SUCH AS A 'Z' COORDINATES) YOU WILL NEED TO CLEAR THEM DURING RENDER OR TO IGNORE THEM.
IMGUI_OVERRIDE_DRAWVERT_STRUCT_LAYOUT;
#endif

// Draw channels are used by the Columns API to "split" the render list into different channels while building, so items of each column can be batched together.
// You can also use them to simulate drawing layers and submit primitives in a different order than how they will be rendered.
struct ImDrawChannel
{
    ImVector<ImDrawCmd>     CmdBuffer;
    ImVector<ImDrawIdx>     IdxBuffer;
};

enum ImDrawCornerFlags_
{
    ImDrawCornerFlags_TopLeft   = 1 << 0, // 0x1
    ImDrawCornerFlags_TopRight  = 1 << 1, // 0x2
    ImDrawCornerFlags_BotLeft   = 1 << 2, // 0x4
    ImDrawCornerFlags_BotRight  = 1 << 3, // 0x8
    ImDrawCornerFlags_Top       = ImDrawCornerFlags_TopLeft | ImDrawCornerFlags_TopRight,   // 0x3
    ImDrawCornerFlags_Bot       = ImDrawCornerFlags_BotLeft | ImDrawCornerFlags_BotRight,   // 0xC
    ImDrawCornerFlags_Left      = ImDrawCornerFlags_TopLeft | ImDrawCornerFlags_BotLeft,    // 0x5
    ImDrawCornerFlags_Right     = ImDrawCornerFlags_TopRight | ImDrawCornerFlags_BotRight,  // 0xA
    ImDrawCornerFlags_All       = 0xF     // In your function calls you may use ~0 (= all bits sets) instead of ImDrawCornerFlags_All, as a convenience
};

enum ImDrawListFlags_
{
    ImDrawListFlags_AntiAliasedLines = 1 << 0,
    ImDrawListFlags_AntiAliasedFill  = 1 << 1
};

// Draw command list
// This is the low-level list of polygons that ImGui functions are filling. At the end of the frame, all command lists are passed to your ImGuiIO::RenderDrawListFn function for rendering.
// Each ImGui window contains its own ImDrawList. You can use ImGui::GetWindowDrawList() to access the current window draw list and draw custom primitives.
// You can interleave normal ImGui:: calls and adding primitives to the current draw list.
// All positions are generally in pixel coordinates (generally top-left at 0,0, bottom-right at io.DisplaySize, unless multiple viewports are used), but you are totally free to apply whatever transformation matrix to want to the data (if you apply such transformation you'll want to apply it to ClipRect as well)
// Important: Primitives are always added to the list and not culled (culling is done at higher-level by ImGui:: functions), if you use this API a lot consider coarse culling your drawn objects.
struct ImDrawList
{
    // This is what you have to render
    ImVector<ImDrawCmd>     CmdBuffer;          // Draw commands. Typically 1 command = 1 GPU draw call, unless the command is a callback.
    ImVector<ImDrawIdx>     IdxBuffer;          // Index buffer. Each command consume ImDrawCmd::ElemCount of those
    ImVector<ImDrawVert>    VtxBuffer;          // Vertex buffer.
    ImDrawListFlags         Flags;              // Flags, you may poke into these to adjust anti-aliasing settings per-primitive.

    // [Internal, used while building lists]
    const ImDrawListSharedData* _Data;          // Pointer to shared draw data (you can use ImGui::GetDrawListSharedData() to get the one from current ImGui context)
    const char*             _OwnerName;         // Pointer to owner window's name for debugging
    unsigned int            _VtxCurrentIdx;     // [Internal] == VtxBuffer.Size
    ImDrawVert*             _VtxWritePtr;       // [Internal] point within VtxBuffer.Data after each add command (to avoid using the ImVector<> operators too much)
    ImDrawIdx*              _IdxWritePtr;       // [Internal] point within IdxBuffer.Data after each add command (to avoid using the ImVector<> operators too much)
    ImVector<ImVec4>        _ClipRectStack;     // [Internal]
    ImVector<ImTextureID>   _TextureIdStack;    // [Internal]
    ImVector<ImVec2>        _Path;              // [Internal] current path building
    int                     _ChannelsCurrent;   // [Internal] current channel number (0)
    int                     _ChannelsCount;     // [Internal] number of active channels (1+)
    ImVector<ImDrawChannel> _Channels;          // [Internal] draw channels for columns API (not resized down so _ChannelsCount may be smaller than _Channels.Size)

    // If you want to create ImDrawList instances, pass them ImGui::GetDrawListSharedData() or create and use your own ImDrawListSharedData (so you can use ImDrawList without ImGui)
    ImDrawList(const ImDrawListSharedData* shared_data) { _Data = shared_data; _OwnerName = NULL; Clear(); }
    ~ImDrawList() { ClearFreeMemory(); }
    IMGUI_API void  PushClipRect(ImVec2 clip_rect_min, ImVec2 clip_rect_max, bool intersect_with_current_clip_rect = false);  // Render-level scissoring. This is passed down to your render function but not used for CPU-side coarse clipping. Prefer using higher-level ImGui::PushClipRect() to affect logic (hit-testing and widget culling)
    IMGUI_API void  PushClipRectFullScreen();
    IMGUI_API void  PopClipRect();
    IMGUI_API void  PushTextureID(ImTextureID texture_id);
    IMGUI_API void  PopTextureID();
    inline ImVec2   GetClipRectMin() const { const ImVec4& cr = _ClipRectStack.back(); return ImVec2(cr.x, cr.y); }
    inline ImVec2   GetClipRectMax() const { const ImVec4& cr = _ClipRectStack.back(); return ImVec2(cr.z, cr.w); }

    // Primitives
    IMGUI_API void  AddLine(const ImVec2& a, const ImVec2& b, ImU32 col, float thickness = 1.0f);
    IMGUI_API void  AddRect(const ImVec2& a, const ImVec2& b, ImU32 col, float rounding = 0.0f, int rounding_corners_flags = ImDrawCornerFlags_All, float thickness = 1.0f);   // a: upper-left, b: lower-right, rounding_corners_flags: 4-bits corresponding to which corner to round
    IMGUI_API void  AddRectFilled(const ImVec2& a, const ImVec2& b, ImU32 col, float rounding = 0.0f, int rounding_corners_flags = ImDrawCornerFlags_All);                     // a: upper-left, b: lower-right
    IMGUI_API void  AddRectFilledMultiColor(const ImVec2& a, const ImVec2& b, ImU32 col_upr_left, ImU32 col_upr_right, ImU32 col_bot_right, ImU32 col_bot_left);
    IMGUI_API void  AddQuad(const ImVec2& a, const ImVec2& b, const ImVec2& c, const ImVec2& d, ImU32 col, float thickness = 1.0f);
    IMGUI_API void  AddQuadFilled(const ImVec2& a, const ImVec2& b, const ImVec2& c, const ImVec2& d, ImU32 col);
    IMGUI_API void  AddTriangle(const ImVec2& a, const ImVec2& b, const ImVec2& c, ImU32 col, float thickness = 1.0f);
    IMGUI_API void  AddTriangleFilled(const ImVec2& a, const ImVec2& b, const ImVec2& c, ImU32 col);
    IMGUI_API void  AddCircle(const ImVec2& centre, float radius, ImU32 col, int num_segments = 12, float thickness = 1.0f);
    IMGUI_API void  AddCircleFilled(const ImVec2& centre, float radius, ImU32 col, int num_segments = 12);
    IMGUI_API void  AddText(const ImVec2& pos, ImU32 col, const char* text_begin, const char* text_end = NULL);
    IMGUI_API void  AddText(const ImFont* font, float font_size, const ImVec2& pos, ImU32 col, const char* text_begin, const char* text_end = NULL, float wrap_width = 0.0f, const ImVec4* cpu_fine_clip_rect = NULL);
    IMGUI_API void  AddImage(ImTextureID user_texture_id, const ImVec2& a, const ImVec2& b, const ImVec2& uv_a = ImVec2(0,0), const ImVec2& uv_b = ImVec2(1,1), ImU32 col = 0xFFFFFFFF);
    IMGUI_API void  AddImageQuad(ImTextureID user_texture_id, const ImVec2& a, const ImVec2& b, const ImVec2& c, const ImVec2& d, const ImVec2& uv_a = ImVec2(0,0), const ImVec2& uv_b = ImVec2(1,0), const ImVec2& uv_c = ImVec2(1,1), const ImVec2& uv_d = ImVec2(0,1), ImU32 col = 0xFFFFFFFF);
    IMGUI_API void  AddImageRounded(ImTextureID user_texture_id, const ImVec2& a, const ImVec2& b, const ImVec2& uv_a, const ImVec2& uv_b, ImU32 col, float rounding, int rounding_corners = ImDrawCornerFlags_All);
    IMGUI_API void  AddPolyline(const ImVec2* points, const int num_points, ImU32 col, bool closed, float thickness);
    IMGUI_API void  AddConvexPolyFilled(const ImVec2* points, const int num_points, ImU32 col); // Note: Anti-aliased filling requires points to be in clockwise order.
    IMGUI_API void  AddBezierCurve(const ImVec2& pos0, const ImVec2& cp0, const ImVec2& cp1, const ImVec2& pos1, ImU32 col, float thickness, int num_segments = 0);

    // Stateful path API, add points then finish with PathFillConvex() or PathStroke()
    inline    void  PathClear()                                                 { _Path.resize(0); }
    inline    void  PathLineTo(const ImVec2& pos)                               { _Path.push_back(pos); }
    inline    void  PathLineToMergeDuplicate(const ImVec2& pos)                 { if (_Path.Size == 0 || memcmp(&_Path[_Path.Size-1], &pos, 8) != 0) _Path.push_back(pos); }
    inline    void  PathFillConvex(ImU32 col)                                   { AddConvexPolyFilled(_Path.Data, _Path.Size, col); PathClear(); }  // Note: Anti-aliased filling requires points to be in clockwise order.
    inline    void  PathStroke(ImU32 col, bool closed, float thickness = 1.0f)  { AddPolyline(_Path.Data, _Path.Size, col, closed, thickness); PathClear(); }
    IMGUI_API void  PathArcTo(const ImVec2& centre, float radius, float a_min, float a_max, int num_segments = 10);
    IMGUI_API void  PathArcToFast(const ImVec2& centre, float radius, int a_min_of_12, int a_max_of_12);                                            // Use precomputed angles for a 12 steps circle
    IMGUI_API void  PathBezierCurveTo(const ImVec2& p1, const ImVec2& p2, const ImVec2& p3, int num_segments = 0);
    IMGUI_API void  PathRect(const ImVec2& rect_min, const ImVec2& rect_max, float rounding = 0.0f, int rounding_corners_flags = ImDrawCornerFlags_All);

    // Channels
    // - Use to simulate layers. By switching channels to can render out-of-order (e.g. submit foreground primitives before background primitives)
    // - Use to minimize draw calls (e.g. if going back-and-forth between multiple non-overlapping clipping rectangles, prefer to append into separate channels then merge at the end)
    IMGUI_API void  ChannelsSplit(int channels_count);
    IMGUI_API void  ChannelsMerge();
    IMGUI_API void  ChannelsSetCurrent(int channel_index);

    // Advanced
    IMGUI_API void  AddCallback(ImDrawCallback callback, void* callback_data);  // Your rendering function must check for 'UserCallback' in ImDrawCmd and call the function instead of rendering triangles.
    IMGUI_API void  AddDrawCmd();                                               // This is useful if you need to forcefully create a new draw call (to allow for dependent rendering / blending). Otherwise primitives are merged into the same draw-call as much as possible
    IMGUI_API ImDrawList* CloneOutput() const;                                  // Create a clone of the CmdBuffer/IdxBuffer/VtxBuffer.

    // Internal helpers
    // NB: all primitives needs to be reserved via PrimReserve() beforehand!
    IMGUI_API void  Clear();
    IMGUI_API void  ClearFreeMemory();
    IMGUI_API void  PrimReserve(int idx_count, int vtx_count);
    IMGUI_API void  PrimRect(const ImVec2& a, const ImVec2& b, ImU32 col);      // Axis aligned rectangle (composed of two triangles)
    IMGUI_API void  PrimRectUV(const ImVec2& a, const ImVec2& b, const ImVec2& uv_a, const ImVec2& uv_b, ImU32 col);
    IMGUI_API void  PrimQuadUV(const ImVec2& a, const ImVec2& b, const ImVec2& c, const ImVec2& d, const ImVec2& uv_a, const ImVec2& uv_b, const ImVec2& uv_c, const ImVec2& uv_d, ImU32 col);
    inline    void  PrimWriteVtx(const ImVec2& pos, const ImVec2& uv, ImU32 col){ _VtxWritePtr->pos = pos; _VtxWritePtr->uv = uv; _VtxWritePtr->col = col; _VtxWritePtr++; _VtxCurrentIdx++; }
    inline    void  PrimWriteIdx(ImDrawIdx idx)                                 { *_IdxWritePtr = idx; _IdxWritePtr++; }
    inline    void  PrimVtx(const ImVec2& pos, const ImVec2& uv, ImU32 col)     { PrimWriteIdx((ImDrawIdx)_VtxCurrentIdx); PrimWriteVtx(pos, uv, col); }
    IMGUI_API void  UpdateClipRect();
    IMGUI_API void  UpdateTextureID();
};

// All draw data to render an ImGui frame
// (NB: the style and the naming convention here is a little inconsistent but we preserve them for backward compatibility purpose)
struct ImDrawData
{
    bool            Valid;                  // Only valid after Render() is called and before the next NewFrame() is called.
    ImDrawList**    CmdLists;               // Array of ImDrawList* to render. The ImDrawList are owned by ImGuiContext and only pointed to from here.
    int             CmdListsCount;          // Number of ImDrawList* to render
    int             TotalIdxCount;          // For convenience, sum of all ImDrawList's IdxBuffer.Size
    int             TotalVtxCount;          // For convenience, sum of all ImDrawList's VtxBuffer.Size
    ImVec2          DisplayPos;             // Upper-left position of the viewport to render (== upper-left of the orthogonal projection matrix to use)
    ImVec2          DisplaySize;            // Size of the viewport to render (== io.DisplaySize for the main viewport) (DisplayPos + DisplaySize == lower-right of the orthogonal projection matrix to use)

    // Functions
    ImDrawData()    { Valid = false; Clear(); }
    ~ImDrawData()   { Clear(); }
    void Clear()    { Valid = false; CmdLists = NULL; CmdListsCount = TotalVtxCount = TotalIdxCount = 0; DisplayPos = DisplaySize = ImVec2(0.f, 0.f); } // The ImDrawList are owned by ImGuiContext!
    IMGUI_API void  DeIndexAllBuffers();                // Helper to convert all buffers from indexed to non-indexed, in case you cannot render indexed. Note: this is slow and most likely a waste of resources. Always prefer indexed rendering!
    IMGUI_API void  ScaleClipRects(const ImVec2& sc);   // Helper to scale the ClipRect field of each ImDrawCmd. Use if your final output buffer is at a different scale than ImGui expects, or if there is a difference between your window resolution and framebuffer resolution.
};

struct ImFontConfig
{
    void*           FontData;               //          // TTF/OTF data
    int             FontDataSize;           //          // TTF/OTF data size
    bool            FontDataOwnedByAtlas;   // true     // TTF/OTF data ownership taken by the container ImFontAtlas (will delete memory itself).
    int             FontNo;                 // 0        // Index of font within TTF/OTF file
    float           SizePixels;             //          // Size in pixels for rasterizer (more or less maps to the resulting font height).
    int             OversampleH;            // 3        // Rasterize at higher quality for sub-pixel positioning. We don't use sub-pixel positions on the Y axis.
    int             OversampleV;            // 1        // Rasterize at higher quality for sub-pixel positioning. We don't use sub-pixel positions on the Y axis.
    bool            PixelSnapH;             // false    // Align every glyph to pixel boundary. Useful e.g. if you are merging a non-pixel aligned font with the default font. If enabled, you can set OversampleH/V to 1.
    ImVec2          GlyphExtraSpacing;      // 0, 0     // Extra spacing (in pixels) between glyphs. Only X axis is supported for now.
    ImVec2          GlyphOffset;            // 0, 0     // Offset all glyphs from this font input.
    const ImWchar*  GlyphRanges;            // NULL     // Pointer to a user-provided list of Unicode range (2 value per range, values are inclusive, zero-terminated list). THE ARRAY DATA NEEDS TO PERSIST AS LONG AS THE FONT IS ALIVE.
    float           GlyphMinAdvanceX;       // 0        // Minimum AdvanceX for glyphs, set Min to align font icons, set both Min/Max to enforce mono-space font
    float           GlyphMaxAdvanceX;       // FLT_MAX  // Maximum AdvanceX for glyphs
    bool            MergeMode;              // false    // Merge into previous ImFont, so you can combine multiple inputs font into one ImFont (e.g. ASCII font + icons + Japanese glyphs). You may want to use GlyphOffset.y when merge font of different heights.
    unsigned int    RasterizerFlags;        // 0x00     // Settings for custom font rasterizer (e.g. ImGuiFreeType). Leave as zero if you aren't using one.
    float           RasterizerMultiply;     // 1.0f     // Brighten (>1.0f) or darken (<1.0f) font output. Brightening small fonts may be a good workaround to make them more readable.

    // [Internal]
    char            Name[40];               // Name (strictly to ease debugging)
    ImFont*         DstFont;

    IMGUI_API ImFontConfig();
};

struct ImFontGlyph
{
    ImWchar         Codepoint;          // 0x0000..0xFFFF
    float           AdvanceX;           // Distance to next character (= data from font + ImFontConfig::GlyphExtraSpacing.x baked in)
    float           X0, Y0, X1, Y1;     // Glyph corners
    float           U0, V0, U1, V1;     // Texture coordinates
};

enum ImFontAtlasFlags_
{
    ImFontAtlasFlags_None               = 0,
    ImFontAtlasFlags_NoPowerOfTwoHeight = 1 << 0,   // Don't round the height to next power of two
    ImFontAtlasFlags_NoMouseCursors     = 1 << 1    // Don't build software mouse cursors into the atlas
};

// Load and rasterize multiple TTF/OTF fonts into a same texture. The font atlas will build a single texture holding:
//  - One or more fonts.
//  - Custom graphics data needed to render the shapes needed by Dear ImGui.
//  - Mouse cursor shapes for software cursor rendering (unless setting 'Flags |= ImFontAtlasFlags_NoMouseCursors' in the font atlas).
// It is the user-code responsibility to setup/build the atlas, then upload the pixel data into a texture accessible by your graphics api.
//  - Optionally, call any of the AddFont*** functions. If you don't call any, the default font embedded in the code will be loaded for you.
//  - Call GetTexDataAsAlpha8() or GetTexDataAsRGBA32() to build and retrieve pixels data.
//  - Upload the pixels data into a texture within your graphics system (see imgui_impl_xxxx.cpp examples)
//  - Call SetTexID(my_tex_id); and pass the pointer/identifier to your texture in a format natural to your graphics API. 
//    This value will be passed back to you during rendering to identify the texture. Read FAQ entry about ImTextureID for more details.
// Common pitfalls:
// - If you pass a 'glyph_ranges' array to AddFont*** functions, you need to make sure that your array persist up until the 
//   atlas is build (when calling GetTexData*** or Build()). We only copy the pointer, not the data.
// - Important: By default, AddFontFromMemoryTTF() takes ownership of the data. Even though we are not writing to it, we will free the pointer on destruction.
//   You can set font_cfg->FontDataOwnedByAtlas=false to keep ownership of your data and it won't be freed, 
// - Even though many functions are suffixed with "TTF", OTF data is supported just as well.
// - This is an old API and it is currently awkward for those and and various other reasons! We will address them in the future!
struct ImFontAtlas
{
    IMGUI_API ImFontAtlas();
    IMGUI_API ~ImFontAtlas();
    IMGUI_API ImFont*           AddFont(const ImFontConfig* font_cfg);
    IMGUI_API ImFont*           AddFontDefault(const ImFontConfig* font_cfg = NULL);
    IMGUI_API ImFont*           AddFontFromFileTTF(const char* filename, float size_pixels, const ImFontConfig* font_cfg = NULL, const ImWchar* glyph_ranges = NULL);
    IMGUI_API ImFont*           AddFontFromMemoryTTF(void* font_data, int font_size, float size_pixels, const ImFontConfig* font_cfg = NULL, const ImWchar* glyph_ranges = NULL); // Note: Transfer ownership of 'ttf_data' to ImFontAtlas! Will be deleted after destruction of the atlas. Set font_cfg->FontDataOwnedByAtlas=false to keep ownership of your data and it won't be freed.
    IMGUI_API ImFont*           AddFontFromMemoryCompressedTTF(const void* compressed_font_data, int compressed_font_size, float size_pixels, const ImFontConfig* font_cfg = NULL, const ImWchar* glyph_ranges = NULL); // 'compressed_font_data' still owned by caller. Compress with binary_to_compressed_c.cpp.
    IMGUI_API ImFont*           AddFontFromMemoryCompressedBase85TTF(const char* compressed_font_data_base85, float size_pixels, const ImFontConfig* font_cfg = NULL, const ImWchar* glyph_ranges = NULL);              // 'compressed_font_data_base85' still owned by caller. Compress with binary_to_compressed_c.cpp with -base85 parameter.
    IMGUI_API void              ClearInputData();           // Clear input data (all ImFontConfig structures including sizes, TTF data, glyph ranges, etc.) = all the data used to build the texture and fonts.
    IMGUI_API void              ClearTexData();             // Clear output texture data (CPU side). Saves RAM once the texture has been copied to graphics memory.
    IMGUI_API void              ClearFonts();               // Clear output font data (glyphs storage, UV coordinates).
    IMGUI_API void              Clear();                    // Clear all input and output.

    // Build atlas, retrieve pixel data.
    // User is in charge of copying the pixels into graphics memory (e.g. create a texture with your engine). Then store your texture handle with SetTexID().
    // The pitch is always = Width * BytesPerPixels (1 or 4)
    // Building in RGBA32 format is provided for convenience and compatibility, but note that unless you manually manipulate or copy color data into 
    // the texture (e.g. when using the AddCustomRect*** api), then the RGB pixels emitted will always be white (~75% of memory/bandwidth waste.
    IMGUI_API bool              Build();                    // Build pixels data. This is called automatically for you by the GetTexData*** functions.
    IMGUI_API bool              IsBuilt()                   { return Fonts.Size > 0 && (TexPixelsAlpha8 != NULL || TexPixelsRGBA32 != NULL); }
    IMGUI_API void              GetTexDataAsAlpha8(unsigned char** out_pixels, int* out_width, int* out_height, int* out_bytes_per_pixel = NULL);  // 1 byte per-pixel
    IMGUI_API void              GetTexDataAsRGBA32(unsigned char** out_pixels, int* out_width, int* out_height, int* out_bytes_per_pixel = NULL);  // 4 bytes-per-pixel
    void                        SetTexID(ImTextureID id)    { TexID = id; }

    //-------------------------------------------
    // Glyph Ranges
    //-------------------------------------------

    // Helpers to retrieve list of common Unicode ranges (2 value per range, values are inclusive, zero-terminated list)
    // NB: Make sure that your string are UTF-8 and NOT in your local code page. In C++11, you can create UTF-8 string literal using the u8"Hello world" syntax. See FAQ for details.
    // NB: Consider using GlyphRangesBuilder to build glyph ranges from textual data.
    IMGUI_API const ImWchar*    GetGlyphRangesDefault();                // Basic Latin, Extended Latin
    IMGUI_API const ImWchar*    GetGlyphRangesKorean();                 // Default + Korean characters
    IMGUI_API const ImWchar*    GetGlyphRangesJapanese();               // Default + Hiragana, Katakana, Half-Width, Selection of 1946 Ideographs
    IMGUI_API const ImWchar*    GetGlyphRangesChineseFull();            // Default + Half-Width + Japanese Hiragana/Katakana + full set of about 21000 CJK Unified Ideographs
    IMGUI_API const ImWchar*    GetGlyphRangesChineseSimplifiedCommon();// Default + Half-Width + Japanese Hiragana/Katakana + set of 2500 CJK Unified Ideographs for common simplified Chinese
    IMGUI_API const ImWchar*    GetGlyphRangesCyrillic();               // Default + about 400 Cyrillic characters
    IMGUI_API const ImWchar*    GetGlyphRangesThai();                   // Default + Thai characters

    // Helpers to build glyph ranges from text data. Feed your application strings/characters to it then call BuildRanges().
    struct GlyphRangesBuilder
    {
        ImVector<unsigned char> UsedChars;  // Store 1-bit per Unicode code point (0=unused, 1=used)
        GlyphRangesBuilder()                { UsedChars.resize(0x10000 / 8); memset(UsedChars.Data, 0, 0x10000 / 8); }
        bool           GetBit(int n) const  { return (UsedChars[n >> 3] & (1 << (n & 7))) != 0; }
        void           SetBit(int n)        { UsedChars[n >> 3] |= 1 << (n & 7); }  // Set bit 'c' in the array
        void           AddChar(ImWchar c)   { SetBit(c); }                          // Add character
        IMGUI_API void AddText(const char* text, const char* text_end = NULL);      // Add string (each character of the UTF-8 string are added)
        IMGUI_API void AddRanges(const ImWchar* ranges);                            // Add ranges, e.g. builder.AddRanges(ImFontAtlas::GetGlyphRangesDefault()) to force add all of ASCII/Latin+Ext
        IMGUI_API void BuildRanges(ImVector<ImWchar>* out_ranges);                  // Output new ranges
    };

    //-------------------------------------------
    // Custom Rectangles/Glyphs API
    //-------------------------------------------

    // You can request arbitrary rectangles to be packed into the atlas, for your own purposes. After calling Build(), you can query the rectangle position and render your pixels.
    // You can also request your rectangles to be mapped as font glyph (given a font + Unicode point), so you can render e.g. custom colorful icons and use them as regular glyphs.
    struct CustomRect
    {
        unsigned int    ID;             // Input    // User ID. Use <0x10000 to map into a font glyph, >=0x10000 for other/internal/custom texture data.
        unsigned short  Width, Height;  // Input    // Desired rectangle dimension
        unsigned short  X, Y;           // Output   // Packed position in Atlas
        float           GlyphAdvanceX;  // Input    // For custom font glyphs only (ID<0x10000): glyph xadvance
        ImVec2          GlyphOffset;    // Input    // For custom font glyphs only (ID<0x10000): glyph display offset
        ImFont*         Font;           // Input    // For custom font glyphs only (ID<0x10000): target font
        CustomRect()            { ID = 0xFFFFFFFF; Width = Height = 0; X = Y = 0xFFFF; GlyphAdvanceX = 0.0f; GlyphOffset = ImVec2(0,0); Font = NULL; }
        bool IsPacked() const   { return X != 0xFFFF; }
    };

    IMGUI_API int       AddCustomRectRegular(unsigned int id, int width, int height);                                                                   // Id needs to be >= 0x10000. Id >= 0x80000000 are reserved for ImGui and ImDrawList
    IMGUI_API int       AddCustomRectFontGlyph(ImFont* font, ImWchar id, int width, int height, float advance_x, const ImVec2& offset = ImVec2(0,0));   // Id needs to be < 0x10000 to register a rectangle to map into a specific font.
    const CustomRect*   GetCustomRectByIndex(int index) const { if (index < 0) return NULL; return &CustomRects[index]; }

    // [Internal]
    IMGUI_API void      CalcCustomRectUV(const CustomRect* rect, ImVec2* out_uv_min, ImVec2* out_uv_max);
    IMGUI_API bool      GetMouseCursorTexData(ImGuiMouseCursor cursor, ImVec2* out_offset, ImVec2* out_size, ImVec2 out_uv_border[2], ImVec2 out_uv_fill[2]);

    //-------------------------------------------
    // Members
    //-------------------------------------------

    bool                        Locked;             // Marked as Locked by ImGui::NewFrame() so attempt to modify the atlas will assert.
    ImFontAtlasFlags            Flags;              // Build flags (see ImFontAtlasFlags_)
    ImTextureID                 TexID;              // User data to refer to the texture once it has been uploaded to user's graphic systems. It is passed back to you during rendering via the ImDrawCmd structure.
    int                         TexDesiredWidth;    // Texture width desired by user before Build(). Must be a power-of-two. If have many glyphs your graphics API have texture size restrictions you may want to increase texture width to decrease height.
    int                         TexGlyphPadding;    // Padding between glyphs within texture in pixels. Defaults to 1.

    // [Internal]
    // NB: Access texture data via GetTexData*() calls! Which will setup a default font for you.
    unsigned char*              TexPixelsAlpha8;    // 1 component per pixel, each component is unsigned 8-bit. Total size = TexWidth * TexHeight
    unsigned int*               TexPixelsRGBA32;    // 4 component per pixel, each component is unsigned 8-bit. Total size = TexWidth * TexHeight * 4
    int                         TexWidth;           // Texture width calculated during Build().
    int                         TexHeight;          // Texture height calculated during Build().
    ImVec2                      TexUvScale;         // = (1.0f/TexWidth, 1.0f/TexHeight)
    ImVec2                      TexUvWhitePixel;    // Texture coordinates to a white pixel
    ImVector<ImFont*>           Fonts;              // Hold all the fonts returned by AddFont*. Fonts[0] is the default font upon calling ImGui::NewFrame(), use ImGui::PushFont()/PopFont() to change the current font.
    ImVector<CustomRect>        CustomRects;        // Rectangles for packing custom texture data into the atlas.
    ImVector<ImFontConfig>      ConfigData;         // Internal data
    int                         CustomRectIds[1];   // Identifiers of custom texture rectangle used by ImFontAtlas/ImDrawList
};

// Font runtime data and rendering
// ImFontAtlas automatically loads a default embedded font for you when you call GetTexDataAsAlpha8() or GetTexDataAsRGBA32().
struct ImFont
{
    // Members: Hot ~62/78 bytes
    float                       FontSize;           // <user set>   // Height of characters, set during loading (don't change after loading)
    float                       Scale;              // = 1.f        // Base font scale, multiplied by the per-window font scale which you can adjust with SetFontScale()
    ImVec2                      DisplayOffset;      // = (0.f,0.f)  // Offset font rendering by xx pixels
    ImVector<ImFontGlyph>       Glyphs;             //              // All glyphs.
    ImVector<float>             IndexAdvanceX;      //              // Sparse. Glyphs->AdvanceX in a directly indexable way (more cache-friendly, for CalcTextSize functions which are often bottleneck in large UI).
    ImVector<ImWchar>           IndexLookup;        //              // Sparse. Index glyphs by Unicode code-point.
    const ImFontGlyph*          FallbackGlyph;      // == FindGlyph(FontFallbackChar)
    float                       FallbackAdvanceX;   // == FallbackGlyph->AdvanceX
    ImWchar                     FallbackChar;       // = '?'        // Replacement glyph if one isn't found. Only set via SetFallbackChar()

    // Members: Cold ~18/26 bytes
    short                       ConfigDataCount;    // ~ 1          // Number of ImFontConfig involved in creating this font. Bigger than 1 when merging multiple font sources into one ImFont.
    ImFontConfig*               ConfigData;         //              // Pointer within ContainerAtlas->ConfigData
    ImFontAtlas*                ContainerAtlas;     //              // What we has been loaded into
    float                       Ascent, Descent;    //              // Ascent: distance from top to bottom of e.g. 'A' [0..FontSize]
    bool                        DirtyLookupTables;
    int                         MetricsTotalSurface;//              // Total surface in pixels to get an idea of the font rasterization/texture cost (not exact, we approximate the cost of padding between glyphs)

    // Methods
    IMGUI_API ImFont();
    IMGUI_API ~ImFont();
    IMGUI_API void              ClearOutputData();
    IMGUI_API void              BuildLookupTable();
    IMGUI_API const ImFontGlyph*FindGlyph(ImWchar c) const;
    IMGUI_API const ImFontGlyph*FindGlyphNoFallback(ImWchar c) const;
    IMGUI_API void              SetFallbackChar(ImWchar c);
    float                       GetCharAdvance(ImWchar c) const     { return ((int)c < IndexAdvanceX.Size) ? IndexAdvanceX[(int)c] : FallbackAdvanceX; }
    bool                        IsLoaded() const                    { return ContainerAtlas != NULL; }
    const char*                 GetDebugName() const                { return ConfigData ? ConfigData->Name : "<unknown>"; }

    // 'max_width' stops rendering after a certain width (could be turned into a 2d size). FLT_MAX to disable.
    // 'wrap_width' enable automatic word-wrapping across multiple lines to fit into given width. 0.0f to disable.
    IMGUI_API ImVec2            CalcTextSizeA(float size, float max_width, float wrap_width, const char* text_begin, const char* text_end = NULL, const char** remaining = NULL) const; // utf8
    IMGUI_API const char*       CalcWordWrapPositionA(float scale, const char* text, const char* text_end, float wrap_width) const;
    IMGUI_API void              RenderChar(ImDrawList* draw_list, float size, ImVec2 pos, ImU32 col, ImWchar c) const;
    IMGUI_API void              RenderText(ImDrawList* draw_list, float size, ImVec2 pos, ImU32 col, const ImVec4& clip_rect, const char* text_begin, const char* text_end, float wrap_width = 0.0f, bool cpu_fine_clip = false) const;

    // [Internal]
    IMGUI_API void              GrowIndex(int new_size);
    IMGUI_API void              AddGlyph(ImWchar c, float x0, float y0, float x1, float y1, float u0, float v0, float u1, float v1, float advance_x);
    IMGUI_API void              AddRemapChar(ImWchar dst, ImWchar src, bool overwrite_dst = true); // Makes 'dst' character/glyph points to 'src' character/glyph. Currently needs to be called AFTER fonts have been built.

#ifndef IMGUI_DISABLE_OBSOLETE_FUNCTIONS
    typedef ImFontGlyph Glyph; // OBSOLETE 1.52+
#endif
};

//-----------------------------------------------------------------------------
// [BETA] Platform interface for multi-viewport support
// - completely optional, for advanced users!
// - this is used for back-ends aiming to support the seamless creation of multiple viewport (= multiple Platform/OS windows)
//   dear imgui manages the viewports, and the back-end create one Platform/OS windows for each secondary viewport.
// - if you are new to dear imgui and trying to integrate it into your engine, you should probably ignore this for now.
//-----------------------------------------------------------------------------

// (Optional) Represent the bounds of each connected monitor/display
// Dear ImGui only uses this to clamp the position of popups and tooltips so they don't straddle multiple monitors
struct ImGuiPlatformMonitor
{
    ImVec2  MainPos, MainSize;  // Coordinates of the area displayed on this monitor (Min = upper left, Max = bottom right)
    ImVec2  WorkPos, WorkSize;  // (Optional) Coordinates without task bars / side bars / menu bars. imgui uses this to avoid positioning popups/tooltips inside this region.
    float   DpiScale;
    ImGuiPlatformMonitor() { MainPos = MainSize = WorkPos = WorkSize = ImVec2(0,0); DpiScale = 1.0f; }
};

// (Optional) Setup required only if (io.ConfigFlags & ImGuiConfigFlags_ViewportsEnable) is enabled. Access via ImGui::GetPlatformIO().
// This is designed so we can mix and match two imgui_impl_xxxx files, one for the Platform (~window handling), one for Renderer.
// Custom engine back-ends will often provide both Platform and Renderer interfaces and thus may not need to use all functions.
// Platform functions are typically called before their Renderer counterpart, apart from Destroy which are called the other way.
// RenderPlatformWindowsDefault() basically iterate secondary viewports and call Platform+Renderer's RenderWindow then Platform+Renderer's SwapBuffers,
// You may skip using RenderPlatformWindowsDefault() and call your draw/swap functions yourself if you need specific behavior for your multi-window rendering.
struct ImGuiPlatformIO
{
    //------------------------------------------------------------------
    // Input - Back-end interface/functions + Monitor List
    //------------------------------------------------------------------

    // (Optional) Platform functions (e.g. Win32, GLFW, SDL2)
    void    (*Platform_CreateWindow)(ImGuiViewport* vp);                    // Create a new platform window for the given viewport
    void    (*Platform_DestroyWindow)(ImGuiViewport* vp);
    void    (*Platform_ShowWindow)(ImGuiViewport* vp);                      // Newly created windows are initially hidden so SetWindowPos/Size/Title can be called on them first
    void    (*Platform_SetWindowPos)(ImGuiViewport* vp, ImVec2 pos);
    ImVec2  (*Platform_GetWindowPos)(ImGuiViewport* vp);
    void    (*Platform_SetWindowSize)(ImGuiViewport* vp, ImVec2 size);
    ImVec2  (*Platform_GetWindowSize)(ImGuiViewport* vp);
    void    (*Platform_SetWindowFocus)(ImGuiViewport* vp);                  // Move window to front and set input focus
    bool    (*Platform_GetWindowFocus)(ImGuiViewport* vp);
    void    (*Platform_SetWindowTitle)(ImGuiViewport* vp, const char* title);
    void    (*Platform_SetWindowAlpha)(ImGuiViewport* vp, float alpha);     // (Optional) Setup window transparency
    void    (*Platform_RenderWindow)(ImGuiViewport* vp, void* render_arg);  // (Optional) Setup for render (platform side)
    void    (*Platform_SwapBuffers)(ImGuiViewport* vp, void* render_arg);   // (Optional) Call Present/SwapBuffers (platform side)
    float   (*Platform_GetWindowDpiScale)(ImGuiViewport* vp);               // (Optional) DPI handling: Return DPI scale for this viewport. 1.0f = 96 DPI. (FIXME-DPI)
    void    (*Platform_OnChangedViewport)(ImGuiViewport* vp);               // (Optional) DPI handling: Called during Begin() every time the viewport we are outputting into changes, so back-end has a chance to swap fonts to adjust style.
    void    (*Platform_SetImeInputPos)(ImGuiViewport* vp, ImVec2 pos);      // (Optional) Set IME (Input Method Editor, e.g. for Asian languages) input position, so text preview appears over the imgui input box.
    int     (*Platform_CreateVkSurface)(ImGuiViewport* vp, ImU64 vk_inst, const void* vk_allocators, ImU64* out_vk_surface); // (Optional) For Renderer to call into Platform code

    // (Optional) Renderer functions (e.g. DirectX, OpenGL3, Vulkan)
    void    (*Renderer_CreateWindow)(ImGuiViewport* vp);                    // Create swap chains, frame buffers etc.
    void    (*Renderer_DestroyWindow)(ImGuiViewport* vp);
    void    (*Renderer_SetWindowSize)(ImGuiViewport* vp, ImVec2 size);      // Resize swap chain, frame buffers etc.
    void    (*Renderer_RenderWindow)(ImGuiViewport* vp, void* render_arg);  // (Optional) Clear targets, Render viewport->DrawData
    void    (*Renderer_SwapBuffers)(ImGuiViewport* vp, void* render_arg);   // (Optional) Call Present/SwapBuffers (renderer side)

    // (Optional) List of monitors (updated by: app/back-end, used by: imgui to clamp popups/tooltips within same monitor and not have them straddle monitors)
    ImVector<ImGuiPlatformMonitor>  Monitors;

    //------------------------------------------------------------------
    // Output - List of viewports to render into platform windows
    //------------------------------------------------------------------

    // List of viewports (the list is updated by calling ImGui::EndFrame or ImGui::Render)
    ImGuiViewport*                  MainViewport;                           // Guaranteed to be == Viewports[0]
    ImVector<ImGuiViewport*>        Viewports;                              // Main viewports, followed by all secondary viewports. 

    ImGuiPlatformIO()               { memset(this, 0, sizeof(*this)); }     // Zero clear
};

// Flags stored in ImGuiViewport::Flags, giving indications to the platform back-ends
enum ImGuiViewportFlags_
{
    ImGuiViewportFlags_NoDecoration             = 1 << 0,   // Platform Window: Disable platform title bar, borders, etc.
    ImGuiViewportFlags_NoFocusOnAppearing       = 1 << 1,   // Platform Window: Don't take focus when created.
    ImGuiViewportFlags_NoInputs                 = 1 << 2,   // Platform Window: Make mouse pass through so we can drag this window while peaking behind it.
    ImGuiViewportFlags_NoTaskBarIcon            = 1 << 3,   // Platform Window: Disable platform task bar icon (for popups, menus, or all windows if ImGuiConfigFlags_ViewportsNoTaskBarIcons if set)
    ImGuiViewportFlags_NoRendererClear          = 1 << 4,   // Platform Window: Renderer doesn't need to clear the framebuffer ahead.
    ImGuiViewportFlags_TopMost                  = 1 << 5    // Platform Window: Display on top (for tooltips only)
};

// The viewports created and managed by imgui. The role of the platform back-end is to create the platform/OS windows corresponding to each viewport.
struct ImGuiViewport
{
    ImGuiID             ID;
    ImGuiViewportFlags  Flags;
    ImVec2              Pos;                    // Position of viewport both in imgui space and in OS desktop/native space
    ImVec2              Size;                   // Size of viewport in pixel
    float               DpiScale;               // 1.0f = 96 DPI = No extra scale
    ImDrawData*         DrawData;               // The ImDrawData corresponding to this viewport. Valid after Render() and until the next call to NewFrame().

    void*               PlatformUserData;       // void* to hold custom data structure for the platform (e.g. windowing info, render context)
    void*               PlatformHandle;         // void* for FindViewportByPlatformHandle(). (e.g. suggested to use natural platform handle such as HWND, GlfwWindow*, SDL_Window*)
    bool                PlatformRequestClose;   // Platform window requested closure
    bool                PlatformRequestMove;    // Platform window requested move (e.g. window was moved by the OS / host window manager)
    bool                PlatformRequestResize;  // Platform window requested resize (e.g. window was resize by the OS / host window manager)
    void*               RendererUserData;       // void* to hold custom data structure for the renderer (e.g. swap chain, frame-buffers etc.)

    ImGuiViewport()     { ID = 0; Flags = 0; DpiScale = 0.0f; DrawData = NULL; PlatformUserData = PlatformHandle = NULL; PlatformRequestClose = PlatformRequestMove = PlatformRequestResize = false; RendererUserData = NULL; }
    ~ImGuiViewport()    { IM_ASSERT(PlatformUserData == NULL && RendererUserData == NULL); }
};

#if defined(__clang__)
#pragma clang diagnostic pop
#elif defined(__GNUC__) && __GNUC__ >= 8
#pragma GCC diagnostic pop
#endif

// Include imgui_user.h at the end of imgui.h (convenient for user to only explicitly include vanilla imgui.h)
#ifdef IMGUI_INCLUDE_IMGUI_USER_H
#include "imgui_user.h"
#endif<|MERGE_RESOLUTION|>--- conflicted
+++ resolved
@@ -27,11 +27,8 @@
 #define IMGUI_VERSION_NUM           16501
 #define IMGUI_CHECKVERSION()        ImGui::DebugCheckVersionAndDataLayout(IMGUI_VERSION, sizeof(ImGuiIO), sizeof(ImGuiStyle), sizeof(ImVec2), sizeof(ImVec4), sizeof(ImDrawVert))
 #define IMGUI_HAS_VIEWPORT          1 // Viewport WIP branch
-<<<<<<< HEAD
 #define IMGUI_HAS_DOCK              1 // Docking WIP branch
 #define IMGUI_HAS_TABS              1 // Docking WIP branch
-=======
->>>>>>> 132d8c5a
 
 // Define attributes of all API symbols declarations (e.g. for DLL under Windows)
 // IMGUI_API is used for core imgui functions, IMGUI_IMPL_API is used for the default bindings files (imgui_impl_xxx.h)
@@ -219,10 +216,7 @@
     IMGUI_API bool          IsWindowCollapsed();
     IMGUI_API bool          IsWindowFocused(ImGuiFocusedFlags flags=0); // is current window focused? or its root/child, depending on flags. see flags for options.
     IMGUI_API bool          IsWindowHovered(ImGuiHoveredFlags flags=0); // is current window hovered (and typically: not blocked by a popup/modal)? see flags for options. NB: If you are trying to check whether your mouse should be dispatched to imgui or to your app, you should use the 'io.WantCaptureMouse' boolean for that! Please read the FAQ!
-<<<<<<< HEAD
     IMGUI_API bool          IsWindowDocked();
-=======
->>>>>>> 132d8c5a
     IMGUI_API ImDrawList*   GetWindowDrawList();                        // get draw list associated to the current window, to append your own drawing primitives
     IMGUI_API float         GetWindowDpiScale();                        // get DPI scale currently associated to the current window's viewport.
     IMGUI_API ImGuiViewport*GetWindowViewport();                        // get viewport currently associated to the current window.
@@ -245,10 +239,7 @@
     IMGUI_API void          SetNextWindowFocus();                                                       // set next window to be focused / front-most. call before Begin()
     IMGUI_API void          SetNextWindowBgAlpha(float alpha);                                          // set next window background color alpha. helper to easily modify ImGuiCol_WindowBg/ChildBg/PopupBg.
     IMGUI_API void          SetNextWindowViewport(ImGuiID viewport_id);                                 // set next window viewport
-<<<<<<< HEAD
     IMGUI_API void          SetNextWindowDock(ImGuiID dock_id, ImGuiCond cond = 0);                     // set next window dock id (FIXME-DOCK)
-=======
->>>>>>> 132d8c5a
     IMGUI_API void          SetWindowPos(const ImVec2& pos, ImGuiCond cond = 0);                        // (not recommended) set current window position - call within Begin()/End(). prefer using SetNextWindowPos(), as this may incur tearing and side-effects.
     IMGUI_API void          SetWindowSize(const ImVec2& size, ImGuiCond cond = 0);                      // (not recommended) set current window size - call within Begin()/End(). set to ImVec2(0,0) to force an auto-fit. prefer using SetNextWindowSize(), as this may incur tearing and minor side-effects.
     IMGUI_API void          SetWindowCollapsed(bool collapsed, ImGuiCond cond = 0);                     // (not recommended) set current window collapsed state. prefer using SetNextWindowCollapsed().
@@ -943,12 +934,9 @@
     ImGuiConfigFlags_NoMouse                = 1 << 4,   // Instruct imgui to clear mouse position/buttons in NewFrame(). This allows ignoring the mouse information set by the back-end.
     ImGuiConfigFlags_NoMouseCursorChange    = 1 << 5,   // Instruct back-end to not alter mouse cursor shape and visibility. Use if the back-end cursor changes are interfering with yours and you don't want to use SetMouseCursor() to change mouse cursor. You may want to honor requests from imgui by reading GetMouseCursor() yourself instead.
 
-<<<<<<< HEAD
     // [BETA] Docking
     ImGuiConfigFlags_DockingEnable          = 1 << 6,   // Docking enable flags. Use SHIFT to dock window into another (or without SHIFT if io.ConfigDockingWithKeyMod = false).
 
-=======
->>>>>>> 132d8c5a
     // [BETA] Viewports
     ImGuiConfigFlags_ViewportsEnable        = 1 << 10,  // Viewport enable flags (require both ImGuiConfigFlags_PlatformHasViewports + ImGuiConfigFlags_RendererHasViewports set by the respective back-ends)
     ImGuiConfigFlags_ViewportsNoTaskBarIcons= 1 << 11,  // Disable task bars icons for all secondary viewports (will set ImGuiViewportFlags_NoTaskBarIcon on them)

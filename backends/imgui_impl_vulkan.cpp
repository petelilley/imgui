// dear imgui: Renderer Backend for Vulkan
// This needs to be used along with a Platform Backend (e.g. GLFW, SDL, Win32, custom..)

// Implemented features:
//  [x] Renderer: User texture binding. Use 'VkDescriptorSet' as ImTextureID. Read the FAQ about ImTextureID! See https://github.com/ocornut/imgui/pull/914 for discussions.
//  [X] Renderer: Large meshes support (64k+ vertices) with 16-bit indices.
<<<<<<< HEAD
//  [X] Renderer: Expose selected render state for draw callbacks to use. Access in '(ImGui_ImplXXXX_RenderState*)platform_io.BackendRendererRenderState'.
//  [x] Renderer: Multi-viewport / platform windows. With issues (flickering when creating a new viewport).

// Important: on 32-bit systems, user texture binding is only supported if your imconfig file has '#define ImTextureID ImU64'.
// This is because we need ImTextureID to carry a 64-bit value and by default ImTextureID is defined as void*.
// To build this on 32-bit systems and support texture changes:
// - [Solution 1] IDE/msbuild: in "Properties/C++/Preprocessor Definitions" add 'ImTextureID=ImU64' (this is what we do in our .vcxproj files)
// - [Solution 2] IDE/msbuild: in "Properties/C++/Preprocessor Definitions" add 'IMGUI_USER_CONFIG="my_imgui_config.h"' and inside 'my_imgui_config.h' add '#define ImTextureID ImU64' and as many other options as you like.
// - [Solution 3] IDE/msbuild: edit imconfig.h and add '#define ImTextureID ImU64' (prefer solution 2 to create your own config file!)
// - [Solution 4] command-line: add '/D ImTextureID=ImU64' to your cl.exe command-line (this is what we do in our batch files)
=======
//  [X] Renderer: Expose selected render state for draw callbacks to use. Access in '(ImGui_ImplXXXX_RenderState*)GetPlatformIO().Renderer_RenderState'.
>>>>>>> fcdd5875

// The aim of imgui_impl_vulkan.h/.cpp is to be usable in your engine without any modification.
// IF YOU FEEL YOU NEED TO MAKE ANY CHANGE TO THIS CODE, please share them and your feedback at https://github.com/ocornut/imgui/

// You can use unmodified imgui_impl_* files in your project. See examples/ folder for examples of using this.
// Prefer including the entire imgui/ repository into your project (either as a copy or as a submodule), and only build the backends you need.
// Learn about Dear ImGui:
// - FAQ                  https://dearimgui.com/faq
// - Getting Started      https://dearimgui.com/getting-started
// - Documentation        https://dearimgui.com/docs (same as your local docs/ folder).
// - Introduction, links and more at the top of imgui.cpp

// Important note to the reader who wish to integrate imgui_impl_vulkan.cpp/.h in their own engine/app.
// - Common ImGui_ImplVulkan_XXX functions and structures are used to interface with imgui_impl_vulkan.cpp/.h.
//   You will use those if you want to use this rendering backend in your engine/app.
// - Helper ImGui_ImplVulkanH_XXX functions and structures are only used by this example (main.cpp) and by
//   the backend itself (imgui_impl_vulkan.cpp), but should PROBABLY NOT be used by your own engine/app code.
// Read comments in imgui_impl_vulkan.h.

// CHANGELOG
// (minor and older changes stripped away, please see git history for details)
//  2024-XX-XX: Platform: Added support for multiple windows via the ImGuiPlatformIO interface.
//  2024-10-07: Vulkan: Changed default texture sampler to Clamp instead of Repeat/Wrap.
//  2024-10-07: Vulkan: Expose selected render state in ImGui_ImplVulkan_RenderState, which you can access in 'void* platform_io.Renderer_RenderState' during draw callbacks.
//  2024-10-07: Vulkan: Compiling with '#define ImTextureID=ImU64' is unnecessary now that dear imgui defaults ImTextureID to u64 instead of void*.
//  2024-04-19: Vulkan: Added convenience support for Volk via IMGUI_IMPL_VULKAN_USE_VOLK define (you can also use IMGUI_IMPL_VULKAN_NO_PROTOTYPES + wrap Volk via ImGui_ImplVulkan_LoadFunctions().)
//  2024-02-14: *BREAKING CHANGE*: Moved RenderPass parameter from ImGui_ImplVulkan_Init() function to ImGui_ImplVulkan_InitInfo structure. Not required when using dynamic rendering.
//  2024-02-12: *BREAKING CHANGE*: Dynamic rendering now require filling PipelineRenderingCreateInfo structure.
//  2024-01-19: Vulkan: Fixed vkAcquireNextImageKHR() validation errors in VulkanSDK 1.3.275 by allocating one extra semaphore than in-flight frames. (#7236)
//  2024-01-11: Vulkan: Fixed vkMapMemory() calls unnecessarily using full buffer size (#3957). Fixed MinAllocationSize handing (#7189).
//  2024-01-03: Vulkan: Added MinAllocationSize field in ImGui_ImplVulkan_InitInfo to workaround zealous "best practice" validation layer. (#7189, #4238)
//  2024-01-03: Vulkan: Stopped creating command pools with VK_COMMAND_POOL_CREATE_RESET_COMMAND_BUFFER_BIT as we don't reset them.
//  2023-11-29: Vulkan: Fixed mismatching allocator passed to vkCreateCommandPool() vs vkDestroyCommandPool(). (#7075)
//  2023-11-10: *BREAKING CHANGE*: Removed parameter from ImGui_ImplVulkan_CreateFontsTexture(): backend now creates its own command-buffer to upload fonts.
//              *BREAKING CHANGE*: Removed ImGui_ImplVulkan_DestroyFontUploadObjects() which is now unnecessary as we create and destroy those objects in the backend.
//              ImGui_ImplVulkan_CreateFontsTexture() is automatically called by NewFrame() the first time.
//              You can call ImGui_ImplVulkan_CreateFontsTexture() again to recreate the font atlas texture.
//              Added ImGui_ImplVulkan_DestroyFontsTexture() but you probably never need to call this.
//  2023-07-04: Vulkan: Added optional support for VK_KHR_dynamic_rendering. User needs to set init_info->UseDynamicRendering = true and init_info->ColorAttachmentFormat.
//  2023-01-02: Vulkan: Fixed sampler passed to ImGui_ImplVulkan_AddTexture() not being honored + removed a bunch of duplicate code.
//  2022-10-11: Using 'nullptr' instead of 'NULL' as per our switch to C++11.
//  2022-10-04: Vulkan: Added experimental ImGui_ImplVulkan_RemoveTexture() for api symmetry. (#914, #5738).
//  2022-01-20: Vulkan: Added support for ImTextureID as VkDescriptorSet. User need to call ImGui_ImplVulkan_AddTexture(). Building for 32-bit targets requires '#define ImTextureID ImU64'. (#914).
//  2021-10-15: Vulkan: Call vkCmdSetScissor() at the end of render a full-viewport to reduce likehood of issues with people using VK_DYNAMIC_STATE_SCISSOR in their app without calling vkCmdSetScissor() explicitly every frame.
//  2021-06-29: Reorganized backend to pull data from a single structure to facilitate usage with multiple-contexts (all g_XXXX access changed to bd->XXXX).
//  2021-03-22: Vulkan: Fix mapped memory validation error when buffer sizes are not multiple of VkPhysicalDeviceLimits::nonCoherentAtomSize.
//  2021-02-18: Vulkan: Change blending equation to preserve alpha in output buffer.
//  2021-01-27: Vulkan: Added support for custom function load and IMGUI_IMPL_VULKAN_NO_PROTOTYPES by using ImGui_ImplVulkan_LoadFunctions().
//  2020-11-11: Vulkan: Added support for specifying which subpass to reference during VkPipeline creation.
//  2020-09-07: Vulkan: Added VkPipeline parameter to ImGui_ImplVulkan_RenderDrawData (default to one passed to ImGui_ImplVulkan_Init).
//  2020-05-04: Vulkan: Fixed crash if initial frame has no vertices.
//  2020-04-26: Vulkan: Fixed edge case where render callbacks wouldn't be called if the ImDrawData didn't have vertices.
//  2019-08-01: Vulkan: Added support for specifying multisample count. Set ImGui_ImplVulkan_InitInfo::MSAASamples to one of the VkSampleCountFlagBits values to use, default is non-multisampled as before.
//  2019-05-29: Vulkan: Added support for large mesh (64K+ vertices), enable ImGuiBackendFlags_RendererHasVtxOffset flag.
//  2019-04-30: Vulkan: Added support for special ImDrawCallback_ResetRenderState callback to reset render state.
//  2019-04-04: *BREAKING CHANGE*: Vulkan: Added ImageCount/MinImageCount fields in ImGui_ImplVulkan_InitInfo, required for initialization (was previously a hard #define IMGUI_VK_QUEUED_FRAMES 2). Added ImGui_ImplVulkan_SetMinImageCount().
//  2019-04-04: Vulkan: Added VkInstance argument to ImGui_ImplVulkanH_CreateWindow() optional helper.
//  2019-04-04: Vulkan: Avoid passing negative coordinates to vkCmdSetScissor, which debug validation layers do not like.
//  2019-04-01: Vulkan: Support for 32-bit index buffer (#define ImDrawIdx unsigned int).
//  2019-02-16: Vulkan: Viewport and clipping rectangles correctly using draw_data->FramebufferScale to allow retina display.
//  2018-11-30: Misc: Setting up io.BackendRendererName so it can be displayed in the About Window.
//  2018-08-25: Vulkan: Fixed mishandled VkSurfaceCapabilitiesKHR::maxImageCount=0 case.
//  2018-06-22: Inverted the parameters to ImGui_ImplVulkan_RenderDrawData() to be consistent with other backends.
//  2018-06-08: Misc: Extracted imgui_impl_vulkan.cpp/.h away from the old combined GLFW+Vulkan example.
//  2018-06-08: Vulkan: Use draw_data->DisplayPos and draw_data->DisplaySize to setup projection matrix and clipping rectangle.
//  2018-03-03: Vulkan: Various refactor, created a couple of ImGui_ImplVulkanH_XXX helper that the example can use and that viewport support will use.
//  2018-03-01: Vulkan: Renamed ImGui_ImplVulkan_Init_Info to ImGui_ImplVulkan_InitInfo and fields to match more closely Vulkan terminology.
//  2018-02-16: Misc: Obsoleted the io.RenderDrawListsFn callback, ImGui_ImplVulkan_Render() calls ImGui_ImplVulkan_RenderDrawData() itself.
//  2018-02-06: Misc: Removed call to ImGui::Shutdown() which is not available from 1.60 WIP, user needs to call CreateContext/DestroyContext themselves.
//  2017-05-15: Vulkan: Fix scissor offset being negative. Fix new Vulkan validation warnings. Set required depth member for buffer image copy.
//  2016-11-13: Vulkan: Fix validation layer warnings and errors and redeclare gl_PerVertex.
//  2016-10-18: Vulkan: Add location decorators & change to use structs as in/out in glsl, update embedded spv (produced with glslangValidator -x). Null the released resources.
//  2016-08-27: Vulkan: Fix Vulkan example for use when a depth buffer is active.

#include "imgui.h"
#ifndef IMGUI_DISABLE
#include "imgui_impl_vulkan.h"
#include <stdio.h>
#ifndef IM_MAX
#define IM_MAX(A, B)    (((A) >= (B)) ? (A) : (B))
#endif

// Visual Studio warnings
#ifdef _MSC_VER
#pragma warning (disable: 4127) // condition expression is constant
#endif

// Forward Declarations
struct ImGui_ImplVulkan_FrameRenderBuffers;
struct ImGui_ImplVulkan_WindowRenderBuffers;
bool ImGui_ImplVulkan_CreateDeviceObjects();
void ImGui_ImplVulkan_DestroyDeviceObjects();
void ImGui_ImplVulkan_DestroyFrameRenderBuffers(VkDevice device, ImGui_ImplVulkan_FrameRenderBuffers* buffers, const VkAllocationCallbacks* allocator);
void ImGui_ImplVulkan_DestroyWindowRenderBuffers(VkDevice device, ImGui_ImplVulkan_WindowRenderBuffers* buffers, const VkAllocationCallbacks* allocator);
void ImGui_ImplVulkanH_DestroyFrame(VkDevice device, ImGui_ImplVulkanH_Frame* fd, const VkAllocationCallbacks* allocator);
void ImGui_ImplVulkanH_DestroyFrameSemaphores(VkDevice device, ImGui_ImplVulkanH_FrameSemaphores* fsd, const VkAllocationCallbacks* allocator);
void ImGui_ImplVulkanH_DestroyAllViewportsRenderBuffers(VkDevice device, const VkAllocationCallbacks* allocator);
void ImGui_ImplVulkanH_CreateWindowSwapChain(VkPhysicalDevice physical_device, VkDevice device, ImGui_ImplVulkanH_Window* wd, const VkAllocationCallbacks* allocator, int w, int h, uint32_t min_image_count);
void ImGui_ImplVulkanH_CreateWindowCommandBuffers(VkPhysicalDevice physical_device, VkDevice device, ImGui_ImplVulkanH_Window* wd, uint32_t queue_family, const VkAllocationCallbacks* allocator);

// Vulkan prototypes for use with custom loaders
// (see description of IMGUI_IMPL_VULKAN_NO_PROTOTYPES in imgui_impl_vulkan.h
#if defined(VK_NO_PROTOTYPES) && !defined(VOLK_H_)
#define IMGUI_IMPL_VULKAN_USE_LOADER
static bool g_FunctionsLoaded = false;
#else
static bool g_FunctionsLoaded = true;
#endif
#ifdef IMGUI_IMPL_VULKAN_USE_LOADER
#define IMGUI_VULKAN_FUNC_MAP(IMGUI_VULKAN_FUNC_MAP_MACRO) \
    IMGUI_VULKAN_FUNC_MAP_MACRO(vkAllocateCommandBuffers) \
    IMGUI_VULKAN_FUNC_MAP_MACRO(vkAllocateDescriptorSets) \
    IMGUI_VULKAN_FUNC_MAP_MACRO(vkAllocateMemory) \
    IMGUI_VULKAN_FUNC_MAP_MACRO(vkAcquireNextImageKHR) \
    IMGUI_VULKAN_FUNC_MAP_MACRO(vkBeginCommandBuffer) \
    IMGUI_VULKAN_FUNC_MAP_MACRO(vkBindBufferMemory) \
    IMGUI_VULKAN_FUNC_MAP_MACRO(vkBindImageMemory) \
    IMGUI_VULKAN_FUNC_MAP_MACRO(vkCmdBeginRenderPass) \
    IMGUI_VULKAN_FUNC_MAP_MACRO(vkCmdBindDescriptorSets) \
    IMGUI_VULKAN_FUNC_MAP_MACRO(vkCmdBindIndexBuffer) \
    IMGUI_VULKAN_FUNC_MAP_MACRO(vkCmdBindPipeline) \
    IMGUI_VULKAN_FUNC_MAP_MACRO(vkCmdBindVertexBuffers) \
    IMGUI_VULKAN_FUNC_MAP_MACRO(vkCmdCopyBufferToImage) \
    IMGUI_VULKAN_FUNC_MAP_MACRO(vkCmdDrawIndexed) \
    IMGUI_VULKAN_FUNC_MAP_MACRO(vkCmdEndRenderPass) \
    IMGUI_VULKAN_FUNC_MAP_MACRO(vkCmdPipelineBarrier) \
    IMGUI_VULKAN_FUNC_MAP_MACRO(vkCmdPushConstants) \
    IMGUI_VULKAN_FUNC_MAP_MACRO(vkCmdSetScissor) \
    IMGUI_VULKAN_FUNC_MAP_MACRO(vkCmdSetViewport) \
    IMGUI_VULKAN_FUNC_MAP_MACRO(vkCreateBuffer) \
    IMGUI_VULKAN_FUNC_MAP_MACRO(vkCreateCommandPool) \
    IMGUI_VULKAN_FUNC_MAP_MACRO(vkCreateDescriptorSetLayout) \
    IMGUI_VULKAN_FUNC_MAP_MACRO(vkCreateFence) \
    IMGUI_VULKAN_FUNC_MAP_MACRO(vkCreateFramebuffer) \
    IMGUI_VULKAN_FUNC_MAP_MACRO(vkCreateGraphicsPipelines) \
    IMGUI_VULKAN_FUNC_MAP_MACRO(vkCreateImage) \
    IMGUI_VULKAN_FUNC_MAP_MACRO(vkCreateImageView) \
    IMGUI_VULKAN_FUNC_MAP_MACRO(vkCreatePipelineLayout) \
    IMGUI_VULKAN_FUNC_MAP_MACRO(vkCreateRenderPass) \
    IMGUI_VULKAN_FUNC_MAP_MACRO(vkCreateSampler) \
    IMGUI_VULKAN_FUNC_MAP_MACRO(vkCreateSemaphore) \
    IMGUI_VULKAN_FUNC_MAP_MACRO(vkCreateShaderModule) \
    IMGUI_VULKAN_FUNC_MAP_MACRO(vkCreateSwapchainKHR) \
    IMGUI_VULKAN_FUNC_MAP_MACRO(vkDestroyBuffer) \
    IMGUI_VULKAN_FUNC_MAP_MACRO(vkDestroyCommandPool) \
    IMGUI_VULKAN_FUNC_MAP_MACRO(vkDestroyDescriptorSetLayout) \
    IMGUI_VULKAN_FUNC_MAP_MACRO(vkDestroyFence) \
    IMGUI_VULKAN_FUNC_MAP_MACRO(vkDestroyFramebuffer) \
    IMGUI_VULKAN_FUNC_MAP_MACRO(vkDestroyImage) \
    IMGUI_VULKAN_FUNC_MAP_MACRO(vkDestroyImageView) \
    IMGUI_VULKAN_FUNC_MAP_MACRO(vkDestroyPipeline) \
    IMGUI_VULKAN_FUNC_MAP_MACRO(vkDestroyPipelineLayout) \
    IMGUI_VULKAN_FUNC_MAP_MACRO(vkDestroyRenderPass) \
    IMGUI_VULKAN_FUNC_MAP_MACRO(vkDestroySampler) \
    IMGUI_VULKAN_FUNC_MAP_MACRO(vkDestroySemaphore) \
    IMGUI_VULKAN_FUNC_MAP_MACRO(vkDestroyShaderModule) \
    IMGUI_VULKAN_FUNC_MAP_MACRO(vkDestroySurfaceKHR) \
    IMGUI_VULKAN_FUNC_MAP_MACRO(vkDestroySwapchainKHR) \
    IMGUI_VULKAN_FUNC_MAP_MACRO(vkDeviceWaitIdle) \
    IMGUI_VULKAN_FUNC_MAP_MACRO(vkEndCommandBuffer) \
    IMGUI_VULKAN_FUNC_MAP_MACRO(vkFlushMappedMemoryRanges) \
    IMGUI_VULKAN_FUNC_MAP_MACRO(vkFreeCommandBuffers) \
    IMGUI_VULKAN_FUNC_MAP_MACRO(vkFreeDescriptorSets) \
    IMGUI_VULKAN_FUNC_MAP_MACRO(vkFreeMemory) \
    IMGUI_VULKAN_FUNC_MAP_MACRO(vkGetBufferMemoryRequirements) \
    IMGUI_VULKAN_FUNC_MAP_MACRO(vkGetImageMemoryRequirements) \
    IMGUI_VULKAN_FUNC_MAP_MACRO(vkGetPhysicalDeviceMemoryProperties) \
    IMGUI_VULKAN_FUNC_MAP_MACRO(vkGetPhysicalDeviceSurfaceCapabilitiesKHR) \
    IMGUI_VULKAN_FUNC_MAP_MACRO(vkGetPhysicalDeviceSurfaceFormatsKHR) \
    IMGUI_VULKAN_FUNC_MAP_MACRO(vkGetPhysicalDeviceSurfacePresentModesKHR) \
    IMGUI_VULKAN_FUNC_MAP_MACRO(vkGetPhysicalDeviceSurfaceSupportKHR) \
    IMGUI_VULKAN_FUNC_MAP_MACRO(vkGetSwapchainImagesKHR) \
    IMGUI_VULKAN_FUNC_MAP_MACRO(vkMapMemory) \
    IMGUI_VULKAN_FUNC_MAP_MACRO(vkQueuePresentKHR) \
    IMGUI_VULKAN_FUNC_MAP_MACRO(vkQueueSubmit) \
    IMGUI_VULKAN_FUNC_MAP_MACRO(vkQueueWaitIdle) \
    IMGUI_VULKAN_FUNC_MAP_MACRO(vkResetCommandPool) \
    IMGUI_VULKAN_FUNC_MAP_MACRO(vkResetFences) \
    IMGUI_VULKAN_FUNC_MAP_MACRO(vkUnmapMemory) \
    IMGUI_VULKAN_FUNC_MAP_MACRO(vkUpdateDescriptorSets) \
    IMGUI_VULKAN_FUNC_MAP_MACRO(vkWaitForFences)

// Define function pointers
#define IMGUI_VULKAN_FUNC_DEF(func) static PFN_##func func;
IMGUI_VULKAN_FUNC_MAP(IMGUI_VULKAN_FUNC_DEF)
#undef IMGUI_VULKAN_FUNC_DEF
#endif // IMGUI_IMPL_VULKAN_USE_LOADER

#ifdef IMGUI_IMPL_VULKAN_HAS_DYNAMIC_RENDERING
static PFN_vkCmdBeginRenderingKHR   ImGuiImplVulkanFuncs_vkCmdBeginRenderingKHR;
static PFN_vkCmdEndRenderingKHR     ImGuiImplVulkanFuncs_vkCmdEndRenderingKHR;
#endif

// Reusable buffers used for rendering 1 current in-flight frame, for ImGui_ImplVulkan_RenderDrawData()
// [Please zero-clear before use!]
struct ImGui_ImplVulkan_FrameRenderBuffers
{
    VkDeviceMemory      VertexBufferMemory;
    VkDeviceMemory      IndexBufferMemory;
    VkDeviceSize        VertexBufferSize;
    VkDeviceSize        IndexBufferSize;
    VkBuffer            VertexBuffer;
    VkBuffer            IndexBuffer;
};

// Each viewport will hold 1 ImGui_ImplVulkanH_WindowRenderBuffers
// [Please zero-clear before use!]
struct ImGui_ImplVulkan_WindowRenderBuffers
{
    uint32_t            Index;
    uint32_t            Count;
    ImGui_ImplVulkan_FrameRenderBuffers* FrameRenderBuffers;
};

// For multi-viewport support:
// Helper structure we store in the void* RendererUserData field of each ImGuiViewport to easily retrieve our backend data.
struct ImGui_ImplVulkan_ViewportData
{
    ImGui_ImplVulkanH_Window                Window;                 // Used by secondary viewports only
    ImGui_ImplVulkan_WindowRenderBuffers    RenderBuffers;          // Used by all viewports
    bool                                    WindowOwned;
    bool                                    SwapChainNeedRebuild;   // Flag when viewport swapchain resized in the middle of processing a frame

    ImGui_ImplVulkan_ViewportData()         { WindowOwned = SwapChainNeedRebuild = false; memset(&RenderBuffers, 0, sizeof(RenderBuffers)); }
    ~ImGui_ImplVulkan_ViewportData()        { }
};

// Vulkan data
struct ImGui_ImplVulkan_Data
{
    ImGui_ImplVulkan_InitInfo   VulkanInitInfo;
    VkDeviceSize                BufferMemoryAlignment;
    VkPipelineCreateFlags       PipelineCreateFlags;
    VkDescriptorSetLayout       DescriptorSetLayout;
    VkPipelineLayout            PipelineLayout;
    VkPipeline                  Pipeline;               // pipeline for main render pass (created by app)
    VkPipeline                  PipelineForViewports;   // pipeline for secondary viewports (created by backend)
    VkShaderModule              ShaderModuleVert;
    VkShaderModule              ShaderModuleFrag;

    // Font data
    VkSampler                   FontSampler;
    VkDeviceMemory              FontMemory;
    VkImage                     FontImage;
    VkImageView                 FontView;
    VkDescriptorSet             FontDescriptorSet;
    VkCommandPool               FontCommandPool;
    VkCommandBuffer             FontCommandBuffer;

    // Render buffers for main window
    ImGui_ImplVulkan_WindowRenderBuffers MainWindowRenderBuffers;

    ImGui_ImplVulkan_Data()
    {
        memset((void*)this, 0, sizeof(*this));
        BufferMemoryAlignment = 256;
    }
};

//-----------------------------------------------------------------------------
// SHADERS
//-----------------------------------------------------------------------------

// Forward Declarations
static void ImGui_ImplVulkan_InitMultiViewportSupport();
static void ImGui_ImplVulkan_ShutdownMultiViewportSupport();

// backends/vulkan/glsl_shader.vert, compiled with:
// # glslangValidator -V -x -o glsl_shader.vert.u32 glsl_shader.vert
/*
#version 450 core
layout(location = 0) in vec2 aPos;
layout(location = 1) in vec2 aUV;
layout(location = 2) in vec4 aColor;
layout(push_constant) uniform uPushConstant { vec2 uScale; vec2 uTranslate; } pc;

out gl_PerVertex { vec4 gl_Position; };
layout(location = 0) out struct { vec4 Color; vec2 UV; } Out;

void main()
{
    Out.Color = aColor;
    Out.UV = aUV;
    gl_Position = vec4(aPos * pc.uScale + pc.uTranslate, 0, 1);
}
*/
static uint32_t __glsl_shader_vert_spv[] =
{
    0x07230203,0x00010000,0x00080001,0x0000002e,0x00000000,0x00020011,0x00000001,0x0006000b,
    0x00000001,0x4c534c47,0x6474732e,0x3035342e,0x00000000,0x0003000e,0x00000000,0x00000001,
    0x000a000f,0x00000000,0x00000004,0x6e69616d,0x00000000,0x0000000b,0x0000000f,0x00000015,
    0x0000001b,0x0000001c,0x00030003,0x00000002,0x000001c2,0x00040005,0x00000004,0x6e69616d,
    0x00000000,0x00030005,0x00000009,0x00000000,0x00050006,0x00000009,0x00000000,0x6f6c6f43,
    0x00000072,0x00040006,0x00000009,0x00000001,0x00005655,0x00030005,0x0000000b,0x0074754f,
    0x00040005,0x0000000f,0x6c6f4361,0x0000726f,0x00030005,0x00000015,0x00565561,0x00060005,
    0x00000019,0x505f6c67,0x65567265,0x78657472,0x00000000,0x00060006,0x00000019,0x00000000,
    0x505f6c67,0x7469736f,0x006e6f69,0x00030005,0x0000001b,0x00000000,0x00040005,0x0000001c,
    0x736f5061,0x00000000,0x00060005,0x0000001e,0x73755075,0x6e6f4368,0x6e617473,0x00000074,
    0x00050006,0x0000001e,0x00000000,0x61635375,0x0000656c,0x00060006,0x0000001e,0x00000001,
    0x61725475,0x616c736e,0x00006574,0x00030005,0x00000020,0x00006370,0x00040047,0x0000000b,
    0x0000001e,0x00000000,0x00040047,0x0000000f,0x0000001e,0x00000002,0x00040047,0x00000015,
    0x0000001e,0x00000001,0x00050048,0x00000019,0x00000000,0x0000000b,0x00000000,0x00030047,
    0x00000019,0x00000002,0x00040047,0x0000001c,0x0000001e,0x00000000,0x00050048,0x0000001e,
    0x00000000,0x00000023,0x00000000,0x00050048,0x0000001e,0x00000001,0x00000023,0x00000008,
    0x00030047,0x0000001e,0x00000002,0x00020013,0x00000002,0x00030021,0x00000003,0x00000002,
    0x00030016,0x00000006,0x00000020,0x00040017,0x00000007,0x00000006,0x00000004,0x00040017,
    0x00000008,0x00000006,0x00000002,0x0004001e,0x00000009,0x00000007,0x00000008,0x00040020,
    0x0000000a,0x00000003,0x00000009,0x0004003b,0x0000000a,0x0000000b,0x00000003,0x00040015,
    0x0000000c,0x00000020,0x00000001,0x0004002b,0x0000000c,0x0000000d,0x00000000,0x00040020,
    0x0000000e,0x00000001,0x00000007,0x0004003b,0x0000000e,0x0000000f,0x00000001,0x00040020,
    0x00000011,0x00000003,0x00000007,0x0004002b,0x0000000c,0x00000013,0x00000001,0x00040020,
    0x00000014,0x00000001,0x00000008,0x0004003b,0x00000014,0x00000015,0x00000001,0x00040020,
    0x00000017,0x00000003,0x00000008,0x0003001e,0x00000019,0x00000007,0x00040020,0x0000001a,
    0x00000003,0x00000019,0x0004003b,0x0000001a,0x0000001b,0x00000003,0x0004003b,0x00000014,
    0x0000001c,0x00000001,0x0004001e,0x0000001e,0x00000008,0x00000008,0x00040020,0x0000001f,
    0x00000009,0x0000001e,0x0004003b,0x0000001f,0x00000020,0x00000009,0x00040020,0x00000021,
    0x00000009,0x00000008,0x0004002b,0x00000006,0x00000028,0x00000000,0x0004002b,0x00000006,
    0x00000029,0x3f800000,0x00050036,0x00000002,0x00000004,0x00000000,0x00000003,0x000200f8,
    0x00000005,0x0004003d,0x00000007,0x00000010,0x0000000f,0x00050041,0x00000011,0x00000012,
    0x0000000b,0x0000000d,0x0003003e,0x00000012,0x00000010,0x0004003d,0x00000008,0x00000016,
    0x00000015,0x00050041,0x00000017,0x00000018,0x0000000b,0x00000013,0x0003003e,0x00000018,
    0x00000016,0x0004003d,0x00000008,0x0000001d,0x0000001c,0x00050041,0x00000021,0x00000022,
    0x00000020,0x0000000d,0x0004003d,0x00000008,0x00000023,0x00000022,0x00050085,0x00000008,
    0x00000024,0x0000001d,0x00000023,0x00050041,0x00000021,0x00000025,0x00000020,0x00000013,
    0x0004003d,0x00000008,0x00000026,0x00000025,0x00050081,0x00000008,0x00000027,0x00000024,
    0x00000026,0x00050051,0x00000006,0x0000002a,0x00000027,0x00000000,0x00050051,0x00000006,
    0x0000002b,0x00000027,0x00000001,0x00070050,0x00000007,0x0000002c,0x0000002a,0x0000002b,
    0x00000028,0x00000029,0x00050041,0x00000011,0x0000002d,0x0000001b,0x0000000d,0x0003003e,
    0x0000002d,0x0000002c,0x000100fd,0x00010038
};

// backends/vulkan/glsl_shader.frag, compiled with:
// # glslangValidator -V -x -o glsl_shader.frag.u32 glsl_shader.frag
/*
#version 450 core
layout(location = 0) out vec4 fColor;
layout(set=0, binding=0) uniform sampler2D sTexture;
layout(location = 0) in struct { vec4 Color; vec2 UV; } In;
void main()
{
    fColor = In.Color * texture(sTexture, In.UV.st);
}
*/
static uint32_t __glsl_shader_frag_spv[] =
{
    0x07230203,0x00010000,0x00080001,0x0000001e,0x00000000,0x00020011,0x00000001,0x0006000b,
    0x00000001,0x4c534c47,0x6474732e,0x3035342e,0x00000000,0x0003000e,0x00000000,0x00000001,
    0x0007000f,0x00000004,0x00000004,0x6e69616d,0x00000000,0x00000009,0x0000000d,0x00030010,
    0x00000004,0x00000007,0x00030003,0x00000002,0x000001c2,0x00040005,0x00000004,0x6e69616d,
    0x00000000,0x00040005,0x00000009,0x6c6f4366,0x0000726f,0x00030005,0x0000000b,0x00000000,
    0x00050006,0x0000000b,0x00000000,0x6f6c6f43,0x00000072,0x00040006,0x0000000b,0x00000001,
    0x00005655,0x00030005,0x0000000d,0x00006e49,0x00050005,0x00000016,0x78655473,0x65727574,
    0x00000000,0x00040047,0x00000009,0x0000001e,0x00000000,0x00040047,0x0000000d,0x0000001e,
    0x00000000,0x00040047,0x00000016,0x00000022,0x00000000,0x00040047,0x00000016,0x00000021,
    0x00000000,0x00020013,0x00000002,0x00030021,0x00000003,0x00000002,0x00030016,0x00000006,
    0x00000020,0x00040017,0x00000007,0x00000006,0x00000004,0x00040020,0x00000008,0x00000003,
    0x00000007,0x0004003b,0x00000008,0x00000009,0x00000003,0x00040017,0x0000000a,0x00000006,
    0x00000002,0x0004001e,0x0000000b,0x00000007,0x0000000a,0x00040020,0x0000000c,0x00000001,
    0x0000000b,0x0004003b,0x0000000c,0x0000000d,0x00000001,0x00040015,0x0000000e,0x00000020,
    0x00000001,0x0004002b,0x0000000e,0x0000000f,0x00000000,0x00040020,0x00000010,0x00000001,
    0x00000007,0x00090019,0x00000013,0x00000006,0x00000001,0x00000000,0x00000000,0x00000000,
    0x00000001,0x00000000,0x0003001b,0x00000014,0x00000013,0x00040020,0x00000015,0x00000000,
    0x00000014,0x0004003b,0x00000015,0x00000016,0x00000000,0x0004002b,0x0000000e,0x00000018,
    0x00000001,0x00040020,0x00000019,0x00000001,0x0000000a,0x00050036,0x00000002,0x00000004,
    0x00000000,0x00000003,0x000200f8,0x00000005,0x00050041,0x00000010,0x00000011,0x0000000d,
    0x0000000f,0x0004003d,0x00000007,0x00000012,0x00000011,0x0004003d,0x00000014,0x00000017,
    0x00000016,0x00050041,0x00000019,0x0000001a,0x0000000d,0x00000018,0x0004003d,0x0000000a,
    0x0000001b,0x0000001a,0x00050057,0x00000007,0x0000001c,0x00000017,0x0000001b,0x00050085,
    0x00000007,0x0000001d,0x00000012,0x0000001c,0x0003003e,0x00000009,0x0000001d,0x000100fd,
    0x00010038
};

//-----------------------------------------------------------------------------
// FUNCTIONS
//-----------------------------------------------------------------------------

// Backend data stored in io.BackendRendererUserData to allow support for multiple Dear ImGui contexts
// It is STRONGLY preferred that you use docking branch with multi-viewports (== single Dear ImGui context + multiple windows) instead of multiple Dear ImGui contexts.
// FIXME: multi-context support is not tested and probably dysfunctional in this backend.
static ImGui_ImplVulkan_Data* ImGui_ImplVulkan_GetBackendData()
{
    return ImGui::GetCurrentContext() ? (ImGui_ImplVulkan_Data*)ImGui::GetIO().BackendRendererUserData : nullptr;
}

static uint32_t ImGui_ImplVulkan_MemoryType(VkMemoryPropertyFlags properties, uint32_t type_bits)
{
    ImGui_ImplVulkan_Data* bd = ImGui_ImplVulkan_GetBackendData();
    ImGui_ImplVulkan_InitInfo* v = &bd->VulkanInitInfo;
    VkPhysicalDeviceMemoryProperties prop;
    vkGetPhysicalDeviceMemoryProperties(v->PhysicalDevice, &prop);
    for (uint32_t i = 0; i < prop.memoryTypeCount; i++)
        if ((prop.memoryTypes[i].propertyFlags & properties) == properties && type_bits & (1 << i))
            return i;
    return 0xFFFFFFFF; // Unable to find memoryType
}

static void check_vk_result(VkResult err)
{
    ImGui_ImplVulkan_Data* bd = ImGui_ImplVulkan_GetBackendData();
    if (!bd)
        return;
    ImGui_ImplVulkan_InitInfo* v = &bd->VulkanInitInfo;
    if (v->CheckVkResultFn)
        v->CheckVkResultFn(err);
}

// Same as IM_MEMALIGN(). 'alignment' must be a power of two.
static inline VkDeviceSize AlignBufferSize(VkDeviceSize size, VkDeviceSize alignment)
{
    return (size + alignment - 1) & ~(alignment - 1);
}

static void CreateOrResizeBuffer(VkBuffer& buffer, VkDeviceMemory& buffer_memory, VkDeviceSize& buffer_size, VkDeviceSize new_size, VkBufferUsageFlagBits usage)
{
    ImGui_ImplVulkan_Data* bd = ImGui_ImplVulkan_GetBackendData();
    ImGui_ImplVulkan_InitInfo* v = &bd->VulkanInitInfo;
    VkResult err;
    if (buffer != VK_NULL_HANDLE)
        vkDestroyBuffer(v->Device, buffer, v->Allocator);
    if (buffer_memory != VK_NULL_HANDLE)
        vkFreeMemory(v->Device, buffer_memory, v->Allocator);

    VkDeviceSize buffer_size_aligned = AlignBufferSize(IM_MAX(v->MinAllocationSize, new_size), bd->BufferMemoryAlignment);
    VkBufferCreateInfo buffer_info = {};
    buffer_info.sType = VK_STRUCTURE_TYPE_BUFFER_CREATE_INFO;
    buffer_info.size = buffer_size_aligned;
    buffer_info.usage = usage;
    buffer_info.sharingMode = VK_SHARING_MODE_EXCLUSIVE;
    err = vkCreateBuffer(v->Device, &buffer_info, v->Allocator, &buffer);
    check_vk_result(err);

    VkMemoryRequirements req;
    vkGetBufferMemoryRequirements(v->Device, buffer, &req);
    bd->BufferMemoryAlignment = (bd->BufferMemoryAlignment > req.alignment) ? bd->BufferMemoryAlignment : req.alignment;
    VkMemoryAllocateInfo alloc_info = {};
    alloc_info.sType = VK_STRUCTURE_TYPE_MEMORY_ALLOCATE_INFO;
    alloc_info.allocationSize = req.size;
    alloc_info.memoryTypeIndex = ImGui_ImplVulkan_MemoryType(VK_MEMORY_PROPERTY_HOST_VISIBLE_BIT, req.memoryTypeBits);
    err = vkAllocateMemory(v->Device, &alloc_info, v->Allocator, &buffer_memory);
    check_vk_result(err);

    err = vkBindBufferMemory(v->Device, buffer, buffer_memory, 0);
    check_vk_result(err);
    buffer_size = buffer_size_aligned;
}

static void ImGui_ImplVulkan_SetupRenderState(ImDrawData* draw_data, VkPipeline pipeline, VkCommandBuffer command_buffer, ImGui_ImplVulkan_FrameRenderBuffers* rb, int fb_width, int fb_height)
{
    ImGui_ImplVulkan_Data* bd = ImGui_ImplVulkan_GetBackendData();

    // Bind pipeline:
    {
        vkCmdBindPipeline(command_buffer, VK_PIPELINE_BIND_POINT_GRAPHICS, pipeline);
    }

    // Bind Vertex And Index Buffer:
    if (draw_data->TotalVtxCount > 0)
    {
        VkBuffer vertex_buffers[1] = { rb->VertexBuffer };
        VkDeviceSize vertex_offset[1] = { 0 };
        vkCmdBindVertexBuffers(command_buffer, 0, 1, vertex_buffers, vertex_offset);
        vkCmdBindIndexBuffer(command_buffer, rb->IndexBuffer, 0, sizeof(ImDrawIdx) == 2 ? VK_INDEX_TYPE_UINT16 : VK_INDEX_TYPE_UINT32);
    }

    // Setup viewport:
    {
        VkViewport viewport;
        viewport.x = 0;
        viewport.y = 0;
        viewport.width = (float)fb_width;
        viewport.height = (float)fb_height;
        viewport.minDepth = 0.0f;
        viewport.maxDepth = 1.0f;
        vkCmdSetViewport(command_buffer, 0, 1, &viewport);
    }

    // Setup scale and translation:
    // Our visible imgui space lies from draw_data->DisplayPps (top left) to draw_data->DisplayPos+data_data->DisplaySize (bottom right). DisplayPos is (0,0) for single viewport apps.
    {
        float scale[2];
        scale[0] = 2.0f / draw_data->DisplaySize.x;
        scale[1] = 2.0f / draw_data->DisplaySize.y;
        float translate[2];
        translate[0] = -1.0f - draw_data->DisplayPos.x * scale[0];
        translate[1] = -1.0f - draw_data->DisplayPos.y * scale[1];
        vkCmdPushConstants(command_buffer, bd->PipelineLayout, VK_SHADER_STAGE_VERTEX_BIT, sizeof(float) * 0, sizeof(float) * 2, scale);
        vkCmdPushConstants(command_buffer, bd->PipelineLayout, VK_SHADER_STAGE_VERTEX_BIT, sizeof(float) * 2, sizeof(float) * 2, translate);
    }
}

// Render function
void ImGui_ImplVulkan_RenderDrawData(ImDrawData* draw_data, VkCommandBuffer command_buffer, VkPipeline pipeline)
{
    // Avoid rendering when minimized, scale coordinates for retina displays (screen coordinates != framebuffer coordinates)
    int fb_width = (int)(draw_data->DisplaySize.x * draw_data->FramebufferScale.x);
    int fb_height = (int)(draw_data->DisplaySize.y * draw_data->FramebufferScale.y);
    if (fb_width <= 0 || fb_height <= 0)
        return;

    ImGui_ImplVulkan_Data* bd = ImGui_ImplVulkan_GetBackendData();
    ImGui_ImplVulkan_InitInfo* v = &bd->VulkanInitInfo;
    if (pipeline == VK_NULL_HANDLE)
        pipeline = bd->Pipeline;

    // Allocate array to store enough vertex/index buffers. Each unique viewport gets its own storage.
    ImGui_ImplVulkan_ViewportData* viewport_renderer_data = (ImGui_ImplVulkan_ViewportData*)draw_data->OwnerViewport->RendererUserData;
    IM_ASSERT(viewport_renderer_data != nullptr);
    ImGui_ImplVulkan_WindowRenderBuffers* wrb = &viewport_renderer_data->RenderBuffers;
    if (wrb->FrameRenderBuffers == nullptr)
    {
        wrb->Index = 0;
        wrb->Count = v->ImageCount;
        wrb->FrameRenderBuffers = (ImGui_ImplVulkan_FrameRenderBuffers*)IM_ALLOC(sizeof(ImGui_ImplVulkan_FrameRenderBuffers) * wrb->Count);
        memset(wrb->FrameRenderBuffers, 0, sizeof(ImGui_ImplVulkan_FrameRenderBuffers) * wrb->Count);
    }
    IM_ASSERT(wrb->Count == v->ImageCount);
    wrb->Index = (wrb->Index + 1) % wrb->Count;
    ImGui_ImplVulkan_FrameRenderBuffers* rb = &wrb->FrameRenderBuffers[wrb->Index];

    if (draw_data->TotalVtxCount > 0)
    {
        // Create or resize the vertex/index buffers
        VkDeviceSize vertex_size = AlignBufferSize(draw_data->TotalVtxCount * sizeof(ImDrawVert), bd->BufferMemoryAlignment);
        VkDeviceSize index_size = AlignBufferSize(draw_data->TotalIdxCount * sizeof(ImDrawIdx), bd->BufferMemoryAlignment);
        if (rb->VertexBuffer == VK_NULL_HANDLE || rb->VertexBufferSize < vertex_size)
            CreateOrResizeBuffer(rb->VertexBuffer, rb->VertexBufferMemory, rb->VertexBufferSize, vertex_size, VK_BUFFER_USAGE_VERTEX_BUFFER_BIT);
        if (rb->IndexBuffer == VK_NULL_HANDLE || rb->IndexBufferSize < index_size)
            CreateOrResizeBuffer(rb->IndexBuffer, rb->IndexBufferMemory, rb->IndexBufferSize, index_size, VK_BUFFER_USAGE_INDEX_BUFFER_BIT);

        // Upload vertex/index data into a single contiguous GPU buffer
        ImDrawVert* vtx_dst = nullptr;
        ImDrawIdx* idx_dst = nullptr;
        VkResult err = vkMapMemory(v->Device, rb->VertexBufferMemory, 0, vertex_size, 0, (void**)&vtx_dst);
        check_vk_result(err);
        err = vkMapMemory(v->Device, rb->IndexBufferMemory, 0, index_size, 0, (void**)&idx_dst);
        check_vk_result(err);
        for (int n = 0; n < draw_data->CmdListsCount; n++)
        {
            const ImDrawList* draw_list = draw_data->CmdLists[n];
            memcpy(vtx_dst, draw_list->VtxBuffer.Data, draw_list->VtxBuffer.Size * sizeof(ImDrawVert));
            memcpy(idx_dst, draw_list->IdxBuffer.Data, draw_list->IdxBuffer.Size * sizeof(ImDrawIdx));
            vtx_dst += draw_list->VtxBuffer.Size;
            idx_dst += draw_list->IdxBuffer.Size;
        }
        VkMappedMemoryRange range[2] = {};
        range[0].sType = VK_STRUCTURE_TYPE_MAPPED_MEMORY_RANGE;
        range[0].memory = rb->VertexBufferMemory;
        range[0].size = VK_WHOLE_SIZE;
        range[1].sType = VK_STRUCTURE_TYPE_MAPPED_MEMORY_RANGE;
        range[1].memory = rb->IndexBufferMemory;
        range[1].size = VK_WHOLE_SIZE;
        err = vkFlushMappedMemoryRanges(v->Device, 2, range);
        check_vk_result(err);
        vkUnmapMemory(v->Device, rb->VertexBufferMemory);
        vkUnmapMemory(v->Device, rb->IndexBufferMemory);
    }

    // Setup desired Vulkan state
    ImGui_ImplVulkan_SetupRenderState(draw_data, pipeline, command_buffer, rb, fb_width, fb_height);

    // Setup render state structure (for callbacks and custom texture bindings)
    ImGuiPlatformIO& platform_io = ImGui::GetPlatformIO();
    ImGui_ImplVulkan_RenderState render_state;
    render_state.CommandBuffer = command_buffer;
    render_state.Pipeline = pipeline;
    render_state.PipelineLayout = bd->PipelineLayout;
    platform_io.Renderer_RenderState = &render_state;

    // Will project scissor/clipping rectangles into framebuffer space
    ImVec2 clip_off = draw_data->DisplayPos;         // (0,0) unless using multi-viewports
    ImVec2 clip_scale = draw_data->FramebufferScale; // (1,1) unless using retina display which are often (2,2)

    // Render command lists
    // (Because we merged all buffers into a single one, we maintain our own offset into them)
    int global_vtx_offset = 0;
    int global_idx_offset = 0;
    for (int n = 0; n < draw_data->CmdListsCount; n++)
    {
        const ImDrawList* draw_list = draw_data->CmdLists[n];
        for (int cmd_i = 0; cmd_i < draw_list->CmdBuffer.Size; cmd_i++)
        {
            const ImDrawCmd* pcmd = &draw_list->CmdBuffer[cmd_i];
            if (pcmd->UserCallback != nullptr)
            {
                // User callback, registered via ImDrawList::AddCallback()
                // (ImDrawCallback_ResetRenderState is a special callback value used by the user to request the renderer to reset render state.)
                if (pcmd->UserCallback == ImDrawCallback_ResetRenderState)
                    ImGui_ImplVulkan_SetupRenderState(draw_data, pipeline, command_buffer, rb, fb_width, fb_height);
                else
                    pcmd->UserCallback(draw_list, pcmd);
            }
            else
            {
                // Project scissor/clipping rectangles into framebuffer space
                ImVec2 clip_min((pcmd->ClipRect.x - clip_off.x) * clip_scale.x, (pcmd->ClipRect.y - clip_off.y) * clip_scale.y);
                ImVec2 clip_max((pcmd->ClipRect.z - clip_off.x) * clip_scale.x, (pcmd->ClipRect.w - clip_off.y) * clip_scale.y);

                // Clamp to viewport as vkCmdSetScissor() won't accept values that are off bounds
                if (clip_min.x < 0.0f) { clip_min.x = 0.0f; }
                if (clip_min.y < 0.0f) { clip_min.y = 0.0f; }
                if (clip_max.x > fb_width) { clip_max.x = (float)fb_width; }
                if (clip_max.y > fb_height) { clip_max.y = (float)fb_height; }
                if (clip_max.x <= clip_min.x || clip_max.y <= clip_min.y)
                    continue;

                // Apply scissor/clipping rectangle
                VkRect2D scissor;
                scissor.offset.x = (int32_t)(clip_min.x);
                scissor.offset.y = (int32_t)(clip_min.y);
                scissor.extent.width = (uint32_t)(clip_max.x - clip_min.x);
                scissor.extent.height = (uint32_t)(clip_max.y - clip_min.y);
                vkCmdSetScissor(command_buffer, 0, 1, &scissor);

                // Bind DescriptorSet with font or user texture
                VkDescriptorSet desc_set[1] = { (VkDescriptorSet)pcmd->GetTexID() };
                if (sizeof(ImTextureID) < sizeof(ImU64))
                {
                    // We don't support texture switches if ImTextureID hasn't been redefined to be 64-bit. Do a flaky check that other textures haven't been used.
                    IM_ASSERT(pcmd->GetTexID() == (ImTextureID)bd->FontDescriptorSet);
                    desc_set[0] = bd->FontDescriptorSet;
                }
                vkCmdBindDescriptorSets(command_buffer, VK_PIPELINE_BIND_POINT_GRAPHICS, bd->PipelineLayout, 0, 1, desc_set, 0, nullptr);

                // Draw
                vkCmdDrawIndexed(command_buffer, pcmd->ElemCount, 1, pcmd->IdxOffset + global_idx_offset, pcmd->VtxOffset + global_vtx_offset, 0);
            }
        }
        global_idx_offset += draw_list->IdxBuffer.Size;
        global_vtx_offset += draw_list->VtxBuffer.Size;
    }
    platform_io.Renderer_RenderState = NULL;

    // Note: at this point both vkCmdSetViewport() and vkCmdSetScissor() have been called.
    // Our last values will leak into user/application rendering IF:
    // - Your app uses a pipeline with VK_DYNAMIC_STATE_VIEWPORT or VK_DYNAMIC_STATE_SCISSOR dynamic state
    // - And you forgot to call vkCmdSetViewport() and vkCmdSetScissor() yourself to explicitly set that state.
    // If you use VK_DYNAMIC_STATE_VIEWPORT or VK_DYNAMIC_STATE_SCISSOR you are responsible for setting the values before rendering.
    // In theory we should aim to backup/restore those values but I am not sure this is possible.
    // We perform a call to vkCmdSetScissor() to set back a full viewport which is likely to fix things for 99% users but technically this is not perfect. (See github #4644)
    VkRect2D scissor = { { 0, 0 }, { (uint32_t)fb_width, (uint32_t)fb_height } };
    vkCmdSetScissor(command_buffer, 0, 1, &scissor);
}

bool ImGui_ImplVulkan_CreateFontsTexture()
{
    ImGuiIO& io = ImGui::GetIO();
    ImGui_ImplVulkan_Data* bd = ImGui_ImplVulkan_GetBackendData();
    ImGui_ImplVulkan_InitInfo* v = &bd->VulkanInitInfo;
    VkResult err;

    // Destroy existing texture (if any)
    if (bd->FontView || bd->FontImage || bd->FontMemory || bd->FontDescriptorSet)
    {
        vkQueueWaitIdle(v->Queue);
        ImGui_ImplVulkan_DestroyFontsTexture();
    }

    // Create command pool/buffer
    if (bd->FontCommandPool == VK_NULL_HANDLE)
    {
        VkCommandPoolCreateInfo info = {};
        info.sType = VK_STRUCTURE_TYPE_COMMAND_POOL_CREATE_INFO;
        info.flags = 0;
        info.queueFamilyIndex = v->QueueFamily;
        vkCreateCommandPool(v->Device, &info, v->Allocator, &bd->FontCommandPool);
    }
    if (bd->FontCommandBuffer == VK_NULL_HANDLE)
    {
        VkCommandBufferAllocateInfo info = {};
        info.sType = VK_STRUCTURE_TYPE_COMMAND_BUFFER_ALLOCATE_INFO;
        info.commandPool = bd->FontCommandPool;
        info.commandBufferCount = 1;
        err = vkAllocateCommandBuffers(v->Device, &info, &bd->FontCommandBuffer);
        check_vk_result(err);
    }

    // Start command buffer
    {
        err = vkResetCommandPool(v->Device, bd->FontCommandPool, 0);
        check_vk_result(err);
        VkCommandBufferBeginInfo begin_info = {};
        begin_info.sType = VK_STRUCTURE_TYPE_COMMAND_BUFFER_BEGIN_INFO;
        begin_info.flags |= VK_COMMAND_BUFFER_USAGE_ONE_TIME_SUBMIT_BIT;
        err = vkBeginCommandBuffer(bd->FontCommandBuffer, &begin_info);
        check_vk_result(err);
    }

    unsigned char* pixels;
    int width, height;
    io.Fonts->GetTexDataAsRGBA32(&pixels, &width, &height);
    size_t upload_size = width * height * 4 * sizeof(char);

    // Create the Image:
    {
        VkImageCreateInfo info = {};
        info.sType = VK_STRUCTURE_TYPE_IMAGE_CREATE_INFO;
        info.imageType = VK_IMAGE_TYPE_2D;
        info.format = VK_FORMAT_R8G8B8A8_UNORM;
        info.extent.width = width;
        info.extent.height = height;
        info.extent.depth = 1;
        info.mipLevels = 1;
        info.arrayLayers = 1;
        info.samples = VK_SAMPLE_COUNT_1_BIT;
        info.tiling = VK_IMAGE_TILING_OPTIMAL;
        info.usage = VK_IMAGE_USAGE_SAMPLED_BIT | VK_IMAGE_USAGE_TRANSFER_DST_BIT;
        info.sharingMode = VK_SHARING_MODE_EXCLUSIVE;
        info.initialLayout = VK_IMAGE_LAYOUT_UNDEFINED;
        err = vkCreateImage(v->Device, &info, v->Allocator, &bd->FontImage);
        check_vk_result(err);
        VkMemoryRequirements req;
        vkGetImageMemoryRequirements(v->Device, bd->FontImage, &req);
        VkMemoryAllocateInfo alloc_info = {};
        alloc_info.sType = VK_STRUCTURE_TYPE_MEMORY_ALLOCATE_INFO;
        alloc_info.allocationSize = IM_MAX(v->MinAllocationSize, req.size);
        alloc_info.memoryTypeIndex = ImGui_ImplVulkan_MemoryType(VK_MEMORY_PROPERTY_DEVICE_LOCAL_BIT, req.memoryTypeBits);
        err = vkAllocateMemory(v->Device, &alloc_info, v->Allocator, &bd->FontMemory);
        check_vk_result(err);
        err = vkBindImageMemory(v->Device, bd->FontImage, bd->FontMemory, 0);
        check_vk_result(err);
    }

    // Create the Image View:
    {
        VkImageViewCreateInfo info = {};
        info.sType = VK_STRUCTURE_TYPE_IMAGE_VIEW_CREATE_INFO;
        info.image = bd->FontImage;
        info.viewType = VK_IMAGE_VIEW_TYPE_2D;
        info.format = VK_FORMAT_R8G8B8A8_UNORM;
        info.subresourceRange.aspectMask = VK_IMAGE_ASPECT_COLOR_BIT;
        info.subresourceRange.levelCount = 1;
        info.subresourceRange.layerCount = 1;
        err = vkCreateImageView(v->Device, &info, v->Allocator, &bd->FontView);
        check_vk_result(err);
    }

    // Create the Descriptor Set:
    bd->FontDescriptorSet = (VkDescriptorSet)ImGui_ImplVulkan_AddTexture(bd->FontSampler, bd->FontView, VK_IMAGE_LAYOUT_SHADER_READ_ONLY_OPTIMAL);

    // Create the Upload Buffer:
    VkDeviceMemory upload_buffer_memory;
    VkBuffer upload_buffer;
    {
        VkBufferCreateInfo buffer_info = {};
        buffer_info.sType = VK_STRUCTURE_TYPE_BUFFER_CREATE_INFO;
        buffer_info.size = upload_size;
        buffer_info.usage = VK_BUFFER_USAGE_TRANSFER_SRC_BIT;
        buffer_info.sharingMode = VK_SHARING_MODE_EXCLUSIVE;
        err = vkCreateBuffer(v->Device, &buffer_info, v->Allocator, &upload_buffer);
        check_vk_result(err);
        VkMemoryRequirements req;
        vkGetBufferMemoryRequirements(v->Device, upload_buffer, &req);
        bd->BufferMemoryAlignment = (bd->BufferMemoryAlignment > req.alignment) ? bd->BufferMemoryAlignment : req.alignment;
        VkMemoryAllocateInfo alloc_info = {};
        alloc_info.sType = VK_STRUCTURE_TYPE_MEMORY_ALLOCATE_INFO;
        alloc_info.allocationSize = IM_MAX(v->MinAllocationSize, req.size);
        alloc_info.memoryTypeIndex = ImGui_ImplVulkan_MemoryType(VK_MEMORY_PROPERTY_HOST_VISIBLE_BIT, req.memoryTypeBits);
        err = vkAllocateMemory(v->Device, &alloc_info, v->Allocator, &upload_buffer_memory);
        check_vk_result(err);
        err = vkBindBufferMemory(v->Device, upload_buffer, upload_buffer_memory, 0);
        check_vk_result(err);
    }

    // Upload to Buffer:
    {
        char* map = nullptr;
        err = vkMapMemory(v->Device, upload_buffer_memory, 0, upload_size, 0, (void**)(&map));
        check_vk_result(err);
        memcpy(map, pixels, upload_size);
        VkMappedMemoryRange range[1] = {};
        range[0].sType = VK_STRUCTURE_TYPE_MAPPED_MEMORY_RANGE;
        range[0].memory = upload_buffer_memory;
        range[0].size = upload_size;
        err = vkFlushMappedMemoryRanges(v->Device, 1, range);
        check_vk_result(err);
        vkUnmapMemory(v->Device, upload_buffer_memory);
    }

    // Copy to Image:
    {
        VkImageMemoryBarrier copy_barrier[1] = {};
        copy_barrier[0].sType = VK_STRUCTURE_TYPE_IMAGE_MEMORY_BARRIER;
        copy_barrier[0].dstAccessMask = VK_ACCESS_TRANSFER_WRITE_BIT;
        copy_barrier[0].oldLayout = VK_IMAGE_LAYOUT_UNDEFINED;
        copy_barrier[0].newLayout = VK_IMAGE_LAYOUT_TRANSFER_DST_OPTIMAL;
        copy_barrier[0].srcQueueFamilyIndex = VK_QUEUE_FAMILY_IGNORED;
        copy_barrier[0].dstQueueFamilyIndex = VK_QUEUE_FAMILY_IGNORED;
        copy_barrier[0].image = bd->FontImage;
        copy_barrier[0].subresourceRange.aspectMask = VK_IMAGE_ASPECT_COLOR_BIT;
        copy_barrier[0].subresourceRange.levelCount = 1;
        copy_barrier[0].subresourceRange.layerCount = 1;
        vkCmdPipelineBarrier(bd->FontCommandBuffer, VK_PIPELINE_STAGE_HOST_BIT, VK_PIPELINE_STAGE_TRANSFER_BIT, 0, 0, nullptr, 0, nullptr, 1, copy_barrier);

        VkBufferImageCopy region = {};
        region.imageSubresource.aspectMask = VK_IMAGE_ASPECT_COLOR_BIT;
        region.imageSubresource.layerCount = 1;
        region.imageExtent.width = width;
        region.imageExtent.height = height;
        region.imageExtent.depth = 1;
        vkCmdCopyBufferToImage(bd->FontCommandBuffer, upload_buffer, bd->FontImage, VK_IMAGE_LAYOUT_TRANSFER_DST_OPTIMAL, 1, &region);

        VkImageMemoryBarrier use_barrier[1] = {};
        use_barrier[0].sType = VK_STRUCTURE_TYPE_IMAGE_MEMORY_BARRIER;
        use_barrier[0].srcAccessMask = VK_ACCESS_TRANSFER_WRITE_BIT;
        use_barrier[0].dstAccessMask = VK_ACCESS_SHADER_READ_BIT;
        use_barrier[0].oldLayout = VK_IMAGE_LAYOUT_TRANSFER_DST_OPTIMAL;
        use_barrier[0].newLayout = VK_IMAGE_LAYOUT_SHADER_READ_ONLY_OPTIMAL;
        use_barrier[0].srcQueueFamilyIndex = VK_QUEUE_FAMILY_IGNORED;
        use_barrier[0].dstQueueFamilyIndex = VK_QUEUE_FAMILY_IGNORED;
        use_barrier[0].image = bd->FontImage;
        use_barrier[0].subresourceRange.aspectMask = VK_IMAGE_ASPECT_COLOR_BIT;
        use_barrier[0].subresourceRange.levelCount = 1;
        use_barrier[0].subresourceRange.layerCount = 1;
        vkCmdPipelineBarrier(bd->FontCommandBuffer, VK_PIPELINE_STAGE_TRANSFER_BIT, VK_PIPELINE_STAGE_FRAGMENT_SHADER_BIT, 0, 0, nullptr, 0, nullptr, 1, use_barrier);
    }

    // Store our identifier
    io.Fonts->SetTexID((ImTextureID)bd->FontDescriptorSet);

    // End command buffer
    VkSubmitInfo end_info = {};
    end_info.sType = VK_STRUCTURE_TYPE_SUBMIT_INFO;
    end_info.commandBufferCount = 1;
    end_info.pCommandBuffers = &bd->FontCommandBuffer;
    err = vkEndCommandBuffer(bd->FontCommandBuffer);
    check_vk_result(err);
    err = vkQueueSubmit(v->Queue, 1, &end_info, VK_NULL_HANDLE);
    check_vk_result(err);

    err = vkQueueWaitIdle(v->Queue);
    check_vk_result(err);

    vkDestroyBuffer(v->Device, upload_buffer, v->Allocator);
    vkFreeMemory(v->Device, upload_buffer_memory, v->Allocator);

    return true;
}

// You probably never need to call this, as it is called by ImGui_ImplVulkan_CreateFontsTexture() and ImGui_ImplVulkan_Shutdown().
void ImGui_ImplVulkan_DestroyFontsTexture()
{
    ImGuiIO& io = ImGui::GetIO();
    ImGui_ImplVulkan_Data* bd = ImGui_ImplVulkan_GetBackendData();
    ImGui_ImplVulkan_InitInfo* v = &bd->VulkanInitInfo;

    if (bd->FontDescriptorSet)
    {
        ImGui_ImplVulkan_RemoveTexture(bd->FontDescriptorSet);
        bd->FontDescriptorSet = VK_NULL_HANDLE;
        io.Fonts->SetTexID(0);
    }

    if (bd->FontView)   { vkDestroyImageView(v->Device, bd->FontView, v->Allocator); bd->FontView = VK_NULL_HANDLE; }
    if (bd->FontImage)  { vkDestroyImage(v->Device, bd->FontImage, v->Allocator); bd->FontImage = VK_NULL_HANDLE; }
    if (bd->FontMemory) { vkFreeMemory(v->Device, bd->FontMemory, v->Allocator); bd->FontMemory = VK_NULL_HANDLE; }
}

static void ImGui_ImplVulkan_CreateShaderModules(VkDevice device, const VkAllocationCallbacks* allocator)
{
    // Create the shader modules
    ImGui_ImplVulkan_Data* bd = ImGui_ImplVulkan_GetBackendData();
    if (bd->ShaderModuleVert == VK_NULL_HANDLE)
    {
        VkShaderModuleCreateInfo vert_info = {};
        vert_info.sType = VK_STRUCTURE_TYPE_SHADER_MODULE_CREATE_INFO;
        vert_info.codeSize = sizeof(__glsl_shader_vert_spv);
        vert_info.pCode = (uint32_t*)__glsl_shader_vert_spv;
        VkResult err = vkCreateShaderModule(device, &vert_info, allocator, &bd->ShaderModuleVert);
        check_vk_result(err);
    }
    if (bd->ShaderModuleFrag == VK_NULL_HANDLE)
    {
        VkShaderModuleCreateInfo frag_info = {};
        frag_info.sType = VK_STRUCTURE_TYPE_SHADER_MODULE_CREATE_INFO;
        frag_info.codeSize = sizeof(__glsl_shader_frag_spv);
        frag_info.pCode = (uint32_t*)__glsl_shader_frag_spv;
        VkResult err = vkCreateShaderModule(device, &frag_info, allocator, &bd->ShaderModuleFrag);
        check_vk_result(err);
    }
}

static void ImGui_ImplVulkan_CreatePipeline(VkDevice device, const VkAllocationCallbacks* allocator, VkPipelineCache pipelineCache, VkRenderPass renderPass, VkSampleCountFlagBits MSAASamples, VkPipeline* pipeline, uint32_t subpass)
{
    ImGui_ImplVulkan_Data* bd = ImGui_ImplVulkan_GetBackendData();
    ImGui_ImplVulkan_CreateShaderModules(device, allocator);

    VkPipelineShaderStageCreateInfo stage[2] = {};
    stage[0].sType = VK_STRUCTURE_TYPE_PIPELINE_SHADER_STAGE_CREATE_INFO;
    stage[0].stage = VK_SHADER_STAGE_VERTEX_BIT;
    stage[0].module = bd->ShaderModuleVert;
    stage[0].pName = "main";
    stage[1].sType = VK_STRUCTURE_TYPE_PIPELINE_SHADER_STAGE_CREATE_INFO;
    stage[1].stage = VK_SHADER_STAGE_FRAGMENT_BIT;
    stage[1].module = bd->ShaderModuleFrag;
    stage[1].pName = "main";

    VkVertexInputBindingDescription binding_desc[1] = {};
    binding_desc[0].stride = sizeof(ImDrawVert);
    binding_desc[0].inputRate = VK_VERTEX_INPUT_RATE_VERTEX;

    VkVertexInputAttributeDescription attribute_desc[3] = {};
    attribute_desc[0].location = 0;
    attribute_desc[0].binding = binding_desc[0].binding;
    attribute_desc[0].format = VK_FORMAT_R32G32_SFLOAT;
    attribute_desc[0].offset = offsetof(ImDrawVert, pos);
    attribute_desc[1].location = 1;
    attribute_desc[1].binding = binding_desc[0].binding;
    attribute_desc[1].format = VK_FORMAT_R32G32_SFLOAT;
    attribute_desc[1].offset = offsetof(ImDrawVert, uv);
    attribute_desc[2].location = 2;
    attribute_desc[2].binding = binding_desc[0].binding;
    attribute_desc[2].format = VK_FORMAT_R8G8B8A8_UNORM;
    attribute_desc[2].offset = offsetof(ImDrawVert, col);

    VkPipelineVertexInputStateCreateInfo vertex_info = {};
    vertex_info.sType = VK_STRUCTURE_TYPE_PIPELINE_VERTEX_INPUT_STATE_CREATE_INFO;
    vertex_info.vertexBindingDescriptionCount = 1;
    vertex_info.pVertexBindingDescriptions = binding_desc;
    vertex_info.vertexAttributeDescriptionCount = 3;
    vertex_info.pVertexAttributeDescriptions = attribute_desc;

    VkPipelineInputAssemblyStateCreateInfo ia_info = {};
    ia_info.sType = VK_STRUCTURE_TYPE_PIPELINE_INPUT_ASSEMBLY_STATE_CREATE_INFO;
    ia_info.topology = VK_PRIMITIVE_TOPOLOGY_TRIANGLE_LIST;

    VkPipelineViewportStateCreateInfo viewport_info = {};
    viewport_info.sType = VK_STRUCTURE_TYPE_PIPELINE_VIEWPORT_STATE_CREATE_INFO;
    viewport_info.viewportCount = 1;
    viewport_info.scissorCount = 1;

    VkPipelineRasterizationStateCreateInfo raster_info = {};
    raster_info.sType = VK_STRUCTURE_TYPE_PIPELINE_RASTERIZATION_STATE_CREATE_INFO;
    raster_info.polygonMode = VK_POLYGON_MODE_FILL;
    raster_info.cullMode = VK_CULL_MODE_NONE;
    raster_info.frontFace = VK_FRONT_FACE_COUNTER_CLOCKWISE;
    raster_info.lineWidth = 1.0f;

    VkPipelineMultisampleStateCreateInfo ms_info = {};
    ms_info.sType = VK_STRUCTURE_TYPE_PIPELINE_MULTISAMPLE_STATE_CREATE_INFO;
    ms_info.rasterizationSamples = (MSAASamples != 0) ? MSAASamples : VK_SAMPLE_COUNT_1_BIT;

    VkPipelineColorBlendAttachmentState color_attachment[1] = {};
    color_attachment[0].blendEnable = VK_TRUE;
    color_attachment[0].srcColorBlendFactor = VK_BLEND_FACTOR_SRC_ALPHA;
    color_attachment[0].dstColorBlendFactor = VK_BLEND_FACTOR_ONE_MINUS_SRC_ALPHA;
    color_attachment[0].colorBlendOp = VK_BLEND_OP_ADD;
    color_attachment[0].srcAlphaBlendFactor = VK_BLEND_FACTOR_ONE;
    color_attachment[0].dstAlphaBlendFactor = VK_BLEND_FACTOR_ONE_MINUS_SRC_ALPHA;
    color_attachment[0].alphaBlendOp = VK_BLEND_OP_ADD;
    color_attachment[0].colorWriteMask = VK_COLOR_COMPONENT_R_BIT | VK_COLOR_COMPONENT_G_BIT | VK_COLOR_COMPONENT_B_BIT | VK_COLOR_COMPONENT_A_BIT;

    VkPipelineDepthStencilStateCreateInfo depth_info = {};
    depth_info.sType = VK_STRUCTURE_TYPE_PIPELINE_DEPTH_STENCIL_STATE_CREATE_INFO;

    VkPipelineColorBlendStateCreateInfo blend_info = {};
    blend_info.sType = VK_STRUCTURE_TYPE_PIPELINE_COLOR_BLEND_STATE_CREATE_INFO;
    blend_info.attachmentCount = 1;
    blend_info.pAttachments = color_attachment;

    VkDynamicState dynamic_states[2] = { VK_DYNAMIC_STATE_VIEWPORT, VK_DYNAMIC_STATE_SCISSOR };
    VkPipelineDynamicStateCreateInfo dynamic_state = {};
    dynamic_state.sType = VK_STRUCTURE_TYPE_PIPELINE_DYNAMIC_STATE_CREATE_INFO;
    dynamic_state.dynamicStateCount = (uint32_t)IM_ARRAYSIZE(dynamic_states);
    dynamic_state.pDynamicStates = dynamic_states;

    VkGraphicsPipelineCreateInfo info = {};
    info.sType = VK_STRUCTURE_TYPE_GRAPHICS_PIPELINE_CREATE_INFO;
    info.flags = bd->PipelineCreateFlags;
    info.stageCount = 2;
    info.pStages = stage;
    info.pVertexInputState = &vertex_info;
    info.pInputAssemblyState = &ia_info;
    info.pViewportState = &viewport_info;
    info.pRasterizationState = &raster_info;
    info.pMultisampleState = &ms_info;
    info.pDepthStencilState = &depth_info;
    info.pColorBlendState = &blend_info;
    info.pDynamicState = &dynamic_state;
    info.layout = bd->PipelineLayout;
    info.renderPass = renderPass;
    info.subpass = subpass;

#ifdef IMGUI_IMPL_VULKAN_HAS_DYNAMIC_RENDERING
    if (bd->VulkanInitInfo.UseDynamicRendering)
    {
        IM_ASSERT(bd->VulkanInitInfo.PipelineRenderingCreateInfo.sType == VK_STRUCTURE_TYPE_PIPELINE_RENDERING_CREATE_INFO_KHR && "PipelineRenderingCreateInfo sType must be VK_STRUCTURE_TYPE_PIPELINE_RENDERING_CREATE_INFO_KHR");
        IM_ASSERT(bd->VulkanInitInfo.PipelineRenderingCreateInfo.pNext == nullptr && "PipelineRenderingCreateInfo pNext must be NULL");
        info.pNext = &bd->VulkanInitInfo.PipelineRenderingCreateInfo;
        info.renderPass = VK_NULL_HANDLE; // Just make sure it's actually nullptr.
    }
#endif

    VkResult err = vkCreateGraphicsPipelines(device, pipelineCache, 1, &info, allocator, pipeline);
    check_vk_result(err);
}

bool ImGui_ImplVulkan_CreateDeviceObjects()
{
    ImGui_ImplVulkan_Data* bd = ImGui_ImplVulkan_GetBackendData();
    ImGui_ImplVulkan_InitInfo* v = &bd->VulkanInitInfo;
    VkResult err;

    if (!bd->FontSampler)
    {
        // Bilinear sampling is required by default. Set 'io.Fonts->Flags |= ImFontAtlasFlags_NoBakedLines' or 'style.AntiAliasedLinesUseTex = false' to allow point/nearest sampling.
        VkSamplerCreateInfo info = {};
        info.sType = VK_STRUCTURE_TYPE_SAMPLER_CREATE_INFO;
        info.magFilter = VK_FILTER_LINEAR;
        info.minFilter = VK_FILTER_LINEAR;
        info.mipmapMode = VK_SAMPLER_MIPMAP_MODE_LINEAR;
        info.addressModeU = VK_SAMPLER_ADDRESS_MODE_CLAMP_TO_EDGE;
        info.addressModeV = VK_SAMPLER_ADDRESS_MODE_CLAMP_TO_EDGE;
        info.addressModeW = VK_SAMPLER_ADDRESS_MODE_CLAMP_TO_EDGE;
        info.minLod = -1000;
        info.maxLod = 1000;
        info.maxAnisotropy = 1.0f;
        err = vkCreateSampler(v->Device, &info, v->Allocator, &bd->FontSampler);
        check_vk_result(err);
    }

    if (!bd->DescriptorSetLayout)
    {
        VkDescriptorSetLayoutBinding binding[1] = {};
        binding[0].descriptorType = VK_DESCRIPTOR_TYPE_COMBINED_IMAGE_SAMPLER;
        binding[0].descriptorCount = 1;
        binding[0].stageFlags = VK_SHADER_STAGE_FRAGMENT_BIT;
        VkDescriptorSetLayoutCreateInfo info = {};
        info.sType = VK_STRUCTURE_TYPE_DESCRIPTOR_SET_LAYOUT_CREATE_INFO;
        info.bindingCount = 1;
        info.pBindings = binding;
        err = vkCreateDescriptorSetLayout(v->Device, &info, v->Allocator, &bd->DescriptorSetLayout);
        check_vk_result(err);
    }

    if (!bd->PipelineLayout)
    {
        // Constants: we are using 'vec2 offset' and 'vec2 scale' instead of a full 3d projection matrix
        VkPushConstantRange push_constants[1] = {};
        push_constants[0].stageFlags = VK_SHADER_STAGE_VERTEX_BIT;
        push_constants[0].offset = sizeof(float) * 0;
        push_constants[0].size = sizeof(float) * 4;
        VkDescriptorSetLayout set_layout[1] = { bd->DescriptorSetLayout };
        VkPipelineLayoutCreateInfo layout_info = {};
        layout_info.sType = VK_STRUCTURE_TYPE_PIPELINE_LAYOUT_CREATE_INFO;
        layout_info.setLayoutCount = 1;
        layout_info.pSetLayouts = set_layout;
        layout_info.pushConstantRangeCount = 1;
        layout_info.pPushConstantRanges = push_constants;
        err = vkCreatePipelineLayout(v->Device, &layout_info, v->Allocator, &bd->PipelineLayout);
        check_vk_result(err);
    }

    ImGui_ImplVulkan_CreatePipeline(v->Device, v->Allocator, v->PipelineCache, v->RenderPass, v->MSAASamples, &bd->Pipeline, v->Subpass);

    return true;
}

void    ImGui_ImplVulkan_DestroyDeviceObjects()
{
    ImGui_ImplVulkan_Data* bd = ImGui_ImplVulkan_GetBackendData();
    ImGui_ImplVulkan_InitInfo* v = &bd->VulkanInitInfo;
    ImGui_ImplVulkanH_DestroyAllViewportsRenderBuffers(v->Device, v->Allocator);
    ImGui_ImplVulkan_DestroyFontsTexture();

    if (bd->FontCommandBuffer)    { vkFreeCommandBuffers(v->Device, bd->FontCommandPool, 1, &bd->FontCommandBuffer); bd->FontCommandBuffer = VK_NULL_HANDLE; }
    if (bd->FontCommandPool)      { vkDestroyCommandPool(v->Device, bd->FontCommandPool, v->Allocator); bd->FontCommandPool = VK_NULL_HANDLE; }
    if (bd->ShaderModuleVert)     { vkDestroyShaderModule(v->Device, bd->ShaderModuleVert, v->Allocator); bd->ShaderModuleVert = VK_NULL_HANDLE; }
    if (bd->ShaderModuleFrag)     { vkDestroyShaderModule(v->Device, bd->ShaderModuleFrag, v->Allocator); bd->ShaderModuleFrag = VK_NULL_HANDLE; }
    if (bd->FontSampler)          { vkDestroySampler(v->Device, bd->FontSampler, v->Allocator); bd->FontSampler = VK_NULL_HANDLE; }
    if (bd->DescriptorSetLayout)  { vkDestroyDescriptorSetLayout(v->Device, bd->DescriptorSetLayout, v->Allocator); bd->DescriptorSetLayout = VK_NULL_HANDLE; }
    if (bd->PipelineLayout)       { vkDestroyPipelineLayout(v->Device, bd->PipelineLayout, v->Allocator); bd->PipelineLayout = VK_NULL_HANDLE; }
    if (bd->Pipeline)             { vkDestroyPipeline(v->Device, bd->Pipeline, v->Allocator); bd->Pipeline = VK_NULL_HANDLE; }
    if (bd->PipelineForViewports) { vkDestroyPipeline(v->Device, bd->PipelineForViewports, v->Allocator); bd->PipelineForViewports = VK_NULL_HANDLE; }
}

bool    ImGui_ImplVulkan_LoadFunctions(PFN_vkVoidFunction(*loader_func)(const char* function_name, void* user_data), void* user_data)
{
    // Load function pointers
    // You can use the default Vulkan loader using:
    //      ImGui_ImplVulkan_LoadFunctions([](const char* function_name, void*) { return vkGetInstanceProcAddr(your_vk_isntance, function_name); });
    // But this would be roughly equivalent to not setting VK_NO_PROTOTYPES.
#ifdef IMGUI_IMPL_VULKAN_USE_LOADER
#define IMGUI_VULKAN_FUNC_LOAD(func) \
    func = reinterpret_cast<decltype(func)>(loader_func(#func, user_data)); \
    if (func == nullptr)   \
        return false;
    IMGUI_VULKAN_FUNC_MAP(IMGUI_VULKAN_FUNC_LOAD)
#undef IMGUI_VULKAN_FUNC_LOAD

#ifdef IMGUI_IMPL_VULKAN_HAS_DYNAMIC_RENDERING
    // Manually load those two (see #5446)
    ImGuiImplVulkanFuncs_vkCmdBeginRenderingKHR = reinterpret_cast<PFN_vkCmdBeginRenderingKHR>(loader_func("vkCmdBeginRenderingKHR", user_data));
    ImGuiImplVulkanFuncs_vkCmdEndRenderingKHR = reinterpret_cast<PFN_vkCmdEndRenderingKHR>(loader_func("vkCmdEndRenderingKHR", user_data));
#endif
#else
    IM_UNUSED(loader_func);
    IM_UNUSED(user_data);
#endif

    g_FunctionsLoaded = true;
    return true;
}

bool    ImGui_ImplVulkan_Init(ImGui_ImplVulkan_InitInfo* info)
{
    IM_ASSERT(g_FunctionsLoaded && "Need to call ImGui_ImplVulkan_LoadFunctions() if IMGUI_IMPL_VULKAN_NO_PROTOTYPES or VK_NO_PROTOTYPES are set!");

    if (info->UseDynamicRendering)
    {
#ifdef IMGUI_IMPL_VULKAN_HAS_DYNAMIC_RENDERING
#ifndef IMGUI_IMPL_VULKAN_USE_LOADER
        ImGuiImplVulkanFuncs_vkCmdBeginRenderingKHR = reinterpret_cast<PFN_vkCmdBeginRenderingKHR>(vkGetInstanceProcAddr(info->Instance, "vkCmdBeginRenderingKHR"));
        ImGuiImplVulkanFuncs_vkCmdEndRenderingKHR = reinterpret_cast<PFN_vkCmdEndRenderingKHR>(vkGetInstanceProcAddr(info->Instance, "vkCmdEndRenderingKHR"));
#endif
        IM_ASSERT(ImGuiImplVulkanFuncs_vkCmdBeginRenderingKHR != nullptr);
        IM_ASSERT(ImGuiImplVulkanFuncs_vkCmdEndRenderingKHR != nullptr);
#else
        IM_ASSERT(0 && "Can't use dynamic rendering when neither VK_VERSION_1_3 or VK_KHR_dynamic_rendering is defined.");
#endif
    }

    ImGuiIO& io = ImGui::GetIO();
    IMGUI_CHECKVERSION();
    IM_ASSERT(io.BackendRendererUserData == nullptr && "Already initialized a renderer backend!");

    // Setup backend capabilities flags
    ImGui_ImplVulkan_Data* bd = IM_NEW(ImGui_ImplVulkan_Data)();
    io.BackendRendererUserData = (void*)bd;
    io.BackendRendererName = "imgui_impl_vulkan";
    io.BackendFlags |= ImGuiBackendFlags_RendererHasVtxOffset;  // We can honor the ImDrawCmd::VtxOffset field, allowing for large meshes.
    io.BackendFlags |= ImGuiBackendFlags_RendererHasViewports;  // We can create multi-viewports on the Renderer side (optional)

    IM_ASSERT(info->Instance != VK_NULL_HANDLE);
    IM_ASSERT(info->PhysicalDevice != VK_NULL_HANDLE);
    IM_ASSERT(info->Device != VK_NULL_HANDLE);
    IM_ASSERT(info->Queue != VK_NULL_HANDLE);
    IM_ASSERT(info->DescriptorPool != VK_NULL_HANDLE);
    IM_ASSERT(info->MinImageCount >= 2);
    IM_ASSERT(info->ImageCount >= info->MinImageCount);
    if (info->UseDynamicRendering == false)
        IM_ASSERT(info->RenderPass != VK_NULL_HANDLE);

    bd->VulkanInitInfo = *info;

    ImGui_ImplVulkan_CreateDeviceObjects();

    // Our render function expect RendererUserData to be storing the window render buffer we need (for the main viewport we won't use ->Window)
    ImGuiViewport* main_viewport = ImGui::GetMainViewport();
    main_viewport->RendererUserData = IM_NEW(ImGui_ImplVulkan_ViewportData)();

    ImGui_ImplVulkan_InitMultiViewportSupport();

    return true;
}

void ImGui_ImplVulkan_Shutdown()
{
    ImGui_ImplVulkan_Data* bd = ImGui_ImplVulkan_GetBackendData();
    IM_ASSERT(bd != nullptr && "No renderer backend to shutdown, or already shutdown?");
    ImGuiIO& io = ImGui::GetIO();

    // First destroy objects in all viewports
    ImGui_ImplVulkan_DestroyDeviceObjects();

    // Manually delete main viewport render data in-case we haven't initialized for viewports
    ImGuiViewport* main_viewport = ImGui::GetMainViewport();
    if (ImGui_ImplVulkan_ViewportData* vd = (ImGui_ImplVulkan_ViewportData*)main_viewport->RendererUserData)
        IM_DELETE(vd);
    main_viewport->RendererUserData = nullptr;

    // Clean up windows
    ImGui_ImplVulkan_ShutdownMultiViewportSupport();

    io.BackendRendererName = nullptr;
    io.BackendRendererUserData = nullptr;
    io.BackendFlags &= ~(ImGuiBackendFlags_RendererHasVtxOffset | ImGuiBackendFlags_RendererHasViewports);
    IM_DELETE(bd);
}

void ImGui_ImplVulkan_NewFrame()
{
    ImGui_ImplVulkan_Data* bd = ImGui_ImplVulkan_GetBackendData();
    IM_ASSERT(bd != nullptr && "Context or backend not initialized! Did you call ImGui_ImplVulkan_Init()?");

    if (!bd->FontDescriptorSet)
        ImGui_ImplVulkan_CreateFontsTexture();
}

void ImGui_ImplVulkan_SetMinImageCount(uint32_t min_image_count)
{
    ImGui_ImplVulkan_Data* bd = ImGui_ImplVulkan_GetBackendData();
    IM_ASSERT(min_image_count >= 2);
    if (bd->VulkanInitInfo.MinImageCount == min_image_count)
        return;

    IM_ASSERT(0); // FIXME-VIEWPORT: Unsupported. Need to recreate all swap chains!
    ImGui_ImplVulkan_InitInfo* v = &bd->VulkanInitInfo;
    VkResult err = vkDeviceWaitIdle(v->Device);
    check_vk_result(err);
    ImGui_ImplVulkanH_DestroyAllViewportsRenderBuffers(v->Device, v->Allocator);

    bd->VulkanInitInfo.MinImageCount = min_image_count;
}

// Register a texture
// FIXME: This is experimental in the sense that we are unsure how to best design/tackle this problem, please post to https://github.com/ocornut/imgui/pull/914 if you have suggestions.
VkDescriptorSet ImGui_ImplVulkan_AddTexture(VkSampler sampler, VkImageView image_view, VkImageLayout image_layout)
{
    ImGui_ImplVulkan_Data* bd = ImGui_ImplVulkan_GetBackendData();
    ImGui_ImplVulkan_InitInfo* v = &bd->VulkanInitInfo;

    // Create Descriptor Set:
    VkDescriptorSet descriptor_set;
    {
        VkDescriptorSetAllocateInfo alloc_info = {};
        alloc_info.sType = VK_STRUCTURE_TYPE_DESCRIPTOR_SET_ALLOCATE_INFO;
        alloc_info.descriptorPool = v->DescriptorPool;
        alloc_info.descriptorSetCount = 1;
        alloc_info.pSetLayouts = &bd->DescriptorSetLayout;
        VkResult err = vkAllocateDescriptorSets(v->Device, &alloc_info, &descriptor_set);
        check_vk_result(err);
    }

    // Update the Descriptor Set:
    {
        VkDescriptorImageInfo desc_image[1] = {};
        desc_image[0].sampler = sampler;
        desc_image[0].imageView = image_view;
        desc_image[0].imageLayout = image_layout;
        VkWriteDescriptorSet write_desc[1] = {};
        write_desc[0].sType = VK_STRUCTURE_TYPE_WRITE_DESCRIPTOR_SET;
        write_desc[0].dstSet = descriptor_set;
        write_desc[0].descriptorCount = 1;
        write_desc[0].descriptorType = VK_DESCRIPTOR_TYPE_COMBINED_IMAGE_SAMPLER;
        write_desc[0].pImageInfo = desc_image;
        vkUpdateDescriptorSets(v->Device, 1, write_desc, 0, nullptr);
    }
    return descriptor_set;
}

void ImGui_ImplVulkan_RemoveTexture(VkDescriptorSet descriptor_set)
{
    ImGui_ImplVulkan_Data* bd = ImGui_ImplVulkan_GetBackendData();
    ImGui_ImplVulkan_InitInfo* v = &bd->VulkanInitInfo;
    vkFreeDescriptorSets(v->Device, v->DescriptorPool, 1, &descriptor_set);
}

void ImGui_ImplVulkan_DestroyFrameRenderBuffers(VkDevice device, ImGui_ImplVulkan_FrameRenderBuffers* buffers, const VkAllocationCallbacks* allocator)
{
    if (buffers->VertexBuffer) { vkDestroyBuffer(device, buffers->VertexBuffer, allocator); buffers->VertexBuffer = VK_NULL_HANDLE; }
    if (buffers->VertexBufferMemory) { vkFreeMemory(device, buffers->VertexBufferMemory, allocator); buffers->VertexBufferMemory = VK_NULL_HANDLE; }
    if (buffers->IndexBuffer) { vkDestroyBuffer(device, buffers->IndexBuffer, allocator); buffers->IndexBuffer = VK_NULL_HANDLE; }
    if (buffers->IndexBufferMemory) { vkFreeMemory(device, buffers->IndexBufferMemory, allocator); buffers->IndexBufferMemory = VK_NULL_HANDLE; }
    buffers->VertexBufferSize = 0;
    buffers->IndexBufferSize = 0;
}

void ImGui_ImplVulkan_DestroyWindowRenderBuffers(VkDevice device, ImGui_ImplVulkan_WindowRenderBuffers* buffers, const VkAllocationCallbacks* allocator)
{
    for (uint32_t n = 0; n < buffers->Count; n++)
        ImGui_ImplVulkan_DestroyFrameRenderBuffers(device, &buffers->FrameRenderBuffers[n], allocator);
    IM_FREE(buffers->FrameRenderBuffers);
    buffers->FrameRenderBuffers = nullptr;
    buffers->Index = 0;
    buffers->Count = 0;
}

//-------------------------------------------------------------------------
// Internal / Miscellaneous Vulkan Helpers
// (Used by example's main.cpp. Used by multi-viewport features. PROBABLY NOT used by your own app.)
//-------------------------------------------------------------------------
// You probably do NOT need to use or care about those functions.
// Those functions only exist because:
//   1) they facilitate the readability and maintenance of the multiple main.cpp examples files.
//   2) the upcoming multi-viewport feature will need them internally.
// Generally we avoid exposing any kind of superfluous high-level helpers in the backends,
// but it is too much code to duplicate everywhere so we exceptionally expose them.
//
// Your engine/app will likely _already_ have code to setup all that stuff (swap chain, render pass, frame buffers, etc.).
// You may read this code to learn about Vulkan, but it is recommended you use you own custom tailored code to do equivalent work.
// (The ImGui_ImplVulkanH_XXX functions do not interact with any of the state used by the regular ImGui_ImplVulkan_XXX functions)
//-------------------------------------------------------------------------

VkSurfaceFormatKHR ImGui_ImplVulkanH_SelectSurfaceFormat(VkPhysicalDevice physical_device, VkSurfaceKHR surface, const VkFormat* request_formats, int request_formats_count, VkColorSpaceKHR request_color_space)
{
    IM_ASSERT(g_FunctionsLoaded && "Need to call ImGui_ImplVulkan_LoadFunctions() if IMGUI_IMPL_VULKAN_NO_PROTOTYPES or VK_NO_PROTOTYPES are set!");
    IM_ASSERT(request_formats != nullptr);
    IM_ASSERT(request_formats_count > 0);

    // Per Spec Format and View Format are expected to be the same unless VK_IMAGE_CREATE_MUTABLE_BIT was set at image creation
    // Assuming that the default behavior is without setting this bit, there is no need for separate Swapchain image and image view format
    // Additionally several new color spaces were introduced with Vulkan Spec v1.0.40,
    // hence we must make sure that a format with the mostly available color space, VK_COLOR_SPACE_SRGB_NONLINEAR_KHR, is found and used.
    uint32_t avail_count;
    vkGetPhysicalDeviceSurfaceFormatsKHR(physical_device, surface, &avail_count, nullptr);
    ImVector<VkSurfaceFormatKHR> avail_format;
    avail_format.resize((int)avail_count);
    vkGetPhysicalDeviceSurfaceFormatsKHR(physical_device, surface, &avail_count, avail_format.Data);

    // First check if only one format, VK_FORMAT_UNDEFINED, is available, which would imply that any format is available
    if (avail_count == 1)
    {
        if (avail_format[0].format == VK_FORMAT_UNDEFINED)
        {
            VkSurfaceFormatKHR ret;
            ret.format = request_formats[0];
            ret.colorSpace = request_color_space;
            return ret;
        }
        else
        {
            // No point in searching another format
            return avail_format[0];
        }
    }
    else
    {
        // Request several formats, the first found will be used
        for (int request_i = 0; request_i < request_formats_count; request_i++)
            for (uint32_t avail_i = 0; avail_i < avail_count; avail_i++)
                if (avail_format[avail_i].format == request_formats[request_i] && avail_format[avail_i].colorSpace == request_color_space)
                    return avail_format[avail_i];

        // If none of the requested image formats could be found, use the first available
        return avail_format[0];
    }
}

VkPresentModeKHR ImGui_ImplVulkanH_SelectPresentMode(VkPhysicalDevice physical_device, VkSurfaceKHR surface, const VkPresentModeKHR* request_modes, int request_modes_count)
{
    IM_ASSERT(g_FunctionsLoaded && "Need to call ImGui_ImplVulkan_LoadFunctions() if IMGUI_IMPL_VULKAN_NO_PROTOTYPES or VK_NO_PROTOTYPES are set!");
    IM_ASSERT(request_modes != nullptr);
    IM_ASSERT(request_modes_count > 0);

    // Request a certain mode and confirm that it is available. If not use VK_PRESENT_MODE_FIFO_KHR which is mandatory
    uint32_t avail_count = 0;
    vkGetPhysicalDeviceSurfacePresentModesKHR(physical_device, surface, &avail_count, nullptr);
    ImVector<VkPresentModeKHR> avail_modes;
    avail_modes.resize((int)avail_count);
    vkGetPhysicalDeviceSurfacePresentModesKHR(physical_device, surface, &avail_count, avail_modes.Data);
    //for (uint32_t avail_i = 0; avail_i < avail_count; avail_i++)
    //    printf("[vulkan] avail_modes[%d] = %d\n", avail_i, avail_modes[avail_i]);

    for (int request_i = 0; request_i < request_modes_count; request_i++)
        for (uint32_t avail_i = 0; avail_i < avail_count; avail_i++)
            if (request_modes[request_i] == avail_modes[avail_i])
                return request_modes[request_i];

    return VK_PRESENT_MODE_FIFO_KHR; // Always available
}

void ImGui_ImplVulkanH_CreateWindowCommandBuffers(VkPhysicalDevice physical_device, VkDevice device, ImGui_ImplVulkanH_Window* wd, uint32_t queue_family, const VkAllocationCallbacks* allocator)
{
    IM_ASSERT(physical_device != VK_NULL_HANDLE && device != VK_NULL_HANDLE);
    IM_UNUSED(physical_device);

    // Create Command Buffers
    VkResult err;
    for (uint32_t i = 0; i < wd->ImageCount; i++)
    {
        ImGui_ImplVulkanH_Frame* fd = &wd->Frames[i];
        {
            VkCommandPoolCreateInfo info = {};
            info.sType = VK_STRUCTURE_TYPE_COMMAND_POOL_CREATE_INFO;
            info.flags = 0;
            info.queueFamilyIndex = queue_family;
            err = vkCreateCommandPool(device, &info, allocator, &fd->CommandPool);
            check_vk_result(err);
        }
        {
            VkCommandBufferAllocateInfo info = {};
            info.sType = VK_STRUCTURE_TYPE_COMMAND_BUFFER_ALLOCATE_INFO;
            info.commandPool = fd->CommandPool;
            info.level = VK_COMMAND_BUFFER_LEVEL_PRIMARY;
            info.commandBufferCount = 1;
            err = vkAllocateCommandBuffers(device, &info, &fd->CommandBuffer);
            check_vk_result(err);
        }
        {
            VkFenceCreateInfo info = {};
            info.sType = VK_STRUCTURE_TYPE_FENCE_CREATE_INFO;
            info.flags = VK_FENCE_CREATE_SIGNALED_BIT;
            err = vkCreateFence(device, &info, allocator, &fd->Fence);
            check_vk_result(err);
        }
    }

    for (uint32_t i = 0; i < wd->SemaphoreCount; i++)
    {
        ImGui_ImplVulkanH_FrameSemaphores* fsd = &wd->FrameSemaphores[i];
        {
            VkSemaphoreCreateInfo info = {};
            info.sType = VK_STRUCTURE_TYPE_SEMAPHORE_CREATE_INFO;
            err = vkCreateSemaphore(device, &info, allocator, &fsd->ImageAcquiredSemaphore);
            check_vk_result(err);
            err = vkCreateSemaphore(device, &info, allocator, &fsd->RenderCompleteSemaphore);
            check_vk_result(err);
        }
    }
}

int ImGui_ImplVulkanH_GetMinImageCountFromPresentMode(VkPresentModeKHR present_mode)
{
    if (present_mode == VK_PRESENT_MODE_MAILBOX_KHR)
        return 3;
    if (present_mode == VK_PRESENT_MODE_FIFO_KHR || present_mode == VK_PRESENT_MODE_FIFO_RELAXED_KHR)
        return 2;
    if (present_mode == VK_PRESENT_MODE_IMMEDIATE_KHR)
        return 1;
    IM_ASSERT(0);
    return 1;
}

// Also destroy old swap chain and in-flight frames data, if any.
void ImGui_ImplVulkanH_CreateWindowSwapChain(VkPhysicalDevice physical_device, VkDevice device, ImGui_ImplVulkanH_Window* wd, const VkAllocationCallbacks* allocator, int w, int h, uint32_t min_image_count)
{
    VkResult err;
    VkSwapchainKHR old_swapchain = wd->Swapchain;
    wd->Swapchain = VK_NULL_HANDLE;
    err = vkDeviceWaitIdle(device);
    check_vk_result(err);

    // We don't use ImGui_ImplVulkanH_DestroyWindow() because we want to preserve the old swapchain to create the new one.
    // Destroy old Framebuffer
    for (uint32_t i = 0; i < wd->ImageCount; i++)
        ImGui_ImplVulkanH_DestroyFrame(device, &wd->Frames[i], allocator);
    for (uint32_t i = 0; i < wd->SemaphoreCount; i++)
        ImGui_ImplVulkanH_DestroyFrameSemaphores(device, &wd->FrameSemaphores[i], allocator);
    IM_FREE(wd->Frames);
    IM_FREE(wd->FrameSemaphores);
    wd->Frames = nullptr;
    wd->FrameSemaphores = nullptr;
    wd->ImageCount = 0;
    if (wd->RenderPass)
        vkDestroyRenderPass(device, wd->RenderPass, allocator);

    // If min image count was not specified, request different count of images dependent on selected present mode
    if (min_image_count == 0)
        min_image_count = ImGui_ImplVulkanH_GetMinImageCountFromPresentMode(wd->PresentMode);

    // Create Swapchain
    {
        VkSwapchainCreateInfoKHR info = {};
        info.sType = VK_STRUCTURE_TYPE_SWAPCHAIN_CREATE_INFO_KHR;
        info.surface = wd->Surface;
        info.minImageCount = min_image_count;
        info.imageFormat = wd->SurfaceFormat.format;
        info.imageColorSpace = wd->SurfaceFormat.colorSpace;
        info.imageArrayLayers = 1;
        info.imageUsage = VK_IMAGE_USAGE_COLOR_ATTACHMENT_BIT;
        info.imageSharingMode = VK_SHARING_MODE_EXCLUSIVE;           // Assume that graphics family == present family
        info.preTransform = VK_SURFACE_TRANSFORM_IDENTITY_BIT_KHR;
        info.compositeAlpha = VK_COMPOSITE_ALPHA_OPAQUE_BIT_KHR;
        info.presentMode = wd->PresentMode;
        info.clipped = VK_TRUE;
        info.oldSwapchain = old_swapchain;
        VkSurfaceCapabilitiesKHR cap;
        err = vkGetPhysicalDeviceSurfaceCapabilitiesKHR(physical_device, wd->Surface, &cap);
        check_vk_result(err);
        if (info.minImageCount < cap.minImageCount)
            info.minImageCount = cap.minImageCount;
        else if (cap.maxImageCount != 0 && info.minImageCount > cap.maxImageCount)
            info.minImageCount = cap.maxImageCount;

        if (cap.currentExtent.width == 0xffffffff)
        {
            info.imageExtent.width = wd->Width = w;
            info.imageExtent.height = wd->Height = h;
        }
        else
        {
            info.imageExtent.width = wd->Width = cap.currentExtent.width;
            info.imageExtent.height = wd->Height = cap.currentExtent.height;
        }
        err = vkCreateSwapchainKHR(device, &info, allocator, &wd->Swapchain);
        check_vk_result(err);
        err = vkGetSwapchainImagesKHR(device, wd->Swapchain, &wd->ImageCount, nullptr);
        check_vk_result(err);
        VkImage backbuffers[16] = {};
        IM_ASSERT(wd->ImageCount >= min_image_count);
        IM_ASSERT(wd->ImageCount < IM_ARRAYSIZE(backbuffers));
        err = vkGetSwapchainImagesKHR(device, wd->Swapchain, &wd->ImageCount, backbuffers);
        check_vk_result(err);

        IM_ASSERT(wd->Frames == nullptr && wd->FrameSemaphores == nullptr);
        wd->SemaphoreCount = wd->ImageCount + 1;
        wd->Frames = (ImGui_ImplVulkanH_Frame*)IM_ALLOC(sizeof(ImGui_ImplVulkanH_Frame) * wd->ImageCount);
        wd->FrameSemaphores = (ImGui_ImplVulkanH_FrameSemaphores*)IM_ALLOC(sizeof(ImGui_ImplVulkanH_FrameSemaphores) * wd->SemaphoreCount);
        memset(wd->Frames, 0, sizeof(wd->Frames[0]) * wd->ImageCount);
        memset(wd->FrameSemaphores, 0, sizeof(wd->FrameSemaphores[0]) * wd->SemaphoreCount);
        for (uint32_t i = 0; i < wd->ImageCount; i++)
            wd->Frames[i].Backbuffer = backbuffers[i];
    }
    if (old_swapchain)
        vkDestroySwapchainKHR(device, old_swapchain, allocator);

    // Create the Render Pass
    if (wd->UseDynamicRendering == false)
    {
        VkAttachmentDescription attachment = {};
        attachment.format = wd->SurfaceFormat.format;
        attachment.samples = VK_SAMPLE_COUNT_1_BIT;
        attachment.loadOp = wd->ClearEnable ? VK_ATTACHMENT_LOAD_OP_CLEAR : VK_ATTACHMENT_LOAD_OP_DONT_CARE;
        attachment.storeOp = VK_ATTACHMENT_STORE_OP_STORE;
        attachment.stencilLoadOp = VK_ATTACHMENT_LOAD_OP_DONT_CARE;
        attachment.stencilStoreOp = VK_ATTACHMENT_STORE_OP_DONT_CARE;
        attachment.initialLayout = VK_IMAGE_LAYOUT_UNDEFINED;
        attachment.finalLayout = VK_IMAGE_LAYOUT_PRESENT_SRC_KHR;
        VkAttachmentReference color_attachment = {};
        color_attachment.attachment = 0;
        color_attachment.layout = VK_IMAGE_LAYOUT_COLOR_ATTACHMENT_OPTIMAL;
        VkSubpassDescription subpass = {};
        subpass.pipelineBindPoint = VK_PIPELINE_BIND_POINT_GRAPHICS;
        subpass.colorAttachmentCount = 1;
        subpass.pColorAttachments = &color_attachment;
        VkSubpassDependency dependency = {};
        dependency.srcSubpass = VK_SUBPASS_EXTERNAL;
        dependency.dstSubpass = 0;
        dependency.srcStageMask = VK_PIPELINE_STAGE_COLOR_ATTACHMENT_OUTPUT_BIT;
        dependency.dstStageMask = VK_PIPELINE_STAGE_COLOR_ATTACHMENT_OUTPUT_BIT;
        dependency.srcAccessMask = 0;
        dependency.dstAccessMask = VK_ACCESS_COLOR_ATTACHMENT_WRITE_BIT;
        VkRenderPassCreateInfo info = {};
        info.sType = VK_STRUCTURE_TYPE_RENDER_PASS_CREATE_INFO;
        info.attachmentCount = 1;
        info.pAttachments = &attachment;
        info.subpassCount = 1;
        info.pSubpasses = &subpass;
        info.dependencyCount = 1;
        info.pDependencies = &dependency;
        err = vkCreateRenderPass(device, &info, allocator, &wd->RenderPass);
        check_vk_result(err);

        // We do not create a pipeline by default as this is also used by examples' main.cpp,
        // but secondary viewport in multi-viewport mode may want to create one with:
        //ImGui_ImplVulkan_CreatePipeline(device, allocator, VK_NULL_HANDLE, wd->RenderPass, VK_SAMPLE_COUNT_1_BIT, &wd->Pipeline, v->Subpass);
    }

    // Create The Image Views
    {
        VkImageViewCreateInfo info = {};
        info.sType = VK_STRUCTURE_TYPE_IMAGE_VIEW_CREATE_INFO;
        info.viewType = VK_IMAGE_VIEW_TYPE_2D;
        info.format = wd->SurfaceFormat.format;
        info.components.r = VK_COMPONENT_SWIZZLE_R;
        info.components.g = VK_COMPONENT_SWIZZLE_G;
        info.components.b = VK_COMPONENT_SWIZZLE_B;
        info.components.a = VK_COMPONENT_SWIZZLE_A;
        VkImageSubresourceRange image_range = { VK_IMAGE_ASPECT_COLOR_BIT, 0, 1, 0, 1 };
        info.subresourceRange = image_range;
        for (uint32_t i = 0; i < wd->ImageCount; i++)
        {
            ImGui_ImplVulkanH_Frame* fd = &wd->Frames[i];
            info.image = fd->Backbuffer;
            err = vkCreateImageView(device, &info, allocator, &fd->BackbufferView);
            check_vk_result(err);
        }
    }

    // Create Framebuffer
    if (wd->UseDynamicRendering == false)
    {
        VkImageView attachment[1];
        VkFramebufferCreateInfo info = {};
        info.sType = VK_STRUCTURE_TYPE_FRAMEBUFFER_CREATE_INFO;
        info.renderPass = wd->RenderPass;
        info.attachmentCount = 1;
        info.pAttachments = attachment;
        info.width = wd->Width;
        info.height = wd->Height;
        info.layers = 1;
        for (uint32_t i = 0; i < wd->ImageCount; i++)
        {
            ImGui_ImplVulkanH_Frame* fd = &wd->Frames[i];
            attachment[0] = fd->BackbufferView;
            err = vkCreateFramebuffer(device, &info, allocator, &fd->Framebuffer);
            check_vk_result(err);
        }
    }
}

// Create or resize window
void ImGui_ImplVulkanH_CreateOrResizeWindow(VkInstance instance, VkPhysicalDevice physical_device, VkDevice device, ImGui_ImplVulkanH_Window* wd, uint32_t queue_family, const VkAllocationCallbacks* allocator, int width, int height, uint32_t min_image_count)
{
    IM_ASSERT(g_FunctionsLoaded && "Need to call ImGui_ImplVulkan_LoadFunctions() if IMGUI_IMPL_VULKAN_NO_PROTOTYPES or VK_NO_PROTOTYPES are set!");
    (void)instance;
    ImGui_ImplVulkanH_CreateWindowSwapChain(physical_device, device, wd, allocator, width, height, min_image_count);
    //ImGui_ImplVulkan_CreatePipeline(device, allocator, VK_NULL_HANDLE, wd->RenderPass, VK_SAMPLE_COUNT_1_BIT, &wd->Pipeline, g_VulkanInitInfo.Subpass);
    ImGui_ImplVulkanH_CreateWindowCommandBuffers(physical_device, device, wd, queue_family, allocator);
}

void ImGui_ImplVulkanH_DestroyWindow(VkInstance instance, VkDevice device, ImGui_ImplVulkanH_Window* wd, const VkAllocationCallbacks* allocator)
{
    vkDeviceWaitIdle(device); // FIXME: We could wait on the Queue if we had the queue in wd-> (otherwise VulkanH functions can't use globals)
    //vkQueueWaitIdle(bd->Queue);

    for (uint32_t i = 0; i < wd->ImageCount; i++)
        ImGui_ImplVulkanH_DestroyFrame(device, &wd->Frames[i], allocator);
    for (uint32_t i = 0; i < wd->SemaphoreCount; i++)
        ImGui_ImplVulkanH_DestroyFrameSemaphores(device, &wd->FrameSemaphores[i], allocator);
    IM_FREE(wd->Frames);
    IM_FREE(wd->FrameSemaphores);
    wd->Frames = nullptr;
    wd->FrameSemaphores = nullptr;
    vkDestroyRenderPass(device, wd->RenderPass, allocator);
    vkDestroySwapchainKHR(device, wd->Swapchain, allocator);
    vkDestroySurfaceKHR(instance, wd->Surface, allocator);

    *wd = ImGui_ImplVulkanH_Window();
}

void ImGui_ImplVulkanH_DestroyFrame(VkDevice device, ImGui_ImplVulkanH_Frame* fd, const VkAllocationCallbacks* allocator)
{
    vkDestroyFence(device, fd->Fence, allocator);
    vkFreeCommandBuffers(device, fd->CommandPool, 1, &fd->CommandBuffer);
    vkDestroyCommandPool(device, fd->CommandPool, allocator);
    fd->Fence = VK_NULL_HANDLE;
    fd->CommandBuffer = VK_NULL_HANDLE;
    fd->CommandPool = VK_NULL_HANDLE;

    vkDestroyImageView(device, fd->BackbufferView, allocator);
    vkDestroyFramebuffer(device, fd->Framebuffer, allocator);
}

void ImGui_ImplVulkanH_DestroyFrameSemaphores(VkDevice device, ImGui_ImplVulkanH_FrameSemaphores* fsd, const VkAllocationCallbacks* allocator)
{
    vkDestroySemaphore(device, fsd->ImageAcquiredSemaphore, allocator);
    vkDestroySemaphore(device, fsd->RenderCompleteSemaphore, allocator);
    fsd->ImageAcquiredSemaphore = fsd->RenderCompleteSemaphore = VK_NULL_HANDLE;
}

void ImGui_ImplVulkanH_DestroyAllViewportsRenderBuffers(VkDevice device, const VkAllocationCallbacks* allocator)
{
    ImGuiPlatformIO& platform_io = ImGui::GetPlatformIO();
    for (int n = 0; n < platform_io.Viewports.Size; n++)
        if (ImGui_ImplVulkan_ViewportData* vd = (ImGui_ImplVulkan_ViewportData*)platform_io.Viewports[n]->RendererUserData)
            ImGui_ImplVulkan_DestroyWindowRenderBuffers(device, &vd->RenderBuffers, allocator);
}

//--------------------------------------------------------------------------------------------------------
// MULTI-VIEWPORT / PLATFORM INTERFACE SUPPORT
// This is an _advanced_ and _optional_ feature, allowing the backend to create and handle multiple viewports simultaneously.
// If you are new to dear imgui or creating a new binding for dear imgui, it is recommended that you completely ignore this section first..
//--------------------------------------------------------------------------------------------------------

static void ImGui_ImplVulkan_CreateWindow(ImGuiViewport* viewport)
{
    ImGui_ImplVulkan_Data* bd = ImGui_ImplVulkan_GetBackendData();
    ImGui_ImplVulkan_ViewportData* vd = IM_NEW(ImGui_ImplVulkan_ViewportData)();
    viewport->RendererUserData = vd;
    ImGui_ImplVulkanH_Window* wd = &vd->Window;
    ImGui_ImplVulkan_InitInfo* v = &bd->VulkanInitInfo;

    // Create surface
    ImGuiPlatformIO& platform_io = ImGui::GetPlatformIO();
    VkResult err = (VkResult)platform_io.Platform_CreateVkSurface(viewport, (ImU64)v->Instance, (const void*)v->Allocator, (ImU64*)&wd->Surface);
    check_vk_result(err);

    // Check for WSI support
    VkBool32 res;
    vkGetPhysicalDeviceSurfaceSupportKHR(v->PhysicalDevice, v->QueueFamily, wd->Surface, &res);
    if (res != VK_TRUE)
    {
        IM_ASSERT(0); // Error: no WSI support on physical device
        return;
    }

    // Select Surface Format
    ImVector<VkFormat> requestSurfaceImageFormats;
#ifdef IMGUI_IMPL_VULKAN_HAS_DYNAMIC_RENDERING
    for (uint32_t n = 0; n < v->PipelineRenderingCreateInfo.colorAttachmentCount; n++)
        requestSurfaceImageFormats.push_back(v->PipelineRenderingCreateInfo.pColorAttachmentFormats[n]);
#endif
    const VkFormat defaultFormats[] = { VK_FORMAT_B8G8R8A8_UNORM, VK_FORMAT_R8G8B8A8_UNORM, VK_FORMAT_B8G8R8_UNORM, VK_FORMAT_R8G8B8_UNORM };
    for (VkFormat format : defaultFormats)
        requestSurfaceImageFormats.push_back(format);

    const VkColorSpaceKHR requestSurfaceColorSpace = VK_COLORSPACE_SRGB_NONLINEAR_KHR;
    wd->SurfaceFormat = ImGui_ImplVulkanH_SelectSurfaceFormat(v->PhysicalDevice, wd->Surface, requestSurfaceImageFormats.Data, (size_t)requestSurfaceImageFormats.Size, requestSurfaceColorSpace);

    // Select Present Mode
    // FIXME-VULKAN: Even thought mailbox seems to get us maximum framerate with a single window, it halves framerate with a second window etc. (w/ Nvidia and SDK 1.82.1)
    VkPresentModeKHR present_modes[] = { VK_PRESENT_MODE_MAILBOX_KHR, VK_PRESENT_MODE_IMMEDIATE_KHR, VK_PRESENT_MODE_FIFO_KHR };
    wd->PresentMode = ImGui_ImplVulkanH_SelectPresentMode(v->PhysicalDevice, wd->Surface, &present_modes[0], IM_ARRAYSIZE(present_modes));
    //printf("[vulkan] Secondary window selected PresentMode = %d\n", wd->PresentMode);

    // Create SwapChain, RenderPass, Framebuffer, etc.
    wd->ClearEnable = (viewport->Flags & ImGuiViewportFlags_NoRendererClear) ? false : true;
    wd->UseDynamicRendering = v->UseDynamicRendering;
    ImGui_ImplVulkanH_CreateOrResizeWindow(v->Instance, v->PhysicalDevice, v->Device, wd, v->QueueFamily, v->Allocator, (int)viewport->Size.x, (int)viewport->Size.y, v->MinImageCount);
    vd->WindowOwned = true;

    // Create pipeline (shared by all secondary viewports)
    if (bd->PipelineForViewports == VK_NULL_HANDLE)
        ImGui_ImplVulkan_CreatePipeline(v->Device, v->Allocator, VK_NULL_HANDLE, wd->RenderPass, VK_SAMPLE_COUNT_1_BIT, &bd->PipelineForViewports, 0);
}

static void ImGui_ImplVulkan_DestroyWindow(ImGuiViewport* viewport)
{
    // The main viewport (owned by the application) will always have RendererUserData == 0 since we didn't create the data for it.
    ImGui_ImplVulkan_Data* bd = ImGui_ImplVulkan_GetBackendData();
    if (ImGui_ImplVulkan_ViewportData* vd = (ImGui_ImplVulkan_ViewportData*)viewport->RendererUserData)
    {
        ImGui_ImplVulkan_InitInfo* v = &bd->VulkanInitInfo;
        if (vd->WindowOwned)
            ImGui_ImplVulkanH_DestroyWindow(v->Instance, v->Device, &vd->Window, v->Allocator);
        ImGui_ImplVulkan_DestroyWindowRenderBuffers(v->Device, &vd->RenderBuffers, v->Allocator);
        IM_DELETE(vd);
    }
    viewport->RendererUserData = nullptr;
}

static void ImGui_ImplVulkan_SetWindowSize(ImGuiViewport* viewport, ImVec2 size)
{
    ImGui_ImplVulkan_Data* bd = ImGui_ImplVulkan_GetBackendData();
    ImGui_ImplVulkan_ViewportData* vd = (ImGui_ImplVulkan_ViewportData*)viewport->RendererUserData;
    if (vd == nullptr) // This is nullptr for the main viewport (which is left to the user/app to handle)
        return;
    ImGui_ImplVulkan_InitInfo* v = &bd->VulkanInitInfo;
    vd->Window.ClearEnable = (viewport->Flags & ImGuiViewportFlags_NoRendererClear) ? false : true;
    ImGui_ImplVulkanH_CreateOrResizeWindow(v->Instance, v->PhysicalDevice, v->Device, &vd->Window, v->QueueFamily, v->Allocator, (int)size.x, (int)size.y, v->MinImageCount);
}

static void ImGui_ImplVulkan_RenderWindow(ImGuiViewport* viewport, void*)
{
    ImGui_ImplVulkan_Data* bd = ImGui_ImplVulkan_GetBackendData();
    ImGui_ImplVulkan_ViewportData* vd = (ImGui_ImplVulkan_ViewportData*)viewport->RendererUserData;
    ImGui_ImplVulkanH_Window* wd = &vd->Window;
    ImGui_ImplVulkan_InitInfo* v = &bd->VulkanInitInfo;
    VkResult err;

    if (vd->SwapChainNeedRebuild)
    {
        ImGui_ImplVulkanH_CreateOrResizeWindow(v->Instance, v->PhysicalDevice, v->Device, wd, v->QueueFamily, v->Allocator, (int)viewport->Size.x, (int)viewport->Size.y, v->MinImageCount);
        vd->SwapChainNeedRebuild = false;
    }

    ImGui_ImplVulkanH_Frame* fd = &wd->Frames[wd->FrameIndex];
    ImGui_ImplVulkanH_FrameSemaphores* fsd = &wd->FrameSemaphores[wd->SemaphoreIndex];
    {
        {
            err = vkAcquireNextImageKHR(v->Device, wd->Swapchain, UINT64_MAX, fsd->ImageAcquiredSemaphore, VK_NULL_HANDLE, &wd->FrameIndex);
            if (err == VK_ERROR_OUT_OF_DATE_KHR)
            {
                // Since we are not going to swap this frame anyway, it's ok that recreation happens on next frame.
                vd->SwapChainNeedRebuild = true;
                return;
            }
            check_vk_result(err);
            fd = &wd->Frames[wd->FrameIndex];
        }
        for (;;)
        {
            err = vkWaitForFences(v->Device, 1, &fd->Fence, VK_TRUE, 100);
            if (err == VK_SUCCESS) break;
            if (err == VK_TIMEOUT) continue;
            check_vk_result(err);
        }
        {
            err = vkResetCommandPool(v->Device, fd->CommandPool, 0);
            check_vk_result(err);
            VkCommandBufferBeginInfo info = {};
            info.sType = VK_STRUCTURE_TYPE_COMMAND_BUFFER_BEGIN_INFO;
            info.flags |= VK_COMMAND_BUFFER_USAGE_ONE_TIME_SUBMIT_BIT;
            err = vkBeginCommandBuffer(fd->CommandBuffer, &info);
            check_vk_result(err);
        }
        {
            ImVec4 clear_color = ImVec4(0.0f, 0.0f, 0.0f, 1.0f);
            memcpy(&wd->ClearValue.color.float32[0], &clear_color, 4 * sizeof(float));
        }
#ifdef IMGUI_IMPL_VULKAN_HAS_DYNAMIC_RENDERING
        if (v->UseDynamicRendering)
        {
            // Transition swapchain image to a layout suitable for drawing.
            VkImageMemoryBarrier barrier = {};
            barrier.sType = VK_STRUCTURE_TYPE_IMAGE_MEMORY_BARRIER;
            barrier.dstAccessMask = VK_ACCESS_COLOR_ATTACHMENT_WRITE_BIT;
            barrier.oldLayout = VK_IMAGE_LAYOUT_UNDEFINED;
            barrier.newLayout = VK_IMAGE_LAYOUT_COLOR_ATTACHMENT_OPTIMAL;
            barrier.image = fd->Backbuffer;
            barrier.subresourceRange.aspectMask = VK_IMAGE_ASPECT_COLOR_BIT;
            barrier.subresourceRange.levelCount = 1;
            barrier.subresourceRange.layerCount = 1;
            vkCmdPipelineBarrier(fd->CommandBuffer, VK_PIPELINE_STAGE_TOP_OF_PIPE_BIT, VK_PIPELINE_STAGE_COLOR_ATTACHMENT_OUTPUT_BIT, 0, 0, nullptr, 0, nullptr, 1, &barrier);

            VkRenderingAttachmentInfo attachmentInfo = {};
            attachmentInfo.sType = VK_STRUCTURE_TYPE_RENDERING_ATTACHMENT_INFO_KHR;
            attachmentInfo.imageView = fd->BackbufferView;
            attachmentInfo.imageLayout = VK_IMAGE_LAYOUT_COLOR_ATTACHMENT_OPTIMAL;
            attachmentInfo.resolveMode = VK_RESOLVE_MODE_NONE;
            attachmentInfo.loadOp = VK_ATTACHMENT_LOAD_OP_CLEAR;
            attachmentInfo.storeOp = VK_ATTACHMENT_STORE_OP_STORE;
            attachmentInfo.clearValue = wd->ClearValue;

            VkRenderingInfo renderingInfo = {};
            renderingInfo.sType = VK_STRUCTURE_TYPE_RENDERING_INFO_KHR;
            renderingInfo.renderArea.extent.width = wd->Width;
            renderingInfo.renderArea.extent.height = wd->Height;
            renderingInfo.layerCount = 1;
            renderingInfo.viewMask = 0;
            renderingInfo.colorAttachmentCount = 1;
            renderingInfo.pColorAttachments = &attachmentInfo;

            ImGuiImplVulkanFuncs_vkCmdBeginRenderingKHR(fd->CommandBuffer, &renderingInfo);
        }
        else
#endif
        {
            VkRenderPassBeginInfo info = {};
            info.sType = VK_STRUCTURE_TYPE_RENDER_PASS_BEGIN_INFO;
            info.renderPass = wd->RenderPass;
            info.framebuffer = fd->Framebuffer;
            info.renderArea.extent.width = wd->Width;
            info.renderArea.extent.height = wd->Height;
            info.clearValueCount = (viewport->Flags & ImGuiViewportFlags_NoRendererClear) ? 0 : 1;
            info.pClearValues = (viewport->Flags & ImGuiViewportFlags_NoRendererClear) ? nullptr : &wd->ClearValue;
            vkCmdBeginRenderPass(fd->CommandBuffer, &info, VK_SUBPASS_CONTENTS_INLINE);
        }
    }

    ImGui_ImplVulkan_RenderDrawData(viewport->DrawData, fd->CommandBuffer, bd->PipelineForViewports);

    {
#ifdef IMGUI_IMPL_VULKAN_HAS_DYNAMIC_RENDERING
        if (v->UseDynamicRendering)
        {
            ImGuiImplVulkanFuncs_vkCmdEndRenderingKHR(fd->CommandBuffer);

            // Transition image to a layout suitable for presentation
            VkImageMemoryBarrier barrier = {};
            barrier.sType = VK_STRUCTURE_TYPE_IMAGE_MEMORY_BARRIER;
            barrier.srcAccessMask = VK_ACCESS_COLOR_ATTACHMENT_WRITE_BIT;
            barrier.oldLayout = VK_IMAGE_LAYOUT_COLOR_ATTACHMENT_OPTIMAL;
            barrier.newLayout = VK_IMAGE_LAYOUT_PRESENT_SRC_KHR;
            barrier.image = fd->Backbuffer;
            barrier.subresourceRange.aspectMask = VK_IMAGE_ASPECT_COLOR_BIT;
            barrier.subresourceRange.levelCount = 1;
            barrier.subresourceRange.layerCount = 1;
            vkCmdPipelineBarrier(fd->CommandBuffer, VK_PIPELINE_STAGE_COLOR_ATTACHMENT_OUTPUT_BIT, VK_PIPELINE_STAGE_BOTTOM_OF_PIPE_BIT, 0, 0, nullptr, 0, nullptr, 1, &barrier);
        }
        else
#endif
        {
            vkCmdEndRenderPass(fd->CommandBuffer);
        }
        {
            VkPipelineStageFlags wait_stage = VK_PIPELINE_STAGE_COLOR_ATTACHMENT_OUTPUT_BIT;
            VkSubmitInfo info = {};
            info.sType = VK_STRUCTURE_TYPE_SUBMIT_INFO;
            info.waitSemaphoreCount = 1;
            info.pWaitSemaphores = &fsd->ImageAcquiredSemaphore;
            info.pWaitDstStageMask = &wait_stage;
            info.commandBufferCount = 1;
            info.pCommandBuffers = &fd->CommandBuffer;
            info.signalSemaphoreCount = 1;
            info.pSignalSemaphores = &fsd->RenderCompleteSemaphore;

            err = vkEndCommandBuffer(fd->CommandBuffer);
            check_vk_result(err);
            err = vkResetFences(v->Device, 1, &fd->Fence);
            check_vk_result(err);
            err = vkQueueSubmit(v->Queue, 1, &info, fd->Fence);
            check_vk_result(err);
        }
    }
}

static void ImGui_ImplVulkan_SwapBuffers(ImGuiViewport* viewport, void*)
{
    ImGui_ImplVulkan_Data* bd = ImGui_ImplVulkan_GetBackendData();
    ImGui_ImplVulkan_ViewportData* vd = (ImGui_ImplVulkan_ViewportData*)viewport->RendererUserData;
    ImGui_ImplVulkanH_Window* wd = &vd->Window;
    ImGui_ImplVulkan_InitInfo* v = &bd->VulkanInitInfo;

    if (vd->SwapChainNeedRebuild) // Frame data became invalid in the middle of rendering
        return;

    VkResult err;
    uint32_t present_index = wd->FrameIndex;

    ImGui_ImplVulkanH_FrameSemaphores* fsd = &wd->FrameSemaphores[wd->SemaphoreIndex];
    VkPresentInfoKHR info = {};
    info.sType = VK_STRUCTURE_TYPE_PRESENT_INFO_KHR;
    info.waitSemaphoreCount = 1;
    info.pWaitSemaphores = &fsd->RenderCompleteSemaphore;
    info.swapchainCount = 1;
    info.pSwapchains = &wd->Swapchain;
    info.pImageIndices = &present_index;
    err = vkQueuePresentKHR(v->Queue, &info);
    if (err == VK_ERROR_OUT_OF_DATE_KHR || err == VK_SUBOPTIMAL_KHR)
    {
        vd->SwapChainNeedRebuild = true;
        if (err == VK_ERROR_OUT_OF_DATE_KHR)
            return;
    }
    else
    {
        check_vk_result(err);
    }

    wd->FrameIndex = (wd->FrameIndex + 1) % wd->ImageCount;             // This is for the next vkWaitForFences()
    wd->SemaphoreIndex = (wd->SemaphoreIndex + 1) % wd->SemaphoreCount; // Now we can use the next set of semaphores
}

void ImGui_ImplVulkan_InitMultiViewportSupport()
{
    ImGuiPlatformIO& platform_io = ImGui::GetPlatformIO();
    if (ImGui::GetIO().ConfigFlags & ImGuiConfigFlags_ViewportsEnable)
        IM_ASSERT(platform_io.Platform_CreateVkSurface != nullptr && "Platform needs to setup the CreateVkSurface handler.");
    platform_io.Renderer_CreateWindow = ImGui_ImplVulkan_CreateWindow;
    platform_io.Renderer_DestroyWindow = ImGui_ImplVulkan_DestroyWindow;
    platform_io.Renderer_SetWindowSize = ImGui_ImplVulkan_SetWindowSize;
    platform_io.Renderer_RenderWindow = ImGui_ImplVulkan_RenderWindow;
    platform_io.Renderer_SwapBuffers = ImGui_ImplVulkan_SwapBuffers;
}

void ImGui_ImplVulkan_ShutdownMultiViewportSupport()
{
    ImGui::DestroyPlatformWindows();
}

//-----------------------------------------------------------------------------

#endif // #ifndef IMGUI_DISABLE<|MERGE_RESOLUTION|>--- conflicted
+++ resolved
@@ -4,20 +4,8 @@
 // Implemented features:
 //  [x] Renderer: User texture binding. Use 'VkDescriptorSet' as ImTextureID. Read the FAQ about ImTextureID! See https://github.com/ocornut/imgui/pull/914 for discussions.
 //  [X] Renderer: Large meshes support (64k+ vertices) with 16-bit indices.
-<<<<<<< HEAD
-//  [X] Renderer: Expose selected render state for draw callbacks to use. Access in '(ImGui_ImplXXXX_RenderState*)platform_io.BackendRendererRenderState'.
+//  [X] Renderer: Expose selected render state for draw callbacks to use. Access in '(ImGui_ImplXXXX_RenderState*)GetPlatformIO().Renderer_RenderState'.
 //  [x] Renderer: Multi-viewport / platform windows. With issues (flickering when creating a new viewport).
-
-// Important: on 32-bit systems, user texture binding is only supported if your imconfig file has '#define ImTextureID ImU64'.
-// This is because we need ImTextureID to carry a 64-bit value and by default ImTextureID is defined as void*.
-// To build this on 32-bit systems and support texture changes:
-// - [Solution 1] IDE/msbuild: in "Properties/C++/Preprocessor Definitions" add 'ImTextureID=ImU64' (this is what we do in our .vcxproj files)
-// - [Solution 2] IDE/msbuild: in "Properties/C++/Preprocessor Definitions" add 'IMGUI_USER_CONFIG="my_imgui_config.h"' and inside 'my_imgui_config.h' add '#define ImTextureID ImU64' and as many other options as you like.
-// - [Solution 3] IDE/msbuild: edit imconfig.h and add '#define ImTextureID ImU64' (prefer solution 2 to create your own config file!)
-// - [Solution 4] command-line: add '/D ImTextureID=ImU64' to your cl.exe command-line (this is what we do in our batch files)
-=======
-//  [X] Renderer: Expose selected render state for draw callbacks to use. Access in '(ImGui_ImplXXXX_RenderState*)GetPlatformIO().Renderer_RenderState'.
->>>>>>> fcdd5875
 
 // The aim of imgui_impl_vulkan.h/.cpp is to be usable in your engine without any modification.
 // IF YOU FEEL YOU NEED TO MAKE ANY CHANGE TO THIS CODE, please share them and your feedback at https://github.com/ocornut/imgui/

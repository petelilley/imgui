// dear imgui, v1.89.9 WIP
// (widgets code)

/*

Index of this file:

// [SECTION] Forward Declarations
// [SECTION] Widgets: Text, etc.
// [SECTION] Widgets: Main (Button, Image, Checkbox, RadioButton, ProgressBar, Bullet, etc.)
// [SECTION] Widgets: Low-level Layout helpers (Spacing, Dummy, NewLine, Separator, etc.)
// [SECTION] Widgets: ComboBox
// [SECTION] Data Type and Data Formatting Helpers
// [SECTION] Widgets: DragScalar, DragFloat, DragInt, etc.
// [SECTION] Widgets: SliderScalar, SliderFloat, SliderInt, etc.
// [SECTION] Widgets: InputScalar, InputFloat, InputInt, etc.
// [SECTION] Widgets: InputText, InputTextMultiline
// [SECTION] Widgets: ColorEdit, ColorPicker, ColorButton, etc.
// [SECTION] Widgets: TreeNode, CollapsingHeader, etc.
// [SECTION] Widgets: Selectable
// [SECTION] Widgets: ListBox
// [SECTION] Widgets: PlotLines, PlotHistogram
// [SECTION] Widgets: Value helpers
// [SECTION] Widgets: MenuItem, BeginMenu, EndMenu, etc.
// [SECTION] Widgets: BeginTabBar, EndTabBar, etc.
// [SECTION] Widgets: BeginTabItem, EndTabItem, etc.
// [SECTION] Widgets: Columns, BeginColumns, EndColumns, etc.

*/

#if defined(_MSC_VER) && !defined(_CRT_SECURE_NO_WARNINGS)
#define _CRT_SECURE_NO_WARNINGS
#endif

#ifndef IMGUI_DEFINE_MATH_OPERATORS
#define IMGUI_DEFINE_MATH_OPERATORS
#endif

#include "imgui.h"
#ifndef IMGUI_DISABLE
#include "imgui_internal.h"

// System includes
#include <stdint.h>     // intptr_t

//-------------------------------------------------------------------------
// Warnings
//-------------------------------------------------------------------------

// Visual Studio warnings
#ifdef _MSC_VER
#pragma warning (disable: 4127)     // condition expression is constant
#pragma warning (disable: 4996)     // 'This function or variable may be unsafe': strcpy, strdup, sprintf, vsnprintf, sscanf, fopen
#if defined(_MSC_VER) && _MSC_VER >= 1922 // MSVC 2019 16.2 or later
#pragma warning (disable: 5054)     // operator '|': deprecated between enumerations of different types
#endif
#pragma warning (disable: 26451)    // [Static Analyzer] Arithmetic overflow : Using operator 'xxx' on a 4 byte value and then casting the result to a 8 byte value. Cast the value to the wider type before calling operator 'xxx' to avoid overflow(io.2).
#pragma warning (disable: 26812)    // [Static Analyzer] The enum type 'xxx' is unscoped. Prefer 'enum class' over 'enum' (Enum.3).
#endif

// Clang/GCC warnings with -Weverything
#if defined(__clang__)
#if __has_warning("-Wunknown-warning-option")
#pragma clang diagnostic ignored "-Wunknown-warning-option"         // warning: unknown warning group 'xxx'                      // not all warnings are known by all Clang versions and they tend to be rename-happy.. so ignoring warnings triggers new warnings on some configuration. Great!
#endif
#pragma clang diagnostic ignored "-Wunknown-pragmas"                // warning: unknown warning group 'xxx'
#pragma clang diagnostic ignored "-Wold-style-cast"                 // warning: use of old-style cast                            // yes, they are more terse.
#pragma clang diagnostic ignored "-Wfloat-equal"                    // warning: comparing floating point with == or != is unsafe // storing and comparing against same constants (typically 0.0f) is ok.
#pragma clang diagnostic ignored "-Wformat-nonliteral"              // warning: format string is not a string literal            // passing non-literal to vsnformat(). yes, user passing incorrect format strings can crash the code.
#pragma clang diagnostic ignored "-Wsign-conversion"                // warning: implicit conversion changes signedness
#pragma clang diagnostic ignored "-Wzero-as-null-pointer-constant"  // warning: zero as null pointer constant                    // some standard header variations use #define NULL 0
#pragma clang diagnostic ignored "-Wdouble-promotion"               // warning: implicit conversion from 'float' to 'double' when passing argument to function  // using printf() is a misery with this as C++ va_arg ellipsis changes float to double.
#pragma clang diagnostic ignored "-Wenum-enum-conversion"           // warning: bitwise operation between different enumeration types ('XXXFlags_' and 'XXXFlagsPrivate_')
#pragma clang diagnostic ignored "-Wdeprecated-enum-enum-conversion"// warning: bitwise operation between different enumeration types ('XXXFlags_' and 'XXXFlagsPrivate_') is deprecated
#pragma clang diagnostic ignored "-Wimplicit-int-float-conversion"  // warning: implicit conversion from 'xxx' to 'float' may lose precision
#elif defined(__GNUC__)
#pragma GCC diagnostic ignored "-Wpragmas"                          // warning: unknown option after '#pragma GCC diagnostic' kind
#pragma GCC diagnostic ignored "-Wformat-nonliteral"                // warning: format not a string literal, format string not checked
#pragma GCC diagnostic ignored "-Wclass-memaccess"                  // [__GNUC__ >= 8] warning: 'memset/memcpy' clearing/writing an object of type 'xxxx' with no trivial copy-assignment; use assignment or value-initialization instead
#pragma GCC diagnostic ignored "-Wdeprecated-enum-enum-conversion"  // warning: bitwise operation between different enumeration types ('XXXFlags_' and 'XXXFlagsPrivate_') is deprecated
#endif

//-------------------------------------------------------------------------
// Data
//-------------------------------------------------------------------------

// Widgets
static const float          DRAGDROP_HOLD_TO_OPEN_TIMER = 0.70f;    // Time for drag-hold to activate items accepting the ImGuiButtonFlags_PressedOnDragDropHold button behavior.
static const float          DRAG_MOUSE_THRESHOLD_FACTOR = 0.50f;    // Multiplier for the default value of io.MouseDragThreshold to make DragFloat/DragInt react faster to mouse drags.

// Those MIN/MAX values are not define because we need to point to them
static const signed char    IM_S8_MIN  = -128;
static const signed char    IM_S8_MAX  = 127;
static const unsigned char  IM_U8_MIN  = 0;
static const unsigned char  IM_U8_MAX  = 0xFF;
static const signed short   IM_S16_MIN = -32768;
static const signed short   IM_S16_MAX = 32767;
static const unsigned short IM_U16_MIN = 0;
static const unsigned short IM_U16_MAX = 0xFFFF;
static const ImS32          IM_S32_MIN = INT_MIN;    // (-2147483647 - 1), (0x80000000);
static const ImS32          IM_S32_MAX = INT_MAX;    // (2147483647), (0x7FFFFFFF)
static const ImU32          IM_U32_MIN = 0;
static const ImU32          IM_U32_MAX = UINT_MAX;   // (0xFFFFFFFF)
#ifdef LLONG_MIN
static const ImS64          IM_S64_MIN = LLONG_MIN;  // (-9223372036854775807ll - 1ll);
static const ImS64          IM_S64_MAX = LLONG_MAX;  // (9223372036854775807ll);
#else
static const ImS64          IM_S64_MIN = -9223372036854775807LL - 1;
static const ImS64          IM_S64_MAX = 9223372036854775807LL;
#endif
static const ImU64          IM_U64_MIN = 0;
#ifdef ULLONG_MAX
static const ImU64          IM_U64_MAX = ULLONG_MAX; // (0xFFFFFFFFFFFFFFFFull);
#else
static const ImU64          IM_U64_MAX = (2ULL * 9223372036854775807LL + 1);
#endif

//-------------------------------------------------------------------------
// [SECTION] Forward Declarations
//-------------------------------------------------------------------------

// For InputTextEx()
static bool             InputTextFilterCharacter(ImGuiContext* ctx, unsigned int* p_char, ImGuiInputTextFlags flags, ImGuiInputTextCallback callback, void* user_data, ImGuiInputSource input_source);
static int              InputTextCalcTextLenAndLineCount(const char* text_begin, const char** out_text_end);
static ImVec2           InputTextCalcTextSizeW(ImGuiContext* ctx, const ImWchar* text_begin, const ImWchar* text_end, const ImWchar** remaining = NULL, ImVec2* out_offset = NULL, bool stop_on_new_line = false);

//-------------------------------------------------------------------------
// [SECTION] Widgets: Text, etc.
//-------------------------------------------------------------------------
// - TextEx() [Internal]
// - TextUnformatted()
// - Text()
// - TextV()
// - TextColored()
// - TextColoredV()
// - TextDisabled()
// - TextDisabledV()
// - TextWrapped()
// - TextWrappedV()
// - LabelText()
// - LabelTextV()
// - BulletText()
// - BulletTextV()
//-------------------------------------------------------------------------

void ImGui::TextEx(const char* text, const char* text_end, ImGuiTextFlags flags)
{
    ImGuiWindow* window = GetCurrentWindow();
    if (window->SkipItems)
        return;
    ImGuiContext& g = *GImGui;

    // Accept null ranges
    if (text == text_end)
        text = text_end = "";

    // Calculate length
    const char* text_begin = text;
    if (text_end == NULL)
        text_end = text + strlen(text); // FIXME-OPT

    const ImVec2 text_pos(window->DC.CursorPos.x, window->DC.CursorPos.y + window->DC.CurrLineTextBaseOffset);
    const float wrap_pos_x = window->DC.TextWrapPos;
    const bool wrap_enabled = (wrap_pos_x >= 0.0f);
    if (text_end - text <= 2000 || wrap_enabled)
    {
        // Common case
        const float wrap_width = wrap_enabled ? CalcWrapWidthForPos(window->DC.CursorPos, wrap_pos_x) : 0.0f;
        const ImVec2 text_size = CalcTextSize(text_begin, text_end, false, wrap_width);

        ImRect bb(text_pos, text_pos + text_size);
        ItemSize(text_size, 0.0f);
        if (!ItemAdd(bb, 0))
            return;

        // Render (we don't hide text after ## in this end-user function)
        RenderTextWrapped(bb.Min, text_begin, text_end, wrap_width);
    }
    else
    {
        // Long text!
        // Perform manual coarse clipping to optimize for long multi-line text
        // - From this point we will only compute the width of lines that are visible. Optimization only available when word-wrapping is disabled.
        // - We also don't vertically center the text within the line full height, which is unlikely to matter because we are likely the biggest and only item on the line.
        // - We use memchr(), pay attention that well optimized versions of those str/mem functions are much faster than a casually written loop.
        const char* line = text;
        const float line_height = GetTextLineHeight();
        ImVec2 text_size(0, 0);

        // Lines to skip (can't skip when logging text)
        ImVec2 pos = text_pos;
        if (!g.LogEnabled)
        {
            int lines_skippable = (int)((window->ClipRect.Min.y - text_pos.y) / line_height);
            if (lines_skippable > 0)
            {
                int lines_skipped = 0;
                while (line < text_end && lines_skipped < lines_skippable)
                {
                    const char* line_end = (const char*)memchr(line, '\n', text_end - line);
                    if (!line_end)
                        line_end = text_end;
                    if ((flags & ImGuiTextFlags_NoWidthForLargeClippedText) == 0)
                        text_size.x = ImMax(text_size.x, CalcTextSize(line, line_end).x);
                    line = line_end + 1;
                    lines_skipped++;
                }
                pos.y += lines_skipped * line_height;
            }
        }

        // Lines to render
        if (line < text_end)
        {
            ImRect line_rect(pos, pos + ImVec2(FLT_MAX, line_height));
            while (line < text_end)
            {
                if (IsClippedEx(line_rect, 0))
                    break;

                const char* line_end = (const char*)memchr(line, '\n', text_end - line);
                if (!line_end)
                    line_end = text_end;
                text_size.x = ImMax(text_size.x, CalcTextSize(line, line_end).x);
                RenderText(pos, line, line_end, false);
                line = line_end + 1;
                line_rect.Min.y += line_height;
                line_rect.Max.y += line_height;
                pos.y += line_height;
            }

            // Count remaining lines
            int lines_skipped = 0;
            while (line < text_end)
            {
                const char* line_end = (const char*)memchr(line, '\n', text_end - line);
                if (!line_end)
                    line_end = text_end;
                if ((flags & ImGuiTextFlags_NoWidthForLargeClippedText) == 0)
                    text_size.x = ImMax(text_size.x, CalcTextSize(line, line_end).x);
                line = line_end + 1;
                lines_skipped++;
            }
            pos.y += lines_skipped * line_height;
        }
        text_size.y = (pos - text_pos).y;

        ImRect bb(text_pos, text_pos + text_size);
        ItemSize(text_size, 0.0f);
        ItemAdd(bb, 0);
    }
}

void ImGui::TextUnformatted(const char* text, const char* text_end)
{
    TextEx(text, text_end, ImGuiTextFlags_NoWidthForLargeClippedText);
}

void ImGui::Text(const char* fmt, ...)
{
    va_list args;
    va_start(args, fmt);
    TextV(fmt, args);
    va_end(args);
}

void ImGui::TextV(const char* fmt, va_list args)
{
    ImGuiWindow* window = GetCurrentWindow();
    if (window->SkipItems)
        return;

    const char* text, *text_end;
    ImFormatStringToTempBufferV(&text, &text_end, fmt, args);
    TextEx(text, text_end, ImGuiTextFlags_NoWidthForLargeClippedText);
}

void ImGui::TextColored(const ImVec4& col, const char* fmt, ...)
{
    va_list args;
    va_start(args, fmt);
    TextColoredV(col, fmt, args);
    va_end(args);
}

void ImGui::TextColoredV(const ImVec4& col, const char* fmt, va_list args)
{
    PushStyleColor(ImGuiCol_Text, col);
    TextV(fmt, args);
    PopStyleColor();
}

void ImGui::TextDisabled(const char* fmt, ...)
{
    va_list args;
    va_start(args, fmt);
    TextDisabledV(fmt, args);
    va_end(args);
}

void ImGui::TextDisabledV(const char* fmt, va_list args)
{
    ImGuiContext& g = *GImGui;
    PushStyleColor(ImGuiCol_Text, g.Style.Colors[ImGuiCol_TextDisabled]);
    TextV(fmt, args);
    PopStyleColor();
}

void ImGui::TextWrapped(const char* fmt, ...)
{
    va_list args;
    va_start(args, fmt);
    TextWrappedV(fmt, args);
    va_end(args);
}

void ImGui::TextWrappedV(const char* fmt, va_list args)
{
    ImGuiContext& g = *GImGui;
    const bool need_backup = (g.CurrentWindow->DC.TextWrapPos < 0.0f);  // Keep existing wrap position if one is already set
    if (need_backup)
        PushTextWrapPos(0.0f);
    TextV(fmt, args);
    if (need_backup)
        PopTextWrapPos();
}

void ImGui::LabelText(const char* label, const char* fmt, ...)
{
    va_list args;
    va_start(args, fmt);
    LabelTextV(label, fmt, args);
    va_end(args);
}

// Add a label+text combo aligned to other label+value widgets
void ImGui::LabelTextV(const char* label, const char* fmt, va_list args)
{
    ImGuiWindow* window = GetCurrentWindow();
    if (window->SkipItems)
        return;

    ImGuiContext& g = *GImGui;
    const ImGuiStyle& style = g.Style;
    const float w = CalcItemWidth();

    const char* value_text_begin, *value_text_end;
    ImFormatStringToTempBufferV(&value_text_begin, &value_text_end, fmt, args);
    const ImVec2 value_size = CalcTextSize(value_text_begin, value_text_end, false);
    const ImVec2 label_size = CalcTextSize(label, NULL, true);

    const ImVec2 pos = window->DC.CursorPos;
    const ImRect value_bb(pos, pos + ImVec2(w, value_size.y + style.FramePadding.y * 2));
    const ImRect total_bb(pos, pos + ImVec2(w + (label_size.x > 0.0f ? style.ItemInnerSpacing.x + label_size.x : 0.0f), ImMax(value_size.y, label_size.y) + style.FramePadding.y * 2));
    ItemSize(total_bb, style.FramePadding.y);
    if (!ItemAdd(total_bb, 0))
        return;

    // Render
    RenderTextClipped(value_bb.Min + style.FramePadding, value_bb.Max, value_text_begin, value_text_end, &value_size, ImVec2(0.0f, 0.0f));
    if (label_size.x > 0.0f)
        RenderText(ImVec2(value_bb.Max.x + style.ItemInnerSpacing.x, value_bb.Min.y + style.FramePadding.y), label);
}

void ImGui::BulletText(const char* fmt, ...)
{
    va_list args;
    va_start(args, fmt);
    BulletTextV(fmt, args);
    va_end(args);
}

// Text with a little bullet aligned to the typical tree node.
void ImGui::BulletTextV(const char* fmt, va_list args)
{
    ImGuiWindow* window = GetCurrentWindow();
    if (window->SkipItems)
        return;

    ImGuiContext& g = *GImGui;
    const ImGuiStyle& style = g.Style;

    const char* text_begin, *text_end;
    ImFormatStringToTempBufferV(&text_begin, &text_end, fmt, args);
    const ImVec2 label_size = CalcTextSize(text_begin, text_end, false);
    const ImVec2 total_size = ImVec2(g.FontSize + (label_size.x > 0.0f ? (label_size.x + style.FramePadding.x * 2) : 0.0f), label_size.y);  // Empty text doesn't add padding
    ImVec2 pos = window->DC.CursorPos;
    pos.y += window->DC.CurrLineTextBaseOffset;
    ItemSize(total_size, 0.0f);
    const ImRect bb(pos, pos + total_size);
    if (!ItemAdd(bb, 0))
        return;

    // Render
    ImU32 text_col = GetColorU32(ImGuiCol_Text);
    RenderBullet(window->DrawList, bb.Min + ImVec2(style.FramePadding.x + g.FontSize * 0.5f, g.FontSize * 0.5f), text_col);
    RenderText(bb.Min + ImVec2(g.FontSize + style.FramePadding.x * 2, 0.0f), text_begin, text_end, false);
}

//-------------------------------------------------------------------------
// [SECTION] Widgets: Main
//-------------------------------------------------------------------------
// - ButtonBehavior() [Internal]
// - Button()
// - SmallButton()
// - InvisibleButton()
// - ArrowButton()
// - CloseButton() [Internal]
// - CollapseButton() [Internal]
// - GetWindowScrollbarID() [Internal]
// - GetWindowScrollbarRect() [Internal]
// - Scrollbar() [Internal]
// - ScrollbarEx() [Internal]
// - Image()
// - ImageButton()
// - Checkbox()
// - CheckboxFlagsT() [Internal]
// - CheckboxFlags()
// - RadioButton()
// - ProgressBar()
// - Bullet()
//-------------------------------------------------------------------------

// The ButtonBehavior() function is key to many interactions and used by many/most widgets.
// Because we handle so many cases (keyboard/gamepad navigation, drag and drop) and many specific behavior (via ImGuiButtonFlags_),
// this code is a little complex.
// By far the most common path is interacting with the Mouse using the default ImGuiButtonFlags_PressedOnClickRelease button behavior.
// See the series of events below and the corresponding state reported by dear imgui:
//------------------------------------------------------------------------------------------------------------------------------------------------
// with PressedOnClickRelease:             return-value  IsItemHovered()  IsItemActive()  IsItemActivated()  IsItemDeactivated()  IsItemClicked()
//   Frame N+0 (mouse is outside bb)        -             -                -               -                  -                    -
//   Frame N+1 (mouse moves inside bb)      -             true             -               -                  -                    -
//   Frame N+2 (mouse button is down)       -             true             true            true               -                    true
//   Frame N+3 (mouse button is down)       -             true             true            -                  -                    -
//   Frame N+4 (mouse moves outside bb)     -             -                true            -                  -                    -
//   Frame N+5 (mouse moves inside bb)      -             true             true            -                  -                    -
//   Frame N+6 (mouse button is released)   true          true             -               -                  true                 -
//   Frame N+7 (mouse button is released)   -             true             -               -                  -                    -
//   Frame N+8 (mouse moves outside bb)     -             -                -               -                  -                    -
//------------------------------------------------------------------------------------------------------------------------------------------------
// with PressedOnClick:                    return-value  IsItemHovered()  IsItemActive()  IsItemActivated()  IsItemDeactivated()  IsItemClicked()
//   Frame N+2 (mouse button is down)       true          true             true            true               -                    true
//   Frame N+3 (mouse button is down)       -             true             true            -                  -                    -
//   Frame N+6 (mouse button is released)   -             true             -               -                  true                 -
//   Frame N+7 (mouse button is released)   -             true             -               -                  -                    -
//------------------------------------------------------------------------------------------------------------------------------------------------
// with PressedOnRelease:                  return-value  IsItemHovered()  IsItemActive()  IsItemActivated()  IsItemDeactivated()  IsItemClicked()
//   Frame N+2 (mouse button is down)       -             true             -               -                  -                    true
//   Frame N+3 (mouse button is down)       -             true             -               -                  -                    -
//   Frame N+6 (mouse button is released)   true          true             -               -                  -                    -
//   Frame N+7 (mouse button is released)   -             true             -               -                  -                    -
//------------------------------------------------------------------------------------------------------------------------------------------------
// with PressedOnDoubleClick:              return-value  IsItemHovered()  IsItemActive()  IsItemActivated()  IsItemDeactivated()  IsItemClicked()
//   Frame N+0 (mouse button is down)       -             true             -               -                  -                    true
//   Frame N+1 (mouse button is down)       -             true             -               -                  -                    -
//   Frame N+2 (mouse button is released)   -             true             -               -                  -                    -
//   Frame N+3 (mouse button is released)   -             true             -               -                  -                    -
//   Frame N+4 (mouse button is down)       true          true             true            true               -                    true
//   Frame N+5 (mouse button is down)       -             true             true            -                  -                    -
//   Frame N+6 (mouse button is released)   -             true             -               -                  true                 -
//   Frame N+7 (mouse button is released)   -             true             -               -                  -                    -
//------------------------------------------------------------------------------------------------------------------------------------------------
// Note that some combinations are supported,
// - PressedOnDragDropHold can generally be associated with any flag.
// - PressedOnDoubleClick can be associated by PressedOnClickRelease/PressedOnRelease, in which case the second release event won't be reported.
//------------------------------------------------------------------------------------------------------------------------------------------------
// The behavior of the return-value changes when ImGuiButtonFlags_Repeat is set:
//                                         Repeat+                  Repeat+           Repeat+             Repeat+
//                                         PressedOnClickRelease    PressedOnClick    PressedOnRelease    PressedOnDoubleClick
//-------------------------------------------------------------------------------------------------------------------------------------------------
//   Frame N+0 (mouse button is down)       -                        true              -                   true
//   ...                                    -                        -                 -                   -
//   Frame N + RepeatDelay                  true                     true              -                   true
//   ...                                    -                        -                 -                   -
//   Frame N + RepeatDelay + RepeatRate*N   true                     true              -                   true
//-------------------------------------------------------------------------------------------------------------------------------------------------

bool ImGui::ButtonBehavior(const ImRect& bb, ImGuiID id, bool* out_hovered, bool* out_held, ImGuiButtonFlags flags)
{
    ImGuiContext& g = *GImGui;
    ImGuiWindow* window = GetCurrentWindow();

    // Default only reacts to left mouse button
    if ((flags & ImGuiButtonFlags_MouseButtonMask_) == 0)
        flags |= ImGuiButtonFlags_MouseButtonDefault_;

    // Default behavior requires click + release inside bounding box
    if ((flags & ImGuiButtonFlags_PressedOnMask_) == 0)
        flags |= ImGuiButtonFlags_PressedOnDefault_;

    // Default behavior inherited from item flags
    // Note that _both_ ButtonFlags and ItemFlags are valid sources, so copy one into the item_flags and only check that.
    ImGuiItemFlags item_flags = (g.LastItemData.ID == id ? g.LastItemData.InFlags : g.CurrentItemFlags);
    if (flags & ImGuiButtonFlags_AllowOverlap)
        item_flags |= ImGuiItemFlags_AllowOverlap;
    if (flags & ImGuiButtonFlags_Repeat)
        item_flags |= ImGuiItemFlags_ButtonRepeat;

    ImGuiWindow* backup_hovered_window = g.HoveredWindow;
    const bool flatten_hovered_children = (flags & ImGuiButtonFlags_FlattenChildren) && g.HoveredWindow && g.HoveredWindow->RootWindowDockTree == window->RootWindowDockTree;
    if (flatten_hovered_children)
        g.HoveredWindow = window;

#ifdef IMGUI_ENABLE_TEST_ENGINE
    // Alternate registration spot, for when caller didn't use ItemAdd()
    if (id != 0 && g.LastItemData.ID != id)
        IMGUI_TEST_ENGINE_ITEM_ADD(id, bb, NULL);
#endif

    bool pressed = false;
    bool hovered = ItemHoverable(bb, id, item_flags);

    // Special mode for Drag and Drop where holding button pressed for a long time while dragging another item triggers the button
    if (g.DragDropActive && (flags & ImGuiButtonFlags_PressedOnDragDropHold) && !(g.DragDropSourceFlags & ImGuiDragDropFlags_SourceNoHoldToOpenOthers))
        if (IsItemHovered(ImGuiHoveredFlags_AllowWhenBlockedByActiveItem))
        {
            hovered = true;
            SetHoveredID(id);
            if (g.HoveredIdTimer - g.IO.DeltaTime <= DRAGDROP_HOLD_TO_OPEN_TIMER && g.HoveredIdTimer >= DRAGDROP_HOLD_TO_OPEN_TIMER)
            {
                pressed = true;
                g.DragDropHoldJustPressedId = id;
                FocusWindow(window);
            }
        }

    if (flatten_hovered_children)
        g.HoveredWindow = backup_hovered_window;

    // Mouse handling
    const ImGuiID test_owner_id = (flags & ImGuiButtonFlags_NoTestKeyOwner) ? ImGuiKeyOwner_Any : id;
    if (hovered)
    {
        // Poll mouse buttons
        // - 'mouse_button_clicked' is generally carried into ActiveIdMouseButton when setting ActiveId.
        // - Technically we only need some values in one code path, but since this is gated by hovered test this is fine.
        int mouse_button_clicked = -1;
        int mouse_button_released = -1;
        for (int button = 0; button < 3; button++)
            if (flags & (ImGuiButtonFlags_MouseButtonLeft << button)) // Handle ImGuiButtonFlags_MouseButtonRight and ImGuiButtonFlags_MouseButtonMiddle here.
            {
                if (IsMouseClicked(button, test_owner_id) && mouse_button_clicked == -1) { mouse_button_clicked = button; }
                if (IsMouseReleased(button, test_owner_id) && mouse_button_released == -1) { mouse_button_released = button; }
            }

        // Process initial action
        if (!(flags & ImGuiButtonFlags_NoKeyModifiers) || (!g.IO.KeyCtrl && !g.IO.KeyShift && !g.IO.KeyAlt))
        {
            if (mouse_button_clicked != -1 && g.ActiveId != id)
            {
                if (!(flags & ImGuiButtonFlags_NoSetKeyOwner))
                    SetKeyOwner(MouseButtonToKey(mouse_button_clicked), id);
                if (flags & (ImGuiButtonFlags_PressedOnClickRelease | ImGuiButtonFlags_PressedOnClickReleaseAnywhere))
                {
                    SetActiveID(id, window);
                    g.ActiveIdMouseButton = mouse_button_clicked;
                    if (!(flags & ImGuiButtonFlags_NoNavFocus))
                        SetFocusID(id, window);
                    FocusWindow(window);
                }
                if ((flags & ImGuiButtonFlags_PressedOnClick) || ((flags & ImGuiButtonFlags_PressedOnDoubleClick) && g.IO.MouseClickedCount[mouse_button_clicked] == 2))
                {
                    pressed = true;
                    if (flags & ImGuiButtonFlags_NoHoldingActiveId)
                        ClearActiveID();
                    else
                        SetActiveID(id, window); // Hold on ID
                    if (!(flags & ImGuiButtonFlags_NoNavFocus))
                        SetFocusID(id, window);
                    g.ActiveIdMouseButton = mouse_button_clicked;
                    FocusWindow(window);
                }
            }
            if (flags & ImGuiButtonFlags_PressedOnRelease)
            {
                if (mouse_button_released != -1)
                {
                    const bool has_repeated_at_least_once = (item_flags & ImGuiItemFlags_ButtonRepeat) && g.IO.MouseDownDurationPrev[mouse_button_released] >= g.IO.KeyRepeatDelay; // Repeat mode trumps on release behavior
                    if (!has_repeated_at_least_once)
                        pressed = true;
                    if (!(flags & ImGuiButtonFlags_NoNavFocus))
                        SetFocusID(id, window);
                    ClearActiveID();
                }
            }

            // 'Repeat' mode acts when held regardless of _PressedOn flags (see table above).
            // Relies on repeat logic of IsMouseClicked() but we may as well do it ourselves if we end up exposing finer RepeatDelay/RepeatRate settings.
            if (g.ActiveId == id && (item_flags & ImGuiItemFlags_ButtonRepeat))
                if (g.IO.MouseDownDuration[g.ActiveIdMouseButton] > 0.0f && IsMouseClicked(g.ActiveIdMouseButton, test_owner_id, ImGuiInputFlags_Repeat))
                    pressed = true;
        }

        if (pressed)
            g.NavDisableHighlight = true;
    }

    // Gamepad/Keyboard navigation
    // We report navigated item as hovered but we don't set g.HoveredId to not interfere with mouse.
    if (g.NavId == id && !g.NavDisableHighlight && g.NavDisableMouseHover && (g.ActiveId == 0 || g.ActiveId == id || g.ActiveId == window->MoveId))
        if (!(flags & ImGuiButtonFlags_NoHoveredOnFocus))
            hovered = true;
    if (g.NavActivateDownId == id)
    {
        bool nav_activated_by_code = (g.NavActivateId == id);
        bool nav_activated_by_inputs = (g.NavActivatePressedId == id);
        if (!nav_activated_by_inputs && (item_flags & ImGuiItemFlags_ButtonRepeat))
        {
            // Avoid pressing multiple keys from triggering excessive amount of repeat events
            const ImGuiKeyData* key1 = GetKeyData(ImGuiKey_Space);
            const ImGuiKeyData* key2 = GetKeyData(ImGuiKey_Enter);
            const ImGuiKeyData* key3 = GetKeyData(ImGuiKey_NavGamepadActivate);
            const float t1 = ImMax(ImMax(key1->DownDuration, key2->DownDuration), key3->DownDuration);
            nav_activated_by_inputs = CalcTypematicRepeatAmount(t1 - g.IO.DeltaTime, t1, g.IO.KeyRepeatDelay, g.IO.KeyRepeatRate) > 0;
        }
        if (nav_activated_by_code || nav_activated_by_inputs)
        {
            // Set active id so it can be queried by user via IsItemActive(), equivalent of holding the mouse button.
            pressed = true;
            SetActiveID(id, window);
            g.ActiveIdSource = g.NavInputSource;
            if (!(flags & ImGuiButtonFlags_NoNavFocus))
                SetFocusID(id, window);
        }
    }

    // Process while held
    bool held = false;
    if (g.ActiveId == id)
    {
        if (g.ActiveIdSource == ImGuiInputSource_Mouse)
        {
            if (g.ActiveIdIsJustActivated)
                g.ActiveIdClickOffset = g.IO.MousePos - bb.Min;

            const int mouse_button = g.ActiveIdMouseButton;
            if (mouse_button == -1)
            {
                // Fallback for the rare situation were g.ActiveId was set programmatically or from another widget (e.g. #6304).
                ClearActiveID();
            }
            else if (IsMouseDown(mouse_button, test_owner_id))
            {
                held = true;
            }
            else
            {
                bool release_in = hovered && (flags & ImGuiButtonFlags_PressedOnClickRelease) != 0;
                bool release_anywhere = (flags & ImGuiButtonFlags_PressedOnClickReleaseAnywhere) != 0;
                if ((release_in || release_anywhere) && !g.DragDropActive)
                {
                    // Report as pressed when releasing the mouse (this is the most common path)
                    bool is_double_click_release = (flags & ImGuiButtonFlags_PressedOnDoubleClick) && g.IO.MouseReleased[mouse_button] && g.IO.MouseClickedLastCount[mouse_button] == 2;
                    bool is_repeating_already = (item_flags & ImGuiItemFlags_ButtonRepeat) && g.IO.MouseDownDurationPrev[mouse_button] >= g.IO.KeyRepeatDelay; // Repeat mode trumps <on release>
                    bool is_button_avail_or_owned = TestKeyOwner(MouseButtonToKey(mouse_button), test_owner_id);
                    if (!is_double_click_release && !is_repeating_already && is_button_avail_or_owned)
                        pressed = true;
                }
                ClearActiveID();
            }
            if (!(flags & ImGuiButtonFlags_NoNavFocus))
                g.NavDisableHighlight = true;
        }
        else if (g.ActiveIdSource == ImGuiInputSource_Keyboard || g.ActiveIdSource == ImGuiInputSource_Gamepad)
        {
            // When activated using Nav, we hold on the ActiveID until activation button is released
            if (g.NavActivateDownId != id)
                ClearActiveID();
        }
        if (pressed)
            g.ActiveIdHasBeenPressedBefore = true;
    }

    if (out_hovered) *out_hovered = hovered;
    if (out_held) *out_held = held;

    return pressed;
}

bool ImGui::ButtonEx(const char* label, const ImVec2& size_arg, ImGuiButtonFlags flags)
{
    ImGuiWindow* window = GetCurrentWindow();
    if (window->SkipItems)
        return false;

    ImGuiContext& g = *GImGui;
    const ImGuiStyle& style = g.Style;
    const ImGuiID id = window->GetID(label);
    const ImVec2 label_size = CalcTextSize(label, NULL, true);

    ImVec2 pos = window->DC.CursorPos;
    if ((flags & ImGuiButtonFlags_AlignTextBaseLine) && style.FramePadding.y < window->DC.CurrLineTextBaseOffset) // Try to vertically align buttons that are smaller/have no padding so that text baseline matches (bit hacky, since it shouldn't be a flag)
        pos.y += window->DC.CurrLineTextBaseOffset - style.FramePadding.y;
    ImVec2 size = CalcItemSize(size_arg, label_size.x + style.FramePadding.x * 2.0f, label_size.y + style.FramePadding.y * 2.0f);

    const ImRect bb(pos, pos + size);
    ItemSize(size, style.FramePadding.y);
    if (!ItemAdd(bb, id))
        return false;

    bool hovered, held;
    bool pressed = ButtonBehavior(bb, id, &hovered, &held, flags);

    // Render
    const ImU32 col = GetColorU32((held && hovered) ? ImGuiCol_ButtonActive : hovered ? ImGuiCol_ButtonHovered : ImGuiCol_Button);
    RenderNavHighlight(bb, id);
    RenderFrame(bb.Min, bb.Max, col, true, style.FrameRounding);

    if (g.LogEnabled)
        LogSetNextTextDecoration("[", "]");
    RenderTextClipped(bb.Min + style.FramePadding, bb.Max - style.FramePadding, label, NULL, &label_size, style.ButtonTextAlign, &bb);

    // Automatically close popups
    //if (pressed && !(flags & ImGuiButtonFlags_DontClosePopups) && (window->Flags & ImGuiWindowFlags_Popup))
    //    CloseCurrentPopup();

    IMGUI_TEST_ENGINE_ITEM_INFO(id, label, g.LastItemData.StatusFlags);
    return pressed;
}

bool ImGui::Button(const char* label, const ImVec2& size_arg)
{
    return ButtonEx(label, size_arg, ImGuiButtonFlags_None);
}

// Small buttons fits within text without additional vertical spacing.
bool ImGui::SmallButton(const char* label)
{
    ImGuiContext& g = *GImGui;
    float backup_padding_y = g.Style.FramePadding.y;
    g.Style.FramePadding.y = 0.0f;
    bool pressed = ButtonEx(label, ImVec2(0, 0), ImGuiButtonFlags_AlignTextBaseLine);
    g.Style.FramePadding.y = backup_padding_y;
    return pressed;
}

// Tip: use ImGui::PushID()/PopID() to push indices or pointers in the ID stack.
// Then you can keep 'str_id' empty or the same for all your buttons (instead of creating a string based on a non-string id)
bool ImGui::InvisibleButton(const char* str_id, const ImVec2& size_arg, ImGuiButtonFlags flags)
{
    ImGuiContext& g = *GImGui;
    ImGuiWindow* window = GetCurrentWindow();
    if (window->SkipItems)
        return false;

    // Cannot use zero-size for InvisibleButton(). Unlike Button() there is not way to fallback using the label size.
    IM_ASSERT(size_arg.x != 0.0f && size_arg.y != 0.0f);

    const ImGuiID id = window->GetID(str_id);
    ImVec2 size = CalcItemSize(size_arg, 0.0f, 0.0f);
    const ImRect bb(window->DC.CursorPos, window->DC.CursorPos + size);
    ItemSize(size);
    if (!ItemAdd(bb, id))
        return false;

    bool hovered, held;
    bool pressed = ButtonBehavior(bb, id, &hovered, &held, flags);

    IMGUI_TEST_ENGINE_ITEM_INFO(id, str_id, g.LastItemData.StatusFlags);
    return pressed;
}

bool ImGui::ArrowButtonEx(const char* str_id, ImGuiDir dir, ImVec2 size, ImGuiButtonFlags flags)
{
    ImGuiContext& g = *GImGui;
    ImGuiWindow* window = GetCurrentWindow();
    if (window->SkipItems)
        return false;

    const ImGuiID id = window->GetID(str_id);
    const ImRect bb(window->DC.CursorPos, window->DC.CursorPos + size);
    const float default_size = GetFrameHeight();
    ItemSize(size, (size.y >= default_size) ? g.Style.FramePadding.y : -1.0f);
    if (!ItemAdd(bb, id))
        return false;

    bool hovered, held;
    bool pressed = ButtonBehavior(bb, id, &hovered, &held, flags);

    // Render
    const ImU32 bg_col = GetColorU32((held && hovered) ? ImGuiCol_ButtonActive : hovered ? ImGuiCol_ButtonHovered : ImGuiCol_Button);
    const ImU32 text_col = GetColorU32(ImGuiCol_Text);
    RenderNavHighlight(bb, id);
    RenderFrame(bb.Min, bb.Max, bg_col, true, g.Style.FrameRounding);
    RenderArrow(window->DrawList, bb.Min + ImVec2(ImMax(0.0f, (size.x - g.FontSize) * 0.5f), ImMax(0.0f, (size.y - g.FontSize) * 0.5f)), text_col, dir);

    IMGUI_TEST_ENGINE_ITEM_INFO(id, str_id, g.LastItemData.StatusFlags);
    return pressed;
}

bool ImGui::ArrowButton(const char* str_id, ImGuiDir dir)
{
    float sz = GetFrameHeight();
    return ArrowButtonEx(str_id, dir, ImVec2(sz, sz), ImGuiButtonFlags_None);
}

// Button to close a window
bool ImGui::CloseButton(ImGuiID id, const ImVec2& pos)
{
    ImGuiContext& g = *GImGui;
    ImGuiWindow* window = g.CurrentWindow;

    // Tweak 1: Shrink hit-testing area if button covers an abnormally large proportion of the visible region. That's in order to facilitate moving the window away. (#3825)
    // This may better be applied as a general hit-rect reduction mechanism for all widgets to ensure the area to move window is always accessible?
    const ImRect bb(pos, pos + ImVec2(g.FontSize, g.FontSize));
    ImRect bb_interact = bb;
    const float area_to_visible_ratio = window->OuterRectClipped.GetArea() / bb.GetArea();
    if (area_to_visible_ratio < 1.5f)
        bb_interact.Expand(ImFloor(bb_interact.GetSize() * -0.25f));

    // Tweak 2: We intentionally allow interaction when clipped so that a mechanical Alt,Right,Activate sequence can always close a window.
    // (this isn't the common behavior of buttons, but it doesn't affect the user because navigation tends to keep items visible in scrolling layer).
    bool is_clipped = !ItemAdd(bb_interact, id);

    bool hovered, held;
    bool pressed = ButtonBehavior(bb_interact, id, &hovered, &held);
    if (is_clipped)
        return pressed;

    // Render
    // FIXME: Clarify this mess
    ImU32 col = GetColorU32(held ? ImGuiCol_ButtonActive : ImGuiCol_ButtonHovered);
    ImVec2 center = bb.GetCenter();
    if (hovered)
        window->DrawList->AddCircleFilled(center, ImMax(2.0f, g.FontSize * 0.5f + 1.0f), col);

    float cross_extent = g.FontSize * 0.5f * 0.7071f - 1.0f;
    ImU32 cross_col = GetColorU32(ImGuiCol_Text);
    center -= ImVec2(0.5f, 0.5f);
    window->DrawList->AddLine(center + ImVec2(+cross_extent, +cross_extent), center + ImVec2(-cross_extent, -cross_extent), cross_col, 1.0f);
    window->DrawList->AddLine(center + ImVec2(+cross_extent, -cross_extent), center + ImVec2(-cross_extent, +cross_extent), cross_col, 1.0f);

    return pressed;
}

// The Collapse button also functions as a Dock Menu button.
bool ImGui::CollapseButton(ImGuiID id, const ImVec2& pos, ImGuiDockNode* dock_node)
{
    ImGuiContext& g = *GImGui;
    ImGuiWindow* window = g.CurrentWindow;

    ImRect bb(pos, pos + ImVec2(g.FontSize, g.FontSize));
    bool is_clipped = !ItemAdd(bb, id);
    bool hovered, held;
    bool pressed = ButtonBehavior(bb, id, &hovered, &held, ImGuiButtonFlags_None);
    if (is_clipped)
        return pressed;

    // Render
    //bool is_dock_menu = (window->DockNodeAsHost && !window->Collapsed);
    ImU32 bg_col = GetColorU32((held && hovered) ? ImGuiCol_ButtonActive : hovered ? ImGuiCol_ButtonHovered : ImGuiCol_Button);
    ImU32 text_col = GetColorU32(ImGuiCol_Text);
    if (hovered || held)
<<<<<<< HEAD
        window->DrawList->AddCircleFilled(bb.GetCenter() + ImVec2(0,-0.5f), g.FontSize * 0.5f + 1.0f, bg_col);

    if (dock_node)
        RenderArrowDockMenu(window->DrawList, bb.Min + g.Style.FramePadding, g.FontSize, text_col);
    else
        RenderArrow(window->DrawList, bb.Min + g.Style.FramePadding, text_col, window->Collapsed ? ImGuiDir_Right : ImGuiDir_Down, 1.0f);
=======
        window->DrawList->AddCircleFilled(bb.GetCenter() + ImVec2(0.0f, -0.5f), g.FontSize * 0.5f + 1.0f, bg_col);
    RenderArrow(window->DrawList, bb.Min, text_col, window->Collapsed ? ImGuiDir_Right : ImGuiDir_Down, 1.0f);
>>>>>>> 4a814244

    // Switch to moving the window after mouse is moved beyond the initial drag threshold
    if (IsItemActive() && IsMouseDragging(0))
        StartMouseMovingWindowOrNode(window, dock_node, true);

    return pressed;
}

ImGuiID ImGui::GetWindowScrollbarID(ImGuiWindow* window, ImGuiAxis axis)
{
    return window->GetID(axis == ImGuiAxis_X ? "#SCROLLX" : "#SCROLLY");
}

// Return scrollbar rectangle, must only be called for corresponding axis if window->ScrollbarX/Y is set.
ImRect ImGui::GetWindowScrollbarRect(ImGuiWindow* window, ImGuiAxis axis)
{
    const ImRect outer_rect = window->Rect();
    const ImRect inner_rect = window->InnerRect;
    const float border_size = window->WindowBorderSize;
    const float scrollbar_size = window->ScrollbarSizes[axis ^ 1]; // (ScrollbarSizes.x = width of Y scrollbar; ScrollbarSizes.y = height of X scrollbar)
    IM_ASSERT(scrollbar_size > 0.0f);
    if (axis == ImGuiAxis_X)
        return ImRect(inner_rect.Min.x, ImMax(outer_rect.Min.y, outer_rect.Max.y - border_size - scrollbar_size), inner_rect.Max.x - border_size, outer_rect.Max.y - border_size);
    else
        return ImRect(ImMax(outer_rect.Min.x, outer_rect.Max.x - border_size - scrollbar_size), inner_rect.Min.y, outer_rect.Max.x - border_size, inner_rect.Max.y - border_size);
}

void ImGui::Scrollbar(ImGuiAxis axis)
{
    ImGuiContext& g = *GImGui;
    ImGuiWindow* window = g.CurrentWindow;
    const ImGuiID id = GetWindowScrollbarID(window, axis);

    // Calculate scrollbar bounding box
    ImRect bb = GetWindowScrollbarRect(window, axis);
    ImDrawFlags rounding_corners = ImDrawFlags_RoundCornersNone;
    if (axis == ImGuiAxis_X)
    {
        rounding_corners |= ImDrawFlags_RoundCornersBottomLeft;
        if (!window->ScrollbarY)
            rounding_corners |= ImDrawFlags_RoundCornersBottomRight;
    }
    else
    {
        if ((window->Flags & ImGuiWindowFlags_NoTitleBar) && !(window->Flags & ImGuiWindowFlags_MenuBar))
            rounding_corners |= ImDrawFlags_RoundCornersTopRight;
        if (!window->ScrollbarX)
            rounding_corners |= ImDrawFlags_RoundCornersBottomRight;
    }
    float size_avail = window->InnerRect.Max[axis] - window->InnerRect.Min[axis];
    float size_contents = window->ContentSize[axis] + window->WindowPadding[axis] * 2.0f;
    ImS64 scroll = (ImS64)window->Scroll[axis];
    ScrollbarEx(bb, id, axis, &scroll, (ImS64)size_avail, (ImS64)size_contents, rounding_corners);
    window->Scroll[axis] = (float)scroll;
}

// Vertical/Horizontal scrollbar
// The entire piece of code below is rather confusing because:
// - We handle absolute seeking (when first clicking outside the grab) and relative manipulation (afterward or when clicking inside the grab)
// - We store values as normalized ratio and in a form that allows the window content to change while we are holding on a scrollbar
// - We handle both horizontal and vertical scrollbars, which makes the terminology not ideal.
// Still, the code should probably be made simpler..
bool ImGui::ScrollbarEx(const ImRect& bb_frame, ImGuiID id, ImGuiAxis axis, ImS64* p_scroll_v, ImS64 size_avail_v, ImS64 size_contents_v, ImDrawFlags flags)
{
    ImGuiContext& g = *GImGui;
    ImGuiWindow* window = g.CurrentWindow;
    if (window->SkipItems)
        return false;

    const float bb_frame_width = bb_frame.GetWidth();
    const float bb_frame_height = bb_frame.GetHeight();
    if (bb_frame_width <= 0.0f || bb_frame_height <= 0.0f)
        return false;

    // When we are too small, start hiding and disabling the grab (this reduce visual noise on very small window and facilitate using the window resize grab)
    float alpha = 1.0f;
    if ((axis == ImGuiAxis_Y) && bb_frame_height < g.FontSize + g.Style.FramePadding.y * 2.0f)
        alpha = ImSaturate((bb_frame_height - g.FontSize) / (g.Style.FramePadding.y * 2.0f));
    if (alpha <= 0.0f)
        return false;

    const ImGuiStyle& style = g.Style;
    const bool allow_interaction = (alpha >= 1.0f);

    ImRect bb = bb_frame;
    bb.Expand(ImVec2(-ImClamp(IM_FLOOR((bb_frame_width - 2.0f) * 0.5f), 0.0f, 3.0f), -ImClamp(IM_FLOOR((bb_frame_height - 2.0f) * 0.5f), 0.0f, 3.0f)));

    // V denote the main, longer axis of the scrollbar (= height for a vertical scrollbar)
    const float scrollbar_size_v = (axis == ImGuiAxis_X) ? bb.GetWidth() : bb.GetHeight();

    // Calculate the height of our grabbable box. It generally represent the amount visible (vs the total scrollable amount)
    // But we maintain a minimum size in pixel to allow for the user to still aim inside.
    IM_ASSERT(ImMax(size_contents_v, size_avail_v) > 0.0f); // Adding this assert to check if the ImMax(XXX,1.0f) is still needed. PLEASE CONTACT ME if this triggers.
    const ImS64 win_size_v = ImMax(ImMax(size_contents_v, size_avail_v), (ImS64)1);
    const float grab_h_pixels = ImClamp(scrollbar_size_v * ((float)size_avail_v / (float)win_size_v), style.GrabMinSize, scrollbar_size_v);
    const float grab_h_norm = grab_h_pixels / scrollbar_size_v;

    // Handle input right away. None of the code of Begin() is relying on scrolling position before calling Scrollbar().
    bool held = false;
    bool hovered = false;
    ItemAdd(bb_frame, id, NULL, ImGuiItemFlags_NoNav);
    ButtonBehavior(bb, id, &hovered, &held, ImGuiButtonFlags_NoNavFocus);

    const ImS64 scroll_max = ImMax((ImS64)1, size_contents_v - size_avail_v);
    float scroll_ratio = ImSaturate((float)*p_scroll_v / (float)scroll_max);
    float grab_v_norm = scroll_ratio * (scrollbar_size_v - grab_h_pixels) / scrollbar_size_v; // Grab position in normalized space
    if (held && allow_interaction && grab_h_norm < 1.0f)
    {
        const float scrollbar_pos_v = bb.Min[axis];
        const float mouse_pos_v = g.IO.MousePos[axis];

        // Click position in scrollbar normalized space (0.0f->1.0f)
        const float clicked_v_norm = ImSaturate((mouse_pos_v - scrollbar_pos_v) / scrollbar_size_v);
        SetHoveredID(id);

        bool seek_absolute = false;
        if (g.ActiveIdIsJustActivated)
        {
            // On initial click calculate the distance between mouse and the center of the grab
            seek_absolute = (clicked_v_norm < grab_v_norm || clicked_v_norm > grab_v_norm + grab_h_norm);
            if (seek_absolute)
                g.ScrollbarClickDeltaToGrabCenter = 0.0f;
            else
                g.ScrollbarClickDeltaToGrabCenter = clicked_v_norm - grab_v_norm - grab_h_norm * 0.5f;
        }

        // Apply scroll (p_scroll_v will generally point on one member of window->Scroll)
        // It is ok to modify Scroll here because we are being called in Begin() after the calculation of ContentSize and before setting up our starting position
        const float scroll_v_norm = ImSaturate((clicked_v_norm - g.ScrollbarClickDeltaToGrabCenter - grab_h_norm * 0.5f) / (1.0f - grab_h_norm));
        *p_scroll_v = (ImS64)(scroll_v_norm * scroll_max);

        // Update values for rendering
        scroll_ratio = ImSaturate((float)*p_scroll_v / (float)scroll_max);
        grab_v_norm = scroll_ratio * (scrollbar_size_v - grab_h_pixels) / scrollbar_size_v;

        // Update distance to grab now that we have seeked and saturated
        if (seek_absolute)
            g.ScrollbarClickDeltaToGrabCenter = clicked_v_norm - grab_v_norm - grab_h_norm * 0.5f;
    }

    // Render
    const ImU32 bg_col = GetColorU32(ImGuiCol_ScrollbarBg);
    const ImU32 grab_col = GetColorU32(held ? ImGuiCol_ScrollbarGrabActive : hovered ? ImGuiCol_ScrollbarGrabHovered : ImGuiCol_ScrollbarGrab, alpha);
    window->DrawList->AddRectFilled(bb_frame.Min, bb_frame.Max, bg_col, window->WindowRounding, flags);
    ImRect grab_rect;
    if (axis == ImGuiAxis_X)
        grab_rect = ImRect(ImLerp(bb.Min.x, bb.Max.x, grab_v_norm), bb.Min.y, ImLerp(bb.Min.x, bb.Max.x, grab_v_norm) + grab_h_pixels, bb.Max.y);
    else
        grab_rect = ImRect(bb.Min.x, ImLerp(bb.Min.y, bb.Max.y, grab_v_norm), bb.Max.x, ImLerp(bb.Min.y, bb.Max.y, grab_v_norm) + grab_h_pixels);
    window->DrawList->AddRectFilled(grab_rect.Min, grab_rect.Max, grab_col, style.ScrollbarRounding);

    return held;
}

void ImGui::Image(ImTextureID user_texture_id, const ImVec2& size, const ImVec2& uv0, const ImVec2& uv1, const ImVec4& tint_col, const ImVec4& border_col)
{
    ImGuiWindow* window = GetCurrentWindow();
    if (window->SkipItems)
        return;

    ImRect bb(window->DC.CursorPos, window->DC.CursorPos + size);
    if (border_col.w > 0.0f)
        bb.Max += ImVec2(2, 2);
    ItemSize(bb);
    if (!ItemAdd(bb, 0))
        return;

    if (border_col.w > 0.0f)
    {
        window->DrawList->AddRect(bb.Min, bb.Max, GetColorU32(border_col), 0.0f);
        window->DrawList->AddImage(user_texture_id, bb.Min + ImVec2(1, 1), bb.Max - ImVec2(1, 1), uv0, uv1, GetColorU32(tint_col));
    }
    else
    {
        window->DrawList->AddImage(user_texture_id, bb.Min, bb.Max, uv0, uv1, GetColorU32(tint_col));
    }
}

// ImageButton() is flawed as 'id' is always derived from 'texture_id' (see #2464 #1390)
// We provide this internal helper to write your own variant while we figure out how to redesign the public ImageButton() API.
bool ImGui::ImageButtonEx(ImGuiID id, ImTextureID texture_id, const ImVec2& size, const ImVec2& uv0, const ImVec2& uv1, const ImVec4& bg_col, const ImVec4& tint_col, ImGuiButtonFlags flags)
{
    ImGuiContext& g = *GImGui;
    ImGuiWindow* window = GetCurrentWindow();
    if (window->SkipItems)
        return false;

    const ImVec2 padding = g.Style.FramePadding;
    const ImRect bb(window->DC.CursorPos, window->DC.CursorPos + size + padding * 2.0f);
    ItemSize(bb);
    if (!ItemAdd(bb, id))
        return false;

    bool hovered, held;
    bool pressed = ButtonBehavior(bb, id, &hovered, &held, flags);

    // Render
    const ImU32 col = GetColorU32((held && hovered) ? ImGuiCol_ButtonActive : hovered ? ImGuiCol_ButtonHovered : ImGuiCol_Button);
    RenderNavHighlight(bb, id);
    RenderFrame(bb.Min, bb.Max, col, true, ImClamp((float)ImMin(padding.x, padding.y), 0.0f, g.Style.FrameRounding));
    if (bg_col.w > 0.0f)
        window->DrawList->AddRectFilled(bb.Min + padding, bb.Max - padding, GetColorU32(bg_col));
    window->DrawList->AddImage(texture_id, bb.Min + padding, bb.Max - padding, uv0, uv1, GetColorU32(tint_col));

    return pressed;
}

bool ImGui::ImageButton(const char* str_id, ImTextureID user_texture_id, const ImVec2& size, const ImVec2& uv0, const ImVec2& uv1, const ImVec4& bg_col, const ImVec4& tint_col)
{
    ImGuiContext& g = *GImGui;
    ImGuiWindow* window = g.CurrentWindow;
    if (window->SkipItems)
        return false;

    return ImageButtonEx(window->GetID(str_id), user_texture_id, size, uv0, uv1, bg_col, tint_col);
}

#ifndef IMGUI_DISABLE_OBSOLETE_FUNCTIONS
// Legacy API obsoleted in 1.89. Two differences with new ImageButton()
// - new ImageButton() requires an explicit 'const char* str_id'    Old ImageButton() used opaque imTextureId (created issue with: multiple buttons with same image, transient texture id values, opaque computation of ID)
// - new ImageButton() always use style.FramePadding                Old ImageButton() had an override argument.
// If you need to change padding with new ImageButton() you can use PushStyleVar(ImGuiStyleVar_FramePadding, value), consistent with other Button functions.
bool ImGui::ImageButton(ImTextureID user_texture_id, const ImVec2& size, const ImVec2& uv0, const ImVec2& uv1, int frame_padding, const ImVec4& bg_col, const ImVec4& tint_col)
{
    ImGuiContext& g = *GImGui;
    ImGuiWindow* window = g.CurrentWindow;
    if (window->SkipItems)
        return false;

    // Default to using texture ID as ID. User can still push string/integer prefixes.
    PushID((void*)(intptr_t)user_texture_id);
    const ImGuiID id = window->GetID("#image");
    PopID();

    if (frame_padding >= 0)
        PushStyleVar(ImGuiStyleVar_FramePadding, ImVec2((float)frame_padding, (float)frame_padding));
    bool ret = ImageButtonEx(id, user_texture_id, size, uv0, uv1, bg_col, tint_col);
    if (frame_padding >= 0)
        PopStyleVar();
    return ret;
}
#endif // #ifndef IMGUI_DISABLE_OBSOLETE_FUNCTIONS

bool ImGui::Checkbox(const char* label, bool* v)
{
    ImGuiWindow* window = GetCurrentWindow();
    if (window->SkipItems)
        return false;

    ImGuiContext& g = *GImGui;
    const ImGuiStyle& style = g.Style;
    const ImGuiID id = window->GetID(label);
    const ImVec2 label_size = CalcTextSize(label, NULL, true);

    const float square_sz = GetFrameHeight();
    const ImVec2 pos = window->DC.CursorPos;
    const ImRect total_bb(pos, pos + ImVec2(square_sz + (label_size.x > 0.0f ? style.ItemInnerSpacing.x + label_size.x : 0.0f), label_size.y + style.FramePadding.y * 2.0f));
    ItemSize(total_bb, style.FramePadding.y);
    if (!ItemAdd(total_bb, id))
    {
        IMGUI_TEST_ENGINE_ITEM_INFO(id, label, g.LastItemData.StatusFlags | ImGuiItemStatusFlags_Checkable | (*v ? ImGuiItemStatusFlags_Checked : 0));
        return false;
    }

    bool hovered, held;
    bool pressed = ButtonBehavior(total_bb, id, &hovered, &held);
    if (pressed)
    {
        *v = !(*v);
        MarkItemEdited(id);
    }

    const ImRect check_bb(pos, pos + ImVec2(square_sz, square_sz));
    RenderNavHighlight(total_bb, id);
    RenderFrame(check_bb.Min, check_bb.Max, GetColorU32((held && hovered) ? ImGuiCol_FrameBgActive : hovered ? ImGuiCol_FrameBgHovered : ImGuiCol_FrameBg), true, style.FrameRounding);
    ImU32 check_col = GetColorU32(ImGuiCol_CheckMark);
    bool mixed_value = (g.LastItemData.InFlags & ImGuiItemFlags_MixedValue) != 0;
    if (mixed_value)
    {
        // Undocumented tristate/mixed/indeterminate checkbox (#2644)
        // This may seem awkwardly designed because the aim is to make ImGuiItemFlags_MixedValue supported by all widgets (not just checkbox)
        ImVec2 pad(ImMax(1.0f, IM_FLOOR(square_sz / 3.6f)), ImMax(1.0f, IM_FLOOR(square_sz / 3.6f)));
        window->DrawList->AddRectFilled(check_bb.Min + pad, check_bb.Max - pad, check_col, style.FrameRounding);
    }
    else if (*v)
    {
        const float pad = ImMax(1.0f, IM_FLOOR(square_sz / 6.0f));
        RenderCheckMark(window->DrawList, check_bb.Min + ImVec2(pad, pad), check_col, square_sz - pad * 2.0f);
    }

    ImVec2 label_pos = ImVec2(check_bb.Max.x + style.ItemInnerSpacing.x, check_bb.Min.y + style.FramePadding.y);
    if (g.LogEnabled)
        LogRenderedText(&label_pos, mixed_value ? "[~]" : *v ? "[x]" : "[ ]");
    if (label_size.x > 0.0f)
        RenderText(label_pos, label);

    IMGUI_TEST_ENGINE_ITEM_INFO(id, label, g.LastItemData.StatusFlags | ImGuiItemStatusFlags_Checkable | (*v ? ImGuiItemStatusFlags_Checked : 0));
    return pressed;
}

template<typename T>
bool ImGui::CheckboxFlagsT(const char* label, T* flags, T flags_value)
{
    bool all_on = (*flags & flags_value) == flags_value;
    bool any_on = (*flags & flags_value) != 0;
    bool pressed;
    if (!all_on && any_on)
    {
        ImGuiContext& g = *GImGui;
        g.NextItemData.ItemFlags |= ImGuiItemFlags_MixedValue;
        pressed = Checkbox(label, &all_on);
    }
    else
    {
        pressed = Checkbox(label, &all_on);

    }
    if (pressed)
    {
        if (all_on)
            *flags |= flags_value;
        else
            *flags &= ~flags_value;
    }
    return pressed;
}

bool ImGui::CheckboxFlags(const char* label, int* flags, int flags_value)
{
    return CheckboxFlagsT(label, flags, flags_value);
}

bool ImGui::CheckboxFlags(const char* label, unsigned int* flags, unsigned int flags_value)
{
    return CheckboxFlagsT(label, flags, flags_value);
}

bool ImGui::CheckboxFlags(const char* label, ImS64* flags, ImS64 flags_value)
{
    return CheckboxFlagsT(label, flags, flags_value);
}

bool ImGui::CheckboxFlags(const char* label, ImU64* flags, ImU64 flags_value)
{
    return CheckboxFlagsT(label, flags, flags_value);
}

bool ImGui::RadioButton(const char* label, bool active)
{
    ImGuiWindow* window = GetCurrentWindow();
    if (window->SkipItems)
        return false;

    ImGuiContext& g = *GImGui;
    const ImGuiStyle& style = g.Style;
    const ImGuiID id = window->GetID(label);
    const ImVec2 label_size = CalcTextSize(label, NULL, true);

    const float square_sz = GetFrameHeight();
    const ImVec2 pos = window->DC.CursorPos;
    const ImRect check_bb(pos, pos + ImVec2(square_sz, square_sz));
    const ImRect total_bb(pos, pos + ImVec2(square_sz + (label_size.x > 0.0f ? style.ItemInnerSpacing.x + label_size.x : 0.0f), label_size.y + style.FramePadding.y * 2.0f));
    ItemSize(total_bb, style.FramePadding.y);
    if (!ItemAdd(total_bb, id))
        return false;

    ImVec2 center = check_bb.GetCenter();
    center.x = IM_ROUND(center.x);
    center.y = IM_ROUND(center.y);
    const float radius = (square_sz - 1.0f) * 0.5f;

    bool hovered, held;
    bool pressed = ButtonBehavior(total_bb, id, &hovered, &held);
    if (pressed)
        MarkItemEdited(id);

    RenderNavHighlight(total_bb, id);
    const int num_segment = window->DrawList->_CalcCircleAutoSegmentCount(radius);
    window->DrawList->AddCircleFilled(center, radius, GetColorU32((held && hovered) ? ImGuiCol_FrameBgActive : hovered ? ImGuiCol_FrameBgHovered : ImGuiCol_FrameBg), num_segment);
    if (active)
    {
        const float pad = ImMax(1.0f, IM_FLOOR(square_sz / 6.0f));
        window->DrawList->AddCircleFilled(center, radius - pad, GetColorU32(ImGuiCol_CheckMark));
    }

    if (style.FrameBorderSize > 0.0f)
    {
        window->DrawList->AddCircle(center + ImVec2(1, 1), radius, GetColorU32(ImGuiCol_BorderShadow), num_segment, style.FrameBorderSize);
        window->DrawList->AddCircle(center, radius, GetColorU32(ImGuiCol_Border), num_segment, style.FrameBorderSize);
    }

    ImVec2 label_pos = ImVec2(check_bb.Max.x + style.ItemInnerSpacing.x, check_bb.Min.y + style.FramePadding.y);
    if (g.LogEnabled)
        LogRenderedText(&label_pos, active ? "(x)" : "( )");
    if (label_size.x > 0.0f)
        RenderText(label_pos, label);

    IMGUI_TEST_ENGINE_ITEM_INFO(id, label, g.LastItemData.StatusFlags);
    return pressed;
}

// FIXME: This would work nicely if it was a public template, e.g. 'template<T> RadioButton(const char* label, T* v, T v_button)', but I'm not sure how we would expose it..
bool ImGui::RadioButton(const char* label, int* v, int v_button)
{
    const bool pressed = RadioButton(label, *v == v_button);
    if (pressed)
        *v = v_button;
    return pressed;
}

// size_arg (for each axis) < 0.0f: align to end, 0.0f: auto, > 0.0f: specified size
void ImGui::ProgressBar(float fraction, const ImVec2& size_arg, const char* overlay)
{
    ImGuiWindow* window = GetCurrentWindow();
    if (window->SkipItems)
        return;

    ImGuiContext& g = *GImGui;
    const ImGuiStyle& style = g.Style;

    ImVec2 pos = window->DC.CursorPos;
    ImVec2 size = CalcItemSize(size_arg, CalcItemWidth(), g.FontSize + style.FramePadding.y * 2.0f);
    ImRect bb(pos, pos + size);
    ItemSize(size, style.FramePadding.y);
    if (!ItemAdd(bb, 0))
        return;

    // Render
    fraction = ImSaturate(fraction);
    RenderFrame(bb.Min, bb.Max, GetColorU32(ImGuiCol_FrameBg), true, style.FrameRounding);
    bb.Expand(ImVec2(-style.FrameBorderSize, -style.FrameBorderSize));
    const ImVec2 fill_br = ImVec2(ImLerp(bb.Min.x, bb.Max.x, fraction), bb.Max.y);
    RenderRectFilledRangeH(window->DrawList, bb, GetColorU32(ImGuiCol_PlotHistogram), 0.0f, fraction, style.FrameRounding);

    // Default displaying the fraction as percentage string, but user can override it
    char overlay_buf[32];
    if (!overlay)
    {
        ImFormatString(overlay_buf, IM_ARRAYSIZE(overlay_buf), "%.0f%%", fraction * 100 + 0.01f);
        overlay = overlay_buf;
    }

    ImVec2 overlay_size = CalcTextSize(overlay, NULL);
    if (overlay_size.x > 0.0f)
        RenderTextClipped(ImVec2(ImClamp(fill_br.x + style.ItemSpacing.x, bb.Min.x, bb.Max.x - overlay_size.x - style.ItemInnerSpacing.x), bb.Min.y), bb.Max, overlay, NULL, &overlay_size, ImVec2(0.0f, 0.5f), &bb);
}

void ImGui::Bullet()
{
    ImGuiWindow* window = GetCurrentWindow();
    if (window->SkipItems)
        return;

    ImGuiContext& g = *GImGui;
    const ImGuiStyle& style = g.Style;
    const float line_height = ImMax(ImMin(window->DC.CurrLineSize.y, g.FontSize + style.FramePadding.y * 2), g.FontSize);
    const ImRect bb(window->DC.CursorPos, window->DC.CursorPos + ImVec2(g.FontSize, line_height));
    ItemSize(bb);
    if (!ItemAdd(bb, 0))
    {
        SameLine(0, style.FramePadding.x * 2);
        return;
    }

    // Render and stay on same line
    ImU32 text_col = GetColorU32(ImGuiCol_Text);
    RenderBullet(window->DrawList, bb.Min + ImVec2(style.FramePadding.x + g.FontSize * 0.5f, line_height * 0.5f), text_col);
    SameLine(0, style.FramePadding.x * 2.0f);
}

//-------------------------------------------------------------------------
// [SECTION] Widgets: Low-level Layout helpers
//-------------------------------------------------------------------------
// - Spacing()
// - Dummy()
// - NewLine()
// - AlignTextToFramePadding()
// - SeparatorEx() [Internal]
// - Separator()
// - SplitterBehavior() [Internal]
// - ShrinkWidths() [Internal]
//-------------------------------------------------------------------------

void ImGui::Spacing()
{
    ImGuiWindow* window = GetCurrentWindow();
    if (window->SkipItems)
        return;
    ItemSize(ImVec2(0, 0));
}

void ImGui::Dummy(const ImVec2& size)
{
    ImGuiWindow* window = GetCurrentWindow();
    if (window->SkipItems)
        return;

    const ImRect bb(window->DC.CursorPos, window->DC.CursorPos + size);
    ItemSize(size);
    ItemAdd(bb, 0);
}

void ImGui::NewLine()
{
    ImGuiWindow* window = GetCurrentWindow();
    if (window->SkipItems)
        return;

    ImGuiContext& g = *GImGui;
    const ImGuiLayoutType backup_layout_type = window->DC.LayoutType;
    window->DC.LayoutType = ImGuiLayoutType_Vertical;
    window->DC.IsSameLine = false;
    if (window->DC.CurrLineSize.y > 0.0f)     // In the event that we are on a line with items that is smaller that FontSize high, we will preserve its height.
        ItemSize(ImVec2(0, 0));
    else
        ItemSize(ImVec2(0.0f, g.FontSize));
    window->DC.LayoutType = backup_layout_type;
}

void ImGui::AlignTextToFramePadding()
{
    ImGuiWindow* window = GetCurrentWindow();
    if (window->SkipItems)
        return;

    ImGuiContext& g = *GImGui;
    window->DC.CurrLineSize.y = ImMax(window->DC.CurrLineSize.y, g.FontSize + g.Style.FramePadding.y * 2);
    window->DC.CurrLineTextBaseOffset = ImMax(window->DC.CurrLineTextBaseOffset, g.Style.FramePadding.y);
}

// Horizontal/vertical separating line
// FIXME: Surprisingly, this seemingly trivial widget is a victim of many different legacy/tricky layout issues.
// Note how thickness == 1.0f is handled specifically as not moving CursorPos by 'thickness', but other values are.
void ImGui::SeparatorEx(ImGuiSeparatorFlags flags, float thickness)
{
    ImGuiWindow* window = GetCurrentWindow();
    if (window->SkipItems)
        return;

    ImGuiContext& g = *GImGui;
    IM_ASSERT(ImIsPowerOfTwo(flags & (ImGuiSeparatorFlags_Horizontal | ImGuiSeparatorFlags_Vertical)));   // Check that only 1 option is selected
    IM_ASSERT(thickness > 0.0f);

    if (flags & ImGuiSeparatorFlags_Vertical)
    {
        // Vertical separator, for menu bars (use current line height).
        float y1 = window->DC.CursorPos.y;
        float y2 = window->DC.CursorPos.y + window->DC.CurrLineSize.y;
        const ImRect bb(ImVec2(window->DC.CursorPos.x, y1), ImVec2(window->DC.CursorPos.x + thickness, y2));
        ItemSize(ImVec2(thickness, 0.0f));
        if (!ItemAdd(bb, 0))
            return;

        // Draw
        window->DrawList->AddRectFilled(bb.Min, bb.Max, GetColorU32(ImGuiCol_Separator));
        if (g.LogEnabled)
            LogText(" |");
    }
    else if (flags & ImGuiSeparatorFlags_Horizontal)
    {
        // Horizontal Separator
        float x1 = window->Pos.x;
        float x2 = window->Pos.x + window->Size.x;

        // FIXME-WORKRECT: old hack (#205) until we decide of consistent behavior with WorkRect/Indent and Separator
        if (g.GroupStack.Size > 0 && g.GroupStack.back().WindowID == window->ID)
            x1 += window->DC.Indent.x;

        // FIXME-WORKRECT: In theory we should simply be using WorkRect.Min.x/Max.x everywhere but it isn't aesthetically what we want,
        // need to introduce a variant of WorkRect for that purpose. (#4787)
        if (ImGuiTable* table = g.CurrentTable)
        {
            x1 = table->Columns[table->CurrentColumn].MinX;
            x2 = table->Columns[table->CurrentColumn].MaxX;
        }

        // Before Tables API happened, we relied on Separator() to span all columns of a Columns() set.
        // We currently don't need to provide the same feature for tables because tables naturally have border features.
        ImGuiOldColumns* columns = (flags & ImGuiSeparatorFlags_SpanAllColumns) ? window->DC.CurrentColumns : NULL;
        if (columns)
            PushColumnsBackground();

        // We don't provide our width to the layout so that it doesn't get feed back into AutoFit
        // FIXME: This prevents ->CursorMaxPos based bounding box evaluation from working (e.g. TableEndCell)
        const float thickness_for_layout = (thickness == 1.0f) ? 0.0f : thickness; // FIXME: See 1.70/1.71 Separator() change: makes legacy 1-px separator not affect layout yet. Should change.
        const ImRect bb(ImVec2(x1, window->DC.CursorPos.y), ImVec2(x2, window->DC.CursorPos.y + thickness));
        ItemSize(ImVec2(0.0f, thickness_for_layout));

        if (ItemAdd(bb, 0))
        {
            // Draw
            window->DrawList->AddRectFilled(bb.Min, bb.Max, GetColorU32(ImGuiCol_Separator));
            if (g.LogEnabled)
                LogRenderedText(&bb.Min, "--------------------------------\n");

        }
        if (columns)
        {
            PopColumnsBackground();
            columns->LineMinY = window->DC.CursorPos.y;
        }
    }
}

void ImGui::Separator()
{
    ImGuiContext& g = *GImGui;
    ImGuiWindow* window = g.CurrentWindow;
    if (window->SkipItems)
        return;

    // Those flags should eventually be configurable by the user
    // FIXME: We cannot g.Style.SeparatorTextBorderSize for thickness as it relates to SeparatorText() which is a decorated separator, not defaulting to 1.0f.
    ImGuiSeparatorFlags flags = (window->DC.LayoutType == ImGuiLayoutType_Horizontal) ? ImGuiSeparatorFlags_Vertical : ImGuiSeparatorFlags_Horizontal;
    flags |= ImGuiSeparatorFlags_SpanAllColumns; // NB: this only applies to legacy Columns() api as they relied on Separator() a lot.
    SeparatorEx(flags, 1.0f);
}

void ImGui::SeparatorTextEx(ImGuiID id, const char* label, const char* label_end, float extra_w)
{
    ImGuiContext& g = *GImGui;
    ImGuiWindow* window = g.CurrentWindow;
    ImGuiStyle& style = g.Style;

    const ImVec2 label_size = CalcTextSize(label, label_end, false);
    const ImVec2 pos = window->DC.CursorPos;
    const ImVec2 padding = style.SeparatorTextPadding;

    const float separator_thickness = style.SeparatorTextBorderSize;
    const ImVec2 min_size(label_size.x + extra_w + padding.x * 2.0f, ImMax(label_size.y + padding.y * 2.0f, separator_thickness));
    const ImRect bb(pos, ImVec2(window->WorkRect.Max.x, pos.y + min_size.y));
    const float text_baseline_y = ImFloor((bb.GetHeight() - label_size.y) * style.SeparatorTextAlign.y + 0.99999f); //ImMax(padding.y, ImFloor((style.SeparatorTextSize - label_size.y) * 0.5f));
    ItemSize(min_size, text_baseline_y);
    if (!ItemAdd(bb, id))
        return;

    const float sep1_x1 = pos.x;
    const float sep2_x2 = bb.Max.x;
    const float seps_y = ImFloor((bb.Min.y + bb.Max.y) * 0.5f + 0.99999f);

    const float label_avail_w = ImMax(0.0f, sep2_x2 - sep1_x1 - padding.x * 2.0f);
    const ImVec2 label_pos(pos.x + padding.x + ImMax(0.0f, (label_avail_w - label_size.x - extra_w) * style.SeparatorTextAlign.x), pos.y + text_baseline_y); // FIXME-ALIGN

    // This allows using SameLine() to position something in the 'extra_w'
    window->DC.CursorPosPrevLine.x = label_pos.x + label_size.x;

    const ImU32 separator_col = GetColorU32(ImGuiCol_Separator);
    if (label_size.x > 0.0f)
    {
        const float sep1_x2 = label_pos.x - style.ItemSpacing.x;
        const float sep2_x1 = label_pos.x + label_size.x + extra_w + style.ItemSpacing.x;
        if (sep1_x2 > sep1_x1 && separator_thickness > 0.0f)
            window->DrawList->AddLine(ImVec2(sep1_x1, seps_y), ImVec2(sep1_x2, seps_y), separator_col, separator_thickness);
        if (sep2_x2 > sep2_x1 && separator_thickness > 0.0f)
            window->DrawList->AddLine(ImVec2(sep2_x1, seps_y), ImVec2(sep2_x2, seps_y), separator_col, separator_thickness);
        if (g.LogEnabled)
            LogSetNextTextDecoration("---", NULL);
        RenderTextEllipsis(window->DrawList, label_pos, ImVec2(bb.Max.x, bb.Max.y + style.ItemSpacing.y), bb.Max.x, bb.Max.x, label, label_end, &label_size);
    }
    else
    {
        if (g.LogEnabled)
            LogText("---");
        if (separator_thickness > 0.0f)
            window->DrawList->AddLine(ImVec2(sep1_x1, seps_y), ImVec2(sep2_x2, seps_y), separator_col, separator_thickness);
    }
}

void ImGui::SeparatorText(const char* label)
{
    ImGuiWindow* window = GetCurrentWindow();
    if (window->SkipItems)
        return;

    // The SeparatorText() vs SeparatorTextEx() distinction is designed to be considerate that we may want:
    // - allow separator-text to be draggable items (would require a stable ID + a noticeable highlight)
    // - this high-level entry point to allow formatting? (which in turns may require ID separate from formatted string)
    // - because of this we probably can't turn 'const char* label' into 'const char* fmt, ...'
    // Otherwise, we can decide that users wanting to drag this would layout a dedicated drag-item,
    // and then we can turn this into a format function.
    SeparatorTextEx(0, label, FindRenderedTextEnd(label), 0.0f);
}

// Using 'hover_visibility_delay' allows us to hide the highlight and mouse cursor for a short time, which can be convenient to reduce visual noise.
bool ImGui::SplitterBehavior(const ImRect& bb, ImGuiID id, ImGuiAxis axis, float* size1, float* size2, float min_size1, float min_size2, float hover_extend, float hover_visibility_delay, ImU32 bg_col)
{
    ImGuiContext& g = *GImGui;
    ImGuiWindow* window = g.CurrentWindow;

    if (!ItemAdd(bb, id, NULL, ImGuiItemFlags_NoNav))
        return false;

    // FIXME: AFAIK the only leftover reason for passing ImGuiButtonFlags_AllowOverlap here is
    // to allow caller of SplitterBehavior() to call SetItemAllowOverlap() after the item.
    // Nowadays we would instead want to use SetNextItemAllowOverlap() before the item.
    ImGuiButtonFlags button_flags = ImGuiButtonFlags_FlattenChildren;
#ifndef IMGUI_DISABLE_OBSOLETE_FUNCTIONS
    button_flags |= ImGuiButtonFlags_AllowOverlap;
#endif

    bool hovered, held;
    ImRect bb_interact = bb;
    bb_interact.Expand(axis == ImGuiAxis_Y ? ImVec2(0.0f, hover_extend) : ImVec2(hover_extend, 0.0f));
    ButtonBehavior(bb_interact, id, &hovered, &held, button_flags);
    if (hovered)
        g.LastItemData.StatusFlags |= ImGuiItemStatusFlags_HoveredRect; // for IsItemHovered(), because bb_interact is larger than bb

    if (held || (hovered && g.HoveredIdPreviousFrame == id && g.HoveredIdTimer >= hover_visibility_delay))
        SetMouseCursor(axis == ImGuiAxis_Y ? ImGuiMouseCursor_ResizeNS : ImGuiMouseCursor_ResizeEW);

    ImRect bb_render = bb;
    if (held)
    {
        ImVec2 mouse_delta_2d = g.IO.MousePos - g.ActiveIdClickOffset - bb_interact.Min;
        float mouse_delta = (axis == ImGuiAxis_Y) ? mouse_delta_2d.y : mouse_delta_2d.x;

        // Minimum pane size
        float size_1_maximum_delta = ImMax(0.0f, *size1 - min_size1);
        float size_2_maximum_delta = ImMax(0.0f, *size2 - min_size2);
        if (mouse_delta < -size_1_maximum_delta)
            mouse_delta = -size_1_maximum_delta;
        if (mouse_delta > size_2_maximum_delta)
            mouse_delta = size_2_maximum_delta;

        // Apply resize
        if (mouse_delta != 0.0f)
        {
            if (mouse_delta < 0.0f)
                IM_ASSERT(*size1 + mouse_delta >= min_size1);
            if (mouse_delta > 0.0f)
                IM_ASSERT(*size2 - mouse_delta >= min_size2);
            *size1 += mouse_delta;
            *size2 -= mouse_delta;
            bb_render.Translate((axis == ImGuiAxis_X) ? ImVec2(mouse_delta, 0.0f) : ImVec2(0.0f, mouse_delta));
            MarkItemEdited(id);
        }
    }

    // Render at new position
    if (bg_col & IM_COL32_A_MASK)
        window->DrawList->AddRectFilled(bb_render.Min, bb_render.Max, bg_col, 0.0f);
    const ImU32 col = GetColorU32(held ? ImGuiCol_SeparatorActive : (hovered && g.HoveredIdTimer >= hover_visibility_delay) ? ImGuiCol_SeparatorHovered : ImGuiCol_Separator);
    window->DrawList->AddRectFilled(bb_render.Min, bb_render.Max, col, 0.0f);

    return held;
}

static int IMGUI_CDECL ShrinkWidthItemComparer(const void* lhs, const void* rhs)
{
    const ImGuiShrinkWidthItem* a = (const ImGuiShrinkWidthItem*)lhs;
    const ImGuiShrinkWidthItem* b = (const ImGuiShrinkWidthItem*)rhs;
    if (int d = (int)(b->Width - a->Width))
        return d;
    return (b->Index - a->Index);
}

// Shrink excess width from a set of item, by removing width from the larger items first.
// Set items Width to -1.0f to disable shrinking this item.
void ImGui::ShrinkWidths(ImGuiShrinkWidthItem* items, int count, float width_excess)
{
    if (count == 1)
    {
        if (items[0].Width >= 0.0f)
            items[0].Width = ImMax(items[0].Width - width_excess, 1.0f);
        return;
    }
    ImQsort(items, (size_t)count, sizeof(ImGuiShrinkWidthItem), ShrinkWidthItemComparer);
    int count_same_width = 1;
    while (width_excess > 0.0f && count_same_width < count)
    {
        while (count_same_width < count && items[0].Width <= items[count_same_width].Width)
            count_same_width++;
        float max_width_to_remove_per_item = (count_same_width < count && items[count_same_width].Width >= 0.0f) ? (items[0].Width - items[count_same_width].Width) : (items[0].Width - 1.0f);
        if (max_width_to_remove_per_item <= 0.0f)
            break;
        float width_to_remove_per_item = ImMin(width_excess / count_same_width, max_width_to_remove_per_item);
        for (int item_n = 0; item_n < count_same_width; item_n++)
            items[item_n].Width -= width_to_remove_per_item;
        width_excess -= width_to_remove_per_item * count_same_width;
    }

    // Round width and redistribute remainder
    // Ensure that e.g. the right-most tab of a shrunk tab-bar always reaches exactly at the same distance from the right-most edge of the tab bar separator.
    width_excess = 0.0f;
    for (int n = 0; n < count; n++)
    {
        float width_rounded = ImFloor(items[n].Width);
        width_excess += items[n].Width - width_rounded;
        items[n].Width = width_rounded;
    }
    while (width_excess > 0.0f)
        for (int n = 0; n < count && width_excess > 0.0f; n++)
        {
            float width_to_add = ImMin(items[n].InitialWidth - items[n].Width, 1.0f);
            items[n].Width += width_to_add;
            width_excess -= width_to_add;
        }
}

//-------------------------------------------------------------------------
// [SECTION] Widgets: ComboBox
//-------------------------------------------------------------------------
// - CalcMaxPopupHeightFromItemCount() [Internal]
// - BeginCombo()
// - BeginComboPopup() [Internal]
// - EndCombo()
// - BeginComboPreview() [Internal]
// - EndComboPreview() [Internal]
// - Combo()
//-------------------------------------------------------------------------

static float CalcMaxPopupHeightFromItemCount(int items_count)
{
    ImGuiContext& g = *GImGui;
    if (items_count <= 0)
        return FLT_MAX;
    return (g.FontSize + g.Style.ItemSpacing.y) * items_count - g.Style.ItemSpacing.y + (g.Style.WindowPadding.y * 2);
}

bool ImGui::BeginCombo(const char* label, const char* preview_value, ImGuiComboFlags flags)
{
    ImGuiContext& g = *GImGui;
    ImGuiWindow* window = GetCurrentWindow();

    ImGuiNextWindowDataFlags backup_next_window_data_flags = g.NextWindowData.Flags;
    g.NextWindowData.ClearFlags(); // We behave like Begin() and need to consume those values
    if (window->SkipItems)
        return false;

    const ImGuiStyle& style = g.Style;
    const ImGuiID id = window->GetID(label);
    IM_ASSERT((flags & (ImGuiComboFlags_NoArrowButton | ImGuiComboFlags_NoPreview)) != (ImGuiComboFlags_NoArrowButton | ImGuiComboFlags_NoPreview)); // Can't use both flags together

    const float arrow_size = (flags & ImGuiComboFlags_NoArrowButton) ? 0.0f : GetFrameHeight();
    const ImVec2 label_size = CalcTextSize(label, NULL, true);
    const float w = (flags & ImGuiComboFlags_NoPreview) ? arrow_size : CalcItemWidth();
    const ImRect bb(window->DC.CursorPos, window->DC.CursorPos + ImVec2(w, label_size.y + style.FramePadding.y * 2.0f));
    const ImRect total_bb(bb.Min, bb.Max + ImVec2(label_size.x > 0.0f ? style.ItemInnerSpacing.x + label_size.x : 0.0f, 0.0f));
    ItemSize(total_bb, style.FramePadding.y);
    if (!ItemAdd(total_bb, id, &bb))
        return false;

    // Open on click
    bool hovered, held;
    bool pressed = ButtonBehavior(bb, id, &hovered, &held);
    const ImGuiID popup_id = ImHashStr("##ComboPopup", 0, id);
    bool popup_open = IsPopupOpen(popup_id, ImGuiPopupFlags_None);
    if (pressed && !popup_open)
    {
        OpenPopupEx(popup_id, ImGuiPopupFlags_None);
        popup_open = true;
    }

    // Render shape
    const ImU32 frame_col = GetColorU32(hovered ? ImGuiCol_FrameBgHovered : ImGuiCol_FrameBg);
    const float value_x2 = ImMax(bb.Min.x, bb.Max.x - arrow_size);
    RenderNavHighlight(bb, id);
    if (!(flags & ImGuiComboFlags_NoPreview))
        window->DrawList->AddRectFilled(bb.Min, ImVec2(value_x2, bb.Max.y), frame_col, style.FrameRounding, (flags & ImGuiComboFlags_NoArrowButton) ? ImDrawFlags_RoundCornersAll : ImDrawFlags_RoundCornersLeft);
    if (!(flags & ImGuiComboFlags_NoArrowButton))
    {
        ImU32 bg_col = GetColorU32((popup_open || hovered) ? ImGuiCol_ButtonHovered : ImGuiCol_Button);
        ImU32 text_col = GetColorU32(ImGuiCol_Text);
        window->DrawList->AddRectFilled(ImVec2(value_x2, bb.Min.y), bb.Max, bg_col, style.FrameRounding, (w <= arrow_size) ? ImDrawFlags_RoundCornersAll : ImDrawFlags_RoundCornersRight);
        if (value_x2 + arrow_size - style.FramePadding.x <= bb.Max.x)
            RenderArrow(window->DrawList, ImVec2(value_x2 + style.FramePadding.y, bb.Min.y + style.FramePadding.y), text_col, ImGuiDir_Down, 1.0f);
    }
    RenderFrameBorder(bb.Min, bb.Max, style.FrameRounding);

    // Custom preview
    if (flags & ImGuiComboFlags_CustomPreview)
    {
        g.ComboPreviewData.PreviewRect = ImRect(bb.Min.x, bb.Min.y, value_x2, bb.Max.y);
        IM_ASSERT(preview_value == NULL || preview_value[0] == 0);
        preview_value = NULL;
    }

    // Render preview and label
    if (preview_value != NULL && !(flags & ImGuiComboFlags_NoPreview))
    {
        if (g.LogEnabled)
            LogSetNextTextDecoration("{", "}");
        RenderTextClipped(bb.Min + style.FramePadding, ImVec2(value_x2, bb.Max.y), preview_value, NULL, NULL);
    }
    if (label_size.x > 0)
        RenderText(ImVec2(bb.Max.x + style.ItemInnerSpacing.x, bb.Min.y + style.FramePadding.y), label);

    if (!popup_open)
        return false;

    g.NextWindowData.Flags = backup_next_window_data_flags;
    return BeginComboPopup(popup_id, bb, flags);
}

bool ImGui::BeginComboPopup(ImGuiID popup_id, const ImRect& bb, ImGuiComboFlags flags)
{
    ImGuiContext& g = *GImGui;
    if (!IsPopupOpen(popup_id, ImGuiPopupFlags_None))
    {
        g.NextWindowData.ClearFlags();
        return false;
    }

    // Set popup size
    float w = bb.GetWidth();
    if (g.NextWindowData.Flags & ImGuiNextWindowDataFlags_HasSizeConstraint)
    {
        g.NextWindowData.SizeConstraintRect.Min.x = ImMax(g.NextWindowData.SizeConstraintRect.Min.x, w);
    }
    else
    {
        if ((flags & ImGuiComboFlags_HeightMask_) == 0)
            flags |= ImGuiComboFlags_HeightRegular;
        IM_ASSERT(ImIsPowerOfTwo(flags & ImGuiComboFlags_HeightMask_)); // Only one
        int popup_max_height_in_items = -1;
        if (flags & ImGuiComboFlags_HeightRegular)     popup_max_height_in_items = 8;
        else if (flags & ImGuiComboFlags_HeightSmall)  popup_max_height_in_items = 4;
        else if (flags & ImGuiComboFlags_HeightLarge)  popup_max_height_in_items = 20;
        ImVec2 constraint_min(0.0f, 0.0f), constraint_max(FLT_MAX, FLT_MAX);
        if ((g.NextWindowData.Flags & ImGuiNextWindowDataFlags_HasSize) == 0 || g.NextWindowData.SizeVal.x <= 0.0f) // Don't apply constraints if user specified a size
            constraint_min.x = w;
        if ((g.NextWindowData.Flags & ImGuiNextWindowDataFlags_HasSize) == 0 || g.NextWindowData.SizeVal.y <= 0.0f)
            constraint_max.y = CalcMaxPopupHeightFromItemCount(popup_max_height_in_items);
        SetNextWindowSizeConstraints(constraint_min, constraint_max);
    }

    // This is essentially a specialized version of BeginPopupEx()
    char name[16];
    ImFormatString(name, IM_ARRAYSIZE(name), "##Combo_%02d", g.BeginPopupStack.Size); // Recycle windows based on depth

    // Set position given a custom constraint (peak into expected window size so we can position it)
    // FIXME: This might be easier to express with an hypothetical SetNextWindowPosConstraints() function?
    // FIXME: This might be moved to Begin() or at least around the same spot where Tooltips and other Popups are calling FindBestWindowPosForPopupEx()?
    if (ImGuiWindow* popup_window = FindWindowByName(name))
        if (popup_window->WasActive)
        {
            // Always override 'AutoPosLastDirection' to not leave a chance for a past value to affect us.
            ImVec2 size_expected = CalcWindowNextAutoFitSize(popup_window);
            popup_window->AutoPosLastDirection = (flags & ImGuiComboFlags_PopupAlignLeft) ? ImGuiDir_Left : ImGuiDir_Down; // Left = "Below, Toward Left", Down = "Below, Toward Right (default)"
            ImRect r_outer = GetPopupAllowedExtentRect(popup_window);
            ImVec2 pos = FindBestWindowPosForPopupEx(bb.GetBL(), size_expected, &popup_window->AutoPosLastDirection, r_outer, bb, ImGuiPopupPositionPolicy_ComboBox);
            SetNextWindowPos(pos);
        }

    // We don't use BeginPopupEx() solely because we have a custom name string, which we could make an argument to BeginPopupEx()
    ImGuiWindowFlags window_flags = ImGuiWindowFlags_AlwaysAutoResize | ImGuiWindowFlags_Popup | ImGuiWindowFlags_NoTitleBar | ImGuiWindowFlags_NoResize | ImGuiWindowFlags_NoSavedSettings | ImGuiWindowFlags_NoMove;
    PushStyleVar(ImGuiStyleVar_WindowPadding, ImVec2(g.Style.FramePadding.x, g.Style.WindowPadding.y)); // Horizontally align ourselves with the framed text
    bool ret = Begin(name, NULL, window_flags);
    PopStyleVar();
    if (!ret)
    {
        EndPopup();
        IM_ASSERT(0);   // This should never happen as we tested for IsPopupOpen() above
        return false;
    }
    return true;
}

void ImGui::EndCombo()
{
    EndPopup();
}

// Call directly after the BeginCombo/EndCombo block. The preview is designed to only host non-interactive elements
// (Experimental, see GitHub issues: #1658, #4168)
bool ImGui::BeginComboPreview()
{
    ImGuiContext& g = *GImGui;
    ImGuiWindow* window = g.CurrentWindow;
    ImGuiComboPreviewData* preview_data = &g.ComboPreviewData;

    if (window->SkipItems || !(g.LastItemData.StatusFlags & ImGuiItemStatusFlags_Visible))
        return false;
    IM_ASSERT(g.LastItemData.Rect.Min.x == preview_data->PreviewRect.Min.x && g.LastItemData.Rect.Min.y == preview_data->PreviewRect.Min.y); // Didn't call after BeginCombo/EndCombo block or forgot to pass ImGuiComboFlags_CustomPreview flag?
    if (!window->ClipRect.Overlaps(preview_data->PreviewRect)) // Narrower test (optional)
        return false;

    // FIXME: This could be contained in a PushWorkRect() api
    preview_data->BackupCursorPos = window->DC.CursorPos;
    preview_data->BackupCursorMaxPos = window->DC.CursorMaxPos;
    preview_data->BackupCursorPosPrevLine = window->DC.CursorPosPrevLine;
    preview_data->BackupPrevLineTextBaseOffset = window->DC.PrevLineTextBaseOffset;
    preview_data->BackupLayout = window->DC.LayoutType;
    window->DC.CursorPos = preview_data->PreviewRect.Min + g.Style.FramePadding;
    window->DC.CursorMaxPos = window->DC.CursorPos;
    window->DC.LayoutType = ImGuiLayoutType_Horizontal;
    window->DC.IsSameLine = false;
    PushClipRect(preview_data->PreviewRect.Min, preview_data->PreviewRect.Max, true);

    return true;
}

void ImGui::EndComboPreview()
{
    ImGuiContext& g = *GImGui;
    ImGuiWindow* window = g.CurrentWindow;
    ImGuiComboPreviewData* preview_data = &g.ComboPreviewData;

    // FIXME: Using CursorMaxPos approximation instead of correct AABB which we will store in ImDrawCmd in the future
    ImDrawList* draw_list = window->DrawList;
    if (window->DC.CursorMaxPos.x < preview_data->PreviewRect.Max.x && window->DC.CursorMaxPos.y < preview_data->PreviewRect.Max.y)
        if (draw_list->CmdBuffer.Size > 1) // Unlikely case that the PushClipRect() didn't create a command
        {
            draw_list->_CmdHeader.ClipRect = draw_list->CmdBuffer[draw_list->CmdBuffer.Size - 1].ClipRect = draw_list->CmdBuffer[draw_list->CmdBuffer.Size - 2].ClipRect;
            draw_list->_TryMergeDrawCmds();
        }
    PopClipRect();
    window->DC.CursorPos = preview_data->BackupCursorPos;
    window->DC.CursorMaxPos = ImMax(window->DC.CursorMaxPos, preview_data->BackupCursorMaxPos);
    window->DC.CursorPosPrevLine = preview_data->BackupCursorPosPrevLine;
    window->DC.PrevLineTextBaseOffset = preview_data->BackupPrevLineTextBaseOffset;
    window->DC.LayoutType = preview_data->BackupLayout;
    window->DC.IsSameLine = false;
    preview_data->PreviewRect = ImRect();
}

// Getter for the old Combo() API: const char*[]
static bool Items_ArrayGetter(void* data, int idx, const char** out_text)
{
    const char* const* items = (const char* const*)data;
    if (out_text)
        *out_text = items[idx];
    return true;
}

// Getter for the old Combo() API: "item1\0item2\0item3\0"
static bool Items_SingleStringGetter(void* data, int idx, const char** out_text)
{
    // FIXME-OPT: we could pre-compute the indices to fasten this. But only 1 active combo means the waste is limited.
    const char* items_separated_by_zeros = (const char*)data;
    int items_count = 0;
    const char* p = items_separated_by_zeros;
    while (*p)
    {
        if (idx == items_count)
            break;
        p += strlen(p) + 1;
        items_count++;
    }
    if (!*p)
        return false;
    if (out_text)
        *out_text = p;
    return true;
}

// Old API, prefer using BeginCombo() nowadays if you can.
bool ImGui::Combo(const char* label, int* current_item, bool (*items_getter)(void*, int, const char**), void* data, int items_count, int popup_max_height_in_items)
{
    ImGuiContext& g = *GImGui;

    // Call the getter to obtain the preview string which is a parameter to BeginCombo()
    const char* preview_value = NULL;
    if (*current_item >= 0 && *current_item < items_count)
        items_getter(data, *current_item, &preview_value);

    // The old Combo() API exposed "popup_max_height_in_items". The new more general BeginCombo() API doesn't have/need it, but we emulate it here.
    if (popup_max_height_in_items != -1 && !(g.NextWindowData.Flags & ImGuiNextWindowDataFlags_HasSizeConstraint))
        SetNextWindowSizeConstraints(ImVec2(0, 0), ImVec2(FLT_MAX, CalcMaxPopupHeightFromItemCount(popup_max_height_in_items)));

    if (!BeginCombo(label, preview_value, ImGuiComboFlags_None))
        return false;

    // Display items
    // FIXME-OPT: Use clipper (but we need to disable it on the appearing frame to make sure our call to SetItemDefaultFocus() is processed)
    bool value_changed = false;
    for (int i = 0; i < items_count; i++)
    {
        PushID(i);
        const bool item_selected = (i == *current_item);
        const char* item_text;
        if (!items_getter(data, i, &item_text))
            item_text = "*Unknown item*";
        if (Selectable(item_text, item_selected) && *current_item != i)
        {
            value_changed = true;
            *current_item = i;
        }
        if (item_selected)
            SetItemDefaultFocus();
        PopID();
    }

    EndCombo();

    if (value_changed)
        MarkItemEdited(g.LastItemData.ID);

    return value_changed;
}

// Combo box helper allowing to pass an array of strings.
bool ImGui::Combo(const char* label, int* current_item, const char* const items[], int items_count, int height_in_items)
{
    const bool value_changed = Combo(label, current_item, Items_ArrayGetter, (void*)items, items_count, height_in_items);
    return value_changed;
}

// Combo box helper allowing to pass all items in a single string literal holding multiple zero-terminated items "item1\0item2\0"
bool ImGui::Combo(const char* label, int* current_item, const char* items_separated_by_zeros, int height_in_items)
{
    int items_count = 0;
    const char* p = items_separated_by_zeros;       // FIXME-OPT: Avoid computing this, or at least only when combo is open
    while (*p)
    {
        p += strlen(p) + 1;
        items_count++;
    }
    bool value_changed = Combo(label, current_item, Items_SingleStringGetter, (void*)items_separated_by_zeros, items_count, height_in_items);
    return value_changed;
}

//-------------------------------------------------------------------------
// [SECTION] Data Type and Data Formatting Helpers [Internal]
//-------------------------------------------------------------------------
// - DataTypeGetInfo()
// - DataTypeFormatString()
// - DataTypeApplyOp()
// - DataTypeApplyOpFromText()
// - DataTypeCompare()
// - DataTypeClamp()
// - GetMinimumStepAtDecimalPrecision
// - RoundScalarWithFormat<>()
//-------------------------------------------------------------------------

static const ImGuiDataTypeInfo GDataTypeInfo[] =
{
    { sizeof(char),             "S8",   "%d",   "%d"    },  // ImGuiDataType_S8
    { sizeof(unsigned char),    "U8",   "%u",   "%u"    },
    { sizeof(short),            "S16",  "%d",   "%d"    },  // ImGuiDataType_S16
    { sizeof(unsigned short),   "U16",  "%u",   "%u"    },
    { sizeof(int),              "S32",  "%d",   "%d"    },  // ImGuiDataType_S32
    { sizeof(unsigned int),     "U32",  "%u",   "%u"    },
#ifdef _MSC_VER
    { sizeof(ImS64),            "S64",  "%I64d","%I64d" },  // ImGuiDataType_S64
    { sizeof(ImU64),            "U64",  "%I64u","%I64u" },
#else
    { sizeof(ImS64),            "S64",  "%lld", "%lld"  },  // ImGuiDataType_S64
    { sizeof(ImU64),            "U64",  "%llu", "%llu"  },
#endif
    { sizeof(float),            "float", "%.3f","%f"    },  // ImGuiDataType_Float (float are promoted to double in va_arg)
    { sizeof(double),           "double","%f",  "%lf"   },  // ImGuiDataType_Double
};
IM_STATIC_ASSERT(IM_ARRAYSIZE(GDataTypeInfo) == ImGuiDataType_COUNT);

const ImGuiDataTypeInfo* ImGui::DataTypeGetInfo(ImGuiDataType data_type)
{
    IM_ASSERT(data_type >= 0 && data_type < ImGuiDataType_COUNT);
    return &GDataTypeInfo[data_type];
}

int ImGui::DataTypeFormatString(char* buf, int buf_size, ImGuiDataType data_type, const void* p_data, const char* format)
{
    // Signedness doesn't matter when pushing integer arguments
    if (data_type == ImGuiDataType_S32 || data_type == ImGuiDataType_U32)
        return ImFormatString(buf, buf_size, format, *(const ImU32*)p_data);
    if (data_type == ImGuiDataType_S64 || data_type == ImGuiDataType_U64)
        return ImFormatString(buf, buf_size, format, *(const ImU64*)p_data);
    if (data_type == ImGuiDataType_Float)
        return ImFormatString(buf, buf_size, format, *(const float*)p_data);
    if (data_type == ImGuiDataType_Double)
        return ImFormatString(buf, buf_size, format, *(const double*)p_data);
    if (data_type == ImGuiDataType_S8)
        return ImFormatString(buf, buf_size, format, *(const ImS8*)p_data);
    if (data_type == ImGuiDataType_U8)
        return ImFormatString(buf, buf_size, format, *(const ImU8*)p_data);
    if (data_type == ImGuiDataType_S16)
        return ImFormatString(buf, buf_size, format, *(const ImS16*)p_data);
    if (data_type == ImGuiDataType_U16)
        return ImFormatString(buf, buf_size, format, *(const ImU16*)p_data);
    IM_ASSERT(0);
    return 0;
}

void ImGui::DataTypeApplyOp(ImGuiDataType data_type, int op, void* output, const void* arg1, const void* arg2)
{
    IM_ASSERT(op == '+' || op == '-');
    switch (data_type)
    {
        case ImGuiDataType_S8:
            if (op == '+') { *(ImS8*)output  = ImAddClampOverflow(*(const ImS8*)arg1,  *(const ImS8*)arg2,  IM_S8_MIN,  IM_S8_MAX); }
            if (op == '-') { *(ImS8*)output  = ImSubClampOverflow(*(const ImS8*)arg1,  *(const ImS8*)arg2,  IM_S8_MIN,  IM_S8_MAX); }
            return;
        case ImGuiDataType_U8:
            if (op == '+') { *(ImU8*)output  = ImAddClampOverflow(*(const ImU8*)arg1,  *(const ImU8*)arg2,  IM_U8_MIN,  IM_U8_MAX); }
            if (op == '-') { *(ImU8*)output  = ImSubClampOverflow(*(const ImU8*)arg1,  *(const ImU8*)arg2,  IM_U8_MIN,  IM_U8_MAX); }
            return;
        case ImGuiDataType_S16:
            if (op == '+') { *(ImS16*)output = ImAddClampOverflow(*(const ImS16*)arg1, *(const ImS16*)arg2, IM_S16_MIN, IM_S16_MAX); }
            if (op == '-') { *(ImS16*)output = ImSubClampOverflow(*(const ImS16*)arg1, *(const ImS16*)arg2, IM_S16_MIN, IM_S16_MAX); }
            return;
        case ImGuiDataType_U16:
            if (op == '+') { *(ImU16*)output = ImAddClampOverflow(*(const ImU16*)arg1, *(const ImU16*)arg2, IM_U16_MIN, IM_U16_MAX); }
            if (op == '-') { *(ImU16*)output = ImSubClampOverflow(*(const ImU16*)arg1, *(const ImU16*)arg2, IM_U16_MIN, IM_U16_MAX); }
            return;
        case ImGuiDataType_S32:
            if (op == '+') { *(ImS32*)output = ImAddClampOverflow(*(const ImS32*)arg1, *(const ImS32*)arg2, IM_S32_MIN, IM_S32_MAX); }
            if (op == '-') { *(ImS32*)output = ImSubClampOverflow(*(const ImS32*)arg1, *(const ImS32*)arg2, IM_S32_MIN, IM_S32_MAX); }
            return;
        case ImGuiDataType_U32:
            if (op == '+') { *(ImU32*)output = ImAddClampOverflow(*(const ImU32*)arg1, *(const ImU32*)arg2, IM_U32_MIN, IM_U32_MAX); }
            if (op == '-') { *(ImU32*)output = ImSubClampOverflow(*(const ImU32*)arg1, *(const ImU32*)arg2, IM_U32_MIN, IM_U32_MAX); }
            return;
        case ImGuiDataType_S64:
            if (op == '+') { *(ImS64*)output = ImAddClampOverflow(*(const ImS64*)arg1, *(const ImS64*)arg2, IM_S64_MIN, IM_S64_MAX); }
            if (op == '-') { *(ImS64*)output = ImSubClampOverflow(*(const ImS64*)arg1, *(const ImS64*)arg2, IM_S64_MIN, IM_S64_MAX); }
            return;
        case ImGuiDataType_U64:
            if (op == '+') { *(ImU64*)output = ImAddClampOverflow(*(const ImU64*)arg1, *(const ImU64*)arg2, IM_U64_MIN, IM_U64_MAX); }
            if (op == '-') { *(ImU64*)output = ImSubClampOverflow(*(const ImU64*)arg1, *(const ImU64*)arg2, IM_U64_MIN, IM_U64_MAX); }
            return;
        case ImGuiDataType_Float:
            if (op == '+') { *(float*)output = *(const float*)arg1 + *(const float*)arg2; }
            if (op == '-') { *(float*)output = *(const float*)arg1 - *(const float*)arg2; }
            return;
        case ImGuiDataType_Double:
            if (op == '+') { *(double*)output = *(const double*)arg1 + *(const double*)arg2; }
            if (op == '-') { *(double*)output = *(const double*)arg1 - *(const double*)arg2; }
            return;
        case ImGuiDataType_COUNT: break;
    }
    IM_ASSERT(0);
}

// User can input math operators (e.g. +100) to edit a numerical values.
// NB: This is _not_ a full expression evaluator. We should probably add one and replace this dumb mess..
bool ImGui::DataTypeApplyFromText(const char* buf, ImGuiDataType data_type, void* p_data, const char* format)
{
    while (ImCharIsBlankA(*buf))
        buf++;
    if (!buf[0])
        return false;

    // Copy the value in an opaque buffer so we can compare at the end of the function if it changed at all.
    const ImGuiDataTypeInfo* type_info = DataTypeGetInfo(data_type);
    ImGuiDataTypeTempStorage data_backup;
    memcpy(&data_backup, p_data, type_info->Size);

    // Sanitize format
    // - For float/double we have to ignore format with precision (e.g. "%.2f") because sscanf doesn't take them in, so force them into %f and %lf
    // - In theory could treat empty format as using default, but this would only cover rare/bizarre case of using InputScalar() + integer + format string without %.
    char format_sanitized[32];
    if (data_type == ImGuiDataType_Float || data_type == ImGuiDataType_Double)
        format = type_info->ScanFmt;
    else
        format = ImParseFormatSanitizeForScanning(format, format_sanitized, IM_ARRAYSIZE(format_sanitized));

    // Small types need a 32-bit buffer to receive the result from scanf()
    int v32 = 0;
    if (sscanf(buf, format, type_info->Size >= 4 ? p_data : &v32) < 1)
        return false;
    if (type_info->Size < 4)
    {
        if (data_type == ImGuiDataType_S8)
            *(ImS8*)p_data = (ImS8)ImClamp(v32, (int)IM_S8_MIN, (int)IM_S8_MAX);
        else if (data_type == ImGuiDataType_U8)
            *(ImU8*)p_data = (ImU8)ImClamp(v32, (int)IM_U8_MIN, (int)IM_U8_MAX);
        else if (data_type == ImGuiDataType_S16)
            *(ImS16*)p_data = (ImS16)ImClamp(v32, (int)IM_S16_MIN, (int)IM_S16_MAX);
        else if (data_type == ImGuiDataType_U16)
            *(ImU16*)p_data = (ImU16)ImClamp(v32, (int)IM_U16_MIN, (int)IM_U16_MAX);
        else
            IM_ASSERT(0);
    }

    return memcmp(&data_backup, p_data, type_info->Size) != 0;
}

template<typename T>
static int DataTypeCompareT(const T* lhs, const T* rhs)
{
    if (*lhs < *rhs) return -1;
    if (*lhs > *rhs) return +1;
    return 0;
}

int ImGui::DataTypeCompare(ImGuiDataType data_type, const void* arg_1, const void* arg_2)
{
    switch (data_type)
    {
    case ImGuiDataType_S8:     return DataTypeCompareT<ImS8  >((const ImS8*  )arg_1, (const ImS8*  )arg_2);
    case ImGuiDataType_U8:     return DataTypeCompareT<ImU8  >((const ImU8*  )arg_1, (const ImU8*  )arg_2);
    case ImGuiDataType_S16:    return DataTypeCompareT<ImS16 >((const ImS16* )arg_1, (const ImS16* )arg_2);
    case ImGuiDataType_U16:    return DataTypeCompareT<ImU16 >((const ImU16* )arg_1, (const ImU16* )arg_2);
    case ImGuiDataType_S32:    return DataTypeCompareT<ImS32 >((const ImS32* )arg_1, (const ImS32* )arg_2);
    case ImGuiDataType_U32:    return DataTypeCompareT<ImU32 >((const ImU32* )arg_1, (const ImU32* )arg_2);
    case ImGuiDataType_S64:    return DataTypeCompareT<ImS64 >((const ImS64* )arg_1, (const ImS64* )arg_2);
    case ImGuiDataType_U64:    return DataTypeCompareT<ImU64 >((const ImU64* )arg_1, (const ImU64* )arg_2);
    case ImGuiDataType_Float:  return DataTypeCompareT<float >((const float* )arg_1, (const float* )arg_2);
    case ImGuiDataType_Double: return DataTypeCompareT<double>((const double*)arg_1, (const double*)arg_2);
    case ImGuiDataType_COUNT:  break;
    }
    IM_ASSERT(0);
    return 0;
}

template<typename T>
static bool DataTypeClampT(T* v, const T* v_min, const T* v_max)
{
    // Clamp, both sides are optional, return true if modified
    if (v_min && *v < *v_min) { *v = *v_min; return true; }
    if (v_max && *v > *v_max) { *v = *v_max; return true; }
    return false;
}

bool ImGui::DataTypeClamp(ImGuiDataType data_type, void* p_data, const void* p_min, const void* p_max)
{
    switch (data_type)
    {
    case ImGuiDataType_S8:     return DataTypeClampT<ImS8  >((ImS8*  )p_data, (const ImS8*  )p_min, (const ImS8*  )p_max);
    case ImGuiDataType_U8:     return DataTypeClampT<ImU8  >((ImU8*  )p_data, (const ImU8*  )p_min, (const ImU8*  )p_max);
    case ImGuiDataType_S16:    return DataTypeClampT<ImS16 >((ImS16* )p_data, (const ImS16* )p_min, (const ImS16* )p_max);
    case ImGuiDataType_U16:    return DataTypeClampT<ImU16 >((ImU16* )p_data, (const ImU16* )p_min, (const ImU16* )p_max);
    case ImGuiDataType_S32:    return DataTypeClampT<ImS32 >((ImS32* )p_data, (const ImS32* )p_min, (const ImS32* )p_max);
    case ImGuiDataType_U32:    return DataTypeClampT<ImU32 >((ImU32* )p_data, (const ImU32* )p_min, (const ImU32* )p_max);
    case ImGuiDataType_S64:    return DataTypeClampT<ImS64 >((ImS64* )p_data, (const ImS64* )p_min, (const ImS64* )p_max);
    case ImGuiDataType_U64:    return DataTypeClampT<ImU64 >((ImU64* )p_data, (const ImU64* )p_min, (const ImU64* )p_max);
    case ImGuiDataType_Float:  return DataTypeClampT<float >((float* )p_data, (const float* )p_min, (const float* )p_max);
    case ImGuiDataType_Double: return DataTypeClampT<double>((double*)p_data, (const double*)p_min, (const double*)p_max);
    case ImGuiDataType_COUNT:  break;
    }
    IM_ASSERT(0);
    return false;
}

static float GetMinimumStepAtDecimalPrecision(int decimal_precision)
{
    static const float min_steps[10] = { 1.0f, 0.1f, 0.01f, 0.001f, 0.0001f, 0.00001f, 0.000001f, 0.0000001f, 0.00000001f, 0.000000001f };
    if (decimal_precision < 0)
        return FLT_MIN;
    return (decimal_precision < IM_ARRAYSIZE(min_steps)) ? min_steps[decimal_precision] : ImPow(10.0f, (float)-decimal_precision);
}

template<typename TYPE>
TYPE ImGui::RoundScalarWithFormatT(const char* format, ImGuiDataType data_type, TYPE v)
{
    IM_UNUSED(data_type);
    IM_ASSERT(data_type == ImGuiDataType_Float || data_type == ImGuiDataType_Double);
    const char* fmt_start = ImParseFormatFindStart(format);
    if (fmt_start[0] != '%' || fmt_start[1] == '%') // Don't apply if the value is not visible in the format string
        return v;

    // Sanitize format
    char fmt_sanitized[32];
    ImParseFormatSanitizeForPrinting(fmt_start, fmt_sanitized, IM_ARRAYSIZE(fmt_sanitized));
    fmt_start = fmt_sanitized;

    // Format value with our rounding, and read back
    char v_str[64];
    ImFormatString(v_str, IM_ARRAYSIZE(v_str), fmt_start, v);
    const char* p = v_str;
    while (*p == ' ')
        p++;
    v = (TYPE)ImAtof(p);

    return v;
}

//-------------------------------------------------------------------------
// [SECTION] Widgets: DragScalar, DragFloat, DragInt, etc.
//-------------------------------------------------------------------------
// - DragBehaviorT<>() [Internal]
// - DragBehavior() [Internal]
// - DragScalar()
// - DragScalarN()
// - DragFloat()
// - DragFloat2()
// - DragFloat3()
// - DragFloat4()
// - DragFloatRange2()
// - DragInt()
// - DragInt2()
// - DragInt3()
// - DragInt4()
// - DragIntRange2()
//-------------------------------------------------------------------------

// This is called by DragBehavior() when the widget is active (held by mouse or being manipulated with Nav controls)
template<typename TYPE, typename SIGNEDTYPE, typename FLOATTYPE>
bool ImGui::DragBehaviorT(ImGuiDataType data_type, TYPE* v, float v_speed, const TYPE v_min, const TYPE v_max, const char* format, ImGuiSliderFlags flags)
{
    ImGuiContext& g = *GImGui;
    const ImGuiAxis axis = (flags & ImGuiSliderFlags_Vertical) ? ImGuiAxis_Y : ImGuiAxis_X;
    const bool is_clamped = (v_min < v_max);
    const bool is_logarithmic = (flags & ImGuiSliderFlags_Logarithmic) != 0;
    const bool is_floating_point = (data_type == ImGuiDataType_Float) || (data_type == ImGuiDataType_Double);

    // Default tweak speed
    if (v_speed == 0.0f && is_clamped && (v_max - v_min < FLT_MAX))
        v_speed = (float)((v_max - v_min) * g.DragSpeedDefaultRatio);

    // Inputs accumulates into g.DragCurrentAccum, which is flushed into the current value as soon as it makes a difference with our precision settings
    float adjust_delta = 0.0f;
    if (g.ActiveIdSource == ImGuiInputSource_Mouse && IsMousePosValid() && IsMouseDragPastThreshold(0, g.IO.MouseDragThreshold * DRAG_MOUSE_THRESHOLD_FACTOR))
    {
        adjust_delta = g.IO.MouseDelta[axis];
        if (g.IO.KeyAlt)
            adjust_delta *= 1.0f / 100.0f;
        if (g.IO.KeyShift)
            adjust_delta *= 10.0f;
    }
    else if (g.ActiveIdSource == ImGuiInputSource_Keyboard || g.ActiveIdSource == ImGuiInputSource_Gamepad)
    {
        const int decimal_precision = is_floating_point ? ImParseFormatPrecision(format, 3) : 0;
        const bool tweak_slow = IsKeyDown((g.NavInputSource == ImGuiInputSource_Gamepad) ? ImGuiKey_NavGamepadTweakSlow : ImGuiKey_NavKeyboardTweakSlow);
        const bool tweak_fast = IsKeyDown((g.NavInputSource == ImGuiInputSource_Gamepad) ? ImGuiKey_NavGamepadTweakFast : ImGuiKey_NavKeyboardTweakFast);
        const float tweak_factor = tweak_slow ? 1.0f / 1.0f : tweak_fast ? 10.0f : 1.0f;
        adjust_delta = GetNavTweakPressedAmount(axis) * tweak_factor;
        v_speed = ImMax(v_speed, GetMinimumStepAtDecimalPrecision(decimal_precision));
    }
    adjust_delta *= v_speed;

    // For vertical drag we currently assume that Up=higher value (like we do with vertical sliders). This may become a parameter.
    if (axis == ImGuiAxis_Y)
        adjust_delta = -adjust_delta;

    // For logarithmic use our range is effectively 0..1 so scale the delta into that range
    if (is_logarithmic && (v_max - v_min < FLT_MAX) && ((v_max - v_min) > 0.000001f)) // Epsilon to avoid /0
        adjust_delta /= (float)(v_max - v_min);

    // Clear current value on activation
    // Avoid altering values and clamping when we are _already_ past the limits and heading in the same direction, so e.g. if range is 0..255, current value is 300 and we are pushing to the right side, keep the 300.
    bool is_just_activated = g.ActiveIdIsJustActivated;
    bool is_already_past_limits_and_pushing_outward = is_clamped && ((*v >= v_max && adjust_delta > 0.0f) || (*v <= v_min && adjust_delta < 0.0f));
    if (is_just_activated || is_already_past_limits_and_pushing_outward)
    {
        g.DragCurrentAccum = 0.0f;
        g.DragCurrentAccumDirty = false;
    }
    else if (adjust_delta != 0.0f)
    {
        g.DragCurrentAccum += adjust_delta;
        g.DragCurrentAccumDirty = true;
    }

    if (!g.DragCurrentAccumDirty)
        return false;

    TYPE v_cur = *v;
    FLOATTYPE v_old_ref_for_accum_remainder = (FLOATTYPE)0.0f;

    float logarithmic_zero_epsilon = 0.0f; // Only valid when is_logarithmic is true
    const float zero_deadzone_halfsize = 0.0f; // Drag widgets have no deadzone (as it doesn't make sense)
    if (is_logarithmic)
    {
        // When using logarithmic sliders, we need to clamp to avoid hitting zero, but our choice of clamp value greatly affects slider precision. We attempt to use the specified precision to estimate a good lower bound.
        const int decimal_precision = is_floating_point ? ImParseFormatPrecision(format, 3) : 1;
        logarithmic_zero_epsilon = ImPow(0.1f, (float)decimal_precision);

        // Convert to parametric space, apply delta, convert back
        float v_old_parametric = ScaleRatioFromValueT<TYPE, SIGNEDTYPE, FLOATTYPE>(data_type, v_cur, v_min, v_max, is_logarithmic, logarithmic_zero_epsilon, zero_deadzone_halfsize);
        float v_new_parametric = v_old_parametric + g.DragCurrentAccum;
        v_cur = ScaleValueFromRatioT<TYPE, SIGNEDTYPE, FLOATTYPE>(data_type, v_new_parametric, v_min, v_max, is_logarithmic, logarithmic_zero_epsilon, zero_deadzone_halfsize);
        v_old_ref_for_accum_remainder = v_old_parametric;
    }
    else
    {
        v_cur += (SIGNEDTYPE)g.DragCurrentAccum;
    }

    // Round to user desired precision based on format string
    if (is_floating_point && !(flags & ImGuiSliderFlags_NoRoundToFormat))
        v_cur = RoundScalarWithFormatT<TYPE>(format, data_type, v_cur);

    // Preserve remainder after rounding has been applied. This also allow slow tweaking of values.
    g.DragCurrentAccumDirty = false;
    if (is_logarithmic)
    {
        // Convert to parametric space, apply delta, convert back
        float v_new_parametric = ScaleRatioFromValueT<TYPE, SIGNEDTYPE, FLOATTYPE>(data_type, v_cur, v_min, v_max, is_logarithmic, logarithmic_zero_epsilon, zero_deadzone_halfsize);
        g.DragCurrentAccum -= (float)(v_new_parametric - v_old_ref_for_accum_remainder);
    }
    else
    {
        g.DragCurrentAccum -= (float)((SIGNEDTYPE)v_cur - (SIGNEDTYPE)*v);
    }

    // Lose zero sign for float/double
    if (v_cur == (TYPE)-0)
        v_cur = (TYPE)0;

    // Clamp values (+ handle overflow/wrap-around for integer types)
    if (*v != v_cur && is_clamped)
    {
        if (v_cur < v_min || (v_cur > *v && adjust_delta < 0.0f && !is_floating_point))
            v_cur = v_min;
        if (v_cur > v_max || (v_cur < *v && adjust_delta > 0.0f && !is_floating_point))
            v_cur = v_max;
    }

    // Apply result
    if (*v == v_cur)
        return false;
    *v = v_cur;
    return true;
}

bool ImGui::DragBehavior(ImGuiID id, ImGuiDataType data_type, void* p_v, float v_speed, const void* p_min, const void* p_max, const char* format, ImGuiSliderFlags flags)
{
    // Read imgui.cpp "API BREAKING CHANGES" section for 1.78 if you hit this assert.
    IM_ASSERT((flags == 1 || (flags & ImGuiSliderFlags_InvalidMask_) == 0) && "Invalid ImGuiSliderFlags flags! Has the 'float power' argument been mistakenly cast to flags? Call function with ImGuiSliderFlags_Logarithmic flags instead.");

    ImGuiContext& g = *GImGui;
    if (g.ActiveId == id)
    {
        // Those are the things we can do easily outside the DragBehaviorT<> template, saves code generation.
        if (g.ActiveIdSource == ImGuiInputSource_Mouse && !g.IO.MouseDown[0])
            ClearActiveID();
        else if ((g.ActiveIdSource == ImGuiInputSource_Keyboard || g.ActiveIdSource == ImGuiInputSource_Gamepad) && g.NavActivatePressedId == id && !g.ActiveIdIsJustActivated)
            ClearActiveID();
    }
    if (g.ActiveId != id)
        return false;
    if ((g.LastItemData.InFlags & ImGuiItemFlags_ReadOnly) || (flags & ImGuiSliderFlags_ReadOnly))
        return false;

    switch (data_type)
    {
    case ImGuiDataType_S8:     { ImS32 v32 = (ImS32)*(ImS8*)p_v;  bool r = DragBehaviorT<ImS32, ImS32, float>(ImGuiDataType_S32, &v32, v_speed, p_min ? *(const ImS8*) p_min : IM_S8_MIN,  p_max ? *(const ImS8*)p_max  : IM_S8_MAX,  format, flags); if (r) *(ImS8*)p_v = (ImS8)v32; return r; }
    case ImGuiDataType_U8:     { ImU32 v32 = (ImU32)*(ImU8*)p_v;  bool r = DragBehaviorT<ImU32, ImS32, float>(ImGuiDataType_U32, &v32, v_speed, p_min ? *(const ImU8*) p_min : IM_U8_MIN,  p_max ? *(const ImU8*)p_max  : IM_U8_MAX,  format, flags); if (r) *(ImU8*)p_v = (ImU8)v32; return r; }
    case ImGuiDataType_S16:    { ImS32 v32 = (ImS32)*(ImS16*)p_v; bool r = DragBehaviorT<ImS32, ImS32, float>(ImGuiDataType_S32, &v32, v_speed, p_min ? *(const ImS16*)p_min : IM_S16_MIN, p_max ? *(const ImS16*)p_max : IM_S16_MAX, format, flags); if (r) *(ImS16*)p_v = (ImS16)v32; return r; }
    case ImGuiDataType_U16:    { ImU32 v32 = (ImU32)*(ImU16*)p_v; bool r = DragBehaviorT<ImU32, ImS32, float>(ImGuiDataType_U32, &v32, v_speed, p_min ? *(const ImU16*)p_min : IM_U16_MIN, p_max ? *(const ImU16*)p_max : IM_U16_MAX, format, flags); if (r) *(ImU16*)p_v = (ImU16)v32; return r; }
    case ImGuiDataType_S32:    return DragBehaviorT<ImS32, ImS32, float >(data_type, (ImS32*)p_v,  v_speed, p_min ? *(const ImS32* )p_min : IM_S32_MIN, p_max ? *(const ImS32* )p_max : IM_S32_MAX, format, flags);
    case ImGuiDataType_U32:    return DragBehaviorT<ImU32, ImS32, float >(data_type, (ImU32*)p_v,  v_speed, p_min ? *(const ImU32* )p_min : IM_U32_MIN, p_max ? *(const ImU32* )p_max : IM_U32_MAX, format, flags);
    case ImGuiDataType_S64:    return DragBehaviorT<ImS64, ImS64, double>(data_type, (ImS64*)p_v,  v_speed, p_min ? *(const ImS64* )p_min : IM_S64_MIN, p_max ? *(const ImS64* )p_max : IM_S64_MAX, format, flags);
    case ImGuiDataType_U64:    return DragBehaviorT<ImU64, ImS64, double>(data_type, (ImU64*)p_v,  v_speed, p_min ? *(const ImU64* )p_min : IM_U64_MIN, p_max ? *(const ImU64* )p_max : IM_U64_MAX, format, flags);
    case ImGuiDataType_Float:  return DragBehaviorT<float, float, float >(data_type, (float*)p_v,  v_speed, p_min ? *(const float* )p_min : -FLT_MAX,   p_max ? *(const float* )p_max : FLT_MAX,    format, flags);
    case ImGuiDataType_Double: return DragBehaviorT<double,double,double>(data_type, (double*)p_v, v_speed, p_min ? *(const double*)p_min : -DBL_MAX,   p_max ? *(const double*)p_max : DBL_MAX,    format, flags);
    case ImGuiDataType_COUNT:  break;
    }
    IM_ASSERT(0);
    return false;
}

// Note: p_data, p_min and p_max are _pointers_ to a memory address holding the data. For a Drag widget, p_min and p_max are optional.
// Read code of e.g. DragFloat(), DragInt() etc. or examples in 'Demo->Widgets->Data Types' to understand how to use this function directly.
bool ImGui::DragScalar(const char* label, ImGuiDataType data_type, void* p_data, float v_speed, const void* p_min, const void* p_max, const char* format, ImGuiSliderFlags flags)
{
    ImGuiWindow* window = GetCurrentWindow();
    if (window->SkipItems)
        return false;

    ImGuiContext& g = *GImGui;
    const ImGuiStyle& style = g.Style;
    const ImGuiID id = window->GetID(label);
    const float w = CalcItemWidth();

    const ImVec2 label_size = CalcTextSize(label, NULL, true);
    const ImRect frame_bb(window->DC.CursorPos, window->DC.CursorPos + ImVec2(w, label_size.y + style.FramePadding.y * 2.0f));
    const ImRect total_bb(frame_bb.Min, frame_bb.Max + ImVec2(label_size.x > 0.0f ? style.ItemInnerSpacing.x + label_size.x : 0.0f, 0.0f));

    const bool temp_input_allowed = (flags & ImGuiSliderFlags_NoInput) == 0;
    ItemSize(total_bb, style.FramePadding.y);
    if (!ItemAdd(total_bb, id, &frame_bb, temp_input_allowed ? ImGuiItemFlags_Inputable : 0))
        return false;

    // Default format string when passing NULL
    if (format == NULL)
        format = DataTypeGetInfo(data_type)->PrintFmt;

    const bool hovered = ItemHoverable(frame_bb, id, g.LastItemData.InFlags);
    bool temp_input_is_active = temp_input_allowed && TempInputIsActive(id);
    if (!temp_input_is_active)
    {
        // Tabbing or CTRL-clicking on Drag turns it into an InputText
        const bool input_requested_by_tabbing = temp_input_allowed && (g.LastItemData.StatusFlags & ImGuiItemStatusFlags_FocusedByTabbing) != 0;
        const bool clicked = hovered && IsMouseClicked(0, id);
        const bool double_clicked = (hovered && g.IO.MouseClickedCount[0] == 2 && TestKeyOwner(ImGuiKey_MouseLeft, id));
        const bool make_active = (input_requested_by_tabbing || clicked || double_clicked || g.NavActivateId == id);
        if (make_active && (clicked || double_clicked))
            SetKeyOwner(ImGuiKey_MouseLeft, id);
        if (make_active && temp_input_allowed)
            if (input_requested_by_tabbing || (clicked && g.IO.KeyCtrl) || double_clicked || (g.NavActivateId == id && (g.NavActivateFlags & ImGuiActivateFlags_PreferInput)))
                temp_input_is_active = true;

        // (Optional) simple click (without moving) turns Drag into an InputText
        if (g.IO.ConfigDragClickToInputText && temp_input_allowed && !temp_input_is_active)
            if (g.ActiveId == id && hovered && g.IO.MouseReleased[0] && !IsMouseDragPastThreshold(0, g.IO.MouseDragThreshold * DRAG_MOUSE_THRESHOLD_FACTOR))
            {
                g.NavActivateId = id;
                g.NavActivateFlags = ImGuiActivateFlags_PreferInput;
                temp_input_is_active = true;
            }

        if (make_active && !temp_input_is_active)
        {
            SetActiveID(id, window);
            SetFocusID(id, window);
            FocusWindow(window);
            g.ActiveIdUsingNavDirMask = (1 << ImGuiDir_Left) | (1 << ImGuiDir_Right);
        }
    }

    if (temp_input_is_active)
    {
        // Only clamp CTRL+Click input when ImGuiSliderFlags_AlwaysClamp is set
        const bool is_clamp_input = (flags & ImGuiSliderFlags_AlwaysClamp) != 0 && (p_min == NULL || p_max == NULL || DataTypeCompare(data_type, p_min, p_max) < 0);
        return TempInputScalar(frame_bb, id, label, data_type, p_data, format, is_clamp_input ? p_min : NULL, is_clamp_input ? p_max : NULL);
    }

    // Draw frame
    const ImU32 frame_col = GetColorU32(g.ActiveId == id ? ImGuiCol_FrameBgActive : hovered ? ImGuiCol_FrameBgHovered : ImGuiCol_FrameBg);
    RenderNavHighlight(frame_bb, id);
    RenderFrame(frame_bb.Min, frame_bb.Max, frame_col, true, style.FrameRounding);

    // Drag behavior
    const bool value_changed = DragBehavior(id, data_type, p_data, v_speed, p_min, p_max, format, flags);
    if (value_changed)
        MarkItemEdited(id);

    // Display value using user-provided display format so user can add prefix/suffix/decorations to the value.
    char value_buf[64];
    const char* value_buf_end = value_buf + DataTypeFormatString(value_buf, IM_ARRAYSIZE(value_buf), data_type, p_data, format);
    if (g.LogEnabled)
        LogSetNextTextDecoration("{", "}");
    RenderTextClipped(frame_bb.Min, frame_bb.Max, value_buf, value_buf_end, NULL, ImVec2(0.5f, 0.5f));

    if (label_size.x > 0.0f)
        RenderText(ImVec2(frame_bb.Max.x + style.ItemInnerSpacing.x, frame_bb.Min.y + style.FramePadding.y), label);

    IMGUI_TEST_ENGINE_ITEM_INFO(id, label, g.LastItemData.StatusFlags | (temp_input_allowed ? ImGuiItemStatusFlags_Inputable : 0));
    return value_changed;
}

bool ImGui::DragScalarN(const char* label, ImGuiDataType data_type, void* p_data, int components, float v_speed, const void* p_min, const void* p_max, const char* format, ImGuiSliderFlags flags)
{
    ImGuiWindow* window = GetCurrentWindow();
    if (window->SkipItems)
        return false;

    ImGuiContext& g = *GImGui;
    bool value_changed = false;
    BeginGroup();
    PushID(label);
    PushMultiItemsWidths(components, CalcItemWidth());
    size_t type_size = GDataTypeInfo[data_type].Size;
    for (int i = 0; i < components; i++)
    {
        PushID(i);
        if (i > 0)
            SameLine(0, g.Style.ItemInnerSpacing.x);
        value_changed |= DragScalar("", data_type, p_data, v_speed, p_min, p_max, format, flags);
        PopID();
        PopItemWidth();
        p_data = (void*)((char*)p_data + type_size);
    }
    PopID();

    const char* label_end = FindRenderedTextEnd(label);
    if (label != label_end)
    {
        SameLine(0, g.Style.ItemInnerSpacing.x);
        TextEx(label, label_end);
    }

    EndGroup();
    return value_changed;
}

bool ImGui::DragFloat(const char* label, float* v, float v_speed, float v_min, float v_max, const char* format, ImGuiSliderFlags flags)
{
    return DragScalar(label, ImGuiDataType_Float, v, v_speed, &v_min, &v_max, format, flags);
}

bool ImGui::DragFloat2(const char* label, float v[2], float v_speed, float v_min, float v_max, const char* format, ImGuiSliderFlags flags)
{
    return DragScalarN(label, ImGuiDataType_Float, v, 2, v_speed, &v_min, &v_max, format, flags);
}

bool ImGui::DragFloat3(const char* label, float v[3], float v_speed, float v_min, float v_max, const char* format, ImGuiSliderFlags flags)
{
    return DragScalarN(label, ImGuiDataType_Float, v, 3, v_speed, &v_min, &v_max, format, flags);
}

bool ImGui::DragFloat4(const char* label, float v[4], float v_speed, float v_min, float v_max, const char* format, ImGuiSliderFlags flags)
{
    return DragScalarN(label, ImGuiDataType_Float, v, 4, v_speed, &v_min, &v_max, format, flags);
}

// NB: You likely want to specify the ImGuiSliderFlags_AlwaysClamp when using this.
bool ImGui::DragFloatRange2(const char* label, float* v_current_min, float* v_current_max, float v_speed, float v_min, float v_max, const char* format, const char* format_max, ImGuiSliderFlags flags)
{
    ImGuiWindow* window = GetCurrentWindow();
    if (window->SkipItems)
        return false;

    ImGuiContext& g = *GImGui;
    PushID(label);
    BeginGroup();
    PushMultiItemsWidths(2, CalcItemWidth());

    float min_min = (v_min >= v_max) ? -FLT_MAX : v_min;
    float min_max = (v_min >= v_max) ? *v_current_max : ImMin(v_max, *v_current_max);
    ImGuiSliderFlags min_flags = flags | ((min_min == min_max) ? ImGuiSliderFlags_ReadOnly : 0);
    bool value_changed = DragScalar("##min", ImGuiDataType_Float, v_current_min, v_speed, &min_min, &min_max, format, min_flags);
    PopItemWidth();
    SameLine(0, g.Style.ItemInnerSpacing.x);

    float max_min = (v_min >= v_max) ? *v_current_min : ImMax(v_min, *v_current_min);
    float max_max = (v_min >= v_max) ? FLT_MAX : v_max;
    ImGuiSliderFlags max_flags = flags | ((max_min == max_max) ? ImGuiSliderFlags_ReadOnly : 0);
    value_changed |= DragScalar("##max", ImGuiDataType_Float, v_current_max, v_speed, &max_min, &max_max, format_max ? format_max : format, max_flags);
    PopItemWidth();
    SameLine(0, g.Style.ItemInnerSpacing.x);

    TextEx(label, FindRenderedTextEnd(label));
    EndGroup();
    PopID();

    return value_changed;
}

// NB: v_speed is float to allow adjusting the drag speed with more precision
bool ImGui::DragInt(const char* label, int* v, float v_speed, int v_min, int v_max, const char* format, ImGuiSliderFlags flags)
{
    return DragScalar(label, ImGuiDataType_S32, v, v_speed, &v_min, &v_max, format, flags);
}

bool ImGui::DragInt2(const char* label, int v[2], float v_speed, int v_min, int v_max, const char* format, ImGuiSliderFlags flags)
{
    return DragScalarN(label, ImGuiDataType_S32, v, 2, v_speed, &v_min, &v_max, format, flags);
}

bool ImGui::DragInt3(const char* label, int v[3], float v_speed, int v_min, int v_max, const char* format, ImGuiSliderFlags flags)
{
    return DragScalarN(label, ImGuiDataType_S32, v, 3, v_speed, &v_min, &v_max, format, flags);
}

bool ImGui::DragInt4(const char* label, int v[4], float v_speed, int v_min, int v_max, const char* format, ImGuiSliderFlags flags)
{
    return DragScalarN(label, ImGuiDataType_S32, v, 4, v_speed, &v_min, &v_max, format, flags);
}

// NB: You likely want to specify the ImGuiSliderFlags_AlwaysClamp when using this.
bool ImGui::DragIntRange2(const char* label, int* v_current_min, int* v_current_max, float v_speed, int v_min, int v_max, const char* format, const char* format_max, ImGuiSliderFlags flags)
{
    ImGuiWindow* window = GetCurrentWindow();
    if (window->SkipItems)
        return false;

    ImGuiContext& g = *GImGui;
    PushID(label);
    BeginGroup();
    PushMultiItemsWidths(2, CalcItemWidth());

    int min_min = (v_min >= v_max) ? INT_MIN : v_min;
    int min_max = (v_min >= v_max) ? *v_current_max : ImMin(v_max, *v_current_max);
    ImGuiSliderFlags min_flags = flags | ((min_min == min_max) ? ImGuiSliderFlags_ReadOnly : 0);
    bool value_changed = DragInt("##min", v_current_min, v_speed, min_min, min_max, format, min_flags);
    PopItemWidth();
    SameLine(0, g.Style.ItemInnerSpacing.x);

    int max_min = (v_min >= v_max) ? *v_current_min : ImMax(v_min, *v_current_min);
    int max_max = (v_min >= v_max) ? INT_MAX : v_max;
    ImGuiSliderFlags max_flags = flags | ((max_min == max_max) ? ImGuiSliderFlags_ReadOnly : 0);
    value_changed |= DragInt("##max", v_current_max, v_speed, max_min, max_max, format_max ? format_max : format, max_flags);
    PopItemWidth();
    SameLine(0, g.Style.ItemInnerSpacing.x);

    TextEx(label, FindRenderedTextEnd(label));
    EndGroup();
    PopID();

    return value_changed;
}

//-------------------------------------------------------------------------
// [SECTION] Widgets: SliderScalar, SliderFloat, SliderInt, etc.
//-------------------------------------------------------------------------
// - ScaleRatioFromValueT<> [Internal]
// - ScaleValueFromRatioT<> [Internal]
// - SliderBehaviorT<>() [Internal]
// - SliderBehavior() [Internal]
// - SliderScalar()
// - SliderScalarN()
// - SliderFloat()
// - SliderFloat2()
// - SliderFloat3()
// - SliderFloat4()
// - SliderAngle()
// - SliderInt()
// - SliderInt2()
// - SliderInt3()
// - SliderInt4()
// - VSliderScalar()
// - VSliderFloat()
// - VSliderInt()
//-------------------------------------------------------------------------

// Convert a value v in the output space of a slider into a parametric position on the slider itself (the logical opposite of ScaleValueFromRatioT)
template<typename TYPE, typename SIGNEDTYPE, typename FLOATTYPE>
float ImGui::ScaleRatioFromValueT(ImGuiDataType data_type, TYPE v, TYPE v_min, TYPE v_max, bool is_logarithmic, float logarithmic_zero_epsilon, float zero_deadzone_halfsize)
{
    if (v_min == v_max)
        return 0.0f;
    IM_UNUSED(data_type);

    const TYPE v_clamped = (v_min < v_max) ? ImClamp(v, v_min, v_max) : ImClamp(v, v_max, v_min);
    if (is_logarithmic)
    {
        bool flipped = v_max < v_min;

        if (flipped) // Handle the case where the range is backwards
            ImSwap(v_min, v_max);

        // Fudge min/max to avoid getting close to log(0)
        FLOATTYPE v_min_fudged = (ImAbs((FLOATTYPE)v_min) < logarithmic_zero_epsilon) ? ((v_min < 0.0f) ? -logarithmic_zero_epsilon : logarithmic_zero_epsilon) : (FLOATTYPE)v_min;
        FLOATTYPE v_max_fudged = (ImAbs((FLOATTYPE)v_max) < logarithmic_zero_epsilon) ? ((v_max < 0.0f) ? -logarithmic_zero_epsilon : logarithmic_zero_epsilon) : (FLOATTYPE)v_max;

        // Awkward special cases - we need ranges of the form (-100 .. 0) to convert to (-100 .. -epsilon), not (-100 .. epsilon)
        if ((v_min == 0.0f) && (v_max < 0.0f))
            v_min_fudged = -logarithmic_zero_epsilon;
        else if ((v_max == 0.0f) && (v_min < 0.0f))
            v_max_fudged = -logarithmic_zero_epsilon;

        float result;
        if (v_clamped <= v_min_fudged)
            result = 0.0f; // Workaround for values that are in-range but below our fudge
        else if (v_clamped >= v_max_fudged)
            result = 1.0f; // Workaround for values that are in-range but above our fudge
        else if ((v_min * v_max) < 0.0f) // Range crosses zero, so split into two portions
        {
            float zero_point_center = (-(float)v_min) / ((float)v_max - (float)v_min); // The zero point in parametric space.  There's an argument we should take the logarithmic nature into account when calculating this, but for now this should do (and the most common case of a symmetrical range works fine)
            float zero_point_snap_L = zero_point_center - zero_deadzone_halfsize;
            float zero_point_snap_R = zero_point_center + zero_deadzone_halfsize;
            if (v == 0.0f)
                result = zero_point_center; // Special case for exactly zero
            else if (v < 0.0f)
                result = (1.0f - (float)(ImLog(-(FLOATTYPE)v_clamped / logarithmic_zero_epsilon) / ImLog(-v_min_fudged / logarithmic_zero_epsilon))) * zero_point_snap_L;
            else
                result = zero_point_snap_R + ((float)(ImLog((FLOATTYPE)v_clamped / logarithmic_zero_epsilon) / ImLog(v_max_fudged / logarithmic_zero_epsilon)) * (1.0f - zero_point_snap_R));
        }
        else if ((v_min < 0.0f) || (v_max < 0.0f)) // Entirely negative slider
            result = 1.0f - (float)(ImLog(-(FLOATTYPE)v_clamped / -v_max_fudged) / ImLog(-v_min_fudged / -v_max_fudged));
        else
            result = (float)(ImLog((FLOATTYPE)v_clamped / v_min_fudged) / ImLog(v_max_fudged / v_min_fudged));

        return flipped ? (1.0f - result) : result;
    }
    else
    {
        // Linear slider
        return (float)((FLOATTYPE)(SIGNEDTYPE)(v_clamped - v_min) / (FLOATTYPE)(SIGNEDTYPE)(v_max - v_min));
    }
}

// Convert a parametric position on a slider into a value v in the output space (the logical opposite of ScaleRatioFromValueT)
template<typename TYPE, typename SIGNEDTYPE, typename FLOATTYPE>
TYPE ImGui::ScaleValueFromRatioT(ImGuiDataType data_type, float t, TYPE v_min, TYPE v_max, bool is_logarithmic, float logarithmic_zero_epsilon, float zero_deadzone_halfsize)
{
    // We special-case the extents because otherwise our logarithmic fudging can lead to "mathematically correct"
    // but non-intuitive behaviors like a fully-left slider not actually reaching the minimum value. Also generally simpler.
    if (t <= 0.0f || v_min == v_max)
        return v_min;
    if (t >= 1.0f)
        return v_max;

    TYPE result = (TYPE)0;
    if (is_logarithmic)
    {
        // Fudge min/max to avoid getting silly results close to zero
        FLOATTYPE v_min_fudged = (ImAbs((FLOATTYPE)v_min) < logarithmic_zero_epsilon) ? ((v_min < 0.0f) ? -logarithmic_zero_epsilon : logarithmic_zero_epsilon) : (FLOATTYPE)v_min;
        FLOATTYPE v_max_fudged = (ImAbs((FLOATTYPE)v_max) < logarithmic_zero_epsilon) ? ((v_max < 0.0f) ? -logarithmic_zero_epsilon : logarithmic_zero_epsilon) : (FLOATTYPE)v_max;

        const bool flipped = v_max < v_min; // Check if range is "backwards"
        if (flipped)
            ImSwap(v_min_fudged, v_max_fudged);

        // Awkward special case - we need ranges of the form (-100 .. 0) to convert to (-100 .. -epsilon), not (-100 .. epsilon)
        if ((v_max == 0.0f) && (v_min < 0.0f))
            v_max_fudged = -logarithmic_zero_epsilon;

        float t_with_flip = flipped ? (1.0f - t) : t; // t, but flipped if necessary to account for us flipping the range

        if ((v_min * v_max) < 0.0f) // Range crosses zero, so we have to do this in two parts
        {
            float zero_point_center = (-(float)ImMin(v_min, v_max)) / ImAbs((float)v_max - (float)v_min); // The zero point in parametric space
            float zero_point_snap_L = zero_point_center - zero_deadzone_halfsize;
            float zero_point_snap_R = zero_point_center + zero_deadzone_halfsize;
            if (t_with_flip >= zero_point_snap_L && t_with_flip <= zero_point_snap_R)
                result = (TYPE)0.0f; // Special case to make getting exactly zero possible (the epsilon prevents it otherwise)
            else if (t_with_flip < zero_point_center)
                result = (TYPE)-(logarithmic_zero_epsilon * ImPow(-v_min_fudged / logarithmic_zero_epsilon, (FLOATTYPE)(1.0f - (t_with_flip / zero_point_snap_L))));
            else
                result = (TYPE)(logarithmic_zero_epsilon * ImPow(v_max_fudged / logarithmic_zero_epsilon, (FLOATTYPE)((t_with_flip - zero_point_snap_R) / (1.0f - zero_point_snap_R))));
        }
        else if ((v_min < 0.0f) || (v_max < 0.0f)) // Entirely negative slider
            result = (TYPE)-(-v_max_fudged * ImPow(-v_min_fudged / -v_max_fudged, (FLOATTYPE)(1.0f - t_with_flip)));
        else
            result = (TYPE)(v_min_fudged * ImPow(v_max_fudged / v_min_fudged, (FLOATTYPE)t_with_flip));
    }
    else
    {
        // Linear slider
        const bool is_floating_point = (data_type == ImGuiDataType_Float) || (data_type == ImGuiDataType_Double);
        if (is_floating_point)
        {
            result = ImLerp(v_min, v_max, t);
        }
        else if (t < 1.0)
        {
            // - For integer values we want the clicking position to match the grab box so we round above
            //   This code is carefully tuned to work with large values (e.g. high ranges of U64) while preserving this property..
            // - Not doing a *1.0 multiply at the end of a range as it tends to be lossy. While absolute aiming at a large s64/u64
            //   range is going to be imprecise anyway, with this check we at least make the edge values matches expected limits.
            FLOATTYPE v_new_off_f = (SIGNEDTYPE)(v_max - v_min) * t;
            result = (TYPE)((SIGNEDTYPE)v_min + (SIGNEDTYPE)(v_new_off_f + (FLOATTYPE)(v_min > v_max ? -0.5 : 0.5)));
        }
    }

    return result;
}

// FIXME: Try to move more of the code into shared SliderBehavior()
template<typename TYPE, typename SIGNEDTYPE, typename FLOATTYPE>
bool ImGui::SliderBehaviorT(const ImRect& bb, ImGuiID id, ImGuiDataType data_type, TYPE* v, const TYPE v_min, const TYPE v_max, const char* format, ImGuiSliderFlags flags, ImRect* out_grab_bb)
{
    ImGuiContext& g = *GImGui;
    const ImGuiStyle& style = g.Style;

    const ImGuiAxis axis = (flags & ImGuiSliderFlags_Vertical) ? ImGuiAxis_Y : ImGuiAxis_X;
    const bool is_logarithmic = (flags & ImGuiSliderFlags_Logarithmic) != 0;
    const bool is_floating_point = (data_type == ImGuiDataType_Float) || (data_type == ImGuiDataType_Double);
    const float v_range_f = (float)(v_min < v_max ? v_max - v_min : v_min - v_max); // We don't need high precision for what we do with it.

    // Calculate bounds
    const float grab_padding = 2.0f; // FIXME: Should be part of style.
    const float slider_sz = (bb.Max[axis] - bb.Min[axis]) - grab_padding * 2.0f;
    float grab_sz = style.GrabMinSize;
    if (!is_floating_point && v_range_f >= 0.0f)                         // v_range_f < 0 may happen on integer overflows
        grab_sz = ImMax(slider_sz / (v_range_f + 1), style.GrabMinSize); // For integer sliders: if possible have the grab size represent 1 unit
    grab_sz = ImMin(grab_sz, slider_sz);
    const float slider_usable_sz = slider_sz - grab_sz;
    const float slider_usable_pos_min = bb.Min[axis] + grab_padding + grab_sz * 0.5f;
    const float slider_usable_pos_max = bb.Max[axis] - grab_padding - grab_sz * 0.5f;

    float logarithmic_zero_epsilon = 0.0f; // Only valid when is_logarithmic is true
    float zero_deadzone_halfsize = 0.0f; // Only valid when is_logarithmic is true
    if (is_logarithmic)
    {
        // When using logarithmic sliders, we need to clamp to avoid hitting zero, but our choice of clamp value greatly affects slider precision. We attempt to use the specified precision to estimate a good lower bound.
        const int decimal_precision = is_floating_point ? ImParseFormatPrecision(format, 3) : 1;
        logarithmic_zero_epsilon = ImPow(0.1f, (float)decimal_precision);
        zero_deadzone_halfsize = (style.LogSliderDeadzone * 0.5f) / ImMax(slider_usable_sz, 1.0f);
    }

    // Process interacting with the slider
    bool value_changed = false;
    if (g.ActiveId == id)
    {
        bool set_new_value = false;
        float clicked_t = 0.0f;
        if (g.ActiveIdSource == ImGuiInputSource_Mouse)
        {
            if (!g.IO.MouseDown[0])
            {
                ClearActiveID();
            }
            else
            {
                const float mouse_abs_pos = g.IO.MousePos[axis];
                if (g.ActiveIdIsJustActivated)
                {
                    float grab_t = ScaleRatioFromValueT<TYPE, SIGNEDTYPE, FLOATTYPE>(data_type, *v, v_min, v_max, is_logarithmic, logarithmic_zero_epsilon, zero_deadzone_halfsize);
                    if (axis == ImGuiAxis_Y)
                        grab_t = 1.0f - grab_t;
                    const float grab_pos = ImLerp(slider_usable_pos_min, slider_usable_pos_max, grab_t);
                    const bool clicked_around_grab = (mouse_abs_pos >= grab_pos - grab_sz * 0.5f - 1.0f) && (mouse_abs_pos <= grab_pos + grab_sz * 0.5f + 1.0f); // No harm being extra generous here.
                    g.SliderGrabClickOffset = (clicked_around_grab && is_floating_point) ? mouse_abs_pos - grab_pos : 0.0f;
                }
                if (slider_usable_sz > 0.0f)
                    clicked_t = ImSaturate((mouse_abs_pos - g.SliderGrabClickOffset - slider_usable_pos_min) / slider_usable_sz);
                if (axis == ImGuiAxis_Y)
                    clicked_t = 1.0f - clicked_t;
                set_new_value = true;
            }
        }
        else if (g.ActiveIdSource == ImGuiInputSource_Keyboard || g.ActiveIdSource == ImGuiInputSource_Gamepad)
        {
            if (g.ActiveIdIsJustActivated)
            {
                g.SliderCurrentAccum = 0.0f; // Reset any stored nav delta upon activation
                g.SliderCurrentAccumDirty = false;
            }

            float input_delta = (axis == ImGuiAxis_X) ? GetNavTweakPressedAmount(axis) : -GetNavTweakPressedAmount(axis);
            if (input_delta != 0.0f)
            {
                const bool tweak_slow = IsKeyDown((g.NavInputSource == ImGuiInputSource_Gamepad) ? ImGuiKey_NavGamepadTweakSlow : ImGuiKey_NavKeyboardTweakSlow);
                const bool tweak_fast = IsKeyDown((g.NavInputSource == ImGuiInputSource_Gamepad) ? ImGuiKey_NavGamepadTweakFast : ImGuiKey_NavKeyboardTweakFast);
                const int decimal_precision = is_floating_point ? ImParseFormatPrecision(format, 3) : 0;
                if (decimal_precision > 0)
                {
                    input_delta /= 100.0f;    // Gamepad/keyboard tweak speeds in % of slider bounds
                    if (tweak_slow)
                        input_delta /= 10.0f;
                }
                else
                {
                    if ((v_range_f >= -100.0f && v_range_f <= 100.0f && v_range_f != 0.0f) || tweak_slow)
                        input_delta = ((input_delta < 0.0f) ? -1.0f : +1.0f) / v_range_f; // Gamepad/keyboard tweak speeds in integer steps
                    else
                        input_delta /= 100.0f;
                }
                if (tweak_fast)
                    input_delta *= 10.0f;

                g.SliderCurrentAccum += input_delta;
                g.SliderCurrentAccumDirty = true;
            }

            float delta = g.SliderCurrentAccum;
            if (g.NavActivatePressedId == id && !g.ActiveIdIsJustActivated)
            {
                ClearActiveID();
            }
            else if (g.SliderCurrentAccumDirty)
            {
                clicked_t = ScaleRatioFromValueT<TYPE, SIGNEDTYPE, FLOATTYPE>(data_type, *v, v_min, v_max, is_logarithmic, logarithmic_zero_epsilon, zero_deadzone_halfsize);

                if ((clicked_t >= 1.0f && delta > 0.0f) || (clicked_t <= 0.0f && delta < 0.0f)) // This is to avoid applying the saturation when already past the limits
                {
                    set_new_value = false;
                    g.SliderCurrentAccum = 0.0f; // If pushing up against the limits, don't continue to accumulate
                }
                else
                {
                    set_new_value = true;
                    float old_clicked_t = clicked_t;
                    clicked_t = ImSaturate(clicked_t + delta);

                    // Calculate what our "new" clicked_t will be, and thus how far we actually moved the slider, and subtract this from the accumulator
                    TYPE v_new = ScaleValueFromRatioT<TYPE, SIGNEDTYPE, FLOATTYPE>(data_type, clicked_t, v_min, v_max, is_logarithmic, logarithmic_zero_epsilon, zero_deadzone_halfsize);
                    if (is_floating_point && !(flags & ImGuiSliderFlags_NoRoundToFormat))
                        v_new = RoundScalarWithFormatT<TYPE>(format, data_type, v_new);
                    float new_clicked_t = ScaleRatioFromValueT<TYPE, SIGNEDTYPE, FLOATTYPE>(data_type, v_new, v_min, v_max, is_logarithmic, logarithmic_zero_epsilon, zero_deadzone_halfsize);

                    if (delta > 0)
                        g.SliderCurrentAccum -= ImMin(new_clicked_t - old_clicked_t, delta);
                    else
                        g.SliderCurrentAccum -= ImMax(new_clicked_t - old_clicked_t, delta);
                }

                g.SliderCurrentAccumDirty = false;
            }
        }

        if (set_new_value)
        {
            TYPE v_new = ScaleValueFromRatioT<TYPE, SIGNEDTYPE, FLOATTYPE>(data_type, clicked_t, v_min, v_max, is_logarithmic, logarithmic_zero_epsilon, zero_deadzone_halfsize);

            // Round to user desired precision based on format string
            if (is_floating_point && !(flags & ImGuiSliderFlags_NoRoundToFormat))
                v_new = RoundScalarWithFormatT<TYPE>(format, data_type, v_new);

            // Apply result
            if (*v != v_new)
            {
                *v = v_new;
                value_changed = true;
            }
        }
    }

    if (slider_sz < 1.0f)
    {
        *out_grab_bb = ImRect(bb.Min, bb.Min);
    }
    else
    {
        // Output grab position so it can be displayed by the caller
        float grab_t = ScaleRatioFromValueT<TYPE, SIGNEDTYPE, FLOATTYPE>(data_type, *v, v_min, v_max, is_logarithmic, logarithmic_zero_epsilon, zero_deadzone_halfsize);
        if (axis == ImGuiAxis_Y)
            grab_t = 1.0f - grab_t;
        const float grab_pos = ImLerp(slider_usable_pos_min, slider_usable_pos_max, grab_t);
        if (axis == ImGuiAxis_X)
            *out_grab_bb = ImRect(grab_pos - grab_sz * 0.5f, bb.Min.y + grab_padding, grab_pos + grab_sz * 0.5f, bb.Max.y - grab_padding);
        else
            *out_grab_bb = ImRect(bb.Min.x + grab_padding, grab_pos - grab_sz * 0.5f, bb.Max.x - grab_padding, grab_pos + grab_sz * 0.5f);
    }

    return value_changed;
}

// For 32-bit and larger types, slider bounds are limited to half the natural type range.
// So e.g. an integer Slider between INT_MAX-10 and INT_MAX will fail, but an integer Slider between INT_MAX/2-10 and INT_MAX/2 will be ok.
// It would be possible to lift that limitation with some work but it doesn't seem to be worth it for sliders.
bool ImGui::SliderBehavior(const ImRect& bb, ImGuiID id, ImGuiDataType data_type, void* p_v, const void* p_min, const void* p_max, const char* format, ImGuiSliderFlags flags, ImRect* out_grab_bb)
{
    // Read imgui.cpp "API BREAKING CHANGES" section for 1.78 if you hit this assert.
    IM_ASSERT((flags == 1 || (flags & ImGuiSliderFlags_InvalidMask_) == 0) && "Invalid ImGuiSliderFlags flag!  Has the 'float power' argument been mistakenly cast to flags? Call function with ImGuiSliderFlags_Logarithmic flags instead.");

    // Those are the things we can do easily outside the SliderBehaviorT<> template, saves code generation.
    ImGuiContext& g = *GImGui;
    if ((g.LastItemData.InFlags & ImGuiItemFlags_ReadOnly) || (flags & ImGuiSliderFlags_ReadOnly))
        return false;

    switch (data_type)
    {
    case ImGuiDataType_S8:  { ImS32 v32 = (ImS32)*(ImS8*)p_v;  bool r = SliderBehaviorT<ImS32, ImS32, float>(bb, id, ImGuiDataType_S32, &v32, *(const ImS8*)p_min,  *(const ImS8*)p_max,  format, flags, out_grab_bb); if (r) *(ImS8*)p_v  = (ImS8)v32;  return r; }
    case ImGuiDataType_U8:  { ImU32 v32 = (ImU32)*(ImU8*)p_v;  bool r = SliderBehaviorT<ImU32, ImS32, float>(bb, id, ImGuiDataType_U32, &v32, *(const ImU8*)p_min,  *(const ImU8*)p_max,  format, flags, out_grab_bb); if (r) *(ImU8*)p_v  = (ImU8)v32;  return r; }
    case ImGuiDataType_S16: { ImS32 v32 = (ImS32)*(ImS16*)p_v; bool r = SliderBehaviorT<ImS32, ImS32, float>(bb, id, ImGuiDataType_S32, &v32, *(const ImS16*)p_min, *(const ImS16*)p_max, format, flags, out_grab_bb); if (r) *(ImS16*)p_v = (ImS16)v32; return r; }
    case ImGuiDataType_U16: { ImU32 v32 = (ImU32)*(ImU16*)p_v; bool r = SliderBehaviorT<ImU32, ImS32, float>(bb, id, ImGuiDataType_U32, &v32, *(const ImU16*)p_min, *(const ImU16*)p_max, format, flags, out_grab_bb); if (r) *(ImU16*)p_v = (ImU16)v32; return r; }
    case ImGuiDataType_S32:
        IM_ASSERT(*(const ImS32*)p_min >= IM_S32_MIN / 2 && *(const ImS32*)p_max <= IM_S32_MAX / 2);
        return SliderBehaviorT<ImS32, ImS32, float >(bb, id, data_type, (ImS32*)p_v,  *(const ImS32*)p_min,  *(const ImS32*)p_max,  format, flags, out_grab_bb);
    case ImGuiDataType_U32:
        IM_ASSERT(*(const ImU32*)p_max <= IM_U32_MAX / 2);
        return SliderBehaviorT<ImU32, ImS32, float >(bb, id, data_type, (ImU32*)p_v,  *(const ImU32*)p_min,  *(const ImU32*)p_max,  format, flags, out_grab_bb);
    case ImGuiDataType_S64:
        IM_ASSERT(*(const ImS64*)p_min >= IM_S64_MIN / 2 && *(const ImS64*)p_max <= IM_S64_MAX / 2);
        return SliderBehaviorT<ImS64, ImS64, double>(bb, id, data_type, (ImS64*)p_v,  *(const ImS64*)p_min,  *(const ImS64*)p_max,  format, flags, out_grab_bb);
    case ImGuiDataType_U64:
        IM_ASSERT(*(const ImU64*)p_max <= IM_U64_MAX / 2);
        return SliderBehaviorT<ImU64, ImS64, double>(bb, id, data_type, (ImU64*)p_v,  *(const ImU64*)p_min,  *(const ImU64*)p_max,  format, flags, out_grab_bb);
    case ImGuiDataType_Float:
        IM_ASSERT(*(const float*)p_min >= -FLT_MAX / 2.0f && *(const float*)p_max <= FLT_MAX / 2.0f);
        return SliderBehaviorT<float, float, float >(bb, id, data_type, (float*)p_v,  *(const float*)p_min,  *(const float*)p_max,  format, flags, out_grab_bb);
    case ImGuiDataType_Double:
        IM_ASSERT(*(const double*)p_min >= -DBL_MAX / 2.0f && *(const double*)p_max <= DBL_MAX / 2.0f);
        return SliderBehaviorT<double, double, double>(bb, id, data_type, (double*)p_v, *(const double*)p_min, *(const double*)p_max, format, flags, out_grab_bb);
    case ImGuiDataType_COUNT: break;
    }
    IM_ASSERT(0);
    return false;
}

// Note: p_data, p_min and p_max are _pointers_ to a memory address holding the data. For a slider, they are all required.
// Read code of e.g. SliderFloat(), SliderInt() etc. or examples in 'Demo->Widgets->Data Types' to understand how to use this function directly.
bool ImGui::SliderScalar(const char* label, ImGuiDataType data_type, void* p_data, const void* p_min, const void* p_max, const char* format, ImGuiSliderFlags flags)
{
    ImGuiWindow* window = GetCurrentWindow();
    if (window->SkipItems)
        return false;

    ImGuiContext& g = *GImGui;
    const ImGuiStyle& style = g.Style;
    const ImGuiID id = window->GetID(label);
    const float w = CalcItemWidth();

    const ImVec2 label_size = CalcTextSize(label, NULL, true);
    const ImRect frame_bb(window->DC.CursorPos, window->DC.CursorPos + ImVec2(w, label_size.y + style.FramePadding.y * 2.0f));
    const ImRect total_bb(frame_bb.Min, frame_bb.Max + ImVec2(label_size.x > 0.0f ? style.ItemInnerSpacing.x + label_size.x : 0.0f, 0.0f));

    const bool temp_input_allowed = (flags & ImGuiSliderFlags_NoInput) == 0;
    ItemSize(total_bb, style.FramePadding.y);
    if (!ItemAdd(total_bb, id, &frame_bb, temp_input_allowed ? ImGuiItemFlags_Inputable : 0))
        return false;

    // Default format string when passing NULL
    if (format == NULL)
        format = DataTypeGetInfo(data_type)->PrintFmt;

    const bool hovered = ItemHoverable(frame_bb, id, g.LastItemData.InFlags);
    bool temp_input_is_active = temp_input_allowed && TempInputIsActive(id);
    if (!temp_input_is_active)
    {
        // Tabbing or CTRL-clicking on Slider turns it into an input box
        const bool input_requested_by_tabbing = temp_input_allowed && (g.LastItemData.StatusFlags & ImGuiItemStatusFlags_FocusedByTabbing) != 0;
        const bool clicked = hovered && IsMouseClicked(0, id);
        const bool make_active = (input_requested_by_tabbing || clicked || g.NavActivateId == id);
        if (make_active && clicked)
            SetKeyOwner(ImGuiKey_MouseLeft, id);
        if (make_active && temp_input_allowed)
            if (input_requested_by_tabbing || (clicked && g.IO.KeyCtrl) || (g.NavActivateId == id && (g.NavActivateFlags & ImGuiActivateFlags_PreferInput)))
                temp_input_is_active = true;

        if (make_active && !temp_input_is_active)
        {
            SetActiveID(id, window);
            SetFocusID(id, window);
            FocusWindow(window);
            g.ActiveIdUsingNavDirMask |= (1 << ImGuiDir_Left) | (1 << ImGuiDir_Right);
        }
    }

    if (temp_input_is_active)
    {
        // Only clamp CTRL+Click input when ImGuiSliderFlags_AlwaysClamp is set
        const bool is_clamp_input = (flags & ImGuiSliderFlags_AlwaysClamp) != 0;
        return TempInputScalar(frame_bb, id, label, data_type, p_data, format, is_clamp_input ? p_min : NULL, is_clamp_input ? p_max : NULL);
    }

    // Draw frame
    const ImU32 frame_col = GetColorU32(g.ActiveId == id ? ImGuiCol_FrameBgActive : hovered ? ImGuiCol_FrameBgHovered : ImGuiCol_FrameBg);
    RenderNavHighlight(frame_bb, id);
    RenderFrame(frame_bb.Min, frame_bb.Max, frame_col, true, g.Style.FrameRounding);

    // Slider behavior
    ImRect grab_bb;
    const bool value_changed = SliderBehavior(frame_bb, id, data_type, p_data, p_min, p_max, format, flags, &grab_bb);
    if (value_changed)
        MarkItemEdited(id);

    // Render grab
    if (grab_bb.Max.x > grab_bb.Min.x)
        window->DrawList->AddRectFilled(grab_bb.Min, grab_bb.Max, GetColorU32(g.ActiveId == id ? ImGuiCol_SliderGrabActive : ImGuiCol_SliderGrab), style.GrabRounding);

    // Display value using user-provided display format so user can add prefix/suffix/decorations to the value.
    char value_buf[64];
    const char* value_buf_end = value_buf + DataTypeFormatString(value_buf, IM_ARRAYSIZE(value_buf), data_type, p_data, format);
    if (g.LogEnabled)
        LogSetNextTextDecoration("{", "}");
    RenderTextClipped(frame_bb.Min, frame_bb.Max, value_buf, value_buf_end, NULL, ImVec2(0.5f, 0.5f));

    if (label_size.x > 0.0f)
        RenderText(ImVec2(frame_bb.Max.x + style.ItemInnerSpacing.x, frame_bb.Min.y + style.FramePadding.y), label);

    IMGUI_TEST_ENGINE_ITEM_INFO(id, label, g.LastItemData.StatusFlags | (temp_input_allowed ? ImGuiItemStatusFlags_Inputable : 0));
    return value_changed;
}

// Add multiple sliders on 1 line for compact edition of multiple components
bool ImGui::SliderScalarN(const char* label, ImGuiDataType data_type, void* v, int components, const void* v_min, const void* v_max, const char* format, ImGuiSliderFlags flags)
{
    ImGuiWindow* window = GetCurrentWindow();
    if (window->SkipItems)
        return false;

    ImGuiContext& g = *GImGui;
    bool value_changed = false;
    BeginGroup();
    PushID(label);
    PushMultiItemsWidths(components, CalcItemWidth());
    size_t type_size = GDataTypeInfo[data_type].Size;
    for (int i = 0; i < components; i++)
    {
        PushID(i);
        if (i > 0)
            SameLine(0, g.Style.ItemInnerSpacing.x);
        value_changed |= SliderScalar("", data_type, v, v_min, v_max, format, flags);
        PopID();
        PopItemWidth();
        v = (void*)((char*)v + type_size);
    }
    PopID();

    const char* label_end = FindRenderedTextEnd(label);
    if (label != label_end)
    {
        SameLine(0, g.Style.ItemInnerSpacing.x);
        TextEx(label, label_end);
    }

    EndGroup();
    return value_changed;
}

bool ImGui::SliderFloat(const char* label, float* v, float v_min, float v_max, const char* format, ImGuiSliderFlags flags)
{
    return SliderScalar(label, ImGuiDataType_Float, v, &v_min, &v_max, format, flags);
}

bool ImGui::SliderFloat2(const char* label, float v[2], float v_min, float v_max, const char* format, ImGuiSliderFlags flags)
{
    return SliderScalarN(label, ImGuiDataType_Float, v, 2, &v_min, &v_max, format, flags);
}

bool ImGui::SliderFloat3(const char* label, float v[3], float v_min, float v_max, const char* format, ImGuiSliderFlags flags)
{
    return SliderScalarN(label, ImGuiDataType_Float, v, 3, &v_min, &v_max, format, flags);
}

bool ImGui::SliderFloat4(const char* label, float v[4], float v_min, float v_max, const char* format, ImGuiSliderFlags flags)
{
    return SliderScalarN(label, ImGuiDataType_Float, v, 4, &v_min, &v_max, format, flags);
}

bool ImGui::SliderAngle(const char* label, float* v_rad, float v_degrees_min, float v_degrees_max, const char* format, ImGuiSliderFlags flags)
{
    if (format == NULL)
        format = "%.0f deg";
    float v_deg = (*v_rad) * 360.0f / (2 * IM_PI);
    bool value_changed = SliderFloat(label, &v_deg, v_degrees_min, v_degrees_max, format, flags);
    *v_rad = v_deg * (2 * IM_PI) / 360.0f;
    return value_changed;
}

bool ImGui::SliderInt(const char* label, int* v, int v_min, int v_max, const char* format, ImGuiSliderFlags flags)
{
    return SliderScalar(label, ImGuiDataType_S32, v, &v_min, &v_max, format, flags);
}

bool ImGui::SliderInt2(const char* label, int v[2], int v_min, int v_max, const char* format, ImGuiSliderFlags flags)
{
    return SliderScalarN(label, ImGuiDataType_S32, v, 2, &v_min, &v_max, format, flags);
}

bool ImGui::SliderInt3(const char* label, int v[3], int v_min, int v_max, const char* format, ImGuiSliderFlags flags)
{
    return SliderScalarN(label, ImGuiDataType_S32, v, 3, &v_min, &v_max, format, flags);
}

bool ImGui::SliderInt4(const char* label, int v[4], int v_min, int v_max, const char* format, ImGuiSliderFlags flags)
{
    return SliderScalarN(label, ImGuiDataType_S32, v, 4, &v_min, &v_max, format, flags);
}

bool ImGui::VSliderScalar(const char* label, const ImVec2& size, ImGuiDataType data_type, void* p_data, const void* p_min, const void* p_max, const char* format, ImGuiSliderFlags flags)
{
    ImGuiWindow* window = GetCurrentWindow();
    if (window->SkipItems)
        return false;

    ImGuiContext& g = *GImGui;
    const ImGuiStyle& style = g.Style;
    const ImGuiID id = window->GetID(label);

    const ImVec2 label_size = CalcTextSize(label, NULL, true);
    const ImRect frame_bb(window->DC.CursorPos, window->DC.CursorPos + size);
    const ImRect bb(frame_bb.Min, frame_bb.Max + ImVec2(label_size.x > 0.0f ? style.ItemInnerSpacing.x + label_size.x : 0.0f, 0.0f));

    ItemSize(bb, style.FramePadding.y);
    if (!ItemAdd(frame_bb, id))
        return false;

    // Default format string when passing NULL
    if (format == NULL)
        format = DataTypeGetInfo(data_type)->PrintFmt;

    const bool hovered = ItemHoverable(frame_bb, id, g.LastItemData.InFlags);
    const bool clicked = hovered && IsMouseClicked(0, id);
    if (clicked || g.NavActivateId == id)
    {
        if (clicked)
            SetKeyOwner(ImGuiKey_MouseLeft, id);
        SetActiveID(id, window);
        SetFocusID(id, window);
        FocusWindow(window);
        g.ActiveIdUsingNavDirMask |= (1 << ImGuiDir_Up) | (1 << ImGuiDir_Down);
    }

    // Draw frame
    const ImU32 frame_col = GetColorU32(g.ActiveId == id ? ImGuiCol_FrameBgActive : hovered ? ImGuiCol_FrameBgHovered : ImGuiCol_FrameBg);
    RenderNavHighlight(frame_bb, id);
    RenderFrame(frame_bb.Min, frame_bb.Max, frame_col, true, g.Style.FrameRounding);

    // Slider behavior
    ImRect grab_bb;
    const bool value_changed = SliderBehavior(frame_bb, id, data_type, p_data, p_min, p_max, format, flags | ImGuiSliderFlags_Vertical, &grab_bb);
    if (value_changed)
        MarkItemEdited(id);

    // Render grab
    if (grab_bb.Max.y > grab_bb.Min.y)
        window->DrawList->AddRectFilled(grab_bb.Min, grab_bb.Max, GetColorU32(g.ActiveId == id ? ImGuiCol_SliderGrabActive : ImGuiCol_SliderGrab), style.GrabRounding);

    // Display value using user-provided display format so user can add prefix/suffix/decorations to the value.
    // For the vertical slider we allow centered text to overlap the frame padding
    char value_buf[64];
    const char* value_buf_end = value_buf + DataTypeFormatString(value_buf, IM_ARRAYSIZE(value_buf), data_type, p_data, format);
    RenderTextClipped(ImVec2(frame_bb.Min.x, frame_bb.Min.y + style.FramePadding.y), frame_bb.Max, value_buf, value_buf_end, NULL, ImVec2(0.5f, 0.0f));
    if (label_size.x > 0.0f)
        RenderText(ImVec2(frame_bb.Max.x + style.ItemInnerSpacing.x, frame_bb.Min.y + style.FramePadding.y), label);

    return value_changed;
}

bool ImGui::VSliderFloat(const char* label, const ImVec2& size, float* v, float v_min, float v_max, const char* format, ImGuiSliderFlags flags)
{
    return VSliderScalar(label, size, ImGuiDataType_Float, v, &v_min, &v_max, format, flags);
}

bool ImGui::VSliderInt(const char* label, const ImVec2& size, int* v, int v_min, int v_max, const char* format, ImGuiSliderFlags flags)
{
    return VSliderScalar(label, size, ImGuiDataType_S32, v, &v_min, &v_max, format, flags);
}

//-------------------------------------------------------------------------
// [SECTION] Widgets: InputScalar, InputFloat, InputInt, etc.
//-------------------------------------------------------------------------
// - ImParseFormatFindStart() [Internal]
// - ImParseFormatFindEnd() [Internal]
// - ImParseFormatTrimDecorations() [Internal]
// - ImParseFormatSanitizeForPrinting() [Internal]
// - ImParseFormatSanitizeForScanning() [Internal]
// - ImParseFormatPrecision() [Internal]
// - TempInputTextScalar() [Internal]
// - InputScalar()
// - InputScalarN()
// - InputFloat()
// - InputFloat2()
// - InputFloat3()
// - InputFloat4()
// - InputInt()
// - InputInt2()
// - InputInt3()
// - InputInt4()
// - InputDouble()
//-------------------------------------------------------------------------

// We don't use strchr() because our strings are usually very short and often start with '%'
const char* ImParseFormatFindStart(const char* fmt)
{
    while (char c = fmt[0])
    {
        if (c == '%' && fmt[1] != '%')
            return fmt;
        else if (c == '%')
            fmt++;
        fmt++;
    }
    return fmt;
}

const char* ImParseFormatFindEnd(const char* fmt)
{
    // Printf/scanf types modifiers: I/L/h/j/l/t/w/z. Other uppercase letters qualify as types aka end of the format.
    if (fmt[0] != '%')
        return fmt;
    const unsigned int ignored_uppercase_mask = (1 << ('I'-'A')) | (1 << ('L'-'A'));
    const unsigned int ignored_lowercase_mask = (1 << ('h'-'a')) | (1 << ('j'-'a')) | (1 << ('l'-'a')) | (1 << ('t'-'a')) | (1 << ('w'-'a')) | (1 << ('z'-'a'));
    for (char c; (c = *fmt) != 0; fmt++)
    {
        if (c >= 'A' && c <= 'Z' && ((1 << (c - 'A')) & ignored_uppercase_mask) == 0)
            return fmt + 1;
        if (c >= 'a' && c <= 'z' && ((1 << (c - 'a')) & ignored_lowercase_mask) == 0)
            return fmt + 1;
    }
    return fmt;
}

// Extract the format out of a format string with leading or trailing decorations
//  fmt = "blah blah"  -> return ""
//  fmt = "%.3f"       -> return fmt
//  fmt = "hello %.3f" -> return fmt + 6
//  fmt = "%.3f hello" -> return buf written with "%.3f"
const char* ImParseFormatTrimDecorations(const char* fmt, char* buf, size_t buf_size)
{
    const char* fmt_start = ImParseFormatFindStart(fmt);
    if (fmt_start[0] != '%')
        return "";
    const char* fmt_end = ImParseFormatFindEnd(fmt_start);
    if (fmt_end[0] == 0) // If we only have leading decoration, we don't need to copy the data.
        return fmt_start;
    ImStrncpy(buf, fmt_start, ImMin((size_t)(fmt_end - fmt_start) + 1, buf_size));
    return buf;
}

// Sanitize format
// - Zero terminate so extra characters after format (e.g. "%f123") don't confuse atof/atoi
// - stb_sprintf.h supports several new modifiers which format numbers in a way that also makes them incompatible atof/atoi.
void ImParseFormatSanitizeForPrinting(const char* fmt_in, char* fmt_out, size_t fmt_out_size)
{
    const char* fmt_end = ImParseFormatFindEnd(fmt_in);
    IM_UNUSED(fmt_out_size);
    IM_ASSERT((size_t)(fmt_end - fmt_in + 1) < fmt_out_size); // Format is too long, let us know if this happens to you!
    while (fmt_in < fmt_end)
    {
        char c = *fmt_in++;
        if (c != '\'' && c != '$' && c != '_') // Custom flags provided by stb_sprintf.h. POSIX 2008 also supports '.
            *(fmt_out++) = c;
    }
    *fmt_out = 0; // Zero-terminate
}

// - For scanning we need to remove all width and precision fields and flags "%+3.7f" -> "%f". BUT don't strip types like "%I64d" which includes digits. ! "%07I64d" -> "%I64d"
const char* ImParseFormatSanitizeForScanning(const char* fmt_in, char* fmt_out, size_t fmt_out_size)
{
    const char* fmt_end = ImParseFormatFindEnd(fmt_in);
    const char* fmt_out_begin = fmt_out;
    IM_UNUSED(fmt_out_size);
    IM_ASSERT((size_t)(fmt_end - fmt_in + 1) < fmt_out_size); // Format is too long, let us know if this happens to you!
    bool has_type = false;
    while (fmt_in < fmt_end)
    {
        char c = *fmt_in++;
        if (!has_type && ((c >= '0' && c <= '9') || c == '.' || c == '+' || c == '#'))
            continue;
        has_type |= ((c >= 'a' && c <= 'z') || (c >= 'A' && c <= 'Z')); // Stop skipping digits
        if (c != '\'' && c != '$' && c != '_') // Custom flags provided by stb_sprintf.h. POSIX 2008 also supports '.
            *(fmt_out++) = c;
    }
    *fmt_out = 0; // Zero-terminate
    return fmt_out_begin;
}

template<typename TYPE>
static const char* ImAtoi(const char* src, TYPE* output)
{
    int negative = 0;
    if (*src == '-') { negative = 1; src++; }
    if (*src == '+') { src++; }
    TYPE v = 0;
    while (*src >= '0' && *src <= '9')
        v = (v * 10) + (*src++ - '0');
    *output = negative ? -v : v;
    return src;
}

// Parse display precision back from the display format string
// FIXME: This is still used by some navigation code path to infer a minimum tweak step, but we should aim to rework widgets so it isn't needed.
int ImParseFormatPrecision(const char* fmt, int default_precision)
{
    fmt = ImParseFormatFindStart(fmt);
    if (fmt[0] != '%')
        return default_precision;
    fmt++;
    while (*fmt >= '0' && *fmt <= '9')
        fmt++;
    int precision = INT_MAX;
    if (*fmt == '.')
    {
        fmt = ImAtoi<int>(fmt + 1, &precision);
        if (precision < 0 || precision > 99)
            precision = default_precision;
    }
    if (*fmt == 'e' || *fmt == 'E') // Maximum precision with scientific notation
        precision = -1;
    if ((*fmt == 'g' || *fmt == 'G') && precision == INT_MAX)
        precision = -1;
    return (precision == INT_MAX) ? default_precision : precision;
}

// Create text input in place of another active widget (e.g. used when doing a CTRL+Click on drag/slider widgets)
// FIXME: Facilitate using this in variety of other situations.
bool ImGui::TempInputText(const ImRect& bb, ImGuiID id, const char* label, char* buf, int buf_size, ImGuiInputTextFlags flags)
{
    // On the first frame, g.TempInputTextId == 0, then on subsequent frames it becomes == id.
    // We clear ActiveID on the first frame to allow the InputText() taking it back.
    ImGuiContext& g = *GImGui;
    const bool init = (g.TempInputId != id);
    if (init)
        ClearActiveID();

    g.CurrentWindow->DC.CursorPos = bb.Min;
    bool value_changed = InputTextEx(label, NULL, buf, buf_size, bb.GetSize(), flags | ImGuiInputTextFlags_MergedItem);
    if (init)
    {
        // First frame we started displaying the InputText widget, we expect it to take the active id.
        IM_ASSERT(g.ActiveId == id);
        g.TempInputId = g.ActiveId;
    }
    return value_changed;
}

static inline ImGuiInputTextFlags InputScalar_DefaultCharsFilter(ImGuiDataType data_type, const char* format)
{
    if (data_type == ImGuiDataType_Float || data_type == ImGuiDataType_Double)
        return ImGuiInputTextFlags_CharsScientific;
    const char format_last_char = format[0] ? format[strlen(format) - 1] : 0;
    return (format_last_char == 'x' || format_last_char == 'X') ? ImGuiInputTextFlags_CharsHexadecimal : ImGuiInputTextFlags_CharsDecimal;
}

// Note that Drag/Slider functions are only forwarding the min/max values clamping values if the ImGuiSliderFlags_AlwaysClamp flag is set!
// This is intended: this way we allow CTRL+Click manual input to set a value out of bounds, for maximum flexibility.
// However this may not be ideal for all uses, as some user code may break on out of bound values.
bool ImGui::TempInputScalar(const ImRect& bb, ImGuiID id, const char* label, ImGuiDataType data_type, void* p_data, const char* format, const void* p_clamp_min, const void* p_clamp_max)
{
    // FIXME: May need to clarify display behavior if format doesn't contain %.
    // "%d" -> "%d" / "There are %d items" -> "%d" / "items" -> "%d" (fallback). Also see #6405
    const ImGuiDataTypeInfo* type_info = DataTypeGetInfo(data_type);
    char fmt_buf[32];
    char data_buf[32];
    format = ImParseFormatTrimDecorations(format, fmt_buf, IM_ARRAYSIZE(fmt_buf));
    if (format[0] == 0)
        format = type_info->PrintFmt;
    DataTypeFormatString(data_buf, IM_ARRAYSIZE(data_buf), data_type, p_data, format);
    ImStrTrimBlanks(data_buf);

    ImGuiInputTextFlags flags = ImGuiInputTextFlags_AutoSelectAll | ImGuiInputTextFlags_NoMarkEdited;
    flags |= InputScalar_DefaultCharsFilter(data_type, format);

    bool value_changed = false;
    if (TempInputText(bb, id, label, data_buf, IM_ARRAYSIZE(data_buf), flags))
    {
        // Backup old value
        size_t data_type_size = type_info->Size;
        ImGuiDataTypeTempStorage data_backup;
        memcpy(&data_backup, p_data, data_type_size);

        // Apply new value (or operations) then clamp
        DataTypeApplyFromText(data_buf, data_type, p_data, format);
        if (p_clamp_min || p_clamp_max)
        {
            if (p_clamp_min && p_clamp_max && DataTypeCompare(data_type, p_clamp_min, p_clamp_max) > 0)
                ImSwap(p_clamp_min, p_clamp_max);
            DataTypeClamp(data_type, p_data, p_clamp_min, p_clamp_max);
        }

        // Only mark as edited if new value is different
        value_changed = memcmp(&data_backup, p_data, data_type_size) != 0;
        if (value_changed)
            MarkItemEdited(id);
    }
    return value_changed;
}

// Note: p_data, p_step, p_step_fast are _pointers_ to a memory address holding the data. For an Input widget, p_step and p_step_fast are optional.
// Read code of e.g. InputFloat(), InputInt() etc. or examples in 'Demo->Widgets->Data Types' to understand how to use this function directly.
bool ImGui::InputScalar(const char* label, ImGuiDataType data_type, void* p_data, const void* p_step, const void* p_step_fast, const char* format, ImGuiInputTextFlags flags)
{
    ImGuiWindow* window = GetCurrentWindow();
    if (window->SkipItems)
        return false;

    ImGuiContext& g = *GImGui;
    ImGuiStyle& style = g.Style;

    if (format == NULL)
        format = DataTypeGetInfo(data_type)->PrintFmt;

    char buf[64];
    DataTypeFormatString(buf, IM_ARRAYSIZE(buf), data_type, p_data, format);

    // Testing ActiveId as a minor optimization as filtering is not needed until active
    if (g.ActiveId == 0 && (flags & (ImGuiInputTextFlags_CharsDecimal | ImGuiInputTextFlags_CharsHexadecimal | ImGuiInputTextFlags_CharsScientific)) == 0)
        flags |= InputScalar_DefaultCharsFilter(data_type, format);
    flags |= ImGuiInputTextFlags_AutoSelectAll | ImGuiInputTextFlags_NoMarkEdited; // We call MarkItemEdited() ourselves by comparing the actual data rather than the string.

    bool value_changed = false;
    if (p_step == NULL)
    {
        if (InputText(label, buf, IM_ARRAYSIZE(buf), flags))
            value_changed = DataTypeApplyFromText(buf, data_type, p_data, format);
    }
    else
    {
        const float button_size = GetFrameHeight();

        BeginGroup(); // The only purpose of the group here is to allow the caller to query item data e.g. IsItemActive()
        PushID(label);
        SetNextItemWidth(ImMax(1.0f, CalcItemWidth() - (button_size + style.ItemInnerSpacing.x) * 2));
        if (InputText("", buf, IM_ARRAYSIZE(buf), flags)) // PushId(label) + "" gives us the expected ID from outside point of view
            value_changed = DataTypeApplyFromText(buf, data_type, p_data, format);
        IMGUI_TEST_ENGINE_ITEM_INFO(g.LastItemData.ID, label, g.LastItemData.StatusFlags | ImGuiItemStatusFlags_Inputable);

        // Step buttons
        const ImVec2 backup_frame_padding = style.FramePadding;
        style.FramePadding.x = style.FramePadding.y;
        ImGuiButtonFlags button_flags = ImGuiButtonFlags_Repeat | ImGuiButtonFlags_DontClosePopups;
        if (flags & ImGuiInputTextFlags_ReadOnly)
            BeginDisabled();
        SameLine(0, style.ItemInnerSpacing.x);
        if (ButtonEx("-", ImVec2(button_size, button_size), button_flags))
        {
            DataTypeApplyOp(data_type, '-', p_data, p_data, g.IO.KeyCtrl && p_step_fast ? p_step_fast : p_step);
            value_changed = true;
        }
        SameLine(0, style.ItemInnerSpacing.x);
        if (ButtonEx("+", ImVec2(button_size, button_size), button_flags))
        {
            DataTypeApplyOp(data_type, '+', p_data, p_data, g.IO.KeyCtrl && p_step_fast ? p_step_fast : p_step);
            value_changed = true;
        }
        if (flags & ImGuiInputTextFlags_ReadOnly)
            EndDisabled();

        const char* label_end = FindRenderedTextEnd(label);
        if (label != label_end)
        {
            SameLine(0, style.ItemInnerSpacing.x);
            TextEx(label, label_end);
        }
        style.FramePadding = backup_frame_padding;

        PopID();
        EndGroup();
    }
    if (value_changed)
        MarkItemEdited(g.LastItemData.ID);

    return value_changed;
}

bool ImGui::InputScalarN(const char* label, ImGuiDataType data_type, void* p_data, int components, const void* p_step, const void* p_step_fast, const char* format, ImGuiInputTextFlags flags)
{
    ImGuiWindow* window = GetCurrentWindow();
    if (window->SkipItems)
        return false;

    ImGuiContext& g = *GImGui;
    bool value_changed = false;
    BeginGroup();
    PushID(label);
    PushMultiItemsWidths(components, CalcItemWidth());
    size_t type_size = GDataTypeInfo[data_type].Size;
    for (int i = 0; i < components; i++)
    {
        PushID(i);
        if (i > 0)
            SameLine(0, g.Style.ItemInnerSpacing.x);
        value_changed |= InputScalar("", data_type, p_data, p_step, p_step_fast, format, flags);
        PopID();
        PopItemWidth();
        p_data = (void*)((char*)p_data + type_size);
    }
    PopID();

    const char* label_end = FindRenderedTextEnd(label);
    if (label != label_end)
    {
        SameLine(0.0f, g.Style.ItemInnerSpacing.x);
        TextEx(label, label_end);
    }

    EndGroup();
    return value_changed;
}

bool ImGui::InputFloat(const char* label, float* v, float step, float step_fast, const char* format, ImGuiInputTextFlags flags)
{
    flags |= ImGuiInputTextFlags_CharsScientific;
    return InputScalar(label, ImGuiDataType_Float, (void*)v, (void*)(step > 0.0f ? &step : NULL), (void*)(step_fast > 0.0f ? &step_fast : NULL), format, flags);
}

bool ImGui::InputFloat2(const char* label, float v[2], const char* format, ImGuiInputTextFlags flags)
{
    return InputScalarN(label, ImGuiDataType_Float, v, 2, NULL, NULL, format, flags);
}

bool ImGui::InputFloat3(const char* label, float v[3], const char* format, ImGuiInputTextFlags flags)
{
    return InputScalarN(label, ImGuiDataType_Float, v, 3, NULL, NULL, format, flags);
}

bool ImGui::InputFloat4(const char* label, float v[4], const char* format, ImGuiInputTextFlags flags)
{
    return InputScalarN(label, ImGuiDataType_Float, v, 4, NULL, NULL, format, flags);
}

bool ImGui::InputInt(const char* label, int* v, int step, int step_fast, ImGuiInputTextFlags flags)
{
    // Hexadecimal input provided as a convenience but the flag name is awkward. Typically you'd use InputText() to parse your own data, if you want to handle prefixes.
    const char* format = (flags & ImGuiInputTextFlags_CharsHexadecimal) ? "%08X" : "%d";
    return InputScalar(label, ImGuiDataType_S32, (void*)v, (void*)(step > 0 ? &step : NULL), (void*)(step_fast > 0 ? &step_fast : NULL), format, flags);
}

bool ImGui::InputInt2(const char* label, int v[2], ImGuiInputTextFlags flags)
{
    return InputScalarN(label, ImGuiDataType_S32, v, 2, NULL, NULL, "%d", flags);
}

bool ImGui::InputInt3(const char* label, int v[3], ImGuiInputTextFlags flags)
{
    return InputScalarN(label, ImGuiDataType_S32, v, 3, NULL, NULL, "%d", flags);
}

bool ImGui::InputInt4(const char* label, int v[4], ImGuiInputTextFlags flags)
{
    return InputScalarN(label, ImGuiDataType_S32, v, 4, NULL, NULL, "%d", flags);
}

bool ImGui::InputDouble(const char* label, double* v, double step, double step_fast, const char* format, ImGuiInputTextFlags flags)
{
    flags |= ImGuiInputTextFlags_CharsScientific;
    return InputScalar(label, ImGuiDataType_Double, (void*)v, (void*)(step > 0.0 ? &step : NULL), (void*)(step_fast > 0.0 ? &step_fast : NULL), format, flags);
}

//-------------------------------------------------------------------------
// [SECTION] Widgets: InputText, InputTextMultiline, InputTextWithHint
//-------------------------------------------------------------------------
// - InputText()
// - InputTextWithHint()
// - InputTextMultiline()
// - InputTextGetCharInfo() [Internal]
// - InputTextReindexLines() [Internal]
// - InputTextReindexLinesRange() [Internal]
// - InputTextEx() [Internal]
// - DebugNodeInputTextState() [Internal]
//-------------------------------------------------------------------------

bool ImGui::InputText(const char* label, char* buf, size_t buf_size, ImGuiInputTextFlags flags, ImGuiInputTextCallback callback, void* user_data)
{
    IM_ASSERT(!(flags & ImGuiInputTextFlags_Multiline)); // call InputTextMultiline()
    return InputTextEx(label, NULL, buf, (int)buf_size, ImVec2(0, 0), flags, callback, user_data);
}

bool ImGui::InputTextMultiline(const char* label, char* buf, size_t buf_size, const ImVec2& size, ImGuiInputTextFlags flags, ImGuiInputTextCallback callback, void* user_data)
{
    return InputTextEx(label, NULL, buf, (int)buf_size, size, flags | ImGuiInputTextFlags_Multiline, callback, user_data);
}

bool ImGui::InputTextWithHint(const char* label, const char* hint, char* buf, size_t buf_size, ImGuiInputTextFlags flags, ImGuiInputTextCallback callback, void* user_data)
{
    IM_ASSERT(!(flags & ImGuiInputTextFlags_Multiline)); // call InputTextMultiline() or  InputTextEx() manually if you need multi-line + hint.
    return InputTextEx(label, hint, buf, (int)buf_size, ImVec2(0, 0), flags, callback, user_data);
}

static int InputTextCalcTextLenAndLineCount(const char* text_begin, const char** out_text_end)
{
    int line_count = 0;
    const char* s = text_begin;
    while (char c = *s++) // We are only matching for \n so we can ignore UTF-8 decoding
        if (c == '\n')
            line_count++;
    s--;
    if (s[0] != '\n' && s[0] != '\r')
        line_count++;
    *out_text_end = s;
    return line_count;
}

static ImVec2 InputTextCalcTextSizeW(ImGuiContext* ctx, const ImWchar* text_begin, const ImWchar* text_end, const ImWchar** remaining, ImVec2* out_offset, bool stop_on_new_line)
{
    ImGuiContext& g = *ctx;
    ImFont* font = g.Font;
    const float line_height = g.FontSize;
    const float scale = line_height / font->FontSize;

    ImVec2 text_size = ImVec2(0, 0);
    float line_width = 0.0f;

    const ImWchar* s = text_begin;
    while (s < text_end)
    {
        unsigned int c = (unsigned int)(*s++);
        if (c == '\n')
        {
            text_size.x = ImMax(text_size.x, line_width);
            text_size.y += line_height;
            line_width = 0.0f;
            if (stop_on_new_line)
                break;
            continue;
        }
        if (c == '\r')
            continue;

        const float char_width = font->GetCharAdvance((ImWchar)c) * scale;
        line_width += char_width;
    }

    if (text_size.x < line_width)
        text_size.x = line_width;

    if (out_offset)
        *out_offset = ImVec2(line_width, text_size.y + line_height);  // offset allow for the possibility of sitting after a trailing \n

    if (line_width > 0 || text_size.y == 0.0f)                        // whereas size.y will ignore the trailing \n
        text_size.y += line_height;

    if (remaining)
        *remaining = s;

    return text_size;
}

// Wrapper for stb_textedit.h to edit text (our wrapper is for: statically sized buffer, single-line, wchar characters. InputText converts between UTF-8 and wchar)
namespace ImStb
{

static int     STB_TEXTEDIT_STRINGLEN(const ImGuiInputTextState* obj)                             { return obj->CurLenW; }
static ImWchar STB_TEXTEDIT_GETCHAR(const ImGuiInputTextState* obj, int idx)                      { return obj->TextW[idx]; }
static float   STB_TEXTEDIT_GETWIDTH(ImGuiInputTextState* obj, int line_start_idx, int char_idx)  { ImWchar c = obj->TextW[line_start_idx + char_idx]; if (c == '\n') return STB_TEXTEDIT_GETWIDTH_NEWLINE; ImGuiContext& g = *obj->Ctx; return g.Font->GetCharAdvance(c) * (g.FontSize / g.Font->FontSize); }
static int     STB_TEXTEDIT_KEYTOTEXT(int key)                                                    { return key >= 0x200000 ? 0 : key; }
static ImWchar STB_TEXTEDIT_NEWLINE = '\n';
static void    STB_TEXTEDIT_LAYOUTROW(StbTexteditRow* r, ImGuiInputTextState* obj, int line_start_idx)
{
    const ImWchar* text = obj->TextW.Data;
    const ImWchar* text_remaining = NULL;
    const ImVec2 size = InputTextCalcTextSizeW(obj->Ctx, text + line_start_idx, text + obj->CurLenW, &text_remaining, NULL, true);
    r->x0 = 0.0f;
    r->x1 = size.x;
    r->baseline_y_delta = size.y;
    r->ymin = 0.0f;
    r->ymax = size.y;
    r->num_chars = (int)(text_remaining - (text + line_start_idx));
}

static bool is_separator(unsigned int c)
{
    return c==',' || c==';' || c=='(' || c==')' || c=='{' || c=='}' || c=='[' || c==']' || c=='|' || c=='\n' || c=='\r' || c=='.' || c=='!';
}

static int is_word_boundary_from_right(ImGuiInputTextState* obj, int idx)
{
    // When ImGuiInputTextFlags_Password is set, we don't want actions such as CTRL+Arrow to leak the fact that underlying data are blanks or separators.
    if ((obj->Flags & ImGuiInputTextFlags_Password) || idx <= 0)
        return 0;

    bool prev_white = ImCharIsBlankW(obj->TextW[idx - 1]);
    bool prev_separ = is_separator(obj->TextW[idx - 1]);
    bool curr_white = ImCharIsBlankW(obj->TextW[idx]);
    bool curr_separ = is_separator(obj->TextW[idx]);
    return ((prev_white || prev_separ) && !(curr_separ || curr_white)) || (curr_separ && !prev_separ);
}
static int is_word_boundary_from_left(ImGuiInputTextState* obj, int idx)
{
    if ((obj->Flags & ImGuiInputTextFlags_Password) || idx <= 0)
        return 0;

    bool prev_white = ImCharIsBlankW(obj->TextW[idx]);
    bool prev_separ = is_separator(obj->TextW[idx]);
    bool curr_white = ImCharIsBlankW(obj->TextW[idx - 1]);
    bool curr_separ = is_separator(obj->TextW[idx - 1]);
    return ((prev_white) && !(curr_separ || curr_white)) || (curr_separ && !prev_separ);
}
static int  STB_TEXTEDIT_MOVEWORDLEFT_IMPL(ImGuiInputTextState* obj, int idx)   { idx--; while (idx >= 0 && !is_word_boundary_from_right(obj, idx)) idx--; return idx < 0 ? 0 : idx; }
static int  STB_TEXTEDIT_MOVEWORDRIGHT_MAC(ImGuiInputTextState* obj, int idx)   { idx++; int len = obj->CurLenW; while (idx < len && !is_word_boundary_from_left(obj, idx)) idx++; return idx > len ? len : idx; }
static int  STB_TEXTEDIT_MOVEWORDRIGHT_WIN(ImGuiInputTextState* obj, int idx)   { idx++; int len = obj->CurLenW; while (idx < len && !is_word_boundary_from_right(obj, idx)) idx++; return idx > len ? len : idx; }
static int  STB_TEXTEDIT_MOVEWORDRIGHT_IMPL(ImGuiInputTextState* obj, int idx)  { ImGuiContext& g = *obj->Ctx; if (g.IO.ConfigMacOSXBehaviors) return STB_TEXTEDIT_MOVEWORDRIGHT_MAC(obj, idx); else return STB_TEXTEDIT_MOVEWORDRIGHT_WIN(obj, idx); }
#define STB_TEXTEDIT_MOVEWORDLEFT   STB_TEXTEDIT_MOVEWORDLEFT_IMPL  // They need to be #define for stb_textedit.h
#define STB_TEXTEDIT_MOVEWORDRIGHT  STB_TEXTEDIT_MOVEWORDRIGHT_IMPL

static void STB_TEXTEDIT_DELETECHARS(ImGuiInputTextState* obj, int pos, int n)
{
    ImWchar* dst = obj->TextW.Data + pos;

    // We maintain our buffer length in both UTF-8 and wchar formats
    obj->Edited = true;
    obj->CurLenA -= ImTextCountUtf8BytesFromStr(dst, dst + n);
    obj->CurLenW -= n;

    // Offset remaining text (FIXME-OPT: Use memmove)
    const ImWchar* src = obj->TextW.Data + pos + n;
    while (ImWchar c = *src++)
        *dst++ = c;
    *dst = '\0';
}

static bool STB_TEXTEDIT_INSERTCHARS(ImGuiInputTextState* obj, int pos, const ImWchar* new_text, int new_text_len)
{
    const bool is_resizable = (obj->Flags & ImGuiInputTextFlags_CallbackResize) != 0;
    const int text_len = obj->CurLenW;
    IM_ASSERT(pos <= text_len);

    const int new_text_len_utf8 = ImTextCountUtf8BytesFromStr(new_text, new_text + new_text_len);
    if (!is_resizable && (new_text_len_utf8 + obj->CurLenA + 1 > obj->BufCapacityA))
        return false;

    // Grow internal buffer if needed
    if (new_text_len + text_len + 1 > obj->TextW.Size)
    {
        if (!is_resizable)
            return false;
        IM_ASSERT(text_len < obj->TextW.Size);
        obj->TextW.resize(text_len + ImClamp(new_text_len * 4, 32, ImMax(256, new_text_len)) + 1);
    }

    ImWchar* text = obj->TextW.Data;
    if (pos != text_len)
        memmove(text + pos + new_text_len, text + pos, (size_t)(text_len - pos) * sizeof(ImWchar));
    memcpy(text + pos, new_text, (size_t)new_text_len * sizeof(ImWchar));

    obj->Edited = true;
    obj->CurLenW += new_text_len;
    obj->CurLenA += new_text_len_utf8;
    obj->TextW[obj->CurLenW] = '\0';

    return true;
}

// We don't use an enum so we can build even with conflicting symbols (if another user of stb_textedit.h leak their STB_TEXTEDIT_K_* symbols)
#define STB_TEXTEDIT_K_LEFT         0x200000 // keyboard input to move cursor left
#define STB_TEXTEDIT_K_RIGHT        0x200001 // keyboard input to move cursor right
#define STB_TEXTEDIT_K_UP           0x200002 // keyboard input to move cursor up
#define STB_TEXTEDIT_K_DOWN         0x200003 // keyboard input to move cursor down
#define STB_TEXTEDIT_K_LINESTART    0x200004 // keyboard input to move cursor to start of line
#define STB_TEXTEDIT_K_LINEEND      0x200005 // keyboard input to move cursor to end of line
#define STB_TEXTEDIT_K_TEXTSTART    0x200006 // keyboard input to move cursor to start of text
#define STB_TEXTEDIT_K_TEXTEND      0x200007 // keyboard input to move cursor to end of text
#define STB_TEXTEDIT_K_DELETE       0x200008 // keyboard input to delete selection or character under cursor
#define STB_TEXTEDIT_K_BACKSPACE    0x200009 // keyboard input to delete selection or character left of cursor
#define STB_TEXTEDIT_K_UNDO         0x20000A // keyboard input to perform undo
#define STB_TEXTEDIT_K_REDO         0x20000B // keyboard input to perform redo
#define STB_TEXTEDIT_K_WORDLEFT     0x20000C // keyboard input to move cursor left one word
#define STB_TEXTEDIT_K_WORDRIGHT    0x20000D // keyboard input to move cursor right one word
#define STB_TEXTEDIT_K_PGUP         0x20000E // keyboard input to move cursor up a page
#define STB_TEXTEDIT_K_PGDOWN       0x20000F // keyboard input to move cursor down a page
#define STB_TEXTEDIT_K_SHIFT        0x400000

#define STB_TEXTEDIT_IMPLEMENTATION
#define STB_TEXTEDIT_memmove memmove
#include "imstb_textedit.h"

// stb_textedit internally allows for a single undo record to do addition and deletion, but somehow, calling
// the stb_textedit_paste() function creates two separate records, so we perform it manually. (FIXME: Report to nothings/stb?)
static void stb_textedit_replace(ImGuiInputTextState* str, STB_TexteditState* state, const STB_TEXTEDIT_CHARTYPE* text, int text_len)
{
    stb_text_makeundo_replace(str, state, 0, str->CurLenW, text_len);
    ImStb::STB_TEXTEDIT_DELETECHARS(str, 0, str->CurLenW);
    state->cursor = state->select_start = state->select_end = 0;
    if (text_len <= 0)
        return;
    if (ImStb::STB_TEXTEDIT_INSERTCHARS(str, 0, text, text_len))
    {
        state->cursor = state->select_start = state->select_end = text_len;
        state->has_preferred_x = 0;
        return;
    }
    IM_ASSERT(0); // Failed to insert character, normally shouldn't happen because of how we currently use stb_textedit_replace()
}

} // namespace ImStb

void ImGuiInputTextState::OnKeyPressed(int key)
{
    stb_textedit_key(this, &Stb, key);
    CursorFollow = true;
    CursorAnimReset();
}

ImGuiInputTextCallbackData::ImGuiInputTextCallbackData()
{
    memset(this, 0, sizeof(*this));
}

// Public API to manipulate UTF-8 text
// We expose UTF-8 to the user (unlike the STB_TEXTEDIT_* functions which are manipulating wchar)
// FIXME: The existence of this rarely exercised code path is a bit of a nuisance.
void ImGuiInputTextCallbackData::DeleteChars(int pos, int bytes_count)
{
    IM_ASSERT(pos + bytes_count <= BufTextLen);
    char* dst = Buf + pos;
    const char* src = Buf + pos + bytes_count;
    while (char c = *src++)
        *dst++ = c;
    *dst = '\0';

    if (CursorPos >= pos + bytes_count)
        CursorPos -= bytes_count;
    else if (CursorPos >= pos)
        CursorPos = pos;
    SelectionStart = SelectionEnd = CursorPos;
    BufDirty = true;
    BufTextLen -= bytes_count;
}

void ImGuiInputTextCallbackData::InsertChars(int pos, const char* new_text, const char* new_text_end)
{
    // Accept null ranges
    if (new_text == new_text_end)
        return;

    const bool is_resizable = (Flags & ImGuiInputTextFlags_CallbackResize) != 0;
    const int new_text_len = new_text_end ? (int)(new_text_end - new_text) : (int)strlen(new_text);
    if (new_text_len + BufTextLen >= BufSize)
    {
        if (!is_resizable)
            return;

        // Contrary to STB_TEXTEDIT_INSERTCHARS() this is working in the UTF8 buffer, hence the mildly similar code (until we remove the U16 buffer altogether!)
        ImGuiContext& g = *Ctx;
        ImGuiInputTextState* edit_state = &g.InputTextState;
        IM_ASSERT(edit_state->ID != 0 && g.ActiveId == edit_state->ID);
        IM_ASSERT(Buf == edit_state->TextA.Data);
        int new_buf_size = BufTextLen + ImClamp(new_text_len * 4, 32, ImMax(256, new_text_len)) + 1;
        edit_state->TextA.reserve(new_buf_size + 1);
        Buf = edit_state->TextA.Data;
        BufSize = edit_state->BufCapacityA = new_buf_size;
    }

    if (BufTextLen != pos)
        memmove(Buf + pos + new_text_len, Buf + pos, (size_t)(BufTextLen - pos));
    memcpy(Buf + pos, new_text, (size_t)new_text_len * sizeof(char));
    Buf[BufTextLen + new_text_len] = '\0';

    if (CursorPos >= pos)
        CursorPos += new_text_len;
    SelectionStart = SelectionEnd = CursorPos;
    BufDirty = true;
    BufTextLen += new_text_len;
}

// Return false to discard a character.
static bool InputTextFilterCharacter(ImGuiContext* ctx, unsigned int* p_char, ImGuiInputTextFlags flags, ImGuiInputTextCallback callback, void* user_data, ImGuiInputSource input_source)
{
    IM_ASSERT(input_source == ImGuiInputSource_Keyboard || input_source == ImGuiInputSource_Clipboard);
    unsigned int c = *p_char;

    // Filter non-printable (NB: isprint is unreliable! see #2467)
    bool apply_named_filters = true;
    if (c < 0x20)
    {
        bool pass = false;
        pass |= (c == '\n' && (flags & ImGuiInputTextFlags_Multiline)); // Note that an Enter KEY will emit \r and be ignored (we poll for KEY in InputText() code)
        pass |= (c == '\t' && (flags & ImGuiInputTextFlags_AllowTabInput));
        if (!pass)
            return false;
        apply_named_filters = false; // Override named filters below so newline and tabs can still be inserted.
    }

    if (input_source != ImGuiInputSource_Clipboard)
    {
        // We ignore Ascii representation of delete (emitted from Backspace on OSX, see #2578, #2817)
        if (c == 127)
            return false;

        // Filter private Unicode range. GLFW on OSX seems to send private characters for special keys like arrow keys (FIXME)
        if (c >= 0xE000 && c <= 0xF8FF)
            return false;
    }

    // Filter Unicode ranges we are not handling in this build
    if (c > IM_UNICODE_CODEPOINT_MAX)
        return false;

    // Generic named filters
    if (apply_named_filters && (flags & (ImGuiInputTextFlags_CharsDecimal | ImGuiInputTextFlags_CharsHexadecimal | ImGuiInputTextFlags_CharsUppercase | ImGuiInputTextFlags_CharsNoBlank | ImGuiInputTextFlags_CharsScientific)))
    {
        // The libc allows overriding locale, with e.g. 'setlocale(LC_NUMERIC, "de_DE.UTF-8");' which affect the output/input of printf/scanf to use e.g. ',' instead of '.'.
        // The standard mandate that programs starts in the "C" locale where the decimal point is '.'.
        // We don't really intend to provide widespread support for it, but out of empathy for people stuck with using odd API, we support the bare minimum aka overriding the decimal point.
        // Change the default decimal_point with:
        //   ImGui::GetIO()->PlatformLocaleDecimalPoint = *localeconv()->decimal_point;
        // Users of non-default decimal point (in particular ',') may be affected by word-selection logic (is_word_boundary_from_right/is_word_boundary_from_left) functions.
        ImGuiContext& g = *ctx;
        const unsigned c_decimal_point = (unsigned int)g.IO.PlatformLocaleDecimalPoint;
        if (flags & (ImGuiInputTextFlags_CharsDecimal | ImGuiInputTextFlags_CharsScientific))
            if (c == '.' || c == ',')
                c = c_decimal_point;

        // Full-width -> half-width conversion for numeric fields (https://en.wikipedia.org/wiki/Halfwidth_and_Fullwidth_Forms_(Unicode_block)
        // While this is mostly convenient, this has the side-effect for uninformed users accidentally inputting full-width characters that they may
        // scratch their head as to why it works in numerical fields vs in generic text fields it would require support in the font.
        if (flags & (ImGuiInputTextFlags_CharsDecimal | ImGuiInputTextFlags_CharsScientific | ImGuiInputTextFlags_CharsHexadecimal))
            if (c >= 0xFF01 && c <= 0xFF5E)
                c = c - 0xFF01 + 0x21;

        // Allow 0-9 . - + * /
        if (flags & ImGuiInputTextFlags_CharsDecimal)
            if (!(c >= '0' && c <= '9') && (c != c_decimal_point) && (c != '-') && (c != '+') && (c != '*') && (c != '/'))
                return false;

        // Allow 0-9 . - + * / e E
        if (flags & ImGuiInputTextFlags_CharsScientific)
            if (!(c >= '0' && c <= '9') && (c != c_decimal_point) && (c != '-') && (c != '+') && (c != '*') && (c != '/') && (c != 'e') && (c != 'E'))
                return false;

        // Allow 0-9 a-F A-F
        if (flags & ImGuiInputTextFlags_CharsHexadecimal)
            if (!(c >= '0' && c <= '9') && !(c >= 'a' && c <= 'f') && !(c >= 'A' && c <= 'F'))
                return false;

        // Turn a-z into A-Z
        if (flags & ImGuiInputTextFlags_CharsUppercase)
            if (c >= 'a' && c <= 'z')
                c += (unsigned int)('A' - 'a');

        if (flags & ImGuiInputTextFlags_CharsNoBlank)
            if (ImCharIsBlankW(c))
                return false;

        *p_char = c;
    }

    // Custom callback filter
    if (flags & ImGuiInputTextFlags_CallbackCharFilter)
    {
        ImGuiContext& g = *GImGui;
        ImGuiInputTextCallbackData callback_data;
        callback_data.Ctx = &g;
        callback_data.EventFlag = ImGuiInputTextFlags_CallbackCharFilter;
        callback_data.EventChar = (ImWchar)c;
        callback_data.Flags = flags;
        callback_data.UserData = user_data;
        if (callback(&callback_data) != 0)
            return false;
        *p_char = callback_data.EventChar;
        if (!callback_data.EventChar)
            return false;
    }

    return true;
}

// Find the shortest single replacement we can make to get the new text from the old text.
// Important: needs to be run before TextW is rewritten with the new characters because calling STB_TEXTEDIT_GETCHAR() at the end.
// FIXME: Ideally we should transition toward (1) making InsertChars()/DeleteChars() update undo-stack (2) discourage (and keep reconcile) or obsolete (and remove reconcile) accessing buffer directly.
static void InputTextReconcileUndoStateAfterUserCallback(ImGuiInputTextState* state, const char* new_buf_a, int new_length_a)
{
    ImGuiContext& g = *GImGui;
    const ImWchar* old_buf = state->TextW.Data;
    const int old_length = state->CurLenW;
    const int new_length = ImTextCountCharsFromUtf8(new_buf_a, new_buf_a + new_length_a);
    g.TempBuffer.reserve_discard((new_length + 1) * sizeof(ImWchar));
    ImWchar* new_buf = (ImWchar*)(void*)g.TempBuffer.Data;
    ImTextStrFromUtf8(new_buf, new_length + 1, new_buf_a, new_buf_a + new_length_a);

    const int shorter_length = ImMin(old_length, new_length);
    int first_diff;
    for (first_diff = 0; first_diff < shorter_length; first_diff++)
        if (old_buf[first_diff] != new_buf[first_diff])
            break;
    if (first_diff == old_length && first_diff == new_length)
        return;

    int old_last_diff = old_length - 1;
    int new_last_diff = new_length - 1;
    for (; old_last_diff >= first_diff && new_last_diff >= first_diff; old_last_diff--, new_last_diff--)
        if (old_buf[old_last_diff] != new_buf[new_last_diff])
            break;

    const int insert_len = new_last_diff - first_diff + 1;
    const int delete_len = old_last_diff - first_diff + 1;
    if (insert_len > 0 || delete_len > 0)
        if (STB_TEXTEDIT_CHARTYPE* p = stb_text_createundo(&state->Stb.undostate, first_diff, delete_len, insert_len))
            for (int i = 0; i < delete_len; i++)
                p[i] = ImStb::STB_TEXTEDIT_GETCHAR(state, first_diff + i);
}

// As InputText() retain textual data and we currently provide a path for user to not retain it (via local variables)
// we need some form of hook to reapply data back to user buffer on deactivation frame. (#4714)
// It would be more desirable that we discourage users from taking advantage of the "user not retaining data" trick,
// but that more likely be attractive when we do have _NoLiveEdit flag available.
void ImGui::InputTextDeactivateHook(ImGuiID id)
{
    ImGuiContext& g = *GImGui;
    ImGuiInputTextState* state = &g.InputTextState;
    if (id == 0 || state->ID != id)
        return;
    g.InputTextDeactivatedState.ID = state->ID;
    if (state->Flags & ImGuiInputTextFlags_ReadOnly)
    {
        g.InputTextDeactivatedState.TextA.resize(0); // In theory this data won't be used, but clear to be neat.
    }
    else
    {
        IM_ASSERT(state->TextA.Data != 0);
        g.InputTextDeactivatedState.TextA.resize(state->CurLenA + 1);
        memcpy(g.InputTextDeactivatedState.TextA.Data, state->TextA.Data, state->CurLenA + 1);
    }
}

// Edit a string of text
// - buf_size account for the zero-terminator, so a buf_size of 6 can hold "Hello" but not "Hello!".
//   This is so we can easily call InputText() on static arrays using ARRAYSIZE() and to match
//   Note that in std::string world, capacity() would omit 1 byte used by the zero-terminator.
// - When active, hold on a privately held copy of the text (and apply back to 'buf'). So changing 'buf' while the InputText is active has no effect.
// - If you want to use ImGui::InputText() with std::string, see misc/cpp/imgui_stdlib.h
// (FIXME: Rather confusing and messy function, among the worse part of our codebase, expecting to rewrite a V2 at some point.. Partly because we are
//  doing UTF8 > U16 > UTF8 conversions on the go to easily interface with stb_textedit. Ideally should stay in UTF-8 all the time. See https://github.com/nothings/stb/issues/188)
bool ImGui::InputTextEx(const char* label, const char* hint, char* buf, int buf_size, const ImVec2& size_arg, ImGuiInputTextFlags flags, ImGuiInputTextCallback callback, void* callback_user_data)
{
    ImGuiWindow* window = GetCurrentWindow();
    if (window->SkipItems)
        return false;

    IM_ASSERT(buf != NULL && buf_size >= 0);
    IM_ASSERT(!((flags & ImGuiInputTextFlags_CallbackHistory) && (flags & ImGuiInputTextFlags_Multiline)));        // Can't use both together (they both use up/down keys)
    IM_ASSERT(!((flags & ImGuiInputTextFlags_CallbackCompletion) && (flags & ImGuiInputTextFlags_AllowTabInput))); // Can't use both together (they both use tab key)

    ImGuiContext& g = *GImGui;
    ImGuiIO& io = g.IO;
    const ImGuiStyle& style = g.Style;

    const bool RENDER_SELECTION_WHEN_INACTIVE = false;
    const bool is_multiline = (flags & ImGuiInputTextFlags_Multiline) != 0;
    const bool is_readonly = (flags & ImGuiInputTextFlags_ReadOnly) != 0;
    const bool is_password = (flags & ImGuiInputTextFlags_Password) != 0;
    const bool is_undoable = (flags & ImGuiInputTextFlags_NoUndoRedo) == 0;
    const bool is_resizable = (flags & ImGuiInputTextFlags_CallbackResize) != 0;
    if (is_resizable)
        IM_ASSERT(callback != NULL); // Must provide a callback if you set the ImGuiInputTextFlags_CallbackResize flag!

    if (is_multiline) // Open group before calling GetID() because groups tracks id created within their scope (including the scrollbar)
        BeginGroup();
    const ImGuiID id = window->GetID(label);
    const ImVec2 label_size = CalcTextSize(label, NULL, true);
    const ImVec2 frame_size = CalcItemSize(size_arg, CalcItemWidth(), (is_multiline ? g.FontSize * 8.0f : label_size.y) + style.FramePadding.y * 2.0f); // Arbitrary default of 8 lines high for multi-line
    const ImVec2 total_size = ImVec2(frame_size.x + (label_size.x > 0.0f ? style.ItemInnerSpacing.x + label_size.x : 0.0f), frame_size.y);

    const ImRect frame_bb(window->DC.CursorPos, window->DC.CursorPos + frame_size);
    const ImRect total_bb(frame_bb.Min, frame_bb.Min + total_size);

    ImGuiWindow* draw_window = window;
    ImVec2 inner_size = frame_size;
    ImGuiItemStatusFlags item_status_flags = 0;
    ImGuiLastItemData item_data_backup;
    if (is_multiline)
    {
        ImVec2 backup_pos = window->DC.CursorPos;
        ItemSize(total_bb, style.FramePadding.y);
        if (!ItemAdd(total_bb, id, &frame_bb, ImGuiItemFlags_Inputable))
        {
            EndGroup();
            return false;
        }
        item_status_flags = g.LastItemData.StatusFlags;
        item_data_backup = g.LastItemData;
        window->DC.CursorPos = backup_pos;

        // We reproduce the contents of BeginChildFrame() in order to provide 'label' so our window internal data are easier to read/debug.
        // FIXME-NAV: Pressing NavActivate will trigger general child activation right before triggering our own below. Harmless but bizarre.
        PushStyleColor(ImGuiCol_ChildBg, style.Colors[ImGuiCol_FrameBg]);
        PushStyleVar(ImGuiStyleVar_ChildRounding, style.FrameRounding);
        PushStyleVar(ImGuiStyleVar_ChildBorderSize, style.FrameBorderSize);
        PushStyleVar(ImGuiStyleVar_WindowPadding, ImVec2(0, 0)); // Ensure no clip rect so mouse hover can reach FramePadding edges
        bool child_visible = BeginChildEx(label, id, frame_bb.GetSize(), true, ImGuiWindowFlags_NoMove);
        PopStyleVar(3);
        PopStyleColor();
        if (!child_visible)
        {
            EndChild();
            EndGroup();
            return false;
        }
        draw_window = g.CurrentWindow; // Child window
        draw_window->DC.NavLayersActiveMaskNext |= (1 << draw_window->DC.NavLayerCurrent); // This is to ensure that EndChild() will display a navigation highlight so we can "enter" into it.
        draw_window->DC.CursorPos += style.FramePadding;
        inner_size.x -= draw_window->ScrollbarSizes.x;
    }
    else
    {
        // Support for internal ImGuiInputTextFlags_MergedItem flag, which could be redesigned as an ItemFlags if needed (with test performed in ItemAdd)
        ItemSize(total_bb, style.FramePadding.y);
        if (!(flags & ImGuiInputTextFlags_MergedItem))
            if (!ItemAdd(total_bb, id, &frame_bb, ImGuiItemFlags_Inputable))
                return false;
        item_status_flags = g.LastItemData.StatusFlags;
    }
    const bool hovered = ItemHoverable(frame_bb, id, g.LastItemData.InFlags);
    if (hovered)
        g.MouseCursor = ImGuiMouseCursor_TextInput;

    // We are only allowed to access the state if we are already the active widget.
    ImGuiInputTextState* state = GetInputTextState(id);

    const bool input_requested_by_tabbing = (item_status_flags & ImGuiItemStatusFlags_FocusedByTabbing) != 0;
    const bool input_requested_by_nav = (g.ActiveId != id) && ((g.NavActivateId == id) && ((g.NavActivateFlags & ImGuiActivateFlags_PreferInput) || (g.NavInputSource == ImGuiInputSource_Keyboard)));

    const bool user_clicked = hovered && io.MouseClicked[0];
    const bool user_scroll_finish = is_multiline && state != NULL && g.ActiveId == 0 && g.ActiveIdPreviousFrame == GetWindowScrollbarID(draw_window, ImGuiAxis_Y);
    const bool user_scroll_active = is_multiline && state != NULL && g.ActiveId == GetWindowScrollbarID(draw_window, ImGuiAxis_Y);
    bool clear_active_id = false;
    bool select_all = false;

    float scroll_y = is_multiline ? draw_window->Scroll.y : FLT_MAX;

    const bool init_changed_specs = (state != NULL && state->Stb.single_line != !is_multiline); // state != NULL means its our state.
    const bool init_make_active = (user_clicked || user_scroll_finish || input_requested_by_nav || input_requested_by_tabbing);
    const bool init_state = (init_make_active || user_scroll_active);
    if ((init_state && g.ActiveId != id) || init_changed_specs)
    {
        // Access state even if we don't own it yet.
        state = &g.InputTextState;
        state->CursorAnimReset();

        // Backup state of deactivating item so they'll have a chance to do a write to output buffer on the same frame they report IsItemDeactivatedAfterEdit (#4714)
        InputTextDeactivateHook(state->ID);

        // Take a copy of the initial buffer value (both in original UTF-8 format and converted to wchar)
        // From the moment we focused we are ignoring the content of 'buf' (unless we are in read-only mode)
        const int buf_len = (int)strlen(buf);
        state->InitialTextA.resize(buf_len + 1);    // UTF-8. we use +1 to make sure that .Data is always pointing to at least an empty string.
        memcpy(state->InitialTextA.Data, buf, buf_len + 1);

        // Preserve cursor position and undo/redo stack if we come back to same widget
        // FIXME: Since we reworked this on 2022/06, may want to differenciate recycle_cursor vs recycle_undostate?
        bool recycle_state = (state->ID == id && !init_changed_specs);
        if (recycle_state && (state->CurLenA != buf_len || (state->TextAIsValid && strncmp(state->TextA.Data, buf, buf_len) != 0)))
            recycle_state = false;

        // Start edition
        const char* buf_end = NULL;
        state->ID = id;
        state->TextW.resize(buf_size + 1);          // wchar count <= UTF-8 count. we use +1 to make sure that .Data is always pointing to at least an empty string.
        state->TextA.resize(0);
        state->TextAIsValid = false;                // TextA is not valid yet (we will display buf until then)
        state->CurLenW = ImTextStrFromUtf8(state->TextW.Data, buf_size, buf, NULL, &buf_end);
        state->CurLenA = (int)(buf_end - buf);      // We can't get the result from ImStrncpy() above because it is not UTF-8 aware. Here we'll cut off malformed UTF-8.

        if (recycle_state)
        {
            // Recycle existing cursor/selection/undo stack but clamp position
            // Note a single mouse click will override the cursor/position immediately by calling stb_textedit_click handler.
            state->CursorClamp();
        }
        else
        {
            state->ScrollX = 0.0f;
            stb_textedit_initialize_state(&state->Stb, !is_multiline);
        }

        if (!is_multiline)
        {
            if (flags & ImGuiInputTextFlags_AutoSelectAll)
                select_all = true;
            if (input_requested_by_nav && (!recycle_state || !(g.NavActivateFlags & ImGuiActivateFlags_TryToPreserveState)))
                select_all = true;
            if (input_requested_by_tabbing || (user_clicked && io.KeyCtrl))
                select_all = true;
        }

        if (flags & ImGuiInputTextFlags_AlwaysOverwrite)
            state->Stb.insert_mode = 1; // stb field name is indeed incorrect (see #2863)
    }

    const bool is_osx = io.ConfigMacOSXBehaviors;
    if (g.ActiveId != id && init_make_active)
    {
        IM_ASSERT(state && state->ID == id);
        SetActiveID(id, window);
        SetFocusID(id, window);
        FocusWindow(window);
    }
    if (g.ActiveId == id)
    {
        // Declare some inputs, the other are registered and polled via Shortcut() routing system.
        if (user_clicked)
            SetKeyOwner(ImGuiKey_MouseLeft, id);
        g.ActiveIdUsingNavDirMask |= (1 << ImGuiDir_Left) | (1 << ImGuiDir_Right);
        if (is_multiline || (flags & ImGuiInputTextFlags_CallbackHistory))
            g.ActiveIdUsingNavDirMask |= (1 << ImGuiDir_Up) | (1 << ImGuiDir_Down);
        SetKeyOwner(ImGuiKey_Home, id);
        SetKeyOwner(ImGuiKey_End, id);
        if (is_multiline)
        {
            SetKeyOwner(ImGuiKey_PageUp, id);
            SetKeyOwner(ImGuiKey_PageDown, id);
        }
        if (is_osx)
            SetKeyOwner(ImGuiMod_Alt, id);
        if (flags & (ImGuiInputTextFlags_CallbackCompletion | ImGuiInputTextFlags_AllowTabInput)) // Disable keyboard tabbing out as we will use the \t character.
            SetShortcutRouting(ImGuiKey_Tab, id);
    }

    // We have an edge case if ActiveId was set through another widget (e.g. widget being swapped), clear id immediately (don't wait until the end of the function)
    if (g.ActiveId == id && state == NULL)
        ClearActiveID();

    // Release focus when we click outside
    if (g.ActiveId == id && io.MouseClicked[0] && !init_state && !init_make_active) //-V560
        clear_active_id = true;

    // Lock the decision of whether we are going to take the path displaying the cursor or selection
    bool render_cursor = (g.ActiveId == id) || (state && user_scroll_active);
    bool render_selection = state && (state->HasSelection() || select_all) && (RENDER_SELECTION_WHEN_INACTIVE || render_cursor);
    bool value_changed = false;
    bool validated = false;

    // When read-only we always use the live data passed to the function
    // FIXME-OPT: Because our selection/cursor code currently needs the wide text we need to convert it when active, which is not ideal :(
    if (is_readonly && state != NULL && (render_cursor || render_selection))
    {
        const char* buf_end = NULL;
        state->TextW.resize(buf_size + 1);
        state->CurLenW = ImTextStrFromUtf8(state->TextW.Data, state->TextW.Size, buf, NULL, &buf_end);
        state->CurLenA = (int)(buf_end - buf);
        state->CursorClamp();
        render_selection &= state->HasSelection();
    }

    // Select the buffer to render.
    const bool buf_display_from_state = (render_cursor || render_selection || g.ActiveId == id) && !is_readonly && state && state->TextAIsValid;
    const bool is_displaying_hint = (hint != NULL && (buf_display_from_state ? state->TextA.Data : buf)[0] == 0);

    // Password pushes a temporary font with only a fallback glyph
    if (is_password && !is_displaying_hint)
    {
        const ImFontGlyph* glyph = g.Font->FindGlyph('*');
        ImFont* password_font = &g.InputTextPasswordFont;
        password_font->FontSize = g.Font->FontSize;
        password_font->Scale = g.Font->Scale;
        password_font->Ascent = g.Font->Ascent;
        password_font->Descent = g.Font->Descent;
        password_font->ContainerAtlas = g.Font->ContainerAtlas;
        password_font->FallbackGlyph = glyph;
        password_font->FallbackAdvanceX = glyph->AdvanceX;
        IM_ASSERT(password_font->Glyphs.empty() && password_font->IndexAdvanceX.empty() && password_font->IndexLookup.empty());
        PushFont(password_font);
    }

    // Process mouse inputs and character inputs
    int backup_current_text_length = 0;
    if (g.ActiveId == id)
    {
        IM_ASSERT(state != NULL);
        backup_current_text_length = state->CurLenA;
        state->Edited = false;
        state->BufCapacityA = buf_size;
        state->Flags = flags;

        // Although we are active we don't prevent mouse from hovering other elements unless we are interacting right now with the widget.
        // Down the line we should have a cleaner library-wide concept of Selected vs Active.
        g.ActiveIdAllowOverlap = !io.MouseDown[0];

        // Edit in progress
        const float mouse_x = (io.MousePos.x - frame_bb.Min.x - style.FramePadding.x) + state->ScrollX;
        const float mouse_y = (is_multiline ? (io.MousePos.y - draw_window->DC.CursorPos.y) : (g.FontSize * 0.5f));

        if (select_all)
        {
            state->SelectAll();
            state->SelectedAllMouseLock = true;
        }
        else if (hovered && io.MouseClickedCount[0] >= 2 && !io.KeyShift)
        {
            stb_textedit_click(state, &state->Stb, mouse_x, mouse_y);
            const int multiclick_count = (io.MouseClickedCount[0] - 2);
            if ((multiclick_count % 2) == 0)
            {
                // Double-click: Select word
                // We always use the "Mac" word advance for double-click select vs CTRL+Right which use the platform dependent variant:
                // FIXME: There are likely many ways to improve this behavior, but there's no "right" behavior (depends on use-case, software, OS)
                const bool is_bol = (state->Stb.cursor == 0) || ImStb::STB_TEXTEDIT_GETCHAR(state, state->Stb.cursor - 1) == '\n';
                if (STB_TEXT_HAS_SELECTION(&state->Stb) || !is_bol)
                    state->OnKeyPressed(STB_TEXTEDIT_K_WORDLEFT);
                //state->OnKeyPressed(STB_TEXTEDIT_K_WORDRIGHT | STB_TEXTEDIT_K_SHIFT);
                if (!STB_TEXT_HAS_SELECTION(&state->Stb))
                    ImStb::stb_textedit_prep_selection_at_cursor(&state->Stb);
                state->Stb.cursor = ImStb::STB_TEXTEDIT_MOVEWORDRIGHT_MAC(state, state->Stb.cursor);
                state->Stb.select_end = state->Stb.cursor;
                ImStb::stb_textedit_clamp(state, &state->Stb);
            }
            else
            {
                // Triple-click: Select line
                const bool is_eol = ImStb::STB_TEXTEDIT_GETCHAR(state, state->Stb.cursor) == '\n';
                state->OnKeyPressed(STB_TEXTEDIT_K_LINESTART);
                state->OnKeyPressed(STB_TEXTEDIT_K_LINEEND | STB_TEXTEDIT_K_SHIFT);
                state->OnKeyPressed(STB_TEXTEDIT_K_RIGHT | STB_TEXTEDIT_K_SHIFT);
                if (!is_eol && is_multiline)
                {
                    ImSwap(state->Stb.select_start, state->Stb.select_end);
                    state->Stb.cursor = state->Stb.select_end;
                }
                state->CursorFollow = false;
            }
            state->CursorAnimReset();
        }
        else if (io.MouseClicked[0] && !state->SelectedAllMouseLock)
        {
            if (hovered)
            {
                if (io.KeyShift)
                    stb_textedit_drag(state, &state->Stb, mouse_x, mouse_y);
                else
                    stb_textedit_click(state, &state->Stb, mouse_x, mouse_y);
                state->CursorAnimReset();
            }
        }
        else if (io.MouseDown[0] && !state->SelectedAllMouseLock && (io.MouseDelta.x != 0.0f || io.MouseDelta.y != 0.0f))
        {
            stb_textedit_drag(state, &state->Stb, mouse_x, mouse_y);
            state->CursorAnimReset();
            state->CursorFollow = true;
        }
        if (state->SelectedAllMouseLock && !io.MouseDown[0])
            state->SelectedAllMouseLock = false;

        // We expect backends to emit a Tab key but some also emit a Tab character which we ignore (#2467, #1336)
        // (For Tab and Enter: Win32/SFML/Allegro are sending both keys and chars, GLFW and SDL are only sending keys. For Space they all send all threes)
        if ((flags & ImGuiInputTextFlags_AllowTabInput) && Shortcut(ImGuiKey_Tab, id) && !is_readonly)
        {
            unsigned int c = '\t'; // Insert TAB
            if (InputTextFilterCharacter(&g, &c, flags, callback, callback_user_data, ImGuiInputSource_Keyboard))
                state->OnKeyPressed((int)c);
        }

        // Process regular text input (before we check for Return because using some IME will effectively send a Return?)
        // We ignore CTRL inputs, but need to allow ALT+CTRL as some keyboards (e.g. German) use AltGR (which _is_ Alt+Ctrl) to input certain characters.
        const bool ignore_char_inputs = (io.KeyCtrl && !io.KeyAlt) || (is_osx && io.KeySuper);
        if (io.InputQueueCharacters.Size > 0)
        {
            if (!ignore_char_inputs && !is_readonly && !input_requested_by_nav)
                for (int n = 0; n < io.InputQueueCharacters.Size; n++)
                {
                    // Insert character if they pass filtering
                    unsigned int c = (unsigned int)io.InputQueueCharacters[n];
                    if (c == '\t') // Skip Tab, see above.
                        continue;
                    if (InputTextFilterCharacter(&g, &c, flags, callback, callback_user_data, ImGuiInputSource_Keyboard))
                        state->OnKeyPressed((int)c);
                }

            // Consume characters
            io.InputQueueCharacters.resize(0);
        }
    }

    // Process other shortcuts/key-presses
    bool revert_edit = false;
    if (g.ActiveId == id && !g.ActiveIdIsJustActivated && !clear_active_id)
    {
        IM_ASSERT(state != NULL);

        const int row_count_per_page = ImMax((int)((inner_size.y - style.FramePadding.y) / g.FontSize), 1);
        state->Stb.row_count_per_page = row_count_per_page;

        const int k_mask = (io.KeyShift ? STB_TEXTEDIT_K_SHIFT : 0);
        const bool is_wordmove_key_down = is_osx ? io.KeyAlt : io.KeyCtrl;                     // OS X style: Text editing cursor movement using Alt instead of Ctrl
        const bool is_startend_key_down = is_osx && io.KeySuper && !io.KeyCtrl && !io.KeyAlt;  // OS X style: Line/Text Start and End using Cmd+Arrows instead of Home/End

        // Using Shortcut() with ImGuiInputFlags_RouteFocused (default policy) to allow routing operations for other code (e.g. calling window trying to use CTRL+A and CTRL+B: formet would be handled by InputText)
        // Otherwise we could simply assume that we own the keys as we are active.
        const ImGuiInputFlags f_repeat = ImGuiInputFlags_Repeat;
        const bool is_cut   = (Shortcut(ImGuiMod_Shortcut | ImGuiKey_X, id, f_repeat) || Shortcut(ImGuiMod_Shift | ImGuiKey_Delete, id, f_repeat)) && !is_readonly && !is_password && (!is_multiline || state->HasSelection());
        const bool is_copy  = (Shortcut(ImGuiMod_Shortcut | ImGuiKey_C, id) || Shortcut(ImGuiMod_Ctrl | ImGuiKey_Insert, id))  && !is_password && (!is_multiline || state->HasSelection());
        const bool is_paste = (Shortcut(ImGuiMod_Shortcut | ImGuiKey_V, id, f_repeat) || Shortcut(ImGuiMod_Shift | ImGuiKey_Insert, id, f_repeat)) && !is_readonly;
        const bool is_undo  = (Shortcut(ImGuiMod_Shortcut | ImGuiKey_Z, id, f_repeat)) && !is_readonly && is_undoable;
        const bool is_redo =  (Shortcut(ImGuiMod_Shortcut | ImGuiKey_Y, id, f_repeat) || (is_osx && Shortcut(ImGuiMod_Shortcut | ImGuiMod_Shift | ImGuiKey_Z, id, f_repeat))) && !is_readonly && is_undoable;
        const bool is_select_all = Shortcut(ImGuiMod_Shortcut | ImGuiKey_A, id);

        // We allow validate/cancel with Nav source (gamepad) to makes it easier to undo an accidental NavInput press with no keyboard wired, but otherwise it isn't very useful.
        const bool nav_gamepad_active = (io.ConfigFlags & ImGuiConfigFlags_NavEnableGamepad) != 0 && (io.BackendFlags & ImGuiBackendFlags_HasGamepad) != 0;
        const bool is_enter_pressed = IsKeyPressed(ImGuiKey_Enter, true) || IsKeyPressed(ImGuiKey_KeypadEnter, true);
        const bool is_gamepad_validate = nav_gamepad_active && (IsKeyPressed(ImGuiKey_NavGamepadActivate, false) || IsKeyPressed(ImGuiKey_NavGamepadInput, false));
        const bool is_cancel = Shortcut(ImGuiKey_Escape, id, f_repeat) || (nav_gamepad_active && Shortcut(ImGuiKey_NavGamepadCancel, id, f_repeat));

        // FIXME: Should use more Shortcut() and reduce IsKeyPressed()+SetKeyOwner(), but requires modifiers combination to be taken account of.
        if (IsKeyPressed(ImGuiKey_LeftArrow))                        { state->OnKeyPressed((is_startend_key_down ? STB_TEXTEDIT_K_LINESTART : is_wordmove_key_down ? STB_TEXTEDIT_K_WORDLEFT : STB_TEXTEDIT_K_LEFT) | k_mask); }
        else if (IsKeyPressed(ImGuiKey_RightArrow))                  { state->OnKeyPressed((is_startend_key_down ? STB_TEXTEDIT_K_LINEEND : is_wordmove_key_down ? STB_TEXTEDIT_K_WORDRIGHT : STB_TEXTEDIT_K_RIGHT) | k_mask); }
        else if (IsKeyPressed(ImGuiKey_UpArrow) && is_multiline)     { if (io.KeyCtrl) SetScrollY(draw_window, ImMax(draw_window->Scroll.y - g.FontSize, 0.0f)); else state->OnKeyPressed((is_startend_key_down ? STB_TEXTEDIT_K_TEXTSTART : STB_TEXTEDIT_K_UP) | k_mask); }
        else if (IsKeyPressed(ImGuiKey_DownArrow) && is_multiline)   { if (io.KeyCtrl) SetScrollY(draw_window, ImMin(draw_window->Scroll.y + g.FontSize, GetScrollMaxY())); else state->OnKeyPressed((is_startend_key_down ? STB_TEXTEDIT_K_TEXTEND : STB_TEXTEDIT_K_DOWN) | k_mask); }
        else if (IsKeyPressed(ImGuiKey_PageUp) && is_multiline)      { state->OnKeyPressed(STB_TEXTEDIT_K_PGUP | k_mask); scroll_y -= row_count_per_page * g.FontSize; }
        else if (IsKeyPressed(ImGuiKey_PageDown) && is_multiline)    { state->OnKeyPressed(STB_TEXTEDIT_K_PGDOWN | k_mask); scroll_y += row_count_per_page * g.FontSize; }
        else if (IsKeyPressed(ImGuiKey_Home))                        { state->OnKeyPressed(io.KeyCtrl ? STB_TEXTEDIT_K_TEXTSTART | k_mask : STB_TEXTEDIT_K_LINESTART | k_mask); }
        else if (IsKeyPressed(ImGuiKey_End))                         { state->OnKeyPressed(io.KeyCtrl ? STB_TEXTEDIT_K_TEXTEND | k_mask : STB_TEXTEDIT_K_LINEEND | k_mask); }
        else if (IsKeyPressed(ImGuiKey_Delete) && !is_readonly && !is_cut)
        {
            if (!state->HasSelection())
            {
                // OSX doesn't seem to have Super+Delete to delete until end-of-line, so we don't emulate that (as opposed to Super+Backspace)
                if (is_wordmove_key_down)
                    state->OnKeyPressed(STB_TEXTEDIT_K_WORDRIGHT | STB_TEXTEDIT_K_SHIFT);
            }
            state->OnKeyPressed(STB_TEXTEDIT_K_DELETE | k_mask);
        }
        else if (IsKeyPressed(ImGuiKey_Backspace) && !is_readonly)
        {
            if (!state->HasSelection())
            {
                if (is_wordmove_key_down)
                    state->OnKeyPressed(STB_TEXTEDIT_K_WORDLEFT | STB_TEXTEDIT_K_SHIFT);
                else if (is_osx && io.KeySuper && !io.KeyAlt && !io.KeyCtrl)
                    state->OnKeyPressed(STB_TEXTEDIT_K_LINESTART | STB_TEXTEDIT_K_SHIFT);
            }
            state->OnKeyPressed(STB_TEXTEDIT_K_BACKSPACE | k_mask);
        }
        else if (is_enter_pressed || is_gamepad_validate)
        {
            // Determine if we turn Enter into a \n character
            bool ctrl_enter_for_new_line = (flags & ImGuiInputTextFlags_CtrlEnterForNewLine) != 0;
            if (!is_multiline || is_gamepad_validate || (ctrl_enter_for_new_line && !io.KeyCtrl) || (!ctrl_enter_for_new_line && io.KeyCtrl))
            {
                validated = true;
                if (io.ConfigInputTextEnterKeepActive && !is_multiline)
                    state->SelectAll(); // No need to scroll
                else
                    clear_active_id = true;
            }
            else if (!is_readonly)
            {
                unsigned int c = '\n'; // Insert new line
                if (InputTextFilterCharacter(&g, &c, flags, callback, callback_user_data, ImGuiInputSource_Keyboard))
                    state->OnKeyPressed((int)c);
            }
        }
        else if (is_cancel)
        {
            if (flags & ImGuiInputTextFlags_EscapeClearsAll)
            {
                if (buf[0] != 0)
                {
                    revert_edit = true;
                }
                else
                {
                    render_cursor = render_selection = false;
                    clear_active_id = true;
                }
            }
            else
            {
                clear_active_id = revert_edit = true;
                render_cursor = render_selection = false;
            }
        }
        else if (is_undo || is_redo)
        {
            state->OnKeyPressed(is_undo ? STB_TEXTEDIT_K_UNDO : STB_TEXTEDIT_K_REDO);
            state->ClearSelection();
        }
        else if (is_select_all)
        {
            state->SelectAll();
            state->CursorFollow = true;
        }
        else if (is_cut || is_copy)
        {
            // Cut, Copy
            if (io.SetClipboardTextFn)
            {
                const int ib = state->HasSelection() ? ImMin(state->Stb.select_start, state->Stb.select_end) : 0;
                const int ie = state->HasSelection() ? ImMax(state->Stb.select_start, state->Stb.select_end) : state->CurLenW;
                const int clipboard_data_len = ImTextCountUtf8BytesFromStr(state->TextW.Data + ib, state->TextW.Data + ie) + 1;
                char* clipboard_data = (char*)IM_ALLOC(clipboard_data_len * sizeof(char));
                ImTextStrToUtf8(clipboard_data, clipboard_data_len, state->TextW.Data + ib, state->TextW.Data + ie);
                SetClipboardText(clipboard_data);
                MemFree(clipboard_data);
            }
            if (is_cut)
            {
                if (!state->HasSelection())
                    state->SelectAll();
                state->CursorFollow = true;
                stb_textedit_cut(state, &state->Stb);
            }
        }
        else if (is_paste)
        {
            if (const char* clipboard = GetClipboardText())
            {
                // Filter pasted buffer
                const int clipboard_len = (int)strlen(clipboard);
                ImWchar* clipboard_filtered = (ImWchar*)IM_ALLOC((clipboard_len + 1) * sizeof(ImWchar));
                int clipboard_filtered_len = 0;
                for (const char* s = clipboard; *s != 0; )
                {
                    unsigned int c;
                    s += ImTextCharFromUtf8(&c, s, NULL);
                    if (!InputTextFilterCharacter(&g, &c, flags, callback, callback_user_data, ImGuiInputSource_Clipboard))
                        continue;
                    clipboard_filtered[clipboard_filtered_len++] = (ImWchar)c;
                }
                clipboard_filtered[clipboard_filtered_len] = 0;
                if (clipboard_filtered_len > 0) // If everything was filtered, ignore the pasting operation
                {
                    stb_textedit_paste(state, &state->Stb, clipboard_filtered, clipboard_filtered_len);
                    state->CursorFollow = true;
                }
                MemFree(clipboard_filtered);
            }
        }

        // Update render selection flag after events have been handled, so selection highlight can be displayed during the same frame.
        render_selection |= state->HasSelection() && (RENDER_SELECTION_WHEN_INACTIVE || render_cursor);
    }

    // Process callbacks and apply result back to user's buffer.
    const char* apply_new_text = NULL;
    int apply_new_text_length = 0;
    if (g.ActiveId == id)
    {
        IM_ASSERT(state != NULL);
        if (revert_edit && !is_readonly)
        {
            if (flags & ImGuiInputTextFlags_EscapeClearsAll)
            {
                // Clear input
                IM_ASSERT(buf[0] != 0);
                apply_new_text = "";
                apply_new_text_length = 0;
                value_changed = true;
                STB_TEXTEDIT_CHARTYPE empty_string;
                stb_textedit_replace(state, &state->Stb, &empty_string, 0);
            }
            else if (strcmp(buf, state->InitialTextA.Data) != 0)
            {
                // Restore initial value. Only return true if restoring to the initial value changes the current buffer contents.
                // Push records into the undo stack so we can CTRL+Z the revert operation itself
                apply_new_text = state->InitialTextA.Data;
                apply_new_text_length = state->InitialTextA.Size - 1;
                value_changed = true;
                ImVector<ImWchar> w_text;
                if (apply_new_text_length > 0)
                {
                    w_text.resize(ImTextCountCharsFromUtf8(apply_new_text, apply_new_text + apply_new_text_length) + 1);
                    ImTextStrFromUtf8(w_text.Data, w_text.Size, apply_new_text, apply_new_text + apply_new_text_length);
                }
                stb_textedit_replace(state, &state->Stb, w_text.Data, (apply_new_text_length > 0) ? (w_text.Size - 1) : 0);
            }
        }

        // Apply ASCII value
        if (!is_readonly)
        {
            state->TextAIsValid = true;
            state->TextA.resize(state->TextW.Size * 4 + 1);
            ImTextStrToUtf8(state->TextA.Data, state->TextA.Size, state->TextW.Data, NULL);
        }

        // When using 'ImGuiInputTextFlags_EnterReturnsTrue' as a special case we reapply the live buffer back to the input buffer
        // before clearing ActiveId, even though strictly speaking it wasn't modified on this frame.
        // If we didn't do that, code like InputInt() with ImGuiInputTextFlags_EnterReturnsTrue would fail.
        // This also allows the user to use InputText() with ImGuiInputTextFlags_EnterReturnsTrue without maintaining any user-side storage
        // (please note that if you use this property along ImGuiInputTextFlags_CallbackResize you can end up with your temporary string object
        // unnecessarily allocating once a frame, either store your string data, either if you don't then don't use ImGuiInputTextFlags_CallbackResize).
        const bool apply_edit_back_to_user_buffer = !revert_edit || (validated && (flags & ImGuiInputTextFlags_EnterReturnsTrue) != 0);
        if (apply_edit_back_to_user_buffer)
        {
            // Apply new value immediately - copy modified buffer back
            // Note that as soon as the input box is active, the in-widget value gets priority over any underlying modification of the input buffer
            // FIXME: We actually always render 'buf' when calling DrawList->AddText, making the comment above incorrect.
            // FIXME-OPT: CPU waste to do this every time the widget is active, should mark dirty state from the stb_textedit callbacks.

            // User callback
            if ((flags & (ImGuiInputTextFlags_CallbackCompletion | ImGuiInputTextFlags_CallbackHistory | ImGuiInputTextFlags_CallbackEdit | ImGuiInputTextFlags_CallbackAlways)) != 0)
            {
                IM_ASSERT(callback != NULL);

                // The reason we specify the usage semantic (Completion/History) is that Completion needs to disable keyboard TABBING at the moment.
                ImGuiInputTextFlags event_flag = 0;
                ImGuiKey event_key = ImGuiKey_None;
                if ((flags & ImGuiInputTextFlags_CallbackCompletion) != 0 && Shortcut(ImGuiKey_Tab, id))
                {
                    event_flag = ImGuiInputTextFlags_CallbackCompletion;
                    event_key = ImGuiKey_Tab;
                }
                else if ((flags & ImGuiInputTextFlags_CallbackHistory) != 0 && IsKeyPressed(ImGuiKey_UpArrow))
                {
                    event_flag = ImGuiInputTextFlags_CallbackHistory;
                    event_key = ImGuiKey_UpArrow;
                }
                else if ((flags & ImGuiInputTextFlags_CallbackHistory) != 0 && IsKeyPressed(ImGuiKey_DownArrow))
                {
                    event_flag = ImGuiInputTextFlags_CallbackHistory;
                    event_key = ImGuiKey_DownArrow;
                }
                else if ((flags & ImGuiInputTextFlags_CallbackEdit) && state->Edited)
                {
                    event_flag = ImGuiInputTextFlags_CallbackEdit;
                }
                else if (flags & ImGuiInputTextFlags_CallbackAlways)
                {
                    event_flag = ImGuiInputTextFlags_CallbackAlways;
                }

                if (event_flag)
                {
                    ImGuiInputTextCallbackData callback_data;
                    callback_data.Ctx = &g;
                    callback_data.EventFlag = event_flag;
                    callback_data.Flags = flags;
                    callback_data.UserData = callback_user_data;

                    char* callback_buf = is_readonly ? buf : state->TextA.Data;
                    callback_data.EventKey = event_key;
                    callback_data.Buf = callback_buf;
                    callback_data.BufTextLen = state->CurLenA;
                    callback_data.BufSize = state->BufCapacityA;
                    callback_data.BufDirty = false;

                    // We have to convert from wchar-positions to UTF-8-positions, which can be pretty slow (an incentive to ditch the ImWchar buffer, see https://github.com/nothings/stb/issues/188)
                    ImWchar* text = state->TextW.Data;
                    const int utf8_cursor_pos = callback_data.CursorPos = ImTextCountUtf8BytesFromStr(text, text + state->Stb.cursor);
                    const int utf8_selection_start = callback_data.SelectionStart = ImTextCountUtf8BytesFromStr(text, text + state->Stb.select_start);
                    const int utf8_selection_end = callback_data.SelectionEnd = ImTextCountUtf8BytesFromStr(text, text + state->Stb.select_end);

                    // Call user code
                    callback(&callback_data);

                    // Read back what user may have modified
                    callback_buf = is_readonly ? buf : state->TextA.Data; // Pointer may have been invalidated by a resize callback
                    IM_ASSERT(callback_data.Buf == callback_buf);         // Invalid to modify those fields
                    IM_ASSERT(callback_data.BufSize == state->BufCapacityA);
                    IM_ASSERT(callback_data.Flags == flags);
                    const bool buf_dirty = callback_data.BufDirty;
                    if (callback_data.CursorPos != utf8_cursor_pos || buf_dirty)            { state->Stb.cursor = ImTextCountCharsFromUtf8(callback_data.Buf, callback_data.Buf + callback_data.CursorPos); state->CursorFollow = true; }
                    if (callback_data.SelectionStart != utf8_selection_start || buf_dirty)  { state->Stb.select_start = (callback_data.SelectionStart == callback_data.CursorPos) ? state->Stb.cursor : ImTextCountCharsFromUtf8(callback_data.Buf, callback_data.Buf + callback_data.SelectionStart); }
                    if (callback_data.SelectionEnd != utf8_selection_end || buf_dirty)      { state->Stb.select_end = (callback_data.SelectionEnd == callback_data.SelectionStart) ? state->Stb.select_start : ImTextCountCharsFromUtf8(callback_data.Buf, callback_data.Buf + callback_data.SelectionEnd); }
                    if (buf_dirty)
                    {
                        IM_ASSERT((flags & ImGuiInputTextFlags_ReadOnly) == 0);
                        IM_ASSERT(callback_data.BufTextLen == (int)strlen(callback_data.Buf)); // You need to maintain BufTextLen if you change the text!
                        InputTextReconcileUndoStateAfterUserCallback(state, callback_data.Buf, callback_data.BufTextLen); // FIXME: Move the rest of this block inside function and rename to InputTextReconcileStateAfterUserCallback() ?
                        if (callback_data.BufTextLen > backup_current_text_length && is_resizable)
                            state->TextW.resize(state->TextW.Size + (callback_data.BufTextLen - backup_current_text_length)); // Worse case scenario resize
                        state->CurLenW = ImTextStrFromUtf8(state->TextW.Data, state->TextW.Size, callback_data.Buf, NULL);
                        state->CurLenA = callback_data.BufTextLen;  // Assume correct length and valid UTF-8 from user, saves us an extra strlen()
                        state->CursorAnimReset();
                    }
                }
            }

            // Will copy result string if modified
            if (!is_readonly && strcmp(state->TextA.Data, buf) != 0)
            {
                apply_new_text = state->TextA.Data;
                apply_new_text_length = state->CurLenA;
                value_changed = true;
            }
        }
    }

    // Handle reapplying final data on deactivation (see InputTextDeactivateHook() for details)
    if (g.InputTextDeactivatedState.ID == id)
    {
        if (g.ActiveId != id && IsItemDeactivatedAfterEdit() && !is_readonly && strcmp(g.InputTextDeactivatedState.TextA.Data, buf) != 0)
        {
            apply_new_text = g.InputTextDeactivatedState.TextA.Data;
            apply_new_text_length = g.InputTextDeactivatedState.TextA.Size - 1;
            value_changed = true;
            //IMGUI_DEBUG_LOG("InputText(): apply Deactivated data for 0x%08X: \"%.*s\".\n", id, apply_new_text_length, apply_new_text);
        }
        g.InputTextDeactivatedState.ID = 0;
    }

    // Copy result to user buffer. This can currently only happen when (g.ActiveId == id)
    if (apply_new_text != NULL)
    {
        // We cannot test for 'backup_current_text_length != apply_new_text_length' here because we have no guarantee that the size
        // of our owned buffer matches the size of the string object held by the user, and by design we allow InputText() to be used
        // without any storage on user's side.
        IM_ASSERT(apply_new_text_length >= 0);
        if (is_resizable)
        {
            ImGuiInputTextCallbackData callback_data;
            callback_data.Ctx = &g;
            callback_data.EventFlag = ImGuiInputTextFlags_CallbackResize;
            callback_data.Flags = flags;
            callback_data.Buf = buf;
            callback_data.BufTextLen = apply_new_text_length;
            callback_data.BufSize = ImMax(buf_size, apply_new_text_length + 1);
            callback_data.UserData = callback_user_data;
            callback(&callback_data);
            buf = callback_data.Buf;
            buf_size = callback_data.BufSize;
            apply_new_text_length = ImMin(callback_data.BufTextLen, buf_size - 1);
            IM_ASSERT(apply_new_text_length <= buf_size);
        }
        //IMGUI_DEBUG_PRINT("InputText(\"%s\"): apply_new_text length %d\n", label, apply_new_text_length);

        // If the underlying buffer resize was denied or not carried to the next frame, apply_new_text_length+1 may be >= buf_size.
        ImStrncpy(buf, apply_new_text, ImMin(apply_new_text_length + 1, buf_size));
    }

    // Release active ID at the end of the function (so e.g. pressing Return still does a final application of the value)
    // Otherwise request text input ahead for next frame.
    if (g.ActiveId == id && clear_active_id)
        ClearActiveID();
    else if (g.ActiveId == id)
        g.WantTextInputNextFrame = 1;

    // Render frame
    if (!is_multiline)
    {
        RenderNavHighlight(frame_bb, id);
        RenderFrame(frame_bb.Min, frame_bb.Max, GetColorU32(ImGuiCol_FrameBg), true, style.FrameRounding);
    }

    const ImVec4 clip_rect(frame_bb.Min.x, frame_bb.Min.y, frame_bb.Min.x + inner_size.x, frame_bb.Min.y + inner_size.y); // Not using frame_bb.Max because we have adjusted size
    ImVec2 draw_pos = is_multiline ? draw_window->DC.CursorPos : frame_bb.Min + style.FramePadding;
    ImVec2 text_size(0.0f, 0.0f);

    // Set upper limit of single-line InputTextEx() at 2 million characters strings. The current pathological worst case is a long line
    // without any carriage return, which would makes ImFont::RenderText() reserve too many vertices and probably crash. Avoid it altogether.
    // Note that we only use this limit on single-line InputText(), so a pathologically large line on a InputTextMultiline() would still crash.
    const int buf_display_max_length = 2 * 1024 * 1024;
    const char* buf_display = buf_display_from_state ? state->TextA.Data : buf; //-V595
    const char* buf_display_end = NULL; // We have specialized paths below for setting the length
    if (is_displaying_hint)
    {
        buf_display = hint;
        buf_display_end = hint + strlen(hint);
    }

    // Render text. We currently only render selection when the widget is active or while scrolling.
    // FIXME: We could remove the '&& render_cursor' to keep rendering selection when inactive.
    if (render_cursor || render_selection)
    {
        IM_ASSERT(state != NULL);
        if (!is_displaying_hint)
            buf_display_end = buf_display + state->CurLenA;

        // Render text (with cursor and selection)
        // This is going to be messy. We need to:
        // - Display the text (this alone can be more easily clipped)
        // - Handle scrolling, highlight selection, display cursor (those all requires some form of 1d->2d cursor position calculation)
        // - Measure text height (for scrollbar)
        // We are attempting to do most of that in **one main pass** to minimize the computation cost (non-negligible for large amount of text) + 2nd pass for selection rendering (we could merge them by an extra refactoring effort)
        // FIXME: This should occur on buf_display but we'd need to maintain cursor/select_start/select_end for UTF-8.
        const ImWchar* text_begin = state->TextW.Data;
        ImVec2 cursor_offset, select_start_offset;

        {
            // Find lines numbers straddling 'cursor' (slot 0) and 'select_start' (slot 1) positions.
            const ImWchar* searches_input_ptr[2] = { NULL, NULL };
            int searches_result_line_no[2] = { -1000, -1000 };
            int searches_remaining = 0;
            if (render_cursor)
            {
                searches_input_ptr[0] = text_begin + state->Stb.cursor;
                searches_result_line_no[0] = -1;
                searches_remaining++;
            }
            if (render_selection)
            {
                searches_input_ptr[1] = text_begin + ImMin(state->Stb.select_start, state->Stb.select_end);
                searches_result_line_no[1] = -1;
                searches_remaining++;
            }

            // Iterate all lines to find our line numbers
            // In multi-line mode, we never exit the loop until all lines are counted, so add one extra to the searches_remaining counter.
            searches_remaining += is_multiline ? 1 : 0;
            int line_count = 0;
            //for (const ImWchar* s = text_begin; (s = (const ImWchar*)wcschr((const wchar_t*)s, (wchar_t)'\n')) != NULL; s++)  // FIXME-OPT: Could use this when wchar_t are 16-bit
            for (const ImWchar* s = text_begin; *s != 0; s++)
                if (*s == '\n')
                {
                    line_count++;
                    if (searches_result_line_no[0] == -1 && s >= searches_input_ptr[0]) { searches_result_line_no[0] = line_count; if (--searches_remaining <= 0) break; }
                    if (searches_result_line_no[1] == -1 && s >= searches_input_ptr[1]) { searches_result_line_no[1] = line_count; if (--searches_remaining <= 0) break; }
                }
            line_count++;
            if (searches_result_line_no[0] == -1)
                searches_result_line_no[0] = line_count;
            if (searches_result_line_no[1] == -1)
                searches_result_line_no[1] = line_count;

            // Calculate 2d position by finding the beginning of the line and measuring distance
            cursor_offset.x = InputTextCalcTextSizeW(&g, ImStrbolW(searches_input_ptr[0], text_begin), searches_input_ptr[0]).x;
            cursor_offset.y = searches_result_line_no[0] * g.FontSize;
            if (searches_result_line_no[1] >= 0)
            {
                select_start_offset.x = InputTextCalcTextSizeW(&g, ImStrbolW(searches_input_ptr[1], text_begin), searches_input_ptr[1]).x;
                select_start_offset.y = searches_result_line_no[1] * g.FontSize;
            }

            // Store text height (note that we haven't calculated text width at all, see GitHub issues #383, #1224)
            if (is_multiline)
                text_size = ImVec2(inner_size.x, line_count * g.FontSize);
        }

        // Scroll
        if (render_cursor && state->CursorFollow)
        {
            // Horizontal scroll in chunks of quarter width
            if (!(flags & ImGuiInputTextFlags_NoHorizontalScroll))
            {
                const float scroll_increment_x = inner_size.x * 0.25f;
                const float visible_width = inner_size.x - style.FramePadding.x;
                if (cursor_offset.x < state->ScrollX)
                    state->ScrollX = IM_FLOOR(ImMax(0.0f, cursor_offset.x - scroll_increment_x));
                else if (cursor_offset.x - visible_width >= state->ScrollX)
                    state->ScrollX = IM_FLOOR(cursor_offset.x - visible_width + scroll_increment_x);
            }
            else
            {
                state->ScrollX = 0.0f;
            }

            // Vertical scroll
            if (is_multiline)
            {
                // Test if cursor is vertically visible
                if (cursor_offset.y - g.FontSize < scroll_y)
                    scroll_y = ImMax(0.0f, cursor_offset.y - g.FontSize);
                else if (cursor_offset.y - (inner_size.y - style.FramePadding.y * 2.0f) >= scroll_y)
                    scroll_y = cursor_offset.y - inner_size.y + style.FramePadding.y * 2.0f;
                const float scroll_max_y = ImMax((text_size.y + style.FramePadding.y * 2.0f) - inner_size.y, 0.0f);
                scroll_y = ImClamp(scroll_y, 0.0f, scroll_max_y);
                draw_pos.y += (draw_window->Scroll.y - scroll_y);   // Manipulate cursor pos immediately avoid a frame of lag
                draw_window->Scroll.y = scroll_y;
            }

            state->CursorFollow = false;
        }

        // Draw selection
        const ImVec2 draw_scroll = ImVec2(state->ScrollX, 0.0f);
        if (render_selection)
        {
            const ImWchar* text_selected_begin = text_begin + ImMin(state->Stb.select_start, state->Stb.select_end);
            const ImWchar* text_selected_end = text_begin + ImMax(state->Stb.select_start, state->Stb.select_end);

            ImU32 bg_color = GetColorU32(ImGuiCol_TextSelectedBg, render_cursor ? 1.0f : 0.6f); // FIXME: current code flow mandate that render_cursor is always true here, we are leaving the transparent one for tests.
            float bg_offy_up = is_multiline ? 0.0f : -1.0f;    // FIXME: those offsets should be part of the style? they don't play so well with multi-line selection.
            float bg_offy_dn = is_multiline ? 0.0f : 2.0f;
            ImVec2 rect_pos = draw_pos + select_start_offset - draw_scroll;
            for (const ImWchar* p = text_selected_begin; p < text_selected_end; )
            {
                if (rect_pos.y > clip_rect.w + g.FontSize)
                    break;
                if (rect_pos.y < clip_rect.y)
                {
                    //p = (const ImWchar*)wmemchr((const wchar_t*)p, '\n', text_selected_end - p);  // FIXME-OPT: Could use this when wchar_t are 16-bit
                    //p = p ? p + 1 : text_selected_end;
                    while (p < text_selected_end)
                        if (*p++ == '\n')
                            break;
                }
                else
                {
                    ImVec2 rect_size = InputTextCalcTextSizeW(&g, p, text_selected_end, &p, NULL, true);
                    if (rect_size.x <= 0.0f) rect_size.x = IM_FLOOR(g.Font->GetCharAdvance((ImWchar)' ') * 0.50f); // So we can see selected empty lines
                    ImRect rect(rect_pos + ImVec2(0.0f, bg_offy_up - g.FontSize), rect_pos + ImVec2(rect_size.x, bg_offy_dn));
                    rect.ClipWith(clip_rect);
                    if (rect.Overlaps(clip_rect))
                        draw_window->DrawList->AddRectFilled(rect.Min, rect.Max, bg_color);
                }
                rect_pos.x = draw_pos.x - draw_scroll.x;
                rect_pos.y += g.FontSize;
            }
        }

        // We test for 'buf_display_max_length' as a way to avoid some pathological cases (e.g. single-line 1 MB string) which would make ImDrawList crash.
        if (is_multiline || (buf_display_end - buf_display) < buf_display_max_length)
        {
            ImU32 col = GetColorU32(is_displaying_hint ? ImGuiCol_TextDisabled : ImGuiCol_Text);
            draw_window->DrawList->AddText(g.Font, g.FontSize, draw_pos - draw_scroll, col, buf_display, buf_display_end, 0.0f, is_multiline ? NULL : &clip_rect);
        }

        // Draw blinking cursor
        if (render_cursor)
        {
            state->CursorAnim += io.DeltaTime;
            bool cursor_is_visible = (!g.IO.ConfigInputTextCursorBlink) || (state->CursorAnim <= 0.0f) || ImFmod(state->CursorAnim, 1.20f) <= 0.80f;
            ImVec2 cursor_screen_pos = ImFloor(draw_pos + cursor_offset - draw_scroll);
            ImRect cursor_screen_rect(cursor_screen_pos.x, cursor_screen_pos.y - g.FontSize + 0.5f, cursor_screen_pos.x + 1.0f, cursor_screen_pos.y - 1.5f);
            if (cursor_is_visible && cursor_screen_rect.Overlaps(clip_rect))
                draw_window->DrawList->AddLine(cursor_screen_rect.Min, cursor_screen_rect.GetBL(), GetColorU32(ImGuiCol_Text));

            // Notify OS of text input position for advanced IME (-1 x offset so that Windows IME can cover our cursor. Bit of an extra nicety.)
            if (!is_readonly)
            {
                g.PlatformImeData.WantVisible = true;
                g.PlatformImeData.InputPos = ImVec2(cursor_screen_pos.x - 1.0f, cursor_screen_pos.y - g.FontSize);
                g.PlatformImeData.InputLineHeight = g.FontSize;
                g.PlatformImeViewport = window->Viewport->ID;
            }
        }
    }
    else
    {
        // Render text only (no selection, no cursor)
        if (is_multiline)
            text_size = ImVec2(inner_size.x, InputTextCalcTextLenAndLineCount(buf_display, &buf_display_end) * g.FontSize); // We don't need width
        else if (!is_displaying_hint && g.ActiveId == id)
            buf_display_end = buf_display + state->CurLenA;
        else if (!is_displaying_hint)
            buf_display_end = buf_display + strlen(buf_display);

        if (is_multiline || (buf_display_end - buf_display) < buf_display_max_length)
        {
            ImU32 col = GetColorU32(is_displaying_hint ? ImGuiCol_TextDisabled : ImGuiCol_Text);
            draw_window->DrawList->AddText(g.Font, g.FontSize, draw_pos, col, buf_display, buf_display_end, 0.0f, is_multiline ? NULL : &clip_rect);
        }
    }

    if (is_password && !is_displaying_hint)
        PopFont();

    if (is_multiline)
    {
        // For focus requests to work on our multiline we need to ensure our child ItemAdd() call specifies the ImGuiItemFlags_Inputable (ref issue #4761)...
        Dummy(ImVec2(text_size.x, text_size.y + style.FramePadding.y));
        g.NextItemData.ItemFlags |= ImGuiItemFlags_Inputable | ImGuiItemFlags_NoTabStop;
        EndChild();
        item_data_backup.StatusFlags |= (g.LastItemData.StatusFlags & ImGuiItemStatusFlags_HoveredWindow);

        // ...and then we need to undo the group overriding last item data, which gets a bit messy as EndGroup() tries to forward scrollbar being active...
        // FIXME: This quite messy/tricky, should attempt to get rid of the child window.
        EndGroup();
        if (g.LastItemData.ID == 0)
        {
            g.LastItemData.ID = id;
            g.LastItemData.InFlags = item_data_backup.InFlags;
            g.LastItemData.StatusFlags = item_data_backup.StatusFlags;
        }
    }

    // Log as text
    if (g.LogEnabled && (!is_password || is_displaying_hint))
    {
        LogSetNextTextDecoration("{", "}");
        LogRenderedText(&draw_pos, buf_display, buf_display_end);
    }

    if (label_size.x > 0)
        RenderText(ImVec2(frame_bb.Max.x + style.ItemInnerSpacing.x, frame_bb.Min.y + style.FramePadding.y), label);

    if (value_changed && !(flags & ImGuiInputTextFlags_NoMarkEdited))
        MarkItemEdited(id);

    IMGUI_TEST_ENGINE_ITEM_INFO(id, label, g.LastItemData.StatusFlags | ImGuiItemStatusFlags_Inputable);
    if ((flags & ImGuiInputTextFlags_EnterReturnsTrue) != 0)
        return validated;
    else
        return value_changed;
}

void ImGui::DebugNodeInputTextState(ImGuiInputTextState* state)
{
#ifndef IMGUI_DISABLE_DEBUG_TOOLS
    ImGuiContext& g = *GImGui;
    ImStb::STB_TexteditState* stb_state = &state->Stb;
    ImStb::StbUndoState* undo_state = &stb_state->undostate;
    Text("ID: 0x%08X, ActiveID: 0x%08X", state->ID, g.ActiveId);
    DebugLocateItemOnHover(state->ID);
    Text("CurLenW: %d, CurLenA: %d, Cursor: %d, Selection: %d..%d", state->CurLenW, state->CurLenA, stb_state->cursor, stb_state->select_start, stb_state->select_end);
    Text("has_preferred_x: %d (%.2f)", stb_state->has_preferred_x, stb_state->preferred_x);
    Text("undo_point: %d, redo_point: %d, undo_char_point: %d, redo_char_point: %d", undo_state->undo_point, undo_state->redo_point, undo_state->undo_char_point, undo_state->redo_char_point);
    if (BeginChild("undopoints", ImVec2(0.0f, GetTextLineHeight() * 15), true)) // Visualize undo state
    {
        PushStyleVar(ImGuiStyleVar_ItemSpacing, ImVec2(0, 0));
        for (int n = 0; n < STB_TEXTEDIT_UNDOSTATECOUNT; n++)
        {
            ImStb::StbUndoRecord* undo_rec = &undo_state->undo_rec[n];
            const char undo_rec_type = (n < undo_state->undo_point) ? 'u' : (n >= undo_state->redo_point) ? 'r' : ' ';
            if (undo_rec_type == ' ')
                BeginDisabled();
            char buf[64] = "";
            if (undo_rec_type != ' ' && undo_rec->char_storage != -1)
                ImTextStrToUtf8(buf, IM_ARRAYSIZE(buf), undo_state->undo_char + undo_rec->char_storage, undo_state->undo_char + undo_rec->char_storage + undo_rec->insert_length);
            Text("%c [%02d] where %03d, insert %03d, delete %03d, char_storage %03d \"%s\"",
                undo_rec_type, n, undo_rec->where, undo_rec->insert_length, undo_rec->delete_length, undo_rec->char_storage, buf);
            if (undo_rec_type == ' ')
                EndDisabled();
        }
        PopStyleVar();
    }
    EndChild();
#else
    IM_UNUSED(state);
#endif
}

//-------------------------------------------------------------------------
// [SECTION] Widgets: ColorEdit, ColorPicker, ColorButton, etc.
//-------------------------------------------------------------------------
// - ColorEdit3()
// - ColorEdit4()
// - ColorPicker3()
// - RenderColorRectWithAlphaCheckerboard() [Internal]
// - ColorPicker4()
// - ColorButton()
// - SetColorEditOptions()
// - ColorTooltip() [Internal]
// - ColorEditOptionsPopup() [Internal]
// - ColorPickerOptionsPopup() [Internal]
//-------------------------------------------------------------------------

bool ImGui::ColorEdit3(const char* label, float col[3], ImGuiColorEditFlags flags)
{
    return ColorEdit4(label, col, flags | ImGuiColorEditFlags_NoAlpha);
}

static void ColorEditRestoreH(const float* col, float* H)
{
    ImGuiContext& g = *GImGui;
    IM_ASSERT(g.ColorEditCurrentID != 0);
    if (g.ColorEditSavedID != g.ColorEditCurrentID || g.ColorEditSavedColor != ImGui::ColorConvertFloat4ToU32(ImVec4(col[0], col[1], col[2], 0)))
        return;
    *H = g.ColorEditSavedHue;
}

// ColorEdit supports RGB and HSV inputs. In case of RGB input resulting color may have undefined hue and/or saturation.
// Since widget displays both RGB and HSV values we must preserve hue and saturation to prevent these values resetting.
static void ColorEditRestoreHS(const float* col, float* H, float* S, float* V)
{
    ImGuiContext& g = *GImGui;
    IM_ASSERT(g.ColorEditCurrentID != 0);
    if (g.ColorEditSavedID != g.ColorEditCurrentID || g.ColorEditSavedColor != ImGui::ColorConvertFloat4ToU32(ImVec4(col[0], col[1], col[2], 0)))
        return;

    // When S == 0, H is undefined.
    // When H == 1 it wraps around to 0.
    if (*S == 0.0f || (*H == 0.0f && g.ColorEditSavedHue == 1))
        *H = g.ColorEditSavedHue;

    // When V == 0, S is undefined.
    if (*V == 0.0f)
        *S = g.ColorEditSavedSat;
}

// Edit colors components (each component in 0.0f..1.0f range).
// See enum ImGuiColorEditFlags_ for available options. e.g. Only access 3 floats if ImGuiColorEditFlags_NoAlpha flag is set.
// With typical options: Left-click on color square to open color picker. Right-click to open option menu. CTRL-Click over input fields to edit them and TAB to go to next item.
bool ImGui::ColorEdit4(const char* label, float col[4], ImGuiColorEditFlags flags)
{
    ImGuiWindow* window = GetCurrentWindow();
    if (window->SkipItems)
        return false;

    ImGuiContext& g = *GImGui;
    const ImGuiStyle& style = g.Style;
    const float square_sz = GetFrameHeight();
    const float w_full = CalcItemWidth();
    const float w_button = (flags & ImGuiColorEditFlags_NoSmallPreview) ? 0.0f : (square_sz + style.ItemInnerSpacing.x);
    const float w_inputs = w_full - w_button;
    const char* label_display_end = FindRenderedTextEnd(label);
    g.NextItemData.ClearFlags();

    BeginGroup();
    PushID(label);
    const bool set_current_color_edit_id = (g.ColorEditCurrentID == 0);
    if (set_current_color_edit_id)
        g.ColorEditCurrentID = window->IDStack.back();

    // If we're not showing any slider there's no point in doing any HSV conversions
    const ImGuiColorEditFlags flags_untouched = flags;
    if (flags & ImGuiColorEditFlags_NoInputs)
        flags = (flags & (~ImGuiColorEditFlags_DisplayMask_)) | ImGuiColorEditFlags_DisplayRGB | ImGuiColorEditFlags_NoOptions;

    // Context menu: display and modify options (before defaults are applied)
    if (!(flags & ImGuiColorEditFlags_NoOptions))
        ColorEditOptionsPopup(col, flags);

    // Read stored options
    if (!(flags & ImGuiColorEditFlags_DisplayMask_))
        flags |= (g.ColorEditOptions & ImGuiColorEditFlags_DisplayMask_);
    if (!(flags & ImGuiColorEditFlags_DataTypeMask_))
        flags |= (g.ColorEditOptions & ImGuiColorEditFlags_DataTypeMask_);
    if (!(flags & ImGuiColorEditFlags_PickerMask_))
        flags |= (g.ColorEditOptions & ImGuiColorEditFlags_PickerMask_);
    if (!(flags & ImGuiColorEditFlags_InputMask_))
        flags |= (g.ColorEditOptions & ImGuiColorEditFlags_InputMask_);
    flags |= (g.ColorEditOptions & ~(ImGuiColorEditFlags_DisplayMask_ | ImGuiColorEditFlags_DataTypeMask_ | ImGuiColorEditFlags_PickerMask_ | ImGuiColorEditFlags_InputMask_));
    IM_ASSERT(ImIsPowerOfTwo(flags & ImGuiColorEditFlags_DisplayMask_)); // Check that only 1 is selected
    IM_ASSERT(ImIsPowerOfTwo(flags & ImGuiColorEditFlags_InputMask_));   // Check that only 1 is selected

    const bool alpha = (flags & ImGuiColorEditFlags_NoAlpha) == 0;
    const bool hdr = (flags & ImGuiColorEditFlags_HDR) != 0;
    const int components = alpha ? 4 : 3;

    // Convert to the formats we need
    float f[4] = { col[0], col[1], col[2], alpha ? col[3] : 1.0f };
    if ((flags & ImGuiColorEditFlags_InputHSV) && (flags & ImGuiColorEditFlags_DisplayRGB))
        ColorConvertHSVtoRGB(f[0], f[1], f[2], f[0], f[1], f[2]);
    else if ((flags & ImGuiColorEditFlags_InputRGB) && (flags & ImGuiColorEditFlags_DisplayHSV))
    {
        // Hue is lost when converting from grayscale rgb (saturation=0). Restore it.
        ColorConvertRGBtoHSV(f[0], f[1], f[2], f[0], f[1], f[2]);
        ColorEditRestoreHS(col, &f[0], &f[1], &f[2]);
    }
    int i[4] = { IM_F32_TO_INT8_UNBOUND(f[0]), IM_F32_TO_INT8_UNBOUND(f[1]), IM_F32_TO_INT8_UNBOUND(f[2]), IM_F32_TO_INT8_UNBOUND(f[3]) };

    bool value_changed = false;
    bool value_changed_as_float = false;

    const ImVec2 pos = window->DC.CursorPos;
    const float inputs_offset_x = (style.ColorButtonPosition == ImGuiDir_Left) ? w_button : 0.0f;
    window->DC.CursorPos.x = pos.x + inputs_offset_x;

    if ((flags & (ImGuiColorEditFlags_DisplayRGB | ImGuiColorEditFlags_DisplayHSV)) != 0 && (flags & ImGuiColorEditFlags_NoInputs) == 0)
    {
        // RGB/HSV 0..255 Sliders
        const float w_item_one  = ImMax(1.0f, IM_FLOOR((w_inputs - (style.ItemInnerSpacing.x) * (components - 1)) / (float)components));
        const float w_item_last = ImMax(1.0f, IM_FLOOR(w_inputs - (w_item_one + style.ItemInnerSpacing.x) * (components - 1)));

        const bool hide_prefix = (w_item_one <= CalcTextSize((flags & ImGuiColorEditFlags_Float) ? "M:0.000" : "M:000").x);
        static const char* ids[4] = { "##X", "##Y", "##Z", "##W" };
        static const char* fmt_table_int[3][4] =
        {
            {   "%3d",   "%3d",   "%3d",   "%3d" }, // Short display
            { "R:%3d", "G:%3d", "B:%3d", "A:%3d" }, // Long display for RGBA
            { "H:%3d", "S:%3d", "V:%3d", "A:%3d" }  // Long display for HSVA
        };
        static const char* fmt_table_float[3][4] =
        {
            {   "%0.3f",   "%0.3f",   "%0.3f",   "%0.3f" }, // Short display
            { "R:%0.3f", "G:%0.3f", "B:%0.3f", "A:%0.3f" }, // Long display for RGBA
            { "H:%0.3f", "S:%0.3f", "V:%0.3f", "A:%0.3f" }  // Long display for HSVA
        };
        const int fmt_idx = hide_prefix ? 0 : (flags & ImGuiColorEditFlags_DisplayHSV) ? 2 : 1;

        for (int n = 0; n < components; n++)
        {
            if (n > 0)
                SameLine(0, style.ItemInnerSpacing.x);
            SetNextItemWidth((n + 1 < components) ? w_item_one : w_item_last);

            // FIXME: When ImGuiColorEditFlags_HDR flag is passed HS values snap in weird ways when SV values go below 0.
            if (flags & ImGuiColorEditFlags_Float)
            {
                value_changed |= DragFloat(ids[n], &f[n], 1.0f / 255.0f, 0.0f, hdr ? 0.0f : 1.0f, fmt_table_float[fmt_idx][n]);
                value_changed_as_float |= value_changed;
            }
            else
            {
                value_changed |= DragInt(ids[n], &i[n], 1.0f, 0, hdr ? 0 : 255, fmt_table_int[fmt_idx][n]);
            }
            if (!(flags & ImGuiColorEditFlags_NoOptions))
                OpenPopupOnItemClick("context", ImGuiPopupFlags_MouseButtonRight);
        }
    }
    else if ((flags & ImGuiColorEditFlags_DisplayHex) != 0 && (flags & ImGuiColorEditFlags_NoInputs) == 0)
    {
        // RGB Hexadecimal Input
        char buf[64];
        if (alpha)
            ImFormatString(buf, IM_ARRAYSIZE(buf), "#%02X%02X%02X%02X", ImClamp(i[0], 0, 255), ImClamp(i[1], 0, 255), ImClamp(i[2], 0, 255), ImClamp(i[3], 0, 255));
        else
            ImFormatString(buf, IM_ARRAYSIZE(buf), "#%02X%02X%02X", ImClamp(i[0], 0, 255), ImClamp(i[1], 0, 255), ImClamp(i[2], 0, 255));
        SetNextItemWidth(w_inputs);
        if (InputText("##Text", buf, IM_ARRAYSIZE(buf), ImGuiInputTextFlags_CharsHexadecimal | ImGuiInputTextFlags_CharsUppercase))
        {
            value_changed = true;
            char* p = buf;
            while (*p == '#' || ImCharIsBlankA(*p))
                p++;
            i[0] = i[1] = i[2] = 0;
            i[3] = 0xFF; // alpha default to 255 is not parsed by scanf (e.g. inputting #FFFFFF omitting alpha)
            int r;
            if (alpha)
                r = sscanf(p, "%02X%02X%02X%02X", (unsigned int*)&i[0], (unsigned int*)&i[1], (unsigned int*)&i[2], (unsigned int*)&i[3]); // Treat at unsigned (%X is unsigned)
            else
                r = sscanf(p, "%02X%02X%02X", (unsigned int*)&i[0], (unsigned int*)&i[1], (unsigned int*)&i[2]);
            IM_UNUSED(r); // Fixes C6031: Return value ignored: 'sscanf'.
        }
        if (!(flags & ImGuiColorEditFlags_NoOptions))
            OpenPopupOnItemClick("context", ImGuiPopupFlags_MouseButtonRight);
    }

    ImGuiWindow* picker_active_window = NULL;
    if (!(flags & ImGuiColorEditFlags_NoSmallPreview))
    {
        const float button_offset_x = ((flags & ImGuiColorEditFlags_NoInputs) || (style.ColorButtonPosition == ImGuiDir_Left)) ? 0.0f : w_inputs + style.ItemInnerSpacing.x;
        window->DC.CursorPos = ImVec2(pos.x + button_offset_x, pos.y);

        const ImVec4 col_v4(col[0], col[1], col[2], alpha ? col[3] : 1.0f);
        if (ColorButton("##ColorButton", col_v4, flags))
        {
            if (!(flags & ImGuiColorEditFlags_NoPicker))
            {
                // Store current color and open a picker
                g.ColorPickerRef = col_v4;
                OpenPopup("picker");
                SetNextWindowPos(g.LastItemData.Rect.GetBL() + ImVec2(0.0f, style.ItemSpacing.y));
            }
        }
        if (!(flags & ImGuiColorEditFlags_NoOptions))
            OpenPopupOnItemClick("context", ImGuiPopupFlags_MouseButtonRight);

        if (BeginPopup("picker"))
        {
            if (g.CurrentWindow->BeginCount == 1)
            {
                picker_active_window = g.CurrentWindow;
                if (label != label_display_end)
                {
                    TextEx(label, label_display_end);
                    Spacing();
                }
                ImGuiColorEditFlags picker_flags_to_forward = ImGuiColorEditFlags_DataTypeMask_ | ImGuiColorEditFlags_PickerMask_ | ImGuiColorEditFlags_InputMask_ | ImGuiColorEditFlags_HDR | ImGuiColorEditFlags_NoAlpha | ImGuiColorEditFlags_AlphaBar;
                ImGuiColorEditFlags picker_flags = (flags_untouched & picker_flags_to_forward) | ImGuiColorEditFlags_DisplayMask_ | ImGuiColorEditFlags_NoLabel | ImGuiColorEditFlags_AlphaPreviewHalf;
                SetNextItemWidth(square_sz * 12.0f); // Use 256 + bar sizes?
                value_changed |= ColorPicker4("##picker", col, picker_flags, &g.ColorPickerRef.x);
            }
            EndPopup();
        }
    }

    if (label != label_display_end && !(flags & ImGuiColorEditFlags_NoLabel))
    {
        // Position not necessarily next to last submitted button (e.g. if style.ColorButtonPosition == ImGuiDir_Left),
        // but we need to use SameLine() to setup baseline correctly. Might want to refactor SameLine() to simplify this.
        SameLine(0.0f, style.ItemInnerSpacing.x);
        window->DC.CursorPos.x = pos.x + ((flags & ImGuiColorEditFlags_NoInputs) ? w_button : w_full + style.ItemInnerSpacing.x);
        TextEx(label, label_display_end);
    }

    // Convert back
    if (value_changed && picker_active_window == NULL)
    {
        if (!value_changed_as_float)
            for (int n = 0; n < 4; n++)
                f[n] = i[n] / 255.0f;
        if ((flags & ImGuiColorEditFlags_DisplayHSV) && (flags & ImGuiColorEditFlags_InputRGB))
        {
            g.ColorEditSavedHue = f[0];
            g.ColorEditSavedSat = f[1];
            ColorConvertHSVtoRGB(f[0], f[1], f[2], f[0], f[1], f[2]);
            g.ColorEditSavedID = g.ColorEditCurrentID;
            g.ColorEditSavedColor = ColorConvertFloat4ToU32(ImVec4(f[0], f[1], f[2], 0));
        }
        if ((flags & ImGuiColorEditFlags_DisplayRGB) && (flags & ImGuiColorEditFlags_InputHSV))
            ColorConvertRGBtoHSV(f[0], f[1], f[2], f[0], f[1], f[2]);

        col[0] = f[0];
        col[1] = f[1];
        col[2] = f[2];
        if (alpha)
            col[3] = f[3];
    }

    if (set_current_color_edit_id)
        g.ColorEditCurrentID = 0;
    PopID();
    EndGroup();

    // Drag and Drop Target
    // NB: The flag test is merely an optional micro-optimization, BeginDragDropTarget() does the same test.
    if ((g.LastItemData.StatusFlags & ImGuiItemStatusFlags_HoveredRect) && !(flags & ImGuiColorEditFlags_NoDragDrop) && BeginDragDropTarget())
    {
        bool accepted_drag_drop = false;
        if (const ImGuiPayload* payload = AcceptDragDropPayload(IMGUI_PAYLOAD_TYPE_COLOR_3F))
        {
            memcpy((float*)col, payload->Data, sizeof(float) * 3); // Preserve alpha if any //-V512 //-V1086
            value_changed = accepted_drag_drop = true;
        }
        if (const ImGuiPayload* payload = AcceptDragDropPayload(IMGUI_PAYLOAD_TYPE_COLOR_4F))
        {
            memcpy((float*)col, payload->Data, sizeof(float) * components);
            value_changed = accepted_drag_drop = true;
        }

        // Drag-drop payloads are always RGB
        if (accepted_drag_drop && (flags & ImGuiColorEditFlags_InputHSV))
            ColorConvertRGBtoHSV(col[0], col[1], col[2], col[0], col[1], col[2]);
        EndDragDropTarget();
    }

    // When picker is being actively used, use its active id so IsItemActive() will function on ColorEdit4().
    if (picker_active_window && g.ActiveId != 0 && g.ActiveIdWindow == picker_active_window)
        g.LastItemData.ID = g.ActiveId;

    if (value_changed && g.LastItemData.ID != 0) // In case of ID collision, the second EndGroup() won't catch g.ActiveId
        MarkItemEdited(g.LastItemData.ID);

    return value_changed;
}

bool ImGui::ColorPicker3(const char* label, float col[3], ImGuiColorEditFlags flags)
{
    float col4[4] = { col[0], col[1], col[2], 1.0f };
    if (!ColorPicker4(label, col4, flags | ImGuiColorEditFlags_NoAlpha))
        return false;
    col[0] = col4[0]; col[1] = col4[1]; col[2] = col4[2];
    return true;
}

// Helper for ColorPicker4()
static void RenderArrowsForVerticalBar(ImDrawList* draw_list, ImVec2 pos, ImVec2 half_sz, float bar_w, float alpha)
{
    ImU32 alpha8 = IM_F32_TO_INT8_SAT(alpha);
    ImGui::RenderArrowPointingAt(draw_list, ImVec2(pos.x + half_sz.x + 1,         pos.y), ImVec2(half_sz.x + 2, half_sz.y + 1), ImGuiDir_Right, IM_COL32(0,0,0,alpha8));
    ImGui::RenderArrowPointingAt(draw_list, ImVec2(pos.x + half_sz.x,             pos.y), half_sz,                              ImGuiDir_Right, IM_COL32(255,255,255,alpha8));
    ImGui::RenderArrowPointingAt(draw_list, ImVec2(pos.x + bar_w - half_sz.x - 1, pos.y), ImVec2(half_sz.x + 2, half_sz.y + 1), ImGuiDir_Left,  IM_COL32(0,0,0,alpha8));
    ImGui::RenderArrowPointingAt(draw_list, ImVec2(pos.x + bar_w - half_sz.x,     pos.y), half_sz,                              ImGuiDir_Left,  IM_COL32(255,255,255,alpha8));
}

// Note: ColorPicker4() only accesses 3 floats if ImGuiColorEditFlags_NoAlpha flag is set.
// (In C++ the 'float col[4]' notation for a function argument is equivalent to 'float* col', we only specify a size to facilitate understanding of the code.)
// FIXME: we adjust the big color square height based on item width, which may cause a flickering feedback loop (if automatic height makes a vertical scrollbar appears, affecting automatic width..)
// FIXME: this is trying to be aware of style.Alpha but not fully correct. Also, the color wheel will have overlapping glitches with (style.Alpha < 1.0)
bool ImGui::ColorPicker4(const char* label, float col[4], ImGuiColorEditFlags flags, const float* ref_col)
{
    ImGuiContext& g = *GImGui;
    ImGuiWindow* window = GetCurrentWindow();
    if (window->SkipItems)
        return false;

    ImDrawList* draw_list = window->DrawList;
    ImGuiStyle& style = g.Style;
    ImGuiIO& io = g.IO;

    const float width = CalcItemWidth();
    g.NextItemData.ClearFlags();

    PushID(label);
    const bool set_current_color_edit_id = (g.ColorEditCurrentID == 0);
    if (set_current_color_edit_id)
        g.ColorEditCurrentID = window->IDStack.back();
    BeginGroup();

    if (!(flags & ImGuiColorEditFlags_NoSidePreview))
        flags |= ImGuiColorEditFlags_NoSmallPreview;

    // Context menu: display and store options.
    if (!(flags & ImGuiColorEditFlags_NoOptions))
        ColorPickerOptionsPopup(col, flags);

    // Read stored options
    if (!(flags & ImGuiColorEditFlags_PickerMask_))
        flags |= ((g.ColorEditOptions & ImGuiColorEditFlags_PickerMask_) ? g.ColorEditOptions : ImGuiColorEditFlags_DefaultOptions_) & ImGuiColorEditFlags_PickerMask_;
    if (!(flags & ImGuiColorEditFlags_InputMask_))
        flags |= ((g.ColorEditOptions & ImGuiColorEditFlags_InputMask_) ? g.ColorEditOptions : ImGuiColorEditFlags_DefaultOptions_) & ImGuiColorEditFlags_InputMask_;
    IM_ASSERT(ImIsPowerOfTwo(flags & ImGuiColorEditFlags_PickerMask_)); // Check that only 1 is selected
    IM_ASSERT(ImIsPowerOfTwo(flags & ImGuiColorEditFlags_InputMask_));  // Check that only 1 is selected
    if (!(flags & ImGuiColorEditFlags_NoOptions))
        flags |= (g.ColorEditOptions & ImGuiColorEditFlags_AlphaBar);

    // Setup
    int components = (flags & ImGuiColorEditFlags_NoAlpha) ? 3 : 4;
    bool alpha_bar = (flags & ImGuiColorEditFlags_AlphaBar) && !(flags & ImGuiColorEditFlags_NoAlpha);
    ImVec2 picker_pos = window->DC.CursorPos;
    float square_sz = GetFrameHeight();
    float bars_width = square_sz; // Arbitrary smallish width of Hue/Alpha picking bars
    float sv_picker_size = ImMax(bars_width * 1, width - (alpha_bar ? 2 : 1) * (bars_width + style.ItemInnerSpacing.x)); // Saturation/Value picking box
    float bar0_pos_x = picker_pos.x + sv_picker_size + style.ItemInnerSpacing.x;
    float bar1_pos_x = bar0_pos_x + bars_width + style.ItemInnerSpacing.x;
    float bars_triangles_half_sz = IM_FLOOR(bars_width * 0.20f);

    float backup_initial_col[4];
    memcpy(backup_initial_col, col, components * sizeof(float));

    float wheel_thickness = sv_picker_size * 0.08f;
    float wheel_r_outer = sv_picker_size * 0.50f;
    float wheel_r_inner = wheel_r_outer - wheel_thickness;
    ImVec2 wheel_center(picker_pos.x + (sv_picker_size + bars_width)*0.5f, picker_pos.y + sv_picker_size * 0.5f);

    // Note: the triangle is displayed rotated with triangle_pa pointing to Hue, but most coordinates stays unrotated for logic.
    float triangle_r = wheel_r_inner - (int)(sv_picker_size * 0.027f);
    ImVec2 triangle_pa = ImVec2(triangle_r, 0.0f); // Hue point.
    ImVec2 triangle_pb = ImVec2(triangle_r * -0.5f, triangle_r * -0.866025f); // Black point.
    ImVec2 triangle_pc = ImVec2(triangle_r * -0.5f, triangle_r * +0.866025f); // White point.

    float H = col[0], S = col[1], V = col[2];
    float R = col[0], G = col[1], B = col[2];
    if (flags & ImGuiColorEditFlags_InputRGB)
    {
        // Hue is lost when converting from grayscale rgb (saturation=0). Restore it.
        ColorConvertRGBtoHSV(R, G, B, H, S, V);
        ColorEditRestoreHS(col, &H, &S, &V);
    }
    else if (flags & ImGuiColorEditFlags_InputHSV)
    {
        ColorConvertHSVtoRGB(H, S, V, R, G, B);
    }

    bool value_changed = false, value_changed_h = false, value_changed_sv = false;

    PushItemFlag(ImGuiItemFlags_NoNav, true);
    if (flags & ImGuiColorEditFlags_PickerHueWheel)
    {
        // Hue wheel + SV triangle logic
        InvisibleButton("hsv", ImVec2(sv_picker_size + style.ItemInnerSpacing.x + bars_width, sv_picker_size));
        if (IsItemActive())
        {
            ImVec2 initial_off = g.IO.MouseClickedPos[0] - wheel_center;
            ImVec2 current_off = g.IO.MousePos - wheel_center;
            float initial_dist2 = ImLengthSqr(initial_off);
            if (initial_dist2 >= (wheel_r_inner - 1) * (wheel_r_inner - 1) && initial_dist2 <= (wheel_r_outer + 1) * (wheel_r_outer + 1))
            {
                // Interactive with Hue wheel
                H = ImAtan2(current_off.y, current_off.x) / IM_PI * 0.5f;
                if (H < 0.0f)
                    H += 1.0f;
                value_changed = value_changed_h = true;
            }
            float cos_hue_angle = ImCos(-H * 2.0f * IM_PI);
            float sin_hue_angle = ImSin(-H * 2.0f * IM_PI);
            if (ImTriangleContainsPoint(triangle_pa, triangle_pb, triangle_pc, ImRotate(initial_off, cos_hue_angle, sin_hue_angle)))
            {
                // Interacting with SV triangle
                ImVec2 current_off_unrotated = ImRotate(current_off, cos_hue_angle, sin_hue_angle);
                if (!ImTriangleContainsPoint(triangle_pa, triangle_pb, triangle_pc, current_off_unrotated))
                    current_off_unrotated = ImTriangleClosestPoint(triangle_pa, triangle_pb, triangle_pc, current_off_unrotated);
                float uu, vv, ww;
                ImTriangleBarycentricCoords(triangle_pa, triangle_pb, triangle_pc, current_off_unrotated, uu, vv, ww);
                V = ImClamp(1.0f - vv, 0.0001f, 1.0f);
                S = ImClamp(uu / V, 0.0001f, 1.0f);
                value_changed = value_changed_sv = true;
            }
        }
        if (!(flags & ImGuiColorEditFlags_NoOptions))
            OpenPopupOnItemClick("context", ImGuiPopupFlags_MouseButtonRight);
    }
    else if (flags & ImGuiColorEditFlags_PickerHueBar)
    {
        // SV rectangle logic
        InvisibleButton("sv", ImVec2(sv_picker_size, sv_picker_size));
        if (IsItemActive())
        {
            S = ImSaturate((io.MousePos.x - picker_pos.x) / (sv_picker_size - 1));
            V = 1.0f - ImSaturate((io.MousePos.y - picker_pos.y) / (sv_picker_size - 1));
            ColorEditRestoreH(col, &H); // Greatly reduces hue jitter and reset to 0 when hue == 255 and color is rapidly modified using SV square.
            value_changed = value_changed_sv = true;
        }
        if (!(flags & ImGuiColorEditFlags_NoOptions))
            OpenPopupOnItemClick("context", ImGuiPopupFlags_MouseButtonRight);

        // Hue bar logic
        SetCursorScreenPos(ImVec2(bar0_pos_x, picker_pos.y));
        InvisibleButton("hue", ImVec2(bars_width, sv_picker_size));
        if (IsItemActive())
        {
            H = ImSaturate((io.MousePos.y - picker_pos.y) / (sv_picker_size - 1));
            value_changed = value_changed_h = true;
        }
    }

    // Alpha bar logic
    if (alpha_bar)
    {
        SetCursorScreenPos(ImVec2(bar1_pos_x, picker_pos.y));
        InvisibleButton("alpha", ImVec2(bars_width, sv_picker_size));
        if (IsItemActive())
        {
            col[3] = 1.0f - ImSaturate((io.MousePos.y - picker_pos.y) / (sv_picker_size - 1));
            value_changed = true;
        }
    }
    PopItemFlag(); // ImGuiItemFlags_NoNav

    if (!(flags & ImGuiColorEditFlags_NoSidePreview))
    {
        SameLine(0, style.ItemInnerSpacing.x);
        BeginGroup();
    }

    if (!(flags & ImGuiColorEditFlags_NoLabel))
    {
        const char* label_display_end = FindRenderedTextEnd(label);
        if (label != label_display_end)
        {
            if ((flags & ImGuiColorEditFlags_NoSidePreview))
                SameLine(0, style.ItemInnerSpacing.x);
            TextEx(label, label_display_end);
        }
    }

    if (!(flags & ImGuiColorEditFlags_NoSidePreview))
    {
        PushItemFlag(ImGuiItemFlags_NoNavDefaultFocus, true);
        ImVec4 col_v4(col[0], col[1], col[2], (flags & ImGuiColorEditFlags_NoAlpha) ? 1.0f : col[3]);
        if ((flags & ImGuiColorEditFlags_NoLabel))
            Text("Current");

        ImGuiColorEditFlags sub_flags_to_forward = ImGuiColorEditFlags_InputMask_ | ImGuiColorEditFlags_HDR | ImGuiColorEditFlags_AlphaPreview | ImGuiColorEditFlags_AlphaPreviewHalf | ImGuiColorEditFlags_NoTooltip;
        ColorButton("##current", col_v4, (flags & sub_flags_to_forward), ImVec2(square_sz * 3, square_sz * 2));
        if (ref_col != NULL)
        {
            Text("Original");
            ImVec4 ref_col_v4(ref_col[0], ref_col[1], ref_col[2], (flags & ImGuiColorEditFlags_NoAlpha) ? 1.0f : ref_col[3]);
            if (ColorButton("##original", ref_col_v4, (flags & sub_flags_to_forward), ImVec2(square_sz * 3, square_sz * 2)))
            {
                memcpy(col, ref_col, components * sizeof(float));
                value_changed = true;
            }
        }
        PopItemFlag();
        EndGroup();
    }

    // Convert back color to RGB
    if (value_changed_h || value_changed_sv)
    {
        if (flags & ImGuiColorEditFlags_InputRGB)
        {
            ColorConvertHSVtoRGB(H, S, V, col[0], col[1], col[2]);
            g.ColorEditSavedHue = H;
            g.ColorEditSavedSat = S;
            g.ColorEditSavedID = g.ColorEditCurrentID;
            g.ColorEditSavedColor = ColorConvertFloat4ToU32(ImVec4(col[0], col[1], col[2], 0));
        }
        else if (flags & ImGuiColorEditFlags_InputHSV)
        {
            col[0] = H;
            col[1] = S;
            col[2] = V;
        }
    }

    // R,G,B and H,S,V slider color editor
    bool value_changed_fix_hue_wrap = false;
    if ((flags & ImGuiColorEditFlags_NoInputs) == 0)
    {
        PushItemWidth((alpha_bar ? bar1_pos_x : bar0_pos_x) + bars_width - picker_pos.x);
        ImGuiColorEditFlags sub_flags_to_forward = ImGuiColorEditFlags_DataTypeMask_ | ImGuiColorEditFlags_InputMask_ | ImGuiColorEditFlags_HDR | ImGuiColorEditFlags_NoAlpha | ImGuiColorEditFlags_NoOptions | ImGuiColorEditFlags_NoSmallPreview | ImGuiColorEditFlags_AlphaPreview | ImGuiColorEditFlags_AlphaPreviewHalf;
        ImGuiColorEditFlags sub_flags = (flags & sub_flags_to_forward) | ImGuiColorEditFlags_NoPicker;
        if (flags & ImGuiColorEditFlags_DisplayRGB || (flags & ImGuiColorEditFlags_DisplayMask_) == 0)
            if (ColorEdit4("##rgb", col, sub_flags | ImGuiColorEditFlags_DisplayRGB))
            {
                // FIXME: Hackily differentiating using the DragInt (ActiveId != 0 && !ActiveIdAllowOverlap) vs. using the InputText or DropTarget.
                // For the later we don't want to run the hue-wrap canceling code. If you are well versed in HSV picker please provide your input! (See #2050)
                value_changed_fix_hue_wrap = (g.ActiveId != 0 && !g.ActiveIdAllowOverlap);
                value_changed = true;
            }
        if (flags & ImGuiColorEditFlags_DisplayHSV || (flags & ImGuiColorEditFlags_DisplayMask_) == 0)
            value_changed |= ColorEdit4("##hsv", col, sub_flags | ImGuiColorEditFlags_DisplayHSV);
        if (flags & ImGuiColorEditFlags_DisplayHex || (flags & ImGuiColorEditFlags_DisplayMask_) == 0)
            value_changed |= ColorEdit4("##hex", col, sub_flags | ImGuiColorEditFlags_DisplayHex);
        PopItemWidth();
    }

    // Try to cancel hue wrap (after ColorEdit4 call), if any
    if (value_changed_fix_hue_wrap && (flags & ImGuiColorEditFlags_InputRGB))
    {
        float new_H, new_S, new_V;
        ColorConvertRGBtoHSV(col[0], col[1], col[2], new_H, new_S, new_V);
        if (new_H <= 0 && H > 0)
        {
            if (new_V <= 0 && V != new_V)
                ColorConvertHSVtoRGB(H, S, new_V <= 0 ? V * 0.5f : new_V, col[0], col[1], col[2]);
            else if (new_S <= 0)
                ColorConvertHSVtoRGB(H, new_S <= 0 ? S * 0.5f : new_S, new_V, col[0], col[1], col[2]);
        }
    }

    if (value_changed)
    {
        if (flags & ImGuiColorEditFlags_InputRGB)
        {
            R = col[0];
            G = col[1];
            B = col[2];
            ColorConvertRGBtoHSV(R, G, B, H, S, V);
            ColorEditRestoreHS(col, &H, &S, &V);   // Fix local Hue as display below will use it immediately.
        }
        else if (flags & ImGuiColorEditFlags_InputHSV)
        {
            H = col[0];
            S = col[1];
            V = col[2];
            ColorConvertHSVtoRGB(H, S, V, R, G, B);
        }
    }

    const int style_alpha8 = IM_F32_TO_INT8_SAT(style.Alpha);
    const ImU32 col_black = IM_COL32(0,0,0,style_alpha8);
    const ImU32 col_white = IM_COL32(255,255,255,style_alpha8);
    const ImU32 col_midgrey = IM_COL32(128,128,128,style_alpha8);
    const ImU32 col_hues[6 + 1] = { IM_COL32(255,0,0,style_alpha8), IM_COL32(255,255,0,style_alpha8), IM_COL32(0,255,0,style_alpha8), IM_COL32(0,255,255,style_alpha8), IM_COL32(0,0,255,style_alpha8), IM_COL32(255,0,255,style_alpha8), IM_COL32(255,0,0,style_alpha8) };

    ImVec4 hue_color_f(1, 1, 1, style.Alpha); ColorConvertHSVtoRGB(H, 1, 1, hue_color_f.x, hue_color_f.y, hue_color_f.z);
    ImU32 hue_color32 = ColorConvertFloat4ToU32(hue_color_f);
    ImU32 user_col32_striped_of_alpha = ColorConvertFloat4ToU32(ImVec4(R, G, B, style.Alpha)); // Important: this is still including the main rendering/style alpha!!

    ImVec2 sv_cursor_pos;

    if (flags & ImGuiColorEditFlags_PickerHueWheel)
    {
        // Render Hue Wheel
        const float aeps = 0.5f / wheel_r_outer; // Half a pixel arc length in radians (2pi cancels out).
        const int segment_per_arc = ImMax(4, (int)wheel_r_outer / 12);
        for (int n = 0; n < 6; n++)
        {
            const float a0 = (n)     /6.0f * 2.0f * IM_PI - aeps;
            const float a1 = (n+1.0f)/6.0f * 2.0f * IM_PI + aeps;
            const int vert_start_idx = draw_list->VtxBuffer.Size;
            draw_list->PathArcTo(wheel_center, (wheel_r_inner + wheel_r_outer)*0.5f, a0, a1, segment_per_arc);
            draw_list->PathStroke(col_white, 0, wheel_thickness);
            const int vert_end_idx = draw_list->VtxBuffer.Size;

            // Paint colors over existing vertices
            ImVec2 gradient_p0(wheel_center.x + ImCos(a0) * wheel_r_inner, wheel_center.y + ImSin(a0) * wheel_r_inner);
            ImVec2 gradient_p1(wheel_center.x + ImCos(a1) * wheel_r_inner, wheel_center.y + ImSin(a1) * wheel_r_inner);
            ShadeVertsLinearColorGradientKeepAlpha(draw_list, vert_start_idx, vert_end_idx, gradient_p0, gradient_p1, col_hues[n], col_hues[n + 1]);
        }

        // Render Cursor + preview on Hue Wheel
        float cos_hue_angle = ImCos(H * 2.0f * IM_PI);
        float sin_hue_angle = ImSin(H * 2.0f * IM_PI);
        ImVec2 hue_cursor_pos(wheel_center.x + cos_hue_angle * (wheel_r_inner + wheel_r_outer) * 0.5f, wheel_center.y + sin_hue_angle * (wheel_r_inner + wheel_r_outer) * 0.5f);
        float hue_cursor_rad = value_changed_h ? wheel_thickness * 0.65f : wheel_thickness * 0.55f;
        int hue_cursor_segments = draw_list->_CalcCircleAutoSegmentCount(hue_cursor_rad); // Lock segment count so the +1 one matches others.
        draw_list->AddCircleFilled(hue_cursor_pos, hue_cursor_rad, hue_color32, hue_cursor_segments);
        draw_list->AddCircle(hue_cursor_pos, hue_cursor_rad + 1, col_midgrey, hue_cursor_segments);
        draw_list->AddCircle(hue_cursor_pos, hue_cursor_rad, col_white, hue_cursor_segments);

        // Render SV triangle (rotated according to hue)
        ImVec2 tra = wheel_center + ImRotate(triangle_pa, cos_hue_angle, sin_hue_angle);
        ImVec2 trb = wheel_center + ImRotate(triangle_pb, cos_hue_angle, sin_hue_angle);
        ImVec2 trc = wheel_center + ImRotate(triangle_pc, cos_hue_angle, sin_hue_angle);
        ImVec2 uv_white = GetFontTexUvWhitePixel();
        draw_list->PrimReserve(3, 3);
        draw_list->PrimVtx(tra, uv_white, hue_color32);
        draw_list->PrimVtx(trb, uv_white, col_black);
        draw_list->PrimVtx(trc, uv_white, col_white);
        draw_list->AddTriangle(tra, trb, trc, col_midgrey, 1.5f);
        sv_cursor_pos = ImLerp(ImLerp(trc, tra, ImSaturate(S)), trb, ImSaturate(1 - V));
    }
    else if (flags & ImGuiColorEditFlags_PickerHueBar)
    {
        // Render SV Square
        draw_list->AddRectFilledMultiColor(picker_pos, picker_pos + ImVec2(sv_picker_size, sv_picker_size), col_white, hue_color32, hue_color32, col_white);
        draw_list->AddRectFilledMultiColor(picker_pos, picker_pos + ImVec2(sv_picker_size, sv_picker_size), 0, 0, col_black, col_black);
        RenderFrameBorder(picker_pos, picker_pos + ImVec2(sv_picker_size, sv_picker_size), 0.0f);
        sv_cursor_pos.x = ImClamp(IM_ROUND(picker_pos.x + ImSaturate(S)     * sv_picker_size), picker_pos.x + 2, picker_pos.x + sv_picker_size - 2); // Sneakily prevent the circle to stick out too much
        sv_cursor_pos.y = ImClamp(IM_ROUND(picker_pos.y + ImSaturate(1 - V) * sv_picker_size), picker_pos.y + 2, picker_pos.y + sv_picker_size - 2);

        // Render Hue Bar
        for (int i = 0; i < 6; ++i)
            draw_list->AddRectFilledMultiColor(ImVec2(bar0_pos_x, picker_pos.y + i * (sv_picker_size / 6)), ImVec2(bar0_pos_x + bars_width, picker_pos.y + (i + 1) * (sv_picker_size / 6)), col_hues[i], col_hues[i], col_hues[i + 1], col_hues[i + 1]);
        float bar0_line_y = IM_ROUND(picker_pos.y + H * sv_picker_size);
        RenderFrameBorder(ImVec2(bar0_pos_x, picker_pos.y), ImVec2(bar0_pos_x + bars_width, picker_pos.y + sv_picker_size), 0.0f);
        RenderArrowsForVerticalBar(draw_list, ImVec2(bar0_pos_x - 1, bar0_line_y), ImVec2(bars_triangles_half_sz + 1, bars_triangles_half_sz), bars_width + 2.0f, style.Alpha);
    }

    // Render cursor/preview circle (clamp S/V within 0..1 range because floating points colors may lead HSV values to be out of range)
    float sv_cursor_rad = value_changed_sv ? 10.0f : 6.0f;
    int sv_cursor_segments = draw_list->_CalcCircleAutoSegmentCount(sv_cursor_rad); // Lock segment count so the +1 one matches others.
    draw_list->AddCircleFilled(sv_cursor_pos, sv_cursor_rad, user_col32_striped_of_alpha, sv_cursor_segments);
    draw_list->AddCircle(sv_cursor_pos, sv_cursor_rad + 1, col_midgrey, sv_cursor_segments);
    draw_list->AddCircle(sv_cursor_pos, sv_cursor_rad, col_white, sv_cursor_segments);

    // Render alpha bar
    if (alpha_bar)
    {
        float alpha = ImSaturate(col[3]);
        ImRect bar1_bb(bar1_pos_x, picker_pos.y, bar1_pos_x + bars_width, picker_pos.y + sv_picker_size);
        RenderColorRectWithAlphaCheckerboard(draw_list, bar1_bb.Min, bar1_bb.Max, 0, bar1_bb.GetWidth() / 2.0f, ImVec2(0.0f, 0.0f));
        draw_list->AddRectFilledMultiColor(bar1_bb.Min, bar1_bb.Max, user_col32_striped_of_alpha, user_col32_striped_of_alpha, user_col32_striped_of_alpha & ~IM_COL32_A_MASK, user_col32_striped_of_alpha & ~IM_COL32_A_MASK);
        float bar1_line_y = IM_ROUND(picker_pos.y + (1.0f - alpha) * sv_picker_size);
        RenderFrameBorder(bar1_bb.Min, bar1_bb.Max, 0.0f);
        RenderArrowsForVerticalBar(draw_list, ImVec2(bar1_pos_x - 1, bar1_line_y), ImVec2(bars_triangles_half_sz + 1, bars_triangles_half_sz), bars_width + 2.0f, style.Alpha);
    }

    EndGroup();

    if (value_changed && memcmp(backup_initial_col, col, components * sizeof(float)) == 0)
        value_changed = false;
    if (value_changed && g.LastItemData.ID != 0) // In case of ID collision, the second EndGroup() won't catch g.ActiveId
        MarkItemEdited(g.LastItemData.ID);

    if (set_current_color_edit_id)
        g.ColorEditCurrentID = 0;
    PopID();

    return value_changed;
}

// A little color square. Return true when clicked.
// FIXME: May want to display/ignore the alpha component in the color display? Yet show it in the tooltip.
// 'desc_id' is not called 'label' because we don't display it next to the button, but only in the tooltip.
// Note that 'col' may be encoded in HSV if ImGuiColorEditFlags_InputHSV is set.
bool ImGui::ColorButton(const char* desc_id, const ImVec4& col, ImGuiColorEditFlags flags, const ImVec2& size_arg)
{
    ImGuiWindow* window = GetCurrentWindow();
    if (window->SkipItems)
        return false;

    ImGuiContext& g = *GImGui;
    const ImGuiID id = window->GetID(desc_id);
    const float default_size = GetFrameHeight();
    const ImVec2 size(size_arg.x == 0.0f ? default_size : size_arg.x, size_arg.y == 0.0f ? default_size : size_arg.y);
    const ImRect bb(window->DC.CursorPos, window->DC.CursorPos + size);
    ItemSize(bb, (size.y >= default_size) ? g.Style.FramePadding.y : 0.0f);
    if (!ItemAdd(bb, id))
        return false;

    bool hovered, held;
    bool pressed = ButtonBehavior(bb, id, &hovered, &held);

    if (flags & ImGuiColorEditFlags_NoAlpha)
        flags &= ~(ImGuiColorEditFlags_AlphaPreview | ImGuiColorEditFlags_AlphaPreviewHalf);

    ImVec4 col_rgb = col;
    if (flags & ImGuiColorEditFlags_InputHSV)
        ColorConvertHSVtoRGB(col_rgb.x, col_rgb.y, col_rgb.z, col_rgb.x, col_rgb.y, col_rgb.z);

    ImVec4 col_rgb_without_alpha(col_rgb.x, col_rgb.y, col_rgb.z, 1.0f);
    float grid_step = ImMin(size.x, size.y) / 2.99f;
    float rounding = ImMin(g.Style.FrameRounding, grid_step * 0.5f);
    ImRect bb_inner = bb;
    float off = 0.0f;
    if ((flags & ImGuiColorEditFlags_NoBorder) == 0)
    {
        off = -0.75f; // The border (using Col_FrameBg) tends to look off when color is near-opaque and rounding is enabled. This offset seemed like a good middle ground to reduce those artifacts.
        bb_inner.Expand(off);
    }
    if ((flags & ImGuiColorEditFlags_AlphaPreviewHalf) && col_rgb.w < 1.0f)
    {
        float mid_x = IM_ROUND((bb_inner.Min.x + bb_inner.Max.x) * 0.5f);
        RenderColorRectWithAlphaCheckerboard(window->DrawList, ImVec2(bb_inner.Min.x + grid_step, bb_inner.Min.y), bb_inner.Max, GetColorU32(col_rgb), grid_step, ImVec2(-grid_step + off, off), rounding, ImDrawFlags_RoundCornersRight);
        window->DrawList->AddRectFilled(bb_inner.Min, ImVec2(mid_x, bb_inner.Max.y), GetColorU32(col_rgb_without_alpha), rounding, ImDrawFlags_RoundCornersLeft);
    }
    else
    {
        // Because GetColorU32() multiplies by the global style Alpha and we don't want to display a checkerboard if the source code had no alpha
        ImVec4 col_source = (flags & ImGuiColorEditFlags_AlphaPreview) ? col_rgb : col_rgb_without_alpha;
        if (col_source.w < 1.0f)
            RenderColorRectWithAlphaCheckerboard(window->DrawList, bb_inner.Min, bb_inner.Max, GetColorU32(col_source), grid_step, ImVec2(off, off), rounding);
        else
            window->DrawList->AddRectFilled(bb_inner.Min, bb_inner.Max, GetColorU32(col_source), rounding);
    }
    RenderNavHighlight(bb, id);
    if ((flags & ImGuiColorEditFlags_NoBorder) == 0)
    {
        if (g.Style.FrameBorderSize > 0.0f)
            RenderFrameBorder(bb.Min, bb.Max, rounding);
        else
            window->DrawList->AddRect(bb.Min, bb.Max, GetColorU32(ImGuiCol_FrameBg), rounding); // Color button are often in need of some sort of border
    }

    // Drag and Drop Source
    // NB: The ActiveId test is merely an optional micro-optimization, BeginDragDropSource() does the same test.
    if (g.ActiveId == id && !(flags & ImGuiColorEditFlags_NoDragDrop) && BeginDragDropSource())
    {
        if (flags & ImGuiColorEditFlags_NoAlpha)
            SetDragDropPayload(IMGUI_PAYLOAD_TYPE_COLOR_3F, &col_rgb, sizeof(float) * 3, ImGuiCond_Once);
        else
            SetDragDropPayload(IMGUI_PAYLOAD_TYPE_COLOR_4F, &col_rgb, sizeof(float) * 4, ImGuiCond_Once);
        ColorButton(desc_id, col, flags);
        SameLine();
        TextEx("Color");
        EndDragDropSource();
    }

    // Tooltip
    if (!(flags & ImGuiColorEditFlags_NoTooltip) && hovered && IsItemHovered(ImGuiHoveredFlags_ForTooltip))
        ColorTooltip(desc_id, &col.x, flags & (ImGuiColorEditFlags_InputMask_ | ImGuiColorEditFlags_NoAlpha | ImGuiColorEditFlags_AlphaPreview | ImGuiColorEditFlags_AlphaPreviewHalf));

    return pressed;
}

// Initialize/override default color options
void ImGui::SetColorEditOptions(ImGuiColorEditFlags flags)
{
    ImGuiContext& g = *GImGui;
    if ((flags & ImGuiColorEditFlags_DisplayMask_) == 0)
        flags |= ImGuiColorEditFlags_DefaultOptions_ & ImGuiColorEditFlags_DisplayMask_;
    if ((flags & ImGuiColorEditFlags_DataTypeMask_) == 0)
        flags |= ImGuiColorEditFlags_DefaultOptions_ & ImGuiColorEditFlags_DataTypeMask_;
    if ((flags & ImGuiColorEditFlags_PickerMask_) == 0)
        flags |= ImGuiColorEditFlags_DefaultOptions_ & ImGuiColorEditFlags_PickerMask_;
    if ((flags & ImGuiColorEditFlags_InputMask_) == 0)
        flags |= ImGuiColorEditFlags_DefaultOptions_ & ImGuiColorEditFlags_InputMask_;
    IM_ASSERT(ImIsPowerOfTwo(flags & ImGuiColorEditFlags_DisplayMask_));    // Check only 1 option is selected
    IM_ASSERT(ImIsPowerOfTwo(flags & ImGuiColorEditFlags_DataTypeMask_));   // Check only 1 option is selected
    IM_ASSERT(ImIsPowerOfTwo(flags & ImGuiColorEditFlags_PickerMask_));     // Check only 1 option is selected
    IM_ASSERT(ImIsPowerOfTwo(flags & ImGuiColorEditFlags_InputMask_));      // Check only 1 option is selected
    g.ColorEditOptions = flags;
}

// Note: only access 3 floats if ImGuiColorEditFlags_NoAlpha flag is set.
void ImGui::ColorTooltip(const char* text, const float* col, ImGuiColorEditFlags flags)
{
    ImGuiContext& g = *GImGui;

    if (!BeginTooltipEx(ImGuiTooltipFlags_OverridePrevious, ImGuiWindowFlags_None))
        return;
    const char* text_end = text ? FindRenderedTextEnd(text, NULL) : text;
    if (text_end > text)
    {
        TextEx(text, text_end);
        Separator();
    }

    ImVec2 sz(g.FontSize * 3 + g.Style.FramePadding.y * 2, g.FontSize * 3 + g.Style.FramePadding.y * 2);
    ImVec4 cf(col[0], col[1], col[2], (flags & ImGuiColorEditFlags_NoAlpha) ? 1.0f : col[3]);
    int cr = IM_F32_TO_INT8_SAT(col[0]), cg = IM_F32_TO_INT8_SAT(col[1]), cb = IM_F32_TO_INT8_SAT(col[2]), ca = (flags & ImGuiColorEditFlags_NoAlpha) ? 255 : IM_F32_TO_INT8_SAT(col[3]);
    ColorButton("##preview", cf, (flags & (ImGuiColorEditFlags_InputMask_ | ImGuiColorEditFlags_NoAlpha | ImGuiColorEditFlags_AlphaPreview | ImGuiColorEditFlags_AlphaPreviewHalf)) | ImGuiColorEditFlags_NoTooltip, sz);
    SameLine();
    if ((flags & ImGuiColorEditFlags_InputRGB) || !(flags & ImGuiColorEditFlags_InputMask_))
    {
        if (flags & ImGuiColorEditFlags_NoAlpha)
            Text("#%02X%02X%02X\nR: %d, G: %d, B: %d\n(%.3f, %.3f, %.3f)", cr, cg, cb, cr, cg, cb, col[0], col[1], col[2]);
        else
            Text("#%02X%02X%02X%02X\nR:%d, G:%d, B:%d, A:%d\n(%.3f, %.3f, %.3f, %.3f)", cr, cg, cb, ca, cr, cg, cb, ca, col[0], col[1], col[2], col[3]);
    }
    else if (flags & ImGuiColorEditFlags_InputHSV)
    {
        if (flags & ImGuiColorEditFlags_NoAlpha)
            Text("H: %.3f, S: %.3f, V: %.3f", col[0], col[1], col[2]);
        else
            Text("H: %.3f, S: %.3f, V: %.3f, A: %.3f", col[0], col[1], col[2], col[3]);
    }
    EndTooltip();
}

void ImGui::ColorEditOptionsPopup(const float* col, ImGuiColorEditFlags flags)
{
    bool allow_opt_inputs = !(flags & ImGuiColorEditFlags_DisplayMask_);
    bool allow_opt_datatype = !(flags & ImGuiColorEditFlags_DataTypeMask_);
    if ((!allow_opt_inputs && !allow_opt_datatype) || !BeginPopup("context"))
        return;
    ImGuiContext& g = *GImGui;
    ImGuiColorEditFlags opts = g.ColorEditOptions;
    if (allow_opt_inputs)
    {
        if (RadioButton("RGB", (opts & ImGuiColorEditFlags_DisplayRGB) != 0)) opts = (opts & ~ImGuiColorEditFlags_DisplayMask_) | ImGuiColorEditFlags_DisplayRGB;
        if (RadioButton("HSV", (opts & ImGuiColorEditFlags_DisplayHSV) != 0)) opts = (opts & ~ImGuiColorEditFlags_DisplayMask_) | ImGuiColorEditFlags_DisplayHSV;
        if (RadioButton("Hex", (opts & ImGuiColorEditFlags_DisplayHex) != 0)) opts = (opts & ~ImGuiColorEditFlags_DisplayMask_) | ImGuiColorEditFlags_DisplayHex;
    }
    if (allow_opt_datatype)
    {
        if (allow_opt_inputs) Separator();
        if (RadioButton("0..255",     (opts & ImGuiColorEditFlags_Uint8) != 0)) opts = (opts & ~ImGuiColorEditFlags_DataTypeMask_) | ImGuiColorEditFlags_Uint8;
        if (RadioButton("0.00..1.00", (opts & ImGuiColorEditFlags_Float) != 0)) opts = (opts & ~ImGuiColorEditFlags_DataTypeMask_) | ImGuiColorEditFlags_Float;
    }

    if (allow_opt_inputs || allow_opt_datatype)
        Separator();
    if (Button("Copy as..", ImVec2(-1, 0)))
        OpenPopup("Copy");
    if (BeginPopup("Copy"))
    {
        int cr = IM_F32_TO_INT8_SAT(col[0]), cg = IM_F32_TO_INT8_SAT(col[1]), cb = IM_F32_TO_INT8_SAT(col[2]), ca = (flags & ImGuiColorEditFlags_NoAlpha) ? 255 : IM_F32_TO_INT8_SAT(col[3]);
        char buf[64];
        ImFormatString(buf, IM_ARRAYSIZE(buf), "(%.3ff, %.3ff, %.3ff, %.3ff)", col[0], col[1], col[2], (flags & ImGuiColorEditFlags_NoAlpha) ? 1.0f : col[3]);
        if (Selectable(buf))
            SetClipboardText(buf);
        ImFormatString(buf, IM_ARRAYSIZE(buf), "(%d,%d,%d,%d)", cr, cg, cb, ca);
        if (Selectable(buf))
            SetClipboardText(buf);
        ImFormatString(buf, IM_ARRAYSIZE(buf), "#%02X%02X%02X", cr, cg, cb);
        if (Selectable(buf))
            SetClipboardText(buf);
        if (!(flags & ImGuiColorEditFlags_NoAlpha))
        {
            ImFormatString(buf, IM_ARRAYSIZE(buf), "#%02X%02X%02X%02X", cr, cg, cb, ca);
            if (Selectable(buf))
                SetClipboardText(buf);
        }
        EndPopup();
    }

    g.ColorEditOptions = opts;
    EndPopup();
}

void ImGui::ColorPickerOptionsPopup(const float* ref_col, ImGuiColorEditFlags flags)
{
    bool allow_opt_picker = !(flags & ImGuiColorEditFlags_PickerMask_);
    bool allow_opt_alpha_bar = !(flags & ImGuiColorEditFlags_NoAlpha) && !(flags & ImGuiColorEditFlags_AlphaBar);
    if ((!allow_opt_picker && !allow_opt_alpha_bar) || !BeginPopup("context"))
        return;
    ImGuiContext& g = *GImGui;
    if (allow_opt_picker)
    {
        ImVec2 picker_size(g.FontSize * 8, ImMax(g.FontSize * 8 - (GetFrameHeight() + g.Style.ItemInnerSpacing.x), 1.0f)); // FIXME: Picker size copied from main picker function
        PushItemWidth(picker_size.x);
        for (int picker_type = 0; picker_type < 2; picker_type++)
        {
            // Draw small/thumbnail version of each picker type (over an invisible button for selection)
            if (picker_type > 0) Separator();
            PushID(picker_type);
            ImGuiColorEditFlags picker_flags = ImGuiColorEditFlags_NoInputs | ImGuiColorEditFlags_NoOptions | ImGuiColorEditFlags_NoLabel | ImGuiColorEditFlags_NoSidePreview | (flags & ImGuiColorEditFlags_NoAlpha);
            if (picker_type == 0) picker_flags |= ImGuiColorEditFlags_PickerHueBar;
            if (picker_type == 1) picker_flags |= ImGuiColorEditFlags_PickerHueWheel;
            ImVec2 backup_pos = GetCursorScreenPos();
            if (Selectable("##selectable", false, 0, picker_size)) // By default, Selectable() is closing popup
                g.ColorEditOptions = (g.ColorEditOptions & ~ImGuiColorEditFlags_PickerMask_) | (picker_flags & ImGuiColorEditFlags_PickerMask_);
            SetCursorScreenPos(backup_pos);
            ImVec4 previewing_ref_col;
            memcpy(&previewing_ref_col, ref_col, sizeof(float) * ((picker_flags & ImGuiColorEditFlags_NoAlpha) ? 3 : 4));
            ColorPicker4("##previewing_picker", &previewing_ref_col.x, picker_flags);
            PopID();
        }
        PopItemWidth();
    }
    if (allow_opt_alpha_bar)
    {
        if (allow_opt_picker) Separator();
        CheckboxFlags("Alpha Bar", &g.ColorEditOptions, ImGuiColorEditFlags_AlphaBar);
    }
    EndPopup();
}

//-------------------------------------------------------------------------
// [SECTION] Widgets: TreeNode, CollapsingHeader, etc.
//-------------------------------------------------------------------------
// - TreeNode()
// - TreeNodeV()
// - TreeNodeEx()
// - TreeNodeExV()
// - TreeNodeBehavior() [Internal]
// - TreePush()
// - TreePop()
// - GetTreeNodeToLabelSpacing()
// - SetNextItemOpen()
// - CollapsingHeader()
//-------------------------------------------------------------------------

bool ImGui::TreeNode(const char* str_id, const char* fmt, ...)
{
    va_list args;
    va_start(args, fmt);
    bool is_open = TreeNodeExV(str_id, 0, fmt, args);
    va_end(args);
    return is_open;
}

bool ImGui::TreeNode(const void* ptr_id, const char* fmt, ...)
{
    va_list args;
    va_start(args, fmt);
    bool is_open = TreeNodeExV(ptr_id, 0, fmt, args);
    va_end(args);
    return is_open;
}

bool ImGui::TreeNode(const char* label)
{
    ImGuiWindow* window = GetCurrentWindow();
    if (window->SkipItems)
        return false;
    return TreeNodeBehavior(window->GetID(label), 0, label, NULL);
}

bool ImGui::TreeNodeV(const char* str_id, const char* fmt, va_list args)
{
    return TreeNodeExV(str_id, 0, fmt, args);
}

bool ImGui::TreeNodeV(const void* ptr_id, const char* fmt, va_list args)
{
    return TreeNodeExV(ptr_id, 0, fmt, args);
}

bool ImGui::TreeNodeEx(const char* label, ImGuiTreeNodeFlags flags)
{
    ImGuiWindow* window = GetCurrentWindow();
    if (window->SkipItems)
        return false;

    return TreeNodeBehavior(window->GetID(label), flags, label, NULL);
}

bool ImGui::TreeNodeEx(const char* str_id, ImGuiTreeNodeFlags flags, const char* fmt, ...)
{
    va_list args;
    va_start(args, fmt);
    bool is_open = TreeNodeExV(str_id, flags, fmt, args);
    va_end(args);
    return is_open;
}

bool ImGui::TreeNodeEx(const void* ptr_id, ImGuiTreeNodeFlags flags, const char* fmt, ...)
{
    va_list args;
    va_start(args, fmt);
    bool is_open = TreeNodeExV(ptr_id, flags, fmt, args);
    va_end(args);
    return is_open;
}

bool ImGui::TreeNodeExV(const char* str_id, ImGuiTreeNodeFlags flags, const char* fmt, va_list args)
{
    ImGuiWindow* window = GetCurrentWindow();
    if (window->SkipItems)
        return false;

    const char* label, *label_end;
    ImFormatStringToTempBufferV(&label, &label_end, fmt, args);
    return TreeNodeBehavior(window->GetID(str_id), flags, label, label_end);
}

bool ImGui::TreeNodeExV(const void* ptr_id, ImGuiTreeNodeFlags flags, const char* fmt, va_list args)
{
    ImGuiWindow* window = GetCurrentWindow();
    if (window->SkipItems)
        return false;

    const char* label, *label_end;
    ImFormatStringToTempBufferV(&label, &label_end, fmt, args);
    return TreeNodeBehavior(window->GetID(ptr_id), flags, label, label_end);
}

void ImGui::TreeNodeSetOpen(ImGuiID id, bool open)
{
    ImGuiContext& g = *GImGui;
    ImGuiStorage* storage = g.CurrentWindow->DC.StateStorage;
    storage->SetInt(id, open ? 1 : 0);
}

bool ImGui::TreeNodeUpdateNextOpen(ImGuiID id, ImGuiTreeNodeFlags flags)
{
    if (flags & ImGuiTreeNodeFlags_Leaf)
        return true;

    // We only write to the tree storage if the user clicks (or explicitly use the SetNextItemOpen function)
    ImGuiContext& g = *GImGui;
    ImGuiWindow* window = g.CurrentWindow;
    ImGuiStorage* storage = window->DC.StateStorage;

    bool is_open;
    if (g.NextItemData.Flags & ImGuiNextItemDataFlags_HasOpen)
    {
        if (g.NextItemData.OpenCond & ImGuiCond_Always)
        {
            is_open = g.NextItemData.OpenVal;
            TreeNodeSetOpen(id, is_open);
        }
        else
        {
            // We treat ImGuiCond_Once and ImGuiCond_FirstUseEver the same because tree node state are not saved persistently.
            const int stored_value = storage->GetInt(id, -1);
            if (stored_value == -1)
            {
                is_open = g.NextItemData.OpenVal;
                TreeNodeSetOpen(id, is_open);
            }
            else
            {
                is_open = stored_value != 0;
            }
        }
    }
    else
    {
        is_open = storage->GetInt(id, (flags & ImGuiTreeNodeFlags_DefaultOpen) ? 1 : 0) != 0;
    }

    // When logging is enabled, we automatically expand tree nodes (but *NOT* collapsing headers.. seems like sensible behavior).
    // NB- If we are above max depth we still allow manually opened nodes to be logged.
    if (g.LogEnabled && !(flags & ImGuiTreeNodeFlags_NoAutoOpenOnLog) && (window->DC.TreeDepth - g.LogDepthRef) < g.LogDepthToExpand)
        is_open = true;

    return is_open;
}

bool ImGui::TreeNodeBehavior(ImGuiID id, ImGuiTreeNodeFlags flags, const char* label, const char* label_end)
{
    ImGuiWindow* window = GetCurrentWindow();
    if (window->SkipItems)
        return false;

    ImGuiContext& g = *GImGui;
    const ImGuiStyle& style = g.Style;
    const bool display_frame = (flags & ImGuiTreeNodeFlags_Framed) != 0;
    const ImVec2 padding = (display_frame || (flags & ImGuiTreeNodeFlags_FramePadding)) ? style.FramePadding : ImVec2(style.FramePadding.x, ImMin(window->DC.CurrLineTextBaseOffset, style.FramePadding.y));

    if (!label_end)
        label_end = FindRenderedTextEnd(label);
    const ImVec2 label_size = CalcTextSize(label, label_end, false);

    // We vertically grow up to current line height up the typical widget height.
    const float frame_height = ImMax(ImMin(window->DC.CurrLineSize.y, g.FontSize + style.FramePadding.y * 2), label_size.y + padding.y * 2);
    ImRect frame_bb;
    frame_bb.Min.x = (flags & ImGuiTreeNodeFlags_SpanFullWidth) ? window->WorkRect.Min.x : window->DC.CursorPos.x;
    frame_bb.Min.y = window->DC.CursorPos.y;
    frame_bb.Max.x = window->WorkRect.Max.x;
    frame_bb.Max.y = window->DC.CursorPos.y + frame_height;
    if (display_frame)
    {
        // Framed header expand a little outside the default padding, to the edge of InnerClipRect
        // (FIXME: May remove this at some point and make InnerClipRect align with WindowPadding.x instead of WindowPadding.x*0.5f)
        frame_bb.Min.x -= IM_FLOOR(window->WindowPadding.x * 0.5f - 1.0f);
        frame_bb.Max.x += IM_FLOOR(window->WindowPadding.x * 0.5f);
    }

    const float text_offset_x = g.FontSize + (display_frame ? padding.x * 3 : padding.x * 2);           // Collapser arrow width + Spacing
    const float text_offset_y = ImMax(padding.y, window->DC.CurrLineTextBaseOffset);                    // Latch before ItemSize changes it
    const float text_width = g.FontSize + (label_size.x > 0.0f ? label_size.x + padding.x * 2 : 0.0f);  // Include collapser
    ImVec2 text_pos(window->DC.CursorPos.x + text_offset_x, window->DC.CursorPos.y + text_offset_y);
    ItemSize(ImVec2(text_width, frame_height), padding.y);

    // For regular tree nodes, we arbitrary allow to click past 2 worth of ItemSpacing
    ImRect interact_bb = frame_bb;
    if (!display_frame && (flags & (ImGuiTreeNodeFlags_SpanAvailWidth | ImGuiTreeNodeFlags_SpanFullWidth)) == 0)
        interact_bb.Max.x = frame_bb.Min.x + text_width + style.ItemSpacing.x * 2.0f;

    // Compute open and multi-select states before ItemAdd() as it clear NextItem data.
    bool is_open = TreeNodeUpdateNextOpen(id, flags);
    bool item_add = ItemAdd(interact_bb, id);
    g.LastItemData.StatusFlags |= ImGuiItemStatusFlags_HasDisplayRect;
    g.LastItemData.DisplayRect = frame_bb;

    // If a NavLeft request is happening and ImGuiTreeNodeFlags_NavLeftJumpsBackHere enabled:
    // Store data for the current depth to allow returning to this node from any child item.
    // For this purpose we essentially compare if g.NavIdIsAlive went from 0 to 1 between TreeNode() and TreePop().
    // It will become tempting to enable ImGuiTreeNodeFlags_NavLeftJumpsBackHere by default or move it to ImGuiStyle.
    // Currently only supports 32 level deep and we are fine with (1 << Depth) overflowing into a zero, easy to increase.
    if (is_open && !g.NavIdIsAlive && (flags & ImGuiTreeNodeFlags_NavLeftJumpsBackHere) && !(flags & ImGuiTreeNodeFlags_NoTreePushOnOpen))
        if (g.NavMoveDir == ImGuiDir_Left && g.NavWindow == window && NavMoveRequestButNoResultYet())
        {
            g.NavTreeNodeStack.resize(g.NavTreeNodeStack.Size + 1);
            ImGuiNavTreeNodeData* nav_tree_node_data = &g.NavTreeNodeStack.back();
            nav_tree_node_data->ID = id;
            nav_tree_node_data->InFlags = g.LastItemData.InFlags;
            nav_tree_node_data->NavRect = g.LastItemData.NavRect;
            window->DC.TreeJumpToParentOnPopMask |= (1 << window->DC.TreeDepth);
        }

    const bool is_leaf = (flags & ImGuiTreeNodeFlags_Leaf) != 0;
    if (!item_add)
    {
        if (is_open && !(flags & ImGuiTreeNodeFlags_NoTreePushOnOpen))
            TreePushOverrideID(id);
        IMGUI_TEST_ENGINE_ITEM_INFO(g.LastItemData.ID, label, g.LastItemData.StatusFlags | (is_leaf ? 0 : ImGuiItemStatusFlags_Openable) | (is_open ? ImGuiItemStatusFlags_Opened : 0));
        return is_open;
    }

    ImGuiButtonFlags button_flags = ImGuiTreeNodeFlags_None;
    if ((flags & ImGuiTreeNodeFlags_AllowOverlap) || (g.LastItemData.InFlags & ImGuiItemFlags_AllowOverlap))
        button_flags |= ImGuiButtonFlags_AllowOverlap;
    if (!is_leaf)
        button_flags |= ImGuiButtonFlags_PressedOnDragDropHold;

    // We allow clicking on the arrow section with keyboard modifiers held, in order to easily
    // allow browsing a tree while preserving selection with code implementing multi-selection patterns.
    // When clicking on the rest of the tree node we always disallow keyboard modifiers.
    const float arrow_hit_x1 = (text_pos.x - text_offset_x) - style.TouchExtraPadding.x;
    const float arrow_hit_x2 = (text_pos.x - text_offset_x) + (g.FontSize + padding.x * 2.0f) + style.TouchExtraPadding.x;
    const bool is_mouse_x_over_arrow = (g.IO.MousePos.x >= arrow_hit_x1 && g.IO.MousePos.x < arrow_hit_x2);
    if (window != g.HoveredWindow || !is_mouse_x_over_arrow)
        button_flags |= ImGuiButtonFlags_NoKeyModifiers;

    // Open behaviors can be altered with the _OpenOnArrow and _OnOnDoubleClick flags.
    // Some alteration have subtle effects (e.g. toggle on MouseUp vs MouseDown events) due to requirements for multi-selection and drag and drop support.
    // - Single-click on label = Toggle on MouseUp (default, when _OpenOnArrow=0)
    // - Single-click on arrow = Toggle on MouseDown (when _OpenOnArrow=0)
    // - Single-click on arrow = Toggle on MouseDown (when _OpenOnArrow=1)
    // - Double-click on label = Toggle on MouseDoubleClick (when _OpenOnDoubleClick=1)
    // - Double-click on arrow = Toggle on MouseDoubleClick (when _OpenOnDoubleClick=1 and _OpenOnArrow=0)
    // It is rather standard that arrow click react on Down rather than Up.
    // We set ImGuiButtonFlags_PressedOnClickRelease on OpenOnDoubleClick because we want the item to be active on the initial MouseDown in order for drag and drop to work.
    if (is_mouse_x_over_arrow)
        button_flags |= ImGuiButtonFlags_PressedOnClick;
    else if (flags & ImGuiTreeNodeFlags_OpenOnDoubleClick)
        button_flags |= ImGuiButtonFlags_PressedOnClickRelease | ImGuiButtonFlags_PressedOnDoubleClick;
    else
        button_flags |= ImGuiButtonFlags_PressedOnClickRelease;

    bool selected = (flags & ImGuiTreeNodeFlags_Selected) != 0;
    const bool was_selected = selected;

    bool hovered, held;
    bool pressed = ButtonBehavior(interact_bb, id, &hovered, &held, button_flags);
    bool toggled = false;
    if (!is_leaf)
    {
        if (pressed && g.DragDropHoldJustPressedId != id)
        {
            if ((flags & (ImGuiTreeNodeFlags_OpenOnArrow | ImGuiTreeNodeFlags_OpenOnDoubleClick)) == 0 || (g.NavActivateId == id))
                toggled = true;
            if (flags & ImGuiTreeNodeFlags_OpenOnArrow)
                toggled |= is_mouse_x_over_arrow && !g.NavDisableMouseHover; // Lightweight equivalent of IsMouseHoveringRect() since ButtonBehavior() already did the job
            if ((flags & ImGuiTreeNodeFlags_OpenOnDoubleClick) && g.IO.MouseClickedCount[0] == 2)
                toggled = true;
        }
        else if (pressed && g.DragDropHoldJustPressedId == id)
        {
            IM_ASSERT(button_flags & ImGuiButtonFlags_PressedOnDragDropHold);
            if (!is_open) // When using Drag and Drop "hold to open" we keep the node highlighted after opening, but never close it again.
                toggled = true;
        }

        if (g.NavId == id && g.NavMoveDir == ImGuiDir_Left && is_open)
        {
            toggled = true;
            NavClearPreferredPosForAxis(ImGuiAxis_X);
            NavMoveRequestCancel();
        }
        if (g.NavId == id && g.NavMoveDir == ImGuiDir_Right && !is_open) // If there's something upcoming on the line we may want to give it the priority?
        {
            toggled = true;
            NavClearPreferredPosForAxis(ImGuiAxis_X);
            NavMoveRequestCancel();
        }

        if (toggled)
        {
            is_open = !is_open;
            window->DC.StateStorage->SetInt(id, is_open);
            g.LastItemData.StatusFlags |= ImGuiItemStatusFlags_ToggledOpen;
        }
    }

    // In this branch, TreeNodeBehavior() cannot toggle the selection so this will never trigger.
    if (selected != was_selected) //-V547
        g.LastItemData.StatusFlags |= ImGuiItemStatusFlags_ToggledSelection;

    // Render
    const ImU32 text_col = GetColorU32(ImGuiCol_Text);
    ImGuiNavHighlightFlags nav_highlight_flags = ImGuiNavHighlightFlags_TypeThin;
    if (display_frame)
    {
        // Framed type
        const ImU32 bg_col = GetColorU32((held && hovered) ? ImGuiCol_HeaderActive : hovered ? ImGuiCol_HeaderHovered : ImGuiCol_Header);
        RenderFrame(frame_bb.Min, frame_bb.Max, bg_col, true, style.FrameRounding);
        RenderNavHighlight(frame_bb, id, nav_highlight_flags);
        if (flags & ImGuiTreeNodeFlags_Bullet)
            RenderBullet(window->DrawList, ImVec2(text_pos.x - text_offset_x * 0.60f, text_pos.y + g.FontSize * 0.5f), text_col);
        else if (!is_leaf)
            RenderArrow(window->DrawList, ImVec2(text_pos.x - text_offset_x + padding.x, text_pos.y), text_col, is_open ? ((flags & ImGuiTreeNodeFlags_UpsideDownArrow) ? ImGuiDir_Up : ImGuiDir_Down) : ImGuiDir_Right, 1.0f);
        else // Leaf without bullet, left-adjusted text
            text_pos.x -= text_offset_x -padding.x;
        if (flags & ImGuiTreeNodeFlags_ClipLabelForTrailingButton)
            frame_bb.Max.x -= g.FontSize + style.FramePadding.x;

        if (g.LogEnabled)
            LogSetNextTextDecoration("###", "###");
        RenderTextClipped(text_pos, frame_bb.Max, label, label_end, &label_size);
    }
    else
    {
        // Unframed typed for tree nodes
        if (hovered || selected)
        {
            const ImU32 bg_col = GetColorU32((held && hovered) ? ImGuiCol_HeaderActive : hovered ? ImGuiCol_HeaderHovered : ImGuiCol_Header);
            RenderFrame(frame_bb.Min, frame_bb.Max, bg_col, false);
        }
        RenderNavHighlight(frame_bb, id, nav_highlight_flags);
        if (flags & ImGuiTreeNodeFlags_Bullet)
            RenderBullet(window->DrawList, ImVec2(text_pos.x - text_offset_x * 0.5f, text_pos.y + g.FontSize * 0.5f), text_col);
        else if (!is_leaf)
            RenderArrow(window->DrawList, ImVec2(text_pos.x - text_offset_x + padding.x, text_pos.y + g.FontSize * 0.15f), text_col, is_open ? ((flags & ImGuiTreeNodeFlags_UpsideDownArrow) ? ImGuiDir_Up : ImGuiDir_Down) : ImGuiDir_Right, 0.70f);
        if (g.LogEnabled)
            LogSetNextTextDecoration(">", NULL);
        RenderText(text_pos, label, label_end, false);
    }

    if (is_open && !(flags & ImGuiTreeNodeFlags_NoTreePushOnOpen))
        TreePushOverrideID(id);
    IMGUI_TEST_ENGINE_ITEM_INFO(id, label, g.LastItemData.StatusFlags | (is_leaf ? 0 : ImGuiItemStatusFlags_Openable) | (is_open ? ImGuiItemStatusFlags_Opened : 0));
    return is_open;
}

void ImGui::TreePush(const char* str_id)
{
    ImGuiWindow* window = GetCurrentWindow();
    Indent();
    window->DC.TreeDepth++;
    PushID(str_id);
}

void ImGui::TreePush(const void* ptr_id)
{
    ImGuiWindow* window = GetCurrentWindow();
    Indent();
    window->DC.TreeDepth++;
    PushID(ptr_id);
}

void ImGui::TreePushOverrideID(ImGuiID id)
{
    ImGuiContext& g = *GImGui;
    ImGuiWindow* window = g.CurrentWindow;
    Indent();
    window->DC.TreeDepth++;
    PushOverrideID(id);
}

void ImGui::TreePop()
{
    ImGuiContext& g = *GImGui;
    ImGuiWindow* window = g.CurrentWindow;
    Unindent();

    window->DC.TreeDepth--;
    ImU32 tree_depth_mask = (1 << window->DC.TreeDepth);

    // Handle Left arrow to move to parent tree node (when ImGuiTreeNodeFlags_NavLeftJumpsBackHere is enabled)
    if (window->DC.TreeJumpToParentOnPopMask & tree_depth_mask) // Only set during request
    {
        ImGuiNavTreeNodeData* nav_tree_node_data = &g.NavTreeNodeStack.back();
        IM_ASSERT(nav_tree_node_data->ID == window->IDStack.back());
        if (g.NavIdIsAlive && g.NavMoveDir == ImGuiDir_Left && g.NavWindow == window && NavMoveRequestButNoResultYet())
            NavMoveRequestResolveWithPastTreeNode(&g.NavMoveResultLocal, nav_tree_node_data);
        g.NavTreeNodeStack.pop_back();
    }
    window->DC.TreeJumpToParentOnPopMask &= tree_depth_mask - 1;

    IM_ASSERT(window->IDStack.Size > 1); // There should always be 1 element in the IDStack (pushed during window creation). If this triggers you called TreePop/PopID too much.
    PopID();
}

// Horizontal distance preceding label when using TreeNode() or Bullet()
float ImGui::GetTreeNodeToLabelSpacing()
{
    ImGuiContext& g = *GImGui;
    return g.FontSize + (g.Style.FramePadding.x * 2.0f);
}

// Set next TreeNode/CollapsingHeader open state.
void ImGui::SetNextItemOpen(bool is_open, ImGuiCond cond)
{
    ImGuiContext& g = *GImGui;
    if (g.CurrentWindow->SkipItems)
        return;
    g.NextItemData.Flags |= ImGuiNextItemDataFlags_HasOpen;
    g.NextItemData.OpenVal = is_open;
    g.NextItemData.OpenCond = cond ? cond : ImGuiCond_Always;
}

// CollapsingHeader returns true when opened but do not indent nor push into the ID stack (because of the ImGuiTreeNodeFlags_NoTreePushOnOpen flag).
// This is basically the same as calling TreeNodeEx(label, ImGuiTreeNodeFlags_CollapsingHeader). You can remove the _NoTreePushOnOpen flag if you want behavior closer to normal TreeNode().
bool ImGui::CollapsingHeader(const char* label, ImGuiTreeNodeFlags flags)
{
    ImGuiWindow* window = GetCurrentWindow();
    if (window->SkipItems)
        return false;

    return TreeNodeBehavior(window->GetID(label), flags | ImGuiTreeNodeFlags_CollapsingHeader, label);
}

// p_visible == NULL                        : regular collapsing header
// p_visible != NULL && *p_visible == true  : show a small close button on the corner of the header, clicking the button will set *p_visible = false
// p_visible != NULL && *p_visible == false : do not show the header at all
// Do not mistake this with the Open state of the header itself, which you can adjust with SetNextItemOpen() or ImGuiTreeNodeFlags_DefaultOpen.
bool ImGui::CollapsingHeader(const char* label, bool* p_visible, ImGuiTreeNodeFlags flags)
{
    ImGuiWindow* window = GetCurrentWindow();
    if (window->SkipItems)
        return false;

    if (p_visible && !*p_visible)
        return false;

    ImGuiID id = window->GetID(label);
    flags |= ImGuiTreeNodeFlags_CollapsingHeader;
    if (p_visible)
        flags |= ImGuiTreeNodeFlags_AllowOverlap | ImGuiTreeNodeFlags_ClipLabelForTrailingButton;
    bool is_open = TreeNodeBehavior(id, flags, label);
    if (p_visible != NULL)
    {
        // Create a small overlapping close button
        // FIXME: We can evolve this into user accessible helpers to add extra buttons on title bars, headers, etc.
        // FIXME: CloseButton can overlap into text, need find a way to clip the text somehow.
        ImGuiContext& g = *GImGui;
        ImGuiLastItemData last_item_backup = g.LastItemData;
        float button_size = g.FontSize;
        float button_x = ImMax(g.LastItemData.Rect.Min.x, g.LastItemData.Rect.Max.x - g.Style.FramePadding.x - button_size);
        float button_y = g.LastItemData.Rect.Min.y + g.Style.FramePadding.y;
        ImGuiID close_button_id = GetIDWithSeed("#CLOSE", NULL, id);
        if (CloseButton(close_button_id, ImVec2(button_x, button_y)))
            *p_visible = false;
        g.LastItemData = last_item_backup;
    }

    return is_open;
}

//-------------------------------------------------------------------------
// [SECTION] Widgets: Selectable
//-------------------------------------------------------------------------
// - Selectable()
//-------------------------------------------------------------------------

// Tip: pass a non-visible label (e.g. "##hello") then you can use the space to draw other text or image.
// But you need to make sure the ID is unique, e.g. enclose calls in PushID/PopID or use ##unique_id.
// With this scheme, ImGuiSelectableFlags_SpanAllColumns and ImGuiSelectableFlags_AllowOverlap are also frequently used flags.
// FIXME: Selectable() with (size.x == 0.0f) and (SelectableTextAlign.x > 0.0f) followed by SameLine() is currently not supported.
bool ImGui::Selectable(const char* label, bool selected, ImGuiSelectableFlags flags, const ImVec2& size_arg)
{
    ImGuiWindow* window = GetCurrentWindow();
    if (window->SkipItems)
        return false;

    ImGuiContext& g = *GImGui;
    const ImGuiStyle& style = g.Style;

    // Submit label or explicit size to ItemSize(), whereas ItemAdd() will submit a larger/spanning rectangle.
    ImGuiID id = window->GetID(label);
    ImVec2 label_size = CalcTextSize(label, NULL, true);
    ImVec2 size(size_arg.x != 0.0f ? size_arg.x : label_size.x, size_arg.y != 0.0f ? size_arg.y : label_size.y);
    ImVec2 pos = window->DC.CursorPos;
    pos.y += window->DC.CurrLineTextBaseOffset;
    ItemSize(size, 0.0f);

    // Fill horizontal space
    // We don't support (size < 0.0f) in Selectable() because the ItemSpacing extension would make explicitly right-aligned sizes not visibly match other widgets.
    const bool span_all_columns = (flags & ImGuiSelectableFlags_SpanAllColumns) != 0;
    const float min_x = span_all_columns ? window->ParentWorkRect.Min.x : pos.x;
    const float max_x = span_all_columns ? window->ParentWorkRect.Max.x : window->WorkRect.Max.x;
    if (size_arg.x == 0.0f || (flags & ImGuiSelectableFlags_SpanAvailWidth))
        size.x = ImMax(label_size.x, max_x - min_x);

    // Text stays at the submission position, but bounding box may be extended on both sides
    const ImVec2 text_min = pos;
    const ImVec2 text_max(min_x + size.x, pos.y + size.y);

    // Selectables are meant to be tightly packed together with no click-gap, so we extend their box to cover spacing between selectable.
    ImRect bb(min_x, pos.y, text_max.x, text_max.y);
    if ((flags & ImGuiSelectableFlags_NoPadWithHalfSpacing) == 0)
    {
        const float spacing_x = span_all_columns ? 0.0f : style.ItemSpacing.x;
        const float spacing_y = style.ItemSpacing.y;
        const float spacing_L = IM_FLOOR(spacing_x * 0.50f);
        const float spacing_U = IM_FLOOR(spacing_y * 0.50f);
        bb.Min.x -= spacing_L;
        bb.Min.y -= spacing_U;
        bb.Max.x += (spacing_x - spacing_L);
        bb.Max.y += (spacing_y - spacing_U);
    }
    //if (g.IO.KeyCtrl) { GetForegroundDrawList()->AddRect(bb.Min, bb.Max, IM_COL32(0, 255, 0, 255)); }

    // Modify ClipRect for the ItemAdd(), faster than doing a PushColumnsBackground/PushTableBackground for every Selectable..
    const float backup_clip_rect_min_x = window->ClipRect.Min.x;
    const float backup_clip_rect_max_x = window->ClipRect.Max.x;
    if (span_all_columns)
    {
        window->ClipRect.Min.x = window->ParentWorkRect.Min.x;
        window->ClipRect.Max.x = window->ParentWorkRect.Max.x;
    }

    const bool disabled_item = (flags & ImGuiSelectableFlags_Disabled) != 0;
    const bool item_add = ItemAdd(bb, id, NULL, disabled_item ? ImGuiItemFlags_Disabled : ImGuiItemFlags_None);
    if (span_all_columns)
    {
        window->ClipRect.Min.x = backup_clip_rect_min_x;
        window->ClipRect.Max.x = backup_clip_rect_max_x;
    }

    if (!item_add)
        return false;

    const bool disabled_global = (g.CurrentItemFlags & ImGuiItemFlags_Disabled) != 0;
    if (disabled_item && !disabled_global) // Only testing this as an optimization
        BeginDisabled();

    // FIXME: We can standardize the behavior of those two, we could also keep the fast path of override ClipRect + full push on render only,
    // which would be advantageous since most selectable are not selected.
    if (span_all_columns && window->DC.CurrentColumns)
        PushColumnsBackground();
    else if (span_all_columns && g.CurrentTable)
        TablePushBackgroundChannel();

    // We use NoHoldingActiveID on menus so user can click and _hold_ on a menu then drag to browse child entries
    ImGuiButtonFlags button_flags = 0;
    if (flags & ImGuiSelectableFlags_NoHoldingActiveID) { button_flags |= ImGuiButtonFlags_NoHoldingActiveId; }
    if (flags & ImGuiSelectableFlags_NoSetKeyOwner)     { button_flags |= ImGuiButtonFlags_NoSetKeyOwner; }
    if (flags & ImGuiSelectableFlags_SelectOnClick)     { button_flags |= ImGuiButtonFlags_PressedOnClick; }
    if (flags & ImGuiSelectableFlags_SelectOnRelease)   { button_flags |= ImGuiButtonFlags_PressedOnRelease; }
    if (flags & ImGuiSelectableFlags_AllowDoubleClick)  { button_flags |= ImGuiButtonFlags_PressedOnClickRelease | ImGuiButtonFlags_PressedOnDoubleClick; }
    if ((flags & ImGuiSelectableFlags_AllowOverlap) || (g.LastItemData.InFlags & ImGuiItemFlags_AllowOverlap)) { button_flags |= ImGuiButtonFlags_AllowOverlap; }

    const bool was_selected = selected;
    bool hovered, held;
    bool pressed = ButtonBehavior(bb, id, &hovered, &held, button_flags);

    // Auto-select when moved into
    // - This will be more fully fleshed in the range-select branch
    // - This is not exposed as it won't nicely work with some user side handling of shift/control
    // - We cannot do 'if (g.NavJustMovedToId != id) { selected = false; pressed = was_selected; }' for two reasons
    //   - (1) it would require focus scope to be set, need exposing PushFocusScope() or equivalent (e.g. BeginSelection() calling PushFocusScope())
    //   - (2) usage will fail with clipped items
    //   The multi-select API aim to fix those issues, e.g. may be replaced with a BeginSelection() API.
    if ((flags & ImGuiSelectableFlags_SelectOnNav) && g.NavJustMovedToId != 0 && g.NavJustMovedToFocusScopeId == g.CurrentFocusScopeId)
        if (g.NavJustMovedToId == id)
            selected = pressed = true;

    // Update NavId when clicking or when Hovering (this doesn't happen on most widgets), so navigation can be resumed with gamepad/keyboard
    if (pressed || (hovered && (flags & ImGuiSelectableFlags_SetNavIdOnHover)))
    {
        if (!g.NavDisableMouseHover && g.NavWindow == window && g.NavLayer == window->DC.NavLayerCurrent)
        {
            SetNavID(id, window->DC.NavLayerCurrent, g.CurrentFocusScopeId, WindowRectAbsToRel(window, bb)); // (bb == NavRect)
            g.NavDisableHighlight = true;
        }
    }
    if (pressed)
        MarkItemEdited(id);

    // In this branch, Selectable() cannot toggle the selection so this will never trigger.
    if (selected != was_selected) //-V547
        g.LastItemData.StatusFlags |= ImGuiItemStatusFlags_ToggledSelection;

    // Render
    if (hovered || selected)
    {
        const ImU32 col = GetColorU32((held && hovered) ? ImGuiCol_HeaderActive : hovered ? ImGuiCol_HeaderHovered : ImGuiCol_Header);
        RenderFrame(bb.Min, bb.Max, col, false, 0.0f);
    }
    RenderNavHighlight(bb, id, ImGuiNavHighlightFlags_TypeThin | ImGuiNavHighlightFlags_NoRounding);

    if (span_all_columns && window->DC.CurrentColumns)
        PopColumnsBackground();
    else if (span_all_columns && g.CurrentTable)
        TablePopBackgroundChannel();

    RenderTextClipped(text_min, text_max, label, NULL, &label_size, style.SelectableTextAlign, &bb);

    // Automatically close popups
    if (pressed && (window->Flags & ImGuiWindowFlags_Popup) && !(flags & ImGuiSelectableFlags_DontClosePopups) && !(g.LastItemData.InFlags & ImGuiItemFlags_SelectableDontClosePopup))
        CloseCurrentPopup();

    if (disabled_item && !disabled_global)
        EndDisabled();

    IMGUI_TEST_ENGINE_ITEM_INFO(id, label, g.LastItemData.StatusFlags);
    return pressed; //-V1020
}

bool ImGui::Selectable(const char* label, bool* p_selected, ImGuiSelectableFlags flags, const ImVec2& size_arg)
{
    if (Selectable(label, *p_selected, flags, size_arg))
    {
        *p_selected = !*p_selected;
        return true;
    }
    return false;
}

//-------------------------------------------------------------------------
// [SECTION] Widgets: ListBox
//-------------------------------------------------------------------------
// - BeginListBox()
// - EndListBox()
// - ListBox()
//-------------------------------------------------------------------------

// Tip: To have a list filling the entire window width, use size.x = -FLT_MIN and pass an non-visible label e.g. "##empty"
// Tip: If your vertical size is calculated from an item count (e.g. 10 * item_height) consider adding a fractional part to facilitate seeing scrolling boundaries (e.g. 10.25 * item_height).
bool ImGui::BeginListBox(const char* label, const ImVec2& size_arg)
{
    ImGuiContext& g = *GImGui;
    ImGuiWindow* window = GetCurrentWindow();
    if (window->SkipItems)
        return false;

    const ImGuiStyle& style = g.Style;
    const ImGuiID id = GetID(label);
    const ImVec2 label_size = CalcTextSize(label, NULL, true);

    // Size default to hold ~7.25 items.
    // Fractional number of items helps seeing that we can scroll down/up without looking at scrollbar.
    ImVec2 size = ImFloor(CalcItemSize(size_arg, CalcItemWidth(), GetTextLineHeightWithSpacing() * 7.25f + style.FramePadding.y * 2.0f));
    ImVec2 frame_size = ImVec2(size.x, ImMax(size.y, label_size.y));
    ImRect frame_bb(window->DC.CursorPos, window->DC.CursorPos + frame_size);
    ImRect bb(frame_bb.Min, frame_bb.Max + ImVec2(label_size.x > 0.0f ? style.ItemInnerSpacing.x + label_size.x : 0.0f, 0.0f));
    g.NextItemData.ClearFlags();

    if (!IsRectVisible(bb.Min, bb.Max))
    {
        ItemSize(bb.GetSize(), style.FramePadding.y);
        ItemAdd(bb, 0, &frame_bb);
        return false;
    }

    // FIXME-OPT: We could omit the BeginGroup() if label_size.x but would need to omit the EndGroup() as well.
    BeginGroup();
    if (label_size.x > 0.0f)
    {
        ImVec2 label_pos = ImVec2(frame_bb.Max.x + style.ItemInnerSpacing.x, frame_bb.Min.y + style.FramePadding.y);
        RenderText(label_pos, label);
        window->DC.CursorMaxPos = ImMax(window->DC.CursorMaxPos, label_pos + label_size);
    }

    BeginChildFrame(id, frame_bb.GetSize());
    return true;
}

void ImGui::EndListBox()
{
    ImGuiContext& g = *GImGui;
    ImGuiWindow* window = g.CurrentWindow;
    IM_ASSERT((window->Flags & ImGuiWindowFlags_ChildWindow) && "Mismatched BeginListBox/EndListBox calls. Did you test the return value of BeginListBox?");
    IM_UNUSED(window);

    EndChildFrame();
    EndGroup(); // This is only required to be able to do IsItemXXX query on the whole ListBox including label
}

bool ImGui::ListBox(const char* label, int* current_item, const char* const items[], int items_count, int height_items)
{
    const bool value_changed = ListBox(label, current_item, Items_ArrayGetter, (void*)items, items_count, height_items);
    return value_changed;
}

// This is merely a helper around BeginListBox(), EndListBox().
// Considering using those directly to submit custom data or store selection differently.
bool ImGui::ListBox(const char* label, int* current_item, bool (*items_getter)(void*, int, const char**), void* data, int items_count, int height_in_items)
{
    ImGuiContext& g = *GImGui;

    // Calculate size from "height_in_items"
    if (height_in_items < 0)
        height_in_items = ImMin(items_count, 7);
    float height_in_items_f = height_in_items + 0.25f;
    ImVec2 size(0.0f, ImFloor(GetTextLineHeightWithSpacing() * height_in_items_f + g.Style.FramePadding.y * 2.0f));

    if (!BeginListBox(label, size))
        return false;

    // Assume all items have even height (= 1 line of text). If you need items of different height,
    // you can create a custom version of ListBox() in your code without using the clipper.
    bool value_changed = false;
    ImGuiListClipper clipper;
    clipper.Begin(items_count, GetTextLineHeightWithSpacing()); // We know exactly our line height here so we pass it as a minor optimization, but generally you don't need to.
    while (clipper.Step())
        for (int i = clipper.DisplayStart; i < clipper.DisplayEnd; i++)
        {
            const char* item_text;
            if (!items_getter(data, i, &item_text))
                item_text = "*Unknown item*";

            PushID(i);
            const bool item_selected = (i == *current_item);
            if (Selectable(item_text, item_selected))
            {
                *current_item = i;
                value_changed = true;
            }
            if (item_selected)
                SetItemDefaultFocus();
            PopID();
        }
    EndListBox();

    if (value_changed)
        MarkItemEdited(g.LastItemData.ID);

    return value_changed;
}

//-------------------------------------------------------------------------
// [SECTION] Widgets: PlotLines, PlotHistogram
//-------------------------------------------------------------------------
// - PlotEx() [Internal]
// - PlotLines()
// - PlotHistogram()
//-------------------------------------------------------------------------
// Plot/Graph widgets are not very good.
// Consider writing your own, or using a third-party one, see:
// - ImPlot https://github.com/epezent/implot
// - others https://github.com/ocornut/imgui/wiki/Useful-Extensions
//-------------------------------------------------------------------------

int ImGui::PlotEx(ImGuiPlotType plot_type, const char* label, float (*values_getter)(void* data, int idx), void* data, int values_count, int values_offset, const char* overlay_text, float scale_min, float scale_max, const ImVec2& size_arg)
{
    ImGuiContext& g = *GImGui;
    ImGuiWindow* window = GetCurrentWindow();
    if (window->SkipItems)
        return -1;

    const ImGuiStyle& style = g.Style;
    const ImGuiID id = window->GetID(label);

    const ImVec2 label_size = CalcTextSize(label, NULL, true);
    const ImVec2 frame_size = CalcItemSize(size_arg, CalcItemWidth(), label_size.y + style.FramePadding.y * 2.0f);

    const ImRect frame_bb(window->DC.CursorPos, window->DC.CursorPos + frame_size);
    const ImRect inner_bb(frame_bb.Min + style.FramePadding, frame_bb.Max - style.FramePadding);
    const ImRect total_bb(frame_bb.Min, frame_bb.Max + ImVec2(label_size.x > 0.0f ? style.ItemInnerSpacing.x + label_size.x : 0.0f, 0));
    ItemSize(total_bb, style.FramePadding.y);
    if (!ItemAdd(total_bb, 0, &frame_bb))
        return -1;
    const bool hovered = ItemHoverable(frame_bb, id, g.LastItemData.InFlags);

    // Determine scale from values if not specified
    if (scale_min == FLT_MAX || scale_max == FLT_MAX)
    {
        float v_min = FLT_MAX;
        float v_max = -FLT_MAX;
        for (int i = 0; i < values_count; i++)
        {
            const float v = values_getter(data, i);
            if (v != v) // Ignore NaN values
                continue;
            v_min = ImMin(v_min, v);
            v_max = ImMax(v_max, v);
        }
        if (scale_min == FLT_MAX)
            scale_min = v_min;
        if (scale_max == FLT_MAX)
            scale_max = v_max;
    }

    RenderFrame(frame_bb.Min, frame_bb.Max, GetColorU32(ImGuiCol_FrameBg), true, style.FrameRounding);

    const int values_count_min = (plot_type == ImGuiPlotType_Lines) ? 2 : 1;
    int idx_hovered = -1;
    if (values_count >= values_count_min)
    {
        int res_w = ImMin((int)frame_size.x, values_count) + ((plot_type == ImGuiPlotType_Lines) ? -1 : 0);
        int item_count = values_count + ((plot_type == ImGuiPlotType_Lines) ? -1 : 0);

        // Tooltip on hover
        if (hovered && inner_bb.Contains(g.IO.MousePos))
        {
            const float t = ImClamp((g.IO.MousePos.x - inner_bb.Min.x) / (inner_bb.Max.x - inner_bb.Min.x), 0.0f, 0.9999f);
            const int v_idx = (int)(t * item_count);
            IM_ASSERT(v_idx >= 0 && v_idx < values_count);

            const float v0 = values_getter(data, (v_idx + values_offset) % values_count);
            const float v1 = values_getter(data, (v_idx + 1 + values_offset) % values_count);
            if (plot_type == ImGuiPlotType_Lines)
                SetTooltip("%d: %8.4g\n%d: %8.4g", v_idx, v0, v_idx + 1, v1);
            else if (plot_type == ImGuiPlotType_Histogram)
                SetTooltip("%d: %8.4g", v_idx, v0);
            idx_hovered = v_idx;
        }

        const float t_step = 1.0f / (float)res_w;
        const float inv_scale = (scale_min == scale_max) ? 0.0f : (1.0f / (scale_max - scale_min));

        float v0 = values_getter(data, (0 + values_offset) % values_count);
        float t0 = 0.0f;
        ImVec2 tp0 = ImVec2( t0, 1.0f - ImSaturate((v0 - scale_min) * inv_scale) );                       // Point in the normalized space of our target rectangle
        float histogram_zero_line_t = (scale_min * scale_max < 0.0f) ? (1 + scale_min * inv_scale) : (scale_min < 0.0f ? 0.0f : 1.0f);   // Where does the zero line stands

        const ImU32 col_base = GetColorU32((plot_type == ImGuiPlotType_Lines) ? ImGuiCol_PlotLines : ImGuiCol_PlotHistogram);
        const ImU32 col_hovered = GetColorU32((plot_type == ImGuiPlotType_Lines) ? ImGuiCol_PlotLinesHovered : ImGuiCol_PlotHistogramHovered);

        for (int n = 0; n < res_w; n++)
        {
            const float t1 = t0 + t_step;
            const int v1_idx = (int)(t0 * item_count + 0.5f);
            IM_ASSERT(v1_idx >= 0 && v1_idx < values_count);
            const float v1 = values_getter(data, (v1_idx + values_offset + 1) % values_count);
            const ImVec2 tp1 = ImVec2( t1, 1.0f - ImSaturate((v1 - scale_min) * inv_scale) );

            // NB: Draw calls are merged together by the DrawList system. Still, we should render our batch are lower level to save a bit of CPU.
            ImVec2 pos0 = ImLerp(inner_bb.Min, inner_bb.Max, tp0);
            ImVec2 pos1 = ImLerp(inner_bb.Min, inner_bb.Max, (plot_type == ImGuiPlotType_Lines) ? tp1 : ImVec2(tp1.x, histogram_zero_line_t));
            if (plot_type == ImGuiPlotType_Lines)
            {
                window->DrawList->AddLine(pos0, pos1, idx_hovered == v1_idx ? col_hovered : col_base);
            }
            else if (plot_type == ImGuiPlotType_Histogram)
            {
                if (pos1.x >= pos0.x + 2.0f)
                    pos1.x -= 1.0f;
                window->DrawList->AddRectFilled(pos0, pos1, idx_hovered == v1_idx ? col_hovered : col_base);
            }

            t0 = t1;
            tp0 = tp1;
        }
    }

    // Text overlay
    if (overlay_text)
        RenderTextClipped(ImVec2(frame_bb.Min.x, frame_bb.Min.y + style.FramePadding.y), frame_bb.Max, overlay_text, NULL, NULL, ImVec2(0.5f, 0.0f));

    if (label_size.x > 0.0f)
        RenderText(ImVec2(frame_bb.Max.x + style.ItemInnerSpacing.x, inner_bb.Min.y), label);

    // Return hovered index or -1 if none are hovered.
    // This is currently not exposed in the public API because we need a larger redesign of the whole thing, but in the short-term we are making it available in PlotEx().
    return idx_hovered;
}

struct ImGuiPlotArrayGetterData
{
    const float* Values;
    int Stride;

    ImGuiPlotArrayGetterData(const float* values, int stride) { Values = values; Stride = stride; }
};

static float Plot_ArrayGetter(void* data, int idx)
{
    ImGuiPlotArrayGetterData* plot_data = (ImGuiPlotArrayGetterData*)data;
    const float v = *(const float*)(const void*)((const unsigned char*)plot_data->Values + (size_t)idx * plot_data->Stride);
    return v;
}

void ImGui::PlotLines(const char* label, const float* values, int values_count, int values_offset, const char* overlay_text, float scale_min, float scale_max, ImVec2 graph_size, int stride)
{
    ImGuiPlotArrayGetterData data(values, stride);
    PlotEx(ImGuiPlotType_Lines, label, &Plot_ArrayGetter, (void*)&data, values_count, values_offset, overlay_text, scale_min, scale_max, graph_size);
}

void ImGui::PlotLines(const char* label, float (*values_getter)(void* data, int idx), void* data, int values_count, int values_offset, const char* overlay_text, float scale_min, float scale_max, ImVec2 graph_size)
{
    PlotEx(ImGuiPlotType_Lines, label, values_getter, data, values_count, values_offset, overlay_text, scale_min, scale_max, graph_size);
}

void ImGui::PlotHistogram(const char* label, const float* values, int values_count, int values_offset, const char* overlay_text, float scale_min, float scale_max, ImVec2 graph_size, int stride)
{
    ImGuiPlotArrayGetterData data(values, stride);
    PlotEx(ImGuiPlotType_Histogram, label, &Plot_ArrayGetter, (void*)&data, values_count, values_offset, overlay_text, scale_min, scale_max, graph_size);
}

void ImGui::PlotHistogram(const char* label, float (*values_getter)(void* data, int idx), void* data, int values_count, int values_offset, const char* overlay_text, float scale_min, float scale_max, ImVec2 graph_size)
{
    PlotEx(ImGuiPlotType_Histogram, label, values_getter, data, values_count, values_offset, overlay_text, scale_min, scale_max, graph_size);
}

//-------------------------------------------------------------------------
// [SECTION] Widgets: Value helpers
// Those is not very useful, legacy API.
//-------------------------------------------------------------------------
// - Value()
//-------------------------------------------------------------------------

void ImGui::Value(const char* prefix, bool b)
{
    Text("%s: %s", prefix, (b ? "true" : "false"));
}

void ImGui::Value(const char* prefix, int v)
{
    Text("%s: %d", prefix, v);
}

void ImGui::Value(const char* prefix, unsigned int v)
{
    Text("%s: %d", prefix, v);
}

void ImGui::Value(const char* prefix, float v, const char* float_format)
{
    if (float_format)
    {
        char fmt[64];
        ImFormatString(fmt, IM_ARRAYSIZE(fmt), "%%s: %s", float_format);
        Text(fmt, prefix, v);
    }
    else
    {
        Text("%s: %.3f", prefix, v);
    }
}

//-------------------------------------------------------------------------
// [SECTION] MenuItem, BeginMenu, EndMenu, etc.
//-------------------------------------------------------------------------
// - ImGuiMenuColumns [Internal]
// - BeginMenuBar()
// - EndMenuBar()
// - BeginMainMenuBar()
// - EndMainMenuBar()
// - BeginMenu()
// - EndMenu()
// - MenuItemEx() [Internal]
// - MenuItem()
//-------------------------------------------------------------------------

// Helpers for internal use
void ImGuiMenuColumns::Update(float spacing, bool window_reappearing)
{
    if (window_reappearing)
        memset(Widths, 0, sizeof(Widths));
    Spacing = (ImU16)spacing;
    CalcNextTotalWidth(true);
    memset(Widths, 0, sizeof(Widths));
    TotalWidth = NextTotalWidth;
    NextTotalWidth = 0;
}

void ImGuiMenuColumns::CalcNextTotalWidth(bool update_offsets)
{
    ImU16 offset = 0;
    bool want_spacing = false;
    for (int i = 0; i < IM_ARRAYSIZE(Widths); i++)
    {
        ImU16 width = Widths[i];
        if (want_spacing && width > 0)
            offset += Spacing;
        want_spacing |= (width > 0);
        if (update_offsets)
        {
            if (i == 1) { OffsetLabel = offset; }
            if (i == 2) { OffsetShortcut = offset; }
            if (i == 3) { OffsetMark = offset; }
        }
        offset += width;
    }
    NextTotalWidth = offset;
}

float ImGuiMenuColumns::DeclColumns(float w_icon, float w_label, float w_shortcut, float w_mark)
{
    Widths[0] = ImMax(Widths[0], (ImU16)w_icon);
    Widths[1] = ImMax(Widths[1], (ImU16)w_label);
    Widths[2] = ImMax(Widths[2], (ImU16)w_shortcut);
    Widths[3] = ImMax(Widths[3], (ImU16)w_mark);
    CalcNextTotalWidth(false);
    return (float)ImMax(TotalWidth, NextTotalWidth);
}

// FIXME: Provided a rectangle perhaps e.g. a BeginMenuBarEx() could be used anywhere..
// Currently the main responsibility of this function being to setup clip-rect + horizontal layout + menu navigation layer.
// Ideally we also want this to be responsible for claiming space out of the main window scrolling rectangle, in which case ImGuiWindowFlags_MenuBar will become unnecessary.
// Then later the same system could be used for multiple menu-bars, scrollbars, side-bars.
bool ImGui::BeginMenuBar()
{
    ImGuiWindow* window = GetCurrentWindow();
    if (window->SkipItems)
        return false;
    if (!(window->Flags & ImGuiWindowFlags_MenuBar))
        return false;

    IM_ASSERT(!window->DC.MenuBarAppending);
    BeginGroup(); // Backup position on layer 0 // FIXME: Misleading to use a group for that backup/restore
    PushID("##menubar");

    // We don't clip with current window clipping rectangle as it is already set to the area below. However we clip with window full rect.
    // We remove 1 worth of rounding to Max.x to that text in long menus and small windows don't tend to display over the lower-right rounded area, which looks particularly glitchy.
    ImRect bar_rect = window->MenuBarRect();
    ImRect clip_rect(IM_ROUND(bar_rect.Min.x + window->WindowBorderSize), IM_ROUND(bar_rect.Min.y + window->WindowBorderSize), IM_ROUND(ImMax(bar_rect.Min.x, bar_rect.Max.x - ImMax(window->WindowRounding, window->WindowBorderSize))), IM_ROUND(bar_rect.Max.y));
    clip_rect.ClipWith(window->OuterRectClipped);
    PushClipRect(clip_rect.Min, clip_rect.Max, false);

    // We overwrite CursorMaxPos because BeginGroup sets it to CursorPos (essentially the .EmitItem hack in EndMenuBar() would need something analogous here, maybe a BeginGroupEx() with flags).
    window->DC.CursorPos = window->DC.CursorMaxPos = ImVec2(bar_rect.Min.x + window->DC.MenuBarOffset.x, bar_rect.Min.y + window->DC.MenuBarOffset.y);
    window->DC.LayoutType = ImGuiLayoutType_Horizontal;
    window->DC.IsSameLine = false;
    window->DC.NavLayerCurrent = ImGuiNavLayer_Menu;
    window->DC.MenuBarAppending = true;
    AlignTextToFramePadding();
    return true;
}

void ImGui::EndMenuBar()
{
    ImGuiWindow* window = GetCurrentWindow();
    if (window->SkipItems)
        return;
    ImGuiContext& g = *GImGui;

    // Nav: When a move request within one of our child menu failed, capture the request to navigate among our siblings.
    if (NavMoveRequestButNoResultYet() && (g.NavMoveDir == ImGuiDir_Left || g.NavMoveDir == ImGuiDir_Right) && (g.NavWindow->Flags & ImGuiWindowFlags_ChildMenu))
    {
        // Try to find out if the request is for one of our child menu
        ImGuiWindow* nav_earliest_child = g.NavWindow;
        while (nav_earliest_child->ParentWindow && (nav_earliest_child->ParentWindow->Flags & ImGuiWindowFlags_ChildMenu))
            nav_earliest_child = nav_earliest_child->ParentWindow;
        if (nav_earliest_child->ParentWindow == window && nav_earliest_child->DC.ParentLayoutType == ImGuiLayoutType_Horizontal && (g.NavMoveFlags & ImGuiNavMoveFlags_Forwarded) == 0)
        {
            // To do so we claim focus back, restore NavId and then process the movement request for yet another frame.
            // This involve a one-frame delay which isn't very problematic in this situation. We could remove it by scoring in advance for multiple window (probably not worth bothering)
            const ImGuiNavLayer layer = ImGuiNavLayer_Menu;
            IM_ASSERT(window->DC.NavLayersActiveMaskNext & (1 << layer)); // Sanity check (FIXME: Seems unnecessary)
            FocusWindow(window);
            SetNavID(window->NavLastIds[layer], layer, 0, window->NavRectRel[layer]);
            g.NavDisableHighlight = true; // Hide highlight for the current frame so we don't see the intermediary selection.
            g.NavDisableMouseHover = g.NavMousePosDirty = true;
            NavMoveRequestForward(g.NavMoveDir, g.NavMoveClipDir, g.NavMoveFlags, g.NavMoveScrollFlags); // Repeat
        }
    }

    IM_MSVC_WARNING_SUPPRESS(6011); // Static Analysis false positive "warning C6011: Dereferencing NULL pointer 'window'"
    IM_ASSERT(window->Flags & ImGuiWindowFlags_MenuBar);
    IM_ASSERT(window->DC.MenuBarAppending);
    PopClipRect();
    PopID();
    window->DC.MenuBarOffset.x = window->DC.CursorPos.x - window->Pos.x; // Save horizontal position so next append can reuse it. This is kinda equivalent to a per-layer CursorPos.
    g.GroupStack.back().EmitItem = false;
    EndGroup(); // Restore position on layer 0
    window->DC.LayoutType = ImGuiLayoutType_Vertical;
    window->DC.IsSameLine = false;
    window->DC.NavLayerCurrent = ImGuiNavLayer_Main;
    window->DC.MenuBarAppending = false;
}

// Important: calling order matters!
// FIXME: Somehow overlapping with docking tech.
// FIXME: The "rect-cut" aspect of this could be formalized into a lower-level helper (rect-cut: https://halt.software/dead-simple-layouts)
bool ImGui::BeginViewportSideBar(const char* name, ImGuiViewport* viewport_p, ImGuiDir dir, float axis_size, ImGuiWindowFlags window_flags)
{
    IM_ASSERT(dir != ImGuiDir_None);

    ImGuiWindow* bar_window = FindWindowByName(name);
    ImGuiViewportP* viewport = (ImGuiViewportP*)(void*)(viewport_p ? viewport_p : GetMainViewport());
    if (bar_window == NULL || bar_window->BeginCount == 0)
    {
        // Calculate and set window size/position
        ImRect avail_rect = viewport->GetBuildWorkRect();
        ImGuiAxis axis = (dir == ImGuiDir_Up || dir == ImGuiDir_Down) ? ImGuiAxis_Y : ImGuiAxis_X;
        ImVec2 pos = avail_rect.Min;
        if (dir == ImGuiDir_Right || dir == ImGuiDir_Down)
            pos[axis] = avail_rect.Max[axis] - axis_size;
        ImVec2 size = avail_rect.GetSize();
        size[axis] = axis_size;
        SetNextWindowPos(pos);
        SetNextWindowSize(size);

        // Report our size into work area (for next frame) using actual window size
        if (dir == ImGuiDir_Up || dir == ImGuiDir_Left)
            viewport->BuildWorkOffsetMin[axis] += axis_size;
        else if (dir == ImGuiDir_Down || dir == ImGuiDir_Right)
            viewport->BuildWorkOffsetMax[axis] -= axis_size;
    }

    window_flags |= ImGuiWindowFlags_NoTitleBar | ImGuiWindowFlags_NoResize | ImGuiWindowFlags_NoMove | ImGuiWindowFlags_NoDocking;
    SetNextWindowViewport(viewport->ID); // Enforce viewport so we don't create our own viewport when ImGuiConfigFlags_ViewportsNoMerge is set.
    PushStyleVar(ImGuiStyleVar_WindowRounding, 0.0f);
    PushStyleVar(ImGuiStyleVar_WindowMinSize, ImVec2(0, 0)); // Lift normal size constraint
    bool is_open = Begin(name, NULL, window_flags);
    PopStyleVar(2);

    return is_open;
}

bool ImGui::BeginMainMenuBar()
{
    ImGuiContext& g = *GImGui;
    ImGuiViewportP* viewport = (ImGuiViewportP*)(void*)GetMainViewport();

    // Notify of viewport change so GetFrameHeight() can be accurate in case of DPI change
    SetCurrentViewport(NULL, viewport);

    // For the main menu bar, which cannot be moved, we honor g.Style.DisplaySafeAreaPadding to ensure text can be visible on a TV set.
    // FIXME: This could be generalized as an opt-in way to clamp window->DC.CursorStartPos to avoid SafeArea?
    // FIXME: Consider removing support for safe area down the line... it's messy. Nowadays consoles have support for TV calibration in OS settings.
    g.NextWindowData.MenuBarOffsetMinVal = ImVec2(g.Style.DisplaySafeAreaPadding.x, ImMax(g.Style.DisplaySafeAreaPadding.y - g.Style.FramePadding.y, 0.0f));
    ImGuiWindowFlags window_flags = ImGuiWindowFlags_NoScrollbar | ImGuiWindowFlags_NoSavedSettings | ImGuiWindowFlags_MenuBar;
    float height = GetFrameHeight();
    bool is_open = BeginViewportSideBar("##MainMenuBar", viewport, ImGuiDir_Up, height, window_flags);
    g.NextWindowData.MenuBarOffsetMinVal = ImVec2(0.0f, 0.0f);

    if (is_open)
        BeginMenuBar();
    else
        End();
    return is_open;
}

void ImGui::EndMainMenuBar()
{
    EndMenuBar();

    // When the user has left the menu layer (typically: closed menus through activation of an item), we restore focus to the previous window
    // FIXME: With this strategy we won't be able to restore a NULL focus.
    ImGuiContext& g = *GImGui;
    if (g.CurrentWindow == g.NavWindow && g.NavLayer == ImGuiNavLayer_Main && !g.NavAnyRequest)
        FocusTopMostWindowUnderOne(g.NavWindow, NULL, NULL, ImGuiFocusRequestFlags_UnlessBelowModal | ImGuiFocusRequestFlags_RestoreFocusedChild);

    End();
}

static bool IsRootOfOpenMenuSet()
{
    ImGuiContext& g = *GImGui;
    ImGuiWindow* window = g.CurrentWindow;
    if ((g.OpenPopupStack.Size <= g.BeginPopupStack.Size) || (window->Flags & ImGuiWindowFlags_ChildMenu))
        return false;

    // Initially we used 'upper_popup->OpenParentId == window->IDStack.back()' to differentiate multiple menu sets from each others
    // (e.g. inside menu bar vs loose menu items) based on parent ID.
    // This would however prevent the use of e.g. PushID() user code submitting menus.
    // Previously this worked between popup and a first child menu because the first child menu always had the _ChildWindow flag,
    // making hovering on parent popup possible while first child menu was focused - but this was generally a bug with other side effects.
    // Instead we don't treat Popup specifically (in order to consistently support menu features in them), maybe the first child menu of a Popup
    // doesn't have the _ChildWindow flag, and we rely on this IsRootOfOpenMenuSet() check to allow hovering between root window/popup and first child menu.
    // In the end, lack of ID check made it so we could no longer differentiate between separate menu sets. To compensate for that, we at least check parent window nav layer.
    // This fixes the most common case of menu opening on hover when moving between window content and menu bar. Multiple different menu sets in same nav layer would still
    // open on hover, but that should be a lesser problem, because if such menus are close in proximity in window content then it won't feel weird and if they are far apart
    // it likely won't be a problem anyone runs into.
    const ImGuiPopupData* upper_popup = &g.OpenPopupStack[g.BeginPopupStack.Size];
    if (window->DC.NavLayerCurrent != upper_popup->ParentNavLayer)
        return false;
    return upper_popup->Window && (upper_popup->Window->Flags & ImGuiWindowFlags_ChildMenu) && ImGui::IsWindowChildOf(upper_popup->Window, window, true, false);
}

bool ImGui::BeginMenuEx(const char* label, const char* icon, bool enabled)
{
    ImGuiWindow* window = GetCurrentWindow();
    if (window->SkipItems)
        return false;

    ImGuiContext& g = *GImGui;
    const ImGuiStyle& style = g.Style;
    const ImGuiID id = window->GetID(label);
    bool menu_is_open = IsPopupOpen(id, ImGuiPopupFlags_None);

    // Sub-menus are ChildWindow so that mouse can be hovering across them (otherwise top-most popup menu would steal focus and not allow hovering on parent menu)
    // The first menu in a hierarchy isn't so hovering doesn't get across (otherwise e.g. resizing borders with ImGuiButtonFlags_FlattenChildren would react), but top-most BeginMenu() will bypass that limitation.
    ImGuiWindowFlags window_flags = ImGuiWindowFlags_ChildMenu | ImGuiWindowFlags_AlwaysAutoResize | ImGuiWindowFlags_NoMove | ImGuiWindowFlags_NoTitleBar | ImGuiWindowFlags_NoSavedSettings | ImGuiWindowFlags_NoNavFocus;
    if (window->Flags & ImGuiWindowFlags_ChildMenu)
        window_flags |= ImGuiWindowFlags_ChildWindow;

    // If a menu with same the ID was already submitted, we will append to it, matching the behavior of Begin().
    // We are relying on a O(N) search - so O(N log N) over the frame - which seems like the most efficient for the expected small amount of BeginMenu() calls per frame.
    // If somehow this is ever becoming a problem we can switch to use e.g. ImGuiStorage mapping key to last frame used.
    if (g.MenusIdSubmittedThisFrame.contains(id))
    {
        if (menu_is_open)
            menu_is_open = BeginPopupEx(id, window_flags); // menu_is_open can be 'false' when the popup is completely clipped (e.g. zero size display)
        else
            g.NextWindowData.ClearFlags();          // we behave like Begin() and need to consume those values
        return menu_is_open;
    }

    // Tag menu as used. Next time BeginMenu() with same ID is called it will append to existing menu
    g.MenusIdSubmittedThisFrame.push_back(id);

    ImVec2 label_size = CalcTextSize(label, NULL, true);

    // Odd hack to allow hovering across menus of a same menu-set (otherwise we wouldn't be able to hover parent without always being a Child window)
    // This is only done for items for the menu set and not the full parent window.
    const bool menuset_is_open = IsRootOfOpenMenuSet();
    if (menuset_is_open)
        PushItemFlag(ImGuiItemFlags_NoWindowHoverableCheck, true);

    // The reference position stored in popup_pos will be used by Begin() to find a suitable position for the child menu,
    // However the final position is going to be different! It is chosen by FindBestWindowPosForPopup().
    // e.g. Menus tend to overlap each other horizontally to amplify relative Z-ordering.
    ImVec2 popup_pos, pos = window->DC.CursorPos;
    PushID(label);
    if (!enabled)
        BeginDisabled();
    const ImGuiMenuColumns* offsets = &window->DC.MenuColumns;
    bool pressed;

    // We use ImGuiSelectableFlags_NoSetKeyOwner to allow down on one menu item, move, up on another.
    const ImGuiSelectableFlags selectable_flags = ImGuiSelectableFlags_NoHoldingActiveID | ImGuiSelectableFlags_NoSetKeyOwner | ImGuiSelectableFlags_SelectOnClick | ImGuiSelectableFlags_DontClosePopups;
    if (window->DC.LayoutType == ImGuiLayoutType_Horizontal)
    {
        // Menu inside an horizontal menu bar
        // Selectable extend their highlight by half ItemSpacing in each direction.
        // For ChildMenu, the popup position will be overwritten by the call to FindBestWindowPosForPopup() in Begin()
        popup_pos = ImVec2(pos.x - 1.0f - IM_FLOOR(style.ItemSpacing.x * 0.5f), pos.y - style.FramePadding.y + window->MenuBarHeight());
        window->DC.CursorPos.x += IM_FLOOR(style.ItemSpacing.x * 0.5f);
        PushStyleVar(ImGuiStyleVar_ItemSpacing, ImVec2(style.ItemSpacing.x * 2.0f, style.ItemSpacing.y));
        float w = label_size.x;
        ImVec2 text_pos(window->DC.CursorPos.x + offsets->OffsetLabel, window->DC.CursorPos.y + window->DC.CurrLineTextBaseOffset);
        pressed = Selectable("", menu_is_open, selectable_flags, ImVec2(w, label_size.y));
        RenderText(text_pos, label);
        PopStyleVar();
        window->DC.CursorPos.x += IM_FLOOR(style.ItemSpacing.x * (-1.0f + 0.5f)); // -1 spacing to compensate the spacing added when Selectable() did a SameLine(). It would also work to call SameLine() ourselves after the PopStyleVar().
    }
    else
    {
        // Menu inside a regular/vertical menu
        // (In a typical menu window where all items are BeginMenu() or MenuItem() calls, extra_w will always be 0.0f.
        //  Only when they are other items sticking out we're going to add spacing, yet only register minimum width into the layout system.
        popup_pos = ImVec2(pos.x, pos.y - style.WindowPadding.y);
        float icon_w = (icon && icon[0]) ? CalcTextSize(icon, NULL).x : 0.0f;
        float checkmark_w = IM_FLOOR(g.FontSize * 1.20f);
        float min_w = window->DC.MenuColumns.DeclColumns(icon_w, label_size.x, 0.0f, checkmark_w); // Feedback to next frame
        float extra_w = ImMax(0.0f, GetContentRegionAvail().x - min_w);
        ImVec2 text_pos(window->DC.CursorPos.x + offsets->OffsetLabel, window->DC.CursorPos.y + window->DC.CurrLineTextBaseOffset);
        pressed = Selectable("", menu_is_open, selectable_flags | ImGuiSelectableFlags_SpanAvailWidth, ImVec2(min_w, label_size.y));
        RenderText(text_pos, label);
        if (icon_w > 0.0f)
            RenderText(pos + ImVec2(offsets->OffsetIcon, 0.0f), icon);
        RenderArrow(window->DrawList, pos + ImVec2(offsets->OffsetMark + extra_w + g.FontSize * 0.30f, 0.0f), GetColorU32(ImGuiCol_Text), ImGuiDir_Right);
    }
    if (!enabled)
        EndDisabled();

    const bool hovered = (g.HoveredId == id) && enabled && !g.NavDisableMouseHover;
    if (menuset_is_open)
        PopItemFlag();

    bool want_open = false;
    bool want_close = false;
    if (window->DC.LayoutType == ImGuiLayoutType_Vertical) // (window->Flags & (ImGuiWindowFlags_Popup|ImGuiWindowFlags_ChildMenu))
    {
        // Close menu when not hovering it anymore unless we are moving roughly in the direction of the menu
        // Implement http://bjk5.com/post/44698559168/breaking-down-amazons-mega-dropdown to avoid using timers, so menus feels more reactive.
        bool moving_toward_child_menu = false;
        ImGuiPopupData* child_popup = (g.BeginPopupStack.Size < g.OpenPopupStack.Size) ? &g.OpenPopupStack[g.BeginPopupStack.Size] : NULL; // Popup candidate (testing below)
        ImGuiWindow* child_menu_window = (child_popup && child_popup->Window && child_popup->Window->ParentWindow == window) ? child_popup->Window : NULL;
        if (g.HoveredWindow == window && child_menu_window != NULL)
        {
            float ref_unit = g.FontSize; // FIXME-DPI
            float child_dir = (window->Pos.x < child_menu_window->Pos.x) ? 1.0f : -1.0f;
            ImRect next_window_rect = child_menu_window->Rect();
            ImVec2 ta = (g.IO.MousePos - g.IO.MouseDelta);
            ImVec2 tb = (child_dir > 0.0f) ? next_window_rect.GetTL() : next_window_rect.GetTR();
            ImVec2 tc = (child_dir > 0.0f) ? next_window_rect.GetBL() : next_window_rect.GetBR();
            float extra = ImClamp(ImFabs(ta.x - tb.x) * 0.30f, ref_unit * 0.5f, ref_unit * 2.5f);   // add a bit of extra slack.
            ta.x += child_dir * -0.5f;
            tb.x += child_dir * ref_unit;
            tc.x += child_dir * ref_unit;
            tb.y = ta.y + ImMax((tb.y - extra) - ta.y, -ref_unit * 8.0f);                           // triangle has maximum height to limit the slope and the bias toward large sub-menus
            tc.y = ta.y + ImMin((tc.y + extra) - ta.y, +ref_unit * 8.0f);
            moving_toward_child_menu = ImTriangleContainsPoint(ta, tb, tc, g.IO.MousePos);
            //GetForegroundDrawList()->AddTriangleFilled(ta, tb, tc, moving_toward_child_menu ? IM_COL32(0,128,0,128) : IM_COL32(128,0,0,128)); // [DEBUG]
        }

        // The 'HovereWindow == window' check creates an inconsistency (e.g. moving away from menu slowly tends to hit same window, whereas moving away fast does not)
        // But we also need to not close the top-menu menu when moving over void. Perhaps we should extend the triangle check to a larger polygon.
        // (Remember to test this on BeginPopup("A")->BeginMenu("B") sequence which behaves slightly differently as B isn't a Child of A and hovering isn't shared.)
        if (menu_is_open && !hovered && g.HoveredWindow == window && !moving_toward_child_menu && !g.NavDisableMouseHover)
            want_close = true;

        // Open
        if (!menu_is_open && pressed) // Click/activate to open
            want_open = true;
        else if (!menu_is_open && hovered && !moving_toward_child_menu) // Hover to open
            want_open = true;
        if (g.NavId == id && g.NavMoveDir == ImGuiDir_Right) // Nav-Right to open
        {
            want_open = true;
            NavMoveRequestCancel();
        }
    }
    else
    {
        // Menu bar
        if (menu_is_open && pressed && menuset_is_open) // Click an open menu again to close it
        {
            want_close = true;
            want_open = menu_is_open = false;
        }
        else if (pressed || (hovered && menuset_is_open && !menu_is_open)) // First click to open, then hover to open others
        {
            want_open = true;
        }
        else if (g.NavId == id && g.NavMoveDir == ImGuiDir_Down) // Nav-Down to open
        {
            want_open = true;
            NavMoveRequestCancel();
        }
    }

    if (!enabled) // explicitly close if an open menu becomes disabled, facilitate users code a lot in pattern such as 'if (BeginMenu("options", has_object)) { ..use object.. }'
        want_close = true;
    if (want_close && IsPopupOpen(id, ImGuiPopupFlags_None))
        ClosePopupToLevel(g.BeginPopupStack.Size, true);

    IMGUI_TEST_ENGINE_ITEM_INFO(id, label, g.LastItemData.StatusFlags | ImGuiItemStatusFlags_Openable | (menu_is_open ? ImGuiItemStatusFlags_Opened : 0));
    PopID();

    if (want_open && !menu_is_open && g.OpenPopupStack.Size > g.BeginPopupStack.Size)
    {
        // Don't reopen/recycle same menu level in the same frame, first close the other menu and yield for a frame.
        OpenPopup(label);
    }
    else if (want_open)
    {
        menu_is_open = true;
        OpenPopup(label);
    }

    if (menu_is_open)
    {
        ImGuiLastItemData last_item_in_parent = g.LastItemData;
        SetNextWindowPos(popup_pos, ImGuiCond_Always);                  // Note: misleading: the value will serve as reference for FindBestWindowPosForPopup(), not actual pos.
        PushStyleVar(ImGuiStyleVar_ChildRounding, style.PopupRounding); // First level will use _PopupRounding, subsequent will use _ChildRounding
        menu_is_open = BeginPopupEx(id, window_flags);                  // menu_is_open can be 'false' when the popup is completely clipped (e.g. zero size display)
        PopStyleVar();
        if (menu_is_open)
        {
            // Restore LastItemData so IsItemXXXX functions can work after BeginMenu()/EndMenu()
            // (This fixes using IsItemClicked() and IsItemHovered(), but IsItemHovered() also relies on its support for ImGuiItemFlags_NoWindowHoverableCheck)
            g.LastItemData = last_item_in_parent;
            if (g.HoveredWindow == window)
                g.LastItemData.StatusFlags |= ImGuiItemStatusFlags_HoveredWindow;
        }
    }
    else
    {
        g.NextWindowData.ClearFlags(); // We behave like Begin() and need to consume those values
    }

    return menu_is_open;
}

bool ImGui::BeginMenu(const char* label, bool enabled)
{
    return BeginMenuEx(label, NULL, enabled);
}

void ImGui::EndMenu()
{
    // Nav: When a left move request our menu failed, close ourselves.
    ImGuiContext& g = *GImGui;
    ImGuiWindow* window = g.CurrentWindow;
    IM_ASSERT(window->Flags & ImGuiWindowFlags_Popup);  // Mismatched BeginMenu()/EndMenu() calls
    ImGuiWindow* parent_window = window->ParentWindow;  // Should always be != NULL is we passed assert.
    if (window->BeginCount == window->BeginCountPreviousFrame)
        if (g.NavMoveDir == ImGuiDir_Left && NavMoveRequestButNoResultYet())
            if (g.NavWindow && (g.NavWindow->RootWindowForNav == window) && parent_window->DC.LayoutType == ImGuiLayoutType_Vertical)
            {
                ClosePopupToLevel(g.BeginPopupStack.Size - 1, true);
                NavMoveRequestCancel();
            }

    EndPopup();
}

bool ImGui::MenuItemEx(const char* label, const char* icon, const char* shortcut, bool selected, bool enabled)
{
    ImGuiWindow* window = GetCurrentWindow();
    if (window->SkipItems)
        return false;

    ImGuiContext& g = *GImGui;
    ImGuiStyle& style = g.Style;
    ImVec2 pos = window->DC.CursorPos;
    ImVec2 label_size = CalcTextSize(label, NULL, true);

    // See BeginMenuEx() for comments about this.
    const bool menuset_is_open = IsRootOfOpenMenuSet();
    if (menuset_is_open)
        PushItemFlag(ImGuiItemFlags_NoWindowHoverableCheck, true);

    // We've been using the equivalent of ImGuiSelectableFlags_SetNavIdOnHover on all Selectable() since early Nav system days (commit 43ee5d73),
    // but I am unsure whether this should be kept at all. For now moved it to be an opt-in feature used by menus only.
    bool pressed;
    PushID(label);
    if (!enabled)
        BeginDisabled();

    // We use ImGuiSelectableFlags_NoSetKeyOwner to allow down on one menu item, move, up on another.
    const ImGuiSelectableFlags selectable_flags = ImGuiSelectableFlags_SelectOnRelease | ImGuiSelectableFlags_NoSetKeyOwner | ImGuiSelectableFlags_SetNavIdOnHover;
    const ImGuiMenuColumns* offsets = &window->DC.MenuColumns;
    if (window->DC.LayoutType == ImGuiLayoutType_Horizontal)
    {
        // Mimic the exact layout spacing of BeginMenu() to allow MenuItem() inside a menu bar, which is a little misleading but may be useful
        // Note that in this situation: we don't render the shortcut, we render a highlight instead of the selected tick mark.
        float w = label_size.x;
        window->DC.CursorPos.x += IM_FLOOR(style.ItemSpacing.x * 0.5f);
        ImVec2 text_pos(window->DC.CursorPos.x + offsets->OffsetLabel, window->DC.CursorPos.y + window->DC.CurrLineTextBaseOffset);
        PushStyleVar(ImGuiStyleVar_ItemSpacing, ImVec2(style.ItemSpacing.x * 2.0f, style.ItemSpacing.y));
        pressed = Selectable("", selected, selectable_flags, ImVec2(w, 0.0f));
        PopStyleVar();
        if (g.LastItemData.StatusFlags & ImGuiItemStatusFlags_Visible)
            RenderText(text_pos, label);
        window->DC.CursorPos.x += IM_FLOOR(style.ItemSpacing.x * (-1.0f + 0.5f)); // -1 spacing to compensate the spacing added when Selectable() did a SameLine(). It would also work to call SameLine() ourselves after the PopStyleVar().
    }
    else
    {
        // Menu item inside a vertical menu
        // (In a typical menu window where all items are BeginMenu() or MenuItem() calls, extra_w will always be 0.0f.
        //  Only when they are other items sticking out we're going to add spacing, yet only register minimum width into the layout system.
        float icon_w = (icon && icon[0]) ? CalcTextSize(icon, NULL).x : 0.0f;
        float shortcut_w = (shortcut && shortcut[0]) ? CalcTextSize(shortcut, NULL).x : 0.0f;
        float checkmark_w = IM_FLOOR(g.FontSize * 1.20f);
        float min_w = window->DC.MenuColumns.DeclColumns(icon_w, label_size.x, shortcut_w, checkmark_w); // Feedback for next frame
        float stretch_w = ImMax(0.0f, GetContentRegionAvail().x - min_w);
        pressed = Selectable("", false, selectable_flags | ImGuiSelectableFlags_SpanAvailWidth, ImVec2(min_w, label_size.y));
        if (g.LastItemData.StatusFlags & ImGuiItemStatusFlags_Visible)
        {
            RenderText(pos + ImVec2(offsets->OffsetLabel, 0.0f), label);
            if (icon_w > 0.0f)
                RenderText(pos + ImVec2(offsets->OffsetIcon, 0.0f), icon);
            if (shortcut_w > 0.0f)
            {
                PushStyleColor(ImGuiCol_Text, style.Colors[ImGuiCol_TextDisabled]);
                RenderText(pos + ImVec2(offsets->OffsetShortcut + stretch_w, 0.0f), shortcut, NULL, false);
                PopStyleColor();
            }
            if (selected)
                RenderCheckMark(window->DrawList, pos + ImVec2(offsets->OffsetMark + stretch_w + g.FontSize * 0.40f, g.FontSize * 0.134f * 0.5f), GetColorU32(ImGuiCol_Text), g.FontSize * 0.866f);
        }
    }
    IMGUI_TEST_ENGINE_ITEM_INFO(g.LastItemData.ID, label, g.LastItemData.StatusFlags | ImGuiItemStatusFlags_Checkable | (selected ? ImGuiItemStatusFlags_Checked : 0));
    if (!enabled)
        EndDisabled();
    PopID();
    if (menuset_is_open)
        PopItemFlag();

    return pressed;
}

bool ImGui::MenuItem(const char* label, const char* shortcut, bool selected, bool enabled)
{
    return MenuItemEx(label, NULL, shortcut, selected, enabled);
}

bool ImGui::MenuItem(const char* label, const char* shortcut, bool* p_selected, bool enabled)
{
    if (MenuItemEx(label, NULL, shortcut, p_selected ? *p_selected : false, enabled))
    {
        if (p_selected)
            *p_selected = !*p_selected;
        return true;
    }
    return false;
}

//-------------------------------------------------------------------------
// [SECTION] Widgets: BeginTabBar, EndTabBar, etc.
//-------------------------------------------------------------------------
// - BeginTabBar()
// - BeginTabBarEx() [Internal]
// - EndTabBar()
// - TabBarLayout() [Internal]
// - TabBarCalcTabID() [Internal]
// - TabBarCalcMaxTabWidth() [Internal]
// - TabBarFindTabById() [Internal]
// - TabBarFindTabByOrder() [Internal]
// - TabBarFindMostRecentlySelectedTabForActiveWindow() [Internal]
// - TabBarGetCurrentTab() [Internal]
// - TabBarGetTabName() [Internal]
// - TabBarAddTab() [Internal]
// - TabBarRemoveTab() [Internal]
// - TabBarCloseTab() [Internal]
// - TabBarScrollClamp() [Internal]
// - TabBarScrollToTab() [Internal]
// - TabBarQueueFocus() [Internal]
// - TabBarQueueReorder() [Internal]
// - TabBarProcessReorderFromMousePos() [Internal]
// - TabBarProcessReorder() [Internal]
// - TabBarScrollingButtons() [Internal]
// - TabBarTabListPopupButton() [Internal]
//-------------------------------------------------------------------------

struct ImGuiTabBarSection
{
    int                 TabCount;               // Number of tabs in this section.
    float               Width;                  // Sum of width of tabs in this section (after shrinking down)
    float               Spacing;                // Horizontal spacing at the end of the section.

    ImGuiTabBarSection() { memset(this, 0, sizeof(*this)); }
};

namespace ImGui
{
    static void             TabBarLayout(ImGuiTabBar* tab_bar);
    static ImU32            TabBarCalcTabID(ImGuiTabBar* tab_bar, const char* label, ImGuiWindow* docked_window);
    static float            TabBarCalcMaxTabWidth();
    static float            TabBarScrollClamp(ImGuiTabBar* tab_bar, float scrolling);
    static void             TabBarScrollToTab(ImGuiTabBar* tab_bar, ImGuiID tab_id, ImGuiTabBarSection* sections);
    static ImGuiTabItem*    TabBarScrollingButtons(ImGuiTabBar* tab_bar);
    static ImGuiTabItem*    TabBarTabListPopupButton(ImGuiTabBar* tab_bar);
}

ImGuiTabBar::ImGuiTabBar()
{
    memset(this, 0, sizeof(*this));
    CurrFrameVisible = PrevFrameVisible = -1;
    LastTabItemIdx = -1;
}

static inline int TabItemGetSectionIdx(const ImGuiTabItem* tab)
{
    return (tab->Flags & ImGuiTabItemFlags_Leading) ? 0 : (tab->Flags & ImGuiTabItemFlags_Trailing) ? 2 : 1;
}

static int IMGUI_CDECL TabItemComparerBySection(const void* lhs, const void* rhs)
{
    const ImGuiTabItem* a = (const ImGuiTabItem*)lhs;
    const ImGuiTabItem* b = (const ImGuiTabItem*)rhs;
    const int a_section = TabItemGetSectionIdx(a);
    const int b_section = TabItemGetSectionIdx(b);
    if (a_section != b_section)
        return a_section - b_section;
    return (int)(a->IndexDuringLayout - b->IndexDuringLayout);
}

static int IMGUI_CDECL TabItemComparerByBeginOrder(const void* lhs, const void* rhs)
{
    const ImGuiTabItem* a = (const ImGuiTabItem*)lhs;
    const ImGuiTabItem* b = (const ImGuiTabItem*)rhs;
    return (int)(a->BeginOrder - b->BeginOrder);
}

static ImGuiTabBar* GetTabBarFromTabBarRef(const ImGuiPtrOrIndex& ref)
{
    ImGuiContext& g = *GImGui;
    return ref.Ptr ? (ImGuiTabBar*)ref.Ptr : g.TabBars.GetByIndex(ref.Index);
}

static ImGuiPtrOrIndex GetTabBarRefFromTabBar(ImGuiTabBar* tab_bar)
{
    ImGuiContext& g = *GImGui;
    if (g.TabBars.Contains(tab_bar))
        return ImGuiPtrOrIndex(g.TabBars.GetIndex(tab_bar));
    return ImGuiPtrOrIndex(tab_bar);
}

bool    ImGui::BeginTabBar(const char* str_id, ImGuiTabBarFlags flags)
{
    ImGuiContext& g = *GImGui;
    ImGuiWindow* window = g.CurrentWindow;
    if (window->SkipItems)
        return false;

    ImGuiID id = window->GetID(str_id);
    ImGuiTabBar* tab_bar = g.TabBars.GetOrAddByKey(id);
    ImRect tab_bar_bb = ImRect(window->DC.CursorPos.x, window->DC.CursorPos.y, window->WorkRect.Max.x, window->DC.CursorPos.y + g.FontSize + g.Style.FramePadding.y * 2);
    tab_bar->ID = id;
    return BeginTabBarEx(tab_bar, tab_bar_bb, flags | ImGuiTabBarFlags_IsFocused, NULL);
}

bool    ImGui::BeginTabBarEx(ImGuiTabBar* tab_bar, const ImRect& tab_bar_bb, ImGuiTabBarFlags flags, ImGuiDockNode* dock_node)
{
    ImGuiContext& g = *GImGui;
    ImGuiWindow* window = g.CurrentWindow;
    if (window->SkipItems)
        return false;

    if ((flags & ImGuiTabBarFlags_DockNode) == 0)
        PushOverrideID(tab_bar->ID);

    // Add to stack
    g.CurrentTabBarStack.push_back(GetTabBarRefFromTabBar(tab_bar));
    g.CurrentTabBar = tab_bar;

    // Append with multiple BeginTabBar()/EndTabBar() pairs.
    tab_bar->BackupCursorPos = window->DC.CursorPos;
    if (tab_bar->CurrFrameVisible == g.FrameCount)
    {
        window->DC.CursorPos = ImVec2(tab_bar->BarRect.Min.x, tab_bar->BarRect.Max.y + tab_bar->ItemSpacingY);
        tab_bar->BeginCount++;
        return true;
    }

    // Ensure correct ordering when toggling ImGuiTabBarFlags_Reorderable flag, or when a new tab was added while being not reorderable
    if ((flags & ImGuiTabBarFlags_Reorderable) != (tab_bar->Flags & ImGuiTabBarFlags_Reorderable) || (tab_bar->TabsAddedNew && !(flags & ImGuiTabBarFlags_Reorderable)))
        if ((flags & ImGuiTabBarFlags_DockNode) == 0) // FIXME: TabBar with DockNode can now be hybrid
            ImQsort(tab_bar->Tabs.Data, tab_bar->Tabs.Size, sizeof(ImGuiTabItem), TabItemComparerByBeginOrder);
    tab_bar->TabsAddedNew = false;

    // Flags
    if ((flags & ImGuiTabBarFlags_FittingPolicyMask_) == 0)
        flags |= ImGuiTabBarFlags_FittingPolicyDefault_;

    tab_bar->Flags = flags;
    tab_bar->BarRect = tab_bar_bb;
    tab_bar->WantLayout = true; // Layout will be done on the first call to ItemTab()
    tab_bar->PrevFrameVisible = tab_bar->CurrFrameVisible;
    tab_bar->CurrFrameVisible = g.FrameCount;
    tab_bar->PrevTabsContentsHeight = tab_bar->CurrTabsContentsHeight;
    tab_bar->CurrTabsContentsHeight = 0.0f;
    tab_bar->ItemSpacingY = g.Style.ItemSpacing.y;
    tab_bar->FramePadding = g.Style.FramePadding;
    tab_bar->TabsActiveCount = 0;
    tab_bar->LastTabItemIdx = -1;
    tab_bar->BeginCount = 1;

    // Set cursor pos in a way which only be used in the off-chance the user erroneously submits item before BeginTabItem(): items will overlap
    window->DC.CursorPos = ImVec2(tab_bar->BarRect.Min.x, tab_bar->BarRect.Max.y + tab_bar->ItemSpacingY);

    // Draw separator
    const ImU32 col = GetColorU32((flags & ImGuiTabBarFlags_IsFocused) ? ImGuiCol_TabActive : ImGuiCol_TabUnfocusedActive);
    const float y = tab_bar->BarRect.Max.y - 1.0f;
    if (dock_node != NULL)
    {
        const float separator_min_x = dock_node->Pos.x + window->WindowBorderSize;
        const float separator_max_x = dock_node->Pos.x + dock_node->Size.x - window->WindowBorderSize;
        window->DrawList->AddLine(ImVec2(separator_min_x, y), ImVec2(separator_max_x, y), col, 1.0f);
    }
    else
    {
        const float separator_min_x = tab_bar->BarRect.Min.x - IM_FLOOR(window->WindowPadding.x * 0.5f);
        const float separator_max_x = tab_bar->BarRect.Max.x + IM_FLOOR(window->WindowPadding.x * 0.5f);
        window->DrawList->AddLine(ImVec2(separator_min_x, y), ImVec2(separator_max_x, y), col, 1.0f);
    }
    return true;
}

void    ImGui::EndTabBar()
{
    ImGuiContext& g = *GImGui;
    ImGuiWindow* window = g.CurrentWindow;
    if (window->SkipItems)
        return;

    ImGuiTabBar* tab_bar = g.CurrentTabBar;
    if (tab_bar == NULL)
    {
        IM_ASSERT_USER_ERROR(tab_bar != NULL, "Mismatched BeginTabBar()/EndTabBar()!");
        return;
    }

    // Fallback in case no TabItem have been submitted
    if (tab_bar->WantLayout)
        TabBarLayout(tab_bar);

    // Restore the last visible height if no tab is visible, this reduce vertical flicker/movement when a tabs gets removed without calling SetTabItemClosed().
    const bool tab_bar_appearing = (tab_bar->PrevFrameVisible + 1 < g.FrameCount);
    if (tab_bar->VisibleTabWasSubmitted || tab_bar->VisibleTabId == 0 || tab_bar_appearing)
    {
        tab_bar->CurrTabsContentsHeight = ImMax(window->DC.CursorPos.y - tab_bar->BarRect.Max.y, tab_bar->CurrTabsContentsHeight);
        window->DC.CursorPos.y = tab_bar->BarRect.Max.y + tab_bar->CurrTabsContentsHeight;
    }
    else
    {
        window->DC.CursorPos.y = tab_bar->BarRect.Max.y + tab_bar->PrevTabsContentsHeight;
    }
    if (tab_bar->BeginCount > 1)
        window->DC.CursorPos = tab_bar->BackupCursorPos;

    tab_bar->LastTabItemIdx = -1;
    if ((tab_bar->Flags & ImGuiTabBarFlags_DockNode) == 0)
        PopID();

    g.CurrentTabBarStack.pop_back();
    g.CurrentTabBar = g.CurrentTabBarStack.empty() ? NULL : GetTabBarFromTabBarRef(g.CurrentTabBarStack.back());
}

// Scrolling happens only in the central section (leading/trailing sections are not scrolling)
static float TabBarCalcScrollableWidth(ImGuiTabBar* tab_bar, ImGuiTabBarSection* sections)
{
    return tab_bar->BarRect.GetWidth() - sections[0].Width - sections[2].Width - sections[1].Spacing;
}

// This is called only once a frame before by the first call to ItemTab()
// The reason we're not calling it in BeginTabBar() is to leave a chance to the user to call the SetTabItemClosed() functions.
static void ImGui::TabBarLayout(ImGuiTabBar* tab_bar)
{
    ImGuiContext& g = *GImGui;
    tab_bar->WantLayout = false;

    // Garbage collect by compacting list
    // Detect if we need to sort out tab list (e.g. in rare case where a tab changed section)
    int tab_dst_n = 0;
    bool need_sort_by_section = false;
    ImGuiTabBarSection sections[3]; // Layout sections: Leading, Central, Trailing
    for (int tab_src_n = 0; tab_src_n < tab_bar->Tabs.Size; tab_src_n++)
    {
        ImGuiTabItem* tab = &tab_bar->Tabs[tab_src_n];
        if (tab->LastFrameVisible < tab_bar->PrevFrameVisible || tab->WantClose)
        {
            // Remove tab
            if (tab_bar->VisibleTabId == tab->ID) { tab_bar->VisibleTabId = 0; }
            if (tab_bar->SelectedTabId == tab->ID) { tab_bar->SelectedTabId = 0; }
            if (tab_bar->NextSelectedTabId == tab->ID) { tab_bar->NextSelectedTabId = 0; }
            continue;
        }
        if (tab_dst_n != tab_src_n)
            tab_bar->Tabs[tab_dst_n] = tab_bar->Tabs[tab_src_n];

        tab = &tab_bar->Tabs[tab_dst_n];
        tab->IndexDuringLayout = (ImS16)tab_dst_n;

        // We will need sorting if tabs have changed section (e.g. moved from one of Leading/Central/Trailing to another)
        int curr_tab_section_n = TabItemGetSectionIdx(tab);
        if (tab_dst_n > 0)
        {
            ImGuiTabItem* prev_tab = &tab_bar->Tabs[tab_dst_n - 1];
            int prev_tab_section_n = TabItemGetSectionIdx(prev_tab);
            if (curr_tab_section_n == 0 && prev_tab_section_n != 0)
                need_sort_by_section = true;
            if (prev_tab_section_n == 2 && curr_tab_section_n != 2)
                need_sort_by_section = true;
        }

        sections[curr_tab_section_n].TabCount++;
        tab_dst_n++;
    }
    if (tab_bar->Tabs.Size != tab_dst_n)
        tab_bar->Tabs.resize(tab_dst_n);

    if (need_sort_by_section)
        ImQsort(tab_bar->Tabs.Data, tab_bar->Tabs.Size, sizeof(ImGuiTabItem), TabItemComparerBySection);

    // Calculate spacing between sections
    sections[0].Spacing = sections[0].TabCount > 0 && (sections[1].TabCount + sections[2].TabCount) > 0 ? g.Style.ItemInnerSpacing.x : 0.0f;
    sections[1].Spacing = sections[1].TabCount > 0 && sections[2].TabCount > 0 ? g.Style.ItemInnerSpacing.x : 0.0f;

    // Setup next selected tab
    ImGuiID scroll_to_tab_id = 0;
    if (tab_bar->NextSelectedTabId)
    {
        tab_bar->SelectedTabId = tab_bar->NextSelectedTabId;
        tab_bar->NextSelectedTabId = 0;
        scroll_to_tab_id = tab_bar->SelectedTabId;
    }

    // Process order change request (we could probably process it when requested but it's just saner to do it in a single spot).
    if (tab_bar->ReorderRequestTabId != 0)
    {
        if (TabBarProcessReorder(tab_bar))
            if (tab_bar->ReorderRequestTabId == tab_bar->SelectedTabId)
                scroll_to_tab_id = tab_bar->ReorderRequestTabId;
        tab_bar->ReorderRequestTabId = 0;
    }

    // Tab List Popup (will alter tab_bar->BarRect and therefore the available width!)
    const bool tab_list_popup_button = (tab_bar->Flags & ImGuiTabBarFlags_TabListPopupButton) != 0;
    if (tab_list_popup_button)
        if (ImGuiTabItem* tab_to_select = TabBarTabListPopupButton(tab_bar)) // NB: Will alter BarRect.Min.x!
            scroll_to_tab_id = tab_bar->SelectedTabId = tab_to_select->ID;

    // Leading/Trailing tabs will be shrink only if central one aren't visible anymore, so layout the shrink data as: leading, trailing, central
    // (whereas our tabs are stored as: leading, central, trailing)
    int shrink_buffer_indexes[3] = { 0, sections[0].TabCount + sections[2].TabCount, sections[0].TabCount };
    g.ShrinkWidthBuffer.resize(tab_bar->Tabs.Size);

    // Compute ideal tabs widths + store them into shrink buffer
    ImGuiTabItem* most_recently_selected_tab = NULL;
    int curr_section_n = -1;
    bool found_selected_tab_id = false;
    for (int tab_n = 0; tab_n < tab_bar->Tabs.Size; tab_n++)
    {
        ImGuiTabItem* tab = &tab_bar->Tabs[tab_n];
        IM_ASSERT(tab->LastFrameVisible >= tab_bar->PrevFrameVisible);

        if ((most_recently_selected_tab == NULL || most_recently_selected_tab->LastFrameSelected < tab->LastFrameSelected) && !(tab->Flags & ImGuiTabItemFlags_Button))
            most_recently_selected_tab = tab;
        if (tab->ID == tab_bar->SelectedTabId)
            found_selected_tab_id = true;
        if (scroll_to_tab_id == 0 && g.NavJustMovedToId == tab->ID)
            scroll_to_tab_id = tab->ID;

        // Refresh tab width immediately, otherwise changes of style e.g. style.FramePadding.x would noticeably lag in the tab bar.
        // Additionally, when using TabBarAddTab() to manipulate tab bar order we occasionally insert new tabs that don't have a width yet,
        // and we cannot wait for the next BeginTabItem() call. We cannot compute this width within TabBarAddTab() because font size depends on the active window.
        const char* tab_name = TabBarGetTabName(tab_bar, tab);
        const bool has_close_button_or_unsaved_marker = (tab->Flags & ImGuiTabItemFlags_NoCloseButton) == 0 || (tab->Flags & ImGuiTabItemFlags_UnsavedDocument);
        tab->ContentWidth = (tab->RequestedWidth >= 0.0f) ? tab->RequestedWidth : TabItemCalcSize(tab_name, has_close_button_or_unsaved_marker).x;

        int section_n = TabItemGetSectionIdx(tab);
        ImGuiTabBarSection* section = &sections[section_n];
        section->Width += tab->ContentWidth + (section_n == curr_section_n ? g.Style.ItemInnerSpacing.x : 0.0f);
        curr_section_n = section_n;

        // Store data so we can build an array sorted by width if we need to shrink tabs down
        IM_MSVC_WARNING_SUPPRESS(6385);
        ImGuiShrinkWidthItem* shrink_width_item = &g.ShrinkWidthBuffer[shrink_buffer_indexes[section_n]++];
        shrink_width_item->Index = tab_n;
        shrink_width_item->Width = shrink_width_item->InitialWidth = tab->ContentWidth;
        tab->Width = ImMax(tab->ContentWidth, 1.0f);
    }

    // Compute total ideal width (used for e.g. auto-resizing a window)
    tab_bar->WidthAllTabsIdeal = 0.0f;
    for (int section_n = 0; section_n < 3; section_n++)
        tab_bar->WidthAllTabsIdeal += sections[section_n].Width + sections[section_n].Spacing;

    // Horizontal scrolling buttons
    // (note that TabBarScrollButtons() will alter BarRect.Max.x)
    if ((tab_bar->WidthAllTabsIdeal > tab_bar->BarRect.GetWidth() && tab_bar->Tabs.Size > 1) && !(tab_bar->Flags & ImGuiTabBarFlags_NoTabListScrollingButtons) && (tab_bar->Flags & ImGuiTabBarFlags_FittingPolicyScroll))
        if (ImGuiTabItem* scroll_and_select_tab = TabBarScrollingButtons(tab_bar))
        {
            scroll_to_tab_id = scroll_and_select_tab->ID;
            if ((scroll_and_select_tab->Flags & ImGuiTabItemFlags_Button) == 0)
                tab_bar->SelectedTabId = scroll_to_tab_id;
        }

    // Shrink widths if full tabs don't fit in their allocated space
    float section_0_w = sections[0].Width + sections[0].Spacing;
    float section_1_w = sections[1].Width + sections[1].Spacing;
    float section_2_w = sections[2].Width + sections[2].Spacing;
    bool central_section_is_visible = (section_0_w + section_2_w) < tab_bar->BarRect.GetWidth();
    float width_excess;
    if (central_section_is_visible)
        width_excess = ImMax(section_1_w - (tab_bar->BarRect.GetWidth() - section_0_w - section_2_w), 0.0f); // Excess used to shrink central section
    else
        width_excess = (section_0_w + section_2_w) - tab_bar->BarRect.GetWidth(); // Excess used to shrink leading/trailing section

    // With ImGuiTabBarFlags_FittingPolicyScroll policy, we will only shrink leading/trailing if the central section is not visible anymore
    if (width_excess >= 1.0f && ((tab_bar->Flags & ImGuiTabBarFlags_FittingPolicyResizeDown) || !central_section_is_visible))
    {
        int shrink_data_count = (central_section_is_visible ? sections[1].TabCount : sections[0].TabCount + sections[2].TabCount);
        int shrink_data_offset = (central_section_is_visible ? sections[0].TabCount + sections[2].TabCount : 0);
        ShrinkWidths(g.ShrinkWidthBuffer.Data + shrink_data_offset, shrink_data_count, width_excess);

        // Apply shrunk values into tabs and sections
        for (int tab_n = shrink_data_offset; tab_n < shrink_data_offset + shrink_data_count; tab_n++)
        {
            ImGuiTabItem* tab = &tab_bar->Tabs[g.ShrinkWidthBuffer[tab_n].Index];
            float shrinked_width = IM_FLOOR(g.ShrinkWidthBuffer[tab_n].Width);
            if (shrinked_width < 0.0f)
                continue;

            shrinked_width = ImMax(1.0f, shrinked_width);
            int section_n = TabItemGetSectionIdx(tab);
            sections[section_n].Width -= (tab->Width - shrinked_width);
            tab->Width = shrinked_width;
        }
    }

    // Layout all active tabs
    int section_tab_index = 0;
    float tab_offset = 0.0f;
    tab_bar->WidthAllTabs = 0.0f;
    for (int section_n = 0; section_n < 3; section_n++)
    {
        ImGuiTabBarSection* section = &sections[section_n];
        if (section_n == 2)
            tab_offset = ImMin(ImMax(0.0f, tab_bar->BarRect.GetWidth() - section->Width), tab_offset);

        for (int tab_n = 0; tab_n < section->TabCount; tab_n++)
        {
            ImGuiTabItem* tab = &tab_bar->Tabs[section_tab_index + tab_n];
            tab->Offset = tab_offset;
            tab->NameOffset = -1;
            tab_offset += tab->Width + (tab_n < section->TabCount - 1 ? g.Style.ItemInnerSpacing.x : 0.0f);
        }
        tab_bar->WidthAllTabs += ImMax(section->Width + section->Spacing, 0.0f);
        tab_offset += section->Spacing;
        section_tab_index += section->TabCount;
    }

    // Clear name buffers
    tab_bar->TabsNames.Buf.resize(0);

    // If we have lost the selected tab, select the next most recently active one
    if (found_selected_tab_id == false)
        tab_bar->SelectedTabId = 0;
    if (tab_bar->SelectedTabId == 0 && tab_bar->NextSelectedTabId == 0 && most_recently_selected_tab != NULL)
        scroll_to_tab_id = tab_bar->SelectedTabId = most_recently_selected_tab->ID;

    // Lock in visible tab
    tab_bar->VisibleTabId = tab_bar->SelectedTabId;
    tab_bar->VisibleTabWasSubmitted = false;

    // CTRL+TAB can override visible tab temporarily
    if (g.NavWindowingTarget != NULL && g.NavWindowingTarget->DockNode && g.NavWindowingTarget->DockNode->TabBar == tab_bar)
        tab_bar->VisibleTabId = scroll_to_tab_id = g.NavWindowingTarget->TabId;

    // Apply request requests
    if (scroll_to_tab_id != 0)
        TabBarScrollToTab(tab_bar, scroll_to_tab_id, sections);
    else if ((tab_bar->Flags & ImGuiTabBarFlags_FittingPolicyScroll) && IsMouseHoveringRect(tab_bar->BarRect.Min, tab_bar->BarRect.Max, true) && IsWindowContentHoverable(g.CurrentWindow))
    {
        const float wheel = g.IO.MouseWheelRequestAxisSwap ? g.IO.MouseWheel : g.IO.MouseWheelH;
        const ImGuiKey wheel_key = g.IO.MouseWheelRequestAxisSwap ? ImGuiKey_MouseWheelY : ImGuiKey_MouseWheelX;
        if (TestKeyOwner(wheel_key, tab_bar->ID) && wheel != 0.0f)
        {
            const float scroll_step = wheel * TabBarCalcScrollableWidth(tab_bar, sections) / 3.0f;
            tab_bar->ScrollingTargetDistToVisibility = 0.0f;
            tab_bar->ScrollingTarget = TabBarScrollClamp(tab_bar, tab_bar->ScrollingTarget - scroll_step);
        }
        SetKeyOwner(wheel_key, tab_bar->ID);
    }

    // Update scrolling
    tab_bar->ScrollingAnim = TabBarScrollClamp(tab_bar, tab_bar->ScrollingAnim);
    tab_bar->ScrollingTarget = TabBarScrollClamp(tab_bar, tab_bar->ScrollingTarget);
    if (tab_bar->ScrollingAnim != tab_bar->ScrollingTarget)
    {
        // Scrolling speed adjust itself so we can always reach our target in 1/3 seconds.
        // Teleport if we are aiming far off the visible line
        tab_bar->ScrollingSpeed = ImMax(tab_bar->ScrollingSpeed, 70.0f * g.FontSize);
        tab_bar->ScrollingSpeed = ImMax(tab_bar->ScrollingSpeed, ImFabs(tab_bar->ScrollingTarget - tab_bar->ScrollingAnim) / 0.3f);
        const bool teleport = (tab_bar->PrevFrameVisible + 1 < g.FrameCount) || (tab_bar->ScrollingTargetDistToVisibility > 10.0f * g.FontSize);
        tab_bar->ScrollingAnim = teleport ? tab_bar->ScrollingTarget : ImLinearSweep(tab_bar->ScrollingAnim, tab_bar->ScrollingTarget, g.IO.DeltaTime * tab_bar->ScrollingSpeed);
    }
    else
    {
        tab_bar->ScrollingSpeed = 0.0f;
    }
    tab_bar->ScrollingRectMinX = tab_bar->BarRect.Min.x + sections[0].Width + sections[0].Spacing;
    tab_bar->ScrollingRectMaxX = tab_bar->BarRect.Max.x - sections[2].Width - sections[1].Spacing;

    // Actual layout in host window (we don't do it in BeginTabBar() so as not to waste an extra frame)
    ImGuiWindow* window = g.CurrentWindow;
    window->DC.CursorPos = tab_bar->BarRect.Min;
    ItemSize(ImVec2(tab_bar->WidthAllTabs, tab_bar->BarRect.GetHeight()), tab_bar->FramePadding.y);
    window->DC.IdealMaxPos.x = ImMax(window->DC.IdealMaxPos.x, tab_bar->BarRect.Min.x + tab_bar->WidthAllTabsIdeal);
}

// Dockable windows uses Name/ID in the global namespace. Non-dockable items use the ID stack.
static ImU32   ImGui::TabBarCalcTabID(ImGuiTabBar* tab_bar, const char* label, ImGuiWindow* docked_window)
{
    if (docked_window != NULL)
    {
        IM_UNUSED(tab_bar);
        IM_ASSERT(tab_bar->Flags & ImGuiTabBarFlags_DockNode);
        ImGuiID id = docked_window->TabId;
        KeepAliveID(id);
        return id;
    }
    else
    {
        ImGuiWindow* window = GImGui->CurrentWindow;
        return window->GetID(label);
    }
}

static float ImGui::TabBarCalcMaxTabWidth()
{
    ImGuiContext& g = *GImGui;
    return g.FontSize * 20.0f;
}

ImGuiTabItem* ImGui::TabBarFindTabByID(ImGuiTabBar* tab_bar, ImGuiID tab_id)
{
    if (tab_id != 0)
        for (int n = 0; n < tab_bar->Tabs.Size; n++)
            if (tab_bar->Tabs[n].ID == tab_id)
                return &tab_bar->Tabs[n];
    return NULL;
}

// Order = visible order, not submission order! (which is tab->BeginOrder)
ImGuiTabItem* ImGui::TabBarFindTabByOrder(ImGuiTabBar* tab_bar, int order)
{
    if (order < 0 || order >= tab_bar->Tabs.Size)
        return NULL;
    return &tab_bar->Tabs[order];
}

// FIXME: See references to #2304 in TODO.txt
ImGuiTabItem* ImGui::TabBarFindMostRecentlySelectedTabForActiveWindow(ImGuiTabBar* tab_bar)
{
    ImGuiTabItem* most_recently_selected_tab = NULL;
    for (int tab_n = 0; tab_n < tab_bar->Tabs.Size; tab_n++)
    {
        ImGuiTabItem* tab = &tab_bar->Tabs[tab_n];
        if (most_recently_selected_tab == NULL || most_recently_selected_tab->LastFrameSelected < tab->LastFrameSelected)
            if (tab->Window && tab->Window->WasActive)
                most_recently_selected_tab = tab;
    }
    return most_recently_selected_tab;
}

ImGuiTabItem* ImGui::TabBarGetCurrentTab(ImGuiTabBar* tab_bar)
{
    if (tab_bar->LastTabItemIdx <= 0 || tab_bar->LastTabItemIdx >= tab_bar->Tabs.Size)
        return NULL;
    return &tab_bar->Tabs[tab_bar->LastTabItemIdx];
}

const char* ImGui::TabBarGetTabName(ImGuiTabBar* tab_bar, ImGuiTabItem* tab)
{
    if (tab->Window)
        return tab->Window->Name;
    if (tab->NameOffset == -1)
        return "N/A";
    IM_ASSERT(tab->NameOffset < tab_bar->TabsNames.Buf.Size);
    return tab_bar->TabsNames.Buf.Data + tab->NameOffset;
}

// The purpose of this call is to register tab in advance so we can control their order at the time they appear.
// Otherwise calling this is unnecessary as tabs are appending as needed by the BeginTabItem() function.
void ImGui::TabBarAddTab(ImGuiTabBar* tab_bar, ImGuiTabItemFlags tab_flags, ImGuiWindow* window)
{
    ImGuiContext& g = *GImGui;
    IM_ASSERT(TabBarFindTabByID(tab_bar, window->TabId) == NULL);
    IM_ASSERT(g.CurrentTabBar != tab_bar);  // Can't work while the tab bar is active as our tab doesn't have an X offset yet, in theory we could/should test something like (tab_bar->CurrFrameVisible < g.FrameCount) but we'd need to solve why triggers the commented early-out assert in BeginTabBarEx() (probably dock node going from implicit to explicit in same frame)

    if (!window->HasCloseButton)
        tab_flags |= ImGuiTabItemFlags_NoCloseButton;       // Set _NoCloseButton immediately because it will be used for first-frame width calculation.

    ImGuiTabItem new_tab;
    new_tab.ID = window->TabId;
    new_tab.Flags = tab_flags;
    new_tab.LastFrameVisible = tab_bar->CurrFrameVisible;   // Required so BeginTabBar() doesn't ditch the tab
    if (new_tab.LastFrameVisible == -1)
        new_tab.LastFrameVisible = g.FrameCount - 1;
    new_tab.Window = window;                                // Required so tab bar layout can compute the tab width before tab submission
    tab_bar->Tabs.push_back(new_tab);
}

// The *TabId fields are already set by the docking system _before_ the actual TabItem was created, so we clear them regardless.
void ImGui::TabBarRemoveTab(ImGuiTabBar* tab_bar, ImGuiID tab_id)
{
    if (ImGuiTabItem* tab = TabBarFindTabByID(tab_bar, tab_id))
        tab_bar->Tabs.erase(tab);
    if (tab_bar->VisibleTabId == tab_id)      { tab_bar->VisibleTabId = 0; }
    if (tab_bar->SelectedTabId == tab_id)     { tab_bar->SelectedTabId = 0; }
    if (tab_bar->NextSelectedTabId == tab_id) { tab_bar->NextSelectedTabId = 0; }
}

// Called on manual closure attempt
void ImGui::TabBarCloseTab(ImGuiTabBar* tab_bar, ImGuiTabItem* tab)
{
    if (tab->Flags & ImGuiTabItemFlags_Button)
        return; // A button appended with TabItemButton().

    if (!(tab->Flags & ImGuiTabItemFlags_UnsavedDocument))
    {
        // This will remove a frame of lag for selecting another tab on closure.
        // However we don't run it in the case where the 'Unsaved' flag is set, so user gets a chance to fully undo the closure
        tab->WantClose = true;
        if (tab_bar->VisibleTabId == tab->ID)
        {
            tab->LastFrameVisible = -1;
            tab_bar->SelectedTabId = tab_bar->NextSelectedTabId = 0;
        }
    }
    else
    {
        // Actually select before expecting closure attempt (on an UnsavedDocument tab user is expect to e.g. show a popup)
        if (tab_bar->VisibleTabId != tab->ID)
            TabBarQueueFocus(tab_bar, tab);
    }
}

static float ImGui::TabBarScrollClamp(ImGuiTabBar* tab_bar, float scrolling)
{
    scrolling = ImMin(scrolling, tab_bar->WidthAllTabs - tab_bar->BarRect.GetWidth());
    return ImMax(scrolling, 0.0f);
}

// Note: we may scroll to tab that are not selected! e.g. using keyboard arrow keys
static void ImGui::TabBarScrollToTab(ImGuiTabBar* tab_bar, ImGuiID tab_id, ImGuiTabBarSection* sections)
{
    ImGuiTabItem* tab = TabBarFindTabByID(tab_bar, tab_id);
    if (tab == NULL)
        return;
    if (tab->Flags & ImGuiTabItemFlags_SectionMask_)
        return;

    ImGuiContext& g = *GImGui;
    float margin = g.FontSize * 1.0f; // When to scroll to make Tab N+1 visible always make a bit of N visible to suggest more scrolling area (since we don't have a scrollbar)
    int order = TabBarGetTabOrder(tab_bar, tab);

    // Scrolling happens only in the central section (leading/trailing sections are not scrolling)
    float scrollable_width = TabBarCalcScrollableWidth(tab_bar, sections);

    // We make all tabs positions all relative Sections[0].Width to make code simpler
    float tab_x1 = tab->Offset - sections[0].Width + (order > sections[0].TabCount - 1 ? -margin : 0.0f);
    float tab_x2 = tab->Offset - sections[0].Width + tab->Width + (order + 1 < tab_bar->Tabs.Size - sections[2].TabCount ? margin : 1.0f);
    tab_bar->ScrollingTargetDistToVisibility = 0.0f;
    if (tab_bar->ScrollingTarget > tab_x1 || (tab_x2 - tab_x1 >= scrollable_width))
    {
        // Scroll to the left
        tab_bar->ScrollingTargetDistToVisibility = ImMax(tab_bar->ScrollingAnim - tab_x2, 0.0f);
        tab_bar->ScrollingTarget = tab_x1;
    }
    else if (tab_bar->ScrollingTarget < tab_x2 - scrollable_width)
    {
        // Scroll to the right
        tab_bar->ScrollingTargetDistToVisibility = ImMax((tab_x1 - scrollable_width) - tab_bar->ScrollingAnim, 0.0f);
        tab_bar->ScrollingTarget = tab_x2 - scrollable_width;
    }
}

void ImGui::TabBarQueueFocus(ImGuiTabBar* tab_bar, ImGuiTabItem* tab)
{
    tab_bar->NextSelectedTabId = tab->ID;
}

void ImGui::TabBarQueueReorder(ImGuiTabBar* tab_bar, ImGuiTabItem* tab, int offset)
{
    IM_ASSERT(offset != 0);
    IM_ASSERT(tab_bar->ReorderRequestTabId == 0);
    tab_bar->ReorderRequestTabId = tab->ID;
    tab_bar->ReorderRequestOffset = (ImS16)offset;
}

void ImGui::TabBarQueueReorderFromMousePos(ImGuiTabBar* tab_bar, ImGuiTabItem* src_tab, ImVec2 mouse_pos)
{
    ImGuiContext& g = *GImGui;
    IM_ASSERT(tab_bar->ReorderRequestTabId == 0);
    if ((tab_bar->Flags & ImGuiTabBarFlags_Reorderable) == 0)
        return;

    const bool is_central_section = (src_tab->Flags & ImGuiTabItemFlags_SectionMask_) == 0;
    const float bar_offset = tab_bar->BarRect.Min.x - (is_central_section ? tab_bar->ScrollingTarget : 0);

    // Count number of contiguous tabs we are crossing over
    const int dir = (bar_offset + src_tab->Offset) > mouse_pos.x ? -1 : +1;
    const int src_idx = tab_bar->Tabs.index_from_ptr(src_tab);
    int dst_idx = src_idx;
    for (int i = src_idx; i >= 0 && i < tab_bar->Tabs.Size; i += dir)
    {
        // Reordered tabs must share the same section
        const ImGuiTabItem* dst_tab = &tab_bar->Tabs[i];
        if (dst_tab->Flags & ImGuiTabItemFlags_NoReorder)
            break;
        if ((dst_tab->Flags & ImGuiTabItemFlags_SectionMask_) != (src_tab->Flags & ImGuiTabItemFlags_SectionMask_))
            break;
        dst_idx = i;

        // Include spacing after tab, so when mouse cursor is between tabs we would not continue checking further tabs that are not hovered.
        const float x1 = bar_offset + dst_tab->Offset - g.Style.ItemInnerSpacing.x;
        const float x2 = bar_offset + dst_tab->Offset + dst_tab->Width + g.Style.ItemInnerSpacing.x;
        //GetForegroundDrawList()->AddRect(ImVec2(x1, tab_bar->BarRect.Min.y), ImVec2(x2, tab_bar->BarRect.Max.y), IM_COL32(255, 0, 0, 255));
        if ((dir < 0 && mouse_pos.x > x1) || (dir > 0 && mouse_pos.x < x2))
            break;
    }

    if (dst_idx != src_idx)
        TabBarQueueReorder(tab_bar, src_tab, dst_idx - src_idx);
}

bool ImGui::TabBarProcessReorder(ImGuiTabBar* tab_bar)
{
    ImGuiTabItem* tab1 = TabBarFindTabByID(tab_bar, tab_bar->ReorderRequestTabId);
    if (tab1 == NULL || (tab1->Flags & ImGuiTabItemFlags_NoReorder))
        return false;

    //IM_ASSERT(tab_bar->Flags & ImGuiTabBarFlags_Reorderable); // <- this may happen when using debug tools
    int tab2_order = TabBarGetTabOrder(tab_bar, tab1) + tab_bar->ReorderRequestOffset;
    if (tab2_order < 0 || tab2_order >= tab_bar->Tabs.Size)
        return false;

    // Reordered tabs must share the same section
    // (Note: TabBarQueueReorderFromMousePos() also has a similar test but since we allow direct calls to TabBarQueueReorder() we do it here too)
    ImGuiTabItem* tab2 = &tab_bar->Tabs[tab2_order];
    if (tab2->Flags & ImGuiTabItemFlags_NoReorder)
        return false;
    if ((tab1->Flags & ImGuiTabItemFlags_SectionMask_) != (tab2->Flags & ImGuiTabItemFlags_SectionMask_))
        return false;

    ImGuiTabItem item_tmp = *tab1;
    ImGuiTabItem* src_tab = (tab_bar->ReorderRequestOffset > 0) ? tab1 + 1 : tab2;
    ImGuiTabItem* dst_tab = (tab_bar->ReorderRequestOffset > 0) ? tab1 : tab2 + 1;
    const int move_count = (tab_bar->ReorderRequestOffset > 0) ? tab_bar->ReorderRequestOffset : -tab_bar->ReorderRequestOffset;
    memmove(dst_tab, src_tab, move_count * sizeof(ImGuiTabItem));
    *tab2 = item_tmp;

    if (tab_bar->Flags & ImGuiTabBarFlags_SaveSettings)
        MarkIniSettingsDirty();
    return true;
}

static ImGuiTabItem* ImGui::TabBarScrollingButtons(ImGuiTabBar* tab_bar)
{
    ImGuiContext& g = *GImGui;
    ImGuiWindow* window = g.CurrentWindow;

    const ImVec2 arrow_button_size(g.FontSize - 2.0f, g.FontSize + g.Style.FramePadding.y * 2.0f);
    const float scrolling_buttons_width = arrow_button_size.x * 2.0f;

    const ImVec2 backup_cursor_pos = window->DC.CursorPos;
    //window->DrawList->AddRect(ImVec2(tab_bar->BarRect.Max.x - scrolling_buttons_width, tab_bar->BarRect.Min.y), ImVec2(tab_bar->BarRect.Max.x, tab_bar->BarRect.Max.y), IM_COL32(255,0,0,255));

    int select_dir = 0;
    ImVec4 arrow_col = g.Style.Colors[ImGuiCol_Text];
    arrow_col.w *= 0.5f;

    PushStyleColor(ImGuiCol_Text, arrow_col);
    PushStyleColor(ImGuiCol_Button, ImVec4(0, 0, 0, 0));
    const float backup_repeat_delay = g.IO.KeyRepeatDelay;
    const float backup_repeat_rate = g.IO.KeyRepeatRate;
    g.IO.KeyRepeatDelay = 0.250f;
    g.IO.KeyRepeatRate = 0.200f;
    float x = ImMax(tab_bar->BarRect.Min.x, tab_bar->BarRect.Max.x - scrolling_buttons_width);
    window->DC.CursorPos = ImVec2(x, tab_bar->BarRect.Min.y);
    if (ArrowButtonEx("##<", ImGuiDir_Left, arrow_button_size, ImGuiButtonFlags_PressedOnClick | ImGuiButtonFlags_Repeat))
        select_dir = -1;
    window->DC.CursorPos = ImVec2(x + arrow_button_size.x, tab_bar->BarRect.Min.y);
    if (ArrowButtonEx("##>", ImGuiDir_Right, arrow_button_size, ImGuiButtonFlags_PressedOnClick | ImGuiButtonFlags_Repeat))
        select_dir = +1;
    PopStyleColor(2);
    g.IO.KeyRepeatRate = backup_repeat_rate;
    g.IO.KeyRepeatDelay = backup_repeat_delay;

    ImGuiTabItem* tab_to_scroll_to = NULL;
    if (select_dir != 0)
        if (ImGuiTabItem* tab_item = TabBarFindTabByID(tab_bar, tab_bar->SelectedTabId))
        {
            int selected_order = TabBarGetTabOrder(tab_bar, tab_item);
            int target_order = selected_order + select_dir;

            // Skip tab item buttons until another tab item is found or end is reached
            while (tab_to_scroll_to == NULL)
            {
                // If we are at the end of the list, still scroll to make our tab visible
                tab_to_scroll_to = &tab_bar->Tabs[(target_order >= 0 && target_order < tab_bar->Tabs.Size) ? target_order : selected_order];

                // Cross through buttons
                // (even if first/last item is a button, return it so we can update the scroll)
                if (tab_to_scroll_to->Flags & ImGuiTabItemFlags_Button)
                {
                    target_order += select_dir;
                    selected_order += select_dir;
                    tab_to_scroll_to = (target_order < 0 || target_order >= tab_bar->Tabs.Size) ? tab_to_scroll_to : NULL;
                }
            }
        }
    window->DC.CursorPos = backup_cursor_pos;
    tab_bar->BarRect.Max.x -= scrolling_buttons_width + 1.0f;

    return tab_to_scroll_to;
}

static ImGuiTabItem* ImGui::TabBarTabListPopupButton(ImGuiTabBar* tab_bar)
{
    ImGuiContext& g = *GImGui;
    ImGuiWindow* window = g.CurrentWindow;

    // We use g.Style.FramePadding.y to match the square ArrowButton size
    const float tab_list_popup_button_width = g.FontSize + g.Style.FramePadding.y;
    const ImVec2 backup_cursor_pos = window->DC.CursorPos;
    window->DC.CursorPos = ImVec2(tab_bar->BarRect.Min.x - g.Style.FramePadding.y, tab_bar->BarRect.Min.y);
    tab_bar->BarRect.Min.x += tab_list_popup_button_width;

    ImVec4 arrow_col = g.Style.Colors[ImGuiCol_Text];
    arrow_col.w *= 0.5f;
    PushStyleColor(ImGuiCol_Text, arrow_col);
    PushStyleColor(ImGuiCol_Button, ImVec4(0, 0, 0, 0));
    bool open = BeginCombo("##v", NULL, ImGuiComboFlags_NoPreview | ImGuiComboFlags_HeightLargest);
    PopStyleColor(2);

    ImGuiTabItem* tab_to_select = NULL;
    if (open)
    {
        for (int tab_n = 0; tab_n < tab_bar->Tabs.Size; tab_n++)
        {
            ImGuiTabItem* tab = &tab_bar->Tabs[tab_n];
            if (tab->Flags & ImGuiTabItemFlags_Button)
                continue;

            const char* tab_name = TabBarGetTabName(tab_bar, tab);
            if (Selectable(tab_name, tab_bar->SelectedTabId == tab->ID))
                tab_to_select = tab;
        }
        EndCombo();
    }

    window->DC.CursorPos = backup_cursor_pos;
    return tab_to_select;
}

//-------------------------------------------------------------------------
// [SECTION] Widgets: BeginTabItem, EndTabItem, etc.
//-------------------------------------------------------------------------
// - BeginTabItem()
// - EndTabItem()
// - TabItemButton()
// - TabItemEx() [Internal]
// - SetTabItemClosed()
// - TabItemCalcSize() [Internal]
// - TabItemBackground() [Internal]
// - TabItemLabelAndCloseButton() [Internal]
//-------------------------------------------------------------------------

bool    ImGui::BeginTabItem(const char* label, bool* p_open, ImGuiTabItemFlags flags)
{
    ImGuiContext& g = *GImGui;
    ImGuiWindow* window = g.CurrentWindow;
    if (window->SkipItems)
        return false;

    ImGuiTabBar* tab_bar = g.CurrentTabBar;
    if (tab_bar == NULL)
    {
        IM_ASSERT_USER_ERROR(tab_bar, "Needs to be called between BeginTabBar() and EndTabBar()!");
        return false;
    }
    IM_ASSERT((flags & ImGuiTabItemFlags_Button) == 0);             // BeginTabItem() Can't be used with button flags, use TabItemButton() instead!

    bool ret = TabItemEx(tab_bar, label, p_open, flags, NULL);
    if (ret && !(flags & ImGuiTabItemFlags_NoPushId))
    {
        ImGuiTabItem* tab = &tab_bar->Tabs[tab_bar->LastTabItemIdx];
        PushOverrideID(tab->ID); // We already hashed 'label' so push into the ID stack directly instead of doing another hash through PushID(label)
    }
    return ret;
}

void    ImGui::EndTabItem()
{
    ImGuiContext& g = *GImGui;
    ImGuiWindow* window = g.CurrentWindow;
    if (window->SkipItems)
        return;

    ImGuiTabBar* tab_bar = g.CurrentTabBar;
    if (tab_bar == NULL)
    {
        IM_ASSERT_USER_ERROR(tab_bar != NULL, "Needs to be called between BeginTabBar() and EndTabBar()!");
        return;
    }
    IM_ASSERT(tab_bar->LastTabItemIdx >= 0);
    ImGuiTabItem* tab = &tab_bar->Tabs[tab_bar->LastTabItemIdx];
    if (!(tab->Flags & ImGuiTabItemFlags_NoPushId))
        PopID();
}

bool    ImGui::TabItemButton(const char* label, ImGuiTabItemFlags flags)
{
    ImGuiContext& g = *GImGui;
    ImGuiWindow* window = g.CurrentWindow;
    if (window->SkipItems)
        return false;

    ImGuiTabBar* tab_bar = g.CurrentTabBar;
    if (tab_bar == NULL)
    {
        IM_ASSERT_USER_ERROR(tab_bar != NULL, "Needs to be called between BeginTabBar() and EndTabBar()!");
        return false;
    }
    return TabItemEx(tab_bar, label, NULL, flags | ImGuiTabItemFlags_Button | ImGuiTabItemFlags_NoReorder, NULL);
}

bool    ImGui::TabItemEx(ImGuiTabBar* tab_bar, const char* label, bool* p_open, ImGuiTabItemFlags flags, ImGuiWindow* docked_window)
{
    // Layout whole tab bar if not already done
    ImGuiContext& g = *GImGui;
    if (tab_bar->WantLayout)
    {
        ImGuiNextItemData backup_next_item_data = g.NextItemData;
        TabBarLayout(tab_bar);
        g.NextItemData = backup_next_item_data;
    }
    ImGuiWindow* window = g.CurrentWindow;
    if (window->SkipItems)
        return false;

    const ImGuiStyle& style = g.Style;
    const ImGuiID id = TabBarCalcTabID(tab_bar, label, docked_window);

    // If the user called us with *p_open == false, we early out and don't render.
    // We make a call to ItemAdd() so that attempts to use a contextual popup menu with an implicit ID won't use an older ID.
    IMGUI_TEST_ENGINE_ITEM_INFO(id, label, g.LastItemData.StatusFlags);
    if (p_open && !*p_open)
    {
        ItemAdd(ImRect(), id, NULL, ImGuiItemFlags_NoNav);
        return false;
    }

    IM_ASSERT(!p_open || !(flags & ImGuiTabItemFlags_Button));
    IM_ASSERT((flags & (ImGuiTabItemFlags_Leading | ImGuiTabItemFlags_Trailing)) != (ImGuiTabItemFlags_Leading | ImGuiTabItemFlags_Trailing)); // Can't use both Leading and Trailing

    // Store into ImGuiTabItemFlags_NoCloseButton, also honor ImGuiTabItemFlags_NoCloseButton passed by user (although not documented)
    if (flags & ImGuiTabItemFlags_NoCloseButton)
        p_open = NULL;
    else if (p_open == NULL)
        flags |= ImGuiTabItemFlags_NoCloseButton;

    // Acquire tab data
    ImGuiTabItem* tab = TabBarFindTabByID(tab_bar, id);
    bool tab_is_new = false;
    if (tab == NULL)
    {
        tab_bar->Tabs.push_back(ImGuiTabItem());
        tab = &tab_bar->Tabs.back();
        tab->ID = id;
        tab_bar->TabsAddedNew = tab_is_new = true;
    }
    tab_bar->LastTabItemIdx = (ImS16)tab_bar->Tabs.index_from_ptr(tab);

    // Calculate tab contents size
    ImVec2 size = TabItemCalcSize(label, (p_open != NULL) || (flags & ImGuiTabItemFlags_UnsavedDocument));
    tab->RequestedWidth = -1.0f;
    if (g.NextItemData.Flags & ImGuiNextItemDataFlags_HasWidth)
        size.x = tab->RequestedWidth = g.NextItemData.Width;
    if (tab_is_new)
        tab->Width = ImMax(1.0f, size.x);
    tab->ContentWidth = size.x;
    tab->BeginOrder = tab_bar->TabsActiveCount++;

    const bool tab_bar_appearing = (tab_bar->PrevFrameVisible + 1 < g.FrameCount);
    const bool tab_bar_focused = (tab_bar->Flags & ImGuiTabBarFlags_IsFocused) != 0;
    const bool tab_appearing = (tab->LastFrameVisible + 1 < g.FrameCount);
    const bool tab_just_unsaved = (flags & ImGuiTabItemFlags_UnsavedDocument) && !(tab->Flags & ImGuiTabItemFlags_UnsavedDocument);
    const bool is_tab_button = (flags & ImGuiTabItemFlags_Button) != 0;
    tab->LastFrameVisible = g.FrameCount;
    tab->Flags = flags;
    tab->Window = docked_window;

    // Append name _WITH_ the zero-terminator
    // (regular tabs are permitted in a DockNode tab bar, but window tabs not permitted in a non-DockNode tab bar)
    if (docked_window != NULL)
    {
        IM_ASSERT(tab_bar->Flags & ImGuiTabBarFlags_DockNode);
        tab->NameOffset = -1;
    }
    else
    {
        tab->NameOffset = (ImS32)tab_bar->TabsNames.size();
        tab_bar->TabsNames.append(label, label + strlen(label) + 1);
    }

    // Update selected tab
    if (!is_tab_button)
    {
        if (tab_appearing && (tab_bar->Flags & ImGuiTabBarFlags_AutoSelectNewTabs) && tab_bar->NextSelectedTabId == 0)
            if (!tab_bar_appearing || tab_bar->SelectedTabId == 0)
                TabBarQueueFocus(tab_bar, tab); // New tabs gets activated
        if ((flags & ImGuiTabItemFlags_SetSelected) && (tab_bar->SelectedTabId != id)) // _SetSelected can only be passed on explicit tab bar
            TabBarQueueFocus(tab_bar, tab);
    }

    // Lock visibility
    // (Note: tab_contents_visible != tab_selected... because CTRL+TAB operations may preview some tabs without selecting them!)
    bool tab_contents_visible = (tab_bar->VisibleTabId == id);
    if (tab_contents_visible)
        tab_bar->VisibleTabWasSubmitted = true;

    // On the very first frame of a tab bar we let first tab contents be visible to minimize appearing glitches
    if (!tab_contents_visible && tab_bar->SelectedTabId == 0 && tab_bar_appearing && docked_window == NULL)
        if (tab_bar->Tabs.Size == 1 && !(tab_bar->Flags & ImGuiTabBarFlags_AutoSelectNewTabs))
            tab_contents_visible = true;

    // Note that tab_is_new is not necessarily the same as tab_appearing! When a tab bar stops being submitted
    // and then gets submitted again, the tabs will have 'tab_appearing=true' but 'tab_is_new=false'.
    if (tab_appearing && (!tab_bar_appearing || tab_is_new))
    {
        ItemAdd(ImRect(), id, NULL, ImGuiItemFlags_NoNav);
        if (is_tab_button)
            return false;
        return tab_contents_visible;
    }

    if (tab_bar->SelectedTabId == id)
        tab->LastFrameSelected = g.FrameCount;

    // Backup current layout position
    const ImVec2 backup_main_cursor_pos = window->DC.CursorPos;

    // Layout
    const bool is_central_section = (tab->Flags & ImGuiTabItemFlags_SectionMask_) == 0;
    size.x = tab->Width;
    if (is_central_section)
        window->DC.CursorPos = tab_bar->BarRect.Min + ImVec2(IM_FLOOR(tab->Offset - tab_bar->ScrollingAnim), 0.0f);
    else
        window->DC.CursorPos = tab_bar->BarRect.Min + ImVec2(tab->Offset, 0.0f);
    ImVec2 pos = window->DC.CursorPos;
    ImRect bb(pos, pos + size);

    // We don't have CPU clipping primitives to clip the CloseButton (until it becomes a texture), so need to add an extra draw call (temporary in the case of vertical animation)
    const bool want_clip_rect = is_central_section && (bb.Min.x < tab_bar->ScrollingRectMinX || bb.Max.x > tab_bar->ScrollingRectMaxX);
    if (want_clip_rect)
        PushClipRect(ImVec2(ImMax(bb.Min.x, tab_bar->ScrollingRectMinX), bb.Min.y - 1), ImVec2(tab_bar->ScrollingRectMaxX, bb.Max.y), true);

    ImVec2 backup_cursor_max_pos = window->DC.CursorMaxPos;
    ItemSize(bb.GetSize(), style.FramePadding.y);
    window->DC.CursorMaxPos = backup_cursor_max_pos;

    if (!ItemAdd(bb, id))
    {
        if (want_clip_rect)
            PopClipRect();
        window->DC.CursorPos = backup_main_cursor_pos;
        return tab_contents_visible;
    }

    // Click to Select a tab
    ImGuiButtonFlags button_flags = ((is_tab_button ? ImGuiButtonFlags_PressedOnClickRelease : ImGuiButtonFlags_PressedOnClick) | ImGuiButtonFlags_AllowOverlap);
    if (g.DragDropActive && !g.DragDropPayload.IsDataType(IMGUI_PAYLOAD_TYPE_WINDOW)) // FIXME: May be an opt-in property of the payload to disable this
        button_flags |= ImGuiButtonFlags_PressedOnDragDropHold;
    bool hovered, held;
    bool pressed = ButtonBehavior(bb, id, &hovered, &held, button_flags);
    if (pressed && !is_tab_button)
        TabBarQueueFocus(tab_bar, tab);

    // Transfer active id window so the active id is not owned by the dock host (as StartMouseMovingWindow()
    // will only do it on the drag). This allows FocusWindow() to be more conservative in how it clears active id.
    if (held && docked_window && g.ActiveId == id && g.ActiveIdIsJustActivated)
        g.ActiveIdWindow = docked_window;

    // Drag and drop a single floating window node moves it
    ImGuiDockNode* node = docked_window ? docked_window->DockNode : NULL;
    const bool single_floating_window_node = node && node->IsFloatingNode() && (node->Windows.Size == 1);
    if (held && single_floating_window_node && IsMouseDragging(0, 0.0f))
    {
        // Move
        StartMouseMovingWindow(docked_window);
    }
    else if (held && !tab_appearing && IsMouseDragging(0))
    {
        // Drag and drop: re-order tabs
        int drag_dir = 0;
        float drag_distance_from_edge_x = 0.0f;
        if (!g.DragDropActive && ((tab_bar->Flags & ImGuiTabBarFlags_Reorderable) || (docked_window != NULL)))
        {
            // While moving a tab it will jump on the other side of the mouse, so we also test for MouseDelta.x
            if (g.IO.MouseDelta.x < 0.0f && g.IO.MousePos.x < bb.Min.x)
            {
                drag_dir = -1;
                drag_distance_from_edge_x = bb.Min.x - g.IO.MousePos.x;
                TabBarQueueReorderFromMousePos(tab_bar, tab, g.IO.MousePos);
            }
            else if (g.IO.MouseDelta.x > 0.0f && g.IO.MousePos.x > bb.Max.x)
            {
                drag_dir = +1;
                drag_distance_from_edge_x = g.IO.MousePos.x - bb.Max.x;
                TabBarQueueReorderFromMousePos(tab_bar, tab, g.IO.MousePos);
            }
        }

        // Extract a Dockable window out of it's tab bar
        if (docked_window != NULL && !(docked_window->Flags & ImGuiWindowFlags_NoMove))
        {
            // We use a variable threshold to distinguish dragging tabs within a tab bar and extracting them out of the tab bar
            bool undocking_tab = (g.DragDropActive && g.DragDropPayload.SourceId == id);
            if (!undocking_tab) //&& (!g.IO.ConfigDockingWithShift || g.IO.KeyShift)
            {
                float threshold_base = g.FontSize;
                float threshold_x = (threshold_base * 2.2f);
                float threshold_y = (threshold_base * 1.5f) + ImClamp((ImFabs(g.IO.MouseDragMaxDistanceAbs[0].x) - threshold_base * 2.0f) * 0.20f, 0.0f, threshold_base * 4.0f);
                //GetForegroundDrawList()->AddRect(ImVec2(bb.Min.x - threshold_x, bb.Min.y - threshold_y), ImVec2(bb.Max.x + threshold_x, bb.Max.y + threshold_y), IM_COL32_WHITE); // [DEBUG]

                float distance_from_edge_y = ImMax(bb.Min.y - g.IO.MousePos.y, g.IO.MousePos.y - bb.Max.y);
                if (distance_from_edge_y >= threshold_y)
                    undocking_tab = true;
                if (drag_distance_from_edge_x > threshold_x)
                    if ((drag_dir < 0 && TabBarGetTabOrder(tab_bar, tab) == 0) || (drag_dir > 0 && TabBarGetTabOrder(tab_bar, tab) == tab_bar->Tabs.Size - 1))
                        undocking_tab = true;
            }

            if (undocking_tab)
            {
                // Undock
                // FIXME: refactor to share more code with e.g. StartMouseMovingWindow
                DockContextQueueUndockWindow(&g, docked_window);
                g.MovingWindow = docked_window;
                SetActiveID(g.MovingWindow->MoveId, g.MovingWindow);
                g.ActiveIdClickOffset -= g.MovingWindow->Pos - bb.Min;
                g.ActiveIdNoClearOnFocusLoss = true;
                SetActiveIdUsingAllKeyboardKeys();
            }
        }
    }

#if 0
    if (hovered && g.HoveredIdNotActiveTimer > TOOLTIP_DELAY && bb.GetWidth() < tab->ContentWidth)
    {
        // Enlarge tab display when hovering
        bb.Max.x = bb.Min.x + IM_FLOOR(ImLerp(bb.GetWidth(), tab->ContentWidth, ImSaturate((g.HoveredIdNotActiveTimer - 0.40f) * 6.0f)));
        display_draw_list = GetForegroundDrawList(window);
        TabItemBackground(display_draw_list, bb, flags, GetColorU32(ImGuiCol_TitleBgActive));
    }
#endif

    // Render tab shape
    ImDrawList* display_draw_list = window->DrawList;
    const ImU32 tab_col = GetColorU32((held || hovered) ? ImGuiCol_TabHovered : tab_contents_visible ? (tab_bar_focused ? ImGuiCol_TabActive : ImGuiCol_TabUnfocusedActive) : (tab_bar_focused ? ImGuiCol_Tab : ImGuiCol_TabUnfocused));
    TabItemBackground(display_draw_list, bb, flags, tab_col);
    RenderNavHighlight(bb, id);

    // Select with right mouse button. This is so the common idiom for context menu automatically highlight the current widget.
    const bool hovered_unblocked = IsItemHovered(ImGuiHoveredFlags_AllowWhenBlockedByPopup);
    if (hovered_unblocked && (IsMouseClicked(1) || IsMouseReleased(1)) && !is_tab_button)
        TabBarQueueFocus(tab_bar, tab);

    if (tab_bar->Flags & ImGuiTabBarFlags_NoCloseWithMiddleMouseButton)
        flags |= ImGuiTabItemFlags_NoCloseWithMiddleMouseButton;

    // Render tab label, process close button
    const ImGuiID close_button_id = p_open ? GetIDWithSeed("#CLOSE", NULL, docked_window ? docked_window->ID : id) : 0;
    bool just_closed;
    bool text_clipped;
    TabItemLabelAndCloseButton(display_draw_list, bb, tab_just_unsaved ? (flags & ~ImGuiTabItemFlags_UnsavedDocument) : flags, tab_bar->FramePadding, label, id, close_button_id, tab_contents_visible, &just_closed, &text_clipped);
    if (just_closed && p_open != NULL)
    {
        *p_open = false;
        TabBarCloseTab(tab_bar, tab);
    }

    // Forward Hovered state so IsItemHovered() after Begin() can work (even though we are technically hovering our parent)
    // That state is copied to window->DockTabItemStatusFlags by our caller.
    if (docked_window && (hovered || g.HoveredId == close_button_id))
        g.LastItemData.StatusFlags |= ImGuiItemStatusFlags_HoveredWindow;

    // Restore main window position so user can draw there
    if (want_clip_rect)
        PopClipRect();
    window->DC.CursorPos = backup_main_cursor_pos;

    // Tooltip
    // (Won't work over the close button because ItemOverlap systems messes up with HoveredIdTimer-> seems ok)
    // (We test IsItemHovered() to discard e.g. when another item is active or drag and drop over the tab bar, which g.HoveredId ignores)
    // FIXME: This is a mess.
    // FIXME: We may want disabled tab to still display the tooltip?
    if (text_clipped && g.HoveredId == id && !held)
        if (!(tab_bar->Flags & ImGuiTabBarFlags_NoTooltip) && !(tab->Flags & ImGuiTabItemFlags_NoTooltip))
            SetItemTooltip("%.*s", (int)(FindRenderedTextEnd(label) - label), label);

    IM_ASSERT(!is_tab_button || !(tab_bar->SelectedTabId == tab->ID && is_tab_button)); // TabItemButton should not be selected
    if (is_tab_button)
        return pressed;
    return tab_contents_visible;
}

// [Public] This is call is 100% optional but it allows to remove some one-frame glitches when a tab has been unexpectedly removed.
// To use it to need to call the function SetTabItemClosed() between BeginTabBar() and EndTabBar().
// Tabs closed by the close button will automatically be flagged to avoid this issue.
void    ImGui::SetTabItemClosed(const char* label)
{
    ImGuiContext& g = *GImGui;
    bool is_within_manual_tab_bar = g.CurrentTabBar && !(g.CurrentTabBar->Flags & ImGuiTabBarFlags_DockNode);
    if (is_within_manual_tab_bar)
    {
        ImGuiTabBar* tab_bar = g.CurrentTabBar;
        ImGuiID tab_id = TabBarCalcTabID(tab_bar, label, NULL);
        if (ImGuiTabItem* tab = TabBarFindTabByID(tab_bar, tab_id))
            tab->WantClose = true; // Will be processed by next call to TabBarLayout()
    }
    else if (ImGuiWindow* window = FindWindowByName(label))
    {
        if (window->DockIsActive)
            if (ImGuiDockNode* node = window->DockNode)
            {
                ImGuiID tab_id = TabBarCalcTabID(node->TabBar, label, window);
                TabBarRemoveTab(node->TabBar, tab_id);
                window->DockTabWantClose = true;
            }
    }
}

ImVec2 ImGui::TabItemCalcSize(const char* label, bool has_close_button_or_unsaved_marker)
{
    ImGuiContext& g = *GImGui;
    ImVec2 label_size = CalcTextSize(label, NULL, true);
    ImVec2 size = ImVec2(label_size.x + g.Style.FramePadding.x, label_size.y + g.Style.FramePadding.y * 2.0f);
    if (has_close_button_or_unsaved_marker)
        size.x += g.Style.FramePadding.x + (g.Style.ItemInnerSpacing.x + g.FontSize); // We use Y intentionally to fit the close button circle.
    else
        size.x += g.Style.FramePadding.x + 1.0f;
    return ImVec2(ImMin(size.x, TabBarCalcMaxTabWidth()), size.y);
}

ImVec2 ImGui::TabItemCalcSize(ImGuiWindow* window)
{
    return TabItemCalcSize(window->Name, window->HasCloseButton || (window->Flags & ImGuiWindowFlags_UnsavedDocument));
}

void ImGui::TabItemBackground(ImDrawList* draw_list, const ImRect& bb, ImGuiTabItemFlags flags, ImU32 col)
{
    // While rendering tabs, we trim 1 pixel off the top of our bounding box so they can fit within a regular frame height while looking "detached" from it.
    ImGuiContext& g = *GImGui;
    const float width = bb.GetWidth();
    IM_UNUSED(flags);
    IM_ASSERT(width > 0.0f);
    const float rounding = ImMax(0.0f, ImMin((flags & ImGuiTabItemFlags_Button) ? g.Style.FrameRounding : g.Style.TabRounding, width * 0.5f - 1.0f));
    const float y1 = bb.Min.y + 1.0f;
    const float y2 = bb.Max.y + ((flags & ImGuiTabItemFlags_Preview) ? 0.0f : -1.0f);
    draw_list->PathLineTo(ImVec2(bb.Min.x, y2));
    draw_list->PathArcToFast(ImVec2(bb.Min.x + rounding, y1 + rounding), rounding, 6, 9);
    draw_list->PathArcToFast(ImVec2(bb.Max.x - rounding, y1 + rounding), rounding, 9, 12);
    draw_list->PathLineTo(ImVec2(bb.Max.x, y2));
    draw_list->PathFillConvex(col);
    if (g.Style.TabBorderSize > 0.0f)
    {
        draw_list->PathLineTo(ImVec2(bb.Min.x + 0.5f, y2));
        draw_list->PathArcToFast(ImVec2(bb.Min.x + rounding + 0.5f, y1 + rounding + 0.5f), rounding, 6, 9);
        draw_list->PathArcToFast(ImVec2(bb.Max.x - rounding - 0.5f, y1 + rounding + 0.5f), rounding, 9, 12);
        draw_list->PathLineTo(ImVec2(bb.Max.x - 0.5f, y2));
        draw_list->PathStroke(GetColorU32(ImGuiCol_Border), 0, g.Style.TabBorderSize);
    }
}

// Render text label (with custom clipping) + Unsaved Document marker + Close Button logic
// We tend to lock style.FramePadding for a given tab-bar, hence the 'frame_padding' parameter.
void ImGui::TabItemLabelAndCloseButton(ImDrawList* draw_list, const ImRect& bb, ImGuiTabItemFlags flags, ImVec2 frame_padding, const char* label, ImGuiID tab_id, ImGuiID close_button_id, bool is_contents_visible, bool* out_just_closed, bool* out_text_clipped)
{
    ImGuiContext& g = *GImGui;
    ImVec2 label_size = CalcTextSize(label, NULL, true);

    if (out_just_closed)
        *out_just_closed = false;
    if (out_text_clipped)
        *out_text_clipped = false;

    if (bb.GetWidth() <= 1.0f)
        return;

    // In Style V2 we'll have full override of all colors per state (e.g. focused, selected)
    // But right now if you want to alter text color of tabs this is what you need to do.
#if 0
    const float backup_alpha = g.Style.Alpha;
    if (!is_contents_visible)
        g.Style.Alpha *= 0.7f;
#endif

    // Render text label (with clipping + alpha gradient) + unsaved marker
    ImRect text_pixel_clip_bb(bb.Min.x + frame_padding.x, bb.Min.y + frame_padding.y, bb.Max.x - frame_padding.x, bb.Max.y);
    ImRect text_ellipsis_clip_bb = text_pixel_clip_bb;

    // Return clipped state ignoring the close button
    if (out_text_clipped)
    {
        *out_text_clipped = (text_ellipsis_clip_bb.Min.x + label_size.x) > text_pixel_clip_bb.Max.x;
        //draw_list->AddCircle(text_ellipsis_clip_bb.Min, 3.0f, *out_text_clipped ? IM_COL32(255, 0, 0, 255) : IM_COL32(0, 255, 0, 255));
    }

    const float button_sz = g.FontSize;
    const ImVec2 button_pos(ImMax(bb.Min.x, bb.Max.x - frame_padding.x - button_sz), bb.Min.y + frame_padding.y);

    // Close Button & Unsaved Marker
    // We are relying on a subtle and confusing distinction between 'hovered' and 'g.HoveredId' which happens because we are using ImGuiButtonFlags_AllowOverlapMode + SetItemAllowOverlap()
    //  'hovered' will be true when hovering the Tab but NOT when hovering the close button
    //  'g.HoveredId==id' will be true when hovering the Tab including when hovering the close button
    //  'g.ActiveId==close_button_id' will be true when we are holding on the close button, in which case both hovered booleans are false
    bool close_button_pressed = false;
    bool close_button_visible = false;
    if (close_button_id != 0)
        if (is_contents_visible || bb.GetWidth() >= ImMax(button_sz, g.Style.TabMinWidthForCloseButton))
            if (g.HoveredId == tab_id || g.HoveredId == close_button_id || g.ActiveId == tab_id || g.ActiveId == close_button_id)
                close_button_visible = true;
    bool unsaved_marker_visible = (flags & ImGuiTabItemFlags_UnsavedDocument) != 0 && (button_pos.x + button_sz <= bb.Max.x);

    if (close_button_visible)
    {
        ImGuiLastItemData last_item_backup = g.LastItemData;
        if (CloseButton(close_button_id, button_pos))
            close_button_pressed = true;
        g.LastItemData = last_item_backup;

        // Close with middle mouse button
        if (!(flags & ImGuiTabItemFlags_NoCloseWithMiddleMouseButton) && IsMouseClicked(2))
            close_button_pressed = true;
    }
    else if (unsaved_marker_visible)
    {
        const ImRect bullet_bb(button_pos, button_pos + ImVec2(button_sz, button_sz) + g.Style.FramePadding * 2.0f);
        RenderBullet(draw_list, bullet_bb.GetCenter(), GetColorU32(ImGuiCol_Text));
    }

    // This is all rather complicated
    // (the main idea is that because the close button only appears on hover, we don't want it to alter the ellipsis position)
    // FIXME: if FramePadding is noticeably large, ellipsis_max_x will be wrong here (e.g. #3497), maybe for consistency that parameter of RenderTextEllipsis() shouldn't exist..
    float ellipsis_max_x = close_button_visible ? text_pixel_clip_bb.Max.x : bb.Max.x - 1.0f;
    if (close_button_visible || unsaved_marker_visible)
    {
        text_pixel_clip_bb.Max.x -= close_button_visible ? (button_sz) : (button_sz * 0.80f);
        text_ellipsis_clip_bb.Max.x -= unsaved_marker_visible ? (button_sz * 0.80f) : 0.0f;
        ellipsis_max_x = text_pixel_clip_bb.Max.x;
    }
    RenderTextEllipsis(draw_list, text_ellipsis_clip_bb.Min, text_ellipsis_clip_bb.Max, text_pixel_clip_bb.Max.x, ellipsis_max_x, label, NULL, &label_size);

#if 0
    if (!is_contents_visible)
        g.Style.Alpha = backup_alpha;
#endif

    if (out_just_closed)
        *out_just_closed = close_button_pressed;
}


#endif // #ifndef IMGUI_DISABLE<|MERGE_RESOLUTION|>--- conflicted
+++ resolved
@@ -851,17 +851,12 @@
     ImU32 bg_col = GetColorU32((held && hovered) ? ImGuiCol_ButtonActive : hovered ? ImGuiCol_ButtonHovered : ImGuiCol_Button);
     ImU32 text_col = GetColorU32(ImGuiCol_Text);
     if (hovered || held)
-<<<<<<< HEAD
-        window->DrawList->AddCircleFilled(bb.GetCenter() + ImVec2(0,-0.5f), g.FontSize * 0.5f + 1.0f, bg_col);
+        window->DrawList->AddCircleFilled(bb.GetCenter() + ImVec2(0.0f, -0.5f), g.FontSize * 0.5f + 1.0f, bg_col);
 
     if (dock_node)
-        RenderArrowDockMenu(window->DrawList, bb.Min + g.Style.FramePadding, g.FontSize, text_col);
+        RenderArrowDockMenu(window->DrawList, bb.Min, g.FontSize, text_col);
     else
-        RenderArrow(window->DrawList, bb.Min + g.Style.FramePadding, text_col, window->Collapsed ? ImGuiDir_Right : ImGuiDir_Down, 1.0f);
-=======
-        window->DrawList->AddCircleFilled(bb.GetCenter() + ImVec2(0.0f, -0.5f), g.FontSize * 0.5f + 1.0f, bg_col);
-    RenderArrow(window->DrawList, bb.Min, text_col, window->Collapsed ? ImGuiDir_Right : ImGuiDir_Down, 1.0f);
->>>>>>> 4a814244
+        RenderArrow(window->DrawList, bb.Min, text_col, window->Collapsed ? ImGuiDir_Right : ImGuiDir_Down, 1.0f);
 
     // Switch to moving the window after mouse is moved beyond the initial drag threshold
     if (IsItemActive() && IsMouseDragging(0))

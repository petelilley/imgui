--- conflicted
+++ resolved
@@ -511,36 +511,7 @@
 #endif
 
 #ifdef _WIN32
-<<<<<<< HEAD
 static LRESULT CALLBACK ImGui_ImplGlfw_WndProc(HWND hWnd, UINT msg, WPARAM wParam, LPARAM lParam);
-=======
-// GLFW doesn't allow to distinguish Mouse vs TouchScreen vs Pen.
-// Add support for Win32 (based on imgui_impl_win32), because we rely on _TouchScreen info to trickle inputs differently.
-static ImGuiMouseSource GetMouseSourceFromMessageExtraInfo()
-{
-    LPARAM extra_info = ::GetMessageExtraInfo();
-    if ((extra_info & 0xFFFFFF80) == 0xFF515700)
-        return ImGuiMouseSource_Pen;
-    if ((extra_info & 0xFFFFFF80) == 0xFF515780)
-        return ImGuiMouseSource_TouchScreen;
-    return ImGuiMouseSource_Mouse;
-}
-static LRESULT CALLBACK ImGui_ImplGlfw_WndProc(HWND hWnd, UINT msg, WPARAM wParam, LPARAM lParam)
-{
-    ImGui_ImplGlfw_Data* bd = ImGui_ImplGlfw_GetBackendData();
-    switch (msg)
-    {
-    case WM_MOUSEMOVE: case WM_NCMOUSEMOVE:
-    case WM_LBUTTONDOWN: case WM_LBUTTONDBLCLK: case WM_LBUTTONUP:
-    case WM_RBUTTONDOWN: case WM_RBUTTONDBLCLK: case WM_RBUTTONUP:
-    case WM_MBUTTONDOWN: case WM_MBUTTONDBLCLK: case WM_MBUTTONUP:
-    case WM_XBUTTONDOWN: case WM_XBUTTONDBLCLK: case WM_XBUTTONUP:
-        ImGui::GetIO().AddMouseSourceEvent(GetMouseSourceFromMessageExtraInfo());
-        break;
-    }
-    return ::CallWindowProcW(bd->GlfwWndProc, hWnd, msg, wParam, lParam);
-}
->>>>>>> 6f10cef2
 #endif
 
 void ImGui_ImplGlfw_InstallCallbacks(GLFWwindow* window)
@@ -677,15 +648,9 @@
 
     // Windows: register a WndProc hook so we can intercept some messages.
 #ifdef _WIN32
-<<<<<<< HEAD
-    bd->PrevWndProc = (WNDPROC)::GetWindowLongPtr((HWND)main_viewport->PlatformHandleRaw, GWLP_WNDPROC);
+    bd->PrevWndProc = (WNDPROC)::GetWindowLongPtrW((HWND)main_viewport->PlatformHandleRaw, GWLP_WNDPROC);
     IM_ASSERT(bd->PrevWndProc != nullptr);
-    ::SetWindowLongPtr((HWND)main_viewport->PlatformHandleRaw, GWLP_WNDPROC, (LONG_PTR)ImGui_ImplGlfw_WndProc);
-=======
-    bd->GlfwWndProc = (WNDPROC)::GetWindowLongPtrW((HWND)main_viewport->PlatformHandleRaw, GWLP_WNDPROC);
-    IM_ASSERT(bd->GlfwWndProc != nullptr);
     ::SetWindowLongPtrW((HWND)main_viewport->PlatformHandleRaw, GWLP_WNDPROC, (LONG_PTR)ImGui_ImplGlfw_WndProc);
->>>>>>> 6f10cef2
 #endif
 
     bd->ClientApi = client_api;
@@ -727,13 +692,8 @@
     // Windows: restore our WndProc hook
 #ifdef _WIN32
     ImGuiViewport* main_viewport = ImGui::GetMainViewport();
-<<<<<<< HEAD
-    ::SetWindowLongPtr((HWND)main_viewport->PlatformHandleRaw, GWLP_WNDPROC, (LONG_PTR)bd->PrevWndProc);
+    ::SetWindowLongPtrW((HWND)main_viewport->PlatformHandleRaw, GWLP_WNDPROC, (LONG_PTR)bd->PrevWndProc);
     bd->PrevWndProc = nullptr;
-=======
-    ::SetWindowLongPtrW((HWND)main_viewport->PlatformHandleRaw, GWLP_WNDPROC, (LONG_PTR)bd->GlfwWndProc);
-    bd->GlfwWndProc = nullptr;
->>>>>>> 6f10cef2
 #endif
 
     io.BackendPlatformName = nullptr;
@@ -1157,8 +1117,8 @@
     // GLFW hack: install hook for WM_NCHITTEST message handler
 #if !GLFW_HAS_MOUSE_PASSTHROUGH && GLFW_HAS_WINDOW_HOVERED && defined(_WIN32)
     ::SetPropA(hwnd, "IMGUI_VIEWPORT", viewport);
-    vd->PrevWndProc = (WNDPROC)::GetWindowLongPtr(hwnd, GWLP_WNDPROC);
-    ::SetWindowLongPtr(hwnd, GWLP_WNDPROC, (LONG_PTR)ImGui_ImplGlfw_WndProc);
+    vd->PrevWndProc = (WNDPROC)::GetWindowLongPtrW(hwnd, GWLP_WNDPROC);
+    ::SetWindowLongPtrW(hwnd, GWLP_WNDPROC, (LONG_PTR)ImGui_ImplGlfw_WndProc);
 #endif
 
 #if !GLFW_HAS_FOCUS_ON_SHOW
@@ -1392,7 +1352,7 @@
     }
 #endif
     }
-    return ::CallWindowProc(prev_wndproc, hWnd, msg, wParam, lParam);
+    return ::CallWindowProcW(prev_wndproc, hWnd, msg, wParam, lParam);
 }
 #endif // #ifdef _WIN32
 

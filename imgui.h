// dear imgui, v1.89.8 WIP
// (headers)

// Help:
// - Read FAQ at http://dearimgui.com/faq
// - Newcomers, read 'Programmer guide' in imgui.cpp for notes on how to setup Dear ImGui in your codebase.
// - Call and read ImGui::ShowDemoWindow() in imgui_demo.cpp. All applications in examples/ are doing that.
// Read imgui.cpp for details, links and comments.

// Resources:
// - FAQ                   http://dearimgui.com/faq
// - Homepage              https://github.com/ocornut/imgui
// - Releases & changelog  https://github.com/ocornut/imgui/releases
// - Gallery               https://github.com/ocornut/imgui/issues/6478 (please post your screenshots/video there!)
// - Wiki                  https://github.com/ocornut/imgui/wiki (lots of good stuff there)
// - Getting Started       https://github.com/ocornut/imgui/wiki/Getting-Started
// - Glossary              https://github.com/ocornut/imgui/wiki/Glossary
// - Issues & support      https://github.com/ocornut/imgui/issues

// Getting Started?
// - Read https://github.com/ocornut/imgui/wiki/Getting-Started
// - For first-time users having issues compiling/linking/running/loading fonts:
//   please post in https://github.com/ocornut/imgui/discussions if you cannot find a solution in resources above.

// Library Version
// (Integer encoded as XYYZZ for use in #if preprocessor conditionals, e.g. '#if IMGUI_VERSION_NUM >= 12345')
#define IMGUI_VERSION       "1.89.8 WIP"
#define IMGUI_VERSION_NUM   18973
#define IMGUI_HAS_TABLE
#define IMGUI_HAS_VIEWPORT          // Viewport WIP branch
#define IMGUI_HAS_DOCK              // Docking WIP branch

/*

Index of this file:
// [SECTION] Header mess
// [SECTION] Forward declarations and basic types
// [SECTION] Dear ImGui end-user API functions
// [SECTION] Flags & Enumerations
// [SECTION] Helpers: Memory allocations macros, ImVector<>
// [SECTION] ImGuiStyle
// [SECTION] ImGuiIO
// [SECTION] Misc data structures (ImGuiInputTextCallbackData, ImGuiSizeCallbackData, ImGuiWindowClass, ImGuiPayload, ImGuiTableSortSpecs, ImGuiTableColumnSortSpecs)
// [SECTION] Helpers (ImGuiOnceUponAFrame, ImGuiTextFilter, ImGuiTextBuffer, ImGuiStorage, ImGuiListClipper, Math Operators, ImColor)
// [SECTION] Drawing API (ImDrawCallback, ImDrawCmd, ImDrawIdx, ImDrawVert, ImDrawChannel, ImDrawListSplitter, ImDrawFlags, ImDrawListFlags, ImDrawList, ImDrawData)
// [SECTION] Font API (ImFontConfig, ImFontGlyph, ImFontGlyphRangesBuilder, ImFontAtlasFlags, ImFontAtlas, ImFont)
// [SECTION] Viewports (ImGuiViewportFlags, ImGuiViewport)
// [SECTION] Platform Dependent Interfaces (ImGuiPlatformIO, ImGuiPlatformMonitor, ImGuiPlatformImeData)
// [SECTION] Obsolete functions and types

*/

#pragma once

// Configuration file with compile-time options
// (edit imconfig.h or '#define IMGUI_USER_CONFIG "myfilename.h" from your build system')
#ifdef IMGUI_USER_CONFIG
#include IMGUI_USER_CONFIG
#endif
#include "imconfig.h"

#ifndef IMGUI_DISABLE

//-----------------------------------------------------------------------------
// [SECTION] Header mess
//-----------------------------------------------------------------------------

// Includes
#include <float.h>                  // FLT_MIN, FLT_MAX
#include <stdarg.h>                 // va_list, va_start, va_end
#include <stddef.h>                 // ptrdiff_t, NULL
#include <string.h>                 // memset, memmove, memcpy, strlen, strchr, strcpy, strcmp

// Define attributes of all API symbols declarations (e.g. for DLL under Windows)
// IMGUI_API is used for core imgui functions, IMGUI_IMPL_API is used for the default backends files (imgui_impl_xxx.h)
// Using dear imgui via a shared library is not recommended, because we don't guarantee backward nor forward ABI compatibility (also function call overhead, as dear imgui is a call-heavy API)
#ifndef IMGUI_API
#define IMGUI_API
#endif
#ifndef IMGUI_IMPL_API
#define IMGUI_IMPL_API              IMGUI_API
#endif

// Helper Macros
#ifndef IM_ASSERT
#include <assert.h>
#define IM_ASSERT(_EXPR)            assert(_EXPR)                               // You can override the default assert handler by editing imconfig.h
#endif
#define IM_ARRAYSIZE(_ARR)          ((int)(sizeof(_ARR) / sizeof(*(_ARR))))     // Size of a static C-style array. Don't use on pointers!
#define IM_UNUSED(_VAR)             ((void)(_VAR))                              // Used to silence "unused variable warnings". Often useful as asserts may be stripped out from final builds.
#define IM_OFFSETOF(_TYPE,_MEMBER)  offsetof(_TYPE, _MEMBER)                    // Offset of _MEMBER within _TYPE. Standardized as offsetof() in C++11
#define IMGUI_CHECKVERSION()        ImGui::DebugCheckVersionAndDataLayout(IMGUI_VERSION, sizeof(ImGuiIO), sizeof(ImGuiStyle), sizeof(ImVec2), sizeof(ImVec4), sizeof(ImDrawVert), sizeof(ImDrawIdx))

// Helper Macros - IM_FMTARGS, IM_FMTLIST: Apply printf-style warnings to our formatting functions.
#if !defined(IMGUI_USE_STB_SPRINTF) && defined(__MINGW32__) && !defined(__clang__)
#define IM_FMTARGS(FMT)             __attribute__((format(gnu_printf, FMT, FMT+1)))
#define IM_FMTLIST(FMT)             __attribute__((format(gnu_printf, FMT, 0)))
#elif !defined(IMGUI_USE_STB_SPRINTF) && (defined(__clang__) || defined(__GNUC__))
#define IM_FMTARGS(FMT)             __attribute__((format(printf, FMT, FMT+1)))
#define IM_FMTLIST(FMT)             __attribute__((format(printf, FMT, 0)))
#else
#define IM_FMTARGS(FMT)
#define IM_FMTLIST(FMT)
#endif

// Disable some of MSVC most aggressive Debug runtime checks in function header/footer (used in some simple/low-level functions)
#if defined(_MSC_VER) && !defined(__clang__)  && !defined(__INTEL_COMPILER) && !defined(IMGUI_DEBUG_PARANOID)
#define IM_MSVC_RUNTIME_CHECKS_OFF      __pragma(runtime_checks("",off))     __pragma(check_stack(off)) __pragma(strict_gs_check(push,off))
#define IM_MSVC_RUNTIME_CHECKS_RESTORE  __pragma(runtime_checks("",restore)) __pragma(check_stack())    __pragma(strict_gs_check(pop))
#else
#define IM_MSVC_RUNTIME_CHECKS_OFF
#define IM_MSVC_RUNTIME_CHECKS_RESTORE
#endif

// Warnings
#ifdef _MSC_VER
#pragma warning (push)
#pragma warning (disable: 26495)    // [Static Analyzer] Variable 'XXX' is uninitialized. Always initialize a member variable (type.6).
#endif
#if defined(__clang__)
#pragma clang diagnostic push
#pragma clang diagnostic ignored "-Wold-style-cast"
#if __has_warning("-Wzero-as-null-pointer-constant")
#pragma clang diagnostic ignored "-Wzero-as-null-pointer-constant"
#endif
#elif defined(__GNUC__)
#pragma GCC diagnostic push
#pragma GCC diagnostic ignored "-Wpragmas"          // warning: unknown option after '#pragma GCC diagnostic' kind
#pragma GCC diagnostic ignored "-Wclass-memaccess"  // [__GNUC__ >= 8] warning: 'memset/memcpy' clearing/writing an object of type 'xxxx' with no trivial copy-assignment; use assignment or value-initialization instead
#endif

//-----------------------------------------------------------------------------
// [SECTION] Forward declarations and basic types
//-----------------------------------------------------------------------------

// Forward declarations
struct ImDrawChannel;               // Temporary storage to output draw commands out of order, used by ImDrawListSplitter and ImDrawList::ChannelsSplit()
struct ImDrawCmd;                   // A single draw command within a parent ImDrawList (generally maps to 1 GPU draw call, unless it is a callback)
struct ImDrawData;                  // All draw command lists required to render the frame + pos/size coordinates to use for the projection matrix.
struct ImDrawList;                  // A single draw command list (generally one per window, conceptually you may see this as a dynamic "mesh" builder)
struct ImDrawListSharedData;        // Data shared among multiple draw lists (typically owned by parent ImGui context, but you may create one yourself)
struct ImDrawListSplitter;          // Helper to split a draw list into different layers which can be drawn into out of order, then flattened back.
struct ImDrawVert;                  // A single vertex (pos + uv + col = 20 bytes by default. Override layout with IMGUI_OVERRIDE_DRAWVERT_STRUCT_LAYOUT)
struct ImFont;                      // Runtime data for a single font within a parent ImFontAtlas
struct ImFontAtlas;                 // Runtime data for multiple fonts, bake multiple fonts into a single texture, TTF/OTF font loader
struct ImFontBuilderIO;             // Opaque interface to a font builder (stb_truetype or FreeType).
struct ImFontConfig;                // Configuration data when adding a font or merging fonts
struct ImFontGlyph;                 // A single font glyph (code point + coordinates within in ImFontAtlas + offset)
struct ImFontGlyphRangesBuilder;    // Helper to build glyph ranges from text/string data
struct ImColor;                     // Helper functions to create a color that can be converted to either u32 or float4 (*OBSOLETE* please avoid using)
struct ImGuiContext;                // Dear ImGui context (opaque structure, unless including imgui_internal.h)
struct ImGuiIO;                     // Main configuration and I/O between your application and ImGui
struct ImGuiInputTextCallbackData;  // Shared state of InputText() when using custom ImGuiInputTextCallback (rare/advanced use)
struct ImGuiKeyData;                // Storage for ImGuiIO and IsKeyDown(), IsKeyPressed() etc functions.
struct ImGuiListClipper;            // Helper to manually clip large list of items
struct ImGuiOnceUponAFrame;         // Helper for running a block of code not more than once a frame
struct ImGuiPayload;                // User data payload for drag and drop operations
struct ImGuiPlatformIO;             // Multi-viewport support: interface for Platform/Renderer backends + viewports to render
struct ImGuiPlatformMonitor;        // Multi-viewport support: user-provided bounds for each connected monitor/display. Used when positioning popups and tooltips to avoid them straddling monitors
struct ImGuiPlatformImeData;        // Platform IME data for io.SetPlatformImeDataFn() function.
struct ImGuiSizeCallbackData;       // Callback data when using SetNextWindowSizeConstraints() (rare/advanced use)
struct ImGuiStorage;                // Helper for key->value storage
struct ImGuiStyle;                  // Runtime data for styling/colors
struct ImGuiTableSortSpecs;         // Sorting specifications for a table (often handling sort specs for a single column, occasionally more)
struct ImGuiTableColumnSortSpecs;   // Sorting specification for one column of a table
struct ImGuiTextBuffer;             // Helper to hold and append into a text buffer (~string builder)
struct ImGuiTextFilter;             // Helper to parse and apply text filters (e.g. "aaaaa[,bbbbb][,ccccc]")
struct ImGuiViewport;               // A Platform Window (always 1 unless multi-viewport are enabled. One per platform window to output to). In the future may represent Platform Monitor
struct ImGuiWindowClass;            // Window class (rare/advanced uses: provide hints to the platform backend via altered viewport flags and parent/child info)

// Enumerations
// - We don't use strongly typed enums much because they add constraints (can't extend in private code, can't store typed in bit fields, extra casting on iteration)
// - Tip: Use your programming IDE navigation facilities on the names in the _central column_ below to find the actual flags/enum lists!
//   In Visual Studio IDE: CTRL+comma ("Edit.GoToAll") can follow symbols in comments, whereas CTRL+F12 ("Edit.GoToImplementation") cannot.
//   With Visual Assist installed: ALT+G ("VAssistX.GoToImplementation") can also follow symbols in comments.
enum ImGuiKey : int;                // -> enum ImGuiKey              // Enum: A key identifier (ImGuiKey_XXX or ImGuiMod_XXX value)
enum ImGuiMouseSource : int;        // -> enum ImGuiMouseSource      // Enum; A mouse input source identifier (Mouse, TouchScreen, Pen)
typedef int ImGuiCol;               // -> enum ImGuiCol_             // Enum: A color identifier for styling
typedef int ImGuiCond;              // -> enum ImGuiCond_            // Enum: A condition for many Set*() functions
typedef int ImGuiDataType;          // -> enum ImGuiDataType_        // Enum: A primary data type
typedef int ImGuiDir;               // -> enum ImGuiDir_             // Enum: A cardinal direction
typedef int ImGuiMouseButton;       // -> enum ImGuiMouseButton_     // Enum: A mouse button identifier (0=left, 1=right, 2=middle)
typedef int ImGuiMouseCursor;       // -> enum ImGuiMouseCursor_     // Enum: A mouse cursor shape
typedef int ImGuiSortDirection;     // -> enum ImGuiSortDirection_   // Enum: A sorting direction (ascending or descending)
typedef int ImGuiStyleVar;          // -> enum ImGuiStyleVar_        // Enum: A variable identifier for styling
typedef int ImGuiTableBgTarget;     // -> enum ImGuiTableBgTarget_   // Enum: A color target for TableSetBgColor()

// Flags (declared as int for compatibility with old C++, to allow using as flags without overhead, and to not pollute the top of this file)
// - Tip: Use your programming IDE navigation facilities on the names in the _central column_ below to find the actual flags/enum lists!
//   In Visual Studio IDE: CTRL+comma ("Edit.GoToAll") can follow symbols in comments, whereas CTRL+F12 ("Edit.GoToImplementation") cannot.
//   With Visual Assist installed: ALT+G ("VAssistX.GoToImplementation") can also follow symbols in comments.
typedef int ImDrawFlags;            // -> enum ImDrawFlags_          // Flags: for ImDrawList functions
typedef int ImDrawListFlags;        // -> enum ImDrawListFlags_      // Flags: for ImDrawList instance
typedef int ImFontAtlasFlags;       // -> enum ImFontAtlasFlags_     // Flags: for ImFontAtlas build
typedef int ImGuiBackendFlags;      // -> enum ImGuiBackendFlags_    // Flags: for io.BackendFlags
typedef int ImGuiButtonFlags;       // -> enum ImGuiButtonFlags_     // Flags: for InvisibleButton()
typedef int ImGuiColorEditFlags;    // -> enum ImGuiColorEditFlags_  // Flags: for ColorEdit4(), ColorPicker4() etc.
typedef int ImGuiConfigFlags;       // -> enum ImGuiConfigFlags_     // Flags: for io.ConfigFlags
typedef int ImGuiComboFlags;        // -> enum ImGuiComboFlags_      // Flags: for BeginCombo()
typedef int ImGuiDockNodeFlags;     // -> enum ImGuiDockNodeFlags_   // Flags: for DockSpace()
typedef int ImGuiDragDropFlags;     // -> enum ImGuiDragDropFlags_   // Flags: for BeginDragDropSource(), AcceptDragDropPayload()
typedef int ImGuiFocusedFlags;      // -> enum ImGuiFocusedFlags_    // Flags: for IsWindowFocused()
typedef int ImGuiHoveredFlags;      // -> enum ImGuiHoveredFlags_    // Flags: for IsItemHovered(), IsWindowHovered() etc.
typedef int ImGuiInputTextFlags;    // -> enum ImGuiInputTextFlags_  // Flags: for InputText(), InputTextMultiline()
typedef int ImGuiKeyChord;          // -> ImGuiKey | ImGuiMod_XXX    // Flags: for storage only for now: an ImGuiKey optionally OR-ed with one or more ImGuiMod_XXX values.
typedef int ImGuiPopupFlags;        // -> enum ImGuiPopupFlags_      // Flags: for OpenPopup*(), BeginPopupContext*(), IsPopupOpen()
typedef int ImGuiSelectableFlags;   // -> enum ImGuiSelectableFlags_ // Flags: for Selectable()
typedef int ImGuiSliderFlags;       // -> enum ImGuiSliderFlags_     // Flags: for DragFloat(), DragInt(), SliderFloat(), SliderInt() etc.
typedef int ImGuiTabBarFlags;       // -> enum ImGuiTabBarFlags_     // Flags: for BeginTabBar()
typedef int ImGuiTabItemFlags;      // -> enum ImGuiTabItemFlags_    // Flags: for BeginTabItem()
typedef int ImGuiTableFlags;        // -> enum ImGuiTableFlags_      // Flags: For BeginTable()
typedef int ImGuiTableColumnFlags;  // -> enum ImGuiTableColumnFlags_// Flags: For TableSetupColumn()
typedef int ImGuiTableRowFlags;     // -> enum ImGuiTableRowFlags_   // Flags: For TableNextRow()
typedef int ImGuiTreeNodeFlags;     // -> enum ImGuiTreeNodeFlags_   // Flags: for TreeNode(), TreeNodeEx(), CollapsingHeader()
typedef int ImGuiViewportFlags;     // -> enum ImGuiViewportFlags_   // Flags: for ImGuiViewport
typedef int ImGuiWindowFlags;       // -> enum ImGuiWindowFlags_     // Flags: for Begin(), BeginChild()

// ImTexture: user data for renderer backend to identify a texture [Compile-time configurable type]
// - To use something else than an opaque void* pointer: override with e.g. '#define ImTextureID MyTextureType*' in your imconfig.h file.
// - This can be whatever to you want it to be! read the FAQ about ImTextureID for details.
#ifndef ImTextureID
typedef void* ImTextureID;          // Default: store a pointer or an integer fitting in a pointer (most renderer backends are ok with that)
#endif

// ImDrawIdx: vertex index. [Compile-time configurable type]
// - To use 16-bit indices + allow large meshes: backend need to set 'io.BackendFlags |= ImGuiBackendFlags_RendererHasVtxOffset' and handle ImDrawCmd::VtxOffset (recommended).
// - To use 32-bit indices: override with '#define ImDrawIdx unsigned int' in your imconfig.h file.
#ifndef ImDrawIdx
typedef unsigned short ImDrawIdx;   // Default: 16-bit (for maximum compatibility with renderer backends)
#endif

// Scalar data types
typedef unsigned int        ImGuiID;// A unique ID used by widgets (typically the result of hashing a stack of string)
typedef signed char         ImS8;   // 8-bit signed integer
typedef unsigned char       ImU8;   // 8-bit unsigned integer
typedef signed short        ImS16;  // 16-bit signed integer
typedef unsigned short      ImU16;  // 16-bit unsigned integer
typedef signed int          ImS32;  // 32-bit signed integer == int
typedef unsigned int        ImU32;  // 32-bit unsigned integer (often used to store packed colors)
typedef signed   long long  ImS64;  // 64-bit signed integer
typedef unsigned long long  ImU64;  // 64-bit unsigned integer

// Character types
// (we generally use UTF-8 encoded string in the API. This is storage specifically for a decoded character used for keyboard input and display)
typedef unsigned short ImWchar16;   // A single decoded U16 character/code point. We encode them as multi bytes UTF-8 when used in strings.
typedef unsigned int ImWchar32;     // A single decoded U32 character/code point. We encode them as multi bytes UTF-8 when used in strings.
#ifdef IMGUI_USE_WCHAR32            // ImWchar [configurable type: override in imconfig.h with '#define IMGUI_USE_WCHAR32' to support Unicode planes 1-16]
typedef ImWchar32 ImWchar;
#else
typedef ImWchar16 ImWchar;
#endif

// Callback and functions types
typedef int     (*ImGuiInputTextCallback)(ImGuiInputTextCallbackData* data);    // Callback function for ImGui::InputText()
typedef void    (*ImGuiSizeCallback)(ImGuiSizeCallbackData* data);              // Callback function for ImGui::SetNextWindowSizeConstraints()
typedef void*   (*ImGuiMemAllocFunc)(size_t sz, void* user_data);               // Function signature for ImGui::SetAllocatorFunctions()
typedef void    (*ImGuiMemFreeFunc)(void* ptr, void* user_data);                // Function signature for ImGui::SetAllocatorFunctions()

// ImVec2: 2D vector used to store positions, sizes etc. [Compile-time configurable type]
// This is a frequently used type in the API. Consider using IM_VEC2_CLASS_EXTRA to create implicit cast from/to our preferred type.
IM_MSVC_RUNTIME_CHECKS_OFF
struct ImVec2
{
    float                                   x, y;
    constexpr ImVec2()                      : x(0.0f), y(0.0f) { }
    constexpr ImVec2(float _x, float _y)    : x(_x), y(_y) { }
    float& operator[] (size_t idx)          { IM_ASSERT(idx == 0 || idx == 1); return ((float*)(void*)(char*)this)[idx]; } // We very rarely use this [] operator, so the assert overhead is fine.
    float  operator[] (size_t idx) const    { IM_ASSERT(idx == 0 || idx == 1); return ((const float*)(const void*)(const char*)this)[idx]; }
#ifdef IM_VEC2_CLASS_EXTRA
    IM_VEC2_CLASS_EXTRA     // Define additional constructors and implicit cast operators in imconfig.h to convert back and forth between your math types and ImVec2.
#endif
};

// ImVec4: 4D vector used to store clipping rectangles, colors etc. [Compile-time configurable type]
struct ImVec4
{
    float                                                     x, y, z, w;
    constexpr ImVec4()                                        : x(0.0f), y(0.0f), z(0.0f), w(0.0f) { }
    constexpr ImVec4(float _x, float _y, float _z, float _w)  : x(_x), y(_y), z(_z), w(_w) { }
#ifdef IM_VEC4_CLASS_EXTRA
    IM_VEC4_CLASS_EXTRA     // Define additional constructors and implicit cast operators in imconfig.h to convert back and forth between your math types and ImVec4.
#endif
};
IM_MSVC_RUNTIME_CHECKS_RESTORE

//-----------------------------------------------------------------------------
// [SECTION] Dear ImGui end-user API functions
// (Note that ImGui:: being a namespace, you can add extra ImGui:: functions in your own separate file. Please don't modify imgui source files!)
//-----------------------------------------------------------------------------

namespace ImGui
{
    // Context creation and access
    // - Each context create its own ImFontAtlas by default. You may instance one yourself and pass it to CreateContext() to share a font atlas between contexts.
    // - DLL users: heaps and globals are not shared across DLL boundaries! You will need to call SetCurrentContext() + SetAllocatorFunctions()
    //   for each static/DLL boundary you are calling from. Read "Context and Memory Allocators" section of imgui.cpp for details.
    IMGUI_API ImGuiContext* CreateContext(ImFontAtlas* shared_font_atlas = NULL);
    IMGUI_API void          DestroyContext(ImGuiContext* ctx = NULL);   // NULL = destroy current context
    IMGUI_API ImGuiContext* GetCurrentContext();
    IMGUI_API void          SetCurrentContext(ImGuiContext* ctx);

    // Main
    IMGUI_API ImGuiIO&      GetIO();                                    // access the IO structure (mouse/keyboard/gamepad inputs, time, various configuration options/flags)
    IMGUI_API ImGuiStyle&   GetStyle();                                 // access the Style structure (colors, sizes). Always use PushStyleCol(), PushStyleVar() to modify style mid-frame!
    IMGUI_API void          NewFrame();                                 // start a new Dear ImGui frame, you can submit any command from this point until Render()/EndFrame().
    IMGUI_API void          EndFrame();                                 // ends the Dear ImGui frame. automatically called by Render(). If you don't need to render data (skipping rendering) you may call EndFrame() without Render()... but you'll have wasted CPU already! If you don't need to render, better to not create any windows and not call NewFrame() at all!
    IMGUI_API void          Render();                                   // ends the Dear ImGui frame, finalize the draw data. You can then get call GetDrawData().
    IMGUI_API ImDrawData*   GetDrawData();                              // valid after Render() and until the next call to NewFrame(). this is what you have to render.

    // Demo, Debug, Information
    IMGUI_API void          ShowDemoWindow(bool* p_open = NULL);        // create Demo window. demonstrate most ImGui features. call this to learn about the library! try to make it always available in your application!
    IMGUI_API void          ShowMetricsWindow(bool* p_open = NULL);     // create Metrics/Debugger window. display Dear ImGui internals: windows, draw commands, various internal state, etc.
    IMGUI_API void          ShowDebugLogWindow(bool* p_open = NULL);    // create Debug Log window. display a simplified log of important dear imgui events.
    IMGUI_API void          ShowStackToolWindow(bool* p_open = NULL);   // create Stack Tool window. hover items with mouse to query information about the source of their unique ID.
    IMGUI_API void          ShowAboutWindow(bool* p_open = NULL);       // create About window. display Dear ImGui version, credits and build/system information.
    IMGUI_API void          ShowStyleEditor(ImGuiStyle* ref = NULL);    // add style editor block (not a window). you can pass in a reference ImGuiStyle structure to compare to, revert to and save to (else it uses the default style)
    IMGUI_API bool          ShowStyleSelector(const char* label);       // add style selector block (not a window), essentially a combo listing the default styles.
    IMGUI_API void          ShowFontSelector(const char* label);        // add font selector block (not a window), essentially a combo listing the loaded fonts.
    IMGUI_API void          ShowUserGuide();                            // add basic help/info block (not a window): how to manipulate ImGui as an end-user (mouse/keyboard controls).
    IMGUI_API const char*   GetVersion();                               // get the compiled version string e.g. "1.80 WIP" (essentially the value for IMGUI_VERSION from the compiled version of imgui.cpp)

    // Styles
    IMGUI_API void          StyleColorsDark(ImGuiStyle* dst = NULL);    // new, recommended style (default)
    IMGUI_API void          StyleColorsLight(ImGuiStyle* dst = NULL);   // best used with borders and a custom, thicker font
    IMGUI_API void          StyleColorsClassic(ImGuiStyle* dst = NULL); // classic imgui style

    // Windows
    // - Begin() = push window to the stack and start appending to it. End() = pop window from the stack.
    // - Passing 'bool* p_open != NULL' shows a window-closing widget in the upper-right corner of the window,
    //   which clicking will set the boolean to false when clicked.
    // - You may append multiple times to the same window during the same frame by calling Begin()/End() pairs multiple times.
    //   Some information such as 'flags' or 'p_open' will only be considered by the first call to Begin().
    // - Begin() return false to indicate the window is collapsed or fully clipped, so you may early out and omit submitting
    //   anything to the window. Always call a matching End() for each Begin() call, regardless of its return value!
    //   [Important: due to legacy reason, this is inconsistent with most other functions such as BeginMenu/EndMenu,
    //    BeginPopup/EndPopup, etc. where the EndXXX call should only be called if the corresponding BeginXXX function
    //    returned true. Begin and BeginChild are the only odd ones out. Will be fixed in a future update.]
    // - Note that the bottom of window stack always contains a window called "Debug".
    IMGUI_API bool          Begin(const char* name, bool* p_open = NULL, ImGuiWindowFlags flags = 0);
    IMGUI_API void          End();

    // Child Windows
    // - Use child windows to begin into a self-contained independent scrolling/clipping regions within a host window. Child windows can embed their own child.
    // - For each independent axis of 'size': ==0.0f: use remaining host window size / >0.0f: fixed size / <0.0f: use remaining window size minus abs(size) / Each axis can use a different mode, e.g. ImVec2(0,400).
    // - BeginChild() returns false to indicate the window is collapsed or fully clipped, so you may early out and omit submitting anything to the window.
    //   Always call a matching EndChild() for each BeginChild() call, regardless of its return value.
    //   [Important: due to legacy reason, this is inconsistent with most other functions such as BeginMenu/EndMenu,
    //    BeginPopup/EndPopup, etc. where the EndXXX call should only be called if the corresponding BeginXXX function
    //    returned true. Begin and BeginChild are the only odd ones out. Will be fixed in a future update.]
    IMGUI_API bool          BeginChild(const char* str_id, const ImVec2& size = ImVec2(0, 0), bool border = false, ImGuiWindowFlags flags = 0);
    IMGUI_API bool          BeginChild(ImGuiID id, const ImVec2& size = ImVec2(0, 0), bool border = false, ImGuiWindowFlags flags = 0);
    IMGUI_API void          EndChild();

    // Windows Utilities
    // - 'current window' = the window we are appending into while inside a Begin()/End() block. 'next window' = next window we will Begin() into.
    IMGUI_API bool          IsWindowAppearing();
    IMGUI_API bool          IsWindowCollapsed();
    IMGUI_API bool          IsWindowFocused(ImGuiFocusedFlags flags=0); // is current window focused? or its root/child, depending on flags. see flags for options.
    IMGUI_API bool          IsWindowHovered(ImGuiHoveredFlags flags=0); // is current window hovered (and typically: not blocked by a popup/modal)? see flags for options. NB: If you are trying to check whether your mouse should be dispatched to imgui or to your app, you should use the 'io.WantCaptureMouse' boolean for that! Please read the FAQ!
    IMGUI_API ImDrawList*   GetWindowDrawList();                        // get draw list associated to the current window, to append your own drawing primitives
    IMGUI_API float         GetWindowDpiScale();                        // get DPI scale currently associated to the current window's viewport.
    IMGUI_API ImVec2        GetWindowPos();                             // get current window position in screen space (useful if you want to do your own drawing via the DrawList API)
    IMGUI_API ImVec2        GetWindowSize();                            // get current window size
    IMGUI_API float         GetWindowWidth();                           // get current window width (shortcut for GetWindowSize().x)
    IMGUI_API float         GetWindowHeight();                          // get current window height (shortcut for GetWindowSize().y)
    IMGUI_API ImGuiViewport*GetWindowViewport();                        // get viewport currently associated to the current window.

    // Window manipulation
    // - Prefer using SetNextXXX functions (before Begin) rather that SetXXX functions (after Begin).
    IMGUI_API void          SetNextWindowPos(const ImVec2& pos, ImGuiCond cond = 0, const ImVec2& pivot = ImVec2(0, 0)); // set next window position. call before Begin(). use pivot=(0.5f,0.5f) to center on given point, etc.
    IMGUI_API void          SetNextWindowSize(const ImVec2& size, ImGuiCond cond = 0);                  // set next window size. set axis to 0.0f to force an auto-fit on this axis. call before Begin()
    IMGUI_API void          SetNextWindowSizeConstraints(const ImVec2& size_min, const ImVec2& size_max, ImGuiSizeCallback custom_callback = NULL, void* custom_callback_data = NULL); // set next window size limits. use -1,-1 on either X/Y axis to preserve the current size. Sizes will be rounded down. Use callback to apply non-trivial programmatic constraints.
    IMGUI_API void          SetNextWindowContentSize(const ImVec2& size);                               // set next window content size (~ scrollable client area, which enforce the range of scrollbars). Not including window decorations (title bar, menu bar, etc.) nor WindowPadding. set an axis to 0.0f to leave it automatic. call before Begin()
    IMGUI_API void          SetNextWindowCollapsed(bool collapsed, ImGuiCond cond = 0);                 // set next window collapsed state. call before Begin()
    IMGUI_API void          SetNextWindowFocus();                                                       // set next window to be focused / top-most. call before Begin()
    IMGUI_API void          SetNextWindowScroll(const ImVec2& scroll);                                  // set next window scrolling value (use < 0.0f to not affect a given axis).
    IMGUI_API void          SetNextWindowBgAlpha(float alpha);                                          // set next window background color alpha. helper to easily override the Alpha component of ImGuiCol_WindowBg/ChildBg/PopupBg. you may also use ImGuiWindowFlags_NoBackground.
    IMGUI_API void          SetNextWindowViewport(ImGuiID viewport_id);                                 // set next window viewport
    IMGUI_API void          SetWindowPos(const ImVec2& pos, ImGuiCond cond = 0);                        // (not recommended) set current window position - call within Begin()/End(). prefer using SetNextWindowPos(), as this may incur tearing and side-effects.
    IMGUI_API void          SetWindowSize(const ImVec2& size, ImGuiCond cond = 0);                      // (not recommended) set current window size - call within Begin()/End(). set to ImVec2(0, 0) to force an auto-fit. prefer using SetNextWindowSize(), as this may incur tearing and minor side-effects.
    IMGUI_API void          SetWindowCollapsed(bool collapsed, ImGuiCond cond = 0);                     // (not recommended) set current window collapsed state. prefer using SetNextWindowCollapsed().
    IMGUI_API void          SetWindowFocus();                                                           // (not recommended) set current window to be focused / top-most. prefer using SetNextWindowFocus().
    IMGUI_API void          SetWindowFontScale(float scale);                                            // [OBSOLETE] set font scale. Adjust IO.FontGlobalScale if you want to scale all windows. This is an old API! For correct scaling, prefer to reload font + rebuild ImFontAtlas + call style.ScaleAllSizes().
    IMGUI_API void          SetWindowPos(const char* name, const ImVec2& pos, ImGuiCond cond = 0);      // set named window position.
    IMGUI_API void          SetWindowSize(const char* name, const ImVec2& size, ImGuiCond cond = 0);    // set named window size. set axis to 0.0f to force an auto-fit on this axis.
    IMGUI_API void          SetWindowCollapsed(const char* name, bool collapsed, ImGuiCond cond = 0);   // set named window collapsed state
    IMGUI_API void          SetWindowFocus(const char* name);                                           // set named window to be focused / top-most. use NULL to remove focus.

    // Content region
    // - Retrieve available space from a given point. GetContentRegionAvail() is frequently useful.
    // - Those functions are bound to be redesigned (they are confusing, incomplete and the Min/Max return values are in local window coordinates which increases confusion)
    IMGUI_API ImVec2        GetContentRegionAvail();                                        // == GetContentRegionMax() - GetCursorPos()
    IMGUI_API ImVec2        GetContentRegionMax();                                          // current content boundaries (typically window boundaries including scrolling, or current column boundaries), in windows coordinates
    IMGUI_API ImVec2        GetWindowContentRegionMin();                                    // content boundaries min for the full window (roughly (0,0)-Scroll), in window coordinates
    IMGUI_API ImVec2        GetWindowContentRegionMax();                                    // content boundaries max for the full window (roughly (0,0)+Size-Scroll) where Size can be overridden with SetNextWindowContentSize(), in window coordinates

    // Windows Scrolling
    // - Any change of Scroll will be applied at the beginning of next frame in the first call to Begin().
    // - You may instead use SetNextWindowScroll() prior to calling Begin() to avoid this delay, as an alternative to using SetScrollX()/SetScrollY().
    IMGUI_API float         GetScrollX();                                                   // get scrolling amount [0 .. GetScrollMaxX()]
    IMGUI_API float         GetScrollY();                                                   // get scrolling amount [0 .. GetScrollMaxY()]
    IMGUI_API void          SetScrollX(float scroll_x);                                     // set scrolling amount [0 .. GetScrollMaxX()]
    IMGUI_API void          SetScrollY(float scroll_y);                                     // set scrolling amount [0 .. GetScrollMaxY()]
    IMGUI_API float         GetScrollMaxX();                                                // get maximum scrolling amount ~~ ContentSize.x - WindowSize.x - DecorationsSize.x
    IMGUI_API float         GetScrollMaxY();                                                // get maximum scrolling amount ~~ ContentSize.y - WindowSize.y - DecorationsSize.y
    IMGUI_API void          SetScrollHereX(float center_x_ratio = 0.5f);                    // adjust scrolling amount to make current cursor position visible. center_x_ratio=0.0: left, 0.5: center, 1.0: right. When using to make a "default/current item" visible, consider using SetItemDefaultFocus() instead.
    IMGUI_API void          SetScrollHereY(float center_y_ratio = 0.5f);                    // adjust scrolling amount to make current cursor position visible. center_y_ratio=0.0: top, 0.5: center, 1.0: bottom. When using to make a "default/current item" visible, consider using SetItemDefaultFocus() instead.
    IMGUI_API void          SetScrollFromPosX(float local_x, float center_x_ratio = 0.5f);  // adjust scrolling amount to make given position visible. Generally GetCursorStartPos() + offset to compute a valid position.
    IMGUI_API void          SetScrollFromPosY(float local_y, float center_y_ratio = 0.5f);  // adjust scrolling amount to make given position visible. Generally GetCursorStartPos() + offset to compute a valid position.

    // Parameters stacks (shared)
    IMGUI_API void          PushFont(ImFont* font);                                         // use NULL as a shortcut to push default font
    IMGUI_API void          PopFont();
    IMGUI_API void          PushStyleColor(ImGuiCol idx, ImU32 col);                        // modify a style color. always use this if you modify the style after NewFrame().
    IMGUI_API void          PushStyleColor(ImGuiCol idx, const ImVec4& col);
    IMGUI_API void          PopStyleColor(int count = 1);
    IMGUI_API void          PushStyleVar(ImGuiStyleVar idx, float val);                     // modify a style float variable. always use this if you modify the style after NewFrame().
    IMGUI_API void          PushStyleVar(ImGuiStyleVar idx, const ImVec2& val);             // modify a style ImVec2 variable. always use this if you modify the style after NewFrame().
    IMGUI_API void          PopStyleVar(int count = 1);
    IMGUI_API void          PushTabStop(bool tab_stop);                                     // == tab stop enable. Allow focusing using TAB/Shift-TAB, enabled by default but you can disable it for certain widgets
    IMGUI_API void          PopTabStop();
    IMGUI_API void          PushButtonRepeat(bool repeat);                                  // in 'repeat' mode, Button*() functions return repeated true in a typematic manner (using io.KeyRepeatDelay/io.KeyRepeatRate setting). Note that you can call IsItemActive() after any Button() to tell if the button is held in the current frame.
    IMGUI_API void          PopButtonRepeat();

    // Parameters stacks (current window)
    IMGUI_API void          PushItemWidth(float item_width);                                // push width of items for common large "item+label" widgets. >0.0f: width in pixels, <0.0f align xx pixels to the right of window (so -FLT_MIN always align width to the right side).
    IMGUI_API void          PopItemWidth();
    IMGUI_API void          SetNextItemWidth(float item_width);                             // set width of the _next_ common large "item+label" widget. >0.0f: width in pixels, <0.0f align xx pixels to the right of window (so -FLT_MIN always align width to the right side)
    IMGUI_API float         CalcItemWidth();                                                // width of item given pushed settings and current cursor position. NOT necessarily the width of last item unlike most 'Item' functions.
    IMGUI_API void          PushTextWrapPos(float wrap_local_pos_x = 0.0f);                 // push word-wrapping position for Text*() commands. < 0.0f: no wrapping; 0.0f: wrap to end of window (or column); > 0.0f: wrap at 'wrap_pos_x' position in window local space
    IMGUI_API void          PopTextWrapPos();

    // Style read access
    // - Use the ShowStyleEditor() function to interactively see/edit the colors.
    IMGUI_API ImFont*       GetFont();                                                      // get current font
    IMGUI_API float         GetFontSize();                                                  // get current font size (= height in pixels) of current font with current scale applied
    IMGUI_API ImVec2        GetFontTexUvWhitePixel();                                       // get UV coordinate for a while pixel, useful to draw custom shapes via the ImDrawList API
    IMGUI_API ImU32         GetColorU32(ImGuiCol idx, float alpha_mul = 1.0f);              // retrieve given style color with style alpha applied and optional extra alpha multiplier, packed as a 32-bit value suitable for ImDrawList
    IMGUI_API ImU32         GetColorU32(const ImVec4& col);                                 // retrieve given color with style alpha applied, packed as a 32-bit value suitable for ImDrawList
    IMGUI_API ImU32         GetColorU32(ImU32 col);                                         // retrieve given color with style alpha applied, packed as a 32-bit value suitable for ImDrawList
    IMGUI_API const ImVec4& GetStyleColorVec4(ImGuiCol idx);                                // retrieve style color as stored in ImGuiStyle structure. use to feed back into PushStyleColor(), otherwise use GetColorU32() to get style color with style alpha baked in.

    // Cursor / Layout
    // - By "cursor" we mean the current output position.
    // - The typical widget behavior is to output themselves at the current cursor position, then move the cursor one line down.
    // - You can call SameLine() between widgets to undo the last carriage return and output at the right of the preceding widget.
    // - Attention! We currently have inconsistencies between window-local and absolute positions we will aim to fix with future API:
    //    Window-local coordinates:   SameLine(), GetCursorPos(), SetCursorPos(), GetCursorStartPos(), GetContentRegionMax(), GetWindowContentRegion*(), PushTextWrapPos()
    //    Absolute coordinate:        GetCursorScreenPos(), SetCursorScreenPos(), all ImDrawList:: functions.
    IMGUI_API void          Separator();                                                    // separator, generally horizontal. inside a menu bar or in horizontal layout mode, this becomes a vertical separator.
    IMGUI_API void          SameLine(float offset_from_start_x=0.0f, float spacing=-1.0f);  // call between widgets or groups to layout them horizontally. X position given in window coordinates.
    IMGUI_API void          NewLine();                                                      // undo a SameLine() or force a new line when in a horizontal-layout context.
    IMGUI_API void          Spacing();                                                      // add vertical spacing.
    IMGUI_API void          Dummy(const ImVec2& size);                                      // add a dummy item of given size. unlike InvisibleButton(), Dummy() won't take the mouse click or be navigable into.
    IMGUI_API void          Indent(float indent_w = 0.0f);                                  // move content position toward the right, by indent_w, or style.IndentSpacing if indent_w <= 0
    IMGUI_API void          Unindent(float indent_w = 0.0f);                                // move content position back to the left, by indent_w, or style.IndentSpacing if indent_w <= 0
    IMGUI_API void          BeginGroup();                                                   // lock horizontal starting position
    IMGUI_API void          EndGroup();                                                     // unlock horizontal starting position + capture the whole group bounding box into one "item" (so you can use IsItemHovered() or layout primitives such as SameLine() on whole group, etc.)
    IMGUI_API ImVec2        GetCursorPos();                                                 // cursor position in window coordinates (relative to window position)
    IMGUI_API float         GetCursorPosX();                                                //   (some functions are using window-relative coordinates, such as: GetCursorPos, GetCursorStartPos, GetContentRegionMax, GetWindowContentRegion* etc.
    IMGUI_API float         GetCursorPosY();                                                //    other functions such as GetCursorScreenPos or everything in ImDrawList::
    IMGUI_API void          SetCursorPos(const ImVec2& local_pos);                          //    are using the main, absolute coordinate system.
    IMGUI_API void          SetCursorPosX(float local_x);                                   //    GetWindowPos() + GetCursorPos() == GetCursorScreenPos() etc.)
    IMGUI_API void          SetCursorPosY(float local_y);                                   //
    IMGUI_API ImVec2        GetCursorStartPos();                                            // initial cursor position in window coordinates
    IMGUI_API ImVec2        GetCursorScreenPos();                                           // cursor position in absolute coordinates (useful to work with ImDrawList API). generally top-left == GetMainViewport()->Pos == (0,0) in single viewport mode, and bottom-right == GetMainViewport()->Pos+Size == io.DisplaySize in single-viewport mode.
    IMGUI_API void          SetCursorScreenPos(const ImVec2& pos);                          // cursor position in absolute coordinates
    IMGUI_API void          AlignTextToFramePadding();                                      // vertically align upcoming text baseline to FramePadding.y so that it will align properly to regularly framed items (call if you have text on a line before a framed item)
    IMGUI_API float         GetTextLineHeight();                                            // ~ FontSize
    IMGUI_API float         GetTextLineHeightWithSpacing();                                 // ~ FontSize + style.ItemSpacing.y (distance in pixels between 2 consecutive lines of text)
    IMGUI_API float         GetFrameHeight();                                               // ~ FontSize + style.FramePadding.y * 2
    IMGUI_API float         GetFrameHeightWithSpacing();                                    // ~ FontSize + style.FramePadding.y * 2 + style.ItemSpacing.y (distance in pixels between 2 consecutive lines of framed widgets)

    // ID stack/scopes
    // Read the FAQ (docs/FAQ.md or http://dearimgui.com/faq) for more details about how ID are handled in dear imgui.
    // - Those questions are answered and impacted by understanding of the ID stack system:
    //   - "Q: Why is my widget not reacting when I click on it?"
    //   - "Q: How can I have widgets with an empty label?"
    //   - "Q: How can I have multiple widgets with the same label?"
    // - Short version: ID are hashes of the entire ID stack. If you are creating widgets in a loop you most likely
    //   want to push a unique identifier (e.g. object pointer, loop index) to uniquely differentiate them.
    // - You can also use the "Label##foobar" syntax within widget label to distinguish them from each others.
    // - In this header file we use the "label"/"name" terminology to denote a string that will be displayed + used as an ID,
    //   whereas "str_id" denote a string that is only used as an ID and not normally displayed.
    IMGUI_API void          PushID(const char* str_id);                                     // push string into the ID stack (will hash string).
    IMGUI_API void          PushID(const char* str_id_begin, const char* str_id_end);       // push string into the ID stack (will hash string).
    IMGUI_API void          PushID(const void* ptr_id);                                     // push pointer into the ID stack (will hash pointer).
    IMGUI_API void          PushID(int int_id);                                             // push integer into the ID stack (will hash integer).
    IMGUI_API void          PopID();                                                        // pop from the ID stack.
    IMGUI_API ImGuiID       GetID(const char* str_id);                                      // calculate unique ID (hash of whole ID stack + given parameter). e.g. if you want to query into ImGuiStorage yourself
    IMGUI_API ImGuiID       GetID(const char* str_id_begin, const char* str_id_end);
    IMGUI_API ImGuiID       GetID(const void* ptr_id);

    // Widgets: Text
    IMGUI_API void          TextUnformatted(const char* text, const char* text_end = NULL); // raw text without formatting. Roughly equivalent to Text("%s", text) but: A) doesn't require null terminated string if 'text_end' is specified, B) it's faster, no memory copy is done, no buffer size limits, recommended for long chunks of text.
    IMGUI_API void          Text(const char* fmt, ...)                                      IM_FMTARGS(1); // formatted text
    IMGUI_API void          TextV(const char* fmt, va_list args)                            IM_FMTLIST(1);
    IMGUI_API void          TextColored(const ImVec4& col, const char* fmt, ...)            IM_FMTARGS(2); // shortcut for PushStyleColor(ImGuiCol_Text, col); Text(fmt, ...); PopStyleColor();
    IMGUI_API void          TextColoredV(const ImVec4& col, const char* fmt, va_list args)  IM_FMTLIST(2);
    IMGUI_API void          TextDisabled(const char* fmt, ...)                              IM_FMTARGS(1); // shortcut for PushStyleColor(ImGuiCol_Text, style.Colors[ImGuiCol_TextDisabled]); Text(fmt, ...); PopStyleColor();
    IMGUI_API void          TextDisabledV(const char* fmt, va_list args)                    IM_FMTLIST(1);
    IMGUI_API void          TextWrapped(const char* fmt, ...)                               IM_FMTARGS(1); // shortcut for PushTextWrapPos(0.0f); Text(fmt, ...); PopTextWrapPos();. Note that this won't work on an auto-resizing window if there's no other widgets to extend the window width, yoy may need to set a size using SetNextWindowSize().
    IMGUI_API void          TextWrappedV(const char* fmt, va_list args)                     IM_FMTLIST(1);
    IMGUI_API void          LabelText(const char* label, const char* fmt, ...)              IM_FMTARGS(2); // display text+label aligned the same way as value+label widgets
    IMGUI_API void          LabelTextV(const char* label, const char* fmt, va_list args)    IM_FMTLIST(2);
    IMGUI_API void          BulletText(const char* fmt, ...)                                IM_FMTARGS(1); // shortcut for Bullet()+Text()
    IMGUI_API void          BulletTextV(const char* fmt, va_list args)                      IM_FMTLIST(1);
    IMGUI_API void          SeparatorText(const char* label);                               // currently: formatted text with an horizontal line

    // Widgets: Main
    // - Most widgets return true when the value has been changed or when pressed/selected
    // - You may also use one of the many IsItemXXX functions (e.g. IsItemActive, IsItemHovered, etc.) to query widget state.
    IMGUI_API bool          Button(const char* label, const ImVec2& size = ImVec2(0, 0));   // button
    IMGUI_API bool          SmallButton(const char* label);                                 // button with FramePadding=(0,0) to easily embed within text
    IMGUI_API bool          InvisibleButton(const char* str_id, const ImVec2& size, ImGuiButtonFlags flags = 0); // flexible button behavior without the visuals, frequently useful to build custom behaviors using the public api (along with IsItemActive, IsItemHovered, etc.)
    IMGUI_API bool          ArrowButton(const char* str_id, ImGuiDir dir);                  // square button with an arrow shape
    IMGUI_API bool          Checkbox(const char* label, bool* v);
    IMGUI_API bool          CheckboxFlags(const char* label, int* flags, int flags_value);
    IMGUI_API bool          CheckboxFlags(const char* label, unsigned int* flags, unsigned int flags_value);
    IMGUI_API bool          RadioButton(const char* label, bool active);                    // use with e.g. if (RadioButton("one", my_value==1)) { my_value = 1; }
    IMGUI_API bool          RadioButton(const char* label, int* v, int v_button);           // shortcut to handle the above pattern when value is an integer
    IMGUI_API void          ProgressBar(float fraction, const ImVec2& size_arg = ImVec2(-FLT_MIN, 0), const char* overlay = NULL);
    IMGUI_API void          Bullet();                                                       // draw a small circle + keep the cursor on the same line. advance cursor x position by GetTreeNodeToLabelSpacing(), same distance that TreeNode() uses

    // Widgets: Images
    // - Read about ImTextureID here: https://github.com/ocornut/imgui/wiki/Image-Loading-and-Displaying-Examples
    IMGUI_API void          Image(ImTextureID user_texture_id, const ImVec2& size, const ImVec2& uv0 = ImVec2(0, 0), const ImVec2& uv1 = ImVec2(1, 1), const ImVec4& tint_col = ImVec4(1, 1, 1, 1), const ImVec4& border_col = ImVec4(0, 0, 0, 0));
    IMGUI_API bool          ImageButton(const char* str_id, ImTextureID user_texture_id, const ImVec2& size, const ImVec2& uv0 = ImVec2(0, 0), const ImVec2& uv1 = ImVec2(1, 1), const ImVec4& bg_col = ImVec4(0, 0, 0, 0), const ImVec4& tint_col = ImVec4(1, 1, 1, 1));

    // Widgets: Combo Box (Dropdown)
    // - The BeginCombo()/EndCombo() api allows you to manage your contents and selection state however you want it, by creating e.g. Selectable() items.
    // - The old Combo() api are helpers over BeginCombo()/EndCombo() which are kept available for convenience purpose. This is analogous to how ListBox are created.
    IMGUI_API bool          BeginCombo(const char* label, const char* preview_value, ImGuiComboFlags flags = 0);
    IMGUI_API void          EndCombo(); // only call EndCombo() if BeginCombo() returns true!
    IMGUI_API bool          Combo(const char* label, int* current_item, const char* const items[], int items_count, int popup_max_height_in_items = -1);
    IMGUI_API bool          Combo(const char* label, int* current_item, const char* items_separated_by_zeros, int popup_max_height_in_items = -1);      // Separate items with \0 within a string, end item-list with \0\0. e.g. "One\0Two\0Three\0"
    IMGUI_API bool          Combo(const char* label, int* current_item, bool(*items_getter)(void* data, int idx, const char** out_text), void* data, int items_count, int popup_max_height_in_items = -1);

    // Widgets: Drag Sliders
    // - CTRL+Click on any drag box to turn them into an input box. Manually input values aren't clamped by default and can go off-bounds. Use ImGuiSliderFlags_AlwaysClamp to always clamp.
    // - For all the Float2/Float3/Float4/Int2/Int3/Int4 versions of every function, note that a 'float v[X]' function argument is the same as 'float* v',
    //   the array syntax is just a way to document the number of elements that are expected to be accessible. You can pass address of your first element out of a contiguous set, e.g. &myvector.x
    // - Adjust format string to decorate the value with a prefix, a suffix, or adapt the editing and display precision e.g. "%.3f" -> 1.234; "%5.2f secs" -> 01.23 secs; "Biscuit: %.0f" -> Biscuit: 1; etc.
    // - Format string may also be set to NULL or use the default format ("%f" or "%d").
    // - Speed are per-pixel of mouse movement (v_speed=0.2f: mouse needs to move by 5 pixels to increase value by 1). For gamepad/keyboard navigation, minimum speed is Max(v_speed, minimum_step_at_given_precision).
    // - Use v_min < v_max to clamp edits to given limits. Note that CTRL+Click manual input can override those limits if ImGuiSliderFlags_AlwaysClamp is not used.
    // - Use v_max = FLT_MAX / INT_MAX etc to avoid clamping to a maximum, same with v_min = -FLT_MAX / INT_MIN to avoid clamping to a minimum.
    // - We use the same sets of flags for DragXXX() and SliderXXX() functions as the features are the same and it makes it easier to swap them.
    // - Legacy: Pre-1.78 there are DragXXX() function signatures that take a final `float power=1.0f' argument instead of the `ImGuiSliderFlags flags=0' argument.
    //   If you get a warning converting a float to ImGuiSliderFlags, read https://github.com/ocornut/imgui/issues/3361
    IMGUI_API bool          DragFloat(const char* label, float* v, float v_speed = 1.0f, float v_min = 0.0f, float v_max = 0.0f, const char* format = "%.3f", ImGuiSliderFlags flags = 0);     // If v_min >= v_max we have no bound
    IMGUI_API bool          DragFloat2(const char* label, float v[2], float v_speed = 1.0f, float v_min = 0.0f, float v_max = 0.0f, const char* format = "%.3f", ImGuiSliderFlags flags = 0);
    IMGUI_API bool          DragFloat3(const char* label, float v[3], float v_speed = 1.0f, float v_min = 0.0f, float v_max = 0.0f, const char* format = "%.3f", ImGuiSliderFlags flags = 0);
    IMGUI_API bool          DragFloat4(const char* label, float v[4], float v_speed = 1.0f, float v_min = 0.0f, float v_max = 0.0f, const char* format = "%.3f", ImGuiSliderFlags flags = 0);
    IMGUI_API bool          DragFloatRange2(const char* label, float* v_current_min, float* v_current_max, float v_speed = 1.0f, float v_min = 0.0f, float v_max = 0.0f, const char* format = "%.3f", const char* format_max = NULL, ImGuiSliderFlags flags = 0);
    IMGUI_API bool          DragInt(const char* label, int* v, float v_speed = 1.0f, int v_min = 0, int v_max = 0, const char* format = "%d", ImGuiSliderFlags flags = 0);  // If v_min >= v_max we have no bound
    IMGUI_API bool          DragInt2(const char* label, int v[2], float v_speed = 1.0f, int v_min = 0, int v_max = 0, const char* format = "%d", ImGuiSliderFlags flags = 0);
    IMGUI_API bool          DragInt3(const char* label, int v[3], float v_speed = 1.0f, int v_min = 0, int v_max = 0, const char* format = "%d", ImGuiSliderFlags flags = 0);
    IMGUI_API bool          DragInt4(const char* label, int v[4], float v_speed = 1.0f, int v_min = 0, int v_max = 0, const char* format = "%d", ImGuiSliderFlags flags = 0);
    IMGUI_API bool          DragIntRange2(const char* label, int* v_current_min, int* v_current_max, float v_speed = 1.0f, int v_min = 0, int v_max = 0, const char* format = "%d", const char* format_max = NULL, ImGuiSliderFlags flags = 0);
    IMGUI_API bool          DragScalar(const char* label, ImGuiDataType data_type, void* p_data, float v_speed = 1.0f, const void* p_min = NULL, const void* p_max = NULL, const char* format = NULL, ImGuiSliderFlags flags = 0);
    IMGUI_API bool          DragScalarN(const char* label, ImGuiDataType data_type, void* p_data, int components, float v_speed = 1.0f, const void* p_min = NULL, const void* p_max = NULL, const char* format = NULL, ImGuiSliderFlags flags = 0);

    // Widgets: Regular Sliders
    // - CTRL+Click on any slider to turn them into an input box. Manually input values aren't clamped by default and can go off-bounds. Use ImGuiSliderFlags_AlwaysClamp to always clamp.
    // - Adjust format string to decorate the value with a prefix, a suffix, or adapt the editing and display precision e.g. "%.3f" -> 1.234; "%5.2f secs" -> 01.23 secs; "Biscuit: %.0f" -> Biscuit: 1; etc.
    // - Format string may also be set to NULL or use the default format ("%f" or "%d").
    // - Legacy: Pre-1.78 there are SliderXXX() function signatures that take a final `float power=1.0f' argument instead of the `ImGuiSliderFlags flags=0' argument.
    //   If you get a warning converting a float to ImGuiSliderFlags, read https://github.com/ocornut/imgui/issues/3361
    IMGUI_API bool          SliderFloat(const char* label, float* v, float v_min, float v_max, const char* format = "%.3f", ImGuiSliderFlags flags = 0);     // adjust format to decorate the value with a prefix or a suffix for in-slider labels or unit display.
    IMGUI_API bool          SliderFloat2(const char* label, float v[2], float v_min, float v_max, const char* format = "%.3f", ImGuiSliderFlags flags = 0);
    IMGUI_API bool          SliderFloat3(const char* label, float v[3], float v_min, float v_max, const char* format = "%.3f", ImGuiSliderFlags flags = 0);
    IMGUI_API bool          SliderFloat4(const char* label, float v[4], float v_min, float v_max, const char* format = "%.3f", ImGuiSliderFlags flags = 0);
    IMGUI_API bool          SliderAngle(const char* label, float* v_rad, float v_degrees_min = -360.0f, float v_degrees_max = +360.0f, const char* format = "%.0f deg", ImGuiSliderFlags flags = 0);
    IMGUI_API bool          SliderInt(const char* label, int* v, int v_min, int v_max, const char* format = "%d", ImGuiSliderFlags flags = 0);
    IMGUI_API bool          SliderInt2(const char* label, int v[2], int v_min, int v_max, const char* format = "%d", ImGuiSliderFlags flags = 0);
    IMGUI_API bool          SliderInt3(const char* label, int v[3], int v_min, int v_max, const char* format = "%d", ImGuiSliderFlags flags = 0);
    IMGUI_API bool          SliderInt4(const char* label, int v[4], int v_min, int v_max, const char* format = "%d", ImGuiSliderFlags flags = 0);
    IMGUI_API bool          SliderScalar(const char* label, ImGuiDataType data_type, void* p_data, const void* p_min, const void* p_max, const char* format = NULL, ImGuiSliderFlags flags = 0);
    IMGUI_API bool          SliderScalarN(const char* label, ImGuiDataType data_type, void* p_data, int components, const void* p_min, const void* p_max, const char* format = NULL, ImGuiSliderFlags flags = 0);
    IMGUI_API bool          VSliderFloat(const char* label, const ImVec2& size, float* v, float v_min, float v_max, const char* format = "%.3f", ImGuiSliderFlags flags = 0);
    IMGUI_API bool          VSliderInt(const char* label, const ImVec2& size, int* v, int v_min, int v_max, const char* format = "%d", ImGuiSliderFlags flags = 0);
    IMGUI_API bool          VSliderScalar(const char* label, const ImVec2& size, ImGuiDataType data_type, void* p_data, const void* p_min, const void* p_max, const char* format = NULL, ImGuiSliderFlags flags = 0);

    // Widgets: Input with Keyboard
    // - If you want to use InputText() with std::string or any custom dynamic string type, see misc/cpp/imgui_stdlib.h and comments in imgui_demo.cpp.
    // - Most of the ImGuiInputTextFlags flags are only useful for InputText() and not for InputFloatX, InputIntX, InputDouble etc.
    IMGUI_API bool          InputText(const char* label, char* buf, size_t buf_size, ImGuiInputTextFlags flags = 0, ImGuiInputTextCallback callback = NULL, void* user_data = NULL);
    IMGUI_API bool          InputTextMultiline(const char* label, char* buf, size_t buf_size, const ImVec2& size = ImVec2(0, 0), ImGuiInputTextFlags flags = 0, ImGuiInputTextCallback callback = NULL, void* user_data = NULL);
    IMGUI_API bool          InputTextWithHint(const char* label, const char* hint, char* buf, size_t buf_size, ImGuiInputTextFlags flags = 0, ImGuiInputTextCallback callback = NULL, void* user_data = NULL);
    IMGUI_API bool          InputFloat(const char* label, float* v, float step = 0.0f, float step_fast = 0.0f, const char* format = "%.3f", ImGuiInputTextFlags flags = 0);
    IMGUI_API bool          InputFloat2(const char* label, float v[2], const char* format = "%.3f", ImGuiInputTextFlags flags = 0);
    IMGUI_API bool          InputFloat3(const char* label, float v[3], const char* format = "%.3f", ImGuiInputTextFlags flags = 0);
    IMGUI_API bool          InputFloat4(const char* label, float v[4], const char* format = "%.3f", ImGuiInputTextFlags flags = 0);
    IMGUI_API bool          InputInt(const char* label, int* v, int step = 1, int step_fast = 100, ImGuiInputTextFlags flags = 0);
    IMGUI_API bool          InputInt2(const char* label, int v[2], ImGuiInputTextFlags flags = 0);
    IMGUI_API bool          InputInt3(const char* label, int v[3], ImGuiInputTextFlags flags = 0);
    IMGUI_API bool          InputInt4(const char* label, int v[4], ImGuiInputTextFlags flags = 0);
    IMGUI_API bool          InputDouble(const char* label, double* v, double step = 0.0, double step_fast = 0.0, const char* format = "%.6f", ImGuiInputTextFlags flags = 0);
    IMGUI_API bool          InputScalar(const char* label, ImGuiDataType data_type, void* p_data, const void* p_step = NULL, const void* p_step_fast = NULL, const char* format = NULL, ImGuiInputTextFlags flags = 0);
    IMGUI_API bool          InputScalarN(const char* label, ImGuiDataType data_type, void* p_data, int components, const void* p_step = NULL, const void* p_step_fast = NULL, const char* format = NULL, ImGuiInputTextFlags flags = 0);

    // Widgets: Color Editor/Picker (tip: the ColorEdit* functions have a little color square that can be left-clicked to open a picker, and right-clicked to open an option menu.)
    // - Note that in C++ a 'float v[X]' function argument is the _same_ as 'float* v', the array syntax is just a way to document the number of elements that are expected to be accessible.
    // - You can pass the address of a first float element out of a contiguous structure, e.g. &myvector.x
    IMGUI_API bool          ColorEdit3(const char* label, float col[3], ImGuiColorEditFlags flags = 0);
    IMGUI_API bool          ColorEdit4(const char* label, float col[4], ImGuiColorEditFlags flags = 0);
    IMGUI_API bool          ColorPicker3(const char* label, float col[3], ImGuiColorEditFlags flags = 0);
    IMGUI_API bool          ColorPicker4(const char* label, float col[4], ImGuiColorEditFlags flags = 0, const float* ref_col = NULL);
    IMGUI_API bool          ColorButton(const char* desc_id, const ImVec4& col, ImGuiColorEditFlags flags = 0, const ImVec2& size = ImVec2(0, 0)); // display a color square/button, hover for details, return true when pressed.
    IMGUI_API void          SetColorEditOptions(ImGuiColorEditFlags flags);                     // initialize current options (generally on application startup) if you want to select a default format, picker type, etc. User will be able to change many settings, unless you pass the _NoOptions flag to your calls.

    // Widgets: Trees
    // - TreeNode functions return true when the node is open, in which case you need to also call TreePop() when you are finished displaying the tree node contents.
    IMGUI_API bool          TreeNode(const char* label);
    IMGUI_API bool          TreeNode(const char* str_id, const char* fmt, ...) IM_FMTARGS(2);   // helper variation to easily decorelate the id from the displayed string. Read the FAQ about why and how to use ID. to align arbitrary text at the same level as a TreeNode() you can use Bullet().
    IMGUI_API bool          TreeNode(const void* ptr_id, const char* fmt, ...) IM_FMTARGS(2);   // "
    IMGUI_API bool          TreeNodeV(const char* str_id, const char* fmt, va_list args) IM_FMTLIST(2);
    IMGUI_API bool          TreeNodeV(const void* ptr_id, const char* fmt, va_list args) IM_FMTLIST(2);
    IMGUI_API bool          TreeNodeEx(const char* label, ImGuiTreeNodeFlags flags = 0);
    IMGUI_API bool          TreeNodeEx(const char* str_id, ImGuiTreeNodeFlags flags, const char* fmt, ...) IM_FMTARGS(3);
    IMGUI_API bool          TreeNodeEx(const void* ptr_id, ImGuiTreeNodeFlags flags, const char* fmt, ...) IM_FMTARGS(3);
    IMGUI_API bool          TreeNodeExV(const char* str_id, ImGuiTreeNodeFlags flags, const char* fmt, va_list args) IM_FMTLIST(3);
    IMGUI_API bool          TreeNodeExV(const void* ptr_id, ImGuiTreeNodeFlags flags, const char* fmt, va_list args) IM_FMTLIST(3);
    IMGUI_API void          TreePush(const char* str_id);                                       // ~ Indent()+PushId(). Already called by TreeNode() when returning true, but you can call TreePush/TreePop yourself if desired.
    IMGUI_API void          TreePush(const void* ptr_id);                                       // "
    IMGUI_API void          TreePop();                                                          // ~ Unindent()+PopId()
    IMGUI_API float         GetTreeNodeToLabelSpacing();                                        // horizontal distance preceding label when using TreeNode*() or Bullet() == (g.FontSize + style.FramePadding.x*2) for a regular unframed TreeNode
    IMGUI_API bool          CollapsingHeader(const char* label, ImGuiTreeNodeFlags flags = 0);  // if returning 'true' the header is open. doesn't indent nor push on ID stack. user doesn't have to call TreePop().
    IMGUI_API bool          CollapsingHeader(const char* label, bool* p_visible, ImGuiTreeNodeFlags flags = 0); // when 'p_visible != NULL': if '*p_visible==true' display an additional small close button on upper right of the header which will set the bool to false when clicked, if '*p_visible==false' don't display the header.
    IMGUI_API void          SetNextItemOpen(bool is_open, ImGuiCond cond = 0);                  // set next TreeNode/CollapsingHeader open state.

    // Widgets: Selectables
    // - A selectable highlights when hovered, and can display another color when selected.
    // - Neighbors selectable extend their highlight bounds in order to leave no gap between them. This is so a series of selected Selectable appear contiguous.
    IMGUI_API bool          Selectable(const char* label, bool selected = false, ImGuiSelectableFlags flags = 0, const ImVec2& size = ImVec2(0, 0)); // "bool selected" carry the selection state (read-only). Selectable() is clicked is returns true so you can modify your selection state. size.x==0.0: use remaining width, size.x>0.0: specify width. size.y==0.0: use label height, size.y>0.0: specify height
    IMGUI_API bool          Selectable(const char* label, bool* p_selected, ImGuiSelectableFlags flags = 0, const ImVec2& size = ImVec2(0, 0));      // "bool* p_selected" point to the selection state (read-write), as a convenient helper.

    // Widgets: List Boxes
    // - This is essentially a thin wrapper to using BeginChild/EndChild with some stylistic changes.
    // - The BeginListBox()/EndListBox() api allows you to manage your contents and selection state however you want it, by creating e.g. Selectable() or any items.
    // - The simplified/old ListBox() api are helpers over BeginListBox()/EndListBox() which are kept available for convenience purpose. This is analoguous to how Combos are created.
    // - Choose frame width:   size.x > 0.0f: custom  /  size.x < 0.0f or -FLT_MIN: right-align   /  size.x = 0.0f (default): use current ItemWidth
    // - Choose frame height:  size.y > 0.0f: custom  /  size.y < 0.0f or -FLT_MIN: bottom-align  /  size.y = 0.0f (default): arbitrary default height which can fit ~7 items
    IMGUI_API bool          BeginListBox(const char* label, const ImVec2& size = ImVec2(0, 0)); // open a framed scrolling region
    IMGUI_API void          EndListBox();                                                       // only call EndListBox() if BeginListBox() returned true!
    IMGUI_API bool          ListBox(const char* label, int* current_item, const char* const items[], int items_count, int height_in_items = -1);
    IMGUI_API bool          ListBox(const char* label, int* current_item, bool (*items_getter)(void* data, int idx, const char** out_text), void* data, int items_count, int height_in_items = -1);

    // Widgets: Data Plotting
    // - Consider using ImPlot (https://github.com/epezent/implot) which is much better!
    IMGUI_API void          PlotLines(const char* label, const float* values, int values_count, int values_offset = 0, const char* overlay_text = NULL, float scale_min = FLT_MAX, float scale_max = FLT_MAX, ImVec2 graph_size = ImVec2(0, 0), int stride = sizeof(float));
    IMGUI_API void          PlotLines(const char* label, float(*values_getter)(void* data, int idx), void* data, int values_count, int values_offset = 0, const char* overlay_text = NULL, float scale_min = FLT_MAX, float scale_max = FLT_MAX, ImVec2 graph_size = ImVec2(0, 0));
    IMGUI_API void          PlotHistogram(const char* label, const float* values, int values_count, int values_offset = 0, const char* overlay_text = NULL, float scale_min = FLT_MAX, float scale_max = FLT_MAX, ImVec2 graph_size = ImVec2(0, 0), int stride = sizeof(float));
    IMGUI_API void          PlotHistogram(const char* label, float(*values_getter)(void* data, int idx), void* data, int values_count, int values_offset = 0, const char* overlay_text = NULL, float scale_min = FLT_MAX, float scale_max = FLT_MAX, ImVec2 graph_size = ImVec2(0, 0));

    // Widgets: Value() Helpers.
    // - Those are merely shortcut to calling Text() with a format string. Output single value in "name: value" format (tip: freely declare more in your code to handle your types. you can add functions to the ImGui namespace)
    IMGUI_API void          Value(const char* prefix, bool b);
    IMGUI_API void          Value(const char* prefix, int v);
    IMGUI_API void          Value(const char* prefix, unsigned int v);
    IMGUI_API void          Value(const char* prefix, float v, const char* float_format = NULL);

    // Widgets: Menus
    // - Use BeginMenuBar() on a window ImGuiWindowFlags_MenuBar to append to its menu bar.
    // - Use BeginMainMenuBar() to create a menu bar at the top of the screen and append to it.
    // - Use BeginMenu() to create a menu. You can call BeginMenu() multiple time with the same identifier to append more items to it.
    // - Not that MenuItem() keyboardshortcuts are displayed as a convenience but _not processed_ by Dear ImGui at the moment.
    IMGUI_API bool          BeginMenuBar();                                                     // append to menu-bar of current window (requires ImGuiWindowFlags_MenuBar flag set on parent window).
    IMGUI_API void          EndMenuBar();                                                       // only call EndMenuBar() if BeginMenuBar() returns true!
    IMGUI_API bool          BeginMainMenuBar();                                                 // create and append to a full screen menu-bar.
    IMGUI_API void          EndMainMenuBar();                                                   // only call EndMainMenuBar() if BeginMainMenuBar() returns true!
    IMGUI_API bool          BeginMenu(const char* label, bool enabled = true);                  // create a sub-menu entry. only call EndMenu() if this returns true!
    IMGUI_API void          EndMenu();                                                          // only call EndMenu() if BeginMenu() returns true!
    IMGUI_API bool          MenuItem(const char* label, const char* shortcut = NULL, bool selected = false, bool enabled = true);  // return true when activated.
    IMGUI_API bool          MenuItem(const char* label, const char* shortcut, bool* p_selected, bool enabled = true);              // return true when activated + toggle (*p_selected) if p_selected != NULL

    // Tooltips
    // - Tooltips are windows following the mouse. They do not take focus away.
    // - A tooltip window can contain items of any types. SetTooltip() is a shortcut for the 'if (BeginTooltip()) { Text(...); EndTooltip(); }' idiom.
    IMGUI_API bool          BeginTooltip();                                                     // begin/append a tooltip window.
    IMGUI_API void          EndTooltip();                                                       // only call EndTooltip() if BeginTooltip()/BeginItemTooltip() returns true!
    IMGUI_API void          SetTooltip(const char* fmt, ...) IM_FMTARGS(1);                     // set a text-only tooltip. Often used after a ImGui::IsItemHovered() check. Override any previous call to SetTooltip().
    IMGUI_API void          SetTooltipV(const char* fmt, va_list args) IM_FMTLIST(1);

    // Tooltips: helpers for showing a tooltip when hovering an item
    // - BeginItemTooltip() is a shortcut for the 'if (IsItemHovered(ImGuiHoveredFlags_Tooltip) && BeginTooltip())' idiom.
    // - SetItemTooltip() is a shortcut for the 'if (IsItemHovered(ImGuiHoveredFlags_Tooltip)) { SetTooltip(...); }' idiom.
    // - Where 'ImGuiHoveredFlags_Tooltip' itself is a shortcut to use 'style.HoverFlagsForTooltipMouse' or 'style.HoverFlagsForTooltipNav' depending on active input type. For mouse it defaults to 'ImGuiHoveredFlags_Stationary | ImGuiHoveredFlags_DelayShort'.
    IMGUI_API bool          BeginItemTooltip();                                                 // begin/append a tooltip window if preceding item was hovered.
    IMGUI_API void          SetItemTooltip(const char* fmt, ...) IM_FMTARGS(1);                 // set a text-only tooltip if preceeding item was hovered. override any previous call to SetTooltip().
    IMGUI_API void          SetItemTooltipV(const char* fmt, va_list args) IM_FMTLIST(1);

    // Popups, Modals
    //  - They block normal mouse hovering detection (and therefore most mouse interactions) behind them.
    //  - If not modal: they can be closed by clicking anywhere outside them, or by pressing ESCAPE.
    //  - Their visibility state (~bool) is held internally instead of being held by the programmer as we are used to with regular Begin*() calls.
    //  - The 3 properties above are related: we need to retain popup visibility state in the library because popups may be closed as any time.
    //  - You can bypass the hovering restriction by using ImGuiHoveredFlags_AllowWhenBlockedByPopup when calling IsItemHovered() or IsWindowHovered().
    //  - IMPORTANT: Popup identifiers are relative to the current ID stack, so OpenPopup and BeginPopup generally needs to be at the same level of the stack.
    //    This is sometimes leading to confusing mistakes. May rework this in the future.

    // Popups: begin/end functions
    //  - BeginPopup(): query popup state, if open start appending into the window. Call EndPopup() afterwards. ImGuiWindowFlags are forwarded to the window.
    //  - BeginPopupModal(): block every interaction behind the window, cannot be closed by user, add a dimming background, has a title bar.
    IMGUI_API bool          BeginPopup(const char* str_id, ImGuiWindowFlags flags = 0);                         // return true if the popup is open, and you can start outputting to it.
    IMGUI_API bool          BeginPopupModal(const char* name, bool* p_open = NULL, ImGuiWindowFlags flags = 0); // return true if the modal is open, and you can start outputting to it.
    IMGUI_API void          EndPopup();                                                                         // only call EndPopup() if BeginPopupXXX() returns true!

    // Popups: open/close functions
    //  - OpenPopup(): set popup state to open. ImGuiPopupFlags are available for opening options.
    //  - If not modal: they can be closed by clicking anywhere outside them, or by pressing ESCAPE.
    //  - CloseCurrentPopup(): use inside the BeginPopup()/EndPopup() scope to close manually.
    //  - CloseCurrentPopup() is called by default by Selectable()/MenuItem() when activated (FIXME: need some options).
    //  - Use ImGuiPopupFlags_NoOpenOverExistingPopup to avoid opening a popup if there's already one at the same level. This is equivalent to e.g. testing for !IsAnyPopupOpen() prior to OpenPopup().
    //  - Use IsWindowAppearing() after BeginPopup() to tell if a window just opened.
    //  - IMPORTANT: Notice that for OpenPopupOnItemClick() we exceptionally default flags to 1 (== ImGuiPopupFlags_MouseButtonRight) for backward compatibility with older API taking 'int mouse_button = 1' parameter
    IMGUI_API void          OpenPopup(const char* str_id, ImGuiPopupFlags popup_flags = 0);                     // call to mark popup as open (don't call every frame!).
    IMGUI_API void          OpenPopup(ImGuiID id, ImGuiPopupFlags popup_flags = 0);                             // id overload to facilitate calling from nested stacks
    IMGUI_API void          OpenPopupOnItemClick(const char* str_id = NULL, ImGuiPopupFlags popup_flags = 1);   // helper to open popup when clicked on last item. Default to ImGuiPopupFlags_MouseButtonRight == 1. (note: actually triggers on the mouse _released_ event to be consistent with popup behaviors)
    IMGUI_API void          CloseCurrentPopup();                                                                // manually close the popup we have begin-ed into.

    // Popups: open+begin combined functions helpers
    //  - Helpers to do OpenPopup+BeginPopup where the Open action is triggered by e.g. hovering an item and right-clicking.
    //  - They are convenient to easily create context menus, hence the name.
    //  - IMPORTANT: Notice that BeginPopupContextXXX takes ImGuiPopupFlags just like OpenPopup() and unlike BeginPopup(). For full consistency, we may add ImGuiWindowFlags to the BeginPopupContextXXX functions in the future.
    //  - IMPORTANT: Notice that we exceptionally default their flags to 1 (== ImGuiPopupFlags_MouseButtonRight) for backward compatibility with older API taking 'int mouse_button = 1' parameter, so if you add other flags remember to re-add the ImGuiPopupFlags_MouseButtonRight.
    IMGUI_API bool          BeginPopupContextItem(const char* str_id = NULL, ImGuiPopupFlags popup_flags = 1);  // open+begin popup when clicked on last item. Use str_id==NULL to associate the popup to previous item. If you want to use that on a non-interactive item such as Text() you need to pass in an explicit ID here. read comments in .cpp!
    IMGUI_API bool          BeginPopupContextWindow(const char* str_id = NULL, ImGuiPopupFlags popup_flags = 1);// open+begin popup when clicked on current window.
    IMGUI_API bool          BeginPopupContextVoid(const char* str_id = NULL, ImGuiPopupFlags popup_flags = 1);  // open+begin popup when clicked in void (where there are no windows).

    // Popups: query functions
    //  - IsPopupOpen(): return true if the popup is open at the current BeginPopup() level of the popup stack.
    //  - IsPopupOpen() with ImGuiPopupFlags_AnyPopupId: return true if any popup is open at the current BeginPopup() level of the popup stack.
    //  - IsPopupOpen() with ImGuiPopupFlags_AnyPopupId + ImGuiPopupFlags_AnyPopupLevel: return true if any popup is open.
    IMGUI_API bool          IsPopupOpen(const char* str_id, ImGuiPopupFlags flags = 0);                         // return true if the popup is open.

    // Tables
    // - Full-featured replacement for old Columns API.
    // - See Demo->Tables for demo code. See top of imgui_tables.cpp for general commentary.
    // - See ImGuiTableFlags_ and ImGuiTableColumnFlags_ enums for a description of available flags.
    // The typical call flow is:
    // - 1. Call BeginTable(), early out if returning false.
    // - 2. Optionally call TableSetupColumn() to submit column name/flags/defaults.
    // - 3. Optionally call TableSetupScrollFreeze() to request scroll freezing of columns/rows.
    // - 4. Optionally call TableHeadersRow() to submit a header row. Names are pulled from TableSetupColumn() data.
    // - 5. Populate contents:
    //    - In most situations you can use TableNextRow() + TableSetColumnIndex(N) to start appending into a column.
    //    - If you are using tables as a sort of grid, where every column is holding the same type of contents,
    //      you may prefer using TableNextColumn() instead of TableNextRow() + TableSetColumnIndex().
    //      TableNextColumn() will automatically wrap-around into the next row if needed.
    //    - IMPORTANT: Comparatively to the old Columns() API, we need to call TableNextColumn() for the first column!
    //    - Summary of possible call flow:
    //        --------------------------------------------------------------------------------------------------------
    //        TableNextRow() -> TableSetColumnIndex(0) -> Text("Hello 0") -> TableSetColumnIndex(1) -> Text("Hello 1")  // OK
    //        TableNextRow() -> TableNextColumn()      -> Text("Hello 0") -> TableNextColumn()      -> Text("Hello 1")  // OK
    //                          TableNextColumn()      -> Text("Hello 0") -> TableNextColumn()      -> Text("Hello 1")  // OK: TableNextColumn() automatically gets to next row!
    //        TableNextRow()                           -> Text("Hello 0")                                               // Not OK! Missing TableSetColumnIndex() or TableNextColumn()! Text will not appear!
    //        --------------------------------------------------------------------------------------------------------
    // - 5. Call EndTable()
    IMGUI_API bool          BeginTable(const char* str_id, int column, ImGuiTableFlags flags = 0, const ImVec2& outer_size = ImVec2(0.0f, 0.0f), float inner_width = 0.0f);
    IMGUI_API void          EndTable();                                         // only call EndTable() if BeginTable() returns true!
    IMGUI_API void          TableNextRow(ImGuiTableRowFlags row_flags = 0, float min_row_height = 0.0f); // append into the first cell of a new row.
    IMGUI_API bool          TableNextColumn();                                  // append into the next column (or first column of next row if currently in last column). Return true when column is visible.
    IMGUI_API bool          TableSetColumnIndex(int column_n);                  // append into the specified column. Return true when column is visible.

    // Tables: Headers & Columns declaration
    // - Use TableSetupColumn() to specify label, resizing policy, default width/weight, id, various other flags etc.
    // - Use TableHeadersRow() to create a header row and automatically submit a TableHeader() for each column.
    //   Headers are required to perform: reordering, sorting, and opening the context menu.
    //   The context menu can also be made available in columns body using ImGuiTableFlags_ContextMenuInBody.
    // - You may manually submit headers using TableNextRow() + TableHeader() calls, but this is only useful in
    //   some advanced use cases (e.g. adding custom widgets in header row).
    // - Use TableSetupScrollFreeze() to lock columns/rows so they stay visible when scrolled.
    IMGUI_API void          TableSetupColumn(const char* label, ImGuiTableColumnFlags flags = 0, float init_width_or_weight = 0.0f, ImGuiID user_id = 0);
    IMGUI_API void          TableSetupScrollFreeze(int cols, int rows);         // lock columns/rows so they stay visible when scrolled.
    IMGUI_API void          TableHeadersRow();                                  // submit all headers cells based on data provided to TableSetupColumn() + submit context menu
    IMGUI_API void          TableHeader(const char* label);                     // submit one header cell manually (rarely used)

    // Tables: Sorting & Miscellaneous functions
    // - Sorting: call TableGetSortSpecs() to retrieve latest sort specs for the table. NULL when not sorting.
    //   When 'sort_specs->SpecsDirty == true' you should sort your data. It will be true when sorting specs have
    //   changed since last call, or the first time. Make sure to set 'SpecsDirty = false' after sorting,
    //   else you may wastefully sort your data every frame!
    // - Functions args 'int column_n' treat the default value of -1 as the same as passing the current column index.
    IMGUI_API ImGuiTableSortSpecs*  TableGetSortSpecs();                        // get latest sort specs for the table (NULL if not sorting).  Lifetime: don't hold on this pointer over multiple frames or past any subsequent call to BeginTable().
    IMGUI_API int                   TableGetColumnCount();                      // return number of columns (value passed to BeginTable)
    IMGUI_API int                   TableGetColumnIndex();                      // return current column index.
    IMGUI_API int                   TableGetRowIndex();                         // return current row index.
    IMGUI_API const char*           TableGetColumnName(int column_n = -1);      // return "" if column didn't have a name declared by TableSetupColumn(). Pass -1 to use current column.
    IMGUI_API ImGuiTableColumnFlags TableGetColumnFlags(int column_n = -1);     // return column flags so you can query their Enabled/Visible/Sorted/Hovered status flags. Pass -1 to use current column.
    IMGUI_API void                  TableSetColumnEnabled(int column_n, bool v);// change user accessible enabled/disabled state of a column. Set to false to hide the column. User can use the context menu to change this themselves (right-click in headers, or right-click in columns body with ImGuiTableFlags_ContextMenuInBody)
    IMGUI_API void                  TableSetBgColor(ImGuiTableBgTarget target, ImU32 color, int column_n = -1);  // change the color of a cell, row, or column. See ImGuiTableBgTarget_ flags for details.

    // Legacy Columns API (prefer using Tables!)
    // - You can also use SameLine(pos_x) to mimic simplified columns.
    IMGUI_API void          Columns(int count = 1, const char* id = NULL, bool border = true);
    IMGUI_API void          NextColumn();                                                       // next column, defaults to current row or next row if the current row is finished
    IMGUI_API int           GetColumnIndex();                                                   // get current column index
    IMGUI_API float         GetColumnWidth(int column_index = -1);                              // get column width (in pixels). pass -1 to use current column
    IMGUI_API void          SetColumnWidth(int column_index, float width);                      // set column width (in pixels). pass -1 to use current column
    IMGUI_API float         GetColumnOffset(int column_index = -1);                             // get position of column line (in pixels, from the left side of the contents region). pass -1 to use current column, otherwise 0..GetColumnsCount() inclusive. column 0 is typically 0.0f
    IMGUI_API void          SetColumnOffset(int column_index, float offset_x);                  // set position of column line (in pixels, from the left side of the contents region). pass -1 to use current column
    IMGUI_API int           GetColumnsCount();

    // Tab Bars, Tabs
    // - Note: Tabs are automatically created by the docking system (when in 'docking' branch). Use this to create tab bars/tabs yourself.
    IMGUI_API bool          BeginTabBar(const char* str_id, ImGuiTabBarFlags flags = 0);        // create and append into a TabBar
    IMGUI_API void          EndTabBar();                                                        // only call EndTabBar() if BeginTabBar() returns true!
    IMGUI_API bool          BeginTabItem(const char* label, bool* p_open = NULL, ImGuiTabItemFlags flags = 0); // create a Tab. Returns true if the Tab is selected.
    IMGUI_API void          EndTabItem();                                                       // only call EndTabItem() if BeginTabItem() returns true!
    IMGUI_API bool          TabItemButton(const char* label, ImGuiTabItemFlags flags = 0);      // create a Tab behaving like a button. return true when clicked. cannot be selected in the tab bar.
    IMGUI_API void          SetTabItemClosed(const char* tab_or_docked_window_label);           // notify TabBar or Docking system of a closed tab/window ahead (useful to reduce visual flicker on reorderable tab bars). For tab-bar: call after BeginTabBar() and before Tab submissions. Otherwise call with a window name.

    // Docking
    // [BETA API] Enable with io.ConfigFlags |= ImGuiConfigFlags_DockingEnable.
    // Note: You can use most Docking facilities without calling any API. You DO NOT need to call DockSpace() to use Docking!
    // - Drag from window title bar or their tab to dock/undock. Hold SHIFT to disable docking/undocking.
    // - Drag from window menu button (upper-left button) to undock an entire node (all windows).
    // - When io.ConfigDockingWithShift == true, you instead need to hold SHIFT to _enable_ docking/undocking.
    // About dockspaces:
    // - Use DockSpaceOverViewport() to create an explicit dock node covering the screen or a specific viewport.
    //   This is often used with ImGuiDockNodeFlags_PassthruCentralNode to make it transparent.
    // - Use DockSpace() to create an explicit dock node _within_ an existing window. See Docking demo for details.
    // - Important: Dockspaces need to be submitted _before_ any window they can host. Submit it early in your frame!
    // - Important: Dockspaces need to be kept alive if hidden, otherwise windows docked into it will be undocked.
    //   e.g. if you have multiple tabs with a dockspace inside each tab: submit the non-visible dockspaces with ImGuiDockNodeFlags_KeepAliveOnly.
    IMGUI_API ImGuiID       DockSpace(ImGuiID id, const ImVec2& size = ImVec2(0, 0), ImGuiDockNodeFlags flags = 0, const ImGuiWindowClass* window_class = NULL);
    IMGUI_API ImGuiID       DockSpaceOverViewport(const ImGuiViewport* viewport = NULL, ImGuiDockNodeFlags flags = 0, const ImGuiWindowClass* window_class = NULL);
    IMGUI_API void          SetNextWindowDockID(ImGuiID dock_id, ImGuiCond cond = 0);           // set next window dock id
    IMGUI_API void          SetNextWindowClass(const ImGuiWindowClass* window_class);           // set next window class (control docking compatibility + provide hints to platform backend via custom viewport flags and platform parent/child relationship)
    IMGUI_API ImGuiID       GetWindowDockID();
    IMGUI_API bool          IsWindowDocked();                                                   // is current window docked into another window?

    // Logging/Capture
    // - All text output from the interface can be captured into tty/file/clipboard. By default, tree nodes are automatically opened during logging.
    IMGUI_API void          LogToTTY(int auto_open_depth = -1);                                 // start logging to tty (stdout)
    IMGUI_API void          LogToFile(int auto_open_depth = -1, const char* filename = NULL);   // start logging to file
    IMGUI_API void          LogToClipboard(int auto_open_depth = -1);                           // start logging to OS clipboard
    IMGUI_API void          LogFinish();                                                        // stop logging (close file, etc.)
    IMGUI_API void          LogButtons();                                                       // helper to display buttons for logging to tty/file/clipboard
    IMGUI_API void          LogText(const char* fmt, ...) IM_FMTARGS(1);                        // pass text data straight to log (without being displayed)
    IMGUI_API void          LogTextV(const char* fmt, va_list args) IM_FMTLIST(1);

    // Drag and Drop
    // - On source items, call BeginDragDropSource(), if it returns true also call SetDragDropPayload() + EndDragDropSource().
    // - On target candidates, call BeginDragDropTarget(), if it returns true also call AcceptDragDropPayload() + EndDragDropTarget().
    // - If you stop calling BeginDragDropSource() the payload is preserved however it won't have a preview tooltip (we currently display a fallback "..." tooltip, see #1725)
    // - An item can be both drag source and drop target.
    IMGUI_API bool          BeginDragDropSource(ImGuiDragDropFlags flags = 0);                                      // call after submitting an item which may be dragged. when this return true, you can call SetDragDropPayload() + EndDragDropSource()
    IMGUI_API bool          SetDragDropPayload(const char* type, const void* data, size_t sz, ImGuiCond cond = 0);  // type is a user defined string of maximum 32 characters. Strings starting with '_' are reserved for dear imgui internal types. Data is copied and held by imgui. Return true when payload has been accepted.
    IMGUI_API void          EndDragDropSource();                                                                    // only call EndDragDropSource() if BeginDragDropSource() returns true!
    IMGUI_API bool                  BeginDragDropTarget();                                                          // call after submitting an item that may receive a payload. If this returns true, you can call AcceptDragDropPayload() + EndDragDropTarget()
    IMGUI_API const ImGuiPayload*   AcceptDragDropPayload(const char* type, ImGuiDragDropFlags flags = 0);          // accept contents of a given type. If ImGuiDragDropFlags_AcceptBeforeDelivery is set you can peek into the payload before the mouse button is released.
    IMGUI_API void                  EndDragDropTarget();                                                            // only call EndDragDropTarget() if BeginDragDropTarget() returns true!
    IMGUI_API const ImGuiPayload*   GetDragDropPayload();                                                           // peek directly into the current payload from anywhere. may return NULL. use ImGuiPayload::IsDataType() to test for the payload type.

    // Disabling [BETA API]
    // - Disable all user interactions and dim items visuals (applying style.DisabledAlpha over current colors)
    // - Those can be nested but it cannot be used to enable an already disabled section (a single BeginDisabled(true) in the stack is enough to keep everything disabled)
    // - BeginDisabled(false) essentially does nothing useful but is provided to facilitate use of boolean expressions. If you can avoid calling BeginDisabled(False)/EndDisabled() best to avoid it.
    IMGUI_API void          BeginDisabled(bool disabled = true);
    IMGUI_API void          EndDisabled();

    // Clipping
    // - Mouse hovering is affected by ImGui::PushClipRect() calls, unlike direct calls to ImDrawList::PushClipRect() which are render only.
    IMGUI_API void          PushClipRect(const ImVec2& clip_rect_min, const ImVec2& clip_rect_max, bool intersect_with_current_clip_rect);
    IMGUI_API void          PopClipRect();

    // Focus, Activation
    // - Prefer using "SetItemDefaultFocus()" over "if (IsWindowAppearing()) SetScrollHereY()" when applicable to signify "this is the default item"
    IMGUI_API void          SetItemDefaultFocus();                                              // make last item the default focused item of a window.
    IMGUI_API void          SetKeyboardFocusHere(int offset = 0);                               // focus keyboard on the next widget. Use positive 'offset' to access sub components of a multiple component widget. Use -1 to access previous widget.

    // Overlapping mode
    IMGUI_API void          SetNextItemAllowOverlap();                                          // allow next item to be overlapped by a subsequent item. Useful with invisible buttons, selectable, treenode covering an area where subsequent items may need to be added. Note that both Selectable() and TreeNode() have dedicated flags doing this.

    // Item/Widgets Utilities and Query Functions
    // - Most of the functions are referring to the previous Item that has been submitted.
    // - See Demo Window under "Widgets->Querying Status" for an interactive visualization of most of those functions.
    IMGUI_API bool          IsItemHovered(ImGuiHoveredFlags flags = 0);                         // is the last item hovered? (and usable, aka not blocked by a popup, etc.). See ImGuiHoveredFlags for more options.
    IMGUI_API bool          IsItemActive();                                                     // is the last item active? (e.g. button being held, text field being edited. This will continuously return true while holding mouse button on an item. Items that don't interact will always return false)
    IMGUI_API bool          IsItemFocused();                                                    // is the last item focused for keyboard/gamepad navigation?
    IMGUI_API bool          IsItemClicked(ImGuiMouseButton mouse_button = 0);                   // is the last item hovered and mouse clicked on? (**)  == IsMouseClicked(mouse_button) && IsItemHovered()Important. (**) this is NOT equivalent to the behavior of e.g. Button(). Read comments in function definition.
    IMGUI_API bool          IsItemVisible();                                                    // is the last item visible? (items may be out of sight because of clipping/scrolling)
    IMGUI_API bool          IsItemEdited();                                                     // did the last item modify its underlying value this frame? or was pressed? This is generally the same as the "bool" return value of many widgets.
    IMGUI_API bool          IsItemActivated();                                                  // was the last item just made active (item was previously inactive).
    IMGUI_API bool          IsItemDeactivated();                                                // was the last item just made inactive (item was previously active). Useful for Undo/Redo patterns with widgets that require continuous editing.
    IMGUI_API bool          IsItemDeactivatedAfterEdit();                                       // was the last item just made inactive and made a value change when it was active? (e.g. Slider/Drag moved). Useful for Undo/Redo patterns with widgets that require continuous editing. Note that you may get false positives (some widgets such as Combo()/ListBox()/Selectable() will return true even when clicking an already selected item).
    IMGUI_API bool          IsItemToggledOpen();                                                // was the last item open state toggled? set by TreeNode().
    IMGUI_API bool          IsAnyItemHovered();                                                 // is any item hovered?
    IMGUI_API bool          IsAnyItemActive();                                                  // is any item active?
    IMGUI_API bool          IsAnyItemFocused();                                                 // is any item focused?
    IMGUI_API ImGuiID       GetItemID();                                                        // get ID of last item (~~ often same ImGui::GetID(label) beforehand)
    IMGUI_API ImVec2        GetItemRectMin();                                                   // get upper-left bounding rectangle of the last item (screen space)
    IMGUI_API ImVec2        GetItemRectMax();                                                   // get lower-right bounding rectangle of the last item (screen space)
    IMGUI_API ImVec2        GetItemRectSize();                                                  // get size of last item

    // Viewports
    // - Currently represents the Platform Window created by the application which is hosting our Dear ImGui windows.
    // - In 'docking' branch with multi-viewport enabled, we extend this concept to have multiple active viewports.
    // - In the future we will extend this concept further to also represent Platform Monitor and support a "no main platform window" operation mode.
    IMGUI_API ImGuiViewport* GetMainViewport();                                                 // return primary/default viewport. This can never be NULL.

    // Background/Foreground Draw Lists
    IMGUI_API ImDrawList*   GetBackgroundDrawList();                                            // get background draw list for the viewport associated to the current window. this draw list will be the first rendering one. Useful to quickly draw shapes/text behind dear imgui contents.
    IMGUI_API ImDrawList*   GetForegroundDrawList();                                            // get foreground draw list for the viewport associated to the current window. this draw list will be the last rendered one. Useful to quickly draw shapes/text over dear imgui contents.
    IMGUI_API ImDrawList*   GetBackgroundDrawList(ImGuiViewport* viewport);                     // get background draw list for the given viewport. this draw list will be the first rendering one. Useful to quickly draw shapes/text behind dear imgui contents.
    IMGUI_API ImDrawList*   GetForegroundDrawList(ImGuiViewport* viewport);                     // get foreground draw list for the given viewport. this draw list will be the last rendered one. Useful to quickly draw shapes/text over dear imgui contents.

    // Miscellaneous Utilities
    IMGUI_API bool          IsRectVisible(const ImVec2& size);                                  // test if rectangle (of given size, starting from cursor position) is visible / not clipped.
    IMGUI_API bool          IsRectVisible(const ImVec2& rect_min, const ImVec2& rect_max);      // test if rectangle (in screen space) is visible / not clipped. to perform coarse clipping on user's side.
    IMGUI_API double        GetTime();                                                          // get global imgui time. incremented by io.DeltaTime every frame.
    IMGUI_API int           GetFrameCount();                                                    // get global imgui frame count. incremented by 1 every frame.
    IMGUI_API ImDrawListSharedData* GetDrawListSharedData();                                    // you may use this when creating your own ImDrawList instances.
    IMGUI_API const char*   GetStyleColorName(ImGuiCol idx);                                    // get a string corresponding to the enum value (for display, saving, etc.).
    IMGUI_API void          SetStateStorage(ImGuiStorage* storage);                             // replace current window storage with our own (if you want to manipulate it yourself, typically clear subsection of it)
    IMGUI_API ImGuiStorage* GetStateStorage();
    IMGUI_API bool          BeginChildFrame(ImGuiID id, const ImVec2& size, ImGuiWindowFlags flags = 0); // helper to create a child window / scrolling region that looks like a normal widget frame
    IMGUI_API void          EndChildFrame();                                                    // always call EndChildFrame() regardless of BeginChildFrame() return values (which indicates a collapsed/clipped window)

    // Text Utilities
    IMGUI_API ImVec2        CalcTextSize(const char* text, const char* text_end = NULL, bool hide_text_after_double_hash = false, float wrap_width = -1.0f);

    // Color Utilities
    IMGUI_API ImVec4        ColorConvertU32ToFloat4(ImU32 in);
    IMGUI_API ImU32         ColorConvertFloat4ToU32(const ImVec4& in);
    IMGUI_API void          ColorConvertRGBtoHSV(float r, float g, float b, float& out_h, float& out_s, float& out_v);
    IMGUI_API void          ColorConvertHSVtoRGB(float h, float s, float v, float& out_r, float& out_g, float& out_b);

    // Inputs Utilities: Keyboard/Mouse/Gamepad
    // - the ImGuiKey enum contains all possible keyboard, mouse and gamepad inputs (e.g. ImGuiKey_A, ImGuiKey_MouseLeft, ImGuiKey_GamepadDpadUp...).
    // - before v1.87, we used ImGuiKey to carry native/user indices as defined by each backends. About use of those legacy ImGuiKey values:
    //  - without IMGUI_DISABLE_OBSOLETE_KEYIO (legacy support): you can still use your legacy native/user indices (< 512) according to how your backend/engine stored them in io.KeysDown[], but need to cast them to ImGuiKey.
    //  - with    IMGUI_DISABLE_OBSOLETE_KEYIO (this is the way forward): any use of ImGuiKey will assert with key < 512. GetKeyIndex() is pass-through and therefore deprecated (gone if IMGUI_DISABLE_OBSOLETE_KEYIO is defined).
    IMGUI_API bool          IsKeyDown(ImGuiKey key);                                            // is key being held.
    IMGUI_API bool          IsKeyPressed(ImGuiKey key, bool repeat = true);                     // was key pressed (went from !Down to Down)? if repeat=true, uses io.KeyRepeatDelay / KeyRepeatRate
    IMGUI_API bool          IsKeyReleased(ImGuiKey key);                                        // was key released (went from Down to !Down)?
    IMGUI_API int           GetKeyPressedAmount(ImGuiKey key, float repeat_delay, float rate);  // uses provided repeat rate/delay. return a count, most often 0 or 1 but might be >1 if RepeatRate is small enough that DeltaTime > RepeatRate
    IMGUI_API const char*   GetKeyName(ImGuiKey key);                                           // [DEBUG] returns English name of the key. Those names a provided for debugging purpose and are not meant to be saved persistently not compared.
    IMGUI_API void          SetNextFrameWantCaptureKeyboard(bool want_capture_keyboard);        // Override io.WantCaptureKeyboard flag next frame (said flag is left for your application to handle, typically when true it instructs your app to ignore inputs). e.g. force capture keyboard when your widget is being hovered. This is equivalent to setting "io.WantCaptureKeyboard = want_capture_keyboard"; after the next NewFrame() call.

    // Inputs Utilities: Mouse specific
    // - To refer to a mouse button, you may use named enums in your code e.g. ImGuiMouseButton_Left, ImGuiMouseButton_Right.
    // - You can also use regular integer: it is forever guaranteed that 0=Left, 1=Right, 2=Middle.
    // - Dragging operations are only reported after mouse has moved a certain distance away from the initial clicking position (see 'lock_threshold' and 'io.MouseDraggingThreshold')
    IMGUI_API bool          IsMouseDown(ImGuiMouseButton button);                               // is mouse button held?
    IMGUI_API bool          IsMouseClicked(ImGuiMouseButton button, bool repeat = false);       // did mouse button clicked? (went from !Down to Down). Same as GetMouseClickedCount() == 1.
    IMGUI_API bool          IsMouseReleased(ImGuiMouseButton button);                           // did mouse button released? (went from Down to !Down)
    IMGUI_API bool          IsMouseDoubleClicked(ImGuiMouseButton button);                      // did mouse button double-clicked? Same as GetMouseClickedCount() == 2. (note that a double-click will also report IsMouseClicked() == true)
    IMGUI_API int           GetMouseClickedCount(ImGuiMouseButton button);                      // return the number of successive mouse-clicks at the time where a click happen (otherwise 0).
    IMGUI_API bool          IsMouseHoveringRect(const ImVec2& r_min, const ImVec2& r_max, bool clip = true);// is mouse hovering given bounding rect (in screen space). clipped by current clipping settings, but disregarding of other consideration of focus/window ordering/popup-block.
    IMGUI_API bool          IsMousePosValid(const ImVec2* mouse_pos = NULL);                    // by convention we use (-FLT_MAX,-FLT_MAX) to denote that there is no mouse available
    IMGUI_API bool          IsAnyMouseDown();                                                   // [WILL OBSOLETE] is any mouse button held? This was designed for backends, but prefer having backend maintain a mask of held mouse buttons, because upcoming input queue system will make this invalid.
    IMGUI_API ImVec2        GetMousePos();                                                      // shortcut to ImGui::GetIO().MousePos provided by user, to be consistent with other calls
    IMGUI_API ImVec2        GetMousePosOnOpeningCurrentPopup();                                 // retrieve mouse position at the time of opening popup we have BeginPopup() into (helper to avoid user backing that value themselves)
    IMGUI_API bool          IsMouseDragging(ImGuiMouseButton button, float lock_threshold = -1.0f);         // is mouse dragging? (if lock_threshold < -1.0f, uses io.MouseDraggingThreshold)
    IMGUI_API ImVec2        GetMouseDragDelta(ImGuiMouseButton button = 0, float lock_threshold = -1.0f);   // return the delta from the initial clicking position while the mouse button is pressed or was just released. This is locked and return 0.0f until the mouse moves past a distance threshold at least once (if lock_threshold < -1.0f, uses io.MouseDraggingThreshold)
    IMGUI_API void          ResetMouseDragDelta(ImGuiMouseButton button = 0);                   //
    IMGUI_API ImGuiMouseCursor GetMouseCursor();                                                // get desired mouse cursor shape. Important: reset in ImGui::NewFrame(), this is updated during the frame. valid before Render(). If you use software rendering by setting io.MouseDrawCursor ImGui will render those for you
    IMGUI_API void          SetMouseCursor(ImGuiMouseCursor cursor_type);                       // set desired mouse cursor shape
    IMGUI_API void          SetNextFrameWantCaptureMouse(bool want_capture_mouse);              // Override io.WantCaptureMouse flag next frame (said flag is left for your application to handle, typical when true it instucts your app to ignore inputs). This is equivalent to setting "io.WantCaptureMouse = want_capture_mouse;" after the next NewFrame() call.

    // Clipboard Utilities
    // - Also see the LogToClipboard() function to capture GUI into clipboard, or easily output text data to the clipboard.
    IMGUI_API const char*   GetClipboardText();
    IMGUI_API void          SetClipboardText(const char* text);

    // Settings/.Ini Utilities
    // - The disk functions are automatically called if io.IniFilename != NULL (default is "imgui.ini").
    // - Set io.IniFilename to NULL to load/save manually. Read io.WantSaveIniSettings description about handling .ini saving manually.
    // - Important: default value "imgui.ini" is relative to current working dir! Most apps will want to lock this to an absolute path (e.g. same path as executables).
    IMGUI_API void          LoadIniSettingsFromDisk(const char* ini_filename);                  // call after CreateContext() and before the first call to NewFrame(). NewFrame() automatically calls LoadIniSettingsFromDisk(io.IniFilename).
    IMGUI_API void          LoadIniSettingsFromMemory(const char* ini_data, size_t ini_size=0); // call after CreateContext() and before the first call to NewFrame() to provide .ini data from your own data source.
    IMGUI_API void          SaveIniSettingsToDisk(const char* ini_filename);                    // this is automatically called (if io.IniFilename is not empty) a few seconds after any modification that should be reflected in the .ini file (and also by DestroyContext).
    IMGUI_API const char*   SaveIniSettingsToMemory(size_t* out_ini_size = NULL);               // return a zero-terminated string with the .ini data which you can save by your own mean. call when io.WantSaveIniSettings is set, then save data by your own mean and clear io.WantSaveIniSettings.

    // Debug Utilities
    IMGUI_API void          DebugTextEncoding(const char* text);
    IMGUI_API bool          DebugCheckVersionAndDataLayout(const char* version_str, size_t sz_io, size_t sz_style, size_t sz_vec2, size_t sz_vec4, size_t sz_drawvert, size_t sz_drawidx); // This is called by IMGUI_CHECKVERSION() macro.

    // Memory Allocators
    // - Those functions are not reliant on the current context.
    // - DLL users: heaps and globals are not shared across DLL boundaries! You will need to call SetCurrentContext() + SetAllocatorFunctions()
    //   for each static/DLL boundary you are calling from. Read "Context and Memory Allocators" section of imgui.cpp for more details.
    IMGUI_API void          SetAllocatorFunctions(ImGuiMemAllocFunc alloc_func, ImGuiMemFreeFunc free_func, void* user_data = NULL);
    IMGUI_API void          GetAllocatorFunctions(ImGuiMemAllocFunc* p_alloc_func, ImGuiMemFreeFunc* p_free_func, void** p_user_data);
    IMGUI_API void*         MemAlloc(size_t size);
    IMGUI_API void          MemFree(void* ptr);

    // (Optional) Platform/OS interface for multi-viewport support
    // Read comments around the ImGuiPlatformIO structure for more details.
    // Note: You may use GetWindowViewport() to get the current viewport of the current window.
    IMGUI_API ImGuiPlatformIO&  GetPlatformIO();                                                // platform/renderer functions, for backend to setup + viewports list.
    IMGUI_API void              UpdatePlatformWindows();                                        // call in main loop. will call CreateWindow/ResizeWindow/etc. platform functions for each secondary viewport, and DestroyWindow for each inactive viewport.
    IMGUI_API void              RenderPlatformWindowsDefault(void* platform_render_arg = NULL, void* renderer_render_arg = NULL); // call in main loop. will call RenderWindow/SwapBuffers platform functions for each secondary viewport which doesn't have the ImGuiViewportFlags_Minimized flag set. May be reimplemented by user for custom rendering needs.
    IMGUI_API void              DestroyPlatformWindows();                                       // call DestroyWindow platform functions for all viewports. call from backend Shutdown() if you need to close platform windows before imgui shutdown. otherwise will be called by DestroyContext().
    IMGUI_API ImGuiViewport*    FindViewportByID(ImGuiID id);                                   // this is a helper for backends.
    IMGUI_API ImGuiViewport*    FindViewportByPlatformHandle(void* platform_handle);            // this is a helper for backends. the type platform_handle is decided by the backend (e.g. HWND, MyWindow*, GLFWwindow* etc.)

} // namespace ImGui

//-----------------------------------------------------------------------------
// [SECTION] Flags & Enumerations
//-----------------------------------------------------------------------------

// Flags for ImGui::Begin()
// (Those are per-window flags. There are shared flags in ImGuiIO: io.ConfigWindowsResizeFromEdges and io.ConfigWindowsMoveFromTitleBarOnly)
enum ImGuiWindowFlags_
{
    ImGuiWindowFlags_None                   = 0,
    ImGuiWindowFlags_NoTitleBar             = 1 << 0,   // Disable title-bar
    ImGuiWindowFlags_NoResize               = 1 << 1,   // Disable user resizing with the lower-right grip
    ImGuiWindowFlags_NoMove                 = 1 << 2,   // Disable user moving the window
    ImGuiWindowFlags_NoScrollbar            = 1 << 3,   // Disable scrollbars (window can still scroll with mouse or programmatically)
    ImGuiWindowFlags_NoScrollWithMouse      = 1 << 4,   // Disable user vertically scrolling with mouse wheel. On child window, mouse wheel will be forwarded to the parent unless NoScrollbar is also set.
    ImGuiWindowFlags_NoCollapse             = 1 << 5,   // Disable user collapsing window by double-clicking on it. Also referred to as Window Menu Button (e.g. within a docking node).
    ImGuiWindowFlags_AlwaysAutoResize       = 1 << 6,   // Resize every window to its content every frame
    ImGuiWindowFlags_NoBackground           = 1 << 7,   // Disable drawing background color (WindowBg, etc.) and outside border. Similar as using SetNextWindowBgAlpha(0.0f).
    ImGuiWindowFlags_NoSavedSettings        = 1 << 8,   // Never load/save settings in .ini file
    ImGuiWindowFlags_NoMouseInputs          = 1 << 9,   // Disable catching mouse, hovering test with pass through.
    ImGuiWindowFlags_MenuBar                = 1 << 10,  // Has a menu-bar
    ImGuiWindowFlags_HorizontalScrollbar    = 1 << 11,  // Allow horizontal scrollbar to appear (off by default). You may use SetNextWindowContentSize(ImVec2(width,0.0f)); prior to calling Begin() to specify width. Read code in imgui_demo in the "Horizontal Scrolling" section.
    ImGuiWindowFlags_NoFocusOnAppearing     = 1 << 12,  // Disable taking focus when transitioning from hidden to visible state
    ImGuiWindowFlags_NoBringToFrontOnFocus  = 1 << 13,  // Disable bringing window to front when taking focus (e.g. clicking on it or programmatically giving it focus)
    ImGuiWindowFlags_AlwaysVerticalScrollbar= 1 << 14,  // Always show vertical scrollbar (even if ContentSize.y < Size.y)
    ImGuiWindowFlags_AlwaysHorizontalScrollbar=1<< 15,  // Always show horizontal scrollbar (even if ContentSize.x < Size.x)
    ImGuiWindowFlags_AlwaysUseWindowPadding = 1 << 16,  // Ensure child windows without border uses style.WindowPadding (ignored by default for non-bordered child windows, because more convenient)
    ImGuiWindowFlags_NoNavInputs            = 1 << 18,  // No gamepad/keyboard navigation within the window
    ImGuiWindowFlags_NoNavFocus             = 1 << 19,  // No focusing toward this window with gamepad/keyboard navigation (e.g. skipped by CTRL+TAB)
    ImGuiWindowFlags_UnsavedDocument        = 1 << 20,  // Display a dot next to the title. When used in a tab/docking context, tab is selected when clicking the X + closure is not assumed (will wait for user to stop submitting the tab). Otherwise closure is assumed when pressing the X, so if you keep submitting the tab may reappear at end of tab bar.
    ImGuiWindowFlags_NoDocking              = 1 << 21,  // Disable docking of this window

    ImGuiWindowFlags_NoNav                  = ImGuiWindowFlags_NoNavInputs | ImGuiWindowFlags_NoNavFocus,
    ImGuiWindowFlags_NoDecoration           = ImGuiWindowFlags_NoTitleBar | ImGuiWindowFlags_NoResize | ImGuiWindowFlags_NoScrollbar | ImGuiWindowFlags_NoCollapse,
    ImGuiWindowFlags_NoInputs               = ImGuiWindowFlags_NoMouseInputs | ImGuiWindowFlags_NoNavInputs | ImGuiWindowFlags_NoNavFocus,

    // [Internal]
    ImGuiWindowFlags_NavFlattened           = 1 << 23,  // [BETA] On child window: allow gamepad/keyboard navigation to cross over parent border to this child or between sibling child windows.
    ImGuiWindowFlags_ChildWindow            = 1 << 24,  // Don't use! For internal use by BeginChild()
    ImGuiWindowFlags_Tooltip                = 1 << 25,  // Don't use! For internal use by BeginTooltip()
    ImGuiWindowFlags_Popup                  = 1 << 26,  // Don't use! For internal use by BeginPopup()
    ImGuiWindowFlags_Modal                  = 1 << 27,  // Don't use! For internal use by BeginPopupModal()
    ImGuiWindowFlags_ChildMenu              = 1 << 28,  // Don't use! For internal use by BeginMenu()
    ImGuiWindowFlags_DockNodeHost           = 1 << 29,  // Don't use! For internal use by Begin()/NewFrame()
};

// Flags for ImGui::InputText()
// (Those are per-item flags. There are shared flags in ImGuiIO: io.ConfigInputTextCursorBlink and io.ConfigInputTextEnterKeepActive)
enum ImGuiInputTextFlags_
{
    ImGuiInputTextFlags_None                = 0,
    ImGuiInputTextFlags_CharsDecimal        = 1 << 0,   // Allow 0123456789.+-*/
    ImGuiInputTextFlags_CharsHexadecimal    = 1 << 1,   // Allow 0123456789ABCDEFabcdef
    ImGuiInputTextFlags_CharsUppercase      = 1 << 2,   // Turn a..z into A..Z
    ImGuiInputTextFlags_CharsNoBlank        = 1 << 3,   // Filter out spaces, tabs
    ImGuiInputTextFlags_AutoSelectAll       = 1 << 4,   // Select entire text when first taking mouse focus
    ImGuiInputTextFlags_EnterReturnsTrue    = 1 << 5,   // Return 'true' when Enter is pressed (as opposed to every time the value was modified). Consider looking at the IsItemDeactivatedAfterEdit() function.
    ImGuiInputTextFlags_CallbackCompletion  = 1 << 6,   // Callback on pressing TAB (for completion handling)
    ImGuiInputTextFlags_CallbackHistory     = 1 << 7,   // Callback on pressing Up/Down arrows (for history handling)
    ImGuiInputTextFlags_CallbackAlways      = 1 << 8,   // Callback on each iteration. User code may query cursor position, modify text buffer.
    ImGuiInputTextFlags_CallbackCharFilter  = 1 << 9,   // Callback on character inputs to replace or discard them. Modify 'EventChar' to replace or discard, or return 1 in callback to discard.
    ImGuiInputTextFlags_AllowTabInput       = 1 << 10,  // Pressing TAB input a '\t' character into the text field
    ImGuiInputTextFlags_CtrlEnterForNewLine = 1 << 11,  // In multi-line mode, unfocus with Enter, add new line with Ctrl+Enter (default is opposite: unfocus with Ctrl+Enter, add line with Enter).
    ImGuiInputTextFlags_NoHorizontalScroll  = 1 << 12,  // Disable following the cursor horizontally
    ImGuiInputTextFlags_AlwaysOverwrite     = 1 << 13,  // Overwrite mode
    ImGuiInputTextFlags_ReadOnly            = 1 << 14,  // Read-only mode
    ImGuiInputTextFlags_Password            = 1 << 15,  // Password mode, display all characters as '*'
    ImGuiInputTextFlags_NoUndoRedo          = 1 << 16,  // Disable undo/redo. Note that input text owns the text data while active, if you want to provide your own undo/redo stack you need e.g. to call ClearActiveID().
    ImGuiInputTextFlags_CharsScientific     = 1 << 17,  // Allow 0123456789.+-*/eE (Scientific notation input)
    ImGuiInputTextFlags_CallbackResize      = 1 << 18,  // Callback on buffer capacity changes request (beyond 'buf_size' parameter value), allowing the string to grow. Notify when the string wants to be resized (for string types which hold a cache of their Size). You will be provided a new BufSize in the callback and NEED to honor it. (see misc/cpp/imgui_stdlib.h for an example of using this)
    ImGuiInputTextFlags_CallbackEdit        = 1 << 19,  // Callback on any edit (note that InputText() already returns true on edit, the callback is useful mainly to manipulate the underlying buffer while focus is active)
    ImGuiInputTextFlags_EscapeClearsAll     = 1 << 20,  // Escape key clears content if not empty, and deactivate otherwise (contrast to default behavior of Escape to revert)

    // Obsolete names
    //ImGuiInputTextFlags_AlwaysInsertMode  = ImGuiInputTextFlags_AlwaysOverwrite   // [renamed in 1.82] name was not matching behavior
};

// Flags for ImGui::TreeNodeEx(), ImGui::CollapsingHeader*()
enum ImGuiTreeNodeFlags_
{
    ImGuiTreeNodeFlags_None                 = 0,
    ImGuiTreeNodeFlags_Selected             = 1 << 0,   // Draw as selected
    ImGuiTreeNodeFlags_Framed               = 1 << 1,   // Draw frame with background (e.g. for CollapsingHeader)
    ImGuiTreeNodeFlags_AllowOverlap         = 1 << 2,   // Hit testing to allow subsequent widgets to overlap this one
    ImGuiTreeNodeFlags_NoTreePushOnOpen     = 1 << 3,   // Don't do a TreePush() when open (e.g. for CollapsingHeader) = no extra indent nor pushing on ID stack
    ImGuiTreeNodeFlags_NoAutoOpenOnLog      = 1 << 4,   // Don't automatically and temporarily open node when Logging is active (by default logging will automatically open tree nodes)
    ImGuiTreeNodeFlags_DefaultOpen          = 1 << 5,   // Default node to be open
    ImGuiTreeNodeFlags_OpenOnDoubleClick    = 1 << 6,   // Need double-click to open node
    ImGuiTreeNodeFlags_OpenOnArrow          = 1 << 7,   // Only open when clicking on the arrow part. If ImGuiTreeNodeFlags_OpenOnDoubleClick is also set, single-click arrow or double-click all box to open.
    ImGuiTreeNodeFlags_Leaf                 = 1 << 8,   // No collapsing, no arrow (use as a convenience for leaf nodes).
    ImGuiTreeNodeFlags_Bullet               = 1 << 9,   // Display a bullet instead of arrow
    ImGuiTreeNodeFlags_FramePadding         = 1 << 10,  // Use FramePadding (even for an unframed text node) to vertically align text baseline to regular widget height. Equivalent to calling AlignTextToFramePadding().
    ImGuiTreeNodeFlags_SpanAvailWidth       = 1 << 11,  // Extend hit box to the right-most edge, even if not framed. This is not the default in order to allow adding other items on the same line. In the future we may refactor the hit system to be front-to-back, allowing natural overlaps and then this can become the default.
    ImGuiTreeNodeFlags_SpanFullWidth        = 1 << 12,  // Extend hit box to the left-most and right-most edges (bypass the indented area).
    ImGuiTreeNodeFlags_NavLeftJumpsBackHere = 1 << 13,  // (WIP) Nav: left direction may move to this TreeNode() from any of its child (items submitted between TreeNode and TreePop)
    //ImGuiTreeNodeFlags_NoScrollOnOpen     = 1 << 14,  // FIXME: TODO: Disable automatic scroll on TreePop() if node got just open and contents is not visible
    ImGuiTreeNodeFlags_CollapsingHeader     = ImGuiTreeNodeFlags_Framed | ImGuiTreeNodeFlags_NoTreePushOnOpen | ImGuiTreeNodeFlags_NoAutoOpenOnLog,

#ifndef IMGUI_DISABLE_OBSOLETE_FUNCTIONS
    ImGuiTreeNodeFlags_AllowItemOverlap     = ImGuiTreeNodeFlags_AllowOverlap,  // Renamed in 1.89.7
#endif
};

// Flags for OpenPopup*(), BeginPopupContext*(), IsPopupOpen() functions.
// - To be backward compatible with older API which took an 'int mouse_button = 1' argument, we need to treat
//   small flags values as a mouse button index, so we encode the mouse button in the first few bits of the flags.
//   It is therefore guaranteed to be legal to pass a mouse button index in ImGuiPopupFlags.
// - For the same reason, we exceptionally default the ImGuiPopupFlags argument of BeginPopupContextXXX functions to 1 instead of 0.
//   IMPORTANT: because the default parameter is 1 (==ImGuiPopupFlags_MouseButtonRight), if you rely on the default parameter
//   and want to use another flag, you need to pass in the ImGuiPopupFlags_MouseButtonRight flag explicitly.
// - Multiple buttons currently cannot be combined/or-ed in those functions (we could allow it later).
enum ImGuiPopupFlags_
{
    ImGuiPopupFlags_None                    = 0,
    ImGuiPopupFlags_MouseButtonLeft         = 0,        // For BeginPopupContext*(): open on Left Mouse release. Guaranteed to always be == 0 (same as ImGuiMouseButton_Left)
    ImGuiPopupFlags_MouseButtonRight        = 1,        // For BeginPopupContext*(): open on Right Mouse release. Guaranteed to always be == 1 (same as ImGuiMouseButton_Right)
    ImGuiPopupFlags_MouseButtonMiddle       = 2,        // For BeginPopupContext*(): open on Middle Mouse release. Guaranteed to always be == 2 (same as ImGuiMouseButton_Middle)
    ImGuiPopupFlags_MouseButtonMask_        = 0x1F,
    ImGuiPopupFlags_MouseButtonDefault_     = 1,
    ImGuiPopupFlags_NoOpenOverExistingPopup = 1 << 5,   // For OpenPopup*(), BeginPopupContext*(): don't open if there's already a popup at the same level of the popup stack
    ImGuiPopupFlags_NoOpenOverItems         = 1 << 6,   // For BeginPopupContextWindow(): don't return true when hovering items, only when hovering empty space
    ImGuiPopupFlags_AnyPopupId              = 1 << 7,   // For IsPopupOpen(): ignore the ImGuiID parameter and test for any popup.
    ImGuiPopupFlags_AnyPopupLevel           = 1 << 8,   // For IsPopupOpen(): search/test at any level of the popup stack (default test in the current level)
    ImGuiPopupFlags_AnyPopup                = ImGuiPopupFlags_AnyPopupId | ImGuiPopupFlags_AnyPopupLevel,
};

// Flags for ImGui::Selectable()
enum ImGuiSelectableFlags_
{
    ImGuiSelectableFlags_None               = 0,
    ImGuiSelectableFlags_DontClosePopups    = 1 << 0,   // Clicking this doesn't close parent popup window
    ImGuiSelectableFlags_SpanAllColumns     = 1 << 1,   // Selectable frame can span all columns (text will still fit in current column)
    ImGuiSelectableFlags_AllowDoubleClick   = 1 << 2,   // Generate press events on double clicks too
    ImGuiSelectableFlags_Disabled           = 1 << 3,   // Cannot be selected, display grayed out text
    ImGuiSelectableFlags_AllowOverlap       = 1 << 4,   // (WIP) Hit testing to allow subsequent widgets to overlap this one

#ifndef IMGUI_DISABLE_OBSOLETE_FUNCTIONS
    ImGuiSelectableFlags_AllowItemOverlap   = ImGuiSelectableFlags_AllowOverlap,  // Renamed in 1.89.7
#endif
};

// Flags for ImGui::BeginCombo()
enum ImGuiComboFlags_
{
    ImGuiComboFlags_None                    = 0,
    ImGuiComboFlags_PopupAlignLeft          = 1 << 0,   // Align the popup toward the left by default
    ImGuiComboFlags_HeightSmall             = 1 << 1,   // Max ~4 items visible. Tip: If you want your combo popup to be a specific size you can use SetNextWindowSizeConstraints() prior to calling BeginCombo()
    ImGuiComboFlags_HeightRegular           = 1 << 2,   // Max ~8 items visible (default)
    ImGuiComboFlags_HeightLarge             = 1 << 3,   // Max ~20 items visible
    ImGuiComboFlags_HeightLargest           = 1 << 4,   // As many fitting items as possible
    ImGuiComboFlags_NoArrowButton           = 1 << 5,   // Display on the preview box without the square arrow button
    ImGuiComboFlags_NoPreview               = 1 << 6,   // Display only a square arrow button
    ImGuiComboFlags_HeightMask_             = ImGuiComboFlags_HeightSmall | ImGuiComboFlags_HeightRegular | ImGuiComboFlags_HeightLarge | ImGuiComboFlags_HeightLargest,
};

// Flags for ImGui::BeginTabBar()
enum ImGuiTabBarFlags_
{
    ImGuiTabBarFlags_None                           = 0,
    ImGuiTabBarFlags_Reorderable                    = 1 << 0,   // Allow manually dragging tabs to re-order them + New tabs are appended at the end of list
    ImGuiTabBarFlags_AutoSelectNewTabs              = 1 << 1,   // Automatically select new tabs when they appear
    ImGuiTabBarFlags_TabListPopupButton             = 1 << 2,   // Disable buttons to open the tab list popup
    ImGuiTabBarFlags_NoCloseWithMiddleMouseButton   = 1 << 3,   // Disable behavior of closing tabs (that are submitted with p_open != NULL) with middle mouse button. You can still repro this behavior on user's side with if (IsItemHovered() && IsMouseClicked(2)) *p_open = false.
    ImGuiTabBarFlags_NoTabListScrollingButtons      = 1 << 4,   // Disable scrolling buttons (apply when fitting policy is ImGuiTabBarFlags_FittingPolicyScroll)
    ImGuiTabBarFlags_NoTooltip                      = 1 << 5,   // Disable tooltips when hovering a tab
    ImGuiTabBarFlags_FittingPolicyResizeDown        = 1 << 6,   // Resize tabs when they don't fit
    ImGuiTabBarFlags_FittingPolicyScroll            = 1 << 7,   // Add scroll buttons when tabs don't fit
    ImGuiTabBarFlags_FittingPolicyMask_             = ImGuiTabBarFlags_FittingPolicyResizeDown | ImGuiTabBarFlags_FittingPolicyScroll,
    ImGuiTabBarFlags_FittingPolicyDefault_          = ImGuiTabBarFlags_FittingPolicyResizeDown,
};

// Flags for ImGui::BeginTabItem()
enum ImGuiTabItemFlags_
{
    ImGuiTabItemFlags_None                          = 0,
    ImGuiTabItemFlags_UnsavedDocument               = 1 << 0,   // Display a dot next to the title + tab is selected when clicking the X + closure is not assumed (will wait for user to stop submitting the tab). Otherwise closure is assumed when pressing the X, so if you keep submitting the tab may reappear at end of tab bar.
    ImGuiTabItemFlags_SetSelected                   = 1 << 1,   // Trigger flag to programmatically make the tab selected when calling BeginTabItem()
    ImGuiTabItemFlags_NoCloseWithMiddleMouseButton  = 1 << 2,   // Disable behavior of closing tabs (that are submitted with p_open != NULL) with middle mouse button. You can still repro this behavior on user's side with if (IsItemHovered() && IsMouseClicked(2)) *p_open = false.
    ImGuiTabItemFlags_NoPushId                      = 1 << 3,   // Don't call PushID(tab->ID)/PopID() on BeginTabItem()/EndTabItem()
    ImGuiTabItemFlags_NoTooltip                     = 1 << 4,   // Disable tooltip for the given tab
    ImGuiTabItemFlags_NoReorder                     = 1 << 5,   // Disable reordering this tab or having another tab cross over this tab
    ImGuiTabItemFlags_Leading                       = 1 << 6,   // Enforce the tab position to the left of the tab bar (after the tab list popup button)
    ImGuiTabItemFlags_Trailing                      = 1 << 7,   // Enforce the tab position to the right of the tab bar (before the scrolling buttons)
};

// Flags for ImGui::BeginTable()
// - Important! Sizing policies have complex and subtle side effects, much more so than you would expect.
//   Read comments/demos carefully + experiment with live demos to get acquainted with them.
// - The DEFAULT sizing policies are:
//    - Default to ImGuiTableFlags_SizingFixedFit    if ScrollX is on, or if host window has ImGuiWindowFlags_AlwaysAutoResize.
//    - Default to ImGuiTableFlags_SizingStretchSame if ScrollX is off.
// - When ScrollX is off:
//    - Table defaults to ImGuiTableFlags_SizingStretchSame -> all Columns defaults to ImGuiTableColumnFlags_WidthStretch with same weight.
//    - Columns sizing policy allowed: Stretch (default), Fixed/Auto.
//    - Fixed Columns (if any) will generally obtain their requested width (unless the table cannot fit them all).
//    - Stretch Columns will share the remaining width according to their respective weight.
//    - Mixed Fixed/Stretch columns is possible but has various side-effects on resizing behaviors.
//      The typical use of mixing sizing policies is: any number of LEADING Fixed columns, followed by one or two TRAILING Stretch columns.
//      (this is because the visible order of columns have subtle but necessary effects on how they react to manual resizing).
// - When ScrollX is on:
//    - Table defaults to ImGuiTableFlags_SizingFixedFit -> all Columns defaults to ImGuiTableColumnFlags_WidthFixed
//    - Columns sizing policy allowed: Fixed/Auto mostly.
//    - Fixed Columns can be enlarged as needed. Table will show a horizontal scrollbar if needed.
//    - When using auto-resizing (non-resizable) fixed columns, querying the content width to use item right-alignment e.g. SetNextItemWidth(-FLT_MIN) doesn't make sense, would create a feedback loop.
//    - Using Stretch columns OFTEN DOES NOT MAKE SENSE if ScrollX is on, UNLESS you have specified a value for 'inner_width' in BeginTable().
//      If you specify a value for 'inner_width' then effectively the scrolling space is known and Stretch or mixed Fixed/Stretch columns become meaningful again.
// - Read on documentation at the top of imgui_tables.cpp for details.
enum ImGuiTableFlags_
{
    // Features
    ImGuiTableFlags_None                       = 0,
    ImGuiTableFlags_Resizable                  = 1 << 0,   // Enable resizing columns.
    ImGuiTableFlags_Reorderable                = 1 << 1,   // Enable reordering columns in header row (need calling TableSetupColumn() + TableHeadersRow() to display headers)
    ImGuiTableFlags_Hideable                   = 1 << 2,   // Enable hiding/disabling columns in context menu.
    ImGuiTableFlags_Sortable                   = 1 << 3,   // Enable sorting. Call TableGetSortSpecs() to obtain sort specs. Also see ImGuiTableFlags_SortMulti and ImGuiTableFlags_SortTristate.
    ImGuiTableFlags_NoSavedSettings            = 1 << 4,   // Disable persisting columns order, width and sort settings in the .ini file.
    ImGuiTableFlags_ContextMenuInBody          = 1 << 5,   // Right-click on columns body/contents will display table context menu. By default it is available in TableHeadersRow().
    // Decorations
    ImGuiTableFlags_RowBg                      = 1 << 6,   // Set each RowBg color with ImGuiCol_TableRowBg or ImGuiCol_TableRowBgAlt (equivalent of calling TableSetBgColor with ImGuiTableBgFlags_RowBg0 on each row manually)
    ImGuiTableFlags_BordersInnerH              = 1 << 7,   // Draw horizontal borders between rows.
    ImGuiTableFlags_BordersOuterH              = 1 << 8,   // Draw horizontal borders at the top and bottom.
    ImGuiTableFlags_BordersInnerV              = 1 << 9,   // Draw vertical borders between columns.
    ImGuiTableFlags_BordersOuterV              = 1 << 10,  // Draw vertical borders on the left and right sides.
    ImGuiTableFlags_BordersH                   = ImGuiTableFlags_BordersInnerH | ImGuiTableFlags_BordersOuterH, // Draw horizontal borders.
    ImGuiTableFlags_BordersV                   = ImGuiTableFlags_BordersInnerV | ImGuiTableFlags_BordersOuterV, // Draw vertical borders.
    ImGuiTableFlags_BordersInner               = ImGuiTableFlags_BordersInnerV | ImGuiTableFlags_BordersInnerH, // Draw inner borders.
    ImGuiTableFlags_BordersOuter               = ImGuiTableFlags_BordersOuterV | ImGuiTableFlags_BordersOuterH, // Draw outer borders.
    ImGuiTableFlags_Borders                    = ImGuiTableFlags_BordersInner | ImGuiTableFlags_BordersOuter,   // Draw all borders.
    ImGuiTableFlags_NoBordersInBody            = 1 << 11,  // [ALPHA] Disable vertical borders in columns Body (borders will always appear in Headers). -> May move to style
    ImGuiTableFlags_NoBordersInBodyUntilResize = 1 << 12,  // [ALPHA] Disable vertical borders in columns Body until hovered for resize (borders will always appear in Headers). -> May move to style
    // Sizing Policy (read above for defaults)
    ImGuiTableFlags_SizingFixedFit             = 1 << 13,  // Columns default to _WidthFixed or _WidthAuto (if resizable or not resizable), matching contents width.
    ImGuiTableFlags_SizingFixedSame            = 2 << 13,  // Columns default to _WidthFixed or _WidthAuto (if resizable or not resizable), matching the maximum contents width of all columns. Implicitly enable ImGuiTableFlags_NoKeepColumnsVisible.
    ImGuiTableFlags_SizingStretchProp          = 3 << 13,  // Columns default to _WidthStretch with default weights proportional to each columns contents widths.
    ImGuiTableFlags_SizingStretchSame          = 4 << 13,  // Columns default to _WidthStretch with default weights all equal, unless overridden by TableSetupColumn().
    // Sizing Extra Options
    ImGuiTableFlags_NoHostExtendX              = 1 << 16,  // Make outer width auto-fit to columns, overriding outer_size.x value. Only available when ScrollX/ScrollY are disabled and Stretch columns are not used.
    ImGuiTableFlags_NoHostExtendY              = 1 << 17,  // Make outer height stop exactly at outer_size.y (prevent auto-extending table past the limit). Only available when ScrollX/ScrollY are disabled. Data below the limit will be clipped and not visible.
    ImGuiTableFlags_NoKeepColumnsVisible       = 1 << 18,  // Disable keeping column always minimally visible when ScrollX is off and table gets too small. Not recommended if columns are resizable.
    ImGuiTableFlags_PreciseWidths              = 1 << 19,  // Disable distributing remainder width to stretched columns (width allocation on a 100-wide table with 3 columns: Without this flag: 33,33,34. With this flag: 33,33,33). With larger number of columns, resizing will appear to be less smooth.
    // Clipping
    ImGuiTableFlags_NoClip                     = 1 << 20,  // Disable clipping rectangle for every individual columns (reduce draw command count, items will be able to overflow into other columns). Generally incompatible with TableSetupScrollFreeze().
    // Padding
    ImGuiTableFlags_PadOuterX                  = 1 << 21,  // Default if BordersOuterV is on. Enable outermost padding. Generally desirable if you have headers.
    ImGuiTableFlags_NoPadOuterX                = 1 << 22,  // Default if BordersOuterV is off. Disable outermost padding.
    ImGuiTableFlags_NoPadInnerX                = 1 << 23,  // Disable inner padding between columns (double inner padding if BordersOuterV is on, single inner padding if BordersOuterV is off).
    // Scrolling
    ImGuiTableFlags_ScrollX                    = 1 << 24,  // Enable horizontal scrolling. Require 'outer_size' parameter of BeginTable() to specify the container size. Changes default sizing policy. Because this creates a child window, ScrollY is currently generally recommended when using ScrollX.
    ImGuiTableFlags_ScrollY                    = 1 << 25,  // Enable vertical scrolling. Require 'outer_size' parameter of BeginTable() to specify the container size.
    // Sorting
    ImGuiTableFlags_SortMulti                  = 1 << 26,  // Hold shift when clicking headers to sort on multiple column. TableGetSortSpecs() may return specs where (SpecsCount > 1).
    ImGuiTableFlags_SortTristate               = 1 << 27,  // Allow no sorting, disable default sorting. TableGetSortSpecs() may return specs where (SpecsCount == 0).

    // [Internal] Combinations and masks
    ImGuiTableFlags_SizingMask_                = ImGuiTableFlags_SizingFixedFit | ImGuiTableFlags_SizingFixedSame | ImGuiTableFlags_SizingStretchProp | ImGuiTableFlags_SizingStretchSame,
};

// Flags for ImGui::TableSetupColumn()
enum ImGuiTableColumnFlags_
{
    // Input configuration flags
    ImGuiTableColumnFlags_None                  = 0,
    ImGuiTableColumnFlags_Disabled              = 1 << 0,   // Overriding/master disable flag: hide column, won't show in context menu (unlike calling TableSetColumnEnabled() which manipulates the user accessible state)
    ImGuiTableColumnFlags_DefaultHide           = 1 << 1,   // Default as a hidden/disabled column.
    ImGuiTableColumnFlags_DefaultSort           = 1 << 2,   // Default as a sorting column.
    ImGuiTableColumnFlags_WidthStretch          = 1 << 3,   // Column will stretch. Preferable with horizontal scrolling disabled (default if table sizing policy is _SizingStretchSame or _SizingStretchProp).
    ImGuiTableColumnFlags_WidthFixed            = 1 << 4,   // Column will not stretch. Preferable with horizontal scrolling enabled (default if table sizing policy is _SizingFixedFit and table is resizable).
    ImGuiTableColumnFlags_NoResize              = 1 << 5,   // Disable manual resizing.
    ImGuiTableColumnFlags_NoReorder             = 1 << 6,   // Disable manual reordering this column, this will also prevent other columns from crossing over this column.
    ImGuiTableColumnFlags_NoHide                = 1 << 7,   // Disable ability to hide/disable this column.
    ImGuiTableColumnFlags_NoClip                = 1 << 8,   // Disable clipping for this column (all NoClip columns will render in a same draw command).
    ImGuiTableColumnFlags_NoSort                = 1 << 9,   // Disable ability to sort on this field (even if ImGuiTableFlags_Sortable is set on the table).
    ImGuiTableColumnFlags_NoSortAscending       = 1 << 10,  // Disable ability to sort in the ascending direction.
    ImGuiTableColumnFlags_NoSortDescending      = 1 << 11,  // Disable ability to sort in the descending direction.
    ImGuiTableColumnFlags_NoHeaderLabel         = 1 << 12,  // TableHeadersRow() will not submit label for this column. Convenient for some small columns. Name will still appear in context menu.
    ImGuiTableColumnFlags_NoHeaderWidth         = 1 << 13,  // Disable header text width contribution to automatic column width.
    ImGuiTableColumnFlags_PreferSortAscending   = 1 << 14,  // Make the initial sort direction Ascending when first sorting on this column (default).
    ImGuiTableColumnFlags_PreferSortDescending  = 1 << 15,  // Make the initial sort direction Descending when first sorting on this column.
    ImGuiTableColumnFlags_IndentEnable          = 1 << 16,  // Use current Indent value when entering cell (default for column 0).
    ImGuiTableColumnFlags_IndentDisable         = 1 << 17,  // Ignore current Indent value when entering cell (default for columns > 0). Indentation changes _within_ the cell will still be honored.

    // Output status flags, read-only via TableGetColumnFlags()
    ImGuiTableColumnFlags_IsEnabled             = 1 << 24,  // Status: is enabled == not hidden by user/api (referred to as "Hide" in _DefaultHide and _NoHide) flags.
    ImGuiTableColumnFlags_IsVisible             = 1 << 25,  // Status: is visible == is enabled AND not clipped by scrolling.
    ImGuiTableColumnFlags_IsSorted              = 1 << 26,  // Status: is currently part of the sort specs
    ImGuiTableColumnFlags_IsHovered             = 1 << 27,  // Status: is hovered by mouse

    // [Internal] Combinations and masks
    ImGuiTableColumnFlags_WidthMask_            = ImGuiTableColumnFlags_WidthStretch | ImGuiTableColumnFlags_WidthFixed,
    ImGuiTableColumnFlags_IndentMask_           = ImGuiTableColumnFlags_IndentEnable | ImGuiTableColumnFlags_IndentDisable,
    ImGuiTableColumnFlags_StatusMask_           = ImGuiTableColumnFlags_IsEnabled | ImGuiTableColumnFlags_IsVisible | ImGuiTableColumnFlags_IsSorted | ImGuiTableColumnFlags_IsHovered,
    ImGuiTableColumnFlags_NoDirectResize_       = 1 << 30,  // [Internal] Disable user resizing this column directly (it may however we resized indirectly from its left edge)
};

// Flags for ImGui::TableNextRow()
enum ImGuiTableRowFlags_
{
    ImGuiTableRowFlags_None                     = 0,
    ImGuiTableRowFlags_Headers                  = 1 << 0,   // Identify header row (set default background color + width of its contents accounted differently for auto column width)
};

// Enum for ImGui::TableSetBgColor()
// Background colors are rendering in 3 layers:
//  - Layer 0: draw with RowBg0 color if set, otherwise draw with ColumnBg0 if set.
//  - Layer 1: draw with RowBg1 color if set, otherwise draw with ColumnBg1 if set.
//  - Layer 2: draw with CellBg color if set.
// The purpose of the two row/columns layers is to let you decide if a background color change should override or blend with the existing color.
// When using ImGuiTableFlags_RowBg on the table, each row has the RowBg0 color automatically set for odd/even rows.
// If you set the color of RowBg0 target, your color will override the existing RowBg0 color.
// If you set the color of RowBg1 or ColumnBg1 target, your color will blend over the RowBg0 color.
enum ImGuiTableBgTarget_
{
    ImGuiTableBgTarget_None                     = 0,
    ImGuiTableBgTarget_RowBg0                   = 1,        // Set row background color 0 (generally used for background, automatically set when ImGuiTableFlags_RowBg is used)
    ImGuiTableBgTarget_RowBg1                   = 2,        // Set row background color 1 (generally used for selection marking)
    ImGuiTableBgTarget_CellBg                   = 3,        // Set cell background color (top-most color)
};

// Flags for ImGui::IsWindowFocused()
enum ImGuiFocusedFlags_
{
    ImGuiFocusedFlags_None                          = 0,
    ImGuiFocusedFlags_ChildWindows                  = 1 << 0,   // Return true if any children of the window is focused
    ImGuiFocusedFlags_RootWindow                    = 1 << 1,   // Test from root window (top most parent of the current hierarchy)
    ImGuiFocusedFlags_AnyWindow                     = 1 << 2,   // Return true if any window is focused. Important: If you are trying to tell how to dispatch your low-level inputs, do NOT use this. Use 'io.WantCaptureMouse' instead! Please read the FAQ!
    ImGuiFocusedFlags_NoPopupHierarchy              = 1 << 3,   // Do not consider popup hierarchy (do not treat popup emitter as parent of popup) (when used with _ChildWindows or _RootWindow)
    ImGuiFocusedFlags_DockHierarchy                 = 1 << 4,   // Consider docking hierarchy (treat dockspace host as parent of docked window) (when used with _ChildWindows or _RootWindow)
    ImGuiFocusedFlags_RootAndChildWindows           = ImGuiFocusedFlags_RootWindow | ImGuiFocusedFlags_ChildWindows,
};

// Flags for ImGui::IsItemHovered(), ImGui::IsWindowHovered()
// Note: if you are trying to check whether your mouse should be dispatched to Dear ImGui or to your app, you should use 'io.WantCaptureMouse' instead! Please read the FAQ!
// Note: windows with the ImGuiWindowFlags_NoInputs flag are ignored by IsWindowHovered() calls.
enum ImGuiHoveredFlags_
{
    ImGuiHoveredFlags_None                          = 0,        // Return true if directly over the item/window, not obstructed by another window, not obstructed by an active popup or modal blocking inputs under them.
    ImGuiHoveredFlags_ChildWindows                  = 1 << 0,   // IsWindowHovered() only: Return true if any children of the window is hovered
    ImGuiHoveredFlags_RootWindow                    = 1 << 1,   // IsWindowHovered() only: Test from root window (top most parent of the current hierarchy)
    ImGuiHoveredFlags_AnyWindow                     = 1 << 2,   // IsWindowHovered() only: Return true if any window is hovered
    ImGuiHoveredFlags_NoPopupHierarchy              = 1 << 3,   // IsWindowHovered() only: Do not consider popup hierarchy (do not treat popup emitter as parent of popup) (when used with _ChildWindows or _RootWindow)
    ImGuiHoveredFlags_DockHierarchy                 = 1 << 4,   // IsWindowHovered() only: Consider docking hierarchy (treat dockspace host as parent of docked window) (when used with _ChildWindows or _RootWindow)
    ImGuiHoveredFlags_AllowWhenBlockedByPopup       = 1 << 5,   // Return true even if a popup window is normally blocking access to this item/window
    //ImGuiHoveredFlags_AllowWhenBlockedByModal     = 1 << 6,   // Return true even if a modal popup window is normally blocking access to this item/window. FIXME-TODO: Unavailable yet.
    ImGuiHoveredFlags_AllowWhenBlockedByActiveItem  = 1 << 7,   // Return true even if an active item is blocking access to this item/window. Useful for Drag and Drop patterns.
    ImGuiHoveredFlags_AllowWhenOverlappedByItem     = 1 << 8,   // IsItemHovered() only: Return true even if the item uses AllowOverlap mode and is overlapped by another hoverable item.
    ImGuiHoveredFlags_AllowWhenOverlappedByWindow   = 1 << 9,   // IsItemHovered() only: Return true even if the position is obstructed or overlapped by another window.
    ImGuiHoveredFlags_AllowWhenDisabled             = 1 << 10,  // IsItemHovered() only: Return true even if the item is disabled
    ImGuiHoveredFlags_NoNavOverride                 = 1 << 11,  // IsItemHovered() only: Disable using gamepad/keyboard navigation state when active, always query mouse
    ImGuiHoveredFlags_AllowWhenOverlapped           = ImGuiHoveredFlags_AllowWhenOverlappedByItem | ImGuiHoveredFlags_AllowWhenOverlappedByWindow,
    ImGuiHoveredFlags_RectOnly                      = ImGuiHoveredFlags_AllowWhenBlockedByPopup | ImGuiHoveredFlags_AllowWhenBlockedByActiveItem | ImGuiHoveredFlags_AllowWhenOverlapped,
    ImGuiHoveredFlags_RootAndChildWindows           = ImGuiHoveredFlags_RootWindow | ImGuiHoveredFlags_ChildWindows,

    // Tooltips mode
    // - typically used in IsItemHovered() + SetTooltip() sequence.
    // - this is a shortcut to pull flags from 'style.HoverFlagsForTooltipMouse' or 'style.HoverFlagsForTooltipNav' where you can reconfigure desired behavior.
    //   e.g. 'TooltipHoveredFlagsForMouse' defaults to 'ImGuiHoveredFlags_Stationary | ImGuiHoveredFlags_DelayShort'.
    // - for frequently actioned or hovered items providing a tooltip, you want may to use ImGuiHoveredFlags_ForTooltip (stationary + delay) so the tooltip doesn't show too often.
    // - for items which main purpose is to be hovered, or items with low affordance, or in less consistent apps, prefer no delay or shorter delay.
    ImGuiHoveredFlags_ForTooltip                    = 1 << 11,  // Shortcut for standard flags when using IsItemHovered() + SetTooltip() sequence.

    // (Advanced) Mouse Hovering delays.
    // - generally you can use ImGuiHoveredFlags_ForTooltip to use application-standardized flags.
    // - use those if you need specific overrides.
    ImGuiHoveredFlags_Stationary                    = 1 << 12,  // Require mouse to be stationary for style.HoverStationaryDelay (~0.15 sec) _at least one time_. After this, can move on same item/window. Using the stationary test tends to reduces the need for a long delay.
    ImGuiHoveredFlags_DelayNone                     = 1 << 13,  // IsItemHovered() only: Return true immediately (default). As this is the default you generally ignore this.
    ImGuiHoveredFlags_DelayShort                    = 1 << 14,  // IsItemHovered() only: Return true after style.HoverDelayShort elapsed (~0.15 sec) (shared between items) + requires mouse to be stationary for style.HoverStationaryDelay (once per item).
    ImGuiHoveredFlags_DelayNormal                   = 1 << 15,  // IsItemHovered() only: Return true after style.HoverDelayNormal elapsed (~0.40 sec) (shared between items) + requires mouse to be stationary for style.HoverStationaryDelay (once per item).
    ImGuiHoveredFlags_NoSharedDelay                 = 1 << 16,  // IsItemHovered() only: Disable shared delay system where moving from one item to the next keeps the previous timer for a short time (standard for tooltips with long delays)
};

// Flags for ImGui::DockSpace(), shared/inherited by child nodes.
// (Some flags can be applied to individual nodes directly)
// FIXME-DOCK: Also see ImGuiDockNodeFlagsPrivate_ which may involve using the WIP and internal DockBuilder api.
enum ImGuiDockNodeFlags_
{
    ImGuiDockNodeFlags_None                         = 0,
    ImGuiDockNodeFlags_KeepAliveOnly                = 1 << 0,   // Shared       // Don't display the dockspace node but keep it alive. Windows docked into this dockspace node won't be undocked.
    //ImGuiDockNodeFlags_NoCentralNode              = 1 << 1,   // Shared       // Disable Central Node (the node which can stay empty)
    ImGuiDockNodeFlags_NoDockingInCentralNode       = 1 << 2,   // Shared       // Disable docking inside the Central Node, which will be always kept empty.
    ImGuiDockNodeFlags_PassthruCentralNode          = 1 << 3,   // Shared       // Enable passthru dockspace: 1) DockSpace() will render a ImGuiCol_WindowBg background covering everything excepted the Central Node when empty. Meaning the host window should probably use SetNextWindowBgAlpha(0.0f) prior to Begin() when using this. 2) When Central Node is empty: let inputs pass-through + won't display a DockingEmptyBg background. See demo for details.
    ImGuiDockNodeFlags_NoSplit                      = 1 << 4,   // Shared/Local // Disable splitting the node into smaller nodes. Useful e.g. when embedding dockspaces into a main root one (the root one may have splitting disabled to reduce confusion). Note: when turned off, existing splits will be preserved.
    ImGuiDockNodeFlags_NoResize                     = 1 << 5,   // Shared/Local // Disable resizing node using the splitter/separators. Useful with programmatically setup dockspaces.
    ImGuiDockNodeFlags_AutoHideTabBar               = 1 << 6,   // Shared/Local // Tab bar will automatically hide when there is a single window in the dock node.
};

// Flags for ImGui::BeginDragDropSource(), ImGui::AcceptDragDropPayload()
enum ImGuiDragDropFlags_
{
    ImGuiDragDropFlags_None                         = 0,
    // BeginDragDropSource() flags
    ImGuiDragDropFlags_SourceNoPreviewTooltip       = 1 << 0,   // Disable preview tooltip. By default, a successful call to BeginDragDropSource opens a tooltip so you can display a preview or description of the source contents. This flag disables this behavior.
    ImGuiDragDropFlags_SourceNoDisableHover         = 1 << 1,   // By default, when dragging we clear data so that IsItemHovered() will return false, to avoid subsequent user code submitting tooltips. This flag disables this behavior so you can still call IsItemHovered() on the source item.
    ImGuiDragDropFlags_SourceNoHoldToOpenOthers     = 1 << 2,   // Disable the behavior that allows to open tree nodes and collapsing header by holding over them while dragging a source item.
    ImGuiDragDropFlags_SourceAllowNullID            = 1 << 3,   // Allow items such as Text(), Image() that have no unique identifier to be used as drag source, by manufacturing a temporary identifier based on their window-relative position. This is extremely unusual within the dear imgui ecosystem and so we made it explicit.
    ImGuiDragDropFlags_SourceExtern                 = 1 << 4,   // External source (from outside of dear imgui), won't attempt to read current item/window info. Will always return true. Only one Extern source can be active simultaneously.
    ImGuiDragDropFlags_SourceAutoExpirePayload      = 1 << 5,   // Automatically expire the payload if the source cease to be submitted (otherwise payloads are persisting while being dragged)
    // AcceptDragDropPayload() flags
    ImGuiDragDropFlags_AcceptBeforeDelivery         = 1 << 10,  // AcceptDragDropPayload() will returns true even before the mouse button is released. You can then call IsDelivery() to test if the payload needs to be delivered.
    ImGuiDragDropFlags_AcceptNoDrawDefaultRect      = 1 << 11,  // Do not draw the default highlight rectangle when hovering over target.
    ImGuiDragDropFlags_AcceptNoPreviewTooltip       = 1 << 12,  // Request hiding the BeginDragDropSource tooltip from the BeginDragDropTarget site.
    ImGuiDragDropFlags_AcceptPeekOnly               = ImGuiDragDropFlags_AcceptBeforeDelivery | ImGuiDragDropFlags_AcceptNoDrawDefaultRect, // For peeking ahead and inspecting the payload before delivery.
};

// Standard Drag and Drop payload types. You can define you own payload types using short strings. Types starting with '_' are defined by Dear ImGui.
#define IMGUI_PAYLOAD_TYPE_COLOR_3F     "_COL3F"    // float[3]: Standard type for colors, without alpha. User code may use this type.
#define IMGUI_PAYLOAD_TYPE_COLOR_4F     "_COL4F"    // float[4]: Standard type for colors. User code may use this type.

// A primary data type
enum ImGuiDataType_
{
    ImGuiDataType_S8,       // signed char / char (with sensible compilers)
    ImGuiDataType_U8,       // unsigned char
    ImGuiDataType_S16,      // short
    ImGuiDataType_U16,      // unsigned short
    ImGuiDataType_S32,      // int
    ImGuiDataType_U32,      // unsigned int
    ImGuiDataType_S64,      // long long / __int64
    ImGuiDataType_U64,      // unsigned long long / unsigned __int64
    ImGuiDataType_Float,    // float
    ImGuiDataType_Double,   // double
    ImGuiDataType_COUNT
};

// A cardinal direction
enum ImGuiDir_
{
    ImGuiDir_None    = -1,
    ImGuiDir_Left    = 0,
    ImGuiDir_Right   = 1,
    ImGuiDir_Up      = 2,
    ImGuiDir_Down    = 3,
    ImGuiDir_COUNT
};

// A sorting direction
enum ImGuiSortDirection_
{
    ImGuiSortDirection_None         = 0,
    ImGuiSortDirection_Ascending    = 1,    // Ascending = 0->9, A->Z etc.
    ImGuiSortDirection_Descending   = 2     // Descending = 9->0, Z->A etc.
};

// A key identifier (ImGuiKey_XXX or ImGuiMod_XXX value): can represent Keyboard, Mouse and Gamepad values.
// All our named keys are >= 512. Keys value 0 to 511 are left unused as legacy native/opaque key values (< 1.87).
// Since >= 1.89 we increased typing (went from int to enum), some legacy code may need a cast to ImGuiKey.
// Read details about the 1.87 and 1.89 transition : https://github.com/ocornut/imgui/issues/4921
// Note that "Keys" related to physical keys and are not the same concept as input "Characters", the later are submitted via io.AddInputCharacter().
enum ImGuiKey : int
{
    // Keyboard
    ImGuiKey_None = 0,
    ImGuiKey_Tab = 512,             // == ImGuiKey_NamedKey_BEGIN
    ImGuiKey_LeftArrow,
    ImGuiKey_RightArrow,
    ImGuiKey_UpArrow,
    ImGuiKey_DownArrow,
    ImGuiKey_PageUp,
    ImGuiKey_PageDown,
    ImGuiKey_Home,
    ImGuiKey_End,
    ImGuiKey_Insert,
    ImGuiKey_Delete,
    ImGuiKey_Backspace,
    ImGuiKey_Space,
    ImGuiKey_Enter,
    ImGuiKey_Escape,
    ImGuiKey_LeftCtrl, ImGuiKey_LeftShift, ImGuiKey_LeftAlt, ImGuiKey_LeftSuper,
    ImGuiKey_RightCtrl, ImGuiKey_RightShift, ImGuiKey_RightAlt, ImGuiKey_RightSuper,
    ImGuiKey_Menu,
    ImGuiKey_0, ImGuiKey_1, ImGuiKey_2, ImGuiKey_3, ImGuiKey_4, ImGuiKey_5, ImGuiKey_6, ImGuiKey_7, ImGuiKey_8, ImGuiKey_9,
    ImGuiKey_A, ImGuiKey_B, ImGuiKey_C, ImGuiKey_D, ImGuiKey_E, ImGuiKey_F, ImGuiKey_G, ImGuiKey_H, ImGuiKey_I, ImGuiKey_J,
    ImGuiKey_K, ImGuiKey_L, ImGuiKey_M, ImGuiKey_N, ImGuiKey_O, ImGuiKey_P, ImGuiKey_Q, ImGuiKey_R, ImGuiKey_S, ImGuiKey_T,
    ImGuiKey_U, ImGuiKey_V, ImGuiKey_W, ImGuiKey_X, ImGuiKey_Y, ImGuiKey_Z,
    ImGuiKey_F1, ImGuiKey_F2, ImGuiKey_F3, ImGuiKey_F4, ImGuiKey_F5, ImGuiKey_F6,
    ImGuiKey_F7, ImGuiKey_F8, ImGuiKey_F9, ImGuiKey_F10, ImGuiKey_F11, ImGuiKey_F12,
    ImGuiKey_Apostrophe,        // '
    ImGuiKey_Comma,             // ,
    ImGuiKey_Minus,             // -
    ImGuiKey_Period,            // .
    ImGuiKey_Slash,             // /
    ImGuiKey_Semicolon,         // ;
    ImGuiKey_Equal,             // =
    ImGuiKey_LeftBracket,       // [
    ImGuiKey_Backslash,         // \ (this text inhibit multiline comment caused by backslash)
    ImGuiKey_RightBracket,      // ]
    ImGuiKey_GraveAccent,       // `
    ImGuiKey_CapsLock,
    ImGuiKey_ScrollLock,
    ImGuiKey_NumLock,
    ImGuiKey_PrintScreen,
    ImGuiKey_Pause,
    ImGuiKey_Keypad0, ImGuiKey_Keypad1, ImGuiKey_Keypad2, ImGuiKey_Keypad3, ImGuiKey_Keypad4,
    ImGuiKey_Keypad5, ImGuiKey_Keypad6, ImGuiKey_Keypad7, ImGuiKey_Keypad8, ImGuiKey_Keypad9,
    ImGuiKey_KeypadDecimal,
    ImGuiKey_KeypadDivide,
    ImGuiKey_KeypadMultiply,
    ImGuiKey_KeypadSubtract,
    ImGuiKey_KeypadAdd,
    ImGuiKey_KeypadEnter,
    ImGuiKey_KeypadEqual,

    // Gamepad (some of those are analog values, 0.0f to 1.0f)                          // NAVIGATION ACTION
    // (download controller mapping PNG/PSD at http://dearimgui.com/controls_sheets)
    ImGuiKey_GamepadStart,          // Menu (Xbox)      + (Switch)   Start/Options (PS)
    ImGuiKey_GamepadBack,           // View (Xbox)      - (Switch)   Share (PS)
    ImGuiKey_GamepadFaceLeft,       // X (Xbox)         Y (Switch)   Square (PS)        // Tap: Toggle Menu. Hold: Windowing mode (Focus/Move/Resize windows)
    ImGuiKey_GamepadFaceRight,      // B (Xbox)         A (Switch)   Circle (PS)        // Cancel / Close / Exit
    ImGuiKey_GamepadFaceUp,         // Y (Xbox)         X (Switch)   Triangle (PS)      // Text Input / On-screen Keyboard
    ImGuiKey_GamepadFaceDown,       // A (Xbox)         B (Switch)   Cross (PS)         // Activate / Open / Toggle / Tweak
    ImGuiKey_GamepadDpadLeft,       // D-pad Left                                       // Move / Tweak / Resize Window (in Windowing mode)
    ImGuiKey_GamepadDpadRight,      // D-pad Right                                      // Move / Tweak / Resize Window (in Windowing mode)
    ImGuiKey_GamepadDpadUp,         // D-pad Up                                         // Move / Tweak / Resize Window (in Windowing mode)
    ImGuiKey_GamepadDpadDown,       // D-pad Down                                       // Move / Tweak / Resize Window (in Windowing mode)
    ImGuiKey_GamepadL1,             // L Bumper (Xbox)  L (Switch)   L1 (PS)            // Tweak Slower / Focus Previous (in Windowing mode)
    ImGuiKey_GamepadR1,             // R Bumper (Xbox)  R (Switch)   R1 (PS)            // Tweak Faster / Focus Next (in Windowing mode)
    ImGuiKey_GamepadL2,             // L Trig. (Xbox)   ZL (Switch)  L2 (PS) [Analog]
    ImGuiKey_GamepadR2,             // R Trig. (Xbox)   ZR (Switch)  R2 (PS) [Analog]
    ImGuiKey_GamepadL3,             // L Stick (Xbox)   L3 (Switch)  L3 (PS)
    ImGuiKey_GamepadR3,             // R Stick (Xbox)   R3 (Switch)  R3 (PS)
    ImGuiKey_GamepadLStickLeft,     // [Analog]                                         // Move Window (in Windowing mode)
    ImGuiKey_GamepadLStickRight,    // [Analog]                                         // Move Window (in Windowing mode)
    ImGuiKey_GamepadLStickUp,       // [Analog]                                         // Move Window (in Windowing mode)
    ImGuiKey_GamepadLStickDown,     // [Analog]                                         // Move Window (in Windowing mode)
    ImGuiKey_GamepadRStickLeft,     // [Analog]
    ImGuiKey_GamepadRStickRight,    // [Analog]
    ImGuiKey_GamepadRStickUp,       // [Analog]
    ImGuiKey_GamepadRStickDown,     // [Analog]

    // Aliases: Mouse Buttons (auto-submitted from AddMouseButtonEvent() calls)
    // - This is mirroring the data also written to io.MouseDown[], io.MouseWheel, in a format allowing them to be accessed via standard key API.
    ImGuiKey_MouseLeft, ImGuiKey_MouseRight, ImGuiKey_MouseMiddle, ImGuiKey_MouseX1, ImGuiKey_MouseX2, ImGuiKey_MouseWheelX, ImGuiKey_MouseWheelY,

    // [Internal] Reserved for mod storage
    ImGuiKey_ReservedForModCtrl, ImGuiKey_ReservedForModShift, ImGuiKey_ReservedForModAlt, ImGuiKey_ReservedForModSuper,
    ImGuiKey_COUNT,

    // Keyboard Modifiers (explicitly submitted by backend via AddKeyEvent() calls)
    // - This is mirroring the data also written to io.KeyCtrl, io.KeyShift, io.KeyAlt, io.KeySuper, in a format allowing
    //   them to be accessed via standard key API, allowing calls such as IsKeyPressed(), IsKeyReleased(), querying duration etc.
    // - Code polling every key (e.g. an interface to detect a key press for input mapping) might want to ignore those
    //   and prefer using the real keys (e.g. ImGuiKey_LeftCtrl, ImGuiKey_RightCtrl instead of ImGuiMod_Ctrl).
    // - In theory the value of keyboard modifiers should be roughly equivalent to a logical or of the equivalent left/right keys.
    //   In practice: it's complicated; mods are often provided from different sources. Keyboard layout, IME, sticky keys and
    //   backends tend to interfere and break that equivalence. The safer decision is to relay that ambiguity down to the end-user...
    ImGuiMod_None                   = 0,
    ImGuiMod_Ctrl                   = 1 << 12, // Ctrl
    ImGuiMod_Shift                  = 1 << 13, // Shift
    ImGuiMod_Alt                    = 1 << 14, // Option/Menu
    ImGuiMod_Super                  = 1 << 15, // Cmd/Super/Windows
    ImGuiMod_Shortcut               = 1 << 11, // Alias for Ctrl (non-macOS) _or_ Super (macOS).
    ImGuiMod_Mask_                  = 0xF800,  // 5-bits

    // [Internal] Prior to 1.87 we required user to fill io.KeysDown[512] using their own native index + the io.KeyMap[] array.
    // We are ditching this method but keeping a legacy path for user code doing e.g. IsKeyPressed(MY_NATIVE_KEY_CODE)
    // If you need to iterate all keys (for e.g. an input mapper) you may use ImGuiKey_NamedKey_BEGIN..ImGuiKey_NamedKey_END.
    ImGuiKey_NamedKey_BEGIN         = 512,
    ImGuiKey_NamedKey_END           = ImGuiKey_COUNT,
    ImGuiKey_NamedKey_COUNT         = ImGuiKey_NamedKey_END - ImGuiKey_NamedKey_BEGIN,
#ifdef IMGUI_DISABLE_OBSOLETE_KEYIO
    ImGuiKey_KeysData_SIZE          = ImGuiKey_NamedKey_COUNT,  // Size of KeysData[]: only hold named keys
    ImGuiKey_KeysData_OFFSET        = ImGuiKey_NamedKey_BEGIN,  // Accesses to io.KeysData[] must use (key - ImGuiKey_KeysData_OFFSET) index.
#else
    ImGuiKey_KeysData_SIZE          = ImGuiKey_COUNT,           // Size of KeysData[]: hold legacy 0..512 keycodes + named keys
    ImGuiKey_KeysData_OFFSET        = 0,                        // Accesses to io.KeysData[] must use (key - ImGuiKey_KeysData_OFFSET) index.
#endif

#ifndef IMGUI_DISABLE_OBSOLETE_FUNCTIONS
    ImGuiKey_ModCtrl = ImGuiMod_Ctrl, ImGuiKey_ModShift = ImGuiMod_Shift, ImGuiKey_ModAlt = ImGuiMod_Alt, ImGuiKey_ModSuper = ImGuiMod_Super, // Renamed in 1.89
    ImGuiKey_KeyPadEnter = ImGuiKey_KeypadEnter,    // Renamed in 1.87
#endif
};

#ifndef IMGUI_DISABLE_OBSOLETE_KEYIO
// OBSOLETED in 1.88 (from July 2022): ImGuiNavInput and io.NavInputs[].
// Official backends between 1.60 and 1.86: will keep working and feed gamepad inputs as long as IMGUI_DISABLE_OBSOLETE_KEYIO is not set.
// Custom backends: feed gamepad inputs via io.AddKeyEvent() and ImGuiKey_GamepadXXX enums.
enum ImGuiNavInput
{
    ImGuiNavInput_Activate, ImGuiNavInput_Cancel, ImGuiNavInput_Input, ImGuiNavInput_Menu, ImGuiNavInput_DpadLeft, ImGuiNavInput_DpadRight, ImGuiNavInput_DpadUp, ImGuiNavInput_DpadDown,
    ImGuiNavInput_LStickLeft, ImGuiNavInput_LStickRight, ImGuiNavInput_LStickUp, ImGuiNavInput_LStickDown, ImGuiNavInput_FocusPrev, ImGuiNavInput_FocusNext, ImGuiNavInput_TweakSlow, ImGuiNavInput_TweakFast,
    ImGuiNavInput_COUNT,
};
#endif

// Configuration flags stored in io.ConfigFlags. Set by user/application.
enum ImGuiConfigFlags_
{
    ImGuiConfigFlags_None                   = 0,
    ImGuiConfigFlags_NavEnableKeyboard      = 1 << 0,   // Master keyboard navigation enable flag. Enable full Tabbing + directional arrows + space/enter to activate.
    ImGuiConfigFlags_NavEnableGamepad       = 1 << 1,   // Master gamepad navigation enable flag. Backend also needs to set ImGuiBackendFlags_HasGamepad.
    ImGuiConfigFlags_NavEnableSetMousePos   = 1 << 2,   // Instruct navigation to move the mouse cursor. May be useful on TV/console systems where moving a virtual mouse is awkward. Will update io.MousePos and set io.WantSetMousePos=true. If enabled you MUST honor io.WantSetMousePos requests in your backend, otherwise ImGui will react as if the mouse is jumping around back and forth.
    ImGuiConfigFlags_NavNoCaptureKeyboard   = 1 << 3,   // Instruct navigation to not set the io.WantCaptureKeyboard flag when io.NavActive is set.
    ImGuiConfigFlags_NoMouse                = 1 << 4,   // Instruct imgui to clear mouse position/buttons in NewFrame(). This allows ignoring the mouse information set by the backend.
    ImGuiConfigFlags_NoMouseCursorChange    = 1 << 5,   // Instruct backend to not alter mouse cursor shape and visibility. Use if the backend cursor changes are interfering with yours and you don't want to use SetMouseCursor() to change mouse cursor. You may want to honor requests from imgui by reading GetMouseCursor() yourself instead.

    // [BETA] Docking
    ImGuiConfigFlags_DockingEnable          = 1 << 6,   // Docking enable flags.

    // [BETA] Viewports
    // When using viewports it is recommended that your default value for ImGuiCol_WindowBg is opaque (Alpha=1.0) so transition to a viewport won't be noticeable.
    ImGuiConfigFlags_ViewportsEnable        = 1 << 10,  // Viewport enable flags (require both ImGuiBackendFlags_PlatformHasViewports + ImGuiBackendFlags_RendererHasViewports set by the respective backends)
    ImGuiConfigFlags_DpiEnableScaleViewports= 1 << 14,  // [BETA: Don't use] FIXME-DPI: Reposition and resize imgui windows when the DpiScale of a viewport changed (mostly useful for the main viewport hosting other window). Note that resizing the main window itself is up to your application.
    ImGuiConfigFlags_DpiEnableScaleFonts    = 1 << 15,  // [BETA: Don't use] FIXME-DPI: Request bitmap-scaled fonts to match DpiScale. This is a very low-quality workaround. The correct way to handle DPI is _currently_ to replace the atlas and/or fonts in the Platform_OnChangedViewport callback, but this is all early work in progress.

    // User storage (to allow your backend/engine to communicate to code that may be shared between multiple projects. Those flags are NOT used by core Dear ImGui)
    ImGuiConfigFlags_IsSRGB                 = 1 << 20,  // Application is SRGB-aware.
    ImGuiConfigFlags_IsTouchScreen          = 1 << 21,  // Application is using a touch screen instead of a mouse.
};

// Backend capabilities flags stored in io.BackendFlags. Set by imgui_impl_xxx or custom backend.
enum ImGuiBackendFlags_
{
    ImGuiBackendFlags_None                  = 0,
    ImGuiBackendFlags_HasGamepad            = 1 << 0,   // Backend Platform supports gamepad and currently has one connected.
    ImGuiBackendFlags_HasMouseCursors       = 1 << 1,   // Backend Platform supports honoring GetMouseCursor() value to change the OS cursor shape.
    ImGuiBackendFlags_HasSetMousePos        = 1 << 2,   // Backend Platform supports io.WantSetMousePos requests to reposition the OS mouse position (only used if ImGuiConfigFlags_NavEnableSetMousePos is set).
    ImGuiBackendFlags_RendererHasVtxOffset  = 1 << 3,   // Backend Renderer supports ImDrawCmd::VtxOffset. This enables output of large meshes (64K+ vertices) while still using 16-bit indices.

    // [BETA] Viewports
    ImGuiBackendFlags_PlatformHasViewports  = 1 << 10,  // Backend Platform supports multiple viewports.
    ImGuiBackendFlags_HasMouseHoveredViewport=1 << 11,  // Backend Platform supports calling io.AddMouseViewportEvent() with the viewport under the mouse. IF POSSIBLE, ignore viewports with the ImGuiViewportFlags_NoInputs flag (Win32 backend, GLFW 3.30+ backend can do this, SDL backend cannot). If this cannot be done, Dear ImGui needs to use a flawed heuristic to find the viewport under.
    ImGuiBackendFlags_RendererHasViewports  = 1 << 12,  // Backend Renderer supports multiple viewports.
};

// Enumeration for PushStyleColor() / PopStyleColor()
enum ImGuiCol_
{
    ImGuiCol_Text,
    ImGuiCol_TextDisabled,
    ImGuiCol_WindowBg,              // Background of normal windows
    ImGuiCol_ChildBg,               // Background of child windows
    ImGuiCol_PopupBg,               // Background of popups, menus, tooltips windows
    ImGuiCol_Border,
    ImGuiCol_BorderShadow,
    ImGuiCol_FrameBg,               // Background of checkbox, radio button, plot, slider, text input
    ImGuiCol_FrameBgHovered,
    ImGuiCol_FrameBgActive,
    ImGuiCol_TitleBg,
    ImGuiCol_TitleBgActive,
    ImGuiCol_TitleBgCollapsed,
    ImGuiCol_MenuBarBg,
    ImGuiCol_ScrollbarBg,
    ImGuiCol_ScrollbarGrab,
    ImGuiCol_ScrollbarGrabHovered,
    ImGuiCol_ScrollbarGrabActive,
    ImGuiCol_CheckMark,
    ImGuiCol_SliderGrab,
    ImGuiCol_SliderGrabActive,
    ImGuiCol_Button,
    ImGuiCol_ButtonHovered,
    ImGuiCol_ButtonActive,
    ImGuiCol_Header,                // Header* colors are used for CollapsingHeader, TreeNode, Selectable, MenuItem
    ImGuiCol_HeaderHovered,
    ImGuiCol_HeaderActive,
    ImGuiCol_Separator,
    ImGuiCol_SeparatorHovered,
    ImGuiCol_SeparatorActive,
    ImGuiCol_ResizeGrip,            // Resize grip in lower-right and lower-left corners of windows.
    ImGuiCol_ResizeGripHovered,
    ImGuiCol_ResizeGripActive,
    ImGuiCol_Tab,                   // TabItem in a TabBar
    ImGuiCol_TabHovered,
    ImGuiCol_TabActive,
    ImGuiCol_TabUnfocused,
    ImGuiCol_TabUnfocusedActive,
    ImGuiCol_DockingPreview,        // Preview overlay color when about to docking something
    ImGuiCol_DockingEmptyBg,        // Background color for empty node (e.g. CentralNode with no window docked into it)
    ImGuiCol_PlotLines,
    ImGuiCol_PlotLinesHovered,
    ImGuiCol_PlotHistogram,
    ImGuiCol_PlotHistogramHovered,
    ImGuiCol_TableHeaderBg,         // Table header background
    ImGuiCol_TableBorderStrong,     // Table outer and header borders (prefer using Alpha=1.0 here)
    ImGuiCol_TableBorderLight,      // Table inner borders (prefer using Alpha=1.0 here)
    ImGuiCol_TableRowBg,            // Table row background (even rows)
    ImGuiCol_TableRowBgAlt,         // Table row background (odd rows)
    ImGuiCol_TextSelectedBg,
    ImGuiCol_DragDropTarget,        // Rectangle highlighting a drop target
    ImGuiCol_NavHighlight,          // Gamepad/keyboard: current highlighted item
    ImGuiCol_NavWindowingHighlight, // Highlight window when using CTRL+TAB
    ImGuiCol_NavWindowingDimBg,     // Darken/colorize entire screen behind the CTRL+TAB window list, when active
    ImGuiCol_ModalWindowDimBg,      // Darken/colorize entire screen behind a modal window, when one is active
    ImGuiCol_COUNT
};

// Enumeration for PushStyleVar() / PopStyleVar() to temporarily modify the ImGuiStyle structure.
// - The enum only refers to fields of ImGuiStyle which makes sense to be pushed/popped inside UI code.
//   During initialization or between frames, feel free to just poke into ImGuiStyle directly.
// - Tip: Use your programming IDE navigation facilities on the names in the _second column_ below to find the actual members and their description.
//   In Visual Studio IDE: CTRL+comma ("Edit.GoToAll") can follow symbols in comments, whereas CTRL+F12 ("Edit.GoToImplementation") cannot.
//   With Visual Assist installed: ALT+G ("VAssistX.GoToImplementation") can also follow symbols in comments.
// - When changing this enum, you need to update the associated internal table GStyleVarInfo[] accordingly. This is where we link enum values to members offset/type.
enum ImGuiStyleVar_
{
    // Enum name --------------------- // Member in ImGuiStyle structure (see ImGuiStyle for descriptions)
    ImGuiStyleVar_Alpha,               // float     Alpha
    ImGuiStyleVar_DisabledAlpha,       // float     DisabledAlpha
    ImGuiStyleVar_WindowPadding,       // ImVec2    WindowPadding
    ImGuiStyleVar_WindowRounding,      // float     WindowRounding
    ImGuiStyleVar_WindowBorderSize,    // float     WindowBorderSize
    ImGuiStyleVar_WindowMinSize,       // ImVec2    WindowMinSize
    ImGuiStyleVar_WindowTitleAlign,    // ImVec2    WindowTitleAlign
    ImGuiStyleVar_ChildRounding,       // float     ChildRounding
    ImGuiStyleVar_ChildBorderSize,     // float     ChildBorderSize
    ImGuiStyleVar_PopupRounding,       // float     PopupRounding
    ImGuiStyleVar_PopupBorderSize,     // float     PopupBorderSize
    ImGuiStyleVar_FramePadding,        // ImVec2    FramePadding
    ImGuiStyleVar_FrameRounding,       // float     FrameRounding
    ImGuiStyleVar_FrameBorderSize,     // float     FrameBorderSize
    ImGuiStyleVar_ItemSpacing,         // ImVec2    ItemSpacing
    ImGuiStyleVar_ItemInnerSpacing,    // ImVec2    ItemInnerSpacing
    ImGuiStyleVar_IndentSpacing,       // float     IndentSpacing
    ImGuiStyleVar_CellPadding,         // ImVec2    CellPadding
    ImGuiStyleVar_ScrollbarSize,       // float     ScrollbarSize
    ImGuiStyleVar_ScrollbarRounding,   // float     ScrollbarRounding
    ImGuiStyleVar_GrabMinSize,         // float     GrabMinSize
    ImGuiStyleVar_GrabRounding,        // float     GrabRounding
    ImGuiStyleVar_TabRounding,         // float     TabRounding
    ImGuiStyleVar_ButtonTextAlign,     // ImVec2    ButtonTextAlign
    ImGuiStyleVar_SelectableTextAlign, // ImVec2    SelectableTextAlign
    ImGuiStyleVar_SeparatorTextBorderSize,// float  SeparatorTextBorderSize
    ImGuiStyleVar_SeparatorTextAlign,  // ImVec2    SeparatorTextAlign
    ImGuiStyleVar_SeparatorTextPadding,// ImVec2    SeparatorTextPadding
    ImGuiStyleVar_DockingSeparatorSize,// float     DockingSeparatorSize
    ImGuiStyleVar_COUNT
};

// Flags for InvisibleButton() [extended in imgui_internal.h]
enum ImGuiButtonFlags_
{
    ImGuiButtonFlags_None                   = 0,
    ImGuiButtonFlags_MouseButtonLeft        = 1 << 0,   // React on left mouse button (default)
    ImGuiButtonFlags_MouseButtonRight       = 1 << 1,   // React on right mouse button
    ImGuiButtonFlags_MouseButtonMiddle      = 1 << 2,   // React on center mouse button

    // [Internal]
    ImGuiButtonFlags_MouseButtonMask_       = ImGuiButtonFlags_MouseButtonLeft | ImGuiButtonFlags_MouseButtonRight | ImGuiButtonFlags_MouseButtonMiddle,
    ImGuiButtonFlags_MouseButtonDefault_    = ImGuiButtonFlags_MouseButtonLeft,
};

// Flags for ColorEdit3() / ColorEdit4() / ColorPicker3() / ColorPicker4() / ColorButton()
enum ImGuiColorEditFlags_
{
    ImGuiColorEditFlags_None            = 0,
    ImGuiColorEditFlags_NoAlpha         = 1 << 1,   //              // ColorEdit, ColorPicker, ColorButton: ignore Alpha component (will only read 3 components from the input pointer).
    ImGuiColorEditFlags_NoPicker        = 1 << 2,   //              // ColorEdit: disable picker when clicking on color square.
    ImGuiColorEditFlags_NoOptions       = 1 << 3,   //              // ColorEdit: disable toggling options menu when right-clicking on inputs/small preview.
    ImGuiColorEditFlags_NoSmallPreview  = 1 << 4,   //              // ColorEdit, ColorPicker: disable color square preview next to the inputs. (e.g. to show only the inputs)
    ImGuiColorEditFlags_NoInputs        = 1 << 5,   //              // ColorEdit, ColorPicker: disable inputs sliders/text widgets (e.g. to show only the small preview color square).
    ImGuiColorEditFlags_NoTooltip       = 1 << 6,   //              // ColorEdit, ColorPicker, ColorButton: disable tooltip when hovering the preview.
    ImGuiColorEditFlags_NoLabel         = 1 << 7,   //              // ColorEdit, ColorPicker: disable display of inline text label (the label is still forwarded to the tooltip and picker).
    ImGuiColorEditFlags_NoSidePreview   = 1 << 8,   //              // ColorPicker: disable bigger color preview on right side of the picker, use small color square preview instead.
    ImGuiColorEditFlags_NoDragDrop      = 1 << 9,   //              // ColorEdit: disable drag and drop target. ColorButton: disable drag and drop source.
    ImGuiColorEditFlags_NoBorder        = 1 << 10,  //              // ColorButton: disable border (which is enforced by default)

    // User Options (right-click on widget to change some of them).
    ImGuiColorEditFlags_AlphaBar        = 1 << 16,  //              // ColorEdit, ColorPicker: show vertical alpha bar/gradient in picker.
    ImGuiColorEditFlags_AlphaPreview    = 1 << 17,  //              // ColorEdit, ColorPicker, ColorButton: display preview as a transparent color over a checkerboard, instead of opaque.
    ImGuiColorEditFlags_AlphaPreviewHalf= 1 << 18,  //              // ColorEdit, ColorPicker, ColorButton: display half opaque / half checkerboard, instead of opaque.
    ImGuiColorEditFlags_HDR             = 1 << 19,  //              // (WIP) ColorEdit: Currently only disable 0.0f..1.0f limits in RGBA edition (note: you probably want to use ImGuiColorEditFlags_Float flag as well).
    ImGuiColorEditFlags_DisplayRGB      = 1 << 20,  // [Display]    // ColorEdit: override _display_ type among RGB/HSV/Hex. ColorPicker: select any combination using one or more of RGB/HSV/Hex.
    ImGuiColorEditFlags_DisplayHSV      = 1 << 21,  // [Display]    // "
    ImGuiColorEditFlags_DisplayHex      = 1 << 22,  // [Display]    // "
    ImGuiColorEditFlags_Uint8           = 1 << 23,  // [DataType]   // ColorEdit, ColorPicker, ColorButton: _display_ values formatted as 0..255.
    ImGuiColorEditFlags_Float           = 1 << 24,  // [DataType]   // ColorEdit, ColorPicker, ColorButton: _display_ values formatted as 0.0f..1.0f floats instead of 0..255 integers. No round-trip of value via integers.
    ImGuiColorEditFlags_PickerHueBar    = 1 << 25,  // [Picker]     // ColorPicker: bar for Hue, rectangle for Sat/Value.
    ImGuiColorEditFlags_PickerHueWheel  = 1 << 26,  // [Picker]     // ColorPicker: wheel for Hue, triangle for Sat/Value.
    ImGuiColorEditFlags_InputRGB        = 1 << 27,  // [Input]      // ColorEdit, ColorPicker: input and output data in RGB format.
    ImGuiColorEditFlags_InputHSV        = 1 << 28,  // [Input]      // ColorEdit, ColorPicker: input and output data in HSV format.

    // Defaults Options. You can set application defaults using SetColorEditOptions(). The intent is that you probably don't want to
    // override them in most of your calls. Let the user choose via the option menu and/or call SetColorEditOptions() once during startup.
    ImGuiColorEditFlags_DefaultOptions_ = ImGuiColorEditFlags_Uint8 | ImGuiColorEditFlags_DisplayRGB | ImGuiColorEditFlags_InputRGB | ImGuiColorEditFlags_PickerHueBar,

    // [Internal] Masks
    ImGuiColorEditFlags_DisplayMask_    = ImGuiColorEditFlags_DisplayRGB | ImGuiColorEditFlags_DisplayHSV | ImGuiColorEditFlags_DisplayHex,
    ImGuiColorEditFlags_DataTypeMask_   = ImGuiColorEditFlags_Uint8 | ImGuiColorEditFlags_Float,
    ImGuiColorEditFlags_PickerMask_     = ImGuiColorEditFlags_PickerHueWheel | ImGuiColorEditFlags_PickerHueBar,
    ImGuiColorEditFlags_InputMask_      = ImGuiColorEditFlags_InputRGB | ImGuiColorEditFlags_InputHSV,

    // Obsolete names
    //ImGuiColorEditFlags_RGB = ImGuiColorEditFlags_DisplayRGB, ImGuiColorEditFlags_HSV = ImGuiColorEditFlags_DisplayHSV, ImGuiColorEditFlags_HEX = ImGuiColorEditFlags_DisplayHex  // [renamed in 1.69]
};

// Flags for DragFloat(), DragInt(), SliderFloat(), SliderInt() etc.
// We use the same sets of flags for DragXXX() and SliderXXX() functions as the features are the same and it makes it easier to swap them.
// (Those are per-item flags. There are shared flags in ImGuiIO: io.ConfigDragClickToInputText)
enum ImGuiSliderFlags_
{
    ImGuiSliderFlags_None                   = 0,
    ImGuiSliderFlags_AlwaysClamp            = 1 << 4,       // Clamp value to min/max bounds when input manually with CTRL+Click. By default CTRL+Click allows going out of bounds.
    ImGuiSliderFlags_Logarithmic            = 1 << 5,       // Make the widget logarithmic (linear otherwise). Consider using ImGuiSliderFlags_NoRoundToFormat with this if using a format-string with small amount of digits.
    ImGuiSliderFlags_NoRoundToFormat        = 1 << 6,       // Disable rounding underlying value to match precision of the display format string (e.g. %.3f values are rounded to those 3 digits)
    ImGuiSliderFlags_NoInput                = 1 << 7,       // Disable CTRL+Click or Enter key allowing to input text directly into the widget
    ImGuiSliderFlags_InvalidMask_           = 0x7000000F,   // [Internal] We treat using those bits as being potentially a 'float power' argument from the previous API that has got miscast to this enum, and will trigger an assert if needed.

    // Obsolete names
    //ImGuiSliderFlags_ClampOnInput = ImGuiSliderFlags_AlwaysClamp, // [renamed in 1.79]
};

// Identify a mouse button.
// Those values are guaranteed to be stable and we frequently use 0/1 directly. Named enums provided for convenience.
enum ImGuiMouseButton_
{
    ImGuiMouseButton_Left = 0,
    ImGuiMouseButton_Right = 1,
    ImGuiMouseButton_Middle = 2,
    ImGuiMouseButton_COUNT = 5
};

// Enumeration for GetMouseCursor()
// User code may request backend to display given cursor by calling SetMouseCursor(), which is why we have some cursors that are marked unused here
enum ImGuiMouseCursor_
{
    ImGuiMouseCursor_None = -1,
    ImGuiMouseCursor_Arrow = 0,
    ImGuiMouseCursor_TextInput,         // When hovering over InputText, etc.
    ImGuiMouseCursor_ResizeAll,         // (Unused by Dear ImGui functions)
    ImGuiMouseCursor_ResizeNS,          // When hovering over a horizontal border
    ImGuiMouseCursor_ResizeEW,          // When hovering over a vertical border or a column
    ImGuiMouseCursor_ResizeNESW,        // When hovering over the bottom-left corner of a window
    ImGuiMouseCursor_ResizeNWSE,        // When hovering over the bottom-right corner of a window
    ImGuiMouseCursor_Hand,              // (Unused by Dear ImGui functions. Use for e.g. hyperlinks)
    ImGuiMouseCursor_NotAllowed,        // When hovering something with disallowed interaction. Usually a crossed circle.
    ImGuiMouseCursor_COUNT
};

// Enumeration for AddMouseSourceEvent() actual source of Mouse Input data.
// Historically we use "Mouse" terminology everywhere to indicate pointer data, e.g. MousePos, IsMousePressed(), io.AddMousePosEvent()
// But that "Mouse" data can come from different source which occasionally may be useful for application to know about.
// You can submit a change of pointer type using io.AddMouseSourceEvent().
enum ImGuiMouseSource : int
{
    ImGuiMouseSource_Mouse = 0,         // Input is coming from an actual mouse.
    ImGuiMouseSource_TouchScreen,       // Input is coming from a touch screen (no hovering prior to initial press, less precise initial press aiming, dual-axis wheeling possible).
    ImGuiMouseSource_Pen,               // Input is coming from a pressure/magnetic pen (often used in conjunction with high-sampling rates).
    ImGuiMouseSource_COUNT
};

// Enumeration for ImGui::SetWindow***(), SetNextWindow***(), SetNextItem***() functions
// Represent a condition.
// Important: Treat as a regular enum! Do NOT combine multiple values using binary operators! All the functions above treat 0 as a shortcut to ImGuiCond_Always.
enum ImGuiCond_
{
    ImGuiCond_None          = 0,        // No condition (always set the variable), same as _Always
    ImGuiCond_Always        = 1 << 0,   // No condition (always set the variable), same as _None
    ImGuiCond_Once          = 1 << 1,   // Set the variable once per runtime session (only the first call will succeed)
    ImGuiCond_FirstUseEver  = 1 << 2,   // Set the variable if the object/window has no persistently saved data (no entry in .ini file)
    ImGuiCond_Appearing     = 1 << 3,   // Set the variable if the object/window is appearing after being hidden/inactive (or the first time)
};

//-----------------------------------------------------------------------------
// [SECTION] Helpers: Memory allocations macros, ImVector<>
//-----------------------------------------------------------------------------

//-----------------------------------------------------------------------------
// IM_MALLOC(), IM_FREE(), IM_NEW(), IM_PLACEMENT_NEW(), IM_DELETE()
// We call C++ constructor on own allocated memory via the placement "new(ptr) Type()" syntax.
// Defining a custom placement new() with a custom parameter allows us to bypass including <new> which on some platforms complains when user has disabled exceptions.
//-----------------------------------------------------------------------------

struct ImNewWrapper {};
inline void* operator new(size_t, ImNewWrapper, void* ptr) { return ptr; }
inline void  operator delete(void*, ImNewWrapper, void*)   {} // This is only required so we can use the symmetrical new()
#define IM_ALLOC(_SIZE)                     ImGui::MemAlloc(_SIZE)
#define IM_FREE(_PTR)                       ImGui::MemFree(_PTR)
#define IM_PLACEMENT_NEW(_PTR)              new(ImNewWrapper(), _PTR)
#define IM_NEW(_TYPE)                       new(ImNewWrapper(), ImGui::MemAlloc(sizeof(_TYPE))) _TYPE
template<typename T> void IM_DELETE(T* p)   { if (p) { p->~T(); ImGui::MemFree(p); } }

//-----------------------------------------------------------------------------
// ImVector<>
// Lightweight std::vector<>-like class to avoid dragging dependencies (also, some implementations of STL with debug enabled are absurdly slow, we bypass it so our code runs fast in debug).
//-----------------------------------------------------------------------------
// - You generally do NOT need to care or use this ever. But we need to make it available in imgui.h because some of our public structures are relying on it.
// - We use std-like naming convention here, which is a little unusual for this codebase.
// - Important: clear() frees memory, resize(0) keep the allocated buffer. We use resize(0) a lot to intentionally recycle allocated buffers across frames and amortize our costs.
// - Important: our implementation does NOT call C++ constructors/destructors, we treat everything as raw data! This is intentional but be extra mindful of that,
//   Do NOT use this class as a std::vector replacement in your own code! Many of the structures used by dear imgui can be safely initialized by a zero-memset.
//-----------------------------------------------------------------------------

IM_MSVC_RUNTIME_CHECKS_OFF
template<typename T>
struct ImVector
{
    int                 Size;
    int                 Capacity;
    T*                  Data;

    // Provide standard typedefs but we don't use them ourselves.
    typedef T                   value_type;
    typedef value_type*         iterator;
    typedef const value_type*   const_iterator;

    // Constructors, destructor
    inline ImVector()                                       { Size = Capacity = 0; Data = NULL; }
    inline ImVector(const ImVector<T>& src)                 { Size = Capacity = 0; Data = NULL; operator=(src); }
    inline ImVector<T>& operator=(const ImVector<T>& src)   { clear(); resize(src.Size); if (src.Data) memcpy(Data, src.Data, (size_t)Size * sizeof(T)); return *this; }
    inline ~ImVector()                                      { if (Data) IM_FREE(Data); } // Important: does not destruct anything

    inline void         clear()                             { if (Data) { Size = Capacity = 0; IM_FREE(Data); Data = NULL; } }  // Important: does not destruct anything
    inline void         clear_delete()                      { for (int n = 0; n < Size; n++) IM_DELETE(Data[n]); clear(); }     // Important: never called automatically! always explicit.
    inline void         clear_destruct()                    { for (int n = 0; n < Size; n++) Data[n].~T(); clear(); }           // Important: never called automatically! always explicit.

    inline bool         empty() const                       { return Size == 0; }
    inline int          size() const                        { return Size; }
    inline int          size_in_bytes() const               { return Size * (int)sizeof(T); }
    inline int          max_size() const                    { return 0x7FFFFFFF / (int)sizeof(T); }
    inline int          capacity() const                    { return Capacity; }
    inline T&           operator[](int i)                   { IM_ASSERT(i >= 0 && i < Size); return Data[i]; }
    inline const T&     operator[](int i) const             { IM_ASSERT(i >= 0 && i < Size); return Data[i]; }

    inline T*           begin()                             { return Data; }
    inline const T*     begin() const                       { return Data; }
    inline T*           end()                               { return Data + Size; }
    inline const T*     end() const                         { return Data + Size; }
    inline T&           front()                             { IM_ASSERT(Size > 0); return Data[0]; }
    inline const T&     front() const                       { IM_ASSERT(Size > 0); return Data[0]; }
    inline T&           back()                              { IM_ASSERT(Size > 0); return Data[Size - 1]; }
    inline const T&     back() const                        { IM_ASSERT(Size > 0); return Data[Size - 1]; }
    inline void         swap(ImVector<T>& rhs)              { int rhs_size = rhs.Size; rhs.Size = Size; Size = rhs_size; int rhs_cap = rhs.Capacity; rhs.Capacity = Capacity; Capacity = rhs_cap; T* rhs_data = rhs.Data; rhs.Data = Data; Data = rhs_data; }

    inline int          _grow_capacity(int sz) const        { int new_capacity = Capacity ? (Capacity + Capacity / 2) : 8; return new_capacity > sz ? new_capacity : sz; }
    inline void         resize(int new_size)                { if (new_size > Capacity) reserve(_grow_capacity(new_size)); Size = new_size; }
    inline void         resize(int new_size, const T& v)    { if (new_size > Capacity) reserve(_grow_capacity(new_size)); if (new_size > Size) for (int n = Size; n < new_size; n++) memcpy(&Data[n], &v, sizeof(v)); Size = new_size; }
    inline void         shrink(int new_size)                { IM_ASSERT(new_size <= Size); Size = new_size; } // Resize a vector to a smaller size, guaranteed not to cause a reallocation
    inline void         reserve(int new_capacity)           { if (new_capacity <= Capacity) return; T* new_data = (T*)IM_ALLOC((size_t)new_capacity * sizeof(T)); if (Data) { memcpy(new_data, Data, (size_t)Size * sizeof(T)); IM_FREE(Data); } Data = new_data; Capacity = new_capacity; }
    inline void         reserve_discard(int new_capacity)   { if (new_capacity <= Capacity) return; if (Data) IM_FREE(Data); Data = (T*)IM_ALLOC((size_t)new_capacity * sizeof(T)); Capacity = new_capacity; }

    // NB: It is illegal to call push_back/push_front/insert with a reference pointing inside the ImVector data itself! e.g. v.push_back(v[10]) is forbidden.
    inline void         push_back(const T& v)               { if (Size == Capacity) reserve(_grow_capacity(Size + 1)); memcpy(&Data[Size], &v, sizeof(v)); Size++; }
    inline void         pop_back()                          { IM_ASSERT(Size > 0); Size--; }
    inline void         push_front(const T& v)              { if (Size == 0) push_back(v); else insert(Data, v); }
    inline T*           erase(const T* it)                  { IM_ASSERT(it >= Data && it < Data + Size); const ptrdiff_t off = it - Data; memmove(Data + off, Data + off + 1, ((size_t)Size - (size_t)off - 1) * sizeof(T)); Size--; return Data + off; }
    inline T*           erase(const T* it, const T* it_last){ IM_ASSERT(it >= Data && it < Data + Size && it_last >= it && it_last <= Data + Size); const ptrdiff_t count = it_last - it; const ptrdiff_t off = it - Data; memmove(Data + off, Data + off + count, ((size_t)Size - (size_t)off - (size_t)count) * sizeof(T)); Size -= (int)count; return Data + off; }
    inline T*           erase_unsorted(const T* it)         { IM_ASSERT(it >= Data && it < Data + Size);  const ptrdiff_t off = it - Data; if (it < Data + Size - 1) memcpy(Data + off, Data + Size - 1, sizeof(T)); Size--; return Data + off; }
    inline T*           insert(const T* it, const T& v)     { IM_ASSERT(it >= Data && it <= Data + Size); const ptrdiff_t off = it - Data; if (Size == Capacity) reserve(_grow_capacity(Size + 1)); if (off < (int)Size) memmove(Data + off + 1, Data + off, ((size_t)Size - (size_t)off) * sizeof(T)); memcpy(&Data[off], &v, sizeof(v)); Size++; return Data + off; }
    inline bool         contains(const T& v) const          { const T* data = Data;  const T* data_end = Data + Size; while (data < data_end) if (*data++ == v) return true; return false; }
    inline T*           find(const T& v)                    { T* data = Data;  const T* data_end = Data + Size; while (data < data_end) if (*data == v) break; else ++data; return data; }
    inline const T*     find(const T& v) const              { const T* data = Data;  const T* data_end = Data + Size; while (data < data_end) if (*data == v) break; else ++data; return data; }
    inline bool         find_erase(const T& v)              { const T* it = find(v); if (it < Data + Size) { erase(it); return true; } return false; }
    inline bool         find_erase_unsorted(const T& v)     { const T* it = find(v); if (it < Data + Size) { erase_unsorted(it); return true; } return false; }
    inline int          index_from_ptr(const T* it) const   { IM_ASSERT(it >= Data && it < Data + Size); const ptrdiff_t off = it - Data; return (int)off; }
};
IM_MSVC_RUNTIME_CHECKS_RESTORE

//-----------------------------------------------------------------------------
// [SECTION] ImGuiStyle
//-----------------------------------------------------------------------------
// You may modify the ImGui::GetStyle() main instance during initialization and before NewFrame().
// During the frame, use ImGui::PushStyleVar(ImGuiStyleVar_XXXX)/PopStyleVar() to alter the main style values,
// and ImGui::PushStyleColor(ImGuiCol_XXX)/PopStyleColor() for colors.
//-----------------------------------------------------------------------------

struct ImGuiStyle
{
    float       Alpha;                      // Global alpha applies to everything in Dear ImGui.
    float       DisabledAlpha;              // Additional alpha multiplier applied by BeginDisabled(). Multiply over current value of Alpha.
    ImVec2      WindowPadding;              // Padding within a window.
    float       WindowRounding;             // Radius of window corners rounding. Set to 0.0f to have rectangular windows. Large values tend to lead to variety of artifacts and are not recommended.
    float       WindowBorderSize;           // Thickness of border around windows. Generally set to 0.0f or 1.0f. (Other values are not well tested and more CPU/GPU costly).
    ImVec2      WindowMinSize;              // Minimum window size. This is a global setting. If you want to constrain individual windows, use SetNextWindowSizeConstraints().
    ImVec2      WindowTitleAlign;           // Alignment for title bar text. Defaults to (0.0f,0.5f) for left-aligned,vertically centered.
    ImGuiDir    WindowMenuButtonPosition;   // Side of the collapsing/docking button in the title bar (None/Left/Right). Defaults to ImGuiDir_Left.
    float       ChildRounding;              // Radius of child window corners rounding. Set to 0.0f to have rectangular windows.
    float       ChildBorderSize;            // Thickness of border around child windows. Generally set to 0.0f or 1.0f. (Other values are not well tested and more CPU/GPU costly).
    float       PopupRounding;              // Radius of popup window corners rounding. (Note that tooltip windows use WindowRounding)
    float       PopupBorderSize;            // Thickness of border around popup/tooltip windows. Generally set to 0.0f or 1.0f. (Other values are not well tested and more CPU/GPU costly).
    ImVec2      FramePadding;               // Padding within a framed rectangle (used by most widgets).
    float       FrameRounding;              // Radius of frame corners rounding. Set to 0.0f to have rectangular frame (used by most widgets).
    float       FrameBorderSize;            // Thickness of border around frames. Generally set to 0.0f or 1.0f. (Other values are not well tested and more CPU/GPU costly).
    ImVec2      ItemSpacing;                // Horizontal and vertical spacing between widgets/lines.
    ImVec2      ItemInnerSpacing;           // Horizontal and vertical spacing between within elements of a composed widget (e.g. a slider and its label).
    ImVec2      CellPadding;                // Padding within a table cell
    ImVec2      TouchExtraPadding;          // Expand reactive bounding box for touch-based system where touch position is not accurate enough. Unfortunately we don't sort widgets so priority on overlap will always be given to the first widget. So don't grow this too much!
    float       IndentSpacing;              // Horizontal indentation when e.g. entering a tree node. Generally == (FontSize + FramePadding.x*2).
    float       ColumnsMinSpacing;          // Minimum horizontal spacing between two columns. Preferably > (FramePadding.x + 1).
    float       ScrollbarSize;              // Width of the vertical scrollbar, Height of the horizontal scrollbar.
    float       ScrollbarRounding;          // Radius of grab corners for scrollbar.
    float       GrabMinSize;                // Minimum width/height of a grab box for slider/scrollbar.
    float       GrabRounding;               // Radius of grabs corners rounding. Set to 0.0f to have rectangular slider grabs.
    float       LogSliderDeadzone;          // The size in pixels of the dead-zone around zero on logarithmic sliders that cross zero.
    float       TabRounding;                // Radius of upper corners of a tab. Set to 0.0f to have rectangular tabs.
    float       TabBorderSize;              // Thickness of border around tabs.
    float       TabMinWidthForCloseButton;  // Minimum width for close button to appear on an unselected tab when hovered. Set to 0.0f to always show when hovering, set to FLT_MAX to never show close button unless selected.
    ImGuiDir    ColorButtonPosition;        // Side of the color button in the ColorEdit4 widget (left/right). Defaults to ImGuiDir_Right.
    ImVec2      ButtonTextAlign;            // Alignment of button text when button is larger than text. Defaults to (0.5f, 0.5f) (centered).
    ImVec2      SelectableTextAlign;        // Alignment of selectable text. Defaults to (0.0f, 0.0f) (top-left aligned). It's generally important to keep this left-aligned if you want to lay multiple items on a same line.
    float       SeparatorTextBorderSize;    // Thickkness of border in SeparatorText()
    ImVec2      SeparatorTextAlign;         // Alignment of text within the separator. Defaults to (0.0f, 0.5f) (left aligned, center).
    ImVec2      SeparatorTextPadding;       // Horizontal offset of text from each edge of the separator + spacing on other axis. Generally small values. .y is recommended to be == FramePadding.y.
    ImVec2      DisplayWindowPadding;       // Window position are clamped to be visible within the display area or monitors by at least this amount. Only applies to regular windows.
    ImVec2      DisplaySafeAreaPadding;     // If you cannot see the edges of your screen (e.g. on a TV) increase the safe area padding. Apply to popups/tooltips as well regular windows. NB: Prefer configuring your TV sets correctly!
    float       DockingSeparatorSize;       // Thickness of resizing border between docked windows
    float       MouseCursorScale;           // Scale software rendered mouse cursor (when io.MouseDrawCursor is enabled). We apply per-monitor DPI scaling over this scale. May be removed later.
    bool        AntiAliasedLines;           // Enable anti-aliased lines/borders. Disable if you are really tight on CPU/GPU. Latched at the beginning of the frame (copied to ImDrawList).
    bool        AntiAliasedLinesUseTex;     // Enable anti-aliased lines/borders using textures where possible. Require backend to render with bilinear filtering (NOT point/nearest filtering). Latched at the beginning of the frame (copied to ImDrawList).
    bool        AntiAliasedFill;            // Enable anti-aliased edges around filled shapes (rounded rectangles, circles, etc.). Disable if you are really tight on CPU/GPU. Latched at the beginning of the frame (copied to ImDrawList).
    float       CurveTessellationTol;       // Tessellation tolerance when using PathBezierCurveTo() without a specific number of segments. Decrease for highly tessellated curves (higher quality, more polygons), increase to reduce quality.
    float       CircleTessellationMaxError; // Maximum error (in pixels) allowed when using AddCircle()/AddCircleFilled() or drawing rounded corner rectangles with no explicit segment count specified. Decrease for higher quality but more geometry.
    ImVec4      Colors[ImGuiCol_COUNT];

    // Behaviors
    // (It is possible to modify those fields mid-frame if specific behavior need it, unlike e.g. configuration fields in ImGuiIO)
    float             HoverStationaryDelay;     // Delay for IsItemHovered(ImGuiHoveredFlags_Stationary). Time required to consider mouse stationary.
    float             HoverDelayShort;          // Delay for IsItemHovered(ImGuiHoveredFlags_DelayShort). Usually used along with HoverStationaryDelay.
    float             HoverDelayNormal;         // Delay for IsItemHovered(ImGuiHoveredFlags_DelayNormal). "
    ImGuiHoveredFlags HoverFlagsForTooltipMouse;// Default flags when using IsItemHovered(ImGuiHoveredFlags_ForTooltip) or BeginItemTooltip()/SetItemTooltip() while using mouse.
    ImGuiHoveredFlags HoverFlagsForTooltipNav;  // Default flags when using IsItemHovered(ImGuiHoveredFlags_ForTooltip) or BeginItemTooltip()/SetItemTooltip() while using keyboard/gamepad.

    IMGUI_API ImGuiStyle();
    IMGUI_API void ScaleAllSizes(float scale_factor);
};

//-----------------------------------------------------------------------------
// [SECTION] ImGuiIO
//-----------------------------------------------------------------------------
// Communicate most settings and inputs/outputs to Dear ImGui using this structure.
// Access via ImGui::GetIO(). Read 'Programmer guide' section in .cpp file for general usage.
//-----------------------------------------------------------------------------

// [Internal] Storage used by IsKeyDown(), IsKeyPressed() etc functions.
// If prior to 1.87 you used io.KeysDownDuration[] (which was marked as internal), you should use GetKeyData(key)->DownDuration and *NOT* io.KeysData[key]->DownDuration.
struct ImGuiKeyData
{
    bool        Down;               // True for if key is down
    float       DownDuration;       // Duration the key has been down (<0.0f: not pressed, 0.0f: just pressed, >0.0f: time held)
    float       DownDurationPrev;   // Last frame duration the key has been down
    float       AnalogValue;        // 0.0f..1.0f for gamepad values
};

struct ImGuiIO
{
    //------------------------------------------------------------------
    // Configuration                            // Default value
    //------------------------------------------------------------------

    ImGuiConfigFlags   ConfigFlags;             // = 0              // See ImGuiConfigFlags_ enum. Set by user/application. Gamepad/keyboard navigation options, etc.
    ImGuiBackendFlags  BackendFlags;            // = 0              // See ImGuiBackendFlags_ enum. Set by backend (imgui_impl_xxx files or custom backend) to communicate features supported by the backend.
    ImVec2      DisplaySize;                    // <unset>          // Main display size, in pixels (generally == GetMainViewport()->Size). May change every frame.
    float       DeltaTime;                      // = 1.0f/60.0f     // Time elapsed since last frame, in seconds. May change every frame.
    float       IniSavingRate;                  // = 5.0f           // Minimum time between saving positions/sizes to .ini file, in seconds.
    const char* IniFilename;                    // = "imgui.ini"    // Path to .ini file (important: default "imgui.ini" is relative to current working dir!). Set NULL to disable automatic .ini loading/saving or if you want to manually call LoadIniSettingsXXX() / SaveIniSettingsXXX() functions.
    const char* LogFilename;                    // = "imgui_log.txt"// Path to .log file (default parameter to ImGui::LogToFile when no file is specified).
    void*       UserData;                       // = NULL           // Store your own data.

    ImFontAtlas*Fonts;                          // <auto>           // Font atlas: load, rasterize and pack one or more fonts into a single texture.
    float       FontGlobalScale;                // = 1.0f           // Global scale all fonts
    bool        FontAllowUserScaling;           // = false          // Allow user scaling text of individual window with CTRL+Wheel.
    ImFont*     FontDefault;                    // = NULL           // Font to use on NewFrame(). Use NULL to uses Fonts->Fonts[0].
    ImVec2      DisplayFramebufferScale;        // = (1, 1)         // For retina display or other situations where window coordinates are different from framebuffer coordinates. This generally ends up in ImDrawData::FramebufferScale.

    // Docking options (when ImGuiConfigFlags_DockingEnable is set)
    bool        ConfigDockingNoSplit;           // = false          // Simplified docking mode: disable window splitting, so docking is limited to merging multiple windows together into tab-bars.
    bool        ConfigDockingWithShift;         // = false          // Enable docking with holding Shift key (reduce visual noise, allows dropping in wider space)
    bool        ConfigDockingAlwaysTabBar;      // = false          // [BETA] [FIXME: This currently creates regression with auto-sizing and general overhead] Make every single floating window display within a docking node.
    bool        ConfigDockingTransparentPayload;// = false          // [BETA] Make window or viewport transparent when docking and only display docking boxes on the target viewport. Useful if rendering of multiple viewport cannot be synced. Best used with ConfigViewportsNoAutoMerge.

    // Viewport options (when ImGuiConfigFlags_ViewportsEnable is set)
    bool        ConfigViewportsNoAutoMerge;     // = false;         // Set to make all floating imgui windows always create their own viewport. Otherwise, they are merged into the main host viewports when overlapping it. May also set ImGuiViewportFlags_NoAutoMerge on individual viewport.
    bool        ConfigViewportsNoTaskBarIcon;   // = false          // Disable default OS task bar icon flag for secondary viewports. When a viewport doesn't want a task bar icon, ImGuiViewportFlags_NoTaskBarIcon will be set on it.
    bool        ConfigViewportsNoDecoration;    // = true           // Disable default OS window decoration flag for secondary viewports. When a viewport doesn't want window decorations, ImGuiViewportFlags_NoDecoration will be set on it. Enabling decoration can create subsequent issues at OS levels (e.g. minimum window size).
    bool        ConfigViewportsNoDefaultParent; // = false          // Disable default OS parenting to main viewport for secondary viewports. By default, viewports are marked with ParentViewportId = <main_viewport>, expecting the platform backend to setup a parent/child relationship between the OS windows (some backend may ignore this). Set to true if you want the default to be 0, then all viewports will be top-level OS windows.

    // Miscellaneous options
    bool        MouseDrawCursor;                // = false          // Request ImGui to draw a mouse cursor for you (if you are on a platform without a mouse cursor). Cannot be easily renamed to 'io.ConfigXXX' because this is frequently used by backend implementations.
    bool        ConfigMacOSXBehaviors;          // = defined(__APPLE__) // OS X style: Text editing cursor movement using Alt instead of Ctrl, Shortcuts using Cmd/Super instead of Ctrl, Line/Text Start and End using Cmd+Arrows instead of Home/End, Double click selects by word instead of selecting whole text, Multi-selection in lists uses Cmd/Super instead of Ctrl.
    bool        ConfigInputTrickleEventQueue;   // = true           // Enable input queue trickling: some types of events submitted during the same frame (e.g. button down + up) will be spread over multiple frames, improving interactions with low framerates.
    bool        ConfigInputTextCursorBlink;     // = true           // Enable blinking cursor (optional as some users consider it to be distracting).
    bool        ConfigInputTextEnterKeepActive; // = false          // [BETA] Pressing Enter will keep item active and select contents (single-line only).
    bool        ConfigDragClickToInputText;     // = false          // [BETA] Enable turning DragXXX widgets into text input with a simple mouse click-release (without moving). Not desirable on devices without a keyboard.
    bool        ConfigWindowsResizeFromEdges;   // = true           // Enable resizing of windows from their edges and from the lower-left corner. This requires (io.BackendFlags & ImGuiBackendFlags_HasMouseCursors) because it needs mouse cursor feedback. (This used to be a per-window ImGuiWindowFlags_ResizeFromAnySide flag)
    bool        ConfigWindowsMoveFromTitleBarOnly; // = false       // Enable allowing to move windows only when clicking on their title bar. Does not apply to windows without a title bar.
    float       ConfigMemoryCompactTimer;       // = 60.0f          // Timer (in seconds) to free transient windows/tables memory buffers when unused. Set to -1.0f to disable.

    // Inputs Behaviors
    // (other variables, ones which are expected to be tweaked within UI code, are exposed in ImGuiStyle)
    float       MouseDoubleClickTime;           // = 0.30f          // Time for a double-click, in seconds.
    float       MouseDoubleClickMaxDist;        // = 6.0f           // Distance threshold to stay in to validate a double-click, in pixels.
    float       MouseDragThreshold;             // = 6.0f           // Distance threshold before considering we are dragging.
    float       KeyRepeatDelay;                 // = 0.275f         // When holding a key/button, time before it starts repeating, in seconds (for buttons in Repeat mode, etc.).
    float       KeyRepeatRate;                  // = 0.050f         // When holding a key/button, rate at which it repeats, in seconds.

    //------------------------------------------------------------------
    // Debug options
    //------------------------------------------------------------------

    // Tools to test correct Begin/End and BeginChild/EndChild behaviors.
    // Presently Begin()/End() and BeginChild()/EndChild() needs to ALWAYS be called in tandem, regardless of return value of BeginXXX()
    // This is inconsistent with other BeginXXX functions and create confusion for many users.
    // We expect to update the API eventually. In the meanwhile we provide tools to facilitate checking user-code behavior.
    bool        ConfigDebugBeginReturnValueOnce;// = false          // First-time calls to Begin()/BeginChild() will return false. NEEDS TO BE SET AT APPLICATION BOOT TIME if you don't want to miss windows.
    bool        ConfigDebugBeginReturnValueLoop;// = false          // Some calls to Begin()/BeginChild() will return false. Will cycle through window depths then repeat. Suggested use: add "io.ConfigDebugBeginReturnValue = io.KeyShift" in your main loop then occasionally press SHIFT. Windows should be flickering while running.

    // Option to deactivate io.AddFocusEvent(false) handling. May facilitate interactions with a debugger when focus loss leads to clearing inputs data.
    // Backends may have other side-effects on focus loss, so this will reduce side-effects but not necessary remove all of them.
    // Consider using e.g. Win32's IsDebuggerPresent() as an additional filter (or see ImOsIsDebuggerPresent() in imgui_test_engine/imgui_te_utils.cpp for a Unix compatible version).
    bool        ConfigDebugIgnoreFocusLoss;     // = false          // Ignore io.AddFocusEvent(false), consequently not calling io.ClearInputKeys() in input processing.

    // Option to audit .ini data
    bool        ConfigDebugIniSettings;         // = false          // Save .ini data with extra comments (particularly helpful for Docking, but makes saving slower)

    //------------------------------------------------------------------
    // Platform Functions
    // (the imgui_impl_xxxx backend files are setting those up for you)
    //------------------------------------------------------------------

    // Optional: Platform/Renderer backend name (informational only! will be displayed in About Window) + User data for backend/wrappers to store their own stuff.
    const char* BackendPlatformName;            // = NULL
    const char* BackendRendererName;            // = NULL
    void*       BackendPlatformUserData;        // = NULL           // User data for platform backend
    void*       BackendRendererUserData;        // = NULL           // User data for renderer backend
    void*       BackendLanguageUserData;        // = NULL           // User data for non C++ programming language backend

    // Optional: Access OS clipboard
    // (default to use native Win32 clipboard on Windows, otherwise uses a private clipboard. Override to access OS clipboard on other architectures)
    const char* (*GetClipboardTextFn)(void* user_data);
    void        (*SetClipboardTextFn)(void* user_data, const char* text);
    void*       ClipboardUserData;

    // Optional: Notify OS Input Method Editor of the screen position of your cursor for text input position (e.g. when using Japanese/Chinese IME on Windows)
    // (default to use native imm32 api on Windows)
    void        (*SetPlatformImeDataFn)(ImGuiViewport* viewport, ImGuiPlatformImeData* data);
#ifndef IMGUI_DISABLE_OBSOLETE_FUNCTIONS
    void*       ImeWindowHandle;                // = NULL           // [Obsolete] Set ImGuiViewport::PlatformHandleRaw instead. Set this to your HWND to get automatic IME cursor positioning.
#else
    void*       _UnusedPadding;                                     // Unused field to keep data structure the same size.
#endif

    //------------------------------------------------------------------
    // Input - Call before calling NewFrame()
    //------------------------------------------------------------------

    // Input Functions
    IMGUI_API void  AddKeyEvent(ImGuiKey key, bool down);                   // Queue a new key down/up event. Key should be "translated" (as in, generally ImGuiKey_A matches the key end-user would use to emit an 'A' character)
    IMGUI_API void  AddKeyAnalogEvent(ImGuiKey key, bool down, float v);    // Queue a new key down/up event for analog values (e.g. ImGuiKey_Gamepad_ values). Dead-zones should be handled by the backend.
    IMGUI_API void  AddMousePosEvent(float x, float y);                     // Queue a mouse position update. Use -FLT_MAX,-FLT_MAX to signify no mouse (e.g. app not focused and not hovered)
    IMGUI_API void  AddMouseButtonEvent(int button, bool down);             // Queue a mouse button change
    IMGUI_API void  AddMouseWheelEvent(float wheel_x, float wheel_y);       // Queue a mouse wheel update. wheel_y<0: scroll down, wheel_y>0: scroll up, wheel_x<0: scroll right, wheel_x>0: scroll left.
    IMGUI_API void  AddMouseSourceEvent(ImGuiMouseSource source);           // Queue a mouse source change (Mouse/TouchScreen/Pen)
    IMGUI_API void  AddMouseViewportEvent(ImGuiID id);                      // Queue a mouse hovered viewport. Requires backend to set ImGuiBackendFlags_HasMouseHoveredViewport to call this (for multi-viewport support).
    IMGUI_API void  AddFocusEvent(bool focused);                            // Queue a gain/loss of focus for the application (generally based on OS/platform focus of your window)
    IMGUI_API void  AddInputCharacter(unsigned int c);                      // Queue a new character input
    IMGUI_API void  AddInputCharacterUTF16(ImWchar16 c);                    // Queue a new character input from a UTF-16 character, it can be a surrogate
    IMGUI_API void  AddInputCharactersUTF8(const char* str);                // Queue a new characters input from a UTF-8 string

    IMGUI_API void  SetKeyEventNativeData(ImGuiKey key, int native_keycode, int native_scancode, int native_legacy_index = -1); // [Optional] Specify index for legacy <1.87 IsKeyXXX() functions with native indices + specify native keycode, scancode.
    IMGUI_API void  SetAppAcceptingEvents(bool accepting_events);           // Set master flag for accepting key/mouse/text events (default to true). Useful if you have native dialog boxes that are interrupting your application loop/refresh, and you want to disable events being queued while your app is frozen.
    IMGUI_API void  ClearEventsQueue();                                     // Clear all incoming events.
    IMGUI_API void  ClearInputKeys();                                       // Clear current keyboard/mouse/gamepad state + current frame text input buffer. Equivalent to releasing all keys/buttons.
#ifndef IMGUI_DISABLE_OBSOLETE_FUNCTIONS
    IMGUI_API void  ClearInputCharacters();                                 // [Obsolete] Clear the current frame text input buffer. Now included within ClearInputKeys().
#endif

    //------------------------------------------------------------------
    // Output - Updated by NewFrame() or EndFrame()/Render()
    // (when reading from the io.WantCaptureMouse, io.WantCaptureKeyboard flags to dispatch your inputs, it is
    //  generally easier and more correct to use their state BEFORE calling NewFrame(). See FAQ for details!)
    //------------------------------------------------------------------

    bool        WantCaptureMouse;                   // Set when Dear ImGui will use mouse inputs, in this case do not dispatch them to your main game/application (either way, always pass on mouse inputs to imgui). (e.g. unclicked mouse is hovering over an imgui window, widget is active, mouse was clicked over an imgui window, etc.).
    bool        WantCaptureKeyboard;                // Set when Dear ImGui will use keyboard inputs, in this case do not dispatch them to your main game/application (either way, always pass keyboard inputs to imgui). (e.g. InputText active, or an imgui window is focused and navigation is enabled, etc.).
    bool        WantTextInput;                      // Mobile/console: when set, you may display an on-screen keyboard. This is set by Dear ImGui when it wants textual keyboard input to happen (e.g. when a InputText widget is active).
    bool        WantSetMousePos;                    // MousePos has been altered, backend should reposition mouse on next frame. Rarely used! Set only when ImGuiConfigFlags_NavEnableSetMousePos flag is enabled.
    bool        WantSaveIniSettings;                // When manual .ini load/save is active (io.IniFilename == NULL), this will be set to notify your application that you can call SaveIniSettingsToMemory() and save yourself. Important: clear io.WantSaveIniSettings yourself after saving!
    bool        NavActive;                          // Keyboard/Gamepad navigation is currently allowed (will handle ImGuiKey_NavXXX events) = a window is focused and it doesn't use the ImGuiWindowFlags_NoNavInputs flag.
    bool        NavVisible;                         // Keyboard/Gamepad navigation is visible and allowed (will handle ImGuiKey_NavXXX events).
    float       Framerate;                          // Estimate of application framerate (rolling average over 60 frames, based on io.DeltaTime), in frame per second. Solely for convenience. Slow applications may not want to use a moving average or may want to reset underlying buffers occasionally.
    int         MetricsRenderVertices;              // Vertices output during last call to Render()
    int         MetricsRenderIndices;               // Indices output during last call to Render() = number of triangles * 3
    int         MetricsRenderWindows;               // Number of visible windows
    int         MetricsActiveWindows;               // Number of active windows
    int         MetricsActiveAllocations;           // Number of active allocations, updated by MemAlloc/MemFree based on current context. May be off if you have multiple imgui contexts.
    ImVec2      MouseDelta;                         // Mouse delta. Note that this is zero if either current or previous position are invalid (-FLT_MAX,-FLT_MAX), so a disappearing/reappearing mouse won't have a huge delta.

    // Legacy: before 1.87, we required backend to fill io.KeyMap[] (imgui->native map) during initialization and io.KeysDown[] (native indices) every frame.
    // This is still temporarily supported as a legacy feature. However the new preferred scheme is for backend to call io.AddKeyEvent().
    //   Old (<1.87):  ImGui::IsKeyPressed(ImGui::GetIO().KeyMap[ImGuiKey_Space]) --> New (1.87+) ImGui::IsKeyPressed(ImGuiKey_Space)
#ifndef IMGUI_DISABLE_OBSOLETE_KEYIO
    int         KeyMap[ImGuiKey_COUNT];             // [LEGACY] Input: map of indices into the KeysDown[512] entries array which represent your "native" keyboard state. The first 512 are now unused and should be kept zero. Legacy backend will write into KeyMap[] using ImGuiKey_ indices which are always >512.
    bool        KeysDown[ImGuiKey_COUNT];           // [LEGACY] Input: Keyboard keys that are pressed (ideally left in the "native" order your engine has access to keyboard keys, so you can use your own defines/enums for keys). This used to be [512] sized. It is now ImGuiKey_COUNT to allow legacy io.KeysDown[GetKeyIndex(...)] to work without an overflow.
    float       NavInputs[ImGuiNavInput_COUNT];     // [LEGACY] Since 1.88, NavInputs[] was removed. Backends from 1.60 to 1.86 won't build. Feed gamepad inputs via io.AddKeyEvent() and ImGuiKey_GamepadXXX enums.
#endif

    //------------------------------------------------------------------
    // [Internal] Dear ImGui will maintain those fields. Forward compatibility not guaranteed!
    //------------------------------------------------------------------

    ImGuiContext* Ctx;                              // Parent UI context (needs to be set explicitly by parent).

    // Main Input State
    // (this block used to be written by backend, since 1.87 it is best to NOT write to those directly, call the AddXXX functions above instead)
    // (reading from those variables is fair game, as they are extremely unlikely to be moving anywhere)
    ImVec2      MousePos;                           // Mouse position, in pixels. Set to ImVec2(-FLT_MAX, -FLT_MAX) if mouse is unavailable (on another screen, etc.)
    bool        MouseDown[5];                       // Mouse buttons: 0=left, 1=right, 2=middle + extras (ImGuiMouseButton_COUNT == 5). Dear ImGui mostly uses left and right buttons. Other buttons allow us to track if the mouse is being used by your application + available to user as a convenience via IsMouse** API.
    float       MouseWheel;                         // Mouse wheel Vertical: 1 unit scrolls about 5 lines text. >0 scrolls Up, <0 scrolls Down. Hold SHIFT to turn vertical scroll into horizontal scroll.
    float       MouseWheelH;                        // Mouse wheel Horizontal. >0 scrolls Left, <0 scrolls Right. Most users don't have a mouse with a horizontal wheel, may not be filled by all backends.
    ImGuiMouseSource MouseSource;                   // Mouse actual input peripheral (Mouse/TouchScreen/Pen).
    ImGuiID     MouseHoveredViewport;               // (Optional) Modify using io.AddMouseViewportEvent(). With multi-viewports: viewport the OS mouse is hovering. If possible _IGNORING_ viewports with the ImGuiViewportFlags_NoInputs flag is much better (few backends can handle that). Set io.BackendFlags |= ImGuiBackendFlags_HasMouseHoveredViewport if you can provide this info. If you don't imgui will infer the value using the rectangles and last focused time of the viewports it knows about (ignoring other OS windows).
    bool        KeyCtrl;                            // Keyboard modifier down: Control
    bool        KeyShift;                           // Keyboard modifier down: Shift
    bool        KeyAlt;                             // Keyboard modifier down: Alt
    bool        KeySuper;                           // Keyboard modifier down: Cmd/Super/Windows

    // Other state maintained from data above + IO function calls
    ImGuiKeyChord KeyMods;                          // Key mods flags (any of ImGuiMod_Ctrl/ImGuiMod_Shift/ImGuiMod_Alt/ImGuiMod_Super flags, same as io.KeyCtrl/KeyShift/KeyAlt/KeySuper but merged into flags. DOES NOT CONTAINS ImGuiMod_Shortcut which is pretranslated). Read-only, updated by NewFrame()
    ImGuiKeyData  KeysData[ImGuiKey_KeysData_SIZE]; // Key state for all known keys. Use IsKeyXXX() functions to access this.
    bool        WantCaptureMouseUnlessPopupClose;   // Alternative to WantCaptureMouse: (WantCaptureMouse == true && WantCaptureMouseUnlessPopupClose == false) when a click over void is expected to close a popup.
    ImVec2      MousePosPrev;                       // Previous mouse position (note that MouseDelta is not necessary == MousePos-MousePosPrev, in case either position is invalid)
    ImVec2      MouseClickedPos[5];                 // Position at time of clicking
    double      MouseClickedTime[5];                // Time of last click (used to figure out double-click)
    bool        MouseClicked[5];                    // Mouse button went from !Down to Down (same as MouseClickedCount[x] != 0)
    bool        MouseDoubleClicked[5];              // Has mouse button been double-clicked? (same as MouseClickedCount[x] == 2)
    ImU16       MouseClickedCount[5];               // == 0 (not clicked), == 1 (same as MouseClicked[]), == 2 (double-clicked), == 3 (triple-clicked) etc. when going from !Down to Down
    ImU16       MouseClickedLastCount[5];           // Count successive number of clicks. Stays valid after mouse release. Reset after another click is done.
    bool        MouseReleased[5];                   // Mouse button went from Down to !Down
    bool        MouseDownOwned[5];                  // Track if button was clicked inside a dear imgui window or over void blocked by a popup. We don't request mouse capture from the application if click started outside ImGui bounds.
    bool        MouseDownOwnedUnlessPopupClose[5];  // Track if button was clicked inside a dear imgui window.
    bool        MouseWheelRequestAxisSwap;          // On a non-Mac system, holding SHIFT requests WheelY to perform the equivalent of a WheelX event. On a Mac system this is already enforced by the system.
    float       MouseDownDuration[5];               // Duration the mouse button has been down (0.0f == just clicked)
    float       MouseDownDurationPrev[5];           // Previous time the mouse button has been down
    ImVec2      MouseDragMaxDistanceAbs[5];         // Maximum distance, absolute, on each axis, of how much mouse has traveled from the clicking point
    float       MouseDragMaxDistanceSqr[5];         // Squared maximum distance of how much mouse has traveled from the clicking point (used for moving thresholds)
    float       PenPressure;                        // Touch/Pen pressure (0.0f to 1.0f, should be >0.0f only when MouseDown[0] == true). Helper storage currently unused by Dear ImGui.
    bool        AppFocusLost;                       // Only modify via AddFocusEvent()
    bool        AppAcceptingEvents;                 // Only modify via SetAppAcceptingEvents()
    ImS8        BackendUsingLegacyKeyArrays;        // -1: unknown, 0: using AddKeyEvent(), 1: using legacy io.KeysDown[]
    bool        BackendUsingLegacyNavInputArray;    // 0: using AddKeyAnalogEvent(), 1: writing to legacy io.NavInputs[] directly
    ImWchar16   InputQueueSurrogate;                // For AddInputCharacterUTF16()
    ImVector<ImWchar> InputQueueCharacters;         // Queue of _characters_ input (obtained by platform backend). Fill using AddInputCharacter() helper.

    IMGUI_API   ImGuiIO();
};

//-----------------------------------------------------------------------------
// [SECTION] Misc data structures
//-----------------------------------------------------------------------------

// Shared state of InputText(), passed as an argument to your callback when a ImGuiInputTextFlags_Callback* flag is used.
// The callback function should return 0 by default.
// Callbacks (follow a flag name and see comments in ImGuiInputTextFlags_ declarations for more details)
// - ImGuiInputTextFlags_CallbackEdit:        Callback on buffer edit (note that InputText() already returns true on edit, the callback is useful mainly to manipulate the underlying buffer while focus is active)
// - ImGuiInputTextFlags_CallbackAlways:      Callback on each iteration
// - ImGuiInputTextFlags_CallbackCompletion:  Callback on pressing TAB
// - ImGuiInputTextFlags_CallbackHistory:     Callback on pressing Up/Down arrows
// - ImGuiInputTextFlags_CallbackCharFilter:  Callback on character inputs to replace or discard them. Modify 'EventChar' to replace or discard, or return 1 in callback to discard.
// - ImGuiInputTextFlags_CallbackResize:      Callback on buffer capacity changes request (beyond 'buf_size' parameter value), allowing the string to grow.
struct ImGuiInputTextCallbackData
{
    ImGuiContext*       Ctx;            // Parent UI context
    ImGuiInputTextFlags EventFlag;      // One ImGuiInputTextFlags_Callback*    // Read-only
    ImGuiInputTextFlags Flags;          // What user passed to InputText()      // Read-only
    void*               UserData;       // What user passed to InputText()      // Read-only

    // Arguments for the different callback events
    // - To modify the text buffer in a callback, prefer using the InsertChars() / DeleteChars() function. InsertChars() will take care of calling the resize callback if necessary.
    // - If you know your edits are not going to resize the underlying buffer allocation, you may modify the contents of 'Buf[]' directly. You need to update 'BufTextLen' accordingly (0 <= BufTextLen < BufSize) and set 'BufDirty'' to true so InputText can update its internal state.
    ImWchar             EventChar;      // Character input                      // Read-write   // [CharFilter] Replace character with another one, or set to zero to drop. return 1 is equivalent to setting EventChar=0;
    ImGuiKey            EventKey;       // Key pressed (Up/Down/TAB)            // Read-only    // [Completion,History]
    char*               Buf;            // Text buffer                          // Read-write   // [Resize] Can replace pointer / [Completion,History,Always] Only write to pointed data, don't replace the actual pointer!
    int                 BufTextLen;     // Text length (in bytes)               // Read-write   // [Resize,Completion,History,Always] Exclude zero-terminator storage. In C land: == strlen(some_text), in C++ land: string.length()
    int                 BufSize;        // Buffer size (in bytes) = capacity+1  // Read-only    // [Resize,Completion,History,Always] Include zero-terminator storage. In C land == ARRAYSIZE(my_char_array), in C++ land: string.capacity()+1
    bool                BufDirty;       // Set if you modify Buf/BufTextLen!    // Write        // [Completion,History,Always]
    int                 CursorPos;      //                                      // Read-write   // [Completion,History,Always]
    int                 SelectionStart; //                                      // Read-write   // [Completion,History,Always] == to SelectionEnd when no selection)
    int                 SelectionEnd;   //                                      // Read-write   // [Completion,History,Always]

    // Helper functions for text manipulation.
    // Use those function to benefit from the CallbackResize behaviors. Calling those function reset the selection.
    IMGUI_API ImGuiInputTextCallbackData();
    IMGUI_API void      DeleteChars(int pos, int bytes_count);
    IMGUI_API void      InsertChars(int pos, const char* text, const char* text_end = NULL);
    void                SelectAll()             { SelectionStart = 0; SelectionEnd = BufTextLen; }
    void                ClearSelection()        { SelectionStart = SelectionEnd = BufTextLen; }
    bool                HasSelection() const    { return SelectionStart != SelectionEnd; }
};

// Resizing callback data to apply custom constraint. As enabled by SetNextWindowSizeConstraints(). Callback is called during the next Begin().
// NB: For basic min/max size constraint on each axis you don't need to use the callback! The SetNextWindowSizeConstraints() parameters are enough.
struct ImGuiSizeCallbackData
{
    void*   UserData;       // Read-only.   What user passed to SetNextWindowSizeConstraints(). Generally store an integer or float in here (need reinterpret_cast<>).
    ImVec2  Pos;            // Read-only.   Window position, for reference.
    ImVec2  CurrentSize;    // Read-only.   Current window size.
    ImVec2  DesiredSize;    // Read-write.  Desired size, based on user's mouse position. Write to this field to restrain resizing.
};

// [ALPHA] Rarely used / very advanced uses only. Use with SetNextWindowClass() and DockSpace() functions.
// Important: the content of this class is still highly WIP and likely to change and be refactored
// before we stabilize Docking features. Please be mindful if using this.
// Provide hints:
// - To the platform backend via altered viewport flags (enable/disable OS decoration, OS task bar icons, etc.)
// - To the platform backend for OS level parent/child relationships of viewport.
// - To the docking system for various options and filtering.
struct ImGuiWindowClass
{
    ImGuiID             ClassId;                    // User data. 0 = Default class (unclassed). Windows of different classes cannot be docked with each others.
    ImGuiID             ParentViewportId;           // Hint for the platform backend. -1: use default. 0: request platform backend to not parent the platform. != 0: request platform backend to create a parent<>child relationship between the platform windows. Not conforming backends are free to e.g. parent every viewport to the main viewport or not.
    ImGuiViewportFlags  ViewportFlagsOverrideSet;   // Viewport flags to set when a window of this class owns a viewport. This allows you to enforce OS decoration or task bar icon, override the defaults on a per-window basis.
    ImGuiViewportFlags  ViewportFlagsOverrideClear; // Viewport flags to clear when a window of this class owns a viewport. This allows you to enforce OS decoration or task bar icon, override the defaults on a per-window basis.
    ImGuiTabItemFlags   TabItemFlagsOverrideSet;    // [EXPERIMENTAL] TabItem flags to set when a window of this class gets submitted into a dock node tab bar. May use with ImGuiTabItemFlags_Leading or ImGuiTabItemFlags_Trailing.
    ImGuiDockNodeFlags  DockNodeFlagsOverrideSet;   // [EXPERIMENTAL] Dock node flags to set when a window of this class is hosted by a dock node (it doesn't have to be selected!)
    bool                DockingAlwaysTabBar;        // Set to true to enforce single floating windows of this class always having their own docking node (equivalent of setting the global io.ConfigDockingAlwaysTabBar)
    bool                DockingAllowUnclassed;      // Set to true to allow windows of this class to be docked/merged with an unclassed window. // FIXME-DOCK: Move to DockNodeFlags override?

    ImGuiWindowClass() { memset(this, 0, sizeof(*this)); ParentViewportId = (ImGuiID)-1; DockingAllowUnclassed = true; }
};

// Data payload for Drag and Drop operations: AcceptDragDropPayload(), GetDragDropPayload()
struct ImGuiPayload
{
    // Members
    void*           Data;               // Data (copied and owned by dear imgui)
    int             DataSize;           // Data size

    // [Internal]
    ImGuiID         SourceId;           // Source item id
    ImGuiID         SourceParentId;     // Source parent id (if available)
    int             DataFrameCount;     // Data timestamp
    char            DataType[32 + 1];   // Data type tag (short user-supplied string, 32 characters max)
    bool            Preview;            // Set when AcceptDragDropPayload() was called and mouse has been hovering the target item (nb: handle overlapping drag targets)
    bool            Delivery;           // Set when AcceptDragDropPayload() was called and mouse button is released over the target item.

    ImGuiPayload()  { Clear(); }
    void Clear()    { SourceId = SourceParentId = 0; Data = NULL; DataSize = 0; memset(DataType, 0, sizeof(DataType)); DataFrameCount = -1; Preview = Delivery = false; }
    bool IsDataType(const char* type) const { return DataFrameCount != -1 && strcmp(type, DataType) == 0; }
    bool IsPreview() const                  { return Preview; }
    bool IsDelivery() const                 { return Delivery; }
};

// Sorting specification for one column of a table (sizeof == 12 bytes)
struct ImGuiTableColumnSortSpecs
{
    ImGuiID                     ColumnUserID;       // User id of the column (if specified by a TableSetupColumn() call)
    ImS16                       ColumnIndex;        // Index of the column
    ImS16                       SortOrder;          // Index within parent ImGuiTableSortSpecs (always stored in order starting from 0, tables sorted on a single criteria will always have a 0 here)
    ImGuiSortDirection          SortDirection : 8;  // ImGuiSortDirection_Ascending or ImGuiSortDirection_Descending (you can use this or SortSign, whichever is more convenient for your sort function)

    ImGuiTableColumnSortSpecs() { memset(this, 0, sizeof(*this)); }
};

// Sorting specifications for a table (often handling sort specs for a single column, occasionally more)
// Obtained by calling TableGetSortSpecs().
// When 'SpecsDirty == true' you can sort your data. It will be true with sorting specs have changed since last call, or the first time.
// Make sure to set 'SpecsDirty = false' after sorting, else you may wastefully sort your data every frame!
struct ImGuiTableSortSpecs
{
    const ImGuiTableColumnSortSpecs* Specs;     // Pointer to sort spec array.
    int                         SpecsCount;     // Sort spec count. Most often 1. May be > 1 when ImGuiTableFlags_SortMulti is enabled. May be == 0 when ImGuiTableFlags_SortTristate is enabled.
    bool                        SpecsDirty;     // Set to true when specs have changed since last time! Use this to sort again, then clear the flag.

    ImGuiTableSortSpecs()       { memset(this, 0, sizeof(*this)); }
};

//-----------------------------------------------------------------------------
// [SECTION] Helpers (ImGuiOnceUponAFrame, ImGuiTextFilter, ImGuiTextBuffer, ImGuiStorage, ImGuiListClipper, Math Operators, ImColor)
//-----------------------------------------------------------------------------

// Helper: Unicode defines
#define IM_UNICODE_CODEPOINT_INVALID 0xFFFD     // Invalid Unicode code point (standard value).
#ifdef IMGUI_USE_WCHAR32
#define IM_UNICODE_CODEPOINT_MAX     0x10FFFF   // Maximum Unicode code point supported by this build.
#else
#define IM_UNICODE_CODEPOINT_MAX     0xFFFF     // Maximum Unicode code point supported by this build.
#endif

// Helper: Execute a block of code at maximum once a frame. Convenient if you want to quickly create a UI within deep-nested code that runs multiple times every frame.
// Usage: static ImGuiOnceUponAFrame oaf; if (oaf) ImGui::Text("This will be called only once per frame");
struct ImGuiOnceUponAFrame
{
    ImGuiOnceUponAFrame() { RefFrame = -1; }
    mutable int RefFrame;
    operator bool() const { int current_frame = ImGui::GetFrameCount(); if (RefFrame == current_frame) return false; RefFrame = current_frame; return true; }
};

// Helper: Parse and apply text filters. In format "aaaaa[,bbbb][,ccccc]"
struct ImGuiTextFilter
{
    IMGUI_API           ImGuiTextFilter(const char* default_filter = "");
    IMGUI_API bool      Draw(const char* label = "Filter (inc,-exc)", float width = 0.0f);  // Helper calling InputText+Build
    IMGUI_API bool      PassFilter(const char* text, const char* text_end = NULL) const;
    IMGUI_API void      Build();
    void                Clear()          { InputBuf[0] = 0; Build(); }
    bool                IsActive() const { return !Filters.empty(); }

    // [Internal]
    struct ImGuiTextRange
    {
        const char*     b;
        const char*     e;

        ImGuiTextRange()                                { b = e = NULL; }
        ImGuiTextRange(const char* _b, const char* _e)  { b = _b; e = _e; }
        bool            empty() const                   { return b == e; }
        IMGUI_API void  split(char separator, ImVector<ImGuiTextRange>* out) const;
    };
    char                    InputBuf[256];
    ImVector<ImGuiTextRange>Filters;
    int                     CountGrep;
};

// Helper: Growable text buffer for logging/accumulating text
// (this could be called 'ImGuiTextBuilder' / 'ImGuiStringBuilder')
struct ImGuiTextBuffer
{
    ImVector<char>      Buf;
    IMGUI_API static char EmptyString[1];

    ImGuiTextBuffer()   { }
    inline char         operator[](int i) const { IM_ASSERT(Buf.Data != NULL); return Buf.Data[i]; }
    const char*         begin() const           { return Buf.Data ? &Buf.front() : EmptyString; }
    const char*         end() const             { return Buf.Data ? &Buf.back() : EmptyString; }   // Buf is zero-terminated, so end() will point on the zero-terminator
    int                 size() const            { return Buf.Size ? Buf.Size - 1 : 0; }
    bool                empty() const           { return Buf.Size <= 1; }
    void                clear()                 { Buf.clear(); }
    void                reserve(int capacity)   { Buf.reserve(capacity); }
    const char*         c_str() const           { return Buf.Data ? Buf.Data : EmptyString; }
    IMGUI_API void      append(const char* str, const char* str_end = NULL);
    IMGUI_API void      appendf(const char* fmt, ...) IM_FMTARGS(2);
    IMGUI_API void      appendfv(const char* fmt, va_list args) IM_FMTLIST(2);
};

// Helper: Key->Value storage
// Typically you don't have to worry about this since a storage is held within each Window.
// We use it to e.g. store collapse state for a tree (Int 0/1)
// This is optimized for efficient lookup (dichotomy into a contiguous buffer) and rare insertion (typically tied to user interactions aka max once a frame)
// You can use it as custom user storage for temporary values. Declare your own storage if, for example:
// - You want to manipulate the open/close state of a particular sub-tree in your interface (tree node uses Int 0/1 to store their state).
// - You want to store custom debug data easily without adding or editing structures in your code (probably not efficient, but convenient)
// Types are NOT stored, so it is up to you to make sure your Key don't collide with different types.
struct ImGuiStorage
{
    // [Internal]
    struct ImGuiStoragePair
    {
        ImGuiID key;
        union { int val_i; float val_f; void* val_p; };
        ImGuiStoragePair(ImGuiID _key, int _val_i)      { key = _key; val_i = _val_i; }
        ImGuiStoragePair(ImGuiID _key, float _val_f)    { key = _key; val_f = _val_f; }
        ImGuiStoragePair(ImGuiID _key, void* _val_p)    { key = _key; val_p = _val_p; }
    };

    ImVector<ImGuiStoragePair>      Data;

    // - Get***() functions find pair, never add/allocate. Pairs are sorted so a query is O(log N)
    // - Set***() functions find pair, insertion on demand if missing.
    // - Sorted insertion is costly, paid once. A typical frame shouldn't need to insert any new pair.
    void                Clear() { Data.clear(); }
    IMGUI_API int       GetInt(ImGuiID key, int default_val = 0) const;
    IMGUI_API void      SetInt(ImGuiID key, int val);
    IMGUI_API bool      GetBool(ImGuiID key, bool default_val = false) const;
    IMGUI_API void      SetBool(ImGuiID key, bool val);
    IMGUI_API float     GetFloat(ImGuiID key, float default_val = 0.0f) const;
    IMGUI_API void      SetFloat(ImGuiID key, float val);
    IMGUI_API void*     GetVoidPtr(ImGuiID key) const; // default_val is NULL
    IMGUI_API void      SetVoidPtr(ImGuiID key, void* val);

    // - Get***Ref() functions finds pair, insert on demand if missing, return pointer. Useful if you intend to do Get+Set.
    // - References are only valid until a new value is added to the storage. Calling a Set***() function or a Get***Ref() function invalidates the pointer.
    // - A typical use case where this is convenient for quick hacking (e.g. add storage during a live Edit&Continue session if you can't modify existing struct)
    //      float* pvar = ImGui::GetFloatRef(key); ImGui::SliderFloat("var", pvar, 0, 100.0f); some_var += *pvar;
    IMGUI_API int*      GetIntRef(ImGuiID key, int default_val = 0);
    IMGUI_API bool*     GetBoolRef(ImGuiID key, bool default_val = false);
    IMGUI_API float*    GetFloatRef(ImGuiID key, float default_val = 0.0f);
    IMGUI_API void**    GetVoidPtrRef(ImGuiID key, void* default_val = NULL);

    // Use on your own storage if you know only integer are being stored (open/close all tree nodes)
    IMGUI_API void      SetAllInt(int val);

    // For quicker full rebuild of a storage (instead of an incremental one), you may add all your contents and then sort once.
    IMGUI_API void      BuildSortByKey();
};

// Helper: Manually clip large list of items.
// If you have lots evenly spaced items and you have random access to the list, you can perform coarse
// clipping based on visibility to only submit items that are in view.
// The clipper calculates the range of visible items and advance the cursor to compensate for the non-visible items we have skipped.
// (Dear ImGui already clip items based on their bounds but: it needs to first layout the item to do so, and generally
//  fetching/submitting your own data incurs additional cost. Coarse clipping using ImGuiListClipper allows you to easily
//  scale using lists with tens of thousands of items without a problem)
// Usage:
//   ImGuiListClipper clipper;
//   clipper.Begin(1000);         // We have 1000 elements, evenly spaced.
//   while (clipper.Step())
//       for (int i = clipper.DisplayStart; i < clipper.DisplayEnd; i++)
//           ImGui::Text("line number %d", i);
// Generally what happens is:
// - Clipper lets you process the first element (DisplayStart = 0, DisplayEnd = 1) regardless of it being visible or not.
// - User code submit that one element.
// - Clipper can measure the height of the first element
// - Clipper calculate the actual range of elements to display based on the current clipping rectangle, position the cursor before the first visible element.
// - User code submit visible elements.
// - The clipper also handles various subtleties related to keyboard/gamepad navigation, wrapping etc.
struct ImGuiListClipper
{
    ImGuiContext*   Ctx;                // Parent UI context
    int             DisplayStart;       // First item to display, updated by each call to Step()
    int             DisplayEnd;         // End of items to display (exclusive)
    int             ItemsCount;         // [Internal] Number of items
    float           ItemsHeight;        // [Internal] Height of item after a first step and item submission can calculate it
    float           StartPosY;          // [Internal] Cursor position at the time of Begin() or after table frozen rows are all processed
    void*           TempData;           // [Internal] Internal data

    // items_count: Use INT_MAX if you don't know how many items you have (in which case the cursor won't be advanced in the final step)
    // items_height: Use -1.0f to be calculated automatically on first step. Otherwise pass in the distance between your items, typically GetTextLineHeightWithSpacing() or GetFrameHeightWithSpacing().
    IMGUI_API ImGuiListClipper();
    IMGUI_API ~ImGuiListClipper();
    IMGUI_API void  Begin(int items_count, float items_height = -1.0f);
    IMGUI_API void  End();             // Automatically called on the last call of Step() that returns false.
    IMGUI_API bool  Step();            // Call until it returns false. The DisplayStart/DisplayEnd fields will be set and you can process/draw those items.

    // Call IncludeRangeByIndices() *BEFORE* first call to Step() if you need a range of items to not be clipped, regardless of their visibility.
    // (Due to alignment / padding of certain items it is possible that an extra item may be included on either end of the display range).
    IMGUI_API void  IncludeRangeByIndices(int item_begin, int item_end); // item_end is exclusive e.g. use (42, 42+1) to make item 42 never clipped.

#ifndef IMGUI_DISABLE_OBSOLETE_FUNCTIONS
    inline void ForceDisplayRangeByIndices(int item_begin, int item_end) { IncludeRangeByIndices(item_begin, item_end); } // [renamed in 1.89.6]
    //inline ImGuiListClipper(int items_count, float items_height = -1.0f) { memset(this, 0, sizeof(*this)); ItemsCount = -1; Begin(items_count, items_height); } // [removed in 1.79]
#endif
};

// Helpers: ImVec2/ImVec4 operators
// - It is important that we are keeping those disabled by default so they don't leak in user space.
// - This is in order to allow user enabling implicit cast operators between ImVec2/ImVec4 and their own types (using IM_VEC2_CLASS_EXTRA in imconfig.h)
// - You can use '#define IMGUI_DEFINE_MATH_OPERATORS' to import our operators, provided as a courtesy.
#ifdef IMGUI_DEFINE_MATH_OPERATORS
#define IMGUI_DEFINE_MATH_OPERATORS_IMPLEMENTED
IM_MSVC_RUNTIME_CHECKS_OFF
static inline ImVec2  operator*(const ImVec2& lhs, const float rhs)     { return ImVec2(lhs.x * rhs, lhs.y * rhs); }
static inline ImVec2  operator/(const ImVec2& lhs, const float rhs)     { return ImVec2(lhs.x / rhs, lhs.y / rhs); }
static inline ImVec2  operator+(const ImVec2& lhs, const ImVec2& rhs)   { return ImVec2(lhs.x + rhs.x, lhs.y + rhs.y); }
static inline ImVec2  operator-(const ImVec2& lhs, const ImVec2& rhs)   { return ImVec2(lhs.x - rhs.x, lhs.y - rhs.y); }
static inline ImVec2  operator*(const ImVec2& lhs, const ImVec2& rhs)   { return ImVec2(lhs.x * rhs.x, lhs.y * rhs.y); }
static inline ImVec2  operator/(const ImVec2& lhs, const ImVec2& rhs)   { return ImVec2(lhs.x / rhs.x, lhs.y / rhs.y); }
static inline ImVec2  operator-(const ImVec2& lhs)                      { return ImVec2(-lhs.x, -lhs.y); }
static inline ImVec2& operator*=(ImVec2& lhs, const float rhs)          { lhs.x *= rhs; lhs.y *= rhs; return lhs; }
static inline ImVec2& operator/=(ImVec2& lhs, const float rhs)          { lhs.x /= rhs; lhs.y /= rhs; return lhs; }
static inline ImVec2& operator+=(ImVec2& lhs, const ImVec2& rhs)        { lhs.x += rhs.x; lhs.y += rhs.y; return lhs; }
static inline ImVec2& operator-=(ImVec2& lhs, const ImVec2& rhs)        { lhs.x -= rhs.x; lhs.y -= rhs.y; return lhs; }
static inline ImVec2& operator*=(ImVec2& lhs, const ImVec2& rhs)        { lhs.x *= rhs.x; lhs.y *= rhs.y; return lhs; }
static inline ImVec2& operator/=(ImVec2& lhs, const ImVec2& rhs)        { lhs.x /= rhs.x; lhs.y /= rhs.y; return lhs; }
static inline ImVec4  operator+(const ImVec4& lhs, const ImVec4& rhs)   { return ImVec4(lhs.x + rhs.x, lhs.y + rhs.y, lhs.z + rhs.z, lhs.w + rhs.w); }
static inline ImVec4  operator-(const ImVec4& lhs, const ImVec4& rhs)   { return ImVec4(lhs.x - rhs.x, lhs.y - rhs.y, lhs.z - rhs.z, lhs.w - rhs.w); }
static inline ImVec4  operator*(const ImVec4& lhs, const ImVec4& rhs)   { return ImVec4(lhs.x * rhs.x, lhs.y * rhs.y, lhs.z * rhs.z, lhs.w * rhs.w); }
IM_MSVC_RUNTIME_CHECKS_RESTORE
#endif

// Helpers macros to generate 32-bit encoded colors
// User can declare their own format by #defining the 5 _SHIFT/_MASK macros in their imconfig file.
#ifndef IM_COL32_R_SHIFT
#ifdef IMGUI_USE_BGRA_PACKED_COLOR
#define IM_COL32_R_SHIFT    16
#define IM_COL32_G_SHIFT    8
#define IM_COL32_B_SHIFT    0
#define IM_COL32_A_SHIFT    24
#define IM_COL32_A_MASK     0xFF000000
#else
#define IM_COL32_R_SHIFT    0
#define IM_COL32_G_SHIFT    8
#define IM_COL32_B_SHIFT    16
#define IM_COL32_A_SHIFT    24
#define IM_COL32_A_MASK     0xFF000000
#endif
#endif
#define IM_COL32(R,G,B,A)    (((ImU32)(A)<<IM_COL32_A_SHIFT) | ((ImU32)(B)<<IM_COL32_B_SHIFT) | ((ImU32)(G)<<IM_COL32_G_SHIFT) | ((ImU32)(R)<<IM_COL32_R_SHIFT))
#define IM_COL32_WHITE       IM_COL32(255,255,255,255)  // Opaque white = 0xFFFFFFFF
#define IM_COL32_BLACK       IM_COL32(0,0,0,255)        // Opaque black
#define IM_COL32_BLACK_TRANS IM_COL32(0,0,0,0)          // Transparent black = 0x00000000

// Helper: ImColor() implicitly converts colors to either ImU32 (packed 4x1 byte) or ImVec4 (4x1 float)
// Prefer using IM_COL32() macros if you want a guaranteed compile-time ImU32 for usage with ImDrawList API.
// **Avoid storing ImColor! Store either u32 of ImVec4. This is not a full-featured color class. MAY OBSOLETE.
// **None of the ImGui API are using ImColor directly but you can use it as a convenience to pass colors in either ImU32 or ImVec4 formats. Explicitly cast to ImU32 or ImVec4 if needed.
struct ImColor
{
    ImVec4          Value;

    constexpr ImColor()                                             { }
    constexpr ImColor(float r, float g, float b, float a = 1.0f)    : Value(r, g, b, a) { }
    constexpr ImColor(const ImVec4& col)                            : Value(col) {}
    ImColor(int r, int g, int b, int a = 255)                       { float sc = 1.0f / 255.0f; Value.x = (float)r * sc; Value.y = (float)g * sc; Value.z = (float)b * sc; Value.w = (float)a * sc; }
    ImColor(ImU32 rgba)                                             { float sc = 1.0f / 255.0f; Value.x = (float)((rgba >> IM_COL32_R_SHIFT) & 0xFF) * sc; Value.y = (float)((rgba >> IM_COL32_G_SHIFT) & 0xFF) * sc; Value.z = (float)((rgba >> IM_COL32_B_SHIFT) & 0xFF) * sc; Value.w = (float)((rgba >> IM_COL32_A_SHIFT) & 0xFF) * sc; }
    inline operator ImU32() const                                   { return ImGui::ColorConvertFloat4ToU32(Value); }
    inline operator ImVec4() const                                  { return Value; }

    // FIXME-OBSOLETE: May need to obsolete/cleanup those helpers.
    inline void    SetHSV(float h, float s, float v, float a = 1.0f){ ImGui::ColorConvertHSVtoRGB(h, s, v, Value.x, Value.y, Value.z); Value.w = a; }
    static ImColor HSV(float h, float s, float v, float a = 1.0f)   { float r, g, b; ImGui::ColorConvertHSVtoRGB(h, s, v, r, g, b); return ImColor(r, g, b, a); }
};

//-----------------------------------------------------------------------------
// [SECTION] Drawing API (ImDrawCmd, ImDrawIdx, ImDrawVert, ImDrawChannel, ImDrawListSplitter, ImDrawListFlags, ImDrawList, ImDrawData)
// Hold a series of drawing commands. The user provides a renderer for ImDrawData which essentially contains an array of ImDrawList.
//-----------------------------------------------------------------------------

// The maximum line width to bake anti-aliased textures for. Build atlas with ImFontAtlasFlags_NoBakedLines to disable baking.
#ifndef IM_DRAWLIST_TEX_LINES_WIDTH_MAX
#define IM_DRAWLIST_TEX_LINES_WIDTH_MAX     (63)
#endif

// ImDrawCallback: Draw callbacks for advanced uses [configurable type: override in imconfig.h]
// NB: You most likely do NOT need to use draw callbacks just to create your own widget or customized UI rendering,
// you can poke into the draw list for that! Draw callback may be useful for example to:
//  A) Change your GPU render state,
//  B) render a complex 3D scene inside a UI element without an intermediate texture/render target, etc.
// The expected behavior from your rendering function is 'if (cmd.UserCallback != NULL) { cmd.UserCallback(parent_list, cmd); } else { RenderTriangles() }'
// If you want to override the signature of ImDrawCallback, you can simply use e.g. '#define ImDrawCallback MyDrawCallback' (in imconfig.h) + update rendering backend accordingly.
#ifndef ImDrawCallback
typedef void (*ImDrawCallback)(const ImDrawList* parent_list, const ImDrawCmd* cmd);
#endif

// Special Draw callback value to request renderer backend to reset the graphics/render state.
// The renderer backend needs to handle this special value, otherwise it will crash trying to call a function at this address.
// This is useful for example if you submitted callbacks which you know have altered the render state and you want it to be restored.
// It is not done by default because they are many perfectly useful way of altering render state for imgui contents (e.g. changing shader/blending settings before an Image call).
#define ImDrawCallback_ResetRenderState     (ImDrawCallback)(-1)

// Typically, 1 command = 1 GPU draw call (unless command is a callback)
// - VtxOffset: When 'io.BackendFlags & ImGuiBackendFlags_RendererHasVtxOffset' is enabled,
//   this fields allow us to render meshes larger than 64K vertices while keeping 16-bit indices.
//   Backends made for <1.71. will typically ignore the VtxOffset fields.
// - The ClipRect/TextureId/VtxOffset fields must be contiguous as we memcmp() them together (this is asserted for).
struct ImDrawCmd
{
    ImVec4          ClipRect;           // 4*4  // Clipping rectangle (x1, y1, x2, y2). Subtract ImDrawData->DisplayPos to get clipping rectangle in "viewport" coordinates
    ImTextureID     TextureId;          // 4-8  // User-provided texture ID. Set by user in ImfontAtlas::SetTexID() for fonts or passed to Image*() functions. Ignore if never using images or multiple fonts atlas.
    unsigned int    VtxOffset;          // 4    // Start offset in vertex buffer. ImGuiBackendFlags_RendererHasVtxOffset: always 0, otherwise may be >0 to support meshes larger than 64K vertices with 16-bit indices.
    unsigned int    IdxOffset;          // 4    // Start offset in index buffer.
    unsigned int    ElemCount;          // 4    // Number of indices (multiple of 3) to be rendered as triangles. Vertices are stored in the callee ImDrawList's vtx_buffer[] array, indices in idx_buffer[].
    ImDrawCallback  UserCallback;       // 4-8  // If != NULL, call the function instead of rendering the vertices. clip_rect and texture_id will be set normally.
    void*           UserCallbackData;   // 4-8  // The draw callback code can access this.

    ImDrawCmd() { memset(this, 0, sizeof(*this)); } // Also ensure our padding fields are zeroed

    // Since 1.83: returns ImTextureID associated with this draw call. Warning: DO NOT assume this is always same as 'TextureId' (we will change this function for an upcoming feature)
    inline ImTextureID GetTexID() const { return TextureId; }
};

// Vertex layout
#ifndef IMGUI_OVERRIDE_DRAWVERT_STRUCT_LAYOUT
struct ImDrawVert
{
    ImVec2  pos;
    ImVec2  uv;
    ImU32   col;
};
#else
// You can override the vertex format layout by defining IMGUI_OVERRIDE_DRAWVERT_STRUCT_LAYOUT in imconfig.h
// The code expect ImVec2 pos (8 bytes), ImVec2 uv (8 bytes), ImU32 col (4 bytes), but you can re-order them or add other fields as needed to simplify integration in your engine.
// The type has to be described within the macro (you can either declare the struct or use a typedef). This is because ImVec2/ImU32 are likely not declared at the time you'd want to set your type up.
// NOTE: IMGUI DOESN'T CLEAR THE STRUCTURE AND DOESN'T CALL A CONSTRUCTOR SO ANY CUSTOM FIELD WILL BE UNINITIALIZED. IF YOU ADD EXTRA FIELDS (SUCH AS A 'Z' COORDINATES) YOU WILL NEED TO CLEAR THEM DURING RENDER OR TO IGNORE THEM.
IMGUI_OVERRIDE_DRAWVERT_STRUCT_LAYOUT;
#endif

// [Internal] For use by ImDrawList
struct ImDrawCmdHeader
{
    ImVec4          ClipRect;
    ImTextureID     TextureId;
    unsigned int    VtxOffset;
};

// [Internal] For use by ImDrawListSplitter
struct ImDrawChannel
{
    ImVector<ImDrawCmd>         _CmdBuffer;
    ImVector<ImDrawIdx>         _IdxBuffer;
};


// Split/Merge functions are used to split the draw list into different layers which can be drawn into out of order.
// This is used by the Columns/Tables API, so items of each column can be batched together in a same draw call.
struct ImDrawListSplitter
{
    int                         _Current;    // Current channel number (0)
    int                         _Count;      // Number of active channels (1+)
    ImVector<ImDrawChannel>     _Channels;   // Draw channels (not resized down so _Count might be < Channels.Size)

    inline ImDrawListSplitter()  { memset(this, 0, sizeof(*this)); }
    inline ~ImDrawListSplitter() { ClearFreeMemory(); }
    inline void                 Clear() { _Current = 0; _Count = 1; } // Do not clear Channels[] so our allocations are reused next frame
    IMGUI_API void              ClearFreeMemory();
    IMGUI_API void              Split(ImDrawList* draw_list, int count);
    IMGUI_API void              Merge(ImDrawList* draw_list);
    IMGUI_API void              SetCurrentChannel(ImDrawList* draw_list, int channel_idx);
};

// Flags for ImDrawList functions
// (Legacy: bit 0 must always correspond to ImDrawFlags_Closed to be backward compatible with old API using a bool. Bits 1..3 must be unused)
enum ImDrawFlags_
{
    ImDrawFlags_None                        = 0,
    ImDrawFlags_Closed                      = 1 << 0, // PathStroke(), AddPolyline(): specify that shape should be closed (Important: this is always == 1 for legacy reason)
    ImDrawFlags_RoundCornersTopLeft         = 1 << 4, // AddRect(), AddRectFilled(), PathRect(): enable rounding top-left corner only (when rounding > 0.0f, we default to all corners). Was 0x01.
    ImDrawFlags_RoundCornersTopRight        = 1 << 5, // AddRect(), AddRectFilled(), PathRect(): enable rounding top-right corner only (when rounding > 0.0f, we default to all corners). Was 0x02.
    ImDrawFlags_RoundCornersBottomLeft      = 1 << 6, // AddRect(), AddRectFilled(), PathRect(): enable rounding bottom-left corner only (when rounding > 0.0f, we default to all corners). Was 0x04.
    ImDrawFlags_RoundCornersBottomRight     = 1 << 7, // AddRect(), AddRectFilled(), PathRect(): enable rounding bottom-right corner only (when rounding > 0.0f, we default to all corners). Wax 0x08.
    ImDrawFlags_RoundCornersNone            = 1 << 8, // AddRect(), AddRectFilled(), PathRect(): disable rounding on all corners (when rounding > 0.0f). This is NOT zero, NOT an implicit flag!
    ImDrawFlags_RoundCornersTop             = ImDrawFlags_RoundCornersTopLeft | ImDrawFlags_RoundCornersTopRight,
    ImDrawFlags_RoundCornersBottom          = ImDrawFlags_RoundCornersBottomLeft | ImDrawFlags_RoundCornersBottomRight,
    ImDrawFlags_RoundCornersLeft            = ImDrawFlags_RoundCornersBottomLeft | ImDrawFlags_RoundCornersTopLeft,
    ImDrawFlags_RoundCornersRight           = ImDrawFlags_RoundCornersBottomRight | ImDrawFlags_RoundCornersTopRight,
    ImDrawFlags_RoundCornersAll             = ImDrawFlags_RoundCornersTopLeft | ImDrawFlags_RoundCornersTopRight | ImDrawFlags_RoundCornersBottomLeft | ImDrawFlags_RoundCornersBottomRight,
    ImDrawFlags_RoundCornersDefault_        = ImDrawFlags_RoundCornersAll, // Default to ALL corners if none of the _RoundCornersXX flags are specified.
    ImDrawFlags_RoundCornersMask_           = ImDrawFlags_RoundCornersAll | ImDrawFlags_RoundCornersNone,
};

// Flags for ImDrawList instance. Those are set automatically by ImGui:: functions from ImGuiIO settings, and generally not manipulated directly.
// It is however possible to temporarily alter flags between calls to ImDrawList:: functions.
enum ImDrawListFlags_
{
    ImDrawListFlags_None                    = 0,
    ImDrawListFlags_AntiAliasedLines        = 1 << 0,  // Enable anti-aliased lines/borders (*2 the number of triangles for 1.0f wide line or lines thin enough to be drawn using textures, otherwise *3 the number of triangles)
    ImDrawListFlags_AntiAliasedLinesUseTex  = 1 << 1,  // Enable anti-aliased lines/borders using textures when possible. Require backend to render with bilinear filtering (NOT point/nearest filtering).
    ImDrawListFlags_AntiAliasedFill         = 1 << 2,  // Enable anti-aliased edge around filled shapes (rounded rectangles, circles).
    ImDrawListFlags_AllowVtxOffset          = 1 << 3,  // Can emit 'VtxOffset > 0' to allow large meshes. Set when 'ImGuiBackendFlags_RendererHasVtxOffset' is enabled.
};

// Draw command list
// This is the low-level list of polygons that ImGui:: functions are filling. At the end of the frame,
// all command lists are passed to your ImGuiIO::RenderDrawListFn function for rendering.
// Each dear imgui window contains its own ImDrawList. You can use ImGui::GetWindowDrawList() to
// access the current window draw list and draw custom primitives.
// You can interleave normal ImGui:: calls and adding primitives to the current draw list.
// In single viewport mode, top-left is == GetMainViewport()->Pos (generally 0,0), bottom-right is == GetMainViewport()->Pos+Size (generally io.DisplaySize).
// You are totally free to apply whatever transformation matrix to want to the data (depending on the use of the transformation you may want to apply it to ClipRect as well!)
// Important: Primitives are always added to the list and not culled (culling is done at higher-level by ImGui:: functions), if you use this API a lot consider coarse culling your drawn objects.
struct ImDrawList
{
    // This is what you have to render
    ImVector<ImDrawCmd>     CmdBuffer;          // Draw commands. Typically 1 command = 1 GPU draw call, unless the command is a callback.
    ImVector<ImDrawIdx>     IdxBuffer;          // Index buffer. Each command consume ImDrawCmd::ElemCount of those
    ImVector<ImDrawVert>    VtxBuffer;          // Vertex buffer.
    ImDrawListFlags         Flags;              // Flags, you may poke into these to adjust anti-aliasing settings per-primitive.

    // [Internal, used while building lists]
    unsigned int            _VtxCurrentIdx;     // [Internal] generally == VtxBuffer.Size unless we are past 64K vertices, in which case this gets reset to 0.
    ImDrawListSharedData*   _Data;              // Pointer to shared draw data (you can use ImGui::GetDrawListSharedData() to get the one from current ImGui context)
    const char*             _OwnerName;         // Pointer to owner window's name for debugging
    ImDrawVert*             _VtxWritePtr;       // [Internal] point within VtxBuffer.Data after each add command (to avoid using the ImVector<> operators too much)
    ImDrawIdx*              _IdxWritePtr;       // [Internal] point within IdxBuffer.Data after each add command (to avoid using the ImVector<> operators too much)
    ImVector<ImVec4>        _ClipRectStack;     // [Internal]
    ImVector<ImTextureID>   _TextureIdStack;    // [Internal]
    ImVector<ImVec2>        _Path;              // [Internal] current path building
    ImDrawCmdHeader         _CmdHeader;         // [Internal] template of active commands. Fields should match those of CmdBuffer.back().
    ImDrawListSplitter      _Splitter;          // [Internal] for channels api (note: prefer using your own persistent instance of ImDrawListSplitter!)
    float                   _FringeScale;       // [Internal] anti-alias fringe is scaled by this value, this helps to keep things sharp while zooming at vertex buffer content

    // If you want to create ImDrawList instances, pass them ImGui::GetDrawListSharedData() or create and use your own ImDrawListSharedData (so you can use ImDrawList without ImGui)
    ImDrawList(ImDrawListSharedData* shared_data) { memset(this, 0, sizeof(*this)); _Data = shared_data; }

    ~ImDrawList() { _ClearFreeMemory(); }
    IMGUI_API void  PushClipRect(const ImVec2& clip_rect_min, const ImVec2& clip_rect_max, bool intersect_with_current_clip_rect = false);  // Render-level scissoring. This is passed down to your render function but not used for CPU-side coarse clipping. Prefer using higher-level ImGui::PushClipRect() to affect logic (hit-testing and widget culling)
    IMGUI_API void  PushClipRectFullScreen();
    IMGUI_API void  PopClipRect();
    IMGUI_API void  PushTextureID(ImTextureID texture_id);
    IMGUI_API void  PopTextureID();
    inline ImVec2   GetClipRectMin() const { const ImVec4& cr = _ClipRectStack.back(); return ImVec2(cr.x, cr.y); }
    inline ImVec2   GetClipRectMax() const { const ImVec4& cr = _ClipRectStack.back(); return ImVec2(cr.z, cr.w); }

    // Primitives
    // - Filled shapes must always use clockwise winding order. The anti-aliasing fringe depends on it. Counter-clockwise shapes will have "inward" anti-aliasing.
    // - For rectangular primitives, "p_min" and "p_max" represent the upper-left and lower-right corners.
    // - For circle primitives, use "num_segments == 0" to automatically calculate tessellation (preferred).
    //   In older versions (until Dear ImGui 1.77) the AddCircle functions defaulted to num_segments == 12.
    //   In future versions we will use textures to provide cheaper and higher-quality circles.
    //   Use AddNgon() and AddNgonFilled() functions if you need to guarantee a specific number of sides.
    IMGUI_API void  AddLine(const ImVec2& p1, const ImVec2& p2, ImU32 col, float thickness = 1.0f);
    IMGUI_API void  AddRect(const ImVec2& p_min, const ImVec2& p_max, ImU32 col, float rounding = 0.0f, ImDrawFlags flags = 0, float thickness = 1.0f);   // a: upper-left, b: lower-right (== upper-left + size)
    IMGUI_API void  AddRectFilled(const ImVec2& p_min, const ImVec2& p_max, ImU32 col, float rounding = 0.0f, ImDrawFlags flags = 0);                     // a: upper-left, b: lower-right (== upper-left + size)
    IMGUI_API void  AddRectFilledMultiColor(const ImVec2& p_min, const ImVec2& p_max, ImU32 col_upr_left, ImU32 col_upr_right, ImU32 col_bot_right, ImU32 col_bot_left);
    IMGUI_API void  AddQuad(const ImVec2& p1, const ImVec2& p2, const ImVec2& p3, const ImVec2& p4, ImU32 col, float thickness = 1.0f);
    IMGUI_API void  AddQuadFilled(const ImVec2& p1, const ImVec2& p2, const ImVec2& p3, const ImVec2& p4, ImU32 col);
    IMGUI_API void  AddTriangle(const ImVec2& p1, const ImVec2& p2, const ImVec2& p3, ImU32 col, float thickness = 1.0f);
    IMGUI_API void  AddTriangleFilled(const ImVec2& p1, const ImVec2& p2, const ImVec2& p3, ImU32 col);
    IMGUI_API void  AddCircle(const ImVec2& center, float radius, ImU32 col, int num_segments = 0, float thickness = 1.0f);
    IMGUI_API void  AddCircleFilled(const ImVec2& center, float radius, ImU32 col, int num_segments = 0);
    IMGUI_API void  AddNgon(const ImVec2& center, float radius, ImU32 col, int num_segments, float thickness = 1.0f);
    IMGUI_API void  AddNgonFilled(const ImVec2& center, float radius, ImU32 col, int num_segments);
    IMGUI_API void  AddText(const ImVec2& pos, ImU32 col, const char* text_begin, const char* text_end = NULL);
    IMGUI_API void  AddText(const ImFont* font, float font_size, const ImVec2& pos, ImU32 col, const char* text_begin, const char* text_end = NULL, float wrap_width = 0.0f, const ImVec4* cpu_fine_clip_rect = NULL);
    IMGUI_API void  AddPolyline(const ImVec2* points, int num_points, ImU32 col, ImDrawFlags flags, float thickness);
    IMGUI_API void  AddConvexPolyFilled(const ImVec2* points, int num_points, ImU32 col);
    IMGUI_API void  AddBezierCubic(const ImVec2& p1, const ImVec2& p2, const ImVec2& p3, const ImVec2& p4, ImU32 col, float thickness, int num_segments = 0); // Cubic Bezier (4 control points)
    IMGUI_API void  AddBezierQuadratic(const ImVec2& p1, const ImVec2& p2, const ImVec2& p3, ImU32 col, float thickness, int num_segments = 0);               // Quadratic Bezier (3 control points)

    // Image primitives
    // - Read FAQ to understand what ImTextureID is.
    // - "p_min" and "p_max" represent the upper-left and lower-right corners of the rectangle.
    // - "uv_min" and "uv_max" represent the normalized texture coordinates to use for those corners. Using (0,0)->(1,1) texture coordinates will generally display the entire texture.
    IMGUI_API void  AddImage(ImTextureID user_texture_id, const ImVec2& p_min, const ImVec2& p_max, const ImVec2& uv_min = ImVec2(0, 0), const ImVec2& uv_max = ImVec2(1, 1), ImU32 col = IM_COL32_WHITE);
    IMGUI_API void  AddImageQuad(ImTextureID user_texture_id, const ImVec2& p1, const ImVec2& p2, const ImVec2& p3, const ImVec2& p4, const ImVec2& uv1 = ImVec2(0, 0), const ImVec2& uv2 = ImVec2(1, 0), const ImVec2& uv3 = ImVec2(1, 1), const ImVec2& uv4 = ImVec2(0, 1), ImU32 col = IM_COL32_WHITE);
    IMGUI_API void  AddImageRounded(ImTextureID user_texture_id, const ImVec2& p_min, const ImVec2& p_max, const ImVec2& uv_min, const ImVec2& uv_max, ImU32 col, float rounding, ImDrawFlags flags = 0);

    // Stateful path API, add points then finish with PathFillConvex() or PathStroke()
    // - Filled shapes must always use clockwise winding order. The anti-aliasing fringe depends on it. Counter-clockwise shapes will have "inward" anti-aliasing.
    inline    void  PathClear()                                                 { _Path.Size = 0; }
    inline    void  PathLineTo(const ImVec2& pos)                               { _Path.push_back(pos); }
    inline    void  PathLineToMergeDuplicate(const ImVec2& pos)                 { if (_Path.Size == 0 || memcmp(&_Path.Data[_Path.Size - 1], &pos, 8) != 0) _Path.push_back(pos); }
    inline    void  PathFillConvex(ImU32 col)                                   { AddConvexPolyFilled(_Path.Data, _Path.Size, col); _Path.Size = 0; }
    inline    void  PathStroke(ImU32 col, ImDrawFlags flags = 0, float thickness = 1.0f) { AddPolyline(_Path.Data, _Path.Size, col, flags, thickness); _Path.Size = 0; }
    IMGUI_API void  PathArcTo(const ImVec2& center, float radius, float a_min, float a_max, int num_segments = 0);
    IMGUI_API void  PathArcToFast(const ImVec2& center, float radius, int a_min_of_12, int a_max_of_12);                // Use precomputed angles for a 12 steps circle
    IMGUI_API void  PathBezierCubicCurveTo(const ImVec2& p2, const ImVec2& p3, const ImVec2& p4, int num_segments = 0); // Cubic Bezier (4 control points)
    IMGUI_API void  PathBezierQuadraticCurveTo(const ImVec2& p2, const ImVec2& p3, int num_segments = 0);               // Quadratic Bezier (3 control points)
    IMGUI_API void  PathRect(const ImVec2& rect_min, const ImVec2& rect_max, float rounding = 0.0f, ImDrawFlags flags = 0);

    // Advanced
    IMGUI_API void  AddCallback(ImDrawCallback callback, void* callback_data);  // Your rendering function must check for 'UserCallback' in ImDrawCmd and call the function instead of rendering triangles.
    IMGUI_API void  AddDrawCmd();                                               // This is useful if you need to forcefully create a new draw call (to allow for dependent rendering / blending). Otherwise primitives are merged into the same draw-call as much as possible
    IMGUI_API ImDrawList* CloneOutput() const;                                  // Create a clone of the CmdBuffer/IdxBuffer/VtxBuffer.

    // Advanced: Channels
    // - Use to split render into layers. By switching channels to can render out-of-order (e.g. submit FG primitives before BG primitives)
    // - Use to minimize draw calls (e.g. if going back-and-forth between multiple clipping rectangles, prefer to append into separate channels then merge at the end)
    // - FIXME-OBSOLETE: This API shouldn't have been in ImDrawList in the first place!
    //   Prefer using your own persistent instance of ImDrawListSplitter as you can stack them.
    //   Using the ImDrawList::ChannelsXXXX you cannot stack a split over another.
    inline void     ChannelsSplit(int count)    { _Splitter.Split(this, count); }
    inline void     ChannelsMerge()             { _Splitter.Merge(this); }
    inline void     ChannelsSetCurrent(int n)   { _Splitter.SetCurrentChannel(this, n); }

    // Advanced: Primitives allocations
    // - We render triangles (three vertices)
    // - All primitives needs to be reserved via PrimReserve() beforehand.
    IMGUI_API void  PrimReserve(int idx_count, int vtx_count);
    IMGUI_API void  PrimUnreserve(int idx_count, int vtx_count);
    IMGUI_API void  PrimRect(const ImVec2& a, const ImVec2& b, ImU32 col);      // Axis aligned rectangle (composed of two triangles)
    IMGUI_API void  PrimRectUV(const ImVec2& a, const ImVec2& b, const ImVec2& uv_a, const ImVec2& uv_b, ImU32 col);
    IMGUI_API void  PrimQuadUV(const ImVec2& a, const ImVec2& b, const ImVec2& c, const ImVec2& d, const ImVec2& uv_a, const ImVec2& uv_b, const ImVec2& uv_c, const ImVec2& uv_d, ImU32 col);
    inline    void  PrimWriteVtx(const ImVec2& pos, const ImVec2& uv, ImU32 col)    { _VtxWritePtr->pos = pos; _VtxWritePtr->uv = uv; _VtxWritePtr->col = col; _VtxWritePtr++; _VtxCurrentIdx++; }
    inline    void  PrimWriteIdx(ImDrawIdx idx)                                     { *_IdxWritePtr = idx; _IdxWritePtr++; }
    inline    void  PrimVtx(const ImVec2& pos, const ImVec2& uv, ImU32 col)         { PrimWriteIdx((ImDrawIdx)_VtxCurrentIdx); PrimWriteVtx(pos, uv, col); } // Write vertex with unique index

    // Obsolete names
    //inline  void  AddBezierCurve(const ImVec2& p1, const ImVec2& p2, const ImVec2& p3, const ImVec2& p4, ImU32 col, float thickness, int num_segments = 0) { AddBezierCubic(p1, p2, p3, p4, col, thickness, num_segments); } // OBSOLETED in 1.80 (Jan 2021)
    //inline  void  PathBezierCurveTo(const ImVec2& p2, const ImVec2& p3, const ImVec2& p4, int num_segments = 0) { PathBezierCubicCurveTo(p2, p3, p4, num_segments); } // OBSOLETED in 1.80 (Jan 2021)

    // [Internal helpers]
    IMGUI_API void  _ResetForNewFrame();
    IMGUI_API void  _ClearFreeMemory();
    IMGUI_API void  _PopUnusedDrawCmd();
    IMGUI_API void  _TryMergeDrawCmds();
    IMGUI_API void  _OnChangedClipRect();
    IMGUI_API void  _OnChangedTextureID();
    IMGUI_API void  _OnChangedVtxOffset();
    IMGUI_API int   _CalcCircleAutoSegmentCount(float radius) const;
    IMGUI_API void  _PathArcToFastEx(const ImVec2& center, float radius, int a_min_sample, int a_max_sample, int a_step);
    IMGUI_API void  _PathArcToN(const ImVec2& center, float radius, float a_min, float a_max, int num_segments);
};

// All draw data to render a Dear ImGui frame
// (NB: the style and the naming convention here is a little inconsistent, we currently preserve them for backward compatibility purpose,
// as this is one of the oldest structure exposed by the library! Basically, ImDrawList == CmdList)
struct ImDrawData
{
<<<<<<< HEAD
    bool            Valid;                  // Only valid after Render() is called and before the next NewFrame() is called.
    int             CmdListsCount;          // Number of ImDrawList* to render
    int             TotalIdxCount;          // For convenience, sum of all ImDrawList's IdxBuffer.Size
    int             TotalVtxCount;          // For convenience, sum of all ImDrawList's VtxBuffer.Size
    ImDrawList**    CmdLists;               // Array of ImDrawList* to render. The ImDrawList are owned by ImGuiContext and only pointed to from here.
    ImVec2          DisplayPos;             // Top-left position of the viewport to render (== top-left of the orthogonal projection matrix to use) (== GetMainViewport()->Pos for the main viewport, == (0.0) in most single-viewport applications)
    ImVec2          DisplaySize;            // Size of the viewport to render (== GetMainViewport()->Size for the main viewport, == io.DisplaySize in most single-viewport applications)
    ImVec2          FramebufferScale;       // Amount of pixels for each unit of DisplaySize. Based on io.DisplayFramebufferScale. Generally (1,1) on normal display, (2,2) on OSX with Retina display.
    ImGuiViewport*  OwnerViewport;          // Viewport carrying the ImDrawData instance, might be of use to the renderer (generally not).
=======
    bool                Valid;              // Only valid after Render() is called and before the next NewFrame() is called.
    int                 CmdListsCount;      // Number of ImDrawList* to render (should always be == CmdLists.size)
    int                 TotalIdxCount;      // For convenience, sum of all ImDrawList's IdxBuffer.Size
    int                 TotalVtxCount;      // For convenience, sum of all ImDrawList's VtxBuffer.Size
    ImVector<ImDrawList*> CmdLists;         // Array of ImDrawList* to render. The ImDrawLists are owned by ImGuiContext and only pointed to from here.
    ImVec2              DisplayPos;         // Top-left position of the viewport to render (== top-left of the orthogonal projection matrix to use) (== GetMainViewport()->Pos for the main viewport, == (0.0) in most single-viewport applications)
    ImVec2              DisplaySize;        // Size of the viewport to render (== GetMainViewport()->Size for the main viewport, == io.DisplaySize in most single-viewport applications)
    ImVec2              FramebufferScale;   // Amount of pixels for each unit of DisplaySize. Based on io.DisplayFramebufferScale. Generally (1,1) on normal display, (2,2) on OSX with Retina display.
    ImGuiViewport*      OwnerViewport;      // Viewport carrying the ImDrawData instance, might be of use to the renderer (generally not).
>>>>>>> dbeeeae5

    // Functions
    ImDrawData()    { Clear(); }
    IMGUI_API void  Clear();
    IMGUI_API void  AddDrawList(ImDrawList* draw_list);     // Helper to add an external draw list into an existing ImDrawData.
    IMGUI_API void  DeIndexAllBuffers();                    // Helper to convert all buffers from indexed to non-indexed, in case you cannot render indexed. Note: this is slow and most likely a waste of resources. Always prefer indexed rendering!
    IMGUI_API void  ScaleClipRects(const ImVec2& fb_scale); // Helper to scale the ClipRect field of each ImDrawCmd. Use if your final output buffer is at a different scale than Dear ImGui expects, or if there is a difference between your window resolution and framebuffer resolution.
};

//-----------------------------------------------------------------------------
// [SECTION] Font API (ImFontConfig, ImFontGlyph, ImFontAtlasFlags, ImFontAtlas, ImFontGlyphRangesBuilder, ImFont)
//-----------------------------------------------------------------------------

struct ImFontConfig
{
    void*           FontData;               //          // TTF/OTF data
    int             FontDataSize;           //          // TTF/OTF data size
    bool            FontDataOwnedByAtlas;   // true     // TTF/OTF data ownership taken by the container ImFontAtlas (will delete memory itself).
    int             FontNo;                 // 0        // Index of font within TTF/OTF file
    float           SizePixels;             //          // Size in pixels for rasterizer (more or less maps to the resulting font height).
    int             OversampleH;            // 3        // Rasterize at higher quality for sub-pixel positioning. Note the difference between 2 and 3 is minimal so you can reduce this to 2 to save memory. Read https://github.com/nothings/stb/blob/master/tests/oversample/README.md for details.
    int             OversampleV;            // 1        // Rasterize at higher quality for sub-pixel positioning. This is not really useful as we don't use sub-pixel positions on the Y axis.
    bool            PixelSnapH;             // false    // Align every glyph to pixel boundary. Useful e.g. if you are merging a non-pixel aligned font with the default font. If enabled, you can set OversampleH/V to 1.
    ImVec2          GlyphExtraSpacing;      // 0, 0     // Extra spacing (in pixels) between glyphs. Only X axis is supported for now.
    ImVec2          GlyphOffset;            // 0, 0     // Offset all glyphs from this font input.
    const ImWchar*  GlyphRanges;            // NULL     // THE ARRAY DATA NEEDS TO PERSIST AS LONG AS THE FONT IS ALIVE. Pointer to a user-provided list of Unicode range (2 value per range, values are inclusive, zero-terminated list).
    float           GlyphMinAdvanceX;       // 0        // Minimum AdvanceX for glyphs, set Min to align font icons, set both Min/Max to enforce mono-space font
    float           GlyphMaxAdvanceX;       // FLT_MAX  // Maximum AdvanceX for glyphs
    bool            MergeMode;              // false    // Merge into previous ImFont, so you can combine multiple inputs font into one ImFont (e.g. ASCII font + icons + Japanese glyphs). You may want to use GlyphOffset.y when merge font of different heights.
    unsigned int    FontBuilderFlags;       // 0        // Settings for custom font builder. THIS IS BUILDER IMPLEMENTATION DEPENDENT. Leave as zero if unsure.
    float           RasterizerMultiply;     // 1.0f     // Brighten (>1.0f) or darken (<1.0f) font output. Brightening small fonts may be a good workaround to make them more readable.
    ImWchar         EllipsisChar;           // -1       // Explicitly specify unicode codepoint of ellipsis character. When fonts are being merged first specified ellipsis will be used.

    // [Internal]
    char            Name[40];               // Name (strictly to ease debugging)
    ImFont*         DstFont;

    IMGUI_API ImFontConfig();
};

// Hold rendering data for one glyph.
// (Note: some language parsers may fail to convert the 31+1 bitfield members, in this case maybe drop store a single u32 or we can rework this)
struct ImFontGlyph
{
    unsigned int    Colored : 1;        // Flag to indicate glyph is colored and should generally ignore tinting (make it usable with no shift on little-endian as this is used in loops)
    unsigned int    Visible : 1;        // Flag to indicate glyph has no visible pixels (e.g. space). Allow early out when rendering.
    unsigned int    Codepoint : 30;     // 0x0000..0x10FFFF
    float           AdvanceX;           // Distance to next character (= data from font + ImFontConfig::GlyphExtraSpacing.x baked in)
    float           X0, Y0, X1, Y1;     // Glyph corners
    float           U0, V0, U1, V1;     // Texture coordinates
};

// Helper to build glyph ranges from text/string data. Feed your application strings/characters to it then call BuildRanges().
// This is essentially a tightly packed of vector of 64k booleans = 8KB storage.
struct ImFontGlyphRangesBuilder
{
    ImVector<ImU32> UsedChars;            // Store 1-bit per Unicode code point (0=unused, 1=used)

    ImFontGlyphRangesBuilder()              { Clear(); }
    inline void     Clear()                 { int size_in_bytes = (IM_UNICODE_CODEPOINT_MAX + 1) / 8; UsedChars.resize(size_in_bytes / (int)sizeof(ImU32)); memset(UsedChars.Data, 0, (size_t)size_in_bytes); }
    inline bool     GetBit(size_t n) const  { int off = (int)(n >> 5); ImU32 mask = 1u << (n & 31); return (UsedChars[off] & mask) != 0; }  // Get bit n in the array
    inline void     SetBit(size_t n)        { int off = (int)(n >> 5); ImU32 mask = 1u << (n & 31); UsedChars[off] |= mask; }               // Set bit n in the array
    inline void     AddChar(ImWchar c)      { SetBit(c); }                      // Add character
    IMGUI_API void  AddText(const char* text, const char* text_end = NULL);     // Add string (each character of the UTF-8 string are added)
    IMGUI_API void  AddRanges(const ImWchar* ranges);                           // Add ranges, e.g. builder.AddRanges(ImFontAtlas::GetGlyphRangesDefault()) to force add all of ASCII/Latin+Ext
    IMGUI_API void  BuildRanges(ImVector<ImWchar>* out_ranges);                 // Output new ranges
};

// See ImFontAtlas::AddCustomRectXXX functions.
struct ImFontAtlasCustomRect
{
    unsigned short  Width, Height;  // Input    // Desired rectangle dimension
    unsigned short  X, Y;           // Output   // Packed position in Atlas
    unsigned int    GlyphID;        // Input    // For custom font glyphs only (ID < 0x110000)
    float           GlyphAdvanceX;  // Input    // For custom font glyphs only: glyph xadvance
    ImVec2          GlyphOffset;    // Input    // For custom font glyphs only: glyph display offset
    ImFont*         Font;           // Input    // For custom font glyphs only: target font
    ImFontAtlasCustomRect()         { Width = Height = 0; X = Y = 0xFFFF; GlyphID = 0; GlyphAdvanceX = 0.0f; GlyphOffset = ImVec2(0, 0); Font = NULL; }
    bool IsPacked() const           { return X != 0xFFFF; }
};

// Flags for ImFontAtlas build
enum ImFontAtlasFlags_
{
    ImFontAtlasFlags_None               = 0,
    ImFontAtlasFlags_NoPowerOfTwoHeight = 1 << 0,   // Don't round the height to next power of two
    ImFontAtlasFlags_NoMouseCursors     = 1 << 1,   // Don't build software mouse cursors into the atlas (save a little texture memory)
    ImFontAtlasFlags_NoBakedLines       = 1 << 2,   // Don't build thick line textures into the atlas (save a little texture memory, allow support for point/nearest filtering). The AntiAliasedLinesUseTex features uses them, otherwise they will be rendered using polygons (more expensive for CPU/GPU).
};

// Load and rasterize multiple TTF/OTF fonts into a same texture. The font atlas will build a single texture holding:
//  - One or more fonts.
//  - Custom graphics data needed to render the shapes needed by Dear ImGui.
//  - Mouse cursor shapes for software cursor rendering (unless setting 'Flags |= ImFontAtlasFlags_NoMouseCursors' in the font atlas).
// It is the user-code responsibility to setup/build the atlas, then upload the pixel data into a texture accessible by your graphics api.
//  - Optionally, call any of the AddFont*** functions. If you don't call any, the default font embedded in the code will be loaded for you.
//  - Call GetTexDataAsAlpha8() or GetTexDataAsRGBA32() to build and retrieve pixels data.
//  - Upload the pixels data into a texture within your graphics system (see imgui_impl_xxxx.cpp examples)
//  - Call SetTexID(my_tex_id); and pass the pointer/identifier to your texture in a format natural to your graphics API.
//    This value will be passed back to you during rendering to identify the texture. Read FAQ entry about ImTextureID for more details.
// Common pitfalls:
// - If you pass a 'glyph_ranges' array to AddFont*** functions, you need to make sure that your array persist up until the
//   atlas is build (when calling GetTexData*** or Build()). We only copy the pointer, not the data.
// - Important: By default, AddFontFromMemoryTTF() takes ownership of the data. Even though we are not writing to it, we will free the pointer on destruction.
//   You can set font_cfg->FontDataOwnedByAtlas=false to keep ownership of your data and it won't be freed,
// - Even though many functions are suffixed with "TTF", OTF data is supported just as well.
// - This is an old API and it is currently awkward for those and various other reasons! We will address them in the future!
struct ImFontAtlas
{
    IMGUI_API ImFontAtlas();
    IMGUI_API ~ImFontAtlas();
    IMGUI_API ImFont*           AddFont(const ImFontConfig* font_cfg);
    IMGUI_API ImFont*           AddFontDefault(const ImFontConfig* font_cfg = NULL);
    IMGUI_API ImFont*           AddFontFromFileTTF(const char* filename, float size_pixels, const ImFontConfig* font_cfg = NULL, const ImWchar* glyph_ranges = NULL);
    IMGUI_API ImFont*           AddFontFromMemoryTTF(void* font_data, int font_size, float size_pixels, const ImFontConfig* font_cfg = NULL, const ImWchar* glyph_ranges = NULL); // Note: Transfer ownership of 'ttf_data' to ImFontAtlas! Will be deleted after destruction of the atlas. Set font_cfg->FontDataOwnedByAtlas=false to keep ownership of your data and it won't be freed.
    IMGUI_API ImFont*           AddFontFromMemoryCompressedTTF(const void* compressed_font_data, int compressed_font_size, float size_pixels, const ImFontConfig* font_cfg = NULL, const ImWchar* glyph_ranges = NULL); // 'compressed_font_data' still owned by caller. Compress with binary_to_compressed_c.cpp.
    IMGUI_API ImFont*           AddFontFromMemoryCompressedBase85TTF(const char* compressed_font_data_base85, float size_pixels, const ImFontConfig* font_cfg = NULL, const ImWchar* glyph_ranges = NULL);              // 'compressed_font_data_base85' still owned by caller. Compress with binary_to_compressed_c.cpp with -base85 parameter.
    IMGUI_API void              ClearInputData();           // Clear input data (all ImFontConfig structures including sizes, TTF data, glyph ranges, etc.) = all the data used to build the texture and fonts.
    IMGUI_API void              ClearTexData();             // Clear output texture data (CPU side). Saves RAM once the texture has been copied to graphics memory.
    IMGUI_API void              ClearFonts();               // Clear output font data (glyphs storage, UV coordinates).
    IMGUI_API void              Clear();                    // Clear all input and output.

    // Build atlas, retrieve pixel data.
    // User is in charge of copying the pixels into graphics memory (e.g. create a texture with your engine). Then store your texture handle with SetTexID().
    // The pitch is always = Width * BytesPerPixels (1 or 4)
    // Building in RGBA32 format is provided for convenience and compatibility, but note that unless you manually manipulate or copy color data into
    // the texture (e.g. when using the AddCustomRect*** api), then the RGB pixels emitted will always be white (~75% of memory/bandwidth waste.
    IMGUI_API bool              Build();                    // Build pixels data. This is called automatically for you by the GetTexData*** functions.
    IMGUI_API void              GetTexDataAsAlpha8(unsigned char** out_pixels, int* out_width, int* out_height, int* out_bytes_per_pixel = NULL);  // 1 byte per-pixel
    IMGUI_API void              GetTexDataAsRGBA32(unsigned char** out_pixels, int* out_width, int* out_height, int* out_bytes_per_pixel = NULL);  // 4 bytes-per-pixel
    bool                        IsBuilt() const             { return Fonts.Size > 0 && TexReady; } // Bit ambiguous: used to detect when user didn't build texture but effectively we should check TexID != 0 except that would be backend dependent...
    void                        SetTexID(ImTextureID id)    { TexID = id; }

    //-------------------------------------------
    // Glyph Ranges
    //-------------------------------------------

    // Helpers to retrieve list of common Unicode ranges (2 value per range, values are inclusive, zero-terminated list)
    // NB: Make sure that your string are UTF-8 and NOT in your local code page.
    // Read https://github.com/ocornut/imgui/blob/master/docs/FONTS.md/#about-utf-8-encoding for details.
    // NB: Consider using ImFontGlyphRangesBuilder to build glyph ranges from textual data.
    IMGUI_API const ImWchar*    GetGlyphRangesDefault();                // Basic Latin, Extended Latin
    IMGUI_API const ImWchar*    GetGlyphRangesGreek();                  // Default + Greek and Coptic
    IMGUI_API const ImWchar*    GetGlyphRangesKorean();                 // Default + Korean characters
    IMGUI_API const ImWchar*    GetGlyphRangesJapanese();               // Default + Hiragana, Katakana, Half-Width, Selection of 2999 Ideographs
    IMGUI_API const ImWchar*    GetGlyphRangesChineseFull();            // Default + Half-Width + Japanese Hiragana/Katakana + full set of about 21000 CJK Unified Ideographs
    IMGUI_API const ImWchar*    GetGlyphRangesChineseSimplifiedCommon();// Default + Half-Width + Japanese Hiragana/Katakana + set of 2500 CJK Unified Ideographs for common simplified Chinese
    IMGUI_API const ImWchar*    GetGlyphRangesCyrillic();               // Default + about 400 Cyrillic characters
    IMGUI_API const ImWchar*    GetGlyphRangesThai();                   // Default + Thai characters
    IMGUI_API const ImWchar*    GetGlyphRangesVietnamese();             // Default + Vietnamese characters

    //-------------------------------------------
    // [BETA] Custom Rectangles/Glyphs API
    //-------------------------------------------

    // You can request arbitrary rectangles to be packed into the atlas, for your own purposes.
    // - After calling Build(), you can query the rectangle position and render your pixels.
    // - If you render colored output, set 'atlas->TexPixelsUseColors = true' as this may help some backends decide of prefered texture format.
    // - You can also request your rectangles to be mapped as font glyph (given a font + Unicode point),
    //   so you can render e.g. custom colorful icons and use them as regular glyphs.
    // - Read docs/FONTS.md for more details about using colorful icons.
    // - Note: this API may be redesigned later in order to support multi-monitor varying DPI settings.
    IMGUI_API int               AddCustomRectRegular(int width, int height);
    IMGUI_API int               AddCustomRectFontGlyph(ImFont* font, ImWchar id, int width, int height, float advance_x, const ImVec2& offset = ImVec2(0, 0));
    ImFontAtlasCustomRect*      GetCustomRectByIndex(int index) { IM_ASSERT(index >= 0); return &CustomRects[index]; }

    // [Internal]
    IMGUI_API void              CalcCustomRectUV(const ImFontAtlasCustomRect* rect, ImVec2* out_uv_min, ImVec2* out_uv_max) const;
    IMGUI_API bool              GetMouseCursorTexData(ImGuiMouseCursor cursor, ImVec2* out_offset, ImVec2* out_size, ImVec2 out_uv_border[2], ImVec2 out_uv_fill[2]);

    //-------------------------------------------
    // Members
    //-------------------------------------------

    ImFontAtlasFlags            Flags;              // Build flags (see ImFontAtlasFlags_)
    ImTextureID                 TexID;              // User data to refer to the texture once it has been uploaded to user's graphic systems. It is passed back to you during rendering via the ImDrawCmd structure.
    int                         TexDesiredWidth;    // Texture width desired by user before Build(). Must be a power-of-two. If have many glyphs your graphics API have texture size restrictions you may want to increase texture width to decrease height.
    int                         TexGlyphPadding;    // Padding between glyphs within texture in pixels. Defaults to 1. If your rendering method doesn't rely on bilinear filtering you may set this to 0 (will also need to set AntiAliasedLinesUseTex = false).
    bool                        Locked;             // Marked as Locked by ImGui::NewFrame() so attempt to modify the atlas will assert.
    void*                       UserData;           // Store your own atlas related user-data (if e.g. you have multiple font atlas).

    // [Internal]
    // NB: Access texture data via GetTexData*() calls! Which will setup a default font for you.
    bool                        TexReady;           // Set when texture was built matching current font input
    bool                        TexPixelsUseColors; // Tell whether our texture data is known to use colors (rather than just alpha channel), in order to help backend select a format.
    unsigned char*              TexPixelsAlpha8;    // 1 component per pixel, each component is unsigned 8-bit. Total size = TexWidth * TexHeight
    unsigned int*               TexPixelsRGBA32;    // 4 component per pixel, each component is unsigned 8-bit. Total size = TexWidth * TexHeight * 4
    int                         TexWidth;           // Texture width calculated during Build().
    int                         TexHeight;          // Texture height calculated during Build().
    ImVec2                      TexUvScale;         // = (1.0f/TexWidth, 1.0f/TexHeight)
    ImVec2                      TexUvWhitePixel;    // Texture coordinates to a white pixel
    ImVector<ImFont*>           Fonts;              // Hold all the fonts returned by AddFont*. Fonts[0] is the default font upon calling ImGui::NewFrame(), use ImGui::PushFont()/PopFont() to change the current font.
    ImVector<ImFontAtlasCustomRect> CustomRects;    // Rectangles for packing custom texture data into the atlas.
    ImVector<ImFontConfig>      ConfigData;         // Configuration data
    ImVec4                      TexUvLines[IM_DRAWLIST_TEX_LINES_WIDTH_MAX + 1];  // UVs for baked anti-aliased lines

    // [Internal] Font builder
    const ImFontBuilderIO*      FontBuilderIO;      // Opaque interface to a font builder (default to stb_truetype, can be changed to use FreeType by defining IMGUI_ENABLE_FREETYPE).
    unsigned int                FontBuilderFlags;   // Shared flags (for all fonts) for custom font builder. THIS IS BUILD IMPLEMENTATION DEPENDENT. Per-font override is also available in ImFontConfig.

    // [Internal] Packing data
    int                         PackIdMouseCursors; // Custom texture rectangle ID for white pixel and mouse cursors
    int                         PackIdLines;        // Custom texture rectangle ID for baked anti-aliased lines

    // [Obsolete]
    //typedef ImFontAtlasCustomRect    CustomRect;         // OBSOLETED in 1.72+
    //typedef ImFontGlyphRangesBuilder GlyphRangesBuilder; // OBSOLETED in 1.67+
};

// Font runtime data and rendering
// ImFontAtlas automatically loads a default embedded font for you when you call GetTexDataAsAlpha8() or GetTexDataAsRGBA32().
struct ImFont
{
    // Members: Hot ~20/24 bytes (for CalcTextSize)
    ImVector<float>             IndexAdvanceX;      // 12-16 // out //            // Sparse. Glyphs->AdvanceX in a directly indexable way (cache-friendly for CalcTextSize functions which only this this info, and are often bottleneck in large UI).
    float                       FallbackAdvanceX;   // 4     // out // = FallbackGlyph->AdvanceX
    float                       FontSize;           // 4     // in  //            // Height of characters/line, set during loading (don't change after loading)

    // Members: Hot ~28/40 bytes (for CalcTextSize + render loop)
    ImVector<ImWchar>           IndexLookup;        // 12-16 // out //            // Sparse. Index glyphs by Unicode code-point.
    ImVector<ImFontGlyph>       Glyphs;             // 12-16 // out //            // All glyphs.
    const ImFontGlyph*          FallbackGlyph;      // 4-8   // out // = FindGlyph(FontFallbackChar)

    // Members: Cold ~32/40 bytes
    ImFontAtlas*                ContainerAtlas;     // 4-8   // out //            // What we has been loaded into
    const ImFontConfig*         ConfigData;         // 4-8   // in  //            // Pointer within ContainerAtlas->ConfigData
    short                       ConfigDataCount;    // 2     // in  // ~ 1        // Number of ImFontConfig involved in creating this font. Bigger than 1 when merging multiple font sources into one ImFont.
    ImWchar                     FallbackChar;       // 2     // out // = FFFD/'?' // Character used if a glyph isn't found.
    ImWchar                     EllipsisChar;       // 2     // out // = '...'/'.'// Character used for ellipsis rendering.
    short                       EllipsisCharCount;  // 1     // out // 1 or 3
    float                       EllipsisWidth;      // 4     // out               // Width
    float                       EllipsisCharStep;   // 4     // out               // Step between characters when EllipsisCount > 0
    bool                        DirtyLookupTables;  // 1     // out //
    float                       Scale;              // 4     // in  // = 1.f      // Base font scale, multiplied by the per-window font scale which you can adjust with SetWindowFontScale()
    float                       Ascent, Descent;    // 4+4   // out //            // Ascent: distance from top to bottom of e.g. 'A' [0..FontSize]
    int                         MetricsTotalSurface;// 4     // out //            // Total surface in pixels to get an idea of the font rasterization/texture cost (not exact, we approximate the cost of padding between glyphs)
    ImU8                        Used4kPagesMap[(IM_UNICODE_CODEPOINT_MAX+1)/4096/8]; // 2 bytes if ImWchar=ImWchar16, 34 bytes if ImWchar==ImWchar32. Store 1-bit for each block of 4K codepoints that has one active glyph. This is mainly used to facilitate iterations across all used codepoints.

    // Methods
    IMGUI_API ImFont();
    IMGUI_API ~ImFont();
    IMGUI_API const ImFontGlyph*FindGlyph(ImWchar c) const;
    IMGUI_API const ImFontGlyph*FindGlyphNoFallback(ImWchar c) const;
    float                       GetCharAdvance(ImWchar c) const     { return ((int)c < IndexAdvanceX.Size) ? IndexAdvanceX[(int)c] : FallbackAdvanceX; }
    bool                        IsLoaded() const                    { return ContainerAtlas != NULL; }
    const char*                 GetDebugName() const                { return ConfigData ? ConfigData->Name : "<unknown>"; }

    // 'max_width' stops rendering after a certain width (could be turned into a 2d size). FLT_MAX to disable.
    // 'wrap_width' enable automatic word-wrapping across multiple lines to fit into given width. 0.0f to disable.
    IMGUI_API ImVec2            CalcTextSizeA(float size, float max_width, float wrap_width, const char* text_begin, const char* text_end = NULL, const char** remaining = NULL) const; // utf8
    IMGUI_API const char*       CalcWordWrapPositionA(float scale, const char* text, const char* text_end, float wrap_width) const;
    IMGUI_API void              RenderChar(ImDrawList* draw_list, float size, const ImVec2& pos, ImU32 col, ImWchar c) const;
    IMGUI_API void              RenderText(ImDrawList* draw_list, float size, const ImVec2& pos, ImU32 col, const ImVec4& clip_rect, const char* text_begin, const char* text_end, float wrap_width = 0.0f, bool cpu_fine_clip = false) const;

    // [Internal] Don't use!
    IMGUI_API void              BuildLookupTable();
    IMGUI_API void              ClearOutputData();
    IMGUI_API void              GrowIndex(int new_size);
    IMGUI_API void              AddGlyph(const ImFontConfig* src_cfg, ImWchar c, float x0, float y0, float x1, float y1, float u0, float v0, float u1, float v1, float advance_x);
    IMGUI_API void              AddRemapChar(ImWchar dst, ImWchar src, bool overwrite_dst = true); // Makes 'dst' character/glyph points to 'src' character/glyph. Currently needs to be called AFTER fonts have been built.
    IMGUI_API void              SetGlyphVisible(ImWchar c, bool visible);
    IMGUI_API bool              IsGlyphRangeUnused(unsigned int c_begin, unsigned int c_last);
};

//-----------------------------------------------------------------------------
// [SECTION] Viewports
//-----------------------------------------------------------------------------

// Flags stored in ImGuiViewport::Flags, giving indications to the platform backends.
enum ImGuiViewportFlags_
{
    ImGuiViewportFlags_None                     = 0,
    ImGuiViewportFlags_IsPlatformWindow         = 1 << 0,   // Represent a Platform Window
    ImGuiViewportFlags_IsPlatformMonitor        = 1 << 1,   // Represent a Platform Monitor (unused yet)
    ImGuiViewportFlags_OwnedByApp               = 1 << 2,   // Platform Window: Was created/managed by the user application? (rather than our backend)
    ImGuiViewportFlags_NoDecoration             = 1 << 3,   // Platform Window: Disable platform decorations: title bar, borders, etc. (generally set all windows, but if ImGuiConfigFlags_ViewportsDecoration is set we only set this on popups/tooltips)
    ImGuiViewportFlags_NoTaskBarIcon            = 1 << 4,   // Platform Window: Disable platform task bar icon (generally set on popups/tooltips, or all windows if ImGuiConfigFlags_ViewportsNoTaskBarIcon is set)
    ImGuiViewportFlags_NoFocusOnAppearing       = 1 << 5,   // Platform Window: Don't take focus when created.
    ImGuiViewportFlags_NoFocusOnClick           = 1 << 6,   // Platform Window: Don't take focus when clicked on.
    ImGuiViewportFlags_NoInputs                 = 1 << 7,   // Platform Window: Make mouse pass through so we can drag this window while peaking behind it.
    ImGuiViewportFlags_NoRendererClear          = 1 << 8,   // Platform Window: Renderer doesn't need to clear the framebuffer ahead (because we will fill it entirely).
    ImGuiViewportFlags_NoAutoMerge              = 1 << 9,   // Platform Window: Avoid merging this window into another host window. This can only be set via ImGuiWindowClass viewport flags override (because we need to now ahead if we are going to create a viewport in the first place!).
    ImGuiViewportFlags_TopMost                  = 1 << 10,  // Platform Window: Display on top (for tooltips only).
    ImGuiViewportFlags_CanHostOtherWindows      = 1 << 11,  // Viewport can host multiple imgui windows (secondary viewports are associated to a single window). // FIXME: In practice there's still probably code making the assumption that this is always and only on the MainViewport. Will fix once we add support for "no main viewport".

    // Output status flags (from Platform)
    ImGuiViewportFlags_IsMinimized              = 1 << 12,  // Platform Window: Window is minimized, can skip render. When minimized we tend to avoid using the viewport pos/size for clipping window or testing if they are contained in the viewport.
    ImGuiViewportFlags_IsFocused                = 1 << 13,  // Platform Window: Window is focused (last call to Platform_GetWindowFocus() returned true)
};

// - Currently represents the Platform Window created by the application which is hosting our Dear ImGui windows.
// - With multi-viewport enabled, we extend this concept to have multiple active viewports.
// - In the future we will extend this concept further to also represent Platform Monitor and support a "no main platform window" operation mode.
// - About Main Area vs Work Area:
//   - Main Area = entire viewport.
//   - Work Area = entire viewport minus sections used by main menu bars (for platform windows), or by task bar (for platform monitor).
//   - Windows are generally trying to stay within the Work Area of their host viewport.
struct ImGuiViewport
{
    ImGuiID             ID;                     // Unique identifier for the viewport
    ImGuiViewportFlags  Flags;                  // See ImGuiViewportFlags_
    ImVec2              Pos;                    // Main Area: Position of the viewport (Dear ImGui coordinates are the same as OS desktop/native coordinates)
    ImVec2              Size;                   // Main Area: Size of the viewport.
    ImVec2              WorkPos;                // Work Area: Position of the viewport minus task bars, menus bars, status bars (>= Pos)
    ImVec2              WorkSize;               // Work Area: Size of the viewport minus task bars, menu bars, status bars (<= Size)
    float               DpiScale;               // 1.0f = 96 DPI = No extra scale.
    ImGuiID             ParentViewportId;       // (Advanced) 0: no parent. Instruct the platform backend to setup a parent/child relationship between platform windows.
    ImDrawData*         DrawData;               // The ImDrawData corresponding to this viewport. Valid after Render() and until the next call to NewFrame().

    // Platform/Backend Dependent Data
    // Our design separate the Renderer and Platform backends to facilitate combining default backends with each others.
    // When our create your own backend for a custom engine, it is possible that both Renderer and Platform will be handled
    // by the same system and you may not need to use all the UserData/Handle fields.
    // The library never uses those fields, they are merely storage to facilitate backend implementation.
    void*               RendererUserData;       // void* to hold custom data structure for the renderer (e.g. swap chain, framebuffers etc.). generally set by your Renderer_CreateWindow function.
    void*               PlatformUserData;       // void* to hold custom data structure for the OS / platform (e.g. windowing info, render context). generally set by your Platform_CreateWindow function.
    void*               PlatformHandle;         // void* for FindViewportByPlatformHandle(). (e.g. suggested to use natural platform handle such as HWND, GLFWWindow*, SDL_Window*)
    void*               PlatformHandleRaw;      // void* to hold lower-level, platform-native window handle (under Win32 this is expected to be a HWND, unused for other platforms), when using an abstraction layer like GLFW or SDL (where PlatformHandle would be a SDL_Window*)
    bool                PlatformWindowCreated;  // Platform window has been created (Platform_CreateWindow() has been called). This is false during the first frame where a viewport is being created.
    bool                PlatformRequestMove;    // Platform window requested move (e.g. window was moved by the OS / host window manager, authoritative position will be OS window position)
    bool                PlatformRequestResize;  // Platform window requested resize (e.g. window was resized by the OS / host window manager, authoritative size will be OS window size)
    bool                PlatformRequestClose;   // Platform window requested closure (e.g. window was moved by the OS / host window manager, e.g. pressing ALT-F4)

    ImGuiViewport()     { memset(this, 0, sizeof(*this)); }
    ~ImGuiViewport()    { IM_ASSERT(PlatformUserData == NULL && RendererUserData == NULL); }

    // Helpers
    ImVec2              GetCenter() const       { return ImVec2(Pos.x + Size.x * 0.5f, Pos.y + Size.y * 0.5f); }
    ImVec2              GetWorkCenter() const   { return ImVec2(WorkPos.x + WorkSize.x * 0.5f, WorkPos.y + WorkSize.y * 0.5f); }
};

//-----------------------------------------------------------------------------
// [SECTION] Platform Dependent Interfaces (for e.g. multi-viewport support)
//-----------------------------------------------------------------------------
// [BETA] (Optional) This is completely optional, for advanced users!
// If you are new to Dear ImGui and trying to integrate it into your engine, you can probably ignore this for now.
//
// This feature allows you to seamlessly drag Dear ImGui windows outside of your application viewport.
// This is achieved by creating new Platform/OS windows on the fly, and rendering into them.
// Dear ImGui manages the viewport structures, and the backend create and maintain one Platform/OS window for each of those viewports.
//
// See Glossary https://github.com/ocornut/imgui/wiki/Glossary for details about some of the terminology.
// See Thread https://github.com/ocornut/imgui/issues/1542 for gifs, news and questions about this evolving feature.
//
// About the coordinates system:
// - When multi-viewports are enabled, all Dear ImGui coordinates become absolute coordinates (same as OS coordinates!)
// - So e.g. ImGui::SetNextWindowPos(ImVec2(0,0)) will position a window relative to your primary monitor!
// - If you want to position windows relative to your main application viewport, use ImGui::GetMainViewport()->Pos as a base position.
//
// Steps to use multi-viewports in your application, when using a default backend from the examples/ folder:
// - Application:  Enable feature with 'io.ConfigFlags |= ImGuiConfigFlags_ViewportsEnable'.
// - Backend:      The backend initialization will setup all necessary ImGuiPlatformIO's functions and update monitors info every frame.
// - Application:  In your main loop, call ImGui::UpdatePlatformWindows(), ImGui::RenderPlatformWindowsDefault() after EndFrame() or Render().
// - Application:  Fix absolute coordinates used in ImGui::SetWindowPos() or ImGui::SetNextWindowPos() calls.
//
// Steps to use multi-viewports in your application, when using a custom backend:
// - Important:    THIS IS NOT EASY TO DO and comes with many subtleties not described here!
//                 It's also an experimental feature, so some of the requirements may evolve.
//                 Consider using default backends if you can. Either way, carefully follow and refer to examples/ backends for details.
// - Application:  Enable feature with 'io.ConfigFlags |= ImGuiConfigFlags_ViewportsEnable'.
// - Backend:      Hook ImGuiPlatformIO's Platform_* and Renderer_* callbacks (see below).
//                 Set 'io.BackendFlags |= ImGuiBackendFlags_PlatformHasViewports' and 'io.BackendFlags |= ImGuiBackendFlags_PlatformHasViewports'.
//                 Update ImGuiPlatformIO's Monitors list every frame.
//                 Update MousePos every frame, in absolute coordinates.
// - Application:  In your main loop, call ImGui::UpdatePlatformWindows(), ImGui::RenderPlatformWindowsDefault() after EndFrame() or Render().
//                 You may skip calling RenderPlatformWindowsDefault() if its API is not convenient for your needs. Read comments below.
// - Application:  Fix absolute coordinates used in ImGui::SetWindowPos() or ImGui::SetNextWindowPos() calls.
//
// About ImGui::RenderPlatformWindowsDefault():
// - This function is a mostly a _helper_ for the common-most cases, and to facilitate using default backends.
// - You can check its simple source code to understand what it does.
//   It basically iterates secondary viewports and call 4 functions that are setup in ImGuiPlatformIO, if available:
//     Platform_RenderWindow(), Renderer_RenderWindow(), Platform_SwapBuffers(), Renderer_SwapBuffers()
//   Those functions pointers exists only for the benefit of RenderPlatformWindowsDefault().
// - If you have very specific rendering needs (e.g. flipping multiple swap-chain simultaneously, unusual sync/threading issues, etc.),
//   you may be tempted to ignore RenderPlatformWindowsDefault() and write customized code to perform your renderingg.
//   You may decide to setup the platform_io's *RenderWindow and *SwapBuffers pointers and call your functions through those pointers,
//   or you may decide to never setup those pointers and call your code directly. They are a convenience, not an obligatory interface.
//-----------------------------------------------------------------------------

// (Optional) Access via ImGui::GetPlatformIO()
struct ImGuiPlatformIO
{
    //------------------------------------------------------------------
    // Input - Backend interface/functions + Monitor List
    //------------------------------------------------------------------

    // (Optional) Platform functions (e.g. Win32, GLFW, SDL2)
    // For reference, the second column shows which function are generally calling the Platform Functions:
    //   N = ImGui::NewFrame()                        ~ beginning of the dear imgui frame: read info from platform/OS windows (latest size/position)
    //   F = ImGui::Begin(), ImGui::EndFrame()        ~ during the dear imgui frame
    //   U = ImGui::UpdatePlatformWindows()           ~ after the dear imgui frame: create and update all platform/OS windows
    //   R = ImGui::RenderPlatformWindowsDefault()    ~ render
    //   D = ImGui::DestroyPlatformWindows()          ~ shutdown
    // The general idea is that NewFrame() we will read the current Platform/OS state, and UpdatePlatformWindows() will write to it.
    //
    // The functions are designed so we can mix and match 2 imgui_impl_xxxx files, one for the Platform (~window/input handling), one for Renderer.
    // Custom engine backends will often provide both Platform and Renderer interfaces and so may not need to use all functions.
    // Platform functions are typically called before their Renderer counterpart, apart from Destroy which are called the other way.

    // Platform function --------------------------------------------------- Called by -----
    void    (*Platform_CreateWindow)(ImGuiViewport* vp);                    // . . U . .  // Create a new platform window for the given viewport
    void    (*Platform_DestroyWindow)(ImGuiViewport* vp);                   // N . U . D  //
    void    (*Platform_ShowWindow)(ImGuiViewport* vp);                      // . . U . .  // Newly created windows are initially hidden so SetWindowPos/Size/Title can be called on them before showing the window
    void    (*Platform_SetWindowPos)(ImGuiViewport* vp, ImVec2 pos);        // . . U . .  // Set platform window position (given the upper-left corner of client area)
    ImVec2  (*Platform_GetWindowPos)(ImGuiViewport* vp);                    // N . . . .  //
    void    (*Platform_SetWindowSize)(ImGuiViewport* vp, ImVec2 size);      // . . U . .  // Set platform window client area size (ignoring OS decorations such as OS title bar etc.)
    ImVec2  (*Platform_GetWindowSize)(ImGuiViewport* vp);                   // N . . . .  // Get platform window client area size
    void    (*Platform_SetWindowFocus)(ImGuiViewport* vp);                  // N . . . .  // Move window to front and set input focus
    bool    (*Platform_GetWindowFocus)(ImGuiViewport* vp);                  // . . U . .  //
    bool    (*Platform_GetWindowMinimized)(ImGuiViewport* vp);              // N . . . .  // Get platform window minimized state. When minimized, we generally won't attempt to get/set size and contents will be culled more easily
    void    (*Platform_SetWindowTitle)(ImGuiViewport* vp, const char* str); // . . U . .  // Set platform window title (given an UTF-8 string)
    void    (*Platform_SetWindowAlpha)(ImGuiViewport* vp, float alpha);     // . . U . .  // (Optional) Setup global transparency (not per-pixel transparency)
    void    (*Platform_UpdateWindow)(ImGuiViewport* vp);                    // . . U . .  // (Optional) Called by UpdatePlatformWindows(). Optional hook to allow the platform backend from doing general book-keeping every frame.
    void    (*Platform_RenderWindow)(ImGuiViewport* vp, void* render_arg);  // . . . R .  // (Optional) Main rendering (platform side! This is often unused, or just setting a "current" context for OpenGL bindings). 'render_arg' is the value passed to RenderPlatformWindowsDefault().
    void    (*Platform_SwapBuffers)(ImGuiViewport* vp, void* render_arg);   // . . . R .  // (Optional) Call Present/SwapBuffers (platform side! This is often unused!). 'render_arg' is the value passed to RenderPlatformWindowsDefault().
    float   (*Platform_GetWindowDpiScale)(ImGuiViewport* vp);               // N . . . .  // (Optional) [BETA] FIXME-DPI: DPI handling: Return DPI scale for this viewport. 1.0f = 96 DPI.
    void    (*Platform_OnChangedViewport)(ImGuiViewport* vp);               // . F . . .  // (Optional) [BETA] FIXME-DPI: DPI handling: Called during Begin() every time the viewport we are outputting into changes, so backend has a chance to swap fonts to adjust style.
    int     (*Platform_CreateVkSurface)(ImGuiViewport* vp, ImU64 vk_inst, const void* vk_allocators, ImU64* out_vk_surface); // (Optional) For a Vulkan Renderer to call into Platform code (since the surface creation needs to tie them both).

    // (Optional) Renderer functions (e.g. DirectX, OpenGL, Vulkan)
    void    (*Renderer_CreateWindow)(ImGuiViewport* vp);                    // . . U . .  // Create swap chain, frame buffers etc. (called after Platform_CreateWindow)
    void    (*Renderer_DestroyWindow)(ImGuiViewport* vp);                   // N . U . D  // Destroy swap chain, frame buffers etc. (called before Platform_DestroyWindow)
    void    (*Renderer_SetWindowSize)(ImGuiViewport* vp, ImVec2 size);      // . . U . .  // Resize swap chain, frame buffers etc. (called after Platform_SetWindowSize)
    void    (*Renderer_RenderWindow)(ImGuiViewport* vp, void* render_arg);  // . . . R .  // (Optional) Clear framebuffer, setup render target, then render the viewport->DrawData. 'render_arg' is the value passed to RenderPlatformWindowsDefault().
    void    (*Renderer_SwapBuffers)(ImGuiViewport* vp, void* render_arg);   // . . . R .  // (Optional) Call Present/SwapBuffers. 'render_arg' is the value passed to RenderPlatformWindowsDefault().

    // (Optional) Monitor list
    // - Updated by: app/backend. Update every frame to dynamically support changing monitor or DPI configuration.
    // - Used by: dear imgui to query DPI info, clamp popups/tooltips within same monitor and not have them straddle monitors.
    ImVector<ImGuiPlatformMonitor>  Monitors;

    //------------------------------------------------------------------
    // Output - List of viewports to render into platform windows
    //------------------------------------------------------------------

    // Viewports list (the list is updated by calling ImGui::EndFrame or ImGui::Render)
    // (in the future we will attempt to organize this feature to remove the need for a "main viewport")
    ImVector<ImGuiViewport*>        Viewports;                              // Main viewports, followed by all secondary viewports.
    ImGuiPlatformIO()               { memset(this, 0, sizeof(*this)); }     // Zero clear
};

// (Optional) This is required when enabling multi-viewport. Represent the bounds of each connected monitor/display and their DPI.
// We use this information for multiple DPI support + clamping the position of popups and tooltips so they don't straddle multiple monitors.
struct ImGuiPlatformMonitor
{
    ImVec2  MainPos, MainSize;      // Coordinates of the area displayed on this monitor (Min = upper left, Max = bottom right)
    ImVec2  WorkPos, WorkSize;      // Coordinates without task bars / side bars / menu bars. Used to avoid positioning popups/tooltips inside this region. If you don't have this info, please copy the value for MainPos/MainSize.
    float   DpiScale;               // 1.0f = 96 DPI
    void*   PlatformHandle;         // Backend dependant data (e.g. HMONITOR, GLFWmonitor*, SDL Display Index, NSScreen*)
    ImGuiPlatformMonitor()          { MainPos = MainSize = WorkPos = WorkSize = ImVec2(0, 0); DpiScale = 1.0f; PlatformHandle = NULL; }
};

// (Optional) Support for IME (Input Method Editor) via the io.SetPlatformImeDataFn() function.
struct ImGuiPlatformImeData
{
    bool    WantVisible;        // A widget wants the IME to be visible
    ImVec2  InputPos;           // Position of the input cursor
    float   InputLineHeight;    // Line height

    ImGuiPlatformImeData() { memset(this, 0, sizeof(*this)); }
};

//-----------------------------------------------------------------------------
// [SECTION] Obsolete functions and types
// (Will be removed! Read 'API BREAKING CHANGES' section in imgui.cpp for details)
// Please keep your copy of dear imgui up to date! Occasionally set '#define IMGUI_DISABLE_OBSOLETE_FUNCTIONS' in imconfig.h to stay ahead.
//-----------------------------------------------------------------------------

namespace ImGui
{
#ifndef IMGUI_DISABLE_OBSOLETE_KEYIO
    IMGUI_API ImGuiKey     GetKeyIndex(ImGuiKey key);  // map ImGuiKey_* values into legacy native key index. == io.KeyMap[key]
#else
    static inline ImGuiKey GetKeyIndex(ImGuiKey key)   { IM_ASSERT(key >= ImGuiKey_NamedKey_BEGIN && key < ImGuiKey_NamedKey_END && "ImGuiKey and native_index was merged together and native_index is disabled by IMGUI_DISABLE_OBSOLETE_KEYIO. Please switch to ImGuiKey."); return key; }
#endif
}

#ifndef IMGUI_DISABLE_OBSOLETE_FUNCTIONS
namespace ImGui
{
    // OBSOLETED in 1.89.7 (from June 2023)
    IMGUI_API void      SetItemAllowOverlap();                                              // Use SetNextItemAllowOverlap() before item.
    // OBSOLETED in 1.89.4 (from March 2023)
    static inline void  PushAllowKeyboardFocus(bool tab_stop)                               { PushTabStop(tab_stop); }
    static inline void  PopAllowKeyboardFocus()                                             { PopTabStop(); }
    // OBSOLETED in 1.89 (from August 2022)
    IMGUI_API bool      ImageButton(ImTextureID user_texture_id, const ImVec2& size, const ImVec2& uv0 = ImVec2(0, 0), const ImVec2& uv1 = ImVec2(1, 1), int frame_padding = -1, const ImVec4& bg_col = ImVec4(0, 0, 0, 0), const ImVec4& tint_col = ImVec4(1, 1, 1, 1)); // Use new ImageButton() signature (explicit item id, regular FramePadding)
    // OBSOLETED in 1.88 (from May 2022)
    static inline void  CaptureKeyboardFromApp(bool want_capture_keyboard = true)           { SetNextFrameWantCaptureKeyboard(want_capture_keyboard); } // Renamed as name was misleading + removed default value.
    static inline void  CaptureMouseFromApp(bool want_capture_mouse = true)                 { SetNextFrameWantCaptureMouse(want_capture_mouse); }       // Renamed as name was misleading + removed default value.
    // OBSOLETED in 1.86 (from November 2021)
    IMGUI_API void      CalcListClipping(int items_count, float items_height, int* out_items_display_start, int* out_items_display_end); // Calculate coarse clipping for large list of evenly sized items. Prefer using ImGuiListClipper.
    // OBSOLETED in 1.85 (from August 2021)
    static inline float GetWindowContentRegionWidth()                                       { return GetWindowContentRegionMax().x - GetWindowContentRegionMin().x; }

    // Some of the older obsolete names along with their replacement (commented out so they are not reported in IDE)
    //-- OBSOLETED in 1.81 (from February 2021)
    //static inline bool  ListBoxHeader(const char* label, const ImVec2& size = ImVec2(0, 0))         { return BeginListBox(label, size); }
    //static inline bool  ListBoxHeader(const char* label, int items_count, int height_in_items = -1) { float height = GetTextLineHeightWithSpacing() * ((height_in_items < 0 ? ImMin(items_count, 7) : height_in_items) + 0.25f) + GetStyle().FramePadding.y * 2.0f; return BeginListBox(label, ImVec2(0.0f, height)); } // Helper to calculate size from items_count and height_in_items
    //static inline void  ListBoxFooter()                                                             { EndListBox(); }
    //-- OBSOLETED in 1.79 (from August 2020)
    //static inline void  OpenPopupContextItem(const char* str_id = NULL, ImGuiMouseButton mb = 1)    { OpenPopupOnItemClick(str_id, mb); } // Bool return value removed. Use IsWindowAppearing() in BeginPopup() instead. Renamed in 1.77, renamed back in 1.79. Sorry!
    //-- OBSOLETED in 1.78 (from June 2020): Old drag/sliders functions that took a 'float power > 1.0f' argument instead of ImGuiSliderFlags_Logarithmic. See github.com/ocornut/imgui/issues/3361 for details.
    //IMGUI_API bool      DragScalar(const char* label, ImGuiDataType data_type, void* p_data, float v_speed, const void* p_min, const void* p_max, const char* format, float power = 1.0f)                                                            // OBSOLETED in 1.78 (from June 2020)
    //IMGUI_API bool      DragScalarN(const char* label, ImGuiDataType data_type, void* p_data, int components, float v_speed, const void* p_min, const void* p_max, const char* format, float power = 1.0f);                                          // OBSOLETED in 1.78 (from June 2020)
    //IMGUI_API bool      SliderScalar(const char* label, ImGuiDataType data_type, void* p_data, const void* p_min, const void* p_max, const char* format, float power = 1.0f);                                                                        // OBSOLETED in 1.78 (from June 2020)
    //IMGUI_API bool      SliderScalarN(const char* label, ImGuiDataType data_type, void* p_data, int components, const void* p_min, const void* p_max, const char* format, float power = 1.0f);                                                       // OBSOLETED in 1.78 (from June 2020)
    //static inline bool  DragFloat(const char* label, float* v, float v_speed, float v_min, float v_max, const char* format, float power = 1.0f)    { return DragScalar(label, ImGuiDataType_Float, v, v_speed, &v_min, &v_max, format, power); }     // OBSOLETED in 1.78 (from June 2020)
    //static inline bool  DragFloat2(const char* label, float v[2], float v_speed, float v_min, float v_max, const char* format, float power = 1.0f) { return DragScalarN(label, ImGuiDataType_Float, v, 2, v_speed, &v_min, &v_max, format, power); } // OBSOLETED in 1.78 (from June 2020)
    //static inline bool  DragFloat3(const char* label, float v[3], float v_speed, float v_min, float v_max, const char* format, float power = 1.0f) { return DragScalarN(label, ImGuiDataType_Float, v, 3, v_speed, &v_min, &v_max, format, power); } // OBSOLETED in 1.78 (from June 2020)
    //static inline bool  DragFloat4(const char* label, float v[4], float v_speed, float v_min, float v_max, const char* format, float power = 1.0f) { return DragScalarN(label, ImGuiDataType_Float, v, 4, v_speed, &v_min, &v_max, format, power); } // OBSOLETED in 1.78 (from June 2020)
    //static inline bool  SliderFloat(const char* label, float* v, float v_min, float v_max, const char* format, float power = 1.0f)                 { return SliderScalar(label, ImGuiDataType_Float, v, &v_min, &v_max, format, power); }            // OBSOLETED in 1.78 (from June 2020)
    //static inline bool  SliderFloat2(const char* label, float v[2], float v_min, float v_max, const char* format, float power = 1.0f)              { return SliderScalarN(label, ImGuiDataType_Float, v, 2, &v_min, &v_max, format, power); }        // OBSOLETED in 1.78 (from June 2020)
    //static inline bool  SliderFloat3(const char* label, float v[3], float v_min, float v_max, const char* format, float power = 1.0f)              { return SliderScalarN(label, ImGuiDataType_Float, v, 3, &v_min, &v_max, format, power); }        // OBSOLETED in 1.78 (from June 2020)
    //static inline bool  SliderFloat4(const char* label, float v[4], float v_min, float v_max, const char* format, float power = 1.0f)              { return SliderScalarN(label, ImGuiDataType_Float, v, 4, &v_min, &v_max, format, power); }        // OBSOLETED in 1.78 (from June 2020)
    //-- OBSOLETED in 1.77 and before
    //static inline bool  BeginPopupContextWindow(const char* str_id, ImGuiMouseButton mb, bool over_items) { return BeginPopupContextWindow(str_id, mb | (over_items ? 0 : ImGuiPopupFlags_NoOpenOverItems)); } // OBSOLETED in 1.77 (from June 2020)
    //static inline void  TreeAdvanceToLabelPos()               { SetCursorPosX(GetCursorPosX() + GetTreeNodeToLabelSpacing()); }   // OBSOLETED in 1.72 (from July 2019)
    //static inline void  SetNextTreeNodeOpen(bool open, ImGuiCond cond = 0) { SetNextItemOpen(open, cond); }                       // OBSOLETED in 1.71 (from June 2019)
    //static inline float GetContentRegionAvailWidth()          { return GetContentRegionAvail().x; }                               // OBSOLETED in 1.70 (from May 2019)
    //static inline ImDrawList* GetOverlayDrawList()            { return GetForegroundDrawList(); }                                 // OBSOLETED in 1.69 (from Mar 2019)
    //static inline void  SetScrollHere(float ratio = 0.5f)     { SetScrollHereY(ratio); }                                          // OBSOLETED in 1.66 (from Nov 2018)
    //static inline bool  IsItemDeactivatedAfterChange()        { return IsItemDeactivatedAfterEdit(); }                            // OBSOLETED in 1.63 (from Aug 2018)
    //-- OBSOLETED in 1.60 and before
    //static inline bool  IsAnyWindowFocused()                  { return IsWindowFocused(ImGuiFocusedFlags_AnyWindow); }            // OBSOLETED in 1.60 (from Apr 2018)
    //static inline bool  IsAnyWindowHovered()                  { return IsWindowHovered(ImGuiHoveredFlags_AnyWindow); }            // OBSOLETED in 1.60 (between Dec 2017 and Apr 2018)
    //static inline void  ShowTestWindow()                      { return ShowDemoWindow(); }                                        // OBSOLETED in 1.53 (between Oct 2017 and Dec 2017)
    //static inline bool  IsRootWindowFocused()                 { return IsWindowFocused(ImGuiFocusedFlags_RootWindow); }           // OBSOLETED in 1.53 (between Oct 2017 and Dec 2017)
    //static inline bool  IsRootWindowOrAnyChildFocused()       { return IsWindowFocused(ImGuiFocusedFlags_RootAndChildWindows); }  // OBSOLETED in 1.53 (between Oct 2017 and Dec 2017)
    //static inline void  SetNextWindowContentWidth(float w)    { SetNextWindowContentSize(ImVec2(w, 0.0f)); }                      // OBSOLETED in 1.53 (between Oct 2017 and Dec 2017)
    //static inline float GetItemsLineHeightWithSpacing()       { return GetFrameHeightWithSpacing(); }                             // OBSOLETED in 1.53 (between Oct 2017 and Dec 2017)
    //IMGUI_API bool      Begin(char* name, bool* p_open, ImVec2 size_first_use, float bg_alpha = -1.0f, ImGuiWindowFlags flags=0); // OBSOLETED in 1.52 (between Aug 2017 and Oct 2017): Equivalent of using SetNextWindowSize(size, ImGuiCond_FirstUseEver) and SetNextWindowBgAlpha().
    //static inline bool  IsRootWindowOrAnyChildHovered()       { return IsWindowHovered(ImGuiHoveredFlags_RootAndChildWindows); }  // OBSOLETED in 1.52 (between Aug 2017 and Oct 2017)
    //static inline void  AlignFirstTextHeightToWidgets()       { AlignTextToFramePadding(); }                                      // OBSOLETED in 1.52 (between Aug 2017 and Oct 2017)
    //static inline void  SetNextWindowPosCenter(ImGuiCond c=0) { SetNextWindowPos(GetMainViewport()->GetCenter(), c, ImVec2(0.5f,0.5f)); } // OBSOLETED in 1.52 (between Aug 2017 and Oct 2017)
    //static inline bool  IsItemHoveredRect()                   { return IsItemHovered(ImGuiHoveredFlags_RectOnly); }               // OBSOLETED in 1.51 (between Jun 2017 and Aug 2017)
    //static inline bool  IsPosHoveringAnyWindow(const ImVec2&) { IM_ASSERT(0); return false; }                                     // OBSOLETED in 1.51 (between Jun 2017 and Aug 2017): This was misleading and partly broken. You probably want to use the io.WantCaptureMouse flag instead.
    //static inline bool  IsMouseHoveringAnyWindow()            { return IsWindowHovered(ImGuiHoveredFlags_AnyWindow); }            // OBSOLETED in 1.51 (between Jun 2017 and Aug 2017)
    //static inline bool  IsMouseHoveringWindow()               { return IsWindowHovered(ImGuiHoveredFlags_AllowWhenBlockedByPopup | ImGuiHoveredFlags_AllowWhenBlockedByActiveItem); }       // OBSOLETED in 1.51 (between Jun 2017 and Aug 2017)
    //-- OBSOLETED in 1.50 and before
    //static inline bool  CollapsingHeader(char* label, const char* str_id, bool framed = true, bool default_open = false) { return CollapsingHeader(label, (default_open ? (1 << 5) : 0)); } // OBSOLETED in 1.49
    //static inline ImFont*GetWindowFont()                      { return GetFont(); }                                               // OBSOLETED in 1.48
    //static inline float GetWindowFontSize()                   { return GetFontSize(); }                                           // OBSOLETED in 1.48
    //static inline void  SetScrollPosHere()                    { SetScrollHere(); }                                                // OBSOLETED in 1.42
}

// OBSOLETED in 1.82 (from Mars 2021): flags for AddRect(), AddRectFilled(), AddImageRounded(), PathRect()
typedef ImDrawFlags ImDrawCornerFlags;
enum ImDrawCornerFlags_
{
    ImDrawCornerFlags_None      = ImDrawFlags_RoundCornersNone,         // Was == 0 prior to 1.82, this is now == ImDrawFlags_RoundCornersNone which is != 0 and not implicit
    ImDrawCornerFlags_TopLeft   = ImDrawFlags_RoundCornersTopLeft,      // Was == 0x01 (1 << 0) prior to 1.82. Order matches ImDrawFlags_NoRoundCorner* flag (we exploit this internally).
    ImDrawCornerFlags_TopRight  = ImDrawFlags_RoundCornersTopRight,     // Was == 0x02 (1 << 1) prior to 1.82.
    ImDrawCornerFlags_BotLeft   = ImDrawFlags_RoundCornersBottomLeft,   // Was == 0x04 (1 << 2) prior to 1.82.
    ImDrawCornerFlags_BotRight  = ImDrawFlags_RoundCornersBottomRight,  // Was == 0x08 (1 << 3) prior to 1.82.
    ImDrawCornerFlags_All       = ImDrawFlags_RoundCornersAll,          // Was == 0x0F prior to 1.82
    ImDrawCornerFlags_Top       = ImDrawCornerFlags_TopLeft | ImDrawCornerFlags_TopRight,
    ImDrawCornerFlags_Bot       = ImDrawCornerFlags_BotLeft | ImDrawCornerFlags_BotRight,
    ImDrawCornerFlags_Left      = ImDrawCornerFlags_TopLeft | ImDrawCornerFlags_BotLeft,
    ImDrawCornerFlags_Right     = ImDrawCornerFlags_TopRight | ImDrawCornerFlags_BotRight,
};

// RENAMED and MERGED both ImGuiKey_ModXXX and ImGuiModFlags_XXX into ImGuiMod_XXX (from September 2022)
// RENAMED ImGuiKeyModFlags -> ImGuiModFlags in 1.88 (from April 2022). Exceptionally commented out ahead of obscolescence schedule to reduce confusion and because they were not meant to be used in the first place.
typedef ImGuiKeyChord ImGuiModFlags;      // == int. We generally use ImGuiKeyChord to mean "a ImGuiKey or-ed with any number of ImGuiMod_XXX value", but you may store only mods in there.
enum ImGuiModFlags_ { ImGuiModFlags_None = 0, ImGuiModFlags_Ctrl = ImGuiMod_Ctrl, ImGuiModFlags_Shift = ImGuiMod_Shift, ImGuiModFlags_Alt = ImGuiMod_Alt, ImGuiModFlags_Super = ImGuiMod_Super };
//typedef ImGuiKeyChord ImGuiKeyModFlags; // == int
//enum ImGuiKeyModFlags_ { ImGuiKeyModFlags_None = 0, ImGuiKeyModFlags_Ctrl = ImGuiMod_Ctrl, ImGuiKeyModFlags_Shift = ImGuiMod_Shift, ImGuiKeyModFlags_Alt = ImGuiMod_Alt, ImGuiKeyModFlags_Super = ImGuiMod_Super };

#endif // #ifndef IMGUI_DISABLE_OBSOLETE_FUNCTIONS

// RENAMED IMGUI_DISABLE_METRICS_WINDOW > IMGUI_DISABLE_DEBUG_TOOLS in 1.88 (from June 2022)
#if defined(IMGUI_DISABLE_METRICS_WINDOW) && !defined(IMGUI_DISABLE_OBSOLETE_FUNCTIONS) && !defined(IMGUI_DISABLE_DEBUG_TOOLS)
#define IMGUI_DISABLE_DEBUG_TOOLS
#endif
#if defined(IMGUI_DISABLE_METRICS_WINDOW) && defined(IMGUI_DISABLE_OBSOLETE_FUNCTIONS)
#error IMGUI_DISABLE_METRICS_WINDOW was renamed to IMGUI_DISABLE_DEBUG_TOOLS, please use new name.
#endif

//-----------------------------------------------------------------------------

#if defined(__clang__)
#pragma clang diagnostic pop
#elif defined(__GNUC__)
#pragma GCC diagnostic pop
#endif

#ifdef _MSC_VER
#pragma warning (pop)
#endif

// Include imgui_user.h at the end of imgui.h (convenient for user to only explicitly include vanilla imgui.h)
#ifdef IMGUI_INCLUDE_IMGUI_USER_H
#include "imgui_user.h"
#endif

#endif // #ifndef IMGUI_DISABLE<|MERGE_RESOLUTION|>--- conflicted
+++ resolved
@@ -2856,19 +2856,8 @@
 // as this is one of the oldest structure exposed by the library! Basically, ImDrawList == CmdList)
 struct ImDrawData
 {
-<<<<<<< HEAD
-    bool            Valid;                  // Only valid after Render() is called and before the next NewFrame() is called.
-    int             CmdListsCount;          // Number of ImDrawList* to render
-    int             TotalIdxCount;          // For convenience, sum of all ImDrawList's IdxBuffer.Size
-    int             TotalVtxCount;          // For convenience, sum of all ImDrawList's VtxBuffer.Size
-    ImDrawList**    CmdLists;               // Array of ImDrawList* to render. The ImDrawList are owned by ImGuiContext and only pointed to from here.
-    ImVec2          DisplayPos;             // Top-left position of the viewport to render (== top-left of the orthogonal projection matrix to use) (== GetMainViewport()->Pos for the main viewport, == (0.0) in most single-viewport applications)
-    ImVec2          DisplaySize;            // Size of the viewport to render (== GetMainViewport()->Size for the main viewport, == io.DisplaySize in most single-viewport applications)
-    ImVec2          FramebufferScale;       // Amount of pixels for each unit of DisplaySize. Based on io.DisplayFramebufferScale. Generally (1,1) on normal display, (2,2) on OSX with Retina display.
-    ImGuiViewport*  OwnerViewport;          // Viewport carrying the ImDrawData instance, might be of use to the renderer (generally not).
-=======
     bool                Valid;              // Only valid after Render() is called and before the next NewFrame() is called.
-    int                 CmdListsCount;      // Number of ImDrawList* to render (should always be == CmdLists.size)
+    int                 CmdListsCount;      // Number of ImDrawList* to render
     int                 TotalIdxCount;      // For convenience, sum of all ImDrawList's IdxBuffer.Size
     int                 TotalVtxCount;      // For convenience, sum of all ImDrawList's VtxBuffer.Size
     ImVector<ImDrawList*> CmdLists;         // Array of ImDrawList* to render. The ImDrawLists are owned by ImGuiContext and only pointed to from here.
@@ -2876,7 +2865,6 @@
     ImVec2              DisplaySize;        // Size of the viewport to render (== GetMainViewport()->Size for the main viewport, == io.DisplaySize in most single-viewport applications)
     ImVec2              FramebufferScale;   // Amount of pixels for each unit of DisplaySize. Based on io.DisplayFramebufferScale. Generally (1,1) on normal display, (2,2) on OSX with Retina display.
     ImGuiViewport*      OwnerViewport;      // Viewport carrying the ImDrawData instance, might be of use to the renderer (generally not).
->>>>>>> dbeeeae5
 
     // Functions
     ImDrawData()    { Clear(); }

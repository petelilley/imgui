// dear imgui, v1.75 WIP
// (widgets code)

/*

Index of this file:

// [SECTION] Forward Declarations
// [SECTION] Widgets: Text, etc.
// [SECTION] Widgets: Main (Button, Image, Checkbox, RadioButton, ProgressBar, Bullet, etc.)
// [SECTION] Widgets: Low-level Layout helpers (Spacing, Dummy, NewLine, Separator, etc.)
// [SECTION] Widgets: ComboBox
// [SECTION] Data Type and Data Formatting Helpers
// [SECTION] Widgets: DragScalar, DragFloat, DragInt, etc.
// [SECTION] Widgets: SliderScalar, SliderFloat, SliderInt, etc.
// [SECTION] Widgets: InputScalar, InputFloat, InputInt, etc.
// [SECTION] Widgets: InputText, InputTextMultiline
// [SECTION] Widgets: ColorEdit, ColorPicker, ColorButton, etc.
// [SECTION] Widgets: TreeNode, CollapsingHeader, etc.
// [SECTION] Widgets: Selectable
// [SECTION] Widgets: ListBox
// [SECTION] Widgets: PlotLines, PlotHistogram
// [SECTION] Widgets: Value helpers
// [SECTION] Widgets: MenuItem, BeginMenu, EndMenu, etc.
// [SECTION] Widgets: BeginTabBar, EndTabBar, etc.
// [SECTION] Widgets: BeginTabItem, EndTabItem, etc.
// [SECTION] Widgets: Columns, BeginColumns, EndColumns, etc.

*/

#if defined(_MSC_VER) && !defined(_CRT_SECURE_NO_WARNINGS)
#define _CRT_SECURE_NO_WARNINGS
#endif

#include "imgui.h"
#ifndef IMGUI_DEFINE_MATH_OPERATORS
#define IMGUI_DEFINE_MATH_OPERATORS
#endif
#include "imgui_internal.h"

#include <ctype.h>      // toupper
#if defined(_MSC_VER) && _MSC_VER <= 1500 // MSVC 2008 or earlier
#include <stddef.h>     // intptr_t
#else
#include <stdint.h>     // intptr_t
#endif

// Visual Studio warnings
#ifdef _MSC_VER
#pragma warning (disable: 4127) // condition expression is constant
#pragma warning (disable: 4996) // 'This function or variable may be unsafe': strcpy, strdup, sprintf, vsnprintf, sscanf, fopen
#endif

// Clang/GCC warnings with -Weverything
#if defined(__clang__)
#pragma clang diagnostic ignored "-Wold-style-cast"         // warning : use of old-style cast                              // yes, they are more terse.
#pragma clang diagnostic ignored "-Wfloat-equal"            // warning : comparing floating point with == or != is unsafe   // storing and comparing against same constants (typically 0.0f) is ok.
#pragma clang diagnostic ignored "-Wformat-nonliteral"      // warning : format string is not a string literal              // passing non-literal to vsnformat(). yes, user passing incorrect format strings can crash the code.
#pragma clang diagnostic ignored "-Wsign-conversion"        // warning : implicit conversion changes signedness             //
#if __has_warning("-Wzero-as-null-pointer-constant")
#pragma clang diagnostic ignored "-Wzero-as-null-pointer-constant"  // warning : zero as null pointer constant              // some standard header variations use #define NULL 0
#endif
#if __has_warning("-Wdouble-promotion")
#pragma clang diagnostic ignored "-Wdouble-promotion"       // warning: implicit conversion from 'float' to 'double' when passing argument to function  // using printf() is a misery with this as C++ va_arg ellipsis changes float to double.
#endif
#elif defined(__GNUC__)
#pragma GCC diagnostic ignored "-Wpragmas"                  // warning: unknown option after '#pragma GCC diagnostic' kind
#pragma GCC diagnostic ignored "-Wformat-nonliteral"        // warning: format not a string literal, format string not checked
#pragma GCC diagnostic ignored "-Wclass-memaccess"          // [__GNUC__ >= 8] warning: 'memset/memcpy' clearing/writing an object of type 'xxxx' with no trivial copy-assignment; use assignment or value-initialization instead
#endif

//-------------------------------------------------------------------------
// Data
//-------------------------------------------------------------------------

// Those MIN/MAX values are not define because we need to point to them
static const signed char    IM_S8_MIN  = -128;
static const signed char    IM_S8_MAX  = 127;
static const unsigned char  IM_U8_MIN  = 0;
static const unsigned char  IM_U8_MAX  = 0xFF;
static const signed short   IM_S16_MIN = -32768;
static const signed short   IM_S16_MAX = 32767;
static const unsigned short IM_U16_MIN = 0;
static const unsigned short IM_U16_MAX = 0xFFFF;
static const ImS32          IM_S32_MIN = INT_MIN;    // (-2147483647 - 1), (0x80000000);
static const ImS32          IM_S32_MAX = INT_MAX;    // (2147483647), (0x7FFFFFFF)
static const ImU32          IM_U32_MIN = 0;
static const ImU32          IM_U32_MAX = UINT_MAX;   // (0xFFFFFFFF)
#ifdef LLONG_MIN
static const ImS64          IM_S64_MIN = LLONG_MIN;  // (-9223372036854775807ll - 1ll);
static const ImS64          IM_S64_MAX = LLONG_MAX;  // (9223372036854775807ll);
#else
static const ImS64          IM_S64_MIN = -9223372036854775807LL - 1;
static const ImS64          IM_S64_MAX = 9223372036854775807LL;
#endif
static const ImU64          IM_U64_MIN = 0;
#ifdef ULLONG_MAX
static const ImU64          IM_U64_MAX = ULLONG_MAX; // (0xFFFFFFFFFFFFFFFFull);
#else
static const ImU64          IM_U64_MAX = (2ULL * 9223372036854775807LL + 1);
#endif

//-------------------------------------------------------------------------
// [SECTION] Forward Declarations
//-------------------------------------------------------------------------

// For InputTextEx()
static bool             InputTextFilterCharacter(unsigned int* p_char, ImGuiInputTextFlags flags, ImGuiInputTextCallback callback, void* user_data);
static int              InputTextCalcTextLenAndLineCount(const char* text_begin, const char** out_text_end);
static ImVec2           InputTextCalcTextSizeW(const ImWchar* text_begin, const ImWchar* text_end, const ImWchar** remaining = NULL, ImVec2* out_offset = NULL, bool stop_on_new_line = false);

//-------------------------------------------------------------------------
// [SECTION] Widgets: Text, etc.
//-------------------------------------------------------------------------
// - TextEx() [Internal]
// - TextUnformatted()
// - Text()
// - TextV()
// - TextColored()
// - TextColoredV()
// - TextDisabled()
// - TextDisabledV()
// - TextWrapped()
// - TextWrappedV()
// - LabelText()
// - LabelTextV()
// - BulletText()
// - BulletTextV()
//-------------------------------------------------------------------------

void ImGui::TextEx(const char* text, const char* text_end, ImGuiTextFlags flags)
{
    ImGuiWindow* window = GetCurrentWindow();
    if (window->SkipItems)
        return;

    ImGuiContext& g = *GImGui;
    IM_ASSERT(text != NULL);
    const char* text_begin = text;
    if (text_end == NULL)
        text_end = text + strlen(text); // FIXME-OPT

    const ImVec2 text_pos(window->DC.CursorPos.x, window->DC.CursorPos.y + window->DC.CurrLineTextBaseOffset);
    const float wrap_pos_x = window->DC.TextWrapPos;
    const bool wrap_enabled = (wrap_pos_x >= 0.0f);
    if (text_end - text > 2000 && !wrap_enabled)
    {
        // Long text!
        // Perform manual coarse clipping to optimize for long multi-line text
        // - From this point we will only compute the width of lines that are visible. Optimization only available when word-wrapping is disabled.
        // - We also don't vertically center the text within the line full height, which is unlikely to matter because we are likely the biggest and only item on the line.
        // - We use memchr(), pay attention that well optimized versions of those str/mem functions are much faster than a casually written loop.
        const char* line = text;
        const float line_height = GetTextLineHeight();
        ImVec2 text_size(0,0);

        // Lines to skip (can't skip when logging text)
        ImVec2 pos = text_pos;
        if (!g.LogEnabled)
        {
            int lines_skippable = (int)((window->ClipRect.Min.y - text_pos.y) / line_height);
            if (lines_skippable > 0)
            {
                int lines_skipped = 0;
                while (line < text_end && lines_skipped < lines_skippable)
                {
                    const char* line_end = (const char*)memchr(line, '\n', text_end - line);
                    if (!line_end)
                        line_end = text_end;
                    if ((flags & ImGuiTextFlags_NoWidthForLargeClippedText) == 0)
                        text_size.x = ImMax(text_size.x, CalcTextSize(line, line_end).x);
                    line = line_end + 1;
                    lines_skipped++;
                }
                pos.y += lines_skipped * line_height;
            }
        }

        // Lines to render
        if (line < text_end)
        {
            ImRect line_rect(pos, pos + ImVec2(FLT_MAX, line_height));
            while (line < text_end)
            {
                if (IsClippedEx(line_rect, 0, false))
                    break;

                const char* line_end = (const char*)memchr(line, '\n', text_end - line);
                if (!line_end)
                    line_end = text_end;
                text_size.x = ImMax(text_size.x, CalcTextSize(line, line_end).x);
                RenderText(pos, line, line_end, false);
                line = line_end + 1;
                line_rect.Min.y += line_height;
                line_rect.Max.y += line_height;
                pos.y += line_height;
            }

            // Count remaining lines
            int lines_skipped = 0;
            while (line < text_end)
            {
                const char* line_end = (const char*)memchr(line, '\n', text_end - line);
                if (!line_end)
                    line_end = text_end;
                if ((flags & ImGuiTextFlags_NoWidthForLargeClippedText) == 0)
                    text_size.x = ImMax(text_size.x, CalcTextSize(line, line_end).x);
                line = line_end + 1;
                lines_skipped++;
            }
            pos.y += lines_skipped * line_height;
        }
        text_size.y = (pos - text_pos).y;

        ImRect bb(text_pos, text_pos + text_size);
        ItemSize(text_size, 0.0f);
        ItemAdd(bb, 0);
    }
    else
    {
        const float wrap_width = wrap_enabled ? CalcWrapWidthForPos(window->DC.CursorPos, wrap_pos_x) : 0.0f;
        const ImVec2 text_size = CalcTextSize(text_begin, text_end, false, wrap_width);

        ImRect bb(text_pos, text_pos + text_size);
        ItemSize(text_size, 0.0f);
        if (!ItemAdd(bb, 0))
            return;

        // Render (we don't hide text after ## in this end-user function)
        RenderTextWrapped(bb.Min, text_begin, text_end, wrap_width);
    }
}

void ImGui::TextUnformatted(const char* text, const char* text_end)
{
    TextEx(text, text_end, ImGuiTextFlags_NoWidthForLargeClippedText);
}

void ImGui::Text(const char* fmt, ...)
{
    va_list args;
    va_start(args, fmt);
    TextV(fmt, args);
    va_end(args);
}

void ImGui::TextV(const char* fmt, va_list args)
{
    ImGuiWindow* window = GetCurrentWindow();
    if (window->SkipItems)
        return;

    ImGuiContext& g = *GImGui;
    const char* text_end = g.TempBuffer + ImFormatStringV(g.TempBuffer, IM_ARRAYSIZE(g.TempBuffer), fmt, args);
    TextEx(g.TempBuffer, text_end, ImGuiTextFlags_NoWidthForLargeClippedText);
}

void ImGui::TextColored(const ImVec4& col, const char* fmt, ...)
{
    va_list args;
    va_start(args, fmt);
    TextColoredV(col, fmt, args);
    va_end(args);
}

void ImGui::TextColoredV(const ImVec4& col, const char* fmt, va_list args)
{
    PushStyleColor(ImGuiCol_Text, col);
    TextV(fmt, args);
    PopStyleColor();
}

void ImGui::TextDisabled(const char* fmt, ...)
{
    va_list args;
    va_start(args, fmt);
    TextDisabledV(fmt, args);
    va_end(args);
}

void ImGui::TextDisabledV(const char* fmt, va_list args)
{
    PushStyleColor(ImGuiCol_Text, GImGui->Style.Colors[ImGuiCol_TextDisabled]);
    TextV(fmt, args);
    PopStyleColor();
}

void ImGui::TextWrapped(const char* fmt, ...)
{
    va_list args;
    va_start(args, fmt);
    TextWrappedV(fmt, args);
    va_end(args);
}

void ImGui::TextWrappedV(const char* fmt, va_list args)
{
    ImGuiWindow* window = GetCurrentWindow();
    bool need_backup = (window->DC.TextWrapPos < 0.0f);  // Keep existing wrap position if one is already set
    if (need_backup)
        PushTextWrapPos(0.0f);
    TextV(fmt, args);
    if (need_backup)
        PopTextWrapPos();
}

void ImGui::LabelText(const char* label, const char* fmt, ...)
{
    va_list args;
    va_start(args, fmt);
    LabelTextV(label, fmt, args);
    va_end(args);
}

// Add a label+text combo aligned to other label+value widgets
void ImGui::LabelTextV(const char* label, const char* fmt, va_list args)
{
    ImGuiWindow* window = GetCurrentWindow();
    if (window->SkipItems)
        return;

    ImGuiContext& g = *GImGui;
    const ImGuiStyle& style = g.Style;
    const float w = CalcItemWidth();

    const ImVec2 label_size = CalcTextSize(label, NULL, true);
    const ImRect value_bb(window->DC.CursorPos, window->DC.CursorPos + ImVec2(w, label_size.y + style.FramePadding.y*2));
    const ImRect total_bb(window->DC.CursorPos, window->DC.CursorPos + ImVec2(w + (label_size.x > 0.0f ? style.ItemInnerSpacing.x : 0.0f), style.FramePadding.y*2) + label_size);
    ItemSize(total_bb, style.FramePadding.y);
    if (!ItemAdd(total_bb, 0))
        return;

    // Render
    const char* value_text_begin = &g.TempBuffer[0];
    const char* value_text_end = value_text_begin + ImFormatStringV(g.TempBuffer, IM_ARRAYSIZE(g.TempBuffer), fmt, args);
    RenderTextClipped(value_bb.Min, value_bb.Max, value_text_begin, value_text_end, NULL, ImVec2(0.0f,0.5f));
    if (label_size.x > 0.0f)
        RenderText(ImVec2(value_bb.Max.x + style.ItemInnerSpacing.x, value_bb.Min.y + style.FramePadding.y), label);
}

void ImGui::BulletText(const char* fmt, ...)
{
    va_list args;
    va_start(args, fmt);
    BulletTextV(fmt, args);
    va_end(args);
}

// Text with a little bullet aligned to the typical tree node.
void ImGui::BulletTextV(const char* fmt, va_list args)
{
    ImGuiWindow* window = GetCurrentWindow();
    if (window->SkipItems)
        return;

    ImGuiContext& g = *GImGui;
    const ImGuiStyle& style = g.Style;

    const char* text_begin = g.TempBuffer;
    const char* text_end = text_begin + ImFormatStringV(g.TempBuffer, IM_ARRAYSIZE(g.TempBuffer), fmt, args);
    const ImVec2 label_size = CalcTextSize(text_begin, text_end, false);
    const ImVec2 total_size = ImVec2(g.FontSize + (label_size.x > 0.0f ? (label_size.x + style.FramePadding.x * 2) : 0.0f), label_size.y);  // Empty text doesn't add padding
    ImVec2 pos = window->DC.CursorPos;
    pos.y += window->DC.CurrLineTextBaseOffset;
    ItemSize(total_size, 0.0f);
    const ImRect bb(pos, pos + total_size);
    if (!ItemAdd(bb, 0))
        return;

    // Render
    ImU32 text_col = GetColorU32(ImGuiCol_Text);
    RenderBullet(window->DrawList, bb.Min + ImVec2(style.FramePadding.x + g.FontSize*0.5f, g.FontSize*0.5f), text_col);
    RenderText(bb.Min + ImVec2(g.FontSize + style.FramePadding.x * 2, 0.0f), text_begin, text_end, false);
}

//-------------------------------------------------------------------------
// [SECTION] Widgets: Main
//-------------------------------------------------------------------------
// - ButtonBehavior() [Internal]
// - Button()
// - SmallButton()
// - InvisibleButton()
// - ArrowButton()
// - CloseButton() [Internal]
// - CollapseButton() [Internal]
// - ScrollbarEx() [Internal]
// - Scrollbar() [Internal]
// - Image()
// - ImageButton()
// - Checkbox()
// - CheckboxFlags()
// - RadioButton()
// - ProgressBar()
// - Bullet()
//-------------------------------------------------------------------------

// The ButtonBehavior() function is key to many interactions and used by many/most widgets.
// Because we handle so many cases (keyboard/gamepad navigation, drag and drop) and many specific behavior (via ImGuiButtonFlags_),
// this code is a little complex.
// By far the most common path is interacting with the Mouse using the default ImGuiButtonFlags_PressedOnClickRelease button behavior.
// See the series of events below and the corresponding state reported by dear imgui:
//------------------------------------------------------------------------------------------------------------------------------------------------
// with PressedOnClickRelease:             return-value  IsItemHovered()  IsItemActive()  IsItemActivated()  IsItemDeactivated()  IsItemClicked()
//   Frame N+0 (mouse is outside bb)        -             -                -               -                  -                    -
//   Frame N+1 (mouse moves inside bb)      -             true             -               -                  -                    -
//   Frame N+2 (mouse button is down)       -             true             true            true               -                    true
//   Frame N+3 (mouse button is down)       -             true             true            -                  -                    -
//   Frame N+4 (mouse moves outside bb)     -             -                true            -                  -                    -
//   Frame N+5 (mouse moves inside bb)      -             true             true            -                  -                    -
//   Frame N+6 (mouse button is released)   true          true             -               -                  true                 -
//   Frame N+7 (mouse button is released)   -             true             -               -                  -                    -
//   Frame N+8 (mouse moves outside bb)     -             -                -               -                  -                    -
//------------------------------------------------------------------------------------------------------------------------------------------------
// with PressedOnClick:                    return-value  IsItemHovered()  IsItemActive()  IsItemActivated()  IsItemDeactivated()  IsItemClicked()
//   Frame N+2 (mouse button is down)       true          true             true            true               -                    true
//   Frame N+3 (mouse button is down)       -             true             true            -                  -                    -
//   Frame N+6 (mouse button is released)   -             true             -               -                  true                 -
//   Frame N+7 (mouse button is released)   -             true             -               -                  -                    -
//------------------------------------------------------------------------------------------------------------------------------------------------
// with PressedOnRelease:                  return-value  IsItemHovered()  IsItemActive()  IsItemActivated()  IsItemDeactivated()  IsItemClicked()
//   Frame N+2 (mouse button is down)       -             true             -               -                  -                    true
//   Frame N+3 (mouse button is down)       -             true             -               -                  -                    -
//   Frame N+6 (mouse button is released)   true          true             -               -                  -                    -
//   Frame N+7 (mouse button is released)   -             true             -               -                  -                    -
//------------------------------------------------------------------------------------------------------------------------------------------------
// with PressedOnDoubleClick:              return-value  IsItemHovered()  IsItemActive()  IsItemActivated()  IsItemDeactivated()  IsItemClicked()
//   Frame N+0 (mouse button is down)       -             true             -               -                  -                    true
//   Frame N+1 (mouse button is down)       -             true             -               -                  -                    -
//   Frame N+2 (mouse button is released)   -             true             -               -                  -                    -
//   Frame N+3 (mouse button is released)   -             true             -               -                  -                    -
//   Frame N+4 (mouse button is down)       true          true             true            true               -                    true
//   Frame N+5 (mouse button is down)       -             true             true            -                  -                    -
//   Frame N+6 (mouse button is released)   -             true             -               -                  true                 -
//   Frame N+7 (mouse button is released)   -             true             -               -                  -                    -
//------------------------------------------------------------------------------------------------------------------------------------------------
// Note that some combinations are supported,
// - PressedOnDragDropHold can generally be associated with any flag.
// - PressedOnDoubleClick can be associated by PressedOnClickRelease/PressedOnRelease, in which case the second release event won't be reported.
//------------------------------------------------------------------------------------------------------------------------------------------------
// The behavior of the return-value changes when ImGuiButtonFlags_Repeat is set:
//                                         Repeat+                  Repeat+           Repeat+             Repeat+
//                                         PressedOnClickRelease    PressedOnClick    PressedOnRelease    PressedOnDoubleClick
//-------------------------------------------------------------------------------------------------------------------------------------------------
//   Frame N+0 (mouse button is down)       -                        true              -                   true
//   ...                                    -                        -                 -                   -
//   Frame N + RepeatDelay                  true                     true              -                   true
//   ...                                    -                        -                 -                   -
//   Frame N + RepeatDelay + RepeatRate*N   true                     true              -                   true
//-------------------------------------------------------------------------------------------------------------------------------------------------

bool ImGui::ButtonBehavior(const ImRect& bb, ImGuiID id, bool* out_hovered, bool* out_held, ImGuiButtonFlags flags)
{
    ImGuiContext& g = *GImGui;
    ImGuiWindow* window = GetCurrentWindow();

    if (flags & ImGuiButtonFlags_Disabled)
    {
        if (out_hovered) *out_hovered = false;
        if (out_held) *out_held = false;
        if (g.ActiveId == id) ClearActiveID();
        return false;
    }

    // Default behavior requires click+release on same spot
    if ((flags & (ImGuiButtonFlags_PressedOnClickRelease | ImGuiButtonFlags_PressedOnClick | ImGuiButtonFlags_PressedOnRelease | ImGuiButtonFlags_PressedOnDoubleClick)) == 0)
        flags |= ImGuiButtonFlags_PressedOnClickRelease;

    ImGuiWindow* backup_hovered_window = g.HoveredWindow;
    const bool flatten_hovered_children = (flags & ImGuiButtonFlags_FlattenChildren) && g.HoveredRootWindow == window->RootWindow;
    if (flatten_hovered_children)
        g.HoveredWindow = window;

#ifdef IMGUI_ENABLE_TEST_ENGINE
    if (id != 0 && window->DC.LastItemId != id)
        ImGuiTestEngineHook_ItemAdd(&g, bb, id);
#endif

    bool pressed = false;
    bool hovered = ItemHoverable(bb, id);

    // Drag source doesn't report as hovered
    if (hovered && g.DragDropActive && g.DragDropPayload.SourceId == id && !(g.DragDropSourceFlags & ImGuiDragDropFlags_SourceNoDisableHover))
        hovered = false;

    // Special mode for Drag and Drop where holding button pressed for a long time while dragging another item triggers the button
    if (g.DragDropActive && (flags & ImGuiButtonFlags_PressedOnDragDropHold) && !(g.DragDropSourceFlags & ImGuiDragDropFlags_SourceNoHoldToOpenOthers))
        if (IsItemHovered(ImGuiHoveredFlags_AllowWhenBlockedByActiveItem))
        {
            hovered = true;
            SetHoveredID(id);
            if (CalcTypematicRepeatAmount(g.HoveredIdTimer + 0.0001f - g.IO.DeltaTime, g.HoveredIdTimer + 0.0001f, 0.70f, 0.00f))
            {
                pressed = true;
                FocusWindow(window);
            }
        }

    if (flatten_hovered_children)
        g.HoveredWindow = backup_hovered_window;

    // AllowOverlap mode (rarely used) requires previous frame HoveredId to be null or to match. This allows using patterns where a later submitted widget overlaps a previous one.
    if (hovered && (flags & ImGuiButtonFlags_AllowItemOverlap) && (g.HoveredIdPreviousFrame != id && g.HoveredIdPreviousFrame != 0))
        hovered = false;

    // Mouse
    if (hovered)
    {
        if (!(flags & ImGuiButtonFlags_NoKeyModifiers) || (!g.IO.KeyCtrl && !g.IO.KeyShift && !g.IO.KeyAlt))
        {
            if ((flags & ImGuiButtonFlags_PressedOnClickRelease) && g.IO.MouseClicked[0])
            {
                SetActiveID(id, window);
                if (!(flags & ImGuiButtonFlags_NoNavFocus))
                    SetFocusID(id, window);
                FocusWindow(window);
            }
            if (((flags & ImGuiButtonFlags_PressedOnClick) && g.IO.MouseClicked[0]) || ((flags & ImGuiButtonFlags_PressedOnDoubleClick) && g.IO.MouseDoubleClicked[0]))
            {
                pressed = true;
                if (flags & ImGuiButtonFlags_NoHoldingActiveID)
                    ClearActiveID();
                else
                    SetActiveID(id, window); // Hold on ID
                FocusWindow(window);
            }
            if ((flags & ImGuiButtonFlags_PressedOnRelease) && g.IO.MouseReleased[0])
            {
                if (!((flags & ImGuiButtonFlags_Repeat) && g.IO.MouseDownDurationPrev[0] >= g.IO.KeyRepeatDelay))  // Repeat mode trumps <on release>
                    pressed = true;
                ClearActiveID();
            }

            // 'Repeat' mode acts when held regardless of _PressedOn flags (see table above).
            // Relies on repeat logic of IsMouseClicked() but we may as well do it ourselves if we end up exposing finer RepeatDelay/RepeatRate settings.
            if ((flags & ImGuiButtonFlags_Repeat) && g.ActiveId == id && g.IO.MouseDownDuration[0] > 0.0f && IsMouseClicked(0, true))
                pressed = true;
        }

        if (pressed)
            g.NavDisableHighlight = true;
    }

    // Gamepad/Keyboard navigation
    // We report navigated item as hovered but we don't set g.HoveredId to not interfere with mouse.
    if (g.NavId == id && !g.NavDisableHighlight && g.NavDisableMouseHover && (g.ActiveId == 0 || g.ActiveId == id || g.ActiveId == window->MoveId))
        if (!(flags & ImGuiButtonFlags_NoHoveredOnNav))
            hovered = true;

    if (g.NavActivateDownId == id)
    {
        bool nav_activated_by_code = (g.NavActivateId == id);
        bool nav_activated_by_inputs = IsNavInputTest(ImGuiNavInput_Activate, (flags & ImGuiButtonFlags_Repeat) ? ImGuiInputReadMode_Repeat : ImGuiInputReadMode_Pressed);
        if (nav_activated_by_code || nav_activated_by_inputs)
            pressed = true;
        if (nav_activated_by_code || nav_activated_by_inputs || g.ActiveId == id)
        {
            // Set active id so it can be queried by user via IsItemActive(), equivalent of holding the mouse button.
            g.NavActivateId = id; // This is so SetActiveId assign a Nav source
            SetActiveID(id, window);
            if ((nav_activated_by_code || nav_activated_by_inputs) && !(flags & ImGuiButtonFlags_NoNavFocus))
                SetFocusID(id, window);
        }
    }

    bool held = false;
    if (g.ActiveId == id)
    {
        if (pressed)
            g.ActiveIdHasBeenPressedBefore = true;
        if (g.ActiveIdSource == ImGuiInputSource_Mouse)
        {
            if (g.ActiveIdIsJustActivated)
                g.ActiveIdClickOffset = g.IO.MousePos - bb.Min;
            if (g.IO.MouseDown[0])
            {
                held = true;
            }
            else
            {
                if (hovered && (flags & ImGuiButtonFlags_PressedOnClickRelease) && !g.DragDropActive)
                {
                    bool is_double_click_release = (flags & ImGuiButtonFlags_PressedOnDoubleClick) && g.IO.MouseDownWasDoubleClick[0];
                    bool is_repeating_already = (flags & ImGuiButtonFlags_Repeat) && g.IO.MouseDownDurationPrev[0] >= g.IO.KeyRepeatDelay; // Repeat mode trumps <on release>
                    if (!is_double_click_release && !is_repeating_already)
                        pressed = true;
                }
                ClearActiveID();
            }
            if (!(flags & ImGuiButtonFlags_NoNavFocus))
                g.NavDisableHighlight = true;
        }
        else if (g.ActiveIdSource == ImGuiInputSource_Nav)
        {
            if (g.NavActivateDownId != id)
                ClearActiveID();
        }
    }

    if (out_hovered) *out_hovered = hovered;
    if (out_held) *out_held = held;

    return pressed;
}

bool ImGui::ButtonEx(const char* label, const ImVec2& size_arg, ImGuiButtonFlags flags)
{
    ImGuiWindow* window = GetCurrentWindow();
    if (window->SkipItems)
        return false;

    ImGuiContext& g = *GImGui;
    const ImGuiStyle& style = g.Style;
    const ImGuiID id = window->GetID(label);
    const ImVec2 label_size = CalcTextSize(label, NULL, true);

    ImVec2 pos = window->DC.CursorPos;
    if ((flags & ImGuiButtonFlags_AlignTextBaseLine) && style.FramePadding.y < window->DC.CurrLineTextBaseOffset) // Try to vertically align buttons that are smaller/have no padding so that text baseline matches (bit hacky, since it shouldn't be a flag)
        pos.y += window->DC.CurrLineTextBaseOffset - style.FramePadding.y;
    ImVec2 size = CalcItemSize(size_arg, label_size.x + style.FramePadding.x * 2.0f, label_size.y + style.FramePadding.y * 2.0f);

    const ImRect bb(pos, pos + size);
    ItemSize(size, style.FramePadding.y);
    if (!ItemAdd(bb, id))
        return false;

    if (window->DC.ItemFlags & ImGuiItemFlags_ButtonRepeat)
        flags |= ImGuiButtonFlags_Repeat;
    bool hovered, held;
    bool pressed = ButtonBehavior(bb, id, &hovered, &held, flags);

    // Render
    const ImU32 col = GetColorU32((held && hovered) ? ImGuiCol_ButtonActive : hovered ? ImGuiCol_ButtonHovered : ImGuiCol_Button);
    RenderNavHighlight(bb, id);
    RenderFrame(bb.Min, bb.Max, col, true, style.FrameRounding);
    RenderTextClipped(bb.Min + style.FramePadding, bb.Max - style.FramePadding, label, NULL, &label_size, style.ButtonTextAlign, &bb);

    // Automatically close popups
    //if (pressed && !(flags & ImGuiButtonFlags_DontClosePopups) && (window->Flags & ImGuiWindowFlags_Popup))
    //    CloseCurrentPopup();

    IMGUI_TEST_ENGINE_ITEM_INFO(id, label, window->DC.LastItemStatusFlags);
    return pressed;
}

bool ImGui::Button(const char* label, const ImVec2& size_arg)
{
    return ButtonEx(label, size_arg, 0);
}

// Small buttons fits within text without additional vertical spacing.
bool ImGui::SmallButton(const char* label)
{
    ImGuiContext& g = *GImGui;
    float backup_padding_y = g.Style.FramePadding.y;
    g.Style.FramePadding.y = 0.0f;
    bool pressed = ButtonEx(label, ImVec2(0, 0), ImGuiButtonFlags_AlignTextBaseLine);
    g.Style.FramePadding.y = backup_padding_y;
    return pressed;
}

// Tip: use ImGui::PushID()/PopID() to push indices or pointers in the ID stack.
// Then you can keep 'str_id' empty or the same for all your buttons (instead of creating a string based on a non-string id)
bool ImGui::InvisibleButton(const char* str_id, const ImVec2& size_arg)
{
    ImGuiWindow* window = GetCurrentWindow();
    if (window->SkipItems)
        return false;

    // Cannot use zero-size for InvisibleButton(). Unlike Button() there is not way to fallback using the label size.
    IM_ASSERT(size_arg.x != 0.0f && size_arg.y != 0.0f);

    const ImGuiID id = window->GetID(str_id);
    ImVec2 size = CalcItemSize(size_arg, 0.0f, 0.0f);
    const ImRect bb(window->DC.CursorPos, window->DC.CursorPos + size);
    ItemSize(size);
    if (!ItemAdd(bb, id))
        return false;

    bool hovered, held;
    bool pressed = ButtonBehavior(bb, id, &hovered, &held);

    return pressed;
}

bool ImGui::ArrowButtonEx(const char* str_id, ImGuiDir dir, ImVec2 size, ImGuiButtonFlags flags)
{
    ImGuiWindow* window = GetCurrentWindow();
    if (window->SkipItems)
        return false;

    ImGuiContext& g = *GImGui;
    const ImGuiID id = window->GetID(str_id);
    const ImRect bb(window->DC.CursorPos, window->DC.CursorPos + size);
    const float default_size = GetFrameHeight();
    ItemSize(size, (size.y >= default_size) ? g.Style.FramePadding.y : -1.0f);
    if (!ItemAdd(bb, id))
        return false;

    if (window->DC.ItemFlags & ImGuiItemFlags_ButtonRepeat)
        flags |= ImGuiButtonFlags_Repeat;

    bool hovered, held;
    bool pressed = ButtonBehavior(bb, id, &hovered, &held, flags);

    // Render
    const ImU32 bg_col = GetColorU32((held && hovered) ? ImGuiCol_ButtonActive : hovered ? ImGuiCol_ButtonHovered : ImGuiCol_Button);
    const ImU32 text_col = GetColorU32(ImGuiCol_Text);
    RenderNavHighlight(bb, id);
    RenderFrame(bb.Min, bb.Max, bg_col, true, g.Style.FrameRounding);
    RenderArrow(window->DrawList, bb.Min + ImVec2(ImMax(0.0f, (size.x - g.FontSize) * 0.5f), ImMax(0.0f, (size.y - g.FontSize) * 0.5f)), text_col, dir);

    return pressed;
}

bool ImGui::ArrowButton(const char* str_id, ImGuiDir dir)
{
    float sz = GetFrameHeight();
    return ArrowButtonEx(str_id, dir, ImVec2(sz, sz), 0);
}

// Button to close a window
bool ImGui::CloseButton(ImGuiID id, const ImVec2& pos)//, float size)
{
    ImGuiContext& g = *GImGui;
    ImGuiWindow* window = g.CurrentWindow;

    // We intentionally allow interaction when clipped so that a mechanical Alt,Right,Validate sequence close a window.
    // (this isn't the regular behavior of buttons, but it doesn't affect the user much because navigation tends to keep items visible).
    const ImRect bb(pos, pos + ImVec2(g.FontSize, g.FontSize) + g.Style.FramePadding * 2.0f);
    bool is_clipped = !ItemAdd(bb, id);

    bool hovered, held;
    bool pressed = ButtonBehavior(bb, id, &hovered, &held);
    if (is_clipped)
        return pressed;

    // Render
    ImU32 col = GetColorU32(held ? ImGuiCol_ButtonActive : ImGuiCol_ButtonHovered);
    ImVec2 center = bb.GetCenter();
    if (hovered)
        window->DrawList->AddCircleFilled(center, ImMax(2.0f, g.FontSize * 0.5f + 1.0f), col, 12);

    float cross_extent = g.FontSize * 0.5f * 0.7071f - 1.0f;
    ImU32 cross_col = GetColorU32(ImGuiCol_Text);
    center -= ImVec2(0.5f, 0.5f);
    window->DrawList->AddLine(center + ImVec2(+cross_extent,+cross_extent), center + ImVec2(-cross_extent,-cross_extent), cross_col, 1.0f);
    window->DrawList->AddLine(center + ImVec2(+cross_extent,-cross_extent), center + ImVec2(-cross_extent,+cross_extent), cross_col, 1.0f);

    return pressed;
}

// The Collapse button also functions as a Dock Menu button.
bool ImGui::CollapseButton(ImGuiID id, const ImVec2& pos, ImGuiDockNode* dock_node)
{
    ImGuiContext& g = *GImGui;
    ImGuiWindow* window = g.CurrentWindow;

    ImRect bb(pos, pos + ImVec2(g.FontSize, g.FontSize) + g.Style.FramePadding * 2.0f);
    ItemAdd(bb, id);
    bool hovered, held;
    bool pressed = ButtonBehavior(bb, id, &hovered, &held, ImGuiButtonFlags_None);

    // Render
    //bool is_dock_menu = (window->DockNodeAsHost && !window->Collapsed);
    ImVec2 off = dock_node ? ImVec2(IM_FLOOR(-g.Style.ItemInnerSpacing.x * 0.5f) + 0.5f, 0.0f) : ImVec2(0.0f, 0.0f);
    ImU32 bg_col = GetColorU32((held && hovered) ? ImGuiCol_ButtonActive : hovered ? ImGuiCol_ButtonHovered : ImGuiCol_Button);
    ImU32 text_col = GetColorU32(ImGuiCol_Text);
    ImVec2 center = bb.GetCenter();
    if (hovered || held)
        window->DrawList->AddCircleFilled(center + off + ImVec2(0,-0.5f), g.FontSize * 0.5f + 1.0f, bg_col, 12);

    if (dock_node)
        RenderArrowDockMenu(window->DrawList, bb.Min + g.Style.FramePadding, g.FontSize, text_col);
    else
        RenderArrow(window->DrawList, bb.Min + g.Style.FramePadding, text_col, window->Collapsed ? ImGuiDir_Right : ImGuiDir_Down, 1.0f);

    // Switch to moving the window after mouse is moved beyond the initial drag threshold
    if (IsItemActive() && IsMouseDragging(0))
<<<<<<< HEAD
        StartMouseMovingWindowOrNode(window, dock_node, true);
=======
        StartMouseMovingWindow(window);
>>>>>>> 3a800f2d

    return pressed;
}

ImGuiID ImGui::GetWindowScrollbarID(ImGuiWindow* window, ImGuiAxis axis)
{
    return window->GetIDNoKeepAlive(axis == ImGuiAxis_X ? "#SCROLLX" : "#SCROLLY");
}

// Vertical/Horizontal scrollbar
// The entire piece of code below is rather confusing because:
// - We handle absolute seeking (when first clicking outside the grab) and relative manipulation (afterward or when clicking inside the grab)
// - We store values as normalized ratio and in a form that allows the window content to change while we are holding on a scrollbar
// - We handle both horizontal and vertical scrollbars, which makes the terminology not ideal.
// Still, the code should probably be made simpler..
bool ImGui::ScrollbarEx(const ImRect& bb_frame, ImGuiID id, ImGuiAxis axis, float* p_scroll_v, float size_avail_v, float size_contents_v, ImDrawCornerFlags rounding_corners)
{
    ImGuiContext& g = *GImGui;
    ImGuiWindow* window = g.CurrentWindow;
    if (window->SkipItems)
        return false;

    const float bb_frame_width = bb_frame.GetWidth();
    const float bb_frame_height = bb_frame.GetHeight();
    if (bb_frame_width <= 0.0f || bb_frame_height <= 0.0f)
        return false;

    // When we are too small, start hiding and disabling the grab (this reduce visual noise on very small window and facilitate using the resize grab)
    float alpha = 1.0f;
    if ((axis == ImGuiAxis_Y) && bb_frame_height < g.FontSize + g.Style.FramePadding.y * 2.0f)
        alpha = ImSaturate((bb_frame_height - g.FontSize) / (g.Style.FramePadding.y * 2.0f));
    if (alpha <= 0.0f)
        return false;

    const ImGuiStyle& style = g.Style;
    const bool allow_interaction = (alpha >= 1.0f);
    const bool horizontal = (axis == ImGuiAxis_X);

    ImRect bb = bb_frame;
    bb.Expand(ImVec2(-ImClamp(IM_FLOOR((bb_frame_width - 2.0f) * 0.5f), 0.0f, 3.0f), -ImClamp(IM_FLOOR((bb_frame_height - 2.0f) * 0.5f), 0.0f, 3.0f)));

    // V denote the main, longer axis of the scrollbar (= height for a vertical scrollbar)
    const float scrollbar_size_v = horizontal ? bb.GetWidth() : bb.GetHeight();

    // Calculate the height of our grabbable box. It generally represent the amount visible (vs the total scrollable amount)
    // But we maintain a minimum size in pixel to allow for the user to still aim inside.
    IM_ASSERT(ImMax(size_contents_v, size_avail_v) > 0.0f); // Adding this assert to check if the ImMax(XXX,1.0f) is still needed. PLEASE CONTACT ME if this triggers.
    const float win_size_v = ImMax(ImMax(size_contents_v, size_avail_v), 1.0f);
    const float grab_h_pixels = ImClamp(scrollbar_size_v * (size_avail_v / win_size_v), style.GrabMinSize, scrollbar_size_v);
    const float grab_h_norm = grab_h_pixels / scrollbar_size_v;

    // Handle input right away. None of the code of Begin() is relying on scrolling position before calling Scrollbar().
    bool held = false;
    bool hovered = false;
    ButtonBehavior(bb, id, &hovered, &held, ImGuiButtonFlags_NoNavFocus);

    float scroll_max = ImMax(1.0f, size_contents_v - size_avail_v);
    float scroll_ratio = ImSaturate(*p_scroll_v / scroll_max);
    float grab_v_norm = scroll_ratio * (scrollbar_size_v - grab_h_pixels) / scrollbar_size_v;
    if (held && allow_interaction && grab_h_norm < 1.0f)
    {
        float scrollbar_pos_v = horizontal ? bb.Min.x : bb.Min.y;
        float mouse_pos_v = horizontal ? g.IO.MousePos.x : g.IO.MousePos.y;

        // Click position in scrollbar normalized space (0.0f->1.0f)
        const float clicked_v_norm = ImSaturate((mouse_pos_v - scrollbar_pos_v) / scrollbar_size_v);
        SetHoveredID(id);

        bool seek_absolute = false;
        if (g.ActiveIdIsJustActivated)
        {
            // On initial click calculate the distance between mouse and the center of the grab
            seek_absolute = (clicked_v_norm < grab_v_norm || clicked_v_norm > grab_v_norm + grab_h_norm);
            if (seek_absolute)
                g.ScrollbarClickDeltaToGrabCenter = 0.0f;
            else
                g.ScrollbarClickDeltaToGrabCenter = clicked_v_norm - grab_v_norm - grab_h_norm * 0.5f;
        }

        // Apply scroll
        // It is ok to modify Scroll here because we are being called in Begin() after the calculation of ContentSize and before setting up our starting position
        const float scroll_v_norm = ImSaturate((clicked_v_norm - g.ScrollbarClickDeltaToGrabCenter - grab_h_norm * 0.5f) / (1.0f - grab_h_norm));
        *p_scroll_v = IM_ROUND(scroll_v_norm * scroll_max);//(win_size_contents_v - win_size_v));

        // Update values for rendering
        scroll_ratio = ImSaturate(*p_scroll_v / scroll_max);
        grab_v_norm = scroll_ratio * (scrollbar_size_v - grab_h_pixels) / scrollbar_size_v;

        // Update distance to grab now that we have seeked and saturated
        if (seek_absolute)
            g.ScrollbarClickDeltaToGrabCenter = clicked_v_norm - grab_v_norm - grab_h_norm * 0.5f;
    }

    // Render
    window->DrawList->AddRectFilled(bb_frame.Min, bb_frame.Max, GetColorU32(ImGuiCol_ScrollbarBg), window->WindowRounding, rounding_corners);
    const ImU32 grab_col = GetColorU32(held ? ImGuiCol_ScrollbarGrabActive : hovered ? ImGuiCol_ScrollbarGrabHovered : ImGuiCol_ScrollbarGrab, alpha);
    ImRect grab_rect;
    if (horizontal)
        grab_rect = ImRect(ImLerp(bb.Min.x, bb.Max.x, grab_v_norm), bb.Min.y, ImLerp(bb.Min.x, bb.Max.x, grab_v_norm) + grab_h_pixels, bb.Max.y);
    else
        grab_rect = ImRect(bb.Min.x, ImLerp(bb.Min.y, bb.Max.y, grab_v_norm), bb.Max.x, ImLerp(bb.Min.y, bb.Max.y, grab_v_norm) + grab_h_pixels);
    window->DrawList->AddRectFilled(grab_rect.Min, grab_rect.Max, grab_col, style.ScrollbarRounding);

    return held;
}

void ImGui::Scrollbar(ImGuiAxis axis)
{
    ImGuiContext& g = *GImGui;
    ImGuiWindow* window = g.CurrentWindow;

    const ImGuiID id = GetWindowScrollbarID(window, axis);
    KeepAliveID(id);

    // Calculate scrollbar bounding box
    const ImRect outer_rect = window->Rect();
    const ImRect inner_rect = window->InnerRect;
    const float border_size = window->WindowBorderSize;
    const float scrollbar_size = window->ScrollbarSizes[axis ^ 1];
    IM_ASSERT(scrollbar_size > 0.0f);
    const float other_scrollbar_size = window->ScrollbarSizes[axis];
    ImDrawCornerFlags rounding_corners = (other_scrollbar_size <= 0.0f) ? ImDrawCornerFlags_BotRight : 0;
    ImRect bb;
    if (axis == ImGuiAxis_X)
    {
        bb.Min = ImVec2(inner_rect.Min.x, ImMax(outer_rect.Min.y, outer_rect.Max.y - border_size - scrollbar_size));
        bb.Max = ImVec2(inner_rect.Max.x, outer_rect.Max.y);
        rounding_corners |= ImDrawCornerFlags_BotLeft;
    }
    else
    {
        bb.Min = ImVec2(ImMax(outer_rect.Min.x, outer_rect.Max.x - border_size - scrollbar_size), inner_rect.Min.y);
        bb.Max = ImVec2(outer_rect.Max.x, window->InnerRect.Max.y);
        rounding_corners |= ((window->Flags & ImGuiWindowFlags_NoTitleBar) && !(window->Flags & ImGuiWindowFlags_MenuBar)) ? ImDrawCornerFlags_TopRight : 0;
    }
    ScrollbarEx(bb, id, axis, &window->Scroll[axis], inner_rect.Max[axis] - inner_rect.Min[axis], window->ContentSize[axis] + window->WindowPadding[axis] * 2.0f, rounding_corners);
}

void ImGui::Image(ImTextureID user_texture_id, const ImVec2& size, const ImVec2& uv0, const ImVec2& uv1, const ImVec4& tint_col, const ImVec4& border_col)
{
    ImGuiWindow* window = GetCurrentWindow();
    if (window->SkipItems)
        return;

    ImRect bb(window->DC.CursorPos, window->DC.CursorPos + size);
    if (border_col.w > 0.0f)
        bb.Max += ImVec2(2, 2);
    ItemSize(bb);
    if (!ItemAdd(bb, 0))
        return;

    if (border_col.w > 0.0f)
    {
        window->DrawList->AddRect(bb.Min, bb.Max, GetColorU32(border_col), 0.0f);
        window->DrawList->AddImage(user_texture_id, bb.Min + ImVec2(1, 1), bb.Max - ImVec2(1, 1), uv0, uv1, GetColorU32(tint_col));
    }
    else
    {
        window->DrawList->AddImage(user_texture_id, bb.Min, bb.Max, uv0, uv1, GetColorU32(tint_col));
    }
}

// frame_padding < 0: uses FramePadding from style (default)
// frame_padding = 0: no framing
// frame_padding > 0: set framing size
// The color used are the button colors.
bool ImGui::ImageButton(ImTextureID user_texture_id, const ImVec2& size, const ImVec2& uv0, const ImVec2& uv1, int frame_padding, const ImVec4& bg_col, const ImVec4& tint_col)
{
    ImGuiWindow* window = GetCurrentWindow();
    if (window->SkipItems)
        return false;

    ImGuiContext& g = *GImGui;
    const ImGuiStyle& style = g.Style;

    // Default to using texture ID as ID. User can still push string/integer prefixes.
    // We could hash the size/uv to create a unique ID but that would prevent the user from animating UV.
    PushID((void*)(intptr_t)user_texture_id);
    const ImGuiID id = window->GetID("#image");
    PopID();

    const ImVec2 padding = (frame_padding >= 0) ? ImVec2((float)frame_padding, (float)frame_padding) : style.FramePadding;
    const ImRect bb(window->DC.CursorPos, window->DC.CursorPos + size + padding * 2);
    const ImRect image_bb(window->DC.CursorPos + padding, window->DC.CursorPos + padding + size);
    ItemSize(bb);
    if (!ItemAdd(bb, id))
        return false;

    bool hovered, held;
    bool pressed = ButtonBehavior(bb, id, &hovered, &held);

    // Render
    const ImU32 col = GetColorU32((held && hovered) ? ImGuiCol_ButtonActive : hovered ? ImGuiCol_ButtonHovered : ImGuiCol_Button);
    RenderNavHighlight(bb, id);
    RenderFrame(bb.Min, bb.Max, col, true, ImClamp((float)ImMin(padding.x, padding.y), 0.0f, style.FrameRounding));
    if (bg_col.w > 0.0f)
        window->DrawList->AddRectFilled(image_bb.Min, image_bb.Max, GetColorU32(bg_col));
    window->DrawList->AddImage(user_texture_id, image_bb.Min, image_bb.Max, uv0, uv1, GetColorU32(tint_col));

    return pressed;
}

bool ImGui::Checkbox(const char* label, bool* v)
{
    ImGuiWindow* window = GetCurrentWindow();
    if (window->SkipItems)
        return false;

    ImGuiContext& g = *GImGui;
    const ImGuiStyle& style = g.Style;
    const ImGuiID id = window->GetID(label);
    const ImVec2 label_size = CalcTextSize(label, NULL, true);

    const float square_sz = GetFrameHeight();
    const ImVec2 pos = window->DC.CursorPos;
    const ImRect total_bb(pos, pos + ImVec2(square_sz + (label_size.x > 0.0f ? style.ItemInnerSpacing.x + label_size.x : 0.0f), label_size.y + style.FramePadding.y * 2.0f));
    ItemSize(total_bb, style.FramePadding.y);
    if (!ItemAdd(total_bb, id))
        return false;

    bool hovered, held;
    bool pressed = ButtonBehavior(total_bb, id, &hovered, &held);
    if (pressed)
    {
        *v = !(*v);
        MarkItemEdited(id);
    }

    const ImRect check_bb(pos, pos + ImVec2(square_sz, square_sz));
    RenderNavHighlight(total_bb, id);
    RenderFrame(check_bb.Min, check_bb.Max, GetColorU32((held && hovered) ? ImGuiCol_FrameBgActive : hovered ? ImGuiCol_FrameBgHovered : ImGuiCol_FrameBg), true, style.FrameRounding);
    ImU32 check_col = GetColorU32(ImGuiCol_CheckMark);
    if (window->DC.ItemFlags & ImGuiItemFlags_MixedValue)
    {
        // Undocumented tristate/mixed/indeterminate checkbox (#2644)
        ImVec2 pad(ImMax(1.0f, IM_FLOOR(square_sz / 3.6f)), ImMax(1.0f, IM_FLOOR(square_sz / 3.6f)));
        window->DrawList->AddRectFilled(check_bb.Min + pad, check_bb.Max - pad, check_col, style.FrameRounding);
    }
    else if (*v)
    {
        const float pad = ImMax(1.0f, IM_FLOOR(square_sz / 6.0f));
        RenderCheckMark(check_bb.Min + ImVec2(pad, pad), check_col, square_sz - pad*2.0f);
    }

    if (g.LogEnabled)
        LogRenderedText(&total_bb.Min, *v ? "[x]" : "[ ]");
    if (label_size.x > 0.0f)
        RenderText(ImVec2(check_bb.Max.x + style.ItemInnerSpacing.x, check_bb.Min.y + style.FramePadding.y), label);

    IMGUI_TEST_ENGINE_ITEM_INFO(id, label, window->DC.ItemFlags | ImGuiItemStatusFlags_Checkable | (*v ? ImGuiItemStatusFlags_Checked : 0));
    return pressed;
}

bool ImGui::CheckboxFlags(const char* label, unsigned int* flags, unsigned int flags_value)
{
    bool v = ((*flags & flags_value) == flags_value);
    bool pressed = Checkbox(label, &v);
    if (pressed)
    {
        if (v)
            *flags |= flags_value;
        else
            *flags &= ~flags_value;
    }

    return pressed;
}

bool ImGui::RadioButton(const char* label, bool active)
{
    ImGuiWindow* window = GetCurrentWindow();
    if (window->SkipItems)
        return false;

    ImGuiContext& g = *GImGui;
    const ImGuiStyle& style = g.Style;
    const ImGuiID id = window->GetID(label);
    const ImVec2 label_size = CalcTextSize(label, NULL, true);

    const float square_sz = GetFrameHeight();
    const ImVec2 pos = window->DC.CursorPos;
    const ImRect check_bb(pos, pos + ImVec2(square_sz, square_sz));
    const ImRect total_bb(pos, pos + ImVec2(square_sz + (label_size.x > 0.0f ? style.ItemInnerSpacing.x + label_size.x : 0.0f), label_size.y + style.FramePadding.y * 2.0f));
    ItemSize(total_bb, style.FramePadding.y);
    if (!ItemAdd(total_bb, id))
        return false;

    ImVec2 center = check_bb.GetCenter();
    center.x = IM_ROUND(center.x);
    center.y = IM_ROUND(center.y);
    const float radius = (square_sz - 1.0f) * 0.5f;

    bool hovered, held;
    bool pressed = ButtonBehavior(total_bb, id, &hovered, &held);
    if (pressed)
        MarkItemEdited(id);

    RenderNavHighlight(total_bb, id);
    window->DrawList->AddCircleFilled(center, radius, GetColorU32((held && hovered) ? ImGuiCol_FrameBgActive : hovered ? ImGuiCol_FrameBgHovered : ImGuiCol_FrameBg), 16);
    if (active)
    {
        const float pad = ImMax(1.0f, IM_FLOOR(square_sz / 6.0f));
        window->DrawList->AddCircleFilled(center, radius - pad, GetColorU32(ImGuiCol_CheckMark), 16);
    }

    if (style.FrameBorderSize > 0.0f)
    {
        window->DrawList->AddCircle(center + ImVec2(1,1), radius, GetColorU32(ImGuiCol_BorderShadow), 16, style.FrameBorderSize);
        window->DrawList->AddCircle(center, radius, GetColorU32(ImGuiCol_Border), 16, style.FrameBorderSize);
    }

    if (g.LogEnabled)
        LogRenderedText(&total_bb.Min, active ? "(x)" : "( )");
    if (label_size.x > 0.0f)
        RenderText(ImVec2(check_bb.Max.x + style.ItemInnerSpacing.x, check_bb.Min.y + style.FramePadding.y), label);

    return pressed;
}

// FIXME: This would work nicely if it was a public template, e.g. 'template<T> RadioButton(const char* label, T* v, T v_button)', but I'm not sure how we would expose it..
bool ImGui::RadioButton(const char* label, int* v, int v_button)
{
    const bool pressed = RadioButton(label, *v == v_button);
    if (pressed)
        *v = v_button;
    return pressed;
}

// size_arg (for each axis) < 0.0f: align to end, 0.0f: auto, > 0.0f: specified size
void ImGui::ProgressBar(float fraction, const ImVec2& size_arg, const char* overlay)
{
    ImGuiWindow* window = GetCurrentWindow();
    if (window->SkipItems)
        return;

    ImGuiContext& g = *GImGui;
    const ImGuiStyle& style = g.Style;

    ImVec2 pos = window->DC.CursorPos;
    ImVec2 size = CalcItemSize(size_arg, CalcItemWidth(), g.FontSize + style.FramePadding.y*2.0f);
    ImRect bb(pos, pos + size);
    ItemSize(size, style.FramePadding.y);
    if (!ItemAdd(bb, 0))
        return;

    // Render
    fraction = ImSaturate(fraction);
    RenderFrame(bb.Min, bb.Max, GetColorU32(ImGuiCol_FrameBg), true, style.FrameRounding);
    bb.Expand(ImVec2(-style.FrameBorderSize, -style.FrameBorderSize));
    const ImVec2 fill_br = ImVec2(ImLerp(bb.Min.x, bb.Max.x, fraction), bb.Max.y);
    RenderRectFilledRangeH(window->DrawList, bb, GetColorU32(ImGuiCol_PlotHistogram), 0.0f, fraction, style.FrameRounding);

    // Default displaying the fraction as percentage string, but user can override it
    char overlay_buf[32];
    if (!overlay)
    {
        ImFormatString(overlay_buf, IM_ARRAYSIZE(overlay_buf), "%.0f%%", fraction*100+0.01f);
        overlay = overlay_buf;
    }

    ImVec2 overlay_size = CalcTextSize(overlay, NULL);
    if (overlay_size.x > 0.0f)
        RenderTextClipped(ImVec2(ImClamp(fill_br.x + style.ItemSpacing.x, bb.Min.x, bb.Max.x - overlay_size.x - style.ItemInnerSpacing.x), bb.Min.y), bb.Max, overlay, NULL, &overlay_size, ImVec2(0.0f,0.5f), &bb);
}

void ImGui::Bullet()
{
    ImGuiWindow* window = GetCurrentWindow();
    if (window->SkipItems)
        return;

    ImGuiContext& g = *GImGui;
    const ImGuiStyle& style = g.Style;
    const float line_height = ImMax(ImMin(window->DC.CurrLineSize.y, g.FontSize + g.Style.FramePadding.y*2), g.FontSize);
    const ImRect bb(window->DC.CursorPos, window->DC.CursorPos + ImVec2(g.FontSize, line_height));
    ItemSize(bb);
    if (!ItemAdd(bb, 0))
    {
        SameLine(0, style.FramePadding.x*2);
        return;
    }

    // Render and stay on same line
    ImU32 text_col = GetColorU32(ImGuiCol_Text);
    RenderBullet(window->DrawList, bb.Min + ImVec2(style.FramePadding.x + g.FontSize*0.5f, line_height*0.5f), text_col);
    SameLine(0, style.FramePadding.x * 2.0f);
}

//-------------------------------------------------------------------------
// [SECTION] Widgets: Low-level Layout helpers
//-------------------------------------------------------------------------
// - Spacing()
// - Dummy()
// - NewLine()
// - AlignTextToFramePadding()
// - SeparatorEx() [Internal]
// - Separator()
// - SplitterBehavior() [Internal]
// - ShrinkWidths() [Internal]
//-------------------------------------------------------------------------

void ImGui::Spacing()
{
    ImGuiWindow* window = GetCurrentWindow();
    if (window->SkipItems)
        return;
    ItemSize(ImVec2(0,0));
}

void ImGui::Dummy(const ImVec2& size)
{
    ImGuiWindow* window = GetCurrentWindow();
    if (window->SkipItems)
        return;

    const ImRect bb(window->DC.CursorPos, window->DC.CursorPos + size);
    ItemSize(size);
    ItemAdd(bb, 0);
}

void ImGui::NewLine()
{
    ImGuiWindow* window = GetCurrentWindow();
    if (window->SkipItems)
        return;

    ImGuiContext& g = *GImGui;
    const ImGuiLayoutType backup_layout_type = window->DC.LayoutType;
    window->DC.LayoutType = ImGuiLayoutType_Vertical;
    if (window->DC.CurrLineSize.y > 0.0f)     // In the event that we are on a line with items that is smaller that FontSize high, we will preserve its height.
        ItemSize(ImVec2(0,0));
    else
        ItemSize(ImVec2(0.0f, g.FontSize));
    window->DC.LayoutType = backup_layout_type;
}

void ImGui::AlignTextToFramePadding()
{
    ImGuiWindow* window = GetCurrentWindow();
    if (window->SkipItems)
        return;

    ImGuiContext& g = *GImGui;
    window->DC.CurrLineSize.y = ImMax(window->DC.CurrLineSize.y, g.FontSize + g.Style.FramePadding.y * 2);
    window->DC.CurrLineTextBaseOffset = ImMax(window->DC.CurrLineTextBaseOffset, g.Style.FramePadding.y);
}

// Horizontal/vertical separating line
void ImGui::SeparatorEx(ImGuiSeparatorFlags flags)
{
    ImGuiWindow* window = GetCurrentWindow();
    if (window->SkipItems)
        return;

    ImGuiContext& g = *GImGui;
    IM_ASSERT(ImIsPowerOfTwo(flags & (ImGuiSeparatorFlags_Horizontal | ImGuiSeparatorFlags_Vertical)));   // Check that only 1 option is selected

    float thickness_draw = 1.0f;
    float thickness_layout = 0.0f;
    if (flags & ImGuiSeparatorFlags_Vertical)
    {
        // Vertical separator, for menu bars (use current line height). Not exposed because it is misleading and it doesn't have an effect on regular layout.
        float y1 = window->DC.CursorPos.y;
        float y2 = window->DC.CursorPos.y + window->DC.CurrLineSize.y;
        const ImRect bb(ImVec2(window->DC.CursorPos.x, y1), ImVec2(window->DC.CursorPos.x + thickness_draw, y2));
        ItemSize(ImVec2(thickness_layout, 0.0f));
        if (!ItemAdd(bb, 0))
            return;

        // Draw
        window->DrawList->AddLine(ImVec2(bb.Min.x, bb.Min.y), ImVec2(bb.Min.x, bb.Max.y), GetColorU32(ImGuiCol_Separator));
        if (g.LogEnabled)
            LogText(" |");
    }
    else if (flags & ImGuiSeparatorFlags_Horizontal)
    {
        // Horizontal Separator
        float x1 = window->Pos.x;
        float x2 = window->Pos.x + window->Size.x;
        if (!window->DC.GroupStack.empty())
            x1 += window->DC.Indent.x;

        ImGuiColumns* columns = (flags & ImGuiSeparatorFlags_SpanAllColumns) ? window->DC.CurrentColumns : NULL;
        if (columns)
            PushColumnsBackground();

        // We don't provide our width to the layout so that it doesn't get feed back into AutoFit
        const ImRect bb(ImVec2(x1, window->DC.CursorPos.y), ImVec2(x2, window->DC.CursorPos.y + thickness_draw));
        ItemSize(ImVec2(0.0f, thickness_layout));
        if (!ItemAdd(bb, 0))
        {
            if (columns)
            {
                PopColumnsBackground();
                columns->LineMinY = window->DC.CursorPos.y;
            }
            return;
        }

        // Draw
        window->DrawList->AddLine(bb.Min, ImVec2(bb.Max.x, bb.Min.y), GetColorU32(ImGuiCol_Separator));
        if (g.LogEnabled)
            LogRenderedText(&bb.Min, "--------------------------------");

        if (columns)
        {
            PopColumnsBackground();
            columns->LineMinY = window->DC.CursorPos.y;
        }
    }
}

void ImGui::Separator()
{
    ImGuiContext& g = *GImGui;
    ImGuiWindow* window = g.CurrentWindow;
    if (window->SkipItems)
        return;

    // Those flags should eventually be overridable by the user
    ImGuiSeparatorFlags flags = (window->DC.LayoutType == ImGuiLayoutType_Horizontal) ? ImGuiSeparatorFlags_Vertical : ImGuiSeparatorFlags_Horizontal;
    flags |= ImGuiSeparatorFlags_SpanAllColumns;
    SeparatorEx(flags);
}

// Using 'hover_visibility_delay' allows us to hide the highlight and mouse cursor for a short time, which can be convenient to reduce visual noise.
bool ImGui::SplitterBehavior(const ImRect& bb, ImGuiID id, ImGuiAxis axis, float* size1, float* size2, float min_size1, float min_size2, float hover_extend, float hover_visibility_delay)
{
    ImGuiContext& g = *GImGui;
    ImGuiWindow* window = g.CurrentWindow;

    const ImGuiItemFlags item_flags_backup = window->DC.ItemFlags;
    window->DC.ItemFlags |= ImGuiItemFlags_NoNav | ImGuiItemFlags_NoNavDefaultFocus;
    bool item_add = ItemAdd(bb, id);
    window->DC.ItemFlags = item_flags_backup;
    if (!item_add)
        return false;

    bool hovered, held;
    ImRect bb_interact = bb;
    bb_interact.Expand(axis == ImGuiAxis_Y ? ImVec2(0.0f, hover_extend) : ImVec2(hover_extend, 0.0f));
    ButtonBehavior(bb_interact, id, &hovered, &held, ImGuiButtonFlags_FlattenChildren | ImGuiButtonFlags_AllowItemOverlap);
    if (g.ActiveId != id)
        SetItemAllowOverlap();

    if (held || (g.HoveredId == id && g.HoveredIdPreviousFrame == id && g.HoveredIdTimer >= hover_visibility_delay))
        SetMouseCursor(axis == ImGuiAxis_Y ? ImGuiMouseCursor_ResizeNS : ImGuiMouseCursor_ResizeEW);

    ImRect bb_render = bb;
    if (held)
    {
        ImVec2 mouse_delta_2d = g.IO.MousePos - g.ActiveIdClickOffset - bb_interact.Min;
        float mouse_delta = (axis == ImGuiAxis_Y) ? mouse_delta_2d.y : mouse_delta_2d.x;

        // Minimum pane size
        float size_1_maximum_delta = ImMax(0.0f, *size1 - min_size1);
        float size_2_maximum_delta = ImMax(0.0f, *size2 - min_size2);
        if (mouse_delta < -size_1_maximum_delta)
            mouse_delta = -size_1_maximum_delta;
        if (mouse_delta > size_2_maximum_delta)
            mouse_delta = size_2_maximum_delta;

        // Apply resize
        if (mouse_delta != 0.0f)
        {
            if (mouse_delta < 0.0f)
                IM_ASSERT(*size1 + mouse_delta >= min_size1);
            if (mouse_delta > 0.0f)
                IM_ASSERT(*size2 - mouse_delta >= min_size2);
            *size1 += mouse_delta;
            *size2 -= mouse_delta;
            bb_render.Translate((axis == ImGuiAxis_X) ? ImVec2(mouse_delta, 0.0f) : ImVec2(0.0f, mouse_delta));
            MarkItemEdited(id);
        }
    }

    // Render
    const ImU32 col = GetColorU32(held ? ImGuiCol_SeparatorActive : (hovered && g.HoveredIdTimer >= hover_visibility_delay) ? ImGuiCol_SeparatorHovered : ImGuiCol_Separator);
    window->DrawList->AddRectFilled(bb_render.Min, bb_render.Max, col, 0.0f);

    return held;
}

static int IMGUI_CDECL ShrinkWidthItemComparer(const void* lhs, const void* rhs)
{
    const ImGuiShrinkWidthItem* a = (const ImGuiShrinkWidthItem*)lhs;
    const ImGuiShrinkWidthItem* b = (const ImGuiShrinkWidthItem*)rhs;
    if (int d = (int)(b->Width - a->Width))
        return d;
    return (b->Index - a->Index);
}

// Shrink excess width from a set of item, by removing width from the larger items first.
void ImGui::ShrinkWidths(ImGuiShrinkWidthItem* items, int count, float width_excess)
{
    if (count == 1)
    {
        items[0].Width = ImMax(items[0].Width - width_excess, 1.0f);
        return;
    }
    ImQsort(items, (size_t)count, sizeof(ImGuiShrinkWidthItem), ShrinkWidthItemComparer);
    int count_same_width = 1;
    while (width_excess > 0.0f && count_same_width < count)
    {
        while (count_same_width < count && items[0].Width <= items[count_same_width].Width)
            count_same_width++;
        float max_width_to_remove_per_item = (count_same_width < count) ? (items[0].Width - items[count_same_width].Width) : (items[0].Width - 1.0f);
        float width_to_remove_per_item = ImMin(width_excess / count_same_width, max_width_to_remove_per_item);
        for (int item_n = 0; item_n < count_same_width; item_n++)
            items[item_n].Width -= width_to_remove_per_item;
        width_excess -= width_to_remove_per_item * count_same_width;
    }

    // Round width and redistribute remainder left-to-right (could make it an option of the function?)
    // Ensure that e.g. the right-most tab of a shrunk tab-bar always reaches exactly at the same distance from the right-most edge of the tab bar separator.
    width_excess = 0.0f;
    for (int n = 0; n < count; n++)
    {
        float width_rounded = ImFloor(items[n].Width);
        width_excess += items[n].Width - width_rounded;
        items[n].Width = width_rounded;
    }
    if (width_excess > 0.0f)
        for (int n = 0; n < count; n++)
            if (items[n].Index < (int)(width_excess + 0.01f))
                items[n].Width += 1.0f;
}

//-------------------------------------------------------------------------
// [SECTION] Widgets: ComboBox
//-------------------------------------------------------------------------
// - BeginCombo()
// - EndCombo()
// - Combo()
//-------------------------------------------------------------------------

static float CalcMaxPopupHeightFromItemCount(int items_count)
{
    ImGuiContext& g = *GImGui;
    if (items_count <= 0)
        return FLT_MAX;
    return (g.FontSize + g.Style.ItemSpacing.y) * items_count - g.Style.ItemSpacing.y + (g.Style.WindowPadding.y * 2);
}

bool ImGui::BeginCombo(const char* label, const char* preview_value, ImGuiComboFlags flags)
{
    // Always consume the SetNextWindowSizeConstraint() call in our early return paths
    ImGuiContext& g = *GImGui;
    bool has_window_size_constraint = (g.NextWindowData.Flags & ImGuiNextWindowDataFlags_HasSizeConstraint) != 0;
    g.NextWindowData.Flags &= ~ImGuiNextWindowDataFlags_HasSizeConstraint;

    ImGuiWindow* window = GetCurrentWindow();
    if (window->SkipItems)
        return false;

    IM_ASSERT((flags & (ImGuiComboFlags_NoArrowButton | ImGuiComboFlags_NoPreview)) != (ImGuiComboFlags_NoArrowButton | ImGuiComboFlags_NoPreview)); // Can't use both flags together

    const ImGuiStyle& style = g.Style;
    const ImGuiID id = window->GetID(label);

    const float arrow_size = (flags & ImGuiComboFlags_NoArrowButton) ? 0.0f : GetFrameHeight();
    const ImVec2 label_size = CalcTextSize(label, NULL, true);
    const float expected_w = CalcItemWidth();
    const float w = (flags & ImGuiComboFlags_NoPreview) ? arrow_size : expected_w;
    const ImRect frame_bb(window->DC.CursorPos, window->DC.CursorPos + ImVec2(w, label_size.y + style.FramePadding.y*2.0f));
    const ImRect total_bb(frame_bb.Min, frame_bb.Max + ImVec2(label_size.x > 0.0f ? style.ItemInnerSpacing.x + label_size.x : 0.0f, 0.0f));
    ItemSize(total_bb, style.FramePadding.y);
    if (!ItemAdd(total_bb, id, &frame_bb))
        return false;

    bool hovered, held;
    bool pressed = ButtonBehavior(frame_bb, id, &hovered, &held);
    bool popup_open = IsPopupOpen(id);

    const ImU32 frame_col = GetColorU32(hovered ? ImGuiCol_FrameBgHovered : ImGuiCol_FrameBg);
    const float value_x2 = ImMax(frame_bb.Min.x, frame_bb.Max.x - arrow_size);
    RenderNavHighlight(frame_bb, id);
    if (!(flags & ImGuiComboFlags_NoPreview))
        window->DrawList->AddRectFilled(frame_bb.Min, ImVec2(value_x2, frame_bb.Max.y), frame_col, style.FrameRounding, (flags & ImGuiComboFlags_NoArrowButton) ? ImDrawCornerFlags_All : ImDrawCornerFlags_Left);
    if (!(flags & ImGuiComboFlags_NoArrowButton))
    {
        ImU32 bg_col = GetColorU32((popup_open || hovered) ? ImGuiCol_ButtonHovered : ImGuiCol_Button);
        ImU32 text_col = GetColorU32(ImGuiCol_Text);
        window->DrawList->AddRectFilled(ImVec2(value_x2, frame_bb.Min.y), frame_bb.Max, bg_col, style.FrameRounding, (w <= arrow_size) ? ImDrawCornerFlags_All : ImDrawCornerFlags_Right);
        if (value_x2 + arrow_size - style.FramePadding.x <= frame_bb.Max.x)
            RenderArrow(window->DrawList, ImVec2(value_x2 + style.FramePadding.y, frame_bb.Min.y + style.FramePadding.y), text_col, ImGuiDir_Down, 1.0f);
    }
    RenderFrameBorder(frame_bb.Min, frame_bb.Max, style.FrameRounding);
    if (preview_value != NULL && !(flags & ImGuiComboFlags_NoPreview))
        RenderTextClipped(frame_bb.Min + style.FramePadding, ImVec2(value_x2, frame_bb.Max.y), preview_value, NULL, NULL, ImVec2(0.0f,0.0f));
    if (label_size.x > 0)
        RenderText(ImVec2(frame_bb.Max.x + style.ItemInnerSpacing.x, frame_bb.Min.y + style.FramePadding.y), label);

    if ((pressed || g.NavActivateId == id) && !popup_open)
    {
        if (window->DC.NavLayerCurrent == 0)
            window->NavLastIds[0] = id;
        OpenPopupEx(id);
        popup_open = true;
    }

    if (!popup_open)
        return false;

    if (has_window_size_constraint)
    {
        g.NextWindowData.Flags |= ImGuiNextWindowDataFlags_HasSizeConstraint;
        g.NextWindowData.SizeConstraintRect.Min.x = ImMax(g.NextWindowData.SizeConstraintRect.Min.x, w);
    }
    else
    {
        if ((flags & ImGuiComboFlags_HeightMask_) == 0)
            flags |= ImGuiComboFlags_HeightRegular;
        IM_ASSERT(ImIsPowerOfTwo(flags & ImGuiComboFlags_HeightMask_));    // Only one
        int popup_max_height_in_items = -1;
        if (flags & ImGuiComboFlags_HeightRegular)     popup_max_height_in_items = 8;
        else if (flags & ImGuiComboFlags_HeightSmall)  popup_max_height_in_items = 4;
        else if (flags & ImGuiComboFlags_HeightLarge)  popup_max_height_in_items = 20;
        SetNextWindowSizeConstraints(ImVec2(w, 0.0f), ImVec2(FLT_MAX, CalcMaxPopupHeightFromItemCount(popup_max_height_in_items)));
    }

    char name[16];
    ImFormatString(name, IM_ARRAYSIZE(name), "##Combo_%02d", g.BeginPopupStack.Size); // Recycle windows based on depth

    // Peak into expected window size so we can position it
    if (ImGuiWindow* popup_window = FindWindowByName(name))
        if (popup_window->WasActive)
        {
            ImVec2 size_expected = CalcWindowExpectedSize(popup_window);
            if (flags & ImGuiComboFlags_PopupAlignLeft)
                popup_window->AutoPosLastDirection = ImGuiDir_Left;
            ImRect r_outer = GetWindowAllowedExtentRect(popup_window);
            ImVec2 pos = FindBestWindowPosForPopupEx(frame_bb.GetBL(), size_expected, &popup_window->AutoPosLastDirection, r_outer, frame_bb, ImGuiPopupPositionPolicy_ComboBox);
            SetNextWindowPos(pos);
        }

    // We don't use BeginPopupEx() solely because we have a custom name string, which we could make an argument to BeginPopupEx()
    ImGuiWindowFlags window_flags = ImGuiWindowFlags_AlwaysAutoResize | ImGuiWindowFlags_Popup | ImGuiWindowFlags_NoTitleBar | ImGuiWindowFlags_NoResize | ImGuiWindowFlags_NoSavedSettings | ImGuiWindowFlags_NoMove;

    // Horizontally align ourselves with the framed text
    PushStyleVar(ImGuiStyleVar_WindowPadding, ImVec2(style.FramePadding.x, style.WindowPadding.y));
    bool ret = Begin(name, NULL, window_flags);
    PopStyleVar();
    if (!ret)
    {
        EndPopup();
        IM_ASSERT(0);   // This should never happen as we tested for IsPopupOpen() above
        return false;
    }
    return true;
}

void ImGui::EndCombo()
{
    EndPopup();
}

// Getter for the old Combo() API: const char*[]
static bool Items_ArrayGetter(void* data, int idx, const char** out_text)
{
    const char* const* items = (const char* const*)data;
    if (out_text)
        *out_text = items[idx];
    return true;
}

// Getter for the old Combo() API: "item1\0item2\0item3\0"
static bool Items_SingleStringGetter(void* data, int idx, const char** out_text)
{
    // FIXME-OPT: we could pre-compute the indices to fasten this. But only 1 active combo means the waste is limited.
    const char* items_separated_by_zeros = (const char*)data;
    int items_count = 0;
    const char* p = items_separated_by_zeros;
    while (*p)
    {
        if (idx == items_count)
            break;
        p += strlen(p) + 1;
        items_count++;
    }
    if (!*p)
        return false;
    if (out_text)
        *out_text = p;
    return true;
}

// Old API, prefer using BeginCombo() nowadays if you can.
bool ImGui::Combo(const char* label, int* current_item, bool (*items_getter)(void*, int, const char**), void* data, int items_count, int popup_max_height_in_items)
{
    ImGuiContext& g = *GImGui;

    // Call the getter to obtain the preview string which is a parameter to BeginCombo()
    const char* preview_value = NULL;
    if (*current_item >= 0 && *current_item < items_count)
        items_getter(data, *current_item, &preview_value);

    // The old Combo() API exposed "popup_max_height_in_items". The new more general BeginCombo() API doesn't have/need it, but we emulate it here.
    if (popup_max_height_in_items != -1 && !(g.NextWindowData.Flags & ImGuiNextWindowDataFlags_HasSizeConstraint))
        SetNextWindowSizeConstraints(ImVec2(0,0), ImVec2(FLT_MAX, CalcMaxPopupHeightFromItemCount(popup_max_height_in_items)));

    if (!BeginCombo(label, preview_value, ImGuiComboFlags_None))
        return false;

    // Display items
    // FIXME-OPT: Use clipper (but we need to disable it on the appearing frame to make sure our call to SetItemDefaultFocus() is processed)
    bool value_changed = false;
    for (int i = 0; i < items_count; i++)
    {
        PushID((void*)(intptr_t)i);
        const bool item_selected = (i == *current_item);
        const char* item_text;
        if (!items_getter(data, i, &item_text))
            item_text = "*Unknown item*";
        if (Selectable(item_text, item_selected))
        {
            value_changed = true;
            *current_item = i;
        }
        if (item_selected)
            SetItemDefaultFocus();
        PopID();
    }

    EndCombo();
    return value_changed;
}

// Combo box helper allowing to pass an array of strings.
bool ImGui::Combo(const char* label, int* current_item, const char* const items[], int items_count, int height_in_items)
{
    const bool value_changed = Combo(label, current_item, Items_ArrayGetter, (void*)items, items_count, height_in_items);
    return value_changed;
}

// Combo box helper allowing to pass all items in a single string literal holding multiple zero-terminated items "item1\0item2\0"
bool ImGui::Combo(const char* label, int* current_item, const char* items_separated_by_zeros, int height_in_items)
{
    int items_count = 0;
    const char* p = items_separated_by_zeros;       // FIXME-OPT: Avoid computing this, or at least only when combo is open
    while (*p)
    {
        p += strlen(p) + 1;
        items_count++;
    }
    bool value_changed = Combo(label, current_item, Items_SingleStringGetter, (void*)items_separated_by_zeros, items_count, height_in_items);
    return value_changed;
}

//-------------------------------------------------------------------------
// [SECTION] Data Type and Data Formatting Helpers [Internal]
//-------------------------------------------------------------------------
// - PatchFormatStringFloatToInt()
// - DataTypeGetInfo()
// - DataTypeFormatString()
// - DataTypeApplyOp()
// - DataTypeApplyOpFromText()
// - GetMinimumStepAtDecimalPrecision
// - RoundScalarWithFormat<>()
//-------------------------------------------------------------------------

static const ImGuiDataTypeInfo GDataTypeInfo[] =
{
    { sizeof(char),             "%d",   "%d"    },  // ImGuiDataType_S8
    { sizeof(unsigned char),    "%u",   "%u"    },
    { sizeof(short),            "%d",   "%d"    },  // ImGuiDataType_S16
    { sizeof(unsigned short),   "%u",   "%u"    },
    { sizeof(int),              "%d",   "%d"    },  // ImGuiDataType_S32
    { sizeof(unsigned int),     "%u",   "%u"    },
#ifdef _MSC_VER
    { sizeof(ImS64),            "%I64d","%I64d" },  // ImGuiDataType_S64
    { sizeof(ImU64),            "%I64u","%I64u" },
#else
    { sizeof(ImS64),            "%lld", "%lld"  },  // ImGuiDataType_S64
    { sizeof(ImU64),            "%llu", "%llu"  },
#endif
    { sizeof(float),            "%f",   "%f"    },  // ImGuiDataType_Float (float are promoted to double in va_arg)
    { sizeof(double),           "%f",   "%lf"   },  // ImGuiDataType_Double
};
IM_STATIC_ASSERT(IM_ARRAYSIZE(GDataTypeInfo) == ImGuiDataType_COUNT);

// FIXME-LEGACY: Prior to 1.61 our DragInt() function internally used floats and because of this the compile-time default value for format was "%.0f".
// Even though we changed the compile-time default, we expect users to have carried %f around, which would break the display of DragInt() calls.
// To honor backward compatibility we are rewriting the format string, unless IMGUI_DISABLE_OBSOLETE_FUNCTIONS is enabled. What could possibly go wrong?!
static const char* PatchFormatStringFloatToInt(const char* fmt)
{
    if (fmt[0] == '%' && fmt[1] == '.' && fmt[2] == '0' && fmt[3] == 'f' && fmt[4] == 0) // Fast legacy path for "%.0f" which is expected to be the most common case.
        return "%d";
    const char* fmt_start = ImParseFormatFindStart(fmt);    // Find % (if any, and ignore %%)
    const char* fmt_end = ImParseFormatFindEnd(fmt_start);  // Find end of format specifier, which itself is an exercise of confidence/recklessness (because snprintf is dependent on libc or user).
    if (fmt_end > fmt_start && fmt_end[-1] == 'f')
    {
#ifndef IMGUI_DISABLE_OBSOLETE_FUNCTIONS
        if (fmt_start == fmt && fmt_end[0] == 0)
            return "%d";
        ImGuiContext& g = *GImGui;
        ImFormatString(g.TempBuffer, IM_ARRAYSIZE(g.TempBuffer), "%.*s%%d%s", (int)(fmt_start - fmt), fmt, fmt_end); // Honor leading and trailing decorations, but lose alignment/precision.
        return g.TempBuffer;
#else
        IM_ASSERT(0 && "DragInt(): Invalid format string!"); // Old versions used a default parameter of "%.0f", please replace with e.g. "%d"
#endif
    }
    return fmt;
}

const ImGuiDataTypeInfo* ImGui::DataTypeGetInfo(ImGuiDataType data_type)
{
    IM_ASSERT(data_type >= 0 && data_type < ImGuiDataType_COUNT);
    return &GDataTypeInfo[data_type];
}

int ImGui::DataTypeFormatString(char* buf, int buf_size, ImGuiDataType data_type, const void* p_data, const char* format)
{
    // Signedness doesn't matter when pushing integer arguments
    if (data_type == ImGuiDataType_S32 || data_type == ImGuiDataType_U32)
        return ImFormatString(buf, buf_size, format, *(const ImU32*)p_data);
    if (data_type == ImGuiDataType_S64 || data_type == ImGuiDataType_U64)
        return ImFormatString(buf, buf_size, format, *(const ImU64*)p_data);
    if (data_type == ImGuiDataType_Float)
        return ImFormatString(buf, buf_size, format, *(const float*)p_data);
    if (data_type == ImGuiDataType_Double)
        return ImFormatString(buf, buf_size, format, *(const double*)p_data);
    if (data_type == ImGuiDataType_S8)
        return ImFormatString(buf, buf_size, format, *(const ImS8*)p_data);
    if (data_type == ImGuiDataType_U8)
        return ImFormatString(buf, buf_size, format, *(const ImU8*)p_data);
    if (data_type == ImGuiDataType_S16)
        return ImFormatString(buf, buf_size, format, *(const ImS16*)p_data);
    if (data_type == ImGuiDataType_U16)
        return ImFormatString(buf, buf_size, format, *(const ImU16*)p_data);
    IM_ASSERT(0);
    return 0;
}

void ImGui::DataTypeApplyOp(ImGuiDataType data_type, int op, void* output, void* arg1, const void* arg2)
{
    IM_ASSERT(op == '+' || op == '-');
    switch (data_type)
    {
        case ImGuiDataType_S8:
            if (op == '+') { *(ImS8*)output  = ImAddClampOverflow(*(const ImS8*)arg1,  *(const ImS8*)arg2,  IM_S8_MIN,  IM_S8_MAX); }
            if (op == '-') { *(ImS8*)output  = ImSubClampOverflow(*(const ImS8*)arg1,  *(const ImS8*)arg2,  IM_S8_MIN,  IM_S8_MAX); }
            return;
        case ImGuiDataType_U8:
            if (op == '+') { *(ImU8*)output  = ImAddClampOverflow(*(const ImU8*)arg1,  *(const ImU8*)arg2,  IM_U8_MIN,  IM_U8_MAX); }
            if (op == '-') { *(ImU8*)output  = ImSubClampOverflow(*(const ImU8*)arg1,  *(const ImU8*)arg2,  IM_U8_MIN,  IM_U8_MAX); }
            return;
        case ImGuiDataType_S16:
            if (op == '+') { *(ImS16*)output = ImAddClampOverflow(*(const ImS16*)arg1, *(const ImS16*)arg2, IM_S16_MIN, IM_S16_MAX); }
            if (op == '-') { *(ImS16*)output = ImSubClampOverflow(*(const ImS16*)arg1, *(const ImS16*)arg2, IM_S16_MIN, IM_S16_MAX); }
            return;
        case ImGuiDataType_U16:
            if (op == '+') { *(ImU16*)output = ImAddClampOverflow(*(const ImU16*)arg1, *(const ImU16*)arg2, IM_U16_MIN, IM_U16_MAX); }
            if (op == '-') { *(ImU16*)output = ImSubClampOverflow(*(const ImU16*)arg1, *(const ImU16*)arg2, IM_U16_MIN, IM_U16_MAX); }
            return;
        case ImGuiDataType_S32:
            if (op == '+') { *(ImS32*)output = ImAddClampOverflow(*(const ImS32*)arg1, *(const ImS32*)arg2, IM_S32_MIN, IM_S32_MAX); }
            if (op == '-') { *(ImS32*)output = ImSubClampOverflow(*(const ImS32*)arg1, *(const ImS32*)arg2, IM_S32_MIN, IM_S32_MAX); }
            return;
        case ImGuiDataType_U32:
            if (op == '+') { *(ImU32*)output = ImAddClampOverflow(*(const ImU32*)arg1, *(const ImU32*)arg2, IM_U32_MIN, IM_U32_MAX); }
            if (op == '-') { *(ImU32*)output = ImSubClampOverflow(*(const ImU32*)arg1, *(const ImU32*)arg2, IM_U32_MIN, IM_U32_MAX); }
            return;
        case ImGuiDataType_S64:
            if (op == '+') { *(ImS64*)output = ImAddClampOverflow(*(const ImS64*)arg1, *(const ImS64*)arg2, IM_S64_MIN, IM_S64_MAX); }
            if (op == '-') { *(ImS64*)output = ImSubClampOverflow(*(const ImS64*)arg1, *(const ImS64*)arg2, IM_S64_MIN, IM_S64_MAX); }
            return;
        case ImGuiDataType_U64:
            if (op == '+') { *(ImU64*)output = ImAddClampOverflow(*(const ImU64*)arg1, *(const ImU64*)arg2, IM_U64_MIN, IM_U64_MAX); }
            if (op == '-') { *(ImU64*)output = ImSubClampOverflow(*(const ImU64*)arg1, *(const ImU64*)arg2, IM_U64_MIN, IM_U64_MAX); }
            return;
        case ImGuiDataType_Float:
            if (op == '+') { *(float*)output = *(const float*)arg1 + *(const float*)arg2; }
            if (op == '-') { *(float*)output = *(const float*)arg1 - *(const float*)arg2; }
            return;
        case ImGuiDataType_Double:
            if (op == '+') { *(double*)output = *(const double*)arg1 + *(const double*)arg2; }
            if (op == '-') { *(double*)output = *(const double*)arg1 - *(const double*)arg2; }
            return;
        case ImGuiDataType_COUNT: break;
    }
    IM_ASSERT(0);
}

// User can input math operators (e.g. +100) to edit a numerical values.
// NB: This is _not_ a full expression evaluator. We should probably add one and replace this dumb mess..
bool ImGui::DataTypeApplyOpFromText(const char* buf, const char* initial_value_buf, ImGuiDataType data_type, void* p_data, const char* format)
{
    while (ImCharIsBlankA(*buf))
        buf++;

    // We don't support '-' op because it would conflict with inputing negative value.
    // Instead you can use +-100 to subtract from an existing value
    char op = buf[0];
    if (op == '+' || op == '*' || op == '/')
    {
        buf++;
        while (ImCharIsBlankA(*buf))
            buf++;
    }
    else
    {
        op = 0;
    }
    if (!buf[0])
        return false;

    // Copy the value in an opaque buffer so we can compare at the end of the function if it changed at all.
    IM_ASSERT(data_type < ImGuiDataType_COUNT);
    int data_backup[2];
    const ImGuiDataTypeInfo* type_info = ImGui::DataTypeGetInfo(data_type);
    IM_ASSERT(type_info->Size <= sizeof(data_backup));
    memcpy(data_backup, p_data, type_info->Size);

    if (format == NULL)
        format = type_info->ScanFmt;

    // FIXME-LEGACY: The aim is to remove those operators and write a proper expression evaluator at some point..
    int arg1i = 0;
    if (data_type == ImGuiDataType_S32)
    {
        int* v = (int*)p_data;
        int arg0i = *v;
        float arg1f = 0.0f;
        if (op && sscanf(initial_value_buf, format, &arg0i) < 1)
            return false;
        // Store operand in a float so we can use fractional value for multipliers (*1.1), but constant always parsed as integer so we can fit big integers (e.g. 2000000003) past float precision
        if (op == '+')      { if (sscanf(buf, "%d", &arg1i)) *v = (int)(arg0i + arg1i); }                   // Add (use "+-" to subtract)
        else if (op == '*') { if (sscanf(buf, "%f", &arg1f)) *v = (int)(arg0i * arg1f); }                   // Multiply
        else if (op == '/') { if (sscanf(buf, "%f", &arg1f) && arg1f != 0.0f) *v = (int)(arg0i / arg1f); }  // Divide
        else                { if (sscanf(buf, format, &arg1i) == 1) *v = arg1i; }                           // Assign constant
    }
    else if (data_type == ImGuiDataType_Float)
    {
        // For floats we have to ignore format with precision (e.g. "%.2f") because sscanf doesn't take them in
        format = "%f";
        float* v = (float*)p_data;
        float arg0f = *v, arg1f = 0.0f;
        if (op && sscanf(initial_value_buf, format, &arg0f) < 1)
            return false;
        if (sscanf(buf, format, &arg1f) < 1)
            return false;
        if (op == '+')      { *v = arg0f + arg1f; }                    // Add (use "+-" to subtract)
        else if (op == '*') { *v = arg0f * arg1f; }                    // Multiply
        else if (op == '/') { if (arg1f != 0.0f) *v = arg0f / arg1f; } // Divide
        else                { *v = arg1f; }                            // Assign constant
    }
    else if (data_type == ImGuiDataType_Double)
    {
        format = "%lf"; // scanf differentiate float/double unlike printf which forces everything to double because of ellipsis
        double* v = (double*)p_data;
        double arg0f = *v, arg1f = 0.0;
        if (op && sscanf(initial_value_buf, format, &arg0f) < 1)
            return false;
        if (sscanf(buf, format, &arg1f) < 1)
            return false;
        if (op == '+')      { *v = arg0f + arg1f; }                    // Add (use "+-" to subtract)
        else if (op == '*') { *v = arg0f * arg1f; }                    // Multiply
        else if (op == '/') { if (arg1f != 0.0f) *v = arg0f / arg1f; } // Divide
        else                { *v = arg1f; }                            // Assign constant
    }
    else if (data_type == ImGuiDataType_U32 || data_type == ImGuiDataType_S64 || data_type == ImGuiDataType_U64)
    {
        // All other types assign constant
        // We don't bother handling support for legacy operators since they are a little too crappy. Instead we will later implement a proper expression evaluator in the future.
        sscanf(buf, format, p_data);
    }
    else
    {
        // Small types need a 32-bit buffer to receive the result from scanf()
        int v32;
        sscanf(buf, format, &v32);
        if (data_type == ImGuiDataType_S8)
            *(ImS8*)p_data = (ImS8)ImClamp(v32, (int)IM_S8_MIN, (int)IM_S8_MAX);
        else if (data_type == ImGuiDataType_U8)
            *(ImU8*)p_data = (ImU8)ImClamp(v32, (int)IM_U8_MIN, (int)IM_U8_MAX);
        else if (data_type == ImGuiDataType_S16)
            *(ImS16*)p_data = (ImS16)ImClamp(v32, (int)IM_S16_MIN, (int)IM_S16_MAX);
        else if (data_type == ImGuiDataType_U16)
            *(ImU16*)p_data = (ImU16)ImClamp(v32, (int)IM_U16_MIN, (int)IM_U16_MAX);
        else
            IM_ASSERT(0);
    }

    return memcmp(data_backup, p_data, type_info->Size) != 0;
}

static float GetMinimumStepAtDecimalPrecision(int decimal_precision)
{
    static const float min_steps[10] = { 1.0f, 0.1f, 0.01f, 0.001f, 0.0001f, 0.00001f, 0.000001f, 0.0000001f, 0.00000001f, 0.000000001f };
    if (decimal_precision < 0)
        return FLT_MIN;
    return (decimal_precision < IM_ARRAYSIZE(min_steps)) ? min_steps[decimal_precision] : ImPow(10.0f, (float)-decimal_precision);
}

template<typename TYPE>
static const char* ImAtoi(const char* src, TYPE* output)
{
    int negative = 0;
    if (*src == '-') { negative = 1; src++; }
    if (*src == '+') { src++; }
    TYPE v = 0;
    while (*src >= '0' && *src <= '9')
        v = (v * 10) + (*src++ - '0');
    *output = negative ? -v : v;
    return src;
}

template<typename TYPE, typename SIGNEDTYPE>
TYPE ImGui::RoundScalarWithFormatT(const char* format, ImGuiDataType data_type, TYPE v)
{
    const char* fmt_start = ImParseFormatFindStart(format);
    if (fmt_start[0] != '%' || fmt_start[1] == '%') // Don't apply if the value is not visible in the format string
        return v;
    char v_str[64];
    ImFormatString(v_str, IM_ARRAYSIZE(v_str), fmt_start, v);
    const char* p = v_str;
    while (*p == ' ')
        p++;
    if (data_type == ImGuiDataType_Float || data_type == ImGuiDataType_Double)
        v = (TYPE)ImAtof(p);
    else
        ImAtoi(p, (SIGNEDTYPE*)&v);
    return v;
}

//-------------------------------------------------------------------------
// [SECTION] Widgets: DragScalar, DragFloat, DragInt, etc.
//-------------------------------------------------------------------------
// - DragBehaviorT<>() [Internal]
// - DragBehavior() [Internal]
// - DragScalar()
// - DragScalarN()
// - DragFloat()
// - DragFloat2()
// - DragFloat3()
// - DragFloat4()
// - DragFloatRange2()
// - DragInt()
// - DragInt2()
// - DragInt3()
// - DragInt4()
// - DragIntRange2()
//-------------------------------------------------------------------------

// This is called by DragBehavior() when the widget is active (held by mouse or being manipulated with Nav controls)
template<typename TYPE, typename SIGNEDTYPE, typename FLOATTYPE>
bool ImGui::DragBehaviorT(ImGuiDataType data_type, TYPE* v, float v_speed, const TYPE v_min, const TYPE v_max, const char* format, float power, ImGuiDragFlags flags)
{
    ImGuiContext& g = *GImGui;
    const ImGuiAxis axis = (flags & ImGuiDragFlags_Vertical) ? ImGuiAxis_Y : ImGuiAxis_X;
    const bool is_decimal = (data_type == ImGuiDataType_Float) || (data_type == ImGuiDataType_Double);
    const bool is_clamped = (v_min < v_max);
    const bool is_power = (power != 1.0f && is_decimal && is_clamped && (v_max - v_min < FLT_MAX));
    const bool is_locked = (v_min > v_max);
    if (is_locked)
        return false;

    // Default tweak speed
    if (v_speed == 0.0f && is_clamped && (v_max - v_min < FLT_MAX))
        v_speed = (float)((v_max - v_min) * g.DragSpeedDefaultRatio);

    // Inputs accumulates into g.DragCurrentAccum, which is flushed into the current value as soon as it makes a difference with our precision settings
    float adjust_delta = 0.0f;
    if (g.ActiveIdSource == ImGuiInputSource_Mouse && IsMousePosValid() && g.IO.MouseDragMaxDistanceSqr[0] > 1.0f*1.0f)
    {
        adjust_delta = g.IO.MouseDelta[axis];
        if (g.IO.KeyAlt)
            adjust_delta *= 1.0f / 100.0f;
        if (g.IO.KeyShift)
            adjust_delta *= 10.0f;
    }
    else if (g.ActiveIdSource == ImGuiInputSource_Nav)
    {
        int decimal_precision = is_decimal ? ImParseFormatPrecision(format, 3) : 0;
        adjust_delta = GetNavInputAmount2d(ImGuiNavDirSourceFlags_Keyboard | ImGuiNavDirSourceFlags_PadDPad, ImGuiInputReadMode_RepeatFast, 1.0f / 10.0f, 10.0f)[axis];
        v_speed = ImMax(v_speed, GetMinimumStepAtDecimalPrecision(decimal_precision));
    }
    adjust_delta *= v_speed;

    // For vertical drag we currently assume that Up=higher value (like we do with vertical sliders). This may become a parameter.
    if (axis == ImGuiAxis_Y)
        adjust_delta = -adjust_delta;

    // Clear current value on activation
    // Avoid altering values and clamping when we are _already_ past the limits and heading in the same direction, so e.g. if range is 0..255, current value is 300 and we are pushing to the right side, keep the 300.
    bool is_just_activated = g.ActiveIdIsJustActivated;
    bool is_already_past_limits_and_pushing_outward = is_clamped && ((*v >= v_max && adjust_delta > 0.0f) || (*v <= v_min && adjust_delta < 0.0f));
    bool is_drag_direction_change_with_power = is_power && ((adjust_delta < 0 && g.DragCurrentAccum > 0) || (adjust_delta > 0 && g.DragCurrentAccum < 0));
    if (is_just_activated || is_already_past_limits_and_pushing_outward || is_drag_direction_change_with_power)
    {
        g.DragCurrentAccum = 0.0f;
        g.DragCurrentAccumDirty = false;
    }
    else if (adjust_delta != 0.0f)
    {
        g.DragCurrentAccum += adjust_delta;
        g.DragCurrentAccumDirty = true;
    }

    if (!g.DragCurrentAccumDirty)
        return false;

    TYPE v_cur = *v;
    FLOATTYPE v_old_ref_for_accum_remainder = (FLOATTYPE)0.0f;

    if (is_power)
    {
        // Offset + round to user desired precision, with a curve on the v_min..v_max range to get more precision on one side of the range
        FLOATTYPE v_old_norm_curved = ImPow((FLOATTYPE)(v_cur - v_min) / (FLOATTYPE)(v_max - v_min), (FLOATTYPE)1.0f / power);
        FLOATTYPE v_new_norm_curved = v_old_norm_curved + (g.DragCurrentAccum / (v_max - v_min));
        v_cur = v_min + (SIGNEDTYPE)ImPow(ImSaturate((float)v_new_norm_curved), power) * (v_max - v_min);
        v_old_ref_for_accum_remainder = v_old_norm_curved;
    }
    else
    {
        v_cur += (SIGNEDTYPE)g.DragCurrentAccum;
    }

    // Round to user desired precision based on format string
    v_cur = RoundScalarWithFormatT<TYPE, SIGNEDTYPE>(format, data_type, v_cur);

    // Preserve remainder after rounding has been applied. This also allow slow tweaking of values.
    g.DragCurrentAccumDirty = false;
    if (is_power)
    {
        FLOATTYPE v_cur_norm_curved = ImPow((FLOATTYPE)(v_cur - v_min) / (FLOATTYPE)(v_max - v_min), (FLOATTYPE)1.0f / power);
        g.DragCurrentAccum -= (float)(v_cur_norm_curved - v_old_ref_for_accum_remainder);
    }
    else
    {
        g.DragCurrentAccum -= (float)((SIGNEDTYPE)v_cur - (SIGNEDTYPE)*v);
    }

    // Lose zero sign for float/double
    if (v_cur == (TYPE)-0)
        v_cur = (TYPE)0;

    // Clamp values (+ handle overflow/wrap-around for integer types)
    if (*v != v_cur && is_clamped)
    {
        if (v_cur < v_min || (v_cur > *v && adjust_delta < 0.0f && !is_decimal))
            v_cur = v_min;
        if (v_cur > v_max || (v_cur < *v && adjust_delta > 0.0f && !is_decimal))
            v_cur = v_max;
    }

    // Apply result
    if (*v == v_cur)
        return false;
    *v = v_cur;
    return true;
}

bool ImGui::DragBehavior(ImGuiID id, ImGuiDataType data_type, void* p_v, float v_speed, const void* p_min, const void* p_max, const char* format, float power, ImGuiDragFlags flags)
{
    ImGuiContext& g = *GImGui;
    if (g.ActiveId == id)
    {
        if (g.ActiveIdSource == ImGuiInputSource_Mouse && !g.IO.MouseDown[0])
            ClearActiveID();
        else if (g.ActiveIdSource == ImGuiInputSource_Nav && g.NavActivatePressedId == id && !g.ActiveIdIsJustActivated)
            ClearActiveID();
    }
    if (g.ActiveId != id)
        return false;

    switch (data_type)
    {
    case ImGuiDataType_S8:     { ImS32 v32 = (ImS32)*(ImS8*)p_v;  bool r = DragBehaviorT<ImS32, ImS32, float>(ImGuiDataType_S32, &v32, v_speed, p_min ? *(const ImS8*) p_min : IM_S8_MIN,  p_max ? *(const ImS8*)p_max  : IM_S8_MAX,  format, power, flags); if (r) *(ImS8*)p_v = (ImS8)v32; return r; }
    case ImGuiDataType_U8:     { ImU32 v32 = (ImU32)*(ImU8*)p_v;  bool r = DragBehaviorT<ImU32, ImS32, float>(ImGuiDataType_U32, &v32, v_speed, p_min ? *(const ImU8*) p_min : IM_U8_MIN,  p_max ? *(const ImU8*)p_max  : IM_U8_MAX,  format, power, flags); if (r) *(ImU8*)p_v = (ImU8)v32; return r; }
    case ImGuiDataType_S16:    { ImS32 v32 = (ImS32)*(ImS16*)p_v; bool r = DragBehaviorT<ImS32, ImS32, float>(ImGuiDataType_S32, &v32, v_speed, p_min ? *(const ImS16*)p_min : IM_S16_MIN, p_max ? *(const ImS16*)p_max : IM_S16_MAX, format, power, flags); if (r) *(ImS16*)p_v = (ImS16)v32; return r; }
    case ImGuiDataType_U16:    { ImU32 v32 = (ImU32)*(ImU16*)p_v; bool r = DragBehaviorT<ImU32, ImS32, float>(ImGuiDataType_U32, &v32, v_speed, p_min ? *(const ImU16*)p_min : IM_U16_MIN, p_max ? *(const ImU16*)p_max : IM_U16_MAX, format, power, flags); if (r) *(ImU16*)p_v = (ImU16)v32; return r; }
    case ImGuiDataType_S32:    return DragBehaviorT<ImS32, ImS32, float >(data_type, (ImS32*)p_v,  v_speed, p_min ? *(const ImS32* )p_min : IM_S32_MIN, p_max ? *(const ImS32* )p_max : IM_S32_MAX, format, power, flags);
    case ImGuiDataType_U32:    return DragBehaviorT<ImU32, ImS32, float >(data_type, (ImU32*)p_v,  v_speed, p_min ? *(const ImU32* )p_min : IM_U32_MIN, p_max ? *(const ImU32* )p_max : IM_U32_MAX, format, power, flags);
    case ImGuiDataType_S64:    return DragBehaviorT<ImS64, ImS64, double>(data_type, (ImS64*)p_v,  v_speed, p_min ? *(const ImS64* )p_min : IM_S64_MIN, p_max ? *(const ImS64* )p_max : IM_S64_MAX, format, power, flags);
    case ImGuiDataType_U64:    return DragBehaviorT<ImU64, ImS64, double>(data_type, (ImU64*)p_v,  v_speed, p_min ? *(const ImU64* )p_min : IM_U64_MIN, p_max ? *(const ImU64* )p_max : IM_U64_MAX, format, power, flags);
    case ImGuiDataType_Float:  return DragBehaviorT<float, float, float >(data_type, (float*)p_v,  v_speed, p_min ? *(const float* )p_min : -FLT_MAX,   p_max ? *(const float* )p_max : FLT_MAX,    format, power, flags);
    case ImGuiDataType_Double: return DragBehaviorT<double,double,double>(data_type, (double*)p_v, v_speed, p_min ? *(const double*)p_min : -DBL_MAX,   p_max ? *(const double*)p_max : DBL_MAX,    format, power, flags);
    case ImGuiDataType_COUNT:  break;
    }
    IM_ASSERT(0);
    return false;
}

// Note: p_data, p_min and p_max are _pointers_ to a memory address holding the data. For a Drag widget, p_min and p_max are optional.
// Read code of e.g. SliderFloat(), SliderInt() etc. or examples in 'Demo->Widgets->Data Types' to understand how to use this function directly.
bool ImGui::DragScalar(const char* label, ImGuiDataType data_type, void* p_data, float v_speed, const void* p_min, const void* p_max, const char* format, float power)
{
    ImGuiWindow* window = GetCurrentWindow();
    if (window->SkipItems)
        return false;

    if (power != 1.0f)
        IM_ASSERT(p_min != NULL && p_max != NULL); // When using a power curve the drag needs to have known bounds

    ImGuiContext& g = *GImGui;
    const ImGuiStyle& style = g.Style;
    const ImGuiID id = window->GetID(label);
    const float w = CalcItemWidth();
    const ImVec2 label_size = CalcTextSize(label, NULL, true);
    const ImRect frame_bb(window->DC.CursorPos, window->DC.CursorPos + ImVec2(w, label_size.y + style.FramePadding.y*2.0f));
    const ImRect total_bb(frame_bb.Min, frame_bb.Max + ImVec2(label_size.x > 0.0f ? style.ItemInnerSpacing.x + label_size.x : 0.0f, 0.0f));

    ItemSize(total_bb, style.FramePadding.y);
    if (!ItemAdd(total_bb, id, &frame_bb))
        return false;

    // Default format string when passing NULL
    if (format == NULL)
        format = DataTypeGetInfo(data_type)->PrintFmt;
    else if (data_type == ImGuiDataType_S32 && strcmp(format, "%d") != 0) // (FIXME-LEGACY: Patch old "%.0f" format string to use "%d", read function more details.)
        format = PatchFormatStringFloatToInt(format);

    // Tabbing or CTRL-clicking on Drag turns it into an input box
    const bool hovered = ItemHoverable(frame_bb, id);
    bool temp_input_is_active = TempInputTextIsActive(id);
    bool temp_input_start = false;
    if (!temp_input_is_active)
    {
        const bool focus_requested = FocusableItemRegister(window, id);
        const bool clicked = (hovered && g.IO.MouseClicked[0]);
        const bool double_clicked = (hovered && g.IO.MouseDoubleClicked[0]);
        if (focus_requested || clicked || double_clicked || g.NavActivateId == id || g.NavInputId == id)
        {
            SetActiveID(id, window);
            SetFocusID(id, window);
            FocusWindow(window);
            g.ActiveIdUsingNavDirMask = (1 << ImGuiDir_Left) | (1 << ImGuiDir_Right);
            if (focus_requested || (clicked && g.IO.KeyCtrl) || double_clicked || g.NavInputId == id)
            {
                temp_input_start = true;
                FocusableItemUnregister(window);
            }
        }
    }
    if (temp_input_is_active || temp_input_start)
        return TempInputTextScalar(frame_bb, id, label, data_type, p_data, format);

    // Draw frame
    const ImU32 frame_col = GetColorU32(g.ActiveId == id ? ImGuiCol_FrameBgActive : g.HoveredId == id ? ImGuiCol_FrameBgHovered : ImGuiCol_FrameBg);
    RenderNavHighlight(frame_bb, id);
    RenderFrame(frame_bb.Min, frame_bb.Max, frame_col, true, style.FrameRounding);

    // Drag behavior
    const bool value_changed = DragBehavior(id, data_type, p_data, v_speed, p_min, p_max, format, power, ImGuiDragFlags_None);
    if (value_changed)
        MarkItemEdited(id);

    // Display value using user-provided display format so user can add prefix/suffix/decorations to the value.
    char value_buf[64];
    const char* value_buf_end = value_buf + DataTypeFormatString(value_buf, IM_ARRAYSIZE(value_buf), data_type, p_data, format);
    RenderTextClipped(frame_bb.Min, frame_bb.Max, value_buf, value_buf_end, NULL, ImVec2(0.5f, 0.5f));

    if (label_size.x > 0.0f)
        RenderText(ImVec2(frame_bb.Max.x + style.ItemInnerSpacing.x, frame_bb.Min.y + style.FramePadding.y), label);

    IMGUI_TEST_ENGINE_ITEM_INFO(id, label, window->DC.ItemFlags);
    return value_changed;
}

bool ImGui::DragScalarN(const char* label, ImGuiDataType data_type, void* p_data, int components, float v_speed, const void* p_min, const void* p_max, const char* format, float power)
{
    ImGuiWindow* window = GetCurrentWindow();
    if (window->SkipItems)
        return false;

    ImGuiContext& g = *GImGui;
    bool value_changed = false;
    BeginGroup();
    PushID(label);
    PushMultiItemsWidths(components, CalcItemWidth());
    size_t type_size = GDataTypeInfo[data_type].Size;
    for (int i = 0; i < components; i++)
    {
        PushID(i);
        if (i > 0)
            SameLine(0, g.Style.ItemInnerSpacing.x);
        value_changed |= DragScalar("", data_type, p_data, v_speed, p_min, p_max, format, power);
        PopID();
        PopItemWidth();
        p_data = (void*)((char*)p_data + type_size);
    }
    PopID();

    const char* label_end = FindRenderedTextEnd(label);
    if (label != label_end)
    {
        SameLine(0, g.Style.ItemInnerSpacing.x);
        TextEx(label, label_end);
    }

    EndGroup();
    return value_changed;
}

bool ImGui::DragFloat(const char* label, float* v, float v_speed, float v_min, float v_max, const char* format, float power)
{
    return DragScalar(label, ImGuiDataType_Float, v, v_speed, &v_min, &v_max, format, power);
}

bool ImGui::DragFloat2(const char* label, float v[2], float v_speed, float v_min, float v_max, const char* format, float power)
{
    return DragScalarN(label, ImGuiDataType_Float, v, 2, v_speed, &v_min, &v_max, format, power);
}

bool ImGui::DragFloat3(const char* label, float v[3], float v_speed, float v_min, float v_max, const char* format, float power)
{
    return DragScalarN(label, ImGuiDataType_Float, v, 3, v_speed, &v_min, &v_max, format, power);
}

bool ImGui::DragFloat4(const char* label, float v[4], float v_speed, float v_min, float v_max, const char* format, float power)
{
    return DragScalarN(label, ImGuiDataType_Float, v, 4, v_speed, &v_min, &v_max, format, power);
}

bool ImGui::DragFloatRange2(const char* label, float* v_current_min, float* v_current_max, float v_speed, float v_min, float v_max, const char* format, const char* format_max, float power)
{
    ImGuiWindow* window = GetCurrentWindow();
    if (window->SkipItems)
        return false;

    ImGuiContext& g = *GImGui;
    PushID(label);
    BeginGroup();
    PushMultiItemsWidths(2, CalcItemWidth());

    bool value_changed = DragFloat("##min", v_current_min, v_speed, (v_min >= v_max) ? -FLT_MAX : v_min, (v_min >= v_max) ? *v_current_max : ImMin(v_max, *v_current_max), format, power);
    PopItemWidth();
    SameLine(0, g.Style.ItemInnerSpacing.x);
    value_changed |= DragFloat("##max", v_current_max, v_speed, (v_min >= v_max) ? *v_current_min : ImMax(v_min, *v_current_min), (v_min >= v_max) ? FLT_MAX : v_max, format_max ? format_max : format, power);
    PopItemWidth();
    SameLine(0, g.Style.ItemInnerSpacing.x);

    TextEx(label, FindRenderedTextEnd(label));
    EndGroup();
    PopID();
    return value_changed;
}

// NB: v_speed is float to allow adjusting the drag speed with more precision
bool ImGui::DragInt(const char* label, int* v, float v_speed, int v_min, int v_max, const char* format)
{
    return DragScalar(label, ImGuiDataType_S32, v, v_speed, &v_min, &v_max, format);
}

bool ImGui::DragInt2(const char* label, int v[2], float v_speed, int v_min, int v_max, const char* format)
{
    return DragScalarN(label, ImGuiDataType_S32, v, 2, v_speed, &v_min, &v_max, format);
}

bool ImGui::DragInt3(const char* label, int v[3], float v_speed, int v_min, int v_max, const char* format)
{
    return DragScalarN(label, ImGuiDataType_S32, v, 3, v_speed, &v_min, &v_max, format);
}

bool ImGui::DragInt4(const char* label, int v[4], float v_speed, int v_min, int v_max, const char* format)
{
    return DragScalarN(label, ImGuiDataType_S32, v, 4, v_speed, &v_min, &v_max, format);
}

bool ImGui::DragIntRange2(const char* label, int* v_current_min, int* v_current_max, float v_speed, int v_min, int v_max, const char* format, const char* format_max)
{
    ImGuiWindow* window = GetCurrentWindow();
    if (window->SkipItems)
        return false;

    ImGuiContext& g = *GImGui;
    PushID(label);
    BeginGroup();
    PushMultiItemsWidths(2, CalcItemWidth());

    bool value_changed = DragInt("##min", v_current_min, v_speed, (v_min >= v_max) ? INT_MIN : v_min, (v_min >= v_max) ? *v_current_max : ImMin(v_max, *v_current_max), format);
    PopItemWidth();
    SameLine(0, g.Style.ItemInnerSpacing.x);
    value_changed |= DragInt("##max", v_current_max, v_speed, (v_min >= v_max) ? *v_current_min : ImMax(v_min, *v_current_min), (v_min >= v_max) ? INT_MAX : v_max, format_max ? format_max : format);
    PopItemWidth();
    SameLine(0, g.Style.ItemInnerSpacing.x);

    TextEx(label, FindRenderedTextEnd(label));
    EndGroup();
    PopID();

    return value_changed;
}

//-------------------------------------------------------------------------
// [SECTION] Widgets: SliderScalar, SliderFloat, SliderInt, etc.
//-------------------------------------------------------------------------
// - SliderBehaviorT<>() [Internal]
// - SliderBehavior() [Internal]
// - SliderScalar()
// - SliderScalarN()
// - SliderFloat()
// - SliderFloat2()
// - SliderFloat3()
// - SliderFloat4()
// - SliderAngle()
// - SliderInt()
// - SliderInt2()
// - SliderInt3()
// - SliderInt4()
// - VSliderScalar()
// - VSliderFloat()
// - VSliderInt()
//-------------------------------------------------------------------------

template<typename TYPE, typename FLOATTYPE>
float ImGui::SliderCalcRatioFromValueT(ImGuiDataType data_type, TYPE v, TYPE v_min, TYPE v_max, float power, float linear_zero_pos)
{
    if (v_min == v_max)
        return 0.0f;

    const bool is_power = (power != 1.0f) && (data_type == ImGuiDataType_Float || data_type == ImGuiDataType_Double);
    const TYPE v_clamped = (v_min < v_max) ? ImClamp(v, v_min, v_max) : ImClamp(v, v_max, v_min);
    if (is_power)
    {
        if (v_clamped < 0.0f)
        {
            const float f = 1.0f - (float)((v_clamped - v_min) / (ImMin((TYPE)0, v_max) - v_min));
            return (1.0f - ImPow(f, 1.0f/power)) * linear_zero_pos;
        }
        else
        {
            const float f = (float)((v_clamped - ImMax((TYPE)0, v_min)) / (v_max - ImMax((TYPE)0, v_min)));
            return linear_zero_pos + ImPow(f, 1.0f/power) * (1.0f - linear_zero_pos);
        }
    }

    // Linear slider
    return (float)((FLOATTYPE)(v_clamped - v_min) / (FLOATTYPE)(v_max - v_min));
}

// FIXME: Move some of the code into SliderBehavior(). Current responsability is larger than what the equivalent DragBehaviorT<> does, we also do some rendering, etc.
template<typename TYPE, typename SIGNEDTYPE, typename FLOATTYPE>
bool ImGui::SliderBehaviorT(const ImRect& bb, ImGuiID id, ImGuiDataType data_type, TYPE* v, const TYPE v_min, const TYPE v_max, const char* format, float power, ImGuiSliderFlags flags, ImRect* out_grab_bb)
{
    ImGuiContext& g = *GImGui;
    const ImGuiStyle& style = g.Style;

    const ImGuiAxis axis = (flags & ImGuiSliderFlags_Vertical) ? ImGuiAxis_Y : ImGuiAxis_X;
    const bool is_decimal = (data_type == ImGuiDataType_Float) || (data_type == ImGuiDataType_Double);
    const bool is_power = (power != 1.0f) && is_decimal;

    const float grab_padding = 2.0f;
    const float slider_sz = (bb.Max[axis] - bb.Min[axis]) - grab_padding * 2.0f;
    float grab_sz = style.GrabMinSize;
    SIGNEDTYPE v_range = (v_min < v_max ? v_max - v_min : v_min - v_max);
    if (!is_decimal && v_range >= 0)                                             // v_range < 0 may happen on integer overflows
        grab_sz = ImMax((float)(slider_sz / (v_range + 1)), style.GrabMinSize);  // For integer sliders: if possible have the grab size represent 1 unit
    grab_sz = ImMin(grab_sz, slider_sz);
    const float slider_usable_sz = slider_sz - grab_sz;
    const float slider_usable_pos_min = bb.Min[axis] + grab_padding + grab_sz * 0.5f;
    const float slider_usable_pos_max = bb.Max[axis] - grab_padding - grab_sz * 0.5f;

    // For power curve sliders that cross over sign boundary we want the curve to be symmetric around 0.0f
    float linear_zero_pos;   // 0.0->1.0f
    if (is_power && v_min * v_max < 0.0f)
    {
        // Different sign
        const FLOATTYPE linear_dist_min_to_0 = ImPow(v_min >= 0 ? (FLOATTYPE)v_min : -(FLOATTYPE)v_min, (FLOATTYPE)1.0f / power);
        const FLOATTYPE linear_dist_max_to_0 = ImPow(v_max >= 0 ? (FLOATTYPE)v_max : -(FLOATTYPE)v_max, (FLOATTYPE)1.0f / power);
        linear_zero_pos = (float)(linear_dist_min_to_0 / (linear_dist_min_to_0 + linear_dist_max_to_0));
    }
    else
    {
        // Same sign
        linear_zero_pos = v_min < 0.0f ? 1.0f : 0.0f;
    }

    // Process interacting with the slider
    bool value_changed = false;
    if (g.ActiveId == id)
    {
        bool set_new_value = false;
        float clicked_t = 0.0f;
        if (g.ActiveIdSource == ImGuiInputSource_Mouse)
        {
            if (!g.IO.MouseDown[0])
            {
                ClearActiveID();
            }
            else
            {
                const float mouse_abs_pos = g.IO.MousePos[axis];
                clicked_t = (slider_usable_sz > 0.0f) ? ImClamp((mouse_abs_pos - slider_usable_pos_min) / slider_usable_sz, 0.0f, 1.0f) : 0.0f;
                if (axis == ImGuiAxis_Y)
                    clicked_t = 1.0f - clicked_t;
                set_new_value = true;
            }
        }
        else if (g.ActiveIdSource == ImGuiInputSource_Nav)
        {
            const ImVec2 delta2 = GetNavInputAmount2d(ImGuiNavDirSourceFlags_Keyboard | ImGuiNavDirSourceFlags_PadDPad, ImGuiInputReadMode_RepeatFast, 0.0f, 0.0f);
            float delta = (axis == ImGuiAxis_X) ? delta2.x : -delta2.y;
            if (g.NavActivatePressedId == id && !g.ActiveIdIsJustActivated)
            {
                ClearActiveID();
            }
            else if (delta != 0.0f)
            {
                clicked_t = SliderCalcRatioFromValueT<TYPE,FLOATTYPE>(data_type, *v, v_min, v_max, power, linear_zero_pos);
                const int decimal_precision = is_decimal ? ImParseFormatPrecision(format, 3) : 0;
                if ((decimal_precision > 0) || is_power)
                {
                    delta /= 100.0f;    // Gamepad/keyboard tweak speeds in % of slider bounds
                    if (IsNavInputDown(ImGuiNavInput_TweakSlow))
                        delta /= 10.0f;
                }
                else
                {
                    if ((v_range >= -100.0f && v_range <= 100.0f) || IsNavInputDown(ImGuiNavInput_TweakSlow))
                        delta = ((delta < 0.0f) ? -1.0f : +1.0f) / (float)v_range; // Gamepad/keyboard tweak speeds in integer steps
                    else
                        delta /= 100.0f;
                }
                if (IsNavInputDown(ImGuiNavInput_TweakFast))
                    delta *= 10.0f;
                set_new_value = true;
                if ((clicked_t >= 1.0f && delta > 0.0f) || (clicked_t <= 0.0f && delta < 0.0f)) // This is to avoid applying the saturation when already past the limits
                    set_new_value = false;
                else
                    clicked_t = ImSaturate(clicked_t + delta);
            }
        }

        if (set_new_value)
        {
            TYPE v_new;
            if (is_power)
            {
                // Account for power curve scale on both sides of the zero
                if (clicked_t < linear_zero_pos)
                {
                    // Negative: rescale to the negative range before powering
                    float a = 1.0f - (clicked_t / linear_zero_pos);
                    a = ImPow(a, power);
                    v_new = ImLerp(ImMin(v_max, (TYPE)0), v_min, a);
                }
                else
                {
                    // Positive: rescale to the positive range before powering
                    float a;
                    if (ImFabs(linear_zero_pos - 1.0f) > 1.e-6f)
                        a = (clicked_t - linear_zero_pos) / (1.0f - linear_zero_pos);
                    else
                        a = clicked_t;
                    a = ImPow(a, power);
                    v_new = ImLerp(ImMax(v_min, (TYPE)0), v_max, a);
                }
            }
            else
            {
                // Linear slider
                if (is_decimal)
                {
                    v_new = ImLerp(v_min, v_max, clicked_t);
                }
                else
                {
                    // For integer values we want the clicking position to match the grab box so we round above
                    // This code is carefully tuned to work with large values (e.g. high ranges of U64) while preserving this property..
                    FLOATTYPE v_new_off_f = (v_max - v_min) * clicked_t;
                    TYPE v_new_off_floor = (TYPE)(v_new_off_f);
                    TYPE v_new_off_round = (TYPE)(v_new_off_f + (FLOATTYPE)0.5);
                    if (v_new_off_floor < v_new_off_round)
                        v_new = v_min + v_new_off_round;
                    else
                        v_new = v_min + v_new_off_floor;
                }
            }

            // Round to user desired precision based on format string
            v_new = RoundScalarWithFormatT<TYPE,SIGNEDTYPE>(format, data_type, v_new);

            // Apply result
            if (*v != v_new)
            {
                *v = v_new;
                value_changed = true;
            }
        }
    }

    if (slider_sz < 1.0f)
    {
        *out_grab_bb = ImRect(bb.Min, bb.Min);
    }
    else
    {
        // Output grab position so it can be displayed by the caller
        float grab_t = SliderCalcRatioFromValueT<TYPE, FLOATTYPE>(data_type, *v, v_min, v_max, power, linear_zero_pos);
        if (axis == ImGuiAxis_Y)
            grab_t = 1.0f - grab_t;
        const float grab_pos = ImLerp(slider_usable_pos_min, slider_usable_pos_max, grab_t);
        if (axis == ImGuiAxis_X)
            *out_grab_bb = ImRect(grab_pos - grab_sz * 0.5f, bb.Min.y + grab_padding, grab_pos + grab_sz * 0.5f, bb.Max.y - grab_padding);
        else
            *out_grab_bb = ImRect(bb.Min.x + grab_padding, grab_pos - grab_sz * 0.5f, bb.Max.x - grab_padding, grab_pos + grab_sz * 0.5f);
    }

    return value_changed;
}

// For 32-bit and larger types, slider bounds are limited to half the natural type range.
// So e.g. an integer Slider between INT_MAX-10 and INT_MAX will fail, but an integer Slider between INT_MAX/2-10 and INT_MAX/2 will be ok.
// It would be possible to lift that limitation with some work but it doesn't seem to be worth it for sliders.
bool ImGui::SliderBehavior(const ImRect& bb, ImGuiID id, ImGuiDataType data_type, void* p_v, const void* p_min, const void* p_max, const char* format, float power, ImGuiSliderFlags flags, ImRect* out_grab_bb)
{
    switch (data_type)
    {
    case ImGuiDataType_S8:  { ImS32 v32 = (ImS32)*(ImS8*)p_v;  bool r = SliderBehaviorT<ImS32, ImS32, float>(bb, id, ImGuiDataType_S32, &v32, *(const ImS8*)p_min,  *(const ImS8*)p_max,  format, power, flags, out_grab_bb); if (r) *(ImS8*)p_v  = (ImS8)v32;  return r; }
    case ImGuiDataType_U8:  { ImU32 v32 = (ImU32)*(ImU8*)p_v;  bool r = SliderBehaviorT<ImU32, ImS32, float>(bb, id, ImGuiDataType_U32, &v32, *(const ImU8*)p_min,  *(const ImU8*)p_max,  format, power, flags, out_grab_bb); if (r) *(ImU8*)p_v  = (ImU8)v32;  return r; }
    case ImGuiDataType_S16: { ImS32 v32 = (ImS32)*(ImS16*)p_v; bool r = SliderBehaviorT<ImS32, ImS32, float>(bb, id, ImGuiDataType_S32, &v32, *(const ImS16*)p_min, *(const ImS16*)p_max, format, power, flags, out_grab_bb); if (r) *(ImS16*)p_v = (ImS16)v32; return r; }
    case ImGuiDataType_U16: { ImU32 v32 = (ImU32)*(ImU16*)p_v; bool r = SliderBehaviorT<ImU32, ImS32, float>(bb, id, ImGuiDataType_U32, &v32, *(const ImU16*)p_min, *(const ImU16*)p_max, format, power, flags, out_grab_bb); if (r) *(ImU16*)p_v = (ImU16)v32; return r; }
    case ImGuiDataType_S32:
        IM_ASSERT(*(const ImS32*)p_min >= IM_S32_MIN/2 && *(const ImS32*)p_max <= IM_S32_MAX/2);
        return SliderBehaviorT<ImS32, ImS32, float >(bb, id, data_type, (ImS32*)p_v,  *(const ImS32*)p_min,  *(const ImS32*)p_max,  format, power, flags, out_grab_bb);
    case ImGuiDataType_U32:
        IM_ASSERT(*(const ImU32*)p_max <= IM_U32_MAX/2);
        return SliderBehaviorT<ImU32, ImS32, float >(bb, id, data_type, (ImU32*)p_v,  *(const ImU32*)p_min,  *(const ImU32*)p_max,  format, power, flags, out_grab_bb);
    case ImGuiDataType_S64:
        IM_ASSERT(*(const ImS64*)p_min >= IM_S64_MIN/2 && *(const ImS64*)p_max <= IM_S64_MAX/2);
        return SliderBehaviorT<ImS64, ImS64, double>(bb, id, data_type, (ImS64*)p_v,  *(const ImS64*)p_min,  *(const ImS64*)p_max,  format, power, flags, out_grab_bb);
    case ImGuiDataType_U64:
        IM_ASSERT(*(const ImU64*)p_max <= IM_U64_MAX/2);
        return SliderBehaviorT<ImU64, ImS64, double>(bb, id, data_type, (ImU64*)p_v,  *(const ImU64*)p_min,  *(const ImU64*)p_max,  format, power, flags, out_grab_bb);
    case ImGuiDataType_Float:
        IM_ASSERT(*(const float*)p_min >= -FLT_MAX/2.0f && *(const float*)p_max <= FLT_MAX/2.0f);
        return SliderBehaviorT<float, float, float >(bb, id, data_type, (float*)p_v,  *(const float*)p_min,  *(const float*)p_max,  format, power, flags, out_grab_bb);
    case ImGuiDataType_Double:
        IM_ASSERT(*(const double*)p_min >= -DBL_MAX/2.0f && *(const double*)p_max <= DBL_MAX/2.0f);
        return SliderBehaviorT<double,double,double>(bb, id, data_type, (double*)p_v, *(const double*)p_min, *(const double*)p_max, format, power, flags, out_grab_bb);
    case ImGuiDataType_COUNT: break;
    }
    IM_ASSERT(0);
    return false;
}

// Note: p_data, p_min and p_max are _pointers_ to a memory address holding the data. For a slider, they are all required.
// Read code of e.g. SliderFloat(), SliderInt() etc. or examples in 'Demo->Widgets->Data Types' to understand how to use this function directly.
bool ImGui::SliderScalar(const char* label, ImGuiDataType data_type, void* p_data, const void* p_min, const void* p_max, const char* format, float power)
{
    ImGuiWindow* window = GetCurrentWindow();
    if (window->SkipItems)
        return false;

    ImGuiContext& g = *GImGui;
    const ImGuiStyle& style = g.Style;
    const ImGuiID id = window->GetID(label);
    const float w = CalcItemWidth();

    const ImVec2 label_size = CalcTextSize(label, NULL, true);
    const ImRect frame_bb(window->DC.CursorPos, window->DC.CursorPos + ImVec2(w, label_size.y + style.FramePadding.y*2.0f));
    const ImRect total_bb(frame_bb.Min, frame_bb.Max + ImVec2(label_size.x > 0.0f ? style.ItemInnerSpacing.x + label_size.x : 0.0f, 0.0f));

    ItemSize(total_bb, style.FramePadding.y);
    if (!ItemAdd(total_bb, id, &frame_bb))
        return false;

    // Default format string when passing NULL
    if (format == NULL)
        format = DataTypeGetInfo(data_type)->PrintFmt;
    else if (data_type == ImGuiDataType_S32 && strcmp(format, "%d") != 0) // (FIXME-LEGACY: Patch old "%.0f" format string to use "%d", read function more details.)
        format = PatchFormatStringFloatToInt(format);

    // Tabbing or CTRL-clicking on Slider turns it into an input box
    const bool hovered = ItemHoverable(frame_bb, id);
    bool temp_input_is_active = TempInputTextIsActive(id);
    bool temp_input_start = false;
    if (!temp_input_is_active)
    {
        const bool focus_requested = FocusableItemRegister(window, id);
        const bool clicked = (hovered && g.IO.MouseClicked[0]);
        if (focus_requested || clicked || g.NavActivateId == id || g.NavInputId == id)
        {
            SetActiveID(id, window);
            SetFocusID(id, window);
            FocusWindow(window);
            g.ActiveIdUsingNavDirMask |= (1 << ImGuiDir_Left) | (1 << ImGuiDir_Right);
            if (focus_requested || (clicked && g.IO.KeyCtrl) || g.NavInputId == id)
            {
                temp_input_start = true;
                FocusableItemUnregister(window);
            }
        }
    }
    if (temp_input_is_active || temp_input_start)
        return TempInputTextScalar(frame_bb, id, label, data_type, p_data, format);

    // Draw frame
    const ImU32 frame_col = GetColorU32(g.ActiveId == id ? ImGuiCol_FrameBgActive : g.HoveredId == id ? ImGuiCol_FrameBgHovered : ImGuiCol_FrameBg);
    RenderNavHighlight(frame_bb, id);
    RenderFrame(frame_bb.Min, frame_bb.Max, frame_col, true, g.Style.FrameRounding);

    // Slider behavior
    ImRect grab_bb;
    const bool value_changed = SliderBehavior(frame_bb, id, data_type, p_data, p_min, p_max, format, power, ImGuiSliderFlags_None, &grab_bb);
    if (value_changed)
        MarkItemEdited(id);

    // Render grab
    if (grab_bb.Max.x > grab_bb.Min.x)
        window->DrawList->AddRectFilled(grab_bb.Min, grab_bb.Max, GetColorU32(g.ActiveId == id ? ImGuiCol_SliderGrabActive : ImGuiCol_SliderGrab), style.GrabRounding);

    // Display value using user-provided display format so user can add prefix/suffix/decorations to the value.
    char value_buf[64];
    const char* value_buf_end = value_buf + DataTypeFormatString(value_buf, IM_ARRAYSIZE(value_buf), data_type, p_data, format);
    RenderTextClipped(frame_bb.Min, frame_bb.Max, value_buf, value_buf_end, NULL, ImVec2(0.5f,0.5f));

    if (label_size.x > 0.0f)
        RenderText(ImVec2(frame_bb.Max.x + style.ItemInnerSpacing.x, frame_bb.Min.y + style.FramePadding.y), label);

    IMGUI_TEST_ENGINE_ITEM_INFO(id, label, window->DC.ItemFlags);
    return value_changed;
}

// Add multiple sliders on 1 line for compact edition of multiple components
bool ImGui::SliderScalarN(const char* label, ImGuiDataType data_type, void* v, int components, const void* v_min, const void* v_max, const char* format, float power)
{
    ImGuiWindow* window = GetCurrentWindow();
    if (window->SkipItems)
        return false;

    ImGuiContext& g = *GImGui;
    bool value_changed = false;
    BeginGroup();
    PushID(label);
    PushMultiItemsWidths(components, CalcItemWidth());
    size_t type_size = GDataTypeInfo[data_type].Size;
    for (int i = 0; i < components; i++)
    {
        PushID(i);
        if (i > 0)
            SameLine(0, g.Style.ItemInnerSpacing.x);
        value_changed |= SliderScalar("", data_type, v, v_min, v_max, format, power);
        PopID();
        PopItemWidth();
        v = (void*)((char*)v + type_size);
    }
    PopID();

    const char* label_end = FindRenderedTextEnd(label);
    if (label != label_end)
    {
        SameLine(0, g.Style.ItemInnerSpacing.x);
        TextEx(label, label_end);
    }

    EndGroup();
    return value_changed;
}

bool ImGui::SliderFloat(const char* label, float* v, float v_min, float v_max, const char* format, float power)
{
    return SliderScalar(label, ImGuiDataType_Float, v, &v_min, &v_max, format, power);
}

bool ImGui::SliderFloat2(const char* label, float v[2], float v_min, float v_max, const char* format, float power)
{
    return SliderScalarN(label, ImGuiDataType_Float, v, 2, &v_min, &v_max, format, power);
}

bool ImGui::SliderFloat3(const char* label, float v[3], float v_min, float v_max, const char* format, float power)
{
    return SliderScalarN(label, ImGuiDataType_Float, v, 3, &v_min, &v_max, format, power);
}

bool ImGui::SliderFloat4(const char* label, float v[4], float v_min, float v_max, const char* format, float power)
{
    return SliderScalarN(label, ImGuiDataType_Float, v, 4, &v_min, &v_max, format, power);
}

bool ImGui::SliderAngle(const char* label, float* v_rad, float v_degrees_min, float v_degrees_max, const char* format)
{
    if (format == NULL)
        format = "%.0f deg";
    float v_deg = (*v_rad) * 360.0f / (2*IM_PI);
    bool value_changed = SliderFloat(label, &v_deg, v_degrees_min, v_degrees_max, format, 1.0f);
    *v_rad = v_deg * (2*IM_PI) / 360.0f;
    return value_changed;
}

bool ImGui::SliderInt(const char* label, int* v, int v_min, int v_max, const char* format)
{
    return SliderScalar(label, ImGuiDataType_S32, v, &v_min, &v_max, format);
}

bool ImGui::SliderInt2(const char* label, int v[2], int v_min, int v_max, const char* format)
{
    return SliderScalarN(label, ImGuiDataType_S32, v, 2, &v_min, &v_max, format);
}

bool ImGui::SliderInt3(const char* label, int v[3], int v_min, int v_max, const char* format)
{
    return SliderScalarN(label, ImGuiDataType_S32, v, 3, &v_min, &v_max, format);
}

bool ImGui::SliderInt4(const char* label, int v[4], int v_min, int v_max, const char* format)
{
    return SliderScalarN(label, ImGuiDataType_S32, v, 4, &v_min, &v_max, format);
}

bool ImGui::VSliderScalar(const char* label, const ImVec2& size, ImGuiDataType data_type, void* p_data, const void* p_min, const void* p_max, const char* format, float power)
{
    ImGuiWindow* window = GetCurrentWindow();
    if (window->SkipItems)
        return false;

    ImGuiContext& g = *GImGui;
    const ImGuiStyle& style = g.Style;
    const ImGuiID id = window->GetID(label);

    const ImVec2 label_size = CalcTextSize(label, NULL, true);
    const ImRect frame_bb(window->DC.CursorPos, window->DC.CursorPos + size);
    const ImRect bb(frame_bb.Min, frame_bb.Max + ImVec2(label_size.x > 0.0f ? style.ItemInnerSpacing.x + label_size.x : 0.0f, 0.0f));

    ItemSize(bb, style.FramePadding.y);
    if (!ItemAdd(frame_bb, id))
        return false;

    // Default format string when passing NULL
    if (format == NULL)
        format = DataTypeGetInfo(data_type)->PrintFmt;
    else if (data_type == ImGuiDataType_S32 && strcmp(format, "%d") != 0) // (FIXME-LEGACY: Patch old "%.0f" format string to use "%d", read function more details.)
        format = PatchFormatStringFloatToInt(format);

    const bool hovered = ItemHoverable(frame_bb, id);
    if ((hovered && g.IO.MouseClicked[0]) || g.NavActivateId == id || g.NavInputId == id)
    {
        SetActiveID(id, window);
        SetFocusID(id, window);
        FocusWindow(window);
        g.ActiveIdUsingNavDirMask |= (1 << ImGuiDir_Up) | (1 << ImGuiDir_Down);
    }

    // Draw frame
    const ImU32 frame_col = GetColorU32(g.ActiveId == id ? ImGuiCol_FrameBgActive : g.HoveredId == id ? ImGuiCol_FrameBgHovered : ImGuiCol_FrameBg);
    RenderNavHighlight(frame_bb, id);
    RenderFrame(frame_bb.Min, frame_bb.Max, frame_col, true, g.Style.FrameRounding);

    // Slider behavior
    ImRect grab_bb;
    const bool value_changed = SliderBehavior(frame_bb, id, data_type, p_data, p_min, p_max, format, power, ImGuiSliderFlags_Vertical, &grab_bb);
    if (value_changed)
        MarkItemEdited(id);

    // Render grab
    if (grab_bb.Max.y > grab_bb.Min.y)
        window->DrawList->AddRectFilled(grab_bb.Min, grab_bb.Max, GetColorU32(g.ActiveId == id ? ImGuiCol_SliderGrabActive : ImGuiCol_SliderGrab), style.GrabRounding);

    // Display value using user-provided display format so user can add prefix/suffix/decorations to the value.
    // For the vertical slider we allow centered text to overlap the frame padding
    char value_buf[64];
    const char* value_buf_end = value_buf + DataTypeFormatString(value_buf, IM_ARRAYSIZE(value_buf), data_type, p_data, format);
    RenderTextClipped(ImVec2(frame_bb.Min.x, frame_bb.Min.y + style.FramePadding.y), frame_bb.Max, value_buf, value_buf_end, NULL, ImVec2(0.5f,0.0f));
    if (label_size.x > 0.0f)
        RenderText(ImVec2(frame_bb.Max.x + style.ItemInnerSpacing.x, frame_bb.Min.y + style.FramePadding.y), label);

    return value_changed;
}

bool ImGui::VSliderFloat(const char* label, const ImVec2& size, float* v, float v_min, float v_max, const char* format, float power)
{
    return VSliderScalar(label, size, ImGuiDataType_Float, v, &v_min, &v_max, format, power);
}

bool ImGui::VSliderInt(const char* label, const ImVec2& size, int* v, int v_min, int v_max, const char* format)
{
    return VSliderScalar(label, size, ImGuiDataType_S32, v, &v_min, &v_max, format);
}

//-------------------------------------------------------------------------
// [SECTION] Widgets: InputScalar, InputFloat, InputInt, etc.
//-------------------------------------------------------------------------
// - ImParseFormatFindStart() [Internal]
// - ImParseFormatFindEnd() [Internal]
// - ImParseFormatTrimDecorations() [Internal]
// - ImParseFormatPrecision() [Internal]
// - TempInputTextScalar() [Internal]
// - InputScalar()
// - InputScalarN()
// - InputFloat()
// - InputFloat2()
// - InputFloat3()
// - InputFloat4()
// - InputInt()
// - InputInt2()
// - InputInt3()
// - InputInt4()
// - InputDouble()
//-------------------------------------------------------------------------

// We don't use strchr() because our strings are usually very short and often start with '%'
const char* ImParseFormatFindStart(const char* fmt)
{
    while (char c = fmt[0])
    {
        if (c == '%' && fmt[1] != '%')
            return fmt;
        else if (c == '%')
            fmt++;
        fmt++;
    }
    return fmt;
}

const char* ImParseFormatFindEnd(const char* fmt)
{
    // Printf/scanf types modifiers: I/L/h/j/l/t/w/z. Other uppercase letters qualify as types aka end of the format.
    if (fmt[0] != '%')
        return fmt;
    const unsigned int ignored_uppercase_mask = (1 << ('I'-'A')) | (1 << ('L'-'A'));
    const unsigned int ignored_lowercase_mask = (1 << ('h'-'a')) | (1 << ('j'-'a')) | (1 << ('l'-'a')) | (1 << ('t'-'a')) | (1 << ('w'-'a')) | (1 << ('z'-'a'));
    for (char c; (c = *fmt) != 0; fmt++)
    {
        if (c >= 'A' && c <= 'Z' && ((1 << (c - 'A')) & ignored_uppercase_mask) == 0)
            return fmt + 1;
        if (c >= 'a' && c <= 'z' && ((1 << (c - 'a')) & ignored_lowercase_mask) == 0)
            return fmt + 1;
    }
    return fmt;
}

// Extract the format out of a format string with leading or trailing decorations
//  fmt = "blah blah"  -> return fmt
//  fmt = "%.3f"       -> return fmt
//  fmt = "hello %.3f" -> return fmt + 6
//  fmt = "%.3f hello" -> return buf written with "%.3f"
const char* ImParseFormatTrimDecorations(const char* fmt, char* buf, size_t buf_size)
{
    const char* fmt_start = ImParseFormatFindStart(fmt);
    if (fmt_start[0] != '%')
        return fmt;
    const char* fmt_end = ImParseFormatFindEnd(fmt_start);
    if (fmt_end[0] == 0) // If we only have leading decoration, we don't need to copy the data.
        return fmt_start;
    ImStrncpy(buf, fmt_start, ImMin((size_t)(fmt_end - fmt_start) + 1, buf_size));
    return buf;
}

// Parse display precision back from the display format string
// FIXME: This is still used by some navigation code path to infer a minimum tweak step, but we should aim to rework widgets so it isn't needed.
int ImParseFormatPrecision(const char* fmt, int default_precision)
{
    fmt = ImParseFormatFindStart(fmt);
    if (fmt[0] != '%')
        return default_precision;
    fmt++;
    while (*fmt >= '0' && *fmt <= '9')
        fmt++;
    int precision = INT_MAX;
    if (*fmt == '.')
    {
        fmt = ImAtoi<int>(fmt + 1, &precision);
        if (precision < 0 || precision > 99)
            precision = default_precision;
    }
    if (*fmt == 'e' || *fmt == 'E') // Maximum precision with scientific notation
        precision = -1;
    if ((*fmt == 'g' || *fmt == 'G') && precision == INT_MAX)
        precision = -1;
    return (precision == INT_MAX) ? default_precision : precision;
}

// Create text input in place of another active widget (e.g. used when doing a CTRL+Click on drag/slider widgets)
// FIXME: Facilitate using this in variety of other situations.
bool ImGui::TempInputTextScalar(const ImRect& bb, ImGuiID id, const char* label, ImGuiDataType data_type, void* p_data, const char* format)
{
    ImGuiContext& g = *GImGui;

    // On the first frame, g.TempInputTextId == 0, then on subsequent frames it becomes == id.
    // We clear ActiveID on the first frame to allow the InputText() taking it back.
    const bool init = (g.TempInputTextId != id);
    if (init)
        ClearActiveID();

    char fmt_buf[32];
    char data_buf[32];
    format = ImParseFormatTrimDecorations(format, fmt_buf, IM_ARRAYSIZE(fmt_buf));
    DataTypeFormatString(data_buf, IM_ARRAYSIZE(data_buf), data_type, p_data, format);
    ImStrTrimBlanks(data_buf);

    g.CurrentWindow->DC.CursorPos = bb.Min;
    ImGuiInputTextFlags flags = ImGuiInputTextFlags_AutoSelectAll | ImGuiInputTextFlags_NoMarkEdited;
    flags |= ((data_type == ImGuiDataType_Float || data_type == ImGuiDataType_Double) ? ImGuiInputTextFlags_CharsScientific : ImGuiInputTextFlags_CharsDecimal);
    bool value_changed = InputTextEx(label, NULL, data_buf, IM_ARRAYSIZE(data_buf), bb.GetSize(), flags);
    if (init)
    {
        // First frame we started displaying the InputText widget, we expect it to take the active id.
        IM_ASSERT(g.ActiveId == id);
        g.TempInputTextId = g.ActiveId;
    }
    if (value_changed)
    {
        value_changed = DataTypeApplyOpFromText(data_buf, g.InputTextState.InitialTextA.Data, data_type, p_data, NULL);
        if (value_changed)
            MarkItemEdited(id);
    }
    return value_changed;
}

// Note: p_data, p_step, p_step_fast are _pointers_ to a memory address holding the data. For an Input widget, p_step and p_step_fast are optional.
// Read code of e.g. InputFloat(), InputInt() etc. or examples in 'Demo->Widgets->Data Types' to understand how to use this function directly.
bool ImGui::InputScalar(const char* label, ImGuiDataType data_type, void* p_data, const void* p_step, const void* p_step_fast, const char* format, ImGuiInputTextFlags flags)
{
    ImGuiWindow* window = GetCurrentWindow();
    if (window->SkipItems)
        return false;

    ImGuiContext& g = *GImGui;
    ImGuiStyle& style = g.Style;

    if (format == NULL)
        format = DataTypeGetInfo(data_type)->PrintFmt;

    char buf[64];
    DataTypeFormatString(buf, IM_ARRAYSIZE(buf), data_type, p_data, format);

    bool value_changed = false;
    if ((flags & (ImGuiInputTextFlags_CharsHexadecimal | ImGuiInputTextFlags_CharsScientific)) == 0)
        flags |= ImGuiInputTextFlags_CharsDecimal;
    flags |= ImGuiInputTextFlags_AutoSelectAll;
    flags |= ImGuiInputTextFlags_NoMarkEdited;  // We call MarkItemEdited() ourselve by comparing the actual data rather than the string.

    if (p_step != NULL)
    {
        const float button_size = GetFrameHeight();

        BeginGroup(); // The only purpose of the group here is to allow the caller to query item data e.g. IsItemActive()
        PushID(label);
        SetNextItemWidth(ImMax(1.0f, CalcItemWidth() - (button_size + style.ItemInnerSpacing.x) * 2));
        if (InputText("", buf, IM_ARRAYSIZE(buf), flags)) // PushId(label) + "" gives us the expected ID from outside point of view
            value_changed = DataTypeApplyOpFromText(buf, g.InputTextState.InitialTextA.Data, data_type, p_data, format);

        // Step buttons
        const ImVec2 backup_frame_padding = style.FramePadding;
        style.FramePadding.x = style.FramePadding.y;
        ImGuiButtonFlags button_flags = ImGuiButtonFlags_Repeat | ImGuiButtonFlags_DontClosePopups;
        if (flags & ImGuiInputTextFlags_ReadOnly)
            button_flags |= ImGuiButtonFlags_Disabled;
        SameLine(0, style.ItemInnerSpacing.x);
        if (ButtonEx("-", ImVec2(button_size, button_size), button_flags))
        {
            DataTypeApplyOp(data_type, '-', p_data, p_data, g.IO.KeyCtrl && p_step_fast ? p_step_fast : p_step);
            value_changed = true;
        }
        SameLine(0, style.ItemInnerSpacing.x);
        if (ButtonEx("+", ImVec2(button_size, button_size), button_flags))
        {
            DataTypeApplyOp(data_type, '+', p_data, p_data, g.IO.KeyCtrl && p_step_fast ? p_step_fast : p_step);
            value_changed = true;
        }

        const char* label_end = FindRenderedTextEnd(label);
        if (label != label_end)
        {
            SameLine(0, style.ItemInnerSpacing.x);
            TextEx(label, label_end);
        }
        style.FramePadding = backup_frame_padding;

        PopID();
        EndGroup();
    }
    else
    {
        if (InputText(label, buf, IM_ARRAYSIZE(buf), flags))
            value_changed = DataTypeApplyOpFromText(buf, g.InputTextState.InitialTextA.Data, data_type, p_data, format);
    }
    if (value_changed)
        MarkItemEdited(window->DC.LastItemId);

    return value_changed;
}

bool ImGui::InputScalarN(const char* label, ImGuiDataType data_type, void* p_data, int components, const void* p_step, const void* p_step_fast, const char* format, ImGuiInputTextFlags flags)
{
    ImGuiWindow* window = GetCurrentWindow();
    if (window->SkipItems)
        return false;

    ImGuiContext& g = *GImGui;
    bool value_changed = false;
    BeginGroup();
    PushID(label);
    PushMultiItemsWidths(components, CalcItemWidth());
    size_t type_size = GDataTypeInfo[data_type].Size;
    for (int i = 0; i < components; i++)
    {
        PushID(i);
        if (i > 0)
            SameLine(0, g.Style.ItemInnerSpacing.x);
        value_changed |= InputScalar("", data_type, p_data, p_step, p_step_fast, format, flags);
        PopID();
        PopItemWidth();
        p_data = (void*)((char*)p_data + type_size);
    }
    PopID();

    const char* label_end = FindRenderedTextEnd(label);
    if (label != label_end)
    {
        SameLine(0.0f, g.Style.ItemInnerSpacing.x);
        TextEx(label, label_end);
    }

    EndGroup();
    return value_changed;
}

bool ImGui::InputFloat(const char* label, float* v, float step, float step_fast, const char* format, ImGuiInputTextFlags flags)
{
    flags |= ImGuiInputTextFlags_CharsScientific;
    return InputScalar(label, ImGuiDataType_Float, (void*)v, (void*)(step>0.0f ? &step : NULL), (void*)(step_fast>0.0f ? &step_fast : NULL), format, flags);
}

bool ImGui::InputFloat2(const char* label, float v[2], const char* format, ImGuiInputTextFlags flags)
{
    return InputScalarN(label, ImGuiDataType_Float, v, 2, NULL, NULL, format, flags);
}

bool ImGui::InputFloat3(const char* label, float v[3], const char* format, ImGuiInputTextFlags flags)
{
    return InputScalarN(label, ImGuiDataType_Float, v, 3, NULL, NULL, format, flags);
}

bool ImGui::InputFloat4(const char* label, float v[4], const char* format, ImGuiInputTextFlags flags)
{
    return InputScalarN(label, ImGuiDataType_Float, v, 4, NULL, NULL, format, flags);
}

// Prefer using "const char* format" directly, which is more flexible and consistent with other API.
#ifndef IMGUI_DISABLE_OBSOLETE_FUNCTIONS
bool ImGui::InputFloat(const char* label, float* v, float step, float step_fast, int decimal_precision, ImGuiInputTextFlags flags)
{
    char format[16] = "%f";
    if (decimal_precision >= 0)
        ImFormatString(format, IM_ARRAYSIZE(format), "%%.%df", decimal_precision);
    return InputFloat(label, v, step, step_fast, format, flags);
}

bool ImGui::InputFloat2(const char* label, float v[2], int decimal_precision, ImGuiInputTextFlags flags)
{
    char format[16] = "%f";
    if (decimal_precision >= 0)
        ImFormatString(format, IM_ARRAYSIZE(format), "%%.%df", decimal_precision);
    return InputScalarN(label, ImGuiDataType_Float, v, 2, NULL, NULL, format, flags);
}

bool ImGui::InputFloat3(const char* label, float v[3], int decimal_precision, ImGuiInputTextFlags flags)
{
    char format[16] = "%f";
    if (decimal_precision >= 0)
        ImFormatString(format, IM_ARRAYSIZE(format), "%%.%df", decimal_precision);
    return InputScalarN(label, ImGuiDataType_Float, v, 3, NULL, NULL, format, flags);
}

bool ImGui::InputFloat4(const char* label, float v[4], int decimal_precision, ImGuiInputTextFlags flags)
{
    char format[16] = "%f";
    if (decimal_precision >= 0)
        ImFormatString(format, IM_ARRAYSIZE(format), "%%.%df", decimal_precision);
    return InputScalarN(label, ImGuiDataType_Float, v, 4, NULL, NULL, format, flags);
}
#endif // IMGUI_DISABLE_OBSOLETE_FUNCTIONS

bool ImGui::InputInt(const char* label, int* v, int step, int step_fast, ImGuiInputTextFlags flags)
{
    // Hexadecimal input provided as a convenience but the flag name is awkward. Typically you'd use InputText() to parse your own data, if you want to handle prefixes.
    const char* format = (flags & ImGuiInputTextFlags_CharsHexadecimal) ? "%08X" : "%d";
    return InputScalar(label, ImGuiDataType_S32, (void*)v, (void*)(step>0 ? &step : NULL), (void*)(step_fast>0 ? &step_fast : NULL), format, flags);
}

bool ImGui::InputInt2(const char* label, int v[2], ImGuiInputTextFlags flags)
{
    return InputScalarN(label, ImGuiDataType_S32, v, 2, NULL, NULL, "%d", flags);
}

bool ImGui::InputInt3(const char* label, int v[3], ImGuiInputTextFlags flags)
{
    return InputScalarN(label, ImGuiDataType_S32, v, 3, NULL, NULL, "%d", flags);
}

bool ImGui::InputInt4(const char* label, int v[4], ImGuiInputTextFlags flags)
{
    return InputScalarN(label, ImGuiDataType_S32, v, 4, NULL, NULL, "%d", flags);
}

bool ImGui::InputDouble(const char* label, double* v, double step, double step_fast, const char* format, ImGuiInputTextFlags flags)
{
    flags |= ImGuiInputTextFlags_CharsScientific;
    return InputScalar(label, ImGuiDataType_Double, (void*)v, (void*)(step>0.0 ? &step : NULL), (void*)(step_fast>0.0 ? &step_fast : NULL), format, flags);
}

//-------------------------------------------------------------------------
// [SECTION] Widgets: InputText, InputTextMultiline, InputTextWithHint
//-------------------------------------------------------------------------
// - InputText()
// - InputTextWithHint()
// - InputTextMultiline()
// - InputTextEx() [Internal]
//-------------------------------------------------------------------------

bool ImGui::InputText(const char* label, char* buf, size_t buf_size, ImGuiInputTextFlags flags, ImGuiInputTextCallback callback, void* user_data)
{
    IM_ASSERT(!(flags & ImGuiInputTextFlags_Multiline)); // call InputTextMultiline()
    return InputTextEx(label, NULL, buf, (int)buf_size, ImVec2(0,0), flags, callback, user_data);
}

bool ImGui::InputTextMultiline(const char* label, char* buf, size_t buf_size, const ImVec2& size, ImGuiInputTextFlags flags, ImGuiInputTextCallback callback, void* user_data)
{
    return InputTextEx(label, NULL, buf, (int)buf_size, size, flags | ImGuiInputTextFlags_Multiline, callback, user_data);
}

bool ImGui::InputTextWithHint(const char* label, const char* hint, char* buf, size_t buf_size, ImGuiInputTextFlags flags, ImGuiInputTextCallback callback, void* user_data)
{
    IM_ASSERT(!(flags & ImGuiInputTextFlags_Multiline)); // call InputTextMultiline()
    return InputTextEx(label, hint, buf, (int)buf_size, ImVec2(0, 0), flags, callback, user_data);
}

static int InputTextCalcTextLenAndLineCount(const char* text_begin, const char** out_text_end)
{
    int line_count = 0;
    const char* s = text_begin;
    while (char c = *s++) // We are only matching for \n so we can ignore UTF-8 decoding
        if (c == '\n')
            line_count++;
    s--;
    if (s[0] != '\n' && s[0] != '\r')
        line_count++;
    *out_text_end = s;
    return line_count;
}

static ImVec2 InputTextCalcTextSizeW(const ImWchar* text_begin, const ImWchar* text_end, const ImWchar** remaining, ImVec2* out_offset, bool stop_on_new_line)
{
    ImGuiContext& g = *GImGui;
    ImFont* font = g.Font;
    const float line_height = g.FontSize;
    const float scale = line_height / font->FontSize;

    ImVec2 text_size = ImVec2(0,0);
    float line_width = 0.0f;

    const ImWchar* s = text_begin;
    while (s < text_end)
    {
        unsigned int c = (unsigned int)(*s++);
        if (c == '\n')
        {
            text_size.x = ImMax(text_size.x, line_width);
            text_size.y += line_height;
            line_width = 0.0f;
            if (stop_on_new_line)
                break;
            continue;
        }
        if (c == '\r')
            continue;

        const float char_width = font->GetCharAdvance((ImWchar)c) * scale;
        line_width += char_width;
    }

    if (text_size.x < line_width)
        text_size.x = line_width;

    if (out_offset)
        *out_offset = ImVec2(line_width, text_size.y + line_height);  // offset allow for the possibility of sitting after a trailing \n

    if (line_width > 0 || text_size.y == 0.0f)                        // whereas size.y will ignore the trailing \n
        text_size.y += line_height;

    if (remaining)
        *remaining = s;

    return text_size;
}

// Wrapper for stb_textedit.h to edit text (our wrapper is for: statically sized buffer, single-line, wchar characters. InputText converts between UTF-8 and wchar)
namespace ImStb
{

static int     STB_TEXTEDIT_STRINGLEN(const STB_TEXTEDIT_STRING* obj)                             { return obj->CurLenW; }
static ImWchar STB_TEXTEDIT_GETCHAR(const STB_TEXTEDIT_STRING* obj, int idx)                      { return obj->TextW[idx]; }
static float   STB_TEXTEDIT_GETWIDTH(STB_TEXTEDIT_STRING* obj, int line_start_idx, int char_idx)  { ImWchar c = obj->TextW[line_start_idx + char_idx]; if (c == '\n') return STB_TEXTEDIT_GETWIDTH_NEWLINE; ImGuiContext& g = *GImGui; return g.Font->GetCharAdvance(c) * (g.FontSize / g.Font->FontSize); }
static int     STB_TEXTEDIT_KEYTOTEXT(int key)                                                    { return key >= 0x200000 ? 0 : key; }
static ImWchar STB_TEXTEDIT_NEWLINE = '\n';
static void    STB_TEXTEDIT_LAYOUTROW(StbTexteditRow* r, STB_TEXTEDIT_STRING* obj, int line_start_idx)
{
    const ImWchar* text = obj->TextW.Data;
    const ImWchar* text_remaining = NULL;
    const ImVec2 size = InputTextCalcTextSizeW(text + line_start_idx, text + obj->CurLenW, &text_remaining, NULL, true);
    r->x0 = 0.0f;
    r->x1 = size.x;
    r->baseline_y_delta = size.y;
    r->ymin = 0.0f;
    r->ymax = size.y;
    r->num_chars = (int)(text_remaining - (text + line_start_idx));
}

static bool is_separator(unsigned int c)                                        { return ImCharIsBlankW(c) || c==',' || c==';' || c=='(' || c==')' || c=='{' || c=='}' || c=='[' || c==']' || c=='|'; }
static int  is_word_boundary_from_right(STB_TEXTEDIT_STRING* obj, int idx)      { return idx > 0 ? (is_separator( obj->TextW[idx-1] ) && !is_separator( obj->TextW[idx] ) ) : 1; }
static int  STB_TEXTEDIT_MOVEWORDLEFT_IMPL(STB_TEXTEDIT_STRING* obj, int idx)   { idx--; while (idx >= 0 && !is_word_boundary_from_right(obj, idx)) idx--; return idx < 0 ? 0 : idx; }
#ifdef __APPLE__    // FIXME: Move setting to IO structure
static int  is_word_boundary_from_left(STB_TEXTEDIT_STRING* obj, int idx)       { return idx > 0 ? (!is_separator( obj->TextW[idx-1] ) && is_separator( obj->TextW[idx] ) ) : 1; }
static int  STB_TEXTEDIT_MOVEWORDRIGHT_IMPL(STB_TEXTEDIT_STRING* obj, int idx)  { idx++; int len = obj->CurLenW; while (idx < len && !is_word_boundary_from_left(obj, idx)) idx++; return idx > len ? len : idx; }
#else
static int  STB_TEXTEDIT_MOVEWORDRIGHT_IMPL(STB_TEXTEDIT_STRING* obj, int idx)  { idx++; int len = obj->CurLenW; while (idx < len && !is_word_boundary_from_right(obj, idx)) idx++; return idx > len ? len : idx; }
#endif
#define STB_TEXTEDIT_MOVEWORDLEFT   STB_TEXTEDIT_MOVEWORDLEFT_IMPL    // They need to be #define for stb_textedit.h
#define STB_TEXTEDIT_MOVEWORDRIGHT  STB_TEXTEDIT_MOVEWORDRIGHT_IMPL

static void STB_TEXTEDIT_DELETECHARS(STB_TEXTEDIT_STRING* obj, int pos, int n)
{
    ImWchar* dst = obj->TextW.Data + pos;

    // We maintain our buffer length in both UTF-8 and wchar formats
    obj->CurLenA -= ImTextCountUtf8BytesFromStr(dst, dst + n);
    obj->CurLenW -= n;

    // Offset remaining text (FIXME-OPT: Use memmove)
    const ImWchar* src = obj->TextW.Data + pos + n;
    while (ImWchar c = *src++)
        *dst++ = c;
    *dst = '\0';
}

static bool STB_TEXTEDIT_INSERTCHARS(STB_TEXTEDIT_STRING* obj, int pos, const ImWchar* new_text, int new_text_len)
{
    const bool is_resizable = (obj->UserFlags & ImGuiInputTextFlags_CallbackResize) != 0;
    const int text_len = obj->CurLenW;
    IM_ASSERT(pos <= text_len);

    const int new_text_len_utf8 = ImTextCountUtf8BytesFromStr(new_text, new_text + new_text_len);
    if (!is_resizable && (new_text_len_utf8 + obj->CurLenA + 1 > obj->BufCapacityA))
        return false;

    // Grow internal buffer if needed
    if (new_text_len + text_len + 1 > obj->TextW.Size)
    {
        if (!is_resizable)
            return false;
        IM_ASSERT(text_len < obj->TextW.Size);
        obj->TextW.resize(text_len + ImClamp(new_text_len * 4, 32, ImMax(256, new_text_len)) + 1);
    }

    ImWchar* text = obj->TextW.Data;
    if (pos != text_len)
        memmove(text + pos + new_text_len, text + pos, (size_t)(text_len - pos) * sizeof(ImWchar));
    memcpy(text + pos, new_text, (size_t)new_text_len * sizeof(ImWchar));

    obj->CurLenW += new_text_len;
    obj->CurLenA += new_text_len_utf8;
    obj->TextW[obj->CurLenW] = '\0';

    return true;
}

// We don't use an enum so we can build even with conflicting symbols (if another user of stb_textedit.h leak their STB_TEXTEDIT_K_* symbols)
#define STB_TEXTEDIT_K_LEFT         0x200000 // keyboard input to move cursor left
#define STB_TEXTEDIT_K_RIGHT        0x200001 // keyboard input to move cursor right
#define STB_TEXTEDIT_K_UP           0x200002 // keyboard input to move cursor up
#define STB_TEXTEDIT_K_DOWN         0x200003 // keyboard input to move cursor down
#define STB_TEXTEDIT_K_LINESTART    0x200004 // keyboard input to move cursor to start of line
#define STB_TEXTEDIT_K_LINEEND      0x200005 // keyboard input to move cursor to end of line
#define STB_TEXTEDIT_K_TEXTSTART    0x200006 // keyboard input to move cursor to start of text
#define STB_TEXTEDIT_K_TEXTEND      0x200007 // keyboard input to move cursor to end of text
#define STB_TEXTEDIT_K_DELETE       0x200008 // keyboard input to delete selection or character under cursor
#define STB_TEXTEDIT_K_BACKSPACE    0x200009 // keyboard input to delete selection or character left of cursor
#define STB_TEXTEDIT_K_UNDO         0x20000A // keyboard input to perform undo
#define STB_TEXTEDIT_K_REDO         0x20000B // keyboard input to perform redo
#define STB_TEXTEDIT_K_WORDLEFT     0x20000C // keyboard input to move cursor left one word
#define STB_TEXTEDIT_K_WORDRIGHT    0x20000D // keyboard input to move cursor right one word
#define STB_TEXTEDIT_K_SHIFT        0x400000

#define STB_TEXTEDIT_IMPLEMENTATION
#include "imstb_textedit.h"

}

void ImGuiInputTextState::OnKeyPressed(int key)
{
    stb_textedit_key(this, &Stb, key);
    CursorFollow = true;
    CursorAnimReset();
}

ImGuiInputTextCallbackData::ImGuiInputTextCallbackData()
{
    memset(this, 0, sizeof(*this));
}

// Public API to manipulate UTF-8 text
// We expose UTF-8 to the user (unlike the STB_TEXTEDIT_* functions which are manipulating wchar)
// FIXME: The existence of this rarely exercised code path is a bit of a nuisance.
void ImGuiInputTextCallbackData::DeleteChars(int pos, int bytes_count)
{
    IM_ASSERT(pos + bytes_count <= BufTextLen);
    char* dst = Buf + pos;
    const char* src = Buf + pos + bytes_count;
    while (char c = *src++)
        *dst++ = c;
    *dst = '\0';

    if (CursorPos + bytes_count >= pos)
        CursorPos -= bytes_count;
    else if (CursorPos >= pos)
        CursorPos = pos;
    SelectionStart = SelectionEnd = CursorPos;
    BufDirty = true;
    BufTextLen -= bytes_count;
}

void ImGuiInputTextCallbackData::InsertChars(int pos, const char* new_text, const char* new_text_end)
{
    const bool is_resizable = (Flags & ImGuiInputTextFlags_CallbackResize) != 0;
    const int new_text_len = new_text_end ? (int)(new_text_end - new_text) : (int)strlen(new_text);
    if (new_text_len + BufTextLen >= BufSize)
    {
        if (!is_resizable)
            return;

        // Contrary to STB_TEXTEDIT_INSERTCHARS() this is working in the UTF8 buffer, hence the midly similar code (until we remove the U16 buffer alltogether!)
        ImGuiContext& g = *GImGui;
        ImGuiInputTextState* edit_state = &g.InputTextState;
        IM_ASSERT(edit_state->ID != 0 && g.ActiveId == edit_state->ID);
        IM_ASSERT(Buf == edit_state->TextA.Data);
        int new_buf_size = BufTextLen + ImClamp(new_text_len * 4, 32, ImMax(256, new_text_len)) + 1;
        edit_state->TextA.reserve(new_buf_size + 1);
        Buf = edit_state->TextA.Data;
        BufSize = edit_state->BufCapacityA = new_buf_size;
    }

    if (BufTextLen != pos)
        memmove(Buf + pos + new_text_len, Buf + pos, (size_t)(BufTextLen - pos));
    memcpy(Buf + pos, new_text, (size_t)new_text_len * sizeof(char));
    Buf[BufTextLen + new_text_len] = '\0';

    if (CursorPos >= pos)
        CursorPos += new_text_len;
    SelectionStart = SelectionEnd = CursorPos;
    BufDirty = true;
    BufTextLen += new_text_len;
}

// Return false to discard a character.
static bool InputTextFilterCharacter(unsigned int* p_char, ImGuiInputTextFlags flags, ImGuiInputTextCallback callback, void* user_data)
{
    unsigned int c = *p_char;

    // Filter non-printable (NB: isprint is unreliable! see #2467)
    if (c < 0x20)
    {
        bool pass = false;
        pass |= (c == '\n' && (flags & ImGuiInputTextFlags_Multiline));
        pass |= (c == '\t' && (flags & ImGuiInputTextFlags_AllowTabInput));
        if (!pass)
            return false;
    }

    // We ignore Ascii representation of delete (emitted from Backspace on OSX, see #2578, #2817)
    if (c == 127)
        return false;

    // Filter private Unicode range. GLFW on OSX seems to send private characters for special keys like arrow keys (FIXME)
    if (c >= 0xE000 && c <= 0xF8FF)
        return false;

    // Filter Unicode ranges we are not handling in this build.
    if (c > IM_UNICODE_CODEPOINT_MAX)
        return false;

    // Generic named filters
    if (flags & (ImGuiInputTextFlags_CharsDecimal | ImGuiInputTextFlags_CharsHexadecimal | ImGuiInputTextFlags_CharsUppercase | ImGuiInputTextFlags_CharsNoBlank | ImGuiInputTextFlags_CharsScientific))
    {
        if (flags & ImGuiInputTextFlags_CharsDecimal)
            if (!(c >= '0' && c <= '9') && (c != '.') && (c != '-') && (c != '+') && (c != '*') && (c != '/'))
                return false;

        if (flags & ImGuiInputTextFlags_CharsScientific)
            if (!(c >= '0' && c <= '9') && (c != '.') && (c != '-') && (c != '+') && (c != '*') && (c != '/') && (c != 'e') && (c != 'E'))
                return false;

        if (flags & ImGuiInputTextFlags_CharsHexadecimal)
            if (!(c >= '0' && c <= '9') && !(c >= 'a' && c <= 'f') && !(c >= 'A' && c <= 'F'))
                return false;

        if (flags & ImGuiInputTextFlags_CharsUppercase)
            if (c >= 'a' && c <= 'z')
                *p_char = (c += (unsigned int)('A'-'a'));

        if (flags & ImGuiInputTextFlags_CharsNoBlank)
            if (ImCharIsBlankW(c))
                return false;
    }

    // Custom callback filter
    if (flags & ImGuiInputTextFlags_CallbackCharFilter)
    {
        ImGuiInputTextCallbackData callback_data;
        memset(&callback_data, 0, sizeof(ImGuiInputTextCallbackData));
        callback_data.EventFlag = ImGuiInputTextFlags_CallbackCharFilter;
        callback_data.EventChar = (ImWchar)c;
        callback_data.Flags = flags;
        callback_data.UserData = user_data;
        if (callback(&callback_data) != 0)
            return false;
        *p_char = callback_data.EventChar;
        if (!callback_data.EventChar)
            return false;
    }

    return true;
}

// Edit a string of text
// - buf_size account for the zero-terminator, so a buf_size of 6 can hold "Hello" but not "Hello!".
//   This is so we can easily call InputText() on static arrays using ARRAYSIZE() and to match
//   Note that in std::string world, capacity() would omit 1 byte used by the zero-terminator.
// - When active, hold on a privately held copy of the text (and apply back to 'buf'). So changing 'buf' while the InputText is active has no effect.
// - If you want to use ImGui::InputText() with std::string, see misc/cpp/imgui_stdlib.h
// (FIXME: Rather confusing and messy function, among the worse part of our codebase, expecting to rewrite a V2 at some point.. Partly because we are
//  doing UTF8 > U16 > UTF8 conversions on the go to easily interface with stb_textedit. Ideally should stay in UTF-8 all the time. See https://github.com/nothings/stb/issues/188)
bool ImGui::InputTextEx(const char* label, const char* hint, char* buf, int buf_size, const ImVec2& size_arg, ImGuiInputTextFlags flags, ImGuiInputTextCallback callback, void* callback_user_data)
{
    ImGuiWindow* window = GetCurrentWindow();
    if (window->SkipItems)
        return false;

    IM_ASSERT(!((flags & ImGuiInputTextFlags_CallbackHistory) && (flags & ImGuiInputTextFlags_Multiline)));        // Can't use both together (they both use up/down keys)
    IM_ASSERT(!((flags & ImGuiInputTextFlags_CallbackCompletion) && (flags & ImGuiInputTextFlags_AllowTabInput))); // Can't use both together (they both use tab key)

    ImGuiContext& g = *GImGui;
    ImGuiIO& io = g.IO;
    const ImGuiStyle& style = g.Style;

    const bool RENDER_SELECTION_WHEN_INACTIVE = false;
    const bool is_multiline = (flags & ImGuiInputTextFlags_Multiline) != 0;
    const bool is_readonly = (flags & ImGuiInputTextFlags_ReadOnly) != 0;
    const bool is_password = (flags & ImGuiInputTextFlags_Password) != 0;
    const bool is_undoable = (flags & ImGuiInputTextFlags_NoUndoRedo) == 0;
    const bool is_resizable = (flags & ImGuiInputTextFlags_CallbackResize) != 0;
    if (is_resizable)
        IM_ASSERT(callback != NULL); // Must provide a callback if you set the ImGuiInputTextFlags_CallbackResize flag!

    if (is_multiline) // Open group before calling GetID() because groups tracks id created within their scope,
        BeginGroup();
    const ImGuiID id = window->GetID(label);
    const ImVec2 label_size = CalcTextSize(label, NULL, true);
    const ImVec2 frame_size = CalcItemSize(size_arg, CalcItemWidth(), (is_multiline ? g.FontSize * 8.0f : label_size.y) + style.FramePadding.y*2.0f); // Arbitrary default of 8 lines high for multi-line
    const ImVec2 total_size = ImVec2(frame_size.x + (label_size.x > 0.0f ? style.ItemInnerSpacing.x + label_size.x : 0.0f), frame_size.y);

    const ImRect frame_bb(window->DC.CursorPos, window->DC.CursorPos + frame_size);
    const ImRect total_bb(frame_bb.Min, frame_bb.Min + total_size);

    ImGuiWindow* draw_window = window;
    ImVec2 inner_size = frame_size;
    if (is_multiline)
    {
        if (!ItemAdd(total_bb, id, &frame_bb))
        {
            ItemSize(total_bb, style.FramePadding.y);
            EndGroup();
            return false;
        }
        if (!BeginChildFrame(id, frame_bb.GetSize()))
        {
            EndChildFrame();
            EndGroup();
            return false;
        }
        draw_window = g.CurrentWindow; // Child window
        draw_window->DC.NavLayerActiveMaskNext |= draw_window->DC.NavLayerCurrentMask; // This is to ensure that EndChild() will display a navigation highlight
        inner_size.x -= draw_window->ScrollbarSizes.x;
    }
    else
    {
        ItemSize(total_bb, style.FramePadding.y);
        if (!ItemAdd(total_bb, id, &frame_bb))
            return false;
    }
    const bool hovered = ItemHoverable(frame_bb, id);
    if (hovered)
        g.MouseCursor = ImGuiMouseCursor_TextInput;

    // NB: we are only allowed to access 'edit_state' if we are the active widget.
    ImGuiInputTextState* state = NULL;
    if (g.InputTextState.ID == id)
        state = &g.InputTextState;

    const bool focus_requested = FocusableItemRegister(window, id);
    const bool focus_requested_by_code = focus_requested && (g.FocusRequestCurrWindow == window && g.FocusRequestCurrCounterAll == window->DC.FocusCounterAll);
    const bool focus_requested_by_tab = focus_requested && !focus_requested_by_code;

    const bool user_clicked = hovered && io.MouseClicked[0];
    const bool user_nav_input_start = (g.ActiveId != id) && ((g.NavInputId == id) || (g.NavActivateId == id && g.NavInputSource == ImGuiInputSource_NavKeyboard));
    const bool user_scroll_finish = is_multiline && state != NULL && g.ActiveId == 0 && g.ActiveIdPreviousFrame == GetWindowScrollbarID(draw_window, ImGuiAxis_Y);
    const bool user_scroll_active = is_multiline && state != NULL && g.ActiveId == GetWindowScrollbarID(draw_window, ImGuiAxis_Y);

    bool clear_active_id = false;
    bool select_all = (g.ActiveId != id) && ((flags & ImGuiInputTextFlags_AutoSelectAll) != 0 || user_nav_input_start) && (!is_multiline);

    const bool init_make_active = (focus_requested || user_clicked || user_scroll_finish || user_nav_input_start);
    const bool init_state = (init_make_active || user_scroll_active);
    if (init_state && g.ActiveId != id)
    {
        // Access state even if we don't own it yet.
        state = &g.InputTextState;
        state->CursorAnimReset();

        // Take a copy of the initial buffer value (both in original UTF-8 format and converted to wchar)
        // From the moment we focused we are ignoring the content of 'buf' (unless we are in read-only mode)
        const int buf_len = (int)strlen(buf);
        state->InitialTextA.resize(buf_len + 1);    // UTF-8. we use +1 to make sure that .Data is always pointing to at least an empty string.
        memcpy(state->InitialTextA.Data, buf, buf_len + 1);

        // Start edition
        const char* buf_end = NULL;
        state->TextW.resize(buf_size + 1);          // wchar count <= UTF-8 count. we use +1 to make sure that .Data is always pointing to at least an empty string.
        state->TextA.resize(0);
        state->TextAIsValid = false;                // TextA is not valid yet (we will display buf until then)
        state->CurLenW = ImTextStrFromUtf8(state->TextW.Data, buf_size, buf, NULL, &buf_end);
        state->CurLenA = (int)(buf_end - buf);      // We can't get the result from ImStrncpy() above because it is not UTF-8 aware. Here we'll cut off malformed UTF-8.

        // Preserve cursor position and undo/redo stack if we come back to same widget
        // FIXME: For non-readonly widgets we might be able to require that TextAIsValid && TextA == buf ? (untested) and discard undo stack if user buffer has changed.
        const bool recycle_state = (state->ID == id);
        if (recycle_state)
        {
            // Recycle existing cursor/selection/undo stack but clamp position
            // Note a single mouse click will override the cursor/position immediately by calling stb_textedit_click handler.
            state->CursorClamp();
        }
        else
        {
            state->ID = id;
            state->ScrollX = 0.0f;
            stb_textedit_initialize_state(&state->Stb, !is_multiline);
            if (!is_multiline && focus_requested_by_code)
                select_all = true;
        }
        if (flags & ImGuiInputTextFlags_AlwaysInsertMode)
            state->Stb.insert_mode = 1;
        if (!is_multiline && (focus_requested_by_tab || (user_clicked && io.KeyCtrl)))
            select_all = true;
    }

    if (g.ActiveId != id && init_make_active)
    {
        IM_ASSERT(state && state->ID == id);
        SetActiveID(id, window);
        SetFocusID(id, window);
        FocusWindow(window);

        // Declare our inputs
        IM_ASSERT(ImGuiNavInput_COUNT < 32);
        g.ActiveIdUsingNavDirMask |= (1 << ImGuiDir_Left) | (1 << ImGuiDir_Right);
        if (is_multiline || (flags & ImGuiInputTextFlags_CallbackHistory))
            g.ActiveIdUsingNavDirMask |= (1 << ImGuiDir_Up) | (1 << ImGuiDir_Down);
        g.ActiveIdUsingNavInputMask |= (1 << ImGuiNavInput_Cancel);
        g.ActiveIdUsingKeyInputMask |= ((ImU64)1 << ImGuiKey_Home) | ((ImU64)1 << ImGuiKey_End);
        if (is_multiline)
            g.ActiveIdUsingKeyInputMask |= ((ImU64)1 << ImGuiKey_PageUp) | ((ImU64)1 << ImGuiKey_PageDown); // FIXME-NAV: Page up/down actually not supported yet by widget, but claim them ahead.
        if (flags & (ImGuiInputTextFlags_CallbackCompletion | ImGuiInputTextFlags_AllowTabInput))  // Disable keyboard tabbing out as we will use the \t character.
            g.ActiveIdUsingKeyInputMask |= ((ImU64)1 << ImGuiKey_Tab);
    }

    // We have an edge case if ActiveId was set through another widget (e.g. widget being swapped), clear id immediately (don't wait until the end of the function)
    if (g.ActiveId == id && state == NULL)
        ClearActiveID();

    // Release focus when we click outside
    if (g.ActiveId == id && io.MouseClicked[0] && !init_state && !init_make_active) //-V560
        clear_active_id = true;

    // Lock the decision of whether we are going to take the path displaying the cursor or selection
    const bool render_cursor = (g.ActiveId == id) || (state && user_scroll_active);
    bool render_selection = state && state->HasSelection() && (RENDER_SELECTION_WHEN_INACTIVE || render_cursor);
    bool value_changed = false;
    bool enter_pressed = false;

    // When read-only we always use the live data passed to the function
    // FIXME-OPT: Because our selection/cursor code currently needs the wide text we need to convert it when active, which is not ideal :(
    if (is_readonly && state != NULL && (render_cursor || render_selection))
    {
        const char* buf_end = NULL;
        state->TextW.resize(buf_size + 1);
        state->CurLenW = ImTextStrFromUtf8(state->TextW.Data, state->TextW.Size, buf, NULL, &buf_end);
        state->CurLenA = (int)(buf_end - buf);
        state->CursorClamp();
        render_selection &= state->HasSelection();
    }

    // Select the buffer to render.
    const bool buf_display_from_state = (render_cursor || render_selection || g.ActiveId == id) && !is_readonly && state && state->TextAIsValid;
    const bool is_displaying_hint = (hint != NULL && (buf_display_from_state ? state->TextA.Data : buf)[0] == 0);

    // Password pushes a temporary font with only a fallback glyph
    if (is_password && !is_displaying_hint)
    {
        const ImFontGlyph* glyph = g.Font->FindGlyph('*');
        ImFont* password_font = &g.InputTextPasswordFont;
        password_font->FontSize = g.Font->FontSize;
        password_font->Scale = g.Font->Scale;
        password_font->DisplayOffset = g.Font->DisplayOffset;
        password_font->Ascent = g.Font->Ascent;
        password_font->Descent = g.Font->Descent;
        password_font->ContainerAtlas = g.Font->ContainerAtlas;
        password_font->FallbackGlyph = glyph;
        password_font->FallbackAdvanceX = glyph->AdvanceX;
        IM_ASSERT(password_font->Glyphs.empty() && password_font->IndexAdvanceX.empty() && password_font->IndexLookup.empty());
        PushFont(password_font);
    }

    // Process mouse inputs and character inputs
    int backup_current_text_length = 0;
    if (g.ActiveId == id)
    {
        IM_ASSERT(state != NULL);
        backup_current_text_length = state->CurLenA;
        state->BufCapacityA = buf_size;
        state->UserFlags = flags;
        state->UserCallback = callback;
        state->UserCallbackData = callback_user_data;

        // Although we are active we don't prevent mouse from hovering other elements unless we are interacting right now with the widget.
        // Down the line we should have a cleaner library-wide concept of Selected vs Active.
        g.ActiveIdAllowOverlap = !io.MouseDown[0];
        g.WantTextInputNextFrame = 1;

        // Edit in progress
        const float mouse_x = (io.MousePos.x - frame_bb.Min.x - style.FramePadding.x) + state->ScrollX;
        const float mouse_y = (is_multiline ? (io.MousePos.y - draw_window->DC.CursorPos.y - style.FramePadding.y) : (g.FontSize*0.5f));

        const bool is_osx = io.ConfigMacOSXBehaviors;
        if (select_all || (hovered && !is_osx && io.MouseDoubleClicked[0]))
        {
            state->SelectAll();
            state->SelectedAllMouseLock = true;
        }
        else if (hovered && is_osx && io.MouseDoubleClicked[0])
        {
            // Double-click select a word only, OS X style (by simulating keystrokes)
            state->OnKeyPressed(STB_TEXTEDIT_K_WORDLEFT);
            state->OnKeyPressed(STB_TEXTEDIT_K_WORDRIGHT | STB_TEXTEDIT_K_SHIFT);
        }
        else if (io.MouseClicked[0] && !state->SelectedAllMouseLock)
        {
            if (hovered)
            {
                stb_textedit_click(state, &state->Stb, mouse_x, mouse_y);
                state->CursorAnimReset();
            }
        }
        else if (io.MouseDown[0] && !state->SelectedAllMouseLock && (io.MouseDelta.x != 0.0f || io.MouseDelta.y != 0.0f))
        {
            stb_textedit_drag(state, &state->Stb, mouse_x, mouse_y);
            state->CursorAnimReset();
            state->CursorFollow = true;
        }
        if (state->SelectedAllMouseLock && !io.MouseDown[0])
            state->SelectedAllMouseLock = false;

        // It is ill-defined whether the back-end needs to send a \t character when pressing the TAB keys.
        // Win32 and GLFW naturally do it but not SDL.
        const bool ignore_char_inputs = (io.KeyCtrl && !io.KeyAlt) || (is_osx && io.KeySuper);
        if ((flags & ImGuiInputTextFlags_AllowTabInput) && IsKeyPressedMap(ImGuiKey_Tab) && !ignore_char_inputs && !io.KeyShift && !is_readonly)
            if (!io.InputQueueCharacters.contains('\t'))
            {
                unsigned int c = '\t'; // Insert TAB
                if (InputTextFilterCharacter(&c, flags, callback, callback_user_data))
                    state->OnKeyPressed((int)c);
            }

        // Process regular text input (before we check for Return because using some IME will effectively send a Return?)
        // We ignore CTRL inputs, but need to allow ALT+CTRL as some keyboards (e.g. German) use AltGR (which _is_ Alt+Ctrl) to input certain characters.
        if (io.InputQueueCharacters.Size > 0)
        {
            if (!ignore_char_inputs && !is_readonly && !user_nav_input_start)
                for (int n = 0; n < io.InputQueueCharacters.Size; n++)
                {
                    // Insert character if they pass filtering
                    unsigned int c = (unsigned int)io.InputQueueCharacters[n];
                    if (c == '\t' && io.KeyShift)
                        continue;
                    if (InputTextFilterCharacter(&c, flags, callback, callback_user_data))
                        state->OnKeyPressed((int)c);
                }

            // Consume characters
            io.InputQueueCharacters.resize(0);
        }
    }

    // Process other shortcuts/key-presses
    bool cancel_edit = false;
    if (g.ActiveId == id && !g.ActiveIdIsJustActivated && !clear_active_id)
    {
        IM_ASSERT(state != NULL);
        const int k_mask = (io.KeyShift ? STB_TEXTEDIT_K_SHIFT : 0);
        const bool is_osx = io.ConfigMacOSXBehaviors;
        const bool is_shortcut_key = (is_osx ? (io.KeySuper && !io.KeyCtrl) : (io.KeyCtrl && !io.KeySuper)) && !io.KeyAlt && !io.KeyShift; // OS X style: Shortcuts using Cmd/Super instead of Ctrl
        const bool is_osx_shift_shortcut = is_osx && io.KeySuper && io.KeyShift && !io.KeyCtrl && !io.KeyAlt;
        const bool is_wordmove_key_down = is_osx ? io.KeyAlt : io.KeyCtrl;                     // OS X style: Text editing cursor movement using Alt instead of Ctrl
        const bool is_startend_key_down = is_osx && io.KeySuper && !io.KeyCtrl && !io.KeyAlt;  // OS X style: Line/Text Start and End using Cmd+Arrows instead of Home/End
        const bool is_ctrl_key_only = io.KeyCtrl && !io.KeyShift && !io.KeyAlt && !io.KeySuper;
        const bool is_shift_key_only = io.KeyShift && !io.KeyCtrl && !io.KeyAlt && !io.KeySuper;

        const bool is_cut   = ((is_shortcut_key && IsKeyPressedMap(ImGuiKey_X)) || (is_shift_key_only && IsKeyPressedMap(ImGuiKey_Delete))) && !is_readonly && !is_password && (!is_multiline || state->HasSelection());
        const bool is_copy  = ((is_shortcut_key && IsKeyPressedMap(ImGuiKey_C)) || (is_ctrl_key_only  && IsKeyPressedMap(ImGuiKey_Insert))) && !is_password && (!is_multiline || state->HasSelection());
        const bool is_paste = ((is_shortcut_key && IsKeyPressedMap(ImGuiKey_V)) || (is_shift_key_only && IsKeyPressedMap(ImGuiKey_Insert))) && !is_readonly;
        const bool is_undo  = ((is_shortcut_key && IsKeyPressedMap(ImGuiKey_Z)) && !is_readonly && is_undoable);
        const bool is_redo  = ((is_shortcut_key && IsKeyPressedMap(ImGuiKey_Y)) || (is_osx_shift_shortcut && IsKeyPressedMap(ImGuiKey_Z))) && !is_readonly && is_undoable;

        if (IsKeyPressedMap(ImGuiKey_LeftArrow))                        { state->OnKeyPressed((is_startend_key_down ? STB_TEXTEDIT_K_LINESTART : is_wordmove_key_down ? STB_TEXTEDIT_K_WORDLEFT : STB_TEXTEDIT_K_LEFT) | k_mask); }
        else if (IsKeyPressedMap(ImGuiKey_RightArrow))                  { state->OnKeyPressed((is_startend_key_down ? STB_TEXTEDIT_K_LINEEND : is_wordmove_key_down ? STB_TEXTEDIT_K_WORDRIGHT : STB_TEXTEDIT_K_RIGHT) | k_mask); }
        else if (IsKeyPressedMap(ImGuiKey_UpArrow) && is_multiline)     { if (io.KeyCtrl) SetScrollY(draw_window, ImMax(draw_window->Scroll.y - g.FontSize, 0.0f)); else state->OnKeyPressed((is_startend_key_down ? STB_TEXTEDIT_K_TEXTSTART : STB_TEXTEDIT_K_UP) | k_mask); }
        else if (IsKeyPressedMap(ImGuiKey_DownArrow) && is_multiline)   { if (io.KeyCtrl) SetScrollY(draw_window, ImMin(draw_window->Scroll.y + g.FontSize, GetScrollMaxY())); else state->OnKeyPressed((is_startend_key_down ? STB_TEXTEDIT_K_TEXTEND : STB_TEXTEDIT_K_DOWN) | k_mask); }
        else if (IsKeyPressedMap(ImGuiKey_Home))                        { state->OnKeyPressed(io.KeyCtrl ? STB_TEXTEDIT_K_TEXTSTART | k_mask : STB_TEXTEDIT_K_LINESTART | k_mask); }
        else if (IsKeyPressedMap(ImGuiKey_End))                         { state->OnKeyPressed(io.KeyCtrl ? STB_TEXTEDIT_K_TEXTEND | k_mask : STB_TEXTEDIT_K_LINEEND | k_mask); }
        else if (IsKeyPressedMap(ImGuiKey_Delete) && !is_readonly)      { state->OnKeyPressed(STB_TEXTEDIT_K_DELETE | k_mask); }
        else if (IsKeyPressedMap(ImGuiKey_Backspace) && !is_readonly)
        {
            if (!state->HasSelection())
            {
                if (is_wordmove_key_down)
                    state->OnKeyPressed(STB_TEXTEDIT_K_WORDLEFT|STB_TEXTEDIT_K_SHIFT);
                else if (is_osx && io.KeySuper && !io.KeyAlt && !io.KeyCtrl)
                    state->OnKeyPressed(STB_TEXTEDIT_K_LINESTART|STB_TEXTEDIT_K_SHIFT);
            }
            state->OnKeyPressed(STB_TEXTEDIT_K_BACKSPACE | k_mask);
        }
        else if (IsKeyPressedMap(ImGuiKey_Enter) || IsKeyPressedMap(ImGuiKey_KeyPadEnter))
        {
            bool ctrl_enter_for_new_line = (flags & ImGuiInputTextFlags_CtrlEnterForNewLine) != 0;
            if (!is_multiline || (ctrl_enter_for_new_line && !io.KeyCtrl) || (!ctrl_enter_for_new_line && io.KeyCtrl))
            {
                enter_pressed = clear_active_id = true;
            }
            else if (!is_readonly)
            {
                unsigned int c = '\n'; // Insert new line
                if (InputTextFilterCharacter(&c, flags, callback, callback_user_data))
                    state->OnKeyPressed((int)c);
            }
        }
        else if (IsKeyPressedMap(ImGuiKey_Escape))
        {
            clear_active_id = cancel_edit = true;
        }
        else if (is_undo || is_redo)
        {
            state->OnKeyPressed(is_undo ? STB_TEXTEDIT_K_UNDO : STB_TEXTEDIT_K_REDO);
            state->ClearSelection();
        }
        else if (is_shortcut_key && IsKeyPressedMap(ImGuiKey_A))
        {
            state->SelectAll();
            state->CursorFollow = true;
        }
        else if (is_cut || is_copy)
        {
            // Cut, Copy
            if (io.SetClipboardTextFn)
            {
                const int ib = state->HasSelection() ? ImMin(state->Stb.select_start, state->Stb.select_end) : 0;
                const int ie = state->HasSelection() ? ImMax(state->Stb.select_start, state->Stb.select_end) : state->CurLenW;
                const int clipboard_data_len = ImTextCountUtf8BytesFromStr(state->TextW.Data + ib, state->TextW.Data + ie) + 1;
                char* clipboard_data = (char*)IM_ALLOC(clipboard_data_len * sizeof(char));
                ImTextStrToUtf8(clipboard_data, clipboard_data_len, state->TextW.Data + ib, state->TextW.Data + ie);
                SetClipboardText(clipboard_data);
                MemFree(clipboard_data);
            }
            if (is_cut)
            {
                if (!state->HasSelection())
                    state->SelectAll();
                state->CursorFollow = true;
                stb_textedit_cut(state, &state->Stb);
            }
        }
        else if (is_paste)
        {
            if (const char* clipboard = GetClipboardText())
            {
                // Filter pasted buffer
                const int clipboard_len = (int)strlen(clipboard);
                ImWchar* clipboard_filtered = (ImWchar*)IM_ALLOC((clipboard_len+1) * sizeof(ImWchar));
                int clipboard_filtered_len = 0;
                for (const char* s = clipboard; *s; )
                {
                    unsigned int c;
                    s += ImTextCharFromUtf8(&c, s, NULL);
                    if (c == 0)
                        break;
                    if (!InputTextFilterCharacter(&c, flags, callback, callback_user_data))
                        continue;
                    clipboard_filtered[clipboard_filtered_len++] = (ImWchar)c;
                }
                clipboard_filtered[clipboard_filtered_len] = 0;
                if (clipboard_filtered_len > 0) // If everything was filtered, ignore the pasting operation
                {
                    stb_textedit_paste(state, &state->Stb, clipboard_filtered, clipboard_filtered_len);
                    state->CursorFollow = true;
                }
                MemFree(clipboard_filtered);
            }
        }

        // Update render selection flag after events have been handled, so selection highlight can be displayed during the same frame.
        render_selection |= state->HasSelection() && (RENDER_SELECTION_WHEN_INACTIVE || render_cursor);
    }

    // Process callbacks and apply result back to user's buffer.
    if (g.ActiveId == id)
    {
        IM_ASSERT(state != NULL);
        const char* apply_new_text = NULL;
        int apply_new_text_length = 0;
        if (cancel_edit)
        {
            // Restore initial value. Only return true if restoring to the initial value changes the current buffer contents.
            if (!is_readonly && strcmp(buf, state->InitialTextA.Data) != 0)
            {
                apply_new_text = state->InitialTextA.Data;
                apply_new_text_length = state->InitialTextA.Size - 1;
            }
        }

        // When using 'ImGuiInputTextFlags_EnterReturnsTrue' as a special case we reapply the live buffer back to the input buffer before clearing ActiveId, even though strictly speaking it wasn't modified on this frame.
        // If we didn't do that, code like InputInt() with ImGuiInputTextFlags_EnterReturnsTrue would fail. Also this allows the user to use InputText() with ImGuiInputTextFlags_EnterReturnsTrue without maintaining any user-side storage.
        bool apply_edit_back_to_user_buffer = !cancel_edit || (enter_pressed && (flags & ImGuiInputTextFlags_EnterReturnsTrue) != 0);
        if (apply_edit_back_to_user_buffer)
        {
            // Apply new value immediately - copy modified buffer back
            // Note that as soon as the input box is active, the in-widget value gets priority over any underlying modification of the input buffer
            // FIXME: We actually always render 'buf' when calling DrawList->AddText, making the comment above incorrect.
            // FIXME-OPT: CPU waste to do this every time the widget is active, should mark dirty state from the stb_textedit callbacks.
            if (!is_readonly)
            {
                state->TextAIsValid = true;
                state->TextA.resize(state->TextW.Size * 4 + 1);
                ImTextStrToUtf8(state->TextA.Data, state->TextA.Size, state->TextW.Data, NULL);
            }

            // User callback
            if ((flags & (ImGuiInputTextFlags_CallbackCompletion | ImGuiInputTextFlags_CallbackHistory | ImGuiInputTextFlags_CallbackAlways)) != 0)
            {
                IM_ASSERT(callback != NULL);

                // The reason we specify the usage semantic (Completion/History) is that Completion needs to disable keyboard TABBING at the moment.
                ImGuiInputTextFlags event_flag = 0;
                ImGuiKey event_key = ImGuiKey_COUNT;
                if ((flags & ImGuiInputTextFlags_CallbackCompletion) != 0 && IsKeyPressedMap(ImGuiKey_Tab))
                {
                    event_flag = ImGuiInputTextFlags_CallbackCompletion;
                    event_key = ImGuiKey_Tab;
                }
                else if ((flags & ImGuiInputTextFlags_CallbackHistory) != 0 && IsKeyPressedMap(ImGuiKey_UpArrow))
                {
                    event_flag = ImGuiInputTextFlags_CallbackHistory;
                    event_key = ImGuiKey_UpArrow;
                }
                else if ((flags & ImGuiInputTextFlags_CallbackHistory) != 0 && IsKeyPressedMap(ImGuiKey_DownArrow))
                {
                    event_flag = ImGuiInputTextFlags_CallbackHistory;
                    event_key = ImGuiKey_DownArrow;
                }
                else if (flags & ImGuiInputTextFlags_CallbackAlways)
                    event_flag = ImGuiInputTextFlags_CallbackAlways;

                if (event_flag)
                {
                    ImGuiInputTextCallbackData callback_data;
                    memset(&callback_data, 0, sizeof(ImGuiInputTextCallbackData));
                    callback_data.EventFlag = event_flag;
                    callback_data.Flags = flags;
                    callback_data.UserData = callback_user_data;

                    callback_data.EventKey = event_key;
                    callback_data.Buf = state->TextA.Data;
                    callback_data.BufTextLen = state->CurLenA;
                    callback_data.BufSize = state->BufCapacityA;
                    callback_data.BufDirty = false;

                    // We have to convert from wchar-positions to UTF-8-positions, which can be pretty slow (an incentive to ditch the ImWchar buffer, see https://github.com/nothings/stb/issues/188)
                    ImWchar* text = state->TextW.Data;
                    const int utf8_cursor_pos = callback_data.CursorPos = ImTextCountUtf8BytesFromStr(text, text + state->Stb.cursor);
                    const int utf8_selection_start = callback_data.SelectionStart = ImTextCountUtf8BytesFromStr(text, text + state->Stb.select_start);
                    const int utf8_selection_end = callback_data.SelectionEnd = ImTextCountUtf8BytesFromStr(text, text + state->Stb.select_end);

                    // Call user code
                    callback(&callback_data);

                    // Read back what user may have modified
                    IM_ASSERT(callback_data.Buf == state->TextA.Data);  // Invalid to modify those fields
                    IM_ASSERT(callback_data.BufSize == state->BufCapacityA);
                    IM_ASSERT(callback_data.Flags == flags);
                    if (callback_data.CursorPos != utf8_cursor_pos)            { state->Stb.cursor = ImTextCountCharsFromUtf8(callback_data.Buf, callback_data.Buf + callback_data.CursorPos); state->CursorFollow = true; }
                    if (callback_data.SelectionStart != utf8_selection_start)  { state->Stb.select_start = ImTextCountCharsFromUtf8(callback_data.Buf, callback_data.Buf + callback_data.SelectionStart); }
                    if (callback_data.SelectionEnd != utf8_selection_end)      { state->Stb.select_end = ImTextCountCharsFromUtf8(callback_data.Buf, callback_data.Buf + callback_data.SelectionEnd); }
                    if (callback_data.BufDirty)
                    {
                        IM_ASSERT(callback_data.BufTextLen == (int)strlen(callback_data.Buf)); // You need to maintain BufTextLen if you change the text!
                        if (callback_data.BufTextLen > backup_current_text_length && is_resizable)
                            state->TextW.resize(state->TextW.Size + (callback_data.BufTextLen - backup_current_text_length));
                        state->CurLenW = ImTextStrFromUtf8(state->TextW.Data, state->TextW.Size, callback_data.Buf, NULL);
                        state->CurLenA = callback_data.BufTextLen;  // Assume correct length and valid UTF-8 from user, saves us an extra strlen()
                        state->CursorAnimReset();
                    }
                }
            }

            // Will copy result string if modified
            if (!is_readonly && strcmp(state->TextA.Data, buf) != 0)
            {
                apply_new_text = state->TextA.Data;
                apply_new_text_length = state->CurLenA;
            }
        }

        // Copy result to user buffer
        if (apply_new_text)
        {
            IM_ASSERT(apply_new_text_length >= 0);
            if (backup_current_text_length != apply_new_text_length && is_resizable)
            {
                ImGuiInputTextCallbackData callback_data;
                callback_data.EventFlag = ImGuiInputTextFlags_CallbackResize;
                callback_data.Flags = flags;
                callback_data.Buf = buf;
                callback_data.BufTextLen = apply_new_text_length;
                callback_data.BufSize = ImMax(buf_size, apply_new_text_length + 1);
                callback_data.UserData = callback_user_data;
                callback(&callback_data);
                buf = callback_data.Buf;
                buf_size = callback_data.BufSize;
                apply_new_text_length = ImMin(callback_data.BufTextLen, buf_size - 1);
                IM_ASSERT(apply_new_text_length <= buf_size);
            }

            // If the underlying buffer resize was denied or not carried to the next frame, apply_new_text_length+1 may be >= buf_size.
            ImStrncpy(buf, apply_new_text, ImMin(apply_new_text_length + 1, buf_size));
            value_changed = true;
        }

        // Clear temporary user storage
        state->UserFlags = 0;
        state->UserCallback = NULL;
        state->UserCallbackData = NULL;
    }

    // Release active ID at the end of the function (so e.g. pressing Return still does a final application of the value)
    if (clear_active_id && g.ActiveId == id)
        ClearActiveID();

    // Render frame
    if (!is_multiline)
    {
        RenderNavHighlight(frame_bb, id);
        RenderFrame(frame_bb.Min, frame_bb.Max, GetColorU32(ImGuiCol_FrameBg), true, style.FrameRounding);
    }

    const ImVec4 clip_rect(frame_bb.Min.x, frame_bb.Min.y, frame_bb.Min.x + inner_size.x, frame_bb.Min.y + inner_size.y); // Not using frame_bb.Max because we have adjusted size
    ImVec2 draw_pos = is_multiline ? draw_window->DC.CursorPos : frame_bb.Min + style.FramePadding;
    ImVec2 text_size(0.0f, 0.0f);

    // Set upper limit of single-line InputTextEx() at 2 million characters strings. The current pathological worst case is a long line
    // without any carriage return, which would makes ImFont::RenderText() reserve too many vertices and probably crash. Avoid it altogether.
    // Note that we only use this limit on single-line InputText(), so a pathologically large line on a InputTextMultiline() would still crash.
    const int buf_display_max_length = 2 * 1024 * 1024;
    const char* buf_display = buf_display_from_state ? state->TextA.Data : buf; //-V595
    const char* buf_display_end = NULL; // We have specialized paths below for setting the length
    if (is_displaying_hint)
    {
        buf_display = hint;
        buf_display_end = hint + strlen(hint);
    }

    // Render text. We currently only render selection when the widget is active or while scrolling.
    // FIXME: We could remove the '&& render_cursor' to keep rendering selection when inactive.
    if (render_cursor || render_selection)
    {
        IM_ASSERT(state != NULL);
        if (!is_displaying_hint)
            buf_display_end = buf_display + state->CurLenA;

        // Render text (with cursor and selection)
        // This is going to be messy. We need to:
        // - Display the text (this alone can be more easily clipped)
        // - Handle scrolling, highlight selection, display cursor (those all requires some form of 1d->2d cursor position calculation)
        // - Measure text height (for scrollbar)
        // We are attempting to do most of that in **one main pass** to minimize the computation cost (non-negligible for large amount of text) + 2nd pass for selection rendering (we could merge them by an extra refactoring effort)
        // FIXME: This should occur on buf_display but we'd need to maintain cursor/select_start/select_end for UTF-8.
        const ImWchar* text_begin = state->TextW.Data;
        ImVec2 cursor_offset, select_start_offset;

        {
            // Find lines numbers straddling 'cursor' (slot 0) and 'select_start' (slot 1) positions.
            const ImWchar* searches_input_ptr[2] = { NULL, NULL };
            int searches_result_line_no[2] = { -1000, -1000 };
            int searches_remaining = 0;
            if (render_cursor)
            {
                searches_input_ptr[0] = text_begin + state->Stb.cursor;
                searches_result_line_no[0] = -1;
                searches_remaining++;
            }
            if (render_selection)
            {
                searches_input_ptr[1] = text_begin + ImMin(state->Stb.select_start, state->Stb.select_end);
                searches_result_line_no[1] = -1;
                searches_remaining++;
            }

            // Iterate all lines to find our line numbers
            // In multi-line mode, we never exit the loop until all lines are counted, so add one extra to the searches_remaining counter.
            searches_remaining += is_multiline ? 1 : 0;
            int line_count = 0;
            //for (const ImWchar* s = text_begin; (s = (const ImWchar*)wcschr((const wchar_t*)s, (wchar_t)'\n')) != NULL; s++)  // FIXME-OPT: Could use this when wchar_t are 16-bit
            for (const ImWchar* s = text_begin; *s != 0; s++)
                if (*s == '\n')
                {
                    line_count++;
                    if (searches_result_line_no[0] == -1 && s >= searches_input_ptr[0]) { searches_result_line_no[0] = line_count; if (--searches_remaining <= 0) break; }
                    if (searches_result_line_no[1] == -1 && s >= searches_input_ptr[1]) { searches_result_line_no[1] = line_count; if (--searches_remaining <= 0) break; }
                }
            line_count++;
            if (searches_result_line_no[0] == -1)
                searches_result_line_no[0] = line_count;
            if (searches_result_line_no[1] == -1)
                searches_result_line_no[1] = line_count;

            // Calculate 2d position by finding the beginning of the line and measuring distance
            cursor_offset.x = InputTextCalcTextSizeW(ImStrbolW(searches_input_ptr[0], text_begin), searches_input_ptr[0]).x;
            cursor_offset.y = searches_result_line_no[0] * g.FontSize;
            if (searches_result_line_no[1] >= 0)
            {
                select_start_offset.x = InputTextCalcTextSizeW(ImStrbolW(searches_input_ptr[1], text_begin), searches_input_ptr[1]).x;
                select_start_offset.y = searches_result_line_no[1] * g.FontSize;
            }

            // Store text height (note that we haven't calculated text width at all, see GitHub issues #383, #1224)
            if (is_multiline)
                text_size = ImVec2(inner_size.x, line_count * g.FontSize);
        }

        // Scroll
        if (render_cursor && state->CursorFollow)
        {
            // Horizontal scroll in chunks of quarter width
            if (!(flags & ImGuiInputTextFlags_NoHorizontalScroll))
            {
                const float scroll_increment_x = inner_size.x * 0.25f;
                if (cursor_offset.x < state->ScrollX)
                    state->ScrollX = IM_FLOOR(ImMax(0.0f, cursor_offset.x - scroll_increment_x));
                else if (cursor_offset.x - inner_size.x >= state->ScrollX)
                    state->ScrollX = IM_FLOOR(cursor_offset.x - inner_size.x + scroll_increment_x);
            }
            else
            {
                state->ScrollX = 0.0f;
            }

            // Vertical scroll
            if (is_multiline)
            {
                float scroll_y = draw_window->Scroll.y;
                if (cursor_offset.y - g.FontSize < scroll_y)
                    scroll_y = ImMax(0.0f, cursor_offset.y - g.FontSize);
                else if (cursor_offset.y - inner_size.y >= scroll_y)
                    scroll_y = cursor_offset.y - inner_size.y;
                draw_pos.y += (draw_window->Scroll.y - scroll_y);   // Manipulate cursor pos immediately avoid a frame of lag
                draw_window->Scroll.y = scroll_y;
            }

            state->CursorFollow = false;
        }

        // Draw selection
        const ImVec2 draw_scroll = ImVec2(state->ScrollX, 0.0f);
        if (render_selection)
        {
            const ImWchar* text_selected_begin = text_begin + ImMin(state->Stb.select_start, state->Stb.select_end);
            const ImWchar* text_selected_end = text_begin + ImMax(state->Stb.select_start, state->Stb.select_end);

            ImU32 bg_color = GetColorU32(ImGuiCol_TextSelectedBg, render_cursor ? 1.0f : 0.6f); // FIXME: current code flow mandate that render_cursor is always true here, we are leaving the transparent one for tests.
            float bg_offy_up = is_multiline ? 0.0f : -1.0f;    // FIXME: those offsets should be part of the style? they don't play so well with multi-line selection.
            float bg_offy_dn = is_multiline ? 0.0f : 2.0f;
            ImVec2 rect_pos = draw_pos + select_start_offset - draw_scroll;
            for (const ImWchar* p = text_selected_begin; p < text_selected_end; )
            {
                if (rect_pos.y > clip_rect.w + g.FontSize)
                    break;
                if (rect_pos.y < clip_rect.y)
                {
                    //p = (const ImWchar*)wmemchr((const wchar_t*)p, '\n', text_selected_end - p);  // FIXME-OPT: Could use this when wchar_t are 16-bit
                    //p = p ? p + 1 : text_selected_end;
                    while (p < text_selected_end)
                        if (*p++ == '\n')
                            break;
                }
                else
                {
                    ImVec2 rect_size = InputTextCalcTextSizeW(p, text_selected_end, &p, NULL, true);
                    if (rect_size.x <= 0.0f) rect_size.x = IM_FLOOR(g.Font->GetCharAdvance((ImWchar)' ') * 0.50f); // So we can see selected empty lines
                    ImRect rect(rect_pos + ImVec2(0.0f, bg_offy_up - g.FontSize), rect_pos +ImVec2(rect_size.x, bg_offy_dn));
                    rect.ClipWith(clip_rect);
                    if (rect.Overlaps(clip_rect))
                        draw_window->DrawList->AddRectFilled(rect.Min, rect.Max, bg_color);
                }
                rect_pos.x = draw_pos.x - draw_scroll.x;
                rect_pos.y += g.FontSize;
            }
        }

        // We test for 'buf_display_max_length' as a way to avoid some pathological cases (e.g. single-line 1 MB string) which would make ImDrawList crash.
        if (is_multiline || (buf_display_end - buf_display) < buf_display_max_length)
        {
            ImU32 col = GetColorU32(is_displaying_hint ? ImGuiCol_TextDisabled : ImGuiCol_Text);
            draw_window->DrawList->AddText(g.Font, g.FontSize, draw_pos - draw_scroll, col, buf_display, buf_display_end, 0.0f, is_multiline ? NULL : &clip_rect);
        }

        // Draw blinking cursor
        if (render_cursor)
        {
            state->CursorAnim += io.DeltaTime;
            bool cursor_is_visible = (!g.IO.ConfigInputTextCursorBlink) || (state->CursorAnim <= 0.0f) || ImFmod(state->CursorAnim, 1.20f) <= 0.80f;
            ImVec2 cursor_screen_pos = draw_pos + cursor_offset - draw_scroll;
            ImRect cursor_screen_rect(cursor_screen_pos.x, cursor_screen_pos.y - g.FontSize + 0.5f, cursor_screen_pos.x + 1.0f, cursor_screen_pos.y - 1.5f);
            if (cursor_is_visible && cursor_screen_rect.Overlaps(clip_rect))
                draw_window->DrawList->AddLine(cursor_screen_rect.Min, cursor_screen_rect.GetBL(), GetColorU32(ImGuiCol_Text));

            // Notify OS of text input position for advanced IME (-1 x offset so that Windows IME can cover our cursor. Bit of an extra nicety.)
            if (!is_readonly)
            {
                g.PlatformImePos = ImVec2(cursor_screen_pos.x - 1, cursor_screen_pos.y - g.FontSize);
                g.PlatformImePosViewport = window->Viewport;
            }
        }
    }
    else
    {
        // Render text only (no selection, no cursor)
        if (is_multiline)
            text_size = ImVec2(inner_size.x, InputTextCalcTextLenAndLineCount(buf_display, &buf_display_end) * g.FontSize); // We don't need width
        else if (!is_displaying_hint && g.ActiveId == id)
            buf_display_end = buf_display + state->CurLenA;
        else if (!is_displaying_hint)
            buf_display_end = buf_display + strlen(buf_display);

        if (is_multiline || (buf_display_end - buf_display) < buf_display_max_length)
        {
            ImU32 col = GetColorU32(is_displaying_hint ? ImGuiCol_TextDisabled : ImGuiCol_Text);
            draw_window->DrawList->AddText(g.Font, g.FontSize, draw_pos, col, buf_display, buf_display_end, 0.0f, is_multiline ? NULL : &clip_rect);
        }
    }

    if (is_multiline)
    {
        Dummy(text_size + ImVec2(0.0f, g.FontSize)); // Always add room to scroll an extra line
        EndChildFrame();
        EndGroup();
    }

    if (is_password && !is_displaying_hint)
        PopFont();

    // Log as text
    if (g.LogEnabled && !(is_password && !is_displaying_hint))
        LogRenderedText(&draw_pos, buf_display, buf_display_end);

    if (label_size.x > 0)
        RenderText(ImVec2(frame_bb.Max.x + style.ItemInnerSpacing.x, frame_bb.Min.y + style.FramePadding.y), label);

    if (value_changed && !(flags & ImGuiInputTextFlags_NoMarkEdited))
        MarkItemEdited(id);

    IMGUI_TEST_ENGINE_ITEM_INFO(id, label, window->DC.ItemFlags);
    if ((flags & ImGuiInputTextFlags_EnterReturnsTrue) != 0)
        return enter_pressed;
    else
        return value_changed;
}

//-------------------------------------------------------------------------
// [SECTION] Widgets: ColorEdit, ColorPicker, ColorButton, etc.
//-------------------------------------------------------------------------
// - ColorEdit3()
// - ColorEdit4()
// - ColorPicker3()
// - RenderColorRectWithAlphaCheckerboard() [Internal]
// - ColorPicker4()
// - ColorButton()
// - SetColorEditOptions()
// - ColorTooltip() [Internal]
// - ColorEditOptionsPopup() [Internal]
// - ColorPickerOptionsPopup() [Internal]
//-------------------------------------------------------------------------

bool ImGui::ColorEdit3(const char* label, float col[3], ImGuiColorEditFlags flags)
{
    return ColorEdit4(label, col, flags | ImGuiColorEditFlags_NoAlpha);
}

// Edit colors components (each component in 0.0f..1.0f range).
// See enum ImGuiColorEditFlags_ for available options. e.g. Only access 3 floats if ImGuiColorEditFlags_NoAlpha flag is set.
// With typical options: Left-click on colored square to open color picker. Right-click to open option menu. CTRL-Click over input fields to edit them and TAB to go to next item.
bool ImGui::ColorEdit4(const char* label, float col[4], ImGuiColorEditFlags flags)
{
    ImGuiWindow* window = GetCurrentWindow();
    if (window->SkipItems)
        return false;

    ImGuiContext& g = *GImGui;
    const ImGuiStyle& style = g.Style;
    const float square_sz = GetFrameHeight();
    const float w_full = CalcItemWidth();
    const float w_button = (flags & ImGuiColorEditFlags_NoSmallPreview) ? 0.0f : (square_sz + style.ItemInnerSpacing.x);
    const float w_inputs = w_full - w_button;
    const char* label_display_end = FindRenderedTextEnd(label);
    g.NextItemData.ClearFlags();

    BeginGroup();
    PushID(label);

    // If we're not showing any slider there's no point in doing any HSV conversions
    const ImGuiColorEditFlags flags_untouched = flags;
    if (flags & ImGuiColorEditFlags_NoInputs)
        flags = (flags & (~ImGuiColorEditFlags__DisplayMask)) | ImGuiColorEditFlags_DisplayRGB | ImGuiColorEditFlags_NoOptions;

    // Context menu: display and modify options (before defaults are applied)
    if (!(flags & ImGuiColorEditFlags_NoOptions))
        ColorEditOptionsPopup(col, flags);

    // Read stored options
    if (!(flags & ImGuiColorEditFlags__DisplayMask))
        flags |= (g.ColorEditOptions & ImGuiColorEditFlags__DisplayMask);
    if (!(flags & ImGuiColorEditFlags__DataTypeMask))
        flags |= (g.ColorEditOptions & ImGuiColorEditFlags__DataTypeMask);
    if (!(flags & ImGuiColorEditFlags__PickerMask))
        flags |= (g.ColorEditOptions & ImGuiColorEditFlags__PickerMask);
    if (!(flags & ImGuiColorEditFlags__InputMask))
        flags |= (g.ColorEditOptions & ImGuiColorEditFlags__InputMask);
    flags |= (g.ColorEditOptions & ~(ImGuiColorEditFlags__DisplayMask | ImGuiColorEditFlags__DataTypeMask | ImGuiColorEditFlags__PickerMask | ImGuiColorEditFlags__InputMask));
    IM_ASSERT(ImIsPowerOfTwo(flags & ImGuiColorEditFlags__DisplayMask)); // Check that only 1 is selected
    IM_ASSERT(ImIsPowerOfTwo(flags & ImGuiColorEditFlags__InputMask));   // Check that only 1 is selected

    const bool alpha = (flags & ImGuiColorEditFlags_NoAlpha) == 0;
    const bool hdr = (flags & ImGuiColorEditFlags_HDR) != 0;
    const int components = alpha ? 4 : 3;

    // Convert to the formats we need
    float f[4] = { col[0], col[1], col[2], alpha ? col[3] : 1.0f };
    if ((flags & ImGuiColorEditFlags_InputHSV) && (flags & ImGuiColorEditFlags_DisplayRGB))
        ColorConvertHSVtoRGB(f[0], f[1], f[2], f[0], f[1], f[2]);
    else if ((flags & ImGuiColorEditFlags_InputRGB) && (flags & ImGuiColorEditFlags_DisplayHSV))
    {
        // Hue is lost when converting from greyscale rgb (saturation=0). Restore it.
        ColorConvertRGBtoHSV(f[0], f[1], f[2], f[0], f[1], f[2]);
        if (f[1] == 0 && memcmp(g.ColorEditLastColor, col, sizeof(float) * 3) == 0)
            f[0] = g.ColorEditLastHue;
    }
    int i[4] = { IM_F32_TO_INT8_UNBOUND(f[0]), IM_F32_TO_INT8_UNBOUND(f[1]), IM_F32_TO_INT8_UNBOUND(f[2]), IM_F32_TO_INT8_UNBOUND(f[3]) };

    bool value_changed = false;
    bool value_changed_as_float = false;

    const ImVec2 pos = window->DC.CursorPos;
    const float inputs_offset_x = (style.ColorButtonPosition == ImGuiDir_Left) ? w_button : 0.0f;
    window->DC.CursorPos.x = pos.x + inputs_offset_x;

    if ((flags & (ImGuiColorEditFlags_DisplayRGB | ImGuiColorEditFlags_DisplayHSV)) != 0 && (flags & ImGuiColorEditFlags_NoInputs) == 0)
    {
        // RGB/HSV 0..255 Sliders
        const float w_item_one  = ImMax(1.0f, IM_FLOOR((w_inputs - (style.ItemInnerSpacing.x) * (components-1)) / (float)components));
        const float w_item_last = ImMax(1.0f, IM_FLOOR(w_inputs - (w_item_one + style.ItemInnerSpacing.x) * (components-1)));

        const bool hide_prefix = (w_item_one <= CalcTextSize((flags & ImGuiColorEditFlags_Float) ? "M:0.000" : "M:000").x);
        static const char* ids[4] = { "##X", "##Y", "##Z", "##W" };
        static const char* fmt_table_int[3][4] =
        {
            {   "%3d",   "%3d",   "%3d",   "%3d" }, // Short display
            { "R:%3d", "G:%3d", "B:%3d", "A:%3d" }, // Long display for RGBA
            { "H:%3d", "S:%3d", "V:%3d", "A:%3d" }  // Long display for HSVA
        };
        static const char* fmt_table_float[3][4] =
        {
            {   "%0.3f",   "%0.3f",   "%0.3f",   "%0.3f" }, // Short display
            { "R:%0.3f", "G:%0.3f", "B:%0.3f", "A:%0.3f" }, // Long display for RGBA
            { "H:%0.3f", "S:%0.3f", "V:%0.3f", "A:%0.3f" }  // Long display for HSVA
        };
        const int fmt_idx = hide_prefix ? 0 : (flags & ImGuiColorEditFlags_DisplayHSV) ? 2 : 1;

        for (int n = 0; n < components; n++)
        {
            if (n > 0)
                SameLine(0, style.ItemInnerSpacing.x);
            SetNextItemWidth((n + 1 < components) ? w_item_one : w_item_last);

            // Disable Hue edit when Saturation is zero
            const bool disable_hue_edit = (n == 0 && (flags & ImGuiColorEditFlags_DisplayHSV) && i[1] == 0);
            if (flags & ImGuiColorEditFlags_Float)
            {
                value_changed |= DragFloat(ids[n], &f[n], 1.0f/255.0f, disable_hue_edit ? +FLT_MAX : 0.0f, disable_hue_edit ? -FLT_MAX : hdr ? 0.0f : 1.0f, fmt_table_float[fmt_idx][n]);
                value_changed_as_float |= value_changed;
            }
            else
            {
                value_changed |= DragInt(ids[n], &i[n], 1.0f, disable_hue_edit ? INT_MAX : 0, disable_hue_edit ? INT_MIN : hdr ? 0 : 255, fmt_table_int[fmt_idx][n]);
            }
            if (!(flags & ImGuiColorEditFlags_NoOptions))
                OpenPopupOnItemClick("context");
        }
    }
    else if ((flags & ImGuiColorEditFlags_DisplayHex) != 0 && (flags & ImGuiColorEditFlags_NoInputs) == 0)
    {
        // RGB Hexadecimal Input
        char buf[64];
        if (alpha)
            ImFormatString(buf, IM_ARRAYSIZE(buf), "#%02X%02X%02X%02X", ImClamp(i[0],0,255), ImClamp(i[1],0,255), ImClamp(i[2],0,255), ImClamp(i[3],0,255));
        else
            ImFormatString(buf, IM_ARRAYSIZE(buf), "#%02X%02X%02X", ImClamp(i[0],0,255), ImClamp(i[1],0,255), ImClamp(i[2],0,255));
        SetNextItemWidth(w_inputs);
        if (InputText("##Text", buf, IM_ARRAYSIZE(buf), ImGuiInputTextFlags_CharsHexadecimal | ImGuiInputTextFlags_CharsUppercase))
        {
            value_changed = true;
            char* p = buf;
            while (*p == '#' || ImCharIsBlankA(*p))
                p++;
            i[0] = i[1] = i[2] = i[3] = 0;
            if (alpha)
                sscanf(p, "%02X%02X%02X%02X", (unsigned int*)&i[0], (unsigned int*)&i[1], (unsigned int*)&i[2], (unsigned int*)&i[3]); // Treat at unsigned (%X is unsigned)
            else
                sscanf(p, "%02X%02X%02X", (unsigned int*)&i[0], (unsigned int*)&i[1], (unsigned int*)&i[2]);
        }
        if (!(flags & ImGuiColorEditFlags_NoOptions))
            OpenPopupOnItemClick("context");
    }

    ImGuiWindow* picker_active_window = NULL;
    if (!(flags & ImGuiColorEditFlags_NoSmallPreview))
    {
        const float button_offset_x = ((flags & ImGuiColorEditFlags_NoInputs) || (style.ColorButtonPosition == ImGuiDir_Left)) ? 0.0f : w_inputs + style.ItemInnerSpacing.x;
        window->DC.CursorPos = ImVec2(pos.x + button_offset_x, pos.y);

        const ImVec4 col_v4(col[0], col[1], col[2], alpha ? col[3] : 1.0f);
        if (ColorButton("##ColorButton", col_v4, flags))
        {
            if (!(flags & ImGuiColorEditFlags_NoPicker))
            {
                // Store current color and open a picker
                g.ColorPickerRef = col_v4;
                OpenPopup("picker");
                SetNextWindowPos(window->DC.LastItemRect.GetBL() + ImVec2(-1,style.ItemSpacing.y));
            }
        }
        if (!(flags & ImGuiColorEditFlags_NoOptions))
            OpenPopupOnItemClick("context");

        if (BeginPopup("picker"))
        {
            picker_active_window = g.CurrentWindow;
            if (label != label_display_end)
            {
                TextEx(label, label_display_end);
                Spacing();
            }
            ImGuiColorEditFlags picker_flags_to_forward = ImGuiColorEditFlags__DataTypeMask | ImGuiColorEditFlags__PickerMask | ImGuiColorEditFlags__InputMask | ImGuiColorEditFlags_HDR | ImGuiColorEditFlags_NoAlpha | ImGuiColorEditFlags_AlphaBar;
            ImGuiColorEditFlags picker_flags = (flags_untouched & picker_flags_to_forward) | ImGuiColorEditFlags__DisplayMask | ImGuiColorEditFlags_NoLabel | ImGuiColorEditFlags_AlphaPreviewHalf;
            SetNextItemWidth(square_sz * 12.0f); // Use 256 + bar sizes?
            value_changed |= ColorPicker4("##picker", col, picker_flags, &g.ColorPickerRef.x);
            EndPopup();
        }
    }

    if (label != label_display_end && !(flags & ImGuiColorEditFlags_NoLabel))
    {
        window->DC.CursorPos = ImVec2(pos.x + w_full + style.ItemInnerSpacing.x, pos.y + style.FramePadding.y);
        TextEx(label, label_display_end);
    }

    // Convert back
    if (value_changed && picker_active_window == NULL)
    {
        if (!value_changed_as_float)
            for (int n = 0; n < 4; n++)
                f[n] = i[n] / 255.0f;
        if ((flags & ImGuiColorEditFlags_DisplayHSV) && (flags & ImGuiColorEditFlags_InputRGB))
        {
            g.ColorEditLastHue = f[0];
            ColorConvertHSVtoRGB(f[0], f[1], f[2], f[0], f[1], f[2]);
            memcpy(g.ColorEditLastColor, f, sizeof(float) * 3);
        }
        if ((flags & ImGuiColorEditFlags_DisplayRGB) && (flags & ImGuiColorEditFlags_InputHSV))
            ColorConvertRGBtoHSV(f[0], f[1], f[2], f[0], f[1], f[2]);

        col[0] = f[0];
        col[1] = f[1];
        col[2] = f[2];
        if (alpha)
            col[3] = f[3];
    }

    PopID();
    EndGroup();

    // Drag and Drop Target
    // NB: The flag test is merely an optional micro-optimization, BeginDragDropTarget() does the same test.
    if ((window->DC.LastItemStatusFlags & ImGuiItemStatusFlags_HoveredRect) && !(flags & ImGuiColorEditFlags_NoDragDrop) && BeginDragDropTarget())
    {
        bool accepted_drag_drop = false;
        if (const ImGuiPayload* payload = AcceptDragDropPayload(IMGUI_PAYLOAD_TYPE_COLOR_3F))
        {
            memcpy((float*)col, payload->Data, sizeof(float) * 3); // Preserve alpha if any //-V512
            value_changed = accepted_drag_drop = true;
        }
        if (const ImGuiPayload* payload = AcceptDragDropPayload(IMGUI_PAYLOAD_TYPE_COLOR_4F))
        {
            memcpy((float*)col, payload->Data, sizeof(float) * components);
            value_changed = accepted_drag_drop = true;
        }

        // Drag-drop payloads are always RGB
        if (accepted_drag_drop && (flags & ImGuiColorEditFlags_InputHSV))
            ColorConvertRGBtoHSV(col[0], col[1], col[2], col[0], col[1], col[2]);
        EndDragDropTarget();
    }

    // When picker is being actively used, use its active id so IsItemActive() will function on ColorEdit4().
    if (picker_active_window && g.ActiveId != 0 && g.ActiveIdWindow == picker_active_window)
        window->DC.LastItemId = g.ActiveId;

    if (value_changed)
        MarkItemEdited(window->DC.LastItemId);

    return value_changed;
}

bool ImGui::ColorPicker3(const char* label, float col[3], ImGuiColorEditFlags flags)
{
    float col4[4] = { col[0], col[1], col[2], 1.0f };
    if (!ColorPicker4(label, col4, flags | ImGuiColorEditFlags_NoAlpha))
        return false;
    col[0] = col4[0]; col[1] = col4[1]; col[2] = col4[2];
    return true;
}

static inline ImU32 ImAlphaBlendColor(ImU32 col_a, ImU32 col_b)
{
    float t = ((col_b >> IM_COL32_A_SHIFT) & 0xFF) / 255.f;
    int r = ImLerp((int)(col_a >> IM_COL32_R_SHIFT) & 0xFF, (int)(col_b >> IM_COL32_R_SHIFT) & 0xFF, t);
    int g = ImLerp((int)(col_a >> IM_COL32_G_SHIFT) & 0xFF, (int)(col_b >> IM_COL32_G_SHIFT) & 0xFF, t);
    int b = ImLerp((int)(col_a >> IM_COL32_B_SHIFT) & 0xFF, (int)(col_b >> IM_COL32_B_SHIFT) & 0xFF, t);
    return IM_COL32(r, g, b, 0xFF);
}

// Helper for ColorPicker4()
// NB: This is rather brittle and will show artifact when rounding this enabled if rounded corners overlap multiple cells. Caller currently responsible for avoiding that.
// I spent a non reasonable amount of time trying to getting this right for ColorButton with rounding+anti-aliasing+ImGuiColorEditFlags_HalfAlphaPreview flag + various grid sizes and offsets, and eventually gave up... probably more reasonable to disable rounding alltogether.
void ImGui::RenderColorRectWithAlphaCheckerboard(ImVec2 p_min, ImVec2 p_max, ImU32 col, float grid_step, ImVec2 grid_off, float rounding, int rounding_corners_flags)
{
    ImGuiWindow* window = GetCurrentWindow();
    if (((col & IM_COL32_A_MASK) >> IM_COL32_A_SHIFT) < 0xFF)
    {
        ImU32 col_bg1 = GetColorU32(ImAlphaBlendColor(IM_COL32(204,204,204,255), col));
        ImU32 col_bg2 = GetColorU32(ImAlphaBlendColor(IM_COL32(128,128,128,255), col));
        window->DrawList->AddRectFilled(p_min, p_max, col_bg1, rounding, rounding_corners_flags);

        int yi = 0;
        for (float y = p_min.y + grid_off.y; y < p_max.y; y += grid_step, yi++)
        {
            float y1 = ImClamp(y, p_min.y, p_max.y), y2 = ImMin(y + grid_step, p_max.y);
            if (y2 <= y1)
                continue;
            for (float x = p_min.x + grid_off.x + (yi & 1) * grid_step; x < p_max.x; x += grid_step * 2.0f)
            {
                float x1 = ImClamp(x, p_min.x, p_max.x), x2 = ImMin(x + grid_step, p_max.x);
                if (x2 <= x1)
                    continue;
                int rounding_corners_flags_cell = 0;
                if (y1 <= p_min.y) { if (x1 <= p_min.x) rounding_corners_flags_cell |= ImDrawCornerFlags_TopLeft; if (x2 >= p_max.x) rounding_corners_flags_cell |= ImDrawCornerFlags_TopRight; }
                if (y2 >= p_max.y) { if (x1 <= p_min.x) rounding_corners_flags_cell |= ImDrawCornerFlags_BotLeft; if (x2 >= p_max.x) rounding_corners_flags_cell |= ImDrawCornerFlags_BotRight; }
                rounding_corners_flags_cell &= rounding_corners_flags;
                window->DrawList->AddRectFilled(ImVec2(x1,y1), ImVec2(x2,y2), col_bg2, rounding_corners_flags_cell ? rounding : 0.0f, rounding_corners_flags_cell);
            }
        }
    }
    else
    {
        window->DrawList->AddRectFilled(p_min, p_max, col, rounding, rounding_corners_flags);
    }
}

// Helper for ColorPicker4()
static void RenderArrowsForVerticalBar(ImDrawList* draw_list, ImVec2 pos, ImVec2 half_sz, float bar_w, float alpha)
{
    ImU32 alpha8 = IM_F32_TO_INT8_SAT(alpha);
    ImGui::RenderArrowPointingAt(draw_list, ImVec2(pos.x + half_sz.x + 1,         pos.y), ImVec2(half_sz.x + 2, half_sz.y + 1), ImGuiDir_Right, IM_COL32(0,0,0,alpha8));
    ImGui::RenderArrowPointingAt(draw_list, ImVec2(pos.x + half_sz.x,             pos.y), half_sz,                              ImGuiDir_Right, IM_COL32(255,255,255,alpha8));
    ImGui::RenderArrowPointingAt(draw_list, ImVec2(pos.x + bar_w - half_sz.x - 1, pos.y), ImVec2(half_sz.x + 2, half_sz.y + 1), ImGuiDir_Left,  IM_COL32(0,0,0,alpha8));
    ImGui::RenderArrowPointingAt(draw_list, ImVec2(pos.x + bar_w - half_sz.x,     pos.y), half_sz,                              ImGuiDir_Left,  IM_COL32(255,255,255,alpha8));
}

// Note: ColorPicker4() only accesses 3 floats if ImGuiColorEditFlags_NoAlpha flag is set.
// (In C++ the 'float col[4]' notation for a function argument is equivalent to 'float* col', we only specify a size to facilitate understanding of the code.)
// FIXME: we adjust the big color square height based on item width, which may cause a flickering feedback loop (if automatic height makes a vertical scrollbar appears, affecting automatic width..)
// FIXME: this is trying to be aware of style.Alpha but not fully correct. Also, the color wheel will have overlapping glitches with (style.Alpha < 1.0)
bool ImGui::ColorPicker4(const char* label, float col[4], ImGuiColorEditFlags flags, const float* ref_col)
{
    ImGuiContext& g = *GImGui;
    ImGuiWindow* window = GetCurrentWindow();
    if (window->SkipItems)
        return false;

    ImDrawList* draw_list = window->DrawList;
    ImGuiStyle& style = g.Style;
    ImGuiIO& io = g.IO;

    const float width = CalcItemWidth();
    g.NextItemData.ClearFlags();

    PushID(label);
    BeginGroup();

    if (!(flags & ImGuiColorEditFlags_NoSidePreview))
        flags |= ImGuiColorEditFlags_NoSmallPreview;

    // Context menu: display and store options.
    if (!(flags & ImGuiColorEditFlags_NoOptions))
        ColorPickerOptionsPopup(col, flags);

    // Read stored options
    if (!(flags & ImGuiColorEditFlags__PickerMask))
        flags |= ((g.ColorEditOptions & ImGuiColorEditFlags__PickerMask) ? g.ColorEditOptions : ImGuiColorEditFlags__OptionsDefault) & ImGuiColorEditFlags__PickerMask;
    if (!(flags & ImGuiColorEditFlags__InputMask))
        flags |= ((g.ColorEditOptions & ImGuiColorEditFlags__InputMask) ? g.ColorEditOptions : ImGuiColorEditFlags__OptionsDefault) & ImGuiColorEditFlags__InputMask;
    IM_ASSERT(ImIsPowerOfTwo(flags & ImGuiColorEditFlags__PickerMask)); // Check that only 1 is selected
    IM_ASSERT(ImIsPowerOfTwo(flags & ImGuiColorEditFlags__InputMask));  // Check that only 1 is selected
    if (!(flags & ImGuiColorEditFlags_NoOptions))
        flags |= (g.ColorEditOptions & ImGuiColorEditFlags_AlphaBar);

    // Setup
    int components = (flags & ImGuiColorEditFlags_NoAlpha) ? 3 : 4;
    bool alpha_bar = (flags & ImGuiColorEditFlags_AlphaBar) && !(flags & ImGuiColorEditFlags_NoAlpha);
    ImVec2 picker_pos = window->DC.CursorPos;
    float square_sz = GetFrameHeight();
    float bars_width = square_sz; // Arbitrary smallish width of Hue/Alpha picking bars
    float sv_picker_size = ImMax(bars_width * 1, width - (alpha_bar ? 2 : 1) * (bars_width + style.ItemInnerSpacing.x)); // Saturation/Value picking box
    float bar0_pos_x = picker_pos.x + sv_picker_size + style.ItemInnerSpacing.x;
    float bar1_pos_x = bar0_pos_x + bars_width + style.ItemInnerSpacing.x;
    float bars_triangles_half_sz = IM_FLOOR(bars_width * 0.20f);

    float backup_initial_col[4];
    memcpy(backup_initial_col, col, components * sizeof(float));

    float wheel_thickness = sv_picker_size * 0.08f;
    float wheel_r_outer = sv_picker_size * 0.50f;
    float wheel_r_inner = wheel_r_outer - wheel_thickness;
    ImVec2 wheel_center(picker_pos.x + (sv_picker_size + bars_width)*0.5f, picker_pos.y + sv_picker_size*0.5f);

    // Note: the triangle is displayed rotated with triangle_pa pointing to Hue, but most coordinates stays unrotated for logic.
    float triangle_r = wheel_r_inner - (int)(sv_picker_size * 0.027f);
    ImVec2 triangle_pa = ImVec2(triangle_r, 0.0f); // Hue point.
    ImVec2 triangle_pb = ImVec2(triangle_r * -0.5f, triangle_r * -0.866025f); // Black point.
    ImVec2 triangle_pc = ImVec2(triangle_r * -0.5f, triangle_r * +0.866025f); // White point.

    float H = col[0], S = col[1], V = col[2];
    float R = col[0], G = col[1], B = col[2];
    if (flags & ImGuiColorEditFlags_InputRGB)
    {
        // Hue is lost when converting from greyscale rgb (saturation=0). Restore it.
        ColorConvertRGBtoHSV(R, G, B, H, S, V);
        if (S == 0 && memcmp(g.ColorEditLastColor, col, sizeof(float) * 3) == 0)
            H = g.ColorEditLastHue;
    }
    else if (flags & ImGuiColorEditFlags_InputHSV)
    {
        ColorConvertHSVtoRGB(H, S, V, R, G, B);
    }

    bool value_changed = false, value_changed_h = false, value_changed_sv = false;

    PushItemFlag(ImGuiItemFlags_NoNav, true);
    if (flags & ImGuiColorEditFlags_PickerHueWheel)
    {
        // Hue wheel + SV triangle logic
        InvisibleButton("hsv", ImVec2(sv_picker_size + style.ItemInnerSpacing.x + bars_width, sv_picker_size));
        if (IsItemActive())
        {
            ImVec2 initial_off = g.IO.MouseClickedPos[0] - wheel_center;
            ImVec2 current_off = g.IO.MousePos - wheel_center;
            float initial_dist2 = ImLengthSqr(initial_off);
            if (initial_dist2 >= (wheel_r_inner-1)*(wheel_r_inner-1) && initial_dist2 <= (wheel_r_outer+1)*(wheel_r_outer+1))
            {
                // Interactive with Hue wheel
                H = ImAtan2(current_off.y, current_off.x) / IM_PI*0.5f;
                if (H < 0.0f)
                    H += 1.0f;
                value_changed = value_changed_h = true;
            }
            float cos_hue_angle = ImCos(-H * 2.0f * IM_PI);
            float sin_hue_angle = ImSin(-H * 2.0f * IM_PI);
            if (ImTriangleContainsPoint(triangle_pa, triangle_pb, triangle_pc, ImRotate(initial_off, cos_hue_angle, sin_hue_angle)))
            {
                // Interacting with SV triangle
                ImVec2 current_off_unrotated = ImRotate(current_off, cos_hue_angle, sin_hue_angle);
                if (!ImTriangleContainsPoint(triangle_pa, triangle_pb, triangle_pc, current_off_unrotated))
                    current_off_unrotated = ImTriangleClosestPoint(triangle_pa, triangle_pb, triangle_pc, current_off_unrotated);
                float uu, vv, ww;
                ImTriangleBarycentricCoords(triangle_pa, triangle_pb, triangle_pc, current_off_unrotated, uu, vv, ww);
                V = ImClamp(1.0f - vv, 0.0001f, 1.0f);
                S = ImClamp(uu / V, 0.0001f, 1.0f);
                value_changed = value_changed_sv = true;
            }
        }
        if (!(flags & ImGuiColorEditFlags_NoOptions))
            OpenPopupOnItemClick("context");
    }
    else if (flags & ImGuiColorEditFlags_PickerHueBar)
    {
        // SV rectangle logic
        InvisibleButton("sv", ImVec2(sv_picker_size, sv_picker_size));
        if (IsItemActive())
        {
            S = ImSaturate((io.MousePos.x - picker_pos.x) / (sv_picker_size-1));
            V = 1.0f - ImSaturate((io.MousePos.y - picker_pos.y) / (sv_picker_size-1));
            value_changed = value_changed_sv = true;
        }
        if (!(flags & ImGuiColorEditFlags_NoOptions))
            OpenPopupOnItemClick("context");

        // Hue bar logic
        SetCursorScreenPos(ImVec2(bar0_pos_x, picker_pos.y));
        InvisibleButton("hue", ImVec2(bars_width, sv_picker_size));
        if (IsItemActive())
        {
            H = ImSaturate((io.MousePos.y - picker_pos.y) / (sv_picker_size-1));
            value_changed = value_changed_h = true;
        }
    }

    // Alpha bar logic
    if (alpha_bar)
    {
        SetCursorScreenPos(ImVec2(bar1_pos_x, picker_pos.y));
        InvisibleButton("alpha", ImVec2(bars_width, sv_picker_size));
        if (IsItemActive())
        {
            col[3] = 1.0f - ImSaturate((io.MousePos.y - picker_pos.y) / (sv_picker_size-1));
            value_changed = true;
        }
    }
    PopItemFlag(); // ImGuiItemFlags_NoNav

    if (!(flags & ImGuiColorEditFlags_NoSidePreview))
    {
        SameLine(0, style.ItemInnerSpacing.x);
        BeginGroup();
    }

    if (!(flags & ImGuiColorEditFlags_NoLabel))
    {
        const char* label_display_end = FindRenderedTextEnd(label);
        if (label != label_display_end)
        {
            if ((flags & ImGuiColorEditFlags_NoSidePreview))
                SameLine(0, style.ItemInnerSpacing.x);
            TextEx(label, label_display_end);
        }
    }

    if (!(flags & ImGuiColorEditFlags_NoSidePreview))
    {
        PushItemFlag(ImGuiItemFlags_NoNavDefaultFocus, true);
        ImVec4 col_v4(col[0], col[1], col[2], (flags & ImGuiColorEditFlags_NoAlpha) ? 1.0f : col[3]);
        if ((flags & ImGuiColorEditFlags_NoLabel))
            Text("Current");

        ImGuiColorEditFlags sub_flags_to_forward = ImGuiColorEditFlags__InputMask | ImGuiColorEditFlags_HDR | ImGuiColorEditFlags_AlphaPreview | ImGuiColorEditFlags_AlphaPreviewHalf | ImGuiColorEditFlags_NoTooltip;
        ColorButton("##current", col_v4, (flags & sub_flags_to_forward), ImVec2(square_sz * 3, square_sz * 2));
        if (ref_col != NULL)
        {
            Text("Original");
            ImVec4 ref_col_v4(ref_col[0], ref_col[1], ref_col[2], (flags & ImGuiColorEditFlags_NoAlpha) ? 1.0f : ref_col[3]);
            if (ColorButton("##original", ref_col_v4, (flags & sub_flags_to_forward), ImVec2(square_sz * 3, square_sz * 2)))
            {
                memcpy(col, ref_col, components * sizeof(float));
                value_changed = true;
            }
        }
        PopItemFlag();
        EndGroup();
    }

    // Convert back color to RGB
    if (value_changed_h || value_changed_sv)
    {
        if (flags & ImGuiColorEditFlags_InputRGB)
        {
            ColorConvertHSVtoRGB(H >= 1.0f ? H - 10 * 1e-6f : H, S > 0.0f ? S : 10*1e-6f, V > 0.0f ? V : 1e-6f, col[0], col[1], col[2]);
            g.ColorEditLastHue = H;
            memcpy(g.ColorEditLastColor, col, sizeof(float) * 3);
        }
        else if (flags & ImGuiColorEditFlags_InputHSV)
        {
            col[0] = H;
            col[1] = S;
            col[2] = V;
        }
    }

    // R,G,B and H,S,V slider color editor
    bool value_changed_fix_hue_wrap = false;
    if ((flags & ImGuiColorEditFlags_NoInputs) == 0)
    {
        PushItemWidth((alpha_bar ? bar1_pos_x : bar0_pos_x) + bars_width - picker_pos.x);
        ImGuiColorEditFlags sub_flags_to_forward = ImGuiColorEditFlags__DataTypeMask | ImGuiColorEditFlags__InputMask | ImGuiColorEditFlags_HDR | ImGuiColorEditFlags_NoAlpha | ImGuiColorEditFlags_NoOptions | ImGuiColorEditFlags_NoSmallPreview | ImGuiColorEditFlags_AlphaPreview | ImGuiColorEditFlags_AlphaPreviewHalf;
        ImGuiColorEditFlags sub_flags = (flags & sub_flags_to_forward) | ImGuiColorEditFlags_NoPicker;
        if (flags & ImGuiColorEditFlags_DisplayRGB || (flags & ImGuiColorEditFlags__DisplayMask) == 0)
            if (ColorEdit4("##rgb", col, sub_flags | ImGuiColorEditFlags_DisplayRGB))
            {
                // FIXME: Hackily differenciating using the DragInt (ActiveId != 0 && !ActiveIdAllowOverlap) vs. using the InputText or DropTarget.
                // For the later we don't want to run the hue-wrap canceling code. If you are well versed in HSV picker please provide your input! (See #2050)
                value_changed_fix_hue_wrap = (g.ActiveId != 0 && !g.ActiveIdAllowOverlap);
                value_changed = true;
            }
        if (flags & ImGuiColorEditFlags_DisplayHSV || (flags & ImGuiColorEditFlags__DisplayMask) == 0)
            value_changed |= ColorEdit4("##hsv", col, sub_flags | ImGuiColorEditFlags_DisplayHSV);
        if (flags & ImGuiColorEditFlags_DisplayHex || (flags & ImGuiColorEditFlags__DisplayMask) == 0)
            value_changed |= ColorEdit4("##hex", col, sub_flags | ImGuiColorEditFlags_DisplayHex);
        PopItemWidth();
    }

    // Try to cancel hue wrap (after ColorEdit4 call), if any
    if (value_changed_fix_hue_wrap && (flags & ImGuiColorEditFlags_InputRGB))
    {
        float new_H, new_S, new_V;
        ColorConvertRGBtoHSV(col[0], col[1], col[2], new_H, new_S, new_V);
        if (new_H <= 0 && H > 0)
        {
            if (new_V <= 0 && V != new_V)
                ColorConvertHSVtoRGB(H, S, new_V <= 0 ? V * 0.5f : new_V, col[0], col[1], col[2]);
            else if (new_S <= 0)
                ColorConvertHSVtoRGB(H, new_S <= 0 ? S * 0.5f : new_S, new_V, col[0], col[1], col[2]);
        }
    }

    if (value_changed)
    {
        if (flags & ImGuiColorEditFlags_InputRGB)
        {
            R = col[0];
            G = col[1];
            B = col[2];
            ColorConvertRGBtoHSV(R, G, B, H, S, V);
            if (S == 0 && memcmp(g.ColorEditLastColor, col, sizeof(float) * 3) == 0) // Fix local Hue as display below will use it immediately.
                H = g.ColorEditLastHue;
        }
        else if (flags & ImGuiColorEditFlags_InputHSV)
        {
            H = col[0];
            S = col[1];
            V = col[2];
            ColorConvertHSVtoRGB(H, S, V, R, G, B);
        }
    }

    const int style_alpha8 = IM_F32_TO_INT8_SAT(style.Alpha);
    const ImU32 col_black = IM_COL32(0,0,0,style_alpha8);
    const ImU32 col_white = IM_COL32(255,255,255,style_alpha8);
    const ImU32 col_midgrey = IM_COL32(128,128,128,style_alpha8);
    const ImU32 col_hues[6 + 1] = { IM_COL32(255,0,0,style_alpha8), IM_COL32(255,255,0,style_alpha8), IM_COL32(0,255,0,style_alpha8), IM_COL32(0,255,255,style_alpha8), IM_COL32(0,0,255,style_alpha8), IM_COL32(255,0,255,style_alpha8), IM_COL32(255,0,0,style_alpha8) };

    ImVec4 hue_color_f(1, 1, 1, style.Alpha); ColorConvertHSVtoRGB(H, 1, 1, hue_color_f.x, hue_color_f.y, hue_color_f.z);
    ImU32 hue_color32 = ColorConvertFloat4ToU32(hue_color_f);
    ImU32 user_col32_striped_of_alpha = ColorConvertFloat4ToU32(ImVec4(R, G, B, style.Alpha)); // Important: this is still including the main rendering/style alpha!!

    ImVec2 sv_cursor_pos;

    if (flags & ImGuiColorEditFlags_PickerHueWheel)
    {
        // Render Hue Wheel
        const float aeps = 0.5f / wheel_r_outer; // Half a pixel arc length in radians (2pi cancels out).
        const int segment_per_arc = ImMax(4, (int)wheel_r_outer / 12);
        for (int n = 0; n < 6; n++)
        {
            const float a0 = (n)     /6.0f * 2.0f * IM_PI - aeps;
            const float a1 = (n+1.0f)/6.0f * 2.0f * IM_PI + aeps;
            const int vert_start_idx = draw_list->VtxBuffer.Size;
            draw_list->PathArcTo(wheel_center, (wheel_r_inner + wheel_r_outer)*0.5f, a0, a1, segment_per_arc);
            draw_list->PathStroke(col_white, false, wheel_thickness);
            const int vert_end_idx = draw_list->VtxBuffer.Size;

            // Paint colors over existing vertices
            ImVec2 gradient_p0(wheel_center.x + ImCos(a0) * wheel_r_inner, wheel_center.y + ImSin(a0) * wheel_r_inner);
            ImVec2 gradient_p1(wheel_center.x + ImCos(a1) * wheel_r_inner, wheel_center.y + ImSin(a1) * wheel_r_inner);
            ShadeVertsLinearColorGradientKeepAlpha(draw_list, vert_start_idx, vert_end_idx, gradient_p0, gradient_p1, col_hues[n], col_hues[n+1]);
        }

        // Render Cursor + preview on Hue Wheel
        float cos_hue_angle = ImCos(H * 2.0f * IM_PI);
        float sin_hue_angle = ImSin(H * 2.0f * IM_PI);
        ImVec2 hue_cursor_pos(wheel_center.x + cos_hue_angle * (wheel_r_inner+wheel_r_outer)*0.5f, wheel_center.y + sin_hue_angle * (wheel_r_inner+wheel_r_outer)*0.5f);
        float hue_cursor_rad = value_changed_h ? wheel_thickness * 0.65f : wheel_thickness * 0.55f;
        int hue_cursor_segments = ImClamp((int)(hue_cursor_rad / 1.4f), 9, 32);
        draw_list->AddCircleFilled(hue_cursor_pos, hue_cursor_rad, hue_color32, hue_cursor_segments);
        draw_list->AddCircle(hue_cursor_pos, hue_cursor_rad+1, col_midgrey, hue_cursor_segments);
        draw_list->AddCircle(hue_cursor_pos, hue_cursor_rad, col_white, hue_cursor_segments);

        // Render SV triangle (rotated according to hue)
        ImVec2 tra = wheel_center + ImRotate(triangle_pa, cos_hue_angle, sin_hue_angle);
        ImVec2 trb = wheel_center + ImRotate(triangle_pb, cos_hue_angle, sin_hue_angle);
        ImVec2 trc = wheel_center + ImRotate(triangle_pc, cos_hue_angle, sin_hue_angle);
        ImVec2 uv_white = GetFontTexUvWhitePixel();
        draw_list->PrimReserve(6, 6);
        draw_list->PrimVtx(tra, uv_white, hue_color32);
        draw_list->PrimVtx(trb, uv_white, hue_color32);
        draw_list->PrimVtx(trc, uv_white, col_white);
        draw_list->PrimVtx(tra, uv_white, 0);
        draw_list->PrimVtx(trb, uv_white, col_black);
        draw_list->PrimVtx(trc, uv_white, 0);
        draw_list->AddTriangle(tra, trb, trc, col_midgrey, 1.5f);
        sv_cursor_pos = ImLerp(ImLerp(trc, tra, ImSaturate(S)), trb, ImSaturate(1 - V));
    }
    else if (flags & ImGuiColorEditFlags_PickerHueBar)
    {
        // Render SV Square
        draw_list->AddRectFilledMultiColor(picker_pos, picker_pos + ImVec2(sv_picker_size, sv_picker_size), col_white, hue_color32, hue_color32, col_white);
        draw_list->AddRectFilledMultiColor(picker_pos, picker_pos + ImVec2(sv_picker_size, sv_picker_size), 0, 0, col_black, col_black);
        RenderFrameBorder(picker_pos, picker_pos + ImVec2(sv_picker_size, sv_picker_size), 0.0f);
        sv_cursor_pos.x = ImClamp(IM_ROUND(picker_pos.x + ImSaturate(S)     * sv_picker_size), picker_pos.x + 2, picker_pos.x + sv_picker_size - 2); // Sneakily prevent the circle to stick out too much
        sv_cursor_pos.y = ImClamp(IM_ROUND(picker_pos.y + ImSaturate(1 - V) * sv_picker_size), picker_pos.y + 2, picker_pos.y + sv_picker_size - 2);

        // Render Hue Bar
        for (int i = 0; i < 6; ++i)
            draw_list->AddRectFilledMultiColor(ImVec2(bar0_pos_x, picker_pos.y + i * (sv_picker_size / 6)), ImVec2(bar0_pos_x + bars_width, picker_pos.y + (i + 1) * (sv_picker_size / 6)), col_hues[i], col_hues[i], col_hues[i + 1], col_hues[i + 1]);
        float bar0_line_y = IM_ROUND(picker_pos.y + H * sv_picker_size);
        RenderFrameBorder(ImVec2(bar0_pos_x, picker_pos.y), ImVec2(bar0_pos_x + bars_width, picker_pos.y + sv_picker_size), 0.0f);
        RenderArrowsForVerticalBar(draw_list, ImVec2(bar0_pos_x - 1, bar0_line_y), ImVec2(bars_triangles_half_sz + 1, bars_triangles_half_sz), bars_width + 2.0f, style.Alpha);
    }

    // Render cursor/preview circle (clamp S/V within 0..1 range because floating points colors may lead HSV values to be out of range)
    float sv_cursor_rad = value_changed_sv ? 10.0f : 6.0f;
    draw_list->AddCircleFilled(sv_cursor_pos, sv_cursor_rad, user_col32_striped_of_alpha, 12);
    draw_list->AddCircle(sv_cursor_pos, sv_cursor_rad+1, col_midgrey, 12);
    draw_list->AddCircle(sv_cursor_pos, sv_cursor_rad, col_white, 12);

    // Render alpha bar
    if (alpha_bar)
    {
        float alpha = ImSaturate(col[3]);
        ImRect bar1_bb(bar1_pos_x, picker_pos.y, bar1_pos_x + bars_width, picker_pos.y + sv_picker_size);
        RenderColorRectWithAlphaCheckerboard(bar1_bb.Min, bar1_bb.Max, 0, bar1_bb.GetWidth() / 2.0f, ImVec2(0.0f, 0.0f));
        draw_list->AddRectFilledMultiColor(bar1_bb.Min, bar1_bb.Max, user_col32_striped_of_alpha, user_col32_striped_of_alpha, user_col32_striped_of_alpha & ~IM_COL32_A_MASK, user_col32_striped_of_alpha & ~IM_COL32_A_MASK);
        float bar1_line_y = IM_ROUND(picker_pos.y + (1.0f - alpha) * sv_picker_size);
        RenderFrameBorder(bar1_bb.Min, bar1_bb.Max, 0.0f);
        RenderArrowsForVerticalBar(draw_list, ImVec2(bar1_pos_x - 1, bar1_line_y), ImVec2(bars_triangles_half_sz + 1, bars_triangles_half_sz), bars_width + 2.0f, style.Alpha);
    }

    EndGroup();

    if (value_changed && memcmp(backup_initial_col, col, components * sizeof(float)) == 0)
        value_changed = false;
    if (value_changed)
        MarkItemEdited(window->DC.LastItemId);

    PopID();

    return value_changed;
}

// A little colored square. Return true when clicked.
// FIXME: May want to display/ignore the alpha component in the color display? Yet show it in the tooltip.
// 'desc_id' is not called 'label' because we don't display it next to the button, but only in the tooltip.
// Note that 'col' may be encoded in HSV if ImGuiColorEditFlags_InputHSV is set.
bool ImGui::ColorButton(const char* desc_id, const ImVec4& col, ImGuiColorEditFlags flags, ImVec2 size)
{
    ImGuiWindow* window = GetCurrentWindow();
    if (window->SkipItems)
        return false;

    ImGuiContext& g = *GImGui;
    const ImGuiID id = window->GetID(desc_id);
    float default_size = GetFrameHeight();
    if (size.x == 0.0f)
        size.x = default_size;
    if (size.y == 0.0f)
        size.y = default_size;
    const ImRect bb(window->DC.CursorPos, window->DC.CursorPos + size);
    ItemSize(bb, (size.y >= default_size) ? g.Style.FramePadding.y : 0.0f);
    if (!ItemAdd(bb, id))
        return false;

    bool hovered, held;
    bool pressed = ButtonBehavior(bb, id, &hovered, &held);

    if (flags & ImGuiColorEditFlags_NoAlpha)
        flags &= ~(ImGuiColorEditFlags_AlphaPreview | ImGuiColorEditFlags_AlphaPreviewHalf);

    ImVec4 col_rgb = col;
    if (flags & ImGuiColorEditFlags_InputHSV)
        ColorConvertHSVtoRGB(col_rgb.x, col_rgb.y, col_rgb.z, col_rgb.x, col_rgb.y, col_rgb.z);

    ImVec4 col_rgb_without_alpha(col_rgb.x, col_rgb.y, col_rgb.z, 1.0f);
    float grid_step = ImMin(size.x, size.y) / 2.99f;
    float rounding = ImMin(g.Style.FrameRounding, grid_step * 0.5f);
    ImRect bb_inner = bb;
    float off = -0.75f; // The border (using Col_FrameBg) tends to look off when color is near-opaque and rounding is enabled. This offset seemed like a good middle ground to reduce those artifacts.
    bb_inner.Expand(off);
    if ((flags & ImGuiColorEditFlags_AlphaPreviewHalf) && col_rgb.w < 1.0f)
    {
        float mid_x = IM_ROUND((bb_inner.Min.x + bb_inner.Max.x) * 0.5f);
        RenderColorRectWithAlphaCheckerboard(ImVec2(bb_inner.Min.x + grid_step, bb_inner.Min.y), bb_inner.Max, GetColorU32(col_rgb), grid_step, ImVec2(-grid_step + off, off), rounding, ImDrawCornerFlags_TopRight| ImDrawCornerFlags_BotRight);
        window->DrawList->AddRectFilled(bb_inner.Min, ImVec2(mid_x, bb_inner.Max.y), GetColorU32(col_rgb_without_alpha), rounding, ImDrawCornerFlags_TopLeft|ImDrawCornerFlags_BotLeft);
    }
    else
    {
        // Because GetColorU32() multiplies by the global style Alpha and we don't want to display a checkerboard if the source code had no alpha
        ImVec4 col_source = (flags & ImGuiColorEditFlags_AlphaPreview) ? col_rgb : col_rgb_without_alpha;
        if (col_source.w < 1.0f)
            RenderColorRectWithAlphaCheckerboard(bb_inner.Min, bb_inner.Max, GetColorU32(col_source), grid_step, ImVec2(off, off), rounding);
        else
            window->DrawList->AddRectFilled(bb_inner.Min, bb_inner.Max, GetColorU32(col_source), rounding, ImDrawCornerFlags_All);
    }
    RenderNavHighlight(bb, id);
    if (g.Style.FrameBorderSize > 0.0f)
        RenderFrameBorder(bb.Min, bb.Max, rounding);
    else
        window->DrawList->AddRect(bb.Min, bb.Max, GetColorU32(ImGuiCol_FrameBg), rounding); // Color button are often in need of some sort of border

    // Drag and Drop Source
    // NB: The ActiveId test is merely an optional micro-optimization, BeginDragDropSource() does the same test.
    if (g.ActiveId == id && !(flags & ImGuiColorEditFlags_NoDragDrop) && BeginDragDropSource())
    {
        if (flags & ImGuiColorEditFlags_NoAlpha)
            SetDragDropPayload(IMGUI_PAYLOAD_TYPE_COLOR_3F, &col_rgb, sizeof(float) * 3, ImGuiCond_Once);
        else
            SetDragDropPayload(IMGUI_PAYLOAD_TYPE_COLOR_4F, &col_rgb, sizeof(float) * 4, ImGuiCond_Once);
        ColorButton(desc_id, col, flags);
        SameLine();
        TextEx("Color");
        EndDragDropSource();
    }

    // Tooltip
    if (!(flags & ImGuiColorEditFlags_NoTooltip) && hovered)
        ColorTooltip(desc_id, &col.x, flags & (ImGuiColorEditFlags__InputMask | ImGuiColorEditFlags_NoAlpha | ImGuiColorEditFlags_AlphaPreview | ImGuiColorEditFlags_AlphaPreviewHalf));

    return pressed;
}

// Initialize/override default color options
void ImGui::SetColorEditOptions(ImGuiColorEditFlags flags)
{
    ImGuiContext& g = *GImGui;
    if ((flags & ImGuiColorEditFlags__DisplayMask) == 0)
        flags |= ImGuiColorEditFlags__OptionsDefault & ImGuiColorEditFlags__DisplayMask;
    if ((flags & ImGuiColorEditFlags__DataTypeMask) == 0)
        flags |= ImGuiColorEditFlags__OptionsDefault & ImGuiColorEditFlags__DataTypeMask;
    if ((flags & ImGuiColorEditFlags__PickerMask) == 0)
        flags |= ImGuiColorEditFlags__OptionsDefault & ImGuiColorEditFlags__PickerMask;
    if ((flags & ImGuiColorEditFlags__InputMask) == 0)
        flags |= ImGuiColorEditFlags__OptionsDefault & ImGuiColorEditFlags__InputMask;
    IM_ASSERT(ImIsPowerOfTwo(flags & ImGuiColorEditFlags__DisplayMask));    // Check only 1 option is selected
    IM_ASSERT(ImIsPowerOfTwo(flags & ImGuiColorEditFlags__DataTypeMask));   // Check only 1 option is selected
    IM_ASSERT(ImIsPowerOfTwo(flags & ImGuiColorEditFlags__PickerMask));     // Check only 1 option is selected
    IM_ASSERT(ImIsPowerOfTwo(flags & ImGuiColorEditFlags__InputMask));      // Check only 1 option is selected
    g.ColorEditOptions = flags;
}

// Note: only access 3 floats if ImGuiColorEditFlags_NoAlpha flag is set.
void ImGui::ColorTooltip(const char* text, const float* col, ImGuiColorEditFlags flags)
{
    ImGuiContext& g = *GImGui;

    BeginTooltipEx(0, true);
    const char* text_end = text ? FindRenderedTextEnd(text, NULL) : text;
    if (text_end > text)
    {
        TextEx(text, text_end);
        Separator();
    }

    ImVec2 sz(g.FontSize * 3 + g.Style.FramePadding.y * 2, g.FontSize * 3 + g.Style.FramePadding.y * 2);
    ImVec4 cf(col[0], col[1], col[2], (flags & ImGuiColorEditFlags_NoAlpha) ? 1.0f : col[3]);
    int cr = IM_F32_TO_INT8_SAT(col[0]), cg = IM_F32_TO_INT8_SAT(col[1]), cb = IM_F32_TO_INT8_SAT(col[2]), ca = (flags & ImGuiColorEditFlags_NoAlpha) ? 255 : IM_F32_TO_INT8_SAT(col[3]);
    ColorButton("##preview", cf, (flags & (ImGuiColorEditFlags__InputMask | ImGuiColorEditFlags_NoAlpha | ImGuiColorEditFlags_AlphaPreview | ImGuiColorEditFlags_AlphaPreviewHalf)) | ImGuiColorEditFlags_NoTooltip, sz);
    SameLine();
    if ((flags & ImGuiColorEditFlags_InputRGB) || !(flags & ImGuiColorEditFlags__InputMask))
    {
        if (flags & ImGuiColorEditFlags_NoAlpha)
            Text("#%02X%02X%02X\nR: %d, G: %d, B: %d\n(%.3f, %.3f, %.3f)", cr, cg, cb, cr, cg, cb, col[0], col[1], col[2]);
        else
            Text("#%02X%02X%02X%02X\nR:%d, G:%d, B:%d, A:%d\n(%.3f, %.3f, %.3f, %.3f)", cr, cg, cb, ca, cr, cg, cb, ca, col[0], col[1], col[2], col[3]);
    }
    else if (flags & ImGuiColorEditFlags_InputHSV)
    {
        if (flags & ImGuiColorEditFlags_NoAlpha)
            Text("H: %.3f, S: %.3f, V: %.3f", col[0], col[1], col[2]);
        else
            Text("H: %.3f, S: %.3f, V: %.3f, A: %.3f", col[0], col[1], col[2], col[3]);
    }
    EndTooltip();
}

void ImGui::ColorEditOptionsPopup(const float* col, ImGuiColorEditFlags flags)
{
    bool allow_opt_inputs = !(flags & ImGuiColorEditFlags__DisplayMask);
    bool allow_opt_datatype = !(flags & ImGuiColorEditFlags__DataTypeMask);
    if ((!allow_opt_inputs && !allow_opt_datatype) || !BeginPopup("context"))
        return;
    ImGuiContext& g = *GImGui;
    ImGuiColorEditFlags opts = g.ColorEditOptions;
    if (allow_opt_inputs)
    {
        if (RadioButton("RGB", (opts & ImGuiColorEditFlags_DisplayRGB) != 0)) opts = (opts & ~ImGuiColorEditFlags__DisplayMask) | ImGuiColorEditFlags_DisplayRGB;
        if (RadioButton("HSV", (opts & ImGuiColorEditFlags_DisplayHSV) != 0)) opts = (opts & ~ImGuiColorEditFlags__DisplayMask) | ImGuiColorEditFlags_DisplayHSV;
        if (RadioButton("Hex", (opts & ImGuiColorEditFlags_DisplayHex) != 0)) opts = (opts & ~ImGuiColorEditFlags__DisplayMask) | ImGuiColorEditFlags_DisplayHex;
    }
    if (allow_opt_datatype)
    {
        if (allow_opt_inputs) Separator();
        if (RadioButton("0..255",     (opts & ImGuiColorEditFlags_Uint8) != 0)) opts = (opts & ~ImGuiColorEditFlags__DataTypeMask) | ImGuiColorEditFlags_Uint8;
        if (RadioButton("0.00..1.00", (opts & ImGuiColorEditFlags_Float) != 0)) opts = (opts & ~ImGuiColorEditFlags__DataTypeMask) | ImGuiColorEditFlags_Float;
    }

    if (allow_opt_inputs || allow_opt_datatype)
        Separator();
    if (Button("Copy as..", ImVec2(-1,0)))
        OpenPopup("Copy");
    if (BeginPopup("Copy"))
    {
        int cr = IM_F32_TO_INT8_SAT(col[0]), cg = IM_F32_TO_INT8_SAT(col[1]), cb = IM_F32_TO_INT8_SAT(col[2]), ca = (flags & ImGuiColorEditFlags_NoAlpha) ? 255 : IM_F32_TO_INT8_SAT(col[3]);
        char buf[64];
        ImFormatString(buf, IM_ARRAYSIZE(buf), "(%.3ff, %.3ff, %.3ff, %.3ff)", col[0], col[1], col[2], (flags & ImGuiColorEditFlags_NoAlpha) ? 1.0f : col[3]);
        if (Selectable(buf))
            SetClipboardText(buf);
        ImFormatString(buf, IM_ARRAYSIZE(buf), "(%d,%d,%d,%d)", cr, cg, cb, ca);
        if (Selectable(buf))
            SetClipboardText(buf);
        if (flags & ImGuiColorEditFlags_NoAlpha)
            ImFormatString(buf, IM_ARRAYSIZE(buf), "0x%02X%02X%02X", cr, cg, cb);
        else
            ImFormatString(buf, IM_ARRAYSIZE(buf), "0x%02X%02X%02X%02X", cr, cg, cb, ca);
        if (Selectable(buf))
            SetClipboardText(buf);
        EndPopup();
    }

    g.ColorEditOptions = opts;
    EndPopup();
}

void ImGui::ColorPickerOptionsPopup(const float* ref_col, ImGuiColorEditFlags flags)
{
    bool allow_opt_picker = !(flags & ImGuiColorEditFlags__PickerMask);
    bool allow_opt_alpha_bar = !(flags & ImGuiColorEditFlags_NoAlpha) && !(flags & ImGuiColorEditFlags_AlphaBar);
    if ((!allow_opt_picker && !allow_opt_alpha_bar) || !BeginPopup("context"))
        return;
    ImGuiContext& g = *GImGui;
    if (allow_opt_picker)
    {
        ImVec2 picker_size(g.FontSize * 8, ImMax(g.FontSize * 8 - (GetFrameHeight() + g.Style.ItemInnerSpacing.x), 1.0f)); // FIXME: Picker size copied from main picker function
        PushItemWidth(picker_size.x);
        for (int picker_type = 0; picker_type < 2; picker_type++)
        {
            // Draw small/thumbnail version of each picker type (over an invisible button for selection)
            if (picker_type > 0) Separator();
            PushID(picker_type);
            ImGuiColorEditFlags picker_flags = ImGuiColorEditFlags_NoInputs|ImGuiColorEditFlags_NoOptions|ImGuiColorEditFlags_NoLabel|ImGuiColorEditFlags_NoSidePreview|(flags & ImGuiColorEditFlags_NoAlpha);
            if (picker_type == 0) picker_flags |= ImGuiColorEditFlags_PickerHueBar;
            if (picker_type == 1) picker_flags |= ImGuiColorEditFlags_PickerHueWheel;
            ImVec2 backup_pos = GetCursorScreenPos();
            if (Selectable("##selectable", false, 0, picker_size)) // By default, Selectable() is closing popup
                g.ColorEditOptions = (g.ColorEditOptions & ~ImGuiColorEditFlags__PickerMask) | (picker_flags & ImGuiColorEditFlags__PickerMask);
            SetCursorScreenPos(backup_pos);
            ImVec4 dummy_ref_col;
            memcpy(&dummy_ref_col, ref_col, sizeof(float) * ((picker_flags & ImGuiColorEditFlags_NoAlpha) ? 3 : 4));
            ColorPicker4("##dummypicker", &dummy_ref_col.x, picker_flags);
            PopID();
        }
        PopItemWidth();
    }
    if (allow_opt_alpha_bar)
    {
        if (allow_opt_picker) Separator();
        CheckboxFlags("Alpha Bar", (unsigned int*)&g.ColorEditOptions, ImGuiColorEditFlags_AlphaBar);
    }
    EndPopup();
}

//-------------------------------------------------------------------------
// [SECTION] Widgets: TreeNode, CollapsingHeader, etc.
//-------------------------------------------------------------------------
// - TreeNode()
// - TreeNodeV()
// - TreeNodeEx()
// - TreeNodeExV()
// - TreeNodeBehavior() [Internal]
// - TreePush()
// - TreePop()
// - GetTreeNodeToLabelSpacing()
// - SetNextItemOpen()
// - CollapsingHeader()
//-------------------------------------------------------------------------

bool ImGui::TreeNode(const char* str_id, const char* fmt, ...)
{
    va_list args;
    va_start(args, fmt);
    bool is_open = TreeNodeExV(str_id, 0, fmt, args);
    va_end(args);
    return is_open;
}

bool ImGui::TreeNode(const void* ptr_id, const char* fmt, ...)
{
    va_list args;
    va_start(args, fmt);
    bool is_open = TreeNodeExV(ptr_id, 0, fmt, args);
    va_end(args);
    return is_open;
}

bool ImGui::TreeNode(const char* label)
{
    ImGuiWindow* window = GetCurrentWindow();
    if (window->SkipItems)
        return false;
    return TreeNodeBehavior(window->GetID(label), 0, label, NULL);
}

bool ImGui::TreeNodeV(const char* str_id, const char* fmt, va_list args)
{
    return TreeNodeExV(str_id, 0, fmt, args);
}

bool ImGui::TreeNodeV(const void* ptr_id, const char* fmt, va_list args)
{
    return TreeNodeExV(ptr_id, 0, fmt, args);
}

bool ImGui::TreeNodeEx(const char* label, ImGuiTreeNodeFlags flags)
{
    ImGuiWindow* window = GetCurrentWindow();
    if (window->SkipItems)
        return false;

    return TreeNodeBehavior(window->GetID(label), flags, label, NULL);
}

bool ImGui::TreeNodeEx(const char* str_id, ImGuiTreeNodeFlags flags, const char* fmt, ...)
{
    va_list args;
    va_start(args, fmt);
    bool is_open = TreeNodeExV(str_id, flags, fmt, args);
    va_end(args);
    return is_open;
}

bool ImGui::TreeNodeEx(const void* ptr_id, ImGuiTreeNodeFlags flags, const char* fmt, ...)
{
    va_list args;
    va_start(args, fmt);
    bool is_open = TreeNodeExV(ptr_id, flags, fmt, args);
    va_end(args);
    return is_open;
}

bool ImGui::TreeNodeExV(const char* str_id, ImGuiTreeNodeFlags flags, const char* fmt, va_list args)
{
    ImGuiWindow* window = GetCurrentWindow();
    if (window->SkipItems)
        return false;

    ImGuiContext& g = *GImGui;
    const char* label_end = g.TempBuffer + ImFormatStringV(g.TempBuffer, IM_ARRAYSIZE(g.TempBuffer), fmt, args);
    return TreeNodeBehavior(window->GetID(str_id), flags, g.TempBuffer, label_end);
}

bool ImGui::TreeNodeExV(const void* ptr_id, ImGuiTreeNodeFlags flags, const char* fmt, va_list args)
{
    ImGuiWindow* window = GetCurrentWindow();
    if (window->SkipItems)
        return false;

    ImGuiContext& g = *GImGui;
    const char* label_end = g.TempBuffer + ImFormatStringV(g.TempBuffer, IM_ARRAYSIZE(g.TempBuffer), fmt, args);
    return TreeNodeBehavior(window->GetID(ptr_id), flags, g.TempBuffer, label_end);
}

bool ImGui::TreeNodeBehaviorIsOpen(ImGuiID id, ImGuiTreeNodeFlags flags)
{
    if (flags & ImGuiTreeNodeFlags_Leaf)
        return true;

    // We only write to the tree storage if the user clicks (or explicitly use the SetNextItemOpen function)
    ImGuiContext& g = *GImGui;
    ImGuiWindow* window = g.CurrentWindow;
    ImGuiStorage* storage = window->DC.StateStorage;

    bool is_open;
    if (g.NextItemData.Flags & ImGuiNextItemDataFlags_HasOpen)
    {
        if (g.NextItemData.OpenCond & ImGuiCond_Always)
        {
            is_open = g.NextItemData.OpenVal;
            storage->SetInt(id, is_open);
        }
        else
        {
            // We treat ImGuiCond_Once and ImGuiCond_FirstUseEver the same because tree node state are not saved persistently.
            const int stored_value = storage->GetInt(id, -1);
            if (stored_value == -1)
            {
                is_open = g.NextItemData.OpenVal;
                storage->SetInt(id, is_open);
            }
            else
            {
                is_open = stored_value != 0;
            }
        }
    }
    else
    {
        is_open = storage->GetInt(id, (flags & ImGuiTreeNodeFlags_DefaultOpen) ? 1 : 0) != 0;
    }

    // When logging is enabled, we automatically expand tree nodes (but *NOT* collapsing headers.. seems like sensible behavior).
    // NB- If we are above max depth we still allow manually opened nodes to be logged.
    if (g.LogEnabled && !(flags & ImGuiTreeNodeFlags_NoAutoOpenOnLog) && (window->DC.TreeDepth - g.LogDepthRef) < g.LogDepthToExpand)
        is_open = true;

    return is_open;
}

bool ImGui::TreeNodeBehavior(ImGuiID id, ImGuiTreeNodeFlags flags, const char* label, const char* label_end)
{
    ImGuiWindow* window = GetCurrentWindow();
    if (window->SkipItems)
        return false;

    ImGuiContext& g = *GImGui;
    const ImGuiStyle& style = g.Style;
    const bool display_frame = (flags & ImGuiTreeNodeFlags_Framed) != 0;
    const ImVec2 padding = (display_frame || (flags & ImGuiTreeNodeFlags_FramePadding)) ? style.FramePadding : ImVec2(style.FramePadding.x, ImMin(window->DC.CurrLineTextBaseOffset, style.FramePadding.y));

    if (!label_end)
        label_end = FindRenderedTextEnd(label);
    const ImVec2 label_size = CalcTextSize(label, label_end, false);

    // We vertically grow up to current line height up the typical widget height.
    const float frame_height = ImMax(ImMin(window->DC.CurrLineSize.y, g.FontSize + style.FramePadding.y*2), label_size.y + padding.y*2);
    ImRect frame_bb;
    frame_bb.Min.x = (flags & ImGuiTreeNodeFlags_SpanFullWidth) ? window->WorkRect.Min.x : window->DC.CursorPos.x;
    frame_bb.Min.y = window->DC.CursorPos.y;
    frame_bb.Max.x = window->WorkRect.Max.x;
    frame_bb.Max.y = window->DC.CursorPos.y + frame_height;
    if (display_frame)
    {
        // Framed header expand a little outside the default padding, to the edge of InnerClipRect
        // (FIXME: May remove this at some point and make InnerClipRect align with WindowPadding.x instead of WindowPadding.x*0.5f)
        frame_bb.Min.x -= IM_FLOOR(window->WindowPadding.x * 0.5f - 1.0f);
        frame_bb.Max.x += IM_FLOOR(window->WindowPadding.x * 0.5f);
    }

    const float text_offset_x = g.FontSize + (display_frame ? padding.x*3 : padding.x*2);               // Collapser arrow width + Spacing
    const float text_offset_y = ImMax(padding.y, window->DC.CurrLineTextBaseOffset);                    // Latch before ItemSize changes it
    const float text_width = g.FontSize + (label_size.x > 0.0f ? label_size.x + padding.x*2 : 0.0f);    // Include collapser
    ImVec2 text_pos(window->DC.CursorPos.x + text_offset_x, window->DC.CursorPos.y + text_offset_y);
    ItemSize(ImVec2(text_width, frame_height), padding.y);

    // For regular tree nodes, we arbitrary allow to click past 2 worth of ItemSpacing
    ImRect interact_bb = frame_bb;
    if (!display_frame && (flags & (ImGuiTreeNodeFlags_SpanAvailWidth | ImGuiTreeNodeFlags_SpanFullWidth)) == 0)
        interact_bb.Max.x = frame_bb.Min.x + text_width + style.ItemSpacing.x * 2.0f;

    // Store a flag for the current depth to tell if we will allow closing this node when navigating one of its child.
    // For this purpose we essentially compare if g.NavIdIsAlive went from 0 to 1 between TreeNode() and TreePop().
    // This is currently only support 32 level deep and we are fine with (1 << Depth) overflowing into a zero.
    const bool is_leaf = (flags & ImGuiTreeNodeFlags_Leaf) != 0;
    bool is_open = TreeNodeBehaviorIsOpen(id, flags);
    if (is_open && !g.NavIdIsAlive && (flags & ImGuiTreeNodeFlags_NavLeftJumpsBackHere) && !(flags & ImGuiTreeNodeFlags_NoTreePushOnOpen))
        window->DC.TreeMayJumpToParentOnPopMask |= (1 << window->DC.TreeDepth);

    bool item_add = ItemAdd(interact_bb, id);
    window->DC.LastItemStatusFlags |= ImGuiItemStatusFlags_HasDisplayRect;
    window->DC.LastItemDisplayRect = frame_bb;

    if (!item_add)
    {
        if (is_open && !(flags & ImGuiTreeNodeFlags_NoTreePushOnOpen))
            TreePushOverrideID(id);
        IMGUI_TEST_ENGINE_ITEM_INFO(window->DC.LastItemId, label, window->DC.ItemFlags | (is_leaf ? 0 : ImGuiItemStatusFlags_Openable) | (is_open ? ImGuiItemStatusFlags_Opened : 0));
        return is_open;
    }

    // Flags that affects opening behavior:
    // - 0 (default) .................... single-click anywhere to open
    // - OpenOnDoubleClick .............. double-click anywhere to open
    // - OpenOnArrow .................... single-click on arrow to open
    // - OpenOnDoubleClick|OpenOnArrow .. single-click on arrow or double-click anywhere to open
    ImGuiButtonFlags button_flags = 0;
    if (flags & ImGuiTreeNodeFlags_AllowItemOverlap)
        button_flags |= ImGuiButtonFlags_AllowItemOverlap;
    if (flags & ImGuiTreeNodeFlags_OpenOnDoubleClick)
        button_flags |= ImGuiButtonFlags_PressedOnDoubleClick | ((flags & ImGuiTreeNodeFlags_OpenOnArrow) ? ImGuiButtonFlags_PressedOnClickRelease : 0);
    if (!is_leaf)
        button_flags |= ImGuiButtonFlags_PressedOnDragDropHold;

    // We allow clicking on the arrow section with keyboard modifiers held, in order to easily 
    // allow browsing a tree while preserving selection with code implementing multi-selection patterns.
    // When clicking on the rest of the tree node we always disallow keyboard modifiers.
    const float hit_padding_x = style.TouchExtraPadding.x;
    const float arrow_hit_x1 = (text_pos.x - text_offset_x) - hit_padding_x;
    const float arrow_hit_x2 = (text_pos.x - text_offset_x) + (g.FontSize + padding.x * 2.0f) + hit_padding_x;
    if (window != g.HoveredWindow || !(g.IO.MousePos.x >= arrow_hit_x1 && g.IO.MousePos.x < arrow_hit_x2))
        button_flags |= ImGuiButtonFlags_NoKeyModifiers;
    
    bool selected = (flags & ImGuiTreeNodeFlags_Selected) != 0;
    const bool was_selected = selected;

    bool hovered, held;
    bool pressed = ButtonBehavior(interact_bb, id, &hovered, &held, button_flags);
    if (!is_leaf)
    {
        bool toggled = false;
        if (pressed)
        {
            if ((flags & (ImGuiTreeNodeFlags_OpenOnArrow | ImGuiTreeNodeFlags_OpenOnDoubleClick)) == 0 || (g.NavActivateId == id))
                toggled = true;
            if (flags & ImGuiTreeNodeFlags_OpenOnArrow)
                toggled |= (g.IO.MousePos.x >= arrow_hit_x1 && g.IO.MousePos.x < arrow_hit_x2) && (!g.NavDisableMouseHover); // Lightweight equivalent of IsMouseHoveringRect() since ButtonBehavior() already did the job
            if ((flags & ImGuiTreeNodeFlags_OpenOnDoubleClick) && g.IO.MouseDoubleClicked[0])
                toggled = true;
            if (g.DragDropActive && is_open) // When using Drag and Drop "hold to open" we keep the node highlighted after opening, but never close it again.
                toggled = false;
        }

        if (g.NavId == id && g.NavMoveRequest && g.NavMoveDir == ImGuiDir_Left && is_open)
        {
            toggled = true;
            NavMoveRequestCancel();
        }
        if (g.NavId == id && g.NavMoveRequest && g.NavMoveDir == ImGuiDir_Right && !is_open) // If there's something upcoming on the line we may want to give it the priority?
        {
            toggled = true;
            NavMoveRequestCancel();
        }

        if (toggled)
        {
            is_open = !is_open;
            window->DC.StateStorage->SetInt(id, is_open);
            window->DC.LastItemStatusFlags |= ImGuiItemStatusFlags_ToggledOpen;
        }
    }
    if (flags & ImGuiTreeNodeFlags_AllowItemOverlap)
        SetItemAllowOverlap();

    // In this branch, TreeNodeBehavior() cannot toggle the selection so this will never trigger.
    if (selected != was_selected) //-V547
        window->DC.LastItemStatusFlags |= ImGuiItemStatusFlags_ToggledSelection;

    // Render
    const ImU32 text_col = GetColorU32(ImGuiCol_Text);
    ImGuiNavHighlightFlags nav_highlight_flags = ImGuiNavHighlightFlags_TypeThin;
    if (display_frame)
    {
        // Framed type
        const ImU32 bg_col = GetColorU32((held && hovered) ? ImGuiCol_HeaderActive : hovered ? ImGuiCol_HeaderHovered : ImGuiCol_Header);
        RenderFrame(frame_bb.Min, frame_bb.Max, bg_col, true, style.FrameRounding);
        RenderNavHighlight(frame_bb, id, nav_highlight_flags);
        if (flags & ImGuiTreeNodeFlags_Bullet)
            RenderBullet(window->DrawList, ImVec2(text_pos.x - text_offset_x * 0.60f, text_pos.y + g.FontSize * 0.5f), text_col);
        else if (!is_leaf)
            RenderArrow(window->DrawList, ImVec2(text_pos.x - text_offset_x + padding.x, text_pos.y), text_col, is_open ? ImGuiDir_Down : ImGuiDir_Right, 1.0f);
        else // Leaf without bullet, left-adjusted text
            text_pos.x -= text_offset_x;
        if (flags & ImGuiTreeNodeFlags_ClipLabelForTrailingButton)
            frame_bb.Max.x -= g.FontSize + style.FramePadding.x;
        if (g.LogEnabled)
        {
            // NB: '##' is normally used to hide text (as a library-wide feature), so we need to specify the text range to make sure the ## aren't stripped out here.
            const char log_prefix[] = "\n##";
            const char log_suffix[] = "##";
            LogRenderedText(&text_pos, log_prefix, log_prefix+3);
            RenderTextClipped(text_pos, frame_bb.Max, label, label_end, &label_size);
            LogRenderedText(&text_pos, log_suffix, log_suffix+2);
        }
        else
        {
            RenderTextClipped(text_pos, frame_bb.Max, label, label_end, &label_size);
        }
    }
    else
    {
        // Unframed typed for tree nodes
        if (hovered || selected)
        {
            const ImU32 bg_col = GetColorU32((held && hovered) ? ImGuiCol_HeaderActive : hovered ? ImGuiCol_HeaderHovered : ImGuiCol_Header);
            RenderFrame(frame_bb.Min, frame_bb.Max, bg_col, false);
            RenderNavHighlight(frame_bb, id, nav_highlight_flags);
        }
        if (flags & ImGuiTreeNodeFlags_Bullet)
            RenderBullet(window->DrawList, ImVec2(text_pos.x - text_offset_x * 0.5f, text_pos.y + g.FontSize * 0.5f), text_col);
        else if (!is_leaf)
            RenderArrow(window->DrawList, ImVec2(text_pos.x - text_offset_x + padding.x, text_pos.y + g.FontSize * 0.15f), text_col, is_open ? ImGuiDir_Down : ImGuiDir_Right, 0.70f);
        if (g.LogEnabled)
            LogRenderedText(&text_pos, ">");
        RenderText(text_pos, label, label_end, false);
    }

    if (is_open && !(flags & ImGuiTreeNodeFlags_NoTreePushOnOpen))
        TreePushOverrideID(id);
    IMGUI_TEST_ENGINE_ITEM_INFO(id, label, window->DC.ItemFlags | (is_leaf ? 0 : ImGuiItemStatusFlags_Openable) | (is_open ? ImGuiItemStatusFlags_Opened : 0));
    return is_open;
}

void ImGui::TreePush(const char* str_id)
{
    ImGuiWindow* window = GetCurrentWindow();
    Indent();
    window->DC.TreeDepth++;
    PushID(str_id ? str_id : "#TreePush");
}

void ImGui::TreePush(const void* ptr_id)
{
    ImGuiWindow* window = GetCurrentWindow();
    Indent();
    window->DC.TreeDepth++;
    PushID(ptr_id ? ptr_id : (const void*)"#TreePush");
}

void ImGui::TreePushOverrideID(ImGuiID id)
{
    ImGuiWindow* window = GetCurrentWindow();
    Indent();
    window->DC.TreeDepth++;
    window->IDStack.push_back(id);
}

void ImGui::TreePop()
{
    ImGuiContext& g = *GImGui;
    ImGuiWindow* window = g.CurrentWindow;
    Unindent();

    window->DC.TreeDepth--;
    ImU32 tree_depth_mask = (1 << window->DC.TreeDepth);

    // Handle Left arrow to move to parent tree node (when ImGuiTreeNodeFlags_NavLeftJumpsBackHere is enabled)
    if (g.NavMoveDir == ImGuiDir_Left && g.NavWindow == window && NavMoveRequestButNoResultYet())
        if (g.NavIdIsAlive && (window->DC.TreeMayJumpToParentOnPopMask & tree_depth_mask))
        {
            SetNavID(window->IDStack.back(), g.NavLayer);
            NavMoveRequestCancel();
        }
    window->DC.TreeMayJumpToParentOnPopMask &= tree_depth_mask - 1;

    IM_ASSERT(window->IDStack.Size > 1); // There should always be 1 element in the IDStack (pushed during window creation). If this triggers you called TreePop/PopID too much.
    PopID();
}

// Horizontal distance preceding label when using TreeNode() or Bullet()
float ImGui::GetTreeNodeToLabelSpacing()
{
    ImGuiContext& g = *GImGui;
    return g.FontSize + (g.Style.FramePadding.x * 2.0f);
}

// Set next TreeNode/CollapsingHeader open state.
void ImGui::SetNextItemOpen(bool is_open, ImGuiCond cond)
{
    ImGuiContext& g = *GImGui;
    if (g.CurrentWindow->SkipItems)
        return;
    g.NextItemData.Flags |= ImGuiNextItemDataFlags_HasOpen;
    g.NextItemData.OpenVal = is_open;
    g.NextItemData.OpenCond = cond ? cond : ImGuiCond_Always;
}

// CollapsingHeader returns true when opened but do not indent nor push into the ID stack (because of the ImGuiTreeNodeFlags_NoTreePushOnOpen flag).
// This is basically the same as calling TreeNodeEx(label, ImGuiTreeNodeFlags_CollapsingHeader). You can remove the _NoTreePushOnOpen flag if you want behavior closer to normal TreeNode().
bool ImGui::CollapsingHeader(const char* label, ImGuiTreeNodeFlags flags)
{
    ImGuiWindow* window = GetCurrentWindow();
    if (window->SkipItems)
        return false;

    return TreeNodeBehavior(window->GetID(label), flags | ImGuiTreeNodeFlags_CollapsingHeader, label);
}

bool ImGui::CollapsingHeader(const char* label, bool* p_open, ImGuiTreeNodeFlags flags)
{
    ImGuiWindow* window = GetCurrentWindow();
    if (window->SkipItems)
        return false;

    if (p_open && !*p_open)
        return false;

    ImGuiID id = window->GetID(label);
    flags |= ImGuiTreeNodeFlags_CollapsingHeader | (p_open ? ImGuiTreeNodeFlags_AllowItemOverlap | ImGuiTreeNodeFlags_ClipLabelForTrailingButton : 0);
    bool is_open = TreeNodeBehavior(id, flags, label);
    if (p_open)
    {
        // Create a small overlapping close button
        // FIXME: We can evolve this into user accessible helpers to add extra buttons on title bars, headers, etc.
        // FIXME: CloseButton can overlap into text, need find a way to clip the text somehow.
        ImGuiContext& g = *GImGui;
        ImGuiItemHoveredDataBackup last_item_backup;
        float button_size = g.FontSize;
        float button_x = ImMax(window->DC.LastItemRect.Min.x, window->DC.LastItemRect.Max.x - g.Style.FramePadding.x * 2.0f - button_size);
        float button_y = window->DC.LastItemRect.Min.y;
        if (CloseButton(window->GetID((void*)((intptr_t)id + 1)), ImVec2(button_x, button_y)))
            *p_open = false;
        last_item_backup.Restore();
    }

    return is_open;
}

//-------------------------------------------------------------------------
// [SECTION] Widgets: Selectable
//-------------------------------------------------------------------------
// - Selectable()
//-------------------------------------------------------------------------

// Tip: pass a non-visible label (e.g. "##dummy") then you can use the space to draw other text or image.
// But you need to make sure the ID is unique, e.g. enclose calls in PushID/PopID or use ##unique_id.
bool ImGui::Selectable(const char* label, bool selected, ImGuiSelectableFlags flags, const ImVec2& size_arg)
{
    ImGuiWindow* window = GetCurrentWindow();
    if (window->SkipItems)
        return false;

    ImGuiContext& g = *GImGui;
    const ImGuiStyle& style = g.Style;

    if ((flags & ImGuiSelectableFlags_SpanAllColumns) && window->DC.CurrentColumns) // FIXME-OPT: Avoid if vertically clipped.
        PushColumnsBackground();

    ImGuiID id = window->GetID(label);
    ImVec2 label_size = CalcTextSize(label, NULL, true);
    ImVec2 size(size_arg.x != 0.0f ? size_arg.x : label_size.x, size_arg.y != 0.0f ? size_arg.y : label_size.y);
    ImVec2 pos = window->DC.CursorPos;
    pos.y += window->DC.CurrLineTextBaseOffset;
    ImRect bb_inner(pos, pos + size);
    ItemSize(size, 0.0f);

    // Fill horizontal space.
    ImVec2 window_padding = window->WindowPadding;
    float max_x = (flags & ImGuiSelectableFlags_SpanAllColumns) ? GetWindowContentRegionMax().x : GetContentRegionMax().x;
    float w_draw = ImMax(label_size.x, window->Pos.x + max_x - window_padding.x - pos.x);
    ImVec2 size_draw((size_arg.x != 0 && !(flags & ImGuiSelectableFlags_DrawFillAvailWidth)) ? size_arg.x : w_draw, size_arg.y != 0.0f ? size_arg.y : size.y);
    ImRect bb(pos, pos + size_draw);
    if (size_arg.x == 0.0f || (flags & ImGuiSelectableFlags_DrawFillAvailWidth))
        bb.Max.x += window_padding.x;

    // Selectables are tightly packed together so we extend the box to cover spacing between selectable.
    const float spacing_x = style.ItemSpacing.x;
    const float spacing_y = style.ItemSpacing.y;
    const float spacing_L = IM_FLOOR(spacing_x * 0.50f);
    const float spacing_U = IM_FLOOR(spacing_y * 0.50f);
    bb.Min.x -= spacing_L;
    bb.Min.y -= spacing_U;
    bb.Max.x += (spacing_x - spacing_L);
    bb.Max.y += (spacing_y - spacing_U);

    bool item_add;
    if (flags & ImGuiSelectableFlags_Disabled)
    {
        ImGuiItemFlags backup_item_flags = window->DC.ItemFlags;
        window->DC.ItemFlags |= ImGuiItemFlags_Disabled | ImGuiItemFlags_NoNavDefaultFocus;
        item_add = ItemAdd(bb, id);
        window->DC.ItemFlags = backup_item_flags;
    }
    else
    {
        item_add = ItemAdd(bb, id);
    }
    if (!item_add)
    {
        if ((flags & ImGuiSelectableFlags_SpanAllColumns) && window->DC.CurrentColumns)
            PopColumnsBackground();
        return false;
    }

    // We use NoHoldingActiveID on menus so user can click and _hold_ on a menu then drag to browse child entries
    ImGuiButtonFlags button_flags = 0;
    if (flags & ImGuiSelectableFlags_NoHoldingActiveID) button_flags |= ImGuiButtonFlags_NoHoldingActiveID;
    if (flags & ImGuiSelectableFlags_PressedOnClick) button_flags |= ImGuiButtonFlags_PressedOnClick;
    if (flags & ImGuiSelectableFlags_PressedOnRelease) button_flags |= ImGuiButtonFlags_PressedOnRelease;
    if (flags & ImGuiSelectableFlags_Disabled) button_flags |= ImGuiButtonFlags_Disabled;
    if (flags & ImGuiSelectableFlags_AllowDoubleClick) button_flags |= ImGuiButtonFlags_PressedOnClickRelease | ImGuiButtonFlags_PressedOnDoubleClick;
    if (flags & ImGuiSelectableFlags_AllowItemOverlap) button_flags |= ImGuiButtonFlags_AllowItemOverlap;

    if (flags & ImGuiSelectableFlags_Disabled)
        selected = false;

    const bool was_selected = selected;
    bool hovered, held;
    bool pressed = ButtonBehavior(bb, id, &hovered, &held, button_flags);

    // Update NavId when clicking or when Hovering (this doesn't happen on most widgets), so navigation can be resumed with gamepad/keyboard
    if (pressed || (hovered && (flags & ImGuiSelectableFlags_SetNavIdOnHover)))
    {
        if (!g.NavDisableMouseHover && g.NavWindow == window && g.NavLayer == window->DC.NavLayerCurrent)
        {
            g.NavDisableHighlight = true;
            SetNavID(id, window->DC.NavLayerCurrent);
        }
    }
    if (pressed)
        MarkItemEdited(id);

    if (flags & ImGuiSelectableFlags_AllowItemOverlap)
        SetItemAllowOverlap();

    // In this branch, Selectable() cannot toggle the selection so this will never trigger.
    if (selected != was_selected) //-V547
        window->DC.LastItemStatusFlags |= ImGuiItemStatusFlags_ToggledSelection;

    // Render
    if (held && (flags & ImGuiSelectableFlags_DrawHoveredWhenHeld))
        hovered = true;
    if (hovered || selected)
    {
        const ImU32 col = GetColorU32((held && hovered) ? ImGuiCol_HeaderActive : hovered ? ImGuiCol_HeaderHovered : ImGuiCol_Header);
        RenderFrame(bb.Min, bb.Max, col, false, 0.0f);
        RenderNavHighlight(bb, id, ImGuiNavHighlightFlags_TypeThin | ImGuiNavHighlightFlags_NoRounding);
    }

    if ((flags & ImGuiSelectableFlags_SpanAllColumns) && window->DC.CurrentColumns)
    {
        PopColumnsBackground();
        bb.Max.x -= (GetContentRegionMax().x - max_x);
    }

    if (flags & ImGuiSelectableFlags_Disabled) PushStyleColor(ImGuiCol_Text, style.Colors[ImGuiCol_TextDisabled]);
    RenderTextClipped(bb_inner.Min, bb_inner.Max, label, NULL, &label_size, style.SelectableTextAlign, &bb);
    if (flags & ImGuiSelectableFlags_Disabled) PopStyleColor();

    // Automatically close popups
    if (pressed && (window->Flags & ImGuiWindowFlags_Popup) && !(flags & ImGuiSelectableFlags_DontClosePopups) && !(window->DC.ItemFlags & ImGuiItemFlags_SelectableDontClosePopup))
        CloseCurrentPopup();

    IMGUI_TEST_ENGINE_ITEM_INFO(id, label, window->DC.ItemFlags);
    return pressed;
}

bool ImGui::Selectable(const char* label, bool* p_selected, ImGuiSelectableFlags flags, const ImVec2& size_arg)
{
    if (Selectable(label, *p_selected, flags, size_arg))
    {
        *p_selected = !*p_selected;
        return true;
    }
    return false;
}

//-------------------------------------------------------------------------
// [SECTION] Widgets: ListBox
//-------------------------------------------------------------------------
// - ListBox()
// - ListBoxHeader()
// - ListBoxFooter()
//-------------------------------------------------------------------------
// FIXME: This is an old API. We should redesign some of it, rename ListBoxHeader->BeginListBox, ListBoxFooter->EndListBox
// and promote using them over existing ListBox() functions, similarly to change with combo boxes.
//-------------------------------------------------------------------------

// FIXME: In principle this function should be called BeginListBox(). We should rename it after re-evaluating if we want to keep the same signature.
// Helper to calculate the size of a listbox and display a label on the right.
// Tip: To have a list filling the entire window width, PushItemWidth(-1) and pass an non-visible label e.g. "##empty"
bool ImGui::ListBoxHeader(const char* label, const ImVec2& size_arg)
{
    ImGuiContext& g = *GImGui;
    ImGuiWindow* window = GetCurrentWindow();
    if (window->SkipItems)
        return false;

    const ImGuiStyle& style = g.Style;
    const ImGuiID id = GetID(label);
    const ImVec2 label_size = CalcTextSize(label, NULL, true);

    // Size default to hold ~7 items. Fractional number of items helps seeing that we can scroll down/up without looking at scrollbar.
    ImVec2 size = CalcItemSize(size_arg, CalcItemWidth(), GetTextLineHeightWithSpacing() * 7.4f + style.ItemSpacing.y);
    ImVec2 frame_size = ImVec2(size.x, ImMax(size.y, label_size.y));
    ImRect frame_bb(window->DC.CursorPos, window->DC.CursorPos + frame_size);
    ImRect bb(frame_bb.Min, frame_bb.Max + ImVec2(label_size.x > 0.0f ? style.ItemInnerSpacing.x + label_size.x : 0.0f, 0.0f));
    window->DC.LastItemRect = bb; // Forward storage for ListBoxFooter.. dodgy.
    g.NextItemData.ClearFlags();

    if (!IsRectVisible(bb.Min, bb.Max))
    {
        ItemSize(bb.GetSize(), style.FramePadding.y);
        ItemAdd(bb, 0, &frame_bb);
        return false;
    }

    BeginGroup();
    if (label_size.x > 0)
        RenderText(ImVec2(frame_bb.Max.x + style.ItemInnerSpacing.x, frame_bb.Min.y + style.FramePadding.y), label);

    BeginChildFrame(id, frame_bb.GetSize());
    return true;
}

// FIXME: In principle this function should be called EndListBox(). We should rename it after re-evaluating if we want to keep the same signature.
bool ImGui::ListBoxHeader(const char* label, int items_count, int height_in_items)
{
    // Size default to hold ~7.25 items.
    // We add +25% worth of item height to allow the user to see at a glance if there are more items up/down, without looking at the scrollbar.
    // We don't add this extra bit if items_count <= height_in_items. It is slightly dodgy, because it means a dynamic list of items will make the widget resize occasionally when it crosses that size.
    // I am expecting that someone will come and complain about this behavior in a remote future, then we can advise on a better solution.
    if (height_in_items < 0)
        height_in_items = ImMin(items_count, 7);
    const ImGuiStyle& style = GetStyle();
    float height_in_items_f = (height_in_items < items_count) ? (height_in_items + 0.25f) : (height_in_items + 0.00f);

    // We include ItemSpacing.y so that a list sized for the exact number of items doesn't make a scrollbar appears. We could also enforce that by passing a flag to BeginChild().
    ImVec2 size;
    size.x = 0.0f;
    size.y = ImFloor(GetTextLineHeightWithSpacing() * height_in_items_f + style.FramePadding.y * 2.0f);
    return ListBoxHeader(label, size);
}

// FIXME: In principle this function should be called EndListBox(). We should rename it after re-evaluating if we want to keep the same signature.
void ImGui::ListBoxFooter()
{
    ImGuiWindow* parent_window = GetCurrentWindow()->ParentWindow;
    const ImRect bb = parent_window->DC.LastItemRect;
    const ImGuiStyle& style = GetStyle();

    EndChildFrame();

    // Redeclare item size so that it includes the label (we have stored the full size in LastItemRect)
    // We call SameLine() to restore DC.CurrentLine* data
    SameLine();
    parent_window->DC.CursorPos = bb.Min;
    ItemSize(bb, style.FramePadding.y);
    EndGroup();
}

bool ImGui::ListBox(const char* label, int* current_item, const char* const items[], int items_count, int height_items)
{
    const bool value_changed = ListBox(label, current_item, Items_ArrayGetter, (void*)items, items_count, height_items);
    return value_changed;
}

bool ImGui::ListBox(const char* label, int* current_item, bool (*items_getter)(void*, int, const char**), void* data, int items_count, int height_in_items)
{
    if (!ListBoxHeader(label, items_count, height_in_items))
        return false;

    // Assume all items have even height (= 1 line of text). If you need items of different or variable sizes you can create a custom version of ListBox() in your code without using the clipper.
    ImGuiContext& g = *GImGui;
    bool value_changed = false;
    ImGuiListClipper clipper(items_count, GetTextLineHeightWithSpacing()); // We know exactly our line height here so we pass it as a minor optimization, but generally you don't need to.
    while (clipper.Step())
        for (int i = clipper.DisplayStart; i < clipper.DisplayEnd; i++)
        {
            const bool item_selected = (i == *current_item);
            const char* item_text;
            if (!items_getter(data, i, &item_text))
                item_text = "*Unknown item*";

            PushID(i);
            if (Selectable(item_text, item_selected))
            {
                *current_item = i;
                value_changed = true;
            }
            if (item_selected)
                SetItemDefaultFocus();
            PopID();
        }
    ListBoxFooter();
    if (value_changed)
        MarkItemEdited(g.CurrentWindow->DC.LastItemId);

    return value_changed;
}

//-------------------------------------------------------------------------
// [SECTION] Widgets: PlotLines, PlotHistogram
//-------------------------------------------------------------------------
// - PlotEx() [Internal]
// - PlotLines()
// - PlotHistogram()
//-------------------------------------------------------------------------

void ImGui::PlotEx(ImGuiPlotType plot_type, const char* label, float (*values_getter)(void* data, int idx), void* data, int values_count, int values_offset, const char* overlay_text, float scale_min, float scale_max, ImVec2 frame_size)
{
    ImGuiWindow* window = GetCurrentWindow();
    if (window->SkipItems)
        return;

    ImGuiContext& g = *GImGui;
    const ImGuiStyle& style = g.Style;
    const ImGuiID id = window->GetID(label);

    const ImVec2 label_size = CalcTextSize(label, NULL, true);
    if (frame_size.x == 0.0f)
        frame_size.x = CalcItemWidth();
    if (frame_size.y == 0.0f)
        frame_size.y = label_size.y + (style.FramePadding.y * 2);

    const ImRect frame_bb(window->DC.CursorPos, window->DC.CursorPos + frame_size);
    const ImRect inner_bb(frame_bb.Min + style.FramePadding, frame_bb.Max - style.FramePadding);
    const ImRect total_bb(frame_bb.Min, frame_bb.Max + ImVec2(label_size.x > 0.0f ? style.ItemInnerSpacing.x + label_size.x : 0.0f, 0));
    ItemSize(total_bb, style.FramePadding.y);
    if (!ItemAdd(total_bb, 0, &frame_bb))
        return;
    const bool hovered = ItemHoverable(frame_bb, id);

    // Determine scale from values if not specified
    if (scale_min == FLT_MAX || scale_max == FLT_MAX)
    {
        float v_min = FLT_MAX;
        float v_max = -FLT_MAX;
        for (int i = 0; i < values_count; i++)
        {
            const float v = values_getter(data, i);
            if (v != v) // Ignore NaN values
                continue;
            v_min = ImMin(v_min, v);
            v_max = ImMax(v_max, v);
        }
        if (scale_min == FLT_MAX)
            scale_min = v_min;
        if (scale_max == FLT_MAX)
            scale_max = v_max;
    }

    RenderFrame(frame_bb.Min, frame_bb.Max, GetColorU32(ImGuiCol_FrameBg), true, style.FrameRounding);

    const int values_count_min = (plot_type == ImGuiPlotType_Lines) ? 2 : 1;
    if (values_count >= values_count_min)
    {
        int res_w = ImMin((int)frame_size.x, values_count) + ((plot_type == ImGuiPlotType_Lines) ? -1 : 0);
        int item_count = values_count + ((plot_type == ImGuiPlotType_Lines) ? -1 : 0);

        // Tooltip on hover
        int v_hovered = -1;
        if (hovered && inner_bb.Contains(g.IO.MousePos))
        {
            const float t = ImClamp((g.IO.MousePos.x - inner_bb.Min.x) / (inner_bb.Max.x - inner_bb.Min.x), 0.0f, 0.9999f);
            const int v_idx = (int)(t * item_count);
            IM_ASSERT(v_idx >= 0 && v_idx < values_count);

            const float v0 = values_getter(data, (v_idx + values_offset) % values_count);
            const float v1 = values_getter(data, (v_idx + 1 + values_offset) % values_count);
            if (plot_type == ImGuiPlotType_Lines)
                SetTooltip("%d: %8.4g\n%d: %8.4g", v_idx, v0, v_idx+1, v1);
            else if (plot_type == ImGuiPlotType_Histogram)
                SetTooltip("%d: %8.4g", v_idx, v0);
            v_hovered = v_idx;
        }

        const float t_step = 1.0f / (float)res_w;
        const float inv_scale = (scale_min == scale_max) ? 0.0f : (1.0f / (scale_max - scale_min));

        float v0 = values_getter(data, (0 + values_offset) % values_count);
        float t0 = 0.0f;
        ImVec2 tp0 = ImVec2( t0, 1.0f - ImSaturate((v0 - scale_min) * inv_scale) );                       // Point in the normalized space of our target rectangle
        float histogram_zero_line_t = (scale_min * scale_max < 0.0f) ? (-scale_min * inv_scale) : (scale_min < 0.0f ? 0.0f : 1.0f);   // Where does the zero line stands

        const ImU32 col_base = GetColorU32((plot_type == ImGuiPlotType_Lines) ? ImGuiCol_PlotLines : ImGuiCol_PlotHistogram);
        const ImU32 col_hovered = GetColorU32((plot_type == ImGuiPlotType_Lines) ? ImGuiCol_PlotLinesHovered : ImGuiCol_PlotHistogramHovered);

        for (int n = 0; n < res_w; n++)
        {
            const float t1 = t0 + t_step;
            const int v1_idx = (int)(t0 * item_count + 0.5f);
            IM_ASSERT(v1_idx >= 0 && v1_idx < values_count);
            const float v1 = values_getter(data, (v1_idx + values_offset + 1) % values_count);
            const ImVec2 tp1 = ImVec2( t1, 1.0f - ImSaturate((v1 - scale_min) * inv_scale) );

            // NB: Draw calls are merged together by the DrawList system. Still, we should render our batch are lower level to save a bit of CPU.
            ImVec2 pos0 = ImLerp(inner_bb.Min, inner_bb.Max, tp0);
            ImVec2 pos1 = ImLerp(inner_bb.Min, inner_bb.Max, (plot_type == ImGuiPlotType_Lines) ? tp1 : ImVec2(tp1.x, histogram_zero_line_t));
            if (plot_type == ImGuiPlotType_Lines)
            {
                window->DrawList->AddLine(pos0, pos1, v_hovered == v1_idx ? col_hovered : col_base);
            }
            else if (plot_type == ImGuiPlotType_Histogram)
            {
                if (pos1.x >= pos0.x + 2.0f)
                    pos1.x -= 1.0f;
                window->DrawList->AddRectFilled(pos0, pos1, v_hovered == v1_idx ? col_hovered : col_base);
            }

            t0 = t1;
            tp0 = tp1;
        }
    }

    // Text overlay
    if (overlay_text)
        RenderTextClipped(ImVec2(frame_bb.Min.x, frame_bb.Min.y + style.FramePadding.y), frame_bb.Max, overlay_text, NULL, NULL, ImVec2(0.5f,0.0f));

    if (label_size.x > 0.0f)
        RenderText(ImVec2(frame_bb.Max.x + style.ItemInnerSpacing.x, inner_bb.Min.y), label);
}

struct ImGuiPlotArrayGetterData
{
    const float* Values;
    int Stride;

    ImGuiPlotArrayGetterData(const float* values, int stride) { Values = values; Stride = stride; }
};

static float Plot_ArrayGetter(void* data, int idx)
{
    ImGuiPlotArrayGetterData* plot_data = (ImGuiPlotArrayGetterData*)data;
    const float v = *(const float*)(const void*)((const unsigned char*)plot_data->Values + (size_t)idx * plot_data->Stride);
    return v;
}

void ImGui::PlotLines(const char* label, const float* values, int values_count, int values_offset, const char* overlay_text, float scale_min, float scale_max, ImVec2 graph_size, int stride)
{
    ImGuiPlotArrayGetterData data(values, stride);
    PlotEx(ImGuiPlotType_Lines, label, &Plot_ArrayGetter, (void*)&data, values_count, values_offset, overlay_text, scale_min, scale_max, graph_size);
}

void ImGui::PlotLines(const char* label, float (*values_getter)(void* data, int idx), void* data, int values_count, int values_offset, const char* overlay_text, float scale_min, float scale_max, ImVec2 graph_size)
{
    PlotEx(ImGuiPlotType_Lines, label, values_getter, data, values_count, values_offset, overlay_text, scale_min, scale_max, graph_size);
}

void ImGui::PlotHistogram(const char* label, const float* values, int values_count, int values_offset, const char* overlay_text, float scale_min, float scale_max, ImVec2 graph_size, int stride)
{
    ImGuiPlotArrayGetterData data(values, stride);
    PlotEx(ImGuiPlotType_Histogram, label, &Plot_ArrayGetter, (void*)&data, values_count, values_offset, overlay_text, scale_min, scale_max, graph_size);
}

void ImGui::PlotHistogram(const char* label, float (*values_getter)(void* data, int idx), void* data, int values_count, int values_offset, const char* overlay_text, float scale_min, float scale_max, ImVec2 graph_size)
{
    PlotEx(ImGuiPlotType_Histogram, label, values_getter, data, values_count, values_offset, overlay_text, scale_min, scale_max, graph_size);
}

//-------------------------------------------------------------------------
// [SECTION] Widgets: Value helpers
// Those is not very useful, legacy API.
//-------------------------------------------------------------------------
// - Value()
//-------------------------------------------------------------------------

void ImGui::Value(const char* prefix, bool b)
{
    Text("%s: %s", prefix, (b ? "true" : "false"));
}

void ImGui::Value(const char* prefix, int v)
{
    Text("%s: %d", prefix, v);
}

void ImGui::Value(const char* prefix, unsigned int v)
{
    Text("%s: %d", prefix, v);
}

void ImGui::Value(const char* prefix, float v, const char* float_format)
{
    if (float_format)
    {
        char fmt[64];
        ImFormatString(fmt, IM_ARRAYSIZE(fmt), "%%s: %s", float_format);
        Text(fmt, prefix, v);
    }
    else
    {
        Text("%s: %.3f", prefix, v);
    }
}

//-------------------------------------------------------------------------
// [SECTION] MenuItem, BeginMenu, EndMenu, etc.
//-------------------------------------------------------------------------
// - ImGuiMenuColumns [Internal]
// - BeginMenuBar()
// - EndMenuBar()
// - BeginMainMenuBar()
// - EndMainMenuBar()
// - BeginMenu()
// - EndMenu()
// - MenuItem()
//-------------------------------------------------------------------------

// Helpers for internal use
ImGuiMenuColumns::ImGuiMenuColumns()
{
    Spacing = Width = NextWidth = 0.0f;
    memset(Pos, 0, sizeof(Pos));
    memset(NextWidths, 0, sizeof(NextWidths));
}

void ImGuiMenuColumns::Update(int count, float spacing, bool clear)
{
    IM_ASSERT(count == IM_ARRAYSIZE(Pos));
    IM_UNUSED(count);
    Width = NextWidth = 0.0f;
    Spacing = spacing;
    if (clear)
        memset(NextWidths, 0, sizeof(NextWidths));
    for (int i = 0; i < IM_ARRAYSIZE(Pos); i++)
    {
        if (i > 0 && NextWidths[i] > 0.0f)
            Width += Spacing;
        Pos[i] = IM_FLOOR(Width);
        Width += NextWidths[i];
        NextWidths[i] = 0.0f;
    }
}

float ImGuiMenuColumns::DeclColumns(float w0, float w1, float w2) // not using va_arg because they promote float to double
{
    NextWidth = 0.0f;
    NextWidths[0] = ImMax(NextWidths[0], w0);
    NextWidths[1] = ImMax(NextWidths[1], w1);
    NextWidths[2] = ImMax(NextWidths[2], w2);
    for (int i = 0; i < IM_ARRAYSIZE(Pos); i++)
        NextWidth += NextWidths[i] + ((i > 0 && NextWidths[i] > 0.0f) ? Spacing : 0.0f);
    return ImMax(Width, NextWidth);
}

float ImGuiMenuColumns::CalcExtraSpace(float avail_w) const
{
    return ImMax(0.0f, avail_w - Width);
}

// FIXME: Provided a rectangle perhaps e.g. a BeginMenuBarEx() could be used anywhere..
// Currently the main responsibility of this function being to setup clip-rect + horizontal layout + menu navigation layer.
// Ideally we also want this to be responsible for claiming space out of the main window scrolling rectangle, in which case ImGuiWindowFlags_MenuBar will become unnecessary.
// Then later the same system could be used for multiple menu-bars, scrollbars, side-bars.
bool ImGui::BeginMenuBar()
{
    ImGuiWindow* window = GetCurrentWindow();
    if (window->SkipItems)
        return false;
    if (!(window->Flags & ImGuiWindowFlags_MenuBar))
        return false;

    IM_ASSERT(!window->DC.MenuBarAppending);
    BeginGroup(); // Backup position on layer 0 // FIXME: Misleading to use a group for that backup/restore
    PushID("##menubar");

    // We don't clip with current window clipping rectangle as it is already set to the area below. However we clip with window full rect.
    // We remove 1 worth of rounding to Max.x to that text in long menus and small windows don't tend to display over the lower-right rounded area, which looks particularly glitchy.
    ImRect bar_rect = window->MenuBarRect();
    ImRect clip_rect(IM_ROUND(bar_rect.Min.x + window->WindowBorderSize), IM_ROUND(bar_rect.Min.y + window->WindowBorderSize), IM_ROUND(ImMax(bar_rect.Min.x, bar_rect.Max.x - ImMax(window->WindowRounding, window->WindowBorderSize))), IM_ROUND(bar_rect.Max.y));
    clip_rect.ClipWith(window->OuterRectClipped);
    PushClipRect(clip_rect.Min, clip_rect.Max, false);

    window->DC.CursorPos = ImVec2(bar_rect.Min.x + window->DC.MenuBarOffset.x, bar_rect.Min.y + window->DC.MenuBarOffset.y);
    window->DC.LayoutType = ImGuiLayoutType_Horizontal;
    window->DC.NavLayerCurrent = ImGuiNavLayer_Menu;
    window->DC.NavLayerCurrentMask = (1 << ImGuiNavLayer_Menu);
    window->DC.MenuBarAppending = true;
    AlignTextToFramePadding();
    return true;
}

void ImGui::EndMenuBar()
{
    ImGuiWindow* window = GetCurrentWindow();
    if (window->SkipItems)
        return;
    ImGuiContext& g = *GImGui;

    // Nav: When a move request within one of our child menu failed, capture the request to navigate among our siblings.
    if (NavMoveRequestButNoResultYet() && (g.NavMoveDir == ImGuiDir_Left || g.NavMoveDir == ImGuiDir_Right) && (g.NavWindow->Flags & ImGuiWindowFlags_ChildMenu))
    {
        ImGuiWindow* nav_earliest_child = g.NavWindow;
        while (nav_earliest_child->ParentWindow && (nav_earliest_child->ParentWindow->Flags & ImGuiWindowFlags_ChildMenu))
            nav_earliest_child = nav_earliest_child->ParentWindow;
        if (nav_earliest_child->ParentWindow == window && nav_earliest_child->DC.ParentLayoutType == ImGuiLayoutType_Horizontal && g.NavMoveRequestForward == ImGuiNavForward_None)
        {
            // To do so we claim focus back, restore NavId and then process the movement request for yet another frame.
            // This involve a one-frame delay which isn't very problematic in this situation. We could remove it by scoring in advance for multiple window (probably not worth the hassle/cost)
            const ImGuiNavLayer layer = ImGuiNavLayer_Menu;
            IM_ASSERT(window->DC.NavLayerActiveMaskNext & (1 << layer)); // Sanity check
            FocusWindow(window);
            SetNavIDWithRectRel(window->NavLastIds[layer], layer, window->NavRectRel[layer]);
            g.NavLayer = layer;
            g.NavDisableHighlight = true; // Hide highlight for the current frame so we don't see the intermediary selection.
            g.NavMoveRequestForward = ImGuiNavForward_ForwardQueued;
            NavMoveRequestCancel();
        }
    }

    IM_ASSERT(window->Flags & ImGuiWindowFlags_MenuBar);
    IM_ASSERT(window->DC.MenuBarAppending);
    PopClipRect();
    PopID();
    window->DC.MenuBarOffset.x = window->DC.CursorPos.x - window->MenuBarRect().Min.x; // Save horizontal position so next append can reuse it. This is kinda equivalent to a per-layer CursorPos.
    window->DC.GroupStack.back().EmitItem = false;
    EndGroup(); // Restore position on layer 0
    window->DC.LayoutType = ImGuiLayoutType_Vertical;
    window->DC.NavLayerCurrent = ImGuiNavLayer_Main;
    window->DC.NavLayerCurrentMask = (1 << ImGuiNavLayer_Main);
    window->DC.MenuBarAppending = false;
}

// For the main menu bar, which cannot be moved, we honor g.Style.DisplaySafeAreaPadding to ensure text can be visible on a TV set.
bool ImGui::BeginMainMenuBar()
{
    ImGuiContext& g = *GImGui;
    ImGuiViewport* viewport = g.Viewports[0];
    g.NextWindowData.MenuBarOffsetMinVal = ImVec2(g.Style.DisplaySafeAreaPadding.x, ImMax(g.Style.DisplaySafeAreaPadding.y - g.Style.FramePadding.y, 0.0f));
    SetNextWindowPos(viewport->Pos);
    SetNextWindowSize(ImVec2(viewport->Size.x, g.NextWindowData.MenuBarOffsetMinVal.y + g.FontBaseSize + g.Style.FramePadding.y));
    SetNextWindowViewport(viewport->ID); // Enforce viewport so we don't create our onw viewport when ImGuiConfigFlags_ViewportsNoMerge is set.
    PushStyleVar(ImGuiStyleVar_WindowRounding, 0.0f);
    PushStyleVar(ImGuiStyleVar_WindowMinSize, ImVec2(0, 0));
    ImGuiWindowFlags window_flags = ImGuiWindowFlags_NoDocking | ImGuiWindowFlags_NoTitleBar | ImGuiWindowFlags_NoResize | ImGuiWindowFlags_NoMove | ImGuiWindowFlags_NoScrollbar | ImGuiWindowFlags_NoSavedSettings | ImGuiWindowFlags_MenuBar;
    bool is_open = Begin("##MainMenuBar", NULL, window_flags) && BeginMenuBar();
    PopStyleVar(2);
    g.NextWindowData.MenuBarOffsetMinVal = ImVec2(0.0f, 0.0f);
    if (!is_open)
    {
        End();
        return false;
    }
    return true; //-V1020
}

void ImGui::EndMainMenuBar()
{
    EndMenuBar();

    // When the user has left the menu layer (typically: closed menus through activation of an item), we restore focus to the previous window
    // FIXME: With this strategy we won't be able to restore a NULL focus.
    ImGuiContext& g = *GImGui;
    if (g.CurrentWindow == g.NavWindow && g.NavLayer == 0 && !g.NavAnyRequest)
        FocusTopMostWindowUnderOne(g.NavWindow, NULL);

    End();
}

bool ImGui::BeginMenu(const char* label, bool enabled)
{
    ImGuiWindow* window = GetCurrentWindow();
    if (window->SkipItems)
        return false;

    ImGuiContext& g = *GImGui;
    const ImGuiStyle& style = g.Style;
    const ImGuiID id = window->GetID(label);

    ImVec2 label_size = CalcTextSize(label, NULL, true);

    bool pressed;
    bool menu_is_open = IsPopupOpen(id);
    bool menuset_is_open = !(window->Flags & ImGuiWindowFlags_Popup) && (g.OpenPopupStack.Size > g.BeginPopupStack.Size && g.OpenPopupStack[g.BeginPopupStack.Size].OpenParentId == window->IDStack.back());
    ImGuiWindow* backed_nav_window = g.NavWindow;
    if (menuset_is_open)
        g.NavWindow = window;  // Odd hack to allow hovering across menus of a same menu-set (otherwise we wouldn't be able to hover parent)

    // The reference position stored in popup_pos will be used by Begin() to find a suitable position for the child menu,
    // However the final position is going to be different! It is choosen by FindBestWindowPosForPopup().
    // e.g. Menus tend to overlap each other horizontally to amplify relative Z-ordering.
    ImVec2 popup_pos, pos = window->DC.CursorPos;
    if (window->DC.LayoutType == ImGuiLayoutType_Horizontal)
    {
        // Menu inside an horizontal menu bar
        // Selectable extend their highlight by half ItemSpacing in each direction.
        // For ChildMenu, the popup position will be overwritten by the call to FindBestWindowPosForPopup() in Begin()
        popup_pos = ImVec2(pos.x - 1.0f - IM_FLOOR(style.ItemSpacing.x * 0.5f), pos.y - style.FramePadding.y + window->MenuBarHeight());
        window->DC.CursorPos.x += IM_FLOOR(style.ItemSpacing.x * 0.5f);
        PushStyleVar(ImGuiStyleVar_ItemSpacing, ImVec2(style.ItemSpacing.x * 2.0f, style.ItemSpacing.y));
        float w = label_size.x;
        pressed = Selectable(label, menu_is_open, ImGuiSelectableFlags_NoHoldingActiveID | ImGuiSelectableFlags_PressedOnClick | ImGuiSelectableFlags_DontClosePopups | (!enabled ? ImGuiSelectableFlags_Disabled : 0), ImVec2(w, 0.0f));
        PopStyleVar();
        window->DC.CursorPos.x += IM_FLOOR(style.ItemSpacing.x * (-1.0f + 0.5f)); // -1 spacing to compensate the spacing added when Selectable() did a SameLine(). It would also work to call SameLine() ourselves after the PopStyleVar().
    }
    else
    {
        // Menu inside a menu
        popup_pos = ImVec2(pos.x, pos.y - style.WindowPadding.y);
        float w = window->MenuColumns.DeclColumns(label_size.x, 0.0f, IM_FLOOR(g.FontSize * 1.20f)); // Feedback to next frame
        float extra_w = ImMax(0.0f, GetContentRegionAvail().x - w);
        pressed = Selectable(label, menu_is_open, ImGuiSelectableFlags_NoHoldingActiveID | ImGuiSelectableFlags_PressedOnClick | ImGuiSelectableFlags_DontClosePopups | ImGuiSelectableFlags_DrawFillAvailWidth | (!enabled ? ImGuiSelectableFlags_Disabled : 0), ImVec2(w, 0.0f));
        ImU32 text_col = GetColorU32(enabled ? ImGuiCol_Text : ImGuiCol_TextDisabled);
        RenderArrow(window->DrawList, pos + ImVec2(window->MenuColumns.Pos[2] + extra_w + g.FontSize * 0.30f, 0.0f), text_col, ImGuiDir_Right);
    }

    const bool hovered = enabled && ItemHoverable(window->DC.LastItemRect, id);
    if (menuset_is_open)
        g.NavWindow = backed_nav_window;

    bool want_open = false;
    bool want_close = false;
    if (window->DC.LayoutType == ImGuiLayoutType_Vertical) // (window->Flags & (ImGuiWindowFlags_Popup|ImGuiWindowFlags_ChildMenu))
    {
        // Close menu when not hovering it anymore unless we are moving roughly in the direction of the menu
        // Implement http://bjk5.com/post/44698559168/breaking-down-amazons-mega-dropdown to avoid using timers, so menus feels more reactive.
        bool moving_toward_other_child_menu = false;

        ImGuiWindow* child_menu_window = (g.BeginPopupStack.Size < g.OpenPopupStack.Size && g.OpenPopupStack[g.BeginPopupStack.Size].SourceWindow == window) ? g.OpenPopupStack[g.BeginPopupStack.Size].Window : NULL;
        if (g.HoveredWindow == window && child_menu_window != NULL && !(window->Flags & ImGuiWindowFlags_MenuBar))
        {
            // FIXME-DPI: Values should be derived from a master "scale" factor.
            ImRect next_window_rect = child_menu_window->Rect();
            ImVec2 ta = g.IO.MousePos - g.IO.MouseDelta;
            ImVec2 tb = (window->Pos.x < child_menu_window->Pos.x) ? next_window_rect.GetTL() : next_window_rect.GetTR();
            ImVec2 tc = (window->Pos.x < child_menu_window->Pos.x) ? next_window_rect.GetBL() : next_window_rect.GetBR();
            float extra = ImClamp(ImFabs(ta.x - tb.x) * 0.30f, 5.0f, 30.0f);    // add a bit of extra slack.
            ta.x += (window->Pos.x < child_menu_window->Pos.x) ? -0.5f : +0.5f; // to avoid numerical issues
            tb.y = ta.y + ImMax((tb.y - extra) - ta.y, -100.0f);                // triangle is maximum 200 high to limit the slope and the bias toward large sub-menus // FIXME: Multiply by fb_scale?
            tc.y = ta.y + ImMin((tc.y + extra) - ta.y, +100.0f);
            moving_toward_other_child_menu = ImTriangleContainsPoint(ta, tb, tc, g.IO.MousePos);
            //GetForegroundDrawList()->AddTriangleFilled(ta, tb, tc, moving_within_opened_triangle ? IM_COL32(0,128,0,128) : IM_COL32(128,0,0,128)); // [DEBUG]
        }
        if (menu_is_open && !hovered && g.HoveredWindow == window && g.HoveredIdPreviousFrame != 0 && g.HoveredIdPreviousFrame != id && !moving_toward_other_child_menu)
            want_close = true;

        if (!menu_is_open && hovered && pressed) // Click to open
            want_open = true;
        else if (!menu_is_open && hovered && !moving_toward_other_child_menu) // Hover to open
            want_open = true;

        if (g.NavActivateId == id)
        {
            want_close = menu_is_open;
            want_open = !menu_is_open;
        }
        if (g.NavId == id && g.NavMoveRequest && g.NavMoveDir == ImGuiDir_Right) // Nav-Right to open
        {
            want_open = true;
            NavMoveRequestCancel();
        }
    }
    else
    {
        // Menu bar
        if (menu_is_open && pressed && menuset_is_open) // Click an open menu again to close it
        {
            want_close = true;
            want_open = menu_is_open = false;
        }
        else if (pressed || (hovered && menuset_is_open && !menu_is_open)) // First click to open, then hover to open others
        {
            want_open = true;
        }
        else if (g.NavId == id && g.NavMoveRequest && g.NavMoveDir == ImGuiDir_Down) // Nav-Down to open
        {
            want_open = true;
            NavMoveRequestCancel();
        }
    }

    if (!enabled) // explicitly close if an open menu becomes disabled, facilitate users code a lot in pattern such as 'if (BeginMenu("options", has_object)) { ..use object.. }'
        want_close = true;
    if (want_close && IsPopupOpen(id))
        ClosePopupToLevel(g.BeginPopupStack.Size, true);

    IMGUI_TEST_ENGINE_ITEM_INFO(id, label, window->DC.ItemFlags | ImGuiItemStatusFlags_Openable | (menu_is_open ? ImGuiItemStatusFlags_Opened : 0));

    if (!menu_is_open && want_open && g.OpenPopupStack.Size > g.BeginPopupStack.Size)
    {
        // Don't recycle same menu level in the same frame, first close the other menu and yield for a frame.
        OpenPopup(label);
        return false;
    }

    menu_is_open |= want_open;
    if (want_open)
        OpenPopup(label);

    if (menu_is_open)
    {
        // Sub-menus are ChildWindow so that mouse can be hovering across them (otherwise top-most popup menu would steal focus and not allow hovering on parent menu)
        SetNextWindowPos(popup_pos, ImGuiCond_Always);
        ImGuiWindowFlags flags = ImGuiWindowFlags_ChildMenu | ImGuiWindowFlags_AlwaysAutoResize | ImGuiWindowFlags_NoMove | ImGuiWindowFlags_NoTitleBar | ImGuiWindowFlags_NoSavedSettings | ImGuiWindowFlags_NoNavFocus;
        if (window->Flags & (ImGuiWindowFlags_Popup|ImGuiWindowFlags_ChildMenu))
            flags |= ImGuiWindowFlags_ChildWindow;
        menu_is_open = BeginPopupEx(id, flags); // menu_is_open can be 'false' when the popup is completely clipped (e.g. zero size display)
    }

    return menu_is_open;
}

void ImGui::EndMenu()
{
    // Nav: When a left move request _within our child menu_ failed, close ourselves (the _parent_ menu).
    // A menu doesn't close itself because EndMenuBar() wants the catch the last Left<>Right inputs.
    // However, it means that with the current code, a BeginMenu() from outside another menu or a menu-bar won't be closable with the Left direction.
    ImGuiContext& g = *GImGui;
    ImGuiWindow* window = g.CurrentWindow;
    if (g.NavWindow && g.NavWindow->ParentWindow == window && g.NavMoveDir == ImGuiDir_Left && NavMoveRequestButNoResultYet() && window->DC.LayoutType == ImGuiLayoutType_Vertical)
    {
        ClosePopupToLevel(g.BeginPopupStack.Size, true);
        NavMoveRequestCancel();
    }

    EndPopup();
}

bool ImGui::MenuItem(const char* label, const char* shortcut, bool selected, bool enabled)
{
    ImGuiWindow* window = GetCurrentWindow();
    if (window->SkipItems)
        return false;

    ImGuiContext& g = *GImGui;
    ImGuiStyle& style = g.Style;
    ImVec2 pos = window->DC.CursorPos;
    ImVec2 label_size = CalcTextSize(label, NULL, true);

    // We've been using the equivalent of ImGuiSelectableFlags_SetNavIdOnHover on all Selectable() since early Nav system days (commit 43ee5d73),
    // but I am unsure whether this should be kept at all. For now moved it to be an opt-in feature used by menus only.
    ImGuiSelectableFlags flags = ImGuiSelectableFlags_PressedOnRelease | ImGuiSelectableFlags_SetNavIdOnHover | (enabled ? 0 : ImGuiSelectableFlags_Disabled);
    bool pressed;
    if (window->DC.LayoutType == ImGuiLayoutType_Horizontal)
    {
        // Mimic the exact layout spacing of BeginMenu() to allow MenuItem() inside a menu bar, which is a little misleading but may be useful
        // Note that in this situation we render neither the shortcut neither the selected tick mark
        float w = label_size.x;
        window->DC.CursorPos.x += IM_FLOOR(style.ItemSpacing.x * 0.5f);
        PushStyleVar(ImGuiStyleVar_ItemSpacing, ImVec2(style.ItemSpacing.x * 2.0f, style.ItemSpacing.y));
        pressed = Selectable(label, false, flags, ImVec2(w, 0.0f));
        PopStyleVar();
        window->DC.CursorPos.x += IM_FLOOR(style.ItemSpacing.x * (-1.0f + 0.5f)); // -1 spacing to compensate the spacing added when Selectable() did a SameLine(). It would also work to call SameLine() ourselves after the PopStyleVar().
    }
    else
    {
        ImVec2 shortcut_size = shortcut ? CalcTextSize(shortcut, NULL) : ImVec2(0.0f, 0.0f);
        float w = window->MenuColumns.DeclColumns(label_size.x, shortcut_size.x, IM_FLOOR(g.FontSize * 1.20f)); // Feedback for next frame
        float extra_w = ImMax(0.0f, GetContentRegionAvail().x - w);
        pressed = Selectable(label, false, flags | ImGuiSelectableFlags_DrawFillAvailWidth, ImVec2(w, 0.0f));
        if (shortcut_size.x > 0.0f)
        {
            PushStyleColor(ImGuiCol_Text, g.Style.Colors[ImGuiCol_TextDisabled]);
            RenderText(pos + ImVec2(window->MenuColumns.Pos[1] + extra_w, 0.0f), shortcut, NULL, false);
            PopStyleColor();
        }
        if (selected)
            RenderCheckMark(pos + ImVec2(window->MenuColumns.Pos[2] + extra_w + g.FontSize * 0.40f, g.FontSize * 0.134f * 0.5f), GetColorU32(enabled ? ImGuiCol_Text : ImGuiCol_TextDisabled), g.FontSize  * 0.866f);
    }

    IMGUI_TEST_ENGINE_ITEM_INFO(window->DC.LastItemId, label, window->DC.ItemFlags | ImGuiItemStatusFlags_Checkable | (selected ? ImGuiItemStatusFlags_Checked : 0));
    return pressed;
}

bool ImGui::MenuItem(const char* label, const char* shortcut, bool* p_selected, bool enabled)
{
    if (MenuItem(label, shortcut, p_selected ? *p_selected : false, enabled))
    {
        if (p_selected)
            *p_selected = !*p_selected;
        return true;
    }
    return false;
}

//-------------------------------------------------------------------------
// [SECTION] Widgets: BeginTabBar, EndTabBar, etc.
//-------------------------------------------------------------------------
// [BETA API] API may evolve!
//-------------------------------------------------------------------------
// - BeginTabBar()
// - BeginTabBarEx() [Internal]
// - EndTabBar()
// - TabBarLayout() [Internal]
// - TabBarCalcTabID() [Internal]
// - TabBarCalcMaxTabWidth() [Internal]
// - TabBarFindTabById() [Internal]
// - TabBarAddTab() [Internal]
// - TabBarRemoveTab() [Internal]
// - TabBarCloseTab() [Internal]
// - TabBarScrollClamp()v
// - TabBarScrollToTab() [Internal]
// - TabBarQueueChangeTabOrder() [Internal]
// - TabBarScrollingButtons() [Internal]
// - TabBarTabListPopupButton() [Internal]
//-------------------------------------------------------------------------

namespace ImGui
{
    static void             TabBarLayout(ImGuiTabBar* tab_bar);
    static ImU32            TabBarCalcTabID(ImGuiTabBar* tab_bar, const char* label);
    static float            TabBarCalcMaxTabWidth();
    static float            TabBarScrollClamp(ImGuiTabBar* tab_bar, float scrolling);
    static void             TabBarScrollToTab(ImGuiTabBar* tab_bar, ImGuiTabItem* tab);
    static ImGuiTabItem*    TabBarScrollingButtons(ImGuiTabBar* tab_bar);
    static ImGuiTabItem*    TabBarTabListPopupButton(ImGuiTabBar* tab_bar);
}

ImGuiTabBar::ImGuiTabBar()
{
    ID = 0;
    SelectedTabId = NextSelectedTabId = VisibleTabId = 0;
    CurrFrameVisible = PrevFrameVisible = -1;
    LastTabContentHeight = 0.0f;
    OffsetMax = OffsetMaxIdeal = OffsetNextTab = 0.0f;
    ScrollingAnim = ScrollingTarget = ScrollingTargetDistToVisibility = ScrollingSpeed = 0.0f;
    Flags = ImGuiTabBarFlags_None;
    ReorderRequestTabId = 0;
    ReorderRequestDir = 0;
    WantLayout = VisibleTabWasSubmitted = false;
    LastTabItemIdx = -1;
}

static int IMGUI_CDECL TabItemComparerByVisibleOffset(const void* lhs, const void* rhs)
{
    const ImGuiTabItem* a = (const ImGuiTabItem*)lhs;
    const ImGuiTabItem* b = (const ImGuiTabItem*)rhs;
    return (int)(a->Offset - b->Offset);
}

static ImGuiTabBar* GetTabBarFromTabBarRef(const ImGuiPtrOrIndex& ref)
{
    ImGuiContext& g = *GImGui;
    return ref.Ptr ? (ImGuiTabBar*)ref.Ptr : g.TabBars.GetByIndex(ref.Index);
}

static ImGuiPtrOrIndex GetTabBarRefFromTabBar(ImGuiTabBar* tab_bar)
{
    ImGuiContext& g = *GImGui;
    if (g.TabBars.Contains(tab_bar))
        return ImGuiPtrOrIndex(g.TabBars.GetIndex(tab_bar));
    return ImGuiPtrOrIndex(tab_bar);
}

bool    ImGui::BeginTabBar(const char* str_id, ImGuiTabBarFlags flags)
{
    ImGuiContext& g = *GImGui;
    ImGuiWindow* window = g.CurrentWindow;
    if (window->SkipItems)
        return false;

    ImGuiID id = window->GetID(str_id);
    ImGuiTabBar* tab_bar = g.TabBars.GetOrAddByKey(id);
    ImRect tab_bar_bb = ImRect(window->DC.CursorPos.x, window->DC.CursorPos.y, window->WorkRect.Max.x, window->DC.CursorPos.y + g.FontSize + g.Style.FramePadding.y * 2);
    tab_bar->ID = id;
    return BeginTabBarEx(tab_bar, tab_bar_bb, flags | ImGuiTabBarFlags_IsFocused, NULL);
}

bool    ImGui::BeginTabBarEx(ImGuiTabBar* tab_bar, const ImRect& tab_bar_bb, ImGuiTabBarFlags flags, ImGuiDockNode* dock_node)
{
    ImGuiContext& g = *GImGui;
    ImGuiWindow* window = g.CurrentWindow;
    if (window->SkipItems)
        return false;

    if ((flags & ImGuiTabBarFlags_DockNode) == 0)
        PushOverrideID(tab_bar->ID);

    // Add to stack
    g.CurrentTabBarStack.push_back(GetTabBarRefFromTabBar(tab_bar));
    g.CurrentTabBar = tab_bar;

    if (tab_bar->CurrFrameVisible == g.FrameCount)
    {
        //IMGUI_DEBUG_LOG("BeginTabBarEx already called this frame\n", g.FrameCount);
        //IM_ASSERT(0);
        return true;
    }

    // When toggling back from ordered to manually-reorderable, shuffle tabs to enforce the last visible order.
    // Otherwise, the most recently inserted tabs would move at the end of visible list which can be a little too confusing or magic for the user.
    if ((flags & ImGuiTabBarFlags_Reorderable) && !(tab_bar->Flags & ImGuiTabBarFlags_Reorderable) && tab_bar->Tabs.Size > 1 && tab_bar->PrevFrameVisible != -1)
        ImQsort(tab_bar->Tabs.Data, tab_bar->Tabs.Size, sizeof(ImGuiTabItem), TabItemComparerByVisibleOffset);

    // Flags
    if ((flags & ImGuiTabBarFlags_FittingPolicyMask_) == 0)
        flags |= ImGuiTabBarFlags_FittingPolicyDefault_;

    tab_bar->Flags = flags;
    tab_bar->BarRect = tab_bar_bb;
    tab_bar->WantLayout = true; // Layout will be done on the first call to ItemTab()
    tab_bar->PrevFrameVisible = tab_bar->CurrFrameVisible;
    tab_bar->CurrFrameVisible = g.FrameCount;
    tab_bar->FramePadding = g.Style.FramePadding;

    // Layout
    ItemSize(ImVec2(tab_bar->OffsetMaxIdeal, tab_bar->BarRect.GetHeight()), tab_bar->FramePadding.y);
    window->DC.CursorPos.x = tab_bar->BarRect.Min.x;

    // Draw separator
    const ImU32 col = GetColorU32((flags & ImGuiTabBarFlags_IsFocused) ? ImGuiCol_TabActive : ImGuiCol_TabUnfocusedActive);
    const float y = tab_bar->BarRect.Max.y - 1.0f;
    if (dock_node != NULL)
    {
        const float separator_min_x = dock_node->Pos.x + window->WindowBorderSize;
        const float separator_max_x = dock_node->Pos.x + dock_node->Size.x - window->WindowBorderSize;
        window->DrawList->AddLine(ImVec2(separator_min_x, y), ImVec2(separator_max_x, y), col, 1.0f);
    }
    else
    {
        const float separator_min_x = tab_bar->BarRect.Min.x - IM_FLOOR(window->WindowPadding.x * 0.5f);
        const float separator_max_x = tab_bar->BarRect.Max.x + IM_FLOOR(window->WindowPadding.x * 0.5f);
        window->DrawList->AddLine(ImVec2(separator_min_x, y), ImVec2(separator_max_x, y), col, 1.0f);
    }
    return true;
}

void    ImGui::EndTabBar()
{
    ImGuiContext& g = *GImGui;
    ImGuiWindow* window = g.CurrentWindow;
    if (window->SkipItems)
        return;

    ImGuiTabBar* tab_bar = g.CurrentTabBar;
    if (tab_bar == NULL)
    {
        IM_ASSERT_USER_ERROR(tab_bar != NULL, "Mismatched BeginTabBar()/EndTabBar()!");
        return;
    }
    if (tab_bar->WantLayout)
        TabBarLayout(tab_bar);

    // Restore the last visible height if no tab is visible, this reduce vertical flicker/movement when a tabs gets removed without calling SetTabItemClosed().
    const bool tab_bar_appearing = (tab_bar->PrevFrameVisible + 1 < g.FrameCount);
    if (tab_bar->VisibleTabWasSubmitted || tab_bar->VisibleTabId == 0 || tab_bar_appearing)
        tab_bar->LastTabContentHeight = ImMax(window->DC.CursorPos.y - tab_bar->BarRect.Max.y, 0.0f);
    else
        window->DC.CursorPos.y = tab_bar->BarRect.Max.y + tab_bar->LastTabContentHeight;

    if ((tab_bar->Flags & ImGuiTabBarFlags_DockNode) == 0)
        PopID();

    g.CurrentTabBarStack.pop_back();
    g.CurrentTabBar = g.CurrentTabBarStack.empty() ? NULL : GetTabBarFromTabBarRef(g.CurrentTabBarStack.back());
}

// This is called only once a frame before by the first call to ItemTab()
// The reason we're not calling it in BeginTabBar() is to leave a chance to the user to call the SetTabItemClosed() functions.
static void ImGui::TabBarLayout(ImGuiTabBar* tab_bar)
{
    ImGuiContext& g = *GImGui;
    tab_bar->WantLayout = false;

    // Garbage collect
    int tab_dst_n = 0;
    for (int tab_src_n = 0; tab_src_n < tab_bar->Tabs.Size; tab_src_n++)
    {
        ImGuiTabItem* tab = &tab_bar->Tabs[tab_src_n];
        if (tab->LastFrameVisible < tab_bar->PrevFrameVisible)
        {
            if (tab->ID == tab_bar->SelectedTabId)
                tab_bar->SelectedTabId = 0;
            continue;
        }
        if (tab_dst_n != tab_src_n)
            tab_bar->Tabs[tab_dst_n] = tab_bar->Tabs[tab_src_n];
        tab_dst_n++;
    }
    if (tab_bar->Tabs.Size != tab_dst_n)
        tab_bar->Tabs.resize(tab_dst_n);

    // Setup next selected tab
    ImGuiID scroll_track_selected_tab_id = 0;
    if (tab_bar->NextSelectedTabId)
    {
        tab_bar->SelectedTabId = tab_bar->NextSelectedTabId;
        tab_bar->NextSelectedTabId = 0;
        scroll_track_selected_tab_id = tab_bar->SelectedTabId;
    }

    // Process order change request (we could probably process it when requested but it's just saner to do it in a single spot).
    if (tab_bar->ReorderRequestTabId != 0)
    {
        if (ImGuiTabItem* tab1 = TabBarFindTabByID(tab_bar, tab_bar->ReorderRequestTabId))
        {
            //IM_ASSERT(tab_bar->Flags & ImGuiTabBarFlags_Reorderable); // <- this may happen when using debug tools
            int tab2_order = tab_bar->GetTabOrder(tab1) + tab_bar->ReorderRequestDir;
            if (tab2_order >= 0 && tab2_order < tab_bar->Tabs.Size)
            {
                ImGuiTabItem* tab2 = &tab_bar->Tabs[tab2_order];
                ImGuiTabItem item_tmp = *tab1;
                *tab1 = *tab2;
                *tab2 = item_tmp;
                if (tab2->ID == tab_bar->SelectedTabId)
                    scroll_track_selected_tab_id = tab2->ID;
                tab1 = tab2 = NULL;
            }
            if (tab_bar->Flags & ImGuiTabBarFlags_SaveSettings)
                MarkIniSettingsDirty();
        }
        tab_bar->ReorderRequestTabId = 0;
    }

    // Tab List Popup (will alter tab_bar->BarRect and therefore the available width!)
    const bool tab_list_popup_button = (tab_bar->Flags & ImGuiTabBarFlags_TabListPopupButton) != 0;
    if (tab_list_popup_button)
        if (ImGuiTabItem* tab_to_select = TabBarTabListPopupButton(tab_bar)) // NB: Will alter BarRect.Max.x!
            scroll_track_selected_tab_id = tab_bar->SelectedTabId = tab_to_select->ID;

    // Compute ideal widths
    g.ShrinkWidthBuffer.resize(tab_bar->Tabs.Size);
    float width_total_contents = 0.0f;
    ImGuiTabItem* most_recently_selected_tab = NULL;
    bool found_selected_tab_id = false;
    for (int tab_n = 0; tab_n < tab_bar->Tabs.Size; tab_n++)
    {
        ImGuiTabItem* tab = &tab_bar->Tabs[tab_n];
        IM_ASSERT(tab->LastFrameVisible >= tab_bar->PrevFrameVisible);

        if (most_recently_selected_tab == NULL || most_recently_selected_tab->LastFrameSelected < tab->LastFrameSelected)
            most_recently_selected_tab = tab;
        if (tab->ID == tab_bar->SelectedTabId)
            found_selected_tab_id = true;

        // Refresh tab width immediately, otherwise changes of style e.g. style.FramePadding.x would noticeably lag in the tab bar.
        // Additionally, when using TabBarAddTab() to manipulate tab bar order we occasionally insert new tabs that don't have a width yet,
        // and we cannot wait for the next BeginTabItem() call. We cannot compute this width within TabBarAddTab() because font size depends on the active window.
        const char* tab_name = tab_bar->GetTabName(tab);
        const bool has_close_button = tab->Window ? tab->Window->HasCloseButton : ((tab->Flags & ImGuiTabItemFlags_NoCloseButton) == 0);
        tab->ContentWidth = TabItemCalcSize(tab_name, has_close_button).x;

        width_total_contents += (tab_n > 0 ? g.Style.ItemInnerSpacing.x : 0.0f) + tab->ContentWidth;

        // Store data so we can build an array sorted by width if we need to shrink tabs down
        g.ShrinkWidthBuffer[tab_n].Index = tab_n;
        g.ShrinkWidthBuffer[tab_n].Width = tab->ContentWidth;
    }

    // Compute width
    const float initial_offset_x = 0.0f; // g.Style.ItemInnerSpacing.x;
    const float width_avail = ImMax(tab_bar->BarRect.GetWidth() - initial_offset_x, 0.0f);
    float width_excess = (width_avail < width_total_contents) ? (width_total_contents - width_avail) : 0.0f;
    if (width_excess > 0.0f && (tab_bar->Flags & ImGuiTabBarFlags_FittingPolicyResizeDown))
    {
        // If we don't have enough room, resize down the largest tabs first
        ShrinkWidths(g.ShrinkWidthBuffer.Data, g.ShrinkWidthBuffer.Size, width_excess);
        for (int tab_n = 0; tab_n < tab_bar->Tabs.Size; tab_n++)
            tab_bar->Tabs[g.ShrinkWidthBuffer[tab_n].Index].Width = IM_FLOOR(g.ShrinkWidthBuffer[tab_n].Width);
    }
    else
    {
        const float tab_max_width = TabBarCalcMaxTabWidth();
        for (int tab_n = 0; tab_n < tab_bar->Tabs.Size; tab_n++)
        {
            ImGuiTabItem* tab = &tab_bar->Tabs[tab_n];
            tab->Width = ImMin(tab->ContentWidth, tab_max_width);
            IM_ASSERT(tab->Width > 0.0f);
        }
    }

    // Layout all active tabs
    float offset_x = initial_offset_x;
    float offset_x_ideal = offset_x;
    tab_bar->OffsetNextTab = offset_x; // This is used by non-reorderable tab bar where the submission order is always honored.
    for (int tab_n = 0; tab_n < tab_bar->Tabs.Size; tab_n++)
    {
        ImGuiTabItem* tab = &tab_bar->Tabs[tab_n];
        tab->Offset = offset_x;
        if (scroll_track_selected_tab_id == 0 && g.NavJustMovedToId == tab->ID)
            scroll_track_selected_tab_id = tab->ID;
        offset_x += tab->Width + g.Style.ItemInnerSpacing.x;
        offset_x_ideal += tab->ContentWidth + g.Style.ItemInnerSpacing.x;
    }
    tab_bar->OffsetMax = ImMax(offset_x - g.Style.ItemInnerSpacing.x, 0.0f);
    tab_bar->OffsetMaxIdeal = ImMax(offset_x_ideal - g.Style.ItemInnerSpacing.x, 0.0f);

    // Horizontal scrolling buttons
    const bool scrolling_buttons = (tab_bar->OffsetMax > tab_bar->BarRect.GetWidth() && tab_bar->Tabs.Size > 1) && !(tab_bar->Flags & ImGuiTabBarFlags_NoTabListScrollingButtons) && (tab_bar->Flags & ImGuiTabBarFlags_FittingPolicyScroll);
    if (scrolling_buttons)
        if (ImGuiTabItem* tab_to_select = TabBarScrollingButtons(tab_bar)) // NB: Will alter BarRect.Max.x!
            scroll_track_selected_tab_id = tab_bar->SelectedTabId = tab_to_select->ID;

    // If we have lost the selected tab, select the next most recently active one
    if (found_selected_tab_id == false)
        tab_bar->SelectedTabId = 0;
    if (tab_bar->SelectedTabId == 0 && tab_bar->NextSelectedTabId == 0 && most_recently_selected_tab != NULL)
        scroll_track_selected_tab_id = tab_bar->SelectedTabId = most_recently_selected_tab->ID;

    // Lock in visible tab
    tab_bar->VisibleTabId = tab_bar->SelectedTabId;
    tab_bar->VisibleTabWasSubmitted = false;

    // CTRL+TAB can override visible tab temporarily
    if (g.NavWindowingTarget != NULL && g.NavWindowingTarget->DockNode && g.NavWindowingTarget->DockNode->TabBar == tab_bar)
        tab_bar->VisibleTabId = scroll_track_selected_tab_id = g.NavWindowingTarget->ID;

    // Update scrolling
    if (scroll_track_selected_tab_id)
        if (ImGuiTabItem* scroll_track_selected_tab = TabBarFindTabByID(tab_bar, scroll_track_selected_tab_id))
            TabBarScrollToTab(tab_bar, scroll_track_selected_tab);
    tab_bar->ScrollingAnim = TabBarScrollClamp(tab_bar, tab_bar->ScrollingAnim);
    tab_bar->ScrollingTarget = TabBarScrollClamp(tab_bar, tab_bar->ScrollingTarget);
    if (tab_bar->ScrollingAnim != tab_bar->ScrollingTarget)
    {
        // Scrolling speed adjust itself so we can always reach our target in 1/3 seconds.
        // Teleport if we are aiming far off the visible line
        tab_bar->ScrollingSpeed = ImMax(tab_bar->ScrollingSpeed, 70.0f * g.FontSize);
        tab_bar->ScrollingSpeed = ImMax(tab_bar->ScrollingSpeed, ImFabs(tab_bar->ScrollingTarget - tab_bar->ScrollingAnim) / 0.3f);
        const bool teleport = (tab_bar->PrevFrameVisible + 1 < g.FrameCount) || (tab_bar->ScrollingTargetDistToVisibility > 10.0f * g.FontSize);
        tab_bar->ScrollingAnim = teleport ? tab_bar->ScrollingTarget : ImLinearSweep(tab_bar->ScrollingAnim, tab_bar->ScrollingTarget, g.IO.DeltaTime * tab_bar->ScrollingSpeed);
    }
    else
    {
        tab_bar->ScrollingSpeed = 0.0f;
    }

    // Clear name buffers
    if ((tab_bar->Flags & ImGuiTabBarFlags_DockNode) == 0)
        tab_bar->TabsNames.Buf.resize(0);
}

// Dockables uses Name/ID in the global namespace. Non-dockable items use the ID stack.
static ImU32   ImGui::TabBarCalcTabID(ImGuiTabBar* tab_bar, const char* label)
{
    if (tab_bar->Flags & ImGuiTabBarFlags_DockNode)
    {
        ImGuiID id = ImHashStr(label);
        KeepAliveID(id);
        return id;
    }
    else
    {
        ImGuiWindow* window = GImGui->CurrentWindow;
        return window->GetID(label);
    }
}

static float ImGui::TabBarCalcMaxTabWidth()
{
    ImGuiContext& g = *GImGui;
    return g.FontSize * 20.0f;
}

ImGuiTabItem* ImGui::TabBarFindTabByID(ImGuiTabBar* tab_bar, ImGuiID tab_id)
{
    if (tab_id != 0)
        for (int n = 0; n < tab_bar->Tabs.Size; n++)
            if (tab_bar->Tabs[n].ID == tab_id)
                return &tab_bar->Tabs[n];
    return NULL;
}

// FIXME: See references to #2304 in TODO.txt
ImGuiTabItem* ImGui::TabBarFindMostRecentlySelectedTabForActiveWindow(ImGuiTabBar* tab_bar)
{
    ImGuiTabItem* most_recently_selected_tab = NULL;
    for (int tab_n = 0; tab_n < tab_bar->Tabs.Size; tab_n++)
    {
        ImGuiTabItem* tab = &tab_bar->Tabs[tab_n];
        if (most_recently_selected_tab == NULL || most_recently_selected_tab->LastFrameSelected < tab->LastFrameSelected)
            if (tab->Window && tab->Window->WasActive)
                most_recently_selected_tab = tab;
    }
    return most_recently_selected_tab;
}

// The purpose of this call is to register tab in advance so we can control their order at the time they appear.
// Otherwise calling this is unnecessary as tabs are appending as needed by the BeginTabItem() function.
void ImGui::TabBarAddTab(ImGuiTabBar* tab_bar, ImGuiTabItemFlags tab_flags, ImGuiWindow* window)
{
    ImGuiContext& g = *GImGui;
    IM_ASSERT(TabBarFindTabByID(tab_bar, window->ID) == NULL);
    IM_ASSERT(g.CurrentTabBar == NULL);                     // Can't work while the tab bar is active as our tab doesn't have an X offset yet

    ImGuiTabItem new_tab;
    new_tab.ID = window->ID;
    new_tab.Flags = tab_flags;
    new_tab.LastFrameVisible = tab_bar->CurrFrameVisible;   // Required so BeginTabBar() doesn't ditch the tab
    if (new_tab.LastFrameVisible == -1)
        new_tab.LastFrameVisible = g.FrameCount - 1;
    new_tab.Window = window;                                // Required so tab bar layout can compute the tab width before tab submission
    tab_bar->Tabs.push_back(new_tab);
}

// The *TabId fields be already set by the docking system _before_ the actual TabItem was created, so we clear them regardless.
void ImGui::TabBarRemoveTab(ImGuiTabBar* tab_bar, ImGuiID tab_id)
{
    if (ImGuiTabItem* tab = TabBarFindTabByID(tab_bar, tab_id))
        tab_bar->Tabs.erase(tab);
    if (tab_bar->VisibleTabId == tab_id)      { tab_bar->VisibleTabId = 0; }
    if (tab_bar->SelectedTabId == tab_id)     { tab_bar->SelectedTabId = 0; }
    if (tab_bar->NextSelectedTabId == tab_id) { tab_bar->NextSelectedTabId = 0; }
}

// Called on manual closure attempt
void ImGui::TabBarCloseTab(ImGuiTabBar* tab_bar, ImGuiTabItem* tab)
{
    if ((tab_bar->VisibleTabId == tab->ID) && !(tab->Flags & ImGuiTabItemFlags_UnsavedDocument))
    {
        // This will remove a frame of lag for selecting another tab on closure.
        // However we don't run it in the case where the 'Unsaved' flag is set, so user gets a chance to fully undo the closure
        tab->LastFrameVisible = -1;
        tab_bar->SelectedTabId = tab_bar->NextSelectedTabId = 0;
    }
    else if ((tab_bar->VisibleTabId != tab->ID) && (tab->Flags & ImGuiTabItemFlags_UnsavedDocument))
    {
        // Actually select before expecting closure
        tab_bar->NextSelectedTabId = tab->ID;
    }
}

static float ImGui::TabBarScrollClamp(ImGuiTabBar* tab_bar, float scrolling)
{
    scrolling = ImMin(scrolling, tab_bar->OffsetMax - tab_bar->BarRect.GetWidth());
    return ImMax(scrolling, 0.0f);
}

static void ImGui::TabBarScrollToTab(ImGuiTabBar* tab_bar, ImGuiTabItem* tab)
{
    ImGuiContext& g = *GImGui;
    float margin = g.FontSize * 1.0f; // When to scroll to make Tab N+1 visible always make a bit of N visible to suggest more scrolling area (since we don't have a scrollbar)
    int order = tab_bar->GetTabOrder(tab);
    float tab_x1 = tab->Offset + (order > 0 ? -margin : 0.0f);
    float tab_x2 = tab->Offset + tab->Width + (order + 1 < tab_bar->Tabs.Size ? margin : 1.0f);
    tab_bar->ScrollingTargetDistToVisibility = 0.0f;
    if (tab_bar->ScrollingTarget > tab_x1 || (tab_x2 - tab_x1 >= tab_bar->BarRect.GetWidth()))
    {
        tab_bar->ScrollingTargetDistToVisibility = ImMax(tab_bar->ScrollingAnim - tab_x2, 0.0f);
        tab_bar->ScrollingTarget = tab_x1;
    }
    else if (tab_bar->ScrollingTarget < tab_x2 - tab_bar->BarRect.GetWidth())
    {
        tab_bar->ScrollingTargetDistToVisibility = ImMax((tab_x1 - tab_bar->BarRect.GetWidth()) - tab_bar->ScrollingAnim, 0.0f);
        tab_bar->ScrollingTarget = tab_x2 - tab_bar->BarRect.GetWidth();
    }
}

void ImGui::TabBarQueueChangeTabOrder(ImGuiTabBar* tab_bar, const ImGuiTabItem* tab, int dir)
{
    IM_ASSERT(dir == -1 || dir == +1);
    IM_ASSERT(tab_bar->ReorderRequestTabId == 0);
    tab_bar->ReorderRequestTabId = tab->ID;
    tab_bar->ReorderRequestDir = (ImS8)dir;
}

static ImGuiTabItem* ImGui::TabBarScrollingButtons(ImGuiTabBar* tab_bar)
{
    ImGuiContext& g = *GImGui;
    ImGuiWindow* window = g.CurrentWindow;

    const ImVec2 arrow_button_size(g.FontSize - 2.0f, g.FontSize + g.Style.FramePadding.y * 2.0f);
    const float scrolling_buttons_width = arrow_button_size.x * 2.0f;

    const ImVec2 backup_cursor_pos = window->DC.CursorPos;
    //window->DrawList->AddRect(ImVec2(tab_bar->BarRect.Max.x - scrolling_buttons_width, tab_bar->BarRect.Min.y), ImVec2(tab_bar->BarRect.Max.x, tab_bar->BarRect.Max.y), IM_COL32(255,0,0,255));

    const ImRect avail_bar_rect = tab_bar->BarRect;
    bool want_clip_rect = !avail_bar_rect.Contains(ImRect(window->DC.CursorPos, window->DC.CursorPos + ImVec2(scrolling_buttons_width, 0.0f)));
    if (want_clip_rect)
        PushClipRect(tab_bar->BarRect.Min, tab_bar->BarRect.Max + ImVec2(g.Style.ItemInnerSpacing.x, 0.0f), true);

    ImGuiTabItem* tab_to_select = NULL;

    int select_dir = 0;
    ImVec4 arrow_col = g.Style.Colors[ImGuiCol_Text];
    arrow_col.w *= 0.5f;

    PushStyleColor(ImGuiCol_Text, arrow_col);
    PushStyleColor(ImGuiCol_Button, ImVec4(0, 0, 0, 0));
    const float backup_repeat_delay = g.IO.KeyRepeatDelay;
    const float backup_repeat_rate = g.IO.KeyRepeatRate;
    g.IO.KeyRepeatDelay = 0.250f;
    g.IO.KeyRepeatRate = 0.200f;
    window->DC.CursorPos = ImVec2(tab_bar->BarRect.Max.x - scrolling_buttons_width, tab_bar->BarRect.Min.y);
    if (ArrowButtonEx("##<", ImGuiDir_Left, arrow_button_size, ImGuiButtonFlags_PressedOnClick | ImGuiButtonFlags_Repeat))
        select_dir = -1;
    window->DC.CursorPos = ImVec2(tab_bar->BarRect.Max.x - scrolling_buttons_width + arrow_button_size.x, tab_bar->BarRect.Min.y);
    if (ArrowButtonEx("##>", ImGuiDir_Right, arrow_button_size, ImGuiButtonFlags_PressedOnClick | ImGuiButtonFlags_Repeat))
        select_dir = +1;
    PopStyleColor(2);
    g.IO.KeyRepeatRate = backup_repeat_rate;
    g.IO.KeyRepeatDelay = backup_repeat_delay;

    if (want_clip_rect)
        PopClipRect();

    if (select_dir != 0)
        if (ImGuiTabItem* tab_item = TabBarFindTabByID(tab_bar, tab_bar->SelectedTabId))
        {
            int selected_order = tab_bar->GetTabOrder(tab_item);
            int target_order = selected_order + select_dir;
            tab_to_select = &tab_bar->Tabs[(target_order >= 0 && target_order < tab_bar->Tabs.Size) ? target_order : selected_order]; // If we are at the end of the list, still scroll to make our tab visible
        }
    window->DC.CursorPos = backup_cursor_pos;
    tab_bar->BarRect.Max.x -= scrolling_buttons_width + 1.0f;

    return tab_to_select;
}

static ImGuiTabItem* ImGui::TabBarTabListPopupButton(ImGuiTabBar* tab_bar)
{
    ImGuiContext& g = *GImGui;
    ImGuiWindow* window = g.CurrentWindow;

    // We use g.Style.FramePadding.y to match the square ArrowButton size
    const float tab_list_popup_button_width = g.FontSize + g.Style.FramePadding.y;
    const ImVec2 backup_cursor_pos = window->DC.CursorPos;
    window->DC.CursorPos = ImVec2(tab_bar->BarRect.Min.x - g.Style.FramePadding.y, tab_bar->BarRect.Min.y);
    tab_bar->BarRect.Min.x += tab_list_popup_button_width;

    ImVec4 arrow_col = g.Style.Colors[ImGuiCol_Text];
    arrow_col.w *= 0.5f;
    PushStyleColor(ImGuiCol_Text, arrow_col);
    PushStyleColor(ImGuiCol_Button, ImVec4(0, 0, 0, 0));
    bool open = BeginCombo("##v", NULL, ImGuiComboFlags_NoPreview);
    PopStyleColor(2);

    ImGuiTabItem* tab_to_select = NULL;
    if (open)
    {
        for (int tab_n = 0; tab_n < tab_bar->Tabs.Size; tab_n++)
        {
            ImGuiTabItem* tab = &tab_bar->Tabs[tab_n];
            const char* tab_name = tab_bar->GetTabName(tab);
            if (Selectable(tab_name, tab_bar->SelectedTabId == tab->ID))
                tab_to_select = tab;
        }
        EndCombo();
    }

    window->DC.CursorPos = backup_cursor_pos;
    return tab_to_select;
}

//-------------------------------------------------------------------------
// [SECTION] Widgets: BeginTabItem, EndTabItem, etc.
//-------------------------------------------------------------------------
// [BETA API] API may evolve!
//-------------------------------------------------------------------------
// - BeginTabItem()
// - EndTabItem()
// - TabItemEx() [Internal]
// - SetTabItemClosed()
// - TabItemCalcSize() [Internal]
// - TabItemBackground() [Internal]
// - TabItemLabelAndCloseButton() [Internal]
//-------------------------------------------------------------------------

bool    ImGui::BeginTabItem(const char* label, bool* p_open, ImGuiTabItemFlags flags)
{
    ImGuiContext& g = *GImGui;
    ImGuiWindow* window = g.CurrentWindow;
    if (window->SkipItems)
        return false;

    ImGuiTabBar* tab_bar = g.CurrentTabBar;
    if (tab_bar == NULL)
    {
        IM_ASSERT_USER_ERROR(tab_bar, "BeginTabItem() Needs to be called between BeginTabBar() and EndTabBar()!");
        return false;
    }
    bool ret = TabItemEx(tab_bar, label, p_open, flags, NULL);
    if (ret && !(flags & ImGuiTabItemFlags_NoPushId))
    {
        ImGuiTabItem* tab = &tab_bar->Tabs[tab_bar->LastTabItemIdx];
        PushOverrideID(tab->ID); // We already hashed 'label' so push into the ID stack directly instead of doing another hash through PushID(label)
    }
    return ret;
}

void    ImGui::EndTabItem()
{
    ImGuiContext& g = *GImGui;
    ImGuiWindow* window = g.CurrentWindow;
    if (window->SkipItems)
        return;

    ImGuiTabBar* tab_bar = g.CurrentTabBar;
    if (tab_bar == NULL)
    {
        IM_ASSERT(tab_bar != NULL && "Needs to be called between BeginTabBar() and EndTabBar()!");
        return;
    }
    IM_ASSERT(tab_bar->LastTabItemIdx >= 0);
    ImGuiTabItem* tab = &tab_bar->Tabs[tab_bar->LastTabItemIdx];
    if (!(tab->Flags & ImGuiTabItemFlags_NoPushId))
        window->IDStack.pop_back();
}

bool    ImGui::TabItemEx(ImGuiTabBar* tab_bar, const char* label, bool* p_open, ImGuiTabItemFlags flags, ImGuiWindow* docked_window)
{
    // Layout whole tab bar if not already done
    if (tab_bar->WantLayout)
        TabBarLayout(tab_bar);

    ImGuiContext& g = *GImGui;
    ImGuiWindow* window = g.CurrentWindow;
    if (window->SkipItems)
        return false;

    const ImGuiStyle& style = g.Style;
    const ImGuiID id = TabBarCalcTabID(tab_bar, label);

    // If the user called us with *p_open == false, we early out and don't render. We make a dummy call to ItemAdd() so that attempts to use a contextual popup menu with an implicit ID won't use an older ID.
    if (p_open && !*p_open)
    {
        PushItemFlag(ImGuiItemFlags_NoNav | ImGuiItemFlags_NoNavDefaultFocus, true);
        ItemAdd(ImRect(), id);
        PopItemFlag();
        return false;
    }

    // Store into ImGuiTabItemFlags_NoCloseButton, also honor ImGuiTabItemFlags_NoCloseButton passed by user (although not documented)
    if (flags & ImGuiTabItemFlags_NoCloseButton)
        p_open = NULL;
    else if (p_open == NULL)
        flags |= ImGuiTabItemFlags_NoCloseButton;

    // Calculate tab contents size
    ImVec2 size = TabItemCalcSize(label, p_open != NULL);

    // Acquire tab data
    ImGuiTabItem* tab = TabBarFindTabByID(tab_bar, id);
    bool tab_is_new = false;
    if (tab == NULL)
    {
        tab_bar->Tabs.push_back(ImGuiTabItem());
        tab = &tab_bar->Tabs.back();
        tab->ID = id;
        tab->Width = size.x;
        tab_is_new = true;
    }
    tab_bar->LastTabItemIdx = (short)tab_bar->Tabs.index_from_ptr(tab);
    tab->ContentWidth = size.x;

    const bool tab_bar_appearing = (tab_bar->PrevFrameVisible + 1 < g.FrameCount);
    const bool tab_bar_focused = (tab_bar->Flags & ImGuiTabBarFlags_IsFocused) != 0;
    const bool tab_appearing = (tab->LastFrameVisible + 1 < g.FrameCount);
    tab->LastFrameVisible = g.FrameCount;
    tab->Flags = flags;
    tab->Window = docked_window;

    // Append name with zero-terminator
    if (tab_bar->Flags & ImGuiTabBarFlags_DockNode)
    {
        IM_ASSERT(tab->Window != NULL);
        tab->NameOffset = -1;
    }
    else
    {
        IM_ASSERT(tab->Window == NULL);
        tab->NameOffset = tab_bar->TabsNames.size();
        tab_bar->TabsNames.append(label, label + strlen(label) + 1); // Append name _with_ the zero-terminator.
    }

    // If we are not reorderable, always reset offset based on submission order.
    // (We already handled layout and sizing using the previous known order, but sizing is not affected by order!)
    if (!tab_appearing && !(tab_bar->Flags & ImGuiTabBarFlags_Reorderable))
    {
        tab->Offset = tab_bar->OffsetNextTab;
        tab_bar->OffsetNextTab += tab->Width + g.Style.ItemInnerSpacing.x;
    }

    // Update selected tab
    if (tab_appearing && (tab_bar->Flags & ImGuiTabBarFlags_AutoSelectNewTabs) && tab_bar->NextSelectedTabId == 0)
        if (!tab_bar_appearing || tab_bar->SelectedTabId == 0)
            tab_bar->NextSelectedTabId = id;  // New tabs gets activated
    if ((flags & ImGuiTabItemFlags_SetSelected) && (tab_bar->SelectedTabId != id)) // SetSelected can only be passed on explicit tab bar
        tab_bar->NextSelectedTabId = id;

    // Lock visibility
    bool tab_contents_visible = (tab_bar->VisibleTabId == id);
    if (tab_contents_visible)
        tab_bar->VisibleTabWasSubmitted = true;

    // On the very first frame of a tab bar we let first tab contents be visible to minimize appearing glitches
    if (!tab_contents_visible && tab_bar->SelectedTabId == 0 && tab_bar_appearing && docked_window == NULL)
        if (tab_bar->Tabs.Size == 1 && !(tab_bar->Flags & ImGuiTabBarFlags_AutoSelectNewTabs))
            tab_contents_visible = true;

    if (tab_appearing && !(tab_bar_appearing && !tab_is_new))
    {
        PushItemFlag(ImGuiItemFlags_NoNav | ImGuiItemFlags_NoNavDefaultFocus, true);
        ItemAdd(ImRect(), id);
        PopItemFlag();
        return tab_contents_visible;
    }

    if (tab_bar->SelectedTabId == id)
        tab->LastFrameSelected = g.FrameCount;

    // Backup current layout position
    const ImVec2 backup_main_cursor_pos = window->DC.CursorPos;

    // Layout
    size.x = tab->Width;
    window->DC.CursorPos = tab_bar->BarRect.Min + ImVec2(IM_FLOOR(tab->Offset - tab_bar->ScrollingAnim), 0.0f);
    ImVec2 pos = window->DC.CursorPos;
    ImRect bb(pos, pos + size);

    // We don't have CPU clipping primitives to clip the CloseButton (until it becomes a texture), so need to add an extra draw call (temporary in the case of vertical animation)
    bool want_clip_rect = (bb.Min.x < tab_bar->BarRect.Min.x) || (bb.Max.x > tab_bar->BarRect.Max.x);
    if (want_clip_rect)
        PushClipRect(ImVec2(ImMax(bb.Min.x, tab_bar->BarRect.Min.x), bb.Min.y - 1), ImVec2(tab_bar->BarRect.Max.x, bb.Max.y), true);

    ImVec2 backup_cursor_max_pos = window->DC.CursorMaxPos;
    ItemSize(bb.GetSize(), style.FramePadding.y);
    window->DC.CursorMaxPos = backup_cursor_max_pos;

    if (!ItemAdd(bb, id))
    {
        if (want_clip_rect)
            PopClipRect();
        window->DC.CursorPos = backup_main_cursor_pos;
        return tab_contents_visible;
    }

    // Click to Select a tab
    ImGuiButtonFlags button_flags = (ImGuiButtonFlags_PressedOnClick | ImGuiButtonFlags_AllowItemOverlap);
    if (g.DragDropActive && !g.DragDropPayload.IsDataType(IMGUI_PAYLOAD_TYPE_WINDOW))
        button_flags |= ImGuiButtonFlags_PressedOnDragDropHold;
    bool hovered, held;
    bool pressed = ButtonBehavior(bb, id, &hovered, &held, button_flags);
    if (pressed)
        tab_bar->NextSelectedTabId = id;
    hovered |= (g.HoveredId == id);

    // Allow the close button to overlap unless we are dragging (in which case we don't want any overlapping tabs to be hovered)
    if (!held)
        SetItemAllowOverlap();

    // Drag and drop a single floating window node moves it
    ImGuiDockNode* node = docked_window ? docked_window->DockNode : NULL;
    const bool single_floating_window_node = node && node->IsFloatingNode() && (node->Windows.Size == 1);
    if (held && single_floating_window_node && IsMouseDragging(0, 0.0f))
    {
        // Move
        StartMouseMovingWindow(docked_window);
    }
    else if (held && !tab_appearing && IsMouseDragging(0))
    {
        // Drag and drop: re-order tabs
        float drag_distance_from_edge_x = 0.0f;
        if (!g.DragDropActive && ((tab_bar->Flags & ImGuiTabBarFlags_Reorderable) || (docked_window != NULL)))
        {
            // While moving a tab it will jump on the other side of the mouse, so we also test for MouseDelta.x
            if (g.IO.MouseDelta.x < 0.0f && g.IO.MousePos.x < bb.Min.x)
            {
                drag_distance_from_edge_x = bb.Min.x - g.IO.MousePos.x;
                if (tab_bar->Flags & ImGuiTabBarFlags_Reorderable)
                    TabBarQueueChangeTabOrder(tab_bar, tab, -1);
            }
            else if (g.IO.MouseDelta.x > 0.0f && g.IO.MousePos.x > bb.Max.x)
            {
                drag_distance_from_edge_x = g.IO.MousePos.x - bb.Max.x;
                if (tab_bar->Flags & ImGuiTabBarFlags_Reorderable)
                    TabBarQueueChangeTabOrder(tab_bar, tab, +1);
            }
        }

        // Extract a Dockable window out of it's tab bar
        if (docked_window != NULL && !(docked_window->Flags & ImGuiWindowFlags_NoMove))
        {
            // We use a variable threshold to distinguish dragging tabs within a tab bar and extracting them out of the tab bar
            bool undocking_tab = (g.DragDropActive && g.DragDropPayload.SourceId == id);

            if (!undocking_tab) //&& (!g.IO.ConfigDockingWithShift || g.IO.KeyShift)
            {
                float threshold_base = g.FontSize;
                //float threshold_base = g.IO.ConfigDockingWithShift ? g.FontSize * 0.5f : g.FontSize;
                float threshold_x = (threshold_base * 2.2f);
                float threshold_y = (threshold_base * 1.5f) + ImClamp((ImFabs(g.IO.MouseDragMaxDistanceAbs[0].x) - threshold_base * 2.0f) * 0.20f, 0.0f, threshold_base * 4.0f);
                //GetForegroundDrawList()->AddRect(ImVec2(bb.Min.x - threshold_x, bb.Min.y - threshold_y), ImVec2(bb.Max.x + threshold_x, bb.Max.y + threshold_y), IM_COL32_WHITE); // [DEBUG]

                float distance_from_edge_y = ImMax(bb.Min.y - g.IO.MousePos.y, g.IO.MousePos.y - bb.Max.y);
                if (distance_from_edge_y >= threshold_y)
                    undocking_tab = true;
                else if (drag_distance_from_edge_x > threshold_x)
                    if ((tab_bar->ReorderRequestDir < 0 && tab_bar->GetTabOrder(tab) == 0) || (tab_bar->ReorderRequestDir > 0 && tab_bar->GetTabOrder(tab) == tab_bar->Tabs.Size - 1))
                        undocking_tab = true;
            }

            if (undocking_tab)
            {
                // Undock
                DockContextQueueUndockWindow(&g, docked_window);
                g.MovingWindow = docked_window;
                g.ActiveId = g.MovingWindow->MoveId;
                g.ActiveIdClickOffset -= g.MovingWindow->Pos - bb.Min;
            }
        }
    }

#if 0
    if (hovered && g.HoveredIdNotActiveTimer > 0.50f && bb.GetWidth() < tab->ContentWidth)
    {
        // Enlarge tab display when hovering
        bb.Max.x = bb.Min.x + IM_FLOOR(ImLerp(bb.GetWidth(), tab->ContentWidth, ImSaturate((g.HoveredIdNotActiveTimer - 0.40f) * 6.0f)));
        display_draw_list = GetForegroundDrawList(window);
        TabItemBackground(display_draw_list, bb, flags, GetColorU32(ImGuiCol_TitleBgActive));
    }
#endif

    // Render tab shape
    ImDrawList* display_draw_list = window->DrawList;
    const ImU32 tab_col = GetColorU32((held || hovered) ? ImGuiCol_TabHovered : tab_contents_visible ? (tab_bar_focused ? ImGuiCol_TabActive : ImGuiCol_TabUnfocusedActive) : (tab_bar_focused ? ImGuiCol_Tab : ImGuiCol_TabUnfocused));
    TabItemBackground(display_draw_list, bb, flags, tab_col);
    RenderNavHighlight(bb, id);

    // Select with right mouse button. This is so the common idiom for context menu automatically highlight the current widget.
    const bool hovered_unblocked = IsItemHovered(ImGuiHoveredFlags_AllowWhenBlockedByPopup);
    if (hovered_unblocked && (IsMouseClicked(1) || IsMouseReleased(1)))
        tab_bar->NextSelectedTabId = id;

    if (tab_bar->Flags & ImGuiTabBarFlags_NoCloseWithMiddleMouseButton)
        flags |= ImGuiTabItemFlags_NoCloseWithMiddleMouseButton;

    // Render tab label, process close button
    const ImGuiID close_button_id = p_open ? window->GetID((void*)((intptr_t)id + 1)) : 0;
    bool just_closed = TabItemLabelAndCloseButton(display_draw_list, bb, flags, tab_bar->FramePadding, label, id, close_button_id);
    if (just_closed && p_open != NULL)
    {
        *p_open = false;
        TabBarCloseTab(tab_bar, tab);
    }

    // Restore main window position so user can draw there
    if (want_clip_rect)
        PopClipRect();
    window->DC.CursorPos = backup_main_cursor_pos;

    // Tooltip (FIXME: Won't work over the close button because ItemOverlap systems messes up with HoveredIdTimer)
    // We test IsItemHovered() to discard e.g. when another item is active or drag and drop over the tab bar (which g.HoveredId ignores)
    if (g.HoveredId == id && !held && g.HoveredIdNotActiveTimer > 0.50f && IsItemHovered())
        if (!(tab_bar->Flags & ImGuiTabBarFlags_NoTooltip))
            SetTooltip("%.*s", (int)(FindRenderedTextEnd(label) - label), label);

    return tab_contents_visible;
}

// [Public] This is call is 100% optional but it allows to remove some one-frame glitches when a tab has been unexpectedly removed.
// To use it to need to call the function SetTabItemClosed() after BeginTabBar() and before any call to BeginTabItem()
void    ImGui::SetTabItemClosed(const char* label)
{
    ImGuiContext& g = *GImGui;
    bool is_within_manual_tab_bar = g.CurrentTabBar && !(g.CurrentTabBar->Flags & ImGuiTabBarFlags_DockNode);
    if (is_within_manual_tab_bar)
    {
        ImGuiTabBar* tab_bar = g.CurrentTabBar;
        IM_ASSERT(tab_bar->WantLayout);         // Needs to be called AFTER BeginTabBar() and BEFORE the first call to BeginTabItem()
        ImGuiID tab_id = TabBarCalcTabID(tab_bar, label);
        TabBarRemoveTab(tab_bar, tab_id);
    }
    else if (ImGuiWindow* window = FindWindowByName(label))
    {
        if (window->DockIsActive)
            if (ImGuiDockNode* node = window->DockNode)
            {
                ImGuiID tab_id = TabBarCalcTabID(node->TabBar, label);
                TabBarRemoveTab(node->TabBar, tab_id);
                window->DockTabWantClose = true;
            }
    }
}

ImVec2 ImGui::TabItemCalcSize(const char* label, bool has_close_button)
{
    ImGuiContext& g = *GImGui;
    ImVec2 label_size = CalcTextSize(label, NULL, true);
    ImVec2 size = ImVec2(label_size.x + g.Style.FramePadding.x, label_size.y + g.Style.FramePadding.y * 2.0f);
    if (has_close_button)
        size.x += g.Style.FramePadding.x + (g.Style.ItemInnerSpacing.x + g.FontSize); // We use Y intentionally to fit the close button circle.
    else
        size.x += g.Style.FramePadding.x + 1.0f;
    return ImVec2(ImMin(size.x, TabBarCalcMaxTabWidth()), size.y);
}

void ImGui::TabItemBackground(ImDrawList* draw_list, const ImRect& bb, ImGuiTabItemFlags flags, ImU32 col)
{
    // While rendering tabs, we trim 1 pixel off the top of our bounding box so they can fit within a regular frame height while looking "detached" from it.
    ImGuiContext& g = *GImGui;
    const float width = bb.GetWidth();
    IM_UNUSED(flags);
    IM_ASSERT(width > 0.0f);
    const float rounding = ImMax(0.0f, ImMin(g.Style.TabRounding, width * 0.5f - 1.0f));
    const float y1 = bb.Min.y + 1.0f;
    const float y2 = bb.Max.y + ((flags & ImGuiTabItemFlags_Preview) ? 0.0f : -1.0f);
    draw_list->PathLineTo(ImVec2(bb.Min.x, y2));
    draw_list->PathArcToFast(ImVec2(bb.Min.x + rounding, y1 + rounding), rounding, 6, 9);
    draw_list->PathArcToFast(ImVec2(bb.Max.x - rounding, y1 + rounding), rounding, 9, 12);
    draw_list->PathLineTo(ImVec2(bb.Max.x, y2));
    draw_list->PathFillConvex(col);
    if (g.Style.TabBorderSize > 0.0f)
    {
        draw_list->PathLineTo(ImVec2(bb.Min.x + 0.5f, y2));
        draw_list->PathArcToFast(ImVec2(bb.Min.x + rounding + 0.5f, y1 + rounding + 0.5f), rounding, 6, 9);
        draw_list->PathArcToFast(ImVec2(bb.Max.x - rounding - 0.5f, y1 + rounding + 0.5f), rounding, 9, 12);
        draw_list->PathLineTo(ImVec2(bb.Max.x - 0.5f, y2));
        draw_list->PathStroke(GetColorU32(ImGuiCol_Border), false, g.Style.TabBorderSize);
    }
}

// Render text label (with custom clipping) + Unsaved Document marker + Close Button logic
// We tend to lock style.FramePadding for a given tab-bar, hence the 'frame_padding' parameter.
bool ImGui::TabItemLabelAndCloseButton(ImDrawList* draw_list, const ImRect& bb, ImGuiTabItemFlags flags, ImVec2 frame_padding, const char* label, ImGuiID tab_id, ImGuiID close_button_id)
{
    ImGuiContext& g = *GImGui;
    ImVec2 label_size = CalcTextSize(label, NULL, true);
    if (bb.GetWidth() <= 1.0f)
        return false;

    // Render text label (with clipping + alpha gradient) + unsaved marker
    const char* TAB_UNSAVED_MARKER = "*";
    ImRect text_pixel_clip_bb(bb.Min.x + frame_padding.x, bb.Min.y + frame_padding.y, bb.Max.x - frame_padding.x, bb.Max.y);
    if (flags & ImGuiTabItemFlags_UnsavedDocument)
    {
        text_pixel_clip_bb.Max.x -= CalcTextSize(TAB_UNSAVED_MARKER, NULL, false).x;
        ImVec2 unsaved_marker_pos(ImMin(bb.Min.x + frame_padding.x + label_size.x + 2, text_pixel_clip_bb.Max.x), bb.Min.y + frame_padding.y + IM_FLOOR(-g.FontSize * 0.25f));
        RenderTextClippedEx(draw_list, unsaved_marker_pos, bb.Max - frame_padding, TAB_UNSAVED_MARKER, NULL, NULL);
    }
    ImRect text_ellipsis_clip_bb = text_pixel_clip_bb;

    // Close Button
    // We are relying on a subtle and confusing distinction between 'hovered' and 'g.HoveredId' which happens because we are using ImGuiButtonFlags_AllowOverlapMode + SetItemAllowOverlap()
    //  'hovered' will be true when hovering the Tab but NOT when hovering the close button
    //  'g.HoveredId==id' will be true when hovering the Tab including when hovering the close button
    //  'g.ActiveId==close_button_id' will be true when we are holding on the close button, in which case both hovered booleans are false
    bool close_button_pressed = false;
    bool close_button_visible = false;
    if (close_button_id != 0)
        if (g.HoveredId == tab_id || g.HoveredId == close_button_id || g.ActiveId == close_button_id)
            close_button_visible = true;
    if (close_button_visible)
    {
        ImGuiItemHoveredDataBackup last_item_backup;
        const float close_button_sz = g.FontSize;
        PushStyleVar(ImGuiStyleVar_FramePadding, frame_padding);
        if (CloseButton(close_button_id, ImVec2(bb.Max.x - frame_padding.x * 2.0f - close_button_sz, bb.Min.y)))
            close_button_pressed = true;
        PopStyleVar();
        last_item_backup.Restore();

        // Close with middle mouse button
        if (!(flags & ImGuiTabItemFlags_NoCloseWithMiddleMouseButton) && IsMouseClicked(2))
            close_button_pressed = true;

        text_pixel_clip_bb.Max.x -= close_button_sz;
    }

    float ellipsis_max_x = close_button_visible ? text_pixel_clip_bb.Max.x : bb.Max.x - 1.0f;
    RenderTextEllipsis(draw_list, text_ellipsis_clip_bb.Min, text_ellipsis_clip_bb.Max, text_pixel_clip_bb.Max.x, ellipsis_max_x, label, NULL, &label_size);

    return close_button_pressed;
}


//-------------------------------------------------------------------------
// [SECTION] Widgets: Columns, BeginColumns, EndColumns, etc.
// In the current version, Columns are very weak. Needs to be replaced with a more full-featured system.
//-------------------------------------------------------------------------
// - GetColumnIndex()
// - GetColumnCount()
// - GetColumnOffset()
// - GetColumnWidth()
// - SetColumnOffset()
// - SetColumnWidth()
// - PushColumnClipRect() [Internal]
// - PushColumnsBackground() [Internal]
// - PopColumnsBackground() [Internal]
// - FindOrCreateColumns() [Internal]
// - GetColumnsID() [Internal]
// - BeginColumns()
// - NextColumn()
// - EndColumns()
// - Columns()
//-------------------------------------------------------------------------

int ImGui::GetColumnIndex()
{
    ImGuiWindow* window = GetCurrentWindowRead();
    return window->DC.CurrentColumns ? window->DC.CurrentColumns->Current : 0;
}

int ImGui::GetColumnsCount()
{
    ImGuiWindow* window = GetCurrentWindowRead();
    return window->DC.CurrentColumns ? window->DC.CurrentColumns->Count : 1;
}

float ImGui::GetColumnOffsetFromNorm(const ImGuiColumns* columns, float offset_norm)
{
    return offset_norm * (columns->OffMaxX - columns->OffMinX);
}

float ImGui::GetColumnNormFromOffset(const ImGuiColumns* columns, float offset)
{
    return offset / (columns->OffMaxX - columns->OffMinX);
}

static const float COLUMNS_HIT_RECT_HALF_WIDTH = 4.0f;

static float GetDraggedColumnOffset(ImGuiColumns* columns, int column_index)
{
    // Active (dragged) column always follow mouse. The reason we need this is that dragging a column to the right edge of an auto-resizing
    // window creates a feedback loop because we store normalized positions. So while dragging we enforce absolute positioning.
    ImGuiContext& g = *GImGui;
    ImGuiWindow* window = g.CurrentWindow;
    IM_ASSERT(column_index > 0); // We are not supposed to drag column 0.
    IM_ASSERT(g.ActiveId == columns->ID + ImGuiID(column_index));

    float x = g.IO.MousePos.x - g.ActiveIdClickOffset.x + COLUMNS_HIT_RECT_HALF_WIDTH - window->Pos.x;
    x = ImMax(x, ImGui::GetColumnOffset(column_index - 1) + g.Style.ColumnsMinSpacing);
    if ((columns->Flags & ImGuiColumnsFlags_NoPreserveWidths))
        x = ImMin(x, ImGui::GetColumnOffset(column_index + 1) - g.Style.ColumnsMinSpacing);

    return x;
}

float ImGui::GetColumnOffset(int column_index)
{
    ImGuiWindow* window = GetCurrentWindowRead();
    ImGuiColumns* columns = window->DC.CurrentColumns;
    if (columns == NULL)
        return 0.0f;

    if (column_index < 0)
        column_index = columns->Current;
    IM_ASSERT(column_index < columns->Columns.Size);

    const float t = columns->Columns[column_index].OffsetNorm;
    const float x_offset = ImLerp(columns->OffMinX, columns->OffMaxX, t);
    return x_offset;
}

static float GetColumnWidthEx(ImGuiColumns* columns, int column_index, bool before_resize = false)
{
    if (column_index < 0)
        column_index = columns->Current;

    float offset_norm;
    if (before_resize)
        offset_norm = columns->Columns[column_index + 1].OffsetNormBeforeResize - columns->Columns[column_index].OffsetNormBeforeResize;
    else
        offset_norm = columns->Columns[column_index + 1].OffsetNorm - columns->Columns[column_index].OffsetNorm;
    return ImGui::GetColumnOffsetFromNorm(columns, offset_norm);
}

float ImGui::GetColumnWidth(int column_index)
{
    ImGuiContext& g = *GImGui;
    ImGuiWindow* window = g.CurrentWindow;
    ImGuiColumns* columns = window->DC.CurrentColumns;
    if (columns == NULL)
        return GetContentRegionAvail().x;

    if (column_index < 0)
        column_index = columns->Current;
    return GetColumnOffsetFromNorm(columns, columns->Columns[column_index + 1].OffsetNorm - columns->Columns[column_index].OffsetNorm);
}

void ImGui::SetColumnOffset(int column_index, float offset)
{
    ImGuiContext& g = *GImGui;
    ImGuiWindow* window = g.CurrentWindow;
    ImGuiColumns* columns = window->DC.CurrentColumns;
    IM_ASSERT(columns != NULL);

    if (column_index < 0)
        column_index = columns->Current;
    IM_ASSERT(column_index < columns->Columns.Size);

    const bool preserve_width = !(columns->Flags & ImGuiColumnsFlags_NoPreserveWidths) && (column_index < columns->Count-1);
    const float width = preserve_width ? GetColumnWidthEx(columns, column_index, columns->IsBeingResized) : 0.0f;

    if (!(columns->Flags & ImGuiColumnsFlags_NoForceWithinWindow))
        offset = ImMin(offset, columns->OffMaxX - g.Style.ColumnsMinSpacing * (columns->Count - column_index));
    columns->Columns[column_index].OffsetNorm = GetColumnNormFromOffset(columns, offset - columns->OffMinX);

    if (preserve_width)
        SetColumnOffset(column_index + 1, offset + ImMax(g.Style.ColumnsMinSpacing, width));
}

void ImGui::SetColumnWidth(int column_index, float width)
{
    ImGuiWindow* window = GetCurrentWindowRead();
    ImGuiColumns* columns = window->DC.CurrentColumns;
    IM_ASSERT(columns != NULL);

    if (column_index < 0)
        column_index = columns->Current;
    SetColumnOffset(column_index + 1, GetColumnOffset(column_index) + width);
}

void ImGui::PushColumnClipRect(int column_index)
{
    ImGuiWindow* window = GetCurrentWindowRead();
    ImGuiColumns* columns = window->DC.CurrentColumns;
    if (column_index < 0)
        column_index = columns->Current;

    ImGuiColumnData* column = &columns->Columns[column_index];
    PushClipRect(column->ClipRect.Min, column->ClipRect.Max, false);
}

// Get into the columns background draw command (which is generally the same draw command as before we called BeginColumns)
void ImGui::PushColumnsBackground()
{
    ImGuiWindow* window = GetCurrentWindowRead();
    ImGuiColumns* columns = window->DC.CurrentColumns;
    if (columns->Count == 1)
        return;
    window->DrawList->ChannelsSetCurrent(0);
    int cmd_size = window->DrawList->CmdBuffer.Size;
    PushClipRect(columns->HostClipRect.Min, columns->HostClipRect.Max, false);
    IM_UNUSED(cmd_size);
    IM_ASSERT(cmd_size == window->DrawList->CmdBuffer.Size); // Being in channel 0 this should not have created an ImDrawCmd
}

void ImGui::PopColumnsBackground()
{
    ImGuiWindow* window = GetCurrentWindowRead();
    ImGuiColumns* columns = window->DC.CurrentColumns;
    if (columns->Count == 1)
        return;
    window->DrawList->ChannelsSetCurrent(columns->Current + 1);
    PopClipRect();
}

ImGuiColumns* ImGui::FindOrCreateColumns(ImGuiWindow* window, ImGuiID id)
{
    // We have few columns per window so for now we don't need bother much with turning this into a faster lookup.
    for (int n = 0; n < window->ColumnsStorage.Size; n++)
        if (window->ColumnsStorage[n].ID == id)
            return &window->ColumnsStorage[n];

    window->ColumnsStorage.push_back(ImGuiColumns());
    ImGuiColumns* columns = &window->ColumnsStorage.back();
    columns->ID = id;
    return columns;
}

ImGuiID ImGui::GetColumnsID(const char* str_id, int columns_count)
{
    ImGuiWindow* window = GetCurrentWindow();

    // Differentiate column ID with an arbitrary prefix for cases where users name their columns set the same as another widget.
    // In addition, when an identifier isn't explicitly provided we include the number of columns in the hash to make it uniquer.
    PushID(0x11223347 + (str_id ? 0 : columns_count));
    ImGuiID id = window->GetID(str_id ? str_id : "columns");
    PopID();

    return id;
}

void ImGui::BeginColumns(const char* str_id, int columns_count, ImGuiColumnsFlags flags)
{
    ImGuiContext& g = *GImGui;
    ImGuiWindow* window = GetCurrentWindow();

    IM_ASSERT(columns_count >= 1);
    IM_ASSERT(window->DC.CurrentColumns == NULL); // Nested columns are currently not supported

    // Acquire storage for the columns set
    ImGuiID id = GetColumnsID(str_id, columns_count);
    ImGuiColumns* columns = FindOrCreateColumns(window, id);
    IM_ASSERT(columns->ID == id);
    columns->Current = 0;
    columns->Count = columns_count;
    columns->Flags = flags;
    window->DC.CurrentColumns = columns;

    columns->HostCursorPosY = window->DC.CursorPos.y;
    columns->HostCursorMaxPosX = window->DC.CursorMaxPos.x;
    columns->HostClipRect = window->ClipRect;
    columns->HostWorkRect = window->WorkRect;

    // Set state for first column
    // We aim so that the right-most column will have the same clipping width as other after being clipped by parent ClipRect
    const float column_padding = g.Style.ItemSpacing.x;
    const float half_clip_extend_x = ImFloor(ImMax(window->WindowPadding.x * 0.5f, window->WindowBorderSize));
    const float max_1 = window->WorkRect.Max.x + column_padding - ImMax(column_padding - window->WindowPadding.x, 0.0f);
    const float max_2 = window->WorkRect.Max.x + half_clip_extend_x;
    columns->OffMinX = window->DC.Indent.x - column_padding + ImMax(column_padding - window->WindowPadding.x, 0.0f);
    columns->OffMaxX = ImMax(ImMin(max_1, max_2) - window->Pos.x, columns->OffMinX + 1.0f);
    columns->LineMinY = columns->LineMaxY = window->DC.CursorPos.y;

    // Clear data if columns count changed
    if (columns->Columns.Size != 0 && columns->Columns.Size != columns_count + 1)
        columns->Columns.resize(0);

    // Initialize default widths
    columns->IsFirstFrame = (columns->Columns.Size == 0);
    if (columns->Columns.Size == 0)
    {
        columns->Columns.reserve(columns_count + 1);
        for (int n = 0; n < columns_count + 1; n++)
        {
            ImGuiColumnData column;
            column.OffsetNorm = n / (float)columns_count;
            columns->Columns.push_back(column);
        }
    }

    for (int n = 0; n < columns_count; n++)
    {
        // Compute clipping rectangle
        ImGuiColumnData* column = &columns->Columns[n];
        float clip_x1 = IM_ROUND(window->Pos.x + GetColumnOffset(n));
        float clip_x2 = IM_ROUND(window->Pos.x + GetColumnOffset(n + 1) - 1.0f);
        column->ClipRect = ImRect(clip_x1, -FLT_MAX, clip_x2, +FLT_MAX);
        column->ClipRect.ClipWith(window->ClipRect);
    }

    if (columns->Count > 1)
    {
        window->DrawList->ChannelsSplit(1 + columns->Count);
        window->DrawList->ChannelsSetCurrent(1);
        PushColumnClipRect(0);
    }

    // We don't generally store Indent.x inside ColumnsOffset because it may be manipulated by the user.
    float offset_0 = GetColumnOffset(columns->Current);
    float offset_1 = GetColumnOffset(columns->Current + 1);
    float width = offset_1 - offset_0;
    PushItemWidth(width * 0.65f);
    window->DC.ColumnsOffset.x = ImMax(column_padding - window->WindowPadding.x, 0.0f);
    window->DC.CursorPos.x = IM_FLOOR(window->Pos.x + window->DC.Indent.x + window->DC.ColumnsOffset.x);
    window->WorkRect.Max.x = window->Pos.x + offset_1 - column_padding;
}

void ImGui::NextColumn()
{
    ImGuiWindow* window = GetCurrentWindow();
    if (window->SkipItems || window->DC.CurrentColumns == NULL)
        return;

    ImGuiContext& g = *GImGui;
    ImGuiColumns* columns = window->DC.CurrentColumns;

    if (columns->Count == 1)
    {
        window->DC.CursorPos.x = IM_FLOOR(window->Pos.x + window->DC.Indent.x + window->DC.ColumnsOffset.x);
        IM_ASSERT(columns->Current == 0);
        return;
    }
    PopItemWidth();
    PopClipRect();

    const float column_padding = g.Style.ItemSpacing.x;
    columns->LineMaxY = ImMax(columns->LineMaxY, window->DC.CursorPos.y);
    if (++columns->Current < columns->Count)
    {
        // Columns 1+ ignore IndentX (by canceling it out)
        // FIXME-COLUMNS: Unnecessary, could be locked?
        window->DC.ColumnsOffset.x = GetColumnOffset(columns->Current) - window->DC.Indent.x + column_padding;
        window->DrawList->ChannelsSetCurrent(columns->Current + 1);
    }
    else
    {
        // New row/line
        // Column 0 honor IndentX
        window->DC.ColumnsOffset.x = ImMax(column_padding - window->WindowPadding.x, 0.0f);
        window->DrawList->ChannelsSetCurrent(1);
        columns->Current = 0;
        columns->LineMinY = columns->LineMaxY;
    }
    window->DC.CursorPos.x = IM_FLOOR(window->Pos.x + window->DC.Indent.x + window->DC.ColumnsOffset.x);
    window->DC.CursorPos.y = columns->LineMinY;
    window->DC.CurrLineSize = ImVec2(0.0f, 0.0f);
    window->DC.CurrLineTextBaseOffset = 0.0f;

    PushColumnClipRect(columns->Current);     // FIXME-COLUMNS: Could it be an overwrite?

    // FIXME-COLUMNS: Share code with BeginColumns() - move code on columns setup.
    float offset_0 = GetColumnOffset(columns->Current);
    float offset_1 = GetColumnOffset(columns->Current + 1);
    float width = offset_1 - offset_0;
    PushItemWidth(width * 0.65f);
    window->WorkRect.Max.x = window->Pos.x + offset_1 - column_padding;
}

void ImGui::EndColumns()
{
    ImGuiContext& g = *GImGui;
    ImGuiWindow* window = GetCurrentWindow();
    ImGuiColumns* columns = window->DC.CurrentColumns;
    IM_ASSERT(columns != NULL);

    PopItemWidth();
    if (columns->Count > 1)
    {
        PopClipRect();
        window->DrawList->ChannelsMerge();
    }

    const ImGuiColumnsFlags flags = columns->Flags;
    columns->LineMaxY = ImMax(columns->LineMaxY, window->DC.CursorPos.y);
    window->DC.CursorPos.y = columns->LineMaxY;
    if (!(flags & ImGuiColumnsFlags_GrowParentContentsSize))
        window->DC.CursorMaxPos.x = columns->HostCursorMaxPosX;  // Restore cursor max pos, as columns don't grow parent

    // Draw columns borders and handle resize
    // The IsBeingResized flag ensure we preserve pre-resize columns width so back-and-forth are not lossy
    bool is_being_resized = false;
    if (!(flags & ImGuiColumnsFlags_NoBorder) && !window->SkipItems)
    {
        // We clip Y boundaries CPU side because very long triangles are mishandled by some GPU drivers.
        const float y1 = ImMax(columns->HostCursorPosY, window->ClipRect.Min.y);
        const float y2 = ImMin(window->DC.CursorPos.y, window->ClipRect.Max.y);
        int dragging_column = -1;
        for (int n = 1; n < columns->Count; n++)
        {
            ImGuiColumnData* column = &columns->Columns[n];
            float x = window->Pos.x + GetColumnOffset(n);
            const ImGuiID column_id = columns->ID + ImGuiID(n);
            const float column_hit_hw = COLUMNS_HIT_RECT_HALF_WIDTH;
            const ImRect column_hit_rect(ImVec2(x - column_hit_hw, y1), ImVec2(x + column_hit_hw, y2));
            KeepAliveID(column_id);
            if (IsClippedEx(column_hit_rect, column_id, false))
                continue;

            bool hovered = false, held = false;
            if (!(flags & ImGuiColumnsFlags_NoResize))
            {
                ButtonBehavior(column_hit_rect, column_id, &hovered, &held);
                if (hovered || held)
                    g.MouseCursor = ImGuiMouseCursor_ResizeEW;
                if (held && !(column->Flags & ImGuiColumnsFlags_NoResize))
                    dragging_column = n;
            }

            // Draw column
            const ImU32 col = GetColorU32(held ? ImGuiCol_SeparatorActive : hovered ? ImGuiCol_SeparatorHovered : ImGuiCol_Separator);
            const float xi = IM_FLOOR(x);
            window->DrawList->AddLine(ImVec2(xi, y1 + 1.0f), ImVec2(xi, y2), col);
        }

        // Apply dragging after drawing the column lines, so our rendered lines are in sync with how items were displayed during the frame.
        if (dragging_column != -1)
        {
            if (!columns->IsBeingResized)
                for (int n = 0; n < columns->Count + 1; n++)
                    columns->Columns[n].OffsetNormBeforeResize = columns->Columns[n].OffsetNorm;
            columns->IsBeingResized = is_being_resized = true;
            float x = GetDraggedColumnOffset(columns, dragging_column);
            SetColumnOffset(dragging_column, x);
        }
    }
    columns->IsBeingResized = is_being_resized;

    window->WorkRect = columns->HostWorkRect;
    window->DC.CurrentColumns = NULL;
    window->DC.ColumnsOffset.x = 0.0f;
    window->DC.CursorPos.x = IM_FLOOR(window->Pos.x + window->DC.Indent.x + window->DC.ColumnsOffset.x);
}

// [2018-03: This is currently the only public API, while we are working on making BeginColumns/EndColumns user-facing]
void ImGui::Columns(int columns_count, const char* id, bool border)
{
    ImGuiWindow* window = GetCurrentWindow();
    IM_ASSERT(columns_count >= 1);

    ImGuiColumnsFlags flags = (border ? 0 : ImGuiColumnsFlags_NoBorder);
    //flags |= ImGuiColumnsFlags_NoPreserveWidths; // NB: Legacy behavior
    ImGuiColumns* columns = window->DC.CurrentColumns;
    if (columns != NULL && columns->Count == columns_count && columns->Flags == flags)
        return;

    if (columns != NULL)
        EndColumns();

    if (columns_count != 1)
        BeginColumns(id, columns_count, flags);
}

//-------------------------------------------------------------------------<|MERGE_RESOLUTION|>--- conflicted
+++ resolved
@@ -776,11 +776,7 @@
 
     // Switch to moving the window after mouse is moved beyond the initial drag threshold
     if (IsItemActive() && IsMouseDragging(0))
-<<<<<<< HEAD
         StartMouseMovingWindowOrNode(window, dock_node, true);
-=======
-        StartMouseMovingWindow(window);
->>>>>>> 3a800f2d
 
     return pressed;
 }

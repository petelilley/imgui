// dear imgui: Platform Backend for GLFW
// This needs to be used along with a Renderer (e.g. OpenGL3, Vulkan, WebGPU..)
// (Info: GLFW is a cross-platform general purpose library for handling windows, inputs, OpenGL/Vulkan graphics context creation, etc.)
// (Requires: GLFW 3.1+. Prefer GLFW 3.3+ for full feature support.)

// Implemented features:
//  [X] Platform: Clipboard support.
//  [X] Platform: Keyboard support. Since 1.87 we are using the io.AddKeyEvent() function. Pass ImGuiKey values to all key functions e.g. ImGui::IsKeyPressed(ImGuiKey_Space). [Legacy GLFW_KEY_* values will also be supported unless IMGUI_DISABLE_OBSOLETE_KEYIO is set]
//  [X] Platform: Gamepad support. Enable with 'io.ConfigFlags |= ImGuiConfigFlags_NavEnableGamepad'.
//  [X] Platform: Mouse cursor shape and visibility. Disable with 'io.ConfigFlags |= ImGuiConfigFlags_NoMouseCursorChange' (note: the resizing cursors requires GLFW 3.4+).
//  [X] Platform: Multi-viewport support (multiple windows). Enable with 'io.ConfigFlags |= ImGuiConfigFlags_ViewportsEnable'.

// Issues:
//  [ ] Platform: Multi-viewport support: ParentViewportID not honored, and so io.ConfigViewportsNoDefaultParent has no effect (minor).

// You can use unmodified imgui_impl_* files in your project. See examples/ folder for examples of using this.
// Prefer including the entire imgui/ repository into your project (either as a copy or as a submodule), and only build the backends you need.
// If you are new to Dear ImGui, read documentation from the docs/ folder + read the top of imgui.cpp.
// Read online: https://github.com/ocornut/imgui/tree/master/docs

// CHANGELOG
// (minor and older changes stripped away, please see git history for details)
<<<<<<< HEAD
//  2021-XX-XX: Platform: Added support for multiple windows via the ImGuiPlatformIO interface.
=======
//  2022-01-12: *BREAKING CHANGE*: Now using glfwSetCursorPosCallback(). If you called ImGui_ImplGlfw_InitXXX() with install_callbacks = false, you MUST install glfwSetCursorPosCallback() and forward it to the backend via ImGui_ImplGlfw_CursorPosCallback().
>>>>>>> 200a8f1e
//  2022-01-10: Inputs: calling new io.AddKeyEvent(), io.AddKeyModsEvent() + io.SetKeyEventNativeData() API (1.87+). Support for full ImGuiKey range.
//  2022-01-05: Inputs: Converting GLFW untranslated keycodes back to translated keycodes (in the ImGui_ImplGlfw_KeyCallback() function) in order to match the behavior of every other backend, and facilitate the use of GLFW with lettered-shortcuts API.
//  2021-08-17: *BREAKING CHANGE*: Now using glfwSetWindowFocusCallback() to calling io.AddFocusEvent(). If you called ImGui_ImplGlfw_InitXXX() with install_callbacks = false, you MUST install glfwSetWindowFocusCallback() and forward it to the backend via ImGui_ImplGlfw_WindowFocusCallback().
//  2021-07-29: *BREAKING CHANGE*: Now using glfwSetCursorEnterCallback(). MousePos is correctly reported when the host platform window is hovered but not focused. If you called ImGui_ImplGlfw_InitXXX() with install_callbacks = false, you MUST install glfwSetWindowFocusCallback() callback and forward it to the backend via ImGui_ImplGlfw_CursorEnterCallback().
//  2021-06-29: Reorganized backend to pull data from a single structure to facilitate usage with multiple-contexts (all g_XXXX access changed to bd->XXXX).
//  2020-01-17: Inputs: Disable error callback while assigning mouse cursors because some X11 setup don't have them and it generates errors.
//  2019-12-05: Inputs: Added support for new mouse cursors added in GLFW 3.4+ (resizing cursors, not allowed cursor).
//  2019-10-18: Misc: Previously installed user callbacks are now restored on shutdown.
//  2019-07-21: Inputs: Added mapping for ImGuiKey_KeyPadEnter.
//  2019-05-11: Inputs: Don't filter value from character callback before calling AddInputCharacter().
//  2019-03-12: Misc: Preserve DisplayFramebufferScale when main window is minimized.
//  2018-11-30: Misc: Setting up io.BackendPlatformName so it can be displayed in the About Window.
//  2018-11-07: Inputs: When installing our GLFW callbacks, we save user's previously installed ones - if any - and chain call them.
//  2018-08-01: Inputs: Workaround for Emscripten which doesn't seem to handle focus related calls.
//  2018-06-29: Inputs: Added support for the ImGuiMouseCursor_Hand cursor.
//  2018-06-08: Misc: Extracted imgui_impl_glfw.cpp/.h away from the old combined GLFW+OpenGL/Vulkan examples.
//  2018-03-20: Misc: Setup io.BackendFlags ImGuiBackendFlags_HasMouseCursors flag + honor ImGuiConfigFlags_NoMouseCursorChange flag.
//  2018-02-20: Inputs: Added support for mouse cursors (ImGui::GetMouseCursor() value, passed to glfwSetCursor()).
//  2018-02-06: Misc: Removed call to ImGui::Shutdown() which is not available from 1.60 WIP, user needs to call CreateContext/DestroyContext themselves.
//  2018-02-06: Inputs: Added mapping for ImGuiKey_Space.
//  2018-01-25: Inputs: Added gamepad support if ImGuiConfigFlags_NavEnableGamepad is set.
//  2018-01-25: Inputs: Honoring the io.WantSetMousePos by repositioning the mouse (when using navigation and ImGuiConfigFlags_NavMoveMouse is set).
//  2018-01-20: Inputs: Added Horizontal Mouse Wheel support.
//  2018-01-18: Inputs: Added mapping for ImGuiKey_Insert.
//  2017-08-25: Inputs: MousePos set to -FLT_MAX,-FLT_MAX when mouse is unavailable/missing (instead of -1,-1).
//  2016-10-15: Misc: Added a void* user_data parameter to Clipboard function handlers.

#include "imgui.h"
#include "imgui_impl_glfw.h"

// Clang warnings with -Weverything
#if defined(__clang__)
#pragma clang diagnostic push
#pragma clang diagnostic ignored "-Wold-style-cast"     // warning: use of old-style cast
#pragma clang diagnostic ignored "-Wsign-conversion"    // warning: implicit conversion changes signedness
#if __has_warning("-Wzero-as-null-pointer-constant")
#pragma clang diagnostic ignored "-Wzero-as-null-pointer-constant"
#endif
#endif

// GLFW
#include <GLFW/glfw3.h>
#ifdef _WIN32
#undef APIENTRY
#define GLFW_EXPOSE_NATIVE_WIN32
#include <GLFW/glfw3native.h>   // for glfwGetWin32Window
#endif
#define GLFW_HAS_WINDOW_TOPMOST       (GLFW_VERSION_MAJOR * 1000 + GLFW_VERSION_MINOR * 100 >= 3200) // 3.2+ GLFW_FLOATING
#define GLFW_HAS_WINDOW_HOVERED       (GLFW_VERSION_MAJOR * 1000 + GLFW_VERSION_MINOR * 100 >= 3300) // 3.3+ GLFW_HOVERED
#define GLFW_HAS_WINDOW_ALPHA         (GLFW_VERSION_MAJOR * 1000 + GLFW_VERSION_MINOR * 100 >= 3300) // 3.3+ glfwSetWindowOpacity
#define GLFW_HAS_PER_MONITOR_DPI      (GLFW_VERSION_MAJOR * 1000 + GLFW_VERSION_MINOR * 100 >= 3300) // 3.3+ glfwGetMonitorContentScale
#define GLFW_HAS_VULKAN               (GLFW_VERSION_MAJOR * 1000 + GLFW_VERSION_MINOR * 100 >= 3200) // 3.2+ glfwCreateWindowSurface
#define GLFW_HAS_FOCUS_WINDOW         (GLFW_VERSION_MAJOR * 1000 + GLFW_VERSION_MINOR * 100 >= 3200) // 3.2+ glfwFocusWindow
#define GLFW_HAS_FOCUS_ON_SHOW        (GLFW_VERSION_MAJOR * 1000 + GLFW_VERSION_MINOR * 100 >= 3300) // 3.3+ GLFW_FOCUS_ON_SHOW
#define GLFW_HAS_MONITOR_WORK_AREA    (GLFW_VERSION_MAJOR * 1000 + GLFW_VERSION_MINOR * 100 >= 3300) // 3.3+ glfwGetMonitorWorkarea
#define GLFW_HAS_OSX_WINDOW_POS_FIX   (GLFW_VERSION_MAJOR * 1000 + GLFW_VERSION_MINOR * 100 + GLFW_VERSION_REVISION * 10 >= 3310) // 3.3.1+ Fixed: Resizing window repositions it on MacOS #1553
#ifdef GLFW_RESIZE_NESW_CURSOR        // Let's be nice to people who pulled GLFW between 2019-04-16 (3.4 define) and 2019-11-29 (cursors defines) // FIXME: Remove when GLFW 3.4 is released?
#define GLFW_HAS_NEW_CURSORS          (GLFW_VERSION_MAJOR * 1000 + GLFW_VERSION_MINOR * 100 >= 3400) // 3.4+ GLFW_RESIZE_ALL_CURSOR, GLFW_RESIZE_NESW_CURSOR, GLFW_RESIZE_NWSE_CURSOR, GLFW_NOT_ALLOWED_CURSOR
#else
#define GLFW_HAS_NEW_CURSORS    (0)
#endif
#ifdef GLFW_MOUSE_PASSTHROUGH         // Let's be nice to people who pulled GLFW between 2019-04-16 (3.4 define) and 2020-07-17 (passthrough)
#define GLFW_HAS_MOUSE_PASSTHROUGH    (GLFW_VERSION_MAJOR * 1000 + GLFW_VERSION_MINOR * 100 >= 3400) // 3.4+ GLFW_MOUSE_PASSTHROUGH
#else
#define GLFW_HAS_MOUSE_PASSTHROUGH    (0)
#endif
#define GLFW_HAS_GET_KEY_NAME         (GLFW_VERSION_MAJOR * 1000 + GLFW_VERSION_MINOR * 100 >= 3200) // 3.2+ glfwGetKeyName()

// GLFW data
enum GlfwClientApi
{
    GlfwClientApi_Unknown,
    GlfwClientApi_OpenGL,
    GlfwClientApi_Vulkan
};

struct ImGui_ImplGlfw_Data
{
    GLFWwindow*             Window;
    GlfwClientApi           ClientApi;
    double                  Time;
    GLFWwindow*             MouseWindow;
    bool                    MouseJustPressed[ImGuiMouseButton_COUNT];
    GLFWcursor*             MouseCursors[ImGuiMouseCursor_COUNT];
    GLFWwindow*             KeyOwnerWindows[GLFW_KEY_LAST];
    bool                    InstalledCallbacks;
    bool                    WantUpdateMonitors;

    // Chain GLFW callbacks: our callbacks will call the user's previously installed callbacks, if any.
    GLFWwindowfocusfun      PrevUserCallbackWindowFocus;
    GLFWcursorposfun        PrevUserCallbackCursorPos;
    GLFWcursorenterfun      PrevUserCallbackCursorEnter;
    GLFWmousebuttonfun      PrevUserCallbackMousebutton;
    GLFWscrollfun           PrevUserCallbackScroll;
    GLFWkeyfun              PrevUserCallbackKey;
    GLFWcharfun             PrevUserCallbackChar;
    GLFWmonitorfun          PrevUserCallbackMonitor;

    ImGui_ImplGlfw_Data()   { memset(this, 0, sizeof(*this)); }
};

// Backend data stored in io.BackendPlatformUserData to allow support for multiple Dear ImGui contexts
// It is STRONGLY preferred that you use docking branch with multi-viewports (== single Dear ImGui context + multiple windows) instead of multiple Dear ImGui contexts.
// FIXME: multi-context support is not well tested and probably dysfunctional in this backend.
// - Because glfwPollEvents() process all windows and some events may be called outside of it, you will need to register your own callbacks
//   (passing install_callbacks=false in ImGui_ImplGlfw_InitXXX functions), set the current dear imgui context and then call our callbacks.
// - Otherwise we may need to store a GLFWWindow* -> ImGuiContext* map and handle this in the backend, adding a little bit of extra complexity to it.
// FIXME: some shared resources (mouse cursor shape, gamepad) are mishandled when using multi-context.
static ImGui_ImplGlfw_Data* ImGui_ImplGlfw_GetBackendData()
{
    return ImGui::GetCurrentContext() ? (ImGui_ImplGlfw_Data*)ImGui::GetIO().BackendPlatformUserData : NULL;
}

// Forward Declarations
static void ImGui_ImplGlfw_UpdateMonitors();
static void ImGui_ImplGlfw_InitPlatformInterface();
static void ImGui_ImplGlfw_ShutdownPlatformInterface();

// Functions
static const char* ImGui_ImplGlfw_GetClipboardText(void* user_data)
{
    return glfwGetClipboardString((GLFWwindow*)user_data);
}

static void ImGui_ImplGlfw_SetClipboardText(void* user_data, const char* text)
{
    glfwSetClipboardString((GLFWwindow*)user_data, text);
}

static ImGuiKey ImGui_ImplGlfw_KeyToImGuiKey(int key)
{
    switch (key)
    {
        case GLFW_KEY_TAB: return ImGuiKey_Tab;
        case GLFW_KEY_LEFT: return ImGuiKey_LeftArrow;
        case GLFW_KEY_RIGHT: return ImGuiKey_RightArrow;
        case GLFW_KEY_UP: return ImGuiKey_UpArrow;
        case GLFW_KEY_DOWN: return ImGuiKey_DownArrow;
        case GLFW_KEY_PAGE_UP: return ImGuiKey_PageUp;
        case GLFW_KEY_PAGE_DOWN: return ImGuiKey_PageDown;
        case GLFW_KEY_HOME: return ImGuiKey_Home;
        case GLFW_KEY_END: return ImGuiKey_End;
        case GLFW_KEY_INSERT: return ImGuiKey_Insert;
        case GLFW_KEY_DELETE: return ImGuiKey_Delete;
        case GLFW_KEY_BACKSPACE: return ImGuiKey_Backspace;
        case GLFW_KEY_SPACE: return ImGuiKey_Space;
        case GLFW_KEY_ENTER: return ImGuiKey_Enter;
        case GLFW_KEY_ESCAPE: return ImGuiKey_Escape;
        case GLFW_KEY_APOSTROPHE: return ImGuiKey_Apostrophe;
        case GLFW_KEY_COMMA: return ImGuiKey_Comma;
        case GLFW_KEY_MINUS: return ImGuiKey_Minus;
        case GLFW_KEY_PERIOD: return ImGuiKey_Period;
        case GLFW_KEY_SLASH: return ImGuiKey_Slash;
        case GLFW_KEY_SEMICOLON: return ImGuiKey_Semicolon;
        case GLFW_KEY_EQUAL: return ImGuiKey_Equal;
        case GLFW_KEY_LEFT_BRACKET: return ImGuiKey_LeftBracket;
        case GLFW_KEY_BACKSLASH: return ImGuiKey_Backslash;
        case GLFW_KEY_RIGHT_BRACKET: return ImGuiKey_RightBracket;
        case GLFW_KEY_GRAVE_ACCENT: return ImGuiKey_GraveAccent;
        case GLFW_KEY_CAPS_LOCK: return ImGuiKey_CapsLock;
        case GLFW_KEY_SCROLL_LOCK: return ImGuiKey_ScrollLock;
        case GLFW_KEY_NUM_LOCK: return ImGuiKey_NumLock;
        case GLFW_KEY_PRINT_SCREEN: return ImGuiKey_PrintScreen;
        case GLFW_KEY_PAUSE: return ImGuiKey_Pause;
        case GLFW_KEY_KP_0: return ImGuiKey_Keypad0;
        case GLFW_KEY_KP_1: return ImGuiKey_Keypad1;
        case GLFW_KEY_KP_2: return ImGuiKey_Keypad2;
        case GLFW_KEY_KP_3: return ImGuiKey_Keypad3;
        case GLFW_KEY_KP_4: return ImGuiKey_Keypad4;
        case GLFW_KEY_KP_5: return ImGuiKey_Keypad5;
        case GLFW_KEY_KP_6: return ImGuiKey_Keypad6;
        case GLFW_KEY_KP_7: return ImGuiKey_Keypad7;
        case GLFW_KEY_KP_8: return ImGuiKey_Keypad8;
        case GLFW_KEY_KP_9: return ImGuiKey_Keypad9;
        case GLFW_KEY_KP_DECIMAL: return ImGuiKey_KeypadDecimal;
        case GLFW_KEY_KP_DIVIDE: return ImGuiKey_KeypadDivide;
        case GLFW_KEY_KP_MULTIPLY: return ImGuiKey_KeypadMultiply;
        case GLFW_KEY_KP_SUBTRACT: return ImGuiKey_KeypadSubtract;
        case GLFW_KEY_KP_ADD: return ImGuiKey_KeypadAdd;
        case GLFW_KEY_KP_ENTER: return ImGuiKey_KeypadEnter;
        case GLFW_KEY_KP_EQUAL: return ImGuiKey_KeypadEqual;
        case GLFW_KEY_LEFT_SHIFT: return ImGuiKey_LeftShift;
        case GLFW_KEY_LEFT_CONTROL: return ImGuiKey_LeftControl;
        case GLFW_KEY_LEFT_ALT: return ImGuiKey_LeftAlt;
        case GLFW_KEY_LEFT_SUPER: return ImGuiKey_LeftSuper;
        case GLFW_KEY_RIGHT_SHIFT: return ImGuiKey_RightShift;
        case GLFW_KEY_RIGHT_CONTROL: return ImGuiKey_RightControl;
        case GLFW_KEY_RIGHT_ALT: return ImGuiKey_RightAlt;
        case GLFW_KEY_RIGHT_SUPER: return ImGuiKey_RightSuper;
        case GLFW_KEY_MENU: return ImGuiKey_Menu;
        case GLFW_KEY_0: return ImGuiKey_0;
        case GLFW_KEY_1: return ImGuiKey_1;
        case GLFW_KEY_2: return ImGuiKey_2;
        case GLFW_KEY_3: return ImGuiKey_3;
        case GLFW_KEY_4: return ImGuiKey_4;
        case GLFW_KEY_5: return ImGuiKey_5;
        case GLFW_KEY_6: return ImGuiKey_6;
        case GLFW_KEY_7: return ImGuiKey_7;
        case GLFW_KEY_8: return ImGuiKey_8;
        case GLFW_KEY_9: return ImGuiKey_9;
        case GLFW_KEY_A: return ImGuiKey_A;
        case GLFW_KEY_B: return ImGuiKey_B;
        case GLFW_KEY_C: return ImGuiKey_C;
        case GLFW_KEY_D: return ImGuiKey_D;
        case GLFW_KEY_E: return ImGuiKey_E;
        case GLFW_KEY_F: return ImGuiKey_F;
        case GLFW_KEY_G: return ImGuiKey_G;
        case GLFW_KEY_H: return ImGuiKey_H;
        case GLFW_KEY_I: return ImGuiKey_I;
        case GLFW_KEY_J: return ImGuiKey_J;
        case GLFW_KEY_K: return ImGuiKey_K;
        case GLFW_KEY_L: return ImGuiKey_L;
        case GLFW_KEY_M: return ImGuiKey_M;
        case GLFW_KEY_N: return ImGuiKey_N;
        case GLFW_KEY_O: return ImGuiKey_O;
        case GLFW_KEY_P: return ImGuiKey_P;
        case GLFW_KEY_Q: return ImGuiKey_Q;
        case GLFW_KEY_R: return ImGuiKey_R;
        case GLFW_KEY_S: return ImGuiKey_S;
        case GLFW_KEY_T: return ImGuiKey_T;
        case GLFW_KEY_U: return ImGuiKey_U;
        case GLFW_KEY_V: return ImGuiKey_V;
        case GLFW_KEY_W: return ImGuiKey_W;
        case GLFW_KEY_X: return ImGuiKey_X;
        case GLFW_KEY_Y: return ImGuiKey_Y;
        case GLFW_KEY_Z: return ImGuiKey_Z;
        case GLFW_KEY_F1: return ImGuiKey_F1;
        case GLFW_KEY_F2: return ImGuiKey_F2;
        case GLFW_KEY_F3: return ImGuiKey_F3;
        case GLFW_KEY_F4: return ImGuiKey_F4;
        case GLFW_KEY_F5: return ImGuiKey_F5;
        case GLFW_KEY_F6: return ImGuiKey_F6;
        case GLFW_KEY_F7: return ImGuiKey_F7;
        case GLFW_KEY_F8: return ImGuiKey_F8;
        case GLFW_KEY_F9: return ImGuiKey_F9;
        case GLFW_KEY_F10: return ImGuiKey_F10;
        case GLFW_KEY_F11: return ImGuiKey_F11;
        case GLFW_KEY_F12: return ImGuiKey_F12;
        default: return ImGuiKey_None;
    }
}

void ImGui_ImplGlfw_MouseButtonCallback(GLFWwindow* window, int button, int action, int mods)
{
    ImGui_ImplGlfw_Data* bd = ImGui_ImplGlfw_GetBackendData();
    if (bd->PrevUserCallbackMousebutton != NULL && window == bd->Window)
        bd->PrevUserCallbackMousebutton(window, button, action, mods);

    if (action == GLFW_PRESS && button >= 0 && button < IM_ARRAYSIZE(bd->MouseJustPressed))
        bd->MouseJustPressed[button] = true;
}

void ImGui_ImplGlfw_ScrollCallback(GLFWwindow* window, double xoffset, double yoffset)
{
    ImGui_ImplGlfw_Data* bd = ImGui_ImplGlfw_GetBackendData();
    if (bd->PrevUserCallbackScroll != NULL && window == bd->Window)
        bd->PrevUserCallbackScroll(window, xoffset, yoffset);

    ImGuiIO& io = ImGui::GetIO();
    io.MouseWheelH += (float)xoffset;
    io.MouseWheel += (float)yoffset;
}

static int ImGui_ImplGlfw_TranslateUntranslatedKey(int key, int scancode)
{
#if GLFW_HAS_GET_KEY_NAME
    // GLFW 3.1+ attempts to "untranslate" keys, which goes the opposite of what every other framework does, making using lettered shortcuts difficult.
    // (It had reasons to do so: namely GLFW is/was more likely to be used for WASD-type game controls rather than lettered shortcuts, but IHMO the 3.1 change could have been done differently)
    // See https://github.com/glfw/glfw/issues/1502 for details.
    // Adding a workaround to undo this (so our keys are translated->untranslated->translated, likely a lossy process).
    // This won't cover edge cases but this is at least going to cover common cases.
    const char* key_name = glfwGetKeyName(key, scancode);
    if (key_name && key_name[0] != 0 && key_name[1] == 0)
    {
        const char char_names[] = "'-=[]\\,;\'./";
        const int char_keys[] = { GLFW_KEY_GRAVE_ACCENT, GLFW_KEY_MINUS, GLFW_KEY_EQUAL, GLFW_KEY_LEFT_BRACKET, GLFW_KEY_RIGHT_BRACKET, GLFW_KEY_BACKSLASH, GLFW_KEY_COMMA, GLFW_KEY_SEMICOLON, GLFW_KEY_APOSTROPHE, GLFW_KEY_PERIOD, GLFW_KEY_SLASH, 0 };
        IM_ASSERT(IM_ARRAYSIZE(char_names) == IM_ARRAYSIZE(char_keys));
        if (key_name[0] >= '0' && key_name[0] <= '9')               { key = GLFW_KEY_0 + (key_name[0] - '0'); }
        else if (key_name[0] >= 'A' && key_name[0] <= 'Z')          { key = GLFW_KEY_A + (key_name[0] - 'A'); }
        else if (const char* p = strchr(char_names, key_name[0]))   { key = char_keys[p - char_names]; }
    }
    // if (action == GLFW_PRESS) printf("key %d scancode %d name '%s'\n", key, scancode, key_name);
#endif
    return key;
}

void ImGui_ImplGlfw_KeyCallback(GLFWwindow* window, int keycode, int scancode, int action, int mods)
{
    ImGui_ImplGlfw_Data* bd = ImGui_ImplGlfw_GetBackendData();
    if (bd->PrevUserCallbackKey != NULL && window == bd->Window)
        bd->PrevUserCallbackKey(window, keycode, scancode, action, mods);

    if (action != GLFW_PRESS && action != GLFW_RELEASE)
        return;

    if (keycode >= 0 && keycode < IM_ARRAYSIZE(bd->KeyOwnerWindows))
        bd->KeyOwnerWindows[keycode] = (action == GLFW_PRESS) ? window : NULL;

    keycode = ImGui_ImplGlfw_TranslateUntranslatedKey(keycode, scancode);

    ImGuiIO& io = ImGui::GetIO();
    ImGuiKey imgui_key = ImGui_ImplGlfw_KeyToImGuiKey(keycode);
    io.AddKeyEvent(imgui_key, (action == GLFW_PRESS));
    io.SetKeyEventNativeData(imgui_key, keycode, scancode); // To support legacy indexing (<1.87 user code)
}

void ImGui_ImplGlfw_WindowFocusCallback(GLFWwindow* window, int focused)
{
    ImGui_ImplGlfw_Data* bd = ImGui_ImplGlfw_GetBackendData();
    if (bd->PrevUserCallbackWindowFocus != NULL && window == bd->Window)
        bd->PrevUserCallbackWindowFocus(window, focused);

    ImGuiIO& io = ImGui::GetIO();
    io.AddFocusEvent(focused != 0);
}

void ImGui_ImplGlfw_CursorPosCallback(GLFWwindow* window, double x, double y)
{
    ImGui_ImplGlfw_Data* bd = ImGui_ImplGlfw_GetBackendData();
    if (bd->PrevUserCallbackCursorPos != NULL && window == bd->Window)
        bd->PrevUserCallbackCursorPos(window, x, y);

    ImGuiIO& io = ImGui::GetIO();
    io.MousePos = ImVec2((float)x, (float)y);
}

void ImGui_ImplGlfw_CursorEnterCallback(GLFWwindow* window, int entered)
{
    ImGui_ImplGlfw_Data* bd = ImGui_ImplGlfw_GetBackendData();
    if (bd->PrevUserCallbackCursorEnter != NULL && window == bd->Window)
        bd->PrevUserCallbackCursorEnter(window, entered);

    ImGuiIO& io = ImGui::GetIO();
    if (entered)
        bd->MouseWindow = window;
    if (!entered && bd->MouseWindow == window)
    {
        bd->MouseWindow = NULL;
        io.MousePos = ImVec2(-FLT_MAX, -FLT_MAX);
    }
}

void ImGui_ImplGlfw_CharCallback(GLFWwindow* window, unsigned int c)
{
    ImGui_ImplGlfw_Data* bd = ImGui_ImplGlfw_GetBackendData();
    if (bd->PrevUserCallbackChar != NULL && window == bd->Window)
        bd->PrevUserCallbackChar(window, c);

    ImGuiIO& io = ImGui::GetIO();
    io.AddInputCharacter(c);
}

void ImGui_ImplGlfw_MonitorCallback(GLFWmonitor*, int)
{
    ImGui_ImplGlfw_Data* bd = ImGui_ImplGlfw_GetBackendData();
    bd->WantUpdateMonitors = true;
}

static bool ImGui_ImplGlfw_Init(GLFWwindow* window, bool install_callbacks, GlfwClientApi client_api)
{
    ImGuiIO& io = ImGui::GetIO();
    IM_ASSERT(io.BackendPlatformUserData == NULL && "Already initialized a platform backend!");

    // Setup backend capabilities flags
    ImGui_ImplGlfw_Data* bd = IM_NEW(ImGui_ImplGlfw_Data)();
    io.BackendPlatformUserData = (void*)bd;
    io.BackendPlatformName = "imgui_impl_glfw";
    io.BackendFlags |= ImGuiBackendFlags_HasMouseCursors;         // We can honor GetMouseCursor() values (optional)
    io.BackendFlags |= ImGuiBackendFlags_HasSetMousePos;          // We can honor io.WantSetMousePos requests (optional, rarely used)
    io.BackendFlags |= ImGuiBackendFlags_PlatformHasViewports;    // We can create multi-viewports on the Platform side (optional)
#if GLFW_HAS_MOUSE_PASSTHROUGH || (GLFW_HAS_WINDOW_HOVERED && defined(_WIN32))
    io.BackendFlags |= ImGuiBackendFlags_HasMouseHoveredViewport; // We can set io.MouseHoveredViewport correctly (optional, not easy)
#endif

    bd->Window = window;
    bd->Time = 0.0;
    bd->WantUpdateMonitors = true;

    io.SetClipboardTextFn = ImGui_ImplGlfw_SetClipboardText;
    io.GetClipboardTextFn = ImGui_ImplGlfw_GetClipboardText;
    io.ClipboardUserData = bd->Window;

    // Create mouse cursors
    // (By design, on X11 cursors are user configurable and some cursors may be missing. When a cursor doesn't exist,
    // GLFW will emit an error which will often be printed by the app, so we temporarily disable error reporting.
    // Missing cursors will return NULL and our _UpdateMouseCursor() function will use the Arrow cursor instead.)
    GLFWerrorfun prev_error_callback = glfwSetErrorCallback(NULL);
    bd->MouseCursors[ImGuiMouseCursor_Arrow] = glfwCreateStandardCursor(GLFW_ARROW_CURSOR);
    bd->MouseCursors[ImGuiMouseCursor_TextInput] = glfwCreateStandardCursor(GLFW_IBEAM_CURSOR);
    bd->MouseCursors[ImGuiMouseCursor_ResizeNS] = glfwCreateStandardCursor(GLFW_VRESIZE_CURSOR);
    bd->MouseCursors[ImGuiMouseCursor_ResizeEW] = glfwCreateStandardCursor(GLFW_HRESIZE_CURSOR);
    bd->MouseCursors[ImGuiMouseCursor_Hand] = glfwCreateStandardCursor(GLFW_HAND_CURSOR);
#if GLFW_HAS_NEW_CURSORS
    bd->MouseCursors[ImGuiMouseCursor_ResizeAll] = glfwCreateStandardCursor(GLFW_RESIZE_ALL_CURSOR);
    bd->MouseCursors[ImGuiMouseCursor_ResizeNESW] = glfwCreateStandardCursor(GLFW_RESIZE_NESW_CURSOR);
    bd->MouseCursors[ImGuiMouseCursor_ResizeNWSE] = glfwCreateStandardCursor(GLFW_RESIZE_NWSE_CURSOR);
    bd->MouseCursors[ImGuiMouseCursor_NotAllowed] = glfwCreateStandardCursor(GLFW_NOT_ALLOWED_CURSOR);
#else
    bd->MouseCursors[ImGuiMouseCursor_ResizeAll] = glfwCreateStandardCursor(GLFW_ARROW_CURSOR);
    bd->MouseCursors[ImGuiMouseCursor_ResizeNESW] = glfwCreateStandardCursor(GLFW_ARROW_CURSOR);
    bd->MouseCursors[ImGuiMouseCursor_ResizeNWSE] = glfwCreateStandardCursor(GLFW_ARROW_CURSOR);
    bd->MouseCursors[ImGuiMouseCursor_NotAllowed] = glfwCreateStandardCursor(GLFW_ARROW_CURSOR);
#endif
    glfwSetErrorCallback(prev_error_callback);

    // Chain GLFW callbacks: our callbacks will call the user's previously installed callbacks, if any.
    bd->PrevUserCallbackWindowFocus = NULL;
    bd->PrevUserCallbackCursorEnter = NULL;
    bd->PrevUserCallbackMousebutton = NULL;
    bd->PrevUserCallbackScroll = NULL;
    bd->PrevUserCallbackKey = NULL;
    bd->PrevUserCallbackChar = NULL;
    bd->PrevUserCallbackMonitor = NULL;
    if (install_callbacks)
    {
        bd->InstalledCallbacks = true;
        bd->PrevUserCallbackWindowFocus = glfwSetWindowFocusCallback(window, ImGui_ImplGlfw_WindowFocusCallback);
        bd->PrevUserCallbackCursorEnter = glfwSetCursorEnterCallback(window, ImGui_ImplGlfw_CursorEnterCallback);
        bd->PrevUserCallbackCursorPos = glfwSetCursorPosCallback(window, ImGui_ImplGlfw_CursorPosCallback);
        bd->PrevUserCallbackMousebutton = glfwSetMouseButtonCallback(window, ImGui_ImplGlfw_MouseButtonCallback);
        bd->PrevUserCallbackScroll = glfwSetScrollCallback(window, ImGui_ImplGlfw_ScrollCallback);
        bd->PrevUserCallbackKey = glfwSetKeyCallback(window, ImGui_ImplGlfw_KeyCallback);
        bd->PrevUserCallbackChar = glfwSetCharCallback(window, ImGui_ImplGlfw_CharCallback);
        bd->PrevUserCallbackMonitor = glfwSetMonitorCallback(ImGui_ImplGlfw_MonitorCallback);
    }

    // Update monitors the first time (note: monitor callback are broken in GLFW 3.2 and earlier, see github.com/glfw/glfw/issues/784)
    ImGui_ImplGlfw_UpdateMonitors();
    glfwSetMonitorCallback(ImGui_ImplGlfw_MonitorCallback);

    // Our mouse update function expect PlatformHandle to be filled for the main viewport
    ImGuiViewport* main_viewport = ImGui::GetMainViewport();
    main_viewport->PlatformHandle = (void*)bd->Window;
#ifdef _WIN32
    main_viewport->PlatformHandleRaw = glfwGetWin32Window(bd->Window);
#endif
    if (io.ConfigFlags & ImGuiConfigFlags_ViewportsEnable)
        ImGui_ImplGlfw_InitPlatformInterface();

    bd->ClientApi = client_api;
    return true;
}

bool ImGui_ImplGlfw_InitForOpenGL(GLFWwindow* window, bool install_callbacks)
{
    return ImGui_ImplGlfw_Init(window, install_callbacks, GlfwClientApi_OpenGL);
}

bool ImGui_ImplGlfw_InitForVulkan(GLFWwindow* window, bool install_callbacks)
{
    return ImGui_ImplGlfw_Init(window, install_callbacks, GlfwClientApi_Vulkan);
}

bool ImGui_ImplGlfw_InitForOther(GLFWwindow* window, bool install_callbacks)
{
    return ImGui_ImplGlfw_Init(window, install_callbacks, GlfwClientApi_Unknown);
}

void ImGui_ImplGlfw_Shutdown()
{
    ImGui_ImplGlfw_Data* bd = ImGui_ImplGlfw_GetBackendData();
    IM_ASSERT(bd != NULL && "No platform backend to shutdown, or already shutdown?");
    ImGuiIO& io = ImGui::GetIO();

    ImGui_ImplGlfw_ShutdownPlatformInterface();

    if (bd->InstalledCallbacks)
    {
        glfwSetWindowFocusCallback(bd->Window, bd->PrevUserCallbackWindowFocus);
        glfwSetCursorEnterCallback(bd->Window, bd->PrevUserCallbackCursorEnter);
        glfwSetCursorPosCallback(bd->Window, bd->PrevUserCallbackCursorPos);
        glfwSetMouseButtonCallback(bd->Window, bd->PrevUserCallbackMousebutton);
        glfwSetScrollCallback(bd->Window, bd->PrevUserCallbackScroll);
        glfwSetKeyCallback(bd->Window, bd->PrevUserCallbackKey);
        glfwSetCharCallback(bd->Window, bd->PrevUserCallbackChar);
        glfwSetMonitorCallback(bd->PrevUserCallbackMonitor);
    }

    for (ImGuiMouseCursor cursor_n = 0; cursor_n < ImGuiMouseCursor_COUNT; cursor_n++)
        glfwDestroyCursor(bd->MouseCursors[cursor_n]);

    io.BackendPlatformName = NULL;
    io.BackendPlatformUserData = NULL;
    IM_DELETE(bd);
}

static void ImGui_ImplGlfw_UpdateMouseData()
{
    ImGui_ImplGlfw_Data* bd = ImGui_ImplGlfw_GetBackendData();
    ImGuiIO& io = ImGui::GetIO();
    ImGuiPlatformIO& platform_io = ImGui::GetPlatformIO();

<<<<<<< HEAD
    const ImVec2 mouse_pos_prev = io.MousePos;
    io.MousePos = ImVec2(-FLT_MAX, -FLT_MAX);
    io.MouseHoveredViewport = 0;

    // Update mouse buttons
    // (if a mouse press event came, always pass it as "mouse held this frame", so we don't miss click-release events that are shorter than 1 frame)
    for (int i = 0; i < IM_ARRAYSIZE(io.MouseDown); i++)
    {
        io.MouseDown[i] = bd->MouseJustPressed[i] || glfwGetMouseButton(bd->Window, i) != 0;
        bd->MouseJustPressed[i] = false;
    }

    for (int n = 0; n < platform_io.Viewports.Size; n++)
    {
        ImGuiViewport* viewport = platform_io.Viewports[n];
        GLFWwindow* window = (GLFWwindow*)viewport->PlatformHandle;

#ifdef __EMSCRIPTEN__
        const bool focused = true;
#else
        const bool focused = glfwGetWindowAttrib(window, GLFW_FOCUSED) != 0;
#endif
        GLFWwindow* mouse_window = (bd->MouseWindow == window || focused) ? window : NULL;

        // Update mouse buttons
        if (focused)
            for (int i = 0; i < IM_ARRAYSIZE(io.MouseDown); i++)
                io.MouseDown[i] |= glfwGetMouseButton(window, i) != 0;

        // Set OS mouse position from Dear ImGui if requested (rarely used, only when ImGuiConfigFlags_NavEnableSetMousePos is enabled by user)
        // (When multi-viewports are enabled, all Dear ImGui positions are same as OS positions)
        if (io.WantSetMousePos && focused)
            glfwSetCursorPos(window, (double)(mouse_pos_prev.x - viewport->Pos.x), (double)(mouse_pos_prev.y - viewport->Pos.y));

        // Set Dear ImGui mouse position from OS position
        if (mouse_window != NULL)
        {
            double mouse_x, mouse_y;
            glfwGetCursorPos(mouse_window, &mouse_x, &mouse_y);
            if (io.ConfigFlags & ImGuiConfigFlags_ViewportsEnable)
            {
                // Multi-viewport mode: mouse position in OS absolute coordinates (io.MousePos is (0,0) when the mouse is on the upper-left of the primary monitor)
                int window_x, window_y;
                glfwGetWindowPos(window, &window_x, &window_y);
                io.MousePos = ImVec2((float)mouse_x + window_x, (float)mouse_y + window_y);
            }
            else
            {
                // Single viewport mode: mouse position in client window coordinates (io.MousePos is (0,0) when the mouse is on the upper-left corner of the app window)
                io.MousePos = ImVec2((float)mouse_x, (float)mouse_y);
            }
        }

        // (Optional) When using multiple viewports: set io.MouseHoveredViewport to the viewport the OS mouse cursor is hovering.
        // Important: this information is not easy to provide and many high-level windowing library won't be able to provide it correctly, because
        // - This is _ignoring_ viewports with the ImGuiViewportFlags_NoInputs flag (pass-through windows).
        // - This is _regardless_ of whether another viewport is focused or being dragged from.
        // If ImGuiBackendFlags_HasMouseHoveredViewport is not set by the backend, imgui will ignore this field and infer the information by relying on the
        // rectangles and last focused time of every viewports it knows about. It will be unaware of other windows that may be sitting between or over your windows.
        // [GLFW] FIXME: This is currently only correct on Win32. See what we do below with the WM_NCHITTEST, missing an equivalent for other systems.
        // See https://github.com/glfw/glfw/issues/1236 if you want to help in making this a GLFW feature.
#if GLFW_HAS_MOUSE_PASSTHROUGH || (GLFW_HAS_WINDOW_HOVERED && defined(_WIN32))
        const bool window_no_input = (viewport->Flags & ImGuiViewportFlags_NoInputs) != 0;
#if GLFW_HAS_MOUSE_PASSTHROUGH
        glfwSetWindowAttrib(window, GLFW_MOUSE_PASSTHROUGH, window_no_input);
#endif
        if (glfwGetWindowAttrib(window, GLFW_HOVERED) && !window_no_input)
            io.MouseHoveredViewport = viewport->ID;
#endif
=======
#ifdef __EMSCRIPTEN__
    const bool is_app_focused = true;
#else
    const bool is_app_focused = glfwGetWindowAttrib(bd->Window, GLFW_FOCUSED) != 0;
#endif
    if (is_app_focused)
    {
        // (Optional) Set OS mouse position from Dear ImGui if requested (rarely used, only when ImGuiConfigFlags_NavEnableSetMousePos is enabled by user)
        if (io.WantSetMousePos)
            glfwSetCursorPos(bd->Window, (double)io.MousePos.x, (double)io.MousePos.y);

        // (Optional) Fallback to provide mouse position when focused (ImGui_ImplGlfw_CursorPosCallback already provides this when hovered or captured)
        if (is_app_focused && bd->MouseWindow == NULL)
        {
            double mouse_x, mouse_y;
            glfwGetCursorPos(bd->Window, &mouse_x, &mouse_y);
            io.MousePos = ImVec2((float)mouse_x, (float)mouse_y);
        }
    }

    // Update buttons
    for (int i = 0; i < IM_ARRAYSIZE(io.MouseDown); i++)
    {
        io.MouseDown[i] = bd->MouseJustPressed[i] || glfwGetMouseButton(bd->Window, i) != 0;
        bd->MouseJustPressed[i] = false;
>>>>>>> 200a8f1e
    }
}

static void ImGui_ImplGlfw_UpdateMouseCursor()
{
    ImGuiIO& io = ImGui::GetIO();
    ImGui_ImplGlfw_Data* bd = ImGui_ImplGlfw_GetBackendData();
    if ((io.ConfigFlags & ImGuiConfigFlags_NoMouseCursorChange) || glfwGetInputMode(bd->Window, GLFW_CURSOR) == GLFW_CURSOR_DISABLED)
        return;

    ImGuiMouseCursor imgui_cursor = ImGui::GetMouseCursor();
    ImGuiPlatformIO& platform_io = ImGui::GetPlatformIO();
    for (int n = 0; n < platform_io.Viewports.Size; n++)
    {
        GLFWwindow* window = (GLFWwindow*)platform_io.Viewports[n]->PlatformHandle;
        if (imgui_cursor == ImGuiMouseCursor_None || io.MouseDrawCursor)
        {
            // Hide OS mouse cursor if imgui is drawing it or if it wants no cursor
            glfwSetInputMode(window, GLFW_CURSOR, GLFW_CURSOR_HIDDEN);
        }
        else
        {
            // Show OS mouse cursor
            // FIXME-PLATFORM: Unfocused windows seems to fail changing the mouse cursor with GLFW 3.2, but 3.3 works here.
            glfwSetCursor(window, bd->MouseCursors[imgui_cursor] ? bd->MouseCursors[imgui_cursor] : bd->MouseCursors[ImGuiMouseCursor_Arrow]);
            glfwSetInputMode(window, GLFW_CURSOR, GLFW_CURSOR_NORMAL);
        }
    }
}

static void ImGui_ImplGlfw_UpdateGamepads()
{
    ImGuiIO& io = ImGui::GetIO();
    memset(io.NavInputs, 0, sizeof(io.NavInputs));
    if ((io.ConfigFlags & ImGuiConfigFlags_NavEnableGamepad) == 0)
        return;

    // Update gamepad inputs
    #define MAP_BUTTON(NAV_NO, BUTTON_NO)       do { if (buttons_count > BUTTON_NO && buttons[BUTTON_NO] == GLFW_PRESS) io.NavInputs[NAV_NO] = 1.0f; } while (0)
    #define MAP_ANALOG(NAV_NO, AXIS_NO, V0, V1) do { float v = (axes_count > AXIS_NO) ? axes[AXIS_NO] : V0; v = (v - V0) / (V1 - V0); if (v > 1.0f) v = 1.0f; if (io.NavInputs[NAV_NO] < v) io.NavInputs[NAV_NO] = v; } while (0)
    int axes_count = 0, buttons_count = 0;
    const float* axes = glfwGetJoystickAxes(GLFW_JOYSTICK_1, &axes_count);
    const unsigned char* buttons = glfwGetJoystickButtons(GLFW_JOYSTICK_1, &buttons_count);
    MAP_BUTTON(ImGuiNavInput_Activate,   0);     // Cross / A
    MAP_BUTTON(ImGuiNavInput_Cancel,     1);     // Circle / B
    MAP_BUTTON(ImGuiNavInput_Menu,       2);     // Square / X
    MAP_BUTTON(ImGuiNavInput_Input,      3);     // Triangle / Y
    MAP_BUTTON(ImGuiNavInput_DpadLeft,   13);    // D-Pad Left
    MAP_BUTTON(ImGuiNavInput_DpadRight,  11);    // D-Pad Right
    MAP_BUTTON(ImGuiNavInput_DpadUp,     10);    // D-Pad Up
    MAP_BUTTON(ImGuiNavInput_DpadDown,   12);    // D-Pad Down
    MAP_BUTTON(ImGuiNavInput_FocusPrev,  4);     // L1 / LB
    MAP_BUTTON(ImGuiNavInput_FocusNext,  5);     // R1 / RB
    MAP_BUTTON(ImGuiNavInput_TweakSlow,  4);     // L1 / LB
    MAP_BUTTON(ImGuiNavInput_TweakFast,  5);     // R1 / RB
    MAP_ANALOG(ImGuiNavInput_LStickLeft, 0,  -0.3f,  -0.9f);
    MAP_ANALOG(ImGuiNavInput_LStickRight,0,  +0.3f,  +0.9f);
    MAP_ANALOG(ImGuiNavInput_LStickUp,   1,  +0.3f,  +0.9f);
    MAP_ANALOG(ImGuiNavInput_LStickDown, 1,  -0.3f,  -0.9f);
    #undef MAP_BUTTON
    #undef MAP_ANALOG
    if (axes_count > 0 && buttons_count > 0)
        io.BackendFlags |= ImGuiBackendFlags_HasGamepad;
    else
        io.BackendFlags &= ~ImGuiBackendFlags_HasGamepad;
}

static void ImGui_ImplGlfw_UpdateMonitors()
{
    ImGui_ImplGlfw_Data* bd = ImGui_ImplGlfw_GetBackendData();
    ImGuiPlatformIO& platform_io = ImGui::GetPlatformIO();
    int monitors_count = 0;
    GLFWmonitor** glfw_monitors = glfwGetMonitors(&monitors_count);
    platform_io.Monitors.resize(0);
    for (int n = 0; n < monitors_count; n++)
    {
        ImGuiPlatformMonitor monitor;
        int x, y;
        glfwGetMonitorPos(glfw_monitors[n], &x, &y);
        const GLFWvidmode* vid_mode = glfwGetVideoMode(glfw_monitors[n]);
        monitor.MainPos = monitor.WorkPos = ImVec2((float)x, (float)y);
        monitor.MainSize = monitor.WorkSize = ImVec2((float)vid_mode->width, (float)vid_mode->height);
#if GLFW_HAS_MONITOR_WORK_AREA
        int w, h;
        glfwGetMonitorWorkarea(glfw_monitors[n], &x, &y, &w, &h);
        if (w > 0 && h > 0) // Workaround a small GLFW issue reporting zero on monitor changes: https://github.com/glfw/glfw/pull/1761
        {
            monitor.WorkPos = ImVec2((float)x, (float)y);
            monitor.WorkSize = ImVec2((float)w, (float)h);
        }
#endif
#if GLFW_HAS_PER_MONITOR_DPI
        // Warning: the validity of monitor DPI information on Windows depends on the application DPI awareness settings, which generally needs to be set in the manifest or at runtime.
        float x_scale, y_scale;
        glfwGetMonitorContentScale(glfw_monitors[n], &x_scale, &y_scale);
        monitor.DpiScale = x_scale;
#endif
        platform_io.Monitors.push_back(monitor);
    }
    bd->WantUpdateMonitors = false;
}

static void ImGui_ImplGlfw_UpdateKeyModifiers()
{
    ImGui_ImplGlfw_Data* bd = ImGui_ImplGlfw_GetBackendData();
    ImGuiIO& io = ImGui::GetIO();
    ImGuiKeyModFlags key_mods =
        (((glfwGetKey(bd->Window, GLFW_KEY_LEFT_CONTROL) == GLFW_PRESS) || (glfwGetKey(bd->Window, GLFW_KEY_RIGHT_CONTROL) == GLFW_PRESS)) ? ImGuiKeyModFlags_Ctrl : 0) |
        (((glfwGetKey(bd->Window, GLFW_KEY_LEFT_SHIFT) == GLFW_PRESS) || (glfwGetKey(bd->Window, GLFW_KEY_RIGHT_SHIFT) == GLFW_PRESS)) ? ImGuiKeyModFlags_Shift : 0) |
        (((glfwGetKey(bd->Window, GLFW_KEY_LEFT_ALT) == GLFW_PRESS) || (glfwGetKey(bd->Window, GLFW_KEY_RIGHT_ALT) == GLFW_PRESS)) ? ImGuiKeyModFlags_Alt : 0) |
        (((glfwGetKey(bd->Window, GLFW_KEY_LEFT_SUPER) == GLFW_PRESS) || (glfwGetKey(bd->Window, GLFW_KEY_RIGHT_SUPER) == GLFW_PRESS)) ? ImGuiKeyModFlags_Super : 0);
    io.AddKeyModsEvent(key_mods);
}

void ImGui_ImplGlfw_NewFrame()
{
    ImGuiIO& io = ImGui::GetIO();
    ImGui_ImplGlfw_Data* bd = ImGui_ImplGlfw_GetBackendData();
    IM_ASSERT(bd != NULL && "Did you call ImGui_ImplGlfw_InitForXXX()?");

    // Setup display size (every frame to accommodate for window resizing)
    int w, h;
    int display_w, display_h;
    glfwGetWindowSize(bd->Window, &w, &h);
    glfwGetFramebufferSize(bd->Window, &display_w, &display_h);
    io.DisplaySize = ImVec2((float)w, (float)h);
    if (w > 0 && h > 0)
        io.DisplayFramebufferScale = ImVec2((float)display_w / (float)w, (float)display_h / (float)h);
    if (bd->WantUpdateMonitors)
        ImGui_ImplGlfw_UpdateMonitors();

    // Setup time step
    double current_time = glfwGetTime();
    io.DeltaTime = bd->Time > 0.0 ? (float)(current_time - bd->Time) : (float)(1.0f / 60.0f);
    bd->Time = current_time;

    ImGui_ImplGlfw_UpdateKeyModifiers();
    ImGui_ImplGlfw_UpdateMouseData();
    ImGui_ImplGlfw_UpdateMouseCursor();

    // Update game controllers (if enabled and available)
    ImGui_ImplGlfw_UpdateGamepads();
}

//--------------------------------------------------------------------------------------------------------
// MULTI-VIEWPORT / PLATFORM INTERFACE SUPPORT
// This is an _advanced_ and _optional_ feature, allowing the backend to create and handle multiple viewports simultaneously.
// If you are new to dear imgui or creating a new binding for dear imgui, it is recommended that you completely ignore this section first..
//--------------------------------------------------------------------------------------------------------

// Helper structure we store in the void* RenderUserData field of each ImGuiViewport to easily retrieve our backend data.
struct ImGui_ImplGlfw_ViewportData
{
    GLFWwindow* Window;
    bool        WindowOwned;
    int         IgnoreWindowPosEventFrame;
    int         IgnoreWindowSizeEventFrame;

    ImGui_ImplGlfw_ViewportData()  { Window = NULL; WindowOwned = false; IgnoreWindowSizeEventFrame = IgnoreWindowPosEventFrame = -1; }
    ~ImGui_ImplGlfw_ViewportData() { IM_ASSERT(Window == NULL); }
};

static void ImGui_ImplGlfw_WindowCloseCallback(GLFWwindow* window)
{
    if (ImGuiViewport* viewport = ImGui::FindViewportByPlatformHandle(window))
        viewport->PlatformRequestClose = true;
}

// GLFW may dispatch window pos/size events after calling glfwSetWindowPos()/glfwSetWindowSize().
// However: depending on the platform the callback may be invoked at different time:
// - on Windows it appears to be called within the glfwSetWindowPos()/glfwSetWindowSize() call
// - on Linux it is queued and invoked during glfwPollEvents()
// Because the event doesn't always fire on glfwSetWindowXXX() we use a frame counter tag to only
// ignore recent glfwSetWindowXXX() calls.
static void ImGui_ImplGlfw_WindowPosCallback(GLFWwindow* window, int, int)
{
    if (ImGuiViewport* viewport = ImGui::FindViewportByPlatformHandle(window))
    {
        if (ImGui_ImplGlfw_ViewportData* vd = (ImGui_ImplGlfw_ViewportData*)viewport->PlatformUserData)
        {
            bool ignore_event = (ImGui::GetFrameCount() <= vd->IgnoreWindowPosEventFrame + 1);
            //data->IgnoreWindowPosEventFrame = -1;
            if (ignore_event)
                return;
        }
        viewport->PlatformRequestMove = true;
    }
}

static void ImGui_ImplGlfw_WindowSizeCallback(GLFWwindow* window, int, int)
{
    if (ImGuiViewport* viewport = ImGui::FindViewportByPlatformHandle(window))
    {
        if (ImGui_ImplGlfw_ViewportData* vd = (ImGui_ImplGlfw_ViewportData*)viewport->PlatformUserData)
        {
            bool ignore_event = (ImGui::GetFrameCount() <= vd->IgnoreWindowSizeEventFrame + 1);
            //data->IgnoreWindowSizeEventFrame = -1;
            if (ignore_event)
                return;
        }
        viewport->PlatformRequestResize = true;
    }
}

static void ImGui_ImplGlfw_CreateWindow(ImGuiViewport* viewport)
{
    ImGui_ImplGlfw_Data* bd = ImGui_ImplGlfw_GetBackendData();
    ImGui_ImplGlfw_ViewportData* vd = IM_NEW(ImGui_ImplGlfw_ViewportData)();
    viewport->PlatformUserData = vd;

    // GLFW 3.2 unfortunately always set focus on glfwCreateWindow() if GLFW_VISIBLE is set, regardless of GLFW_FOCUSED
    // With GLFW 3.3, the hint GLFW_FOCUS_ON_SHOW fixes this problem
    glfwWindowHint(GLFW_VISIBLE, false);
    glfwWindowHint(GLFW_FOCUSED, false);
#if GLFW_HAS_FOCUS_ON_SHOW
    glfwWindowHint(GLFW_FOCUS_ON_SHOW, false);
 #endif
    glfwWindowHint(GLFW_DECORATED, (viewport->Flags & ImGuiViewportFlags_NoDecoration) ? false : true);
#if GLFW_HAS_WINDOW_TOPMOST
    glfwWindowHint(GLFW_FLOATING, (viewport->Flags & ImGuiViewportFlags_TopMost) ? true : false);
#endif
    GLFWwindow* share_window = (bd->ClientApi == GlfwClientApi_OpenGL) ? bd->Window : NULL;
    vd->Window = glfwCreateWindow((int)viewport->Size.x, (int)viewport->Size.y, "No Title Yet", NULL, share_window);
    vd->WindowOwned = true;
    viewport->PlatformHandle = (void*)vd->Window;
#ifdef _WIN32
    viewport->PlatformHandleRaw = glfwGetWin32Window(vd->Window);
#endif
    glfwSetWindowPos(vd->Window, (int)viewport->Pos.x, (int)viewport->Pos.y);

    // Install GLFW callbacks for secondary viewports
    glfwSetWindowFocusCallback(vd->Window, ImGui_ImplGlfw_WindowFocusCallback);
    glfwSetCursorEnterCallback(vd->Window, ImGui_ImplGlfw_CursorEnterCallback);
    glfwSetMouseButtonCallback(vd->Window, ImGui_ImplGlfw_MouseButtonCallback);
    glfwSetScrollCallback(vd->Window, ImGui_ImplGlfw_ScrollCallback);
    glfwSetKeyCallback(vd->Window, ImGui_ImplGlfw_KeyCallback);
    glfwSetCharCallback(vd->Window, ImGui_ImplGlfw_CharCallback);
    glfwSetWindowCloseCallback(vd->Window, ImGui_ImplGlfw_WindowCloseCallback);
    glfwSetWindowPosCallback(vd->Window, ImGui_ImplGlfw_WindowPosCallback);
    glfwSetWindowSizeCallback(vd->Window, ImGui_ImplGlfw_WindowSizeCallback);
    if (bd->ClientApi == GlfwClientApi_OpenGL)
    {
        glfwMakeContextCurrent(vd->Window);
        glfwSwapInterval(0);
    }
}

static void ImGui_ImplGlfw_DestroyWindow(ImGuiViewport* viewport)
{
    ImGui_ImplGlfw_Data* bd = ImGui_ImplGlfw_GetBackendData();
    if (ImGui_ImplGlfw_ViewportData* vd = (ImGui_ImplGlfw_ViewportData*)viewport->PlatformUserData)
    {
        if (vd->WindowOwned)
        {
#if !GLFW_HAS_MOUSE_PASSTHROUGH && GLFW_HAS_WINDOW_HOVERED && defined(_WIN32)
            HWND hwnd = (HWND)viewport->PlatformHandleRaw;
            ::RemovePropA(hwnd, "IMGUI_VIEWPORT");
#endif

            // Release any keys that were pressed in the window being destroyed and are still held down,
            // because we will not receive any release events after window is destroyed.
            for (int i = 0; i < IM_ARRAYSIZE(bd->KeyOwnerWindows); i++)
                if (bd->KeyOwnerWindows[i] == vd->Window)
                    ImGui_ImplGlfw_KeyCallback(vd->Window, i, 0, GLFW_RELEASE, 0); // Later params are only used for main viewport, on which this function is never called.

            glfwDestroyWindow(vd->Window);
        }
        vd->Window = NULL;
        IM_DELETE(vd);
    }
    viewport->PlatformUserData = viewport->PlatformHandle = NULL;
}

// We have submitted https://github.com/glfw/glfw/pull/1568 to allow GLFW to support "transparent inputs".
// In the meanwhile we implement custom per-platform workarounds here (FIXME-VIEWPORT: Implement same work-around for Linux/OSX!)
#if !GLFW_HAS_MOUSE_PASSTHROUGH && GLFW_HAS_WINDOW_HOVERED && defined(_WIN32)
static WNDPROC g_GlfwWndProc = NULL;
static LRESULT CALLBACK WndProcNoInputs(HWND hWnd, UINT msg, WPARAM wParam, LPARAM lParam)
{
    if (msg == WM_NCHITTEST)
    {
        // Let mouse pass-through the window. This will allow the backend to set io.MouseHoveredViewport properly (which is OPTIONAL).
        // The ImGuiViewportFlags_NoInputs flag is set while dragging a viewport, as want to detect the window behind the one we are dragging.
        // If you cannot easily access those viewport flags from your windowing/event code: you may manually synchronize its state e.g. in
        // your main loop after calling UpdatePlatformWindows(). Iterate all viewports/platform windows and pass the flag to your windowing system.
        ImGuiViewport* viewport = (ImGuiViewport*)::GetPropA(hWnd, "IMGUI_VIEWPORT");
        if (viewport->Flags & ImGuiViewportFlags_NoInputs)
            return HTTRANSPARENT;
    }
    return ::CallWindowProc(g_GlfwWndProc, hWnd, msg, wParam, lParam);
}
#endif

static void ImGui_ImplGlfw_ShowWindow(ImGuiViewport* viewport)
{
    ImGui_ImplGlfw_ViewportData* vd = (ImGui_ImplGlfw_ViewportData*)viewport->PlatformUserData;

#if defined(_WIN32)
    // GLFW hack: Hide icon from task bar
    HWND hwnd = (HWND)viewport->PlatformHandleRaw;
    if (viewport->Flags & ImGuiViewportFlags_NoTaskBarIcon)
    {
        LONG ex_style = ::GetWindowLong(hwnd, GWL_EXSTYLE);
        ex_style &= ~WS_EX_APPWINDOW;
        ex_style |= WS_EX_TOOLWINDOW;
        ::SetWindowLong(hwnd, GWL_EXSTYLE, ex_style);
    }

    // GLFW hack: install hook for WM_NCHITTEST message handler
#if !GLFW_HAS_MOUSE_PASSTHROUGH && GLFW_HAS_WINDOW_HOVERED && defined(_WIN32)
    ::SetPropA(hwnd, "IMGUI_VIEWPORT", viewport);
    if (g_GlfwWndProc == NULL)
        g_GlfwWndProc = (WNDPROC)::GetWindowLongPtr(hwnd, GWLP_WNDPROC);
    ::SetWindowLongPtr(hwnd, GWLP_WNDPROC, (LONG_PTR)WndProcNoInputs);
#endif

#if !GLFW_HAS_FOCUS_ON_SHOW
    // GLFW hack: GLFW 3.2 has a bug where glfwShowWindow() also activates/focus the window.
    // The fix was pushed to GLFW repository on 2018/01/09 and should be included in GLFW 3.3 via a GLFW_FOCUS_ON_SHOW window attribute.
    // See https://github.com/glfw/glfw/issues/1189
    // FIXME-VIEWPORT: Implement same work-around for Linux/OSX in the meanwhile.
    if (viewport->Flags & ImGuiViewportFlags_NoFocusOnAppearing)
    {
        ::ShowWindow(hwnd, SW_SHOWNA);
        return;
    }
#endif
#endif

    glfwShowWindow(vd->Window);
}

static ImVec2 ImGui_ImplGlfw_GetWindowPos(ImGuiViewport* viewport)
{
    ImGui_ImplGlfw_ViewportData* vd = (ImGui_ImplGlfw_ViewportData*)viewport->PlatformUserData;
    int x = 0, y = 0;
    glfwGetWindowPos(vd->Window, &x, &y);
    return ImVec2((float)x, (float)y);
}

static void ImGui_ImplGlfw_SetWindowPos(ImGuiViewport* viewport, ImVec2 pos)
{
    ImGui_ImplGlfw_ViewportData* vd = (ImGui_ImplGlfw_ViewportData*)viewport->PlatformUserData;
    vd->IgnoreWindowPosEventFrame = ImGui::GetFrameCount();
    glfwSetWindowPos(vd->Window, (int)pos.x, (int)pos.y);
}

static ImVec2 ImGui_ImplGlfw_GetWindowSize(ImGuiViewport* viewport)
{
    ImGui_ImplGlfw_ViewportData* vd = (ImGui_ImplGlfw_ViewportData*)viewport->PlatformUserData;
    int w = 0, h = 0;
    glfwGetWindowSize(vd->Window, &w, &h);
    return ImVec2((float)w, (float)h);
}

static void ImGui_ImplGlfw_SetWindowSize(ImGuiViewport* viewport, ImVec2 size)
{
    ImGui_ImplGlfw_ViewportData* vd = (ImGui_ImplGlfw_ViewportData*)viewport->PlatformUserData;
#if __APPLE__ && !GLFW_HAS_OSX_WINDOW_POS_FIX
    // Native OS windows are positioned from the bottom-left corner on macOS, whereas on other platforms they are
    // positioned from the upper-left corner. GLFW makes an effort to convert macOS style coordinates, however it
    // doesn't handle it when changing size. We are manually moving the window in order for changes of size to be based
    // on the upper-left corner.
    int x, y, width, height;
    glfwGetWindowPos(vd->Window, &x, &y);
    glfwGetWindowSize(vd->Window, &width, &height);
    glfwSetWindowPos(vd->Window, x, y - height + size.y);
#endif
    vd->IgnoreWindowSizeEventFrame = ImGui::GetFrameCount();
    glfwSetWindowSize(vd->Window, (int)size.x, (int)size.y);
}

static void ImGui_ImplGlfw_SetWindowTitle(ImGuiViewport* viewport, const char* title)
{
    ImGui_ImplGlfw_ViewportData* vd = (ImGui_ImplGlfw_ViewportData*)viewport->PlatformUserData;
    glfwSetWindowTitle(vd->Window, title);
}

static void ImGui_ImplGlfw_SetWindowFocus(ImGuiViewport* viewport)
{
#if GLFW_HAS_FOCUS_WINDOW
    ImGui_ImplGlfw_ViewportData* vd = (ImGui_ImplGlfw_ViewportData*)viewport->PlatformUserData;
    glfwFocusWindow(vd->Window);
#else
    // FIXME: What are the effect of not having this function? At the moment imgui doesn't actually call SetWindowFocus - we set that up ahead, will answer that question later.
    (void)viewport;
#endif
}

static bool ImGui_ImplGlfw_GetWindowFocus(ImGuiViewport* viewport)
{
    ImGui_ImplGlfw_ViewportData* vd = (ImGui_ImplGlfw_ViewportData*)viewport->PlatformUserData;
    return glfwGetWindowAttrib(vd->Window, GLFW_FOCUSED) != 0;
}

static bool ImGui_ImplGlfw_GetWindowMinimized(ImGuiViewport* viewport)
{
    ImGui_ImplGlfw_ViewportData* vd = (ImGui_ImplGlfw_ViewportData*)viewport->PlatformUserData;
    return glfwGetWindowAttrib(vd->Window, GLFW_ICONIFIED) != 0;
}

#if GLFW_HAS_WINDOW_ALPHA
static void ImGui_ImplGlfw_SetWindowAlpha(ImGuiViewport* viewport, float alpha)
{
    ImGui_ImplGlfw_ViewportData* vd = (ImGui_ImplGlfw_ViewportData*)viewport->PlatformUserData;
    glfwSetWindowOpacity(vd->Window, alpha);
}
#endif

static void ImGui_ImplGlfw_RenderWindow(ImGuiViewport* viewport, void*)
{
    ImGui_ImplGlfw_Data* bd = ImGui_ImplGlfw_GetBackendData();
    ImGui_ImplGlfw_ViewportData* vd = (ImGui_ImplGlfw_ViewportData*)viewport->PlatformUserData;
    if (bd->ClientApi == GlfwClientApi_OpenGL)
        glfwMakeContextCurrent(vd->Window);
}

static void ImGui_ImplGlfw_SwapBuffers(ImGuiViewport* viewport, void*)
{
    ImGui_ImplGlfw_Data* bd = ImGui_ImplGlfw_GetBackendData();
    ImGui_ImplGlfw_ViewportData* vd = (ImGui_ImplGlfw_ViewportData*)viewport->PlatformUserData;
    if (bd->ClientApi == GlfwClientApi_OpenGL)
    {
        glfwMakeContextCurrent(vd->Window);
        glfwSwapBuffers(vd->Window);
    }
}

//--------------------------------------------------------------------------------------------------------
// Vulkan support (the Vulkan renderer needs to call a platform-side support function to create the surface)
//--------------------------------------------------------------------------------------------------------

// Avoid including <vulkan.h> so we can build without it
#if GLFW_HAS_VULKAN
#ifndef VULKAN_H_
#define VK_DEFINE_HANDLE(object) typedef struct object##_T* object;
#if defined(__LP64__) || defined(_WIN64) || defined(__x86_64__) || defined(_M_X64) || defined(__ia64) || defined (_M_IA64) || defined(__aarch64__) || defined(__powerpc64__)
#define VK_DEFINE_NON_DISPATCHABLE_HANDLE(object) typedef struct object##_T *object;
#else
#define VK_DEFINE_NON_DISPATCHABLE_HANDLE(object) typedef uint64_t object;
#endif
VK_DEFINE_HANDLE(VkInstance)
VK_DEFINE_NON_DISPATCHABLE_HANDLE(VkSurfaceKHR)
struct VkAllocationCallbacks;
enum VkResult { VK_RESULT_MAX_ENUM = 0x7FFFFFFF };
#endif // VULKAN_H_
extern "C" { extern GLFWAPI VkResult glfwCreateWindowSurface(VkInstance instance, GLFWwindow* window, const VkAllocationCallbacks* allocator, VkSurfaceKHR* surface); }
static int ImGui_ImplGlfw_CreateVkSurface(ImGuiViewport* viewport, ImU64 vk_instance, const void* vk_allocator, ImU64* out_vk_surface)
{
    ImGui_ImplGlfw_Data* bd = ImGui_ImplGlfw_GetBackendData();
    ImGui_ImplGlfw_ViewportData* vd = (ImGui_ImplGlfw_ViewportData*)viewport->PlatformUserData;
    IM_UNUSED(bd);
    IM_ASSERT(bd->ClientApi == GlfwClientApi_Vulkan);
    VkResult err = glfwCreateWindowSurface((VkInstance)vk_instance, vd->Window, (const VkAllocationCallbacks*)vk_allocator, (VkSurfaceKHR*)out_vk_surface);
    return (int)err;
}
#endif // GLFW_HAS_VULKAN

static void ImGui_ImplGlfw_InitPlatformInterface()
{
    // Register platform interface (will be coupled with a renderer interface)
    ImGui_ImplGlfw_Data* bd = ImGui_ImplGlfw_GetBackendData();
    ImGuiPlatformIO& platform_io = ImGui::GetPlatformIO();
    platform_io.Platform_CreateWindow = ImGui_ImplGlfw_CreateWindow;
    platform_io.Platform_DestroyWindow = ImGui_ImplGlfw_DestroyWindow;
    platform_io.Platform_ShowWindow = ImGui_ImplGlfw_ShowWindow;
    platform_io.Platform_SetWindowPos = ImGui_ImplGlfw_SetWindowPos;
    platform_io.Platform_GetWindowPos = ImGui_ImplGlfw_GetWindowPos;
    platform_io.Platform_SetWindowSize = ImGui_ImplGlfw_SetWindowSize;
    platform_io.Platform_GetWindowSize = ImGui_ImplGlfw_GetWindowSize;
    platform_io.Platform_SetWindowFocus = ImGui_ImplGlfw_SetWindowFocus;
    platform_io.Platform_GetWindowFocus = ImGui_ImplGlfw_GetWindowFocus;
    platform_io.Platform_GetWindowMinimized = ImGui_ImplGlfw_GetWindowMinimized;
    platform_io.Platform_SetWindowTitle = ImGui_ImplGlfw_SetWindowTitle;
    platform_io.Platform_RenderWindow = ImGui_ImplGlfw_RenderWindow;
    platform_io.Platform_SwapBuffers = ImGui_ImplGlfw_SwapBuffers;
#if GLFW_HAS_WINDOW_ALPHA
    platform_io.Platform_SetWindowAlpha = ImGui_ImplGlfw_SetWindowAlpha;
#endif
#if GLFW_HAS_VULKAN
    platform_io.Platform_CreateVkSurface = ImGui_ImplGlfw_CreateVkSurface;
#endif

    // Register main window handle (which is owned by the main application, not by us)
    // This is mostly for simplicity and consistency, so that our code (e.g. mouse handling etc.) can use same logic for main and secondary viewports.
    ImGuiViewport* main_viewport = ImGui::GetMainViewport();
    ImGui_ImplGlfw_ViewportData* vd = IM_NEW(ImGui_ImplGlfw_ViewportData)();
    vd->Window = bd->Window;
    vd->WindowOwned = false;
    main_viewport->PlatformUserData = vd;
    main_viewport->PlatformHandle = (void*)bd->Window;
}

static void ImGui_ImplGlfw_ShutdownPlatformInterface()
{
    ImGui::DestroyPlatformWindows();
}

#if defined(__clang__)
#pragma clang diagnostic pop
#endif<|MERGE_RESOLUTION|>--- conflicted
+++ resolved
@@ -20,11 +20,8 @@
 
 // CHANGELOG
 // (minor and older changes stripped away, please see git history for details)
-<<<<<<< HEAD
-//  2021-XX-XX: Platform: Added support for multiple windows via the ImGuiPlatformIO interface.
-=======
+//  2022-XX-XX: Platform: Added support for multiple windows via the ImGuiPlatformIO interface.
 //  2022-01-12: *BREAKING CHANGE*: Now using glfwSetCursorPosCallback(). If you called ImGui_ImplGlfw_InitXXX() with install_callbacks = false, you MUST install glfwSetCursorPosCallback() and forward it to the backend via ImGui_ImplGlfw_CursorPosCallback().
->>>>>>> 200a8f1e
 //  2022-01-10: Inputs: calling new io.AddKeyEvent(), io.AddKeyModsEvent() + io.SetKeyEventNativeData() API (1.87+). Support for full ImGuiKey range.
 //  2022-01-05: Inputs: Converting GLFW untranslated keycodes back to translated keycodes (in the ImGui_ImplGlfw_KeyCallback() function) in order to match the behavior of every other backend, and facilitate the use of GLFW with lettered-shortcuts API.
 //  2021-08-17: *BREAKING CHANGE*: Now using glfwSetWindowFocusCallback() to calling io.AddFocusEvent(). If you called ImGui_ImplGlfw_InitXXX() with install_callbacks = false, you MUST install glfwSetWindowFocusCallback() and forward it to the backend via ImGui_ImplGlfw_WindowFocusCallback().
@@ -348,6 +345,13 @@
         bd->PrevUserCallbackCursorPos(window, x, y);
 
     ImGuiIO& io = ImGui::GetIO();
+    if (io.ConfigFlags & ImGuiConfigFlags_ViewportsEnable)
+    {
+        int window_x, window_y;
+        glfwGetWindowPos(window, &window_x, &window_y);
+        x += window_x;
+        y += window_y;
+    }
     io.MousePos = ImVec2((float)x, (float)y);
 }
 
@@ -517,56 +521,46 @@
     ImGuiIO& io = ImGui::GetIO();
     ImGuiPlatformIO& platform_io = ImGui::GetPlatformIO();
 
-<<<<<<< HEAD
+    io.MouseHoveredViewport = 0;
+
     const ImVec2 mouse_pos_prev = io.MousePos;
-    io.MousePos = ImVec2(-FLT_MAX, -FLT_MAX);
-    io.MouseHoveredViewport = 0;
-
-    // Update mouse buttons
-    // (if a mouse press event came, always pass it as "mouse held this frame", so we don't miss click-release events that are shorter than 1 frame)
-    for (int i = 0; i < IM_ARRAYSIZE(io.MouseDown); i++)
-    {
-        io.MouseDown[i] = bd->MouseJustPressed[i] || glfwGetMouseButton(bd->Window, i) != 0;
-        bd->MouseJustPressed[i] = false;
-    }
-
+    int mouse_buttons_mask = 0x00;
     for (int n = 0; n < platform_io.Viewports.Size; n++)
     {
         ImGuiViewport* viewport = platform_io.Viewports[n];
         GLFWwindow* window = (GLFWwindow*)viewport->PlatformHandle;
 
 #ifdef __EMSCRIPTEN__
-        const bool focused = true;
+        const bool is_window_focused = true;
 #else
-        const bool focused = glfwGetWindowAttrib(window, GLFW_FOCUSED) != 0;
-#endif
-        GLFWwindow* mouse_window = (bd->MouseWindow == window || focused) ? window : NULL;
-
-        // Update mouse buttons
-        if (focused)
+        const bool is_window_focused = glfwGetWindowAttrib(window, GLFW_FOCUSED) != 0;
+#endif
+        if (is_window_focused)
+        {
+            // Update mouse button mask (applied below)
             for (int i = 0; i < IM_ARRAYSIZE(io.MouseDown); i++)
-                io.MouseDown[i] |= glfwGetMouseButton(window, i) != 0;
-
-        // Set OS mouse position from Dear ImGui if requested (rarely used, only when ImGuiConfigFlags_NavEnableSetMousePos is enabled by user)
-        // (When multi-viewports are enabled, all Dear ImGui positions are same as OS positions)
-        if (io.WantSetMousePos && focused)
-            glfwSetCursorPos(window, (double)(mouse_pos_prev.x - viewport->Pos.x), (double)(mouse_pos_prev.y - viewport->Pos.y));
-
-        // Set Dear ImGui mouse position from OS position
-        if (mouse_window != NULL)
-        {
-            double mouse_x, mouse_y;
-            glfwGetCursorPos(mouse_window, &mouse_x, &mouse_y);
-            if (io.ConfigFlags & ImGuiConfigFlags_ViewportsEnable)
+                if (glfwGetMouseButton(window, i) != 0)
+                    mouse_buttons_mask |= (1 << i);
+
+            // (Optional) Set OS mouse position from Dear ImGui if requested (rarely used, only when ImGuiConfigFlags_NavEnableSetMousePos is enabled by user)
+            // When multi-viewports are enabled, all Dear ImGui positions are same as OS positions.
+            if (io.WantSetMousePos)
+                glfwSetCursorPos(window, (double)(mouse_pos_prev.x - viewport->Pos.x), (double)(mouse_pos_prev.y - viewport->Pos.y));
+
+            // (Optional) Fallback to provide mouse position when focused (ImGui_ImplGlfw_CursorPosCallback already provides this when hovered or captured)
+            if (bd->MouseWindow == NULL)
             {
-                // Multi-viewport mode: mouse position in OS absolute coordinates (io.MousePos is (0,0) when the mouse is on the upper-left of the primary monitor)
-                int window_x, window_y;
-                glfwGetWindowPos(window, &window_x, &window_y);
-                io.MousePos = ImVec2((float)mouse_x + window_x, (float)mouse_y + window_y);
-            }
-            else
-            {
-                // Single viewport mode: mouse position in client window coordinates (io.MousePos is (0,0) when the mouse is on the upper-left corner of the app window)
+                double mouse_x, mouse_y;
+                glfwGetCursorPos(window, &mouse_x, &mouse_y);
+                if (io.ConfigFlags & ImGuiConfigFlags_ViewportsEnable)
+                {
+                    // Single viewport mode: mouse position in client window coordinates (io.MousePos is (0,0) when the mouse is on the upper-left corner of the app window)
+                    // Multi-viewport mode: mouse position in OS absolute coordinates (io.MousePos is (0,0) when the mouse is on the upper-left of the primary monitor)
+                    int window_x, window_y;
+                    glfwGetWindowPos(window, &window_x, &window_y);
+                    mouse_x += window_x;
+                    mouse_y += window_y;
+                }
                 io.MousePos = ImVec2((float)mouse_x, (float)mouse_y);
             }
         }
@@ -587,33 +581,14 @@
         if (glfwGetWindowAttrib(window, GLFW_HOVERED) && !window_no_input)
             io.MouseHoveredViewport = viewport->ID;
 #endif
-=======
-#ifdef __EMSCRIPTEN__
-    const bool is_app_focused = true;
-#else
-    const bool is_app_focused = glfwGetWindowAttrib(bd->Window, GLFW_FOCUSED) != 0;
-#endif
-    if (is_app_focused)
-    {
-        // (Optional) Set OS mouse position from Dear ImGui if requested (rarely used, only when ImGuiConfigFlags_NavEnableSetMousePos is enabled by user)
-        if (io.WantSetMousePos)
-            glfwSetCursorPos(bd->Window, (double)io.MousePos.x, (double)io.MousePos.y);
-
-        // (Optional) Fallback to provide mouse position when focused (ImGui_ImplGlfw_CursorPosCallback already provides this when hovered or captured)
-        if (is_app_focused && bd->MouseWindow == NULL)
-        {
-            double mouse_x, mouse_y;
-            glfwGetCursorPos(bd->Window, &mouse_x, &mouse_y);
-            io.MousePos = ImVec2((float)mouse_x, (float)mouse_y);
-        }
-    }
-
-    // Update buttons
+    }
+
+    // Update mouse buttons
+    // (if a mouse press event came, always pass it as "mouse held this frame", so we don't miss click-release events that are shorter than 1 frame)
     for (int i = 0; i < IM_ARRAYSIZE(io.MouseDown); i++)
     {
-        io.MouseDown[i] = bd->MouseJustPressed[i] || glfwGetMouseButton(bd->Window, i) != 0;
+        io.MouseDown[i] = bd->MouseJustPressed[i] || (mouse_buttons_mask & (1 << i)) != 0;
         bd->MouseJustPressed[i] = false;
->>>>>>> 200a8f1e
     }
 }
 
@@ -847,6 +822,7 @@
     // Install GLFW callbacks for secondary viewports
     glfwSetWindowFocusCallback(vd->Window, ImGui_ImplGlfw_WindowFocusCallback);
     glfwSetCursorEnterCallback(vd->Window, ImGui_ImplGlfw_CursorEnterCallback);
+    glfwSetCursorPosCallback(vd->Window, ImGui_ImplGlfw_CursorPosCallback);
     glfwSetMouseButtonCallback(vd->Window, ImGui_ImplGlfw_MouseButtonCallback);
     glfwSetScrollCallback(vd->Window, ImGui_ImplGlfw_ScrollCallback);
     glfwSetKeyCallback(vd->Window, ImGui_ImplGlfw_KeyCallback);

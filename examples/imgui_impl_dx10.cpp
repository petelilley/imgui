--- conflicted
+++ resolved
@@ -3,11 +3,8 @@
 
 // Implemented features:
 //  [X] Renderer: User texture binding. Use 'ID3D10ShaderResourceView*' as ImTextureID. Read the FAQ about ImTextureID in imgui.cpp.
-<<<<<<< HEAD
 //  [X] Renderer: Multi-viewport support. Enable with 'io.ConfigFlags |= ImGuiConfigFlags_ViewportsEnable'.
-=======
 //  [X] Renderer: Support for large meshes (64k+ vertices) with 16-bits indices.
->>>>>>> b3dd03f5
 
 // You can copy and use unmodified imgui_impl_* files in your project. See main.cpp for an example of using this.
 // If you are new to dear imgui, read examples/README.txt and read the documentation at the top of imgui.cpp.
@@ -15,11 +12,8 @@
 
 // CHANGELOG
 // (minor and older changes stripped away, please see git history for details)
-<<<<<<< HEAD
-//  2018-XX-XX: Platform: Added support for multiple windows via the ImGuiPlatformIO interface.
-=======
+//  2019-XX-XX: Platform: Added support for multiple windows via the ImGuiPlatformIO interface.
 //  2019-05-29: DirectX10: Added support for large mesh (64K+ vertices), enable ImGuiBackendFlags_HasVtxOffset flag.
->>>>>>> b3dd03f5
 //  2019-04-30: DirectX10: Added support for special ImDrawCallback_ResetRenderState callback to reset render state.
 //  2018-12-03: Misc: Added #pragma comment statement to automatically link with d3dcompiler.lib when using D3DCompile().
 //  2018-11-30: Misc: Setting up io.BackendRendererName so it can be displayed in the About Window.

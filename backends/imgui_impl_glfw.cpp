// dear imgui: Platform Backend for GLFW
// This needs to be used along with a Renderer (e.g. OpenGL3, Vulkan, WebGPU..)
// (Info: GLFW is a cross-platform general purpose library for handling windows, inputs, OpenGL/Vulkan graphics context creation, etc.)
// (Requires: GLFW 3.1+. Prefer GLFW 3.3+ or GLFW 3.4+ for full feature support.)

// Implemented features:
//  [X] Platform: Clipboard support.
//  [X] Platform: Mouse support. Can discriminate Mouse/TouchScreen/Pen (Windows only).
//  [X] Platform: Keyboard support. Since 1.87 we are using the io.AddKeyEvent() function. Pass ImGuiKey values to all key functions e.g. ImGui::IsKeyPressed(ImGuiKey_Space). [Legacy GLFW_KEY_* values are obsolete since 1.87 and not supported since 1.91.5]
//  [X] Platform: Gamepad support. Enable with 'io.ConfigFlags |= ImGuiConfigFlags_NavEnableGamepad'.
//  [X] Platform: Mouse cursor shape and visibility (ImGuiBackendFlags_HasMouseCursors). Resizing cursors requires GLFW 3.4+! Disable with 'io.ConfigFlags |= ImGuiConfigFlags_NoMouseCursorChange'.
//  [X] Platform: Multi-viewport support (multiple windows). Enable with 'io.ConfigFlags |= ImGuiConfigFlags_ViewportsEnable'.
// Missing features or Issues:
<<<<<<< HEAD
//  [ ] Platform: Touch events are only correctly identified as Touch on Windows. This create issues with some interactions. GLFW doesn't provide a way to identify touch inputs from mouse inputs, we cannot call io.AddMouseSourceEvent() to identify the source. We provide a Windows-specific workaround.
//  [ ] Platform: Multi-viewport: ParentViewportID not honored, and so io.ConfigViewportsNoDefaultParent has no effect (minor).
=======
//  [ ] Touch events are only correctly identified as Touch on Windows. This create issues with some interactions. GLFW doesn't provide a way to identify touch inputs from mouse inputs, we cannot call io.AddMouseSourceEvent() to identify the source. We provide a Windows-specific workaround.
//  [ ] Missing ImGuiMouseCursor_Wait and ImGuiMouseCursor_Progress cursors.
>>>>>>> 434b7710

// You can use unmodified imgui_impl_* files in your project. See examples/ folder for examples of using this.
// Prefer including the entire imgui/ repository into your project (either as a copy or as a submodule), and only build the backends you need.
// Learn about Dear ImGui:
// - FAQ                  https://dearimgui.com/faq
// - Getting Started      https://dearimgui.com/getting-started
// - Documentation        https://dearimgui.com/docs (same as your local docs/ folder).
// - Introduction, links and more at the top of imgui.cpp

// About Emscripten support:
// - Emscripten provides its own GLFW (3.2.1) implementation (syntax: "-sUSE_GLFW=3"), but Joystick is broken and several features are not supported (multiple windows, clipboard, timer, etc.)
// - A third-party Emscripten GLFW (3.4.0) implementation (syntax: "--use-port=contrib.glfw3") fixes the Joystick issue and implements all relevant features for the browser.
// See https://github.com/pongasoft/emscripten-glfw/blob/master/docs/Comparison.md for details.

// CHANGELOG
// (minor and older changes stripped away, please see git history for details)
//  2025-XX-XX: Platform: Added support for multiple windows via the ImGuiPlatformIO interface.
//  2025-02-21: [Docking] Update monitors and work areas information every frame, as the later may change regardless of monitor changes. (#8415)
//  2024-11-05: [Docking] Added Linux workaround for spurious mouse up events emitted while dragging and creating new viewport. (#3158, #7733, #7922)
//  2024-08-22: moved some OS/backend related function pointers from ImGuiIO to ImGuiPlatformIO:
//               - io.GetClipboardTextFn    -> platform_io.Platform_GetClipboardTextFn
//               - io.SetClipboardTextFn    -> platform_io.Platform_SetClipboardTextFn
//               - io.PlatformOpenInShellFn -> platform_io.Platform_OpenInShellFn
//  2024-07-31: Added ImGui_ImplGlfw_Sleep() helper function for usage by our examples app, since GLFW doesn't provide one.
//  2024-07-08: *BREAKING* Renamed ImGui_ImplGlfw_InstallEmscriptenCanvasResizeCallback to ImGui_ImplGlfw_InstallEmscriptenCallbacks(), added GLFWWindow* parameter.
//  2024-07-08: Emscripten: Added support for GLFW3 contrib port (GLFW 3.4.0 features + bug fixes): to enable, replace -sUSE_GLFW=3 with --use-port=contrib.glfw3 (requires emscripten 3.1.59+) (https://github.com/pongasoft/emscripten-glfw)
//  2024-07-02: Emscripten: Added io.PlatformOpenInShellFn() handler for Emscripten versions.
//  2023-12-19: Emscripten: Added ImGui_ImplGlfw_InstallEmscriptenCanvasResizeCallback() to register canvas selector and auto-resize GLFW window.
//  2023-10-05: Inputs: Added support for extra ImGuiKey values: F13 to F24 function keys.
//  2023-07-18: Inputs: Revert ignoring mouse data on GLFW_CURSOR_DISABLED as it can be used differently. User may set ImGuiConfigFLags_NoMouse if desired. (#5625, #6609)
//  2023-06-12: Accept glfwGetTime() not returning a monotonically increasing value. This seems to happens on some Windows setup when peripherals disconnect, and is likely to also happen on browser + Emscripten. (#6491)
//  2023-04-04: Inputs: Added support for io.AddMouseSourceEvent() to discriminate ImGuiMouseSource_Mouse/ImGuiMouseSource_TouchScreen/ImGuiMouseSource_Pen on Windows ONLY, using a custom WndProc hook. (#2702)
//  2023-03-16: Inputs: Fixed key modifiers handling on secondary viewports (docking branch). Broken on 2023/01/04. (#6248, #6034)
//  2023-03-14: Emscripten: Avoid using glfwGetError() and glfwGetGamepadState() which are not correctly implemented in Emscripten emulation. (#6240)
//  2023-02-03: Emscripten: Registering custom low-level mouse wheel handler to get more accurate scrolling impulses on Emscripten. (#4019, #6096)
//  2023-01-18: Handle unsupported glfwGetVideoMode() call on e.g. Emscripten.
//  2023-01-04: Inputs: Fixed mods state on Linux when using Alt-GR text input (e.g. German keyboard layout), could lead to broken text input. Revert a 2022/01/17 change were we resumed using mods provided by GLFW, turns out they were faulty.
//  2022-11-22: Perform a dummy glfwGetError() read to cancel missing names with glfwGetKeyName(). (#5908)
//  2022-10-18: Perform a dummy glfwGetError() read to cancel missing mouse cursors errors. Using GLFW_VERSION_COMBINED directly. (#5785)
//  2022-10-11: Using 'nullptr' instead of 'NULL' as per our switch to C++11.
//  2022-09-26: Inputs: Renamed ImGuiKey_ModXXX introduced in 1.87 to ImGuiMod_XXX (old names still supported).
//  2022-09-01: Inputs: Honor GLFW_CURSOR_DISABLED by not setting mouse position *EDIT* Reverted 2023-07-18.
//  2022-04-30: Inputs: Fixed ImGui_ImplGlfw_TranslateUntranslatedKey() for lower case letters on OSX.
//  2022-03-23: Inputs: Fixed a regression in 1.87 which resulted in keyboard modifiers events being reported incorrectly on Linux/X11.
//  2022-02-07: Added ImGui_ImplGlfw_InstallCallbacks()/ImGui_ImplGlfw_RestoreCallbacks() helpers to facilitate user installing callbacks after initializing backend.
//  2022-01-26: Inputs: replaced short-lived io.AddKeyModsEvent() (added two weeks ago) with io.AddKeyEvent() using ImGuiKey_ModXXX flags. Sorry for the confusion.
//  2021-01-20: Inputs: calling new io.AddKeyAnalogEvent() for gamepad support, instead of writing directly to io.NavInputs[].
//  2022-01-17: Inputs: calling new io.AddMousePosEvent(), io.AddMouseButtonEvent(), io.AddMouseWheelEvent() API (1.87+).
//  2022-01-17: Inputs: always update key mods next and before key event (not in NewFrame) to fix input queue with very low framerates.
//  2022-01-12: *BREAKING CHANGE*: Now using glfwSetCursorPosCallback(). If you called ImGui_ImplGlfw_InitXXX() with install_callbacks = false, you MUST install glfwSetCursorPosCallback() and forward it to the backend via ImGui_ImplGlfw_CursorPosCallback().
//  2022-01-10: Inputs: calling new io.AddKeyEvent(), io.AddKeyModsEvent() + io.SetKeyEventNativeData() API (1.87+). Support for full ImGuiKey range.
//  2022-01-05: Inputs: Converting GLFW untranslated keycodes back to translated keycodes (in the ImGui_ImplGlfw_KeyCallback() function) in order to match the behavior of every other backend, and facilitate the use of GLFW with lettered-shortcuts API.
//  2021-08-17: *BREAKING CHANGE*: Now using glfwSetWindowFocusCallback() to calling io.AddFocusEvent(). If you called ImGui_ImplGlfw_InitXXX() with install_callbacks = false, you MUST install glfwSetWindowFocusCallback() and forward it to the backend via ImGui_ImplGlfw_WindowFocusCallback().
//  2021-07-29: *BREAKING CHANGE*: Now using glfwSetCursorEnterCallback(). MousePos is correctly reported when the host platform window is hovered but not focused. If you called ImGui_ImplGlfw_InitXXX() with install_callbacks = false, you MUST install glfwSetWindowFocusCallback() callback and forward it to the backend via ImGui_ImplGlfw_CursorEnterCallback().
//  2021-06-29: Reorganized backend to pull data from a single structure to facilitate usage with multiple-contexts (all g_XXXX access changed to bd->XXXX).
//  2020-01-17: Inputs: Disable error callback while assigning mouse cursors because some X11 setup don't have them and it generates errors.
//  2019-12-05: Inputs: Added support for new mouse cursors added in GLFW 3.4+ (resizing cursors, not allowed cursor).
//  2019-10-18: Misc: Previously installed user callbacks are now restored on shutdown.
//  2019-07-21: Inputs: Added mapping for ImGuiKey_KeyPadEnter.
//  2019-05-11: Inputs: Don't filter value from character callback before calling AddInputCharacter().
//  2019-03-12: Misc: Preserve DisplayFramebufferScale when main window is minimized.
//  2018-11-30: Misc: Setting up io.BackendPlatformName so it can be displayed in the About Window.
//  2018-11-07: Inputs: When installing our GLFW callbacks, we save user's previously installed ones - if any - and chain call them.
//  2018-08-01: Inputs: Workaround for Emscripten which doesn't seem to handle focus related calls.
//  2018-06-29: Inputs: Added support for the ImGuiMouseCursor_Hand cursor.
//  2018-06-08: Misc: Extracted imgui_impl_glfw.cpp/.h away from the old combined GLFW+OpenGL/Vulkan examples.
//  2018-03-20: Misc: Setup io.BackendFlags ImGuiBackendFlags_HasMouseCursors flag + honor ImGuiConfigFlags_NoMouseCursorChange flag.
//  2018-02-20: Inputs: Added support for mouse cursors (ImGui::GetMouseCursor() value, passed to glfwSetCursor()).
//  2018-02-06: Misc: Removed call to ImGui::Shutdown() which is not available from 1.60 WIP, user needs to call CreateContext/DestroyContext themselves.
//  2018-02-06: Inputs: Added mapping for ImGuiKey_Space.
//  2018-01-25: Inputs: Added gamepad support if ImGuiConfigFlags_NavEnableGamepad is set.
//  2018-01-25: Inputs: Honoring the io.WantSetMousePos by repositioning the mouse (when using navigation and ImGuiConfigFlags_NavMoveMouse is set).
//  2018-01-20: Inputs: Added Horizontal Mouse Wheel support.
//  2018-01-18: Inputs: Added mapping for ImGuiKey_Insert.
//  2017-08-25: Inputs: MousePos set to -FLT_MAX,-FLT_MAX when mouse is unavailable/missing (instead of -1,-1).
//  2016-10-15: Misc: Added a void* user_data parameter to Clipboard function handlers.

#include "imgui.h"
#ifndef IMGUI_DISABLE
#include "imgui_impl_glfw.h"

// Clang warnings with -Weverything
#if defined(__clang__)
#pragma clang diagnostic push
#pragma clang diagnostic ignored "-Wold-style-cast"     // warning: use of old-style cast
#pragma clang diagnostic ignored "-Wsign-conversion"    // warning: implicit conversion changes signedness
#endif

// GLFW
#include <GLFW/glfw3.h>

#ifdef _WIN32
#undef APIENTRY
#ifndef GLFW_EXPOSE_NATIVE_WIN32
#define GLFW_EXPOSE_NATIVE_WIN32
#endif
#include <GLFW/glfw3native.h>   // for glfwGetWin32Window()
#endif
#ifdef __APPLE__
#ifndef GLFW_EXPOSE_NATIVE_COCOA
#define GLFW_EXPOSE_NATIVE_COCOA
#endif
#include <GLFW/glfw3native.h>   // for glfwGetCocoaWindow()
#endif
#ifndef _WIN32
#include <unistd.h>             // for usleep()
#endif

#ifdef __EMSCRIPTEN__
#include <emscripten.h>
#include <emscripten/html5.h>
#ifdef EMSCRIPTEN_USE_PORT_CONTRIB_GLFW3
#include <GLFW/emscripten_glfw3.h>
#else
#define EMSCRIPTEN_USE_EMBEDDED_GLFW3
#endif
#endif

// We gather version tests as define in order to easily see which features are version-dependent.
#define GLFW_VERSION_COMBINED           (GLFW_VERSION_MAJOR * 1000 + GLFW_VERSION_MINOR * 100 + GLFW_VERSION_REVISION)
#define GLFW_HAS_WINDOW_TOPMOST         (GLFW_VERSION_COMBINED >= 3200) // 3.2+ GLFW_FLOATING
#define GLFW_HAS_WINDOW_HOVERED         (GLFW_VERSION_COMBINED >= 3300) // 3.3+ GLFW_HOVERED
#define GLFW_HAS_WINDOW_ALPHA           (GLFW_VERSION_COMBINED >= 3300) // 3.3+ glfwSetWindowOpacity
#define GLFW_HAS_PER_MONITOR_DPI        (GLFW_VERSION_COMBINED >= 3300) // 3.3+ glfwGetMonitorContentScale
#if defined(__EMSCRIPTEN__) || defined(__SWITCH__)                      // no Vulkan support in GLFW for Emscripten or homebrew Nintendo Switch
#define GLFW_HAS_VULKAN                 (0)
#else
#define GLFW_HAS_VULKAN                 (GLFW_VERSION_COMBINED >= 3200) // 3.2+ glfwCreateWindowSurface
#endif
#define GLFW_HAS_FOCUS_WINDOW           (GLFW_VERSION_COMBINED >= 3200) // 3.2+ glfwFocusWindow
#define GLFW_HAS_FOCUS_ON_SHOW          (GLFW_VERSION_COMBINED >= 3300) // 3.3+ GLFW_FOCUS_ON_SHOW
#define GLFW_HAS_MONITOR_WORK_AREA      (GLFW_VERSION_COMBINED >= 3300) // 3.3+ glfwGetMonitorWorkarea
#define GLFW_HAS_OSX_WINDOW_POS_FIX     (GLFW_VERSION_COMBINED >= 3301) // 3.3.1+ Fixed: Resizing window repositions it on MacOS #1553
#ifdef GLFW_RESIZE_NESW_CURSOR          // Let's be nice to people who pulled GLFW between 2019-04-16 (3.4 define) and 2019-11-29 (cursors defines) // FIXME: Remove when GLFW 3.4 is released?
#define GLFW_HAS_NEW_CURSORS            (GLFW_VERSION_COMBINED >= 3400) // 3.4+ GLFW_RESIZE_ALL_CURSOR, GLFW_RESIZE_NESW_CURSOR, GLFW_RESIZE_NWSE_CURSOR, GLFW_NOT_ALLOWED_CURSOR
#else
#define GLFW_HAS_NEW_CURSORS            (0)
#endif
#ifdef GLFW_MOUSE_PASSTHROUGH           // Let's be nice to people who pulled GLFW between 2019-04-16 (3.4 define) and 2020-07-17 (passthrough)
#define GLFW_HAS_MOUSE_PASSTHROUGH      (GLFW_VERSION_COMBINED >= 3400) // 3.4+ GLFW_MOUSE_PASSTHROUGH
#else
#define GLFW_HAS_MOUSE_PASSTHROUGH      (0)
#endif
#define GLFW_HAS_GAMEPAD_API            (GLFW_VERSION_COMBINED >= 3300) // 3.3+ glfwGetGamepadState() new api
#define GLFW_HAS_GETKEYNAME             (GLFW_VERSION_COMBINED >= 3200) // 3.2+ glfwGetKeyName()
#define GLFW_HAS_GETERROR               (GLFW_VERSION_COMBINED >= 3300) // 3.3+ glfwGetError()

// GLFW data
enum GlfwClientApi
{
    GlfwClientApi_Unknown,
    GlfwClientApi_OpenGL,
    GlfwClientApi_Vulkan,
};

struct ImGui_ImplGlfw_Data
{
    GLFWwindow*             Window;
    GlfwClientApi           ClientApi;
    double                  Time;
    GLFWwindow*             MouseWindow;
    GLFWcursor*             MouseCursors[ImGuiMouseCursor_COUNT];
    bool                    MouseIgnoreButtonUpWaitForFocusLoss;
    bool                    MouseIgnoreButtonUp;
    ImVec2                  LastValidMousePos;
    GLFWwindow*             KeyOwnerWindows[GLFW_KEY_LAST];
    bool                    InstalledCallbacks;
    bool                    CallbacksChainForAllWindows;
#ifdef EMSCRIPTEN_USE_EMBEDDED_GLFW3
    const char*             CanvasSelector;
#endif

    // Chain GLFW callbacks: our callbacks will call the user's previously installed callbacks, if any.
    GLFWwindowfocusfun      PrevUserCallbackWindowFocus;
    GLFWcursorposfun        PrevUserCallbackCursorPos;
    GLFWcursorenterfun      PrevUserCallbackCursorEnter;
    GLFWmousebuttonfun      PrevUserCallbackMousebutton;
    GLFWscrollfun           PrevUserCallbackScroll;
    GLFWkeyfun              PrevUserCallbackKey;
    GLFWcharfun             PrevUserCallbackChar;
    GLFWmonitorfun          PrevUserCallbackMonitor;
#ifdef _WIN32
    WNDPROC                 PrevWndProc;
#endif

    ImGui_ImplGlfw_Data()   { memset((void*)this, 0, sizeof(*this)); }
};

// Backend data stored in io.BackendPlatformUserData to allow support for multiple Dear ImGui contexts
// It is STRONGLY preferred that you use docking branch with multi-viewports (== single Dear ImGui context + multiple windows) instead of multiple Dear ImGui contexts.
// FIXME: multi-context support is not well tested and probably dysfunctional in this backend.
// - Because glfwPollEvents() process all windows and some events may be called outside of it, you will need to register your own callbacks
//   (passing install_callbacks=false in ImGui_ImplGlfw_InitXXX functions), set the current dear imgui context and then call our callbacks.
// - Otherwise we may need to store a GLFWWindow* -> ImGuiContext* map and handle this in the backend, adding a little bit of extra complexity to it.
// FIXME: some shared resources (mouse cursor shape, gamepad) are mishandled when using multi-context.
static ImGui_ImplGlfw_Data* ImGui_ImplGlfw_GetBackendData()
{
    return ImGui::GetCurrentContext() ? (ImGui_ImplGlfw_Data*)ImGui::GetIO().BackendPlatformUserData : nullptr;
}

// Forward Declarations
static void ImGui_ImplGlfw_UpdateMonitors();
static void ImGui_ImplGlfw_InitMultiViewportSupport();
static void ImGui_ImplGlfw_ShutdownMultiViewportSupport();

// Functions

// Not static to allow third-party code to use that if they want to (but undocumented)
ImGuiKey ImGui_ImplGlfw_KeyToImGuiKey(int keycode, int scancode);
ImGuiKey ImGui_ImplGlfw_KeyToImGuiKey(int keycode, int scancode)
{
    IM_UNUSED(scancode);
    switch (keycode)
    {
        case GLFW_KEY_TAB: return ImGuiKey_Tab;
        case GLFW_KEY_LEFT: return ImGuiKey_LeftArrow;
        case GLFW_KEY_RIGHT: return ImGuiKey_RightArrow;
        case GLFW_KEY_UP: return ImGuiKey_UpArrow;
        case GLFW_KEY_DOWN: return ImGuiKey_DownArrow;
        case GLFW_KEY_PAGE_UP: return ImGuiKey_PageUp;
        case GLFW_KEY_PAGE_DOWN: return ImGuiKey_PageDown;
        case GLFW_KEY_HOME: return ImGuiKey_Home;
        case GLFW_KEY_END: return ImGuiKey_End;
        case GLFW_KEY_INSERT: return ImGuiKey_Insert;
        case GLFW_KEY_DELETE: return ImGuiKey_Delete;
        case GLFW_KEY_BACKSPACE: return ImGuiKey_Backspace;
        case GLFW_KEY_SPACE: return ImGuiKey_Space;
        case GLFW_KEY_ENTER: return ImGuiKey_Enter;
        case GLFW_KEY_ESCAPE: return ImGuiKey_Escape;
        case GLFW_KEY_APOSTROPHE: return ImGuiKey_Apostrophe;
        case GLFW_KEY_COMMA: return ImGuiKey_Comma;
        case GLFW_KEY_MINUS: return ImGuiKey_Minus;
        case GLFW_KEY_PERIOD: return ImGuiKey_Period;
        case GLFW_KEY_SLASH: return ImGuiKey_Slash;
        case GLFW_KEY_SEMICOLON: return ImGuiKey_Semicolon;
        case GLFW_KEY_EQUAL: return ImGuiKey_Equal;
        case GLFW_KEY_LEFT_BRACKET: return ImGuiKey_LeftBracket;
        case GLFW_KEY_BACKSLASH: return ImGuiKey_Backslash;
        case GLFW_KEY_RIGHT_BRACKET: return ImGuiKey_RightBracket;
        case GLFW_KEY_GRAVE_ACCENT: return ImGuiKey_GraveAccent;
        case GLFW_KEY_CAPS_LOCK: return ImGuiKey_CapsLock;
        case GLFW_KEY_SCROLL_LOCK: return ImGuiKey_ScrollLock;
        case GLFW_KEY_NUM_LOCK: return ImGuiKey_NumLock;
        case GLFW_KEY_PRINT_SCREEN: return ImGuiKey_PrintScreen;
        case GLFW_KEY_PAUSE: return ImGuiKey_Pause;
        case GLFW_KEY_KP_0: return ImGuiKey_Keypad0;
        case GLFW_KEY_KP_1: return ImGuiKey_Keypad1;
        case GLFW_KEY_KP_2: return ImGuiKey_Keypad2;
        case GLFW_KEY_KP_3: return ImGuiKey_Keypad3;
        case GLFW_KEY_KP_4: return ImGuiKey_Keypad4;
        case GLFW_KEY_KP_5: return ImGuiKey_Keypad5;
        case GLFW_KEY_KP_6: return ImGuiKey_Keypad6;
        case GLFW_KEY_KP_7: return ImGuiKey_Keypad7;
        case GLFW_KEY_KP_8: return ImGuiKey_Keypad8;
        case GLFW_KEY_KP_9: return ImGuiKey_Keypad9;
        case GLFW_KEY_KP_DECIMAL: return ImGuiKey_KeypadDecimal;
        case GLFW_KEY_KP_DIVIDE: return ImGuiKey_KeypadDivide;
        case GLFW_KEY_KP_MULTIPLY: return ImGuiKey_KeypadMultiply;
        case GLFW_KEY_KP_SUBTRACT: return ImGuiKey_KeypadSubtract;
        case GLFW_KEY_KP_ADD: return ImGuiKey_KeypadAdd;
        case GLFW_KEY_KP_ENTER: return ImGuiKey_KeypadEnter;
        case GLFW_KEY_KP_EQUAL: return ImGuiKey_KeypadEqual;
        case GLFW_KEY_LEFT_SHIFT: return ImGuiKey_LeftShift;
        case GLFW_KEY_LEFT_CONTROL: return ImGuiKey_LeftCtrl;
        case GLFW_KEY_LEFT_ALT: return ImGuiKey_LeftAlt;
        case GLFW_KEY_LEFT_SUPER: return ImGuiKey_LeftSuper;
        case GLFW_KEY_RIGHT_SHIFT: return ImGuiKey_RightShift;
        case GLFW_KEY_RIGHT_CONTROL: return ImGuiKey_RightCtrl;
        case GLFW_KEY_RIGHT_ALT: return ImGuiKey_RightAlt;
        case GLFW_KEY_RIGHT_SUPER: return ImGuiKey_RightSuper;
        case GLFW_KEY_MENU: return ImGuiKey_Menu;
        case GLFW_KEY_0: return ImGuiKey_0;
        case GLFW_KEY_1: return ImGuiKey_1;
        case GLFW_KEY_2: return ImGuiKey_2;
        case GLFW_KEY_3: return ImGuiKey_3;
        case GLFW_KEY_4: return ImGuiKey_4;
        case GLFW_KEY_5: return ImGuiKey_5;
        case GLFW_KEY_6: return ImGuiKey_6;
        case GLFW_KEY_7: return ImGuiKey_7;
        case GLFW_KEY_8: return ImGuiKey_8;
        case GLFW_KEY_9: return ImGuiKey_9;
        case GLFW_KEY_A: return ImGuiKey_A;
        case GLFW_KEY_B: return ImGuiKey_B;
        case GLFW_KEY_C: return ImGuiKey_C;
        case GLFW_KEY_D: return ImGuiKey_D;
        case GLFW_KEY_E: return ImGuiKey_E;
        case GLFW_KEY_F: return ImGuiKey_F;
        case GLFW_KEY_G: return ImGuiKey_G;
        case GLFW_KEY_H: return ImGuiKey_H;
        case GLFW_KEY_I: return ImGuiKey_I;
        case GLFW_KEY_J: return ImGuiKey_J;
        case GLFW_KEY_K: return ImGuiKey_K;
        case GLFW_KEY_L: return ImGuiKey_L;
        case GLFW_KEY_M: return ImGuiKey_M;
        case GLFW_KEY_N: return ImGuiKey_N;
        case GLFW_KEY_O: return ImGuiKey_O;
        case GLFW_KEY_P: return ImGuiKey_P;
        case GLFW_KEY_Q: return ImGuiKey_Q;
        case GLFW_KEY_R: return ImGuiKey_R;
        case GLFW_KEY_S: return ImGuiKey_S;
        case GLFW_KEY_T: return ImGuiKey_T;
        case GLFW_KEY_U: return ImGuiKey_U;
        case GLFW_KEY_V: return ImGuiKey_V;
        case GLFW_KEY_W: return ImGuiKey_W;
        case GLFW_KEY_X: return ImGuiKey_X;
        case GLFW_KEY_Y: return ImGuiKey_Y;
        case GLFW_KEY_Z: return ImGuiKey_Z;
        case GLFW_KEY_F1: return ImGuiKey_F1;
        case GLFW_KEY_F2: return ImGuiKey_F2;
        case GLFW_KEY_F3: return ImGuiKey_F3;
        case GLFW_KEY_F4: return ImGuiKey_F4;
        case GLFW_KEY_F5: return ImGuiKey_F5;
        case GLFW_KEY_F6: return ImGuiKey_F6;
        case GLFW_KEY_F7: return ImGuiKey_F7;
        case GLFW_KEY_F8: return ImGuiKey_F8;
        case GLFW_KEY_F9: return ImGuiKey_F9;
        case GLFW_KEY_F10: return ImGuiKey_F10;
        case GLFW_KEY_F11: return ImGuiKey_F11;
        case GLFW_KEY_F12: return ImGuiKey_F12;
        case GLFW_KEY_F13: return ImGuiKey_F13;
        case GLFW_KEY_F14: return ImGuiKey_F14;
        case GLFW_KEY_F15: return ImGuiKey_F15;
        case GLFW_KEY_F16: return ImGuiKey_F16;
        case GLFW_KEY_F17: return ImGuiKey_F17;
        case GLFW_KEY_F18: return ImGuiKey_F18;
        case GLFW_KEY_F19: return ImGuiKey_F19;
        case GLFW_KEY_F20: return ImGuiKey_F20;
        case GLFW_KEY_F21: return ImGuiKey_F21;
        case GLFW_KEY_F22: return ImGuiKey_F22;
        case GLFW_KEY_F23: return ImGuiKey_F23;
        case GLFW_KEY_F24: return ImGuiKey_F24;
        default: return ImGuiKey_None;
    }
}

// X11 does not include current pressed/released modifier key in 'mods' flags submitted by GLFW
// See https://github.com/ocornut/imgui/issues/6034 and https://github.com/glfw/glfw/issues/1630
static void ImGui_ImplGlfw_UpdateKeyModifiers(GLFWwindow* window)
{
    ImGuiIO& io = ImGui::GetIO();
    io.AddKeyEvent(ImGuiMod_Ctrl,  (glfwGetKey(window, GLFW_KEY_LEFT_CONTROL) == GLFW_PRESS) || (glfwGetKey(window, GLFW_KEY_RIGHT_CONTROL) == GLFW_PRESS));
    io.AddKeyEvent(ImGuiMod_Shift, (glfwGetKey(window, GLFW_KEY_LEFT_SHIFT)   == GLFW_PRESS) || (glfwGetKey(window, GLFW_KEY_RIGHT_SHIFT)   == GLFW_PRESS));
    io.AddKeyEvent(ImGuiMod_Alt,   (glfwGetKey(window, GLFW_KEY_LEFT_ALT)     == GLFW_PRESS) || (glfwGetKey(window, GLFW_KEY_RIGHT_ALT)     == GLFW_PRESS));
    io.AddKeyEvent(ImGuiMod_Super, (glfwGetKey(window, GLFW_KEY_LEFT_SUPER)   == GLFW_PRESS) || (glfwGetKey(window, GLFW_KEY_RIGHT_SUPER)   == GLFW_PRESS));
}

static bool ImGui_ImplGlfw_ShouldChainCallback(GLFWwindow* window)
{
    ImGui_ImplGlfw_Data* bd = ImGui_ImplGlfw_GetBackendData();
    return bd->CallbacksChainForAllWindows ? true : (window == bd->Window);
}

void ImGui_ImplGlfw_MouseButtonCallback(GLFWwindow* window, int button, int action, int mods)
{
    ImGui_ImplGlfw_Data* bd = ImGui_ImplGlfw_GetBackendData();
    if (bd->PrevUserCallbackMousebutton != nullptr && ImGui_ImplGlfw_ShouldChainCallback(window))
        bd->PrevUserCallbackMousebutton(window, button, action, mods);

    // Workaround for Linux: ignore mouse up events which are following an focus loss following a viewport creation
    if (bd->MouseIgnoreButtonUp && action == GLFW_RELEASE)
        return;

    ImGui_ImplGlfw_UpdateKeyModifiers(window);

    ImGuiIO& io = ImGui::GetIO();
    if (button >= 0 && button < ImGuiMouseButton_COUNT)
        io.AddMouseButtonEvent(button, action == GLFW_PRESS);
}

void ImGui_ImplGlfw_ScrollCallback(GLFWwindow* window, double xoffset, double yoffset)
{
    ImGui_ImplGlfw_Data* bd = ImGui_ImplGlfw_GetBackendData();
    if (bd->PrevUserCallbackScroll != nullptr && ImGui_ImplGlfw_ShouldChainCallback(window))
        bd->PrevUserCallbackScroll(window, xoffset, yoffset);

#ifdef EMSCRIPTEN_USE_EMBEDDED_GLFW3
    // Ignore GLFW events: will be processed in ImGui_ImplEmscripten_WheelCallback().
    return;
#endif

    ImGuiIO& io = ImGui::GetIO();
    io.AddMouseWheelEvent((float)xoffset, (float)yoffset);
}

// FIXME: should this be baked into ImGui_ImplGlfw_KeyToImGuiKey()? then what about the values passed to io.SetKeyEventNativeData()?
static int ImGui_ImplGlfw_TranslateUntranslatedKey(int key, int scancode)
{
#if GLFW_HAS_GETKEYNAME && !defined(EMSCRIPTEN_USE_EMBEDDED_GLFW3)
    // GLFW 3.1+ attempts to "untranslate" keys, which goes the opposite of what every other framework does, making using lettered shortcuts difficult.
    // (It had reasons to do so: namely GLFW is/was more likely to be used for WASD-type game controls rather than lettered shortcuts, but IHMO the 3.1 change could have been done differently)
    // See https://github.com/glfw/glfw/issues/1502 for details.
    // Adding a workaround to undo this (so our keys are translated->untranslated->translated, likely a lossy process).
    // This won't cover edge cases but this is at least going to cover common cases.
    if (key >= GLFW_KEY_KP_0 && key <= GLFW_KEY_KP_EQUAL)
        return key;
    GLFWerrorfun prev_error_callback = glfwSetErrorCallback(nullptr);
    const char* key_name = glfwGetKeyName(key, scancode);
    glfwSetErrorCallback(prev_error_callback);
#if GLFW_HAS_GETERROR && !defined(EMSCRIPTEN_USE_EMBEDDED_GLFW3) // Eat errors (see #5908)
    (void)glfwGetError(nullptr);
#endif
    if (key_name && key_name[0] != 0 && key_name[1] == 0)
    {
        const char char_names[] = "`-=[]\\,;\'./";
        const int char_keys[] = { GLFW_KEY_GRAVE_ACCENT, GLFW_KEY_MINUS, GLFW_KEY_EQUAL, GLFW_KEY_LEFT_BRACKET, GLFW_KEY_RIGHT_BRACKET, GLFW_KEY_BACKSLASH, GLFW_KEY_COMMA, GLFW_KEY_SEMICOLON, GLFW_KEY_APOSTROPHE, GLFW_KEY_PERIOD, GLFW_KEY_SLASH, 0 };
        IM_ASSERT(IM_ARRAYSIZE(char_names) == IM_ARRAYSIZE(char_keys));
        if (key_name[0] >= '0' && key_name[0] <= '9')               { key = GLFW_KEY_0 + (key_name[0] - '0'); }
        else if (key_name[0] >= 'A' && key_name[0] <= 'Z')          { key = GLFW_KEY_A + (key_name[0] - 'A'); }
        else if (key_name[0] >= 'a' && key_name[0] <= 'z')          { key = GLFW_KEY_A + (key_name[0] - 'a'); }
        else if (const char* p = strchr(char_names, key_name[0]))   { key = char_keys[p - char_names]; }
    }
    // if (action == GLFW_PRESS) printf("key %d scancode %d name '%s'\n", key, scancode, key_name);
#else
    IM_UNUSED(scancode);
#endif
    return key;
}

void ImGui_ImplGlfw_KeyCallback(GLFWwindow* window, int keycode, int scancode, int action, int mods)
{
    ImGui_ImplGlfw_Data* bd = ImGui_ImplGlfw_GetBackendData();
    if (bd->PrevUserCallbackKey != nullptr && ImGui_ImplGlfw_ShouldChainCallback(window))
        bd->PrevUserCallbackKey(window, keycode, scancode, action, mods);

    if (action != GLFW_PRESS && action != GLFW_RELEASE)
        return;

    ImGui_ImplGlfw_UpdateKeyModifiers(window);

    if (keycode >= 0 && keycode < IM_ARRAYSIZE(bd->KeyOwnerWindows))
        bd->KeyOwnerWindows[keycode] = (action == GLFW_PRESS) ? window : nullptr;

    keycode = ImGui_ImplGlfw_TranslateUntranslatedKey(keycode, scancode);

    ImGuiIO& io = ImGui::GetIO();
    ImGuiKey imgui_key = ImGui_ImplGlfw_KeyToImGuiKey(keycode, scancode);
    io.AddKeyEvent(imgui_key, (action == GLFW_PRESS));
    io.SetKeyEventNativeData(imgui_key, keycode, scancode); // To support legacy indexing (<1.87 user code)
}

void ImGui_ImplGlfw_WindowFocusCallback(GLFWwindow* window, int focused)
{
    ImGui_ImplGlfw_Data* bd = ImGui_ImplGlfw_GetBackendData();
    if (bd->PrevUserCallbackWindowFocus != nullptr && ImGui_ImplGlfw_ShouldChainCallback(window))
        bd->PrevUserCallbackWindowFocus(window, focused);

    // Workaround for Linux: when losing focus with MouseIgnoreButtonUpWaitForFocusLoss set, we will temporarily ignore subsequent Mouse Up events
    bd->MouseIgnoreButtonUp = (bd->MouseIgnoreButtonUpWaitForFocusLoss && focused == 0);
    bd->MouseIgnoreButtonUpWaitForFocusLoss = false;

    ImGuiIO& io = ImGui::GetIO();
    io.AddFocusEvent(focused != 0);
}

void ImGui_ImplGlfw_CursorPosCallback(GLFWwindow* window, double x, double y)
{
    ImGui_ImplGlfw_Data* bd = ImGui_ImplGlfw_GetBackendData();
    if (bd->PrevUserCallbackCursorPos != nullptr && ImGui_ImplGlfw_ShouldChainCallback(window))
        bd->PrevUserCallbackCursorPos(window, x, y);

    ImGuiIO& io = ImGui::GetIO();
    if (io.ConfigFlags & ImGuiConfigFlags_ViewportsEnable)
    {
        int window_x, window_y;
        glfwGetWindowPos(window, &window_x, &window_y);
        x += window_x;
        y += window_y;
    }
    io.AddMousePosEvent((float)x, (float)y);
    bd->LastValidMousePos = ImVec2((float)x, (float)y);
}

// Workaround: X11 seems to send spurious Leave/Enter events which would make us lose our position,
// so we back it up and restore on Leave/Enter (see https://github.com/ocornut/imgui/issues/4984)
void ImGui_ImplGlfw_CursorEnterCallback(GLFWwindow* window, int entered)
{
    ImGui_ImplGlfw_Data* bd = ImGui_ImplGlfw_GetBackendData();
    if (bd->PrevUserCallbackCursorEnter != nullptr && ImGui_ImplGlfw_ShouldChainCallback(window))
        bd->PrevUserCallbackCursorEnter(window, entered);

    ImGuiIO& io = ImGui::GetIO();
    if (entered)
    {
        bd->MouseWindow = window;
        io.AddMousePosEvent(bd->LastValidMousePos.x, bd->LastValidMousePos.y);
    }
    else if (!entered && bd->MouseWindow == window)
    {
        bd->LastValidMousePos = io.MousePos;
        bd->MouseWindow = nullptr;
        io.AddMousePosEvent(-FLT_MAX, -FLT_MAX);
    }
}

void ImGui_ImplGlfw_CharCallback(GLFWwindow* window, unsigned int c)
{
    ImGui_ImplGlfw_Data* bd = ImGui_ImplGlfw_GetBackendData();
    if (bd->PrevUserCallbackChar != nullptr && ImGui_ImplGlfw_ShouldChainCallback(window))
        bd->PrevUserCallbackChar(window, c);

    ImGuiIO& io = ImGui::GetIO();
    io.AddInputCharacter(c);
}

void ImGui_ImplGlfw_MonitorCallback(GLFWmonitor*, int)
{
    // This function is technically part of the API even if we stopped using the callback, so leaving it around.
}

#ifdef EMSCRIPTEN_USE_EMBEDDED_GLFW3
static EM_BOOL ImGui_ImplEmscripten_WheelCallback(int, const EmscriptenWheelEvent* ev, void*)
{
    // Mimic Emscripten_HandleWheel() in SDL.
    // Corresponding equivalent in GLFW JS emulation layer has incorrect quantizing preventing small values. See #6096
    float multiplier = 0.0f;
    if (ev->deltaMode == DOM_DELTA_PIXEL)       { multiplier = 1.0f / 100.0f; } // 100 pixels make up a step.
    else if (ev->deltaMode == DOM_DELTA_LINE)   { multiplier = 1.0f / 3.0f; }   // 3 lines make up a step.
    else if (ev->deltaMode == DOM_DELTA_PAGE)   { multiplier = 80.0f; }         // A page makes up 80 steps.
    float wheel_x = ev->deltaX * -multiplier;
    float wheel_y = ev->deltaY * -multiplier;
    ImGuiIO& io = ImGui::GetIO();
    io.AddMouseWheelEvent(wheel_x, wheel_y);
    //IMGUI_DEBUG_LOG("[Emsc] mode %d dx: %.2f, dy: %.2f, dz: %.2f --> feed %.2f %.2f\n", (int)ev->deltaMode, ev->deltaX, ev->deltaY, ev->deltaZ, wheel_x, wheel_y);
    return EM_TRUE;
}
#endif

#ifdef _WIN32
static LRESULT CALLBACK ImGui_ImplGlfw_WndProc(HWND hWnd, UINT msg, WPARAM wParam, LPARAM lParam);
#endif

void ImGui_ImplGlfw_InstallCallbacks(GLFWwindow* window)
{
    ImGui_ImplGlfw_Data* bd = ImGui_ImplGlfw_GetBackendData();
    IM_ASSERT(bd->InstalledCallbacks == false && "Callbacks already installed!");
    IM_ASSERT(bd->Window == window);

    bd->PrevUserCallbackWindowFocus = glfwSetWindowFocusCallback(window, ImGui_ImplGlfw_WindowFocusCallback);
    bd->PrevUserCallbackCursorEnter = glfwSetCursorEnterCallback(window, ImGui_ImplGlfw_CursorEnterCallback);
    bd->PrevUserCallbackCursorPos = glfwSetCursorPosCallback(window, ImGui_ImplGlfw_CursorPosCallback);
    bd->PrevUserCallbackMousebutton = glfwSetMouseButtonCallback(window, ImGui_ImplGlfw_MouseButtonCallback);
    bd->PrevUserCallbackScroll = glfwSetScrollCallback(window, ImGui_ImplGlfw_ScrollCallback);
    bd->PrevUserCallbackKey = glfwSetKeyCallback(window, ImGui_ImplGlfw_KeyCallback);
    bd->PrevUserCallbackChar = glfwSetCharCallback(window, ImGui_ImplGlfw_CharCallback);
    bd->PrevUserCallbackMonitor = glfwSetMonitorCallback(ImGui_ImplGlfw_MonitorCallback);
    bd->InstalledCallbacks = true;
}

void ImGui_ImplGlfw_RestoreCallbacks(GLFWwindow* window)
{
    ImGui_ImplGlfw_Data* bd = ImGui_ImplGlfw_GetBackendData();
    IM_ASSERT(bd->InstalledCallbacks == true && "Callbacks not installed!");
    IM_ASSERT(bd->Window == window);

    glfwSetWindowFocusCallback(window, bd->PrevUserCallbackWindowFocus);
    glfwSetCursorEnterCallback(window, bd->PrevUserCallbackCursorEnter);
    glfwSetCursorPosCallback(window, bd->PrevUserCallbackCursorPos);
    glfwSetMouseButtonCallback(window, bd->PrevUserCallbackMousebutton);
    glfwSetScrollCallback(window, bd->PrevUserCallbackScroll);
    glfwSetKeyCallback(window, bd->PrevUserCallbackKey);
    glfwSetCharCallback(window, bd->PrevUserCallbackChar);
    glfwSetMonitorCallback(bd->PrevUserCallbackMonitor);
    bd->InstalledCallbacks = false;
    bd->PrevUserCallbackWindowFocus = nullptr;
    bd->PrevUserCallbackCursorEnter = nullptr;
    bd->PrevUserCallbackCursorPos = nullptr;
    bd->PrevUserCallbackMousebutton = nullptr;
    bd->PrevUserCallbackScroll = nullptr;
    bd->PrevUserCallbackKey = nullptr;
    bd->PrevUserCallbackChar = nullptr;
    bd->PrevUserCallbackMonitor = nullptr;
}

// Set to 'true' to enable chaining installed callbacks for all windows (including secondary viewports created by backends or by user.
// This is 'false' by default meaning we only chain callbacks for the main viewport.
// We cannot set this to 'true' by default because user callbacks code may be not testing the 'window' parameter of their callback.
// If you set this to 'true' your user callback code will need to make sure you are testing the 'window' parameter.
void ImGui_ImplGlfw_SetCallbacksChainForAllWindows(bool chain_for_all_windows)
{
    ImGui_ImplGlfw_Data* bd = ImGui_ImplGlfw_GetBackendData();
    bd->CallbacksChainForAllWindows = chain_for_all_windows;
}

#ifdef __EMSCRIPTEN__
#if EMSCRIPTEN_USE_PORT_CONTRIB_GLFW3 >= 34020240817
void ImGui_ImplGlfw_EmscriptenOpenURL(const char* url) { if (url) emscripten::glfw3::OpenURL(url); }
#else
EM_JS(void, ImGui_ImplGlfw_EmscriptenOpenURL, (const char* url), { url = url ? UTF8ToString(url) : null; if (url) window.open(url, '_blank'); });
#endif
#endif

static bool ImGui_ImplGlfw_Init(GLFWwindow* window, bool install_callbacks, GlfwClientApi client_api)
{
    ImGuiIO& io = ImGui::GetIO();
    IMGUI_CHECKVERSION();
    IM_ASSERT(io.BackendPlatformUserData == nullptr && "Already initialized a platform backend!");
    //printf("GLFW_VERSION: %d.%d.%d (%d)", GLFW_VERSION_MAJOR, GLFW_VERSION_MINOR, GLFW_VERSION_REVISION, GLFW_VERSION_COMBINED);

    // Setup backend capabilities flags
    ImGui_ImplGlfw_Data* bd = IM_NEW(ImGui_ImplGlfw_Data)();
    io.BackendPlatformUserData = (void*)bd;
    io.BackendPlatformName = "imgui_impl_glfw";
    io.BackendFlags |= ImGuiBackendFlags_HasMouseCursors;         // We can honor GetMouseCursor() values (optional)
    io.BackendFlags |= ImGuiBackendFlags_HasSetMousePos;          // We can honor io.WantSetMousePos requests (optional, rarely used)
#ifndef __EMSCRIPTEN__
    io.BackendFlags |= ImGuiBackendFlags_PlatformHasViewports;    // We can create multi-viewports on the Platform side (optional)
#endif
#if GLFW_HAS_MOUSE_PASSTHROUGH || GLFW_HAS_WINDOW_HOVERED
    io.BackendFlags |= ImGuiBackendFlags_HasMouseHoveredViewport; // We can call io.AddMouseViewportEvent() with correct data (optional)
#endif

    bd->Window = window;
    bd->Time = 0.0;

    ImGuiPlatformIO& platform_io = ImGui::GetPlatformIO();
    platform_io.Platform_SetClipboardTextFn = [](ImGuiContext*, const char* text) { glfwSetClipboardString(nullptr, text); };
    platform_io.Platform_GetClipboardTextFn = [](ImGuiContext*) { return glfwGetClipboardString(nullptr); };
#ifdef __EMSCRIPTEN__
    platform_io.Platform_OpenInShellFn = [](ImGuiContext*, const char* url) { ImGui_ImplGlfw_EmscriptenOpenURL(url); return true; };
#endif

    // Create mouse cursors
    // (By design, on X11 cursors are user configurable and some cursors may be missing. When a cursor doesn't exist,
    // GLFW will emit an error which will often be printed by the app, so we temporarily disable error reporting.
    // Missing cursors will return nullptr and our _UpdateMouseCursor() function will use the Arrow cursor instead.)
    GLFWerrorfun prev_error_callback = glfwSetErrorCallback(nullptr);
    bd->MouseCursors[ImGuiMouseCursor_Arrow] = glfwCreateStandardCursor(GLFW_ARROW_CURSOR);
    bd->MouseCursors[ImGuiMouseCursor_TextInput] = glfwCreateStandardCursor(GLFW_IBEAM_CURSOR);
    bd->MouseCursors[ImGuiMouseCursor_ResizeNS] = glfwCreateStandardCursor(GLFW_VRESIZE_CURSOR);
    bd->MouseCursors[ImGuiMouseCursor_ResizeEW] = glfwCreateStandardCursor(GLFW_HRESIZE_CURSOR);
    bd->MouseCursors[ImGuiMouseCursor_Hand] = glfwCreateStandardCursor(GLFW_HAND_CURSOR);
#if GLFW_HAS_NEW_CURSORS
    bd->MouseCursors[ImGuiMouseCursor_ResizeAll] = glfwCreateStandardCursor(GLFW_RESIZE_ALL_CURSOR);
    bd->MouseCursors[ImGuiMouseCursor_ResizeNESW] = glfwCreateStandardCursor(GLFW_RESIZE_NESW_CURSOR);
    bd->MouseCursors[ImGuiMouseCursor_ResizeNWSE] = glfwCreateStandardCursor(GLFW_RESIZE_NWSE_CURSOR);
    bd->MouseCursors[ImGuiMouseCursor_NotAllowed] = glfwCreateStandardCursor(GLFW_NOT_ALLOWED_CURSOR);
#else
    bd->MouseCursors[ImGuiMouseCursor_ResizeAll] = glfwCreateStandardCursor(GLFW_ARROW_CURSOR);
    bd->MouseCursors[ImGuiMouseCursor_ResizeNESW] = glfwCreateStandardCursor(GLFW_ARROW_CURSOR);
    bd->MouseCursors[ImGuiMouseCursor_ResizeNWSE] = glfwCreateStandardCursor(GLFW_ARROW_CURSOR);
    bd->MouseCursors[ImGuiMouseCursor_NotAllowed] = glfwCreateStandardCursor(GLFW_ARROW_CURSOR);
#endif
    glfwSetErrorCallback(prev_error_callback);
#if GLFW_HAS_GETERROR && !defined(__EMSCRIPTEN__) // Eat errors (see #5908)
    (void)glfwGetError(nullptr);
#endif

    // Chain GLFW callbacks: our callbacks will call the user's previously installed callbacks, if any.
    if (install_callbacks)
        ImGui_ImplGlfw_InstallCallbacks(window);

    // Update monitor a first time during init
    // (note: monitor callback are broken in GLFW 3.2 and earlier, see github.com/glfw/glfw/issues/784)
    ImGui_ImplGlfw_UpdateMonitors();
    glfwSetMonitorCallback(ImGui_ImplGlfw_MonitorCallback);

    // Set platform dependent data in viewport
    ImGuiViewport* main_viewport = ImGui::GetMainViewport();
    main_viewport->PlatformHandle = (void*)bd->Window;
#ifdef _WIN32
    main_viewport->PlatformHandleRaw = glfwGetWin32Window(bd->Window);
#elif defined(__APPLE__)
    main_viewport->PlatformHandleRaw = (void*)glfwGetCocoaWindow(bd->Window);
#else
    IM_UNUSED(main_viewport);
#endif
    ImGui_ImplGlfw_InitMultiViewportSupport();

    // Windows: register a WndProc hook so we can intercept some messages.
#ifdef _WIN32
    bd->PrevWndProc = (WNDPROC)::GetWindowLongPtrW((HWND)main_viewport->PlatformHandleRaw, GWLP_WNDPROC);
    IM_ASSERT(bd->PrevWndProc != nullptr);
    ::SetWindowLongPtrW((HWND)main_viewport->PlatformHandleRaw, GWLP_WNDPROC, (LONG_PTR)ImGui_ImplGlfw_WndProc);
#endif

    // Emscripten: the same application can run on various platforms, so we detect the Apple platform at runtime
    // to override io.ConfigMacOSXBehaviors from its default (which is always false in Emscripten).
#ifdef __EMSCRIPTEN__
#if EMSCRIPTEN_USE_PORT_CONTRIB_GLFW3 >= 34020240817
    if (emscripten::glfw3::IsRuntimePlatformApple())
    {
        ImGui::GetIO().ConfigMacOSXBehaviors = true;

        // Due to how the browser (poorly) handles the Meta Key, this line essentially disables repeats when used.
        // This means that Meta + V only registers a single key-press, even if the keys are held.
        // This is a compromise for dealing with this issue in ImGui since ImGui implements key repeat itself.
        // See https://github.com/pongasoft/emscripten-glfw/blob/v3.4.0.20240817/docs/Usage.md#the-problem-of-the-super-key
        emscripten::glfw3::SetSuperPlusKeyTimeouts(10, 10);
    }
#endif
#endif

    bd->ClientApi = client_api;
    return true;
}

bool ImGui_ImplGlfw_InitForOpenGL(GLFWwindow* window, bool install_callbacks)
{
    return ImGui_ImplGlfw_Init(window, install_callbacks, GlfwClientApi_OpenGL);
}

bool ImGui_ImplGlfw_InitForVulkan(GLFWwindow* window, bool install_callbacks)
{
    return ImGui_ImplGlfw_Init(window, install_callbacks, GlfwClientApi_Vulkan);
}

bool ImGui_ImplGlfw_InitForOther(GLFWwindow* window, bool install_callbacks)
{
    return ImGui_ImplGlfw_Init(window, install_callbacks, GlfwClientApi_Unknown);
}

void ImGui_ImplGlfw_Shutdown()
{
    ImGui_ImplGlfw_Data* bd = ImGui_ImplGlfw_GetBackendData();
    IM_ASSERT(bd != nullptr && "No platform backend to shutdown, or already shutdown?");
    ImGuiIO& io = ImGui::GetIO();

    ImGui_ImplGlfw_ShutdownMultiViewportSupport();

    if (bd->InstalledCallbacks)
        ImGui_ImplGlfw_RestoreCallbacks(bd->Window);
#ifdef EMSCRIPTEN_USE_EMBEDDED_GLFW3
    if (bd->CanvasSelector)
        emscripten_set_wheel_callback(bd->CanvasSelector, nullptr, false, nullptr);
#endif

    for (ImGuiMouseCursor cursor_n = 0; cursor_n < ImGuiMouseCursor_COUNT; cursor_n++)
        glfwDestroyCursor(bd->MouseCursors[cursor_n]);

    // Windows: restore our WndProc hook
#ifdef _WIN32
    ImGuiViewport* main_viewport = ImGui::GetMainViewport();
    ::SetWindowLongPtrW((HWND)main_viewport->PlatformHandleRaw, GWLP_WNDPROC, (LONG_PTR)bd->PrevWndProc);
    bd->PrevWndProc = nullptr;
#endif

    io.BackendPlatformName = nullptr;
    io.BackendPlatformUserData = nullptr;
    io.BackendFlags &= ~(ImGuiBackendFlags_HasMouseCursors | ImGuiBackendFlags_HasSetMousePos | ImGuiBackendFlags_HasGamepad | ImGuiBackendFlags_PlatformHasViewports | ImGuiBackendFlags_HasMouseHoveredViewport);
    IM_DELETE(bd);
}

static void ImGui_ImplGlfw_UpdateMouseData()
{
    ImGui_ImplGlfw_Data* bd = ImGui_ImplGlfw_GetBackendData();
    ImGuiIO& io = ImGui::GetIO();
    ImGuiPlatformIO& platform_io = ImGui::GetPlatformIO();

    ImGuiID mouse_viewport_id = 0;
    const ImVec2 mouse_pos_prev = io.MousePos;
    for (int n = 0; n < platform_io.Viewports.Size; n++)
    {
        ImGuiViewport* viewport = platform_io.Viewports[n];
        GLFWwindow* window = (GLFWwindow*)viewport->PlatformHandle;

#ifdef EMSCRIPTEN_USE_EMBEDDED_GLFW3
        const bool is_window_focused = true;
#else
        const bool is_window_focused = glfwGetWindowAttrib(window, GLFW_FOCUSED) != 0;
#endif
        if (is_window_focused)
        {
            // (Optional) Set OS mouse position from Dear ImGui if requested (rarely used, only when io.ConfigNavMoveSetMousePos is enabled by user)
            // When multi-viewports are enabled, all Dear ImGui positions are same as OS positions.
            if (io.WantSetMousePos)
                glfwSetCursorPos(window, (double)(mouse_pos_prev.x - viewport->Pos.x), (double)(mouse_pos_prev.y - viewport->Pos.y));

            // (Optional) Fallback to provide mouse position when focused (ImGui_ImplGlfw_CursorPosCallback already provides this when hovered or captured)
            if (bd->MouseWindow == nullptr)
            {
                double mouse_x, mouse_y;
                glfwGetCursorPos(window, &mouse_x, &mouse_y);
                if (io.ConfigFlags & ImGuiConfigFlags_ViewportsEnable)
                {
                    // Single viewport mode: mouse position in client window coordinates (io.MousePos is (0,0) when the mouse is on the upper-left corner of the app window)
                    // Multi-viewport mode: mouse position in OS absolute coordinates (io.MousePos is (0,0) when the mouse is on the upper-left of the primary monitor)
                    int window_x, window_y;
                    glfwGetWindowPos(window, &window_x, &window_y);
                    mouse_x += window_x;
                    mouse_y += window_y;
                }
                bd->LastValidMousePos = ImVec2((float)mouse_x, (float)mouse_y);
                io.AddMousePosEvent((float)mouse_x, (float)mouse_y);
            }
        }

        // (Optional) When using multiple viewports: call io.AddMouseViewportEvent() with the viewport the OS mouse cursor is hovering.
        // If ImGuiBackendFlags_HasMouseHoveredViewport is not set by the backend, Dear imGui will ignore this field and infer the information using its flawed heuristic.
        // - [X] GLFW >= 3.3 backend ON WINDOWS ONLY does correctly ignore viewports with the _NoInputs flag (since we implement hit via our WndProc hook)
        //       On other platforms we rely on the library fallbacking to its own search when reporting a viewport with _NoInputs flag.
        // - [!] GLFW <= 3.2 backend CANNOT correctly ignore viewports with the _NoInputs flag, and CANNOT reported Hovered Viewport because of mouse capture.
        //       Some backend are not able to handle that correctly. If a backend report an hovered viewport that has the _NoInputs flag (e.g. when dragging a window
        //       for docking, the viewport has the _NoInputs flag in order to allow us to find the viewport under), then Dear ImGui is forced to ignore the value reported
        //       by the backend, and use its flawed heuristic to guess the viewport behind.
        // - [X] GLFW backend correctly reports this regardless of another viewport behind focused and dragged from (we need this to find a useful drag and drop target).
        // FIXME: This is currently only correct on Win32. See what we do below with the WM_NCHITTEST, missing an equivalent for other systems.
        // See https://github.com/glfw/glfw/issues/1236 if you want to help in making this a GLFW feature.
#if GLFW_HAS_MOUSE_PASSTHROUGH
        const bool window_no_input = (viewport->Flags & ImGuiViewportFlags_NoInputs) != 0;
        glfwSetWindowAttrib(window, GLFW_MOUSE_PASSTHROUGH, window_no_input);
#endif
#if GLFW_HAS_MOUSE_PASSTHROUGH || GLFW_HAS_WINDOW_HOVERED
        if (glfwGetWindowAttrib(window, GLFW_HOVERED))
            mouse_viewport_id = viewport->ID;
#else
        // We cannot use bd->MouseWindow maintained from CursorEnter/Leave callbacks, because it is locked to the window capturing mouse.
#endif
    }

    if (io.BackendFlags & ImGuiBackendFlags_HasMouseHoveredViewport)
        io.AddMouseViewportEvent(mouse_viewport_id);
}

static void ImGui_ImplGlfw_UpdateMouseCursor()
{
    ImGuiIO& io = ImGui::GetIO();
    ImGui_ImplGlfw_Data* bd = ImGui_ImplGlfw_GetBackendData();
    if ((io.ConfigFlags & ImGuiConfigFlags_NoMouseCursorChange) || glfwGetInputMode(bd->Window, GLFW_CURSOR) == GLFW_CURSOR_DISABLED)
        return;

    ImGuiMouseCursor imgui_cursor = ImGui::GetMouseCursor();
    ImGuiPlatformIO& platform_io = ImGui::GetPlatformIO();
    for (int n = 0; n < platform_io.Viewports.Size; n++)
    {
        GLFWwindow* window = (GLFWwindow*)platform_io.Viewports[n]->PlatformHandle;
        if (imgui_cursor == ImGuiMouseCursor_None || io.MouseDrawCursor)
        {
            // Hide OS mouse cursor if imgui is drawing it or if it wants no cursor
            glfwSetInputMode(window, GLFW_CURSOR, GLFW_CURSOR_HIDDEN);
        }
        else
        {
            // Show OS mouse cursor
            // FIXME-PLATFORM: Unfocused windows seems to fail changing the mouse cursor with GLFW 3.2, but 3.3 works here.
            glfwSetCursor(window, bd->MouseCursors[imgui_cursor] ? bd->MouseCursors[imgui_cursor] : bd->MouseCursors[ImGuiMouseCursor_Arrow]);
            glfwSetInputMode(window, GLFW_CURSOR, GLFW_CURSOR_NORMAL);
        }
    }
}

// Update gamepad inputs
static inline float Saturate(float v) { return v < 0.0f ? 0.0f : v  > 1.0f ? 1.0f : v; }
static void ImGui_ImplGlfw_UpdateGamepads()
{
    ImGuiIO& io = ImGui::GetIO();
    if ((io.ConfigFlags & ImGuiConfigFlags_NavEnableGamepad) == 0) // FIXME: Technically feeding gamepad shouldn't depend on this now that they are regular inputs.
        return;

    io.BackendFlags &= ~ImGuiBackendFlags_HasGamepad;
#if GLFW_HAS_GAMEPAD_API && !defined(EMSCRIPTEN_USE_EMBEDDED_GLFW3)
    GLFWgamepadstate gamepad;
    if (!glfwGetGamepadState(GLFW_JOYSTICK_1, &gamepad))
        return;
    #define MAP_BUTTON(KEY_NO, BUTTON_NO, _UNUSED)          do { io.AddKeyEvent(KEY_NO, gamepad.buttons[BUTTON_NO] != 0); } while (0)
    #define MAP_ANALOG(KEY_NO, AXIS_NO, _UNUSED, V0, V1)    do { float v = gamepad.axes[AXIS_NO]; v = (v - V0) / (V1 - V0); io.AddKeyAnalogEvent(KEY_NO, v > 0.10f, Saturate(v)); } while (0)
#else
    int axes_count = 0, buttons_count = 0;
    const float* axes = glfwGetJoystickAxes(GLFW_JOYSTICK_1, &axes_count);
    const unsigned char* buttons = glfwGetJoystickButtons(GLFW_JOYSTICK_1, &buttons_count);
    if (axes_count == 0 || buttons_count == 0)
        return;
    #define MAP_BUTTON(KEY_NO, _UNUSED, BUTTON_NO)          do { io.AddKeyEvent(KEY_NO, (buttons_count > BUTTON_NO && buttons[BUTTON_NO] == GLFW_PRESS)); } while (0)
    #define MAP_ANALOG(KEY_NO, _UNUSED, AXIS_NO, V0, V1)    do { float v = (axes_count > AXIS_NO) ? axes[AXIS_NO] : V0; v = (v - V0) / (V1 - V0); io.AddKeyAnalogEvent(KEY_NO, v > 0.10f, Saturate(v)); } while (0)
#endif
    io.BackendFlags |= ImGuiBackendFlags_HasGamepad;
    MAP_BUTTON(ImGuiKey_GamepadStart,       GLFW_GAMEPAD_BUTTON_START,          7);
    MAP_BUTTON(ImGuiKey_GamepadBack,        GLFW_GAMEPAD_BUTTON_BACK,           6);
    MAP_BUTTON(ImGuiKey_GamepadFaceLeft,    GLFW_GAMEPAD_BUTTON_X,              2);     // Xbox X, PS Square
    MAP_BUTTON(ImGuiKey_GamepadFaceRight,   GLFW_GAMEPAD_BUTTON_B,              1);     // Xbox B, PS Circle
    MAP_BUTTON(ImGuiKey_GamepadFaceUp,      GLFW_GAMEPAD_BUTTON_Y,              3);     // Xbox Y, PS Triangle
    MAP_BUTTON(ImGuiKey_GamepadFaceDown,    GLFW_GAMEPAD_BUTTON_A,              0);     // Xbox A, PS Cross
    MAP_BUTTON(ImGuiKey_GamepadDpadLeft,    GLFW_GAMEPAD_BUTTON_DPAD_LEFT,      13);
    MAP_BUTTON(ImGuiKey_GamepadDpadRight,   GLFW_GAMEPAD_BUTTON_DPAD_RIGHT,     11);
    MAP_BUTTON(ImGuiKey_GamepadDpadUp,      GLFW_GAMEPAD_BUTTON_DPAD_UP,        10);
    MAP_BUTTON(ImGuiKey_GamepadDpadDown,    GLFW_GAMEPAD_BUTTON_DPAD_DOWN,      12);
    MAP_BUTTON(ImGuiKey_GamepadL1,          GLFW_GAMEPAD_BUTTON_LEFT_BUMPER,    4);
    MAP_BUTTON(ImGuiKey_GamepadR1,          GLFW_GAMEPAD_BUTTON_RIGHT_BUMPER,   5);
    MAP_ANALOG(ImGuiKey_GamepadL2,          GLFW_GAMEPAD_AXIS_LEFT_TRIGGER,     4,      -0.75f,  +1.0f);
    MAP_ANALOG(ImGuiKey_GamepadR2,          GLFW_GAMEPAD_AXIS_RIGHT_TRIGGER,    5,      -0.75f,  +1.0f);
    MAP_BUTTON(ImGuiKey_GamepadL3,          GLFW_GAMEPAD_BUTTON_LEFT_THUMB,     8);
    MAP_BUTTON(ImGuiKey_GamepadR3,          GLFW_GAMEPAD_BUTTON_RIGHT_THUMB,    9);
    MAP_ANALOG(ImGuiKey_GamepadLStickLeft,  GLFW_GAMEPAD_AXIS_LEFT_X,           0,      -0.25f,  -1.0f);
    MAP_ANALOG(ImGuiKey_GamepadLStickRight, GLFW_GAMEPAD_AXIS_LEFT_X,           0,      +0.25f,  +1.0f);
    MAP_ANALOG(ImGuiKey_GamepadLStickUp,    GLFW_GAMEPAD_AXIS_LEFT_Y,           1,      -0.25f,  -1.0f);
    MAP_ANALOG(ImGuiKey_GamepadLStickDown,  GLFW_GAMEPAD_AXIS_LEFT_Y,           1,      +0.25f,  +1.0f);
    MAP_ANALOG(ImGuiKey_GamepadRStickLeft,  GLFW_GAMEPAD_AXIS_RIGHT_X,          2,      -0.25f,  -1.0f);
    MAP_ANALOG(ImGuiKey_GamepadRStickRight, GLFW_GAMEPAD_AXIS_RIGHT_X,          2,      +0.25f,  +1.0f);
    MAP_ANALOG(ImGuiKey_GamepadRStickUp,    GLFW_GAMEPAD_AXIS_RIGHT_Y,          3,      -0.25f,  -1.0f);
    MAP_ANALOG(ImGuiKey_GamepadRStickDown,  GLFW_GAMEPAD_AXIS_RIGHT_Y,          3,      +0.25f,  +1.0f);
    #undef MAP_BUTTON
    #undef MAP_ANALOG
}

static void ImGui_ImplGlfw_UpdateMonitors()
{
    ImGuiPlatformIO& platform_io = ImGui::GetPlatformIO();

    int monitors_count = 0;
    GLFWmonitor** glfw_monitors = glfwGetMonitors(&monitors_count);
    if (monitors_count == 0) // Preserve existing monitor list if there are none. Happens on macOS sleeping (#5683)
        return;

    platform_io.Monitors.resize(0);
    for (int n = 0; n < monitors_count; n++)
    {
        ImGuiPlatformMonitor monitor;
        int x, y;
        glfwGetMonitorPos(glfw_monitors[n], &x, &y);
        const GLFWvidmode* vid_mode = glfwGetVideoMode(glfw_monitors[n]);
        if (vid_mode == nullptr)
            continue; // Failed to get Video mode (e.g. Emscripten does not support this function)
        monitor.MainPos = monitor.WorkPos = ImVec2((float)x, (float)y);
        monitor.MainSize = monitor.WorkSize = ImVec2((float)vid_mode->width, (float)vid_mode->height);
#if GLFW_HAS_MONITOR_WORK_AREA
        int w, h;
        glfwGetMonitorWorkarea(glfw_monitors[n], &x, &y, &w, &h);
        if (w > 0 && h > 0) // Workaround a small GLFW issue reporting zero on monitor changes: https://github.com/glfw/glfw/pull/1761
        {
            monitor.WorkPos = ImVec2((float)x, (float)y);
            monitor.WorkSize = ImVec2((float)w, (float)h);
        }
#endif
#if GLFW_HAS_PER_MONITOR_DPI
        // Warning: the validity of monitor DPI information on Windows depends on the application DPI awareness settings, which generally needs to be set in the manifest or at runtime.
        float x_scale, y_scale;
        glfwGetMonitorContentScale(glfw_monitors[n], &x_scale, &y_scale);
        if (x_scale == 0.0f)
            continue; // Some accessibility applications are declaring virtual monitors with a DPI of 0, see #7902.
        monitor.DpiScale = x_scale;
#endif
        monitor.PlatformHandle = (void*)glfw_monitors[n]; // [...] GLFW doc states: "guaranteed to be valid only until the monitor configuration changes"
        platform_io.Monitors.push_back(monitor);
    }
}

void ImGui_ImplGlfw_NewFrame()
{
    ImGuiIO& io = ImGui::GetIO();
    ImGui_ImplGlfw_Data* bd = ImGui_ImplGlfw_GetBackendData();
    IM_ASSERT(bd != nullptr && "Context or backend not initialized! Did you call ImGui_ImplGlfw_InitForXXX()?");

    // Setup display size (every frame to accommodate for window resizing)
    int w, h;
    int display_w, display_h;
    glfwGetWindowSize(bd->Window, &w, &h);
    glfwGetFramebufferSize(bd->Window, &display_w, &display_h);
    io.DisplaySize = ImVec2((float)w, (float)h);
    if (w > 0 && h > 0)
        io.DisplayFramebufferScale = ImVec2((float)display_w / (float)w, (float)display_h / (float)h);
    ImGui_ImplGlfw_UpdateMonitors();

    // Setup time step
    // (Accept glfwGetTime() not returning a monotonically increasing value. Seems to happens on disconnecting peripherals and probably on VMs and Emscripten, see #6491, #6189, #6114, #3644)
    double current_time = glfwGetTime();
    if (current_time <= bd->Time)
        current_time = bd->Time + 0.00001f;
    io.DeltaTime = bd->Time > 0.0 ? (float)(current_time - bd->Time) : (float)(1.0f / 60.0f);
    bd->Time = current_time;

    bd->MouseIgnoreButtonUp = false;
    ImGui_ImplGlfw_UpdateMouseData();
    ImGui_ImplGlfw_UpdateMouseCursor();

    // Update game controllers (if enabled and available)
    ImGui_ImplGlfw_UpdateGamepads();
}

// GLFW doesn't provide a portable sleep function
void ImGui_ImplGlfw_Sleep(int milliseconds)
{
#ifdef _WIN32
    ::Sleep(milliseconds);
#else
    usleep(milliseconds * 1000);
#endif
}

#ifdef EMSCRIPTEN_USE_EMBEDDED_GLFW3
static EM_BOOL ImGui_ImplGlfw_OnCanvasSizeChange(int event_type, const EmscriptenUiEvent* event, void* user_data)
{
    ImGui_ImplGlfw_Data* bd = (ImGui_ImplGlfw_Data*)user_data;
    double canvas_width, canvas_height;
    emscripten_get_element_css_size(bd->CanvasSelector, &canvas_width, &canvas_height);
    glfwSetWindowSize(bd->Window, (int)canvas_width, (int)canvas_height);
    return true;
}

static EM_BOOL ImGui_ImplEmscripten_FullscreenChangeCallback(int event_type, const EmscriptenFullscreenChangeEvent* event, void* user_data)
{
    ImGui_ImplGlfw_Data* bd = (ImGui_ImplGlfw_Data*)user_data;
    double canvas_width, canvas_height;
    emscripten_get_element_css_size(bd->CanvasSelector, &canvas_width, &canvas_height);
    glfwSetWindowSize(bd->Window, (int)canvas_width, (int)canvas_height);
    return true;
}

// 'canvas_selector' is a CSS selector. The event listener is applied to the first element that matches the query.
// STRING MUST PERSIST FOR THE APPLICATION DURATION. PLEASE USE A STRING LITERAL OR ENSURE POINTER WILL STAY VALID.
void ImGui_ImplGlfw_InstallEmscriptenCallbacks(GLFWwindow*, const char* canvas_selector)
{
    IM_ASSERT(canvas_selector != nullptr);
    ImGui_ImplGlfw_Data* bd = ImGui_ImplGlfw_GetBackendData();
    IM_ASSERT(bd != nullptr && "Context or backend not initialized! Did you call ImGui_ImplGlfw_InitForXXX()?");

    bd->CanvasSelector = canvas_selector;
    emscripten_set_resize_callback(EMSCRIPTEN_EVENT_TARGET_WINDOW, bd, false, ImGui_ImplGlfw_OnCanvasSizeChange);
    emscripten_set_fullscreenchange_callback(EMSCRIPTEN_EVENT_TARGET_DOCUMENT, bd, false, ImGui_ImplEmscripten_FullscreenChangeCallback);

    // Change the size of the GLFW window according to the size of the canvas
    ImGui_ImplGlfw_OnCanvasSizeChange(EMSCRIPTEN_EVENT_RESIZE, {}, bd);

    // Register Emscripten Wheel callback to workaround issue in Emscripten GLFW Emulation (#6096)
    // We intentionally do not check 'if (install_callbacks)' here, as some users may set it to false and call GLFW callback themselves.
    // FIXME: May break chaining in case user registered their own Emscripten callback?
    emscripten_set_wheel_callback(bd->CanvasSelector, nullptr, false, ImGui_ImplEmscripten_WheelCallback);
}
#elif defined(EMSCRIPTEN_USE_PORT_CONTRIB_GLFW3)
// When using --use-port=contrib.glfw3 for the GLFW implementation, you can override the behavior of this call
// by invoking emscripten_glfw_make_canvas_resizable afterward.
// See https://github.com/pongasoft/emscripten-glfw/blob/master/docs/Usage.md#how-to-make-the-canvas-resizable-by-the-user for an explanation
void ImGui_ImplGlfw_InstallEmscriptenCallbacks(GLFWwindow* window, const char* canvas_selector)
{
  GLFWwindow* w = (GLFWwindow*)(EM_ASM_INT({ return Module.glfwGetWindow(UTF8ToString($0)); }, canvas_selector));
  IM_ASSERT(window == w); // Sanity check
  IM_UNUSED(w);
  emscripten_glfw_make_canvas_resizable(window, "window", nullptr);
}
#endif // #ifdef EMSCRIPTEN_USE_PORT_CONTRIB_GLFW3


//--------------------------------------------------------------------------------------------------------
// MULTI-VIEWPORT / PLATFORM INTERFACE SUPPORT
// This is an _advanced_ and _optional_ feature, allowing the backend to create and handle multiple viewports simultaneously.
// If you are new to dear imgui or creating a new binding for dear imgui, it is recommended that you completely ignore this section first..
//--------------------------------------------------------------------------------------------------------

// Helper structure we store in the void* RendererUserData field of each ImGuiViewport to easily retrieve our backend data.
struct ImGui_ImplGlfw_ViewportData
{
    GLFWwindow* Window;
    bool        WindowOwned;
    int         IgnoreWindowPosEventFrame;
    int         IgnoreWindowSizeEventFrame;
#ifdef _WIN32
    WNDPROC     PrevWndProc;
#endif

    ImGui_ImplGlfw_ViewportData()  { memset((void*)this, 0, sizeof(*this)); IgnoreWindowSizeEventFrame = IgnoreWindowPosEventFrame = -1; }
    ~ImGui_ImplGlfw_ViewportData() { IM_ASSERT(Window == nullptr); }
};

static void ImGui_ImplGlfw_WindowCloseCallback(GLFWwindow* window)
{
    if (ImGuiViewport* viewport = ImGui::FindViewportByPlatformHandle(window))
        viewport->PlatformRequestClose = true;
}

// GLFW may dispatch window pos/size events after calling glfwSetWindowPos()/glfwSetWindowSize().
// However: depending on the platform the callback may be invoked at different time:
// - on Windows it appears to be called within the glfwSetWindowPos()/glfwSetWindowSize() call
// - on Linux it is queued and invoked during glfwPollEvents()
// Because the event doesn't always fire on glfwSetWindowXXX() we use a frame counter tag to only
// ignore recent glfwSetWindowXXX() calls.
static void ImGui_ImplGlfw_WindowPosCallback(GLFWwindow* window, int, int)
{
    if (ImGuiViewport* viewport = ImGui::FindViewportByPlatformHandle(window))
    {
        if (ImGui_ImplGlfw_ViewportData* vd = (ImGui_ImplGlfw_ViewportData*)viewport->PlatformUserData)
        {
            bool ignore_event = (ImGui::GetFrameCount() <= vd->IgnoreWindowPosEventFrame + 1);
            //data->IgnoreWindowPosEventFrame = -1;
            if (ignore_event)
                return;
        }
        viewport->PlatformRequestMove = true;
    }
}

static void ImGui_ImplGlfw_WindowSizeCallback(GLFWwindow* window, int, int)
{
    if (ImGuiViewport* viewport = ImGui::FindViewportByPlatformHandle(window))
    {
        if (ImGui_ImplGlfw_ViewportData* vd = (ImGui_ImplGlfw_ViewportData*)viewport->PlatformUserData)
        {
            bool ignore_event = (ImGui::GetFrameCount() <= vd->IgnoreWindowSizeEventFrame + 1);
            //data->IgnoreWindowSizeEventFrame = -1;
            if (ignore_event)
                return;
        }
        viewport->PlatformRequestResize = true;
    }
}

static void ImGui_ImplGlfw_CreateWindow(ImGuiViewport* viewport)
{
    ImGui_ImplGlfw_Data* bd = ImGui_ImplGlfw_GetBackendData();
    ImGui_ImplGlfw_ViewportData* vd = IM_NEW(ImGui_ImplGlfw_ViewportData)();
    viewport->PlatformUserData = vd;

    // Workaround for Linux: ignore mouse up events corresponding to losing focus of the previously focused window (#7733, #3158, #7922)
#ifdef __linux__
    bd->MouseIgnoreButtonUpWaitForFocusLoss = true;
#endif

    // GLFW 3.2 unfortunately always set focus on glfwCreateWindow() if GLFW_VISIBLE is set, regardless of GLFW_FOCUSED
    // With GLFW 3.3, the hint GLFW_FOCUS_ON_SHOW fixes this problem
    glfwWindowHint(GLFW_VISIBLE, false);
    glfwWindowHint(GLFW_FOCUSED, false);
#if GLFW_HAS_FOCUS_ON_SHOW
    glfwWindowHint(GLFW_FOCUS_ON_SHOW, false);
 #endif
    glfwWindowHint(GLFW_DECORATED, (viewport->Flags & ImGuiViewportFlags_NoDecoration) ? false : true);
#if GLFW_HAS_WINDOW_TOPMOST
    glfwWindowHint(GLFW_FLOATING, (viewport->Flags & ImGuiViewportFlags_TopMost) ? true : false);
#endif
    GLFWwindow* share_window = (bd->ClientApi == GlfwClientApi_OpenGL) ? bd->Window : nullptr;
    vd->Window = glfwCreateWindow((int)viewport->Size.x, (int)viewport->Size.y, "No Title Yet", nullptr, share_window);
    vd->WindowOwned = true;
    viewport->PlatformHandle = (void*)vd->Window;
#ifdef _WIN32
    viewport->PlatformHandleRaw = glfwGetWin32Window(vd->Window);
#elif defined(__APPLE__)
    viewport->PlatformHandleRaw = (void*)glfwGetCocoaWindow(vd->Window);
#endif
    glfwSetWindowPos(vd->Window, (int)viewport->Pos.x, (int)viewport->Pos.y);

    // Install GLFW callbacks for secondary viewports
    glfwSetWindowFocusCallback(vd->Window, ImGui_ImplGlfw_WindowFocusCallback);
    glfwSetCursorEnterCallback(vd->Window, ImGui_ImplGlfw_CursorEnterCallback);
    glfwSetCursorPosCallback(vd->Window, ImGui_ImplGlfw_CursorPosCallback);
    glfwSetMouseButtonCallback(vd->Window, ImGui_ImplGlfw_MouseButtonCallback);
    glfwSetScrollCallback(vd->Window, ImGui_ImplGlfw_ScrollCallback);
    glfwSetKeyCallback(vd->Window, ImGui_ImplGlfw_KeyCallback);
    glfwSetCharCallback(vd->Window, ImGui_ImplGlfw_CharCallback);
    glfwSetWindowCloseCallback(vd->Window, ImGui_ImplGlfw_WindowCloseCallback);
    glfwSetWindowPosCallback(vd->Window, ImGui_ImplGlfw_WindowPosCallback);
    glfwSetWindowSizeCallback(vd->Window, ImGui_ImplGlfw_WindowSizeCallback);
    if (bd->ClientApi == GlfwClientApi_OpenGL)
    {
        glfwMakeContextCurrent(vd->Window);
        glfwSwapInterval(0);
    }
}

static void ImGui_ImplGlfw_DestroyWindow(ImGuiViewport* viewport)
{
    ImGui_ImplGlfw_Data* bd = ImGui_ImplGlfw_GetBackendData();
    if (ImGui_ImplGlfw_ViewportData* vd = (ImGui_ImplGlfw_ViewportData*)viewport->PlatformUserData)
    {
        if (vd->WindowOwned)
        {
#if !GLFW_HAS_MOUSE_PASSTHROUGH && GLFW_HAS_WINDOW_HOVERED && defined(_WIN32)
            HWND hwnd = (HWND)viewport->PlatformHandleRaw;
            ::RemovePropA(hwnd, "IMGUI_VIEWPORT");
#endif

            // Release any keys that were pressed in the window being destroyed and are still held down,
            // because we will not receive any release events after window is destroyed.
            for (int i = 0; i < IM_ARRAYSIZE(bd->KeyOwnerWindows); i++)
                if (bd->KeyOwnerWindows[i] == vd->Window)
                    ImGui_ImplGlfw_KeyCallback(vd->Window, i, 0, GLFW_RELEASE, 0); // Later params are only used for main viewport, on which this function is never called.

            glfwDestroyWindow(vd->Window);
        }
        vd->Window = nullptr;
        IM_DELETE(vd);
    }
    viewport->PlatformUserData = viewport->PlatformHandle = nullptr;
}

static void ImGui_ImplGlfw_ShowWindow(ImGuiViewport* viewport)
{
    ImGui_ImplGlfw_ViewportData* vd = (ImGui_ImplGlfw_ViewportData*)viewport->PlatformUserData;

#if defined(_WIN32)
    // GLFW hack: Hide icon from task bar
    HWND hwnd = (HWND)viewport->PlatformHandleRaw;
    if (viewport->Flags & ImGuiViewportFlags_NoTaskBarIcon)
    {
        LONG ex_style = ::GetWindowLong(hwnd, GWL_EXSTYLE);
        ex_style &= ~WS_EX_APPWINDOW;
        ex_style |= WS_EX_TOOLWINDOW;
        ::SetWindowLong(hwnd, GWL_EXSTYLE, ex_style);
    }

    // GLFW hack: install hook for WM_NCHITTEST message handler
#if !GLFW_HAS_MOUSE_PASSTHROUGH && GLFW_HAS_WINDOW_HOVERED && defined(_WIN32)
    ::SetPropA(hwnd, "IMGUI_VIEWPORT", viewport);
    vd->PrevWndProc = (WNDPROC)::GetWindowLongPtrW(hwnd, GWLP_WNDPROC);
    ::SetWindowLongPtrW(hwnd, GWLP_WNDPROC, (LONG_PTR)ImGui_ImplGlfw_WndProc);
#endif

#if !GLFW_HAS_FOCUS_ON_SHOW
    // GLFW hack: GLFW 3.2 has a bug where glfwShowWindow() also activates/focus the window.
    // The fix was pushed to GLFW repository on 2018/01/09 and should be included in GLFW 3.3 via a GLFW_FOCUS_ON_SHOW window attribute.
    // See https://github.com/glfw/glfw/issues/1189
    // FIXME-VIEWPORT: Implement same work-around for Linux/OSX in the meanwhile.
    if (viewport->Flags & ImGuiViewportFlags_NoFocusOnAppearing)
    {
        ::ShowWindow(hwnd, SW_SHOWNA);
        return;
    }
#endif
#endif

    glfwShowWindow(vd->Window);
}

static ImVec2 ImGui_ImplGlfw_GetWindowPos(ImGuiViewport* viewport)
{
    ImGui_ImplGlfw_ViewportData* vd = (ImGui_ImplGlfw_ViewportData*)viewport->PlatformUserData;
    int x = 0, y = 0;
    glfwGetWindowPos(vd->Window, &x, &y);
    return ImVec2((float)x, (float)y);
}

static void ImGui_ImplGlfw_SetWindowPos(ImGuiViewport* viewport, ImVec2 pos)
{
    ImGui_ImplGlfw_ViewportData* vd = (ImGui_ImplGlfw_ViewportData*)viewport->PlatformUserData;
    vd->IgnoreWindowPosEventFrame = ImGui::GetFrameCount();
    glfwSetWindowPos(vd->Window, (int)pos.x, (int)pos.y);
}

static ImVec2 ImGui_ImplGlfw_GetWindowSize(ImGuiViewport* viewport)
{
    ImGui_ImplGlfw_ViewportData* vd = (ImGui_ImplGlfw_ViewportData*)viewport->PlatformUserData;
    int w = 0, h = 0;
    glfwGetWindowSize(vd->Window, &w, &h);
    return ImVec2((float)w, (float)h);
}

static void ImGui_ImplGlfw_SetWindowSize(ImGuiViewport* viewport, ImVec2 size)
{
    ImGui_ImplGlfw_ViewportData* vd = (ImGui_ImplGlfw_ViewportData*)viewport->PlatformUserData;
#if __APPLE__ && !GLFW_HAS_OSX_WINDOW_POS_FIX
    // Native OS windows are positioned from the bottom-left corner on macOS, whereas on other platforms they are
    // positioned from the upper-left corner. GLFW makes an effort to convert macOS style coordinates, however it
    // doesn't handle it when changing size. We are manually moving the window in order for changes of size to be based
    // on the upper-left corner.
    int x, y, width, height;
    glfwGetWindowPos(vd->Window, &x, &y);
    glfwGetWindowSize(vd->Window, &width, &height);
    glfwSetWindowPos(vd->Window, x, y - height + size.y);
#endif
    vd->IgnoreWindowSizeEventFrame = ImGui::GetFrameCount();
    glfwSetWindowSize(vd->Window, (int)size.x, (int)size.y);
}

static void ImGui_ImplGlfw_SetWindowTitle(ImGuiViewport* viewport, const char* title)
{
    ImGui_ImplGlfw_ViewportData* vd = (ImGui_ImplGlfw_ViewportData*)viewport->PlatformUserData;
    glfwSetWindowTitle(vd->Window, title);
}

static void ImGui_ImplGlfw_SetWindowFocus(ImGuiViewport* viewport)
{
#if GLFW_HAS_FOCUS_WINDOW
    ImGui_ImplGlfw_ViewportData* vd = (ImGui_ImplGlfw_ViewportData*)viewport->PlatformUserData;
    glfwFocusWindow(vd->Window);
#else
    // FIXME: What are the effect of not having this function? At the moment imgui doesn't actually call SetWindowFocus - we set that up ahead, will answer that question later.
    (void)viewport;
#endif
}

static bool ImGui_ImplGlfw_GetWindowFocus(ImGuiViewport* viewport)
{
    ImGui_ImplGlfw_ViewportData* vd = (ImGui_ImplGlfw_ViewportData*)viewport->PlatformUserData;
    return glfwGetWindowAttrib(vd->Window, GLFW_FOCUSED) != 0;
}

static bool ImGui_ImplGlfw_GetWindowMinimized(ImGuiViewport* viewport)
{
    ImGui_ImplGlfw_ViewportData* vd = (ImGui_ImplGlfw_ViewportData*)viewport->PlatformUserData;
    return glfwGetWindowAttrib(vd->Window, GLFW_ICONIFIED) != 0;
}

#if GLFW_HAS_WINDOW_ALPHA
static void ImGui_ImplGlfw_SetWindowAlpha(ImGuiViewport* viewport, float alpha)
{
    ImGui_ImplGlfw_ViewportData* vd = (ImGui_ImplGlfw_ViewportData*)viewport->PlatformUserData;
    glfwSetWindowOpacity(vd->Window, alpha);
}
#endif

static void ImGui_ImplGlfw_RenderWindow(ImGuiViewport* viewport, void*)
{
    ImGui_ImplGlfw_Data* bd = ImGui_ImplGlfw_GetBackendData();
    ImGui_ImplGlfw_ViewportData* vd = (ImGui_ImplGlfw_ViewportData*)viewport->PlatformUserData;
    if (bd->ClientApi == GlfwClientApi_OpenGL)
        glfwMakeContextCurrent(vd->Window);
}

static void ImGui_ImplGlfw_SwapBuffers(ImGuiViewport* viewport, void*)
{
    ImGui_ImplGlfw_Data* bd = ImGui_ImplGlfw_GetBackendData();
    ImGui_ImplGlfw_ViewportData* vd = (ImGui_ImplGlfw_ViewportData*)viewport->PlatformUserData;
    if (bd->ClientApi == GlfwClientApi_OpenGL)
    {
        glfwMakeContextCurrent(vd->Window);
        glfwSwapBuffers(vd->Window);
    }
}

//--------------------------------------------------------------------------------------------------------
// Vulkan support (the Vulkan renderer needs to call a platform-side support function to create the surface)
//--------------------------------------------------------------------------------------------------------

// Avoid including <vulkan.h> so we can build without it
#if GLFW_HAS_VULKAN
#ifndef VULKAN_H_
#define VK_DEFINE_HANDLE(object) typedef struct object##_T* object;
#if defined(__LP64__) || defined(_WIN64) || defined(__x86_64__) || defined(_M_X64) || defined(__ia64) || defined (_M_IA64) || defined(__aarch64__) || defined(__powerpc64__)
#define VK_DEFINE_NON_DISPATCHABLE_HANDLE(object) typedef struct object##_T *object;
#else
#define VK_DEFINE_NON_DISPATCHABLE_HANDLE(object) typedef uint64_t object;
#endif
VK_DEFINE_HANDLE(VkInstance)
VK_DEFINE_NON_DISPATCHABLE_HANDLE(VkSurfaceKHR)
struct VkAllocationCallbacks;
enum VkResult { VK_RESULT_MAX_ENUM = 0x7FFFFFFF };
#endif // VULKAN_H_
extern "C" { extern GLFWAPI VkResult glfwCreateWindowSurface(VkInstance instance, GLFWwindow* window, const VkAllocationCallbacks* allocator, VkSurfaceKHR* surface); }
static int ImGui_ImplGlfw_CreateVkSurface(ImGuiViewport* viewport, ImU64 vk_instance, const void* vk_allocator, ImU64* out_vk_surface)
{
    ImGui_ImplGlfw_Data* bd = ImGui_ImplGlfw_GetBackendData();
    ImGui_ImplGlfw_ViewportData* vd = (ImGui_ImplGlfw_ViewportData*)viewport->PlatformUserData;
    IM_UNUSED(bd);
    IM_ASSERT(bd->ClientApi == GlfwClientApi_Vulkan);
    VkResult err = glfwCreateWindowSurface((VkInstance)vk_instance, vd->Window, (const VkAllocationCallbacks*)vk_allocator, (VkSurfaceKHR*)out_vk_surface);
    return (int)err;
}
#endif // GLFW_HAS_VULKAN

static void ImGui_ImplGlfw_InitMultiViewportSupport()
{
    // Register platform interface (will be coupled with a renderer interface)
    ImGui_ImplGlfw_Data* bd = ImGui_ImplGlfw_GetBackendData();
    ImGuiPlatformIO& platform_io = ImGui::GetPlatformIO();
    platform_io.Platform_CreateWindow = ImGui_ImplGlfw_CreateWindow;
    platform_io.Platform_DestroyWindow = ImGui_ImplGlfw_DestroyWindow;
    platform_io.Platform_ShowWindow = ImGui_ImplGlfw_ShowWindow;
    platform_io.Platform_SetWindowPos = ImGui_ImplGlfw_SetWindowPos;
    platform_io.Platform_GetWindowPos = ImGui_ImplGlfw_GetWindowPos;
    platform_io.Platform_SetWindowSize = ImGui_ImplGlfw_SetWindowSize;
    platform_io.Platform_GetWindowSize = ImGui_ImplGlfw_GetWindowSize;
    platform_io.Platform_SetWindowFocus = ImGui_ImplGlfw_SetWindowFocus;
    platform_io.Platform_GetWindowFocus = ImGui_ImplGlfw_GetWindowFocus;
    platform_io.Platform_GetWindowMinimized = ImGui_ImplGlfw_GetWindowMinimized;
    platform_io.Platform_SetWindowTitle = ImGui_ImplGlfw_SetWindowTitle;
    platform_io.Platform_RenderWindow = ImGui_ImplGlfw_RenderWindow;
    platform_io.Platform_SwapBuffers = ImGui_ImplGlfw_SwapBuffers;
#if GLFW_HAS_WINDOW_ALPHA
    platform_io.Platform_SetWindowAlpha = ImGui_ImplGlfw_SetWindowAlpha;
#endif
#if GLFW_HAS_VULKAN
    platform_io.Platform_CreateVkSurface = ImGui_ImplGlfw_CreateVkSurface;
#endif

    // Register main window handle (which is owned by the main application, not by us)
    // This is mostly for simplicity and consistency, so that our code (e.g. mouse handling etc.) can use same logic for main and secondary viewports.
    ImGuiViewport* main_viewport = ImGui::GetMainViewport();
    ImGui_ImplGlfw_ViewportData* vd = IM_NEW(ImGui_ImplGlfw_ViewportData)();
    vd->Window = bd->Window;
    vd->WindowOwned = false;
    main_viewport->PlatformUserData = vd;
    main_viewport->PlatformHandle = (void*)bd->Window;
}

static void ImGui_ImplGlfw_ShutdownMultiViewportSupport()
{
    ImGui::DestroyPlatformWindows();
}

//-----------------------------------------------------------------------------

// WndProc hook (declared here because we will need access to ImGui_ImplGlfw_ViewportData)
#ifdef _WIN32
static ImGuiMouseSource GetMouseSourceFromMessageExtraInfo()
{
    LPARAM extra_info = ::GetMessageExtraInfo();
    if ((extra_info & 0xFFFFFF80) == 0xFF515700)
        return ImGuiMouseSource_Pen;
    if ((extra_info & 0xFFFFFF80) == 0xFF515780)
        return ImGuiMouseSource_TouchScreen;
    return ImGuiMouseSource_Mouse;
}
static LRESULT CALLBACK ImGui_ImplGlfw_WndProc(HWND hWnd, UINT msg, WPARAM wParam, LPARAM lParam)
{
    ImGui_ImplGlfw_Data* bd = ImGui_ImplGlfw_GetBackendData();
    WNDPROC prev_wndproc = bd->PrevWndProc;
    ImGuiViewport* viewport = (ImGuiViewport*)::GetPropA(hWnd, "IMGUI_VIEWPORT");
    if (viewport != NULL)
        if (ImGui_ImplGlfw_ViewportData* vd = (ImGui_ImplGlfw_ViewportData*)viewport->PlatformUserData)
            prev_wndproc = vd->PrevWndProc;

    switch (msg)
    {
        // GLFW doesn't allow to distinguish Mouse vs TouchScreen vs Pen.
        // Add support for Win32 (based on imgui_impl_win32), because we rely on _TouchScreen info to trickle inputs differently.
    case WM_MOUSEMOVE: case WM_NCMOUSEMOVE:
    case WM_LBUTTONDOWN: case WM_LBUTTONDBLCLK: case WM_LBUTTONUP:
    case WM_RBUTTONDOWN: case WM_RBUTTONDBLCLK: case WM_RBUTTONUP:
    case WM_MBUTTONDOWN: case WM_MBUTTONDBLCLK: case WM_MBUTTONUP:
    case WM_XBUTTONDOWN: case WM_XBUTTONDBLCLK: case WM_XBUTTONUP:
        ImGui::GetIO().AddMouseSourceEvent(GetMouseSourceFromMessageExtraInfo());
        break;

        // We have submitted https://github.com/glfw/glfw/pull/1568 to allow GLFW to support "transparent inputs".
        // In the meanwhile we implement custom per-platform workarounds here (FIXME-VIEWPORT: Implement same work-around for Linux/OSX!)
#if !GLFW_HAS_MOUSE_PASSTHROUGH && GLFW_HAS_WINDOW_HOVERED
    case WM_NCHITTEST:
    {
        // Let mouse pass-through the window. This will allow the backend to call io.AddMouseViewportEvent() properly (which is OPTIONAL).
        // The ImGuiViewportFlags_NoInputs flag is set while dragging a viewport, as want to detect the window behind the one we are dragging.
        // If you cannot easily access those viewport flags from your windowing/event code: you may manually synchronize its state e.g. in
        // your main loop after calling UpdatePlatformWindows(). Iterate all viewports/platform windows and pass the flag to your windowing system.
        if (viewport && (viewport->Flags & ImGuiViewportFlags_NoInputs))
            return HTTRANSPARENT;
        break;
    }
#endif
    }
    return ::CallWindowProcW(prev_wndproc, hWnd, msg, wParam, lParam);
}
#endif // #ifdef _WIN32

//-----------------------------------------------------------------------------

#if defined(__clang__)
#pragma clang diagnostic pop
#endif

#endif // #ifndef IMGUI_DISABLE<|MERGE_RESOLUTION|>--- conflicted
+++ resolved
@@ -11,13 +11,9 @@
 //  [X] Platform: Mouse cursor shape and visibility (ImGuiBackendFlags_HasMouseCursors). Resizing cursors requires GLFW 3.4+! Disable with 'io.ConfigFlags |= ImGuiConfigFlags_NoMouseCursorChange'.
 //  [X] Platform: Multi-viewport support (multiple windows). Enable with 'io.ConfigFlags |= ImGuiConfigFlags_ViewportsEnable'.
 // Missing features or Issues:
-<<<<<<< HEAD
-//  [ ] Platform: Touch events are only correctly identified as Touch on Windows. This create issues with some interactions. GLFW doesn't provide a way to identify touch inputs from mouse inputs, we cannot call io.AddMouseSourceEvent() to identify the source. We provide a Windows-specific workaround.
-//  [ ] Platform: Multi-viewport: ParentViewportID not honored, and so io.ConfigViewportsNoDefaultParent has no effect (minor).
-=======
 //  [ ] Touch events are only correctly identified as Touch on Windows. This create issues with some interactions. GLFW doesn't provide a way to identify touch inputs from mouse inputs, we cannot call io.AddMouseSourceEvent() to identify the source. We provide a Windows-specific workaround.
 //  [ ] Missing ImGuiMouseCursor_Wait and ImGuiMouseCursor_Progress cursors.
->>>>>>> 434b7710
+//  [ ] Multi-viewport: ParentViewportID not honored, and so io.ConfigViewportsNoDefaultParent has no effect (minor).
 
 // You can use unmodified imgui_impl_* files in your project. See examples/ folder for examples of using this.
 // Prefer including the entire imgui/ repository into your project (either as a copy or as a submodule), and only build the backends you need.

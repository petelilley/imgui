// dear imgui, v1.88 WIP
// (widgets code)

/*

Index of this file:

// [SECTION] Forward Declarations
// [SECTION] Widgets: Text, etc.
// [SECTION] Widgets: Main (Button, Image, Checkbox, RadioButton, ProgressBar, Bullet, etc.)
// [SECTION] Widgets: Low-level Layout helpers (Spacing, Dummy, NewLine, Separator, etc.)
// [SECTION] Widgets: ComboBox
// [SECTION] Data Type and Data Formatting Helpers
// [SECTION] Widgets: DragScalar, DragFloat, DragInt, etc.
// [SECTION] Widgets: SliderScalar, SliderFloat, SliderInt, etc.
// [SECTION] Widgets: InputScalar, InputFloat, InputInt, etc.
// [SECTION] Widgets: InputText, InputTextMultiline
// [SECTION] Widgets: ColorEdit, ColorPicker, ColorButton, etc.
// [SECTION] Widgets: TreeNode, CollapsingHeader, etc.
// [SECTION] Widgets: Selectable
// [SECTION] Widgets: ListBox
// [SECTION] Widgets: PlotLines, PlotHistogram
// [SECTION] Widgets: Value helpers
// [SECTION] Widgets: MenuItem, BeginMenu, EndMenu, etc.
// [SECTION] Widgets: BeginTabBar, EndTabBar, etc.
// [SECTION] Widgets: BeginTabItem, EndTabItem, etc.
// [SECTION] Widgets: Columns, BeginColumns, EndColumns, etc.

*/

#if defined(_MSC_VER) && !defined(_CRT_SECURE_NO_WARNINGS)
#define _CRT_SECURE_NO_WARNINGS
#endif

#include "imgui.h"
#ifndef IMGUI_DISABLE

#ifndef IMGUI_DEFINE_MATH_OPERATORS
#define IMGUI_DEFINE_MATH_OPERATORS
#endif
#include "imgui_internal.h"

// System includes
#include <ctype.h>      // toupper
#if defined(_MSC_VER) && _MSC_VER <= 1500 // MSVC 2008 or earlier
#include <stddef.h>     // intptr_t
#else
#include <stdint.h>     // intptr_t
#endif

//-------------------------------------------------------------------------
// Warnings
//-------------------------------------------------------------------------

// Visual Studio warnings
#ifdef _MSC_VER
#pragma warning (disable: 4127)     // condition expression is constant
#pragma warning (disable: 4996)     // 'This function or variable may be unsafe': strcpy, strdup, sprintf, vsnprintf, sscanf, fopen
#if defined(_MSC_VER) && _MSC_VER >= 1922 // MSVC 2019 16.2 or later
#pragma warning (disable: 5054)     // operator '|': deprecated between enumerations of different types
#endif
#pragma warning (disable: 26451)    // [Static Analyzer] Arithmetic overflow : Using operator 'xxx' on a 4 byte value and then casting the result to a 8 byte value. Cast the value to the wider type before calling operator 'xxx' to avoid overflow(io.2).
#pragma warning (disable: 26812)    // [Static Analyzer] The enum type 'xxx' is unscoped. Prefer 'enum class' over 'enum' (Enum.3).
#endif

// Clang/GCC warnings with -Weverything
#if defined(__clang__)
#if __has_warning("-Wunknown-warning-option")
#pragma clang diagnostic ignored "-Wunknown-warning-option"         // warning: unknown warning group 'xxx'                      // not all warnings are known by all Clang versions and they tend to be rename-happy.. so ignoring warnings triggers new warnings on some configuration. Great!
#endif
#pragma clang diagnostic ignored "-Wunknown-pragmas"                // warning: unknown warning group 'xxx'
#pragma clang diagnostic ignored "-Wold-style-cast"                 // warning: use of old-style cast                            // yes, they are more terse.
#pragma clang diagnostic ignored "-Wfloat-equal"                    // warning: comparing floating point with == or != is unsafe // storing and comparing against same constants (typically 0.0f) is ok.
#pragma clang diagnostic ignored "-Wformat-nonliteral"              // warning: format string is not a string literal            // passing non-literal to vsnformat(). yes, user passing incorrect format strings can crash the code.
#pragma clang diagnostic ignored "-Wsign-conversion"                // warning: implicit conversion changes signedness
#pragma clang diagnostic ignored "-Wzero-as-null-pointer-constant"  // warning: zero as null pointer constant                    // some standard header variations use #define NULL 0
#pragma clang diagnostic ignored "-Wdouble-promotion"               // warning: implicit conversion from 'float' to 'double' when passing argument to function  // using printf() is a misery with this as C++ va_arg ellipsis changes float to double.
#pragma clang diagnostic ignored "-Wenum-enum-conversion"           // warning: bitwise operation between different enumeration types ('XXXFlags_' and 'XXXFlagsPrivate_')
#pragma clang diagnostic ignored "-Wdeprecated-enum-enum-conversion"// warning: bitwise operation between different enumeration types ('XXXFlags_' and 'XXXFlagsPrivate_') is deprecated
#pragma clang diagnostic ignored "-Wimplicit-int-float-conversion"  // warning: implicit conversion from 'xxx' to 'float' may lose precision
#elif defined(__GNUC__)
#pragma GCC diagnostic ignored "-Wpragmas"                          // warning: unknown option after '#pragma GCC diagnostic' kind
#pragma GCC diagnostic ignored "-Wformat-nonliteral"                // warning: format not a string literal, format string not checked
#pragma GCC diagnostic ignored "-Wclass-memaccess"                  // [__GNUC__ >= 8] warning: 'memset/memcpy' clearing/writing an object of type 'xxxx' with no trivial copy-assignment; use assignment or value-initialization instead
#pragma GCC diagnostic ignored "-Wdeprecated-enum-enum-conversion"  // warning: bitwise operation between different enumeration types ('XXXFlags_' and 'XXXFlagsPrivate_') is deprecated
#endif

//-------------------------------------------------------------------------
// Data
//-------------------------------------------------------------------------

// Widgets
static const float          DRAGDROP_HOLD_TO_OPEN_TIMER = 0.70f;    // Time for drag-hold to activate items accepting the ImGuiButtonFlags_PressedOnDragDropHold button behavior.
static const float          DRAG_MOUSE_THRESHOLD_FACTOR = 0.50f;    // Multiplier for the default value of io.MouseDragThreshold to make DragFloat/DragInt react faster to mouse drags.

// Those MIN/MAX values are not define because we need to point to them
static const signed char    IM_S8_MIN  = -128;
static const signed char    IM_S8_MAX  = 127;
static const unsigned char  IM_U8_MIN  = 0;
static const unsigned char  IM_U8_MAX  = 0xFF;
static const signed short   IM_S16_MIN = -32768;
static const signed short   IM_S16_MAX = 32767;
static const unsigned short IM_U16_MIN = 0;
static const unsigned short IM_U16_MAX = 0xFFFF;
static const ImS32          IM_S32_MIN = INT_MIN;    // (-2147483647 - 1), (0x80000000);
static const ImS32          IM_S32_MAX = INT_MAX;    // (2147483647), (0x7FFFFFFF)
static const ImU32          IM_U32_MIN = 0;
static const ImU32          IM_U32_MAX = UINT_MAX;   // (0xFFFFFFFF)
#ifdef LLONG_MIN
static const ImS64          IM_S64_MIN = LLONG_MIN;  // (-9223372036854775807ll - 1ll);
static const ImS64          IM_S64_MAX = LLONG_MAX;  // (9223372036854775807ll);
#else
static const ImS64          IM_S64_MIN = -9223372036854775807LL - 1;
static const ImS64          IM_S64_MAX = 9223372036854775807LL;
#endif
static const ImU64          IM_U64_MIN = 0;
#ifdef ULLONG_MAX
static const ImU64          IM_U64_MAX = ULLONG_MAX; // (0xFFFFFFFFFFFFFFFFull);
#else
static const ImU64          IM_U64_MAX = (2ULL * 9223372036854775807LL + 1);
#endif

//-------------------------------------------------------------------------
// [SECTION] Forward Declarations
//-------------------------------------------------------------------------

// For InputTextEx()
static bool             InputTextFilterCharacter(unsigned int* p_char, ImGuiInputTextFlags flags, ImGuiInputTextCallback callback, void* user_data, ImGuiInputSource input_source);
static int              InputTextCalcTextLenAndLineCount(const char* text_begin, const char** out_text_end);
static ImVec2           InputTextCalcTextSizeW(const ImWchar* text_begin, const ImWchar* text_end, const ImWchar** remaining = NULL, ImVec2* out_offset = NULL, bool stop_on_new_line = false);

//-------------------------------------------------------------------------
// [SECTION] Widgets: Text, etc.
//-------------------------------------------------------------------------
// - TextEx() [Internal]
// - TextUnformatted()
// - Text()
// - TextV()
// - TextColored()
// - TextColoredV()
// - TextDisabled()
// - TextDisabledV()
// - TextWrapped()
// - TextWrappedV()
// - LabelText()
// - LabelTextV()
// - BulletText()
// - BulletTextV()
//-------------------------------------------------------------------------

void ImGui::TextEx(const char* text, const char* text_end, ImGuiTextFlags flags)
{
    ImGuiWindow* window = GetCurrentWindow();
    if (window->SkipItems)
        return;
    ImGuiContext& g = *GImGui;

    // Accept null ranges
    if (text == text_end)
        text = text_end = "";

    // Calculate length
    const char* text_begin = text;
    if (text_end == NULL)
        text_end = text + strlen(text); // FIXME-OPT

    const ImVec2 text_pos(window->DC.CursorPos.x, window->DC.CursorPos.y + window->DC.CurrLineTextBaseOffset);
    const float wrap_pos_x = window->DC.TextWrapPos;
    const bool wrap_enabled = (wrap_pos_x >= 0.0f);
    if (text_end - text > 2000 && !wrap_enabled)
    {
        // Long text!
        // Perform manual coarse clipping to optimize for long multi-line text
        // - From this point we will only compute the width of lines that are visible. Optimization only available when word-wrapping is disabled.
        // - We also don't vertically center the text within the line full height, which is unlikely to matter because we are likely the biggest and only item on the line.
        // - We use memchr(), pay attention that well optimized versions of those str/mem functions are much faster than a casually written loop.
        const char* line = text;
        const float line_height = GetTextLineHeight();
        ImVec2 text_size(0, 0);

        // Lines to skip (can't skip when logging text)
        ImVec2 pos = text_pos;
        if (!g.LogEnabled)
        {
            int lines_skippable = (int)((window->ClipRect.Min.y - text_pos.y) / line_height);
            if (lines_skippable > 0)
            {
                int lines_skipped = 0;
                while (line < text_end && lines_skipped < lines_skippable)
                {
                    const char* line_end = (const char*)memchr(line, '\n', text_end - line);
                    if (!line_end)
                        line_end = text_end;
                    if ((flags & ImGuiTextFlags_NoWidthForLargeClippedText) == 0)
                        text_size.x = ImMax(text_size.x, CalcTextSize(line, line_end).x);
                    line = line_end + 1;
                    lines_skipped++;
                }
                pos.y += lines_skipped * line_height;
            }
        }

        // Lines to render
        if (line < text_end)
        {
            ImRect line_rect(pos, pos + ImVec2(FLT_MAX, line_height));
            while (line < text_end)
            {
                if (IsClippedEx(line_rect, 0))
                    break;

                const char* line_end = (const char*)memchr(line, '\n', text_end - line);
                if (!line_end)
                    line_end = text_end;
                text_size.x = ImMax(text_size.x, CalcTextSize(line, line_end).x);
                RenderText(pos, line, line_end, false);
                line = line_end + 1;
                line_rect.Min.y += line_height;
                line_rect.Max.y += line_height;
                pos.y += line_height;
            }

            // Count remaining lines
            int lines_skipped = 0;
            while (line < text_end)
            {
                const char* line_end = (const char*)memchr(line, '\n', text_end - line);
                if (!line_end)
                    line_end = text_end;
                if ((flags & ImGuiTextFlags_NoWidthForLargeClippedText) == 0)
                    text_size.x = ImMax(text_size.x, CalcTextSize(line, line_end).x);
                line = line_end + 1;
                lines_skipped++;
            }
            pos.y += lines_skipped * line_height;
        }
        text_size.y = (pos - text_pos).y;

        ImRect bb(text_pos, text_pos + text_size);
        ItemSize(text_size, 0.0f);
        ItemAdd(bb, 0);
    }
    else
    {
        const float wrap_width = wrap_enabled ? CalcWrapWidthForPos(window->DC.CursorPos, wrap_pos_x) : 0.0f;
        const ImVec2 text_size = CalcTextSize(text_begin, text_end, false, wrap_width);

        ImRect bb(text_pos, text_pos + text_size);
        ItemSize(text_size, 0.0f);
        if (!ItemAdd(bb, 0))
            return;

        // Render (we don't hide text after ## in this end-user function)
        RenderTextWrapped(bb.Min, text_begin, text_end, wrap_width);
    }
}

void ImGui::TextUnformatted(const char* text, const char* text_end)
{
    TextEx(text, text_end, ImGuiTextFlags_NoWidthForLargeClippedText);
}

void ImGui::Text(const char* fmt, ...)
{
    va_list args;
    va_start(args, fmt);
    TextV(fmt, args);
    va_end(args);
}

void ImGui::TextV(const char* fmt, va_list args)
{
    ImGuiWindow* window = GetCurrentWindow();
    if (window->SkipItems)
        return;

    // FIXME-OPT: Handle the %s shortcut?
    ImGuiContext& g = *GImGui;
    const char* text_end = g.TempBuffer + ImFormatStringV(g.TempBuffer, IM_ARRAYSIZE(g.TempBuffer), fmt, args);
    TextEx(g.TempBuffer, text_end, ImGuiTextFlags_NoWidthForLargeClippedText);
}

void ImGui::TextColored(const ImVec4& col, const char* fmt, ...)
{
    va_list args;
    va_start(args, fmt);
    TextColoredV(col, fmt, args);
    va_end(args);
}

void ImGui::TextColoredV(const ImVec4& col, const char* fmt, va_list args)
{
    PushStyleColor(ImGuiCol_Text, col);
    if (fmt[0] == '%' && fmt[1] == 's' && fmt[2] == 0)
        TextEx(va_arg(args, const char*), NULL, ImGuiTextFlags_NoWidthForLargeClippedText); // Skip formatting
    else
        TextV(fmt, args);
    PopStyleColor();
}

void ImGui::TextDisabled(const char* fmt, ...)
{
    va_list args;
    va_start(args, fmt);
    TextDisabledV(fmt, args);
    va_end(args);
}

void ImGui::TextDisabledV(const char* fmt, va_list args)
{
    ImGuiContext& g = *GImGui;
    PushStyleColor(ImGuiCol_Text, g.Style.Colors[ImGuiCol_TextDisabled]);
    if (fmt[0] == '%' && fmt[1] == 's' && fmt[2] == 0)
        TextEx(va_arg(args, const char*), NULL, ImGuiTextFlags_NoWidthForLargeClippedText); // Skip formatting
    else
        TextV(fmt, args);
    PopStyleColor();
}

void ImGui::TextWrapped(const char* fmt, ...)
{
    va_list args;
    va_start(args, fmt);
    TextWrappedV(fmt, args);
    va_end(args);
}

void ImGui::TextWrappedV(const char* fmt, va_list args)
{
    ImGuiContext& g = *GImGui;
    bool need_backup = (g.CurrentWindow->DC.TextWrapPos < 0.0f);  // Keep existing wrap position if one is already set
    if (need_backup)
        PushTextWrapPos(0.0f);
    if (fmt[0] == '%' && fmt[1] == 's' && fmt[2] == 0)
        TextEx(va_arg(args, const char*), NULL, ImGuiTextFlags_NoWidthForLargeClippedText); // Skip formatting
    else
        TextV(fmt, args);
    if (need_backup)
        PopTextWrapPos();
}

void ImGui::LabelText(const char* label, const char* fmt, ...)
{
    va_list args;
    va_start(args, fmt);
    LabelTextV(label, fmt, args);
    va_end(args);
}

// Add a label+text combo aligned to other label+value widgets
void ImGui::LabelTextV(const char* label, const char* fmt, va_list args)
{
    ImGuiWindow* window = GetCurrentWindow();
    if (window->SkipItems)
        return;

    ImGuiContext& g = *GImGui;
    const ImGuiStyle& style = g.Style;
    const float w = CalcItemWidth();

    const char* value_text_begin = &g.TempBuffer[0];
    const char* value_text_end = value_text_begin + ImFormatStringV(g.TempBuffer, IM_ARRAYSIZE(g.TempBuffer), fmt, args);
    const ImVec2 value_size = CalcTextSize(value_text_begin, value_text_end, false);
    const ImVec2 label_size = CalcTextSize(label, NULL, true);

    const ImVec2 pos = window->DC.CursorPos;
    const ImRect value_bb(pos, pos + ImVec2(w, value_size.y + style.FramePadding.y * 2));
    const ImRect total_bb(pos, pos + ImVec2(w + (label_size.x > 0.0f ? style.ItemInnerSpacing.x + label_size.x : 0.0f), ImMax(value_size.y, label_size.y) + style.FramePadding.y * 2));
    ItemSize(total_bb, style.FramePadding.y);
    if (!ItemAdd(total_bb, 0))
        return;

    // Render
    RenderTextClipped(value_bb.Min + style.FramePadding, value_bb.Max, value_text_begin, value_text_end, &value_size, ImVec2(0.0f, 0.0f));
    if (label_size.x > 0.0f)
        RenderText(ImVec2(value_bb.Max.x + style.ItemInnerSpacing.x, value_bb.Min.y + style.FramePadding.y), label);
}

void ImGui::BulletText(const char* fmt, ...)
{
    va_list args;
    va_start(args, fmt);
    BulletTextV(fmt, args);
    va_end(args);
}

// Text with a little bullet aligned to the typical tree node.
void ImGui::BulletTextV(const char* fmt, va_list args)
{
    ImGuiWindow* window = GetCurrentWindow();
    if (window->SkipItems)
        return;

    ImGuiContext& g = *GImGui;
    const ImGuiStyle& style = g.Style;

    const char* text_begin = g.TempBuffer;
    const char* text_end = text_begin + ImFormatStringV(g.TempBuffer, IM_ARRAYSIZE(g.TempBuffer), fmt, args);
    const ImVec2 label_size = CalcTextSize(text_begin, text_end, false);
    const ImVec2 total_size = ImVec2(g.FontSize + (label_size.x > 0.0f ? (label_size.x + style.FramePadding.x * 2) : 0.0f), label_size.y);  // Empty text doesn't add padding
    ImVec2 pos = window->DC.CursorPos;
    pos.y += window->DC.CurrLineTextBaseOffset;
    ItemSize(total_size, 0.0f);
    const ImRect bb(pos, pos + total_size);
    if (!ItemAdd(bb, 0))
        return;

    // Render
    ImU32 text_col = GetColorU32(ImGuiCol_Text);
    RenderBullet(window->DrawList, bb.Min + ImVec2(style.FramePadding.x + g.FontSize * 0.5f, g.FontSize * 0.5f), text_col);
    RenderText(bb.Min + ImVec2(g.FontSize + style.FramePadding.x * 2, 0.0f), text_begin, text_end, false);
}

//-------------------------------------------------------------------------
// [SECTION] Widgets: Main
//-------------------------------------------------------------------------
// - ButtonBehavior() [Internal]
// - Button()
// - SmallButton()
// - InvisibleButton()
// - ArrowButton()
// - CloseButton() [Internal]
// - CollapseButton() [Internal]
// - GetWindowScrollbarID() [Internal]
// - GetWindowScrollbarRect() [Internal]
// - Scrollbar() [Internal]
// - ScrollbarEx() [Internal]
// - Image()
// - ImageButton()
// - Checkbox()
// - CheckboxFlagsT() [Internal]
// - CheckboxFlags()
// - RadioButton()
// - ProgressBar()
// - Bullet()
//-------------------------------------------------------------------------

// The ButtonBehavior() function is key to many interactions and used by many/most widgets.
// Because we handle so many cases (keyboard/gamepad navigation, drag and drop) and many specific behavior (via ImGuiButtonFlags_),
// this code is a little complex.
// By far the most common path is interacting with the Mouse using the default ImGuiButtonFlags_PressedOnClickRelease button behavior.
// See the series of events below and the corresponding state reported by dear imgui:
//------------------------------------------------------------------------------------------------------------------------------------------------
// with PressedOnClickRelease:             return-value  IsItemHovered()  IsItemActive()  IsItemActivated()  IsItemDeactivated()  IsItemClicked()
//   Frame N+0 (mouse is outside bb)        -             -                -               -                  -                    -
//   Frame N+1 (mouse moves inside bb)      -             true             -               -                  -                    -
//   Frame N+2 (mouse button is down)       -             true             true            true               -                    true
//   Frame N+3 (mouse button is down)       -             true             true            -                  -                    -
//   Frame N+4 (mouse moves outside bb)     -             -                true            -                  -                    -
//   Frame N+5 (mouse moves inside bb)      -             true             true            -                  -                    -
//   Frame N+6 (mouse button is released)   true          true             -               -                  true                 -
//   Frame N+7 (mouse button is released)   -             true             -               -                  -                    -
//   Frame N+8 (mouse moves outside bb)     -             -                -               -                  -                    -
//------------------------------------------------------------------------------------------------------------------------------------------------
// with PressedOnClick:                    return-value  IsItemHovered()  IsItemActive()  IsItemActivated()  IsItemDeactivated()  IsItemClicked()
//   Frame N+2 (mouse button is down)       true          true             true            true               -                    true
//   Frame N+3 (mouse button is down)       -             true             true            -                  -                    -
//   Frame N+6 (mouse button is released)   -             true             -               -                  true                 -
//   Frame N+7 (mouse button is released)   -             true             -               -                  -                    -
//------------------------------------------------------------------------------------------------------------------------------------------------
// with PressedOnRelease:                  return-value  IsItemHovered()  IsItemActive()  IsItemActivated()  IsItemDeactivated()  IsItemClicked()
//   Frame N+2 (mouse button is down)       -             true             -               -                  -                    true
//   Frame N+3 (mouse button is down)       -             true             -               -                  -                    -
//   Frame N+6 (mouse button is released)   true          true             -               -                  -                    -
//   Frame N+7 (mouse button is released)   -             true             -               -                  -                    -
//------------------------------------------------------------------------------------------------------------------------------------------------
// with PressedOnDoubleClick:              return-value  IsItemHovered()  IsItemActive()  IsItemActivated()  IsItemDeactivated()  IsItemClicked()
//   Frame N+0 (mouse button is down)       -             true             -               -                  -                    true
//   Frame N+1 (mouse button is down)       -             true             -               -                  -                    -
//   Frame N+2 (mouse button is released)   -             true             -               -                  -                    -
//   Frame N+3 (mouse button is released)   -             true             -               -                  -                    -
//   Frame N+4 (mouse button is down)       true          true             true            true               -                    true
//   Frame N+5 (mouse button is down)       -             true             true            -                  -                    -
//   Frame N+6 (mouse button is released)   -             true             -               -                  true                 -
//   Frame N+7 (mouse button is released)   -             true             -               -                  -                    -
//------------------------------------------------------------------------------------------------------------------------------------------------
// Note that some combinations are supported,
// - PressedOnDragDropHold can generally be associated with any flag.
// - PressedOnDoubleClick can be associated by PressedOnClickRelease/PressedOnRelease, in which case the second release event won't be reported.
//------------------------------------------------------------------------------------------------------------------------------------------------
// The behavior of the return-value changes when ImGuiButtonFlags_Repeat is set:
//                                         Repeat+                  Repeat+           Repeat+             Repeat+
//                                         PressedOnClickRelease    PressedOnClick    PressedOnRelease    PressedOnDoubleClick
//-------------------------------------------------------------------------------------------------------------------------------------------------
//   Frame N+0 (mouse button is down)       -                        true              -                   true
//   ...                                    -                        -                 -                   -
//   Frame N + RepeatDelay                  true                     true              -                   true
//   ...                                    -                        -                 -                   -
//   Frame N + RepeatDelay + RepeatRate*N   true                     true              -                   true
//-------------------------------------------------------------------------------------------------------------------------------------------------

bool ImGui::ButtonBehavior(const ImRect& bb, ImGuiID id, bool* out_hovered, bool* out_held, ImGuiButtonFlags flags)
{
    ImGuiContext& g = *GImGui;
    ImGuiWindow* window = GetCurrentWindow();

    // Default only reacts to left mouse button
    if ((flags & ImGuiButtonFlags_MouseButtonMask_) == 0)
        flags |= ImGuiButtonFlags_MouseButtonDefault_;

    // Default behavior requires click + release inside bounding box
    if ((flags & ImGuiButtonFlags_PressedOnMask_) == 0)
        flags |= ImGuiButtonFlags_PressedOnDefault_;

    ImGuiWindow* backup_hovered_window = g.HoveredWindow;
    const bool flatten_hovered_children = (flags & ImGuiButtonFlags_FlattenChildren) && g.HoveredWindow && g.HoveredWindow->RootWindowDockTree == window->RootWindowDockTree;
    if (flatten_hovered_children)
        g.HoveredWindow = window;

#ifdef IMGUI_ENABLE_TEST_ENGINE
    if (id != 0 && g.LastItemData.ID != id)
        IMGUI_TEST_ENGINE_ITEM_ADD(bb, id);
#endif

    bool pressed = false;
    bool hovered = ItemHoverable(bb, id);

    // Drag source doesn't report as hovered
    if (hovered && g.DragDropActive && g.DragDropPayload.SourceId == id && !(g.DragDropSourceFlags & ImGuiDragDropFlags_SourceNoDisableHover))
        hovered = false;

    // Special mode for Drag and Drop where holding button pressed for a long time while dragging another item triggers the button
    if (g.DragDropActive && (flags & ImGuiButtonFlags_PressedOnDragDropHold) && !(g.DragDropSourceFlags & ImGuiDragDropFlags_SourceNoHoldToOpenOthers))
        if (IsItemHovered(ImGuiHoveredFlags_AllowWhenBlockedByActiveItem))
        {
            hovered = true;
            SetHoveredID(id);
            if (g.HoveredIdTimer - g.IO.DeltaTime <= DRAGDROP_HOLD_TO_OPEN_TIMER && g.HoveredIdTimer >= DRAGDROP_HOLD_TO_OPEN_TIMER)
            {
                pressed = true;
                g.DragDropHoldJustPressedId = id;
                FocusWindow(window);
            }
        }

    if (flatten_hovered_children)
        g.HoveredWindow = backup_hovered_window;

    // AllowOverlap mode (rarely used) requires previous frame HoveredId to be null or to match. This allows using patterns where a later submitted widget overlaps a previous one.
    if (hovered && (flags & ImGuiButtonFlags_AllowItemOverlap) && (g.HoveredIdPreviousFrame != id && g.HoveredIdPreviousFrame != 0))
        hovered = false;

    // Mouse handling
    if (hovered)
    {
        if (!(flags & ImGuiButtonFlags_NoKeyModifiers) || (!g.IO.KeyCtrl && !g.IO.KeyShift && !g.IO.KeyAlt))
        {
            // Poll buttons
            int mouse_button_clicked = -1;
            int mouse_button_released = -1;
            if ((flags & ImGuiButtonFlags_MouseButtonLeft) && g.IO.MouseClicked[0])         { mouse_button_clicked = 0; }
            else if ((flags & ImGuiButtonFlags_MouseButtonRight) && g.IO.MouseClicked[1])   { mouse_button_clicked = 1; }
            else if ((flags & ImGuiButtonFlags_MouseButtonMiddle) && g.IO.MouseClicked[2])  { mouse_button_clicked = 2; }
            if ((flags & ImGuiButtonFlags_MouseButtonLeft) && g.IO.MouseReleased[0])        { mouse_button_released = 0; }
            else if ((flags & ImGuiButtonFlags_MouseButtonRight) && g.IO.MouseReleased[1])  { mouse_button_released = 1; }
            else if ((flags & ImGuiButtonFlags_MouseButtonMiddle) && g.IO.MouseReleased[2]) { mouse_button_released = 2; }

            if (mouse_button_clicked != -1 && g.ActiveId != id)
            {
                if (flags & (ImGuiButtonFlags_PressedOnClickRelease | ImGuiButtonFlags_PressedOnClickReleaseAnywhere))
                {
                    SetActiveID(id, window);
                    g.ActiveIdMouseButton = mouse_button_clicked;
                    if (!(flags & ImGuiButtonFlags_NoNavFocus))
                        SetFocusID(id, window);
                    FocusWindow(window);
                }
                if ((flags & ImGuiButtonFlags_PressedOnClick) || ((flags & ImGuiButtonFlags_PressedOnDoubleClick) && g.IO.MouseClickedCount[mouse_button_clicked] == 2))
                {
                    pressed = true;
                    if (flags & ImGuiButtonFlags_NoHoldingActiveId)
                        ClearActiveID();
                    else
                        SetActiveID(id, window); // Hold on ID
                    if (!(flags & ImGuiButtonFlags_NoNavFocus))
                        SetFocusID(id, window);
                    g.ActiveIdMouseButton = mouse_button_clicked;
                    FocusWindow(window);
                }
            }
            if ((flags & ImGuiButtonFlags_PressedOnRelease) && mouse_button_released != -1)
            {
                // Repeat mode trumps on release behavior
                const bool has_repeated_at_least_once = (flags & ImGuiButtonFlags_Repeat) && g.IO.MouseDownDurationPrev[mouse_button_released] >= g.IO.KeyRepeatDelay;
                if (!has_repeated_at_least_once)
                    pressed = true;
                if (!(flags & ImGuiButtonFlags_NoNavFocus))
                    SetFocusID(id, window);
                ClearActiveID();
            }

            // 'Repeat' mode acts when held regardless of _PressedOn flags (see table above).
            // Relies on repeat logic of IsMouseClicked() but we may as well do it ourselves if we end up exposing finer RepeatDelay/RepeatRate settings.
            if (g.ActiveId == id && (flags & ImGuiButtonFlags_Repeat))
                if (g.IO.MouseDownDuration[g.ActiveIdMouseButton] > 0.0f && IsMouseClicked(g.ActiveIdMouseButton, true))
                    pressed = true;
        }

        if (pressed)
            g.NavDisableHighlight = true;
    }

    // Gamepad/Keyboard navigation
    // We report navigated item as hovered but we don't set g.HoveredId to not interfere with mouse.
    if (g.NavId == id && !g.NavDisableHighlight && g.NavDisableMouseHover && (g.ActiveId == 0 || g.ActiveId == id || g.ActiveId == window->MoveId))
        if (!(flags & ImGuiButtonFlags_NoHoveredOnFocus))
            hovered = true;
    if (g.NavActivateDownId == id)
    {
        bool nav_activated_by_code = (g.NavActivateId == id);
        bool nav_activated_by_inputs = IsNavInputTest(ImGuiNavInput_Activate, (flags & ImGuiButtonFlags_Repeat) ? ImGuiInputReadMode_Repeat : ImGuiInputReadMode_Pressed);
        if (nav_activated_by_code || nav_activated_by_inputs)
        {
            // Set active id so it can be queried by user via IsItemActive(), equivalent of holding the mouse button.
            pressed = true;
            SetActiveID(id, window);
            g.ActiveIdSource = ImGuiInputSource_Nav;
            if (!(flags & ImGuiButtonFlags_NoNavFocus))
                SetFocusID(id, window);
        }
    }

    // Process while held
    bool held = false;
    if (g.ActiveId == id)
    {
        if (g.ActiveIdSource == ImGuiInputSource_Mouse)
        {
            if (g.ActiveIdIsJustActivated)
                g.ActiveIdClickOffset = g.IO.MousePos - bb.Min;

            const int mouse_button = g.ActiveIdMouseButton;
            IM_ASSERT(mouse_button >= 0 && mouse_button < ImGuiMouseButton_COUNT);
            if (g.IO.MouseDown[mouse_button])
            {
                held = true;
            }
            else
            {
                bool release_in = hovered && (flags & ImGuiButtonFlags_PressedOnClickRelease) != 0;
                bool release_anywhere = (flags & ImGuiButtonFlags_PressedOnClickReleaseAnywhere) != 0;
                if ((release_in || release_anywhere) && !g.DragDropActive)
                {
                    // Report as pressed when releasing the mouse (this is the most common path)
                    bool is_double_click_release = (flags & ImGuiButtonFlags_PressedOnDoubleClick) && g.IO.MouseReleased[mouse_button] && g.IO.MouseClickedLastCount[mouse_button] == 2;
                    bool is_repeating_already = (flags & ImGuiButtonFlags_Repeat) && g.IO.MouseDownDurationPrev[mouse_button] >= g.IO.KeyRepeatDelay; // Repeat mode trumps <on release>
                    if (!is_double_click_release && !is_repeating_already)
                        pressed = true;
                }
                ClearActiveID();
            }
            if (!(flags & ImGuiButtonFlags_NoNavFocus))
                g.NavDisableHighlight = true;
        }
        else if (g.ActiveIdSource == ImGuiInputSource_Nav)
        {
            // When activated using Nav, we hold on the ActiveID until activation button is released
            if (g.NavActivateDownId != id)
                ClearActiveID();
        }
        if (pressed)
            g.ActiveIdHasBeenPressedBefore = true;
    }

    if (out_hovered) *out_hovered = hovered;
    if (out_held) *out_held = held;

    return pressed;
}

bool ImGui::ButtonEx(const char* label, const ImVec2& size_arg, ImGuiButtonFlags flags)
{
    ImGuiWindow* window = GetCurrentWindow();
    if (window->SkipItems)
        return false;

    ImGuiContext& g = *GImGui;
    const ImGuiStyle& style = g.Style;
    const ImGuiID id = window->GetID(label);
    const ImVec2 label_size = CalcTextSize(label, NULL, true);

    ImVec2 pos = window->DC.CursorPos;
    if ((flags & ImGuiButtonFlags_AlignTextBaseLine) && style.FramePadding.y < window->DC.CurrLineTextBaseOffset) // Try to vertically align buttons that are smaller/have no padding so that text baseline matches (bit hacky, since it shouldn't be a flag)
        pos.y += window->DC.CurrLineTextBaseOffset - style.FramePadding.y;
    ImVec2 size = CalcItemSize(size_arg, label_size.x + style.FramePadding.x * 2.0f, label_size.y + style.FramePadding.y * 2.0f);

    const ImRect bb(pos, pos + size);
    ItemSize(size, style.FramePadding.y);
    if (!ItemAdd(bb, id))
        return false;

    if (g.LastItemData.InFlags & ImGuiItemFlags_ButtonRepeat)
        flags |= ImGuiButtonFlags_Repeat;

    bool hovered, held;
    bool pressed = ButtonBehavior(bb, id, &hovered, &held, flags);

    // Render
    const ImU32 col = GetColorU32((held && hovered) ? ImGuiCol_ButtonActive : hovered ? ImGuiCol_ButtonHovered : ImGuiCol_Button);
    RenderNavHighlight(bb, id);
    RenderFrame(bb.Min, bb.Max, col, true, style.FrameRounding);

    if (g.LogEnabled)
        LogSetNextTextDecoration("[", "]");
    RenderTextClipped(bb.Min + style.FramePadding, bb.Max - style.FramePadding, label, NULL, &label_size, style.ButtonTextAlign, &bb);

    // Automatically close popups
    //if (pressed && !(flags & ImGuiButtonFlags_DontClosePopups) && (window->Flags & ImGuiWindowFlags_Popup))
    //    CloseCurrentPopup();

    IMGUI_TEST_ENGINE_ITEM_INFO(id, label, g.LastItemData.StatusFlags);
    return pressed;
}

bool ImGui::Button(const char* label, const ImVec2& size_arg)
{
    return ButtonEx(label, size_arg, ImGuiButtonFlags_None);
}

// Small buttons fits within text without additional vertical spacing.
bool ImGui::SmallButton(const char* label)
{
    ImGuiContext& g = *GImGui;
    float backup_padding_y = g.Style.FramePadding.y;
    g.Style.FramePadding.y = 0.0f;
    bool pressed = ButtonEx(label, ImVec2(0, 0), ImGuiButtonFlags_AlignTextBaseLine);
    g.Style.FramePadding.y = backup_padding_y;
    return pressed;
}

// Tip: use ImGui::PushID()/PopID() to push indices or pointers in the ID stack.
// Then you can keep 'str_id' empty or the same for all your buttons (instead of creating a string based on a non-string id)
bool ImGui::InvisibleButton(const char* str_id, const ImVec2& size_arg, ImGuiButtonFlags flags)
{
    ImGuiContext& g = *GImGui;
    ImGuiWindow* window = GetCurrentWindow();
    if (window->SkipItems)
        return false;

    // Cannot use zero-size for InvisibleButton(). Unlike Button() there is not way to fallback using the label size.
    IM_ASSERT(size_arg.x != 0.0f && size_arg.y != 0.0f);

    const ImGuiID id = window->GetID(str_id);
    ImVec2 size = CalcItemSize(size_arg, 0.0f, 0.0f);
    const ImRect bb(window->DC.CursorPos, window->DC.CursorPos + size);
    ItemSize(size);
    if (!ItemAdd(bb, id))
        return false;

    bool hovered, held;
    bool pressed = ButtonBehavior(bb, id, &hovered, &held, flags);

    IMGUI_TEST_ENGINE_ITEM_INFO(id, str_id, g.LastItemData.StatusFlags);
    return pressed;
}

bool ImGui::ArrowButtonEx(const char* str_id, ImGuiDir dir, ImVec2 size, ImGuiButtonFlags flags)
{
    ImGuiContext& g = *GImGui;
    ImGuiWindow* window = GetCurrentWindow();
    if (window->SkipItems)
        return false;

    const ImGuiID id = window->GetID(str_id);
    const ImRect bb(window->DC.CursorPos, window->DC.CursorPos + size);
    const float default_size = GetFrameHeight();
    ItemSize(size, (size.y >= default_size) ? g.Style.FramePadding.y : -1.0f);
    if (!ItemAdd(bb, id))
        return false;

    if (g.LastItemData.InFlags & ImGuiItemFlags_ButtonRepeat)
        flags |= ImGuiButtonFlags_Repeat;

    bool hovered, held;
    bool pressed = ButtonBehavior(bb, id, &hovered, &held, flags);

    // Render
    const ImU32 bg_col = GetColorU32((held && hovered) ? ImGuiCol_ButtonActive : hovered ? ImGuiCol_ButtonHovered : ImGuiCol_Button);
    const ImU32 text_col = GetColorU32(ImGuiCol_Text);
    RenderNavHighlight(bb, id);
    RenderFrame(bb.Min, bb.Max, bg_col, true, g.Style.FrameRounding);
    RenderArrow(window->DrawList, bb.Min + ImVec2(ImMax(0.0f, (size.x - g.FontSize) * 0.5f), ImMax(0.0f, (size.y - g.FontSize) * 0.5f)), text_col, dir);

    IMGUI_TEST_ENGINE_ITEM_INFO(id, str_id, g.LastItemData.StatusFlags);
    return pressed;
}

bool ImGui::ArrowButton(const char* str_id, ImGuiDir dir)
{
    float sz = GetFrameHeight();
    return ArrowButtonEx(str_id, dir, ImVec2(sz, sz), ImGuiButtonFlags_None);
}

// Button to close a window
bool ImGui::CloseButton(ImGuiID id, const ImVec2& pos)
{
    ImGuiContext& g = *GImGui;
    ImGuiWindow* window = g.CurrentWindow;

    // Tweak 1: Shrink hit-testing area if button covers an abnormally large proportion of the visible region. That's in order to facilitate moving the window away. (#3825)
    // This may better be applied as a general hit-rect reduction mechanism for all widgets to ensure the area to move window is always accessible?
    const ImRect bb(pos, pos + ImVec2(g.FontSize, g.FontSize) + g.Style.FramePadding * 2.0f);
    ImRect bb_interact = bb;
    const float area_to_visible_ratio = window->OuterRectClipped.GetArea() / bb.GetArea();
    if (area_to_visible_ratio < 1.5f)
        bb_interact.Expand(ImFloor(bb_interact.GetSize() * -0.25f));

    // Tweak 2: We intentionally allow interaction when clipped so that a mechanical Alt,Right,Activate sequence can always close a window.
    // (this isn't the regular behavior of buttons, but it doesn't affect the user much because navigation tends to keep items visible).
    bool is_clipped = !ItemAdd(bb_interact, id);

    bool hovered, held;
    bool pressed = ButtonBehavior(bb_interact, id, &hovered, &held);
    if (is_clipped)
        return pressed;

    // Render
    // FIXME: Clarify this mess
    ImU32 col = GetColorU32(held ? ImGuiCol_ButtonActive : ImGuiCol_ButtonHovered);
    ImVec2 center = bb.GetCenter();
    if (hovered)
        window->DrawList->AddCircleFilled(center, ImMax(2.0f, g.FontSize * 0.5f + 1.0f), col, 12);

    float cross_extent = g.FontSize * 0.5f * 0.7071f - 1.0f;
    ImU32 cross_col = GetColorU32(ImGuiCol_Text);
    center -= ImVec2(0.5f, 0.5f);
    window->DrawList->AddLine(center + ImVec2(+cross_extent, +cross_extent), center + ImVec2(-cross_extent, -cross_extent), cross_col, 1.0f);
    window->DrawList->AddLine(center + ImVec2(+cross_extent, -cross_extent), center + ImVec2(-cross_extent, +cross_extent), cross_col, 1.0f);

    return pressed;
}

// The Collapse button also functions as a Dock Menu button.
bool ImGui::CollapseButton(ImGuiID id, const ImVec2& pos, ImGuiDockNode* dock_node)
{
    ImGuiContext& g = *GImGui;
    ImGuiWindow* window = g.CurrentWindow;

    ImRect bb(pos, pos + ImVec2(g.FontSize, g.FontSize) + g.Style.FramePadding * 2.0f);
    ItemAdd(bb, id);
    bool hovered, held;
    bool pressed = ButtonBehavior(bb, id, &hovered, &held, ImGuiButtonFlags_None);

    // Render
    //bool is_dock_menu = (window->DockNodeAsHost && !window->Collapsed);
    ImU32 bg_col = GetColorU32((held && hovered) ? ImGuiCol_ButtonActive : hovered ? ImGuiCol_ButtonHovered : ImGuiCol_Button);
    ImU32 text_col = GetColorU32(ImGuiCol_Text);
    if (hovered || held)
<<<<<<< HEAD
        window->DrawList->AddCircleFilled(center + ImVec2(0,-0.5f), g.FontSize * 0.5f + 1.0f, bg_col, 12);

    if (dock_node)
        RenderArrowDockMenu(window->DrawList, bb.Min + g.Style.FramePadding, g.FontSize, text_col);
    else
        RenderArrow(window->DrawList, bb.Min + g.Style.FramePadding, text_col, window->Collapsed ? ImGuiDir_Right : ImGuiDir_Down, 1.0f);
=======
        window->DrawList->AddCircleFilled(bb.GetCenter()/*+ ImVec2(0.0f, -0.5f)*/, g.FontSize * 0.5f + 1.0f, bg_col, 12);
    RenderArrow(window->DrawList, bb.Min + g.Style.FramePadding, text_col, window->Collapsed ? ImGuiDir_Right : ImGuiDir_Down, 1.0f);
>>>>>>> 1ad8ad62

    // Switch to moving the window after mouse is moved beyond the initial drag threshold
    if (IsItemActive() && IsMouseDragging(0))
        StartMouseMovingWindowOrNode(window, dock_node, true);

    return pressed;
}

ImGuiID ImGui::GetWindowScrollbarID(ImGuiWindow* window, ImGuiAxis axis)
{
    return window->GetIDNoKeepAlive(axis == ImGuiAxis_X ? "#SCROLLX" : "#SCROLLY");
}

// Return scrollbar rectangle, must only be called for corresponding axis if window->ScrollbarX/Y is set.
ImRect ImGui::GetWindowScrollbarRect(ImGuiWindow* window, ImGuiAxis axis)
{
    const ImRect outer_rect = window->Rect();
    const ImRect inner_rect = window->InnerRect;
    const float border_size = window->WindowBorderSize;
    const float scrollbar_size = window->ScrollbarSizes[axis ^ 1]; // (ScrollbarSizes.x = width of Y scrollbar; ScrollbarSizes.y = height of X scrollbar)
    IM_ASSERT(scrollbar_size > 0.0f);
    if (axis == ImGuiAxis_X)
        return ImRect(inner_rect.Min.x, ImMax(outer_rect.Min.y, outer_rect.Max.y - border_size - scrollbar_size), inner_rect.Max.x, outer_rect.Max.y);
    else
        return ImRect(ImMax(outer_rect.Min.x, outer_rect.Max.x - border_size - scrollbar_size), inner_rect.Min.y, outer_rect.Max.x, inner_rect.Max.y);
}

void ImGui::Scrollbar(ImGuiAxis axis)
{
    ImGuiContext& g = *GImGui;
    ImGuiWindow* window = g.CurrentWindow;

    const ImGuiID id = GetWindowScrollbarID(window, axis);
    KeepAliveID(id);

    // Calculate scrollbar bounding box
    ImRect bb = GetWindowScrollbarRect(window, axis);
    ImDrawFlags rounding_corners = ImDrawFlags_RoundCornersNone;
    if (axis == ImGuiAxis_X)
    {
        rounding_corners |= ImDrawFlags_RoundCornersBottomLeft;
        if (!window->ScrollbarY)
            rounding_corners |= ImDrawFlags_RoundCornersBottomRight;
    }
    else
    {
        if ((window->Flags & ImGuiWindowFlags_NoTitleBar) && !(window->Flags & ImGuiWindowFlags_MenuBar))
            rounding_corners |= ImDrawFlags_RoundCornersTopRight;
        if (!window->ScrollbarX)
            rounding_corners |= ImDrawFlags_RoundCornersBottomRight;
    }
    float size_avail = window->InnerRect.Max[axis] - window->InnerRect.Min[axis];
    float size_contents = window->ContentSize[axis] + window->WindowPadding[axis] * 2.0f;
    ImS64 scroll = (ImS64)window->Scroll[axis];
    ScrollbarEx(bb, id, axis, &scroll, (ImS64)size_avail, (ImS64)size_contents, rounding_corners);
    window->Scroll[axis] = (float)scroll;
}

// Vertical/Horizontal scrollbar
// The entire piece of code below is rather confusing because:
// - We handle absolute seeking (when first clicking outside the grab) and relative manipulation (afterward or when clicking inside the grab)
// - We store values as normalized ratio and in a form that allows the window content to change while we are holding on a scrollbar
// - We handle both horizontal and vertical scrollbars, which makes the terminology not ideal.
// Still, the code should probably be made simpler..
bool ImGui::ScrollbarEx(const ImRect& bb_frame, ImGuiID id, ImGuiAxis axis, ImS64* p_scroll_v, ImS64 size_avail_v, ImS64 size_contents_v, ImDrawFlags flags)
{
    ImGuiContext& g = *GImGui;
    ImGuiWindow* window = g.CurrentWindow;
    if (window->SkipItems)
        return false;

    const float bb_frame_width = bb_frame.GetWidth();
    const float bb_frame_height = bb_frame.GetHeight();
    if (bb_frame_width <= 0.0f || bb_frame_height <= 0.0f)
        return false;

    // When we are too small, start hiding and disabling the grab (this reduce visual noise on very small window and facilitate using the window resize grab)
    float alpha = 1.0f;
    if ((axis == ImGuiAxis_Y) && bb_frame_height < g.FontSize + g.Style.FramePadding.y * 2.0f)
        alpha = ImSaturate((bb_frame_height - g.FontSize) / (g.Style.FramePadding.y * 2.0f));
    if (alpha <= 0.0f)
        return false;

    const ImGuiStyle& style = g.Style;
    const bool allow_interaction = (alpha >= 1.0f);

    ImRect bb = bb_frame;
    bb.Expand(ImVec2(-ImClamp(IM_FLOOR((bb_frame_width - 2.0f) * 0.5f), 0.0f, 3.0f), -ImClamp(IM_FLOOR((bb_frame_height - 2.0f) * 0.5f), 0.0f, 3.0f)));

    // V denote the main, longer axis of the scrollbar (= height for a vertical scrollbar)
    const float scrollbar_size_v = (axis == ImGuiAxis_X) ? bb.GetWidth() : bb.GetHeight();

    // Calculate the height of our grabbable box. It generally represent the amount visible (vs the total scrollable amount)
    // But we maintain a minimum size in pixel to allow for the user to still aim inside.
    IM_ASSERT(ImMax(size_contents_v, size_avail_v) > 0.0f); // Adding this assert to check if the ImMax(XXX,1.0f) is still needed. PLEASE CONTACT ME if this triggers.
    const ImS64 win_size_v = ImMax(ImMax(size_contents_v, size_avail_v), (ImS64)1);
    const float grab_h_pixels = ImClamp(scrollbar_size_v * ((float)size_avail_v / (float)win_size_v), style.GrabMinSize, scrollbar_size_v);
    const float grab_h_norm = grab_h_pixels / scrollbar_size_v;

    // Handle input right away. None of the code of Begin() is relying on scrolling position before calling Scrollbar().
    bool held = false;
    bool hovered = false;
    ButtonBehavior(bb, id, &hovered, &held, ImGuiButtonFlags_NoNavFocus);

    const ImS64 scroll_max = ImMax((ImS64)1, size_contents_v - size_avail_v);
    float scroll_ratio = ImSaturate((float)*p_scroll_v / (float)scroll_max);
    float grab_v_norm = scroll_ratio * (scrollbar_size_v - grab_h_pixels) / scrollbar_size_v; // Grab position in normalized space
    if (held && allow_interaction && grab_h_norm < 1.0f)
    {
        const float scrollbar_pos_v = bb.Min[axis];
        const float mouse_pos_v = g.IO.MousePos[axis];

        // Click position in scrollbar normalized space (0.0f->1.0f)
        const float clicked_v_norm = ImSaturate((mouse_pos_v - scrollbar_pos_v) / scrollbar_size_v);
        SetHoveredID(id);

        bool seek_absolute = false;
        if (g.ActiveIdIsJustActivated)
        {
            // On initial click calculate the distance between mouse and the center of the grab
            seek_absolute = (clicked_v_norm < grab_v_norm || clicked_v_norm > grab_v_norm + grab_h_norm);
            if (seek_absolute)
                g.ScrollbarClickDeltaToGrabCenter = 0.0f;
            else
                g.ScrollbarClickDeltaToGrabCenter = clicked_v_norm - grab_v_norm - grab_h_norm * 0.5f;
        }

        // Apply scroll (p_scroll_v will generally point on one member of window->Scroll)
        // It is ok to modify Scroll here because we are being called in Begin() after the calculation of ContentSize and before setting up our starting position
        const float scroll_v_norm = ImSaturate((clicked_v_norm - g.ScrollbarClickDeltaToGrabCenter - grab_h_norm * 0.5f) / (1.0f - grab_h_norm));
        *p_scroll_v = (ImS64)(scroll_v_norm * scroll_max);

        // Update values for rendering
        scroll_ratio = ImSaturate((float)*p_scroll_v / (float)scroll_max);
        grab_v_norm = scroll_ratio * (scrollbar_size_v - grab_h_pixels) / scrollbar_size_v;

        // Update distance to grab now that we have seeked and saturated
        if (seek_absolute)
            g.ScrollbarClickDeltaToGrabCenter = clicked_v_norm - grab_v_norm - grab_h_norm * 0.5f;
    }

    // Render
    const ImU32 bg_col = GetColorU32(ImGuiCol_ScrollbarBg);
    const ImU32 grab_col = GetColorU32(held ? ImGuiCol_ScrollbarGrabActive : hovered ? ImGuiCol_ScrollbarGrabHovered : ImGuiCol_ScrollbarGrab, alpha);
    window->DrawList->AddRectFilled(bb_frame.Min, bb_frame.Max, bg_col, window->WindowRounding, flags);
    ImRect grab_rect;
    if (axis == ImGuiAxis_X)
        grab_rect = ImRect(ImLerp(bb.Min.x, bb.Max.x, grab_v_norm), bb.Min.y, ImLerp(bb.Min.x, bb.Max.x, grab_v_norm) + grab_h_pixels, bb.Max.y);
    else
        grab_rect = ImRect(bb.Min.x, ImLerp(bb.Min.y, bb.Max.y, grab_v_norm), bb.Max.x, ImLerp(bb.Min.y, bb.Max.y, grab_v_norm) + grab_h_pixels);
    window->DrawList->AddRectFilled(grab_rect.Min, grab_rect.Max, grab_col, style.ScrollbarRounding);

    return held;
}

void ImGui::Image(ImTextureID user_texture_id, const ImVec2& size, const ImVec2& uv0, const ImVec2& uv1, const ImVec4& tint_col, const ImVec4& border_col)
{
    ImGuiWindow* window = GetCurrentWindow();
    if (window->SkipItems)
        return;

    ImRect bb(window->DC.CursorPos, window->DC.CursorPos + size);
    if (border_col.w > 0.0f)
        bb.Max += ImVec2(2, 2);
    ItemSize(bb);
    if (!ItemAdd(bb, 0))
        return;

    if (border_col.w > 0.0f)
    {
        window->DrawList->AddRect(bb.Min, bb.Max, GetColorU32(border_col), 0.0f);
        window->DrawList->AddImage(user_texture_id, bb.Min + ImVec2(1, 1), bb.Max - ImVec2(1, 1), uv0, uv1, GetColorU32(tint_col));
    }
    else
    {
        window->DrawList->AddImage(user_texture_id, bb.Min, bb.Max, uv0, uv1, GetColorU32(tint_col));
    }
}

// ImageButton() is flawed as 'id' is always derived from 'texture_id' (see #2464 #1390)
// We provide this internal helper to write your own variant while we figure out how to redesign the public ImageButton() API.
bool ImGui::ImageButtonEx(ImGuiID id, ImTextureID texture_id, const ImVec2& size, const ImVec2& uv0, const ImVec2& uv1, const ImVec2& padding, const ImVec4& bg_col, const ImVec4& tint_col)
{
    ImGuiContext& g = *GImGui;
    ImGuiWindow* window = GetCurrentWindow();
    if (window->SkipItems)
        return false;

    const ImRect bb(window->DC.CursorPos, window->DC.CursorPos + size + padding * 2);
    ItemSize(bb);
    if (!ItemAdd(bb, id))
        return false;

    bool hovered, held;
    bool pressed = ButtonBehavior(bb, id, &hovered, &held);

    // Render
    const ImU32 col = GetColorU32((held && hovered) ? ImGuiCol_ButtonActive : hovered ? ImGuiCol_ButtonHovered : ImGuiCol_Button);
    RenderNavHighlight(bb, id);
    RenderFrame(bb.Min, bb.Max, col, true, ImClamp((float)ImMin(padding.x, padding.y), 0.0f, g.Style.FrameRounding));
    if (bg_col.w > 0.0f)
        window->DrawList->AddRectFilled(bb.Min + padding, bb.Max - padding, GetColorU32(bg_col));
    window->DrawList->AddImage(texture_id, bb.Min + padding, bb.Max - padding, uv0, uv1, GetColorU32(tint_col));

    return pressed;
}

// frame_padding < 0: uses FramePadding from style (default)
// frame_padding = 0: no framing
// frame_padding > 0: set framing size
bool ImGui::ImageButton(ImTextureID user_texture_id, const ImVec2& size, const ImVec2& uv0, const ImVec2& uv1, int frame_padding, const ImVec4& bg_col, const ImVec4& tint_col)
{
    ImGuiContext& g = *GImGui;
    ImGuiWindow* window = g.CurrentWindow;
    if (window->SkipItems)
        return false;

    // Default to using texture ID as ID. User can still push string/integer prefixes.
    PushID((void*)(intptr_t)user_texture_id);
    const ImGuiID id = window->GetID("#image");
    PopID();

    const ImVec2 padding = (frame_padding >= 0) ? ImVec2((float)frame_padding, (float)frame_padding) : g.Style.FramePadding;
    return ImageButtonEx(id, user_texture_id, size, uv0, uv1, padding, bg_col, tint_col);
}

bool ImGui::Checkbox(const char* label, bool* v)
{
    ImGuiWindow* window = GetCurrentWindow();
    if (window->SkipItems)
        return false;

    ImGuiContext& g = *GImGui;
    const ImGuiStyle& style = g.Style;
    const ImGuiID id = window->GetID(label);
    const ImVec2 label_size = CalcTextSize(label, NULL, true);

    const float square_sz = GetFrameHeight();
    const ImVec2 pos = window->DC.CursorPos;
    const ImRect total_bb(pos, pos + ImVec2(square_sz + (label_size.x > 0.0f ? style.ItemInnerSpacing.x + label_size.x : 0.0f), label_size.y + style.FramePadding.y * 2.0f));
    ItemSize(total_bb, style.FramePadding.y);
    if (!ItemAdd(total_bb, id))
    {
        IMGUI_TEST_ENGINE_ITEM_INFO(id, label, g.LastItemData.StatusFlags | ImGuiItemStatusFlags_Checkable | (*v ? ImGuiItemStatusFlags_Checked : 0));
        return false;
    }

    bool hovered, held;
    bool pressed = ButtonBehavior(total_bb, id, &hovered, &held);
    if (pressed)
    {
        *v = !(*v);
        MarkItemEdited(id);
    }

    const ImRect check_bb(pos, pos + ImVec2(square_sz, square_sz));
    RenderNavHighlight(total_bb, id);
    RenderFrame(check_bb.Min, check_bb.Max, GetColorU32((held && hovered) ? ImGuiCol_FrameBgActive : hovered ? ImGuiCol_FrameBgHovered : ImGuiCol_FrameBg), true, style.FrameRounding);
    ImU32 check_col = GetColorU32(ImGuiCol_CheckMark);
    bool mixed_value = (g.LastItemData.InFlags & ImGuiItemFlags_MixedValue) != 0;
    if (mixed_value)
    {
        // Undocumented tristate/mixed/indeterminate checkbox (#2644)
        // This may seem awkwardly designed because the aim is to make ImGuiItemFlags_MixedValue supported by all widgets (not just checkbox)
        ImVec2 pad(ImMax(1.0f, IM_FLOOR(square_sz / 3.6f)), ImMax(1.0f, IM_FLOOR(square_sz / 3.6f)));
        window->DrawList->AddRectFilled(check_bb.Min + pad, check_bb.Max - pad, check_col, style.FrameRounding);
    }
    else if (*v)
    {
        const float pad = ImMax(1.0f, IM_FLOOR(square_sz / 6.0f));
        RenderCheckMark(window->DrawList, check_bb.Min + ImVec2(pad, pad), check_col, square_sz - pad * 2.0f);
    }

    ImVec2 label_pos = ImVec2(check_bb.Max.x + style.ItemInnerSpacing.x, check_bb.Min.y + style.FramePadding.y);
    if (g.LogEnabled)
        LogRenderedText(&label_pos, mixed_value ? "[~]" : *v ? "[x]" : "[ ]");
    if (label_size.x > 0.0f)
        RenderText(label_pos, label);

    IMGUI_TEST_ENGINE_ITEM_INFO(id, label, g.LastItemData.StatusFlags | ImGuiItemStatusFlags_Checkable | (*v ? ImGuiItemStatusFlags_Checked : 0));
    return pressed;
}

template<typename T>
bool ImGui::CheckboxFlagsT(const char* label, T* flags, T flags_value)
{
    bool all_on = (*flags & flags_value) == flags_value;
    bool any_on = (*flags & flags_value) != 0;
    bool pressed;
    if (!all_on && any_on)
    {
        ImGuiContext& g = *GImGui;
        ImGuiItemFlags backup_item_flags = g.CurrentItemFlags;
        g.CurrentItemFlags |= ImGuiItemFlags_MixedValue;
        pressed = Checkbox(label, &all_on);
        g.CurrentItemFlags = backup_item_flags;
    }
    else
    {
        pressed = Checkbox(label, &all_on);

    }
    if (pressed)
    {
        if (all_on)
            *flags |= flags_value;
        else
            *flags &= ~flags_value;
    }
    return pressed;
}

bool ImGui::CheckboxFlags(const char* label, int* flags, int flags_value)
{
    return CheckboxFlagsT(label, flags, flags_value);
}

bool ImGui::CheckboxFlags(const char* label, unsigned int* flags, unsigned int flags_value)
{
    return CheckboxFlagsT(label, flags, flags_value);
}

bool ImGui::CheckboxFlags(const char* label, ImS64* flags, ImS64 flags_value)
{
    return CheckboxFlagsT(label, flags, flags_value);
}

bool ImGui::CheckboxFlags(const char* label, ImU64* flags, ImU64 flags_value)
{
    return CheckboxFlagsT(label, flags, flags_value);
}

bool ImGui::RadioButton(const char* label, bool active)
{
    ImGuiWindow* window = GetCurrentWindow();
    if (window->SkipItems)
        return false;

    ImGuiContext& g = *GImGui;
    const ImGuiStyle& style = g.Style;
    const ImGuiID id = window->GetID(label);
    const ImVec2 label_size = CalcTextSize(label, NULL, true);

    const float square_sz = GetFrameHeight();
    const ImVec2 pos = window->DC.CursorPos;
    const ImRect check_bb(pos, pos + ImVec2(square_sz, square_sz));
    const ImRect total_bb(pos, pos + ImVec2(square_sz + (label_size.x > 0.0f ? style.ItemInnerSpacing.x + label_size.x : 0.0f), label_size.y + style.FramePadding.y * 2.0f));
    ItemSize(total_bb, style.FramePadding.y);
    if (!ItemAdd(total_bb, id))
        return false;

    ImVec2 center = check_bb.GetCenter();
    center.x = IM_ROUND(center.x);
    center.y = IM_ROUND(center.y);
    const float radius = (square_sz - 1.0f) * 0.5f;

    bool hovered, held;
    bool pressed = ButtonBehavior(total_bb, id, &hovered, &held);
    if (pressed)
        MarkItemEdited(id);

    RenderNavHighlight(total_bb, id);
    window->DrawList->AddCircleFilled(center, radius, GetColorU32((held && hovered) ? ImGuiCol_FrameBgActive : hovered ? ImGuiCol_FrameBgHovered : ImGuiCol_FrameBg), 16);
    if (active)
    {
        const float pad = ImMax(1.0f, IM_FLOOR(square_sz / 6.0f));
        window->DrawList->AddCircleFilled(center, radius - pad, GetColorU32(ImGuiCol_CheckMark), 16);
    }

    if (style.FrameBorderSize > 0.0f)
    {
        window->DrawList->AddCircle(center + ImVec2(1, 1), radius, GetColorU32(ImGuiCol_BorderShadow), 16, style.FrameBorderSize);
        window->DrawList->AddCircle(center, radius, GetColorU32(ImGuiCol_Border), 16, style.FrameBorderSize);
    }

    ImVec2 label_pos = ImVec2(check_bb.Max.x + style.ItemInnerSpacing.x, check_bb.Min.y + style.FramePadding.y);
    if (g.LogEnabled)
        LogRenderedText(&label_pos, active ? "(x)" : "( )");
    if (label_size.x > 0.0f)
        RenderText(label_pos, label);

    IMGUI_TEST_ENGINE_ITEM_INFO(id, label, g.LastItemData.StatusFlags);
    return pressed;
}

// FIXME: This would work nicely if it was a public template, e.g. 'template<T> RadioButton(const char* label, T* v, T v_button)', but I'm not sure how we would expose it..
bool ImGui::RadioButton(const char* label, int* v, int v_button)
{
    const bool pressed = RadioButton(label, *v == v_button);
    if (pressed)
        *v = v_button;
    return pressed;
}

// size_arg (for each axis) < 0.0f: align to end, 0.0f: auto, > 0.0f: specified size
void ImGui::ProgressBar(float fraction, const ImVec2& size_arg, const char* overlay)
{
    ImGuiWindow* window = GetCurrentWindow();
    if (window->SkipItems)
        return;

    ImGuiContext& g = *GImGui;
    const ImGuiStyle& style = g.Style;

    ImVec2 pos = window->DC.CursorPos;
    ImVec2 size = CalcItemSize(size_arg, CalcItemWidth(), g.FontSize + style.FramePadding.y * 2.0f);
    ImRect bb(pos, pos + size);
    ItemSize(size, style.FramePadding.y);
    if (!ItemAdd(bb, 0))
        return;

    // Render
    fraction = ImSaturate(fraction);
    RenderFrame(bb.Min, bb.Max, GetColorU32(ImGuiCol_FrameBg), true, style.FrameRounding);
    bb.Expand(ImVec2(-style.FrameBorderSize, -style.FrameBorderSize));
    const ImVec2 fill_br = ImVec2(ImLerp(bb.Min.x, bb.Max.x, fraction), bb.Max.y);
    RenderRectFilledRangeH(window->DrawList, bb, GetColorU32(ImGuiCol_PlotHistogram), 0.0f, fraction, style.FrameRounding);

    // Default displaying the fraction as percentage string, but user can override it
    char overlay_buf[32];
    if (!overlay)
    {
        ImFormatString(overlay_buf, IM_ARRAYSIZE(overlay_buf), "%.0f%%", fraction * 100 + 0.01f);
        overlay = overlay_buf;
    }

    ImVec2 overlay_size = CalcTextSize(overlay, NULL);
    if (overlay_size.x > 0.0f)
        RenderTextClipped(ImVec2(ImClamp(fill_br.x + style.ItemSpacing.x, bb.Min.x, bb.Max.x - overlay_size.x - style.ItemInnerSpacing.x), bb.Min.y), bb.Max, overlay, NULL, &overlay_size, ImVec2(0.0f, 0.5f), &bb);
}

void ImGui::Bullet()
{
    ImGuiWindow* window = GetCurrentWindow();
    if (window->SkipItems)
        return;

    ImGuiContext& g = *GImGui;
    const ImGuiStyle& style = g.Style;
    const float line_height = ImMax(ImMin(window->DC.CurrLineSize.y, g.FontSize + g.Style.FramePadding.y * 2), g.FontSize);
    const ImRect bb(window->DC.CursorPos, window->DC.CursorPos + ImVec2(g.FontSize, line_height));
    ItemSize(bb);
    if (!ItemAdd(bb, 0))
    {
        SameLine(0, style.FramePadding.x * 2);
        return;
    }

    // Render and stay on same line
    ImU32 text_col = GetColorU32(ImGuiCol_Text);
    RenderBullet(window->DrawList, bb.Min + ImVec2(style.FramePadding.x + g.FontSize * 0.5f, line_height * 0.5f), text_col);
    SameLine(0, style.FramePadding.x * 2.0f);
}

//-------------------------------------------------------------------------
// [SECTION] Widgets: Low-level Layout helpers
//-------------------------------------------------------------------------
// - Spacing()
// - Dummy()
// - NewLine()
// - AlignTextToFramePadding()
// - SeparatorEx() [Internal]
// - Separator()
// - SplitterBehavior() [Internal]
// - ShrinkWidths() [Internal]
//-------------------------------------------------------------------------

void ImGui::Spacing()
{
    ImGuiWindow* window = GetCurrentWindow();
    if (window->SkipItems)
        return;
    ItemSize(ImVec2(0, 0));
}

void ImGui::Dummy(const ImVec2& size)
{
    ImGuiWindow* window = GetCurrentWindow();
    if (window->SkipItems)
        return;

    const ImRect bb(window->DC.CursorPos, window->DC.CursorPos + size);
    ItemSize(size);
    ItemAdd(bb, 0);
}

void ImGui::NewLine()
{
    ImGuiWindow* window = GetCurrentWindow();
    if (window->SkipItems)
        return;

    ImGuiContext& g = *GImGui;
    const ImGuiLayoutType backup_layout_type = window->DC.LayoutType;
    window->DC.LayoutType = ImGuiLayoutType_Vertical;
    if (window->DC.CurrLineSize.y > 0.0f)     // In the event that we are on a line with items that is smaller that FontSize high, we will preserve its height.
        ItemSize(ImVec2(0, 0));
    else
        ItemSize(ImVec2(0.0f, g.FontSize));
    window->DC.LayoutType = backup_layout_type;
}

void ImGui::AlignTextToFramePadding()
{
    ImGuiWindow* window = GetCurrentWindow();
    if (window->SkipItems)
        return;

    ImGuiContext& g = *GImGui;
    window->DC.CurrLineSize.y = ImMax(window->DC.CurrLineSize.y, g.FontSize + g.Style.FramePadding.y * 2);
    window->DC.CurrLineTextBaseOffset = ImMax(window->DC.CurrLineTextBaseOffset, g.Style.FramePadding.y);
}

// Horizontal/vertical separating line
void ImGui::SeparatorEx(ImGuiSeparatorFlags flags)
{
    ImGuiWindow* window = GetCurrentWindow();
    if (window->SkipItems)
        return;

    ImGuiContext& g = *GImGui;
    IM_ASSERT(ImIsPowerOfTwo(flags & (ImGuiSeparatorFlags_Horizontal | ImGuiSeparatorFlags_Vertical)));   // Check that only 1 option is selected

    float thickness_draw = 1.0f;
    float thickness_layout = 0.0f;
    if (flags & ImGuiSeparatorFlags_Vertical)
    {
        // Vertical separator, for menu bars (use current line height). Not exposed because it is misleading and it doesn't have an effect on regular layout.
        float y1 = window->DC.CursorPos.y;
        float y2 = window->DC.CursorPos.y + window->DC.CurrLineSize.y;
        const ImRect bb(ImVec2(window->DC.CursorPos.x, y1), ImVec2(window->DC.CursorPos.x + thickness_draw, y2));
        ItemSize(ImVec2(thickness_layout, 0.0f));
        if (!ItemAdd(bb, 0))
            return;

        // Draw
        window->DrawList->AddLine(ImVec2(bb.Min.x, bb.Min.y), ImVec2(bb.Min.x, bb.Max.y), GetColorU32(ImGuiCol_Separator));
        if (g.LogEnabled)
            LogText(" |");
    }
    else if (flags & ImGuiSeparatorFlags_Horizontal)
    {
        // Horizontal Separator
        float x1 = window->Pos.x;
        float x2 = window->Pos.x + window->Size.x;

        // FIXME-WORKRECT: old hack (#205) until we decide of consistent behavior with WorkRect/Indent and Separator
        if (g.GroupStack.Size > 0 && g.GroupStack.back().WindowID == window->ID)
            x1 += window->DC.Indent.x;

        // FIXME-WORKRECT: In theory we should simply be using WorkRect.Min.x/Max.x everywhere but it isn't aesthetically what we want,
        // need to introduce a variant of WorkRect for that purpose. (#4787)
        if (ImGuiTable* table = g.CurrentTable)
        {
            x1 = table->Columns[table->CurrentColumn].MinX;
            x2 = table->Columns[table->CurrentColumn].MaxX;
        }

        ImGuiOldColumns* columns = (flags & ImGuiSeparatorFlags_SpanAllColumns) ? window->DC.CurrentColumns : NULL;
        if (columns)
            PushColumnsBackground();

        // We don't provide our width to the layout so that it doesn't get feed back into AutoFit
        // FIXME: This prevents ->CursorMaxPos based bounding box evaluation from working (e.g. TableEndCell)
        const ImRect bb(ImVec2(x1, window->DC.CursorPos.y), ImVec2(x2, window->DC.CursorPos.y + thickness_draw));
        ItemSize(ImVec2(0.0f, thickness_layout));
        const bool item_visible = ItemAdd(bb, 0);
        if (item_visible)
        {
            // Draw
            window->DrawList->AddLine(bb.Min, ImVec2(bb.Max.x, bb.Min.y), GetColorU32(ImGuiCol_Separator));
            if (g.LogEnabled)
                LogRenderedText(&bb.Min, "--------------------------------\n");

        }
        if (columns)
        {
            PopColumnsBackground();
            columns->LineMinY = window->DC.CursorPos.y;
        }
    }
}

void ImGui::Separator()
{
    ImGuiContext& g = *GImGui;
    ImGuiWindow* window = g.CurrentWindow;
    if (window->SkipItems)
        return;

    // Those flags should eventually be overridable by the user
    ImGuiSeparatorFlags flags = (window->DC.LayoutType == ImGuiLayoutType_Horizontal) ? ImGuiSeparatorFlags_Vertical : ImGuiSeparatorFlags_Horizontal;
    flags |= ImGuiSeparatorFlags_SpanAllColumns; // NB: this only applies to legacy Columns() api as they relied on Separator() a lot.
    SeparatorEx(flags);
}

// Using 'hover_visibility_delay' allows us to hide the highlight and mouse cursor for a short time, which can be convenient to reduce visual noise.
bool ImGui::SplitterBehavior(const ImRect& bb, ImGuiID id, ImGuiAxis axis, float* size1, float* size2, float min_size1, float min_size2, float hover_extend, float hover_visibility_delay, ImU32 bg_col)
{
    ImGuiContext& g = *GImGui;
    ImGuiWindow* window = g.CurrentWindow;

    const ImGuiItemFlags item_flags_backup = g.CurrentItemFlags;
    g.CurrentItemFlags |= ImGuiItemFlags_NoNav | ImGuiItemFlags_NoNavDefaultFocus;
    bool item_add = ItemAdd(bb, id);
    g.CurrentItemFlags = item_flags_backup;
    if (!item_add)
        return false;

    bool hovered, held;
    ImRect bb_interact = bb;
    bb_interact.Expand(axis == ImGuiAxis_Y ? ImVec2(0.0f, hover_extend) : ImVec2(hover_extend, 0.0f));
    ButtonBehavior(bb_interact, id, &hovered, &held, ImGuiButtonFlags_FlattenChildren | ImGuiButtonFlags_AllowItemOverlap);
    if (hovered)
        g.LastItemData.StatusFlags |= ImGuiItemStatusFlags_HoveredRect; // for IsItemHovered(), because bb_interact is larger than bb
    if (g.ActiveId != id)
        SetItemAllowOverlap();

    if (held || (hovered && g.HoveredIdPreviousFrame == id && g.HoveredIdTimer >= hover_visibility_delay))
        SetMouseCursor(axis == ImGuiAxis_Y ? ImGuiMouseCursor_ResizeNS : ImGuiMouseCursor_ResizeEW);

    ImRect bb_render = bb;
    if (held)
    {
        ImVec2 mouse_delta_2d = g.IO.MousePos - g.ActiveIdClickOffset - bb_interact.Min;
        float mouse_delta = (axis == ImGuiAxis_Y) ? mouse_delta_2d.y : mouse_delta_2d.x;

        // Minimum pane size
        float size_1_maximum_delta = ImMax(0.0f, *size1 - min_size1);
        float size_2_maximum_delta = ImMax(0.0f, *size2 - min_size2);
        if (mouse_delta < -size_1_maximum_delta)
            mouse_delta = -size_1_maximum_delta;
        if (mouse_delta > size_2_maximum_delta)
            mouse_delta = size_2_maximum_delta;

        // Apply resize
        if (mouse_delta != 0.0f)
        {
            if (mouse_delta < 0.0f)
                IM_ASSERT(*size1 + mouse_delta >= min_size1);
            if (mouse_delta > 0.0f)
                IM_ASSERT(*size2 - mouse_delta >= min_size2);
            *size1 += mouse_delta;
            *size2 -= mouse_delta;
            bb_render.Translate((axis == ImGuiAxis_X) ? ImVec2(mouse_delta, 0.0f) : ImVec2(0.0f, mouse_delta));
            MarkItemEdited(id);
        }
    }

    // Render at new position
    if (bg_col & IM_COL32_A_MASK)
        window->DrawList->AddRectFilled(bb_render.Min, bb_render.Max, bg_col, 0.0f);
    const ImU32 col = GetColorU32(held ? ImGuiCol_SeparatorActive : (hovered && g.HoveredIdTimer >= hover_visibility_delay) ? ImGuiCol_SeparatorHovered : ImGuiCol_Separator);
    window->DrawList->AddRectFilled(bb_render.Min, bb_render.Max, col, 0.0f);

    return held;
}

static int IMGUI_CDECL ShrinkWidthItemComparer(const void* lhs, const void* rhs)
{
    const ImGuiShrinkWidthItem* a = (const ImGuiShrinkWidthItem*)lhs;
    const ImGuiShrinkWidthItem* b = (const ImGuiShrinkWidthItem*)rhs;
    if (int d = (int)(b->Width - a->Width))
        return d;
    return (b->Index - a->Index);
}

// Shrink excess width from a set of item, by removing width from the larger items first.
// Set items Width to -1.0f to disable shrinking this item.
void ImGui::ShrinkWidths(ImGuiShrinkWidthItem* items, int count, float width_excess)
{
    if (count == 1)
    {
        if (items[0].Width >= 0.0f)
            items[0].Width = ImMax(items[0].Width - width_excess, 1.0f);
        return;
    }
    ImQsort(items, (size_t)count, sizeof(ImGuiShrinkWidthItem), ShrinkWidthItemComparer);
    int count_same_width = 1;
    while (width_excess > 0.0f && count_same_width < count)
    {
        while (count_same_width < count && items[0].Width <= items[count_same_width].Width)
            count_same_width++;
        float max_width_to_remove_per_item = (count_same_width < count && items[count_same_width].Width >= 0.0f) ? (items[0].Width - items[count_same_width].Width) : (items[0].Width - 1.0f);
        if (max_width_to_remove_per_item <= 0.0f)
            break;
        float width_to_remove_per_item = ImMin(width_excess / count_same_width, max_width_to_remove_per_item);
        for (int item_n = 0; item_n < count_same_width; item_n++)
            items[item_n].Width -= width_to_remove_per_item;
        width_excess -= width_to_remove_per_item * count_same_width;
    }

    // Round width and redistribute remainder left-to-right (could make it an option of the function?)
    // Ensure that e.g. the right-most tab of a shrunk tab-bar always reaches exactly at the same distance from the right-most edge of the tab bar separator.
    width_excess = 0.0f;
    for (int n = 0; n < count; n++)
    {
        float width_rounded = ImFloor(items[n].Width);
        width_excess += items[n].Width - width_rounded;
        items[n].Width = width_rounded;
    }
    if (width_excess > 0.0f)
        for (int n = 0; n < count; n++)
            if (items[n].Index < (int)(width_excess + 0.01f))
                items[n].Width += 1.0f;
}

//-------------------------------------------------------------------------
// [SECTION] Widgets: ComboBox
//-------------------------------------------------------------------------
// - CalcMaxPopupHeightFromItemCount() [Internal]
// - BeginCombo()
// - BeginComboPopup() [Internal]
// - EndCombo()
// - BeginComboPreview() [Internal]
// - EndComboPreview() [Internal]
// - Combo()
//-------------------------------------------------------------------------

static float CalcMaxPopupHeightFromItemCount(int items_count)
{
    ImGuiContext& g = *GImGui;
    if (items_count <= 0)
        return FLT_MAX;
    return (g.FontSize + g.Style.ItemSpacing.y) * items_count - g.Style.ItemSpacing.y + (g.Style.WindowPadding.y * 2);
}

bool ImGui::BeginCombo(const char* label, const char* preview_value, ImGuiComboFlags flags)
{
    ImGuiContext& g = *GImGui;
    ImGuiWindow* window = GetCurrentWindow();

    ImGuiNextWindowDataFlags backup_next_window_data_flags = g.NextWindowData.Flags;
    g.NextWindowData.ClearFlags(); // We behave like Begin() and need to consume those values
    if (window->SkipItems)
        return false;

    const ImGuiStyle& style = g.Style;
    const ImGuiID id = window->GetID(label);
    IM_ASSERT((flags & (ImGuiComboFlags_NoArrowButton | ImGuiComboFlags_NoPreview)) != (ImGuiComboFlags_NoArrowButton | ImGuiComboFlags_NoPreview)); // Can't use both flags together

    const float arrow_size = (flags & ImGuiComboFlags_NoArrowButton) ? 0.0f : GetFrameHeight();
    const ImVec2 label_size = CalcTextSize(label, NULL, true);
    const float w = (flags & ImGuiComboFlags_NoPreview) ? arrow_size : CalcItemWidth();
    const ImRect bb(window->DC.CursorPos, window->DC.CursorPos + ImVec2(w, label_size.y + style.FramePadding.y * 2.0f));
    const ImRect total_bb(bb.Min, bb.Max + ImVec2(label_size.x > 0.0f ? style.ItemInnerSpacing.x + label_size.x : 0.0f, 0.0f));
    ItemSize(total_bb, style.FramePadding.y);
    if (!ItemAdd(total_bb, id, &bb))
        return false;

    // Open on click
    bool hovered, held;
    bool pressed = ButtonBehavior(bb, id, &hovered, &held);
    const ImGuiID popup_id = ImHashStr("##ComboPopup", 0, id);
    bool popup_open = IsPopupOpen(popup_id, ImGuiPopupFlags_None);
    if (pressed && !popup_open)
    {
        OpenPopupEx(popup_id, ImGuiPopupFlags_None);
        popup_open = true;
    }

    // Render shape
    const ImU32 frame_col = GetColorU32(hovered ? ImGuiCol_FrameBgHovered : ImGuiCol_FrameBg);
    const float value_x2 = ImMax(bb.Min.x, bb.Max.x - arrow_size);
    RenderNavHighlight(bb, id);
    if (!(flags & ImGuiComboFlags_NoPreview))
        window->DrawList->AddRectFilled(bb.Min, ImVec2(value_x2, bb.Max.y), frame_col, style.FrameRounding, (flags & ImGuiComboFlags_NoArrowButton) ? ImDrawFlags_RoundCornersAll : ImDrawFlags_RoundCornersLeft);
    if (!(flags & ImGuiComboFlags_NoArrowButton))
    {
        ImU32 bg_col = GetColorU32((popup_open || hovered) ? ImGuiCol_ButtonHovered : ImGuiCol_Button);
        ImU32 text_col = GetColorU32(ImGuiCol_Text);
        window->DrawList->AddRectFilled(ImVec2(value_x2, bb.Min.y), bb.Max, bg_col, style.FrameRounding, (w <= arrow_size) ? ImDrawFlags_RoundCornersAll : ImDrawFlags_RoundCornersRight);
        if (value_x2 + arrow_size - style.FramePadding.x <= bb.Max.x)
            RenderArrow(window->DrawList, ImVec2(value_x2 + style.FramePadding.y, bb.Min.y + style.FramePadding.y), text_col, ImGuiDir_Down, 1.0f);
    }
    RenderFrameBorder(bb.Min, bb.Max, style.FrameRounding);

    // Custom preview
    if (flags & ImGuiComboFlags_CustomPreview)
    {
        g.ComboPreviewData.PreviewRect = ImRect(bb.Min.x, bb.Min.y, value_x2, bb.Max.y);
        IM_ASSERT(preview_value == NULL || preview_value[0] == 0);
        preview_value = NULL;
    }

    // Render preview and label
    if (preview_value != NULL && !(flags & ImGuiComboFlags_NoPreview))
    {
        if (g.LogEnabled)
            LogSetNextTextDecoration("{", "}");
        RenderTextClipped(bb.Min + style.FramePadding, ImVec2(value_x2, bb.Max.y), preview_value, NULL, NULL);
    }
    if (label_size.x > 0)
        RenderText(ImVec2(bb.Max.x + style.ItemInnerSpacing.x, bb.Min.y + style.FramePadding.y), label);

    if (!popup_open)
        return false;

    g.NextWindowData.Flags = backup_next_window_data_flags;
    return BeginComboPopup(popup_id, bb, flags);
}

bool ImGui::BeginComboPopup(ImGuiID popup_id, const ImRect& bb, ImGuiComboFlags flags)
{
    ImGuiContext& g = *GImGui;
    if (!IsPopupOpen(popup_id, ImGuiPopupFlags_None))
    {
        g.NextWindowData.ClearFlags();
        return false;
    }

    // Set popup size
    float w = bb.GetWidth();
    if (g.NextWindowData.Flags & ImGuiNextWindowDataFlags_HasSizeConstraint)
    {
        g.NextWindowData.SizeConstraintRect.Min.x = ImMax(g.NextWindowData.SizeConstraintRect.Min.x, w);
    }
    else
    {
        if ((flags & ImGuiComboFlags_HeightMask_) == 0)
            flags |= ImGuiComboFlags_HeightRegular;
        IM_ASSERT(ImIsPowerOfTwo(flags & ImGuiComboFlags_HeightMask_)); // Only one
        int popup_max_height_in_items = -1;
        if (flags & ImGuiComboFlags_HeightRegular)     popup_max_height_in_items = 8;
        else if (flags & ImGuiComboFlags_HeightSmall)  popup_max_height_in_items = 4;
        else if (flags & ImGuiComboFlags_HeightLarge)  popup_max_height_in_items = 20;
        SetNextWindowSizeConstraints(ImVec2(w, 0.0f), ImVec2(FLT_MAX, CalcMaxPopupHeightFromItemCount(popup_max_height_in_items)));
    }

    // This is essentially a specialized version of BeginPopupEx()
    char name[16];
    ImFormatString(name, IM_ARRAYSIZE(name), "##Combo_%02d", g.BeginPopupStack.Size); // Recycle windows based on depth

    // Set position given a custom constraint (peak into expected window size so we can position it)
    // FIXME: This might be easier to express with an hypothetical SetNextWindowPosConstraints() function?
    // FIXME: This might be moved to Begin() or at least around the same spot where Tooltips and other Popups are calling FindBestWindowPosForPopupEx()?
    if (ImGuiWindow* popup_window = FindWindowByName(name))
        if (popup_window->WasActive)
        {
            // Always override 'AutoPosLastDirection' to not leave a chance for a past value to affect us.
            ImVec2 size_expected = CalcWindowNextAutoFitSize(popup_window);
            popup_window->AutoPosLastDirection = (flags & ImGuiComboFlags_PopupAlignLeft) ? ImGuiDir_Left : ImGuiDir_Down; // Left = "Below, Toward Left", Down = "Below, Toward Right (default)"
            ImRect r_outer = GetPopupAllowedExtentRect(popup_window);
            ImVec2 pos = FindBestWindowPosForPopupEx(bb.GetBL(), size_expected, &popup_window->AutoPosLastDirection, r_outer, bb, ImGuiPopupPositionPolicy_ComboBox);
            SetNextWindowPos(pos);
        }

    // We don't use BeginPopupEx() solely because we have a custom name string, which we could make an argument to BeginPopupEx()
    ImGuiWindowFlags window_flags = ImGuiWindowFlags_AlwaysAutoResize | ImGuiWindowFlags_Popup | ImGuiWindowFlags_NoTitleBar | ImGuiWindowFlags_NoResize | ImGuiWindowFlags_NoSavedSettings | ImGuiWindowFlags_NoMove;
    PushStyleVar(ImGuiStyleVar_WindowPadding, ImVec2(g.Style.FramePadding.x, g.Style.WindowPadding.y)); // Horizontally align ourselves with the framed text
    bool ret = Begin(name, NULL, window_flags);
    PopStyleVar();
    if (!ret)
    {
        EndPopup();
        IM_ASSERT(0);   // This should never happen as we tested for IsPopupOpen() above
        return false;
    }
    return true;
}

void ImGui::EndCombo()
{
    EndPopup();
}

// Call directly after the BeginCombo/EndCombo block. The preview is designed to only host non-interactive elements
// (Experimental, see GitHub issues: #1658, #4168)
bool ImGui::BeginComboPreview()
{
    ImGuiContext& g = *GImGui;
    ImGuiWindow* window = g.CurrentWindow;
    ImGuiComboPreviewData* preview_data = &g.ComboPreviewData;

    if (window->SkipItems || !window->ClipRect.Overlaps(g.LastItemData.Rect)) // FIXME: Because we don't have a ImGuiItemStatusFlags_Visible flag to test last ItemAdd() result
        return false;
    IM_ASSERT(g.LastItemData.Rect.Min.x == preview_data->PreviewRect.Min.x && g.LastItemData.Rect.Min.y == preview_data->PreviewRect.Min.y); // Didn't call after BeginCombo/EndCombo block or forgot to pass ImGuiComboFlags_CustomPreview flag?
    if (!window->ClipRect.Contains(preview_data->PreviewRect)) // Narrower test (optional)
        return false;

    // FIXME: This could be contained in a PushWorkRect() api
    preview_data->BackupCursorPos = window->DC.CursorPos;
    preview_data->BackupCursorMaxPos = window->DC.CursorMaxPos;
    preview_data->BackupCursorPosPrevLine = window->DC.CursorPosPrevLine;
    preview_data->BackupPrevLineTextBaseOffset = window->DC.PrevLineTextBaseOffset;
    preview_data->BackupLayout = window->DC.LayoutType;
    window->DC.CursorPos = preview_data->PreviewRect.Min + g.Style.FramePadding;
    window->DC.CursorMaxPos = window->DC.CursorPos;
    window->DC.LayoutType = ImGuiLayoutType_Horizontal;
    PushClipRect(preview_data->PreviewRect.Min, preview_data->PreviewRect.Max, true);

    return true;
}

void ImGui::EndComboPreview()
{
    ImGuiContext& g = *GImGui;
    ImGuiWindow* window = g.CurrentWindow;
    ImGuiComboPreviewData* preview_data = &g.ComboPreviewData;

    // FIXME: Using CursorMaxPos approximation instead of correct AABB which we will store in ImDrawCmd in the future
    ImDrawList* draw_list = window->DrawList;
    if (window->DC.CursorMaxPos.x < preview_data->PreviewRect.Max.x && window->DC.CursorMaxPos.y < preview_data->PreviewRect.Max.y)
        if (draw_list->CmdBuffer.Size > 1) // Unlikely case that the PushClipRect() didn't create a command
        {
            draw_list->_CmdHeader.ClipRect = draw_list->CmdBuffer[draw_list->CmdBuffer.Size - 1].ClipRect = draw_list->CmdBuffer[draw_list->CmdBuffer.Size - 2].ClipRect;
            draw_list->_TryMergeDrawCmds();
        }
    PopClipRect();
    window->DC.CursorPos = preview_data->BackupCursorPos;
    window->DC.CursorMaxPos = ImMax(window->DC.CursorMaxPos, preview_data->BackupCursorMaxPos);
    window->DC.CursorPosPrevLine = preview_data->BackupCursorPosPrevLine;
    window->DC.PrevLineTextBaseOffset = preview_data->BackupPrevLineTextBaseOffset;
    window->DC.LayoutType = preview_data->BackupLayout;
    preview_data->PreviewRect = ImRect();
}

// Getter for the old Combo() API: const char*[]
static bool Items_ArrayGetter(void* data, int idx, const char** out_text)
{
    const char* const* items = (const char* const*)data;
    if (out_text)
        *out_text = items[idx];
    return true;
}

// Getter for the old Combo() API: "item1\0item2\0item3\0"
static bool Items_SingleStringGetter(void* data, int idx, const char** out_text)
{
    // FIXME-OPT: we could pre-compute the indices to fasten this. But only 1 active combo means the waste is limited.
    const char* items_separated_by_zeros = (const char*)data;
    int items_count = 0;
    const char* p = items_separated_by_zeros;
    while (*p)
    {
        if (idx == items_count)
            break;
        p += strlen(p) + 1;
        items_count++;
    }
    if (!*p)
        return false;
    if (out_text)
        *out_text = p;
    return true;
}

// Old API, prefer using BeginCombo() nowadays if you can.
bool ImGui::Combo(const char* label, int* current_item, bool (*items_getter)(void*, int, const char**), void* data, int items_count, int popup_max_height_in_items)
{
    ImGuiContext& g = *GImGui;

    // Call the getter to obtain the preview string which is a parameter to BeginCombo()
    const char* preview_value = NULL;
    if (*current_item >= 0 && *current_item < items_count)
        items_getter(data, *current_item, &preview_value);

    // The old Combo() API exposed "popup_max_height_in_items". The new more general BeginCombo() API doesn't have/need it, but we emulate it here.
    if (popup_max_height_in_items != -1 && !(g.NextWindowData.Flags & ImGuiNextWindowDataFlags_HasSizeConstraint))
        SetNextWindowSizeConstraints(ImVec2(0, 0), ImVec2(FLT_MAX, CalcMaxPopupHeightFromItemCount(popup_max_height_in_items)));

    if (!BeginCombo(label, preview_value, ImGuiComboFlags_None))
        return false;

    // Display items
    // FIXME-OPT: Use clipper (but we need to disable it on the appearing frame to make sure our call to SetItemDefaultFocus() is processed)
    bool value_changed = false;
    for (int i = 0; i < items_count; i++)
    {
        PushID(i);
        const bool item_selected = (i == *current_item);
        const char* item_text;
        if (!items_getter(data, i, &item_text))
            item_text = "*Unknown item*";
        if (Selectable(item_text, item_selected))
        {
            value_changed = true;
            *current_item = i;
        }
        if (item_selected)
            SetItemDefaultFocus();
        PopID();
    }

    EndCombo();

    if (value_changed)
        MarkItemEdited(g.LastItemData.ID);

    return value_changed;
}

// Combo box helper allowing to pass an array of strings.
bool ImGui::Combo(const char* label, int* current_item, const char* const items[], int items_count, int height_in_items)
{
    const bool value_changed = Combo(label, current_item, Items_ArrayGetter, (void*)items, items_count, height_in_items);
    return value_changed;
}

// Combo box helper allowing to pass all items in a single string literal holding multiple zero-terminated items "item1\0item2\0"
bool ImGui::Combo(const char* label, int* current_item, const char* items_separated_by_zeros, int height_in_items)
{
    int items_count = 0;
    const char* p = items_separated_by_zeros;       // FIXME-OPT: Avoid computing this, or at least only when combo is open
    while (*p)
    {
        p += strlen(p) + 1;
        items_count++;
    }
    bool value_changed = Combo(label, current_item, Items_SingleStringGetter, (void*)items_separated_by_zeros, items_count, height_in_items);
    return value_changed;
}

//-------------------------------------------------------------------------
// [SECTION] Data Type and Data Formatting Helpers [Internal]
//-------------------------------------------------------------------------
// - PatchFormatStringFloatToInt()
// - DataTypeGetInfo()
// - DataTypeFormatString()
// - DataTypeApplyOp()
// - DataTypeApplyOpFromText()
// - DataTypeClamp()
// - GetMinimumStepAtDecimalPrecision
// - RoundScalarWithFormat<>()
//-------------------------------------------------------------------------

static const ImGuiDataTypeInfo GDataTypeInfo[] =
{
    { sizeof(char),             "S8",   "%d",   "%d"    },  // ImGuiDataType_S8
    { sizeof(unsigned char),    "U8",   "%u",   "%u"    },
    { sizeof(short),            "S16",  "%d",   "%d"    },  // ImGuiDataType_S16
    { sizeof(unsigned short),   "U16",  "%u",   "%u"    },
    { sizeof(int),              "S32",  "%d",   "%d"    },  // ImGuiDataType_S32
    { sizeof(unsigned int),     "U32",  "%u",   "%u"    },
#ifdef _MSC_VER
    { sizeof(ImS64),            "S64",  "%I64d","%I64d" },  // ImGuiDataType_S64
    { sizeof(ImU64),            "U64",  "%I64u","%I64u" },
#else
    { sizeof(ImS64),            "S64",  "%lld", "%lld"  },  // ImGuiDataType_S64
    { sizeof(ImU64),            "U64",  "%llu", "%llu"  },
#endif
    { sizeof(float),            "float", "%.3f","%f"    },  // ImGuiDataType_Float (float are promoted to double in va_arg)
    { sizeof(double),           "double","%f",  "%lf"   },  // ImGuiDataType_Double
};
IM_STATIC_ASSERT(IM_ARRAYSIZE(GDataTypeInfo) == ImGuiDataType_COUNT);

// FIXME-LEGACY: Prior to 1.61 our DragInt() function internally used floats and because of this the compile-time default value for format was "%.0f".
// Even though we changed the compile-time default, we expect users to have carried %f around, which would break the display of DragInt() calls.
// To honor backward compatibility we are rewriting the format string, unless IMGUI_DISABLE_OBSOLETE_FUNCTIONS is enabled. What could possibly go wrong?!
static const char* PatchFormatStringFloatToInt(const char* fmt)
{
    if (fmt[0] == '%' && fmt[1] == '.' && fmt[2] == '0' && fmt[3] == 'f' && fmt[4] == 0) // Fast legacy path for "%.0f" which is expected to be the most common case.
        return "%d";
    const char* fmt_start = ImParseFormatFindStart(fmt);    // Find % (if any, and ignore %%)
    const char* fmt_end = ImParseFormatFindEnd(fmt_start);  // Find end of format specifier, which itself is an exercise of confidence/recklessness (because snprintf is dependent on libc or user).
    if (fmt_end > fmt_start && fmt_end[-1] == 'f')
    {
#ifndef IMGUI_DISABLE_OBSOLETE_FUNCTIONS
        if (fmt_start == fmt && fmt_end[0] == 0)
            return "%d";
        ImGuiContext& g = *GImGui;
        ImFormatString(g.TempBuffer, IM_ARRAYSIZE(g.TempBuffer), "%.*s%%d%s", (int)(fmt_start - fmt), fmt, fmt_end); // Honor leading and trailing decorations, but lose alignment/precision.
        return g.TempBuffer;
#else
        IM_ASSERT(0 && "DragInt(): Invalid format string!"); // Old versions used a default parameter of "%.0f", please replace with e.g. "%d"
#endif
    }
    return fmt;
}

const ImGuiDataTypeInfo* ImGui::DataTypeGetInfo(ImGuiDataType data_type)
{
    IM_ASSERT(data_type >= 0 && data_type < ImGuiDataType_COUNT);
    return &GDataTypeInfo[data_type];
}

int ImGui::DataTypeFormatString(char* buf, int buf_size, ImGuiDataType data_type, const void* p_data, const char* format)
{
    // Signedness doesn't matter when pushing integer arguments
    if (data_type == ImGuiDataType_S32 || data_type == ImGuiDataType_U32)
        return ImFormatString(buf, buf_size, format, *(const ImU32*)p_data);
    if (data_type == ImGuiDataType_S64 || data_type == ImGuiDataType_U64)
        return ImFormatString(buf, buf_size, format, *(const ImU64*)p_data);
    if (data_type == ImGuiDataType_Float)
        return ImFormatString(buf, buf_size, format, *(const float*)p_data);
    if (data_type == ImGuiDataType_Double)
        return ImFormatString(buf, buf_size, format, *(const double*)p_data);
    if (data_type == ImGuiDataType_S8)
        return ImFormatString(buf, buf_size, format, *(const ImS8*)p_data);
    if (data_type == ImGuiDataType_U8)
        return ImFormatString(buf, buf_size, format, *(const ImU8*)p_data);
    if (data_type == ImGuiDataType_S16)
        return ImFormatString(buf, buf_size, format, *(const ImS16*)p_data);
    if (data_type == ImGuiDataType_U16)
        return ImFormatString(buf, buf_size, format, *(const ImU16*)p_data);
    IM_ASSERT(0);
    return 0;
}

void ImGui::DataTypeApplyOp(ImGuiDataType data_type, int op, void* output, const void* arg1, const void* arg2)
{
    IM_ASSERT(op == '+' || op == '-');
    switch (data_type)
    {
        case ImGuiDataType_S8:
            if (op == '+') { *(ImS8*)output  = ImAddClampOverflow(*(const ImS8*)arg1,  *(const ImS8*)arg2,  IM_S8_MIN,  IM_S8_MAX); }
            if (op == '-') { *(ImS8*)output  = ImSubClampOverflow(*(const ImS8*)arg1,  *(const ImS8*)arg2,  IM_S8_MIN,  IM_S8_MAX); }
            return;
        case ImGuiDataType_U8:
            if (op == '+') { *(ImU8*)output  = ImAddClampOverflow(*(const ImU8*)arg1,  *(const ImU8*)arg2,  IM_U8_MIN,  IM_U8_MAX); }
            if (op == '-') { *(ImU8*)output  = ImSubClampOverflow(*(const ImU8*)arg1,  *(const ImU8*)arg2,  IM_U8_MIN,  IM_U8_MAX); }
            return;
        case ImGuiDataType_S16:
            if (op == '+') { *(ImS16*)output = ImAddClampOverflow(*(const ImS16*)arg1, *(const ImS16*)arg2, IM_S16_MIN, IM_S16_MAX); }
            if (op == '-') { *(ImS16*)output = ImSubClampOverflow(*(const ImS16*)arg1, *(const ImS16*)arg2, IM_S16_MIN, IM_S16_MAX); }
            return;
        case ImGuiDataType_U16:
            if (op == '+') { *(ImU16*)output = ImAddClampOverflow(*(const ImU16*)arg1, *(const ImU16*)arg2, IM_U16_MIN, IM_U16_MAX); }
            if (op == '-') { *(ImU16*)output = ImSubClampOverflow(*(const ImU16*)arg1, *(const ImU16*)arg2, IM_U16_MIN, IM_U16_MAX); }
            return;
        case ImGuiDataType_S32:
            if (op == '+') { *(ImS32*)output = ImAddClampOverflow(*(const ImS32*)arg1, *(const ImS32*)arg2, IM_S32_MIN, IM_S32_MAX); }
            if (op == '-') { *(ImS32*)output = ImSubClampOverflow(*(const ImS32*)arg1, *(const ImS32*)arg2, IM_S32_MIN, IM_S32_MAX); }
            return;
        case ImGuiDataType_U32:
            if (op == '+') { *(ImU32*)output = ImAddClampOverflow(*(const ImU32*)arg1, *(const ImU32*)arg2, IM_U32_MIN, IM_U32_MAX); }
            if (op == '-') { *(ImU32*)output = ImSubClampOverflow(*(const ImU32*)arg1, *(const ImU32*)arg2, IM_U32_MIN, IM_U32_MAX); }
            return;
        case ImGuiDataType_S64:
            if (op == '+') { *(ImS64*)output = ImAddClampOverflow(*(const ImS64*)arg1, *(const ImS64*)arg2, IM_S64_MIN, IM_S64_MAX); }
            if (op == '-') { *(ImS64*)output = ImSubClampOverflow(*(const ImS64*)arg1, *(const ImS64*)arg2, IM_S64_MIN, IM_S64_MAX); }
            return;
        case ImGuiDataType_U64:
            if (op == '+') { *(ImU64*)output = ImAddClampOverflow(*(const ImU64*)arg1, *(const ImU64*)arg2, IM_U64_MIN, IM_U64_MAX); }
            if (op == '-') { *(ImU64*)output = ImSubClampOverflow(*(const ImU64*)arg1, *(const ImU64*)arg2, IM_U64_MIN, IM_U64_MAX); }
            return;
        case ImGuiDataType_Float:
            if (op == '+') { *(float*)output = *(const float*)arg1 + *(const float*)arg2; }
            if (op == '-') { *(float*)output = *(const float*)arg1 - *(const float*)arg2; }
            return;
        case ImGuiDataType_Double:
            if (op == '+') { *(double*)output = *(const double*)arg1 + *(const double*)arg2; }
            if (op == '-') { *(double*)output = *(const double*)arg1 - *(const double*)arg2; }
            return;
        case ImGuiDataType_COUNT: break;
    }
    IM_ASSERT(0);
}

// User can input math operators (e.g. +100) to edit a numerical values.
// NB: This is _not_ a full expression evaluator. We should probably add one and replace this dumb mess..
bool ImGui::DataTypeApplyFromText(const char* buf, ImGuiDataType data_type, void* p_data, const char* format)
{
    while (ImCharIsBlankA(*buf))
        buf++;
    if (!buf[0])
        return false;

    // Copy the value in an opaque buffer so we can compare at the end of the function if it changed at all.
    const ImGuiDataTypeInfo* type_info = DataTypeGetInfo(data_type);
    ImGuiDataTypeTempStorage data_backup;
    memcpy(&data_backup, p_data, type_info->Size);

    if (format == NULL)
        format = type_info->ScanFmt;

    if (data_type == ImGuiDataType_S32 || data_type == ImGuiDataType_U32 || data_type == ImGuiDataType_S64 || data_type == ImGuiDataType_U64 || data_type == ImGuiDataType_Float || data_type == ImGuiDataType_Double)
    {
        // For float/double we have to ignore format with precision (e.g. "%.2f") because sscanf doesn't take them in, so force them into %f and %lf
        if (data_type == ImGuiDataType_Float || data_type == ImGuiDataType_Double)
            format = type_info->ScanFmt;
        if (sscanf(buf, format, p_data) < 1)
            return false;
    }
    else
    {
        // Small types need a 32-bit buffer to receive the result from scanf()
        int v32;
        if (sscanf(buf, format, &v32) < 1)
            return false;
        if (data_type == ImGuiDataType_S8)
            *(ImS8*)p_data = (ImS8)ImClamp(v32, (int)IM_S8_MIN, (int)IM_S8_MAX);
        else if (data_type == ImGuiDataType_U8)
            *(ImU8*)p_data = (ImU8)ImClamp(v32, (int)IM_U8_MIN, (int)IM_U8_MAX);
        else if (data_type == ImGuiDataType_S16)
            *(ImS16*)p_data = (ImS16)ImClamp(v32, (int)IM_S16_MIN, (int)IM_S16_MAX);
        else if (data_type == ImGuiDataType_U16)
            *(ImU16*)p_data = (ImU16)ImClamp(v32, (int)IM_U16_MIN, (int)IM_U16_MAX);
        else
            IM_ASSERT(0);
    }

    return memcmp(&data_backup, p_data, type_info->Size) != 0;
}

template<typename T>
static int DataTypeCompareT(const T* lhs, const T* rhs)
{
    if (*lhs < *rhs) return -1;
    if (*lhs > *rhs) return +1;
    return 0;
}

int ImGui::DataTypeCompare(ImGuiDataType data_type, const void* arg_1, const void* arg_2)
{
    switch (data_type)
    {
    case ImGuiDataType_S8:     return DataTypeCompareT<ImS8  >((const ImS8*  )arg_1, (const ImS8*  )arg_2);
    case ImGuiDataType_U8:     return DataTypeCompareT<ImU8  >((const ImU8*  )arg_1, (const ImU8*  )arg_2);
    case ImGuiDataType_S16:    return DataTypeCompareT<ImS16 >((const ImS16* )arg_1, (const ImS16* )arg_2);
    case ImGuiDataType_U16:    return DataTypeCompareT<ImU16 >((const ImU16* )arg_1, (const ImU16* )arg_2);
    case ImGuiDataType_S32:    return DataTypeCompareT<ImS32 >((const ImS32* )arg_1, (const ImS32* )arg_2);
    case ImGuiDataType_U32:    return DataTypeCompareT<ImU32 >((const ImU32* )arg_1, (const ImU32* )arg_2);
    case ImGuiDataType_S64:    return DataTypeCompareT<ImS64 >((const ImS64* )arg_1, (const ImS64* )arg_2);
    case ImGuiDataType_U64:    return DataTypeCompareT<ImU64 >((const ImU64* )arg_1, (const ImU64* )arg_2);
    case ImGuiDataType_Float:  return DataTypeCompareT<float >((const float* )arg_1, (const float* )arg_2);
    case ImGuiDataType_Double: return DataTypeCompareT<double>((const double*)arg_1, (const double*)arg_2);
    case ImGuiDataType_COUNT:  break;
    }
    IM_ASSERT(0);
    return 0;
}

template<typename T>
static bool DataTypeClampT(T* v, const T* v_min, const T* v_max)
{
    // Clamp, both sides are optional, return true if modified
    if (v_min && *v < *v_min) { *v = *v_min; return true; }
    if (v_max && *v > *v_max) { *v = *v_max; return true; }
    return false;
}

bool ImGui::DataTypeClamp(ImGuiDataType data_type, void* p_data, const void* p_min, const void* p_max)
{
    switch (data_type)
    {
    case ImGuiDataType_S8:     return DataTypeClampT<ImS8  >((ImS8*  )p_data, (const ImS8*  )p_min, (const ImS8*  )p_max);
    case ImGuiDataType_U8:     return DataTypeClampT<ImU8  >((ImU8*  )p_data, (const ImU8*  )p_min, (const ImU8*  )p_max);
    case ImGuiDataType_S16:    return DataTypeClampT<ImS16 >((ImS16* )p_data, (const ImS16* )p_min, (const ImS16* )p_max);
    case ImGuiDataType_U16:    return DataTypeClampT<ImU16 >((ImU16* )p_data, (const ImU16* )p_min, (const ImU16* )p_max);
    case ImGuiDataType_S32:    return DataTypeClampT<ImS32 >((ImS32* )p_data, (const ImS32* )p_min, (const ImS32* )p_max);
    case ImGuiDataType_U32:    return DataTypeClampT<ImU32 >((ImU32* )p_data, (const ImU32* )p_min, (const ImU32* )p_max);
    case ImGuiDataType_S64:    return DataTypeClampT<ImS64 >((ImS64* )p_data, (const ImS64* )p_min, (const ImS64* )p_max);
    case ImGuiDataType_U64:    return DataTypeClampT<ImU64 >((ImU64* )p_data, (const ImU64* )p_min, (const ImU64* )p_max);
    case ImGuiDataType_Float:  return DataTypeClampT<float >((float* )p_data, (const float* )p_min, (const float* )p_max);
    case ImGuiDataType_Double: return DataTypeClampT<double>((double*)p_data, (const double*)p_min, (const double*)p_max);
    case ImGuiDataType_COUNT:  break;
    }
    IM_ASSERT(0);
    return false;
}

static float GetMinimumStepAtDecimalPrecision(int decimal_precision)
{
    static const float min_steps[10] = { 1.0f, 0.1f, 0.01f, 0.001f, 0.0001f, 0.00001f, 0.000001f, 0.0000001f, 0.00000001f, 0.000000001f };
    if (decimal_precision < 0)
        return FLT_MIN;
    return (decimal_precision < IM_ARRAYSIZE(min_steps)) ? min_steps[decimal_precision] : ImPow(10.0f, (float)-decimal_precision);
}

template<typename TYPE>
static const char* ImAtoi(const char* src, TYPE* output)
{
    int negative = 0;
    if (*src == '-') { negative = 1; src++; }
    if (*src == '+') { src++; }
    TYPE v = 0;
    while (*src >= '0' && *src <= '9')
        v = (v * 10) + (*src++ - '0');
    *output = negative ? -v : v;
    return src;
}

// Sanitize format
// - Zero terminate so extra characters after format (e.g. "%f123") don't confuse atof/atoi
// - stb_sprintf.h supports several new modifiers which format numbers in a way that also makes them incompatible atof/atoi.
static void SanitizeFormatString(const char* fmt, char* fmt_out, size_t fmt_out_size)
{
    IM_UNUSED(fmt_out_size);
    const char* fmt_end = ImParseFormatFindEnd(fmt);
    IM_ASSERT((size_t)(fmt_end - fmt + 1) < fmt_out_size); // Format is too long, let us know if this happens to you!
    while (fmt < fmt_end)
    {
        char c = *(fmt++);
        if (c != '\'' && c != '$' && c != '_') // Custom flags provided by stb_sprintf.h. POSIX 2008 also supports '.
            *(fmt_out++) = c;
    }
    *fmt_out = 0; // Zero-terminate
}

template<typename TYPE, typename SIGNEDTYPE>
TYPE ImGui::RoundScalarWithFormatT(const char* format, ImGuiDataType data_type, TYPE v)
{
    const char* fmt_start = ImParseFormatFindStart(format);
    if (fmt_start[0] != '%' || fmt_start[1] == '%') // Don't apply if the value is not visible in the format string
        return v;

    // Sanitize format
    char fmt_sanitized[32];
    SanitizeFormatString(fmt_start, fmt_sanitized, IM_ARRAYSIZE(fmt_sanitized));
    fmt_start = fmt_sanitized;

    // Format value with our rounding, and read back
    char v_str[64];
    ImFormatString(v_str, IM_ARRAYSIZE(v_str), fmt_start, v);
    const char* p = v_str;
    while (*p == ' ')
        p++;
    if (data_type == ImGuiDataType_Float || data_type == ImGuiDataType_Double)
        v = (TYPE)ImAtof(p);
    else
        ImAtoi(p, (SIGNEDTYPE*)&v);
    return v;
}

//-------------------------------------------------------------------------
// [SECTION] Widgets: DragScalar, DragFloat, DragInt, etc.
//-------------------------------------------------------------------------
// - DragBehaviorT<>() [Internal]
// - DragBehavior() [Internal]
// - DragScalar()
// - DragScalarN()
// - DragFloat()
// - DragFloat2()
// - DragFloat3()
// - DragFloat4()
// - DragFloatRange2()
// - DragInt()
// - DragInt2()
// - DragInt3()
// - DragInt4()
// - DragIntRange2()
//-------------------------------------------------------------------------

// This is called by DragBehavior() when the widget is active (held by mouse or being manipulated with Nav controls)
template<typename TYPE, typename SIGNEDTYPE, typename FLOATTYPE>
bool ImGui::DragBehaviorT(ImGuiDataType data_type, TYPE* v, float v_speed, const TYPE v_min, const TYPE v_max, const char* format, ImGuiSliderFlags flags)
{
    ImGuiContext& g = *GImGui;
    const ImGuiAxis axis = (flags & ImGuiSliderFlags_Vertical) ? ImGuiAxis_Y : ImGuiAxis_X;
    const bool is_clamped = (v_min < v_max);
    const bool is_logarithmic = (flags & ImGuiSliderFlags_Logarithmic) != 0;
    const bool is_floating_point = (data_type == ImGuiDataType_Float) || (data_type == ImGuiDataType_Double);

    // Default tweak speed
    if (v_speed == 0.0f && is_clamped && (v_max - v_min < FLT_MAX))
        v_speed = (float)((v_max - v_min) * g.DragSpeedDefaultRatio);

    // Inputs accumulates into g.DragCurrentAccum, which is flushed into the current value as soon as it makes a difference with our precision settings
    float adjust_delta = 0.0f;
    if (g.ActiveIdSource == ImGuiInputSource_Mouse && IsMousePosValid() && IsMouseDragPastThreshold(0, g.IO.MouseDragThreshold * DRAG_MOUSE_THRESHOLD_FACTOR))
    {
        adjust_delta = g.IO.MouseDelta[axis];
        if (g.IO.KeyAlt)
            adjust_delta *= 1.0f / 100.0f;
        if (g.IO.KeyShift)
            adjust_delta *= 10.0f;
    }
    else if (g.ActiveIdSource == ImGuiInputSource_Nav)
    {
        const int decimal_precision = is_floating_point ? ImParseFormatPrecision(format, 3) : 0;
        adjust_delta = GetNavInputAmount2d(ImGuiNavDirSourceFlags_Keyboard | ImGuiNavDirSourceFlags_PadDPad, ImGuiInputReadMode_RepeatFast, 1.0f / 10.0f, 10.0f)[axis];
        v_speed = ImMax(v_speed, GetMinimumStepAtDecimalPrecision(decimal_precision));
    }
    adjust_delta *= v_speed;

    // For vertical drag we currently assume that Up=higher value (like we do with vertical sliders). This may become a parameter.
    if (axis == ImGuiAxis_Y)
        adjust_delta = -adjust_delta;

    // For logarithmic use our range is effectively 0..1 so scale the delta into that range
    if (is_logarithmic && (v_max - v_min < FLT_MAX) && ((v_max - v_min) > 0.000001f)) // Epsilon to avoid /0
        adjust_delta /= (float)(v_max - v_min);

    // Clear current value on activation
    // Avoid altering values and clamping when we are _already_ past the limits and heading in the same direction, so e.g. if range is 0..255, current value is 300 and we are pushing to the right side, keep the 300.
    bool is_just_activated = g.ActiveIdIsJustActivated;
    bool is_already_past_limits_and_pushing_outward = is_clamped && ((*v >= v_max && adjust_delta > 0.0f) || (*v <= v_min && adjust_delta < 0.0f));
    if (is_just_activated || is_already_past_limits_and_pushing_outward)
    {
        g.DragCurrentAccum = 0.0f;
        g.DragCurrentAccumDirty = false;
    }
    else if (adjust_delta != 0.0f)
    {
        g.DragCurrentAccum += adjust_delta;
        g.DragCurrentAccumDirty = true;
    }

    if (!g.DragCurrentAccumDirty)
        return false;

    TYPE v_cur = *v;
    FLOATTYPE v_old_ref_for_accum_remainder = (FLOATTYPE)0.0f;

    float logarithmic_zero_epsilon = 0.0f; // Only valid when is_logarithmic is true
    const float zero_deadzone_halfsize = 0.0f; // Drag widgets have no deadzone (as it doesn't make sense)
    if (is_logarithmic)
    {
        // When using logarithmic sliders, we need to clamp to avoid hitting zero, but our choice of clamp value greatly affects slider precision. We attempt to use the specified precision to estimate a good lower bound.
        const int decimal_precision = is_floating_point ? ImParseFormatPrecision(format, 3) : 1;
        logarithmic_zero_epsilon = ImPow(0.1f, (float)decimal_precision);

        // Convert to parametric space, apply delta, convert back
        float v_old_parametric = ScaleRatioFromValueT<TYPE, SIGNEDTYPE, FLOATTYPE>(data_type, v_cur, v_min, v_max, is_logarithmic, logarithmic_zero_epsilon, zero_deadzone_halfsize);
        float v_new_parametric = v_old_parametric + g.DragCurrentAccum;
        v_cur = ScaleValueFromRatioT<TYPE, SIGNEDTYPE, FLOATTYPE>(data_type, v_new_parametric, v_min, v_max, is_logarithmic, logarithmic_zero_epsilon, zero_deadzone_halfsize);
        v_old_ref_for_accum_remainder = v_old_parametric;
    }
    else
    {
        v_cur += (SIGNEDTYPE)g.DragCurrentAccum;
    }

    // Round to user desired precision based on format string
    if (!(flags & ImGuiSliderFlags_NoRoundToFormat))
        v_cur = RoundScalarWithFormatT<TYPE, SIGNEDTYPE>(format, data_type, v_cur);

    // Preserve remainder after rounding has been applied. This also allow slow tweaking of values.
    g.DragCurrentAccumDirty = false;
    if (is_logarithmic)
    {
        // Convert to parametric space, apply delta, convert back
        float v_new_parametric = ScaleRatioFromValueT<TYPE, SIGNEDTYPE, FLOATTYPE>(data_type, v_cur, v_min, v_max, is_logarithmic, logarithmic_zero_epsilon, zero_deadzone_halfsize);
        g.DragCurrentAccum -= (float)(v_new_parametric - v_old_ref_for_accum_remainder);
    }
    else
    {
        g.DragCurrentAccum -= (float)((SIGNEDTYPE)v_cur - (SIGNEDTYPE)*v);
    }

    // Lose zero sign for float/double
    if (v_cur == (TYPE)-0)
        v_cur = (TYPE)0;

    // Clamp values (+ handle overflow/wrap-around for integer types)
    if (*v != v_cur && is_clamped)
    {
        if (v_cur < v_min || (v_cur > *v && adjust_delta < 0.0f && !is_floating_point))
            v_cur = v_min;
        if (v_cur > v_max || (v_cur < *v && adjust_delta > 0.0f && !is_floating_point))
            v_cur = v_max;
    }

    // Apply result
    if (*v == v_cur)
        return false;
    *v = v_cur;
    return true;
}

bool ImGui::DragBehavior(ImGuiID id, ImGuiDataType data_type, void* p_v, float v_speed, const void* p_min, const void* p_max, const char* format, ImGuiSliderFlags flags)
{
    // Read imgui.cpp "API BREAKING CHANGES" section for 1.78 if you hit this assert.
    IM_ASSERT((flags == 1 || (flags & ImGuiSliderFlags_InvalidMask_) == 0) && "Invalid ImGuiSliderFlags flags! Has the 'float power' argument been mistakenly cast to flags? Call function with ImGuiSliderFlags_Logarithmic flags instead.");

    ImGuiContext& g = *GImGui;
    if (g.ActiveId == id)
    {
        if (g.ActiveIdSource == ImGuiInputSource_Mouse && !g.IO.MouseDown[0])
            ClearActiveID();
        else if (g.ActiveIdSource == ImGuiInputSource_Nav && g.NavActivatePressedId == id && !g.ActiveIdIsJustActivated)
            ClearActiveID();
    }
    if (g.ActiveId != id)
        return false;
    if ((g.LastItemData.InFlags & ImGuiItemFlags_ReadOnly) || (flags & ImGuiSliderFlags_ReadOnly))
        return false;

    switch (data_type)
    {
    case ImGuiDataType_S8:     { ImS32 v32 = (ImS32)*(ImS8*)p_v;  bool r = DragBehaviorT<ImS32, ImS32, float>(ImGuiDataType_S32, &v32, v_speed, p_min ? *(const ImS8*) p_min : IM_S8_MIN,  p_max ? *(const ImS8*)p_max  : IM_S8_MAX,  format, flags); if (r) *(ImS8*)p_v = (ImS8)v32; return r; }
    case ImGuiDataType_U8:     { ImU32 v32 = (ImU32)*(ImU8*)p_v;  bool r = DragBehaviorT<ImU32, ImS32, float>(ImGuiDataType_U32, &v32, v_speed, p_min ? *(const ImU8*) p_min : IM_U8_MIN,  p_max ? *(const ImU8*)p_max  : IM_U8_MAX,  format, flags); if (r) *(ImU8*)p_v = (ImU8)v32; return r; }
    case ImGuiDataType_S16:    { ImS32 v32 = (ImS32)*(ImS16*)p_v; bool r = DragBehaviorT<ImS32, ImS32, float>(ImGuiDataType_S32, &v32, v_speed, p_min ? *(const ImS16*)p_min : IM_S16_MIN, p_max ? *(const ImS16*)p_max : IM_S16_MAX, format, flags); if (r) *(ImS16*)p_v = (ImS16)v32; return r; }
    case ImGuiDataType_U16:    { ImU32 v32 = (ImU32)*(ImU16*)p_v; bool r = DragBehaviorT<ImU32, ImS32, float>(ImGuiDataType_U32, &v32, v_speed, p_min ? *(const ImU16*)p_min : IM_U16_MIN, p_max ? *(const ImU16*)p_max : IM_U16_MAX, format, flags); if (r) *(ImU16*)p_v = (ImU16)v32; return r; }
    case ImGuiDataType_S32:    return DragBehaviorT<ImS32, ImS32, float >(data_type, (ImS32*)p_v,  v_speed, p_min ? *(const ImS32* )p_min : IM_S32_MIN, p_max ? *(const ImS32* )p_max : IM_S32_MAX, format, flags);
    case ImGuiDataType_U32:    return DragBehaviorT<ImU32, ImS32, float >(data_type, (ImU32*)p_v,  v_speed, p_min ? *(const ImU32* )p_min : IM_U32_MIN, p_max ? *(const ImU32* )p_max : IM_U32_MAX, format, flags);
    case ImGuiDataType_S64:    return DragBehaviorT<ImS64, ImS64, double>(data_type, (ImS64*)p_v,  v_speed, p_min ? *(const ImS64* )p_min : IM_S64_MIN, p_max ? *(const ImS64* )p_max : IM_S64_MAX, format, flags);
    case ImGuiDataType_U64:    return DragBehaviorT<ImU64, ImS64, double>(data_type, (ImU64*)p_v,  v_speed, p_min ? *(const ImU64* )p_min : IM_U64_MIN, p_max ? *(const ImU64* )p_max : IM_U64_MAX, format, flags);
    case ImGuiDataType_Float:  return DragBehaviorT<float, float, float >(data_type, (float*)p_v,  v_speed, p_min ? *(const float* )p_min : -FLT_MAX,   p_max ? *(const float* )p_max : FLT_MAX,    format, flags);
    case ImGuiDataType_Double: return DragBehaviorT<double,double,double>(data_type, (double*)p_v, v_speed, p_min ? *(const double*)p_min : -DBL_MAX,   p_max ? *(const double*)p_max : DBL_MAX,    format, flags);
    case ImGuiDataType_COUNT:  break;
    }
    IM_ASSERT(0);
    return false;
}

// Note: p_data, p_min and p_max are _pointers_ to a memory address holding the data. For a Drag widget, p_min and p_max are optional.
// Read code of e.g. DragFloat(), DragInt() etc. or examples in 'Demo->Widgets->Data Types' to understand how to use this function directly.
bool ImGui::DragScalar(const char* label, ImGuiDataType data_type, void* p_data, float v_speed, const void* p_min, const void* p_max, const char* format, ImGuiSliderFlags flags)
{
    ImGuiWindow* window = GetCurrentWindow();
    if (window->SkipItems)
        return false;

    ImGuiContext& g = *GImGui;
    const ImGuiStyle& style = g.Style;
    const ImGuiID id = window->GetID(label);
    const float w = CalcItemWidth();

    const ImVec2 label_size = CalcTextSize(label, NULL, true);
    const ImRect frame_bb(window->DC.CursorPos, window->DC.CursorPos + ImVec2(w, label_size.y + style.FramePadding.y * 2.0f));
    const ImRect total_bb(frame_bb.Min, frame_bb.Max + ImVec2(label_size.x > 0.0f ? style.ItemInnerSpacing.x + label_size.x : 0.0f, 0.0f));

    const bool temp_input_allowed = (flags & ImGuiSliderFlags_NoInput) == 0;
    ItemSize(total_bb, style.FramePadding.y);
    if (!ItemAdd(total_bb, id, &frame_bb, temp_input_allowed ? ImGuiItemFlags_Inputable : 0))
        return false;

    // Default format string when passing NULL
    if (format == NULL)
        format = DataTypeGetInfo(data_type)->PrintFmt;
    else if (data_type == ImGuiDataType_S32 && strcmp(format, "%d") != 0) // (FIXME-LEGACY: Patch old "%.0f" format string to use "%d", read function more details.)
        format = PatchFormatStringFloatToInt(format);

    // Tabbing or CTRL-clicking on Drag turns it into an InputText
    const bool hovered = ItemHoverable(frame_bb, id);
    bool temp_input_is_active = temp_input_allowed && TempInputIsActive(id);
    if (!temp_input_is_active)
    {
        const bool input_requested_by_tabbing = temp_input_allowed && (g.LastItemData.StatusFlags & ImGuiItemStatusFlags_FocusedByTabbing) != 0;
        const bool clicked = (hovered && g.IO.MouseClicked[0]);
        const bool double_clicked = (hovered && g.IO.MouseClickedCount[0] == 2);
        if (input_requested_by_tabbing || clicked || double_clicked || g.NavActivateId == id || g.NavActivateInputId == id)
        {
            SetActiveID(id, window);
            SetFocusID(id, window);
            FocusWindow(window);
            g.ActiveIdUsingNavDirMask = (1 << ImGuiDir_Left) | (1 << ImGuiDir_Right);
            if (temp_input_allowed)
                if (input_requested_by_tabbing || (clicked && g.IO.KeyCtrl) || double_clicked || g.NavActivateInputId == id)
                    temp_input_is_active = true;
        }

        // Experimental: simple click (without moving) turns Drag into an InputText
        if (g.IO.ConfigDragClickToInputText && temp_input_allowed && !temp_input_is_active)
            if (g.ActiveId == id && hovered && g.IO.MouseReleased[0] && !IsMouseDragPastThreshold(0, g.IO.MouseDragThreshold * DRAG_MOUSE_THRESHOLD_FACTOR))
            {
                g.NavActivateId = g.NavActivateInputId = id;
                g.NavActivateFlags = ImGuiActivateFlags_PreferInput;
                temp_input_is_active = true;
            }
    }

    if (temp_input_is_active)
    {
        // Only clamp CTRL+Click input when ImGuiSliderFlags_AlwaysClamp is set
        const bool is_clamp_input = (flags & ImGuiSliderFlags_AlwaysClamp) != 0 && (p_min == NULL || p_max == NULL || DataTypeCompare(data_type, p_min, p_max) < 0);
        return TempInputScalar(frame_bb, id, label, data_type, p_data, format, is_clamp_input ? p_min : NULL, is_clamp_input ? p_max : NULL);
    }

    // Draw frame
    const ImU32 frame_col = GetColorU32(g.ActiveId == id ? ImGuiCol_FrameBgActive : hovered ? ImGuiCol_FrameBgHovered : ImGuiCol_FrameBg);
    RenderNavHighlight(frame_bb, id);
    RenderFrame(frame_bb.Min, frame_bb.Max, frame_col, true, style.FrameRounding);

    // Drag behavior
    const bool value_changed = DragBehavior(id, data_type, p_data, v_speed, p_min, p_max, format, flags);
    if (value_changed)
        MarkItemEdited(id);

    // Display value using user-provided display format so user can add prefix/suffix/decorations to the value.
    char value_buf[64];
    const char* value_buf_end = value_buf + DataTypeFormatString(value_buf, IM_ARRAYSIZE(value_buf), data_type, p_data, format);
    if (g.LogEnabled)
        LogSetNextTextDecoration("{", "}");
    RenderTextClipped(frame_bb.Min, frame_bb.Max, value_buf, value_buf_end, NULL, ImVec2(0.5f, 0.5f));

    if (label_size.x > 0.0f)
        RenderText(ImVec2(frame_bb.Max.x + style.ItemInnerSpacing.x, frame_bb.Min.y + style.FramePadding.y), label);

    IMGUI_TEST_ENGINE_ITEM_INFO(id, label, g.LastItemData.StatusFlags);
    return value_changed;
}

bool ImGui::DragScalarN(const char* label, ImGuiDataType data_type, void* p_data, int components, float v_speed, const void* p_min, const void* p_max, const char* format, ImGuiSliderFlags flags)
{
    ImGuiWindow* window = GetCurrentWindow();
    if (window->SkipItems)
        return false;

    ImGuiContext& g = *GImGui;
    bool value_changed = false;
    BeginGroup();
    PushID(label);
    PushMultiItemsWidths(components, CalcItemWidth());
    size_t type_size = GDataTypeInfo[data_type].Size;
    for (int i = 0; i < components; i++)
    {
        PushID(i);
        if (i > 0)
            SameLine(0, g.Style.ItemInnerSpacing.x);
        value_changed |= DragScalar("", data_type, p_data, v_speed, p_min, p_max, format, flags);
        PopID();
        PopItemWidth();
        p_data = (void*)((char*)p_data + type_size);
    }
    PopID();

    const char* label_end = FindRenderedTextEnd(label);
    if (label != label_end)
    {
        SameLine(0, g.Style.ItemInnerSpacing.x);
        TextEx(label, label_end);
    }

    EndGroup();
    return value_changed;
}

bool ImGui::DragFloat(const char* label, float* v, float v_speed, float v_min, float v_max, const char* format, ImGuiSliderFlags flags)
{
    return DragScalar(label, ImGuiDataType_Float, v, v_speed, &v_min, &v_max, format, flags);
}

bool ImGui::DragFloat2(const char* label, float v[2], float v_speed, float v_min, float v_max, const char* format, ImGuiSliderFlags flags)
{
    return DragScalarN(label, ImGuiDataType_Float, v, 2, v_speed, &v_min, &v_max, format, flags);
}

bool ImGui::DragFloat3(const char* label, float v[3], float v_speed, float v_min, float v_max, const char* format, ImGuiSliderFlags flags)
{
    return DragScalarN(label, ImGuiDataType_Float, v, 3, v_speed, &v_min, &v_max, format, flags);
}

bool ImGui::DragFloat4(const char* label, float v[4], float v_speed, float v_min, float v_max, const char* format, ImGuiSliderFlags flags)
{
    return DragScalarN(label, ImGuiDataType_Float, v, 4, v_speed, &v_min, &v_max, format, flags);
}

// NB: You likely want to specify the ImGuiSliderFlags_AlwaysClamp when using this.
bool ImGui::DragFloatRange2(const char* label, float* v_current_min, float* v_current_max, float v_speed, float v_min, float v_max, const char* format, const char* format_max, ImGuiSliderFlags flags)
{
    ImGuiWindow* window = GetCurrentWindow();
    if (window->SkipItems)
        return false;

    ImGuiContext& g = *GImGui;
    PushID(label);
    BeginGroup();
    PushMultiItemsWidths(2, CalcItemWidth());

    float min_min = (v_min >= v_max) ? -FLT_MAX : v_min;
    float min_max = (v_min >= v_max) ? *v_current_max : ImMin(v_max, *v_current_max);
    ImGuiSliderFlags min_flags = flags | ((min_min == min_max) ? ImGuiSliderFlags_ReadOnly : 0);
    bool value_changed = DragScalar("##min", ImGuiDataType_Float, v_current_min, v_speed, &min_min, &min_max, format, min_flags);
    PopItemWidth();
    SameLine(0, g.Style.ItemInnerSpacing.x);

    float max_min = (v_min >= v_max) ? *v_current_min : ImMax(v_min, *v_current_min);
    float max_max = (v_min >= v_max) ? FLT_MAX : v_max;
    ImGuiSliderFlags max_flags = flags | ((max_min == max_max) ? ImGuiSliderFlags_ReadOnly : 0);
    value_changed |= DragScalar("##max", ImGuiDataType_Float, v_current_max, v_speed, &max_min, &max_max, format_max ? format_max : format, max_flags);
    PopItemWidth();
    SameLine(0, g.Style.ItemInnerSpacing.x);

    TextEx(label, FindRenderedTextEnd(label));
    EndGroup();
    PopID();

    return value_changed;
}

// NB: v_speed is float to allow adjusting the drag speed with more precision
bool ImGui::DragInt(const char* label, int* v, float v_speed, int v_min, int v_max, const char* format, ImGuiSliderFlags flags)
{
    return DragScalar(label, ImGuiDataType_S32, v, v_speed, &v_min, &v_max, format, flags);
}

bool ImGui::DragInt2(const char* label, int v[2], float v_speed, int v_min, int v_max, const char* format, ImGuiSliderFlags flags)
{
    return DragScalarN(label, ImGuiDataType_S32, v, 2, v_speed, &v_min, &v_max, format, flags);
}

bool ImGui::DragInt3(const char* label, int v[3], float v_speed, int v_min, int v_max, const char* format, ImGuiSliderFlags flags)
{
    return DragScalarN(label, ImGuiDataType_S32, v, 3, v_speed, &v_min, &v_max, format, flags);
}

bool ImGui::DragInt4(const char* label, int v[4], float v_speed, int v_min, int v_max, const char* format, ImGuiSliderFlags flags)
{
    return DragScalarN(label, ImGuiDataType_S32, v, 4, v_speed, &v_min, &v_max, format, flags);
}

// NB: You likely want to specify the ImGuiSliderFlags_AlwaysClamp when using this.
bool ImGui::DragIntRange2(const char* label, int* v_current_min, int* v_current_max, float v_speed, int v_min, int v_max, const char* format, const char* format_max, ImGuiSliderFlags flags)
{
    ImGuiWindow* window = GetCurrentWindow();
    if (window->SkipItems)
        return false;

    ImGuiContext& g = *GImGui;
    PushID(label);
    BeginGroup();
    PushMultiItemsWidths(2, CalcItemWidth());

    int min_min = (v_min >= v_max) ? INT_MIN : v_min;
    int min_max = (v_min >= v_max) ? *v_current_max : ImMin(v_max, *v_current_max);
    ImGuiSliderFlags min_flags = flags | ((min_min == min_max) ? ImGuiSliderFlags_ReadOnly : 0);
    bool value_changed = DragInt("##min", v_current_min, v_speed, min_min, min_max, format, min_flags);
    PopItemWidth();
    SameLine(0, g.Style.ItemInnerSpacing.x);

    int max_min = (v_min >= v_max) ? *v_current_min : ImMax(v_min, *v_current_min);
    int max_max = (v_min >= v_max) ? INT_MAX : v_max;
    ImGuiSliderFlags max_flags = flags | ((max_min == max_max) ? ImGuiSliderFlags_ReadOnly : 0);
    value_changed |= DragInt("##max", v_current_max, v_speed, max_min, max_max, format_max ? format_max : format, max_flags);
    PopItemWidth();
    SameLine(0, g.Style.ItemInnerSpacing.x);

    TextEx(label, FindRenderedTextEnd(label));
    EndGroup();
    PopID();

    return value_changed;
}

#ifndef IMGUI_DISABLE_OBSOLETE_FUNCTIONS

// Obsolete versions with power parameter. See https://github.com/ocornut/imgui/issues/3361 for details.
bool ImGui::DragScalar(const char* label, ImGuiDataType data_type, void* p_data, float v_speed, const void* p_min, const void* p_max, const char* format, float power)
{
    ImGuiSliderFlags drag_flags = ImGuiSliderFlags_None;
    if (power != 1.0f)
    {
        IM_ASSERT(power == 1.0f && "Call function with ImGuiSliderFlags_Logarithmic flags instead of using the old 'float power' function!");
        IM_ASSERT(p_min != NULL && p_max != NULL);  // When using a power curve the drag needs to have known bounds
        drag_flags |= ImGuiSliderFlags_Logarithmic;   // Fallback for non-asserting paths
    }
    return DragScalar(label, data_type, p_data, v_speed, p_min, p_max, format, drag_flags);
}

bool ImGui::DragScalarN(const char* label, ImGuiDataType data_type, void* p_data, int components, float v_speed, const void* p_min, const void* p_max, const char* format, float power)
{
    ImGuiSliderFlags drag_flags = ImGuiSliderFlags_None;
    if (power != 1.0f)
    {
        IM_ASSERT(power == 1.0f && "Call function with ImGuiSliderFlags_Logarithmic flags instead of using the old 'float power' function!");
        IM_ASSERT(p_min != NULL && p_max != NULL);  // When using a power curve the drag needs to have known bounds
        drag_flags |= ImGuiSliderFlags_Logarithmic;   // Fallback for non-asserting paths
    }
    return DragScalarN(label, data_type, p_data, components, v_speed, p_min, p_max, format, drag_flags);
}

#endif // IMGUI_DISABLE_OBSOLETE_FUNCTIONS

//-------------------------------------------------------------------------
// [SECTION] Widgets: SliderScalar, SliderFloat, SliderInt, etc.
//-------------------------------------------------------------------------
// - ScaleRatioFromValueT<> [Internal]
// - ScaleValueFromRatioT<> [Internal]
// - SliderBehaviorT<>() [Internal]
// - SliderBehavior() [Internal]
// - SliderScalar()
// - SliderScalarN()
// - SliderFloat()
// - SliderFloat2()
// - SliderFloat3()
// - SliderFloat4()
// - SliderAngle()
// - SliderInt()
// - SliderInt2()
// - SliderInt3()
// - SliderInt4()
// - VSliderScalar()
// - VSliderFloat()
// - VSliderInt()
//-------------------------------------------------------------------------

// Convert a value v in the output space of a slider into a parametric position on the slider itself (the logical opposite of ScaleValueFromRatioT)
template<typename TYPE, typename SIGNEDTYPE, typename FLOATTYPE>
float ImGui::ScaleRatioFromValueT(ImGuiDataType data_type, TYPE v, TYPE v_min, TYPE v_max, bool is_logarithmic, float logarithmic_zero_epsilon, float zero_deadzone_halfsize)
{
    if (v_min == v_max)
        return 0.0f;
    IM_UNUSED(data_type);

    const TYPE v_clamped = (v_min < v_max) ? ImClamp(v, v_min, v_max) : ImClamp(v, v_max, v_min);
    if (is_logarithmic)
    {
        bool flipped = v_max < v_min;

        if (flipped) // Handle the case where the range is backwards
            ImSwap(v_min, v_max);

        // Fudge min/max to avoid getting close to log(0)
        FLOATTYPE v_min_fudged = (ImAbs((FLOATTYPE)v_min) < logarithmic_zero_epsilon) ? ((v_min < 0.0f) ? -logarithmic_zero_epsilon : logarithmic_zero_epsilon) : (FLOATTYPE)v_min;
        FLOATTYPE v_max_fudged = (ImAbs((FLOATTYPE)v_max) < logarithmic_zero_epsilon) ? ((v_max < 0.0f) ? -logarithmic_zero_epsilon : logarithmic_zero_epsilon) : (FLOATTYPE)v_max;

        // Awkward special cases - we need ranges of the form (-100 .. 0) to convert to (-100 .. -epsilon), not (-100 .. epsilon)
        if ((v_min == 0.0f) && (v_max < 0.0f))
            v_min_fudged = -logarithmic_zero_epsilon;
        else if ((v_max == 0.0f) && (v_min < 0.0f))
            v_max_fudged = -logarithmic_zero_epsilon;

        float result;

        if (v_clamped <= v_min_fudged)
            result = 0.0f; // Workaround for values that are in-range but below our fudge
        else if (v_clamped >= v_max_fudged)
            result = 1.0f; // Workaround for values that are in-range but above our fudge
        else if ((v_min * v_max) < 0.0f) // Range crosses zero, so split into two portions
        {
            float zero_point_center = (-(float)v_min) / ((float)v_max - (float)v_min); // The zero point in parametric space.  There's an argument we should take the logarithmic nature into account when calculating this, but for now this should do (and the most common case of a symmetrical range works fine)
            float zero_point_snap_L = zero_point_center - zero_deadzone_halfsize;
            float zero_point_snap_R = zero_point_center + zero_deadzone_halfsize;
            if (v == 0.0f)
                result = zero_point_center; // Special case for exactly zero
            else if (v < 0.0f)
                result = (1.0f - (float)(ImLog(-(FLOATTYPE)v_clamped / logarithmic_zero_epsilon) / ImLog(-v_min_fudged / logarithmic_zero_epsilon))) * zero_point_snap_L;
            else
                result = zero_point_snap_R + ((float)(ImLog((FLOATTYPE)v_clamped / logarithmic_zero_epsilon) / ImLog(v_max_fudged / logarithmic_zero_epsilon)) * (1.0f - zero_point_snap_R));
        }
        else if ((v_min < 0.0f) || (v_max < 0.0f)) // Entirely negative slider
            result = 1.0f - (float)(ImLog(-(FLOATTYPE)v_clamped / -v_max_fudged) / ImLog(-v_min_fudged / -v_max_fudged));
        else
            result = (float)(ImLog((FLOATTYPE)v_clamped / v_min_fudged) / ImLog(v_max_fudged / v_min_fudged));

        return flipped ? (1.0f - result) : result;
    }

    // Linear slider
    return (float)((FLOATTYPE)(SIGNEDTYPE)(v_clamped - v_min) / (FLOATTYPE)(SIGNEDTYPE)(v_max - v_min));
}

// Convert a parametric position on a slider into a value v in the output space (the logical opposite of ScaleRatioFromValueT)
template<typename TYPE, typename SIGNEDTYPE, typename FLOATTYPE>
TYPE ImGui::ScaleValueFromRatioT(ImGuiDataType data_type, float t, TYPE v_min, TYPE v_max, bool is_logarithmic, float logarithmic_zero_epsilon, float zero_deadzone_halfsize)
{
    if (v_min == v_max)
        return v_min;
    const bool is_floating_point = (data_type == ImGuiDataType_Float) || (data_type == ImGuiDataType_Double);

    TYPE result;
    if (is_logarithmic)
    {
        // We special-case the extents because otherwise our fudging can lead to "mathematically correct" but non-intuitive behaviors like a fully-left slider not actually reaching the minimum value
        if (t <= 0.0f)
            result = v_min;
        else if (t >= 1.0f)
            result = v_max;
        else
        {
            bool flipped = v_max < v_min; // Check if range is "backwards"

            // Fudge min/max to avoid getting silly results close to zero
            FLOATTYPE v_min_fudged = (ImAbs((FLOATTYPE)v_min) < logarithmic_zero_epsilon) ? ((v_min < 0.0f) ? -logarithmic_zero_epsilon : logarithmic_zero_epsilon) : (FLOATTYPE)v_min;
            FLOATTYPE v_max_fudged = (ImAbs((FLOATTYPE)v_max) < logarithmic_zero_epsilon) ? ((v_max < 0.0f) ? -logarithmic_zero_epsilon : logarithmic_zero_epsilon) : (FLOATTYPE)v_max;

            if (flipped)
                ImSwap(v_min_fudged, v_max_fudged);

            // Awkward special case - we need ranges of the form (-100 .. 0) to convert to (-100 .. -epsilon), not (-100 .. epsilon)
            if ((v_max == 0.0f) && (v_min < 0.0f))
                v_max_fudged = -logarithmic_zero_epsilon;

            float t_with_flip = flipped ? (1.0f - t) : t; // t, but flipped if necessary to account for us flipping the range

            if ((v_min * v_max) < 0.0f) // Range crosses zero, so we have to do this in two parts
            {
                float zero_point_center = (-(float)ImMin(v_min, v_max)) / ImAbs((float)v_max - (float)v_min); // The zero point in parametric space
                float zero_point_snap_L = zero_point_center - zero_deadzone_halfsize;
                float zero_point_snap_R = zero_point_center + zero_deadzone_halfsize;
                if (t_with_flip >= zero_point_snap_L && t_with_flip <= zero_point_snap_R)
                    result = (TYPE)0.0f; // Special case to make getting exactly zero possible (the epsilon prevents it otherwise)
                else if (t_with_flip < zero_point_center)
                    result = (TYPE)-(logarithmic_zero_epsilon * ImPow(-v_min_fudged / logarithmic_zero_epsilon, (FLOATTYPE)(1.0f - (t_with_flip / zero_point_snap_L))));
                else
                    result = (TYPE)(logarithmic_zero_epsilon * ImPow(v_max_fudged / logarithmic_zero_epsilon, (FLOATTYPE)((t_with_flip - zero_point_snap_R) / (1.0f - zero_point_snap_R))));
            }
            else if ((v_min < 0.0f) || (v_max < 0.0f)) // Entirely negative slider
                result = (TYPE)-(-v_max_fudged * ImPow(-v_min_fudged / -v_max_fudged, (FLOATTYPE)(1.0f - t_with_flip)));
            else
                result = (TYPE)(v_min_fudged * ImPow(v_max_fudged / v_min_fudged, (FLOATTYPE)t_with_flip));
        }
    }
    else
    {
        // Linear slider
        if (is_floating_point)
        {
            result = ImLerp(v_min, v_max, t);
        }
        else
        {
            // - For integer values we want the clicking position to match the grab box so we round above
            //   This code is carefully tuned to work with large values (e.g. high ranges of U64) while preserving this property..
            // - Not doing a *1.0 multiply at the end of a range as it tends to be lossy. While absolute aiming at a large s64/u64
            //   range is going to be imprecise anyway, with this check we at least make the edge values matches expected limits.
            if (t < 1.0)
            {
                FLOATTYPE v_new_off_f = (SIGNEDTYPE)(v_max - v_min) * t;
                result = (TYPE)((SIGNEDTYPE)v_min + (SIGNEDTYPE)(v_new_off_f + (FLOATTYPE)(v_min > v_max ? -0.5 : 0.5)));
            }
            else
            {
                result = v_max;
            }
        }
    }

    return result;
}

// FIXME: Move more of the code into SliderBehavior()
template<typename TYPE, typename SIGNEDTYPE, typename FLOATTYPE>
bool ImGui::SliderBehaviorT(const ImRect& bb, ImGuiID id, ImGuiDataType data_type, TYPE* v, const TYPE v_min, const TYPE v_max, const char* format, ImGuiSliderFlags flags, ImRect* out_grab_bb)
{
    ImGuiContext& g = *GImGui;
    const ImGuiStyle& style = g.Style;

    const ImGuiAxis axis = (flags & ImGuiSliderFlags_Vertical) ? ImGuiAxis_Y : ImGuiAxis_X;
    const bool is_logarithmic = (flags & ImGuiSliderFlags_Logarithmic) != 0;
    const bool is_floating_point = (data_type == ImGuiDataType_Float) || (data_type == ImGuiDataType_Double);

    const float grab_padding = 2.0f;
    const float slider_sz = (bb.Max[axis] - bb.Min[axis]) - grab_padding * 2.0f;
    float grab_sz = style.GrabMinSize;
    SIGNEDTYPE v_range = (v_min < v_max ? v_max - v_min : v_min - v_max);
    if (!is_floating_point && v_range >= 0)                                             // v_range < 0 may happen on integer overflows
        grab_sz = ImMax((float)(slider_sz / (v_range + 1)), style.GrabMinSize);  // For integer sliders: if possible have the grab size represent 1 unit
    grab_sz = ImMin(grab_sz, slider_sz);
    const float slider_usable_sz = slider_sz - grab_sz;
    const float slider_usable_pos_min = bb.Min[axis] + grab_padding + grab_sz * 0.5f;
    const float slider_usable_pos_max = bb.Max[axis] - grab_padding - grab_sz * 0.5f;

    float logarithmic_zero_epsilon = 0.0f; // Only valid when is_logarithmic is true
    float zero_deadzone_halfsize = 0.0f; // Only valid when is_logarithmic is true
    if (is_logarithmic)
    {
        // When using logarithmic sliders, we need to clamp to avoid hitting zero, but our choice of clamp value greatly affects slider precision. We attempt to use the specified precision to estimate a good lower bound.
        const int decimal_precision = is_floating_point ? ImParseFormatPrecision(format, 3) : 1;
        logarithmic_zero_epsilon = ImPow(0.1f, (float)decimal_precision);
        zero_deadzone_halfsize = (style.LogSliderDeadzone * 0.5f) / ImMax(slider_usable_sz, 1.0f);
    }

    // Process interacting with the slider
    bool value_changed = false;
    if (g.ActiveId == id)
    {
        bool set_new_value = false;
        float clicked_t = 0.0f;
        if (g.ActiveIdSource == ImGuiInputSource_Mouse)
        {
            if (!g.IO.MouseDown[0])
            {
                ClearActiveID();
            }
            else
            {
                const float mouse_abs_pos = g.IO.MousePos[axis];
                clicked_t = (slider_usable_sz > 0.0f) ? ImClamp((mouse_abs_pos - slider_usable_pos_min) / slider_usable_sz, 0.0f, 1.0f) : 0.0f;
                if (axis == ImGuiAxis_Y)
                    clicked_t = 1.0f - clicked_t;
                set_new_value = true;
            }
        }
        else if (g.ActiveIdSource == ImGuiInputSource_Nav)
        {
            if (g.ActiveIdIsJustActivated)
            {
                g.SliderCurrentAccum = 0.0f; // Reset any stored nav delta upon activation
                g.SliderCurrentAccumDirty = false;
            }

            const ImVec2 input_delta2 = GetNavInputAmount2d(ImGuiNavDirSourceFlags_Keyboard | ImGuiNavDirSourceFlags_PadDPad, ImGuiInputReadMode_RepeatFast, 0.0f, 0.0f);
            float input_delta = (axis == ImGuiAxis_X) ? input_delta2.x : -input_delta2.y;
            if (input_delta != 0.0f)
            {
                const int decimal_precision = is_floating_point ? ImParseFormatPrecision(format, 3) : 0;
                if (decimal_precision > 0)
                {
                    input_delta /= 100.0f;    // Gamepad/keyboard tweak speeds in % of slider bounds
                    if (IsNavInputDown(ImGuiNavInput_TweakSlow))
                        input_delta /= 10.0f;
                }
                else
                {
                    if ((v_range >= -100.0f && v_range <= 100.0f) || IsNavInputDown(ImGuiNavInput_TweakSlow))
                        input_delta = ((input_delta < 0.0f) ? -1.0f : +1.0f) / (float)v_range; // Gamepad/keyboard tweak speeds in integer steps
                    else
                        input_delta /= 100.0f;
                }
                if (IsNavInputDown(ImGuiNavInput_TweakFast))
                    input_delta *= 10.0f;

                g.SliderCurrentAccum += input_delta;
                g.SliderCurrentAccumDirty = true;
            }

            float delta = g.SliderCurrentAccum;
            if (g.NavActivatePressedId == id && !g.ActiveIdIsJustActivated)
            {
                ClearActiveID();
            }
            else if (g.SliderCurrentAccumDirty)
            {
                clicked_t = ScaleRatioFromValueT<TYPE, SIGNEDTYPE, FLOATTYPE>(data_type, *v, v_min, v_max, is_logarithmic, logarithmic_zero_epsilon, zero_deadzone_halfsize);

                if ((clicked_t >= 1.0f && delta > 0.0f) || (clicked_t <= 0.0f && delta < 0.0f)) // This is to avoid applying the saturation when already past the limits
                {
                    set_new_value = false;
                    g.SliderCurrentAccum = 0.0f; // If pushing up against the limits, don't continue to accumulate
                }
                else
                {
                    set_new_value = true;
                    float old_clicked_t = clicked_t;
                    clicked_t = ImSaturate(clicked_t + delta);

                    // Calculate what our "new" clicked_t will be, and thus how far we actually moved the slider, and subtract this from the accumulator
                    TYPE v_new = ScaleValueFromRatioT<TYPE, SIGNEDTYPE, FLOATTYPE>(data_type, clicked_t, v_min, v_max, is_logarithmic, logarithmic_zero_epsilon, zero_deadzone_halfsize);
                    if (!(flags & ImGuiSliderFlags_NoRoundToFormat))
                        v_new = RoundScalarWithFormatT<TYPE, SIGNEDTYPE>(format, data_type, v_new);
                    float new_clicked_t = ScaleRatioFromValueT<TYPE, SIGNEDTYPE, FLOATTYPE>(data_type, v_new, v_min, v_max, is_logarithmic, logarithmic_zero_epsilon, zero_deadzone_halfsize);

                    if (delta > 0)
                        g.SliderCurrentAccum -= ImMin(new_clicked_t - old_clicked_t, delta);
                    else
                        g.SliderCurrentAccum -= ImMax(new_clicked_t - old_clicked_t, delta);
                }

                g.SliderCurrentAccumDirty = false;
            }
        }

        if (set_new_value)
        {
            TYPE v_new = ScaleValueFromRatioT<TYPE, SIGNEDTYPE, FLOATTYPE>(data_type, clicked_t, v_min, v_max, is_logarithmic, logarithmic_zero_epsilon, zero_deadzone_halfsize);

            // Round to user desired precision based on format string
            if (!(flags & ImGuiSliderFlags_NoRoundToFormat))
                v_new = RoundScalarWithFormatT<TYPE, SIGNEDTYPE>(format, data_type, v_new);

            // Apply result
            if (*v != v_new)
            {
                *v = v_new;
                value_changed = true;
            }
        }
    }

    if (slider_sz < 1.0f)
    {
        *out_grab_bb = ImRect(bb.Min, bb.Min);
    }
    else
    {
        // Output grab position so it can be displayed by the caller
        float grab_t = ScaleRatioFromValueT<TYPE, SIGNEDTYPE, FLOATTYPE>(data_type, *v, v_min, v_max, is_logarithmic, logarithmic_zero_epsilon, zero_deadzone_halfsize);
        if (axis == ImGuiAxis_Y)
            grab_t = 1.0f - grab_t;
        const float grab_pos = ImLerp(slider_usable_pos_min, slider_usable_pos_max, grab_t);
        if (axis == ImGuiAxis_X)
            *out_grab_bb = ImRect(grab_pos - grab_sz * 0.5f, bb.Min.y + grab_padding, grab_pos + grab_sz * 0.5f, bb.Max.y - grab_padding);
        else
            *out_grab_bb = ImRect(bb.Min.x + grab_padding, grab_pos - grab_sz * 0.5f, bb.Max.x - grab_padding, grab_pos + grab_sz * 0.5f);
    }

    return value_changed;
}

// For 32-bit and larger types, slider bounds are limited to half the natural type range.
// So e.g. an integer Slider between INT_MAX-10 and INT_MAX will fail, but an integer Slider between INT_MAX/2-10 and INT_MAX/2 will be ok.
// It would be possible to lift that limitation with some work but it doesn't seem to be worth it for sliders.
bool ImGui::SliderBehavior(const ImRect& bb, ImGuiID id, ImGuiDataType data_type, void* p_v, const void* p_min, const void* p_max, const char* format, ImGuiSliderFlags flags, ImRect* out_grab_bb)
{
    // Read imgui.cpp "API BREAKING CHANGES" section for 1.78 if you hit this assert.
    IM_ASSERT((flags == 1 || (flags & ImGuiSliderFlags_InvalidMask_) == 0) && "Invalid ImGuiSliderFlags flag!  Has the 'float power' argument been mistakenly cast to flags? Call function with ImGuiSliderFlags_Logarithmic flags instead.");

    ImGuiContext& g = *GImGui;
    if ((g.LastItemData.InFlags & ImGuiItemFlags_ReadOnly) || (flags & ImGuiSliderFlags_ReadOnly))
        return false;

    switch (data_type)
    {
    case ImGuiDataType_S8:  { ImS32 v32 = (ImS32)*(ImS8*)p_v;  bool r = SliderBehaviorT<ImS32, ImS32, float>(bb, id, ImGuiDataType_S32, &v32, *(const ImS8*)p_min,  *(const ImS8*)p_max,  format, flags, out_grab_bb); if (r) *(ImS8*)p_v  = (ImS8)v32;  return r; }
    case ImGuiDataType_U8:  { ImU32 v32 = (ImU32)*(ImU8*)p_v;  bool r = SliderBehaviorT<ImU32, ImS32, float>(bb, id, ImGuiDataType_U32, &v32, *(const ImU8*)p_min,  *(const ImU8*)p_max,  format, flags, out_grab_bb); if (r) *(ImU8*)p_v  = (ImU8)v32;  return r; }
    case ImGuiDataType_S16: { ImS32 v32 = (ImS32)*(ImS16*)p_v; bool r = SliderBehaviorT<ImS32, ImS32, float>(bb, id, ImGuiDataType_S32, &v32, *(const ImS16*)p_min, *(const ImS16*)p_max, format, flags, out_grab_bb); if (r) *(ImS16*)p_v = (ImS16)v32; return r; }
    case ImGuiDataType_U16: { ImU32 v32 = (ImU32)*(ImU16*)p_v; bool r = SliderBehaviorT<ImU32, ImS32, float>(bb, id, ImGuiDataType_U32, &v32, *(const ImU16*)p_min, *(const ImU16*)p_max, format, flags, out_grab_bb); if (r) *(ImU16*)p_v = (ImU16)v32; return r; }
    case ImGuiDataType_S32:
        IM_ASSERT(*(const ImS32*)p_min >= IM_S32_MIN / 2 && *(const ImS32*)p_max <= IM_S32_MAX / 2);
        return SliderBehaviorT<ImS32, ImS32, float >(bb, id, data_type, (ImS32*)p_v,  *(const ImS32*)p_min,  *(const ImS32*)p_max,  format, flags, out_grab_bb);
    case ImGuiDataType_U32:
        IM_ASSERT(*(const ImU32*)p_max <= IM_U32_MAX / 2);
        return SliderBehaviorT<ImU32, ImS32, float >(bb, id, data_type, (ImU32*)p_v,  *(const ImU32*)p_min,  *(const ImU32*)p_max,  format, flags, out_grab_bb);
    case ImGuiDataType_S64:
        IM_ASSERT(*(const ImS64*)p_min >= IM_S64_MIN / 2 && *(const ImS64*)p_max <= IM_S64_MAX / 2);
        return SliderBehaviorT<ImS64, ImS64, double>(bb, id, data_type, (ImS64*)p_v,  *(const ImS64*)p_min,  *(const ImS64*)p_max,  format, flags, out_grab_bb);
    case ImGuiDataType_U64:
        IM_ASSERT(*(const ImU64*)p_max <= IM_U64_MAX / 2);
        return SliderBehaviorT<ImU64, ImS64, double>(bb, id, data_type, (ImU64*)p_v,  *(const ImU64*)p_min,  *(const ImU64*)p_max,  format, flags, out_grab_bb);
    case ImGuiDataType_Float:
        IM_ASSERT(*(const float*)p_min >= -FLT_MAX / 2.0f && *(const float*)p_max <= FLT_MAX / 2.0f);
        return SliderBehaviorT<float, float, float >(bb, id, data_type, (float*)p_v,  *(const float*)p_min,  *(const float*)p_max,  format, flags, out_grab_bb);
    case ImGuiDataType_Double:
        IM_ASSERT(*(const double*)p_min >= -DBL_MAX / 2.0f && *(const double*)p_max <= DBL_MAX / 2.0f);
        return SliderBehaviorT<double, double, double>(bb, id, data_type, (double*)p_v, *(const double*)p_min, *(const double*)p_max, format, flags, out_grab_bb);
    case ImGuiDataType_COUNT: break;
    }
    IM_ASSERT(0);
    return false;
}

// Note: p_data, p_min and p_max are _pointers_ to a memory address holding the data. For a slider, they are all required.
// Read code of e.g. SliderFloat(), SliderInt() etc. or examples in 'Demo->Widgets->Data Types' to understand how to use this function directly.
bool ImGui::SliderScalar(const char* label, ImGuiDataType data_type, void* p_data, const void* p_min, const void* p_max, const char* format, ImGuiSliderFlags flags)
{
    ImGuiWindow* window = GetCurrentWindow();
    if (window->SkipItems)
        return false;

    ImGuiContext& g = *GImGui;
    const ImGuiStyle& style = g.Style;
    const ImGuiID id = window->GetID(label);
    const float w = CalcItemWidth();

    const ImVec2 label_size = CalcTextSize(label, NULL, true);
    const ImRect frame_bb(window->DC.CursorPos, window->DC.CursorPos + ImVec2(w, label_size.y + style.FramePadding.y * 2.0f));
    const ImRect total_bb(frame_bb.Min, frame_bb.Max + ImVec2(label_size.x > 0.0f ? style.ItemInnerSpacing.x + label_size.x : 0.0f, 0.0f));

    const bool temp_input_allowed = (flags & ImGuiSliderFlags_NoInput) == 0;
    ItemSize(total_bb, style.FramePadding.y);
    if (!ItemAdd(total_bb, id, &frame_bb, temp_input_allowed ? ImGuiItemFlags_Inputable : 0))
        return false;

    // Default format string when passing NULL
    if (format == NULL)
        format = DataTypeGetInfo(data_type)->PrintFmt;
    else if (data_type == ImGuiDataType_S32 && strcmp(format, "%d") != 0) // (FIXME-LEGACY: Patch old "%.0f" format string to use "%d", read function more details.)
        format = PatchFormatStringFloatToInt(format);

    // Tabbing or CTRL-clicking on Slider turns it into an input box
    const bool hovered = ItemHoverable(frame_bb, id);
    bool temp_input_is_active = temp_input_allowed && TempInputIsActive(id);
    if (!temp_input_is_active)
    {
        const bool input_requested_by_tabbing = temp_input_allowed && (g.LastItemData.StatusFlags & ImGuiItemStatusFlags_FocusedByTabbing) != 0;
        const bool clicked = (hovered && g.IO.MouseClicked[0]);
        if (input_requested_by_tabbing || clicked || g.NavActivateId == id || g.NavActivateInputId == id)
        {
            SetActiveID(id, window);
            SetFocusID(id, window);
            FocusWindow(window);
            g.ActiveIdUsingNavDirMask |= (1 << ImGuiDir_Left) | (1 << ImGuiDir_Right);
            if (temp_input_allowed && (input_requested_by_tabbing || (clicked && g.IO.KeyCtrl) || g.NavActivateInputId == id))
                temp_input_is_active = true;
        }
    }

    if (temp_input_is_active)
    {
        // Only clamp CTRL+Click input when ImGuiSliderFlags_AlwaysClamp is set
        const bool is_clamp_input = (flags & ImGuiSliderFlags_AlwaysClamp) != 0;
        return TempInputScalar(frame_bb, id, label, data_type, p_data, format, is_clamp_input ? p_min : NULL, is_clamp_input ? p_max : NULL);
    }

    // Draw frame
    const ImU32 frame_col = GetColorU32(g.ActiveId == id ? ImGuiCol_FrameBgActive : hovered ? ImGuiCol_FrameBgHovered : ImGuiCol_FrameBg);
    RenderNavHighlight(frame_bb, id);
    RenderFrame(frame_bb.Min, frame_bb.Max, frame_col, true, g.Style.FrameRounding);

    // Slider behavior
    ImRect grab_bb;
    const bool value_changed = SliderBehavior(frame_bb, id, data_type, p_data, p_min, p_max, format, flags, &grab_bb);
    if (value_changed)
        MarkItemEdited(id);

    // Render grab
    if (grab_bb.Max.x > grab_bb.Min.x)
        window->DrawList->AddRectFilled(grab_bb.Min, grab_bb.Max, GetColorU32(g.ActiveId == id ? ImGuiCol_SliderGrabActive : ImGuiCol_SliderGrab), style.GrabRounding);

    // Display value using user-provided display format so user can add prefix/suffix/decorations to the value.
    char value_buf[64];
    const char* value_buf_end = value_buf + DataTypeFormatString(value_buf, IM_ARRAYSIZE(value_buf), data_type, p_data, format);
    if (g.LogEnabled)
        LogSetNextTextDecoration("{", "}");
    RenderTextClipped(frame_bb.Min, frame_bb.Max, value_buf, value_buf_end, NULL, ImVec2(0.5f, 0.5f));

    if (label_size.x > 0.0f)
        RenderText(ImVec2(frame_bb.Max.x + style.ItemInnerSpacing.x, frame_bb.Min.y + style.FramePadding.y), label);

    IMGUI_TEST_ENGINE_ITEM_INFO(id, label, g.LastItemData.StatusFlags);
    return value_changed;
}

// Add multiple sliders on 1 line for compact edition of multiple components
bool ImGui::SliderScalarN(const char* label, ImGuiDataType data_type, void* v, int components, const void* v_min, const void* v_max, const char* format, ImGuiSliderFlags flags)
{
    ImGuiWindow* window = GetCurrentWindow();
    if (window->SkipItems)
        return false;

    ImGuiContext& g = *GImGui;
    bool value_changed = false;
    BeginGroup();
    PushID(label);
    PushMultiItemsWidths(components, CalcItemWidth());
    size_t type_size = GDataTypeInfo[data_type].Size;
    for (int i = 0; i < components; i++)
    {
        PushID(i);
        if (i > 0)
            SameLine(0, g.Style.ItemInnerSpacing.x);
        value_changed |= SliderScalar("", data_type, v, v_min, v_max, format, flags);
        PopID();
        PopItemWidth();
        v = (void*)((char*)v + type_size);
    }
    PopID();

    const char* label_end = FindRenderedTextEnd(label);
    if (label != label_end)
    {
        SameLine(0, g.Style.ItemInnerSpacing.x);
        TextEx(label, label_end);
    }

    EndGroup();
    return value_changed;
}

bool ImGui::SliderFloat(const char* label, float* v, float v_min, float v_max, const char* format, ImGuiSliderFlags flags)
{
    return SliderScalar(label, ImGuiDataType_Float, v, &v_min, &v_max, format, flags);
}

bool ImGui::SliderFloat2(const char* label, float v[2], float v_min, float v_max, const char* format, ImGuiSliderFlags flags)
{
    return SliderScalarN(label, ImGuiDataType_Float, v, 2, &v_min, &v_max, format, flags);
}

bool ImGui::SliderFloat3(const char* label, float v[3], float v_min, float v_max, const char* format, ImGuiSliderFlags flags)
{
    return SliderScalarN(label, ImGuiDataType_Float, v, 3, &v_min, &v_max, format, flags);
}

bool ImGui::SliderFloat4(const char* label, float v[4], float v_min, float v_max, const char* format, ImGuiSliderFlags flags)
{
    return SliderScalarN(label, ImGuiDataType_Float, v, 4, &v_min, &v_max, format, flags);
}

bool ImGui::SliderAngle(const char* label, float* v_rad, float v_degrees_min, float v_degrees_max, const char* format, ImGuiSliderFlags flags)
{
    if (format == NULL)
        format = "%.0f deg";
    float v_deg = (*v_rad) * 360.0f / (2 * IM_PI);
    bool value_changed = SliderFloat(label, &v_deg, v_degrees_min, v_degrees_max, format, flags);
    *v_rad = v_deg * (2 * IM_PI) / 360.0f;
    return value_changed;
}

bool ImGui::SliderInt(const char* label, int* v, int v_min, int v_max, const char* format, ImGuiSliderFlags flags)
{
    return SliderScalar(label, ImGuiDataType_S32, v, &v_min, &v_max, format, flags);
}

bool ImGui::SliderInt2(const char* label, int v[2], int v_min, int v_max, const char* format, ImGuiSliderFlags flags)
{
    return SliderScalarN(label, ImGuiDataType_S32, v, 2, &v_min, &v_max, format, flags);
}

bool ImGui::SliderInt3(const char* label, int v[3], int v_min, int v_max, const char* format, ImGuiSliderFlags flags)
{
    return SliderScalarN(label, ImGuiDataType_S32, v, 3, &v_min, &v_max, format, flags);
}

bool ImGui::SliderInt4(const char* label, int v[4], int v_min, int v_max, const char* format, ImGuiSliderFlags flags)
{
    return SliderScalarN(label, ImGuiDataType_S32, v, 4, &v_min, &v_max, format, flags);
}

bool ImGui::VSliderScalar(const char* label, const ImVec2& size, ImGuiDataType data_type, void* p_data, const void* p_min, const void* p_max, const char* format, ImGuiSliderFlags flags)
{
    ImGuiWindow* window = GetCurrentWindow();
    if (window->SkipItems)
        return false;

    ImGuiContext& g = *GImGui;
    const ImGuiStyle& style = g.Style;
    const ImGuiID id = window->GetID(label);

    const ImVec2 label_size = CalcTextSize(label, NULL, true);
    const ImRect frame_bb(window->DC.CursorPos, window->DC.CursorPos + size);
    const ImRect bb(frame_bb.Min, frame_bb.Max + ImVec2(label_size.x > 0.0f ? style.ItemInnerSpacing.x + label_size.x : 0.0f, 0.0f));

    ItemSize(bb, style.FramePadding.y);
    if (!ItemAdd(frame_bb, id))
        return false;

    // Default format string when passing NULL
    if (format == NULL)
        format = DataTypeGetInfo(data_type)->PrintFmt;
    else if (data_type == ImGuiDataType_S32 && strcmp(format, "%d") != 0) // (FIXME-LEGACY: Patch old "%.0f" format string to use "%d", read function more details.)
        format = PatchFormatStringFloatToInt(format);

    const bool hovered = ItemHoverable(frame_bb, id);
    if ((hovered && g.IO.MouseClicked[0]) || g.NavActivateId == id || g.NavActivateInputId == id)
    {
        SetActiveID(id, window);
        SetFocusID(id, window);
        FocusWindow(window);
        g.ActiveIdUsingNavDirMask |= (1 << ImGuiDir_Up) | (1 << ImGuiDir_Down);
    }

    // Draw frame
    const ImU32 frame_col = GetColorU32(g.ActiveId == id ? ImGuiCol_FrameBgActive : hovered ? ImGuiCol_FrameBgHovered : ImGuiCol_FrameBg);
    RenderNavHighlight(frame_bb, id);
    RenderFrame(frame_bb.Min, frame_bb.Max, frame_col, true, g.Style.FrameRounding);

    // Slider behavior
    ImRect grab_bb;
    const bool value_changed = SliderBehavior(frame_bb, id, data_type, p_data, p_min, p_max, format, flags | ImGuiSliderFlags_Vertical, &grab_bb);
    if (value_changed)
        MarkItemEdited(id);

    // Render grab
    if (grab_bb.Max.y > grab_bb.Min.y)
        window->DrawList->AddRectFilled(grab_bb.Min, grab_bb.Max, GetColorU32(g.ActiveId == id ? ImGuiCol_SliderGrabActive : ImGuiCol_SliderGrab), style.GrabRounding);

    // Display value using user-provided display format so user can add prefix/suffix/decorations to the value.
    // For the vertical slider we allow centered text to overlap the frame padding
    char value_buf[64];
    const char* value_buf_end = value_buf + DataTypeFormatString(value_buf, IM_ARRAYSIZE(value_buf), data_type, p_data, format);
    RenderTextClipped(ImVec2(frame_bb.Min.x, frame_bb.Min.y + style.FramePadding.y), frame_bb.Max, value_buf, value_buf_end, NULL, ImVec2(0.5f, 0.0f));
    if (label_size.x > 0.0f)
        RenderText(ImVec2(frame_bb.Max.x + style.ItemInnerSpacing.x, frame_bb.Min.y + style.FramePadding.y), label);

    return value_changed;
}

bool ImGui::VSliderFloat(const char* label, const ImVec2& size, float* v, float v_min, float v_max, const char* format, ImGuiSliderFlags flags)
{
    return VSliderScalar(label, size, ImGuiDataType_Float, v, &v_min, &v_max, format, flags);
}

bool ImGui::VSliderInt(const char* label, const ImVec2& size, int* v, int v_min, int v_max, const char* format, ImGuiSliderFlags flags)
{
    return VSliderScalar(label, size, ImGuiDataType_S32, v, &v_min, &v_max, format, flags);
}

#ifndef IMGUI_DISABLE_OBSOLETE_FUNCTIONS

// Obsolete versions with power parameter. See https://github.com/ocornut/imgui/issues/3361 for details.
bool ImGui::SliderScalar(const char* label, ImGuiDataType data_type, void* p_data, const void* p_min, const void* p_max, const char* format, float power)
{
    ImGuiSliderFlags slider_flags = ImGuiSliderFlags_None;
    if (power != 1.0f)
    {
        IM_ASSERT(power == 1.0f && "Call function with ImGuiSliderFlags_Logarithmic flags instead of using the old 'float power' function!");
        slider_flags |= ImGuiSliderFlags_Logarithmic;   // Fallback for non-asserting paths
    }
    return SliderScalar(label, data_type, p_data, p_min, p_max, format, slider_flags);
}

bool ImGui::SliderScalarN(const char* label, ImGuiDataType data_type, void* v, int components, const void* v_min, const void* v_max, const char* format, float power)
{
    ImGuiSliderFlags slider_flags = ImGuiSliderFlags_None;
    if (power != 1.0f)
    {
        IM_ASSERT(power == 1.0f && "Call function with ImGuiSliderFlags_Logarithmic flags instead of using the old 'float power' function!");
        slider_flags |= ImGuiSliderFlags_Logarithmic;   // Fallback for non-asserting paths
    }
    return SliderScalarN(label, data_type, v, components, v_min, v_max, format, slider_flags);
}

#endif // IMGUI_DISABLE_OBSOLETE_FUNCTIONS

//-------------------------------------------------------------------------
// [SECTION] Widgets: InputScalar, InputFloat, InputInt, etc.
//-------------------------------------------------------------------------
// - ImParseFormatFindStart() [Internal]
// - ImParseFormatFindEnd() [Internal]
// - ImParseFormatTrimDecorations() [Internal]
// - ImParseFormatPrecision() [Internal]
// - TempInputTextScalar() [Internal]
// - InputScalar()
// - InputScalarN()
// - InputFloat()
// - InputFloat2()
// - InputFloat3()
// - InputFloat4()
// - InputInt()
// - InputInt2()
// - InputInt3()
// - InputInt4()
// - InputDouble()
//-------------------------------------------------------------------------

// We don't use strchr() because our strings are usually very short and often start with '%'
const char* ImParseFormatFindStart(const char* fmt)
{
    while (char c = fmt[0])
    {
        if (c == '%' && fmt[1] != '%')
            return fmt;
        else if (c == '%')
            fmt++;
        fmt++;
    }
    return fmt;
}

const char* ImParseFormatFindEnd(const char* fmt)
{
    // Printf/scanf types modifiers: I/L/h/j/l/t/w/z. Other uppercase letters qualify as types aka end of the format.
    if (fmt[0] != '%')
        return fmt;
    const unsigned int ignored_uppercase_mask = (1 << ('I'-'A')) | (1 << ('L'-'A'));
    const unsigned int ignored_lowercase_mask = (1 << ('h'-'a')) | (1 << ('j'-'a')) | (1 << ('l'-'a')) | (1 << ('t'-'a')) | (1 << ('w'-'a')) | (1 << ('z'-'a'));
    for (char c; (c = *fmt) != 0; fmt++)
    {
        if (c >= 'A' && c <= 'Z' && ((1 << (c - 'A')) & ignored_uppercase_mask) == 0)
            return fmt + 1;
        if (c >= 'a' && c <= 'z' && ((1 << (c - 'a')) & ignored_lowercase_mask) == 0)
            return fmt + 1;
    }
    return fmt;
}

// Extract the format out of a format string with leading or trailing decorations
//  fmt = "blah blah"  -> return fmt
//  fmt = "%.3f"       -> return fmt
//  fmt = "hello %.3f" -> return fmt + 6
//  fmt = "%.3f hello" -> return buf written with "%.3f"
const char* ImParseFormatTrimDecorations(const char* fmt, char* buf, size_t buf_size)
{
    const char* fmt_start = ImParseFormatFindStart(fmt);
    if (fmt_start[0] != '%')
        return fmt;
    const char* fmt_end = ImParseFormatFindEnd(fmt_start);
    if (fmt_end[0] == 0) // If we only have leading decoration, we don't need to copy the data.
        return fmt_start;
    ImStrncpy(buf, fmt_start, ImMin((size_t)(fmt_end - fmt_start) + 1, buf_size));
    return buf;
}

// Parse display precision back from the display format string
// FIXME: This is still used by some navigation code path to infer a minimum tweak step, but we should aim to rework widgets so it isn't needed.
int ImParseFormatPrecision(const char* fmt, int default_precision)
{
    fmt = ImParseFormatFindStart(fmt);
    if (fmt[0] != '%')
        return default_precision;
    fmt++;
    while (*fmt >= '0' && *fmt <= '9')
        fmt++;
    int precision = INT_MAX;
    if (*fmt == '.')
    {
        fmt = ImAtoi<int>(fmt + 1, &precision);
        if (precision < 0 || precision > 99)
            precision = default_precision;
    }
    if (*fmt == 'e' || *fmt == 'E') // Maximum precision with scientific notation
        precision = -1;
    if ((*fmt == 'g' || *fmt == 'G') && precision == INT_MAX)
        precision = -1;
    return (precision == INT_MAX) ? default_precision : precision;
}

// Create text input in place of another active widget (e.g. used when doing a CTRL+Click on drag/slider widgets)
// FIXME: Facilitate using this in variety of other situations.
bool ImGui::TempInputText(const ImRect& bb, ImGuiID id, const char* label, char* buf, int buf_size, ImGuiInputTextFlags flags)
{
    // On the first frame, g.TempInputTextId == 0, then on subsequent frames it becomes == id.
    // We clear ActiveID on the first frame to allow the InputText() taking it back.
    ImGuiContext& g = *GImGui;
    const bool init = (g.TempInputId != id);
    if (init)
        ClearActiveID();

    g.CurrentWindow->DC.CursorPos = bb.Min;
    bool value_changed = InputTextEx(label, NULL, buf, buf_size, bb.GetSize(), flags | ImGuiInputTextFlags_MergedItem);
    if (init)
    {
        // First frame we started displaying the InputText widget, we expect it to take the active id.
        IM_ASSERT(g.ActiveId == id);
        g.TempInputId = g.ActiveId;
    }
    return value_changed;
}

// Note that Drag/Slider functions are only forwarding the min/max values clamping values if the ImGuiSliderFlags_AlwaysClamp flag is set!
// This is intended: this way we allow CTRL+Click manual input to set a value out of bounds, for maximum flexibility.
// However this may not be ideal for all uses, as some user code may break on out of bound values.
bool ImGui::TempInputScalar(const ImRect& bb, ImGuiID id, const char* label, ImGuiDataType data_type, void* p_data, const char* format, const void* p_clamp_min, const void* p_clamp_max)
{
    char fmt_buf[32];
    char data_buf[32];
    format = ImParseFormatTrimDecorations(format, fmt_buf, IM_ARRAYSIZE(fmt_buf));
    DataTypeFormatString(data_buf, IM_ARRAYSIZE(data_buf), data_type, p_data, format);
    ImStrTrimBlanks(data_buf);

    ImGuiInputTextFlags flags = ImGuiInputTextFlags_AutoSelectAll | ImGuiInputTextFlags_NoMarkEdited;
    flags |= ((data_type == ImGuiDataType_Float || data_type == ImGuiDataType_Double) ? ImGuiInputTextFlags_CharsScientific : ImGuiInputTextFlags_CharsDecimal);
    bool value_changed = false;
    if (TempInputText(bb, id, label, data_buf, IM_ARRAYSIZE(data_buf), flags))
    {
        // Backup old value
        size_t data_type_size = DataTypeGetInfo(data_type)->Size;
        ImGuiDataTypeTempStorage data_backup;
        memcpy(&data_backup, p_data, data_type_size);

        // Apply new value (or operations) then clamp
        DataTypeApplyFromText(data_buf, data_type, p_data, NULL);
        if (p_clamp_min || p_clamp_max)
        {
            if (p_clamp_min && p_clamp_max && DataTypeCompare(data_type, p_clamp_min, p_clamp_max) > 0)
                ImSwap(p_clamp_min, p_clamp_max);
            DataTypeClamp(data_type, p_data, p_clamp_min, p_clamp_max);
        }

        // Only mark as edited if new value is different
        value_changed = memcmp(&data_backup, p_data, data_type_size) != 0;
        if (value_changed)
            MarkItemEdited(id);
    }
    return value_changed;
}

// Note: p_data, p_step, p_step_fast are _pointers_ to a memory address holding the data. For an Input widget, p_step and p_step_fast are optional.
// Read code of e.g. InputFloat(), InputInt() etc. or examples in 'Demo->Widgets->Data Types' to understand how to use this function directly.
bool ImGui::InputScalar(const char* label, ImGuiDataType data_type, void* p_data, const void* p_step, const void* p_step_fast, const char* format, ImGuiInputTextFlags flags)
{
    ImGuiWindow* window = GetCurrentWindow();
    if (window->SkipItems)
        return false;

    ImGuiContext& g = *GImGui;
    ImGuiStyle& style = g.Style;

    if (format == NULL)
        format = DataTypeGetInfo(data_type)->PrintFmt;

    char buf[64];
    DataTypeFormatString(buf, IM_ARRAYSIZE(buf), data_type, p_data, format);

    bool value_changed = false;
    if ((flags & (ImGuiInputTextFlags_CharsHexadecimal | ImGuiInputTextFlags_CharsScientific)) == 0)
        flags |= ImGuiInputTextFlags_CharsDecimal;
    flags |= ImGuiInputTextFlags_AutoSelectAll;
    flags |= ImGuiInputTextFlags_NoMarkEdited;  // We call MarkItemEdited() ourselves by comparing the actual data rather than the string.

    if (p_step != NULL)
    {
        const float button_size = GetFrameHeight();

        BeginGroup(); // The only purpose of the group here is to allow the caller to query item data e.g. IsItemActive()
        PushID(label);
        SetNextItemWidth(ImMax(1.0f, CalcItemWidth() - (button_size + style.ItemInnerSpacing.x) * 2));
        if (InputText("", buf, IM_ARRAYSIZE(buf), flags)) // PushId(label) + "" gives us the expected ID from outside point of view
            value_changed = DataTypeApplyFromText(buf, data_type, p_data, format);

        // Step buttons
        const ImVec2 backup_frame_padding = style.FramePadding;
        style.FramePadding.x = style.FramePadding.y;
        ImGuiButtonFlags button_flags = ImGuiButtonFlags_Repeat | ImGuiButtonFlags_DontClosePopups;
        if (flags & ImGuiInputTextFlags_ReadOnly)
            BeginDisabled();
        SameLine(0, style.ItemInnerSpacing.x);
        if (ButtonEx("-", ImVec2(button_size, button_size), button_flags))
        {
            DataTypeApplyOp(data_type, '-', p_data, p_data, g.IO.KeyCtrl && p_step_fast ? p_step_fast : p_step);
            value_changed = true;
        }
        SameLine(0, style.ItemInnerSpacing.x);
        if (ButtonEx("+", ImVec2(button_size, button_size), button_flags))
        {
            DataTypeApplyOp(data_type, '+', p_data, p_data, g.IO.KeyCtrl && p_step_fast ? p_step_fast : p_step);
            value_changed = true;
        }
        if (flags & ImGuiInputTextFlags_ReadOnly)
            EndDisabled();

        const char* label_end = FindRenderedTextEnd(label);
        if (label != label_end)
        {
            SameLine(0, style.ItemInnerSpacing.x);
            TextEx(label, label_end);
        }
        style.FramePadding = backup_frame_padding;

        PopID();
        EndGroup();
    }
    else
    {
        if (InputText(label, buf, IM_ARRAYSIZE(buf), flags))
            value_changed = DataTypeApplyFromText(buf, data_type, p_data, format);
    }
    if (value_changed)
        MarkItemEdited(g.LastItemData.ID);

    return value_changed;
}

bool ImGui::InputScalarN(const char* label, ImGuiDataType data_type, void* p_data, int components, const void* p_step, const void* p_step_fast, const char* format, ImGuiInputTextFlags flags)
{
    ImGuiWindow* window = GetCurrentWindow();
    if (window->SkipItems)
        return false;

    ImGuiContext& g = *GImGui;
    bool value_changed = false;
    BeginGroup();
    PushID(label);
    PushMultiItemsWidths(components, CalcItemWidth());
    size_t type_size = GDataTypeInfo[data_type].Size;
    for (int i = 0; i < components; i++)
    {
        PushID(i);
        if (i > 0)
            SameLine(0, g.Style.ItemInnerSpacing.x);
        value_changed |= InputScalar("", data_type, p_data, p_step, p_step_fast, format, flags);
        PopID();
        PopItemWidth();
        p_data = (void*)((char*)p_data + type_size);
    }
    PopID();

    const char* label_end = FindRenderedTextEnd(label);
    if (label != label_end)
    {
        SameLine(0.0f, g.Style.ItemInnerSpacing.x);
        TextEx(label, label_end);
    }

    EndGroup();
    return value_changed;
}

bool ImGui::InputFloat(const char* label, float* v, float step, float step_fast, const char* format, ImGuiInputTextFlags flags)
{
    flags |= ImGuiInputTextFlags_CharsScientific;
    return InputScalar(label, ImGuiDataType_Float, (void*)v, (void*)(step > 0.0f ? &step : NULL), (void*)(step_fast > 0.0f ? &step_fast : NULL), format, flags);
}

bool ImGui::InputFloat2(const char* label, float v[2], const char* format, ImGuiInputTextFlags flags)
{
    return InputScalarN(label, ImGuiDataType_Float, v, 2, NULL, NULL, format, flags);
}

bool ImGui::InputFloat3(const char* label, float v[3], const char* format, ImGuiInputTextFlags flags)
{
    return InputScalarN(label, ImGuiDataType_Float, v, 3, NULL, NULL, format, flags);
}

bool ImGui::InputFloat4(const char* label, float v[4], const char* format, ImGuiInputTextFlags flags)
{
    return InputScalarN(label, ImGuiDataType_Float, v, 4, NULL, NULL, format, flags);
}

bool ImGui::InputInt(const char* label, int* v, int step, int step_fast, ImGuiInputTextFlags flags)
{
    // Hexadecimal input provided as a convenience but the flag name is awkward. Typically you'd use InputText() to parse your own data, if you want to handle prefixes.
    const char* format = (flags & ImGuiInputTextFlags_CharsHexadecimal) ? "%08X" : "%d";
    return InputScalar(label, ImGuiDataType_S32, (void*)v, (void*)(step > 0 ? &step : NULL), (void*)(step_fast > 0 ? &step_fast : NULL), format, flags);
}

bool ImGui::InputInt2(const char* label, int v[2], ImGuiInputTextFlags flags)
{
    return InputScalarN(label, ImGuiDataType_S32, v, 2, NULL, NULL, "%d", flags);
}

bool ImGui::InputInt3(const char* label, int v[3], ImGuiInputTextFlags flags)
{
    return InputScalarN(label, ImGuiDataType_S32, v, 3, NULL, NULL, "%d", flags);
}

bool ImGui::InputInt4(const char* label, int v[4], ImGuiInputTextFlags flags)
{
    return InputScalarN(label, ImGuiDataType_S32, v, 4, NULL, NULL, "%d", flags);
}

bool ImGui::InputDouble(const char* label, double* v, double step, double step_fast, const char* format, ImGuiInputTextFlags flags)
{
    flags |= ImGuiInputTextFlags_CharsScientific;
    return InputScalar(label, ImGuiDataType_Double, (void*)v, (void*)(step > 0.0 ? &step : NULL), (void*)(step_fast > 0.0 ? &step_fast : NULL), format, flags);
}

//-------------------------------------------------------------------------
// [SECTION] Widgets: InputText, InputTextMultiline, InputTextWithHint
//-------------------------------------------------------------------------
// - InputText()
// - InputTextWithHint()
// - InputTextMultiline()
// - InputTextGetCharInfo() [Internal]
// - InputTextReindexLines() [Internal]
// - InputTextReindexLinesRange() [Internal]
// - InputTextEx() [Internal]
//-------------------------------------------------------------------------

bool ImGui::InputText(const char* label, char* buf, size_t buf_size, ImGuiInputTextFlags flags, ImGuiInputTextCallback callback, void* user_data)
{
    IM_ASSERT(!(flags & ImGuiInputTextFlags_Multiline)); // call InputTextMultiline()
    return InputTextEx(label, NULL, buf, (int)buf_size, ImVec2(0, 0), flags, callback, user_data);
}

bool ImGui::InputTextMultiline(const char* label, char* buf, size_t buf_size, const ImVec2& size, ImGuiInputTextFlags flags, ImGuiInputTextCallback callback, void* user_data)
{
    return InputTextEx(label, NULL, buf, (int)buf_size, size, flags | ImGuiInputTextFlags_Multiline, callback, user_data);
}

bool ImGui::InputTextWithHint(const char* label, const char* hint, char* buf, size_t buf_size, ImGuiInputTextFlags flags, ImGuiInputTextCallback callback, void* user_data)
{
    IM_ASSERT(!(flags & ImGuiInputTextFlags_Multiline)); // call InputTextMultiline()
    return InputTextEx(label, hint, buf, (int)buf_size, ImVec2(0, 0), flags, callback, user_data);
}

static int InputTextCalcTextLenAndLineCount(const char* text_begin, const char** out_text_end)
{
    int line_count = 0;
    const char* s = text_begin;
    while (char c = *s++) // We are only matching for \n so we can ignore UTF-8 decoding
        if (c == '\n')
            line_count++;
    s--;
    if (s[0] != '\n' && s[0] != '\r')
        line_count++;
    *out_text_end = s;
    return line_count;
}

static ImVec2 InputTextCalcTextSizeW(const ImWchar* text_begin, const ImWchar* text_end, const ImWchar** remaining, ImVec2* out_offset, bool stop_on_new_line)
{
    ImGuiContext& g = *GImGui;
    ImFont* font = g.Font;
    const float line_height = g.FontSize;
    const float scale = line_height / font->FontSize;

    ImVec2 text_size = ImVec2(0, 0);
    float line_width = 0.0f;

    const ImWchar* s = text_begin;
    while (s < text_end)
    {
        unsigned int c = (unsigned int)(*s++);
        if (c == '\n')
        {
            text_size.x = ImMax(text_size.x, line_width);
            text_size.y += line_height;
            line_width = 0.0f;
            if (stop_on_new_line)
                break;
            continue;
        }
        if (c == '\r')
            continue;

        const float char_width = font->GetCharAdvance((ImWchar)c) * scale;
        line_width += char_width;
    }

    if (text_size.x < line_width)
        text_size.x = line_width;

    if (out_offset)
        *out_offset = ImVec2(line_width, text_size.y + line_height);  // offset allow for the possibility of sitting after a trailing \n

    if (line_width > 0 || text_size.y == 0.0f)                        // whereas size.y will ignore the trailing \n
        text_size.y += line_height;

    if (remaining)
        *remaining = s;

    return text_size;
}

// Wrapper for stb_textedit.h to edit text (our wrapper is for: statically sized buffer, single-line, wchar characters. InputText converts between UTF-8 and wchar)
namespace ImStb
{

static int     STB_TEXTEDIT_STRINGLEN(const ImGuiInputTextState* obj)                             { return obj->CurLenW; }
static ImWchar STB_TEXTEDIT_GETCHAR(const ImGuiInputTextState* obj, int idx)                      { return obj->TextW[idx]; }
static float   STB_TEXTEDIT_GETWIDTH(ImGuiInputTextState* obj, int line_start_idx, int char_idx)  { ImWchar c = obj->TextW[line_start_idx + char_idx]; if (c == '\n') return STB_TEXTEDIT_GETWIDTH_NEWLINE; ImGuiContext& g = *GImGui; return g.Font->GetCharAdvance(c) * (g.FontSize / g.Font->FontSize); }
static int     STB_TEXTEDIT_KEYTOTEXT(int key)                                                    { return key >= 0x200000 ? 0 : key; }
static ImWchar STB_TEXTEDIT_NEWLINE = '\n';
static void    STB_TEXTEDIT_LAYOUTROW(StbTexteditRow* r, ImGuiInputTextState* obj, int line_start_idx)
{
    const ImWchar* text = obj->TextW.Data;
    const ImWchar* text_remaining = NULL;
    const ImVec2 size = InputTextCalcTextSizeW(text + line_start_idx, text + obj->CurLenW, &text_remaining, NULL, true);
    r->x0 = 0.0f;
    r->x1 = size.x;
    r->baseline_y_delta = size.y;
    r->ymin = 0.0f;
    r->ymax = size.y;
    r->num_chars = (int)(text_remaining - (text + line_start_idx));
}

// When ImGuiInputTextFlags_Password is set, we don't want actions such as CTRL+Arrow to leak the fact that underlying data are blanks or separators.
static bool is_separator(unsigned int c)                                        { return ImCharIsBlankW(c) || c==',' || c==';' || c=='(' || c==')' || c=='{' || c=='}' || c=='[' || c==']' || c=='|' || c=='\n' || c=='\r'; }
static int  is_word_boundary_from_right(ImGuiInputTextState* obj, int idx)      { if (obj->Flags & ImGuiInputTextFlags_Password) return 0; return idx > 0 ? (is_separator(obj->TextW[idx - 1]) && !is_separator(obj->TextW[idx]) ) : 1; }
static int  is_word_boundary_from_left(ImGuiInputTextState* obj, int idx)       { if (obj->Flags & ImGuiInputTextFlags_Password) return 0; return idx > 0 ? (!is_separator(obj->TextW[idx - 1]) && is_separator(obj->TextW[idx])) : 1; }
static int  STB_TEXTEDIT_MOVEWORDLEFT_IMPL(ImGuiInputTextState* obj, int idx)   { idx--; while (idx >= 0 && !is_word_boundary_from_right(obj, idx)) idx--; return idx < 0 ? 0 : idx; }
static int  STB_TEXTEDIT_MOVEWORDRIGHT_MAC(ImGuiInputTextState* obj, int idx)   { idx++; int len = obj->CurLenW; while (idx < len && !is_word_boundary_from_left(obj, idx)) idx++; return idx > len ? len : idx; }
#define STB_TEXTEDIT_MOVEWORDLEFT   STB_TEXTEDIT_MOVEWORDLEFT_IMPL    // They need to be #define for stb_textedit.h
#ifdef __APPLE__    // FIXME: Move setting to IO structure
#define STB_TEXTEDIT_MOVEWORDRIGHT  STB_TEXTEDIT_MOVEWORDRIGHT_MAC
#else
static int  STB_TEXTEDIT_MOVEWORDRIGHT_WIN(ImGuiInputTextState* obj, int idx)   { idx++; int len = obj->CurLenW; while (idx < len && !is_word_boundary_from_right(obj, idx)) idx++; return idx > len ? len : idx; }
#define STB_TEXTEDIT_MOVEWORDRIGHT  STB_TEXTEDIT_MOVEWORDRIGHT_WIN
#endif

static void STB_TEXTEDIT_DELETECHARS(ImGuiInputTextState* obj, int pos, int n)
{
    ImWchar* dst = obj->TextW.Data + pos;

    // We maintain our buffer length in both UTF-8 and wchar formats
    obj->Edited = true;
    obj->CurLenA -= ImTextCountUtf8BytesFromStr(dst, dst + n);
    obj->CurLenW -= n;

    // Offset remaining text (FIXME-OPT: Use memmove)
    const ImWchar* src = obj->TextW.Data + pos + n;
    while (ImWchar c = *src++)
        *dst++ = c;
    *dst = '\0';
}

static bool STB_TEXTEDIT_INSERTCHARS(ImGuiInputTextState* obj, int pos, const ImWchar* new_text, int new_text_len)
{
    const bool is_resizable = (obj->Flags & ImGuiInputTextFlags_CallbackResize) != 0;
    const int text_len = obj->CurLenW;
    IM_ASSERT(pos <= text_len);

    const int new_text_len_utf8 = ImTextCountUtf8BytesFromStr(new_text, new_text + new_text_len);
    if (!is_resizable && (new_text_len_utf8 + obj->CurLenA + 1 > obj->BufCapacityA))
        return false;

    // Grow internal buffer if needed
    if (new_text_len + text_len + 1 > obj->TextW.Size)
    {
        if (!is_resizable)
            return false;
        IM_ASSERT(text_len < obj->TextW.Size);
        obj->TextW.resize(text_len + ImClamp(new_text_len * 4, 32, ImMax(256, new_text_len)) + 1);
    }

    ImWchar* text = obj->TextW.Data;
    if (pos != text_len)
        memmove(text + pos + new_text_len, text + pos, (size_t)(text_len - pos) * sizeof(ImWchar));
    memcpy(text + pos, new_text, (size_t)new_text_len * sizeof(ImWchar));

    obj->Edited = true;
    obj->CurLenW += new_text_len;
    obj->CurLenA += new_text_len_utf8;
    obj->TextW[obj->CurLenW] = '\0';

    return true;
}

// We don't use an enum so we can build even with conflicting symbols (if another user of stb_textedit.h leak their STB_TEXTEDIT_K_* symbols)
#define STB_TEXTEDIT_K_LEFT         0x200000 // keyboard input to move cursor left
#define STB_TEXTEDIT_K_RIGHT        0x200001 // keyboard input to move cursor right
#define STB_TEXTEDIT_K_UP           0x200002 // keyboard input to move cursor up
#define STB_TEXTEDIT_K_DOWN         0x200003 // keyboard input to move cursor down
#define STB_TEXTEDIT_K_LINESTART    0x200004 // keyboard input to move cursor to start of line
#define STB_TEXTEDIT_K_LINEEND      0x200005 // keyboard input to move cursor to end of line
#define STB_TEXTEDIT_K_TEXTSTART    0x200006 // keyboard input to move cursor to start of text
#define STB_TEXTEDIT_K_TEXTEND      0x200007 // keyboard input to move cursor to end of text
#define STB_TEXTEDIT_K_DELETE       0x200008 // keyboard input to delete selection or character under cursor
#define STB_TEXTEDIT_K_BACKSPACE    0x200009 // keyboard input to delete selection or character left of cursor
#define STB_TEXTEDIT_K_UNDO         0x20000A // keyboard input to perform undo
#define STB_TEXTEDIT_K_REDO         0x20000B // keyboard input to perform redo
#define STB_TEXTEDIT_K_WORDLEFT     0x20000C // keyboard input to move cursor left one word
#define STB_TEXTEDIT_K_WORDRIGHT    0x20000D // keyboard input to move cursor right one word
#define STB_TEXTEDIT_K_PGUP         0x20000E // keyboard input to move cursor up a page
#define STB_TEXTEDIT_K_PGDOWN       0x20000F // keyboard input to move cursor down a page
#define STB_TEXTEDIT_K_SHIFT        0x400000

#define STB_TEXTEDIT_IMPLEMENTATION
#include "imstb_textedit.h"

// stb_textedit internally allows for a single undo record to do addition and deletion, but somehow, calling
// the stb_textedit_paste() function creates two separate records, so we perform it manually. (FIXME: Report to nothings/stb?)
static void stb_textedit_replace(ImGuiInputTextState* str, STB_TexteditState* state, const STB_TEXTEDIT_CHARTYPE* text, int text_len)
{
    stb_text_makeundo_replace(str, state, 0, str->CurLenW, text_len);
    ImStb::STB_TEXTEDIT_DELETECHARS(str, 0, str->CurLenW);
    if (text_len <= 0)
        return;
    if (ImStb::STB_TEXTEDIT_INSERTCHARS(str, 0, text, text_len))
    {
        state->cursor = text_len;
        state->has_preferred_x = 0;
        return;
    }
    IM_ASSERT(0); // Failed to insert character, normally shouldn't happen because of how we currently use stb_textedit_replace()
}

} // namespace ImStb

void ImGuiInputTextState::OnKeyPressed(int key)
{
    stb_textedit_key(this, &Stb, key);
    CursorFollow = true;
    CursorAnimReset();
}

ImGuiInputTextCallbackData::ImGuiInputTextCallbackData()
{
    memset(this, 0, sizeof(*this));
}

// Public API to manipulate UTF-8 text
// We expose UTF-8 to the user (unlike the STB_TEXTEDIT_* functions which are manipulating wchar)
// FIXME: The existence of this rarely exercised code path is a bit of a nuisance.
void ImGuiInputTextCallbackData::DeleteChars(int pos, int bytes_count)
{
    IM_ASSERT(pos + bytes_count <= BufTextLen);
    char* dst = Buf + pos;
    const char* src = Buf + pos + bytes_count;
    while (char c = *src++)
        *dst++ = c;
    *dst = '\0';

    if (CursorPos >= pos + bytes_count)
        CursorPos -= bytes_count;
    else if (CursorPos >= pos)
        CursorPos = pos;
    SelectionStart = SelectionEnd = CursorPos;
    BufDirty = true;
    BufTextLen -= bytes_count;
}

void ImGuiInputTextCallbackData::InsertChars(int pos, const char* new_text, const char* new_text_end)
{
    const bool is_resizable = (Flags & ImGuiInputTextFlags_CallbackResize) != 0;
    const int new_text_len = new_text_end ? (int)(new_text_end - new_text) : (int)strlen(new_text);
    if (new_text_len + BufTextLen >= BufSize)
    {
        if (!is_resizable)
            return;

        // Contrary to STB_TEXTEDIT_INSERTCHARS() this is working in the UTF8 buffer, hence the mildly similar code (until we remove the U16 buffer altogether!)
        ImGuiContext& g = *GImGui;
        ImGuiInputTextState* edit_state = &g.InputTextState;
        IM_ASSERT(edit_state->ID != 0 && g.ActiveId == edit_state->ID);
        IM_ASSERT(Buf == edit_state->TextA.Data);
        int new_buf_size = BufTextLen + ImClamp(new_text_len * 4, 32, ImMax(256, new_text_len)) + 1;
        edit_state->TextA.reserve(new_buf_size + 1);
        Buf = edit_state->TextA.Data;
        BufSize = edit_state->BufCapacityA = new_buf_size;
    }

    if (BufTextLen != pos)
        memmove(Buf + pos + new_text_len, Buf + pos, (size_t)(BufTextLen - pos));
    memcpy(Buf + pos, new_text, (size_t)new_text_len * sizeof(char));
    Buf[BufTextLen + new_text_len] = '\0';

    if (CursorPos >= pos)
        CursorPos += new_text_len;
    SelectionStart = SelectionEnd = CursorPos;
    BufDirty = true;
    BufTextLen += new_text_len;
}

// Return false to discard a character.
static bool InputTextFilterCharacter(unsigned int* p_char, ImGuiInputTextFlags flags, ImGuiInputTextCallback callback, void* user_data, ImGuiInputSource input_source)
{
    IM_ASSERT(input_source == ImGuiInputSource_Keyboard || input_source == ImGuiInputSource_Clipboard);
    unsigned int c = *p_char;

    // Filter non-printable (NB: isprint is unreliable! see #2467)
    bool apply_named_filters = true;
    if (c < 0x20)
    {
        bool pass = false;
        pass |= (c == '\n' && (flags & ImGuiInputTextFlags_Multiline));
        pass |= (c == '\t' && (flags & ImGuiInputTextFlags_AllowTabInput));
        if (!pass)
            return false;
        apply_named_filters = false; // Override named filters below so newline and tabs can still be inserted.
    }

    if (input_source != ImGuiInputSource_Clipboard)
    {
        // We ignore Ascii representation of delete (emitted from Backspace on OSX, see #2578, #2817)
        if (c == 127)
            return false;

        // Filter private Unicode range. GLFW on OSX seems to send private characters for special keys like arrow keys (FIXME)
        if (c >= 0xE000 && c <= 0xF8FF)
            return false;
    }

    // Filter Unicode ranges we are not handling in this build
    if (c > IM_UNICODE_CODEPOINT_MAX)
        return false;

    // Generic named filters
    if (apply_named_filters && (flags & (ImGuiInputTextFlags_CharsDecimal | ImGuiInputTextFlags_CharsHexadecimal | ImGuiInputTextFlags_CharsUppercase | ImGuiInputTextFlags_CharsNoBlank | ImGuiInputTextFlags_CharsScientific)))
    {
        // The libc allows overriding locale, with e.g. 'setlocale(LC_NUMERIC, "de_DE.UTF-8");' which affect the output/input of printf/scanf to use e.g. ',' instead of '.'.
        // The standard mandate that programs starts in the "C" locale where the decimal point is '.'.
        // We don't really intend to provide widespread support for it, but out of empathy for people stuck with using odd API, we support the bare minimum aka overriding the decimal point.
        // Change the default decimal_point with:
        //   ImGui::GetCurrentContext()->PlatformLocaleDecimalPoint = *localeconv()->decimal_point;
        // Users of non-default decimal point (in particular ',') may be affected by word-selection logic (is_word_boundary_from_right/is_word_boundary_from_left) functions.
        ImGuiContext& g = *GImGui;
        const unsigned c_decimal_point = (unsigned int)g.PlatformLocaleDecimalPoint;

        // Allow 0-9 . - + * /
        if (flags & ImGuiInputTextFlags_CharsDecimal)
            if (!(c >= '0' && c <= '9') && (c != c_decimal_point) && (c != '-') && (c != '+') && (c != '*') && (c != '/'))
                return false;

        // Allow 0-9 . - + * / e E
        if (flags & ImGuiInputTextFlags_CharsScientific)
            if (!(c >= '0' && c <= '9') && (c != c_decimal_point) && (c != '-') && (c != '+') && (c != '*') && (c != '/') && (c != 'e') && (c != 'E'))
                return false;

        // Allow 0-9 a-F A-F
        if (flags & ImGuiInputTextFlags_CharsHexadecimal)
            if (!(c >= '0' && c <= '9') && !(c >= 'a' && c <= 'f') && !(c >= 'A' && c <= 'F'))
                return false;

        // Turn a-z into A-Z
        if (flags & ImGuiInputTextFlags_CharsUppercase)
            if (c >= 'a' && c <= 'z')
                *p_char = (c += (unsigned int)('A' - 'a'));

        if (flags & ImGuiInputTextFlags_CharsNoBlank)
            if (ImCharIsBlankW(c))
                return false;
    }

    // Custom callback filter
    if (flags & ImGuiInputTextFlags_CallbackCharFilter)
    {
        ImGuiInputTextCallbackData callback_data;
        memset(&callback_data, 0, sizeof(ImGuiInputTextCallbackData));
        callback_data.EventFlag = ImGuiInputTextFlags_CallbackCharFilter;
        callback_data.EventChar = (ImWchar)c;
        callback_data.Flags = flags;
        callback_data.UserData = user_data;
        if (callback(&callback_data) != 0)
            return false;
        *p_char = callback_data.EventChar;
        if (!callback_data.EventChar)
            return false;
    }

    return true;
}

// Edit a string of text
// - buf_size account for the zero-terminator, so a buf_size of 6 can hold "Hello" but not "Hello!".
//   This is so we can easily call InputText() on static arrays using ARRAYSIZE() and to match
//   Note that in std::string world, capacity() would omit 1 byte used by the zero-terminator.
// - When active, hold on a privately held copy of the text (and apply back to 'buf'). So changing 'buf' while the InputText is active has no effect.
// - If you want to use ImGui::InputText() with std::string, see misc/cpp/imgui_stdlib.h
// (FIXME: Rather confusing and messy function, among the worse part of our codebase, expecting to rewrite a V2 at some point.. Partly because we are
//  doing UTF8 > U16 > UTF8 conversions on the go to easily interface with stb_textedit. Ideally should stay in UTF-8 all the time. See https://github.com/nothings/stb/issues/188)
bool ImGui::InputTextEx(const char* label, const char* hint, char* buf, int buf_size, const ImVec2& size_arg, ImGuiInputTextFlags flags, ImGuiInputTextCallback callback, void* callback_user_data)
{
    ImGuiWindow* window = GetCurrentWindow();
    if (window->SkipItems)
        return false;

    IM_ASSERT(buf != NULL && buf_size >= 0);
    IM_ASSERT(!((flags & ImGuiInputTextFlags_CallbackHistory) && (flags & ImGuiInputTextFlags_Multiline)));        // Can't use both together (they both use up/down keys)
    IM_ASSERT(!((flags & ImGuiInputTextFlags_CallbackCompletion) && (flags & ImGuiInputTextFlags_AllowTabInput))); // Can't use both together (they both use tab key)

    ImGuiContext& g = *GImGui;
    ImGuiIO& io = g.IO;
    const ImGuiStyle& style = g.Style;

    const bool RENDER_SELECTION_WHEN_INACTIVE = false;
    const bool is_multiline = (flags & ImGuiInputTextFlags_Multiline) != 0;
    const bool is_readonly = (flags & ImGuiInputTextFlags_ReadOnly) != 0;
    const bool is_password = (flags & ImGuiInputTextFlags_Password) != 0;
    const bool is_undoable = (flags & ImGuiInputTextFlags_NoUndoRedo) == 0;
    const bool is_resizable = (flags & ImGuiInputTextFlags_CallbackResize) != 0;
    if (is_resizable)
        IM_ASSERT(callback != NULL); // Must provide a callback if you set the ImGuiInputTextFlags_CallbackResize flag!

    if (is_multiline) // Open group before calling GetID() because groups tracks id created within their scope (including the scrollbar)
        BeginGroup();
    const ImGuiID id = window->GetID(label);
    const ImVec2 label_size = CalcTextSize(label, NULL, true);
    const ImVec2 frame_size = CalcItemSize(size_arg, CalcItemWidth(), (is_multiline ? g.FontSize * 8.0f : label_size.y) + style.FramePadding.y * 2.0f); // Arbitrary default of 8 lines high for multi-line
    const ImVec2 total_size = ImVec2(frame_size.x + (label_size.x > 0.0f ? style.ItemInnerSpacing.x + label_size.x : 0.0f), frame_size.y);

    const ImRect frame_bb(window->DC.CursorPos, window->DC.CursorPos + frame_size);
    const ImRect total_bb(frame_bb.Min, frame_bb.Min + total_size);

    ImGuiWindow* draw_window = window;
    ImVec2 inner_size = frame_size;
    ImGuiItemStatusFlags item_status_flags = 0;
    ImGuiLastItemData item_data_backup;
    if (is_multiline)
    {
        ImVec2 backup_pos = window->DC.CursorPos;
        ItemSize(total_bb, style.FramePadding.y);
        if (!ItemAdd(total_bb, id, &frame_bb, ImGuiItemFlags_Inputable))
        {
            EndGroup();
            return false;
        }
        item_status_flags = g.LastItemData.StatusFlags;
        item_data_backup = g.LastItemData;
        window->DC.CursorPos = backup_pos;

        // We reproduce the contents of BeginChildFrame() in order to provide 'label' so our window internal data are easier to read/debug.
        // FIXME-NAV: Pressing NavActivate will trigger general child activation right before triggering our own below. Harmless but bizarre.
        PushStyleColor(ImGuiCol_ChildBg, style.Colors[ImGuiCol_FrameBg]);
        PushStyleVar(ImGuiStyleVar_ChildRounding, style.FrameRounding);
        PushStyleVar(ImGuiStyleVar_ChildBorderSize, style.FrameBorderSize);
        PushStyleVar(ImGuiStyleVar_WindowPadding, ImVec2(0, 0)); // Ensure no clip rect so mouse hover can reach FramePadding edges
        bool child_visible = BeginChildEx(label, id, frame_bb.GetSize(), true, ImGuiWindowFlags_NoMove);
        PopStyleVar(3);
        PopStyleColor();
        if (!child_visible)
        {
            EndChild();
            EndGroup();
            return false;
        }
        draw_window = g.CurrentWindow; // Child window
        draw_window->DC.NavLayersActiveMaskNext |= (1 << draw_window->DC.NavLayerCurrent); // This is to ensure that EndChild() will display a navigation highlight so we can "enter" into it.
        draw_window->DC.CursorPos += style.FramePadding;
        inner_size.x -= draw_window->ScrollbarSizes.x;
    }
    else
    {
        // Support for internal ImGuiInputTextFlags_MergedItem flag, which could be redesigned as an ItemFlags if needed (with test performed in ItemAdd)
        ItemSize(total_bb, style.FramePadding.y);
        if (!(flags & ImGuiInputTextFlags_MergedItem))
            if (!ItemAdd(total_bb, id, &frame_bb, ImGuiItemFlags_Inputable))
                return false;
        item_status_flags = g.LastItemData.StatusFlags;
    }
    const bool hovered = ItemHoverable(frame_bb, id);
    if (hovered)
        g.MouseCursor = ImGuiMouseCursor_TextInput;

    // We are only allowed to access the state if we are already the active widget.
    ImGuiInputTextState* state = GetInputTextState(id);

    const bool input_requested_by_tabbing = (item_status_flags & ImGuiItemStatusFlags_FocusedByTabbing) != 0;
    const bool input_requested_by_nav = (g.ActiveId != id) && ((g.NavActivateInputId == id) || (g.NavActivateId == id && g.NavInputSource == ImGuiInputSource_Keyboard));

    const bool user_clicked = hovered && io.MouseClicked[0];
    const bool user_scroll_finish = is_multiline && state != NULL && g.ActiveId == 0 && g.ActiveIdPreviousFrame == GetWindowScrollbarID(draw_window, ImGuiAxis_Y);
    const bool user_scroll_active = is_multiline && state != NULL && g.ActiveId == GetWindowScrollbarID(draw_window, ImGuiAxis_Y);
    bool clear_active_id = false;
    bool select_all = false;

    float scroll_y = is_multiline ? draw_window->Scroll.y : FLT_MAX;

    const bool init_changed_specs = (state != NULL && state->Stb.single_line != !is_multiline);
    const bool init_make_active = (user_clicked || user_scroll_finish || input_requested_by_nav || input_requested_by_tabbing);
    const bool init_state = (init_make_active || user_scroll_active);
    if ((init_state && g.ActiveId != id) || init_changed_specs)
    {
        // Access state even if we don't own it yet.
        state = &g.InputTextState;
        state->CursorAnimReset();

        // Take a copy of the initial buffer value (both in original UTF-8 format and converted to wchar)
        // From the moment we focused we are ignoring the content of 'buf' (unless we are in read-only mode)
        const int buf_len = (int)strlen(buf);
        state->InitialTextA.resize(buf_len + 1);    // UTF-8. we use +1 to make sure that .Data is always pointing to at least an empty string.
        memcpy(state->InitialTextA.Data, buf, buf_len + 1);

        // Start edition
        const char* buf_end = NULL;
        state->TextW.resize(buf_size + 1);          // wchar count <= UTF-8 count. we use +1 to make sure that .Data is always pointing to at least an empty string.
        state->TextA.resize(0);
        state->TextAIsValid = false;                // TextA is not valid yet (we will display buf until then)
        state->CurLenW = ImTextStrFromUtf8(state->TextW.Data, buf_size, buf, NULL, &buf_end);
        state->CurLenA = (int)(buf_end - buf);      // We can't get the result from ImStrncpy() above because it is not UTF-8 aware. Here we'll cut off malformed UTF-8.

        // Preserve cursor position and undo/redo stack if we come back to same widget
        // FIXME: For non-readonly widgets we might be able to require that TextAIsValid && TextA == buf ? (untested) and discard undo stack if user buffer has changed.
        const bool recycle_state = (state->ID == id && !init_changed_specs);
        if (recycle_state)
        {
            // Recycle existing cursor/selection/undo stack but clamp position
            // Note a single mouse click will override the cursor/position immediately by calling stb_textedit_click handler.
            state->CursorClamp();
        }
        else
        {
            state->ID = id;
            state->ScrollX = 0.0f;
            stb_textedit_initialize_state(&state->Stb, !is_multiline);
        }

        if (!is_multiline)
        {
            if (flags & ImGuiInputTextFlags_AutoSelectAll)
                select_all = true;
            if (input_requested_by_nav && (!recycle_state || !(g.NavActivateFlags & ImGuiActivateFlags_TryToPreserveState)))
                select_all = true;
            if (input_requested_by_tabbing || (user_clicked && io.KeyCtrl))
                select_all = true;
        }

        if (flags & ImGuiInputTextFlags_AlwaysOverwrite)
            state->Stb.insert_mode = 1; // stb field name is indeed incorrect (see #2863)
    }

    if (g.ActiveId != id && init_make_active)
    {
        IM_ASSERT(state && state->ID == id);
        SetActiveID(id, window);
        SetFocusID(id, window);
        FocusWindow(window);

        // Declare our inputs
        IM_ASSERT(ImGuiNavInput_COUNT < 32);
        g.ActiveIdUsingNavDirMask |= (1 << ImGuiDir_Left) | (1 << ImGuiDir_Right);
        if (is_multiline || (flags & ImGuiInputTextFlags_CallbackHistory))
            g.ActiveIdUsingNavDirMask |= (1 << ImGuiDir_Up) | (1 << ImGuiDir_Down);
        g.ActiveIdUsingNavInputMask |= (1 << ImGuiNavInput_Cancel);
        SetActiveIdUsingKey(ImGuiKey_Home);
        SetActiveIdUsingKey(ImGuiKey_End);
        if (is_multiline)
        {
            SetActiveIdUsingKey(ImGuiKey_PageUp);
            SetActiveIdUsingKey(ImGuiKey_PageDown);
        }
        if (flags & (ImGuiInputTextFlags_CallbackCompletion | ImGuiInputTextFlags_AllowTabInput)) // Disable keyboard tabbing out as we will use the \t character.
        {
            SetActiveIdUsingKey(ImGuiKey_Tab);
        }
    }

    // We have an edge case if ActiveId was set through another widget (e.g. widget being swapped), clear id immediately (don't wait until the end of the function)
    if (g.ActiveId == id && state == NULL)
        ClearActiveID();

    // Release focus when we click outside
    if (g.ActiveId == id && io.MouseClicked[0] && !init_state && !init_make_active) //-V560
        clear_active_id = true;

    // Lock the decision of whether we are going to take the path displaying the cursor or selection
    const bool render_cursor = (g.ActiveId == id) || (state && user_scroll_active);
    bool render_selection = state && (state->HasSelection() || select_all) && (RENDER_SELECTION_WHEN_INACTIVE || render_cursor);
    bool value_changed = false;
    bool enter_pressed = false;

    // When read-only we always use the live data passed to the function
    // FIXME-OPT: Because our selection/cursor code currently needs the wide text we need to convert it when active, which is not ideal :(
    if (is_readonly && state != NULL && (render_cursor || render_selection))
    {
        const char* buf_end = NULL;
        state->TextW.resize(buf_size + 1);
        state->CurLenW = ImTextStrFromUtf8(state->TextW.Data, state->TextW.Size, buf, NULL, &buf_end);
        state->CurLenA = (int)(buf_end - buf);
        state->CursorClamp();
        render_selection &= state->HasSelection();
    }

    // Select the buffer to render.
    const bool buf_display_from_state = (render_cursor || render_selection || g.ActiveId == id) && !is_readonly && state && state->TextAIsValid;
    const bool is_displaying_hint = (hint != NULL && (buf_display_from_state ? state->TextA.Data : buf)[0] == 0);

    // Password pushes a temporary font with only a fallback glyph
    if (is_password && !is_displaying_hint)
    {
        const ImFontGlyph* glyph = g.Font->FindGlyph('*');
        ImFont* password_font = &g.InputTextPasswordFont;
        password_font->FontSize = g.Font->FontSize;
        password_font->Scale = g.Font->Scale;
        password_font->Ascent = g.Font->Ascent;
        password_font->Descent = g.Font->Descent;
        password_font->ContainerAtlas = g.Font->ContainerAtlas;
        password_font->FallbackGlyph = glyph;
        password_font->FallbackAdvanceX = glyph->AdvanceX;
        IM_ASSERT(password_font->Glyphs.empty() && password_font->IndexAdvanceX.empty() && password_font->IndexLookup.empty());
        PushFont(password_font);
    }

    // Process mouse inputs and character inputs
    int backup_current_text_length = 0;
    if (g.ActiveId == id)
    {
        IM_ASSERT(state != NULL);
        backup_current_text_length = state->CurLenA;
        state->Edited = false;
        state->BufCapacityA = buf_size;
        state->Flags = flags;

        // Although we are active we don't prevent mouse from hovering other elements unless we are interacting right now with the widget.
        // Down the line we should have a cleaner library-wide concept of Selected vs Active.
        g.ActiveIdAllowOverlap = !io.MouseDown[0];
        g.WantTextInputNextFrame = 1;

        // Edit in progress
        const float mouse_x = (io.MousePos.x - frame_bb.Min.x - style.FramePadding.x) + state->ScrollX;
        const float mouse_y = (is_multiline ? (io.MousePos.y - draw_window->DC.CursorPos.y) : (g.FontSize * 0.5f));

        const bool is_osx = io.ConfigMacOSXBehaviors;
        if (select_all)
        {
            state->SelectAll();
            state->SelectedAllMouseLock = true;
        }
        else if (hovered && io.MouseClickedCount[0] >= 2 && !io.KeyShift)
        {
            stb_textedit_click(state, &state->Stb, mouse_x, mouse_y);
            const int multiclick_count = (io.MouseClickedCount[0] - 2);
            if ((multiclick_count % 2) == 0)
            {
                // Double-click: Select word
                // We always use the "Mac" word advance for double-click select vs CTRL+Right which use the platform dependent variant:
                // FIXME: There are likely many ways to improve this behavior, but there's no "right" behavior (depends on use-case, software, OS)
                const bool is_bol = (state->Stb.cursor == 0) || ImStb::STB_TEXTEDIT_GETCHAR(state, state->Stb.cursor - 1) == '\n';
                if (STB_TEXT_HAS_SELECTION(&state->Stb) || !is_bol)
                    state->OnKeyPressed(STB_TEXTEDIT_K_WORDLEFT);
                //state->OnKeyPressed(STB_TEXTEDIT_K_WORDRIGHT | STB_TEXTEDIT_K_SHIFT);
                if (!STB_TEXT_HAS_SELECTION(&state->Stb))
                    ImStb::stb_textedit_prep_selection_at_cursor(&state->Stb);
                state->Stb.cursor = ImStb::STB_TEXTEDIT_MOVEWORDRIGHT_MAC(state, state->Stb.cursor);
                state->Stb.select_end = state->Stb.cursor;
                ImStb::stb_textedit_clamp(state, &state->Stb);
            }
            else
            {
                // Triple-click: Select line
                const bool is_eol = ImStb::STB_TEXTEDIT_GETCHAR(state, state->Stb.cursor) == '\n';
                state->OnKeyPressed(STB_TEXTEDIT_K_LINESTART);
                state->OnKeyPressed(STB_TEXTEDIT_K_LINEEND | STB_TEXTEDIT_K_SHIFT);
                state->OnKeyPressed(STB_TEXTEDIT_K_RIGHT | STB_TEXTEDIT_K_SHIFT);
                if (!is_eol && is_multiline)
                {
                    ImSwap(state->Stb.select_start, state->Stb.select_end);
                    state->Stb.cursor = state->Stb.select_end;
                }
                state->CursorFollow = false;
            }
            state->CursorAnimReset();
        }
        else if (io.MouseClicked[0] && !state->SelectedAllMouseLock)
        {
            // FIXME: unselect on late click could be done release?
            if (hovered)
            {
                stb_textedit_click(state, &state->Stb, mouse_x, mouse_y);
                state->CursorAnimReset();
            }
        }
        else if (io.MouseDown[0] && !state->SelectedAllMouseLock && (io.MouseDelta.x != 0.0f || io.MouseDelta.y != 0.0f))
        {
            stb_textedit_drag(state, &state->Stb, mouse_x, mouse_y);
            state->CursorAnimReset();
            state->CursorFollow = true;
        }
        if (state->SelectedAllMouseLock && !io.MouseDown[0])
            state->SelectedAllMouseLock = false;

        // It is ill-defined whether the backend needs to send a \t character when pressing the TAB keys.
        // Win32 and GLFW naturally do it but not SDL.
        const bool ignore_char_inputs = (io.KeyCtrl && !io.KeyAlt) || (is_osx && io.KeySuper);
        if ((flags & ImGuiInputTextFlags_AllowTabInput) && IsKeyPressed(ImGuiKey_Tab) && !ignore_char_inputs && !io.KeyShift && !is_readonly)
            if (!io.InputQueueCharacters.contains('\t'))
            {
                unsigned int c = '\t'; // Insert TAB
                if (InputTextFilterCharacter(&c, flags, callback, callback_user_data, ImGuiInputSource_Keyboard))
                    state->OnKeyPressed((int)c);
            }

        // Process regular text input (before we check for Return because using some IME will effectively send a Return?)
        // We ignore CTRL inputs, but need to allow ALT+CTRL as some keyboards (e.g. German) use AltGR (which _is_ Alt+Ctrl) to input certain characters.
        if (io.InputQueueCharacters.Size > 0)
        {
            if (!ignore_char_inputs && !is_readonly && !input_requested_by_nav)
                for (int n = 0; n < io.InputQueueCharacters.Size; n++)
                {
                    // Insert character if they pass filtering
                    unsigned int c = (unsigned int)io.InputQueueCharacters[n];
                    if (c == '\t' && io.KeyShift)
                        continue;
                    if (InputTextFilterCharacter(&c, flags, callback, callback_user_data, ImGuiInputSource_Keyboard))
                        state->OnKeyPressed((int)c);
                }

            // Consume characters
            io.InputQueueCharacters.resize(0);
        }
    }

    // Process other shortcuts/key-presses
    bool cancel_edit = false;
    if (g.ActiveId == id && !g.ActiveIdIsJustActivated && !clear_active_id)
    {
        IM_ASSERT(state != NULL);
        IM_ASSERT(io.KeyMods == GetMergedKeyModFlags() && "Mismatching io.KeyCtrl/io.KeyShift/io.KeyAlt/io.KeySuper vs io.KeyMods"); // We rarely do this check, but if anything let's do it here.

        const int row_count_per_page = ImMax((int)((inner_size.y - style.FramePadding.y) / g.FontSize), 1);
        state->Stb.row_count_per_page = row_count_per_page;

        const int k_mask = (io.KeyShift ? STB_TEXTEDIT_K_SHIFT : 0);
        const bool is_osx = io.ConfigMacOSXBehaviors;
        const bool is_osx_shift_shortcut = is_osx && (io.KeyMods == (ImGuiKeyModFlags_Super | ImGuiKeyModFlags_Shift));
        const bool is_wordmove_key_down = is_osx ? io.KeyAlt : io.KeyCtrl;                     // OS X style: Text editing cursor movement using Alt instead of Ctrl
        const bool is_startend_key_down = is_osx && io.KeySuper && !io.KeyCtrl && !io.KeyAlt;  // OS X style: Line/Text Start and End using Cmd+Arrows instead of Home/End
        const bool is_ctrl_key_only = (io.KeyMods == ImGuiKeyModFlags_Ctrl);
        const bool is_shift_key_only = (io.KeyMods == ImGuiKeyModFlags_Shift);
        const bool is_shortcut_key = g.IO.ConfigMacOSXBehaviors ? (io.KeyMods == ImGuiKeyModFlags_Super) : (io.KeyMods == ImGuiKeyModFlags_Ctrl);

        const bool is_cut   = ((is_shortcut_key && IsKeyPressed(ImGuiKey_X)) || (is_shift_key_only && IsKeyPressed(ImGuiKey_Delete))) && !is_readonly && !is_password && (!is_multiline || state->HasSelection());
        const bool is_copy  = ((is_shortcut_key && IsKeyPressed(ImGuiKey_C)) || (is_ctrl_key_only  && IsKeyPressed(ImGuiKey_Insert))) && !is_password && (!is_multiline || state->HasSelection());
        const bool is_paste = ((is_shortcut_key && IsKeyPressed(ImGuiKey_V)) || (is_shift_key_only && IsKeyPressed(ImGuiKey_Insert))) && !is_readonly;
        const bool is_undo  = ((is_shortcut_key && IsKeyPressed(ImGuiKey_Z)) && !is_readonly && is_undoable);
        const bool is_redo  = ((is_shortcut_key && IsKeyPressed(ImGuiKey_Y)) || (is_osx_shift_shortcut && IsKeyPressed(ImGuiKey_Z))) && !is_readonly && is_undoable;

        // We allow validate/cancel with Nav source (gamepad) to makes it easier to undo an accidental NavInput press with no keyboard wired, but otherwise it isn't very useful.
        const bool is_validate_enter = IsKeyPressed(ImGuiKey_Enter) || IsKeyPressed(ImGuiKey_KeypadEnter);
        const bool is_validate_nav = (IsNavInputTest(ImGuiNavInput_Activate, ImGuiInputReadMode_Pressed) && !IsKeyPressed(ImGuiKey_Space)) || IsNavInputTest(ImGuiNavInput_Input, ImGuiInputReadMode_Pressed);
        const bool is_cancel   = IsKeyPressed(ImGuiKey_Escape) || IsNavInputTest(ImGuiNavInput_Cancel, ImGuiInputReadMode_Pressed);

        if (IsKeyPressed(ImGuiKey_LeftArrow))                        { state->OnKeyPressed((is_startend_key_down ? STB_TEXTEDIT_K_LINESTART : is_wordmove_key_down ? STB_TEXTEDIT_K_WORDLEFT : STB_TEXTEDIT_K_LEFT) | k_mask); }
        else if (IsKeyPressed(ImGuiKey_RightArrow))                  { state->OnKeyPressed((is_startend_key_down ? STB_TEXTEDIT_K_LINEEND : is_wordmove_key_down ? STB_TEXTEDIT_K_WORDRIGHT : STB_TEXTEDIT_K_RIGHT) | k_mask); }
        else if (IsKeyPressed(ImGuiKey_UpArrow) && is_multiline)     { if (io.KeyCtrl) SetScrollY(draw_window, ImMax(draw_window->Scroll.y - g.FontSize, 0.0f)); else state->OnKeyPressed((is_startend_key_down ? STB_TEXTEDIT_K_TEXTSTART : STB_TEXTEDIT_K_UP) | k_mask); }
        else if (IsKeyPressed(ImGuiKey_DownArrow) && is_multiline)   { if (io.KeyCtrl) SetScrollY(draw_window, ImMin(draw_window->Scroll.y + g.FontSize, GetScrollMaxY())); else state->OnKeyPressed((is_startend_key_down ? STB_TEXTEDIT_K_TEXTEND : STB_TEXTEDIT_K_DOWN) | k_mask); }
        else if (IsKeyPressed(ImGuiKey_PageUp) && is_multiline)      { state->OnKeyPressed(STB_TEXTEDIT_K_PGUP | k_mask); scroll_y -= row_count_per_page * g.FontSize; }
        else if (IsKeyPressed(ImGuiKey_PageDown) && is_multiline)    { state->OnKeyPressed(STB_TEXTEDIT_K_PGDOWN | k_mask); scroll_y += row_count_per_page * g.FontSize; }
        else if (IsKeyPressed(ImGuiKey_Home))                        { state->OnKeyPressed(io.KeyCtrl ? STB_TEXTEDIT_K_TEXTSTART | k_mask : STB_TEXTEDIT_K_LINESTART | k_mask); }
        else if (IsKeyPressed(ImGuiKey_End))                         { state->OnKeyPressed(io.KeyCtrl ? STB_TEXTEDIT_K_TEXTEND | k_mask : STB_TEXTEDIT_K_LINEEND | k_mask); }
        else if (IsKeyPressed(ImGuiKey_Delete) && !is_readonly && !is_cut) { state->OnKeyPressed(STB_TEXTEDIT_K_DELETE | k_mask); }
        else if (IsKeyPressed(ImGuiKey_Backspace) && !is_readonly)
        {
            if (!state->HasSelection())
            {
                if (is_wordmove_key_down)
                    state->OnKeyPressed(STB_TEXTEDIT_K_WORDLEFT | STB_TEXTEDIT_K_SHIFT);
                else if (is_osx && io.KeySuper && !io.KeyAlt && !io.KeyCtrl)
                    state->OnKeyPressed(STB_TEXTEDIT_K_LINESTART | STB_TEXTEDIT_K_SHIFT);
            }
            state->OnKeyPressed(STB_TEXTEDIT_K_BACKSPACE | k_mask);
        }
        else if (is_validate_enter)
        {
            bool ctrl_enter_for_new_line = (flags & ImGuiInputTextFlags_CtrlEnterForNewLine) != 0;
            if (!is_multiline || (ctrl_enter_for_new_line && !io.KeyCtrl) || (!ctrl_enter_for_new_line && io.KeyCtrl))
            {
                enter_pressed = clear_active_id = true;
            }
            else if (!is_readonly)
            {
                unsigned int c = '\n'; // Insert new line
                if (InputTextFilterCharacter(&c, flags, callback, callback_user_data, ImGuiInputSource_Keyboard))
                    state->OnKeyPressed((int)c);
            }
        }
        else if (is_validate_nav)
        {
            IM_ASSERT(!is_validate_enter);
            enter_pressed = clear_active_id = true;
        }
        else if (is_cancel)
        {
            clear_active_id = cancel_edit = true;
        }
        else if (is_undo || is_redo)
        {
            state->OnKeyPressed(is_undo ? STB_TEXTEDIT_K_UNDO : STB_TEXTEDIT_K_REDO);
            state->ClearSelection();
        }
        else if (is_shortcut_key && IsKeyPressed(ImGuiKey_A))
        {
            state->SelectAll();
            state->CursorFollow = true;
        }
        else if (is_cut || is_copy)
        {
            // Cut, Copy
            if (io.SetClipboardTextFn)
            {
                const int ib = state->HasSelection() ? ImMin(state->Stb.select_start, state->Stb.select_end) : 0;
                const int ie = state->HasSelection() ? ImMax(state->Stb.select_start, state->Stb.select_end) : state->CurLenW;
                const int clipboard_data_len = ImTextCountUtf8BytesFromStr(state->TextW.Data + ib, state->TextW.Data + ie) + 1;
                char* clipboard_data = (char*)IM_ALLOC(clipboard_data_len * sizeof(char));
                ImTextStrToUtf8(clipboard_data, clipboard_data_len, state->TextW.Data + ib, state->TextW.Data + ie);
                SetClipboardText(clipboard_data);
                MemFree(clipboard_data);
            }
            if (is_cut)
            {
                if (!state->HasSelection())
                    state->SelectAll();
                state->CursorFollow = true;
                stb_textedit_cut(state, &state->Stb);
            }
        }
        else if (is_paste)
        {
            if (const char* clipboard = GetClipboardText())
            {
                // Filter pasted buffer
                const int clipboard_len = (int)strlen(clipboard);
                ImWchar* clipboard_filtered = (ImWchar*)IM_ALLOC((clipboard_len + 1) * sizeof(ImWchar));
                int clipboard_filtered_len = 0;
                for (const char* s = clipboard; *s; )
                {
                    unsigned int c;
                    s += ImTextCharFromUtf8(&c, s, NULL);
                    if (c == 0)
                        break;
                    if (!InputTextFilterCharacter(&c, flags, callback, callback_user_data, ImGuiInputSource_Clipboard))
                        continue;
                    clipboard_filtered[clipboard_filtered_len++] = (ImWchar)c;
                }
                clipboard_filtered[clipboard_filtered_len] = 0;
                if (clipboard_filtered_len > 0) // If everything was filtered, ignore the pasting operation
                {
                    stb_textedit_paste(state, &state->Stb, clipboard_filtered, clipboard_filtered_len);
                    state->CursorFollow = true;
                }
                MemFree(clipboard_filtered);
            }
        }

        // Update render selection flag after events have been handled, so selection highlight can be displayed during the same frame.
        render_selection |= state->HasSelection() && (RENDER_SELECTION_WHEN_INACTIVE || render_cursor);
    }

    // Process callbacks and apply result back to user's buffer.
    const char* apply_new_text = NULL;
    int apply_new_text_length = 0;
    if (g.ActiveId == id)
    {
        IM_ASSERT(state != NULL);
        if (cancel_edit)
        {
            // Restore initial value. Only return true if restoring to the initial value changes the current buffer contents.
            if (!is_readonly && strcmp(buf, state->InitialTextA.Data) != 0)
            {
                // Push records into the undo stack so we can CTRL+Z the revert operation itself
                apply_new_text = state->InitialTextA.Data;
                apply_new_text_length = state->InitialTextA.Size - 1;
                ImVector<ImWchar> w_text;
                if (apply_new_text_length > 0)
                {
                    w_text.resize(ImTextCountCharsFromUtf8(apply_new_text, apply_new_text + apply_new_text_length) + 1);
                    ImTextStrFromUtf8(w_text.Data, w_text.Size, apply_new_text, apply_new_text + apply_new_text_length);
                }
                stb_textedit_replace(state, &state->Stb, w_text.Data, (apply_new_text_length > 0) ? (w_text.Size - 1) : 0);
            }
        }

        // When using 'ImGuiInputTextFlags_EnterReturnsTrue' as a special case we reapply the live buffer back to the input buffer before clearing ActiveId, even though strictly speaking it wasn't modified on this frame.
        // If we didn't do that, code like InputInt() with ImGuiInputTextFlags_EnterReturnsTrue would fail.
        // This also allows the user to use InputText() with ImGuiInputTextFlags_EnterReturnsTrue without maintaining any user-side storage (please note that if you use this property along ImGuiInputTextFlags_CallbackResize you can end up with your temporary string object unnecessarily allocating once a frame, either store your string data, either if you don't then don't use ImGuiInputTextFlags_CallbackResize).
        bool apply_edit_back_to_user_buffer = !cancel_edit || (enter_pressed && (flags & ImGuiInputTextFlags_EnterReturnsTrue) != 0);
        if (apply_edit_back_to_user_buffer)
        {
            // Apply new value immediately - copy modified buffer back
            // Note that as soon as the input box is active, the in-widget value gets priority over any underlying modification of the input buffer
            // FIXME: We actually always render 'buf' when calling DrawList->AddText, making the comment above incorrect.
            // FIXME-OPT: CPU waste to do this every time the widget is active, should mark dirty state from the stb_textedit callbacks.
            if (!is_readonly)
            {
                state->TextAIsValid = true;
                state->TextA.resize(state->TextW.Size * 4 + 1);
                ImTextStrToUtf8(state->TextA.Data, state->TextA.Size, state->TextW.Data, NULL);
            }

            // User callback
            if ((flags & (ImGuiInputTextFlags_CallbackCompletion | ImGuiInputTextFlags_CallbackHistory | ImGuiInputTextFlags_CallbackEdit | ImGuiInputTextFlags_CallbackAlways)) != 0)
            {
                IM_ASSERT(callback != NULL);

                // The reason we specify the usage semantic (Completion/History) is that Completion needs to disable keyboard TABBING at the moment.
                ImGuiInputTextFlags event_flag = 0;
                ImGuiKey event_key = ImGuiKey_None;
                if ((flags & ImGuiInputTextFlags_CallbackCompletion) != 0 && IsKeyPressed(ImGuiKey_Tab))
                {
                    event_flag = ImGuiInputTextFlags_CallbackCompletion;
                    event_key = ImGuiKey_Tab;
                }
                else if ((flags & ImGuiInputTextFlags_CallbackHistory) != 0 && IsKeyPressed(ImGuiKey_UpArrow))
                {
                    event_flag = ImGuiInputTextFlags_CallbackHistory;
                    event_key = ImGuiKey_UpArrow;
                }
                else if ((flags & ImGuiInputTextFlags_CallbackHistory) != 0 && IsKeyPressed(ImGuiKey_DownArrow))
                {
                    event_flag = ImGuiInputTextFlags_CallbackHistory;
                    event_key = ImGuiKey_DownArrow;
                }
                else if ((flags & ImGuiInputTextFlags_CallbackEdit) && state->Edited)
                {
                    event_flag = ImGuiInputTextFlags_CallbackEdit;
                }
                else if (flags & ImGuiInputTextFlags_CallbackAlways)
                {
                    event_flag = ImGuiInputTextFlags_CallbackAlways;
                }

                if (event_flag)
                {
                    ImGuiInputTextCallbackData callback_data;
                    memset(&callback_data, 0, sizeof(ImGuiInputTextCallbackData));
                    callback_data.EventFlag = event_flag;
                    callback_data.Flags = flags;
                    callback_data.UserData = callback_user_data;

                    char* callback_buf = is_readonly ? buf : state->TextA.Data;
                    callback_data.EventKey = event_key;
                    callback_data.Buf = callback_buf;
                    callback_data.BufTextLen = state->CurLenA;
                    callback_data.BufSize = state->BufCapacityA;
                    callback_data.BufDirty = false;

                    // We have to convert from wchar-positions to UTF-8-positions, which can be pretty slow (an incentive to ditch the ImWchar buffer, see https://github.com/nothings/stb/issues/188)
                    ImWchar* text = state->TextW.Data;
                    const int utf8_cursor_pos = callback_data.CursorPos = ImTextCountUtf8BytesFromStr(text, text + state->Stb.cursor);
                    const int utf8_selection_start = callback_data.SelectionStart = ImTextCountUtf8BytesFromStr(text, text + state->Stb.select_start);
                    const int utf8_selection_end = callback_data.SelectionEnd = ImTextCountUtf8BytesFromStr(text, text + state->Stb.select_end);

                    // Call user code
                    callback(&callback_data);

                    // Read back what user may have modified
                    callback_buf = is_readonly ? buf : state->TextA.Data; // Pointer may have been invalidated by a resize callback
                    IM_ASSERT(callback_data.Buf == callback_buf);         // Invalid to modify those fields
                    IM_ASSERT(callback_data.BufSize == state->BufCapacityA);
                    IM_ASSERT(callback_data.Flags == flags);
                    const bool buf_dirty = callback_data.BufDirty;
                    if (callback_data.CursorPos != utf8_cursor_pos || buf_dirty)            { state->Stb.cursor = ImTextCountCharsFromUtf8(callback_data.Buf, callback_data.Buf + callback_data.CursorPos); state->CursorFollow = true; }
                    if (callback_data.SelectionStart != utf8_selection_start || buf_dirty)  { state->Stb.select_start = (callback_data.SelectionStart == callback_data.CursorPos) ? state->Stb.cursor : ImTextCountCharsFromUtf8(callback_data.Buf, callback_data.Buf + callback_data.SelectionStart); }
                    if (callback_data.SelectionEnd != utf8_selection_end || buf_dirty)      { state->Stb.select_end = (callback_data.SelectionEnd == callback_data.SelectionStart) ? state->Stb.select_start : ImTextCountCharsFromUtf8(callback_data.Buf, callback_data.Buf + callback_data.SelectionEnd); }
                    if (buf_dirty)
                    {
                        IM_ASSERT(callback_data.BufTextLen == (int)strlen(callback_data.Buf)); // You need to maintain BufTextLen if you change the text!
                        if (callback_data.BufTextLen > backup_current_text_length && is_resizable)
                            state->TextW.resize(state->TextW.Size + (callback_data.BufTextLen - backup_current_text_length));
                        state->CurLenW = ImTextStrFromUtf8(state->TextW.Data, state->TextW.Size, callback_data.Buf, NULL);
                        state->CurLenA = callback_data.BufTextLen;  // Assume correct length and valid UTF-8 from user, saves us an extra strlen()
                        state->CursorAnimReset();
                    }
                }
            }

            // Will copy result string if modified
            if (!is_readonly && strcmp(state->TextA.Data, buf) != 0)
            {
                apply_new_text = state->TextA.Data;
                apply_new_text_length = state->CurLenA;
            }
        }

        // Clear temporary user storage
        state->Flags = ImGuiInputTextFlags_None;
    }

    // Copy result to user buffer. This can currently only happen when (g.ActiveId == id)
    if (apply_new_text != NULL)
    {
        // We cannot test for 'backup_current_text_length != apply_new_text_length' here because we have no guarantee that the size
        // of our owned buffer matches the size of the string object held by the user, and by design we allow InputText() to be used
        // without any storage on user's side.
        IM_ASSERT(apply_new_text_length >= 0);
        if (is_resizable)
        {
            ImGuiInputTextCallbackData callback_data;
            callback_data.EventFlag = ImGuiInputTextFlags_CallbackResize;
            callback_data.Flags = flags;
            callback_data.Buf = buf;
            callback_data.BufTextLen = apply_new_text_length;
            callback_data.BufSize = ImMax(buf_size, apply_new_text_length + 1);
            callback_data.UserData = callback_user_data;
            callback(&callback_data);
            buf = callback_data.Buf;
            buf_size = callback_data.BufSize;
            apply_new_text_length = ImMin(callback_data.BufTextLen, buf_size - 1);
            IM_ASSERT(apply_new_text_length <= buf_size);
        }
        //IMGUI_DEBUG_LOG("InputText(\"%s\"): apply_new_text length %d\n", label, apply_new_text_length);

        // If the underlying buffer resize was denied or not carried to the next frame, apply_new_text_length+1 may be >= buf_size.
        ImStrncpy(buf, apply_new_text, ImMin(apply_new_text_length + 1, buf_size));
        value_changed = true;
    }

    // Release active ID at the end of the function (so e.g. pressing Return still does a final application of the value)
    if (clear_active_id && g.ActiveId == id)
        ClearActiveID();

    // Render frame
    if (!is_multiline)
    {
        RenderNavHighlight(frame_bb, id);
        RenderFrame(frame_bb.Min, frame_bb.Max, GetColorU32(ImGuiCol_FrameBg), true, style.FrameRounding);
    }

    const ImVec4 clip_rect(frame_bb.Min.x, frame_bb.Min.y, frame_bb.Min.x + inner_size.x, frame_bb.Min.y + inner_size.y); // Not using frame_bb.Max because we have adjusted size
    ImVec2 draw_pos = is_multiline ? draw_window->DC.CursorPos : frame_bb.Min + style.FramePadding;
    ImVec2 text_size(0.0f, 0.0f);

    // Set upper limit of single-line InputTextEx() at 2 million characters strings. The current pathological worst case is a long line
    // without any carriage return, which would makes ImFont::RenderText() reserve too many vertices and probably crash. Avoid it altogether.
    // Note that we only use this limit on single-line InputText(), so a pathologically large line on a InputTextMultiline() would still crash.
    const int buf_display_max_length = 2 * 1024 * 1024;
    const char* buf_display = buf_display_from_state ? state->TextA.Data : buf; //-V595
    const char* buf_display_end = NULL; // We have specialized paths below for setting the length
    if (is_displaying_hint)
    {
        buf_display = hint;
        buf_display_end = hint + strlen(hint);
    }

    // Render text. We currently only render selection when the widget is active or while scrolling.
    // FIXME: We could remove the '&& render_cursor' to keep rendering selection when inactive.
    if (render_cursor || render_selection)
    {
        IM_ASSERT(state != NULL);
        if (!is_displaying_hint)
            buf_display_end = buf_display + state->CurLenA;

        // Render text (with cursor and selection)
        // This is going to be messy. We need to:
        // - Display the text (this alone can be more easily clipped)
        // - Handle scrolling, highlight selection, display cursor (those all requires some form of 1d->2d cursor position calculation)
        // - Measure text height (for scrollbar)
        // We are attempting to do most of that in **one main pass** to minimize the computation cost (non-negligible for large amount of text) + 2nd pass for selection rendering (we could merge them by an extra refactoring effort)
        // FIXME: This should occur on buf_display but we'd need to maintain cursor/select_start/select_end for UTF-8.
        const ImWchar* text_begin = state->TextW.Data;
        ImVec2 cursor_offset, select_start_offset;

        {
            // Find lines numbers straddling 'cursor' (slot 0) and 'select_start' (slot 1) positions.
            const ImWchar* searches_input_ptr[2] = { NULL, NULL };
            int searches_result_line_no[2] = { -1000, -1000 };
            int searches_remaining = 0;
            if (render_cursor)
            {
                searches_input_ptr[0] = text_begin + state->Stb.cursor;
                searches_result_line_no[0] = -1;
                searches_remaining++;
            }
            if (render_selection)
            {
                searches_input_ptr[1] = text_begin + ImMin(state->Stb.select_start, state->Stb.select_end);
                searches_result_line_no[1] = -1;
                searches_remaining++;
            }

            // Iterate all lines to find our line numbers
            // In multi-line mode, we never exit the loop until all lines are counted, so add one extra to the searches_remaining counter.
            searches_remaining += is_multiline ? 1 : 0;
            int line_count = 0;
            //for (const ImWchar* s = text_begin; (s = (const ImWchar*)wcschr((const wchar_t*)s, (wchar_t)'\n')) != NULL; s++)  // FIXME-OPT: Could use this when wchar_t are 16-bit
            for (const ImWchar* s = text_begin; *s != 0; s++)
                if (*s == '\n')
                {
                    line_count++;
                    if (searches_result_line_no[0] == -1 && s >= searches_input_ptr[0]) { searches_result_line_no[0] = line_count; if (--searches_remaining <= 0) break; }
                    if (searches_result_line_no[1] == -1 && s >= searches_input_ptr[1]) { searches_result_line_no[1] = line_count; if (--searches_remaining <= 0) break; }
                }
            line_count++;
            if (searches_result_line_no[0] == -1)
                searches_result_line_no[0] = line_count;
            if (searches_result_line_no[1] == -1)
                searches_result_line_no[1] = line_count;

            // Calculate 2d position by finding the beginning of the line and measuring distance
            cursor_offset.x = InputTextCalcTextSizeW(ImStrbolW(searches_input_ptr[0], text_begin), searches_input_ptr[0]).x;
            cursor_offset.y = searches_result_line_no[0] * g.FontSize;
            if (searches_result_line_no[1] >= 0)
            {
                select_start_offset.x = InputTextCalcTextSizeW(ImStrbolW(searches_input_ptr[1], text_begin), searches_input_ptr[1]).x;
                select_start_offset.y = searches_result_line_no[1] * g.FontSize;
            }

            // Store text height (note that we haven't calculated text width at all, see GitHub issues #383, #1224)
            if (is_multiline)
                text_size = ImVec2(inner_size.x, line_count * g.FontSize);
        }

        // Scroll
        if (render_cursor && state->CursorFollow)
        {
            // Horizontal scroll in chunks of quarter width
            if (!(flags & ImGuiInputTextFlags_NoHorizontalScroll))
            {
                const float scroll_increment_x = inner_size.x * 0.25f;
                const float visible_width = inner_size.x - style.FramePadding.x;
                if (cursor_offset.x < state->ScrollX)
                    state->ScrollX = IM_FLOOR(ImMax(0.0f, cursor_offset.x - scroll_increment_x));
                else if (cursor_offset.x - visible_width >= state->ScrollX)
                    state->ScrollX = IM_FLOOR(cursor_offset.x - visible_width + scroll_increment_x);
            }
            else
            {
                state->ScrollX = 0.0f;
            }

            // Vertical scroll
            if (is_multiline)
            {
                // Test if cursor is vertically visible
                if (cursor_offset.y - g.FontSize < scroll_y)
                    scroll_y = ImMax(0.0f, cursor_offset.y - g.FontSize);
                else if (cursor_offset.y - (inner_size.y - style.FramePadding.y * 2.0f) >= scroll_y)
                    scroll_y = cursor_offset.y - inner_size.y + style.FramePadding.y * 2.0f;
                const float scroll_max_y = ImMax((text_size.y + style.FramePadding.y * 2.0f) - inner_size.y, 0.0f);
                scroll_y = ImClamp(scroll_y, 0.0f, scroll_max_y);
                draw_pos.y += (draw_window->Scroll.y - scroll_y);   // Manipulate cursor pos immediately avoid a frame of lag
                draw_window->Scroll.y = scroll_y;
            }

            state->CursorFollow = false;
        }

        // Draw selection
        const ImVec2 draw_scroll = ImVec2(state->ScrollX, 0.0f);
        if (render_selection)
        {
            const ImWchar* text_selected_begin = text_begin + ImMin(state->Stb.select_start, state->Stb.select_end);
            const ImWchar* text_selected_end = text_begin + ImMax(state->Stb.select_start, state->Stb.select_end);

            ImU32 bg_color = GetColorU32(ImGuiCol_TextSelectedBg, render_cursor ? 1.0f : 0.6f); // FIXME: current code flow mandate that render_cursor is always true here, we are leaving the transparent one for tests.
            float bg_offy_up = is_multiline ? 0.0f : -1.0f;    // FIXME: those offsets should be part of the style? they don't play so well with multi-line selection.
            float bg_offy_dn = is_multiline ? 0.0f : 2.0f;
            ImVec2 rect_pos = draw_pos + select_start_offset - draw_scroll;
            for (const ImWchar* p = text_selected_begin; p < text_selected_end; )
            {
                if (rect_pos.y > clip_rect.w + g.FontSize)
                    break;
                if (rect_pos.y < clip_rect.y)
                {
                    //p = (const ImWchar*)wmemchr((const wchar_t*)p, '\n', text_selected_end - p);  // FIXME-OPT: Could use this when wchar_t are 16-bit
                    //p = p ? p + 1 : text_selected_end;
                    while (p < text_selected_end)
                        if (*p++ == '\n')
                            break;
                }
                else
                {
                    ImVec2 rect_size = InputTextCalcTextSizeW(p, text_selected_end, &p, NULL, true);
                    if (rect_size.x <= 0.0f) rect_size.x = IM_FLOOR(g.Font->GetCharAdvance((ImWchar)' ') * 0.50f); // So we can see selected empty lines
                    ImRect rect(rect_pos + ImVec2(0.0f, bg_offy_up - g.FontSize), rect_pos + ImVec2(rect_size.x, bg_offy_dn));
                    rect.ClipWith(clip_rect);
                    if (rect.Overlaps(clip_rect))
                        draw_window->DrawList->AddRectFilled(rect.Min, rect.Max, bg_color);
                }
                rect_pos.x = draw_pos.x - draw_scroll.x;
                rect_pos.y += g.FontSize;
            }
        }

        // We test for 'buf_display_max_length' as a way to avoid some pathological cases (e.g. single-line 1 MB string) which would make ImDrawList crash.
        if (is_multiline || (buf_display_end - buf_display) < buf_display_max_length)
        {
            ImU32 col = GetColorU32(is_displaying_hint ? ImGuiCol_TextDisabled : ImGuiCol_Text);
            draw_window->DrawList->AddText(g.Font, g.FontSize, draw_pos - draw_scroll, col, buf_display, buf_display_end, 0.0f, is_multiline ? NULL : &clip_rect);
        }

        // Draw blinking cursor
        if (render_cursor)
        {
            state->CursorAnim += io.DeltaTime;
            bool cursor_is_visible = (!g.IO.ConfigInputTextCursorBlink) || (state->CursorAnim <= 0.0f) || ImFmod(state->CursorAnim, 1.20f) <= 0.80f;
            ImVec2 cursor_screen_pos = ImFloor(draw_pos + cursor_offset - draw_scroll);
            ImRect cursor_screen_rect(cursor_screen_pos.x, cursor_screen_pos.y - g.FontSize + 0.5f, cursor_screen_pos.x + 1.0f, cursor_screen_pos.y - 1.5f);
            if (cursor_is_visible && cursor_screen_rect.Overlaps(clip_rect))
                draw_window->DrawList->AddLine(cursor_screen_rect.Min, cursor_screen_rect.GetBL(), GetColorU32(ImGuiCol_Text));

            // Notify OS of text input position for advanced IME (-1 x offset so that Windows IME can cover our cursor. Bit of an extra nicety.)
            if (!is_readonly)
            {
                g.PlatformImeData.WantVisible = true;
                g.PlatformImeData.InputPos = ImVec2(cursor_screen_pos.x - 1.0f, cursor_screen_pos.y - g.FontSize);
                g.PlatformImeData.InputLineHeight = g.FontSize;
                g.PlatformImeViewport = window->Viewport->ID;
            }
        }
    }
    else
    {
        // Render text only (no selection, no cursor)
        if (is_multiline)
            text_size = ImVec2(inner_size.x, InputTextCalcTextLenAndLineCount(buf_display, &buf_display_end) * g.FontSize); // We don't need width
        else if (!is_displaying_hint && g.ActiveId == id)
            buf_display_end = buf_display + state->CurLenA;
        else if (!is_displaying_hint)
            buf_display_end = buf_display + strlen(buf_display);

        if (is_multiline || (buf_display_end - buf_display) < buf_display_max_length)
        {
            ImU32 col = GetColorU32(is_displaying_hint ? ImGuiCol_TextDisabled : ImGuiCol_Text);
            draw_window->DrawList->AddText(g.Font, g.FontSize, draw_pos, col, buf_display, buf_display_end, 0.0f, is_multiline ? NULL : &clip_rect);
        }
    }

    if (is_password && !is_displaying_hint)
        PopFont();

    if (is_multiline)
    {
        // For focus requests to work on our multiline we need to ensure our child ItemAdd() call specifies the ImGuiItemFlags_Inputable (ref issue #4761)...
        Dummy(ImVec2(text_size.x, text_size.y + style.FramePadding.y));
        ImGuiItemFlags backup_item_flags = g.CurrentItemFlags;
        g.CurrentItemFlags |= ImGuiItemFlags_Inputable | ImGuiItemFlags_NoTabStop;
        EndChild();
        item_data_backup.StatusFlags |= (g.LastItemData.StatusFlags & ImGuiItemStatusFlags_HoveredWindow);
        g.CurrentItemFlags = backup_item_flags;

        // ...and then we need to undo the group overriding last item data, which gets a bit messy as EndGroup() tries to forward scrollbar being active...
        // FIXME: This quite messy/tricky, should attempt to get rid of the child window.
        EndGroup();
        if (g.LastItemData.ID == 0)
        {
            g.LastItemData.ID = id;
            g.LastItemData.InFlags = item_data_backup.InFlags;
            g.LastItemData.StatusFlags = item_data_backup.StatusFlags;
        }
    }

    // Log as text
    if (g.LogEnabled && (!is_password || is_displaying_hint))
    {
        LogSetNextTextDecoration("{", "}");
        LogRenderedText(&draw_pos, buf_display, buf_display_end);
    }

    if (label_size.x > 0)
        RenderText(ImVec2(frame_bb.Max.x + style.ItemInnerSpacing.x, frame_bb.Min.y + style.FramePadding.y), label);

    if (value_changed && !(flags & ImGuiInputTextFlags_NoMarkEdited))
        MarkItemEdited(id);

    IMGUI_TEST_ENGINE_ITEM_INFO(id, label, g.LastItemData.StatusFlags);
    if ((flags & ImGuiInputTextFlags_EnterReturnsTrue) != 0)
        return enter_pressed;
    else
        return value_changed;
}

//-------------------------------------------------------------------------
// [SECTION] Widgets: ColorEdit, ColorPicker, ColorButton, etc.
//-------------------------------------------------------------------------
// - ColorEdit3()
// - ColorEdit4()
// - ColorPicker3()
// - RenderColorRectWithAlphaCheckerboard() [Internal]
// - ColorPicker4()
// - ColorButton()
// - SetColorEditOptions()
// - ColorTooltip() [Internal]
// - ColorEditOptionsPopup() [Internal]
// - ColorPickerOptionsPopup() [Internal]
//-------------------------------------------------------------------------

bool ImGui::ColorEdit3(const char* label, float col[3], ImGuiColorEditFlags flags)
{
    return ColorEdit4(label, col, flags | ImGuiColorEditFlags_NoAlpha);
}

// ColorEdit supports RGB and HSV inputs. In case of RGB input resulting color may have undefined hue and/or saturation.
// Since widget displays both RGB and HSV values we must preserve hue and saturation to prevent these values resetting.
static void ColorEditRestoreHS(const float* col, float* H, float* S, float* V)
{
    // This check is optional. Suppose we have two color widgets side by side, both widgets display different colors, but both colors have hue and/or saturation undefined.
    // With color check: hue/saturation is preserved in one widget. Editing color in one widget would reset hue/saturation in another one.
    // Without color check: common hue/saturation would be displayed in all widgets that have hue/saturation undefined.
    // g.ColorEditLastColor is stored as ImU32 RGB value: this essentially gives us color equality check with reduced precision.
    // Tiny external color changes would not be detected and this check would still pass. This is OK, since we only restore hue/saturation _only_ if they are undefined,
    // therefore this change flipping hue/saturation from undefined to a very tiny value would still be represented in color picker.
    ImGuiContext& g = *GImGui;
    if (g.ColorEditLastColor != ImGui::ColorConvertFloat4ToU32(ImVec4(col[0], col[1], col[2], 0)))
        return;

    // When S == 0, H is undefined.
    // When H == 1 it wraps around to 0.
    if (*S == 0.0f || (*H == 0.0f && g.ColorEditLastHue == 1))
        *H = g.ColorEditLastHue;

    // When V == 0, S is undefined.
    if (*V == 0.0f)
        *S = g.ColorEditLastSat;
}

// Edit colors components (each component in 0.0f..1.0f range).
// See enum ImGuiColorEditFlags_ for available options. e.g. Only access 3 floats if ImGuiColorEditFlags_NoAlpha flag is set.
// With typical options: Left-click on color square to open color picker. Right-click to open option menu. CTRL-Click over input fields to edit them and TAB to go to next item.
bool ImGui::ColorEdit4(const char* label, float col[4], ImGuiColorEditFlags flags)
{
    ImGuiWindow* window = GetCurrentWindow();
    if (window->SkipItems)
        return false;

    ImGuiContext& g = *GImGui;
    const ImGuiStyle& style = g.Style;
    const float square_sz = GetFrameHeight();
    const float w_full = CalcItemWidth();
    const float w_button = (flags & ImGuiColorEditFlags_NoSmallPreview) ? 0.0f : (square_sz + style.ItemInnerSpacing.x);
    const float w_inputs = w_full - w_button;
    const char* label_display_end = FindRenderedTextEnd(label);
    g.NextItemData.ClearFlags();

    BeginGroup();
    PushID(label);

    // If we're not showing any slider there's no point in doing any HSV conversions
    const ImGuiColorEditFlags flags_untouched = flags;
    if (flags & ImGuiColorEditFlags_NoInputs)
        flags = (flags & (~ImGuiColorEditFlags_DisplayMask_)) | ImGuiColorEditFlags_DisplayRGB | ImGuiColorEditFlags_NoOptions;

    // Context menu: display and modify options (before defaults are applied)
    if (!(flags & ImGuiColorEditFlags_NoOptions))
        ColorEditOptionsPopup(col, flags);

    // Read stored options
    if (!(flags & ImGuiColorEditFlags_DisplayMask_))
        flags |= (g.ColorEditOptions & ImGuiColorEditFlags_DisplayMask_);
    if (!(flags & ImGuiColorEditFlags_DataTypeMask_))
        flags |= (g.ColorEditOptions & ImGuiColorEditFlags_DataTypeMask_);
    if (!(flags & ImGuiColorEditFlags_PickerMask_))
        flags |= (g.ColorEditOptions & ImGuiColorEditFlags_PickerMask_);
    if (!(flags & ImGuiColorEditFlags_InputMask_))
        flags |= (g.ColorEditOptions & ImGuiColorEditFlags_InputMask_);
    flags |= (g.ColorEditOptions & ~(ImGuiColorEditFlags_DisplayMask_ | ImGuiColorEditFlags_DataTypeMask_ | ImGuiColorEditFlags_PickerMask_ | ImGuiColorEditFlags_InputMask_));
    IM_ASSERT(ImIsPowerOfTwo(flags & ImGuiColorEditFlags_DisplayMask_)); // Check that only 1 is selected
    IM_ASSERT(ImIsPowerOfTwo(flags & ImGuiColorEditFlags_InputMask_));   // Check that only 1 is selected

    const bool alpha = (flags & ImGuiColorEditFlags_NoAlpha) == 0;
    const bool hdr = (flags & ImGuiColorEditFlags_HDR) != 0;
    const int components = alpha ? 4 : 3;

    // Convert to the formats we need
    float f[4] = { col[0], col[1], col[2], alpha ? col[3] : 1.0f };
    if ((flags & ImGuiColorEditFlags_InputHSV) && (flags & ImGuiColorEditFlags_DisplayRGB))
        ColorConvertHSVtoRGB(f[0], f[1], f[2], f[0], f[1], f[2]);
    else if ((flags & ImGuiColorEditFlags_InputRGB) && (flags & ImGuiColorEditFlags_DisplayHSV))
    {
        // Hue is lost when converting from greyscale rgb (saturation=0). Restore it.
        ColorConvertRGBtoHSV(f[0], f[1], f[2], f[0], f[1], f[2]);
        ColorEditRestoreHS(col, &f[0], &f[1], &f[2]);
    }
    int i[4] = { IM_F32_TO_INT8_UNBOUND(f[0]), IM_F32_TO_INT8_UNBOUND(f[1]), IM_F32_TO_INT8_UNBOUND(f[2]), IM_F32_TO_INT8_UNBOUND(f[3]) };

    bool value_changed = false;
    bool value_changed_as_float = false;

    const ImVec2 pos = window->DC.CursorPos;
    const float inputs_offset_x = (style.ColorButtonPosition == ImGuiDir_Left) ? w_button : 0.0f;
    window->DC.CursorPos.x = pos.x + inputs_offset_x;

    if ((flags & (ImGuiColorEditFlags_DisplayRGB | ImGuiColorEditFlags_DisplayHSV)) != 0 && (flags & ImGuiColorEditFlags_NoInputs) == 0)
    {
        // RGB/HSV 0..255 Sliders
        const float w_item_one  = ImMax(1.0f, IM_FLOOR((w_inputs - (style.ItemInnerSpacing.x) * (components - 1)) / (float)components));
        const float w_item_last = ImMax(1.0f, IM_FLOOR(w_inputs - (w_item_one + style.ItemInnerSpacing.x) * (components - 1)));

        const bool hide_prefix = (w_item_one <= CalcTextSize((flags & ImGuiColorEditFlags_Float) ? "M:0.000" : "M:000").x);
        static const char* ids[4] = { "##X", "##Y", "##Z", "##W" };
        static const char* fmt_table_int[3][4] =
        {
            {   "%3d",   "%3d",   "%3d",   "%3d" }, // Short display
            { "R:%3d", "G:%3d", "B:%3d", "A:%3d" }, // Long display for RGBA
            { "H:%3d", "S:%3d", "V:%3d", "A:%3d" }  // Long display for HSVA
        };
        static const char* fmt_table_float[3][4] =
        {
            {   "%0.3f",   "%0.3f",   "%0.3f",   "%0.3f" }, // Short display
            { "R:%0.3f", "G:%0.3f", "B:%0.3f", "A:%0.3f" }, // Long display for RGBA
            { "H:%0.3f", "S:%0.3f", "V:%0.3f", "A:%0.3f" }  // Long display for HSVA
        };
        const int fmt_idx = hide_prefix ? 0 : (flags & ImGuiColorEditFlags_DisplayHSV) ? 2 : 1;

        for (int n = 0; n < components; n++)
        {
            if (n > 0)
                SameLine(0, style.ItemInnerSpacing.x);
            SetNextItemWidth((n + 1 < components) ? w_item_one : w_item_last);

            // FIXME: When ImGuiColorEditFlags_HDR flag is passed HS values snap in weird ways when SV values go below 0.
            if (flags & ImGuiColorEditFlags_Float)
            {
                value_changed |= DragFloat(ids[n], &f[n], 1.0f / 255.0f, 0.0f, hdr ? 0.0f : 1.0f, fmt_table_float[fmt_idx][n]);
                value_changed_as_float |= value_changed;
            }
            else
            {
                value_changed |= DragInt(ids[n], &i[n], 1.0f, 0, hdr ? 0 : 255, fmt_table_int[fmt_idx][n]);
            }
            if (!(flags & ImGuiColorEditFlags_NoOptions))
                OpenPopupOnItemClick("context", ImGuiPopupFlags_MouseButtonRight);
        }
    }
    else if ((flags & ImGuiColorEditFlags_DisplayHex) != 0 && (flags & ImGuiColorEditFlags_NoInputs) == 0)
    {
        // RGB Hexadecimal Input
        char buf[64];
        if (alpha)
            ImFormatString(buf, IM_ARRAYSIZE(buf), "#%02X%02X%02X%02X", ImClamp(i[0], 0, 255), ImClamp(i[1], 0, 255), ImClamp(i[2], 0, 255), ImClamp(i[3], 0, 255));
        else
            ImFormatString(buf, IM_ARRAYSIZE(buf), "#%02X%02X%02X", ImClamp(i[0], 0, 255), ImClamp(i[1], 0, 255), ImClamp(i[2], 0, 255));
        SetNextItemWidth(w_inputs);
        if (InputText("##Text", buf, IM_ARRAYSIZE(buf), ImGuiInputTextFlags_CharsHexadecimal | ImGuiInputTextFlags_CharsUppercase))
        {
            value_changed = true;
            char* p = buf;
            while (*p == '#' || ImCharIsBlankA(*p))
                p++;
            i[0] = i[1] = i[2] = 0;
            i[3] = 0xFF; // alpha default to 255 is not parsed by scanf (e.g. inputting #FFFFFF omitting alpha)
            int r;
            if (alpha)
                r = sscanf(p, "%02X%02X%02X%02X", (unsigned int*)&i[0], (unsigned int*)&i[1], (unsigned int*)&i[2], (unsigned int*)&i[3]); // Treat at unsigned (%X is unsigned)
            else
                r = sscanf(p, "%02X%02X%02X", (unsigned int*)&i[0], (unsigned int*)&i[1], (unsigned int*)&i[2]);
            IM_UNUSED(r); // Fixes C6031: Return value ignored: 'sscanf'.
        }
        if (!(flags & ImGuiColorEditFlags_NoOptions))
            OpenPopupOnItemClick("context", ImGuiPopupFlags_MouseButtonRight);
    }

    ImGuiWindow* picker_active_window = NULL;
    if (!(flags & ImGuiColorEditFlags_NoSmallPreview))
    {
        const float button_offset_x = ((flags & ImGuiColorEditFlags_NoInputs) || (style.ColorButtonPosition == ImGuiDir_Left)) ? 0.0f : w_inputs + style.ItemInnerSpacing.x;
        window->DC.CursorPos = ImVec2(pos.x + button_offset_x, pos.y);

        const ImVec4 col_v4(col[0], col[1], col[2], alpha ? col[3] : 1.0f);
        if (ColorButton("##ColorButton", col_v4, flags))
        {
            if (!(flags & ImGuiColorEditFlags_NoPicker))
            {
                // Store current color and open a picker
                g.ColorPickerRef = col_v4;
                OpenPopup("picker");
                SetNextWindowPos(g.LastItemData.Rect.GetBL() + ImVec2(0.0f, style.ItemSpacing.y));
            }
        }
        if (!(flags & ImGuiColorEditFlags_NoOptions))
            OpenPopupOnItemClick("context", ImGuiPopupFlags_MouseButtonRight);

        if (BeginPopup("picker"))
        {
            picker_active_window = g.CurrentWindow;
            if (label != label_display_end)
            {
                TextEx(label, label_display_end);
                Spacing();
            }
            ImGuiColorEditFlags picker_flags_to_forward = ImGuiColorEditFlags_DataTypeMask_ | ImGuiColorEditFlags_PickerMask_ | ImGuiColorEditFlags_InputMask_ | ImGuiColorEditFlags_HDR | ImGuiColorEditFlags_NoAlpha | ImGuiColorEditFlags_AlphaBar;
            ImGuiColorEditFlags picker_flags = (flags_untouched & picker_flags_to_forward) | ImGuiColorEditFlags_DisplayMask_ | ImGuiColorEditFlags_NoLabel | ImGuiColorEditFlags_AlphaPreviewHalf;
            SetNextItemWidth(square_sz * 12.0f); // Use 256 + bar sizes?
            value_changed |= ColorPicker4("##picker", col, picker_flags, &g.ColorPickerRef.x);
            EndPopup();
        }
    }

    if (label != label_display_end && !(flags & ImGuiColorEditFlags_NoLabel))
    {
        SameLine(0.0f, style.ItemInnerSpacing.x);
        TextEx(label, label_display_end);
    }

    // Convert back
    if (value_changed && picker_active_window == NULL)
    {
        if (!value_changed_as_float)
            for (int n = 0; n < 4; n++)
                f[n] = i[n] / 255.0f;
        if ((flags & ImGuiColorEditFlags_DisplayHSV) && (flags & ImGuiColorEditFlags_InputRGB))
        {
            g.ColorEditLastHue = f[0];
            g.ColorEditLastSat = f[1];
            ColorConvertHSVtoRGB(f[0], f[1], f[2], f[0], f[1], f[2]);
            g.ColorEditLastColor = ColorConvertFloat4ToU32(ImVec4(f[0], f[1], f[2], 0));
        }
        if ((flags & ImGuiColorEditFlags_DisplayRGB) && (flags & ImGuiColorEditFlags_InputHSV))
            ColorConvertRGBtoHSV(f[0], f[1], f[2], f[0], f[1], f[2]);

        col[0] = f[0];
        col[1] = f[1];
        col[2] = f[2];
        if (alpha)
            col[3] = f[3];
    }

    PopID();
    EndGroup();

    // Drag and Drop Target
    // NB: The flag test is merely an optional micro-optimization, BeginDragDropTarget() does the same test.
    if ((g.LastItemData.StatusFlags & ImGuiItemStatusFlags_HoveredRect) && !(flags & ImGuiColorEditFlags_NoDragDrop) && BeginDragDropTarget())
    {
        bool accepted_drag_drop = false;
        if (const ImGuiPayload* payload = AcceptDragDropPayload(IMGUI_PAYLOAD_TYPE_COLOR_3F))
        {
            memcpy((float*)col, payload->Data, sizeof(float) * 3); // Preserve alpha if any //-V512
            value_changed = accepted_drag_drop = true;
        }
        if (const ImGuiPayload* payload = AcceptDragDropPayload(IMGUI_PAYLOAD_TYPE_COLOR_4F))
        {
            memcpy((float*)col, payload->Data, sizeof(float) * components);
            value_changed = accepted_drag_drop = true;
        }

        // Drag-drop payloads are always RGB
        if (accepted_drag_drop && (flags & ImGuiColorEditFlags_InputHSV))
            ColorConvertRGBtoHSV(col[0], col[1], col[2], col[0], col[1], col[2]);
        EndDragDropTarget();
    }

    // When picker is being actively used, use its active id so IsItemActive() will function on ColorEdit4().
    if (picker_active_window && g.ActiveId != 0 && g.ActiveIdWindow == picker_active_window)
        g.LastItemData.ID = g.ActiveId;

    if (value_changed)
        MarkItemEdited(g.LastItemData.ID);

    return value_changed;
}

bool ImGui::ColorPicker3(const char* label, float col[3], ImGuiColorEditFlags flags)
{
    float col4[4] = { col[0], col[1], col[2], 1.0f };
    if (!ColorPicker4(label, col4, flags | ImGuiColorEditFlags_NoAlpha))
        return false;
    col[0] = col4[0]; col[1] = col4[1]; col[2] = col4[2];
    return true;
}

// Helper for ColorPicker4()
static void RenderArrowsForVerticalBar(ImDrawList* draw_list, ImVec2 pos, ImVec2 half_sz, float bar_w, float alpha)
{
    ImU32 alpha8 = IM_F32_TO_INT8_SAT(alpha);
    ImGui::RenderArrowPointingAt(draw_list, ImVec2(pos.x + half_sz.x + 1,         pos.y), ImVec2(half_sz.x + 2, half_sz.y + 1), ImGuiDir_Right, IM_COL32(0,0,0,alpha8));
    ImGui::RenderArrowPointingAt(draw_list, ImVec2(pos.x + half_sz.x,             pos.y), half_sz,                              ImGuiDir_Right, IM_COL32(255,255,255,alpha8));
    ImGui::RenderArrowPointingAt(draw_list, ImVec2(pos.x + bar_w - half_sz.x - 1, pos.y), ImVec2(half_sz.x + 2, half_sz.y + 1), ImGuiDir_Left,  IM_COL32(0,0,0,alpha8));
    ImGui::RenderArrowPointingAt(draw_list, ImVec2(pos.x + bar_w - half_sz.x,     pos.y), half_sz,                              ImGuiDir_Left,  IM_COL32(255,255,255,alpha8));
}

// Note: ColorPicker4() only accesses 3 floats if ImGuiColorEditFlags_NoAlpha flag is set.
// (In C++ the 'float col[4]' notation for a function argument is equivalent to 'float* col', we only specify a size to facilitate understanding of the code.)
// FIXME: we adjust the big color square height based on item width, which may cause a flickering feedback loop (if automatic height makes a vertical scrollbar appears, affecting automatic width..)
// FIXME: this is trying to be aware of style.Alpha but not fully correct. Also, the color wheel will have overlapping glitches with (style.Alpha < 1.0)
bool ImGui::ColorPicker4(const char* label, float col[4], ImGuiColorEditFlags flags, const float* ref_col)
{
    ImGuiContext& g = *GImGui;
    ImGuiWindow* window = GetCurrentWindow();
    if (window->SkipItems)
        return false;

    ImDrawList* draw_list = window->DrawList;
    ImGuiStyle& style = g.Style;
    ImGuiIO& io = g.IO;

    const float width = CalcItemWidth();
    g.NextItemData.ClearFlags();

    PushID(label);
    BeginGroup();

    if (!(flags & ImGuiColorEditFlags_NoSidePreview))
        flags |= ImGuiColorEditFlags_NoSmallPreview;

    // Context menu: display and store options.
    if (!(flags & ImGuiColorEditFlags_NoOptions))
        ColorPickerOptionsPopup(col, flags);

    // Read stored options
    if (!(flags & ImGuiColorEditFlags_PickerMask_))
        flags |= ((g.ColorEditOptions & ImGuiColorEditFlags_PickerMask_) ? g.ColorEditOptions : ImGuiColorEditFlags_DefaultOptions_) & ImGuiColorEditFlags_PickerMask_;
    if (!(flags & ImGuiColorEditFlags_InputMask_))
        flags |= ((g.ColorEditOptions & ImGuiColorEditFlags_InputMask_) ? g.ColorEditOptions : ImGuiColorEditFlags_DefaultOptions_) & ImGuiColorEditFlags_InputMask_;
    IM_ASSERT(ImIsPowerOfTwo(flags & ImGuiColorEditFlags_PickerMask_)); // Check that only 1 is selected
    IM_ASSERT(ImIsPowerOfTwo(flags & ImGuiColorEditFlags_InputMask_));  // Check that only 1 is selected
    if (!(flags & ImGuiColorEditFlags_NoOptions))
        flags |= (g.ColorEditOptions & ImGuiColorEditFlags_AlphaBar);

    // Setup
    int components = (flags & ImGuiColorEditFlags_NoAlpha) ? 3 : 4;
    bool alpha_bar = (flags & ImGuiColorEditFlags_AlphaBar) && !(flags & ImGuiColorEditFlags_NoAlpha);
    ImVec2 picker_pos = window->DC.CursorPos;
    float square_sz = GetFrameHeight();
    float bars_width = square_sz; // Arbitrary smallish width of Hue/Alpha picking bars
    float sv_picker_size = ImMax(bars_width * 1, width - (alpha_bar ? 2 : 1) * (bars_width + style.ItemInnerSpacing.x)); // Saturation/Value picking box
    float bar0_pos_x = picker_pos.x + sv_picker_size + style.ItemInnerSpacing.x;
    float bar1_pos_x = bar0_pos_x + bars_width + style.ItemInnerSpacing.x;
    float bars_triangles_half_sz = IM_FLOOR(bars_width * 0.20f);

    float backup_initial_col[4];
    memcpy(backup_initial_col, col, components * sizeof(float));

    float wheel_thickness = sv_picker_size * 0.08f;
    float wheel_r_outer = sv_picker_size * 0.50f;
    float wheel_r_inner = wheel_r_outer - wheel_thickness;
    ImVec2 wheel_center(picker_pos.x + (sv_picker_size + bars_width)*0.5f, picker_pos.y + sv_picker_size * 0.5f);

    // Note: the triangle is displayed rotated with triangle_pa pointing to Hue, but most coordinates stays unrotated for logic.
    float triangle_r = wheel_r_inner - (int)(sv_picker_size * 0.027f);
    ImVec2 triangle_pa = ImVec2(triangle_r, 0.0f); // Hue point.
    ImVec2 triangle_pb = ImVec2(triangle_r * -0.5f, triangle_r * -0.866025f); // Black point.
    ImVec2 triangle_pc = ImVec2(triangle_r * -0.5f, triangle_r * +0.866025f); // White point.

    float H = col[0], S = col[1], V = col[2];
    float R = col[0], G = col[1], B = col[2];
    if (flags & ImGuiColorEditFlags_InputRGB)
    {
        // Hue is lost when converting from greyscale rgb (saturation=0). Restore it.
        ColorConvertRGBtoHSV(R, G, B, H, S, V);
        ColorEditRestoreHS(col, &H, &S, &V);
    }
    else if (flags & ImGuiColorEditFlags_InputHSV)
    {
        ColorConvertHSVtoRGB(H, S, V, R, G, B);
    }

    bool value_changed = false, value_changed_h = false, value_changed_sv = false;

    PushItemFlag(ImGuiItemFlags_NoNav, true);
    if (flags & ImGuiColorEditFlags_PickerHueWheel)
    {
        // Hue wheel + SV triangle logic
        InvisibleButton("hsv", ImVec2(sv_picker_size + style.ItemInnerSpacing.x + bars_width, sv_picker_size));
        if (IsItemActive())
        {
            ImVec2 initial_off = g.IO.MouseClickedPos[0] - wheel_center;
            ImVec2 current_off = g.IO.MousePos - wheel_center;
            float initial_dist2 = ImLengthSqr(initial_off);
            if (initial_dist2 >= (wheel_r_inner - 1) * (wheel_r_inner - 1) && initial_dist2 <= (wheel_r_outer + 1) * (wheel_r_outer + 1))
            {
                // Interactive with Hue wheel
                H = ImAtan2(current_off.y, current_off.x) / IM_PI * 0.5f;
                if (H < 0.0f)
                    H += 1.0f;
                value_changed = value_changed_h = true;
            }
            float cos_hue_angle = ImCos(-H * 2.0f * IM_PI);
            float sin_hue_angle = ImSin(-H * 2.0f * IM_PI);
            if (ImTriangleContainsPoint(triangle_pa, triangle_pb, triangle_pc, ImRotate(initial_off, cos_hue_angle, sin_hue_angle)))
            {
                // Interacting with SV triangle
                ImVec2 current_off_unrotated = ImRotate(current_off, cos_hue_angle, sin_hue_angle);
                if (!ImTriangleContainsPoint(triangle_pa, triangle_pb, triangle_pc, current_off_unrotated))
                    current_off_unrotated = ImTriangleClosestPoint(triangle_pa, triangle_pb, triangle_pc, current_off_unrotated);
                float uu, vv, ww;
                ImTriangleBarycentricCoords(triangle_pa, triangle_pb, triangle_pc, current_off_unrotated, uu, vv, ww);
                V = ImClamp(1.0f - vv, 0.0001f, 1.0f);
                S = ImClamp(uu / V, 0.0001f, 1.0f);
                value_changed = value_changed_sv = true;
            }
        }
        if (!(flags & ImGuiColorEditFlags_NoOptions))
            OpenPopupOnItemClick("context", ImGuiPopupFlags_MouseButtonRight);
    }
    else if (flags & ImGuiColorEditFlags_PickerHueBar)
    {
        // SV rectangle logic
        InvisibleButton("sv", ImVec2(sv_picker_size, sv_picker_size));
        if (IsItemActive())
        {
            S = ImSaturate((io.MousePos.x - picker_pos.x) / (sv_picker_size - 1));
            V = 1.0f - ImSaturate((io.MousePos.y - picker_pos.y) / (sv_picker_size - 1));

            // Greatly reduces hue jitter and reset to 0 when hue == 255 and color is rapidly modified using SV square.
            if (g.ColorEditLastColor == ColorConvertFloat4ToU32(ImVec4(col[0], col[1], col[2], 0)))
                H = g.ColorEditLastHue;
            value_changed = value_changed_sv = true;
        }
        if (!(flags & ImGuiColorEditFlags_NoOptions))
            OpenPopupOnItemClick("context", ImGuiPopupFlags_MouseButtonRight);

        // Hue bar logic
        SetCursorScreenPos(ImVec2(bar0_pos_x, picker_pos.y));
        InvisibleButton("hue", ImVec2(bars_width, sv_picker_size));
        if (IsItemActive())
        {
            H = ImSaturate((io.MousePos.y - picker_pos.y) / (sv_picker_size - 1));
            value_changed = value_changed_h = true;
        }
    }

    // Alpha bar logic
    if (alpha_bar)
    {
        SetCursorScreenPos(ImVec2(bar1_pos_x, picker_pos.y));
        InvisibleButton("alpha", ImVec2(bars_width, sv_picker_size));
        if (IsItemActive())
        {
            col[3] = 1.0f - ImSaturate((io.MousePos.y - picker_pos.y) / (sv_picker_size - 1));
            value_changed = true;
        }
    }
    PopItemFlag(); // ImGuiItemFlags_NoNav

    if (!(flags & ImGuiColorEditFlags_NoSidePreview))
    {
        SameLine(0, style.ItemInnerSpacing.x);
        BeginGroup();
    }

    if (!(flags & ImGuiColorEditFlags_NoLabel))
    {
        const char* label_display_end = FindRenderedTextEnd(label);
        if (label != label_display_end)
        {
            if ((flags & ImGuiColorEditFlags_NoSidePreview))
                SameLine(0, style.ItemInnerSpacing.x);
            TextEx(label, label_display_end);
        }
    }

    if (!(flags & ImGuiColorEditFlags_NoSidePreview))
    {
        PushItemFlag(ImGuiItemFlags_NoNavDefaultFocus, true);
        ImVec4 col_v4(col[0], col[1], col[2], (flags & ImGuiColorEditFlags_NoAlpha) ? 1.0f : col[3]);
        if ((flags & ImGuiColorEditFlags_NoLabel))
            Text("Current");

        ImGuiColorEditFlags sub_flags_to_forward = ImGuiColorEditFlags_InputMask_ | ImGuiColorEditFlags_HDR | ImGuiColorEditFlags_AlphaPreview | ImGuiColorEditFlags_AlphaPreviewHalf | ImGuiColorEditFlags_NoTooltip;
        ColorButton("##current", col_v4, (flags & sub_flags_to_forward), ImVec2(square_sz * 3, square_sz * 2));
        if (ref_col != NULL)
        {
            Text("Original");
            ImVec4 ref_col_v4(ref_col[0], ref_col[1], ref_col[2], (flags & ImGuiColorEditFlags_NoAlpha) ? 1.0f : ref_col[3]);
            if (ColorButton("##original", ref_col_v4, (flags & sub_flags_to_forward), ImVec2(square_sz * 3, square_sz * 2)))
            {
                memcpy(col, ref_col, components * sizeof(float));
                value_changed = true;
            }
        }
        PopItemFlag();
        EndGroup();
    }

    // Convert back color to RGB
    if (value_changed_h || value_changed_sv)
    {
        if (flags & ImGuiColorEditFlags_InputRGB)
        {
            ColorConvertHSVtoRGB(H, S, V, col[0], col[1], col[2]);
            g.ColorEditLastHue = H;
            g.ColorEditLastSat = S;
            g.ColorEditLastColor = ColorConvertFloat4ToU32(ImVec4(col[0], col[1], col[2], 0));
        }
        else if (flags & ImGuiColorEditFlags_InputHSV)
        {
            col[0] = H;
            col[1] = S;
            col[2] = V;
        }
    }

    // R,G,B and H,S,V slider color editor
    bool value_changed_fix_hue_wrap = false;
    if ((flags & ImGuiColorEditFlags_NoInputs) == 0)
    {
        PushItemWidth((alpha_bar ? bar1_pos_x : bar0_pos_x) + bars_width - picker_pos.x);
        ImGuiColorEditFlags sub_flags_to_forward = ImGuiColorEditFlags_DataTypeMask_ | ImGuiColorEditFlags_InputMask_ | ImGuiColorEditFlags_HDR | ImGuiColorEditFlags_NoAlpha | ImGuiColorEditFlags_NoOptions | ImGuiColorEditFlags_NoSmallPreview | ImGuiColorEditFlags_AlphaPreview | ImGuiColorEditFlags_AlphaPreviewHalf;
        ImGuiColorEditFlags sub_flags = (flags & sub_flags_to_forward) | ImGuiColorEditFlags_NoPicker;
        if (flags & ImGuiColorEditFlags_DisplayRGB || (flags & ImGuiColorEditFlags_DisplayMask_) == 0)
            if (ColorEdit4("##rgb", col, sub_flags | ImGuiColorEditFlags_DisplayRGB))
            {
                // FIXME: Hackily differentiating using the DragInt (ActiveId != 0 && !ActiveIdAllowOverlap) vs. using the InputText or DropTarget.
                // For the later we don't want to run the hue-wrap canceling code. If you are well versed in HSV picker please provide your input! (See #2050)
                value_changed_fix_hue_wrap = (g.ActiveId != 0 && !g.ActiveIdAllowOverlap);
                value_changed = true;
            }
        if (flags & ImGuiColorEditFlags_DisplayHSV || (flags & ImGuiColorEditFlags_DisplayMask_) == 0)
            value_changed |= ColorEdit4("##hsv", col, sub_flags | ImGuiColorEditFlags_DisplayHSV);
        if (flags & ImGuiColorEditFlags_DisplayHex || (flags & ImGuiColorEditFlags_DisplayMask_) == 0)
            value_changed |= ColorEdit4("##hex", col, sub_flags | ImGuiColorEditFlags_DisplayHex);
        PopItemWidth();
    }

    // Try to cancel hue wrap (after ColorEdit4 call), if any
    if (value_changed_fix_hue_wrap && (flags & ImGuiColorEditFlags_InputRGB))
    {
        float new_H, new_S, new_V;
        ColorConvertRGBtoHSV(col[0], col[1], col[2], new_H, new_S, new_V);
        if (new_H <= 0 && H > 0)
        {
            if (new_V <= 0 && V != new_V)
                ColorConvertHSVtoRGB(H, S, new_V <= 0 ? V * 0.5f : new_V, col[0], col[1], col[2]);
            else if (new_S <= 0)
                ColorConvertHSVtoRGB(H, new_S <= 0 ? S * 0.5f : new_S, new_V, col[0], col[1], col[2]);
        }
    }

    if (value_changed)
    {
        if (flags & ImGuiColorEditFlags_InputRGB)
        {
            R = col[0];
            G = col[1];
            B = col[2];
            ColorConvertRGBtoHSV(R, G, B, H, S, V);
            ColorEditRestoreHS(col, &H, &S, &V);   // Fix local Hue as display below will use it immediately.
        }
        else if (flags & ImGuiColorEditFlags_InputHSV)
        {
            H = col[0];
            S = col[1];
            V = col[2];
            ColorConvertHSVtoRGB(H, S, V, R, G, B);
        }
    }

    const int style_alpha8 = IM_F32_TO_INT8_SAT(style.Alpha);
    const ImU32 col_black = IM_COL32(0,0,0,style_alpha8);
    const ImU32 col_white = IM_COL32(255,255,255,style_alpha8);
    const ImU32 col_midgrey = IM_COL32(128,128,128,style_alpha8);
    const ImU32 col_hues[6 + 1] = { IM_COL32(255,0,0,style_alpha8), IM_COL32(255,255,0,style_alpha8), IM_COL32(0,255,0,style_alpha8), IM_COL32(0,255,255,style_alpha8), IM_COL32(0,0,255,style_alpha8), IM_COL32(255,0,255,style_alpha8), IM_COL32(255,0,0,style_alpha8) };

    ImVec4 hue_color_f(1, 1, 1, style.Alpha); ColorConvertHSVtoRGB(H, 1, 1, hue_color_f.x, hue_color_f.y, hue_color_f.z);
    ImU32 hue_color32 = ColorConvertFloat4ToU32(hue_color_f);
    ImU32 user_col32_striped_of_alpha = ColorConvertFloat4ToU32(ImVec4(R, G, B, style.Alpha)); // Important: this is still including the main rendering/style alpha!!

    ImVec2 sv_cursor_pos;

    if (flags & ImGuiColorEditFlags_PickerHueWheel)
    {
        // Render Hue Wheel
        const float aeps = 0.5f / wheel_r_outer; // Half a pixel arc length in radians (2pi cancels out).
        const int segment_per_arc = ImMax(4, (int)wheel_r_outer / 12);
        for (int n = 0; n < 6; n++)
        {
            const float a0 = (n)     /6.0f * 2.0f * IM_PI - aeps;
            const float a1 = (n+1.0f)/6.0f * 2.0f * IM_PI + aeps;
            const int vert_start_idx = draw_list->VtxBuffer.Size;
            draw_list->PathArcTo(wheel_center, (wheel_r_inner + wheel_r_outer)*0.5f, a0, a1, segment_per_arc);
            draw_list->PathStroke(col_white, 0, wheel_thickness);
            const int vert_end_idx = draw_list->VtxBuffer.Size;

            // Paint colors over existing vertices
            ImVec2 gradient_p0(wheel_center.x + ImCos(a0) * wheel_r_inner, wheel_center.y + ImSin(a0) * wheel_r_inner);
            ImVec2 gradient_p1(wheel_center.x + ImCos(a1) * wheel_r_inner, wheel_center.y + ImSin(a1) * wheel_r_inner);
            ShadeVertsLinearColorGradientKeepAlpha(draw_list, vert_start_idx, vert_end_idx, gradient_p0, gradient_p1, col_hues[n], col_hues[n + 1]);
        }

        // Render Cursor + preview on Hue Wheel
        float cos_hue_angle = ImCos(H * 2.0f * IM_PI);
        float sin_hue_angle = ImSin(H * 2.0f * IM_PI);
        ImVec2 hue_cursor_pos(wheel_center.x + cos_hue_angle * (wheel_r_inner + wheel_r_outer) * 0.5f, wheel_center.y + sin_hue_angle * (wheel_r_inner + wheel_r_outer) * 0.5f);
        float hue_cursor_rad = value_changed_h ? wheel_thickness * 0.65f : wheel_thickness * 0.55f;
        int hue_cursor_segments = ImClamp((int)(hue_cursor_rad / 1.4f), 9, 32);
        draw_list->AddCircleFilled(hue_cursor_pos, hue_cursor_rad, hue_color32, hue_cursor_segments);
        draw_list->AddCircle(hue_cursor_pos, hue_cursor_rad + 1, col_midgrey, hue_cursor_segments);
        draw_list->AddCircle(hue_cursor_pos, hue_cursor_rad, col_white, hue_cursor_segments);

        // Render SV triangle (rotated according to hue)
        ImVec2 tra = wheel_center + ImRotate(triangle_pa, cos_hue_angle, sin_hue_angle);
        ImVec2 trb = wheel_center + ImRotate(triangle_pb, cos_hue_angle, sin_hue_angle);
        ImVec2 trc = wheel_center + ImRotate(triangle_pc, cos_hue_angle, sin_hue_angle);
        ImVec2 uv_white = GetFontTexUvWhitePixel();
        draw_list->PrimReserve(6, 6);
        draw_list->PrimVtx(tra, uv_white, hue_color32);
        draw_list->PrimVtx(trb, uv_white, hue_color32);
        draw_list->PrimVtx(trc, uv_white, col_white);
        draw_list->PrimVtx(tra, uv_white, 0);
        draw_list->PrimVtx(trb, uv_white, col_black);
        draw_list->PrimVtx(trc, uv_white, 0);
        draw_list->AddTriangle(tra, trb, trc, col_midgrey, 1.5f);
        sv_cursor_pos = ImLerp(ImLerp(trc, tra, ImSaturate(S)), trb, ImSaturate(1 - V));
    }
    else if (flags & ImGuiColorEditFlags_PickerHueBar)
    {
        // Render SV Square
        draw_list->AddRectFilledMultiColor(picker_pos, picker_pos + ImVec2(sv_picker_size, sv_picker_size), col_white, hue_color32, hue_color32, col_white);
        draw_list->AddRectFilledMultiColor(picker_pos, picker_pos + ImVec2(sv_picker_size, sv_picker_size), 0, 0, col_black, col_black);
        RenderFrameBorder(picker_pos, picker_pos + ImVec2(sv_picker_size, sv_picker_size), 0.0f);
        sv_cursor_pos.x = ImClamp(IM_ROUND(picker_pos.x + ImSaturate(S)     * sv_picker_size), picker_pos.x + 2, picker_pos.x + sv_picker_size - 2); // Sneakily prevent the circle to stick out too much
        sv_cursor_pos.y = ImClamp(IM_ROUND(picker_pos.y + ImSaturate(1 - V) * sv_picker_size), picker_pos.y + 2, picker_pos.y + sv_picker_size - 2);

        // Render Hue Bar
        for (int i = 0; i < 6; ++i)
            draw_list->AddRectFilledMultiColor(ImVec2(bar0_pos_x, picker_pos.y + i * (sv_picker_size / 6)), ImVec2(bar0_pos_x + bars_width, picker_pos.y + (i + 1) * (sv_picker_size / 6)), col_hues[i], col_hues[i], col_hues[i + 1], col_hues[i + 1]);
        float bar0_line_y = IM_ROUND(picker_pos.y + H * sv_picker_size);
        RenderFrameBorder(ImVec2(bar0_pos_x, picker_pos.y), ImVec2(bar0_pos_x + bars_width, picker_pos.y + sv_picker_size), 0.0f);
        RenderArrowsForVerticalBar(draw_list, ImVec2(bar0_pos_x - 1, bar0_line_y), ImVec2(bars_triangles_half_sz + 1, bars_triangles_half_sz), bars_width + 2.0f, style.Alpha);
    }

    // Render cursor/preview circle (clamp S/V within 0..1 range because floating points colors may lead HSV values to be out of range)
    float sv_cursor_rad = value_changed_sv ? 10.0f : 6.0f;
    draw_list->AddCircleFilled(sv_cursor_pos, sv_cursor_rad, user_col32_striped_of_alpha, 12);
    draw_list->AddCircle(sv_cursor_pos, sv_cursor_rad + 1, col_midgrey, 12);
    draw_list->AddCircle(sv_cursor_pos, sv_cursor_rad, col_white, 12);

    // Render alpha bar
    if (alpha_bar)
    {
        float alpha = ImSaturate(col[3]);
        ImRect bar1_bb(bar1_pos_x, picker_pos.y, bar1_pos_x + bars_width, picker_pos.y + sv_picker_size);
        RenderColorRectWithAlphaCheckerboard(draw_list, bar1_bb.Min, bar1_bb.Max, 0, bar1_bb.GetWidth() / 2.0f, ImVec2(0.0f, 0.0f));
        draw_list->AddRectFilledMultiColor(bar1_bb.Min, bar1_bb.Max, user_col32_striped_of_alpha, user_col32_striped_of_alpha, user_col32_striped_of_alpha & ~IM_COL32_A_MASK, user_col32_striped_of_alpha & ~IM_COL32_A_MASK);
        float bar1_line_y = IM_ROUND(picker_pos.y + (1.0f - alpha) * sv_picker_size);
        RenderFrameBorder(bar1_bb.Min, bar1_bb.Max, 0.0f);
        RenderArrowsForVerticalBar(draw_list, ImVec2(bar1_pos_x - 1, bar1_line_y), ImVec2(bars_triangles_half_sz + 1, bars_triangles_half_sz), bars_width + 2.0f, style.Alpha);
    }

    EndGroup();

    if (value_changed && memcmp(backup_initial_col, col, components * sizeof(float)) == 0)
        value_changed = false;
    if (value_changed)
        MarkItemEdited(g.LastItemData.ID);

    PopID();

    return value_changed;
}

// A little color square. Return true when clicked.
// FIXME: May want to display/ignore the alpha component in the color display? Yet show it in the tooltip.
// 'desc_id' is not called 'label' because we don't display it next to the button, but only in the tooltip.
// Note that 'col' may be encoded in HSV if ImGuiColorEditFlags_InputHSV is set.
bool ImGui::ColorButton(const char* desc_id, const ImVec4& col, ImGuiColorEditFlags flags, ImVec2 size)
{
    ImGuiWindow* window = GetCurrentWindow();
    if (window->SkipItems)
        return false;

    ImGuiContext& g = *GImGui;
    const ImGuiID id = window->GetID(desc_id);
    float default_size = GetFrameHeight();
    if (size.x == 0.0f)
        size.x = default_size;
    if (size.y == 0.0f)
        size.y = default_size;
    const ImRect bb(window->DC.CursorPos, window->DC.CursorPos + size);
    ItemSize(bb, (size.y >= default_size) ? g.Style.FramePadding.y : 0.0f);
    if (!ItemAdd(bb, id))
        return false;

    bool hovered, held;
    bool pressed = ButtonBehavior(bb, id, &hovered, &held);

    if (flags & ImGuiColorEditFlags_NoAlpha)
        flags &= ~(ImGuiColorEditFlags_AlphaPreview | ImGuiColorEditFlags_AlphaPreviewHalf);

    ImVec4 col_rgb = col;
    if (flags & ImGuiColorEditFlags_InputHSV)
        ColorConvertHSVtoRGB(col_rgb.x, col_rgb.y, col_rgb.z, col_rgb.x, col_rgb.y, col_rgb.z);

    ImVec4 col_rgb_without_alpha(col_rgb.x, col_rgb.y, col_rgb.z, 1.0f);
    float grid_step = ImMin(size.x, size.y) / 2.99f;
    float rounding = ImMin(g.Style.FrameRounding, grid_step * 0.5f);
    ImRect bb_inner = bb;
    float off = 0.0f;
    if ((flags & ImGuiColorEditFlags_NoBorder) == 0)
    {
        off = -0.75f; // The border (using Col_FrameBg) tends to look off when color is near-opaque and rounding is enabled. This offset seemed like a good middle ground to reduce those artifacts.
        bb_inner.Expand(off);
    }
    if ((flags & ImGuiColorEditFlags_AlphaPreviewHalf) && col_rgb.w < 1.0f)
    {
        float mid_x = IM_ROUND((bb_inner.Min.x + bb_inner.Max.x) * 0.5f);
        RenderColorRectWithAlphaCheckerboard(window->DrawList, ImVec2(bb_inner.Min.x + grid_step, bb_inner.Min.y), bb_inner.Max, GetColorU32(col_rgb), grid_step, ImVec2(-grid_step + off, off), rounding, ImDrawFlags_RoundCornersRight);
        window->DrawList->AddRectFilled(bb_inner.Min, ImVec2(mid_x, bb_inner.Max.y), GetColorU32(col_rgb_without_alpha), rounding, ImDrawFlags_RoundCornersLeft);
    }
    else
    {
        // Because GetColorU32() multiplies by the global style Alpha and we don't want to display a checkerboard if the source code had no alpha
        ImVec4 col_source = (flags & ImGuiColorEditFlags_AlphaPreview) ? col_rgb : col_rgb_without_alpha;
        if (col_source.w < 1.0f)
            RenderColorRectWithAlphaCheckerboard(window->DrawList, bb_inner.Min, bb_inner.Max, GetColorU32(col_source), grid_step, ImVec2(off, off), rounding);
        else
            window->DrawList->AddRectFilled(bb_inner.Min, bb_inner.Max, GetColorU32(col_source), rounding);
    }
    RenderNavHighlight(bb, id);
    if ((flags & ImGuiColorEditFlags_NoBorder) == 0)
    {
        if (g.Style.FrameBorderSize > 0.0f)
            RenderFrameBorder(bb.Min, bb.Max, rounding);
        else
            window->DrawList->AddRect(bb.Min, bb.Max, GetColorU32(ImGuiCol_FrameBg), rounding); // Color button are often in need of some sort of border
    }

    // Drag and Drop Source
    // NB: The ActiveId test is merely an optional micro-optimization, BeginDragDropSource() does the same test.
    if (g.ActiveId == id && !(flags & ImGuiColorEditFlags_NoDragDrop) && BeginDragDropSource())
    {
        if (flags & ImGuiColorEditFlags_NoAlpha)
            SetDragDropPayload(IMGUI_PAYLOAD_TYPE_COLOR_3F, &col_rgb, sizeof(float) * 3, ImGuiCond_Once);
        else
            SetDragDropPayload(IMGUI_PAYLOAD_TYPE_COLOR_4F, &col_rgb, sizeof(float) * 4, ImGuiCond_Once);
        ColorButton(desc_id, col, flags);
        SameLine();
        TextEx("Color");
        EndDragDropSource();
    }

    // Tooltip
    if (!(flags & ImGuiColorEditFlags_NoTooltip) && hovered)
        ColorTooltip(desc_id, &col.x, flags & (ImGuiColorEditFlags_InputMask_ | ImGuiColorEditFlags_NoAlpha | ImGuiColorEditFlags_AlphaPreview | ImGuiColorEditFlags_AlphaPreviewHalf));

    return pressed;
}

// Initialize/override default color options
void ImGui::SetColorEditOptions(ImGuiColorEditFlags flags)
{
    ImGuiContext& g = *GImGui;
    if ((flags & ImGuiColorEditFlags_DisplayMask_) == 0)
        flags |= ImGuiColorEditFlags_DefaultOptions_ & ImGuiColorEditFlags_DisplayMask_;
    if ((flags & ImGuiColorEditFlags_DataTypeMask_) == 0)
        flags |= ImGuiColorEditFlags_DefaultOptions_ & ImGuiColorEditFlags_DataTypeMask_;
    if ((flags & ImGuiColorEditFlags_PickerMask_) == 0)
        flags |= ImGuiColorEditFlags_DefaultOptions_ & ImGuiColorEditFlags_PickerMask_;
    if ((flags & ImGuiColorEditFlags_InputMask_) == 0)
        flags |= ImGuiColorEditFlags_DefaultOptions_ & ImGuiColorEditFlags_InputMask_;
    IM_ASSERT(ImIsPowerOfTwo(flags & ImGuiColorEditFlags_DisplayMask_));    // Check only 1 option is selected
    IM_ASSERT(ImIsPowerOfTwo(flags & ImGuiColorEditFlags_DataTypeMask_));   // Check only 1 option is selected
    IM_ASSERT(ImIsPowerOfTwo(flags & ImGuiColorEditFlags_PickerMask_));     // Check only 1 option is selected
    IM_ASSERT(ImIsPowerOfTwo(flags & ImGuiColorEditFlags_InputMask_));      // Check only 1 option is selected
    g.ColorEditOptions = flags;
}

// Note: only access 3 floats if ImGuiColorEditFlags_NoAlpha flag is set.
void ImGui::ColorTooltip(const char* text, const float* col, ImGuiColorEditFlags flags)
{
    ImGuiContext& g = *GImGui;

    BeginTooltipEx(ImGuiTooltipFlags_OverridePreviousTooltip, ImGuiWindowFlags_None);
    const char* text_end = text ? FindRenderedTextEnd(text, NULL) : text;
    if (text_end > text)
    {
        TextEx(text, text_end);
        Separator();
    }

    ImVec2 sz(g.FontSize * 3 + g.Style.FramePadding.y * 2, g.FontSize * 3 + g.Style.FramePadding.y * 2);
    ImVec4 cf(col[0], col[1], col[2], (flags & ImGuiColorEditFlags_NoAlpha) ? 1.0f : col[3]);
    int cr = IM_F32_TO_INT8_SAT(col[0]), cg = IM_F32_TO_INT8_SAT(col[1]), cb = IM_F32_TO_INT8_SAT(col[2]), ca = (flags & ImGuiColorEditFlags_NoAlpha) ? 255 : IM_F32_TO_INT8_SAT(col[3]);
    ColorButton("##preview", cf, (flags & (ImGuiColorEditFlags_InputMask_ | ImGuiColorEditFlags_NoAlpha | ImGuiColorEditFlags_AlphaPreview | ImGuiColorEditFlags_AlphaPreviewHalf)) | ImGuiColorEditFlags_NoTooltip, sz);
    SameLine();
    if ((flags & ImGuiColorEditFlags_InputRGB) || !(flags & ImGuiColorEditFlags_InputMask_))
    {
        if (flags & ImGuiColorEditFlags_NoAlpha)
            Text("#%02X%02X%02X\nR: %d, G: %d, B: %d\n(%.3f, %.3f, %.3f)", cr, cg, cb, cr, cg, cb, col[0], col[1], col[2]);
        else
            Text("#%02X%02X%02X%02X\nR:%d, G:%d, B:%d, A:%d\n(%.3f, %.3f, %.3f, %.3f)", cr, cg, cb, ca, cr, cg, cb, ca, col[0], col[1], col[2], col[3]);
    }
    else if (flags & ImGuiColorEditFlags_InputHSV)
    {
        if (flags & ImGuiColorEditFlags_NoAlpha)
            Text("H: %.3f, S: %.3f, V: %.3f", col[0], col[1], col[2]);
        else
            Text("H: %.3f, S: %.3f, V: %.3f, A: %.3f", col[0], col[1], col[2], col[3]);
    }
    EndTooltip();
}

void ImGui::ColorEditOptionsPopup(const float* col, ImGuiColorEditFlags flags)
{
    bool allow_opt_inputs = !(flags & ImGuiColorEditFlags_DisplayMask_);
    bool allow_opt_datatype = !(flags & ImGuiColorEditFlags_DataTypeMask_);
    if ((!allow_opt_inputs && !allow_opt_datatype) || !BeginPopup("context"))
        return;
    ImGuiContext& g = *GImGui;
    ImGuiColorEditFlags opts = g.ColorEditOptions;
    if (allow_opt_inputs)
    {
        if (RadioButton("RGB", (opts & ImGuiColorEditFlags_DisplayRGB) != 0)) opts = (opts & ~ImGuiColorEditFlags_DisplayMask_) | ImGuiColorEditFlags_DisplayRGB;
        if (RadioButton("HSV", (opts & ImGuiColorEditFlags_DisplayHSV) != 0)) opts = (opts & ~ImGuiColorEditFlags_DisplayMask_) | ImGuiColorEditFlags_DisplayHSV;
        if (RadioButton("Hex", (opts & ImGuiColorEditFlags_DisplayHex) != 0)) opts = (opts & ~ImGuiColorEditFlags_DisplayMask_) | ImGuiColorEditFlags_DisplayHex;
    }
    if (allow_opt_datatype)
    {
        if (allow_opt_inputs) Separator();
        if (RadioButton("0..255",     (opts & ImGuiColorEditFlags_Uint8) != 0)) opts = (opts & ~ImGuiColorEditFlags_DataTypeMask_) | ImGuiColorEditFlags_Uint8;
        if (RadioButton("0.00..1.00", (opts & ImGuiColorEditFlags_Float) != 0)) opts = (opts & ~ImGuiColorEditFlags_DataTypeMask_) | ImGuiColorEditFlags_Float;
    }

    if (allow_opt_inputs || allow_opt_datatype)
        Separator();
    if (Button("Copy as..", ImVec2(-1, 0)))
        OpenPopup("Copy");
    if (BeginPopup("Copy"))
    {
        int cr = IM_F32_TO_INT8_SAT(col[0]), cg = IM_F32_TO_INT8_SAT(col[1]), cb = IM_F32_TO_INT8_SAT(col[2]), ca = (flags & ImGuiColorEditFlags_NoAlpha) ? 255 : IM_F32_TO_INT8_SAT(col[3]);
        char buf[64];
        ImFormatString(buf, IM_ARRAYSIZE(buf), "(%.3ff, %.3ff, %.3ff, %.3ff)", col[0], col[1], col[2], (flags & ImGuiColorEditFlags_NoAlpha) ? 1.0f : col[3]);
        if (Selectable(buf))
            SetClipboardText(buf);
        ImFormatString(buf, IM_ARRAYSIZE(buf), "(%d,%d,%d,%d)", cr, cg, cb, ca);
        if (Selectable(buf))
            SetClipboardText(buf);
        ImFormatString(buf, IM_ARRAYSIZE(buf), "#%02X%02X%02X", cr, cg, cb);
        if (Selectable(buf))
            SetClipboardText(buf);
        if (!(flags & ImGuiColorEditFlags_NoAlpha))
        {
            ImFormatString(buf, IM_ARRAYSIZE(buf), "#%02X%02X%02X%02X", cr, cg, cb, ca);
            if (Selectable(buf))
                SetClipboardText(buf);
        }
        EndPopup();
    }

    g.ColorEditOptions = opts;
    EndPopup();
}

void ImGui::ColorPickerOptionsPopup(const float* ref_col, ImGuiColorEditFlags flags)
{
    bool allow_opt_picker = !(flags & ImGuiColorEditFlags_PickerMask_);
    bool allow_opt_alpha_bar = !(flags & ImGuiColorEditFlags_NoAlpha) && !(flags & ImGuiColorEditFlags_AlphaBar);
    if ((!allow_opt_picker && !allow_opt_alpha_bar) || !BeginPopup("context"))
        return;
    ImGuiContext& g = *GImGui;
    if (allow_opt_picker)
    {
        ImVec2 picker_size(g.FontSize * 8, ImMax(g.FontSize * 8 - (GetFrameHeight() + g.Style.ItemInnerSpacing.x), 1.0f)); // FIXME: Picker size copied from main picker function
        PushItemWidth(picker_size.x);
        for (int picker_type = 0; picker_type < 2; picker_type++)
        {
            // Draw small/thumbnail version of each picker type (over an invisible button for selection)
            if (picker_type > 0) Separator();
            PushID(picker_type);
            ImGuiColorEditFlags picker_flags = ImGuiColorEditFlags_NoInputs | ImGuiColorEditFlags_NoOptions | ImGuiColorEditFlags_NoLabel | ImGuiColorEditFlags_NoSidePreview | (flags & ImGuiColorEditFlags_NoAlpha);
            if (picker_type == 0) picker_flags |= ImGuiColorEditFlags_PickerHueBar;
            if (picker_type == 1) picker_flags |= ImGuiColorEditFlags_PickerHueWheel;
            ImVec2 backup_pos = GetCursorScreenPos();
            if (Selectable("##selectable", false, 0, picker_size)) // By default, Selectable() is closing popup
                g.ColorEditOptions = (g.ColorEditOptions & ~ImGuiColorEditFlags_PickerMask_) | (picker_flags & ImGuiColorEditFlags_PickerMask_);
            SetCursorScreenPos(backup_pos);
            ImVec4 previewing_ref_col;
            memcpy(&previewing_ref_col, ref_col, sizeof(float) * ((picker_flags & ImGuiColorEditFlags_NoAlpha) ? 3 : 4));
            ColorPicker4("##previewing_picker", &previewing_ref_col.x, picker_flags);
            PopID();
        }
        PopItemWidth();
    }
    if (allow_opt_alpha_bar)
    {
        if (allow_opt_picker) Separator();
        CheckboxFlags("Alpha Bar", &g.ColorEditOptions, ImGuiColorEditFlags_AlphaBar);
    }
    EndPopup();
}

//-------------------------------------------------------------------------
// [SECTION] Widgets: TreeNode, CollapsingHeader, etc.
//-------------------------------------------------------------------------
// - TreeNode()
// - TreeNodeV()
// - TreeNodeEx()
// - TreeNodeExV()
// - TreeNodeBehavior() [Internal]
// - TreePush()
// - TreePop()
// - GetTreeNodeToLabelSpacing()
// - SetNextItemOpen()
// - CollapsingHeader()
//-------------------------------------------------------------------------

bool ImGui::TreeNode(const char* str_id, const char* fmt, ...)
{
    va_list args;
    va_start(args, fmt);
    bool is_open = TreeNodeExV(str_id, 0, fmt, args);
    va_end(args);
    return is_open;
}

bool ImGui::TreeNode(const void* ptr_id, const char* fmt, ...)
{
    va_list args;
    va_start(args, fmt);
    bool is_open = TreeNodeExV(ptr_id, 0, fmt, args);
    va_end(args);
    return is_open;
}

bool ImGui::TreeNode(const char* label)
{
    ImGuiWindow* window = GetCurrentWindow();
    if (window->SkipItems)
        return false;
    return TreeNodeBehavior(window->GetID(label), 0, label, NULL);
}

bool ImGui::TreeNodeV(const char* str_id, const char* fmt, va_list args)
{
    return TreeNodeExV(str_id, 0, fmt, args);
}

bool ImGui::TreeNodeV(const void* ptr_id, const char* fmt, va_list args)
{
    return TreeNodeExV(ptr_id, 0, fmt, args);
}

bool ImGui::TreeNodeEx(const char* label, ImGuiTreeNodeFlags flags)
{
    ImGuiWindow* window = GetCurrentWindow();
    if (window->SkipItems)
        return false;

    return TreeNodeBehavior(window->GetID(label), flags, label, NULL);
}

bool ImGui::TreeNodeEx(const char* str_id, ImGuiTreeNodeFlags flags, const char* fmt, ...)
{
    va_list args;
    va_start(args, fmt);
    bool is_open = TreeNodeExV(str_id, flags, fmt, args);
    va_end(args);
    return is_open;
}

bool ImGui::TreeNodeEx(const void* ptr_id, ImGuiTreeNodeFlags flags, const char* fmt, ...)
{
    va_list args;
    va_start(args, fmt);
    bool is_open = TreeNodeExV(ptr_id, flags, fmt, args);
    va_end(args);
    return is_open;
}

bool ImGui::TreeNodeExV(const char* str_id, ImGuiTreeNodeFlags flags, const char* fmt, va_list args)
{
    ImGuiWindow* window = GetCurrentWindow();
    if (window->SkipItems)
        return false;

    ImGuiContext& g = *GImGui;
    const char* label_end = g.TempBuffer + ImFormatStringV(g.TempBuffer, IM_ARRAYSIZE(g.TempBuffer), fmt, args);
    return TreeNodeBehavior(window->GetID(str_id), flags, g.TempBuffer, label_end);
}

bool ImGui::TreeNodeExV(const void* ptr_id, ImGuiTreeNodeFlags flags, const char* fmt, va_list args)
{
    ImGuiWindow* window = GetCurrentWindow();
    if (window->SkipItems)
        return false;

    ImGuiContext& g = *GImGui;
    const char* label_end = g.TempBuffer + ImFormatStringV(g.TempBuffer, IM_ARRAYSIZE(g.TempBuffer), fmt, args);
    return TreeNodeBehavior(window->GetID(ptr_id), flags, g.TempBuffer, label_end);
}

bool ImGui::TreeNodeBehaviorIsOpen(ImGuiID id, ImGuiTreeNodeFlags flags)
{
    if (flags & ImGuiTreeNodeFlags_Leaf)
        return true;

    // We only write to the tree storage if the user clicks (or explicitly use the SetNextItemOpen function)
    ImGuiContext& g = *GImGui;
    ImGuiWindow* window = g.CurrentWindow;
    ImGuiStorage* storage = window->DC.StateStorage;

    bool is_open;
    if (g.NextItemData.Flags & ImGuiNextItemDataFlags_HasOpen)
    {
        if (g.NextItemData.OpenCond & ImGuiCond_Always)
        {
            is_open = g.NextItemData.OpenVal;
            storage->SetInt(id, is_open);
        }
        else
        {
            // We treat ImGuiCond_Once and ImGuiCond_FirstUseEver the same because tree node state are not saved persistently.
            const int stored_value = storage->GetInt(id, -1);
            if (stored_value == -1)
            {
                is_open = g.NextItemData.OpenVal;
                storage->SetInt(id, is_open);
            }
            else
            {
                is_open = stored_value != 0;
            }
        }
    }
    else
    {
        is_open = storage->GetInt(id, (flags & ImGuiTreeNodeFlags_DefaultOpen) ? 1 : 0) != 0;
    }

    // When logging is enabled, we automatically expand tree nodes (but *NOT* collapsing headers.. seems like sensible behavior).
    // NB- If we are above max depth we still allow manually opened nodes to be logged.
    if (g.LogEnabled && !(flags & ImGuiTreeNodeFlags_NoAutoOpenOnLog) && (window->DC.TreeDepth - g.LogDepthRef) < g.LogDepthToExpand)
        is_open = true;

    return is_open;
}

bool ImGui::TreeNodeBehavior(ImGuiID id, ImGuiTreeNodeFlags flags, const char* label, const char* label_end)
{
    ImGuiWindow* window = GetCurrentWindow();
    if (window->SkipItems)
        return false;

    ImGuiContext& g = *GImGui;
    const ImGuiStyle& style = g.Style;
    const bool display_frame = (flags & ImGuiTreeNodeFlags_Framed) != 0;
    const ImVec2 padding = (display_frame || (flags & ImGuiTreeNodeFlags_FramePadding)) ? style.FramePadding : ImVec2(style.FramePadding.x, ImMin(window->DC.CurrLineTextBaseOffset, style.FramePadding.y));

    if (!label_end)
        label_end = FindRenderedTextEnd(label);
    const ImVec2 label_size = CalcTextSize(label, label_end, false);

    // We vertically grow up to current line height up the typical widget height.
    const float frame_height = ImMax(ImMin(window->DC.CurrLineSize.y, g.FontSize + style.FramePadding.y * 2), label_size.y + padding.y * 2);
    ImRect frame_bb;
    frame_bb.Min.x = (flags & ImGuiTreeNodeFlags_SpanFullWidth) ? window->WorkRect.Min.x : window->DC.CursorPos.x;
    frame_bb.Min.y = window->DC.CursorPos.y;
    frame_bb.Max.x = window->WorkRect.Max.x;
    frame_bb.Max.y = window->DC.CursorPos.y + frame_height;
    if (display_frame)
    {
        // Framed header expand a little outside the default padding, to the edge of InnerClipRect
        // (FIXME: May remove this at some point and make InnerClipRect align with WindowPadding.x instead of WindowPadding.x*0.5f)
        frame_bb.Min.x -= IM_FLOOR(window->WindowPadding.x * 0.5f - 1.0f);
        frame_bb.Max.x += IM_FLOOR(window->WindowPadding.x * 0.5f);
    }

    const float text_offset_x = g.FontSize + (display_frame ? padding.x * 3 : padding.x * 2);           // Collapser arrow width + Spacing
    const float text_offset_y = ImMax(padding.y, window->DC.CurrLineTextBaseOffset);                    // Latch before ItemSize changes it
    const float text_width = g.FontSize + (label_size.x > 0.0f ? label_size.x + padding.x * 2 : 0.0f);  // Include collapser
    ImVec2 text_pos(window->DC.CursorPos.x + text_offset_x, window->DC.CursorPos.y + text_offset_y);
    ItemSize(ImVec2(text_width, frame_height), padding.y);

    // For regular tree nodes, we arbitrary allow to click past 2 worth of ItemSpacing
    ImRect interact_bb = frame_bb;
    if (!display_frame && (flags & (ImGuiTreeNodeFlags_SpanAvailWidth | ImGuiTreeNodeFlags_SpanFullWidth)) == 0)
        interact_bb.Max.x = frame_bb.Min.x + text_width + style.ItemSpacing.x * 2.0f;

    // Store a flag for the current depth to tell if we will allow closing this node when navigating one of its child.
    // For this purpose we essentially compare if g.NavIdIsAlive went from 0 to 1 between TreeNode() and TreePop().
    // This is currently only support 32 level deep and we are fine with (1 << Depth) overflowing into a zero.
    const bool is_leaf = (flags & ImGuiTreeNodeFlags_Leaf) != 0;
    bool is_open = TreeNodeBehaviorIsOpen(id, flags);
    if (is_open && !g.NavIdIsAlive && (flags & ImGuiTreeNodeFlags_NavLeftJumpsBackHere) && !(flags & ImGuiTreeNodeFlags_NoTreePushOnOpen))
        window->DC.TreeJumpToParentOnPopMask |= (1 << window->DC.TreeDepth);

    bool item_add = ItemAdd(interact_bb, id);
    g.LastItemData.StatusFlags |= ImGuiItemStatusFlags_HasDisplayRect;
    g.LastItemData.DisplayRect = frame_bb;

    if (!item_add)
    {
        if (is_open && !(flags & ImGuiTreeNodeFlags_NoTreePushOnOpen))
            TreePushOverrideID(id);
        IMGUI_TEST_ENGINE_ITEM_INFO(g.LastItemData.ID, label, g.LastItemData.StatusFlags | (is_leaf ? 0 : ImGuiItemStatusFlags_Openable) | (is_open ? ImGuiItemStatusFlags_Opened : 0));
        return is_open;
    }

    ImGuiButtonFlags button_flags = ImGuiTreeNodeFlags_None;
    if (flags & ImGuiTreeNodeFlags_AllowItemOverlap)
        button_flags |= ImGuiButtonFlags_AllowItemOverlap;
    if (!is_leaf)
        button_flags |= ImGuiButtonFlags_PressedOnDragDropHold;

    // We allow clicking on the arrow section with keyboard modifiers held, in order to easily
    // allow browsing a tree while preserving selection with code implementing multi-selection patterns.
    // When clicking on the rest of the tree node we always disallow keyboard modifiers.
    const float arrow_hit_x1 = (text_pos.x - text_offset_x) - style.TouchExtraPadding.x;
    const float arrow_hit_x2 = (text_pos.x - text_offset_x) + (g.FontSize + padding.x * 2.0f) + style.TouchExtraPadding.x;
    const bool is_mouse_x_over_arrow = (g.IO.MousePos.x >= arrow_hit_x1 && g.IO.MousePos.x < arrow_hit_x2);
    if (window != g.HoveredWindow || !is_mouse_x_over_arrow)
        button_flags |= ImGuiButtonFlags_NoKeyModifiers;

    // Open behaviors can be altered with the _OpenOnArrow and _OnOnDoubleClick flags.
    // Some alteration have subtle effects (e.g. toggle on MouseUp vs MouseDown events) due to requirements for multi-selection and drag and drop support.
    // - Single-click on label = Toggle on MouseUp (default, when _OpenOnArrow=0)
    // - Single-click on arrow = Toggle on MouseDown (when _OpenOnArrow=0)
    // - Single-click on arrow = Toggle on MouseDown (when _OpenOnArrow=1)
    // - Double-click on label = Toggle on MouseDoubleClick (when _OpenOnDoubleClick=1)
    // - Double-click on arrow = Toggle on MouseDoubleClick (when _OpenOnDoubleClick=1 and _OpenOnArrow=0)
    // It is rather standard that arrow click react on Down rather than Up.
    // We set ImGuiButtonFlags_PressedOnClickRelease on OpenOnDoubleClick because we want the item to be active on the initial MouseDown in order for drag and drop to work.
    if (is_mouse_x_over_arrow)
        button_flags |= ImGuiButtonFlags_PressedOnClick;
    else if (flags & ImGuiTreeNodeFlags_OpenOnDoubleClick)
        button_flags |= ImGuiButtonFlags_PressedOnClickRelease | ImGuiButtonFlags_PressedOnDoubleClick;
    else
        button_flags |= ImGuiButtonFlags_PressedOnClickRelease;

    bool selected = (flags & ImGuiTreeNodeFlags_Selected) != 0;
    const bool was_selected = selected;

    bool hovered, held;
    bool pressed = ButtonBehavior(interact_bb, id, &hovered, &held, button_flags);
    bool toggled = false;
    if (!is_leaf)
    {
        if (pressed && g.DragDropHoldJustPressedId != id)
        {
            if ((flags & (ImGuiTreeNodeFlags_OpenOnArrow | ImGuiTreeNodeFlags_OpenOnDoubleClick)) == 0 || (g.NavActivateId == id))
                toggled = true;
            if (flags & ImGuiTreeNodeFlags_OpenOnArrow)
                toggled |= is_mouse_x_over_arrow && !g.NavDisableMouseHover; // Lightweight equivalent of IsMouseHoveringRect() since ButtonBehavior() already did the job
            if ((flags & ImGuiTreeNodeFlags_OpenOnDoubleClick) && g.IO.MouseClickedCount[0] == 2)
                toggled = true;
        }
        else if (pressed && g.DragDropHoldJustPressedId == id)
        {
            IM_ASSERT(button_flags & ImGuiButtonFlags_PressedOnDragDropHold);
            if (!is_open) // When using Drag and Drop "hold to open" we keep the node highlighted after opening, but never close it again.
                toggled = true;
        }

        if (g.NavId == id && g.NavMoveDir == ImGuiDir_Left && is_open)
        {
            toggled = true;
            NavMoveRequestCancel();
        }
        if (g.NavId == id && g.NavMoveDir == ImGuiDir_Right && !is_open) // If there's something upcoming on the line we may want to give it the priority?
        {
            toggled = true;
            NavMoveRequestCancel();
        }

        if (toggled)
        {
            is_open = !is_open;
            window->DC.StateStorage->SetInt(id, is_open);
            g.LastItemData.StatusFlags |= ImGuiItemStatusFlags_ToggledOpen;
        }
    }
    if (flags & ImGuiTreeNodeFlags_AllowItemOverlap)
        SetItemAllowOverlap();

    // In this branch, TreeNodeBehavior() cannot toggle the selection so this will never trigger.
    if (selected != was_selected) //-V547
        g.LastItemData.StatusFlags |= ImGuiItemStatusFlags_ToggledSelection;

    // Render
    const ImU32 text_col = GetColorU32(ImGuiCol_Text);
    ImGuiNavHighlightFlags nav_highlight_flags = ImGuiNavHighlightFlags_TypeThin;
    if (display_frame)
    {
        // Framed type
        const ImU32 bg_col = GetColorU32((held && hovered) ? ImGuiCol_HeaderActive : hovered ? ImGuiCol_HeaderHovered : ImGuiCol_Header);
        RenderFrame(frame_bb.Min, frame_bb.Max, bg_col, true, style.FrameRounding);
        RenderNavHighlight(frame_bb, id, nav_highlight_flags);
        if (flags & ImGuiTreeNodeFlags_Bullet)
            RenderBullet(window->DrawList, ImVec2(text_pos.x - text_offset_x * 0.60f, text_pos.y + g.FontSize * 0.5f), text_col);
        else if (!is_leaf)
            RenderArrow(window->DrawList, ImVec2(text_pos.x - text_offset_x + padding.x, text_pos.y), text_col, is_open ? ImGuiDir_Down : ImGuiDir_Right, 1.0f);
        else // Leaf without bullet, left-adjusted text
            text_pos.x -= text_offset_x;
        if (flags & ImGuiTreeNodeFlags_ClipLabelForTrailingButton)
            frame_bb.Max.x -= g.FontSize + style.FramePadding.x;

        if (g.LogEnabled)
            LogSetNextTextDecoration("###", "###");
        RenderTextClipped(text_pos, frame_bb.Max, label, label_end, &label_size);
    }
    else
    {
        // Unframed typed for tree nodes
        if (hovered || selected)
        {
            const ImU32 bg_col = GetColorU32((held && hovered) ? ImGuiCol_HeaderActive : hovered ? ImGuiCol_HeaderHovered : ImGuiCol_Header);
            RenderFrame(frame_bb.Min, frame_bb.Max, bg_col, false);
        }
        RenderNavHighlight(frame_bb, id, nav_highlight_flags);
        if (flags & ImGuiTreeNodeFlags_Bullet)
            RenderBullet(window->DrawList, ImVec2(text_pos.x - text_offset_x * 0.5f, text_pos.y + g.FontSize * 0.5f), text_col);
        else if (!is_leaf)
            RenderArrow(window->DrawList, ImVec2(text_pos.x - text_offset_x + padding.x, text_pos.y + g.FontSize * 0.15f), text_col, is_open ? ImGuiDir_Down : ImGuiDir_Right, 0.70f);
        if (g.LogEnabled)
            LogSetNextTextDecoration(">", NULL);
        RenderText(text_pos, label, label_end, false);
    }

    if (is_open && !(flags & ImGuiTreeNodeFlags_NoTreePushOnOpen))
        TreePushOverrideID(id);
    IMGUI_TEST_ENGINE_ITEM_INFO(id, label, g.LastItemData.StatusFlags | (is_leaf ? 0 : ImGuiItemStatusFlags_Openable) | (is_open ? ImGuiItemStatusFlags_Opened : 0));
    return is_open;
}

void ImGui::TreePush(const char* str_id)
{
    ImGuiWindow* window = GetCurrentWindow();
    Indent();
    window->DC.TreeDepth++;
    PushID(str_id);
}

void ImGui::TreePush(const void* ptr_id)
{
    ImGuiWindow* window = GetCurrentWindow();
    Indent();
    window->DC.TreeDepth++;
    PushID(ptr_id);
}

void ImGui::TreePushOverrideID(ImGuiID id)
{
    ImGuiContext& g = *GImGui;
    ImGuiWindow* window = g.CurrentWindow;
    Indent();
    window->DC.TreeDepth++;
    PushOverrideID(id);
}

void ImGui::TreePop()
{
    ImGuiContext& g = *GImGui;
    ImGuiWindow* window = g.CurrentWindow;
    Unindent();

    window->DC.TreeDepth--;
    ImU32 tree_depth_mask = (1 << window->DC.TreeDepth);

    // Handle Left arrow to move to parent tree node (when ImGuiTreeNodeFlags_NavLeftJumpsBackHere is enabled)
    if (g.NavMoveDir == ImGuiDir_Left && g.NavWindow == window && NavMoveRequestButNoResultYet())
        if (g.NavIdIsAlive && (window->DC.TreeJumpToParentOnPopMask & tree_depth_mask))
        {
            SetNavID(window->IDStack.back(), g.NavLayer, 0, ImRect());
            NavMoveRequestCancel();
        }
    window->DC.TreeJumpToParentOnPopMask &= tree_depth_mask - 1;

    IM_ASSERT(window->IDStack.Size > 1); // There should always be 1 element in the IDStack (pushed during window creation). If this triggers you called TreePop/PopID too much.
    PopID();
}

// Horizontal distance preceding label when using TreeNode() or Bullet()
float ImGui::GetTreeNodeToLabelSpacing()
{
    ImGuiContext& g = *GImGui;
    return g.FontSize + (g.Style.FramePadding.x * 2.0f);
}

// Set next TreeNode/CollapsingHeader open state.
void ImGui::SetNextItemOpen(bool is_open, ImGuiCond cond)
{
    ImGuiContext& g = *GImGui;
    if (g.CurrentWindow->SkipItems)
        return;
    g.NextItemData.Flags |= ImGuiNextItemDataFlags_HasOpen;
    g.NextItemData.OpenVal = is_open;
    g.NextItemData.OpenCond = cond ? cond : ImGuiCond_Always;
}

// CollapsingHeader returns true when opened but do not indent nor push into the ID stack (because of the ImGuiTreeNodeFlags_NoTreePushOnOpen flag).
// This is basically the same as calling TreeNodeEx(label, ImGuiTreeNodeFlags_CollapsingHeader). You can remove the _NoTreePushOnOpen flag if you want behavior closer to normal TreeNode().
bool ImGui::CollapsingHeader(const char* label, ImGuiTreeNodeFlags flags)
{
    ImGuiWindow* window = GetCurrentWindow();
    if (window->SkipItems)
        return false;

    return TreeNodeBehavior(window->GetID(label), flags | ImGuiTreeNodeFlags_CollapsingHeader, label);
}

// p_visible == NULL                        : regular collapsing header
// p_visible != NULL && *p_visible == true  : show a small close button on the corner of the header, clicking the button will set *p_visible = false
// p_visible != NULL && *p_visible == false : do not show the header at all
// Do not mistake this with the Open state of the header itself, which you can adjust with SetNextItemOpen() or ImGuiTreeNodeFlags_DefaultOpen.
bool ImGui::CollapsingHeader(const char* label, bool* p_visible, ImGuiTreeNodeFlags flags)
{
    ImGuiWindow* window = GetCurrentWindow();
    if (window->SkipItems)
        return false;

    if (p_visible && !*p_visible)
        return false;

    ImGuiID id = window->GetID(label);
    flags |= ImGuiTreeNodeFlags_CollapsingHeader;
    if (p_visible)
        flags |= ImGuiTreeNodeFlags_AllowItemOverlap | ImGuiTreeNodeFlags_ClipLabelForTrailingButton;
    bool is_open = TreeNodeBehavior(id, flags, label);
    if (p_visible != NULL)
    {
        // Create a small overlapping close button
        // FIXME: We can evolve this into user accessible helpers to add extra buttons on title bars, headers, etc.
        // FIXME: CloseButton can overlap into text, need find a way to clip the text somehow.
        ImGuiContext& g = *GImGui;
        ImGuiLastItemData last_item_backup = g.LastItemData;
        float button_size = g.FontSize;
        float button_x = ImMax(g.LastItemData.Rect.Min.x, g.LastItemData.Rect.Max.x - g.Style.FramePadding.x * 2.0f - button_size);
        float button_y = g.LastItemData.Rect.Min.y;
        ImGuiID close_button_id = GetIDWithSeed("#CLOSE", NULL, id);
        if (CloseButton(close_button_id, ImVec2(button_x, button_y)))
            *p_visible = false;
        g.LastItemData = last_item_backup;
    }

    return is_open;
}

//-------------------------------------------------------------------------
// [SECTION] Widgets: Selectable
//-------------------------------------------------------------------------
// - Selectable()
//-------------------------------------------------------------------------

// Tip: pass a non-visible label (e.g. "##hello") then you can use the space to draw other text or image.
// But you need to make sure the ID is unique, e.g. enclose calls in PushID/PopID or use ##unique_id.
// With this scheme, ImGuiSelectableFlags_SpanAllColumns and ImGuiSelectableFlags_AllowItemOverlap are also frequently used flags.
// FIXME: Selectable() with (size.x == 0.0f) and (SelectableTextAlign.x > 0.0f) followed by SameLine() is currently not supported.
bool ImGui::Selectable(const char* label, bool selected, ImGuiSelectableFlags flags, const ImVec2& size_arg)
{
    ImGuiWindow* window = GetCurrentWindow();
    if (window->SkipItems)
        return false;

    ImGuiContext& g = *GImGui;
    const ImGuiStyle& style = g.Style;

    // Submit label or explicit size to ItemSize(), whereas ItemAdd() will submit a larger/spanning rectangle.
    ImGuiID id = window->GetID(label);
    ImVec2 label_size = CalcTextSize(label, NULL, true);
    ImVec2 size(size_arg.x != 0.0f ? size_arg.x : label_size.x, size_arg.y != 0.0f ? size_arg.y : label_size.y);
    ImVec2 pos = window->DC.CursorPos;
    pos.y += window->DC.CurrLineTextBaseOffset;
    ItemSize(size, 0.0f);

    // Fill horizontal space
    // We don't support (size < 0.0f) in Selectable() because the ItemSpacing extension would make explicitly right-aligned sizes not visibly match other widgets.
    const bool span_all_columns = (flags & ImGuiSelectableFlags_SpanAllColumns) != 0;
    const float min_x = span_all_columns ? window->ParentWorkRect.Min.x : pos.x;
    const float max_x = span_all_columns ? window->ParentWorkRect.Max.x : window->WorkRect.Max.x;
    if (size_arg.x == 0.0f || (flags & ImGuiSelectableFlags_SpanAvailWidth))
        size.x = ImMax(label_size.x, max_x - min_x);

    // Text stays at the submission position, but bounding box may be extended on both sides
    const ImVec2 text_min = pos;
    const ImVec2 text_max(min_x + size.x, pos.y + size.y);

    // Selectables are meant to be tightly packed together with no click-gap, so we extend their box to cover spacing between selectable.
    ImRect bb(min_x, pos.y, text_max.x, text_max.y);
    if ((flags & ImGuiSelectableFlags_NoPadWithHalfSpacing) == 0)
    {
        const float spacing_x = span_all_columns ? 0.0f : style.ItemSpacing.x;
        const float spacing_y = style.ItemSpacing.y;
        const float spacing_L = IM_FLOOR(spacing_x * 0.50f);
        const float spacing_U = IM_FLOOR(spacing_y * 0.50f);
        bb.Min.x -= spacing_L;
        bb.Min.y -= spacing_U;
        bb.Max.x += (spacing_x - spacing_L);
        bb.Max.y += (spacing_y - spacing_U);
    }
    //if (g.IO.KeyCtrl) { GetForegroundDrawList()->AddRect(bb.Min, bb.Max, IM_COL32(0, 255, 0, 255)); }

    // Modify ClipRect for the ItemAdd(), faster than doing a PushColumnsBackground/PushTableBackground for every Selectable..
    const float backup_clip_rect_min_x = window->ClipRect.Min.x;
    const float backup_clip_rect_max_x = window->ClipRect.Max.x;
    if (span_all_columns)
    {
        window->ClipRect.Min.x = window->ParentWorkRect.Min.x;
        window->ClipRect.Max.x = window->ParentWorkRect.Max.x;
    }

    const bool disabled_item = (flags & ImGuiSelectableFlags_Disabled) != 0;
    const bool item_add = ItemAdd(bb, id, NULL, disabled_item ? ImGuiItemFlags_Disabled : ImGuiItemFlags_None);
    if (span_all_columns)
    {
        window->ClipRect.Min.x = backup_clip_rect_min_x;
        window->ClipRect.Max.x = backup_clip_rect_max_x;
    }

    if (!item_add)
        return false;

    const bool disabled_global = (g.CurrentItemFlags & ImGuiItemFlags_Disabled) != 0;
    if (disabled_item && !disabled_global) // Only testing this as an optimization
        BeginDisabled();

    // FIXME: We can standardize the behavior of those two, we could also keep the fast path of override ClipRect + full push on render only,
    // which would be advantageous since most selectable are not selected.
    if (span_all_columns && window->DC.CurrentColumns)
        PushColumnsBackground();
    else if (span_all_columns && g.CurrentTable)
        TablePushBackgroundChannel();

    // We use NoHoldingActiveID on menus so user can click and _hold_ on a menu then drag to browse child entries
    ImGuiButtonFlags button_flags = 0;
    if (flags & ImGuiSelectableFlags_NoHoldingActiveID) { button_flags |= ImGuiButtonFlags_NoHoldingActiveId; }
    if (flags & ImGuiSelectableFlags_SelectOnClick)     { button_flags |= ImGuiButtonFlags_PressedOnClick; }
    if (flags & ImGuiSelectableFlags_SelectOnRelease)   { button_flags |= ImGuiButtonFlags_PressedOnRelease; }
    if (flags & ImGuiSelectableFlags_AllowDoubleClick)  { button_flags |= ImGuiButtonFlags_PressedOnClickRelease | ImGuiButtonFlags_PressedOnDoubleClick; }
    if (flags & ImGuiSelectableFlags_AllowItemOverlap)  { button_flags |= ImGuiButtonFlags_AllowItemOverlap; }

    const bool was_selected = selected;
    bool hovered, held;
    bool pressed = ButtonBehavior(bb, id, &hovered, &held, button_flags);

    // Auto-select when moved into
    // - This will be more fully fleshed in the range-select branch
    // - This is not exposed as it won't nicely work with some user side handling of shift/control
    // - We cannot do 'if (g.NavJustMovedToId != id) { selected = false; pressed = was_selected; }' for two reasons
    //   - (1) it would require focus scope to be set, need exposing PushFocusScope() or equivalent (e.g. BeginSelection() calling PushFocusScope())
    //   - (2) usage will fail with clipped items
    //   The multi-select API aim to fix those issues, e.g. may be replaced with a BeginSelection() API.
    if ((flags & ImGuiSelectableFlags_SelectOnNav) && g.NavJustMovedToId != 0 && g.NavJustMovedToFocusScopeId == window->DC.NavFocusScopeIdCurrent)
        if (g.NavJustMovedToId == id)
            selected = pressed = true;

    // Update NavId when clicking or when Hovering (this doesn't happen on most widgets), so navigation can be resumed with gamepad/keyboard
    if (pressed || (hovered && (flags & ImGuiSelectableFlags_SetNavIdOnHover)))
    {
        if (!g.NavDisableMouseHover && g.NavWindow == window && g.NavLayer == window->DC.NavLayerCurrent)
        {
            SetNavID(id, window->DC.NavLayerCurrent, window->DC.NavFocusScopeIdCurrent, WindowRectAbsToRel(window, bb)); // (bb == NavRect)
            g.NavDisableHighlight = true;
        }
    }
    if (pressed)
        MarkItemEdited(id);

    if (flags & ImGuiSelectableFlags_AllowItemOverlap)
        SetItemAllowOverlap();

    // In this branch, Selectable() cannot toggle the selection so this will never trigger.
    if (selected != was_selected) //-V547
        g.LastItemData.StatusFlags |= ImGuiItemStatusFlags_ToggledSelection;

    // Render
    if (held && (flags & ImGuiSelectableFlags_DrawHoveredWhenHeld))
        hovered = true;
    if (hovered || selected)
    {
        const ImU32 col = GetColorU32((held && hovered) ? ImGuiCol_HeaderActive : hovered ? ImGuiCol_HeaderHovered : ImGuiCol_Header);
        RenderFrame(bb.Min, bb.Max, col, false, 0.0f);
    }
    RenderNavHighlight(bb, id, ImGuiNavHighlightFlags_TypeThin | ImGuiNavHighlightFlags_NoRounding);

    if (span_all_columns && window->DC.CurrentColumns)
        PopColumnsBackground();
    else if (span_all_columns && g.CurrentTable)
        TablePopBackgroundChannel();

    RenderTextClipped(text_min, text_max, label, NULL, &label_size, style.SelectableTextAlign, &bb);

    // Automatically close popups
    if (pressed && (window->Flags & ImGuiWindowFlags_Popup) && !(flags & ImGuiSelectableFlags_DontClosePopups) && !(g.LastItemData.InFlags & ImGuiItemFlags_SelectableDontClosePopup))
        CloseCurrentPopup();

    if (disabled_item && !disabled_global)
        EndDisabled();

    IMGUI_TEST_ENGINE_ITEM_INFO(id, label, g.LastItemData.StatusFlags);
    return pressed; //-V1020
}

bool ImGui::Selectable(const char* label, bool* p_selected, ImGuiSelectableFlags flags, const ImVec2& size_arg)
{
    if (Selectable(label, *p_selected, flags, size_arg))
    {
        *p_selected = !*p_selected;
        return true;
    }
    return false;
}

//-------------------------------------------------------------------------
// [SECTION] Widgets: ListBox
//-------------------------------------------------------------------------
// - BeginListBox()
// - EndListBox()
// - ListBox()
//-------------------------------------------------------------------------

// Tip: To have a list filling the entire window width, use size.x = -FLT_MIN and pass an non-visible label e.g. "##empty"
// Tip: If your vertical size is calculated from an item count (e.g. 10 * item_height) consider adding a fractional part to facilitate seeing scrolling boundaries (e.g. 10.25 * item_height).
bool ImGui::BeginListBox(const char* label, const ImVec2& size_arg)
{
    ImGuiContext& g = *GImGui;
    ImGuiWindow* window = GetCurrentWindow();
    if (window->SkipItems)
        return false;

    const ImGuiStyle& style = g.Style;
    const ImGuiID id = GetID(label);
    const ImVec2 label_size = CalcTextSize(label, NULL, true);

    // Size default to hold ~7.25 items.
    // Fractional number of items helps seeing that we can scroll down/up without looking at scrollbar.
    ImVec2 size = ImFloor(CalcItemSize(size_arg, CalcItemWidth(), GetTextLineHeightWithSpacing() * 7.25f + style.FramePadding.y * 2.0f));
    ImVec2 frame_size = ImVec2(size.x, ImMax(size.y, label_size.y));
    ImRect frame_bb(window->DC.CursorPos, window->DC.CursorPos + frame_size);
    ImRect bb(frame_bb.Min, frame_bb.Max + ImVec2(label_size.x > 0.0f ? style.ItemInnerSpacing.x + label_size.x : 0.0f, 0.0f));
    g.NextItemData.ClearFlags();

    if (!IsRectVisible(bb.Min, bb.Max))
    {
        ItemSize(bb.GetSize(), style.FramePadding.y);
        ItemAdd(bb, 0, &frame_bb);
        return false;
    }

    // FIXME-OPT: We could omit the BeginGroup() if label_size.x but would need to omit the EndGroup() as well.
    BeginGroup();
    if (label_size.x > 0.0f)
    {
        ImVec2 label_pos = ImVec2(frame_bb.Max.x + style.ItemInnerSpacing.x, frame_bb.Min.y + style.FramePadding.y);
        RenderText(label_pos, label);
        window->DC.CursorMaxPos = ImMax(window->DC.CursorMaxPos, label_pos + label_size);
    }

    BeginChildFrame(id, frame_bb.GetSize());
    return true;
}

#ifndef IMGUI_DISABLE_OBSOLETE_FUNCTIONS
// OBSOLETED in 1.81 (from February 2021)
bool ImGui::ListBoxHeader(const char* label, int items_count, int height_in_items)
{
    // If height_in_items == -1, default height is maximum 7.
    ImGuiContext& g = *GImGui;
    float height_in_items_f = (height_in_items < 0 ? ImMin(items_count, 7) : height_in_items) + 0.25f;
    ImVec2 size;
    size.x = 0.0f;
    size.y = GetTextLineHeightWithSpacing() * height_in_items_f + g.Style.FramePadding.y * 2.0f;
    return BeginListBox(label, size);
}
#endif

void ImGui::EndListBox()
{
    ImGuiContext& g = *GImGui;
    ImGuiWindow* window = g.CurrentWindow;
    IM_ASSERT((window->Flags & ImGuiWindowFlags_ChildWindow) && "Mismatched BeginListBox/EndListBox calls. Did you test the return value of BeginListBox?");
    IM_UNUSED(window);

    EndChildFrame();
    EndGroup(); // This is only required to be able to do IsItemXXX query on the whole ListBox including label
}

bool ImGui::ListBox(const char* label, int* current_item, const char* const items[], int items_count, int height_items)
{
    const bool value_changed = ListBox(label, current_item, Items_ArrayGetter, (void*)items, items_count, height_items);
    return value_changed;
}

// This is merely a helper around BeginListBox(), EndListBox().
// Considering using those directly to submit custom data or store selection differently.
bool ImGui::ListBox(const char* label, int* current_item, bool (*items_getter)(void*, int, const char**), void* data, int items_count, int height_in_items)
{
    ImGuiContext& g = *GImGui;

    // Calculate size from "height_in_items"
    if (height_in_items < 0)
        height_in_items = ImMin(items_count, 7);
    float height_in_items_f = height_in_items + 0.25f;
    ImVec2 size(0.0f, ImFloor(GetTextLineHeightWithSpacing() * height_in_items_f + g.Style.FramePadding.y * 2.0f));

    if (!BeginListBox(label, size))
        return false;

    // Assume all items have even height (= 1 line of text). If you need items of different height,
    // you can create a custom version of ListBox() in your code without using the clipper.
    bool value_changed = false;
    ImGuiListClipper clipper;
    clipper.Begin(items_count, GetTextLineHeightWithSpacing()); // We know exactly our line height here so we pass it as a minor optimization, but generally you don't need to.
    while (clipper.Step())
        for (int i = clipper.DisplayStart; i < clipper.DisplayEnd; i++)
        {
            const char* item_text;
            if (!items_getter(data, i, &item_text))
                item_text = "*Unknown item*";

            PushID(i);
            const bool item_selected = (i == *current_item);
            if (Selectable(item_text, item_selected))
            {
                *current_item = i;
                value_changed = true;
            }
            if (item_selected)
                SetItemDefaultFocus();
            PopID();
        }
    EndListBox();

    if (value_changed)
        MarkItemEdited(g.LastItemData.ID);

    return value_changed;
}

//-------------------------------------------------------------------------
// [SECTION] Widgets: PlotLines, PlotHistogram
//-------------------------------------------------------------------------
// - PlotEx() [Internal]
// - PlotLines()
// - PlotHistogram()
//-------------------------------------------------------------------------
// Plot/Graph widgets are not very good.
// Consider writing your own, or using a third-party one, see:
// - ImPlot https://github.com/epezent/implot
// - others https://github.com/ocornut/imgui/wiki/Useful-Extensions
//-------------------------------------------------------------------------

int ImGui::PlotEx(ImGuiPlotType plot_type, const char* label, float (*values_getter)(void* data, int idx), void* data, int values_count, int values_offset, const char* overlay_text, float scale_min, float scale_max, ImVec2 frame_size)
{
    ImGuiContext& g = *GImGui;
    ImGuiWindow* window = GetCurrentWindow();
    if (window->SkipItems)
        return -1;

    const ImGuiStyle& style = g.Style;
    const ImGuiID id = window->GetID(label);

    const ImVec2 label_size = CalcTextSize(label, NULL, true);
    if (frame_size.x == 0.0f)
        frame_size.x = CalcItemWidth();
    if (frame_size.y == 0.0f)
        frame_size.y = label_size.y + (style.FramePadding.y * 2);

    const ImRect frame_bb(window->DC.CursorPos, window->DC.CursorPos + frame_size);
    const ImRect inner_bb(frame_bb.Min + style.FramePadding, frame_bb.Max - style.FramePadding);
    const ImRect total_bb(frame_bb.Min, frame_bb.Max + ImVec2(label_size.x > 0.0f ? style.ItemInnerSpacing.x + label_size.x : 0.0f, 0));
    ItemSize(total_bb, style.FramePadding.y);
    if (!ItemAdd(total_bb, 0, &frame_bb))
        return -1;
    const bool hovered = ItemHoverable(frame_bb, id);

    // Determine scale from values if not specified
    if (scale_min == FLT_MAX || scale_max == FLT_MAX)
    {
        float v_min = FLT_MAX;
        float v_max = -FLT_MAX;
        for (int i = 0; i < values_count; i++)
        {
            const float v = values_getter(data, i);
            if (v != v) // Ignore NaN values
                continue;
            v_min = ImMin(v_min, v);
            v_max = ImMax(v_max, v);
        }
        if (scale_min == FLT_MAX)
            scale_min = v_min;
        if (scale_max == FLT_MAX)
            scale_max = v_max;
    }

    RenderFrame(frame_bb.Min, frame_bb.Max, GetColorU32(ImGuiCol_FrameBg), true, style.FrameRounding);

    const int values_count_min = (plot_type == ImGuiPlotType_Lines) ? 2 : 1;
    int idx_hovered = -1;
    if (values_count >= values_count_min)
    {
        int res_w = ImMin((int)frame_size.x, values_count) + ((plot_type == ImGuiPlotType_Lines) ? -1 : 0);
        int item_count = values_count + ((plot_type == ImGuiPlotType_Lines) ? -1 : 0);

        // Tooltip on hover
        if (hovered && inner_bb.Contains(g.IO.MousePos))
        {
            const float t = ImClamp((g.IO.MousePos.x - inner_bb.Min.x) / (inner_bb.Max.x - inner_bb.Min.x), 0.0f, 0.9999f);
            const int v_idx = (int)(t * item_count);
            IM_ASSERT(v_idx >= 0 && v_idx < values_count);

            const float v0 = values_getter(data, (v_idx + values_offset) % values_count);
            const float v1 = values_getter(data, (v_idx + 1 + values_offset) % values_count);
            if (plot_type == ImGuiPlotType_Lines)
                SetTooltip("%d: %8.4g\n%d: %8.4g", v_idx, v0, v_idx + 1, v1);
            else if (plot_type == ImGuiPlotType_Histogram)
                SetTooltip("%d: %8.4g", v_idx, v0);
            idx_hovered = v_idx;
        }

        const float t_step = 1.0f / (float)res_w;
        const float inv_scale = (scale_min == scale_max) ? 0.0f : (1.0f / (scale_max - scale_min));

        float v0 = values_getter(data, (0 + values_offset) % values_count);
        float t0 = 0.0f;
        ImVec2 tp0 = ImVec2( t0, 1.0f - ImSaturate((v0 - scale_min) * inv_scale) );                       // Point in the normalized space of our target rectangle
        float histogram_zero_line_t = (scale_min * scale_max < 0.0f) ? (1 + scale_min * inv_scale) : (scale_min < 0.0f ? 0.0f : 1.0f);   // Where does the zero line stands

        const ImU32 col_base = GetColorU32((plot_type == ImGuiPlotType_Lines) ? ImGuiCol_PlotLines : ImGuiCol_PlotHistogram);
        const ImU32 col_hovered = GetColorU32((plot_type == ImGuiPlotType_Lines) ? ImGuiCol_PlotLinesHovered : ImGuiCol_PlotHistogramHovered);

        for (int n = 0; n < res_w; n++)
        {
            const float t1 = t0 + t_step;
            const int v1_idx = (int)(t0 * item_count + 0.5f);
            IM_ASSERT(v1_idx >= 0 && v1_idx < values_count);
            const float v1 = values_getter(data, (v1_idx + values_offset + 1) % values_count);
            const ImVec2 tp1 = ImVec2( t1, 1.0f - ImSaturate((v1 - scale_min) * inv_scale) );

            // NB: Draw calls are merged together by the DrawList system. Still, we should render our batch are lower level to save a bit of CPU.
            ImVec2 pos0 = ImLerp(inner_bb.Min, inner_bb.Max, tp0);
            ImVec2 pos1 = ImLerp(inner_bb.Min, inner_bb.Max, (plot_type == ImGuiPlotType_Lines) ? tp1 : ImVec2(tp1.x, histogram_zero_line_t));
            if (plot_type == ImGuiPlotType_Lines)
            {
                window->DrawList->AddLine(pos0, pos1, idx_hovered == v1_idx ? col_hovered : col_base);
            }
            else if (plot_type == ImGuiPlotType_Histogram)
            {
                if (pos1.x >= pos0.x + 2.0f)
                    pos1.x -= 1.0f;
                window->DrawList->AddRectFilled(pos0, pos1, idx_hovered == v1_idx ? col_hovered : col_base);
            }

            t0 = t1;
            tp0 = tp1;
        }
    }

    // Text overlay
    if (overlay_text)
        RenderTextClipped(ImVec2(frame_bb.Min.x, frame_bb.Min.y + style.FramePadding.y), frame_bb.Max, overlay_text, NULL, NULL, ImVec2(0.5f, 0.0f));

    if (label_size.x > 0.0f)
        RenderText(ImVec2(frame_bb.Max.x + style.ItemInnerSpacing.x, inner_bb.Min.y), label);

    // Return hovered index or -1 if none are hovered.
    // This is currently not exposed in the public API because we need a larger redesign of the whole thing, but in the short-term we are making it available in PlotEx().
    return idx_hovered;
}

struct ImGuiPlotArrayGetterData
{
    const float* Values;
    int Stride;

    ImGuiPlotArrayGetterData(const float* values, int stride) { Values = values; Stride = stride; }
};

static float Plot_ArrayGetter(void* data, int idx)
{
    ImGuiPlotArrayGetterData* plot_data = (ImGuiPlotArrayGetterData*)data;
    const float v = *(const float*)(const void*)((const unsigned char*)plot_data->Values + (size_t)idx * plot_data->Stride);
    return v;
}

void ImGui::PlotLines(const char* label, const float* values, int values_count, int values_offset, const char* overlay_text, float scale_min, float scale_max, ImVec2 graph_size, int stride)
{
    ImGuiPlotArrayGetterData data(values, stride);
    PlotEx(ImGuiPlotType_Lines, label, &Plot_ArrayGetter, (void*)&data, values_count, values_offset, overlay_text, scale_min, scale_max, graph_size);
}

void ImGui::PlotLines(const char* label, float (*values_getter)(void* data, int idx), void* data, int values_count, int values_offset, const char* overlay_text, float scale_min, float scale_max, ImVec2 graph_size)
{
    PlotEx(ImGuiPlotType_Lines, label, values_getter, data, values_count, values_offset, overlay_text, scale_min, scale_max, graph_size);
}

void ImGui::PlotHistogram(const char* label, const float* values, int values_count, int values_offset, const char* overlay_text, float scale_min, float scale_max, ImVec2 graph_size, int stride)
{
    ImGuiPlotArrayGetterData data(values, stride);
    PlotEx(ImGuiPlotType_Histogram, label, &Plot_ArrayGetter, (void*)&data, values_count, values_offset, overlay_text, scale_min, scale_max, graph_size);
}

void ImGui::PlotHistogram(const char* label, float (*values_getter)(void* data, int idx), void* data, int values_count, int values_offset, const char* overlay_text, float scale_min, float scale_max, ImVec2 graph_size)
{
    PlotEx(ImGuiPlotType_Histogram, label, values_getter, data, values_count, values_offset, overlay_text, scale_min, scale_max, graph_size);
}

//-------------------------------------------------------------------------
// [SECTION] Widgets: Value helpers
// Those is not very useful, legacy API.
//-------------------------------------------------------------------------
// - Value()
//-------------------------------------------------------------------------

void ImGui::Value(const char* prefix, bool b)
{
    Text("%s: %s", prefix, (b ? "true" : "false"));
}

void ImGui::Value(const char* prefix, int v)
{
    Text("%s: %d", prefix, v);
}

void ImGui::Value(const char* prefix, unsigned int v)
{
    Text("%s: %d", prefix, v);
}

void ImGui::Value(const char* prefix, float v, const char* float_format)
{
    if (float_format)
    {
        char fmt[64];
        ImFormatString(fmt, IM_ARRAYSIZE(fmt), "%%s: %s", float_format);
        Text(fmt, prefix, v);
    }
    else
    {
        Text("%s: %.3f", prefix, v);
    }
}

//-------------------------------------------------------------------------
// [SECTION] MenuItem, BeginMenu, EndMenu, etc.
//-------------------------------------------------------------------------
// - ImGuiMenuColumns [Internal]
// - BeginMenuBar()
// - EndMenuBar()
// - BeginMainMenuBar()
// - EndMainMenuBar()
// - BeginMenu()
// - EndMenu()
// - MenuItemEx() [Internal]
// - MenuItem()
//-------------------------------------------------------------------------

// Helpers for internal use
void ImGuiMenuColumns::Update(float spacing, bool window_reappearing)
{
    if (window_reappearing)
        memset(Widths, 0, sizeof(Widths));
    Spacing = (ImU16)spacing;
    CalcNextTotalWidth(true);
    memset(Widths, 0, sizeof(Widths));
    TotalWidth = NextTotalWidth;
    NextTotalWidth = 0;
}

void ImGuiMenuColumns::CalcNextTotalWidth(bool update_offsets)
{
    ImU16 offset = 0;
    bool want_spacing = false;
    for (int i = 0; i < IM_ARRAYSIZE(Widths); i++)
    {
        ImU16 width = Widths[i];
        if (want_spacing && width > 0)
            offset += Spacing;
        want_spacing |= (width > 0);
        if (update_offsets)
        {
            if (i == 1) { OffsetLabel = offset; }
            if (i == 2) { OffsetShortcut = offset; }
            if (i == 3) { OffsetMark = offset; }
        }
        offset += width;
    }
    NextTotalWidth = offset;
}

float ImGuiMenuColumns::DeclColumns(float w_icon, float w_label, float w_shortcut, float w_mark)
{
    Widths[0] = ImMax(Widths[0], (ImU16)w_icon);
    Widths[1] = ImMax(Widths[1], (ImU16)w_label);
    Widths[2] = ImMax(Widths[2], (ImU16)w_shortcut);
    Widths[3] = ImMax(Widths[3], (ImU16)w_mark);
    CalcNextTotalWidth(false);
    return (float)ImMax(TotalWidth, NextTotalWidth);
}

// FIXME: Provided a rectangle perhaps e.g. a BeginMenuBarEx() could be used anywhere..
// Currently the main responsibility of this function being to setup clip-rect + horizontal layout + menu navigation layer.
// Ideally we also want this to be responsible for claiming space out of the main window scrolling rectangle, in which case ImGuiWindowFlags_MenuBar will become unnecessary.
// Then later the same system could be used for multiple menu-bars, scrollbars, side-bars.
bool ImGui::BeginMenuBar()
{
    ImGuiWindow* window = GetCurrentWindow();
    if (window->SkipItems)
        return false;
    if (!(window->Flags & ImGuiWindowFlags_MenuBar))
        return false;

    IM_ASSERT(!window->DC.MenuBarAppending);
    BeginGroup(); // Backup position on layer 0 // FIXME: Misleading to use a group for that backup/restore
    PushID("##menubar");

    // We don't clip with current window clipping rectangle as it is already set to the area below. However we clip with window full rect.
    // We remove 1 worth of rounding to Max.x to that text in long menus and small windows don't tend to display over the lower-right rounded area, which looks particularly glitchy.
    ImRect bar_rect = window->MenuBarRect();
    ImRect clip_rect(IM_ROUND(bar_rect.Min.x + window->WindowBorderSize), IM_ROUND(bar_rect.Min.y + window->WindowBorderSize), IM_ROUND(ImMax(bar_rect.Min.x, bar_rect.Max.x - ImMax(window->WindowRounding, window->WindowBorderSize))), IM_ROUND(bar_rect.Max.y));
    clip_rect.ClipWith(window->OuterRectClipped);
    PushClipRect(clip_rect.Min, clip_rect.Max, false);

    // We overwrite CursorMaxPos because BeginGroup sets it to CursorPos (essentially the .EmitItem hack in EndMenuBar() would need something analogous here, maybe a BeginGroupEx() with flags).
    window->DC.CursorPos = window->DC.CursorMaxPos = ImVec2(bar_rect.Min.x + window->DC.MenuBarOffset.x, bar_rect.Min.y + window->DC.MenuBarOffset.y);
    window->DC.LayoutType = ImGuiLayoutType_Horizontal;
    window->DC.NavLayerCurrent = ImGuiNavLayer_Menu;
    window->DC.MenuBarAppending = true;
    AlignTextToFramePadding();
    return true;
}

void ImGui::EndMenuBar()
{
    ImGuiWindow* window = GetCurrentWindow();
    if (window->SkipItems)
        return;
    ImGuiContext& g = *GImGui;

    // Nav: When a move request within one of our child menu failed, capture the request to navigate among our siblings.
    if (NavMoveRequestButNoResultYet() && (g.NavMoveDir == ImGuiDir_Left || g.NavMoveDir == ImGuiDir_Right) && (g.NavWindow->Flags & ImGuiWindowFlags_ChildMenu))
    {
        // Try to find out if the request is for one of our child menu
        ImGuiWindow* nav_earliest_child = g.NavWindow;
        while (nav_earliest_child->ParentWindow && (nav_earliest_child->ParentWindow->Flags & ImGuiWindowFlags_ChildMenu))
            nav_earliest_child = nav_earliest_child->ParentWindow;
        if (nav_earliest_child->ParentWindow == window && nav_earliest_child->DC.ParentLayoutType == ImGuiLayoutType_Horizontal && (g.NavMoveFlags & ImGuiNavMoveFlags_Forwarded) == 0)
        {
            // To do so we claim focus back, restore NavId and then process the movement request for yet another frame.
            // This involve a one-frame delay which isn't very problematic in this situation. We could remove it by scoring in advance for multiple window (probably not worth bothering)
            const ImGuiNavLayer layer = ImGuiNavLayer_Menu;
            IM_ASSERT(window->DC.NavLayersActiveMaskNext & (1 << layer)); // Sanity check
            FocusWindow(window);
            SetNavID(window->NavLastIds[layer], layer, 0, window->NavRectRel[layer]);
            g.NavDisableHighlight = true; // Hide highlight for the current frame so we don't see the intermediary selection.
            g.NavDisableMouseHover = g.NavMousePosDirty = true;
            NavMoveRequestForward(g.NavMoveDir, g.NavMoveClipDir, g.NavMoveFlags, g.NavMoveScrollFlags); // Repeat
        }
    }

    IM_MSVC_WARNING_SUPPRESS(6011); // Static Analysis false positive "warning C6011: Dereferencing NULL pointer 'window'"
    IM_ASSERT(window->Flags & ImGuiWindowFlags_MenuBar);
    IM_ASSERT(window->DC.MenuBarAppending);
    PopClipRect();
    PopID();
    window->DC.MenuBarOffset.x = window->DC.CursorPos.x - window->Pos.x; // Save horizontal position so next append can reuse it. This is kinda equivalent to a per-layer CursorPos.
    g.GroupStack.back().EmitItem = false;
    EndGroup(); // Restore position on layer 0
    window->DC.LayoutType = ImGuiLayoutType_Vertical;
    window->DC.NavLayerCurrent = ImGuiNavLayer_Main;
    window->DC.MenuBarAppending = false;
}

// Important: calling order matters!
// FIXME: Somehow overlapping with docking tech.
// FIXME: The "rect-cut" aspect of this could be formalized into a lower-level helper (rect-cut: https://halt.software/dead-simple-layouts)
bool ImGui::BeginViewportSideBar(const char* name, ImGuiViewport* viewport_p, ImGuiDir dir, float axis_size, ImGuiWindowFlags window_flags)
{
    IM_ASSERT(dir != ImGuiDir_None);

    ImGuiWindow* bar_window = FindWindowByName(name);
    ImGuiViewportP* viewport = (ImGuiViewportP*)(void*)(viewport_p ? viewport_p : GetMainViewport());
    if (bar_window == NULL || bar_window->BeginCount == 0)
    {
        // Calculate and set window size/position
        ImRect avail_rect = viewport->GetBuildWorkRect();
        ImGuiAxis axis = (dir == ImGuiDir_Up || dir == ImGuiDir_Down) ? ImGuiAxis_Y : ImGuiAxis_X;
        ImVec2 pos = avail_rect.Min;
        if (dir == ImGuiDir_Right || dir == ImGuiDir_Down)
            pos[axis] = avail_rect.Max[axis] - axis_size;
        ImVec2 size = avail_rect.GetSize();
        size[axis] = axis_size;
        SetNextWindowPos(pos);
        SetNextWindowSize(size);

        // Report our size into work area (for next frame) using actual window size
        if (dir == ImGuiDir_Up || dir == ImGuiDir_Left)
            viewport->BuildWorkOffsetMin[axis] += axis_size;
        else if (dir == ImGuiDir_Down || dir == ImGuiDir_Right)
            viewport->BuildWorkOffsetMax[axis] -= axis_size;
    }

    window_flags |= ImGuiWindowFlags_NoTitleBar | ImGuiWindowFlags_NoResize | ImGuiWindowFlags_NoMove | ImGuiWindowFlags_NoDocking;
    SetNextWindowViewport(viewport->ID); // Enforce viewport so we don't create our own viewport when ImGuiConfigFlags_ViewportsNoMerge is set.
    PushStyleVar(ImGuiStyleVar_WindowRounding, 0.0f);
    PushStyleVar(ImGuiStyleVar_WindowMinSize, ImVec2(0, 0)); // Lift normal size constraint
    bool is_open = Begin(name, NULL, window_flags);
    PopStyleVar(2);

    return is_open;
}

bool ImGui::BeginMainMenuBar()
{
    ImGuiContext& g = *GImGui;
    ImGuiViewportP* viewport = (ImGuiViewportP*)(void*)GetMainViewport();

    // Notify of viewport change so GetFrameHeight() can be accurate in case of DPI change
    SetCurrentViewport(NULL, viewport);

    // For the main menu bar, which cannot be moved, we honor g.Style.DisplaySafeAreaPadding to ensure text can be visible on a TV set.
    // FIXME: This could be generalized as an opt-in way to clamp window->DC.CursorStartPos to avoid SafeArea?
    // FIXME: Consider removing support for safe area down the line... it's messy. Nowadays consoles have support for TV calibration in OS settings.
    g.NextWindowData.MenuBarOffsetMinVal = ImVec2(g.Style.DisplaySafeAreaPadding.x, ImMax(g.Style.DisplaySafeAreaPadding.y - g.Style.FramePadding.y, 0.0f));
    ImGuiWindowFlags window_flags = ImGuiWindowFlags_NoScrollbar | ImGuiWindowFlags_NoSavedSettings | ImGuiWindowFlags_MenuBar;
    float height = GetFrameHeight();
    bool is_open = BeginViewportSideBar("##MainMenuBar", viewport, ImGuiDir_Up, height, window_flags);
    g.NextWindowData.MenuBarOffsetMinVal = ImVec2(0.0f, 0.0f);

    if (is_open)
        BeginMenuBar();
    else
        End();
    return is_open;
}

void ImGui::EndMainMenuBar()
{
    EndMenuBar();

    // When the user has left the menu layer (typically: closed menus through activation of an item), we restore focus to the previous window
    // FIXME: With this strategy we won't be able to restore a NULL focus.
    ImGuiContext& g = *GImGui;
    if (g.CurrentWindow == g.NavWindow && g.NavLayer == ImGuiNavLayer_Main && !g.NavAnyRequest)
        FocusTopMostWindowUnderOne(g.NavWindow, NULL);

    End();
}

static bool IsRootOfOpenMenuSet()
{
    ImGuiContext& g = *GImGui;
    ImGuiWindow* window = g.CurrentWindow;
    if ((g.OpenPopupStack.Size <= g.BeginPopupStack.Size) || (window->Flags & ImGuiWindowFlags_ChildMenu))
        return false;

    // Initially we used 'OpenParentId' to differentiate multiple menu sets from each others (e.g. inside menu bar vs loose menu items) based on parent ID.
    // This would however prevent the use of e.g. PuhsID() user code submitting menus.
    // Previously this worked between popup and a first child menu because the first child menu always had the _ChildWindow flag,
    // making  hovering on parent popup possible while first child menu was focused - but this was generally a bug with other side effects.
    // Instead we don't treat Popup specifically (in order to consistently support menu features in them), maybe the first child menu of a Popup
    // doesn't have the _ChildWindow flag, and we rely on this IsRootOfOpenMenuSet() check to allow hovering between root window/popup and first chilld menu.
    const ImGuiPopupData* upper_popup = &g.OpenPopupStack[g.BeginPopupStack.Size];
    return (/*upper_popup->OpenParentId == window->IDStack.back() &&*/ upper_popup->Window && (upper_popup->Window->Flags & ImGuiWindowFlags_ChildMenu));
}

bool ImGui::BeginMenuEx(const char* label, const char* icon, bool enabled)
{
    ImGuiWindow* window = GetCurrentWindow();
    if (window->SkipItems)
        return false;

    ImGuiContext& g = *GImGui;
    const ImGuiStyle& style = g.Style;
    const ImGuiID id = window->GetID(label);
    bool menu_is_open = IsPopupOpen(id, ImGuiPopupFlags_None);

    // Sub-menus are ChildWindow so that mouse can be hovering across them (otherwise top-most popup menu would steal focus and not allow hovering on parent menu)
    // The first menu in a hierarchy isn't so hovering doesn't get accross (otherwise e.g. resizing borders with ImGuiButtonFlags_FlattenChildren would react), but top-most BeginMenu() will bypass that limitation.
    ImGuiWindowFlags flags = ImGuiWindowFlags_ChildMenu | ImGuiWindowFlags_AlwaysAutoResize | ImGuiWindowFlags_NoMove | ImGuiWindowFlags_NoTitleBar | ImGuiWindowFlags_NoSavedSettings | ImGuiWindowFlags_NoNavFocus;
    if (window->Flags & ImGuiWindowFlags_ChildMenu)
        flags |= ImGuiWindowFlags_ChildWindow;

    // If a menu with same the ID was already submitted, we will append to it, matching the behavior of Begin().
    // We are relying on a O(N) search - so O(N log N) over the frame - which seems like the most efficient for the expected small amount of BeginMenu() calls per frame.
    // If somehow this is ever becoming a problem we can switch to use e.g. ImGuiStorage mapping key to last frame used.
    if (g.MenusIdSubmittedThisFrame.contains(id))
    {
        if (menu_is_open)
            menu_is_open = BeginPopupEx(id, flags); // menu_is_open can be 'false' when the popup is completely clipped (e.g. zero size display)
        else
            g.NextWindowData.ClearFlags();          // we behave like Begin() and need to consume those values
        return menu_is_open;
    }

    // Tag menu as used. Next time BeginMenu() with same ID is called it will append to existing menu
    g.MenusIdSubmittedThisFrame.push_back(id);

    ImVec2 label_size = CalcTextSize(label, NULL, true);

    // Odd hack to allow hovering across menus of a same menu-set (otherwise we wouldn't be able to hover parent without always being a Child window)
    const bool menuset_is_open = IsRootOfOpenMenuSet();
    ImGuiWindow* backed_nav_window = g.NavWindow;
    if (menuset_is_open)
        g.NavWindow = window;

    // The reference position stored in popup_pos will be used by Begin() to find a suitable position for the child menu,
    // However the final position is going to be different! It is chosen by FindBestWindowPosForPopup().
    // e.g. Menus tend to overlap each other horizontally to amplify relative Z-ordering.
    ImVec2 popup_pos, pos = window->DC.CursorPos;
    PushID(label);
    if (!enabled)
        BeginDisabled();
    const ImGuiMenuColumns* offsets = &window->DC.MenuColumns;
    bool pressed;
    const ImGuiSelectableFlags selectable_flags = ImGuiSelectableFlags_NoHoldingActiveID | ImGuiSelectableFlags_SelectOnClick | ImGuiSelectableFlags_DontClosePopups;
    if (window->DC.LayoutType == ImGuiLayoutType_Horizontal)
    {
        // Menu inside an horizontal menu bar
        // Selectable extend their highlight by half ItemSpacing in each direction.
        // For ChildMenu, the popup position will be overwritten by the call to FindBestWindowPosForPopup() in Begin()
        popup_pos = ImVec2(pos.x - 1.0f - IM_FLOOR(style.ItemSpacing.x * 0.5f), pos.y - style.FramePadding.y + window->MenuBarHeight());
        window->DC.CursorPos.x += IM_FLOOR(style.ItemSpacing.x * 0.5f);
        PushStyleVar(ImGuiStyleVar_ItemSpacing, ImVec2(style.ItemSpacing.x * 2.0f, style.ItemSpacing.y));
        float w = label_size.x;
        ImVec2 text_pos(window->DC.CursorPos.x + offsets->OffsetLabel, window->DC.CursorPos.y + window->DC.CurrLineTextBaseOffset);
        pressed = Selectable("", menu_is_open, selectable_flags, ImVec2(w, 0.0f));
        RenderText(text_pos, label);
        PopStyleVar();
        window->DC.CursorPos.x += IM_FLOOR(style.ItemSpacing.x * (-1.0f + 0.5f)); // -1 spacing to compensate the spacing added when Selectable() did a SameLine(). It would also work to call SameLine() ourselves after the PopStyleVar().
    }
    else
    {
        // Menu inside a regular/vertical menu
        // (In a typical menu window where all items are BeginMenu() or MenuItem() calls, extra_w will always be 0.0f.
        //  Only when they are other items sticking out we're going to add spacing, yet only register minimum width into the layout system.
        popup_pos = ImVec2(pos.x, pos.y - style.WindowPadding.y);
        float icon_w = (icon && icon[0]) ? CalcTextSize(icon, NULL).x : 0.0f;
        float checkmark_w = IM_FLOOR(g.FontSize * 1.20f);
        float min_w = window->DC.MenuColumns.DeclColumns(icon_w, label_size.x, 0.0f, checkmark_w); // Feedback to next frame
        float extra_w = ImMax(0.0f, GetContentRegionAvail().x - min_w);
        ImVec2 text_pos(window->DC.CursorPos.x + offsets->OffsetLabel, window->DC.CursorPos.y + window->DC.CurrLineTextBaseOffset);
        pressed = Selectable("", menu_is_open, selectable_flags | ImGuiSelectableFlags_SpanAvailWidth, ImVec2(min_w, 0.0f));
        RenderText(text_pos, label);
        if (icon_w > 0.0f)
            RenderText(pos + ImVec2(offsets->OffsetIcon, 0.0f), icon);
        RenderArrow(window->DrawList, pos + ImVec2(offsets->OffsetMark + extra_w + g.FontSize * 0.30f, 0.0f), GetColorU32(ImGuiCol_Text), ImGuiDir_Right);
    }
    if (!enabled)
        EndDisabled();

    const bool hovered = (g.HoveredId == id) && enabled && !g.NavDisableMouseHover;
    if (menuset_is_open)
        g.NavWindow = backed_nav_window;

    bool want_open = false;
    bool want_close = false;
    if (window->DC.LayoutType == ImGuiLayoutType_Vertical) // (window->Flags & (ImGuiWindowFlags_Popup|ImGuiWindowFlags_ChildMenu))
    {
        // Close menu when not hovering it anymore unless we are moving roughly in the direction of the menu
        // Implement http://bjk5.com/post/44698559168/breaking-down-amazons-mega-dropdown to avoid using timers, so menus feels more reactive.
        bool moving_toward_other_child_menu = false;
        ImGuiWindow* child_menu_window = (g.BeginPopupStack.Size < g.OpenPopupStack.Size && g.OpenPopupStack[g.BeginPopupStack.Size].SourceWindow == window) ? g.OpenPopupStack[g.BeginPopupStack.Size].Window : NULL;
        if (g.HoveredWindow == window && child_menu_window != NULL && !(window->Flags & ImGuiWindowFlags_MenuBar))
        {
            float ref_unit = g.FontSize; // FIXME-DPI
            ImRect next_window_rect = child_menu_window->Rect();
            ImVec2 ta = (g.IO.MousePos - g.IO.MouseDelta);
            ImVec2 tb = (window->Pos.x < child_menu_window->Pos.x) ? next_window_rect.GetTL() : next_window_rect.GetTR();
            ImVec2 tc = (window->Pos.x < child_menu_window->Pos.x) ? next_window_rect.GetBL() : next_window_rect.GetBR();
            float extra = ImClamp(ImFabs(ta.x - tb.x) * 0.30f, ref_unit * 0.5f, ref_unit * 2.5f);   // add a bit of extra slack.
            ta.x += (window->Pos.x < child_menu_window->Pos.x) ? -0.5f : +0.5f;                     // to avoid numerical issues (FIXME: ??)
            tb.y = ta.y + ImMax((tb.y - extra) - ta.y, -ref_unit * 8.0f);                           // triangle is maximum 200 high to limit the slope and the bias toward large sub-menus // FIXME: Multiply by fb_scale?
            tc.y = ta.y + ImMin((tc.y + extra) - ta.y, +ref_unit * 8.0f);
            moving_toward_other_child_menu = ImTriangleContainsPoint(ta, tb, tc, g.IO.MousePos);
            //GetForegroundDrawList()->AddTriangleFilled(ta, tb, tc, moving_toward_other_child_menu ? IM_COL32(0,128,0,128) : IM_COL32(128,0,0,128)); // [DEBUG]
        }
        if (menu_is_open && !hovered && g.HoveredWindow == window && g.HoveredIdPreviousFrame != 0 && g.HoveredIdPreviousFrame != id && !moving_toward_other_child_menu)
            want_close = true;

        // Open
        if (!menu_is_open && pressed) // Click/activate to open
            want_open = true;
        else if (!menu_is_open && hovered && !moving_toward_other_child_menu) // Hover to open
            want_open = true;
        if (g.NavId == id && g.NavMoveDir == ImGuiDir_Right) // Nav-Right to open
        {
            want_open = true;
            NavMoveRequestCancel();
        }
    }
    else
    {
        // Menu bar
        if (menu_is_open && pressed && menuset_is_open) // Click an open menu again to close it
        {
            want_close = true;
            want_open = menu_is_open = false;
        }
        else if (pressed || (hovered && menuset_is_open && !menu_is_open)) // First click to open, then hover to open others
        {
            want_open = true;
        }
        else if (g.NavId == id && g.NavMoveDir == ImGuiDir_Down) // Nav-Down to open
        {
            want_open = true;
            NavMoveRequestCancel();
        }
    }

    if (!enabled) // explicitly close if an open menu becomes disabled, facilitate users code a lot in pattern such as 'if (BeginMenu("options", has_object)) { ..use object.. }'
        want_close = true;
    if (want_close && IsPopupOpen(id, ImGuiPopupFlags_None))
        ClosePopupToLevel(g.BeginPopupStack.Size, true);

    IMGUI_TEST_ENGINE_ITEM_INFO(id, label, g.LastItemData.StatusFlags | ImGuiItemStatusFlags_Openable | (menu_is_open ? ImGuiItemStatusFlags_Opened : 0));
    PopID();

    if (!menu_is_open && want_open && g.OpenPopupStack.Size > g.BeginPopupStack.Size)
    {
        // Don't recycle same menu level in the same frame, first close the other menu and yield for a frame.
        OpenPopup(label);
        return false;
    }

    menu_is_open |= want_open;
    if (want_open)
        OpenPopup(label);

    if (menu_is_open)
    {
        SetNextWindowPos(popup_pos, ImGuiCond_Always); // Note: this is super misleading! The value will serve as reference for FindBestWindowPosForPopup(), not actual pos.
        PushStyleVar(ImGuiStyleVar_ChildRounding, style.PopupRounding); // First level will use _PopupRounding, subsequent will use _ChildRounding
        menu_is_open = BeginPopupEx(id, flags); // menu_is_open can be 'false' when the popup is completely clipped (e.g. zero size display)
        PopStyleVar();
    }
    else
    {
        g.NextWindowData.ClearFlags(); // We behave like Begin() and need to consume those values
    }

    return menu_is_open;
}

bool ImGui::BeginMenu(const char* label, bool enabled)
{
    return BeginMenuEx(label, NULL, enabled);
}

void ImGui::EndMenu()
{
    // Nav: When a left move request _within our child menu_ failed, close ourselves (the _parent_ menu).
    // A menu doesn't close itself because EndMenuBar() wants the catch the last Left<>Right inputs.
    // However, it means that with the current code, a BeginMenu() from outside another menu or a menu-bar won't be closable with the Left direction.
    ImGuiContext& g = *GImGui;
    ImGuiWindow* window = g.CurrentWindow;
    if (g.NavMoveDir == ImGuiDir_Left && NavMoveRequestButNoResultYet() && window->DC.LayoutType == ImGuiLayoutType_Vertical)
        if (g.NavWindow && (g.NavWindow->RootWindowForNav->Flags & ImGuiWindowFlags_Popup) && g.NavWindow->RootWindowForNav->ParentWindow == window)
        {
            ClosePopupToLevel(g.BeginPopupStack.Size, true);
            NavMoveRequestCancel();
        }

    EndPopup();
}

bool ImGui::MenuItemEx(const char* label, const char* icon, const char* shortcut, bool selected, bool enabled)
{
    ImGuiWindow* window = GetCurrentWindow();
    if (window->SkipItems)
        return false;

    ImGuiContext& g = *GImGui;
    ImGuiStyle& style = g.Style;
    ImVec2 pos = window->DC.CursorPos;
    ImVec2 label_size = CalcTextSize(label, NULL, true);

    const bool menuset_is_open = IsRootOfOpenMenuSet();
    ImGuiWindow* backed_nav_window = g.NavWindow;
    if (menuset_is_open)
        g.NavWindow = window;

    // We've been using the equivalent of ImGuiSelectableFlags_SetNavIdOnHover on all Selectable() since early Nav system days (commit 43ee5d73),
    // but I am unsure whether this should be kept at all. For now moved it to be an opt-in feature used by menus only.
    bool pressed;
    PushID(label);
    if (!enabled)
        BeginDisabled();

    const ImGuiSelectableFlags selectable_flags = ImGuiSelectableFlags_SelectOnRelease | ImGuiSelectableFlags_SetNavIdOnHover;
    const ImGuiMenuColumns* offsets = &window->DC.MenuColumns;
    if (window->DC.LayoutType == ImGuiLayoutType_Horizontal)
    {
        // Mimic the exact layout spacing of BeginMenu() to allow MenuItem() inside a menu bar, which is a little misleading but may be useful
        // Note that in this situation: we don't render the shortcut, we render a highlight instead of the selected tick mark.
        float w = label_size.x;
        window->DC.CursorPos.x += IM_FLOOR(style.ItemSpacing.x * 0.5f);
        ImVec2 text_pos(window->DC.CursorPos.x + offsets->OffsetLabel, window->DC.CursorPos.y + window->DC.CurrLineTextBaseOffset);
        PushStyleVar(ImGuiStyleVar_ItemSpacing, ImVec2(style.ItemSpacing.x * 2.0f, style.ItemSpacing.y));
        pressed = Selectable("", selected, selectable_flags, ImVec2(w, 0.0f));
        PopStyleVar();
        RenderText(text_pos, label);
        window->DC.CursorPos.x += IM_FLOOR(style.ItemSpacing.x * (-1.0f + 0.5f)); // -1 spacing to compensate the spacing added when Selectable() did a SameLine(). It would also work to call SameLine() ourselves after the PopStyleVar().
    }
    else
    {
        // Menu item inside a vertical menu
        // (In a typical menu window where all items are BeginMenu() or MenuItem() calls, extra_w will always be 0.0f.
        //  Only when they are other items sticking out we're going to add spacing, yet only register minimum width into the layout system.
        float icon_w = (icon && icon[0]) ? CalcTextSize(icon, NULL).x : 0.0f;
        float shortcut_w = (shortcut && shortcut[0]) ? CalcTextSize(shortcut, NULL).x : 0.0f;
        float checkmark_w = IM_FLOOR(g.FontSize * 1.20f);
        float min_w = window->DC.MenuColumns.DeclColumns(icon_w, label_size.x, shortcut_w, checkmark_w); // Feedback for next frame
        float stretch_w = ImMax(0.0f, GetContentRegionAvail().x - min_w);
        pressed = Selectable("", false, selectable_flags | ImGuiSelectableFlags_SpanAvailWidth, ImVec2(min_w, 0.0f));
        RenderText(pos + ImVec2(offsets->OffsetLabel, 0.0f), label);
        if (icon_w > 0.0f)
            RenderText(pos + ImVec2(offsets->OffsetIcon, 0.0f), icon);
        if (shortcut_w > 0.0f)
        {
            PushStyleColor(ImGuiCol_Text, style.Colors[ImGuiCol_TextDisabled]);
            RenderText(pos + ImVec2(offsets->OffsetShortcut + stretch_w, 0.0f), shortcut, NULL, false);
            PopStyleColor();
        }
        if (selected)
            RenderCheckMark(window->DrawList, pos + ImVec2(offsets->OffsetMark + stretch_w + g.FontSize * 0.40f, g.FontSize * 0.134f * 0.5f), GetColorU32(ImGuiCol_Text), g.FontSize  * 0.866f);
    }
    IMGUI_TEST_ENGINE_ITEM_INFO(g.LastItemData.ID, label, g.LastItemData.StatusFlags | ImGuiItemStatusFlags_Checkable | (selected ? ImGuiItemStatusFlags_Checked : 0));
    if (!enabled)
        EndDisabled();
    PopID();
    if (menuset_is_open)
        g.NavWindow = backed_nav_window;

    return pressed;
}

bool ImGui::MenuItem(const char* label, const char* shortcut, bool selected, bool enabled)
{
    return MenuItemEx(label, NULL, shortcut, selected, enabled);
}

bool ImGui::MenuItem(const char* label, const char* shortcut, bool* p_selected, bool enabled)
{
    if (MenuItemEx(label, NULL, shortcut, p_selected ? *p_selected : false, enabled))
    {
        if (p_selected)
            *p_selected = !*p_selected;
        return true;
    }
    return false;
}

//-------------------------------------------------------------------------
// [SECTION] Widgets: BeginTabBar, EndTabBar, etc.
//-------------------------------------------------------------------------
// - BeginTabBar()
// - BeginTabBarEx() [Internal]
// - EndTabBar()
// - TabBarLayout() [Internal]
// - TabBarCalcTabID() [Internal]
// - TabBarCalcMaxTabWidth() [Internal]
// - TabBarFindTabById() [Internal]
// - TabBarAddTab() [Internal]
// - TabBarRemoveTab() [Internal]
// - TabBarCloseTab() [Internal]
// - TabBarScrollClamp() [Internal]
// - TabBarScrollToTab() [Internal]
// - TabBarQueueChangeTabOrder() [Internal]
// - TabBarScrollingButtons() [Internal]
// - TabBarTabListPopupButton() [Internal]
//-------------------------------------------------------------------------

struct ImGuiTabBarSection
{
    int                 TabCount;               // Number of tabs in this section.
    float               Width;                  // Sum of width of tabs in this section (after shrinking down)
    float               Spacing;                // Horizontal spacing at the end of the section.

    ImGuiTabBarSection() { memset(this, 0, sizeof(*this)); }
};

namespace ImGui
{
    static void             TabBarLayout(ImGuiTabBar* tab_bar);
    static ImU32            TabBarCalcTabID(ImGuiTabBar* tab_bar, const char* label, ImGuiWindow* docked_window);
    static float            TabBarCalcMaxTabWidth();
    static float            TabBarScrollClamp(ImGuiTabBar* tab_bar, float scrolling);
    static void             TabBarScrollToTab(ImGuiTabBar* tab_bar, ImGuiID tab_id, ImGuiTabBarSection* sections);
    static ImGuiTabItem*    TabBarScrollingButtons(ImGuiTabBar* tab_bar);
    static ImGuiTabItem*    TabBarTabListPopupButton(ImGuiTabBar* tab_bar);
}

ImGuiTabBar::ImGuiTabBar()
{
    memset(this, 0, sizeof(*this));
    CurrFrameVisible = PrevFrameVisible = -1;
    LastTabItemIdx = -1;
}

static inline int TabItemGetSectionIdx(const ImGuiTabItem* tab)
{
    return (tab->Flags & ImGuiTabItemFlags_Leading) ? 0 : (tab->Flags & ImGuiTabItemFlags_Trailing) ? 2 : 1;
}

static int IMGUI_CDECL TabItemComparerBySection(const void* lhs, const void* rhs)
{
    const ImGuiTabItem* a = (const ImGuiTabItem*)lhs;
    const ImGuiTabItem* b = (const ImGuiTabItem*)rhs;
    const int a_section = TabItemGetSectionIdx(a);
    const int b_section = TabItemGetSectionIdx(b);
    if (a_section != b_section)
        return a_section - b_section;
    return (int)(a->IndexDuringLayout - b->IndexDuringLayout);
}

static int IMGUI_CDECL TabItemComparerByBeginOrder(const void* lhs, const void* rhs)
{
    const ImGuiTabItem* a = (const ImGuiTabItem*)lhs;
    const ImGuiTabItem* b = (const ImGuiTabItem*)rhs;
    return (int)(a->BeginOrder - b->BeginOrder);
}

static ImGuiTabBar* GetTabBarFromTabBarRef(const ImGuiPtrOrIndex& ref)
{
    ImGuiContext& g = *GImGui;
    return ref.Ptr ? (ImGuiTabBar*)ref.Ptr : g.TabBars.GetByIndex(ref.Index);
}

static ImGuiPtrOrIndex GetTabBarRefFromTabBar(ImGuiTabBar* tab_bar)
{
    ImGuiContext& g = *GImGui;
    if (g.TabBars.Contains(tab_bar))
        return ImGuiPtrOrIndex(g.TabBars.GetIndex(tab_bar));
    return ImGuiPtrOrIndex(tab_bar);
}

bool    ImGui::BeginTabBar(const char* str_id, ImGuiTabBarFlags flags)
{
    ImGuiContext& g = *GImGui;
    ImGuiWindow* window = g.CurrentWindow;
    if (window->SkipItems)
        return false;

    ImGuiID id = window->GetID(str_id);
    ImGuiTabBar* tab_bar = g.TabBars.GetOrAddByKey(id);
    ImRect tab_bar_bb = ImRect(window->DC.CursorPos.x, window->DC.CursorPos.y, window->WorkRect.Max.x, window->DC.CursorPos.y + g.FontSize + g.Style.FramePadding.y * 2);
    tab_bar->ID = id;
    return BeginTabBarEx(tab_bar, tab_bar_bb, flags | ImGuiTabBarFlags_IsFocused, NULL);
}

bool    ImGui::BeginTabBarEx(ImGuiTabBar* tab_bar, const ImRect& tab_bar_bb, ImGuiTabBarFlags flags, ImGuiDockNode* dock_node)
{
    ImGuiContext& g = *GImGui;
    ImGuiWindow* window = g.CurrentWindow;
    if (window->SkipItems)
        return false;

    if ((flags & ImGuiTabBarFlags_DockNode) == 0)
        PushOverrideID(tab_bar->ID);

    // Add to stack
    g.CurrentTabBarStack.push_back(GetTabBarRefFromTabBar(tab_bar));
    g.CurrentTabBar = tab_bar;

    // Append with multiple BeginTabBar()/EndTabBar() pairs.
    tab_bar->BackupCursorPos = window->DC.CursorPos;
    if (tab_bar->CurrFrameVisible == g.FrameCount)
    {
        window->DC.CursorPos = ImVec2(tab_bar->BarRect.Min.x, tab_bar->BarRect.Max.y + tab_bar->ItemSpacingY);
        tab_bar->BeginCount++;
        return true;
    }

    // Ensure correct ordering when toggling ImGuiTabBarFlags_Reorderable flag, or when a new tab was added while being not reorderable
    if ((flags & ImGuiTabBarFlags_Reorderable) != (tab_bar->Flags & ImGuiTabBarFlags_Reorderable) || (tab_bar->TabsAddedNew && !(flags & ImGuiTabBarFlags_Reorderable)))
        if ((flags & ImGuiTabBarFlags_DockNode) == 0) // FIXME: TabBar with DockNode can now be hybrid
            ImQsort(tab_bar->Tabs.Data, tab_bar->Tabs.Size, sizeof(ImGuiTabItem), TabItemComparerByBeginOrder);
    tab_bar->TabsAddedNew = false;

    // Flags
    if ((flags & ImGuiTabBarFlags_FittingPolicyMask_) == 0)
        flags |= ImGuiTabBarFlags_FittingPolicyDefault_;

    tab_bar->Flags = flags;
    tab_bar->BarRect = tab_bar_bb;
    tab_bar->WantLayout = true; // Layout will be done on the first call to ItemTab()
    tab_bar->PrevFrameVisible = tab_bar->CurrFrameVisible;
    tab_bar->CurrFrameVisible = g.FrameCount;
    tab_bar->PrevTabsContentsHeight = tab_bar->CurrTabsContentsHeight;
    tab_bar->CurrTabsContentsHeight = 0.0f;
    tab_bar->ItemSpacingY = g.Style.ItemSpacing.y;
    tab_bar->FramePadding = g.Style.FramePadding;
    tab_bar->TabsActiveCount = 0;
    tab_bar->BeginCount = 1;

    // Set cursor pos in a way which only be used in the off-chance the user erroneously submits item before BeginTabItem(): items will overlap
    window->DC.CursorPos = ImVec2(tab_bar->BarRect.Min.x, tab_bar->BarRect.Max.y + tab_bar->ItemSpacingY);

    // Draw separator
    const ImU32 col = GetColorU32((flags & ImGuiTabBarFlags_IsFocused) ? ImGuiCol_TabActive : ImGuiCol_TabUnfocusedActive);
    const float y = tab_bar->BarRect.Max.y - 1.0f;
    if (dock_node != NULL)
    {
        const float separator_min_x = dock_node->Pos.x + window->WindowBorderSize;
        const float separator_max_x = dock_node->Pos.x + dock_node->Size.x - window->WindowBorderSize;
        window->DrawList->AddLine(ImVec2(separator_min_x, y), ImVec2(separator_max_x, y), col, 1.0f);
    }
    else
    {
        const float separator_min_x = tab_bar->BarRect.Min.x - IM_FLOOR(window->WindowPadding.x * 0.5f);
        const float separator_max_x = tab_bar->BarRect.Max.x + IM_FLOOR(window->WindowPadding.x * 0.5f);
        window->DrawList->AddLine(ImVec2(separator_min_x, y), ImVec2(separator_max_x, y), col, 1.0f);
    }
    return true;
}

void    ImGui::EndTabBar()
{
    ImGuiContext& g = *GImGui;
    ImGuiWindow* window = g.CurrentWindow;
    if (window->SkipItems)
        return;

    ImGuiTabBar* tab_bar = g.CurrentTabBar;
    if (tab_bar == NULL)
    {
        IM_ASSERT_USER_ERROR(tab_bar != NULL, "Mismatched BeginTabBar()/EndTabBar()!");
        return;
    }

    // Fallback in case no TabItem have been submitted
    if (tab_bar->WantLayout)
        TabBarLayout(tab_bar);

    // Restore the last visible height if no tab is visible, this reduce vertical flicker/movement when a tabs gets removed without calling SetTabItemClosed().
    const bool tab_bar_appearing = (tab_bar->PrevFrameVisible + 1 < g.FrameCount);
    if (tab_bar->VisibleTabWasSubmitted || tab_bar->VisibleTabId == 0 || tab_bar_appearing)
    {
        tab_bar->CurrTabsContentsHeight = ImMax(window->DC.CursorPos.y - tab_bar->BarRect.Max.y, tab_bar->CurrTabsContentsHeight);
        window->DC.CursorPos.y = tab_bar->BarRect.Max.y + tab_bar->CurrTabsContentsHeight;
    }
    else
    {
        window->DC.CursorPos.y = tab_bar->BarRect.Max.y + tab_bar->PrevTabsContentsHeight;
    }
    if (tab_bar->BeginCount > 1)
        window->DC.CursorPos = tab_bar->BackupCursorPos;

    if ((tab_bar->Flags & ImGuiTabBarFlags_DockNode) == 0)
        PopID();

    g.CurrentTabBarStack.pop_back();
    g.CurrentTabBar = g.CurrentTabBarStack.empty() ? NULL : GetTabBarFromTabBarRef(g.CurrentTabBarStack.back());
}

// This is called only once a frame before by the first call to ItemTab()
// The reason we're not calling it in BeginTabBar() is to leave a chance to the user to call the SetTabItemClosed() functions.
static void ImGui::TabBarLayout(ImGuiTabBar* tab_bar)
{
    ImGuiContext& g = *GImGui;
    tab_bar->WantLayout = false;

    // Garbage collect by compacting list
    // Detect if we need to sort out tab list (e.g. in rare case where a tab changed section)
    int tab_dst_n = 0;
    bool need_sort_by_section = false;
    ImGuiTabBarSection sections[3]; // Layout sections: Leading, Central, Trailing
    for (int tab_src_n = 0; tab_src_n < tab_bar->Tabs.Size; tab_src_n++)
    {
        ImGuiTabItem* tab = &tab_bar->Tabs[tab_src_n];
        if (tab->LastFrameVisible < tab_bar->PrevFrameVisible || tab->WantClose)
        {
            // Remove tab
            if (tab_bar->VisibleTabId == tab->ID) { tab_bar->VisibleTabId = 0; }
            if (tab_bar->SelectedTabId == tab->ID) { tab_bar->SelectedTabId = 0; }
            if (tab_bar->NextSelectedTabId == tab->ID) { tab_bar->NextSelectedTabId = 0; }
            continue;
        }
        if (tab_dst_n != tab_src_n)
            tab_bar->Tabs[tab_dst_n] = tab_bar->Tabs[tab_src_n];

        tab = &tab_bar->Tabs[tab_dst_n];
        tab->IndexDuringLayout = (ImS16)tab_dst_n;

        // We will need sorting if tabs have changed section (e.g. moved from one of Leading/Central/Trailing to another)
        int curr_tab_section_n = TabItemGetSectionIdx(tab);
        if (tab_dst_n > 0)
        {
            ImGuiTabItem* prev_tab = &tab_bar->Tabs[tab_dst_n - 1];
            int prev_tab_section_n = TabItemGetSectionIdx(prev_tab);
            if (curr_tab_section_n == 0 && prev_tab_section_n != 0)
                need_sort_by_section = true;
            if (prev_tab_section_n == 2 && curr_tab_section_n != 2)
                need_sort_by_section = true;
        }

        sections[curr_tab_section_n].TabCount++;
        tab_dst_n++;
    }
    if (tab_bar->Tabs.Size != tab_dst_n)
        tab_bar->Tabs.resize(tab_dst_n);

    if (need_sort_by_section)
        ImQsort(tab_bar->Tabs.Data, tab_bar->Tabs.Size, sizeof(ImGuiTabItem), TabItemComparerBySection);

    // Calculate spacing between sections
    sections[0].Spacing = sections[0].TabCount > 0 && (sections[1].TabCount + sections[2].TabCount) > 0 ? g.Style.ItemInnerSpacing.x : 0.0f;
    sections[1].Spacing = sections[1].TabCount > 0 && sections[2].TabCount > 0 ? g.Style.ItemInnerSpacing.x : 0.0f;

    // Setup next selected tab
    ImGuiID scroll_to_tab_id = 0;
    if (tab_bar->NextSelectedTabId)
    {
        tab_bar->SelectedTabId = tab_bar->NextSelectedTabId;
        tab_bar->NextSelectedTabId = 0;
        scroll_to_tab_id = tab_bar->SelectedTabId;
    }

    // Process order change request (we could probably process it when requested but it's just saner to do it in a single spot).
    if (tab_bar->ReorderRequestTabId != 0)
    {
        if (TabBarProcessReorder(tab_bar))
            if (tab_bar->ReorderRequestTabId == tab_bar->SelectedTabId)
                scroll_to_tab_id = tab_bar->ReorderRequestTabId;
        tab_bar->ReorderRequestTabId = 0;
    }

    // Tab List Popup (will alter tab_bar->BarRect and therefore the available width!)
    const bool tab_list_popup_button = (tab_bar->Flags & ImGuiTabBarFlags_TabListPopupButton) != 0;
    if (tab_list_popup_button)
        if (ImGuiTabItem* tab_to_select = TabBarTabListPopupButton(tab_bar)) // NB: Will alter BarRect.Min.x!
            scroll_to_tab_id = tab_bar->SelectedTabId = tab_to_select->ID;

    // Leading/Trailing tabs will be shrink only if central one aren't visible anymore, so layout the shrink data as: leading, trailing, central
    // (whereas our tabs are stored as: leading, central, trailing)
    int shrink_buffer_indexes[3] = { 0, sections[0].TabCount + sections[2].TabCount, sections[0].TabCount };
    g.ShrinkWidthBuffer.resize(tab_bar->Tabs.Size);

    // Compute ideal tabs widths + store them into shrink buffer
    ImGuiTabItem* most_recently_selected_tab = NULL;
    int curr_section_n = -1;
    bool found_selected_tab_id = false;
    for (int tab_n = 0; tab_n < tab_bar->Tabs.Size; tab_n++)
    {
        ImGuiTabItem* tab = &tab_bar->Tabs[tab_n];
        IM_ASSERT(tab->LastFrameVisible >= tab_bar->PrevFrameVisible);

        if ((most_recently_selected_tab == NULL || most_recently_selected_tab->LastFrameSelected < tab->LastFrameSelected) && !(tab->Flags & ImGuiTabItemFlags_Button))
            most_recently_selected_tab = tab;
        if (tab->ID == tab_bar->SelectedTabId)
            found_selected_tab_id = true;
        if (scroll_to_tab_id == 0 && g.NavJustMovedToId == tab->ID)
            scroll_to_tab_id = tab->ID;

        // Refresh tab width immediately, otherwise changes of style e.g. style.FramePadding.x would noticeably lag in the tab bar.
        // Additionally, when using TabBarAddTab() to manipulate tab bar order we occasionally insert new tabs that don't have a width yet,
        // and we cannot wait for the next BeginTabItem() call. We cannot compute this width within TabBarAddTab() because font size depends on the active window.
        const char* tab_name = tab_bar->GetTabName(tab);
        const bool has_close_button = (tab->Flags & ImGuiTabItemFlags_NoCloseButton) == 0;
        tab->ContentWidth = TabItemCalcSize(tab_name, has_close_button).x;

        int section_n = TabItemGetSectionIdx(tab);
        ImGuiTabBarSection* section = &sections[section_n];
        section->Width += tab->ContentWidth + (section_n == curr_section_n ? g.Style.ItemInnerSpacing.x : 0.0f);
        curr_section_n = section_n;

        // Store data so we can build an array sorted by width if we need to shrink tabs down
        IM_MSVC_WARNING_SUPPRESS(6385);
        int shrink_buffer_index = shrink_buffer_indexes[section_n]++;
        g.ShrinkWidthBuffer[shrink_buffer_index].Index = tab_n;
        g.ShrinkWidthBuffer[shrink_buffer_index].Width = tab->ContentWidth;

        IM_ASSERT(tab->ContentWidth > 0.0f);
        tab->Width = tab->ContentWidth;
    }

    // Compute total ideal width (used for e.g. auto-resizing a window)
    tab_bar->WidthAllTabsIdeal = 0.0f;
    for (int section_n = 0; section_n < 3; section_n++)
        tab_bar->WidthAllTabsIdeal += sections[section_n].Width + sections[section_n].Spacing;

    // Horizontal scrolling buttons
    // (note that TabBarScrollButtons() will alter BarRect.Max.x)
    if ((tab_bar->WidthAllTabsIdeal > tab_bar->BarRect.GetWidth() && tab_bar->Tabs.Size > 1) && !(tab_bar->Flags & ImGuiTabBarFlags_NoTabListScrollingButtons) && (tab_bar->Flags & ImGuiTabBarFlags_FittingPolicyScroll))
        if (ImGuiTabItem* scroll_and_select_tab = TabBarScrollingButtons(tab_bar))
        {
            scroll_to_tab_id = scroll_and_select_tab->ID;
            if ((scroll_and_select_tab->Flags & ImGuiTabItemFlags_Button) == 0)
                tab_bar->SelectedTabId = scroll_to_tab_id;
        }

    // Shrink widths if full tabs don't fit in their allocated space
    float section_0_w = sections[0].Width + sections[0].Spacing;
    float section_1_w = sections[1].Width + sections[1].Spacing;
    float section_2_w = sections[2].Width + sections[2].Spacing;
    bool central_section_is_visible = (section_0_w + section_2_w) < tab_bar->BarRect.GetWidth();
    float width_excess;
    if (central_section_is_visible)
        width_excess = ImMax(section_1_w - (tab_bar->BarRect.GetWidth() - section_0_w - section_2_w), 0.0f); // Excess used to shrink central section
    else
        width_excess = (section_0_w + section_2_w) - tab_bar->BarRect.GetWidth(); // Excess used to shrink leading/trailing section

    // With ImGuiTabBarFlags_FittingPolicyScroll policy, we will only shrink leading/trailing if the central section is not visible anymore
    if (width_excess > 0.0f && ((tab_bar->Flags & ImGuiTabBarFlags_FittingPolicyResizeDown) || !central_section_is_visible))
    {
        int shrink_data_count = (central_section_is_visible ? sections[1].TabCount : sections[0].TabCount + sections[2].TabCount);
        int shrink_data_offset = (central_section_is_visible ? sections[0].TabCount + sections[2].TabCount : 0);
        ShrinkWidths(g.ShrinkWidthBuffer.Data + shrink_data_offset, shrink_data_count, width_excess);

        // Apply shrunk values into tabs and sections
        for (int tab_n = shrink_data_offset; tab_n < shrink_data_offset + shrink_data_count; tab_n++)
        {
            ImGuiTabItem* tab = &tab_bar->Tabs[g.ShrinkWidthBuffer[tab_n].Index];
            float shrinked_width = IM_FLOOR(g.ShrinkWidthBuffer[tab_n].Width);
            if (shrinked_width < 0.0f)
                continue;

            int section_n = TabItemGetSectionIdx(tab);
            sections[section_n].Width -= (tab->Width - shrinked_width);
            tab->Width = shrinked_width;
        }
    }

    // Layout all active tabs
    int section_tab_index = 0;
    float tab_offset = 0.0f;
    tab_bar->WidthAllTabs = 0.0f;
    for (int section_n = 0; section_n < 3; section_n++)
    {
        ImGuiTabBarSection* section = &sections[section_n];
        if (section_n == 2)
            tab_offset = ImMin(ImMax(0.0f, tab_bar->BarRect.GetWidth() - section->Width), tab_offset);

        for (int tab_n = 0; tab_n < section->TabCount; tab_n++)
        {
            ImGuiTabItem* tab = &tab_bar->Tabs[section_tab_index + tab_n];
            tab->Offset = tab_offset;
            tab->NameOffset = -1;
            tab_offset += tab->Width + (tab_n < section->TabCount - 1 ? g.Style.ItemInnerSpacing.x : 0.0f);
        }
        tab_bar->WidthAllTabs += ImMax(section->Width + section->Spacing, 0.0f);
        tab_offset += section->Spacing;
        section_tab_index += section->TabCount;
    }

    // Clear name buffers
    tab_bar->TabsNames.Buf.resize(0);

    // If we have lost the selected tab, select the next most recently active one
    if (found_selected_tab_id == false)
        tab_bar->SelectedTabId = 0;
    if (tab_bar->SelectedTabId == 0 && tab_bar->NextSelectedTabId == 0 && most_recently_selected_tab != NULL)
        scroll_to_tab_id = tab_bar->SelectedTabId = most_recently_selected_tab->ID;

    // Lock in visible tab
    tab_bar->VisibleTabId = tab_bar->SelectedTabId;
    tab_bar->VisibleTabWasSubmitted = false;

    // CTRL+TAB can override visible tab temporarily
    if (g.NavWindowingTarget != NULL && g.NavWindowingTarget->DockNode && g.NavWindowingTarget->DockNode->TabBar == tab_bar)
        tab_bar->VisibleTabId = scroll_to_tab_id = g.NavWindowingTarget->ID;

    // Update scrolling
    if (scroll_to_tab_id != 0)
        TabBarScrollToTab(tab_bar, scroll_to_tab_id, sections);
    tab_bar->ScrollingAnim = TabBarScrollClamp(tab_bar, tab_bar->ScrollingAnim);
    tab_bar->ScrollingTarget = TabBarScrollClamp(tab_bar, tab_bar->ScrollingTarget);
    if (tab_bar->ScrollingAnim != tab_bar->ScrollingTarget)
    {
        // Scrolling speed adjust itself so we can always reach our target in 1/3 seconds.
        // Teleport if we are aiming far off the visible line
        tab_bar->ScrollingSpeed = ImMax(tab_bar->ScrollingSpeed, 70.0f * g.FontSize);
        tab_bar->ScrollingSpeed = ImMax(tab_bar->ScrollingSpeed, ImFabs(tab_bar->ScrollingTarget - tab_bar->ScrollingAnim) / 0.3f);
        const bool teleport = (tab_bar->PrevFrameVisible + 1 < g.FrameCount) || (tab_bar->ScrollingTargetDistToVisibility > 10.0f * g.FontSize);
        tab_bar->ScrollingAnim = teleport ? tab_bar->ScrollingTarget : ImLinearSweep(tab_bar->ScrollingAnim, tab_bar->ScrollingTarget, g.IO.DeltaTime * tab_bar->ScrollingSpeed);
    }
    else
    {
        tab_bar->ScrollingSpeed = 0.0f;
    }
    tab_bar->ScrollingRectMinX = tab_bar->BarRect.Min.x + sections[0].Width + sections[0].Spacing;
    tab_bar->ScrollingRectMaxX = tab_bar->BarRect.Max.x - sections[2].Width - sections[1].Spacing;

    // Actual layout in host window (we don't do it in BeginTabBar() so as not to waste an extra frame)
    ImGuiWindow* window = g.CurrentWindow;
    window->DC.CursorPos = tab_bar->BarRect.Min;
    ItemSize(ImVec2(tab_bar->WidthAllTabs, tab_bar->BarRect.GetHeight()), tab_bar->FramePadding.y);
    window->DC.IdealMaxPos.x = ImMax(window->DC.IdealMaxPos.x, tab_bar->BarRect.Min.x + tab_bar->WidthAllTabsIdeal);
}

// Dockable uses Name/ID in the global namespace. Non-dockable items use the ID stack.
static ImU32   ImGui::TabBarCalcTabID(ImGuiTabBar* tab_bar, const char* label, ImGuiWindow* docked_window)
{
    if (docked_window != NULL)
    {
        IM_UNUSED(tab_bar);
        IM_ASSERT(tab_bar->Flags & ImGuiTabBarFlags_DockNode);
        ImGuiID id = docked_window->TabId;
        KeepAliveID(id);
        return id;
    }
    else
    {
        ImGuiWindow* window = GImGui->CurrentWindow;
        return window->GetID(label);
    }
}

static float ImGui::TabBarCalcMaxTabWidth()
{
    ImGuiContext& g = *GImGui;
    return g.FontSize * 20.0f;
}

ImGuiTabItem* ImGui::TabBarFindTabByID(ImGuiTabBar* tab_bar, ImGuiID tab_id)
{
    if (tab_id != 0)
        for (int n = 0; n < tab_bar->Tabs.Size; n++)
            if (tab_bar->Tabs[n].ID == tab_id)
                return &tab_bar->Tabs[n];
    return NULL;
}

// FIXME: See references to #2304 in TODO.txt
ImGuiTabItem* ImGui::TabBarFindMostRecentlySelectedTabForActiveWindow(ImGuiTabBar* tab_bar)
{
    ImGuiTabItem* most_recently_selected_tab = NULL;
    for (int tab_n = 0; tab_n < tab_bar->Tabs.Size; tab_n++)
    {
        ImGuiTabItem* tab = &tab_bar->Tabs[tab_n];
        if (most_recently_selected_tab == NULL || most_recently_selected_tab->LastFrameSelected < tab->LastFrameSelected)
            if (tab->Window && tab->Window->WasActive)
                most_recently_selected_tab = tab;
    }
    return most_recently_selected_tab;
}

// The purpose of this call is to register tab in advance so we can control their order at the time they appear.
// Otherwise calling this is unnecessary as tabs are appending as needed by the BeginTabItem() function.
void ImGui::TabBarAddTab(ImGuiTabBar* tab_bar, ImGuiTabItemFlags tab_flags, ImGuiWindow* window)
{
    ImGuiContext& g = *GImGui;
    IM_ASSERT(TabBarFindTabByID(tab_bar, window->TabId) == NULL);
    IM_ASSERT(g.CurrentTabBar != tab_bar);  // Can't work while the tab bar is active as our tab doesn't have an X offset yet, in theory we could/should test something like (tab_bar->CurrFrameVisible < g.FrameCount) but we'd need to solve why triggers the commented early-out assert in BeginTabBarEx() (probably dock node going from implicit to explicit in same frame)

    if (!window->HasCloseButton)
        tab_flags |= ImGuiTabItemFlags_NoCloseButton;       // Set _NoCloseButton immediately because it will be used for first-frame width calculation.

    ImGuiTabItem new_tab;
    new_tab.ID = window->TabId;
    new_tab.Flags = tab_flags;
    new_tab.LastFrameVisible = tab_bar->CurrFrameVisible;   // Required so BeginTabBar() doesn't ditch the tab
    if (new_tab.LastFrameVisible == -1)
        new_tab.LastFrameVisible = g.FrameCount - 1;
    new_tab.Window = window;                                // Required so tab bar layout can compute the tab width before tab submission
    tab_bar->Tabs.push_back(new_tab);
}

// The *TabId fields be already set by the docking system _before_ the actual TabItem was created, so we clear them regardless.
void ImGui::TabBarRemoveTab(ImGuiTabBar* tab_bar, ImGuiID tab_id)
{
    if (ImGuiTabItem* tab = TabBarFindTabByID(tab_bar, tab_id))
        tab_bar->Tabs.erase(tab);
    if (tab_bar->VisibleTabId == tab_id)      { tab_bar->VisibleTabId = 0; }
    if (tab_bar->SelectedTabId == tab_id)     { tab_bar->SelectedTabId = 0; }
    if (tab_bar->NextSelectedTabId == tab_id) { tab_bar->NextSelectedTabId = 0; }
}

// Called on manual closure attempt
void ImGui::TabBarCloseTab(ImGuiTabBar* tab_bar, ImGuiTabItem* tab)
{
    IM_ASSERT(!(tab->Flags & ImGuiTabItemFlags_Button));
    if (!(tab->Flags & ImGuiTabItemFlags_UnsavedDocument))
    {
        // This will remove a frame of lag for selecting another tab on closure.
        // However we don't run it in the case where the 'Unsaved' flag is set, so user gets a chance to fully undo the closure
        tab->WantClose = true;
        if (tab_bar->VisibleTabId == tab->ID)
        {
            tab->LastFrameVisible = -1;
            tab_bar->SelectedTabId = tab_bar->NextSelectedTabId = 0;
        }
    }
    else
    {
        // Actually select before expecting closure attempt (on an UnsavedDocument tab user is expect to e.g. show a popup)
        if (tab_bar->VisibleTabId != tab->ID)
            tab_bar->NextSelectedTabId = tab->ID;
    }
}

static float ImGui::TabBarScrollClamp(ImGuiTabBar* tab_bar, float scrolling)
{
    scrolling = ImMin(scrolling, tab_bar->WidthAllTabs - tab_bar->BarRect.GetWidth());
    return ImMax(scrolling, 0.0f);
}

// Note: we may scroll to tab that are not selected! e.g. using keyboard arrow keys
static void ImGui::TabBarScrollToTab(ImGuiTabBar* tab_bar, ImGuiID tab_id, ImGuiTabBarSection* sections)
{
    ImGuiTabItem* tab = TabBarFindTabByID(tab_bar, tab_id);
    if (tab == NULL)
        return;
    if (tab->Flags & ImGuiTabItemFlags_SectionMask_)
        return;

    ImGuiContext& g = *GImGui;
    float margin = g.FontSize * 1.0f; // When to scroll to make Tab N+1 visible always make a bit of N visible to suggest more scrolling area (since we don't have a scrollbar)
    int order = tab_bar->GetTabOrder(tab);

    // Scrolling happens only in the central section (leading/trailing sections are not scrolling)
    // FIXME: This is all confusing.
    float scrollable_width = tab_bar->BarRect.GetWidth() - sections[0].Width - sections[2].Width - sections[1].Spacing;

    // We make all tabs positions all relative Sections[0].Width to make code simpler
    float tab_x1 = tab->Offset - sections[0].Width + (order > sections[0].TabCount - 1 ? -margin : 0.0f);
    float tab_x2 = tab->Offset - sections[0].Width + tab->Width + (order + 1 < tab_bar->Tabs.Size - sections[2].TabCount ? margin : 1.0f);
    tab_bar->ScrollingTargetDistToVisibility = 0.0f;
    if (tab_bar->ScrollingTarget > tab_x1 || (tab_x2 - tab_x1 >= scrollable_width))
    {
        // Scroll to the left
        tab_bar->ScrollingTargetDistToVisibility = ImMax(tab_bar->ScrollingAnim - tab_x2, 0.0f);
        tab_bar->ScrollingTarget = tab_x1;
    }
    else if (tab_bar->ScrollingTarget < tab_x2 - scrollable_width)
    {
        // Scroll to the right
        tab_bar->ScrollingTargetDistToVisibility = ImMax((tab_x1 - scrollable_width) - tab_bar->ScrollingAnim, 0.0f);
        tab_bar->ScrollingTarget = tab_x2 - scrollable_width;
    }
}

void ImGui::TabBarQueueReorder(ImGuiTabBar* tab_bar, const ImGuiTabItem* tab, int offset)
{
    IM_ASSERT(offset != 0);
    IM_ASSERT(tab_bar->ReorderRequestTabId == 0);
    tab_bar->ReorderRequestTabId = tab->ID;
    tab_bar->ReorderRequestOffset = (ImS16)offset;
}

void ImGui::TabBarQueueReorderFromMousePos(ImGuiTabBar* tab_bar, const ImGuiTabItem* src_tab, ImVec2 mouse_pos)
{
    ImGuiContext& g = *GImGui;
    IM_ASSERT(tab_bar->ReorderRequestTabId == 0);
    if ((tab_bar->Flags & ImGuiTabBarFlags_Reorderable) == 0)
        return;

    const bool is_central_section = (src_tab->Flags & ImGuiTabItemFlags_SectionMask_) == 0;
    const float bar_offset = tab_bar->BarRect.Min.x - (is_central_section ? tab_bar->ScrollingTarget : 0);

    // Count number of contiguous tabs we are crossing over
    const int dir = (bar_offset + src_tab->Offset) > mouse_pos.x ? -1 : +1;
    const int src_idx = tab_bar->Tabs.index_from_ptr(src_tab);
    int dst_idx = src_idx;
    for (int i = src_idx; i >= 0 && i < tab_bar->Tabs.Size; i += dir)
    {
        // Reordered tabs must share the same section
        const ImGuiTabItem* dst_tab = &tab_bar->Tabs[i];
        if (dst_tab->Flags & ImGuiTabItemFlags_NoReorder)
            break;
        if ((dst_tab->Flags & ImGuiTabItemFlags_SectionMask_) != (src_tab->Flags & ImGuiTabItemFlags_SectionMask_))
            break;
        dst_idx = i;

        // Include spacing after tab, so when mouse cursor is between tabs we would not continue checking further tabs that are not hovered.
        const float x1 = bar_offset + dst_tab->Offset - g.Style.ItemInnerSpacing.x;
        const float x2 = bar_offset + dst_tab->Offset + dst_tab->Width + g.Style.ItemInnerSpacing.x;
        //GetForegroundDrawList()->AddRect(ImVec2(x1, tab_bar->BarRect.Min.y), ImVec2(x2, tab_bar->BarRect.Max.y), IM_COL32(255, 0, 0, 255));
        if ((dir < 0 && mouse_pos.x > x1) || (dir > 0 && mouse_pos.x < x2))
            break;
    }

    if (dst_idx != src_idx)
        TabBarQueueReorder(tab_bar, src_tab, dst_idx - src_idx);
}

bool ImGui::TabBarProcessReorder(ImGuiTabBar* tab_bar)
{
    ImGuiTabItem* tab1 = TabBarFindTabByID(tab_bar, tab_bar->ReorderRequestTabId);
    if (tab1 == NULL || (tab1->Flags & ImGuiTabItemFlags_NoReorder))
        return false;

    //IM_ASSERT(tab_bar->Flags & ImGuiTabBarFlags_Reorderable); // <- this may happen when using debug tools
    int tab2_order = tab_bar->GetTabOrder(tab1) + tab_bar->ReorderRequestOffset;
    if (tab2_order < 0 || tab2_order >= tab_bar->Tabs.Size)
        return false;

    // Reordered tabs must share the same section
    // (Note: TabBarQueueReorderFromMousePos() also has a similar test but since we allow direct calls to TabBarQueueReorder() we do it here too)
    ImGuiTabItem* tab2 = &tab_bar->Tabs[tab2_order];
    if (tab2->Flags & ImGuiTabItemFlags_NoReorder)
        return false;
    if ((tab1->Flags & ImGuiTabItemFlags_SectionMask_) != (tab2->Flags & ImGuiTabItemFlags_SectionMask_))
        return false;

    ImGuiTabItem item_tmp = *tab1;
    ImGuiTabItem* src_tab = (tab_bar->ReorderRequestOffset > 0) ? tab1 + 1 : tab2;
    ImGuiTabItem* dst_tab = (tab_bar->ReorderRequestOffset > 0) ? tab1 : tab2 + 1;
    const int move_count = (tab_bar->ReorderRequestOffset > 0) ? tab_bar->ReorderRequestOffset : -tab_bar->ReorderRequestOffset;
    memmove(dst_tab, src_tab, move_count * sizeof(ImGuiTabItem));
    *tab2 = item_tmp;

    if (tab_bar->Flags & ImGuiTabBarFlags_SaveSettings)
        MarkIniSettingsDirty();
    return true;
}

static ImGuiTabItem* ImGui::TabBarScrollingButtons(ImGuiTabBar* tab_bar)
{
    ImGuiContext& g = *GImGui;
    ImGuiWindow* window = g.CurrentWindow;

    const ImVec2 arrow_button_size(g.FontSize - 2.0f, g.FontSize + g.Style.FramePadding.y * 2.0f);
    const float scrolling_buttons_width = arrow_button_size.x * 2.0f;

    const ImVec2 backup_cursor_pos = window->DC.CursorPos;
    //window->DrawList->AddRect(ImVec2(tab_bar->BarRect.Max.x - scrolling_buttons_width, tab_bar->BarRect.Min.y), ImVec2(tab_bar->BarRect.Max.x, tab_bar->BarRect.Max.y), IM_COL32(255,0,0,255));

    int select_dir = 0;
    ImVec4 arrow_col = g.Style.Colors[ImGuiCol_Text];
    arrow_col.w *= 0.5f;

    PushStyleColor(ImGuiCol_Text, arrow_col);
    PushStyleColor(ImGuiCol_Button, ImVec4(0, 0, 0, 0));
    const float backup_repeat_delay = g.IO.KeyRepeatDelay;
    const float backup_repeat_rate = g.IO.KeyRepeatRate;
    g.IO.KeyRepeatDelay = 0.250f;
    g.IO.KeyRepeatRate = 0.200f;
    float x = ImMax(tab_bar->BarRect.Min.x, tab_bar->BarRect.Max.x - scrolling_buttons_width);
    window->DC.CursorPos = ImVec2(x, tab_bar->BarRect.Min.y);
    if (ArrowButtonEx("##<", ImGuiDir_Left, arrow_button_size, ImGuiButtonFlags_PressedOnClick | ImGuiButtonFlags_Repeat))
        select_dir = -1;
    window->DC.CursorPos = ImVec2(x + arrow_button_size.x, tab_bar->BarRect.Min.y);
    if (ArrowButtonEx("##>", ImGuiDir_Right, arrow_button_size, ImGuiButtonFlags_PressedOnClick | ImGuiButtonFlags_Repeat))
        select_dir = +1;
    PopStyleColor(2);
    g.IO.KeyRepeatRate = backup_repeat_rate;
    g.IO.KeyRepeatDelay = backup_repeat_delay;

    ImGuiTabItem* tab_to_scroll_to = NULL;
    if (select_dir != 0)
        if (ImGuiTabItem* tab_item = TabBarFindTabByID(tab_bar, tab_bar->SelectedTabId))
        {
            int selected_order = tab_bar->GetTabOrder(tab_item);
            int target_order = selected_order + select_dir;

            // Skip tab item buttons until another tab item is found or end is reached
            while (tab_to_scroll_to == NULL)
            {
                // If we are at the end of the list, still scroll to make our tab visible
                tab_to_scroll_to = &tab_bar->Tabs[(target_order >= 0 && target_order < tab_bar->Tabs.Size) ? target_order : selected_order];

                // Cross through buttons
                // (even if first/last item is a button, return it so we can update the scroll)
                if (tab_to_scroll_to->Flags & ImGuiTabItemFlags_Button)
                {
                    target_order += select_dir;
                    selected_order += select_dir;
                    tab_to_scroll_to = (target_order < 0 || target_order >= tab_bar->Tabs.Size) ? tab_to_scroll_to : NULL;
                }
            }
        }
    window->DC.CursorPos = backup_cursor_pos;
    tab_bar->BarRect.Max.x -= scrolling_buttons_width + 1.0f;

    return tab_to_scroll_to;
}

static ImGuiTabItem* ImGui::TabBarTabListPopupButton(ImGuiTabBar* tab_bar)
{
    ImGuiContext& g = *GImGui;
    ImGuiWindow* window = g.CurrentWindow;

    // We use g.Style.FramePadding.y to match the square ArrowButton size
    const float tab_list_popup_button_width = g.FontSize + g.Style.FramePadding.y;
    const ImVec2 backup_cursor_pos = window->DC.CursorPos;
    window->DC.CursorPos = ImVec2(tab_bar->BarRect.Min.x - g.Style.FramePadding.y, tab_bar->BarRect.Min.y);
    tab_bar->BarRect.Min.x += tab_list_popup_button_width;

    ImVec4 arrow_col = g.Style.Colors[ImGuiCol_Text];
    arrow_col.w *= 0.5f;
    PushStyleColor(ImGuiCol_Text, arrow_col);
    PushStyleColor(ImGuiCol_Button, ImVec4(0, 0, 0, 0));
    bool open = BeginCombo("##v", NULL, ImGuiComboFlags_NoPreview | ImGuiComboFlags_HeightLargest);
    PopStyleColor(2);

    ImGuiTabItem* tab_to_select = NULL;
    if (open)
    {
        for (int tab_n = 0; tab_n < tab_bar->Tabs.Size; tab_n++)
        {
            ImGuiTabItem* tab = &tab_bar->Tabs[tab_n];
            if (tab->Flags & ImGuiTabItemFlags_Button)
                continue;

            const char* tab_name = tab_bar->GetTabName(tab);
            if (Selectable(tab_name, tab_bar->SelectedTabId == tab->ID))
                tab_to_select = tab;
        }
        EndCombo();
    }

    window->DC.CursorPos = backup_cursor_pos;
    return tab_to_select;
}

//-------------------------------------------------------------------------
// [SECTION] Widgets: BeginTabItem, EndTabItem, etc.
//-------------------------------------------------------------------------
// - BeginTabItem()
// - EndTabItem()
// - TabItemButton()
// - TabItemEx() [Internal]
// - SetTabItemClosed()
// - TabItemCalcSize() [Internal]
// - TabItemBackground() [Internal]
// - TabItemLabelAndCloseButton() [Internal]
//-------------------------------------------------------------------------

bool    ImGui::BeginTabItem(const char* label, bool* p_open, ImGuiTabItemFlags flags)
{
    ImGuiContext& g = *GImGui;
    ImGuiWindow* window = g.CurrentWindow;
    if (window->SkipItems)
        return false;

    ImGuiTabBar* tab_bar = g.CurrentTabBar;
    if (tab_bar == NULL)
    {
        IM_ASSERT_USER_ERROR(tab_bar, "Needs to be called between BeginTabBar() and EndTabBar()!");
        return false;
    }
    IM_ASSERT((flags & ImGuiTabItemFlags_Button) == 0);             // BeginTabItem() Can't be used with button flags, use TabItemButton() instead!

    bool ret = TabItemEx(tab_bar, label, p_open, flags, NULL);
    if (ret && !(flags & ImGuiTabItemFlags_NoPushId))
    {
        ImGuiTabItem* tab = &tab_bar->Tabs[tab_bar->LastTabItemIdx];
        PushOverrideID(tab->ID); // We already hashed 'label' so push into the ID stack directly instead of doing another hash through PushID(label)
    }
    return ret;
}

void    ImGui::EndTabItem()
{
    ImGuiContext& g = *GImGui;
    ImGuiWindow* window = g.CurrentWindow;
    if (window->SkipItems)
        return;

    ImGuiTabBar* tab_bar = g.CurrentTabBar;
    if (tab_bar == NULL)
    {
        IM_ASSERT_USER_ERROR(tab_bar != NULL, "Needs to be called between BeginTabBar() and EndTabBar()!");
        return;
    }
    IM_ASSERT(tab_bar->LastTabItemIdx >= 0);
    ImGuiTabItem* tab = &tab_bar->Tabs[tab_bar->LastTabItemIdx];
    if (!(tab->Flags & ImGuiTabItemFlags_NoPushId))
        PopID();
}

bool    ImGui::TabItemButton(const char* label, ImGuiTabItemFlags flags)
{
    ImGuiContext& g = *GImGui;
    ImGuiWindow* window = g.CurrentWindow;
    if (window->SkipItems)
        return false;

    ImGuiTabBar* tab_bar = g.CurrentTabBar;
    if (tab_bar == NULL)
    {
        IM_ASSERT_USER_ERROR(tab_bar != NULL, "Needs to be called between BeginTabBar() and EndTabBar()!");
        return false;
    }
    return TabItemEx(tab_bar, label, NULL, flags | ImGuiTabItemFlags_Button | ImGuiTabItemFlags_NoReorder, NULL);
}

bool    ImGui::TabItemEx(ImGuiTabBar* tab_bar, const char* label, bool* p_open, ImGuiTabItemFlags flags, ImGuiWindow* docked_window)
{
    // Layout whole tab bar if not already done
    if (tab_bar->WantLayout)
        TabBarLayout(tab_bar);

    ImGuiContext& g = *GImGui;
    ImGuiWindow* window = g.CurrentWindow;
    if (window->SkipItems)
        return false;

    const ImGuiStyle& style = g.Style;
    const ImGuiID id = TabBarCalcTabID(tab_bar, label, docked_window);

    // If the user called us with *p_open == false, we early out and don't render.
    // We make a call to ItemAdd() so that attempts to use a contextual popup menu with an implicit ID won't use an older ID.
    IMGUI_TEST_ENGINE_ITEM_INFO(id, label, g.LastItemData.StatusFlags);
    if (p_open && !*p_open)
    {
        ItemAdd(ImRect(), id, NULL, ImGuiItemFlags_NoNav | ImGuiItemFlags_NoNavDefaultFocus);
        return false;
    }

    IM_ASSERT(!p_open || !(flags & ImGuiTabItemFlags_Button));
    IM_ASSERT((flags & (ImGuiTabItemFlags_Leading | ImGuiTabItemFlags_Trailing)) != (ImGuiTabItemFlags_Leading | ImGuiTabItemFlags_Trailing)); // Can't use both Leading and Trailing

    // Store into ImGuiTabItemFlags_NoCloseButton, also honor ImGuiTabItemFlags_NoCloseButton passed by user (although not documented)
    if (flags & ImGuiTabItemFlags_NoCloseButton)
        p_open = NULL;
    else if (p_open == NULL)
        flags |= ImGuiTabItemFlags_NoCloseButton;

    // Calculate tab contents size
    ImVec2 size = TabItemCalcSize(label, p_open != NULL);

    // Acquire tab data
    ImGuiTabItem* tab = TabBarFindTabByID(tab_bar, id);
    bool tab_is_new = false;
    if (tab == NULL)
    {
        tab_bar->Tabs.push_back(ImGuiTabItem());
        tab = &tab_bar->Tabs.back();
        tab->ID = id;
        tab->Width = size.x;
        tab_bar->TabsAddedNew = true;
        tab_is_new = true;
    }
    tab_bar->LastTabItemIdx = (ImS16)tab_bar->Tabs.index_from_ptr(tab);
    tab->ContentWidth = size.x;
    tab->BeginOrder = tab_bar->TabsActiveCount++;

    const bool tab_bar_appearing = (tab_bar->PrevFrameVisible + 1 < g.FrameCount);
    const bool tab_bar_focused = (tab_bar->Flags & ImGuiTabBarFlags_IsFocused) != 0;
    const bool tab_appearing = (tab->LastFrameVisible + 1 < g.FrameCount);
    const bool is_tab_button = (flags & ImGuiTabItemFlags_Button) != 0;
    tab->LastFrameVisible = g.FrameCount;
    tab->Flags = flags;
    tab->Window = docked_window;

    // Append name with zero-terminator
    // (regular tabs are permitted in a DockNode tab bar, but window tabs not permitted in a non-DockNode tab bar)
    if (tab->Window != NULL)
    {
        IM_ASSERT(tab_bar->Flags & ImGuiTabBarFlags_DockNode);
        tab->NameOffset = -1;
    }
    else
    {
        IM_ASSERT(tab->Window == NULL);
        tab->NameOffset = (ImS32)tab_bar->TabsNames.size();
        tab_bar->TabsNames.append(label, label + strlen(label) + 1); // Append name _with_ the zero-terminator.
    }

    // Update selected tab
    if (tab_appearing && (tab_bar->Flags & ImGuiTabBarFlags_AutoSelectNewTabs) && tab_bar->NextSelectedTabId == 0)
        if (!tab_bar_appearing || tab_bar->SelectedTabId == 0)
            if (!is_tab_button)
                tab_bar->NextSelectedTabId = id;  // New tabs gets activated
    if ((flags & ImGuiTabItemFlags_SetSelected) && (tab_bar->SelectedTabId != id)) // SetSelected can only be passed on explicit tab bar
        if (!is_tab_button)
            tab_bar->NextSelectedTabId = id;

    // Lock visibility
    // (Note: tab_contents_visible != tab_selected... because CTRL+TAB operations may preview some tabs without selecting them!)
    bool tab_contents_visible = (tab_bar->VisibleTabId == id);
    if (tab_contents_visible)
        tab_bar->VisibleTabWasSubmitted = true;

    // On the very first frame of a tab bar we let first tab contents be visible to minimize appearing glitches
    if (!tab_contents_visible && tab_bar->SelectedTabId == 0 && tab_bar_appearing && docked_window == NULL)
        if (tab_bar->Tabs.Size == 1 && !(tab_bar->Flags & ImGuiTabBarFlags_AutoSelectNewTabs))
            tab_contents_visible = true;

    // Note that tab_is_new is not necessarily the same as tab_appearing! When a tab bar stops being submitted
    // and then gets submitted again, the tabs will have 'tab_appearing=true' but 'tab_is_new=false'.
    if (tab_appearing && (!tab_bar_appearing || tab_is_new))
    {
        ItemAdd(ImRect(), id, NULL, ImGuiItemFlags_NoNav | ImGuiItemFlags_NoNavDefaultFocus);
        if (is_tab_button)
            return false;
        return tab_contents_visible;
    }

    if (tab_bar->SelectedTabId == id)
        tab->LastFrameSelected = g.FrameCount;

    // Backup current layout position
    const ImVec2 backup_main_cursor_pos = window->DC.CursorPos;

    // Layout
    const bool is_central_section = (tab->Flags & ImGuiTabItemFlags_SectionMask_) == 0;
    size.x = tab->Width;
    if (is_central_section)
        window->DC.CursorPos = tab_bar->BarRect.Min + ImVec2(IM_FLOOR(tab->Offset - tab_bar->ScrollingAnim), 0.0f);
    else
        window->DC.CursorPos = tab_bar->BarRect.Min + ImVec2(tab->Offset, 0.0f);
    ImVec2 pos = window->DC.CursorPos;
    ImRect bb(pos, pos + size);

    // We don't have CPU clipping primitives to clip the CloseButton (until it becomes a texture), so need to add an extra draw call (temporary in the case of vertical animation)
    const bool want_clip_rect = is_central_section && (bb.Min.x < tab_bar->ScrollingRectMinX || bb.Max.x > tab_bar->ScrollingRectMaxX);
    if (want_clip_rect)
        PushClipRect(ImVec2(ImMax(bb.Min.x, tab_bar->ScrollingRectMinX), bb.Min.y - 1), ImVec2(tab_bar->ScrollingRectMaxX, bb.Max.y), true);

    ImVec2 backup_cursor_max_pos = window->DC.CursorMaxPos;
    ItemSize(bb.GetSize(), style.FramePadding.y);
    window->DC.CursorMaxPos = backup_cursor_max_pos;

    if (!ItemAdd(bb, id))
    {
        if (want_clip_rect)
            PopClipRect();
        window->DC.CursorPos = backup_main_cursor_pos;
        return tab_contents_visible;
    }

    // Click to Select a tab
    ImGuiButtonFlags button_flags = ((is_tab_button ? ImGuiButtonFlags_PressedOnClickRelease : ImGuiButtonFlags_PressedOnClick) | ImGuiButtonFlags_AllowItemOverlap);
    if (g.DragDropActive && !g.DragDropPayload.IsDataType(IMGUI_PAYLOAD_TYPE_WINDOW)) // FIXME: May be an opt-in property of the payload to disable this
        button_flags |= ImGuiButtonFlags_PressedOnDragDropHold;
    bool hovered, held;
    bool pressed = ButtonBehavior(bb, id, &hovered, &held, button_flags);
    if (pressed && !is_tab_button)
        tab_bar->NextSelectedTabId = id;

    // Transfer active id window so the active id is not owned by the dock host (as StartMouseMovingWindow()
    // will only do it on the drag). This allows FocusWindow() to be more conservative in how it clears active id.
    if (held && docked_window && g.ActiveId == id && g.ActiveIdIsJustActivated)
        g.ActiveIdWindow = docked_window;

    // Allow the close button to overlap unless we are dragging (in which case we don't want any overlapping tabs to be hovered)
    if (g.ActiveId != id)
        SetItemAllowOverlap();

    // Drag and drop a single floating window node moves it
    ImGuiDockNode* node = docked_window ? docked_window->DockNode : NULL;
    const bool single_floating_window_node = node && node->IsFloatingNode() && (node->Windows.Size == 1);
    if (held && single_floating_window_node && IsMouseDragging(0, 0.0f))
    {
        // Move
        StartMouseMovingWindow(docked_window);
    }
    else if (held && !tab_appearing && IsMouseDragging(0))
    {
        // Drag and drop: re-order tabs
        int drag_dir = 0;
        float drag_distance_from_edge_x = 0.0f;
        if (!g.DragDropActive && ((tab_bar->Flags & ImGuiTabBarFlags_Reorderable) || (docked_window != NULL)))
        {
            // While moving a tab it will jump on the other side of the mouse, so we also test for MouseDelta.x
            if (g.IO.MouseDelta.x < 0.0f && g.IO.MousePos.x < bb.Min.x)
            {
                drag_dir = -1;
                drag_distance_from_edge_x = bb.Min.x - g.IO.MousePos.x;
                TabBarQueueReorderFromMousePos(tab_bar, tab, g.IO.MousePos);
            }
            else if (g.IO.MouseDelta.x > 0.0f && g.IO.MousePos.x > bb.Max.x)
            {
                drag_dir = +1;
                drag_distance_from_edge_x = g.IO.MousePos.x - bb.Max.x;
                TabBarQueueReorderFromMousePos(tab_bar, tab, g.IO.MousePos);
            }
        }

        // Extract a Dockable window out of it's tab bar
        if (docked_window != NULL && !(docked_window->Flags & ImGuiWindowFlags_NoMove))
        {
            // We use a variable threshold to distinguish dragging tabs within a tab bar and extracting them out of the tab bar
            bool undocking_tab = (g.DragDropActive && g.DragDropPayload.SourceId == id);
            if (!undocking_tab) //&& (!g.IO.ConfigDockingWithShift || g.IO.KeyShift)
            {
                float threshold_base = g.FontSize;
                float threshold_x = (threshold_base * 2.2f);
                float threshold_y = (threshold_base * 1.5f) + ImClamp((ImFabs(g.IO.MouseDragMaxDistanceAbs[0].x) - threshold_base * 2.0f) * 0.20f, 0.0f, threshold_base * 4.0f);
                //GetForegroundDrawList()->AddRect(ImVec2(bb.Min.x - threshold_x, bb.Min.y - threshold_y), ImVec2(bb.Max.x + threshold_x, bb.Max.y + threshold_y), IM_COL32_WHITE); // [DEBUG]

                float distance_from_edge_y = ImMax(bb.Min.y - g.IO.MousePos.y, g.IO.MousePos.y - bb.Max.y);
                if (distance_from_edge_y >= threshold_y)
                    undocking_tab = true;
                if (drag_distance_from_edge_x > threshold_x)
                    if ((drag_dir < 0 && tab_bar->GetTabOrder(tab) == 0) || (drag_dir > 0 && tab_bar->GetTabOrder(tab) == tab_bar->Tabs.Size - 1))
                        undocking_tab = true;
            }

            if (undocking_tab)
            {
                // Undock
                // FIXME: refactor to share more code with e.g. StartMouseMovingWindow
                DockContextQueueUndockWindow(&g, docked_window);
                g.MovingWindow = docked_window;
                SetActiveID(g.MovingWindow->MoveId, g.MovingWindow);
                g.ActiveIdClickOffset -= g.MovingWindow->Pos - bb.Min;
                g.ActiveIdNoClearOnFocusLoss = true;
                SetActiveIdUsingNavAndKeys();
            }
        }
    }

#if 0
    if (hovered && g.HoveredIdNotActiveTimer > TOOLTIP_DELAY && bb.GetWidth() < tab->ContentWidth)
    {
        // Enlarge tab display when hovering
        bb.Max.x = bb.Min.x + IM_FLOOR(ImLerp(bb.GetWidth(), tab->ContentWidth, ImSaturate((g.HoveredIdNotActiveTimer - 0.40f) * 6.0f)));
        display_draw_list = GetForegroundDrawList(window);
        TabItemBackground(display_draw_list, bb, flags, GetColorU32(ImGuiCol_TitleBgActive));
    }
#endif

    // Render tab shape
    ImDrawList* display_draw_list = window->DrawList;
    const ImU32 tab_col = GetColorU32((held || hovered) ? ImGuiCol_TabHovered : tab_contents_visible ? (tab_bar_focused ? ImGuiCol_TabActive : ImGuiCol_TabUnfocusedActive) : (tab_bar_focused ? ImGuiCol_Tab : ImGuiCol_TabUnfocused));
    TabItemBackground(display_draw_list, bb, flags, tab_col);
    RenderNavHighlight(bb, id);

    // Select with right mouse button. This is so the common idiom for context menu automatically highlight the current widget.
    const bool hovered_unblocked = IsItemHovered(ImGuiHoveredFlags_AllowWhenBlockedByPopup);
    if (hovered_unblocked && (IsMouseClicked(1) || IsMouseReleased(1)))
        if (!is_tab_button)
            tab_bar->NextSelectedTabId = id;

    if (tab_bar->Flags & ImGuiTabBarFlags_NoCloseWithMiddleMouseButton)
        flags |= ImGuiTabItemFlags_NoCloseWithMiddleMouseButton;

    // Render tab label, process close button
    const ImGuiID close_button_id = p_open ? GetIDWithSeed("#CLOSE", NULL, docked_window ? docked_window->ID : id) : 0;
    bool just_closed;
    bool text_clipped;
    TabItemLabelAndCloseButton(display_draw_list, bb, flags, tab_bar->FramePadding, label, id, close_button_id, tab_contents_visible, &just_closed, &text_clipped);
    if (just_closed && p_open != NULL)
    {
        *p_open = false;
        TabBarCloseTab(tab_bar, tab);
    }

    // Forward Hovered state so IsItemHovered() after Begin() can work (even though we are technically hovering our parent)
    // That state is copied to window->DockTabItemStatusFlags by our caller.
    if (docked_window && (hovered || g.HoveredId == close_button_id))
        g.LastItemData.StatusFlags |= ImGuiItemStatusFlags_HoveredWindow;

    // Restore main window position so user can draw there
    if (want_clip_rect)
        PopClipRect();
    window->DC.CursorPos = backup_main_cursor_pos;

    // Tooltip
    // (Won't work over the close button because ItemOverlap systems messes up with HoveredIdTimer-> seems ok)
    // (We test IsItemHovered() to discard e.g. when another item is active or drag and drop over the tab bar, which g.HoveredId ignores)
    // FIXME: This is a mess.
    // FIXME: We may want disabled tab to still display the tooltip?
    if (text_clipped && g.HoveredId == id && !held && g.HoveredIdNotActiveTimer > g.TooltipSlowDelay && IsItemHovered())
        if (!(tab_bar->Flags & ImGuiTabBarFlags_NoTooltip) && !(tab->Flags & ImGuiTabItemFlags_NoTooltip))
            SetTooltip("%.*s", (int)(FindRenderedTextEnd(label) - label), label);

    IM_ASSERT(!is_tab_button || !(tab_bar->SelectedTabId == tab->ID && is_tab_button)); // TabItemButton should not be selected
    if (is_tab_button)
        return pressed;
    return tab_contents_visible;
}

// [Public] This is call is 100% optional but it allows to remove some one-frame glitches when a tab has been unexpectedly removed.
// To use it to need to call the function SetTabItemClosed() between BeginTabBar() and EndTabBar().
// Tabs closed by the close button will automatically be flagged to avoid this issue.
void    ImGui::SetTabItemClosed(const char* label)
{
    ImGuiContext& g = *GImGui;
    bool is_within_manual_tab_bar = g.CurrentTabBar && !(g.CurrentTabBar->Flags & ImGuiTabBarFlags_DockNode);
    if (is_within_manual_tab_bar)
    {
        ImGuiTabBar* tab_bar = g.CurrentTabBar;
        ImGuiID tab_id = TabBarCalcTabID(tab_bar, label, NULL);
        if (ImGuiTabItem* tab = TabBarFindTabByID(tab_bar, tab_id))
            tab->WantClose = true; // Will be processed by next call to TabBarLayout()
    }
    else if (ImGuiWindow* window = FindWindowByName(label))
    {
        if (window->DockIsActive)
            if (ImGuiDockNode* node = window->DockNode)
            {
                ImGuiID tab_id = TabBarCalcTabID(node->TabBar, label, window);
                TabBarRemoveTab(node->TabBar, tab_id);
                window->DockTabWantClose = true;
            }
    }
}

ImVec2 ImGui::TabItemCalcSize(const char* label, bool has_close_button)
{
    ImGuiContext& g = *GImGui;
    ImVec2 label_size = CalcTextSize(label, NULL, true);
    ImVec2 size = ImVec2(label_size.x + g.Style.FramePadding.x, label_size.y + g.Style.FramePadding.y * 2.0f);
    if (has_close_button)
        size.x += g.Style.FramePadding.x + (g.Style.ItemInnerSpacing.x + g.FontSize); // We use Y intentionally to fit the close button circle.
    else
        size.x += g.Style.FramePadding.x + 1.0f;
    return ImVec2(ImMin(size.x, TabBarCalcMaxTabWidth()), size.y);
}

void ImGui::TabItemBackground(ImDrawList* draw_list, const ImRect& bb, ImGuiTabItemFlags flags, ImU32 col)
{
    // While rendering tabs, we trim 1 pixel off the top of our bounding box so they can fit within a regular frame height while looking "detached" from it.
    ImGuiContext& g = *GImGui;
    const float width = bb.GetWidth();
    IM_UNUSED(flags);
    IM_ASSERT(width > 0.0f);
    const float rounding = ImMax(0.0f, ImMin((flags & ImGuiTabItemFlags_Button) ? g.Style.FrameRounding : g.Style.TabRounding, width * 0.5f - 1.0f));
    const float y1 = bb.Min.y + 1.0f;
    const float y2 = bb.Max.y + ((flags & ImGuiTabItemFlags_Preview) ? 0.0f : -1.0f);
    draw_list->PathLineTo(ImVec2(bb.Min.x, y2));
    draw_list->PathArcToFast(ImVec2(bb.Min.x + rounding, y1 + rounding), rounding, 6, 9);
    draw_list->PathArcToFast(ImVec2(bb.Max.x - rounding, y1 + rounding), rounding, 9, 12);
    draw_list->PathLineTo(ImVec2(bb.Max.x, y2));
    draw_list->PathFillConvex(col);
    if (g.Style.TabBorderSize > 0.0f)
    {
        draw_list->PathLineTo(ImVec2(bb.Min.x + 0.5f, y2));
        draw_list->PathArcToFast(ImVec2(bb.Min.x + rounding + 0.5f, y1 + rounding + 0.5f), rounding, 6, 9);
        draw_list->PathArcToFast(ImVec2(bb.Max.x - rounding - 0.5f, y1 + rounding + 0.5f), rounding, 9, 12);
        draw_list->PathLineTo(ImVec2(bb.Max.x - 0.5f, y2));
        draw_list->PathStroke(GetColorU32(ImGuiCol_Border), 0, g.Style.TabBorderSize);
    }
}

// Render text label (with custom clipping) + Unsaved Document marker + Close Button logic
// We tend to lock style.FramePadding for a given tab-bar, hence the 'frame_padding' parameter.
void ImGui::TabItemLabelAndCloseButton(ImDrawList* draw_list, const ImRect& bb, ImGuiTabItemFlags flags, ImVec2 frame_padding, const char* label, ImGuiID tab_id, ImGuiID close_button_id, bool is_contents_visible, bool* out_just_closed, bool* out_text_clipped)
{
    ImGuiContext& g = *GImGui;
    ImVec2 label_size = CalcTextSize(label, NULL, true);

    if (out_just_closed)
        *out_just_closed = false;
    if (out_text_clipped)
        *out_text_clipped = false;

    if (bb.GetWidth() <= 1.0f)
        return;

    // In Style V2 we'll have full override of all colors per state (e.g. focused, selected)
    // But right now if you want to alter text color of tabs this is what you need to do.
#if 0
    const float backup_alpha = g.Style.Alpha;
    if (!is_contents_visible)
        g.Style.Alpha *= 0.7f;
#endif

    // Render text label (with clipping + alpha gradient) + unsaved marker
    ImRect text_pixel_clip_bb(bb.Min.x + frame_padding.x, bb.Min.y + frame_padding.y, bb.Max.x - frame_padding.x, bb.Max.y);
    ImRect text_ellipsis_clip_bb = text_pixel_clip_bb;

    // Return clipped state ignoring the close button
    if (out_text_clipped)
    {
        *out_text_clipped = (text_ellipsis_clip_bb.Min.x + label_size.x) > text_pixel_clip_bb.Max.x;
        //draw_list->AddCircle(text_ellipsis_clip_bb.Min, 3.0f, *out_text_clipped ? IM_COL32(255, 0, 0, 255) : IM_COL32(0, 255, 0, 255));
    }

    const float button_sz = g.FontSize;
    const ImVec2 button_pos(ImMax(bb.Min.x, bb.Max.x - frame_padding.x * 2.0f - button_sz), bb.Min.y);

    // Close Button & Unsaved Marker
    // We are relying on a subtle and confusing distinction between 'hovered' and 'g.HoveredId' which happens because we are using ImGuiButtonFlags_AllowOverlapMode + SetItemAllowOverlap()
    //  'hovered' will be true when hovering the Tab but NOT when hovering the close button
    //  'g.HoveredId==id' will be true when hovering the Tab including when hovering the close button
    //  'g.ActiveId==close_button_id' will be true when we are holding on the close button, in which case both hovered booleans are false
    bool close_button_pressed = false;
    bool close_button_visible = false;
    if (close_button_id != 0)
        if (is_contents_visible || bb.GetWidth() >= ImMax(button_sz, g.Style.TabMinWidthForCloseButton))
            if (g.HoveredId == tab_id || g.HoveredId == close_button_id || g.ActiveId == tab_id || g.ActiveId == close_button_id)
                close_button_visible = true;
    bool unsaved_marker_visible = (flags & ImGuiTabItemFlags_UnsavedDocument) != 0 && (button_pos.x + button_sz <= bb.Max.x);

    if (close_button_visible)
    {
        ImGuiLastItemData last_item_backup = g.LastItemData;
        PushStyleVar(ImGuiStyleVar_FramePadding, frame_padding);
        if (CloseButton(close_button_id, button_pos))
            close_button_pressed = true;
        PopStyleVar();
        g.LastItemData = last_item_backup;

        // Close with middle mouse button
        if (!(flags & ImGuiTabItemFlags_NoCloseWithMiddleMouseButton) && IsMouseClicked(2))
            close_button_pressed = true;
    }
    else if (unsaved_marker_visible)
    {
        const ImRect bullet_bb(button_pos, button_pos + ImVec2(button_sz, button_sz) + g.Style.FramePadding * 2.0f);
        RenderBullet(draw_list, bullet_bb.GetCenter(), GetColorU32(ImGuiCol_Text));
    }

    // This is all rather complicated
    // (the main idea is that because the close button only appears on hover, we don't want it to alter the ellipsis position)
    // FIXME: if FramePadding is noticeably large, ellipsis_max_x will be wrong here (e.g. #3497), maybe for consistency that parameter of RenderTextEllipsis() shouldn't exist..
    float ellipsis_max_x = close_button_visible ? text_pixel_clip_bb.Max.x : bb.Max.x - 1.0f;
    if (close_button_visible || unsaved_marker_visible)
    {
        text_pixel_clip_bb.Max.x -= close_button_visible ? (button_sz) : (button_sz * 0.80f);
        text_ellipsis_clip_bb.Max.x -= unsaved_marker_visible ? (button_sz * 0.80f) : 0.0f;
        ellipsis_max_x = text_pixel_clip_bb.Max.x;
    }
    RenderTextEllipsis(draw_list, text_ellipsis_clip_bb.Min, text_ellipsis_clip_bb.Max, text_pixel_clip_bb.Max.x, ellipsis_max_x, label, NULL, &label_size);

#if 0
    if (!is_contents_visible)
        g.Style.Alpha = backup_alpha;
#endif

    if (out_just_closed)
        *out_just_closed = close_button_pressed;
}


#endif // #ifndef IMGUI_DISABLE<|MERGE_RESOLUTION|>--- conflicted
+++ resolved
@@ -846,17 +846,12 @@
     ImU32 bg_col = GetColorU32((held && hovered) ? ImGuiCol_ButtonActive : hovered ? ImGuiCol_ButtonHovered : ImGuiCol_Button);
     ImU32 text_col = GetColorU32(ImGuiCol_Text);
     if (hovered || held)
-<<<<<<< HEAD
-        window->DrawList->AddCircleFilled(center + ImVec2(0,-0.5f), g.FontSize * 0.5f + 1.0f, bg_col, 12);
+        window->DrawList->AddCircleFilled(bb.GetCenter() + ImVec2(0,-0.5f), g.FontSize * 0.5f + 1.0f, bg_col, 12);
 
     if (dock_node)
         RenderArrowDockMenu(window->DrawList, bb.Min + g.Style.FramePadding, g.FontSize, text_col);
     else
         RenderArrow(window->DrawList, bb.Min + g.Style.FramePadding, text_col, window->Collapsed ? ImGuiDir_Right : ImGuiDir_Down, 1.0f);
-=======
-        window->DrawList->AddCircleFilled(bb.GetCenter()/*+ ImVec2(0.0f, -0.5f)*/, g.FontSize * 0.5f + 1.0f, bg_col, 12);
-    RenderArrow(window->DrawList, bb.Min + g.Style.FramePadding, text_col, window->Collapsed ? ImGuiDir_Right : ImGuiDir_Down, 1.0f);
->>>>>>> 1ad8ad62
 
     // Switch to moving the window after mouse is moved beyond the initial drag threshold
     if (IsItemActive() && IsMouseDragging(0))

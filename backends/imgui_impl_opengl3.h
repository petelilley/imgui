--- conflicted
+++ resolved
@@ -5,12 +5,8 @@
 
 // Implemented features:
 //  [X] Renderer: User texture binding. Use 'GLuint' OpenGL texture identifier as void*/ImTextureID. Read the FAQ about ImTextureID!
-<<<<<<< HEAD
-//  [X] Renderer: Large meshes support (64k+ vertices) with 16-bit indices (Desktop OpenGL only).
+//  [x] Renderer: Large meshes support (64k+ vertices) even with 16-bit indices (ImGuiBackendFlags_RendererHasVtxOffset) [Desktop OpenGL only!]
 //  [X] Renderer: Multi-viewport support (multiple windows). Enable with 'io.ConfigFlags |= ImGuiConfigFlags_ViewportsEnable'.
-=======
-//  [x] Renderer: Large meshes support (64k+ vertices) even with 16-bit indices (ImGuiBackendFlags_RendererHasVtxOffset) [Desktop OpenGL only!]
->>>>>>> c3ffd4c5
 
 // About WebGL/ES:
 // - You need to '#define IMGUI_IMPL_OPENGL_ES2' or '#define IMGUI_IMPL_OPENGL_ES3' to use WebGL or OpenGL ES.

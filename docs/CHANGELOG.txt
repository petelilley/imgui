dear imgui
CHANGELOG

This document holds the user-facing changelog that we also use in release notes.
We generally fold multiple commits pertaining to the same topic as a single entry.
Changes to backends are also included within the individual .cpp files of each backend.

RELEASE NOTES:          https://github.com/ocornut/imgui/releases
REPORT ISSUES:          https://github.com/ocornut/imgui/issues
DISCUSS, ASK QUESTIONS: https://github.com/ocornut/imgui/discussions
FAQ                     https://www.dearimgui.org/faq/
WIKI                    https://github.com/ocornut/imgui/wiki

WHEN TO UPDATE?

- Keeping your copy of Dear ImGui updated regularly is recommended.
- It is generally safe to sync to the latest commit in master or docking branches
  The library is fairly stable and regressions tends to be fixed fast when reported.

HOW TO UPDATE?

- Overwrite every file except imconfig.h (if you have modified it).
- You may also locally branch to modify imconfig.h and merge latest into your branch.
- Read the `Breaking Changes` section (in imgui.cpp or here in the Changelog).
- If you have a problem with a missing function/symbols, search for its name in the code, there will likely be a comment about it.
- If you are dropping this repository in your codebase, please leave the demo and text files in there, they will be useful.
- You may diff your previous Changelog with the one you just copied and read that diff.
- You may enable `IMGUI_DISABLE_OBSOLETE_FUNCTIONS` in imconfig.h to forcefully disable legacy names and symbols.
  Doing it every once in a while is a good way to make sure you are not using obsolete symbols. Dear ImGui is in active development,
  and API updates have been a little more frequent lately. They are documented below and in imgui.cpp and should not affect all users.
- Please report any issue!


-----------------------------------------------------------------------
 DOCKING+MULTI-VIEWPORT BRANCH (In Progress)
-----------------------------------------------------------------------

DOCKING FEATURES
(see https://github.com/ocornut/imgui/wiki/Docking for quick intro)

- Added Docking system: [BETA] (#2109, #351)
  - Added ImGuiConfigFlags_DockingEnable flag to enable Docking.
    Set with `io.ConfigFlags |= ImGuiConfigFlags_DockingEnable;`.
  - Added DockSpace(), DockSpaceOverViewport() API.
  - Added ImGuiDockNodeFlags flags for DockSpace().
  - Added SetNextWindowDockID(), SetNextWindowClass() API.
  - Added GetWindowDockID(), IsWindowDocked() API.
  - Added ImGuiWindowFlags_NoDocking window flag to disable the possibility for a window to be docked.
    Popup, Menu and Child windows always have the ImGuiWindowFlags_NoDocking flag set.
  - Added ImGuiWindowClass to specify advanced docking/viewport related flags via SetNextWindowClass().
  - Added io.ConfigDockingNoSplit option.
  - Added io.ConfigDockingWithShift option.
  - Added io.ConfigDockingAlwaysTabBar option.
  - Added io.ConfigDockingTransparentPayload option.
  - Style: Added ImGuiCol_DockingPreview, ImGuiCol_DockingEmptyBg colors.
  - Demo: Added "DockSpace" example app showcasing use of explicit dockspace nodes.

MULTI-VIEWPORT FEATURES
(see https://github.com/ocornut/imgui/wiki/Multi-Viewports for quick intro)

Breaking Changes:

- IMPORTANT: When multi-viewports are enabled (with io.ConfigFlags |= ImGuiConfigFlags_ViewportsEnable),
  all coordinates/positions will be in your natural OS coordinates space. It means that:
   - Reference to hard-coded positions such as in SetNextWindowPos(ImVec2(0,0)) are _probably_ not what you want anymore.
     Use GetMainViewport()->Pos to offset hard-coded positions, e.g. SetNextWindowPos(GetMainViewport()->Pos).
   - Likewise io.MousePos and GetMousePos() will use OS coordinates.
     If you query mouse positions to interact with non-imgui coordinates you will need to offset them.
     e.g. subtract GetWindowViewport()->Pos.
- IO: Removed io.DisplayVisibleMin, io.DisplayVisibleMax settings (they were marked obsoleted, used to clip within the (0,0)..(DisplaySize) range).

Other changes:
(FIXME: This need a fuller explanation!)

- Added ImGuiPlatformIO structure and GetPlatformIO().
  - Similarly to ImGuiIO and GetIO(), this structure is the main point of communication for backends supporting multi-viewports.
  - Backend sets functions in ImGuiPlatformIO to manipulate platform windows.
  - ImGuiPlatformIO::Monitors is a list of platform monitors (input from backend)
  - ImGuiPlatformIO::Viewports is a list of viewports (output from dear imgui)
- Added ImGuiPlatformMonitor to feed OS monitor information in the ImGuiPlatformIO::Monitors.
- Added GetWindowViewport(), SetNextWindowViewport().
- Added GetWindowDpiScale().
- Added GetOverlayDrawList(ImGuiViewport* viewport).
  The no-parameter version of GetOverlayDrawList() return the overlay for the current window's viewport.
- Added UpdatePlatformWindows(), RenderPlatformWindowsDefault(), DestroyPlatformWindows() for usage in application setup.
- Added FindViewportByID(), FindViewportByPlatformHandle() for usage by backends.
- Added ImGuiConfigFlags_ViewportsEnable configuration flag and other viewport options.
- Added io.ConfigViewportsNoAutoMerge option.
- Added io.ConfigViewportsNoTaskBarIcon option.
- Added io.ConfigViewportsNoDecoration option.
- Added io.ConfigViewportsNoDefaultParent option.
- Added ImGuiBackendFlags_PlatformHasViewports, ImGuiBackendFlags_RendererHasViewports, ImGuiBackendFlags_HasMouseHoveredViewport backend flags.
- Added io.AddMouseViewportEvent() (optional _even_ for multi-viewport support, tied to ImGuiBackendFlags_HasMouseHoveredViewport flag).
- Expanded ImGuiViewport structure, ImGuiViewportFlags flags.
- Added ImGuiWindowClass and SetNextWindowClass() for passing viewport related hints to the OS/platform back-end.
- Examples: Renderer: OpenGL2, OpenGL3, DirectX9, DirectX10, DirectX11, DirectX12, Vulkan: Added support for multi-viewports.
- Examples: Platforms: Win32, GLFW, SDL2: Added support for multi-viewports.
  Note that Linux/Mac still have inconsistent support for multi-viewports. If you want to help see https://github.com/ocornut/imgui/issues/2117.


-----------------------------------------------------------------------
 VERSION 1.89 WIP (In Progress)
-----------------------------------------------------------------------

Breaking changes:

 - Removed io.NavInputs[] and ImGuiNavInput enum that were used to feed gamepad inputs.
   Basically 1.87 already obsoleted them from the backend's point of view, but internally
   our navigation code still used this array and enum, so they were still present.
   Not anymore! (#4921, #4858, #787, #1599, #323)
   Transition guide:
    - Official backends from 1.87+                  -> no issue.
    - Official backends from 1.60 to 1.86           -> will build and convert gamepad inputs, unless IMGUI_DISABLE_OBSOLETE_KEYIO is defined. Need updating!
    - Custom backends not writing to io.NavInputs[] -> no issue.
    - Custom backends writing to io.NavInputs[]     -> will build and convert gamepad inputs, unless IMGUI_DISABLE_OBSOLETE_KEYIO is defined. Need fixing!
    - TL;DR: Backends should call io.AddKeyEvent()/io.AddKeyAnalogEvent() with ImGuiKey_GamepadXXX values instead of filling io.NavInput[].
   That data was essentially 1.60's attempt to combine keyboard and gamepad inputs with named
   semantic, but the additional indirection and copy added complexity and got in the way of other
   incoming work. User's code (other than backends) should not be affected, unless you have custom
   widgets intercepting navigation events via the named enums (in which case you can upgrade your code).
 - Changed signature of ImageButton() function: (#5533, #4471, #2464, #1390)
   - Added 'const char* str_id' parameter + removed 'int frame_padding = -1' parameter.
   - Old signature: bool ImageButton(ImTextureID tex_id, ImVec2 size, ImVec2 uv0 = ImVec2(0,0), ImVec2 uv1 = ImVec2(1,1), int frame_padding = -1, ImVec4 bg_col = ImVec4(0,0,0,0), ImVec4 tint_col = ImVec4(1,1,1,1));
     - used the ImTextureID value to create an ID. This was inconsistent with other functions, led to ID conflicts, and caused problems with engines using transient ImTextureID values.
     - had a FramePadding override which was inconsistent with other functions and made the already-long signature even longer.
   - New signature: bool ImageButton(const char* str_id, ImTextureID tex_id, ImVec2 size, ImVec2 uv0 = ImVec2(0,0), ImVec2 uv1 = ImVec2(1,1), ImVec4 bg_col = ImVec4(0,0,0,0), ImVec4 tint_col = ImVec4(1,1,1,1));
     - requires an explicit identifier. You may still use e.g. PushID() calls and then pass an empty identifier.
     - always uses style.FramePadding for padding, to be consistent with other buttons. You may use PushStyleVar() to alter this.
   - As always we are keeping a redirection function available (will obsolete later).
<<<<<<< HEAD
=======
- Commented out redirecting functions/enums names that were marked obsolete in 1.77 and 1.78 (June 2020): (#3361)
   - DragScalar(), DragScalarN(), DragFloat(), DragFloat2(), DragFloat3(), DragFloat4()
   - SliderScalar(), SliderScalarN(), SliderFloat(), SliderFloat2(), SliderFloat3(), SliderFloat4()
     - For old signatures ending with (..., const char* format, float power = 1.0f) -> use (..., format ImGuiSliderFlags_Logarithmic) if power != 1.0f.
   - BeginPopupContextWindow(const char*, ImGuiMouseButton, bool)                   -> use BeginPopupContextWindow(const char*, ImGuiPopupFlags)
>>>>>>> cb48c81a
 - Obsoleted using SetCursorPos()/SetCursorScreenPos() to extend parent window/cell boundaries. (#5548)
   This relates to when moving the cursor position beyond current boundaries WITHOUT submitting an item.
   - Previously this would make the window content size ~200x200:
       Begin(...) + SetCursorScreenPos(GetCursorScreenPos() + ImVec2(200,200)) + End();
   - Instead, please submit an item:
       Begin(...) + SetCursorScreenPos(GetCursorScreenPos() + ImVec2(200,200)) + Dummy(ImVec2(0,0)) + End();
   - Alternative:
       Begin(...) + Dummy(ImVec2(200,200)) + End();
   Content size is now only extended when submitting an item.
   With '#define IMGUI_DISABLE_OBSOLETE_FUNCTIONS' this will now be detected and assert.
   Without '#define IMGUI_DISABLE_OBSOLETE_FUNCTIONS' this will silently be fixed until we obsolete it.
   (This incorrect pattern has been mentioned or suggested in: #4510, #3355, #1760, #1490, #4152, #150,
    threads have been amended to refer to this issue).


Other Changes:

- InputText: added experimental io.ConfigInputTextEnterKeepActive feature to make pressing
  Enter keep the input active and select all text.
- InputText: numerical fields automatically accept full-width characters (U+FF01..U+FF5E)
  by converting them to half-width (U+0021..U+007E).
- InputText: added support for shift+click style selection. (#5619) [@procedural]
- InputText: clarified that callbacks cannot modify buffer when using the ReadOnly flag.
- IsItemHovered: Added ImGuiHoveredFlags_DelayNormal and ImGuiHoveredFlags_DelayShort flags,
  allowing to introduce a shared delay for tooltip idioms. The delays are respectively
  io.HoverDelayNormal (default to 0.30f) and io.HoverDelayFast (default to 0.10f). (#1485)
- IsItemHovered: Added ImGuiHoveredFlags_NoSharedDelay to disable sharing delays between itemm,
  so moving from one item to a nearby one will requires delay to elapse again. (#1485)
- Tables,Columns: fixed a layout issue where SameLine() prior to a row change would set the
  next row in such state where subsequent SameLine() would move back to previous row.
- Tabs: Fixed a crash when closing multiple windows (possible with docking only) with an
  appended TabItemButton(). (#5515, #3291) [@rokups]
- Tabs: Fixed shrinking policy leading to infinite loops when fed unrounded tab widths. (#5652)
- Tabs: Fixed shrinking policy sometimes erroneously making right-most tabs stray a little out
  bar boundaries (bug in 1.88). (#5652).
- Tabs: Enforcing minimum size of 1.0f, fixed asserting on zero-tab widths. (#5572)
- Window: Fixed a potential crash when appending to a child window. (#5515, #3496, #4797) [@rokups]
- IO: Added ImGuiKey_MouseXXX aliases for mouse buttons/wheel so all operations done on ImGuiKey
  can apply to mouse data as well. (#4921)
- Menus: Fixed incorrect sub-menu parent association when opening a menu by closing another.
  Among other things, it would accidentally break part of the closing heuristic logic when moving
  towards a sub-menu. (#2517, #5614). [@rokups]
- Menus: Fixed gaps in closing logic which would make child-menu erroneously close when crossing
  the gap between a menu item inside a window and a child-menu in a secondary viewport. (#5614)
- Nav: Fixed moving/resizing window with gamepad or keyboard when running at very high framerate.
- Nav: Pressing Space/GamepadFaceDown on a repeating button uses the same repeating rate as a mouse hold.
- Nav: Fixed an issue opening a menu with Right key from a non-menu window.
- Platform IME: [Windows] Removed call to ImmAssociateContextEx() leading to freeze on some setups.
  (#2589, #5535, #5264, #4972)
- Misc: better error reporting for PopStyleColor()/PopStyleVar() + easier to recover. (#1651)
- Misc: io.Framerate moving average now converge in 60 frames instead of 120. (#5236, #4138)
- Debug Tools: Debug Log: Added 'IO' and 'Clipper' events logging.
- Debug Tools: Item Picker: Mouse button can be changed by holding Ctrl+Shift, making it easier
  to use the Item Picker in e.g. menus. (#2673)
- Demo: Improved "Constrained-resizing window" example, more clearly showcase aspect-ratio. (#5627)
- Demo: Added more explicit "Center window" mode to "Overlay example". (#5618)
- Backends: GLFW: Honor GLFW_CURSOR_DISABLED by not setting mouse position. (#5625) [@scorpion-26]
- Backends: Metal: Use __bridge for ARC based systems. (#5403) [@stack]
- Backends: Metal: Add dispatch synchronization. (#5447) [@luigifcruz]
- Backends: Metal: Update deprecated property 'sampleCount'->'rasterSampleCount'. (#5603) [@dcvz]
- Backends: OSX: Fixes to support full app creation in C++. (#5403) [@stack]

Docking+Viewports Branch:

- Docking, Nav: Fixed using gamepad/keyboard navigation not being able enter menu layer when
  it only contained the standard Collapse/Close buttons and no actual menu. (#5463, #4792)
- Docking: Fixed regression introduced in v1.87 when docked window content not rendered
  while switching between with CTRL+Tab. [@rokups]
- Docking: Fixed amending into an existing tab bar from rendering invisible items. (#5515)
- Docking+Viewports: Fixed undocking window node causing parent viewports to become unresponsive
  in certain situation (e.g. hidden tab bar). (#5503) [@rokups]
- Backends: SDL: Fixed building backend under non-OSX Apple targets (e.g. iPhone). (#5665)
- Backends: GLFW: Fixed leftover static variable preventing from changing or
  reinitializing backend while application is running. (#4616, #5434) [@rtoumazet]


-----------------------------------------------------------------------
 VERSION 1.88 (Released 2022-06-21)
-----------------------------------------------------------------------

Decorated log and release notes: https://github.com/ocornut/imgui/releases/tag/v1.88

Breaking changes:

- Renamed IMGUI_DISABLE_METRICS_WINDOW to IMGUI_DISABLE_DEBUG_TOOLS for correctness.
  Kept support for old define (will obsolete).
- Renamed CaptureMouseFromApp() and CaptureKeyboardFromApp() to SetNextFrameWantCaptureMouse()
  and SetNextFrameWantCaptureKeyboard() to clarify purpose, old name was too misleading.
  Kept inline redirection functions (will obsolete).
- Renamed ImGuiKeyModFlags to ImGuiModFlags. Kept inline redirection enums (will obsolete).
  (This was never used in public API functions but technically present in imgui.h and ImGuiIO).
- Backends: OSX: Removed ImGui_ImplOSX_HandleEvent() from backend API in favor of backend
  automatically handling event capture. Examples that are using the OSX backend have removed
  all the now-unnecessary calls to ImGui_ImplOSX_HandleEvent(), applications can do as well.
  [@stuartcarnie] (#4821)
- Internals: calling ButtonBehavior() without calling ItemAdd() now requires a KeepAliveID()
  call. This is because the KeepAliveID() call was moved from GetID() to ItemAdd(). (#5181)

Other Changes:

- IO: Fixed backward-compatibility regression introduced in 1.87: (#4921, #4858)
  - Direct accesses to io.KeysDown[] with legacy indices didn't work (with new backends).
  - Direct accesses to io.KeysDown[GetKeyIndex(XXX)] would access invalid data (with old/new backends).
  - Calling IsKeyDown() didn't have those problems, and is recommended as io.KeysDown[] is obsolete.
- IO: Fixed input queue trickling of interleaved keys/chars events (which are frequent especially
  when holding down a key as OS submits chars repeat events) delaying key presses and mouse movements.
  In particular, using the input system for fast game-like actions (e.g. WASD camera move) would
  typically have been impacted, as well as holding a key while dragging mouse. Constraints have
  been lifted and are now only happening when e.g. an InputText() widget is active. (#4921, #4858)
  Note that even thought you shouldn't need to disable io.ConfigInputTrickleEventQueue, you can
  technically dynamically change its setting based on the context (e.g. disable only when hovering
  or interacting with a game/3D view).
- IO: Fixed input queue trickling of mouse wheel events: multiple wheel events are merged, while
  a mouse pos followed by a mouse wheel are now trickled. (#4921, #4821)
- IO: Added io.SetAppAcceptingEvents() to set a master flag for accepting key/mouse/characters
  events (default to true). Useful if you have native dialog boxes that are interrupting your
  application loop/refresh, and you want to disable events being queued while your app is frozen.
- Windows: Fixed first-time windows appearing in negative coordinates from being initialized
  with a wrong size. This would most often be noticeable in multi-viewport mode (docking branch)
  when spawning a window in a monitor with negative coordinates. (#5215, #3414) [@DimaKoltun]
- Clipper: Fixed a regression in 1.86 when not calling clipper.End() and late destructing the
  clipper instance. High-level languages (Lua,Rust etc.) would typically be affected. (#4822)
- Layout: Fixed mixing up SameLine() and SetCursorPos() together from creating situations where line
  height would be emitted from the wrong location (e.g. 'ItemA+SameLine()+SetCursorPos()+ItemB' would
  emit ItemA worth of height from the position of ItemB, which is not necessarily aligned with ItemA).
- Sliders: An initial click within the knob/grab doesn't shift its position. (#1946, #5328)
- Sliders, Drags: Fixed dragging when using hexadecimal display format string. (#5165, #3133)
- Sliders, Drags: Fixed manual input when using hexadecimal display format string. (#5165, #3133)
- InputScalar: Fixed manual input when using %03d style width in display format string. (#5165, #3133)
- InputScalar: Automatically allow hexadecimal input when format is %X (without extra flag).
- InputScalar: Automatically allow scientific input when format is float/double (without extra flag).
- Nav: Fixed nav movement in a scope with only one disabled item from focusing the disabled item. (#5189)
- Nav: Fixed issues with nav request being transferred to another window when calling SetKeyboardFocusHere()
  and simultaneous changing window focus. (#4449)
- Nav: Changed SetKeyboardFocusHere() to not behave if a drag or window moving is in progress.
- Nav: Fixed inability to cancel nav in modal popups. (#5400) [@rokups]
- IsItemHovered(): added ImGuiHoveredFlags_NoNavOverride to disable the behavior where the
  return value is overridden by focus when gamepad/keyboard navigation is active.
- InputText: Fixed pressing Tab emitting two tabs characters because of dual Keys/Chars events being
  trickled with the new input queue (happened on some backends only). (#2467, #1336)
- InputText: Fixed a one-frame display glitch where pressing Escape to revert after a deletion
  would lead to small garbage being displayed for one frame. Curiously a rather old bug! (#3008)
- InputText: Fixed an undo-state corruption issue when editing main buffer before reactivating item. (#4947)
- InputText: Fixed an undo-state corruption issue when editing in-flight buffer in user callback.
  (#4947, #4949] [@JoshuaWebb]
- Tables: Fixed incorrect border height used for logic when resizing one of several synchronized
  instance of a same table ID, when instances have a different height. (#3955).
- Tables: Fixed incorrect auto-fit of parent windows when using non-resizable weighted columns. (#5276)
- Tables: Fixed draw-call merging of last column. Depending on some unrelated settings (e.g. BorderH)
  merging draw-call of the last column didn't always work (regression since 1.87). (#4843, #4844) [@rokups]
- Inputs: Fixed IsMouseClicked() repeat mode rate being half of keyboard repeat rate.
- ColorEdit: Fixed text baseline alignment after a SameLine() after a ColorEdit() with visible label.
- Tabs: BeginTabItem() now reacts to SetNextItemWidth(). (#5262)
- Tabs: Tweak shrinking policy so that while resizing tabs that don't need shrinking keep their
  initial width more precisely (without the occasional +1 worth of width).
- Menus: Adjusted BeginMenu() closing logic so hovering void or non-MenuItem() in parent window
  always lead to menu closure. Fixes using items that are not MenuItem() or BeginItem() at the root
  level of a popup with a child menu opened.
- Menus: Menus emitted from the main/scrolling layer are not part of the same menu-set as menus emitted
  from the menu-bar, avoiding  accidental hovering from one to the other. (#3496, #4797) [@rokups]
- Style: Adjust default value of GrabMinSize from 10.0f to 12.0f.
- Stack Tool: Added option to copy item path to clipboard. (#4631)
- Settings: Fixed out-of-bounds read when .ini file on disk is empty. (#5351) [@quantum5]
- Settings: Fixed some SetNextWindowPos/SetNextWindowSize API calls not marking settings as dirty.
- DrawList: Fixed PathArcTo() emitting terminating vertices too close to arc vertices. (#4993) [@thedmd]
- DrawList: Fixed texture-based anti-aliasing path with RGBA textures (#5132, #3245) [@cfillion]
- DrawList: Fixed divide-by-zero or glitches with Radius/Rounding values close to zero. (#5249, #5293, #3491)
- DrawList: Circle with a radius smaller than 0.5f won't appear, to be consistent with other primitives. [@thedmd]
- Debug Tools: Debug Log: Added ShowDebugLogWindow() showing an opt-in synthetic log of principal events
  (focus, popup, active id changes) helping to diagnose issues.
- Debug Tools: Added DebugTextEncoding() function to facilitate diagnosing issues when not sure about
  whether you have a UTF-8 text encoding issue or a font loading issue. [@LaMarche05, @ocornut]
- Demo: Add better demo of how to use SetNextFrameWantCaptureMouse()/SetNextFrameWantCaptureKeyboard().
- Metrics: Added a "UTF-8 Encoding Viewer" section using the aforementioned DebugTextEncoding() function.
- Metrics: Added "InputText" section to visualize internal state (#4947, #4949).
- Misc: Fixed calling GetID("label") _before_ a widget emitting this item inside a group (such as InputInt())
  from causing an assertion when closing the group. (#5181).
- Misc: Fixed IsAnyItemHovered() returning false when using navigation.
- Misc: Allow redefining IM_COL32_XXX layout macros to facilitate use on big-endian systems. (#5190, #767, #844)
- Misc: Added IMGUI_STB_SPRINTF_FILENAME to support custom path to stb_sprintf. (#5068, #2954) [@jakubtomsu]
- Misc: Added constexpr to ImVec2/ImVec4 inline constructors. (#4995) [@Myriachan]
- Misc: Updated stb_truetype.h from 1.20 to 1.26 (many fixes). (#5075)
- Misc: Updated stb_textedit.h from 1.13 to 1.14 (our changes so this effectively is a no-op). (#5075)
- Misc: Updated stb_rect_pack.h from 1.00 to 1.01 (minor). (#5075)
- Misc: binary_to_compressed_c tool: Added -nostatic option. (#5021) [@podsvirov]
- ImVector: Fixed erase() with empty range. (#5009) [@thedmd]
- Backends: Vulkan: Don't use VK_PRESENT_MODE_MAX_ENUM_KHR as specs state it isn't part of the API. (#5254)
- Backends: GLFW: Fixed a regression in 1.87 which resulted in keyboard modifiers events being
  reported incorrectly on Linux/X11, due to a bug in GLFW. [@rokups]
- Backends: GLFW: Fixed untranslated keys when pressing lower case letters on OSX (#5260, #5261) [@cpichard]
- Backends: SDL: Fixed dragging out viewport broken on some SDL setups. (#5012) [@rokups]
- Backends: SDL: Added support for extra mouse buttons (SDL_BUTTON_X1/SDL_BUTTON_X2). (#5125) [@sgiurgiu]
- Backends: SDL, OpenGL3: Fixes to facilitate building on AmigaOS4. (#5190) [@afxgroup]
- Backends: OSX: Monitor NSKeyUp events to catch missing keyUp for key when user press Cmd + key (#5128) [@thedmd]
- Backends: OSX, Metal: Store backend data in a per-context struct, allowing to use these backends with
  multiple contexts. (#5203, #5221, #4141) [@noisewuwei]
- Backends: Metal: Fixed null dereference on exit inside command buffer completion handler. (#5363, #5365) [@warrenm]
- Backends: OpenGL3: Partially revert 1.86 change of using glBufferSubData(): now only done on Windows and
  Intel GPU, based on querying glGetString(GL_VENDOR). Essentially we got report of accumulating leaks on Intel
  with multi-viewports when using simple glBufferData() without orphaning, and report of corruptions on other
  GPUs with multi-viewports when using orphaning and glBufferSubData(), so currently switching technique based
  on GPU vendor, which unfortunately reinforce the cargo-cult nature of dealing with OpenGL drivers.
  Navigating the space of mysterious OpenGL drivers is particularly difficult as they are known to rely on
  application specific whitelisting. (#4468, #3381, #2981, #4825, #4832, #5127).
- Backends: OpenGL3: Fix state corruption on OpenGL ES 2.0 due to not preserving GL_ELEMENT_ARRAY_BUFFER_BINDING
  and vertex attribute states. [@rokups]
- Examples: Emscripten+WebGPU: Fix building for latest WebGPU specs. (#3632)
- Examples: OSX+Metal, OSX+OpenGL: Removed now-unnecessary calls to ImGui_ImplOSX_HandleEvent(). (#4821)

Docking+Viewports Branch:

- Docking: Fixed floating docked nodes not being clamped into viewport workrect to stay reachable
  when io.ConfigWindowsMoveFromTitleBarOnly is true and multi-viewports are disabled. (#5044)
- Docking: Fixed a regression where moving window would be interrupted after undocking a tab
  when io.ConfigDockingAlwaysTabBar is true. (#5324) [@rokups]
- Docking: Fixed incorrect focus highlight on docking node when focusing empty central node
  or a child window which was manually injected into a dockspace window.
- Docking, Modal: Fixed a crash when opening popup from a parent which is being docked on the same frame. (#5401)
- Viewports: Fixed translating a host viewport from briefly altering the size of AlwaysAutoResize windows. (#5057)
- Viewports: Fixed main viewport size not matching ImDrawData::DisplaySize for one frame during resize
  when multi-viewports are disabled. (#4900)
- Backends: SDL: Fixed dragging out main viewport broken on some SDL setups. (#5012) [@rokups]
- Backends: OSX: Added support for multi-viewports. [@stuartcarnie, @metarutaiga] (#4821, #2778)
- Backends: Metal: Added support for multi-viewports. [@stuartcarnie, @metarutaiga] (#4821, #2778)
- Examples: OSX+Metal, SDL+Metal, GLFW+Metal: Added support for multi-viewports. [@rokups]


-----------------------------------------------------------------------
 VERSION 1.87 (Released 2022-02-07)
-----------------------------------------------------------------------

Decorated log and release notes: https://github.com/ocornut/imgui/releases/tag/v1.87

Breaking Changes:

- Removed support for pre-C++11 compilers. We'll stop supporting VS2010. (#4537)
- Reworked IO mouse input API: (#4921, #4858) [@thedmd, @ocornut]
  - Added io.AddMousePosEvent(), io.AddMouseButtonEvent(), io.AddMouseWheelEvent() functions,
    obsoleting writing directly to io.MousePos, io.MouseDown[], io.MouseWheel, etc.
  - This enable input queue trickling to support low framerates. (#2787, #1992, #3383, #2525, #1320)
  - For all calls to IO new functions, the Dear ImGui context should be bound/current.
- Reworked IO keyboard input API: (#4921, #2625, #3724) [@thedmd, @ocornut]
  - Added io.AddKeyEvent() function, obsoleting writing directly to io.KeyMap[], io.KeysDown[] arrays.
  - For keyboard modifiers, you can call io.AddKeyEvent() with ImGuiKey_ModXXX values,
    obsoleting writing directly to io.KeyCtrl, io.KeyShift etc.
  - Added io.SetKeyEventNativeData() function (optional) to pass native and old legacy indices.
  - Added full range of key enums in ImGuiKey (e.g. ImGuiKey_F1).
  - Added GetKeyName() helper function.
  - Obsoleted GetKeyIndex(): it is now unnecessary and will now return the same value.
  - All keyboard related functions taking 'int user_key_index' now take 'ImGuiKey key':
    - IsKeyDown(), IsKeyPressed(), IsKeyReleased(), GetKeyPressedAmount().
  - Added io.ConfigInputTrickleEventQueue (defaulting to true) to disable input queue trickling.
  - Backward compatibility:
    - All backends updated to use new functions.
    - Old backends populating those arrays should still work!
    - Calling e.g. IsKeyPressed(MY_NATIVE_KEY_XXX) will still work! (for a while)
    - Those legacy arrays will only be disabled if '#define IMGUI_DISABLE_OBSOLETE_KEYIO' is set in your imconfig.
      In a few versions, IMGUI_DISABLE_OBSOLETE_FUNCTIONS will automatically enable IMGUI_DISABLE_OBSOLETE_KEYIO,
      so this will be moved into the regular obsolescence path.
    - BREAKING: If your custom backend used ImGuiKey as mock native indices (e.g. "io.KeyMap[ImGuiKey_A] = ImGuiKey_A")
      this is a use case that will now assert and be breaking for your old backend.
  - Transition guide:
     - IsKeyPressed(MY_NATIVE_KEY_XXX)           -> use IsKeyPressed(ImGuiKey_XXX)
     - IsKeyPressed(GetKeyIndex(ImGuiKey_XXX))   -> use IsKeyPressed(ImGuiKey_XXX)
     - Backend writing to io.KeyMap[],KeysDown[] -> backend should call io.AddKeyEvent(), if legacy indexing is desired, call io.SetKeyEventNativeData()
     - Basically the trick we took advantage of is that we previously only supported native keycode from 0 to 511,
       so ImGuiKey values can still express a legacy native keycode, and new named keys are all >= 512.
  - This will enable a few things in the future:
     - Access to portable keys allows for backend-agnostic keyboard input code. Until now it was difficult
       to share code using keyboard across project because of this gap. (#2625, #3724)
     - Access to full key ranges will allow us to develop a proper keyboard shortcut system. (#456)
     - io.SetKeyEventNativeData() include native keycode/scancode which may later be exposed. (#3141, #2959)
- Reworked IO nav/gamepad input API and unifying inputs sources: (#4921, #4858, #787)
  - Added full range of ImGuiKey_GamepadXXXX enums (e.g. ImGuiKey_GamepadDpadUp, ImGuiKey_GamepadR2) to use with
    io.AddKeyEvent(), io.AddKeyAnalogEvent().
  - Added io.AddKeyAnalogEvent() function, obsoleting writing directly to io.NavInputs[] arrays.
- Renamed ImGuiKey_KeyPadEnter to ImGuiKey_KeypadEnter to align with new symbols. Kept redirection enum. (#2625)
- Removed support for legacy arithmetic operators (+,+-,*,/) when inputing text into a slider/drag. (#4917, #3184)
  This doesn't break any api/code but a feature that was accessible by end-users (which seemingly no one used).
  (Instead you may implement custom expression evaluators to provide a better version of this).
- Backends: GLFW: backend now uses glfwSetCursorPosCallback().
  - If calling ImGui_ImplGlfw_InitXXX with install_callbacks=true: nothing to do. is already done for you.
  - If calling ImGui_ImplGlfw_InitXXX with install_callbacks=false: you WILL NEED to register the GLFW callback
    using glfwSetCursorPosCallback() and forward it to the backend function ImGui_ImplGlfw_CursorPosCallback().
- Backends: SDL: Added SDL_Renderer* parameter to ImGui_ImplSDL2_InitForSDLRenderer(), so backend can call
  SDL_GetRendererOutputSize() to obtain framebuffer size valid for hi-dpi. (#4927) [@Clownacy]
- Commented out redirecting functions/enums names that were marked obsolete in 1.69, 1.70, 1.71, 1.72 (March-July 2019)
  - ImGui::SetNextTreeNodeOpen()        -> use ImGui::SetNextItemOpen()
  - ImGui::GetContentRegionAvailWidth() -> use ImGui::GetContentRegionAvail().x
  - ImGui::TreeAdvanceToLabelPos()      -> use ImGui::SetCursorPosX(ImGui::GetCursorPosX() + ImGui::GetTreeNodeToLabelSpacing());
  - ImFontAtlas::CustomRect             -> use ImFontAtlasCustomRect
  - ImGuiColorEditFlags_RGB/HSV/HEX     -> use ImGuiColorEditFlags_DisplayRGB/HSV/Hex
- Removed io.ImeSetInputScreenPosFn() in favor of more flexible io.SetPlatformImeDataFn() for IME support.
  Because this field was mostly only ever used by Dear ImGui internally, not by backends nor the vast majority
  of user code, this should only affect a very small fraction for users who are already very IME-aware.
- Obsoleted 'void* io.ImeWindowHandle' in favor of writing to 'void* ImGuiViewport::PlatformHandleRaw'.
  This removes an incompatibility between 'master' and 'multi-viewports' backends and toward enabling
  better support for IME. Updated backends accordingly. Because the old field is set by existing backends,
  we are keeping it (marked as obsolete).

Other Changes:

- IO: Added event based input queue API, which now trickles events to support low framerates. [@thedmd, @ocornut]
  Previously the most common issue case (button presses in low framerates) was handled by backend. This is now
  handled by core automatically for all kind of inputs. (#4858, #2787, #1992, #3383, #2525, #1320)
  - New IO functions for keyboard/gamepad: AddKeyEvent(), AddKeyAnalogEvent().
  - New IO functions for mouse: AddMousePosEvent(), AddMouseButtonEvent(), AddMouseWheelEvent().
- IO: Unified key enums allow using key functions on key mods and gamepad values.
- Fixed CTRL+Tab into an empty window causing artifacts on the highlight rectangle due to bad reordering on ImDrawCmd.
- Fixed a situation where CTRL+Tab or Modal can occasionally lead to the creation of ImDrawCmd with zero triangles,
  which would makes the draw operation of some backends assert (e.g. Metal with debugging). (#4857)
- Popups: Fixed a regression crash when a new window is created after a modal on the same frame. (#4920) [@rokups]
- Popups: Fixed an issue when reopening a same popup multiple times would offset them by 1 pixel on the right. (#4936)
- Tables, ImDrawListSplitter: Fixed erroneously stripping trailing ImDrawList::AddCallback() when submitted in
  last column or last channel and when there are no other drawing operation. (#4843, #4844) [@hoffstadt]
- Tables: Fixed positioning of Sort icon on right-most column with some settings (not resizable + no borders). (#4918).
- Nav: Fixed gamepad navigation in wrapping popups not wrapping all the way. (#4365)
- Sliders, Drags: Fixed text input of values with a leading sign, common when using a format enforcing sign. (#4917)
- Demo: draw a section of keyboard in "Inputs > Keyboard, Gamepad & Navigation state" to visualize keys. [@thedmd]
- Platform IME: changed io.ImeSetInputScreenPosFn() to io.SetPlatformImeDataFn() API,
  now taking a ImGuiPlatformImeData structure which we can more easily extend in the future.
- Platform IME: moved io.ImeWindowHandle to GetMainViewport()->PlatformHandleRaw.
- Platform IME: add ImGuiPlatformImeData::WantVisible, hide IME composition window when not used. (#2589) [@actboy168]
- Platform IME: add ImGuiPlatformImeData::InputLineHeight. (#3113) [@liuliu]
- Platform IME: [windows] call ImmSetCandidateWindow() to position candidate window.
- Backends: GLFW: Pass localized keys (matching keyboard layout). Fix e.g. CTRL+A, CTRL+Z, CTRL+Y shortcuts.
  We are now converting GLFW untranslated keycodes back to translated keycodes in order to match the behavior of
  other backend, and facilitate the use of GLFW with lettered-shortcuts API. (#456, #2625)
- Backends: GLFW: Submit keys and key mods using io.AddKeyEvent(). (#2625, #4921)
- Backends: GLFW: Submit mouse data using io.AddMousePosEvent(), io.AddMouseButtonEvent(), io.AddMouseWheelEvent() functions. (#4921)
- Backends: GLFW: Retrieve mouse position using glfwSetCursorPosCallback() + fallback when focused but not hovered/captured.
- Backends: GLFW: Submit gamepad data using io.AddKeyEvent/AddKeyAnalogEvent() functions, stopped writing to io.NavInputs[]. (#4921)
- Backends: GLFW: Added ImGui_ImplGlfw_InstallCallbacks()/ImGui_ImplGlfw_RestoreCallbacks() helpers to facilitate user installing
  callbacks after iniitializing backend. (#4981)
- Backends: Win32: Submit keys and key mods using io.AddKeyEvent(). (#2625, #4921)
- Backends: Win32: Retrieve mouse position using WM_MOUSEMOVE/WM_MOUSELEAVE + fallback when focused but not hovered/captured.
- Backends: Win32: Submit mouse data using io.AddMousePosEvent(), AddMouseButtonEvent(), AddMouseWheelEvent() functions. (#4921)
- Backends: Win32: Maintain a MouseButtonsDown mask instead of using ImGui::IsAnyMouseDown() which will be obsoleted.
- Backends: Win32: Submit gamepad data using io.AddKeyEvent/AddKeyAnalogEvent() functions, stopped writing to io.NavInputs[]. (#4921)
- Backends: SDL: Pass localized keys (matching keyboard layout). Fix e.g. CTRL+A, CTRL+Z, CTRL+Y shortcuts. (#456, #2625)
- Backends: SDL: Submit key data using io.AddKeyEvent(). Submit keymods using io.AddKeyModsEvent() at the same time. (#2625)
- Backends: SDL: Retrieve mouse position using SDL_MOUSEMOTION/SDL_WINDOWEVENT_LEAVE + fallback when focused but not hovered/captured.
- Backends: SDL: Submit mouse data using io.AddMousePosEvent(), AddMouseButtonEvent(), AddMouseWheelEvent() functions. (#4921)
- Backends: SDL: Maintain a MouseButtonsDown mask instead of using ImGui::IsAnyMouseDown() which will be obsoleted.
- Backends: SDL: Submit gamepad data using io.AddKeyEvent/AddKeyAnalogEvent() functions, stopped writing to io.NavInputs[]. (#4921)
- Backends: Allegro5: Submit keys using io.AddKeyEvent(). Submit keymods using io.AddKeyModsEvent() at the same time. (#2625)
- Backends: Allegro5: Submit mouse data using io.AddMousePosEvent(), AddMouseButtonEvent(), AddMouseWheelEvent() functions. (#4921)
- Backends: OSX: Submit keys using io.AddKeyEvent(). Submit keymods using io.AddKeyModsEvent() at the same time. (#2625)
- Backends: OSX: Submit mouse data using io.AddMousePosEvent(), AddMouseButtonEvent(), AddMouseWheelEvent() functions. (#4921)
- Backends: OSX: Submit gamepad data using io.AddKeyEvent/AddKeyAnalogEvent() functions, stopped writing to io.NavInputs[]. (#4921)
- Backends: OSX: Added basic Platform IME support. (#3108, #2598) [@liuliu]
- Backends: OSX: Fix Game Controller nav mapping to use shoulder for both focusing and tweak speed. (#4759)
- Backends: OSX: Fix building with old Xcode versions that are missing gamepad features. [@rokups]
- Backends: OSX: Forward keyDown/keyUp events to OS when unused by Dear ImGui.
- Backends: Android, GLUT: Submit keys using io.AddKeyEvent(). Submit keymods using io.AddKeyModsEvent() at the same time. (#2625)
- Backends: Android, GLUT: Submit mouse data using io.AddMousePosEvent(), AddMouseButtonEvent(), AddMouseWheelEvent() functions. (#4858)
- Backends: OpenGL3: Fixed a buffer overflow in imgui_impl_opengl3_loader.h init (added in 1.86). (#4468, #4830) [@dymk]
  It would generally not have noticeable side-effect at runtime but would be detected by runtime checkers.
- Backends: OpenGL3: Fix OpenGL ES2 includes on Apple systems. [@rokups]
- Backends: Metal: Added Apple Metal C++ API support. (#4824, #4746) [@luigifcruz]
  Enable with '#define IMGUI_IMPL_METAL_CPP' in your imconfig.h file.
- Backends: Metal: Ignore ImDrawCmd where ElemCount == 0, which are normally not emitted by the library but
  can theoretically be created by user code manipulating a ImDrawList. (#4857)
- Backends: Vulkan: Added support for ImTextureID as VkDescriptorSet, add ImGui_ImplVulkan_AddTexture(). (#914) [@martty]
- Backends: SDL_Renderer: Fix texture atlas format on big-endian hardware (#4927) [@Clownacy]
- Backends: WebGPU: Fixed incorrect size parameters in wgpuRenderPassEncoderSetIndexBuffer() and
  wgpuRenderPassEncoderSetVertexBuffer() calls. (#4891) [@FeepsDev]

Docking+Viewports Branch:

- Docking: Fixed a CTRL+TAB crash when aiming at an empty docked window. (#4792)
- Docking: Tabs use their own identifier instead of the Window identifier.
  (This will invalidate some stored .ini data such as last selected tab, sorry!)
- Docking: Fixed size constraints not working on single window holding on a dock id (still doesn't work on docked windows).
- Docking: Fixed CTRL+TAB back into a docked window not selecting menu layer when no item are on main layer.
- Viewports, IO: Added io.AddMouseViewportEvent() function to queue hovered viewport change (when known by backend).
- Viewports: Relaxed specs for backend supporting ImGuiBackendFlags_HasMouseHoveredViewport: it is now _optional_
  for the backend to have to ignore viewports with the _NoInputs flag when call io.AddMouseViewportEvent(). It is
  much better if they can (Win32 and GLFW 3.3+ backends can, SDL and GLFW 3.2 backends cannot, they are lacking data).
  A concrete example is: when dragging a viewport for docking, the viewport is marked with _NoInputs to allow us
  to pick the target viewports for docking. If the backend reports a viewport with _NoInputs when calling the
  io.AddMouseViewportEvent() function, then Dear ImGui will revert to its flawed heuristic to find the viewport under.
  By lowering those specs, we allow the SDL and more backend to support this, only relying on the heuristic in a few
  drag and drop situations rather that relying on it everywhere.
- Viewports: Fixed a CTRL+TAB crash with viewports enabled when the window list needs to appears in
  its own viewport (regression from 1.86). (#4023, #787)
- Viewports: Fixed active InputText() from preventing viewports to merge. (#4212)
- Backends: SDL: Added support for ImGuiBackendFlags_HasMouseHoveredViewport now that its specs have been lowered.
- (Breaking) Removed ImGuiPlatformIO::Platform_SetImeInputPos() in favor of newly standardized
  io.SetPlatformImeDataFn() function. Should not affect more than default backends.


-----------------------------------------------------------------------
 VERSION 1.86 (Released 2021-12-22)
-----------------------------------------------------------------------

Decorated log and release notes: https://github.com/ocornut/imgui/releases/tag/v1.86

Breaking Changes:

- Removed CalcListClipping() function. Prefer using ImGuiListClipper which can return non-contiguous ranges.
  Please open an issue if you think you really need this function. (#3841)
- Backends: OSX: Added NSView* parameter to ImGui_ImplOSX_Init(). (#4759) [@stuartcarnie]
- Backends: Marmalade: Removed obsolete Marmalade backend (imgui_impl_marmalade.cpp) + example app. (#368, #375)
  Find last supported version at https://github.com/ocornut/imgui/wiki/Bindings

Other Changes:

- Added an assertion for the common user mistake of using "" as an identifier at the root level of a window
  instead of using "##something". Empty identifiers are valid and useful in a very small amount of cases,
  but 99.9% of the time if you need an empty label you should use "##something". (#1414, #2562, #2807, #4008,
  #4158, #4375, #4548, #4657, #4796). READ THE FAQ ABOUT HOW THE ID STACK WORKS -> https://dearimgui.org/faq
- Added GetMouseClickedCount() function, returning the number of successive clicks. (#3229) [@kudaba]
  (so IsMouseDoubleClicked(ImGuiMouseButton_Left) is same as GetMouseClickedCount(ImGuiMouseButton_Left) == 2,
  but it allows testing for triple clicks and more).
- Modals: fixed issue hovering popups inside a child windows inside a modal. (#4676, #4527)
- Modals, Popups, Windows: changes how appearing windows are interrupting popups and modals. (#4317) [@rokups]
  - appearing windows created from within the begin stack of a popup/modal will no longer close it.
  - appearing windows created not within the begin stack of a modal will no longer close the modal,
    and automatically appear behind it.
- Fixed IsWindowFocused()/IsWindowHovered() issues with child windows inside popups. (#4676)
- Nav: Ctrl+tabbing to cycle through windows is now enabled regardless of using the _NavEnableKeyboard
  configuration flag. This is part of an effort to generalize the use of keyboard inputs. (#4023, #787).
  Note that while this is active you can also moving windows (with arrow) and resize (shift+arrows).
- Nav: tabbing now cycles through clipped items and scroll accordingly. (#4449)
- Nav: pressing PageUp/PageDown/Home/End when in Menu layer automatically moves back to Main layer.
- Nav: fixed resizing window from borders setting navigation to Menu layer.
- Nav: prevent child from clipping items when using _NavFlattened and parent has a pending request.
- Nav: pressing Esc to exit a child window reactivates the Nav highlight if it was disabled by mouse.
- Nav: with ImGuiConfigFlags_NavEnableSetMousePos enabled: Fixed absolute mouse position when using
  Home/End leads to scrolling. Fixed not setting mouse position when a failed move request (e.g. when
  already at edge) reactivates the navigation highlight.
- Menus: fixed closing a menu inside a popup/modal by clicking on the popup/modal. (#3496, #4797)
- Menus: fixed closing a menu by clicking on its menu-bar item when inside a popup. (#3496, #4797) [@xndcn]
- Menus: fixed menu inside a popup/modal not inhibiting hovering of items in the popup/modal. (#3496, #4797)
- Menus: fixed sub-menu items inside a popups from closing the popup.
- Menus: fixed top-level menu from not consistently using style.PopupRounding. (#4788)
- InputText, Nav: fixed repeated calls to SetKeyboardFocusHere() preventing to use InputText(). (#4682)
- Inputtext, Nav: fixed using SetKeyboardFocusHere() on InputTextMultiline(). (#4761)
- InputText: made double-click select word, triple-line select line. Word delimitation logic differs
  slightly from the one used by CTRL+arrows. (#2244)
- InputText: fixed ReadOnly flag preventing callbacks from receiving the text buffer. (#4762) [@actondev]
- InputText: fixed Shift+Delete from not cutting into clipboard. (#4818, #1541) [@corporateshark]
- InputTextMultiline: fixed incorrect padding when FrameBorder > 0. (#3781, #4794)
- InputTextMultiline: fixed vertical tracking with large values of FramePadding.y. (#3781, #4794)
- Separator: fixed cover all columns while called inside a table. (#4787)
- Clipper: currently focused item is automatically included in clipper range.
  Fixes issue where e.g. drag and dropping an item and scrolling ensure the item source location is
  still submitted. (#3841, #1725) [@GamingMinds-DanielC, @ocornut]
- Clipper: added ForceDisplayRangeByIndices() to force a given item (or several) to be stepped out
  during a clipping operation. (#3841) [@@GamingMinds-DanielC]
- Clipper: rework so gamepad/keyboard navigation doesn't create spikes in number of items requested
  by the clipper to display. (#3841)
- Clipper: fixed content height declaration slightly mismatching the value of when not using a clipper.
  (an additional ItemSpacing.y was declared, affecting scrollbar range).
- Clipper: various and incomplete changes to tame down scrolling and precision issues on very large ranges.
  Passing an explicit height to the clipper now allows larger ranges. (#3609, #3962).
- Clipper: fixed invalid state when number of frozen table row is smaller than ItemCount.
- Drag and Drop: BeginDragDropSource() with ImGuiDragDropFlags_SourceAllowNullID doesn't lose
  tooltip when scrolling. (#143)
- Fonts: fixed infinite loop in ImFontGlyphRangesBuilder::AddRanges() when passing UINT16_MAX or UINT32_MAX
  without the IMGUI_USE_WCHAR32 compile-time option. (#4802) [@SlavicPotato]
- Metrics: Added a node showing windows in submission order and showing the Begin() stack.
- Misc: Added missing ImGuiMouseCursor_NotAllowed cursor for software rendering (when the
  io.MouseDrawCursor flag is enabled). (#4713) [@nobody-special666]
- Misc: Fixed software mouse cursor being rendered multiple times if Render() is called more than once.
- Misc: Fix MinGW DLL build issue (when IMGUI_API is defined). [@rokups]
- CI: Add MinGW DLL build to test suite. [@rokups]
- Backends: Vulkan: Call vkCmdSetScissor() at the end of render with a full-viewport to reduce
  likehood of issues with people using VK_DYNAMIC_STATE_SCISSOR in their app without calling
  vkCmdSetScissor() explicitly every frame. (#4644)
- Backends: OpenGL3: Using buffer orphaning + glBufferSubData(), seems to fix leaks with multi-viewports
  with some Intel HD drivers, and perhaps improve performances. (#4468, #4504, #2981, #3381) [@parbo]
- Backends: OpenGL2, Allegro5, Marmalade: Fixed mishandling of the ImDrawCmd::IdxOffset field.
  This is an old bug, but due to the way we created drawlists, it never had any visible side-effect before.
  The new code for handling Modal and CTRL+Tab dimming/whitening recently made the bug surface. (#4790)
- Backends: Win32: Store left/right variants of Ctrl/Shift/Alt mods in KeysDown[] array. (#2625) [@thedmd]
- Backends: DX12: Fixed DRAW_EMPTY_SCISSOR_RECTANGLE warnings. (#4775)
- Backends: SDL_Renderer: Added support for large meshes (64k+ vertices) with 16-bit indices,
  enabling 'ImGuiBackendFlags_RendererHasVtxOffset' in the backend. (#3926) [@rokups]
- Backends: SDL_Renderer: Fix for SDL 2.0.19+ RenderGeometryRaw() API signature change. (#4819) [@sridenour]
- Backends: OSX: Generally fix keyboard support. Keyboard arrays indexed using kVK_* codes, e.g.
  ImGui::IsKeyPressed(kVK_Space). Don't set mouse cursor shape unconditionally. Handle two fingers scroll
  cancel event. (#4759, #4253, #1873) [@stuartcarnie]
- Backends: OSX: Add Game Controller support (need linking GameController framework) (#4759) [@stuartcarnie]
- Backends: WebGPU: Passing explicit buffer sizes to wgpuRenderPassEncoderSetVertexBuffer() and
  wgpuRenderPassEncoderSetIndexBuffer() functions as validation layers appears to not do what the
  in-flux specs says. (#4766) [@meshula]

Docking+Viewports Branch:

- Docking: Revert removal of io.ConfigDockingWithShift config option (removed in 1.83). (#4643)
- Docking: Fixed a bug undocking windows docked into a non-visible or _KeepAliveOnly dockspace
  when unrelated windows submitted before the dockspace have dynamic visibility. (#4757)
- Docking, Style: Docked windows honor ImGuiCol_WindowBg. (#2700, #2539)
- Docking, Style: Docked windows honor display their border properly. (#2522)
- Docking: Fixed incorrectly rounded tab bars for dock node that are not at the top of their dock tree.
- Docking: Fixed single-frame node pos/size inconsistencies when window stop or start being submitted.
- Docking: Prevent docking any window created above a popup/modal. (#4317)
- Viewports: Made it possible to explicitly assign ImGuiWindowClass::ParentViewportId to 0 in order
  to ensure a window is not parented. Previously this would use the global default (which might be 0,
  but not always as it would depend on io.ConfigViewportsNoDefaultParent). (#3152, #2871)
- Viewports: Fixed tooltip in own viewport over modal from being incorrectly dimmed. (#4729)
- Viewports: Fixed CTRL+TAB highlight outline on docked windows not always fitting in host viewport.
- Backends: Made it possible to shutdown default Platform Backends before the Renderer backends. (#4656)
- Disabled: Fixed nested BeginDisabled()/EndDisabled() bug in Docking branch due to bad merge. (#4655, #4452, #4453, #4462)


-----------------------------------------------------------------------
 VERSION 1.85 (Released 2021-10-12)
-----------------------------------------------------------------------

Decorated log and release notes: https://github.com/ocornut/imgui/releases/tag/v1.85

This is the last release officially supporting C++03 and Visual Studio 2008/2010. (#4537)
We expect that the next release will require a subset of the C++11 language (VS 2012~, GCC 4.8.1, Clang 3.3).
We may use some C++11 language features but we will not use any C++ library headers.
If you are stuck on ancient compiler you may need to stay at this version onward.

Breaking Changes:

- Removed GetWindowContentRegionWidth() function. Kept inline redirection helper.
  Can use 'GetWindowContentRegionMax().x - GetWindowContentRegionMin().x' instead but it's not
  very useful in practice, and the only use of it in the demo was illfit.
  Using 'GetContentRegionAvail().x' is generally a better choice.
- (Docking branch) IsWindowFocused() and IsWindowHovered() with only the _ChildWindows flag
  and without the _RootWindow flag used to leak docking hierarchy, so a docked window would
  return as the child of the window hosting the dockspace. This was inconsistent and incorrect
  with other behaviors so we fixed it. Added a new _DockHierarchy flag to opt-in this behavior.

Other Changes:

- Debug: Stack Tool: Added "Stack Tool" available in "Demo->Tools->Stack Tool", "Metrics->Tools",
  or by calling the ShowStackToolWindow() function. The tool run queries on hovered id to display
  details about individual components that were hashed to create an ID. It helps understanding
  the ID stack system and debugging potential ID collisions. (#4631) [@ocornut, @rokups]
- Windows: Fixed background order of overlapping childs submitted sequentially. (#4493)
- IsWindowFocused: Added ImGuiFocusedFlags_NoPopupHierarchy flag allowing to exclude child popups
  from the tested windows when combined with _ChildWindows.
- IsWindowHovered: Added ImGuiHoveredFlags_NoPopupHierarchy flag allowing to exclude child popups
  from the tested windows when combined with _ChildWindows.
- InputTextMultiline: Fixed label size not being included into window contents rect unless
  the whole widget is clipped.
- InputText: Allow activating/cancelling/validating input with gamepad nav events. (#2321, #4552)
- InputText: Fixed selection rectangle appearing one frame late when selecting all.
- TextUnformatted: Accept null ranges including (NULL,NULL) without asserting, in order to conform
  to common idioms (e.g. passing .data(), .data() + .size() from a null string). (#3615)
- Disabled: Added assert guard for mismatching BeginDisabled()/EndDisabled() blocks. (#211)
- Nav: Fixed using SetKeyboardFocusHere() on non-visible/clipped items. It now works and will scroll
  toward the item. When called during a frame where the parent window is appearing, scrolling will
  aim to center the item in the window. When calling during a frame where the parent window is already
  visible, scrolling will aim to scroll as little as possible to make the item visible. We will later
  expose scroll functions and flags in public API to select those behaviors. (#343, #4079, #2352)
- Nav: Fixed using SetKeyboardFocusHere() from activating a different item on the next frame if
  submitted items have changed during that frame. (#432)
- Nav: Fixed toggling menu layer with Alt or exiting menu layer with Esc not moving mouse when
  the ImGuiConfigFlags_NavEnableSetMousePos config flag is set.
- Nav: Fixed a few widgets from not setting reference keyboard/gamepad navigation ID when
  activated with mouse. More specifically: BeginTabItem(), the scrolling arrows of BeginTabBar(),
  the arrow section of TreeNode(), the +/- buttons of InputInt()/InputFloat(), Selectable() with
  ImGuiSelectableFlags_SelectOnRelease. More generally: any direct use of ButtonBehavior() with
  the PressedOnClick/PressedOnDoubleClick/PressedOnRelease button policy.
- Nav: Fixed an issue with losing focus on docked windows when pressing Alt while keyboard navigation
  is disabled. (#4547, #4439) [@PathogenDavid]
- Nav: Fixed vertical scoring offset when wrapping on Y in a decorated window.
- Nav: Improve scrolling behavior when navigating to an item larger than view.
- TreePush(): removed unnecessary/inconsistent legacy behavior where passing a NULL value to
  the TreePush(const char*) and TreePush(const void*) functions would use an hard-coded replacement.
  The only situation where that change would make a meaningful difference is TreePush((const char*)NULL)
  (_explicitly_ casting a null pointer to const char*), which is unlikely and will now crash.
  You may replace it with anything else.
- ColorEdit4: Fixed not being able to change hue when saturation is 0. (#4014) [@rokups]
- ColorEdit4: Fixed hue resetting to 0 when it is set to 255. [@rokups]
- ColorEdit4: Fixed hue value jitter when source color is stored as RGB in 32-bit integer and perform
  RGB<>HSV round trips every frames. [@rokups]
- ColorPicker4: Fixed picker being unable to select exact 1.0f color when dragging toward the edges
  of the SV square (previously picked 0.999989986f). (#3517) [@rokups]
- Menus: Fixed vertical alignments of MenuItem() calls within a menu bar (broken in 1.84). (#4538)
- Menus: Improve closing logic when moving diagonally in empty between between parent and child menus to
  accommodate for varying font size and dpi.
- Menus: Fixed crash when navigating left inside a child window inside a sub-menu. (#4510).
- Menus: Fixed an assertion happening in some situations when closing nested menus (broken in 1.83). (#4640)
- Drag and Drop: Fixed using BeginDragDropSource() inside a BeginChild() that returned false. (#4515)
- PlotHistogram: Fixed zero-line position when manually specifying min<0 and max>0. (#4349) [@filippocrocchini]
- Misc: Added asserts for missing PopItemFlag() calls.
- Misc: Fixed printf-style format checks on Clang+MinGW. (#4626, #4183, #3592) [@guusw]
- IO: Added 'io.WantCaptureMouseUnlessPopupClose' alternative to `io.WantCaptureMouse'. (#4480)
  This allows apps to receive the click on void when that click is used to close popup (by default,
  clicking on a void when a popup is open will close the popup but not release io.WantCaptureMouse).
- Fonts: imgui_freetype: Fixed crash when FT_Render_Glyph() fails to render a glyph and returns NULL
  (which apparently happens with Freetype 2.11). (#4394, #4145?).
- Fonts: Fixed ImFontAtlas::ClearInputData() marking atlas as not built. (#4455, #3487)
- Backends: Added more implicit asserts to detect invalid/redundant calls to Shutdown functions. (#4562)
- Backends: OpenGL3: Fixed our custom GL loader conflicting with user using GL3W. (#4445) [@rokups]
- Backends: WebGPU: Fixed for latest specs. (#4472, #4512) [@Kangz, @bfierz]
- Backends: SDL_Renderer: Added SDL_Renderer backend compatible with upcoming SDL 2.0.18. (#3926) [@1bsyl]
- Backends: Metal: Fixed a crash when clipping rect larger than framebuffer is submitted via
  a direct unclipped PushClipRect() call. (#4464)
- Backends: OSX: Use mach_absolute_time as CFAbsoluteTimeGetCurrent can jump backwards. (#4557, #4563) [@lfnoise]
- Backends: All renderers: Normalize clipping rect handling across backends. (#4464)
- Examples: Added SDL + SDL_Renderer example in "examples/example_sdl_sdlrenderer/" folder. (#3926) [@1bsyl]

Docking+Viewports Branch:

- IsWindowFocused: Fixed using ImGuiFocusedFlags_ChildWindows (without _RootWindow) from leaking the
  docking hierarchy. Added ImGuiFocusedFlags_DockHierarchy flag to consider docking hierarchy in the test.
- IsWindowHovered: Fixed using ImGuiHoveredFlags_ChildWindows (without _RootWindow) from leaking the
  docking hierarchy. Added ImGuiHoveredFlags_DockHierarchy flag to consider docking hierarchy in the test.
- Nav: Fixed an issue with losing focus on docked windows when pressing Alt while keyboard navigation
  is disabled. (#4547, #4439) [@PathogenDavid]
- Docking: Fixed IsItemHovered() and functions depending on it (e.g. BeginPopupContextItem()) when
  called after Begin() on a docked window (broken 2021/03/04). (#3851)
- Docking: Improved resizing system so that non-central zone are better at keeping their fixed size.
  The algorithm is still not handling the allocation of size ideally for nested sibling, but it got better.
- Docking: Fixed settings load issue when mouse wheeling. (#4310)
- Docking: Fixed manually created floating node with a central node from not hiding when windows are gone.
- Docking + Drag and Drop: Fixed using BeginDragDropSource() or BeginDragDropTarget() inside a Begin()
  that returned false because the window is docked. (#4515)
- Viewports: Fixed a crash while a window owning its viewport disappear while being dragged.
  It would manifest when e.g. reconfiguring dock nodes while dragging.
- Viewports: Fixed unnecessary creation of temporary viewports when multiple docked windows
  got reassigned to a new node (created mid-frame) which already has a HostWindow.
- Viewports: Fixed window with viewport ini data immediately merged into a host viewport from
  leaving a temporary viewport alive for a frame (would leak into backend).


-----------------------------------------------------------------------
 VERSION 1.84.2 (Released 2021-08-23)
-----------------------------------------------------------------------

Decorated log and release notes: https://github.com/ocornut/imgui/releases/tag/v1.84.2

- Disabled: Fixed nested BeginDisabled()/EndDisabled() calls. (#211, #4452, #4453, #4462) [@Legulysse]
- Backends: OpenGL3: OpenGL: Fixed ES 3.0 shader ("#version 300 es") to use normal precision
  floats. Avoid wobbly rendering at HD resolutions. (#4463) [@nicolasnoble]


-----------------------------------------------------------------------
 VERSION 1.84.1 (Released 2021-08-20)
-----------------------------------------------------------------------

Decorated log and release notes: https://github.com/ocornut/imgui/releases/tag/v1.84.1

- Disabled: Fixed BeginDisabled(false) - BeginDisabled(true) was working. (#211, #4452, #4453)


-----------------------------------------------------------------------
 VERSION 1.84 (Released 2021-08-20)
-----------------------------------------------------------------------

Decorated log and release notes: https://github.com/ocornut/imgui/releases/tag/v1.84

Breaking Changes:

- Commented out redirecting functions/enums names that were marked obsolete in 1.67 and 1.69 (March 2019):
  - ImGui::GetOverlayDrawList() -> use ImGui::GetForegroundDrawList()
  - ImFont::GlyphRangesBuilder  -> use ImFontGlyphRangesBuilder
- Backends: OpenGL3: added a third source file "imgui_impl_opengl3_loader.h". [@rokups]
- Backends: GLFW: backend now uses glfwSetCursorEnterCallback(). (#3751, #4377, #2445)
- Backends: GLFW: backend now uses glfwSetWindowFocusCallback(). (#4388) [@thedmd]
  - If calling ImGui_ImplGlfw_InitXXX with install_callbacks=true: this is already done for you.
  - If calling ImGui_ImplGlfw_InitXXX with install_callbacks=false: you WILL NEED to register the GLFW callbacks
    and forward them to the backend:
    - Register glfwSetCursorEnterCallback, forward events to ImGui_ImplGlfw_CursorEnterCallback().
    - Register glfwSetWindowFocusCallback, forward events to ImGui_ImplGlfw_WindowFocusCallback().
- Backends: SDL2: removed unnecessary SDL_Window* parameter from ImGui_ImplSDL2_NewFrame(). (#3244) [@funchal]
  Kept inline redirection function (will obsolete).
- Backends: SDL2: backend needs to set 'SDL_SetHint(SDL_HINT_MOUSE_FOCUS_CLICKTHROUGH, "1")' in order to
  receive mouse clicks events on window focus, otherwise SDL doesn't emit the event. (#3751, #4377, #2445)
  This is unfortunately a global SDL setting, so enabling it _might_ have a side-effect on your application.
  It is unlikely to make a difference, but if your app absolutely needs to ignore the initial on-focus click:
  you can ignore SDL_MOUSEBUTTONDOWN events coming right after a SDL_WINDOWEVENT_FOCUS_GAINED event).
- Internals: (for custom widgets): because disabled items now sets HoveredId, if you want custom widgets to
  not react as hovered when disabled, in the majority of use cases it is preferable to check the "hovered"
  return value of ButtonBehavior() rather than (HoveredId == id).

Other Changes:

- IO: Added io.AddFocusEvent() api for backend to tell when host window has gained/lost focus. (#4388) [@thedmd]
  If you use a custom backend, consider adding support for this!
- Disabled: added BeginDisabled()/EndDisabled() api to create a scope where interactions are disabled. (#211)
  - Added style.DisabledAlpha (default to 0.60f) and ImGuiStyleVar_DisabledAlpha. (#211)
  - Unlike the internal-and-undocumented-but-somehow-known PushItemFlag(ImGuiItemFlags_Disabled), this also alters
    visuals. Currently this is done by lowering alpha of all widgets. Future styling system may do that differently.
  - Disabled items set HoveredId, allowing e.g. HoveredIdTimer to run. (#211, #3419) [@rokups]
  - Disabled items more consistently release ActiveId if the active item got disabled. (#211)
  - Nav: Fixed disabled items from being candidate for default focus. (#211, #787)
  - Fixed Selectable() selection not showing when disabled. (#211)
  - Fixed IsItemHovered() returning true on disabled item when navigated to. (#211)
  - Fixed IsItemHovered() when popping disabled state after item, or when using Selectable_Disabled. (#211)
- Windows: ImGuiWindowFlags_UnsavedDocument/ImGuiTabItemFlags_UnsavedDocument displays a dot instead of a '*' so it
  is independent from font style. When in a tab, the dot is displayed at the same position as the close button.
  Added extra comments to clarify the purpose of this flag in the context of docked windows.
- Tables: Added ImGuiTableColumnFlags_Disabled acting a master disable over (hidden from user/context menu). (#3935)
- Tables: Clarified that TableSetColumnEnabled() requires the table to use the ImGuiTableFlags_Hideable flag,
  because it manipulates the user-accessible show/hide state. (#3935)
- Tables: Added ImGuiTableColumnFlags_NoHeaderLabel to request TableHeadersRow() to not submit label for a column.
  Convenient for some small columns. Name will still appear in context menu. (#4206).
- Tables: Fixed columns order on TableSetupScrollFreeze() if previous data got frozen columns out of their section.
- Tables: Fixed invalid data in TableGetSortSpecs() when SpecsDirty flag is unset. (#4233)
- Tabs: Fixed using more than 32 KB-worth of tab names. (#4176)
- InputInt/InputFloat: When used with Steps values and _ReadOnly flag, the step button look disabled. (#211)
- InputText: Fixed named filtering flags disabling newline or tabs in multiline inputs (#4409, #4410) [@kfsone]
- Drag and Drop: drop target highlight doesn't try to bypass host clipping rectangle. (#4281, #3272)
- Drag and Drop: Fixed using AcceptDragDropPayload() with ImGuiDragDropFlags_AcceptNoPreviewTooltip. [@JeffM2501]
- Menus: MenuItem() and BeginMenu() are not affected/overlapping when style.SelectableTextAlign is altered.
- Menus: Fixed hovering a disabled menu or menu item not closing other menus. (#211)
- Popups: Fixed BeginPopup/OpenPopup sequence failing when there are no focused windows. (#4308) [@rokups]
- Nav: Alt doesn't toggle menu layer if other modifiers are held. (#4439)
- Fixed printf-style format checks on non-MinGW flavors. (#4183, #3592)
- Fonts: Functions with a 'float size_pixels' parameter can accept zero if it is set in ImFontSize::SizePixels.
- Fonts: Prefer using U+FFFD character for fallback instead of '?', if available. (#4269)
- Fonts: Use U+FF0E dot character to construct an ellipsis if U+002E '.' is not available. (#4269)
- Fonts: Added U+FFFD ("replacement character") to default asian glyphs ranges. (#4269)
- Fonts: Fixed calling ClearTexData() (clearing CPU side font data) triggering an assert in NewFrame(). (#3487)
- DrawList: Fixed AddCircle/AddCircleFilled() with auto-tesselation not using accelerated paths for small circles.
  Fixed AddCircle/AddCircleFilled() with 12 segments which had a broken edge. (#4419, #4421) [@thedmd]
- Demo: Fixed requirement in 1.83 to link with imgui_demo.cpp if IMGUI_DISABLE_METRICS_WINDOW is not set. (#4171)
  Normally the right way to disable compiling the demo is to set IMGUI_DISABLE_DEMO_WINDOWS, but we want to avoid
  implying that the file is required.
- Metrics: Fixed a crash when inspecting the individual draw command of a foreground drawlist. [@rokups]
- Backends: Reorganized most backends (Win32, SDL, GLFW, OpenGL2/3, DX9/10/11/12, Vulkan, Allegro) to pull their
  data from a single structure stored inside the main Dear ImGui context. This facilitate/allow usage of standard
  backends with multiple-contexts BUT is only partially tested and not well supported. It is generally advised to
  instead use the multi-viewports feature of docking branch where a single Dear ImGui context can be used across
  multiple windows. (#586, #1851, #2004, #3012, #3934, #4141)
- Backends: Win32: Rework to handle certain Windows 8.1/10 features without a manifest. (#4200, #4191)
  - ImGui_ImplWin32_GetDpiScaleForMonitor() will handle per-monitor DPI on Windows 10 without a manifest.
  - ImGui_ImplWin32_EnableDpiAwareness() will call SetProcessDpiAwareness() fallback on Windows 8.1 without a manifest.
- Backends: Win32: IME functions are disabled by default for non-Visual Studio compilers (MinGW etc.). Enable with
  '#define IMGUI_ENABLE_WIN32_DEFAULT_IME_FUNCTIONS' for those compilers. Undo change from 1.82. (#2590, #738, #4185, #4301)
- Backends: Win32: Mouse position is correctly reported when the host window is hovered but not focused. (#2445, #2696, #3751, #4377)
- Backends: Win32, SDL2, GLFW, OSX, Allegro: now calling io.AddFocusEvent() on focus gain/loss. (#4388) [@thedmd]
  This allow us to ignore certain inputs on focus loss (previously relied on mouse loss but backends are now
  reporting mouse even when host window is unfocused, as per #2445, #2696, #3751, #4377)
- Backends: Fixed keyboard modifiers being reported when host window doesn't have focus. (#2622)
- Backends: GLFW: Mouse position is correctly reported when the host window is hovered but not focused. (#3751, #4377, #2445)
  (backend now uses glfwSetCursorEnterCallback(). If you called ImGui_ImplGlfw_InitXXX with install_callbacks=false, you will
  need to install this callback and forward the data to the backend via ImGui_ImplGlfw_CursorEnterCallback).
- Backends: SDL2: Mouse position is correctly reported when the host window is hovered but not focused. (#3751, #4377, #2445)
  (enabled with SDL 2.0.5+ as SDL_GetMouseFocus() is only usable with SDL_HINT_MOUSE_FOCUS_CLICKTHROUGH).
- Backends: DX9: Explicitly disable texture state stages after >= 1. (#4268) [@NZJenkins]
- Backends: DX12: Fix texture casting crash on 32-bit systems (introduced on 2021/05/19 and v1.83) + added comments
  about building on 32-bit systems. (#4225) [@kingofthebongo2008]
- Backends: OpenGL3: Embed our own minimal GL headers/loader (imgui_impl_opengl3_loader.h) based on gl3w.
  Reduces the frequent issues and confusion coming from having to support multiple loaders and requiring users to use and
  initialize the same loader as the backend. [@rokups]
  Removed support for gl3w, glew, glad, glad2, glbinding2, glbinding3 (all now unnecessary).
- Backends: OpenGL3: Handle GL_CLIP_ORIGIN on <4.5 contexts if "GL_ARB_clip_control" extension is detected. (#4170, #3998)
- Backends: OpenGL3: Destroy vertex/fragment shader objects right after they are linked into main shader. (#4244) [@Crowbarous]
- Backends: OpenGL3: Use OES_vertex_array extension on Emscripten + backup/restore current state. (#4266, #4267) [@harry75369]
- Backends: GLFW: Installing and exposed ImGui_ImplGlfw_MonitorCallback() for forward compatibility with docking branch.
- Backends: OSX: Added a fix for shortcuts using CTRL key instead of CMD key. (#4253) [@rokups]
- Examples: DX12: Fixed handling of Alt+Enter in example app (using swapchain's ResizeBuffers). (#4346) [@PathogenDavid]
- Examples: DX12: Removed unnecessary recreation of backend-owned device objects when window is resized. (#4347) [@PathogenDavid]
- Examples: OpenGL3+GLFW,SDL: Remove include cruft to support variety of GL loaders (no longer necessary). [@rokups]
- Examples: OSX+OpenGL2: Fix event forwarding (fix key remaining stuck when using shortcuts with Cmd/Super key).
  Other OSX examples were not affected. (#4253, #1873) [@rokups]
- Examples: Updated all .vcxproj to VS2015 (toolset v140) to facilitate usage with vcpkg.
- Examples: SDL2: Accommodate  for vcpkg install having headers in SDL2/SDL.h vs SDL.h.

Docking+Viewports Branch:

- Docking: Clicking on the right-most close button of a docking node closes all windows. (#4186)
- Docking: Fix IsWindowAppearing() and ImGuiCond_Appearing on docked windows. (#4177, #3982, #1497, #1061)
- Docking: Fix crash using DockBuilderRemoveNode() in some situations. (#3111, #3179, #3203, #4295) [@hsimyu]
- Docking: Fix crash when a dock node gets re-qualified as dockspace>floating>dockspace, which tends to happen
  when incorrectly calling DockBuilderAddNode() without ImGuiDockNodeFlags_Dockspace and using it as a Dockspace
  on the next frame after the floating window hosting the node has been automatically created. (#3203, #4295)
- Docking: Reworked node flags saving/inheritance so that flags enforced by docked windows via the
  DockNodeFlagsOverrideSet mechanism are are not left in empty dockspace nodes once the windows gets undocked.
  (#4292, #3834, #3633, #3521, #3492, #3335, #2999, #2648)
- Docking: (Internal/Experimental) Removed DockNodeFlagsOverrideClear flags from ImGuiWindowClass as
  it is ambiguous how to apply them and we haven't got a use out of them yet.
- Viewports: Fix popup/tooltip created without a parent window from being given a ParentViewportId value
  from the implicit/fallback window. (#4236, #2409)
- Backends: Vulkan: Fix the use of the incorrect fence for secondary viewports. (#4208) [@FunMiles]


-----------------------------------------------------------------------
 VERSION 1.83 (Released 2021-05-24)
-----------------------------------------------------------------------

Decorated log and release notes: https://github.com/ocornut/imgui/releases/tag/v1.83

Breaking Changes:

- Backends: Obsoleted direct access to ImDrawCmd::TextureId in favor of calling ImDrawCmd::GetTexID(). (#3761) [@thedmd]
  - If you are using official backends from the source tree: you have nothing to do.
  - If you copied old backend code or using your own: change access to draw_cmd->TextureId to draw_cmd->GetTexID().
  Why are we doing this?
  - This change will be required in the future when adding support for incremental texture atlas updates.
  - Please note this won't break soon, but we are making the change ahead of time.

Other Changes:

- Scrolling: Fix scroll tracking with e.g. SetScrollHereX/Y() when WindowPadding < ItemSpacing.
- Scrolling: Fix scroll snapping on edge of scroll region when both scrollbars are enabled.
- Scrolling: Fix mouse wheel axis swap when using SHIFT on macOS (system already does it). (#4010)
- Window: Fix IsWindowAppearing() from returning true twice in most cases. (#3982, #1497, #1061)
- Nav: Fixed toggling menu layer while an InputText() is active not stealing active id. (#787)
- Nav: Fixed pressing Escape to leave menu layer while in a popup or child window. (#787)
- Nav, InputText: Fixed accidental menu toggling while typing non-ascii characters using AltGR. [@rokups] (#370)
- Nav: Fixed using SetItemDefaultFocus() on windows with _NavFlattened flag. (#787)
- Nav: Fixed Tabbing initial activation from skipping the first item if it is tabbable through. (#787)
- Nav: Fixed fast CTRL+Tab (where keys are only held for one single frame) from properly enabling the
  menu layer of target window if it doesn't have other active layers.
- Tables: Expose TableSetColumnEnabled() in public api. (#3935)
- Tables: Better preserve widths when columns count changes. (#4046)
- Tables: Sharing more memory buffers between tables, reducing general memory footprints. (#3740)
- Tabs: Fixed mouse reordering with very fast movements (e.g. crossing multiple tabs in a single
  frame and then immediately standing still (would only affect automation/bots). [@rokups]
- Menus: made MenuItem() in a menu bar reflect the 'selected' argument with a highlight. (#4128) [@mattelegende]
- Drags, Sliders, Inputs: Specifying a NULL format to Float functions default them to "%.3f" to be
  consistent with the compile-time default. (#3922)
- DragScalar: Add default value for v_speed argument to match higher-level functions. (#3922) [@eliasdaler]
- ColorEdit4: Alpha default to 255 (instead of 0) when omitted in hex input. (#3973) [@squadack]
- InputText: Fix handling of paste failure (buffer full) which in some cases could corrupt the undo stack. (#4038)
  (fix submitted to https://github.com/nothings/stb/pull/1158) [@Unit2Ed, @ocornut]
- InputText: Do not filter private unicode codepoints (e.g. icons) when pasted from clipboard. (#4005) [@dougbinks]
- InputText: Align caret/cursor to pixel coordinates. (#4080) [@elvissteinjr]
- InputText: Fixed CTRL+Arrow or OSX double-click leaking the presence of spaces when ImGuiInputTextFlags_Password
  is used. (#4155, #4156) [@michael-swan]
- LabelText: Fixed clipping of multi-line value text when label is single-line. (#4004)
- LabelText: Fixed vertical alignment of single-line value text when label is multi-line. (#4004)
- Combos: Changed the combo popup to use a different id to also using a context menu with the default item id.
  Fixed using BeginPopupContextItem() with no parameter after a combo. (#4167)
- Popups: Added 'OpenPopup(ImGuiID id)' overload to facilitate calling from nested stacks. (#3993, #331) [@zlash]
- Tweak computation of io.Framerate so it is less biased toward high-values in the first 120 frames. (#4138)
- Optimization: Disabling some of MSVC most aggressive Debug runtime checks for some simple/low-level functions
  (e.g. ImVec2, ImVector) leading to a 10-20% increase of performances with MSVC "default" Debug settings.
- ImDrawList: Add and use SSE-enabled ImRsqrt() in place of 1.0f / ImSqrt(). (#4091) [@wolfpld]
- ImDrawList: Fixed/improved thickness of thick strokes with sharp angles. (#4053, #3366, #2964, #2868, #2518, #2183)
  Effectively introduced a regression in 1.67 (Jan 2019), and a fix in 1.70 (Apr 2019) but the fix wasn't actually on
  par with original version. Now incorporating the correct revert.
- ImDrawList: Fixed PathArcTo() regression from 1.82 preventing use of counter-clockwise angles. (#4030, #3491) [@thedmd]
- Demo: Improved popups demo and comments.
- Metrics: Added "Fonts" section with same information as available in "Style Editor">"Fonts".
- Backends: SDL2: Rework global mouse pos availability check listing supported platforms explicitly,
  effectively fixing mouse access on Raspberry Pi. (#2837, #3950) [@lethal-guitar, @hinxx]
- Backends: Win32: Clearing keyboard down array when losing focus (WM_KILLFOCUS). (#2062, #3532, #3961)
  [@1025798851]
- Backends: OSX: Fix keys remaining stuck when CMD-tabbing to a different application. (#3832) [@rokups]
- Backends: DirectX9: calling IDirect3DStateBlock9::Capture() after CreateStateBlock() which appears to
  workaround/fix state restoring issues. Unknown exactly why so, bit of a cargo-cult fix. (#3857)
- Backends: DirectX9: explicitly setting up more graphics states to increase compatibility with unusual
  non-default states. (#4063)
- Backends: DirectX10, DirectX11: fixed a crash when backing/restoring state if nothing is bound when
  entering the rendering function. (#4045) [@Nemirtingas]
- Backends: GLFW: Adding bound check in KeyCallback because GLFW appears to send -1 on some setups. [#4124]
- Backends: Vulkan: Fix mapped memory Vulkan validation error when buffer sizes are not multiple of
  VkPhysicalDeviceLimits::nonCoherentAtomSize. (#3957) [@AgentX1994]
- Backends: WebGPU: Update to latest specs (Chrome Canary 92 and Emscripten 2.0.20). (#4116, #3632) [@bfierz, @Kangz]
- Backends: OpenGL3: Don't try to read GL_CLIP_ORIGIN unless we're OpenGL 4.5. (#3998, #2366, #2186) [@s7jones]
- Examples: OpenGL: Add OpenGL ES 2.0 support to modern GL examples. (#2837, #3951) [@lethal-guitar, @hinxx]
- Examples: Vulkan: Rebuild swapchain on VK_SUBOPTIMAL_KHR. (#3881)
- Examples: Vulkan: Prefer using discrete GPU if there are more than one available. (#4012) [@rokups]
- Examples: SDL2: Link with shell32.lib required by SDL2main.lib since SDL 2.0.12. [#3988]
- Examples: Android: Make Android example build compatible with Gradle 7.0. (#3446)
- Docs: Improvements to description of using colored glyphs/emojis. (#4169, #3369)
- Docs: Improvements to minor mistakes in documentation comments (#3923) [@ANF-Studios]

Docking+Viewports Branch:

- [Breaking] Removed io.ConfigDockingWithShift config option. Behavior always equivalent to having the
  option set to false (dock/undock by default, hold shift to avoid docking). (#2109)
- Docking: DockSpace() returns its node ID.
- Docking: Dockspace() never draws a background. (#3924)
- Docking: Undocking nodes/windows covering most of the monitor max their size down to 90% to ease manipulations.
- Docking: Docking node tab bar honors ItemInnerSpacing.x before first tab. (#4130)
- Docking: Tweak rendering and alignment of dock node menu marker. (#4130)
- Docking: Fixed restoring of tab order within a dockspace or a split node.
- Docking: Fixed reappearing docked windows with no close button showing a tab with extraneous space for one frame.
- Docking: Fixed multiple simultaneously reappearing window from appearing undocked for one frame.
- Viewports: Hotfix for crash in monitor array access, caused by 4b9bc4902. (#3967)
- Backends, Viewports: GLFW: Add a workaround for stuck keys after closing a GLFW window (#3837).
- Backends, Viewports: Vulkan: Rebuild swapchain on VK_SUBOPTIMAL_KHR. (#3881)


-----------------------------------------------------------------------
 VERSION 1.82 (Released 2021-02-15)
-----------------------------------------------------------------------

Decorated log and release notes: https://github.com/ocornut/imgui/releases/tag/v1.82

Breaking Changes:

- Removed redirecting functions/enums names that were marked obsolete in 1.66 (September 2018):
    - ImGui::SetScrollHere() --> use ImGui::SetScrollHereY()
- ImDrawList: upgraded AddPolyline()/PathStroke()'s "bool closed" parameter to use "ImDrawFlags flags".
    - bool closed = false    --> use ImDrawFlags_None, or 0
    - bool closed = true     --> use ImDrawFlags_Closed
  The matching ImDrawFlags_Closed value is guaranteed to always stay == 1 in the future.
  Difference may not be noticeable for most but zealous type-checking tools may report a need to change.
- ImDrawList: upgraded AddRect(), AddRectFilled(), PathRect() to use ImDrawFlags instead of ImDrawCornersFlags.
    - ImDrawCornerFlags_TopLeft  --> use ImDrawFlags_RoundCornersTopLeft
    - ImDrawCornerFlags_BotRight --> use ImDrawFlags_RoundCornersBottomRight
    - ImDrawCornerFlags_None     --> use ImDrawFlags_RoundCornersNone etc.
  Flags now sanely defaults to 0 instead of 0x0F, consistent with all other flags in the API.
  IMPORTANT: The default with rounding > 0.0f is now "round all corners" vs old implicit "round no corners":
    - rounding == 0.0f + flags == 0 --> meant no rounding  --> unchanged (common use)
    - rounding  > 0.0f + flags != 0 --> meant rounding     --> unchanged (common use)
    - rounding == 0.0f + flags != 0 --> meant no rounding  --> unchanged (unlikely use)
    - rounding  > 0.0f + flags == 0 --> meant no rounding  --> BREAKING (unlikely use)!
       - this ONLY matters for hardcoded use of 0 with rounding > 0.0f.
       - fix by using named ImDrawFlags_RoundCornersNone or rounding == 0.0f!
       - this is technically the only real breaking change which we can't solve automatically (it's also uncommon).
  The old ImDrawCornersFlags used awkward default values of ~0 or 0xF (4 lower bits set) to signify "round all corners"
  and we sometimes encouraged using them as shortcuts. As a result the legacy path still support use of hardcoded ~0
  or any value from 0x1 or 0xF. They will behave the same with legacy paths enabled (will assert otherwise).
  Courtesy of legacy untangling commity: [@rokups, @ocornut, @thedmd]
- ImDrawList: clarified that PathArcTo()/PathArcToFast() won't render with radius < 0.0f. Previously it sorts
  of accidentally worked but would lead to counter-clockwise paths which and have an effect on anti-aliasing.
- InputText: renamed ImGuiInputTextFlags_AlwaysInsertMode to ImGuiInputTextFlags_AlwaysOverwrite, old name was an
  incorrect description of behavior. Was ostly used by memory editor. Kept inline redirection function. (#2863)
- Moved 'misc/natvis/imgui.natvis' to 'misc/debuggers/imgui.natvis' as we will provide scripts for other debuggers.
- Style: renamed rarely used style.CircleSegmentMaxError (old default = 1.60f)
  to style.CircleTessellationMaxError (new default = 0.30f) as its meaning changed. (#3808) [@thedmd]
- Win32+MinGW: Re-enabled IME functions by default even under MinGW. In July 2016, issue #738 had me incorrectly
  disable those default functions for MinGW. MinGW users should: either link with -limm32, either set their
  imconfig file with '#define IMGUI_DISABLE_WIN32_DEFAULT_IME_FUNCTIONS'. (#2590, #738) [@actboy168]
  *EDIT* Undid in 1.84.
- Backends: Win32: Pragma linking with dwmapi.lib (Vista-era, ~9 kb). MinGW users will need to link with -ldwmapi.

Other Changes:

- Window, Nav: Fixed crash when calling SetWindowFocus(NULL) at the time a new window appears. (#3865) [@nem0]
- Window: Shrink close button hit-testing region when it covers an abnormally high portion of the window visible
  area (e.g. when window is collapsed + moved in a corner) to facilitate moving the window away. (#3825)
- Nav: Various fixes for losing gamepad/keyboard navigation reference point when a window reappears or
  when it appears while gamepad/keyboard are not being used. (#787)
- Drags: Fixed crash when using DragScalar() directly (not via common wrapper like DragFloat() etc.)
  with ImGuiSliderFlags_AlwaysClamp + only one of either p_min or p_max set. (#3824) [@harry75369]
- Drags, Sliders: Fixed a bug where editing value would use wrong number if there were digits right after
  format specifier (e.g. using "%f123" as a format string). [@rokups]
- Drags, Sliders: Fixed a bug where using custom formatting flags (',$,_) supported by stb_sprintf.h
  would cause incorrect value to be displayed. (#3604) [@rokups]
- Drags, Sliders: Support ImGuiSliderFlags_Logarithmic flag with integers. Because why not? (#3786)
- Tables: Fixed unaligned accesses when using TableSetBgColor(ImGuiTableBgTarget_CellBg). (#3872)
- IsItemHovered(): fixed return value false positive when used after EndChild(), EndGroup() or widgets using
  either of them, when the hovered location is located within a child window, e.g. InputTextMultiline().
  This is intended to have no side effects, but brace yourself for the possible comeback.. (#3851, #1370)
- Drag and Drop: can use BeginDragDropSource() for other than the left mouse button as long as the item
  has an ID (for ID-less items will add new functionalities later). (#1637, #3885)
- ImFontAtlas: Added 'bool TexPixelsUseColors' output to help backend decide of underlying texture format. (#3369)
  This can currently only ever be set by the Freetype renderer.
- imgui_freetype: Added ImGuiFreeTypeBuilderFlags_Bitmap flag to request Freetype loading bitmap data.
  This may have an effect on size and must be called with correct size values. (#3879) [@metarutaiga]
- ImDrawList: PathArcTo() now supports "int num_segments = 0" (new default) and adaptively tessellate.
  The adaptive tessellation uses look up tables, tends to be faster than old PathArcTo() while maintaining
  quality for large arcs (tessellation quality derived from "style.CircleTessellationMaxError") (#3491) [@thedmd]
- ImDrawList: PathArcToFast() also adaptively tessellate efficiently. This means that large rounded corners
  in e.g. hi-dpi settings will generally look better. (#3491) [@thedmd]
- ImDrawList: AddCircle, AddCircleFilled(): Tweaked default segment count calculation to honor MaxError
  with more accuracy. Made default segment count always even for better looking result. (#3808) [@thedmd]
- Misc: Added GetAllocatorFunctions() to facilitate sharing allocators across DLL boundaries. (#3836)
- Misc: Added 'debuggers/imgui.gdb' and 'debuggers/imgui.natstepfilter' (along with existing 'imgui.natvis')
  scripts to configure popular debuggers into skipping trivial functions when using StepInto. [@rokups]
- Backends: Android: Added native Android backend. (#3446) [@duddel]
- Backends: Win32: Added ImGui_ImplWin32_EnableAlphaCompositing() to facilitate experimenting with
  alpha compositing and transparent windows. (#2766, #3447 etc.).
- Backends: OpenGL, Vulkan, DX9, DX10, DX11, DX12, Metal, WebGPU, Allegro: Rework blending equation to
  preserve alpha in output buffer (using SrcBlendAlpha = ONE, DstBlendAlpha = ONE_MINUS_SRC_ALPHA consistently
  accross all backends), facilitating compositing of the output buffer with another buffer.
  (#2693, #2764, #2766, #2873, #3447, #3813, #3816) [@ocornut, @thedmd, @ShawnM427, @Ubpa, @aiekick]
- Backends: DX9: Fix to support IMGUI_USE_BGRA_PACKED_COLOR. (#3844) [@Xiliusha]
- Backends: DX9: Fix to support colored glyphs, using newly introduced 'TexPixelsUseColors' info. (#3844)
- Examples: Android: Added Android + GL ES3 example. (#3446) [@duddel]
- Examples: Reworked setup of clear color to be compatible with transparent values.
- CI: Use a dedicated "scheduled" workflow to trigger scheduled builds. Forks may disable this workflow if
  scheduled builds builds are not required. [@rokups]
- Log/Capture: Added LogTextV, a va_list variant of LogText. [@PathogenDavid]

Docking+Viewports Branch:

- Viewports: Fix setting of ImGuiViewportFlags_NoRendererClear. (#3213)
- Viewports: Added GetViewportPlatformMonitor() with a safety net to keep code portable.
- Viewports, Backends: SDL: Fix missing ImGuiBackendFlags_HasSetMousePos flag in docking branch.
- Viewports, Backends: GLFW: Fix application of WantSetMousePos. (#1542, #787)


-----------------------------------------------------------------------
 VERSION 1.81 (Released 2021-02-10)
-----------------------------------------------------------------------

Decorated log and release notes: https://github.com/ocornut/imgui/releases/tag/v1.81

Breaking Changes:

- ListBox helpers:
  - Renamed ListBoxHeader(const char* label, ImVec2 size) to BeginListBox().
  - Renamed ListBoxFooter() to EndListBox().
  - Removed ListBoxHeader(const char* label, int items_count, int height_in_items = -1) in favor of specifying size.
    In the redirection function, made vertical padding consistent regardless of (items_count <= height_in_items) or not.
  - Kept inline redirection function for all threes (will obsolete).
- imgui_freetype:
  - Removed ImGuiFreeType::BuildFontAtlas(). Kept inline redirection function.
    Prefer using '#define IMGUI_ENABLE_FREETYPE', but there's a runtime selection path available too.
  - The shared extra flags parameters (very rarely used) are now stored in ImFontAtlas::FontBuilderFlags.
  - Renamed ImFontConfig::RasterizerFlags (used by FreeType) to ImFontConfig::FontBuilderFlags.
  - Renamed ImGuiFreeType::XXX flags to ImGuiFreeTypeBuilderFlags_XXX for consistency with other API.

Other Changes:

- Viewports Added ImGui::GetMainViewport() as a way to get the bounds and work area of the host display. (#3789, #1542)
  - In 'master' branch or without multi-viewports feature enabled:
    - GetMainViewport()->Pos is always == (0,0)
    - GetMainViewport()->Size is always == io.DisplaySize
  - In 'docking' branch and with the multi-viewports feature enabled:
    - GetMainViewport() will return information from your host Platform Window.
    - In the future, we will support a "no main viewport" mode and this may return bounds of your main monitor.
  - For forward compatibility with multi-viewports/multi-monitors:
     - Code using (0,0) as a way to signify "upper-left of the host window" should use GetMainViewport()->Pos.
     - Code using io.DisplaySize as a way to signify "size of the host window" should use GetMainViewport()->Size.
  - We are also exposing a work area in ImGuiViewport ('WorkPos', 'WorkSize' vs 'Pos', 'Size' for full area):
     - For a Platform Window, the work area is generally the full area minus space used by menu-bars.
     - For a Platform Monitor, the work area is generally the full area minus space used by task-bars.
  - All of this has been the case in 'docking' branch for a long time. What we've done is merely merging
    a small chunk of the multi-viewport logic into 'master' to standardize some concepts ahead of time.
- Tables: Fixed PopItemWidth() or multi-components items not restoring per-colum ItemWidth correctly. (#3760)
- Window: Fixed minor title bar text clipping issue when FramePadding is small/zero and there are no
  close button in the window. (#3731)
- SliderInt: Fixed click/drag when v_min==v_max from setting the value to zero. (#3774) [@erwincoumans]
  Would also repro with DragFloat() when using ImGuiSliderFlags_Logarithmic with v_min==v_max.
- Menus: Fixed an issue with child-menu auto sizing (issue introduced in 1.80 on 2021/01/25) (#3779)
- InputText: Fixed slightly off ScrollX tracking, noticeable with large values of FramePadding.x. (#3781)
- InputText: Multiline: Fixed padding/cliprect not precisely matching single-line version. (#3781)
- InputText: Multiline: Fixed FramePadding.y worth of vertical offset when aiming with mouse.
- ListBox: Tweaked default height calculation.
- Fonts: imgui_freetype: Facilitated using FreeType integration: [@Xipiryon, @ocornut]
  - Use '#define IMGUI_ENABLE_FREETYPE' in imconfig.h should make it work with no other modifications
    other than compiling misc/freetype/imgui_freetype.cpp and linking with FreeType.
  - Use '#define IMGUI_ENABLE_STB_TRUETYPE' if you somehow need the stb_truetype rasterizer to be
    compiled in along with the FreeType one, otherwise it is enabled by default.
- Fonts: imgui_freetype: Added support for colored glyphs as supported by Freetype 2.10+ (for .ttf using CPAL/COLR
  tables only). Enable the ImGuiFreeTypeBuilderFlags_LoadColor on a given font. Atlas always output directly
  as RGBA8 in this situation. Likely to make sense with IMGUI_USE_WCHAR32. (#3369) [@pshurgal]
- Fonts: Fixed CalcTextSize() width rounding so it behaves more like a ceil. This is in order for text wrapping
  to have enough space when provided width precisely calculated with CalcTextSize().x. (#3776)
  Note that the rounding of either positions and widths are technically undesirable (e.g. #3437, #791) but
  variety of code is currently on it so we are first fixing current behavior before we'll eventually change it.
- Log/Capture: Fix various new line/spacing issue when logging widgets. [@Xipiryon, @ocornut]
- Log/Capture: Improved the ASCII look of various widgets, making large dumps more easily human readable.
- ImDrawList: Fixed AddCircle()/AddCircleFilled() with (rad > 0.0f && rad < 1.0f && num_segments == 0). (#3738)
  Would lead to a buffer read overflow.
- ImDrawList: Clarified PathArcTo() need for a_min <= a_max with an assert.
- ImDrawList: Fixed PathArcToFast() handling of a_min > a_max.
- Metrics: Back-ported "Viewports" debug visualizer from 'docking' branch.
- Demo: Added 'Examples->Fullscreen Window' demo using GetMainViewport() values. (#3789)
- Demo: 'Simple Overlay' demo now moves under main menu-bar (if any) using GetMainViewport()'s work area.
- Backends: Win32: Dynamically loading XInput DLL instead of linking with it, facilitate compiling with
  old WindowSDK versions or running on Windows 7. (#3646, #3645, #3248, #2716) [@Demonese]
- Backends: Vulkan: Add support for custom Vulkan function loader and VK_NO_PROTOTYPES. (#3759, #3227) [@Hossein-Noroozpour]
  User needs to call ImGui_ImplVulkan_LoadFunctions() with their custom loader prior to other functions.
- Backends: Metal: Fixed texture storage mode when building on Mac Catalyst. (#3748) [@Belinsky-L-V]
- Backends: OSX: Fixed mouse position not being reported when mouse buttons other than left one are down. (#3762) [@rokups]
- Backends: WebGPU: Added enderer backend for WebGPU support (imgui_impl_wgpu.cpp) (#3632) [@bfierz]
  Please note that WebGPU is currently experimental, will not run on non-beta browsers, and may break.
- Examples: WebGPU: Added Emscripten+WebGPU example. (#3632) [@bfierz]
- Backends: GLFW: Added ImGui_ImplGlfw_InitForOther() initialization call to use with non OpenGL API. (#3632)

Docking+Viewports Branch:

- Docking: Fix losing docking information on closed windows for which the hosting node was split. (#3716) [@GamingMinds-DanielC]
- Docking: Fix gap in hit test hole when using ImGuiDockNodeFlags_PassthruCentralNode touching the edge of a viewport. (#3733)
- Viewports: (Breaking) removed ImGuiPlatformIO::MainViewport which is now pretty much unused and duplicate
  (and misleading as we will evolve the concept).
- Viewports: (Breaking) turned ImGuiViewport::GetWorkPos(), ImGuiViewport::GetWorkSize() into regular fields
  (WorkPos, WorkSize) before exposing in master branch.
- Viewports: Fix issue inferring viewport z-order when new popups gets created. (#3734) + Metrics updates.
- Viewports, Backends: Vulkan: handle VK_ERROR_OUT_OF_DATE_KHR when resizing secondary viewport (#3766, #3758)


-----------------------------------------------------------------------
 VERSION 1.80 (Released 2021-01-21)
-----------------------------------------------------------------------

Decorated log and release notes: https://github.com/ocornut/imgui/releases/tag/v1.80

Breaking Changes:

- Added imgui_tables.cpp file! Manually constructed project files will need the new file added! (#3740)
- Backends: moved all backends files (imgui_impl_XXXX.cpp, imgui_impl_XXXX.h) from examples/ to backends/. (#3513)
- Renamed ImDrawList::AddBezierCurve() to ImDrawList::AddBezierCubic(). Kept inline redirection function (will obsolete).
- Renamed ImDrawList::PathBezierCurveTo() to ImDrawList::PathBezierCubicCurveTo(). Kept inline redirection function (will obsolete).
- Removed redirecting functions/enums names that were marked obsolete in 1.60 (April 2018):
  - io.RenderDrawListsFn pointer                -> use ImGui::GetDrawData() value and call the render function of your backend
  - ImGui::IsAnyWindowFocused()                 -> use ImGui::IsWindowFocused(ImGuiFocusedFlags_AnyWindow)
  - ImGui::IsAnyWindowHovered()                 -> use ImGui::IsWindowHovered(ImGuiHoveredFlags_AnyWindow)
  - ImGuiStyleVar_Count_                        -> use ImGuiStyleVar_COUNT
  - ImGuiMouseCursor_Count_                     -> use ImGuiMouseCursor_COUNT
- Removed redirecting functions/enums names that were marked obsolete in 1.61 (May 2018):
  - InputFloat (... int decimal_precision ...)  -> use InputFloat (... const char* format ...) with format = "%.Xf" where X was value for decimal_precision.
  - same for InputFloat2()/InputFloat3()/InputFloat4() variants taking a `int decimal_precision` parameter.
- Removed redirecting functions/enums names that were marked obsolete in 1.63 (August 2018):
  - ImGui::IsItemDeactivatedAfterChange()       -> use ImGui::IsItemDeactivatedAfterEdit().
  - ImGuiCol_ModalWindowDarkening               -> use ImGuiCol_ModalWindowDimBg
  - ImGuiInputTextCallback                      -> use ImGuiTextEditCallback
  - ImGuiInputTextCallbackData                  -> use ImGuiTextEditCallbackData
- If you were still using the old names, while you are cleaning up, considering enabling
  IMGUI_DISABLE_OBSOLETE_FUNCTIONS in imconfig.h even temporarily to have a pass at finding
  and removing up old API calls, if any remaining.
- Internals: Columns: renamed undocumented/internals ImGuiColumnsFlags_* to ImGuiOldColumnFlags_* to reduce
  confusion with Tables API. Keep redirection enums (will obsolete). (#125, #513, #913, #1204, #1444, #2142, #2707)
- Renamed io.ConfigWindowsMemoryCompactTimer to io.ConfigMemoryCompactTimer as the feature now applies
  to other data structures. (#2636)

Other Changes:

- Tables: added new Tables Beta API as a replacement for old Columns. (#3740, #2957, #125)
  Check out 'Demo->Tables' for many demos.
  Read API comments in imgui.h for details. Read extra commentary in imgui_tables.cpp.
  - Added 16 functions:
     - BeginTable(), EndTable()
     - TableNextRow(), TableNextColumn(), TableSetColumnIndex()
     - TableSetupColumn(), TableSetupScrollFreeze()
     - TableHeadersRow(), TableHeader()
     - TableGetRowIndex(), TableGetColumnCount(), TableGetColumnIndex(), TableGetColumnName(), TableGetColumnFlags()
     - TableGetSortSpecs(), TableSetBgColor()
  - Added 3 flags sets:
    - ImGuiTableFlags (29 flags for: features, decorations, sizing policies, padding, clipping, scrolling, sorting etc.)
    - ImGuiTableColumnFlags (24 flags for: width policies, default settings, sorting options, indentation options etc.)
    - ImGuiTableRowFlags (1 flag for: header row)
  - Added 2 structures: ImGuiTableSortSpecs, ImGuiTableColumnSortSpecs
  - Added 2 enums: ImGuiSortDirection, ImGuiTableBgTarget
  - Added 1 style variable: ImGuiStyleVar_CellPadding
  - Added 5 style colors: ImGuiCol_TableHeaderBg, ImGuiCol_TableBorderStrong, ImGuiCol_TableBorderLight, ImGuiCol_TableRowBg, ImGuiCol_TableRowBgAlt.
- Tabs: Made it possible to append to an existing tab bar by calling BeginTabBar()/EndTabBar() again.
- Tabs: Fixed using more than 128 tabs in a tab bar (scrolling policy recommended).
- Tabs: Do not display a tooltip if the name already fits over a given tab. (#3521)
- Tabs: Fixed minor/unlikely bug skipping over a button when scrolling left with arrows.
- Tabs: Requested ideal content size (for auto-fit) doesn't affect horizontal scrolling. (#3414)
- Drag and Drop: Fix losing drop source ActiveID (and often source tooltip) when opening a TreeNode()
  or CollapsingHeader() while dragging. (#1738)
- Drag and Drop: Fix drag and drop to tie same-size drop targets by chosen the later one. Fixes dragging
  into a full-window-sized dockspace inside a zero-padded window. (#3519, #2717) [@Black-Cat]
- Checkbox: Added CheckboxFlags() helper with int* type (internals have a template version, not exposed).
- Clipper: Fixed incorrect end-list positioning when using ImGuiListClipper with 1 item (bug in 1.79). (#3663) [@nyorain]
- InputText: Fixed updating cursor/selection position when a callback altered the buffer in a way
  where the byte count is unchanged but the decoded character count changes. (#3587) [@gqw]
- InputText: Fixed switching from single to multi-line while preserving same ID.
- Combo: Fixed using IsItemEdited() after Combo() not matching the return value from Combo(). (#2034)
- DragFloat, DragInt: very slightly increased mouse drag threshold + expressing it as a factor of default value.
- DragFloat, DragInt: added experimental io.ConfigDragClickToInputText feature to enable turning DragXXX widgets
  into text input with a simple mouse click-release (without moving). (#3737)
- Nav: Fixed IsItemFocused() from returning false when Nav highlight is hidden because mouse has moved.
  It's essentially been always the case but it doesn't make much sense. Instead we will aim at exposing
  feedback and control of keyboard/gamepad navigation highlight and mouse hover disable flag. (#787, #2048)
- Metrics: Fixed mishandling of ImDrawCmd::VtxOffset in wireframe mesh renderer.
- Metrics: Rebranded as "Dear ImGui Metrics/Debugger" to clarify its purpose.
- ImDrawList: Added ImDrawList::AddQuadBezierCurve(), ImDrawList::PathQuadBezierCurveTo() quadratic bezier
  helpers. (#3127, #3664, #3665) [@aiekick]
- Fonts: Updated GetGlyphRangesJapanese() to include a larger 2999 ideograms selection of Joyo/Jinmeiyo
  kanjis, from the previous 1946 ideograms selection. This will consume a some more memory but be generally
  much more fitting for Japanese display, until we switch to a more dynamic atlas. (#3627) [@vaiorabbit]
- Log/Capture: fix capture to work on clipped child windows.
- Misc: Made the ItemFlags stack shared, so effectively the ButtonRepeat/AllowKeyboardFocus states
  (and others exposed in internals such as PushItemFlag) are inherited by stacked Begin/End pairs,
  vs previously a non-child stacked Begin() would reset those flags back to zero for the stacked window.
- Misc: Replaced UTF-8 decoder with one based on branchless one by Christopher Wellons. [@rokups]
  Super minor fix handling incomplete UTF-8 contents: if input does not contain enough bytes, decoder
  returns IM_UNICODE_CODEPOINT_INVALID and consume remaining bytes (vs old decoded consumed only 1 byte).
- Misc: Fix format warnings when using gnu printf extensions in a setup that supports them (gcc/mingw). (#3592)
- Misc: Made EndFrame() assertion for key modifiers being unchanged during the frame (added in 1.76) more
  lenient, allowing full mid-frame releases. This is to accommodate the use of mid-frame modal native
  windows calls, which leads backends such as GLFW to send key clearing events on focus loss. (#3575)
- Style: Changed default style.WindowRounding value to 0.0f (matches default for multi-viewports).
- Style: Reduced the size of the resizing grip, made alpha less prominent.
- Style: Classic: Increase the default alpha value of WindowBg to be closer to other styles.
- Demo: Clarify usage of right-aligned items in Demo>Layout>Widgets Width.
- Backends: OpenGL3: Use glGetString(GL_VERSION) query instead of glGetIntegerv(GL_MAJOR_VERSION, ...)
  when the later returns zero (e.g. Desktop GL 2.x). (#3530) [@xndcn]
- Backends: OpenGL2: Backup and restore GL_SHADE_MODEL and disable GL_NORMAL_ARRAY state to increase
  compatibility with legacy code. (#3671)
- Backends: OpenGL3: Backup and restore GL_PRIMITIVE_RESTART state. (#3544) [@Xipiryon]
- Backends: OpenGL2, OpenGL3: Backup and restore GL_STENCIL_TEST enable state. (#3668)
- Backends: Vulkan: Added support for specifying which sub-pass to reference during VkPipeline creation. (@3579) [@bdero]
- Backends: DX12: Improve Windows 7 compatibility (for D3D12On7) by loading d3d12.dll dynamically. (#3696) [@Mattiwatti]
- Backends: Win32: Fix setting of io.DisplaySize to invalid/uninitialized data after hwnd has been closed.
- Backends: OSX: Fix keypad-enter key not working on MacOS. (#3554) [@rokups, @lfnoise]
- Examples: Apple+Metal: Consolidated/simplified to get closer to other examples. (#3543) [@warrenm]
- Examples: Apple+Metal: Forward events down so OS key combination like Cmd+Q can work. (#3554) [@rokups]
- Examples: Emscripten: Renamed example_emscripten/ to example_emscripten_opengl3/. (#3632)
- Examples: Emscripten: Added 'make serve' helper to spawn a web-server on localhost. (#3705) [@Horki]
- Examples: DirectX12: Move ImGui::Render() call above the first barrier to clarify its lack of effect on the graphics pipe.
- CI: Fix testing for Windows DLL builds. (#3603, #3601) [@iboB]
- Docs: Improved the wiki and added a https://github.com/ocornut/imgui/wiki/Useful-Widgets page. [@Xipiryon]
  [2021/05/20: moved to https://github.com/ocornut/imgui/wiki/Useful-Extensions]
- Docs: Split examples/README.txt into docs/BACKENDS.md and docs/EXAMPLES.md, and improved them.
- Docs: Consistently renamed all occurrences of "binding" and "back-end" to "backend" in comments and docs.

Docking+Viewports Branch:

- Docking: Docked windows honor change of tab and text colors. (#2771)
- Docking: Support for appending into existing tab-bar made to work with Docking + internal helper DockNodeBeginAmendTabBar().
- Docking: Added experimental TabItemFlagsOverrideSet to ImGuiWindowClass.
- Viewports: Fixed incorrect whitening of popups above a modal if both use their own viewport.
- Viewports: Backends: Vulkan: Fixed build, removed extraneous pipeline creation. (#3459, #3579)


-----------------------------------------------------------------------
 VERSION 1.79 (Released 2020-10-08)
-----------------------------------------------------------------------

Decorated log and release notes: https://github.com/ocornut/imgui/releases/tag/v1.79

Breaking Changes:

- Fonts: Removed ImFont::DisplayOffset in favor of ImFontConfig::GlyphOffset. DisplayOffset was applied
  after scaling and not very meaningful/useful outside of being needed by the default ProggyClean font.
  It was also getting in the way of better font scaling, so let's get rid of it now!
  If you used DisplayOffset it was probably in association to rasterizing a font at a specific size,
  in which case the corresponding offset may be reported into GlyphOffset. (#1619)
  If you scaled this value after calling AddFontDefault(), this is now done automatically.
- ImGuiListClipper: Renamed constructor parameters which created an ambiguous alternative to using
  the ImGuiListClipper::Begin() function, with misleading edge cases. Always use ImGuiListClipper::Begin()!
  Kept inline redirection function (will obsolete).
  (note: imgui_memory_editor <0.40 from imgui_club/ used this old clipper API. Update your copy if needed).
- Style: Renamed style.TabMinWidthForUnselectedCloseButton to style.TabMinWidthForCloseButton.
- Renamed ImGuiSliderFlags_ClampOnInput to ImGuiSliderFlags_AlwaysClamp. Kept redirection enum (will obsolete).
- Renamed OpenPopupContextItem() back to OpenPopupOnItemClick(), REVERTED CHANGE FROM 1.77.
  For variety of reason this is more self-explanatory and less error-prone. Kept inline redirection function.
- Removed return value from OpenPopupOnItemClick() - returned true on mouse release on an item - because it
  is inconsistent with other popups API and makes others misleading. It's also and unnecessary: you can
  use IsWindowAppearing() after BeginPopup() for a similar result.

Other Changes:

- Window: Fixed using non-zero pivot in SetNextWindowPos() when the window is collapsed. (#3433)
- Nav: Fixed navigation resuming on first visible item when using gamepad. [@rokups]
- Nav: Fixed using Alt to toggle the Menu layer when inside a Modal window. (#787)
- Scrolling: Fixed SetScrollHere(0) functions edge snapping when called during a frame where
  ContentSize is changing (issue introduced in 1.78). (#3452).
- InputText: Added support for Page Up/Down in InputTextMultiline(). (#3430) [@Xipiryon]
- InputText: Added selection helpers in ImGuiInputTextCallbackData().
- InputText: Added ImGuiInputTextFlags_CallbackEdit to modify internally owned buffer after an edit.
  (note that InputText() already returns true on edit, the callback is useful mainly to manipulate the
  underlying buffer while focus is active).
- InputText: Fixed using ImGuiInputTextFlags_Password with InputTextMultiline(). (#3427, #3428)
  It is a rather unusual or useless combination of features but no reason it shouldn't work!
- InputText: Fixed minor scrolling glitch when erasing trailing lines in InputTextMultiline().
- InputText: Fixed cursor being partially covered after using Ctrl+End key.
- InputText: Fixed callback's helper DeleteChars() function when cursor is inside the deleted block. (#3454)
- InputText: Made pressing Down arrow on the last line when it doesn't have a carriage return not move to
  the end of the line (so it is consistent with Up arrow, and behave same as Notepad and Visual Studio.
  Note that some other text editors instead would move the cursor to the end of the line). [@Xipiryon]
- DragFloat, DragScalar: Fixed ImGuiSliderFlags_ClampOnInput not being honored in the special case
  where v_min == v_max. (#3361)
- SliderInt, SliderScalar: Fixed reaching of maximum value with inverted integer min/max ranges, both
  with signed and unsigned types. Added reverse Sliders to Demo. (#3432, #3449) [@rokups]
- Text: Bypass unnecessary formatting when using the TextColored()/TextWrapped()/TextDisabled() helpers
  with a "%s" format string. (#3466)
- CheckboxFlags: Display mixed-value/tristate marker when passed flags that have multiple bits set and
  stored value matches neither zero neither the full set.
- BeginMenuBar: Fixed minor bug where CursorPosMax gets pushed to CursorPos prior to calling BeginMenuBar(),
  so e.g. calling the function at the end of a window would often add +ItemSpacing.y to scrolling range.
- TreeNode, CollapsingHeader: Made clicking on arrow toggle toggle the open state on the Mouse Down event
  rather than the Mouse Down+Up sequence, even if the _OpenOnArrow flag isn't set. This is standard behavior
  and amends the change done in 1.76 which only affected cases were _OpenOnArrow flag was set.
  (This is also necessary to support full multi/range-select/drag and drop operations.)
- Tabs: Added TabItemButton() to submit tab that behave like a button. (#3291) [@Xipiryon]
- Tabs: Added ImGuiTabItemFlags_Leading and ImGuiTabItemFlags_Trailing flags to position tabs or button
  at either end of the tab bar. Those tabs won't be part of the scrolling region, and when reordering cannot
  be moving outside of their section. Most often used with TabItemButton(). (#3291) [@Xipiryon]
- Tabs: Added ImGuiTabItemFlags_NoReorder flag to disable reordering a given tab.
- Tabs: Keep tab item close button visible while dragging a tab (independent of hovering state).
- Tabs: Fixed a small bug where closing a tab that is not selected would leave a tab hole for a frame.
- Tabs: Fixed a small bug where scrolling buttons (with ImGuiTabBarFlags_FittingPolicyScroll) would
  generate an unnecessary extra draw call.
- Tabs: Fixed a small bug where toggling a tab bar from Reorderable to not Reorderable would leave
  tabs reordered in the tab list popup. [@Xipiryon]
- Columns: Fix inverted ClipRect being passed to renderer when using certain primitives inside of
  a fully clipped column. (#3475) [@szreder]
- Popups, Tooltips: Fix edge cases issues with positioning popups and tooltips when they are larger than
  viewport on either or both axises. [@Rokups]
- Fonts: AddFontDefault() adjust its vertical offset based on floor(size/13) instead of always +1.
  Was previously done by altering DisplayOffset.y but wouldn't work for DPI scaled font.
- Metrics: Various tweaks, listing windows front-to-back, greying inactive items when possible.
- Demo: Add simple InputText() callbacks demo (aside from the more elaborate ones in 'Examples->Console').
- Backends: OpenGL3: Fix to avoid compiling/calling glBindSampler() on ES or pre 3.3 contexts which have
  the defines set by a loader. (#3467, #1985) [@jjwebb]
- Backends: Vulkan: Some internal refactor aimed at allowing multi-viewport feature to create their
  own render pass. (#3455, #3459) [@FunMiles]
- Backends: DX12: Clarified that imgui_impl_dx12 can be compiled on 32-bit systems by redefining
  the ImTextureID to be 64-bit (e.g. '#define ImTextureID ImU64' in imconfig.h). (#301)
- Backends: DX12: Fix debug layer warning when scissor rect is zero-sized. (#3472, #3462) [@StoneWolf]
- Examples: Vulkan: Reworked buffer resize handling, fix for Linux/X11. (#3390, #2626) [@RoryO]
- Examples: Vulkan: Switch validation layer to use "VK_LAYER_KHRONOS_validation" instead of
  "VK_LAYER_LUNARG_standard_validation" which is deprecated (#3459) [@FunMiles]
- Examples: DX12: Enable breaking on any warning/error when debug interface is enabled.
- Examples: DX12: Added '#define ImTextureID ImU64' in project and build files to also allow building
  on 32-bit systems. Added project to default Visual Studio solution file. (#301)

Docking+Viewports Branch:

- Docking: DockSpace() emits ItemSize() properly (useful when not filling all space).
- Docking: Fixed docking while hovering a child window. (#3420) broken by 85a661d. Improve metrics debugging.
- Docking: Fix honoring payload filter with overlapping nodes (we incorrectly over-relied on g.HoveredDockNode
  when making change for #3398).
- Docking: Fix handling of WindowMenuButtonPosition == ImGuiDir_None in Docking Nodes. (#3499)
- Viewports: Fixed a rare edge-case if the window targeted by CTRL+Tab stops being rendered.
- Viewports, Backends: DX12: Make secondary viewport format match main viewport one (#3462) {@BeastLe9enD]
- Viewports: Backends: Vulkan: Removed unused shader code. Fix leaks. Avoid unnecessary pipeline creation for main
  viewport. (#3459) + Add ImGui_ImplVulkanH_CreateWindowSwapChain in ImGui_ImplVulkanH_CreateOrResizeWindow().
- Viewports: Backends: DirectX9: Recover from D3DERR_DEVICELOST on secondary viewports. (#3424)
- Viewports, Backends: Win32: Fix toggling of ImGuiViewportFlags_TopMost (#3477) [@Kodokuna]
- Viewports: Backends: GLFW: Workaround for cases where glfwGetMonitorWorkarea fails (#3457) [@dougbinks]


-----------------------------------------------------------------------
 VERSION 1.78 (Released 2020-08-18)
-----------------------------------------------------------------------

Decorated log and release notes: https://github.com/ocornut/imgui/releases/tag/v1.78

Breaking Changes:

- Obsoleted use of the trailing 'float power=1.0f' parameter for those functions: [@Shironekoben, @ocornut]
  - DragFloat(), DragFloat2(), DragFloat3(), DragFloat4(), DragFloatRange2(), DragScalar(), DragScalarN()
  - SliderFloat(), SliderFloat2(), SliderFloat3(), SliderFloat4(), SliderScalar(), SliderScalarN()
  - VSliderFloat(), VSliderScalar()
  Replaced the final 'float power=1.0f' argument with ImGuiSliderFlags defaulting to 0 (as with all our flags).
  Worked out a backward-compatibility scheme so hopefully most C++ codebase should not be affected.
  In short, when calling those functions:
  - If you omitted the 'power' parameter (likely!), you are not affected.
  - If you set the 'power' parameter to 1.0f (same as previous default value):
    - Your compiler may warn on float>int conversion.
    - Everything else will work (but will assert if IMGUI_DISABLE_OBSOLETE_FUNCTIONS is defined).
    - You can replace the 1.0f value with 0 to fix the warning, and be technically correct.
  - If you set the 'power' parameter to >1.0f (to enable non-linear editing):
    - Your compiler may warn on float>int conversion.
    - Code will assert at runtime for IM_ASSERT(power == 1.0f) with the following assert description:
      "Call Drag function with ImGuiSliderFlags_Logarithmic instead of using the old 'float power' function!".
    - In case asserts are disabled, the code will not crash and enable the _Logarithmic flag.
    - You can replace the >1.0f value with ImGuiSliderFlags_Logarithmic to fix the warning/assert
      and get a _similar_ effect as previous uses of power >1.0f.
  See https://github.com/ocornut/imgui/issues/3361 for all details.
  For shared code, you can version check at compile-time with `#if IMGUI_VERSION_NUM >= 17704`.
  Kept inline redirection functions (will obsolete) apart for: DragFloatRange2(), VSliderFloat(), VSliderScalar().
  For those three the 'float power=1.0f' version was removed directly as they were most unlikely ever used.
- DragInt, DragFloat, DragScalar: Obsoleted use of v_min > v_max to lock edits (introduced in 1.73, this was not
  demoed nor documented much, will be replaced a more generic ReadOnly feature).

Other Changes:

- Nav: Fixed clicking on void (behind any windows) from not clearing the focused window.
  This would be problematic e.g. in situation where the application relies on io.WantCaptureKeyboard
  flag being cleared accordingly. (bug introduced in 1.77 WIP on 2020/06/16) (#3344, #2880)
- Window: Fixed clicking over an item which hovering has been disabled (e.g inhibited by a popup)
  from marking the window as moved.
- Drag, Slider: Added ImGuiSliderFlags parameters.
  - For float functions they replace the old trailing 'float power=1.0' parameter.
    (See #3361 and the "Breaking Changes" block above for all details).
  - Added ImGuiSliderFlags_Logarithmic flag to enable logarithmic editing
    (generally more precision around zero), as a replacement to the old 'float power' parameter
    which was obsoleted. (#1823, #1316, #642) [@Shironekoben, @AndrewBelt]
  - Added ImGuiSliderFlags_ClampOnInput flag to force clamping value when using
    CTRL+Click to type in a value manually. (#1829, #3209, #946, #413).
    [note: RENAMED to ImGuiSliderFlags_AlwaysClamp in 1.79].
  - Added ImGuiSliderFlags_NoRoundToFormat flag to disable rounding underlying
    value to match precision of the display format string. (#642)
  - Added ImGuiSliderFlags_NoInput flag to disable turning widget into a text input
    with CTRL+Click or Nav Enter.
- Nav, Slider: Fix using keyboard/gamepad controls with certain logarithmic sliders where
  pushing a direction near zero values would be cancelled out. [@Shironekoben]
- DragFloatRange2, DragIntRange2: Fixed an issue allowing to drag out of bounds when both
  min and max value are on the same value. (#1441)
- InputText, ImDrawList: Fixed assert triggering when drawing single line of text with more
  than ~16 KB characters. (Note that current code is going to show corrupted display if after
  clipping, more than 16 KB characters are visible in the same low-level ImDrawList::RenderText()
  call. ImGui-level functions such as TextUnformatted() are not affected. This is quite rare
  but it will be addressed later). (#3349)
- Selectable: Fixed highlight/hit extent when used with horizontal scrolling (in or outside columns).
  Also fixed related text clipping when used in a column after the first one. (#3187, #3386)
- Scrolling: Avoid SetScroll, SetScrollFromPos functions from snapping on the edge of scroll
  limits when close-enough by (WindowPadding - ItemPadding), which was a tweak with too many
  side-effects. The behavior is still present in SetScrollHere functions as they are more explicitly
  aiming at making widgets visible. May later be moved to a flag.
- Tabs: Allow calling SetTabItemClosed() after a tab has been submitted (will process next frame).
- InvisibleButton: Made public a small selection of ImGuiButtonFlags (previously in imgui_internal.h)
  and allowed to pass them to InvisibleButton(): ImGuiButtonFlags_MouseButtonLeft/Right/Middle.
  This is a small but rather important change because lots of multi-button behaviors could previously
  only be achieved using lower-level/internal API. Now also available via high-level InvisibleButton()
  with is a de-facto versatile building block to creating custom widgets with the public API.
- Fonts: Fixed ImFontConfig::GlyphExtraSpacing and ImFontConfig::PixelSnapH settings being pulled
  from the merged/target font settings when merging fonts, instead of being pulled from the source
  font settings.
- ImDrawList: Thick anti-aliased strokes (> 1.0f) with integer thickness now use a texture-based
  path, reducing the amount of vertices/indices and CPU/GPU usage. (#3245) [@Shironekoben]
  - This change will facilitate the wider use of thick borders in future style changes.
  - Requires an extra bit of texture space (~64x64 by default), relies on GPU bilinear filtering.
  - Set `io.AntiAliasedLinesUseTex = false` to disable rendering using this method.
  - Clear `ImFontAtlasFlags_NoBakedLines` in ImFontAtlas::Flags to disable baking data in texture.
- ImDrawList: changed AddCircle(), AddCircleFilled() default num_segments from 12 to 0, effectively
  enabling auto-tessellation by default. Tweak tessellation in Style Editor->Rendering section, or
  by modifying the 'style.CircleSegmentMaxError' value. [@ShironekoBen]
- ImDrawList: Fixed minor bug introduced in 1.75 where AddCircle() with 12 segments would generate
  an extra vertex. (This bug was mistakenly marked as fixed in earlier 1.77 release). [@ShironekoBen]
- Demo: Improved "Custom Rendering"->"Canvas" demo with a grid, scrolling and context menu.
  Also showcase using InvisibleButton() with multiple mouse buttons flags.
- Demo: Improved "Layout & Scrolling" -> "Clipping" section.
- Demo: Improved "Layout & Scrolling" -> "Child Windows" section.
- Style Editor: Added preview of circle auto-tessellation when editing the corresponding value.
- Backends: OpenGL3: Added support for glad2 loader. (#3330) [@moritz-h]
- Backends: Allegro 5: Fixed horizontal scrolling direction with mouse wheel / touch pads (it seems
  like Allegro 5 reports it differently from GLFW and SDL). (#3394, #2424, #1463) [@nobody-special666]
- Examples: Vulkan: Fixed GLFW+Vulkan and SDL+Vulkan clear color not being set. (#3390) [@RoryO]
- CI: Emscripten has stopped their support for their fastcomp backend, switching to latest sdk [@Xipiryon]

Docking+Viewports Branch:

- Docking: Made DockBuilderAddNode() automatically call DockBuilderRemoveNode(). (#3399, #2109)
- Docking: Storing HoveredDockNode in context which can be useful for easily detecting e.g. hovering an
  empty node. (#3398)
- Docking: Fixed docking overlay bits appearing at (0,0), because of 43bd80a. Most typically noticeable
  when disabling multi-viewport.
- Docking: Workaround recovery for node created without the _DockSpace flags later becoming a DockSpace. (#3340)
- Docking: Rework size allocations to recover when there's no enough room for nodes + do not hold on
  _WantLockSizeOnce forever. (#3328)
- Docking: Rework size allocation to allow user code to override node sizes. Not all edge cases will be
  properly handled but this is a step toward toolbar emitting size constraints.
- Docking: Added experimental flags to perform more docking filtering and disable resize per axis.
  Designed for toolbar patterns.
- Viewports, Backends, GLFW: Use GLFW_MOUSE_PASSTHROUGH when available.
- Viewports, Backends: DX12: Fixed issue on shutdown when viewports are disabled. (#3347)


-----------------------------------------------------------------------
 VERSION 1.77 (Released 2020-06-29)
-----------------------------------------------------------------------

Decorated log and release notes: https://github.com/ocornut/imgui/releases/tag/v1.77

Breaking Changes:

- Removed unnecessary ID (first arg) of ImFontAtlas::AddCustomRectRegular() function. Please
  note that this is a Beta api and will likely be reworked in order to support multi-DPI across
  multiple monitors.
- Renamed OpenPopupOnItemClick() to OpenPopupContextItem(). Kept inline redirection function (will obsolete).
  [NOTE: THIS WAS REVERTED IN 1.79]
- Removed BeginPopupContextWindow(const char*, int mouse_button, bool also_over_items) in favor
  of BeginPopupContextWindow(const char*, ImGuiPopupFlags flags) with ImGuiPopupFlags_NoOverItems.
  Kept inline redirection function (will obsolete).
- Removed obsoleted CalcItemRectClosestPoint() entry point (has been asserting since December 2017).

Other Changes:

- TreeNode: Fixed bug where BeginDragDropSource() failed when the _OpenOnDoubleClick flag is
  enabled (bug introduced in 1.76, but pre-1.76 it would also fail unless the _OpenOnArrow
  flag was also set, and _OpenOnArrow is frequently set along with _OpenOnDoubleClick).
- TreeNode: Fixed bug where dragging a payload over a TreeNode() with either _OpenOnDoubleClick
  or _OpenOnArrow would open the node. (#143)
- Windows: Fix unintended feedback loops when resizing windows close to main viewport edges. [@rokups]
- Tabs: Added style.TabMinWidthForUnselectedCloseButton settings:
  - Set to 0.0f (default) to always make a close button appear on hover (same as Chrome, VS).
  - Set to FLT_MAX to only display a close button when selected (merely hovering is not enough).
  - Set to an intermediary value to toggle behavior based on width (same as Firefox).
- Tabs: Added a ImGuiTabItemFlags_NoTooltip flag to disable the tooltip for individual tab item
  (vs ImGuiTabBarFlags_NoTooltip for entire tab bar). [@Xipiryon]
- Popups: All functions capable of opening popups (OpenPopup*, BeginPopupContext*) now take a new
  ImGuiPopupFlags sets of flags instead of a mouse button index. The API is automatically backward
  compatible as ImGuiPopupFlags is guaranteed to hold mouse button index in the lower bits.
- Popups: Added ImGuiPopupFlags_NoOpenOverExistingPopup for OpenPopup*/BeginPopupContext* functions
  to first test for the presence of another popup at the same level.
- Popups: Added ImGuiPopupFlags_NoOpenOverItems for BeginPopupContextWindow() - similar to testing
  for !IsAnyItemHovered() prior to doing an OpenPopup().
- Popups: Added ImGuiPopupFlags_AnyPopupId and ImGuiPopupFlags_AnyPopupLevel flags for IsPopupOpen(),
  allowing to check if any popup is open at the current level, if a given popup is open at any popup
  level, if any popup is open at all.
- Popups: Fix an edge case where programmatically closing a popup while clicking on its empty space
  would attempt to focus it and close other popups. (#2880)
- Popups: Fix BeginPopupContextVoid() when clicking over the area made unavailable by a modal. (#1636)
- Popups: Clarified some of the comments and function prototypes.
- Modals: BeginPopupModal() doesn't set the ImGuiWindowFlags_NoSavedSettings flag anymore, and will
  not always be auto-centered. Note that modals are more similar to regular windows than they are to
  popups, so api and behavior may evolve further toward embracing this. (#915, #3091)
  Enforce centering using e.g. SetNextWindowPos(io.DisplaySize * 0.5f, ImGuiCond_Appearing, ImVec2(0.5f,0.5f)).
- Metrics: Added a "Settings" section with some details about persistent ini settings.
- Nav, Menus: Fix vertical wrap-around in menus or popups created with multiple appending calls to
  BeginMenu()/EndMenu() or BeginPopup(0/EndPopup(). (#3223, #1207) [@rokups]
- Drag and Drop: Fixed unintended fallback "..." tooltip display during drag operation when
  drag source uses _SourceNoPreviewTooltip flags. (#3160) [@rokups]
- Columns: Lower overhead on column switches and switching to background channel.
  Benefits Columns but was primarily made with Tables in mind!
- Fonts: Fix GetGlyphRangesKorean() end-range to end at 0xD7A3 (instead of 0xD79D). (#348, #3217) [@marukrap]
- ImDrawList: Fixed an issue where draw command merging or primitive unreserve while crossing the
  VtxOffset boundary would lead to draw commands with wrong VtxOffset. (#3129, #3163, #3232, #2591)
  [@thedmd, @Shironekoben, @sergeyn, @ocornut]
- ImDrawList, ImDrawListSplitter, Columns: Fixed an issue where changing channels with different
  TextureId, VtxOffset would incorrectly apply new settings to draw channels. (#3129, #3163)
  [@ocornut, @thedmd, @Shironekoben]
- ImDrawList, ImDrawListSplitter, Columns: Fixed an issue where starting a split when current
  VtxOffset was not zero would lead to draw commands with wrong VtxOffset. (#2591)
- ImDrawList, ImDrawListSplitter, Columns: Fixed an issue where starting a split right after
  a callback draw command would incorrectly override the callback draw command.
- Misc, Freetype: Fix for rare case where FT_Get_Char_Index() succeeds but FT_Load_Glyph() fails.
- Docs: Improved and moved font documentation to docs/FONTS.md so it can be readable on the web.
  Updated various links/wiki accordingly. Added FAQ entry about DPI. (#2861) [@ButternCream, @ocornut]
- CI: Added CI test to verify we're never accidentally dragging libstdc++ (on some compiler setups,
  static constructors for non-pod data seems to drag in libstdc++ due to thread-safety concerns).
  Fixed a static constructor which led to this dependency on some compiler setups. [@rokups]
- Backends: Win32: Support for #define NOGDI, won't try to call GetDeviceCaps(). (#3137, #2327)
- Backends: Win32: Fix _WIN32_WINNT < 0x0600 (MinGW defaults to 0x502 == Windows 2003). (#3183)
- Backends: SDL: Report a zero display-size when window is minimized, consistent with other backends,
  making more render/clipping code use an early out path.
- Backends: OpenGL: Fixed handling of GL 4.5+ glClipControl(GL_UPPER_LEFT) by inverting the
  projection matrix top and bottom values. (#3143, #3146) [@u3shit]
- Backends: OpenGL: On OSX, if unspecified by app, made default GLSL version 150. (#3199) [@albertvaka]
- Backends: OpenGL: Fixed loader auto-detection to not interfere with ES2/ES3 defines. (#3246) [@funchal]
- Backends: Vulkan: Fixed error in if initial frame has no vertices. (#3177)
- Backends: Vulkan: Fixed edge case where render callbacks wouldn't be called if the ImDrawData
  structure didn't have any vertices. (#2697) [@kudaba]
- Backends: OSX: Added workaround to avoid fast mouse clicks. (#3261, #1992, #2525) [@nburrus]
- Examples: GLFW+Vulkan, SDL+Vulkan: Fix for handling of minimized windows. (#3259)
- Examples: Apple: Fixed example_apple_metal and example_apple_opengl2 using imgui_impl_osx.mm
  not forwarding right and center mouse clicks. (#3260) [@nburrus]

Docking+Viewports Branch:

- Viewports: Don't set ImGuiViewportFlags_NoRendererClear when ImGuiWindowFlags_NoBackground is set. (#3213)
- Viewports: Report minimized viewports as zero DisplaySize to be consistent with main branch. (#1542)
- Docking, Settings: Allow reload of settings data at runtime. (#2573)
- Backends, GLFW: Fix windows resizing incorrectly on Linux due to GLFW firing window positioning
  callbacks on next frame after window is resized manually. (#2117)
- Backends: DX12: Fix OBJECT_DELETED_WHILE_STILL_IN_USE on viewport resizing. (#3210)
- Backends: DX12: Fix for crash caused by early resource release. (#3121)
- Backends, Win32: Request monitor update when DPI awareness is enabled to make sure they have the correct DPI settings.


-----------------------------------------------------------------------
 VERSION 1.76 (Released 2020-04-12)
-----------------------------------------------------------------------

Decorated log and release notes: https://github.com/ocornut/imgui/releases/tag/v1.76

Other Changes:

- Drag and Drop, Nav: Disabling navigation arrow keys when drag and drop is active. In the docking
  branch pressing arrow keys while dragging a window from a tab could trigger an assert. (#3025)
- BeginMenu: Using same ID multiple times appends content to a menu. (#1207) [@rokups]
- BeginMenu: Fixed a bug where SetNextWindowXXX data before a BeginMenu() would not be cleared
  when the menu is not open. (#3030)
- InputText: Fixed password fields displaying ASCII spaces as blanks instead of using the '*'
  glyph. (#2149, #515)
- Selectable: Fixed honoring style.SelectableTextAlign with unspecified size. (#2347, #2601)
- Selectable: Allow using ImGuiSelectableFlags_SpanAllColumns in other columns than first. (#125)
- TreeNode: Made clicking on arrow with _OpenOnArrow toggle the open state on the Mouse Down
  event rather than the Mouse Down+Up sequence (this is rather standard behavior).
- ColorButton: Added ImGuiColorEditFlags_NoBorder flag to remove the border normally enforced
  by default for standalone ColorButton.
- Nav: Fixed interactions with ImGuiListClipper, so e.g. Home/End result would not clip the
  landing item on the landing frame. (#787)
- Nav: Fixed currently focused item from ever being clipped by ItemAdd(). (#787)
- Scrolling: Fixed scrolling centering API leading to non-integer scrolling values and initial
  cursor position. This would often get fixed after the fix item submission, but using the
  ImGuiListClipper as the first thing after Begin() could largely break size calculations. (#3073)
- Added optional support for Unicode plane 1-16 (#2538, #2541, #2815) [@cloudwu, @samhocevar]
  - Compile-time enable with '#define IMGUI_USE_WCHAR32' in imconfig.h.
  - More onsistent handling of unsupported code points (0xFFFD).
  - Surrogate pairs are supported when submitting UTF-16 data via io.AddInputCharacterUTF16(),
    allowing for more complete CJK input.
  - sizeof(ImWchar) goes from 2 to 4. IM_UNICODE_CODEPOINT_MAX goes from 0xFFFF to 0x10FFFF.
  - Various structures such as ImFont, ImFontGlyphRangesBuilder will use more memory, this
    is currently not particularly efficient.
- Columns: undid the change in 1.75 were Columns()/BeginColumns() were preemptively limited
  to 64 columns with an assert. (#3037, #125)
- Window: Fixed a bug with child window inheriting ItemFlags from their parent when the child
  window also manipulate the ItemFlags stack. (#3024) [@Stanbroek]
- Font: Fixed non-ASCII space occasionally creating unnecessary empty looking polygons.
- Misc: Added an explicit compile-time test for non-scoped IM_ASSERT() macros to redirect users
  to a solution rather than encourage people to add braces in the codebase.
- Misc: Added additional checks in EndFrame() to verify that io.KeyXXX values have not been
  tampered with between NewFrame() and EndFrame().
- Misc: Made default clipboard handlers for Win32 and OSX use a buffer inside the main context
  instead of a static buffer, so it can be freed properly on Shutdown. (#3110)
- Misc, Freetype: Fixed support for IMGUI_STB_RECT_PACK_FILENAME compile time directive
  in imgui_freetype.cpp (matching support in the regular code path). (#3062) [@DonKult]
- Metrics: Made Tools section more prominent. Showing wire-frame mesh directly hovering the ImDrawCmd
  instead of requiring to open it. Added options to disable bounding box and mesh display.
  Added notes on inactive/gc-ed windows.
- Demo: Added black and white and color gradients to Demo>Examples>Custom Rendering.
- CI: Added more tests on the continuous-integration server: extra warnings for Clang/GCC, building
  SDL+Metal example, building imgui_freetype.cpp, more compile-time imconfig.h settings: disabling
  obsolete functions, enabling 32-bit ImDrawIdx, enabling 32-bit ImWchar, disabling demo. [@rokups]
- Backends: OpenGL3: Fixed version check mistakenly testing for GL 4.0+ instead of 3.2+ to enable
  ImGuiBackendFlags_RendererHasVtxOffset, leaving 3.2 contexts without it. (#3119, #2866) [@wolfpld]
- Backends: OpenGL3: Added include support for older glbinding 2.x loader. (#3061) [@DonKult]
- Backends: Win32: Added ImGui_ImplWin32_EnableDpiAwareness(), ImGui_ImplWin32_GetDpiScaleForHwnd(),
  ImGui_ImplWin32_GetDpiScaleForMonitor() helpers functions (backported from the docking branch).
  Those functions makes it easier for example apps to support hi-dpi features without setting up
  a manifest.
- Backends: Win32: Calling AddInputCharacterUTF16() from WM_CHAR message handler in order to support
  high-plane surrogate pairs. (#2815) [@cloudwu, @samhocevar]
- Backends: SDL: Added ImGui_ImplSDL2_InitForMetal() for API consistency (even though the function
  currently does nothing).
- Backends: SDL: Fixed mapping for ImGuiKey_KeyPadEnter. (#3031) [@Davido71]
- Examples: Win32+DX12: Fixed resizing main window, enabled debug layer. (#3087, #3115) [@sergeyn]
- Examples: SDL+DX11: Fixed resizing main window. (#3057) [@joeslay]
- Examples: Added SDL+Metal example application. (#3017) [@coding-jackalope]

Docking+Viewports Branch:

- Docking: Fixed assert preventing dockspace from being created instead a hidden tab. (#3101)
- Viewports: Fixed secondary viewports accidentally merging into a minimized host viewport. (#3118)
- Viewports, Docking: Added per-viewport work area system for e.g. menu-bars. Fixed DockspaceOverViewport()
  and demo code (overlay etc) accordingly. (#3035, #2889, #2474, #1542, #2109)
- Viewports: Improve menu positioning in multi-monitor setups. [@rokups]
- Viewports: Software mouse cursor is also scaled by current DpiScale. (amend #939)
- Viewports: Avoid manually clipping resize grips and borders, which messes up with automation ability
  to locate those items. Also simpler and more standard.
- Viewports: Fix for UWP in the imgui_impl_win32.cpp IME handler. (#2895, #2892).
- Viewports: Bunch of extra of comments to facilitate setting up multi-viewports.
- Viewports, GLFW: Avoid using window positioning workaround for GLFW 3.3+ versions that have it fixed.


-----------------------------------------------------------------------
 VERSION 1.75 (Released 2020-02-10)
-----------------------------------------------------------------------

Decorated log and release notes: https://github.com/ocornut/imgui/releases/tag/v1.75

Breaking Changes:

- Removed redirecting functions/enums names that were marked obsolete in 1.53 (December 2017):
  - ShowTestWindow()                    -> use ShowDemoWindow()
  - IsRootWindowFocused()               -> use IsWindowFocused(ImGuiFocusedFlags_RootWindow)
  - IsRootWindowOrAnyChildFocused()     -> use IsWindowFocused(ImGuiFocusedFlags_RootAndChildWindows)
  - SetNextWindowContentWidth(w)        -> use SetNextWindowContentSize(ImVec2(w, 0.0f)
  - GetItemsLineHeightWithSpacing()     -> use GetFrameHeightWithSpacing()
  - ImGuiCol_ChildWindowBg              -> use ImGuiCol_ChildBg
  - ImGuiStyleVar_ChildWindowRounding   -> use ImGuiStyleVar_ChildRounding
  - ImGuiTreeNodeFlags_AllowOverlapMode -> use ImGuiTreeNodeFlags_AllowItemOverlap
  - IMGUI_DISABLE_TEST_WINDOWS          -> use IMGUI_DISABLE_DEMO_WINDOWS
  If you were still using the old names, while you are cleaning up, considering enabling
  IMGUI_DISABLE_OBSOLETE_FUNCTIONS in imconfig.h even temporarily to have a pass at finding
  and removing up old API calls, if any remaining.
- Removed implicit default parameter to IsMouseDragging(int button = 0) to be consistent
  with other mouse functions (none of the other functions have it).
- Obsoleted calling ImDrawList::PrimReserve() with a negative count (which was vaguely
  documented and rarely if ever used). Instead we added an explicit PrimUnreserve() API
  which can be implemented faster. Also clarified pre-existing constraints which weren't
  documented (can only unreserve from the last reserve call). If you suspect you ever
  used that feature before (very unlikely, but grep for call to PrimReserve in your code),
  you can #define IMGUI_DEBUG_PARANOID in imconfig.h to catch existing calls. [@ShironekoBen]
- ImDrawList::AddCircle()/AddCircleFilled() functions don't accept negative radius.
- Limiting Columns()/BeginColumns() api to 64 columns with an assert. While the current code
  technically supports it, future code may not so we're putting the restriction ahead.
  [Undid that change in 1.76]
- imgui_internal.h: changed ImRect() default constructor initializes all fields to 0.0f instead
  of (FLT_MAX,FLT_MAX,-FLT_MAX,-FLT_MAX). If you used ImRect::Add() to create bounding boxes by
  adding points into it without explicit initialization, you may need to fix your initial value.

Other Changes:

- Inputs: Added ImGuiMouseButton enum for convenience (e.g. ImGuiMouseButton_Right=1).
  We forever guarantee that the existing value will not changes so existing code is free to use 0/1/2.
- Nav: Fixed a bug where the initial CTRL-Tab press while in a child window sometimes selected
  the current root window instead of always selecting the previous root window. (#787)
- ColorEdit: Fix label alignment when using ImGuiColorEditFlags_NoInputs. (#2955) [@rokups]
- ColorEdit: In HSV display of a RGB stored value, attempt to locally preserve Saturation
  when Value==0.0 (similar to changes done in 1.73 for Hue). Removed Hue editing lock since
  those improvements in 1.73 makes them unnecessary. (#2722, #2770). [@rokups]
- ColorEdit: "Copy As" context-menu tool shows hex values with a '#' prefix instead of '0x'.
- ColorEdit: "Copy As" content-menu tool shows hex values both with/without alpha when available.
- InputText: Fix corruption or crash when executing undo after clearing input with ESC, as a
  byproduct we are allowing to later undo the revert with a CTRL+Z. (#3008).
- InputText: Fix using a combination of _CallbackResize (e.g. for std::string binding), along with the
  _EnterReturnsTrue flag along with the rarely used property of using an InputText without persisting
  user-side storage. Previously if you had e.g. a local unsaved std::string and reading result back
  from the widget, the user string object wouldn't be resized when Enter key was pressed. (#3009)
- MenuBar: Fix minor clipping issue where occasionally a menu text can overlap the right-most border.
- Window: Fix SetNextWindowBgAlpha(1.0f) failing to override alpha component. (#3007) [@Albog]
- Window: When testing for the presence of the ImGuiWindowFlags_NoBringToFrontOnFocus flag we
  test both the focused/clicked window (which could be a child window) and the root window.
- ImDrawList: AddCircle(), AddCircleFilled() API can now auto-tessellate when provided a segment
  count of zero. Alter tessellation quality with 'style.CircleSegmentMaxError'. [@ShironekoBen]
- ImDrawList: Add AddNgon(), AddNgonFilled() API with a guarantee on the explicit segment count.
  In the current branch they are essentially the same as AddCircle(), AddCircleFilled() but as
  we will rework the circle rendering functions to use textures and automatic segment count
  selection, those new api can fill a gap. [@ShironekoBen]
- Columns: ImDrawList::Channels* functions now work inside columns. Added extra comments to
  suggest using user-owned ImDrawListSplitter instead of ImDrawList functions. [@rokups]
- Misc: Added ImGuiMouseCursor_NotAllowed enum so it can be used by more shared widgets. [@rokups]
- Misc: Added IMGUI_DISABLE compile-time definition to make all headers and sources empty.
- Misc: Disable format checks when using stb_printf, to allow using extra formats.
  Made IMGUI_USE_STB_SPRINTF a properly documented imconfig.h flag. (#2954) [@loicmolinari]
- Misc: Added misc/single_file/imgui_single_file.h, We use this to validate compiling all *.cpp
  files in a same compilation unit. Actual users of that technique (also called "Unity builds")
  can generally provide this themselves, so we don't really recommend you use this. [@rokups]
- CI: Added PVS-Studio static analysis on the continuous-integration server. [@rokups]
- Backends: GLFW, SDL, Win32, OSX, Allegro: Added support for ImGuiMouseCursor_NotAllowed. [@rokups]
- Backends: GLFW: Added support for the missing mouse cursors newly added in GLFW 3.4+. [@rokups]
- Backends: SDL: Wayland: use SDL_GetMouseState (because there is no global mouse state available
  on Wayland). (#2800, #2802) [@NeroBurner]
- Backends: GLFW, SDL: report Windows key (io.KeySuper) as always released. Neither GLFW nor SDL can
  correctly report the key release in every cases (e.g. when using Win+V) causing problems with some
  widgets. The next release of GLFW (3.4+) will have a fix for it. However since it is both difficult
  and discouraged to make use of this key for Windows application anyway, we just hide it. (#2976)
- Backends: Win32: Added support for #define IMGUI_IMPL_WIN32_DISABLE_GAMEPAD to disable all
  XInput using code, and IMGUI_IMPL_WIN32_DISABLE_LINKING_XINPUT to disable linking with XInput,
  the later may be problematic if compiling with recent Windows SDK and you want your app to run
  on Windows 7. You can instead try linking with Xinput9_1_0.lib instead. (#2716)
- Backends: Glut: Improved FreeGLUT support for MinGW. (#3004) [@podsvirov]
- Backends: Emscripten: Avoid forcefully setting IMGUI_DISABLE_FILE_FUNCTIONS. (#3005) [@podsvirov]
- Examples: OpenGL: Explicitly adding -DIMGUI_IMPL_OPENGL_LOADER_GL3W to Makefile to match linking
  settings (otherwise if another loader such as Glew is accessible, the OpenGL3 backend might
  automatically use it). (#2919, #2798)
- Examples: OpenGL: Added support for glbinding OpenGL loader. (#2870) [@rokups]
- Examples: Emscripten: Demonstrating embedding fonts in Makefile and code. (#2953) [@Oipo]
- Examples: Metal: Wrapped main loop in @autoreleasepool block to ensure allocations get freed
  even if underlying system event loop gets paused due to app nap. (#2910, #2917) [@bear24rw]

Docking+Viewports Branch:

- Docking + Nav: Fixed messed up Ctrl+Tab order with docked windows.
- Docking + Nav: Fixed failing to restore NavId when refocusing a child within a docked window.
- Docking + Nav: Fixed failing to restore NavId when refocusing due to missing nav window (when
  it stops being submitted).
- Docking: Fixed a bug where the tab bar of a hidden dockspace would keep requesting focus. (#2960)
- Docking: Added experimental DockNodeFlagsOverrideSet/DockNodeFlagsOverrideClear flags in ImGuiWindowClass
  (currently experimenting with toolbar idioms).
- Viewports: Fix resizing viewport-owning windows when mouse pos is outside the InnerClipRect
  (can happen with OS decoration enabled).
- Viewports: Preserve last known size for minimized main viewport to be consistent with secondary viewports.
- Backends: SDL: Honor NoTaskBarIcon flag under non Win32 OS. (#2117)
- Backends: GLFW, SDL: Platform monitors declared properly even if multi-viewport is not enabled.


-----------------------------------------------------------------------
 VERSION 1.74 (Released 2019-11-25)
-----------------------------------------------------------------------

Decorated log and release notes: https://github.com/ocornut/imgui/releases/tag/v1.74

Breaking Changes:

- Removed redirecting functions/enums names that were marked obsolete in 1.52 (October 2017):
  - Begin() [old 5 args version]     -> use Begin() [3 args], use SetNextWindowSize() SetNextWindowBgAlpha() if needed
  - IsRootWindowOrAnyChildHovered()  -> use IsWindowHovered(ImGuiHoveredFlags_RootAndChildWindows)
  - AlignFirstTextHeightToWidgets()  -> use AlignTextToFramePadding()
  - SetNextWindowPosCenter()         -> use SetNextWindowPos() with a pivot of (0.5f, 0.5f)
  - ImFont::Glyph                    -> use ImFontGlyph
  If you were still using the old names, read "API Breaking Changes" section of imgui.cpp to find out
  the new names or equivalent features, or see how they were implemented until 1.73.
- Inputs: Fixed a miscalculation in the keyboard/mouse "typematic" repeat delay/rate calculation, used
  by keys and e.g. repeating mouse buttons as well as the GetKeyPressedAmount() function.
  If you were using a non-default value for io.KeyRepeatRate (previous default was 0.250), you can
  add +io.KeyRepeatDelay to it to compensate for the fix.
  The function was triggering on: 0.0 and (delay+rate*N) where (N>=1). Fixed formula responds to (N>=0).
  Effectively it made io.KeyRepeatRate behave like it was set to (io.KeyRepeatRate + io.KeyRepeatDelay).
  Fixed the code and altered default io.KeyRepeatRate,Delay from 0.250,0.050 to 0.300,0.050 to compensate.
  If you never altered io.KeyRepeatRate nor used GetKeyPressedAmount() this won't affect you.
- Misc: Renamed IMGUI_DISABLE_FORMAT_STRING_FUNCTIONS to IMGUI_DISABLE_DEFAULT_FORMAT_FUNCTIONS. (#1038)
- Misc: Renamed IMGUI_DISABLE_MATH_FUNCTIONS to IMGUI_DISABLE_DEFAULT_MATH_FUNCTIONS.
- Fonts: ImFontAtlas::AddCustomRectRegular() now requires an ID larger than 0x110000 (instead of 0x10000) to
  conform with supporting Unicode planes 1-16 in a future update. ID below 0x110000 will now assert.
- Backends: DX12: Added extra ID3D12DescriptorHeap parameter to ImGui_ImplDX12_Init() function.
  The value is unused in master branch but will be used by the multi-viewport feature. (#2851) [@obfuscate]

Other Changes:

- InputText, Nav: Fixed Home/End key broken when activating Keyboard Navigation. (#787)
- InputText: Filter out ASCII 127 (DEL) emitted by low-level OSX layer, as we are using the Key value. (#2578)
- Layout: Fixed a couple of subtle bounding box vertical positioning issues relating to the handling of text
  baseline alignment. The issue would generally manifest when laying out multiple items on a same line,
  with varying heights and text baseline offsets.
  Some specific examples, e.g. a button with regular frame padding followed by another item with a
  multi-line label and no frame padding, such as: multi-line text, small button, tree node item, etc.
  The second item was correctly offset to match text baseline, and would interact/display correctly,
  but it wouldn't push the contents area boundary low enough.
- Scrollbar: Fixed an issue where scrollbars wouldn't display on the frame following a frame where
  all child window contents would be culled.
- ColorPicker: Fixed SV triangle gradient to block (broken in 1.73). (#2864, #2711). [@lewa-j]
- TreeNode: Fixed combination of ImGuiTreeNodeFlags_SpanFullWidth and ImGuiTreeNodeFlags_OpenOnArrow
  incorrectly locating the arrow hit position to the left of the frame. (#2451, #2438, #1897)
- TreeNode: The collapsing arrow accepts click even if modifier keys are being held, facilitating
  interactions with custom multi-selections patterns. (#2886, #1896, #1861)
- TreeNode: Added IsItemToggledOpen() to explicitly query if item was just open/closed, facilitating
  interactions with custom multi-selections patterns. (#1896, #1861)
- DragScalar, SliderScalar, InputScalar: Added p_ prefix to parameter that are pointers to the data
  to clarify how they are used, and more comments redirecting to the demo code. (#2844)
- Error handling: Assert if user mistakenly calls End() instead of EndChild() on a child window. (#1651)
- Misc: Optimized storage of window settings data (reducing allocation count).
- Misc: Windows: Do not use _wfopen() if IMGUI_DISABLE_WIN32_FUNCTIONS is defined. (#2815)
- Misc: Windows: Disabled win32 function by default when building with UWP. (#2892, #2895)
- Misc: Using static_assert() when using C++11, instead of our own construct (avoid zealous Clang warnings).
- Misc: Added IMGUI_DISABLE_FILE_FUNCTIONS/IMGUI_DISABLE_DEFAULT_FILE_FUNCTION to nullify or disable
  default implementation of ImFileXXX functions linking with fopen/fclose/fread/fwrite. (#2734)
- Docs: Improved and moved FAQ to docs/FAQ.md so it can be readable on the web. [@ButternCream, @ocornut]
- Docs: Moved misc/fonts/README.txt to docs/FONTS.txt.
- Docs: Added permanent redirect from https://www.dearimgui.org/faq to FAQ page.
- Demo: Added simple item reordering demo in Widgets -> Drag and Drop section. (#2823, #143) [@rokups]
- Metrics: Show wire-frame mesh and approximate surface area when hovering ImDrawCmd. [@ShironekoBen]
- Metrics: Expose basic details of each window key/value state storage.
- Examples: DX12: Using IDXGIDebug1::ReportLiveObjects() when DX12_ENABLE_DEBUG_LAYER is enabled.
- Examples: Emscripten: Removed BINARYEN_TRAP_MODE=clamp from Makefile which was removed in Emscripten 1.39.0
  but required prior to 1.39.0, making life easier for absolutely no-one. (#2877, #2878) [@podsvirov]
- Backends: OpenGL2: Explicitly backup, setup and restore GL_TEXTURE_ENV to increase compatibility with
  legacy OpenGL applications. (#3000)
- Backends: OpenGL3: Fix building with pre-3.2 GL loaders which do not expose glDrawElementsBaseVertex(),
  using runtime GL version to decide if we set ImGuiBackendFlags_RendererHasVtxOffset. (#2866, #2852) [@dpilawa]
- Backends: OSX: Fix using Backspace key. (#2578, #2817, #2818) [@DiligentGraphics]
- Backends: GLFW: Previously installed user callbacks are now restored on shutdown. (#2836) [@malte-v]
- CI: Set up a bunch of continuous-integration tests using GitHub Actions. We now compile many of the example
  applications on Windows, Linux, MacOS, iOS, Emscripten. Removed Travis integration. (#2865) [@rokups]

Docking+Viewports Branch:

- Docking: Can undock from the small triangle button. (#2109,. #2645)
- Docking: Fixed node->HasCloseButton not honoring ImGuiDockNodeFlags_NoCloseButton in a floating node,
  leading to empty space at the right of tab-bars with those flags. (#2109)
- Docking: Made docked windows not use style.ChildRounding.
- Multi-viewports: Added multi-viewport support in the DX12 back-end. (#2851) [@obfuscate]


-----------------------------------------------------------------------
 VERSION 1.73 (Released 2019-09-24)
-----------------------------------------------------------------------

Decorated log and release notes: https://github.com/ocornut/imgui/releases/tag/v1.73

Other Changes:

- Nav, Scrolling: Added support for Home/End key. (#787)
- ColorEdit: Disable Hue edit when Saturation==0 instead of letting Hue values jump around.
- ColorEdit, ColorPicker: In HSV display of a RGB stored value, attempt to locally preserve Hue
  when Saturation==0, which reduces accidentally lossy interactions. (#2722, #2770) [@rokups]
- ColorPicker: Made rendering aware of global style alpha of the picker can be faded out. (#2711)
  Note that some elements won't accurately fade down with the same intensity, and the color wheel
  when enabled will have small overlap glitches with (style.Alpha < 1.0).
- Tabs: Fixed single-tab not shrinking their width down.
- Tabs: Fixed clicking on a tab larger than tab-bar width creating a bouncing feedback loop.
- Tabs: Feed desired width (sum of unclipped tabs width) into layout system to allow for auto-resize. (#2768)
  (before 1.71 tab bars fed the sum of current width which created feedback loops in certain situations).
- Tabs: Improved shrinking for large number of tabs to avoid leaving extraneous space on the right side.
  Individuals tabs are given integer-rounded width and remainder is spread between tabs left-to-right.
- Columns, Separator: Fixed a bug where non-visible separators within columns would alter the next row position
  differently than visible ones.
- SliderScalar: Improved assert when using U32 or U64 types with a large v_max value. (#2765) [@loicmouton]
- DragInt, DragFloat, DragScalar: Using (v_min > v_max) allows locking any edits to the value.
- DragScalar: Fixed dragging of unsigned values on ARM cpu (float to uint cast is undefined). (#2780) [@dBagrat]
- TreeNode: Added ImGuiTreeNodeFlags_SpanAvailWidth flag. (#2451, #2438, #1897) [@Melix19, @PathogenDavid]
  This extends the hit-box to the right-most edge, even if the node is not framed.
  (Note: this is not the default in order to allow adding other items on the same line. In the future we will
  aim toward refactoring the hit-system to be front-to-back, allowing more natural overlapping of items,
  and then we will be able to make this the default.)
- TreeNode: Added ImGuiTreeNodeFlags_SpanFullWidth flag. This extends the hit-box to both the left-most and
  right-most edge of the working area, bypassing indentation.
- CollapsingHeader: Added support for ImGuiTreeNodeFlags_Bullet and ImGuiTreeNodeFlags_Leaf on framed nodes,
  mostly for consistency. (#2159, #2160) [@goran-w]
- Selectable: Added ImGuiSelectableFlags_AllowItemOverlap flag in public api (was previously internal only).
- Style: Allow style.WindowMenuButtonPosition to be set to ImGuiDir_None to hide the collapse button. (#2634, #2639)
- Font: Better ellipsis ("...") drawing implementation. Instead of drawing three pixel-ey dots (which was glaringly
  unfitting with many types of fonts) we first attempt to find a standard ellipsis glyphs within the loaded set.
  Otherwise we render ellipsis using '.' from the font from where we trim excessive spacing to make it as narrow
  as possible. (#2775) [@rokups]
- ImDrawList: Clarified the name of many parameters so reading the code is a little easier. (#2740)
- ImDrawListSplitter: Fixed merging channels if the last submitted draw command used a different texture. (#2506)
- Using offsetof() when available in C++11. Avoids Clang sanitizer complaining about old-style macros. (#94)
- ImVector: Added find(), find_erase(), find_erase_unsorted() helpers.
- Added a mechanism to compact/free the larger allocations of unused windows (buffers are compacted when
  a window is unused for 60 seconds, as per io.ConfigWindowsMemoryCompactTimer = 60.0f). Note that memory
  usage has never been reported as a problem, so this is merely a touch of overzealous luxury. (#2636)
- Documentation: Various tweaks and improvements to the README page. [@ker0chan]
- Backends: OpenGL3: Tweaked initialization code allow application calling ImGui_ImplOpenGL3_CreateFontsTexture()
  before ImGui_ImplOpenGL3_NewFrame(), which sometimes can be convenient.
- Backends: OpenGL3: Attempt to automatically detect default GL loader by using __has_include. (#2798) [@o-micron]
- Backends: DX11: Fixed GSGetShader() call not passing an initialized instance count, which would
  generally make the DX11 debug layer complain (bug added in 1.72).
- Backends: Vulkan: Added support for specifying multisample count. Set 'ImGui_ImplVulkan_InitInfo::MSAASamples' to
   one of the VkSampleCountFlagBits values to use, default is non-multisampled as before. (#2705, #2706) [@vilya]
- Examples: OSX: Fix example_apple_opengl2/main.mm not forwarding mouse clicks and drags correctly. (#1961, #2710)
  [@intonarumori, @ElectricMagic]
- Misc: Updated stb_rect_pack.h from 0.99 to 1.00 (fixes by @rygorous: off-by-1 bug in best-fit heuristic,
  fix handling of rectangles too large to fit inside texture). (#2762) [@tido64]

Docking+Viewports Branch:

- Docking: Fix BeginDocked() path that creates node so that SetNextWindowDockID() doesn't immediately discard the node. (#2109)
- Docking: Fix for node created at the same time as windows that are still resizing (typically with
  io.ConfigDockingAlwaysTabBar) to not be zero/min sized. (#2109). The fix delays their visibility by one frame,
  which is not ideal but not very problematic as the .ini data gets populated after that.
- Docking: Fix a crash that could occur with a malformed ini file (DockNode Parent value pointing to a missing node).
- Viewport: Fix modal/popup window being stuck in unowned hidden viewport associated to fallback window without stealing
  it back. Fix modal reference viewport when opened outside of another window. (#1542)
- Viewport: Modals don't need to set ImGuiViewportFlags_NoFocusOnClick, this also mitigate the issue described by #2445,
  which becomes particularly bad with unfocused modal. (#1542)
- Viewport: better case case where host window gets moved and resized simultaneous (toggling maximized state).
  There's no perfect solution there, than using io.ConfigViewportsNoAutoMerge = false. (#1542)
- Viewport, Docking: Fixed incorrect assignment of IsFallbackWindow which would tag dock node host windows created
  in NewFrame() as such, messing with popup viewport inheritance.
- Viewport: Fixed issue where resize grip would display as hovered while mouse is still off the OS bounds so a click
  would miss it and focus the OS window behind expected one. (#1542)
- Viewport: Fix to allow multiple shutdown / calls to DestroyPlatformWindows(). (#2769)
- Viewport: Backends: GLFW: Fix setting window size on macOS (#2767, #2117) [@rokups]
- Viewport: Backends: GLFW+Linux: Fix window having incorrect size after uncollapse. (#2756, #2117) [@rokups]
- Viewport: Backends: DirectX9: Workaround for windows not refreshing when main viewport has no draw call. (#2560)


-----------------------------------------------------------------------
 VERSION 1.72b (Released 2019-07-31)
-----------------------------------------------------------------------

Decorated log and release notes: https://github.com/ocornut/imgui/releases/tag/v1.72b

Other Changes:

- Nav, Scrolling: Fixed programmatic scroll leading to a slightly incorrect scroll offset when
  the window has decorations or a menu-bar (broken in 1.71). This was mostly noticeable when
  a keyboard/gamepad movement led to scrolling the view, or using e.g. SetScrollHereY() function.
- Nav: Made hovering non-MenuItem Selectable not re-assign the source item for keyboard navigation.
- Nav: Fixed an issue with NavFlattened window flag (beta) where widgets not entirely fitting
  in child window (often selectables because of their protruding sides) would be not considered
  as entry points to to navigate toward the child window. (#787)


-----------------------------------------------------------------------
 VERSION 1.72 (Released 2019-07-27)
-----------------------------------------------------------------------

Decorated log and release notes: https://github.com/ocornut/imgui/releases/tag/v1.72

Breaking Changes:

- Removed redirecting functions/enums names that were marked obsolete in 1.51 (June 2017):
  - ImGuiCol_Column*, ImGuiSetCond_* enums.
  - IsItemHoveredRect(), IsPosHoveringAnyWindow(), IsMouseHoveringAnyWindow(), IsMouseHoveringWindow() functions.
  - IMGUI_ONCE_UPON_A_FRAME macro.
  If you were still using the old names, read "API Breaking Changes" section of imgui.cpp to find out
  the new names or equivalent features.
- Renamed ImFontAtlas::CustomRect to ImFontAtlasCustomRect. Kept redirection typedef (will obsolete).
- Removed TreeAdvanceToLabelPos() which is rarely used and only does SetCursorPosX(GetCursorPosX() + GetTreeNodeToLabelSpacing()).
  Kept redirection function (will obsolete). (#581, #324)

Other Changes:

- Scrolling: Made mouse-wheel scrolling lock the underlying window until the mouse is moved again or
  until a short delay expires (~2 seconds). This allow uninterrupted scroll even if child windows are
  passing under the mouse cursor. (#2604)
- Scrolling: Made it possible for mouse wheel and navigation-triggered scrolling to override a call to
  SetScrollX()/SetScrollY(), making it possible to use a simpler stateless pattern for auto-scrolling:
     // (Submit items..)
     if (ImGui::GetScrollY() >= ImGui::GetScrollMaxY())  // If scrolling at the already at the bottom..
         ImGui::SetScrollHereY(1.0f);                    // ..make last item fully visible
- Scrolling: Added SetScrollHereX(), SetScrollFromPosX() for completeness. (#1580) [@kevreco]
- Scrolling: Mouse wheel scrolling while hovering a child window is automatically forwarded to parent window
  if ScrollMax is zero on the scrolling axis.
  Also still the case if ImGuiWindowFlags_NoScrollWithMouse is set (not new), but previously the forwarding
  would be disabled if ImGuiWindowFlags_NoScrollbar was set on the child window, which is not the case
  any more. Forwarding can still be disabled by setting ImGuiWindowFlags_NoInputs. (amend #1502, #1380).
- Window: Fixed InnerClipRect right-most coordinates using wrong padding setting (introduced in 1.71).
- Window: Fixed old SetWindowFontScale() api value from not being inherited by child window. Added
  comments about the right way to scale your UI (load a font at the right side, rebuild atlas, scale style).
- Scrollbar: Avoid overlapping the opposite side when window (often a child window) is forcibly too small.
- Combo: Hide arrow when there's not enough space even for the square button.
- InputText: Testing for newly added ImGuiKey_KeyPadEnter key. (#2677, #2005) [@amc522]
- Tabs: Fixed unfocused tab bar separator color (was using ImGuiCol_Tab, should use ImGuiCol_TabUnfocusedActive).
- Columns: Fixed a regression from 1.71 where the right-side of the contents rectangle within each column
  would wrongly use a WindowPadding.x instead of ItemSpacing.x like it always did. (#125, #2666)
- Columns: Made the right-most edge reaches up to the clipping rectangle (removing half of WindowPadding.x
  worth of asymmetrical/extraneous padding, note that there's another half that conservatively has to offset
  the right-most column, otherwise it's clipping width won't match the other columns). (#125, #2666)
- Columns: Improved honoring alignment with various values of ItemSpacing.x and WindowPadding.x. (#125, #2666)
- Columns: Made GetColumnOffset() and GetColumnWidth() behave when there's no column set, consistently with
  other column functions. (#2683)
- InputTextMultiline: Fixed vertical scrolling tracking glitch.
- Word-wrapping: Fixed overzealous word-wrapping when glyph edge lands exactly on the limit. Because
  of this, auto-fitting exactly unwrapped text would make it wrap. (fixes initial 1.15 commit, 78645a7d).
- Style: Attenuated default opacity of ImGuiCol_Separator in Classic and Light styles.
- Style: Added style.ColorButtonPosition (left/right, defaults to ImGuiDir_Right) to move the color button
  of ColorEdit3/ColorEdit4 functions to either side of the inputs.
- IO: Added ImGuiKey_KeyPadEnter and support in various backends (previously backends would need to
  specifically redirect key-pad keys to their regular counterpart). This is a temporary attenuating measure
  until we actually refactor and add whole sets of keys into the ImGuiKey enum. (#2677, #2005) [@amc522]
- Misc: Made Button(), ColorButton() not trigger an "edited" event leading to IsItemDeactivatedAfterEdit()
  returning true. This also effectively make ColorEdit4() not incorrect trigger IsItemDeactivatedAfterEdit()
  when clicking the color button to open the picker popup. (#1875)
- Misc: Added IMGUI_DISABLE_METRICS_WINDOW imconfig.h setting to explicitly compile out ShowMetricsWindow().
- Debug Tools: Added "Metrics->Tools->Item Picker" tool which allow clicking on a widget to break in the
  debugger within the item code. The tool calls IM_DEBUG_BREAK() which can be redefined in imconfig.h.
- ImDrawList: Fixed CloneOutput() helper crashing. (#1860) [@gviot]
- ImDrawList::ChannelsSplit(), ImDrawListSplitter: Fixed an issue with merging draw commands between
  channel 0 and 1. (#2624)
- ImDrawListSplitter: Fixed memory leak when using low-level split api (was not affecting ImDrawList api,
  also this type was added in 1.71 and not advertised as a public-facing feature).
- Fonts: binary_to_compressed_c.cpp: Display an error message if failing to open/read the input font file.
- Demo: Log, Console: Using a simpler stateless pattern for auto-scrolling.
- Demo: Widgets: Showing how to use the format parameter of Slider/Drag functions to display the name
  of an enum value instead of the underlying integer value.
- Demo: Renamed the "Help" menu to "Tools" (more accurate).
- Backends: DX10/DX11: Backup, clear and restore Geometry Shader is any is bound when calling renderer.
- Backends: DX11: Clear Hull Shader, Domain Shader, Compute Shader before rendering. Not backing/restoring them.
- Backends: OSX: Disabled default native Mac clipboard copy/paste implementation in core library (added in 1.71),
  because it needs application to be linked with '-framework ApplicationServices'. It can be explicitly
  enabled back by using '#define IMGUI_ENABLE_OSX_DEFAULT_CLIPBOARD_FUNCTIONS' in imconfig.h. Re-added
  equivalent using NSPasteboard api in the imgui_impl_osx.mm experimental backend. (#2546)
- Backends: SDL2: Added ImGui_ImplSDL2_InitForD3D() function to make D3D support more visible.
  (#2482, #2632) [@josiahmanson]
- Examples: Added SDL2+DirectX11 example application. (#2632, #2612, #2482) [@vincenthamm]

Docking+Viewports Branch:

- Docking: Making it possible to undock a node by clicking on the tab bar / title bar for the node. (#2645).
- Docking: Explicitly inhibit constraint when docked for now. Fix clipping issue related to constraints. (#2690).
- Docking: Fixed dragging/resizing from OS decoration not marking settings as dirty.
- Docking: Renamed io.ConfigDockingTabBarOnSingleWindows to io.ConfigDockingAlwaysTabBar.
  Added ImGuiWindowClass::DockingAlwaysTabBar to set on individual windows.
- Docking: Perform simple check: assert if Docking or Viewport are enabled exactly on frame 1 (instead of frame 0
  or later), which is a common user error leading to loss of .ini data on load.
- Docking: Fix so that an appearing window making a dock node reappear won't have a zero-size on its first frame.
- Docking: Fixed using ImGuiDockNodeFlags_AutoHideTabBar with io.ConfigDockingTabBarOnSingleWindows.
- Docking: Added ImGuiDockNode to .natvis file.
- Docking: Fixed support for large meshes in GetBackgroundDrawList(), GetForegroundDrawList(). (#2638)
- Viewport: Fix monitor dpi info not being copied to main viewport when multi-viewports are not enabled. (#2621, #1676)
- Viewport: Refactored ImGuiWindowClass's ViewportFlagsOverrideMask + ViewportFlagsOverrideValue into
  ViewportFlagsOverrideSet + ViewportFlagsOverrideClear which appears easier to grasp. (#1542)
- Viewport: Added ImGuiViewportFlags_NoAutoMerge to prevent merging into host viewport in a per-window basis
  via the ImGuiWindowClass override mechanism. (#1542)


-----------------------------------------------------------------------
 VERSION 1.71 (Released 2019-06-12)
-----------------------------------------------------------------------

Decorated log and release notes: https://github.com/ocornut/imgui/releases/tag/v1.71

Breaking Changes:

- IO: changed AddInputCharacter(unsigned short c) signature to AddInputCharacter(unsigned int c).
- Renamed SetNextTreeNodeOpen() to SetNextItemOpen(). Kept inline redirection function (will obsolete).
- Window: rendering of child windows outer decorations (e.g. bg color, border, scrollbars) is now
  performed as part of their parent window, avoiding the creation of an extraneous draw commands.
  If you have overlapping child windows with decorations, and relied on their relative z-order to be
  mapped to submission their order, this will affect your rendering. The optimization is disabled
  if the parent window has no visual output because it appears to be the most common situation leading
  to the creation of overlapping child windows. Please reach out if you are affected by this change!

Other Changes:

- Window: clarified behavior of SetNextWindowContentSize(). Content size is defined as the size available
  after removal of WindowPadding on each sides. So SetNextWindowContentSize(ImVec2(100,100)) + auto-resize
  will always allow submitting a 100x100 item without creating a scrollbar, regarding of WindowPadding.
  The exact meaning of ContentSize for decorated windows was previously ill-defined.
- Window: Fixed auto-resize with AlwaysVerticalScrollbar or AlwaysHorizontalScrollbar flags.
- Window: Fixed one case where auto-resize by double-clicking the resize grip would make either scrollbar
  appear for a single frame after the resize.
- Separator: Revert 1.70 "Declare its thickness (1.0f) to the layout" change. It's not incorrect
  but it breaks existing some layout patterns. Will return back to it when we expose Separator flags.
- Fixed InputScalar, InputScalarN, SliderScalarN, DragScalarN with non-visible label from inserting
  style.ItemInnerSpacing.x worth of trailing spacing.
- Fixed InputFloatX, SliderFloatX, DragFloatX functions erroneously reporting IsItemEdited() multiple
  times when the text input doesn't match the formatted output value (e.g. input "1" shows "1.000").
  It wasn't much of a problem because we typically use the return value instead of IsItemEdited() here.
- Fixed uses of IsItemDeactivated(), IsItemDeactivatedAfterEdit() on multi-components widgets and
  after EndGroup(). (#2550, #1875)
- Fixed crash when appending with BeginMainMenuBar() more than once and no other window are showing. (#2567)
- ColorEdit: Fixed the color picker popup only displaying inputs as HSV instead of showing multiple
  options. (#2587, broken in 1.69 by #2384).
- CollapsingHeader: Better clipping when a close button is enabled and it overlaps the label. (#600)
- Scrollbar: Minor bounding box adjustment to cope with various border size.
- Scrollbar, Style: Changed default style.ScrollbarSize from 16 to 14.
- Combo: Fixed rounding not applying with the ImGuiComboFlags_NoArrowButton flag. (#2607) [@DucaRii]
- Nav: Fixed gamepad/keyboard moving of window affecting contents size incorrectly, sometimes leading
  to scrollbars appearing during the movement.
- Nav: Fixed rare crash when e.g. releasing Alt-key while focusing a window with a menu at the same
  frame as clearing the focus. This was in most noticeable in backends such as Glfw and SDL which
  emits key release events when focusing another viewport, leading to Alt+clicking on void on another
  viewport triggering the issue. (#2609)
- TreeNode, CollapsingHeader: Fixed highlight frame not covering horizontal area fully when using
  horizontal scrolling. (#2211, #2579)
- Tabs: Fixed BeginTabBar() within a window with horizontal scrolling from creating a feedback
  loop with the horizontal contents size.
- Columns: Fixed Columns() within a window with horizontal scrolling from not covering the full
  horizontal area (previously only worked with an explicit contents size). (#125)
- Columns: Fixed Separator from creating an extraneous draw command. (#125)
- Columns: Fixed Selectable with SpanAllColumns flag from creating an extraneous draw command. (#125)
- Style: Added style.WindowMenuButtonPosition (left/right, defaults to ImGuiDir_Left) to move the
  collapsing/docking button to the other side of the title bar.
- Style: Made window close button cross slightly smaller.
- Log/Capture: Fixed BeginTabItem() label not being included in a text log/capture.
- ImDrawList: Added ImDrawCmd::VtxOffset value to support large meshes (64k+ vertices) using 16-bit indices.
  The renderer backend needs to set 'io.BackendFlags |= ImGuiBackendFlags_RendererHasVtxOffset' to enable
  this, and honor the ImDrawCmd::VtxOffset field. Otherwise the value will always be zero. (#2591)
  This has the advantage of preserving smaller index buffers and allowing to execute on hardware that do not
  support 32-bit indices. Most examples backends have been modified to support the VtxOffset field.
- ImDrawList: Added ImDrawCmd::IdxOffset value, equivalent to summing element count for each draw command.
  This is provided for convenience and consistency with VtxOffset. (#2591)
- ImDrawCallback: Allow to override the signature of ImDrawCallback by #define-ing it. This is meant to
  facilitate custom rendering backends passing local render-specific data to the draw callback.
- ImFontAtlas: FreeType: Added RasterizerFlags::Monochrome flag to disable font anti-aliasing. Combine
  with RasterizerFlags::MonoHinting for best results. (#2545) [@HolyBlackCat]
- ImFontGlyphRangesBuilder: Fixed unnecessarily over-sized buffer, which incidentally was also not
  fully cleared. Fixed edge-case overflow when adding character 0xFFFF. (#2568). [@NIKE3500]
- Demo: Added full "Dear ImGui" prefix to the title of "Dear ImGui Demo" and "Dear ImGui Metrics" windows.
- Backends: Add native Mac clipboard copy/paste default implementation in core library to match what we are
  dealing with Win32, and to facilitate integration in custom engines. (#2546) [@andrewwillmott]
- Backends: OSX: imgui_impl_osx: Added mouse cursor support. (#2585, #1873) [@actboy168]
- Examples/Backends: DirectX9/10/11/12, Metal, Vulkan, OpenGL3 (Desktop GL only): Added support for large meshes
  (64k+ vertices) with 16-bit indices, enable 'ImGuiBackendFlags_RendererHasVtxOffset' in those backends. (#2591)
- Examples/Backends: Don't filter characters under 0x10000 before calling io.AddInputCharacter(),
  the filtering is done in io.AddInputCharacter() itself. This is in prevision for fuller Unicode
  support. (#2538, #2541)


-----------------------------------------------------------------------
 VERSION 1.70 (Released 2019-05-06)
-----------------------------------------------------------------------

Decorated log and release notes: https://github.com/ocornut/imgui/releases/tag/v1.70

Breaking Changes:

- ImDrawList: Improved algorithm for mitre joints on thick lines, preserving correct thickness
  up to 90 degrees angles (e.g. rectangles). If you have custom rendering using thick lines,
  they will appear a little thicker now. (#2518) [@rmitton]
- Obsoleted GetContentRegionAvailWidth(), use GetContentRegionAvail().x instead.
  Kept inline redirection function.
- Examples: Vulkan: Added MinImageCount/ImageCount fields in ImGui_ImplVulkan_InitInfo, required
  during initialization to specify the number of in-flight image requested by swap chains.
  (was previously a hard #define IMGUI_VK_QUEUED_FRAMES 2). (#2071, #1677) [@nathanvoglsam]
- Examples: Vulkan: Tidying up the demo/internals helpers (most engine/app should not rely
  on them but it is possible you have!).

Other Changes:

- ImDrawList: Added ImDrawCallback_ResetRenderState, a special ImDrawList::AddCallback() value
  to request the renderer backend to reset its render state. (#2037, #1639, #2452)
  Examples: Added support for ImDrawCallback_ResetRenderState in all renderer backends. Each
  renderer code setting up initial render state has been moved to a function so it could be
  called at the start of rendering and when a ResetRenderState is requested. [@ocornut, @bear24rw]
- InputText: Fixed selection background rendering one frame after the cursor movement when
  first transitioning from no-selection to has-selection. (Bug in 1.69) (#2436) [@Nazg-Gul]
- InputText: Work-around for buggy standard libraries where isprint('\t') returns true. (#2467, #1336)
- InputText: Fixed ImGuiInputTextFlags_AllowTabInput leading to two tabs characters being inserted
  if the backend provided both Key and Character input. (#2467, #1336)
- Layout: Added SetNextItemWidth() helper to avoid using PushItemWidth/PopItemWidth() for single items.
  Note that SetNextItemWidth() currently only affect the same subset of items as PushItemWidth(),
  generally referred to as the large framed+labeled items. Because the new SetNextItemWidth()
  function is explicit we may later extend its effect to more items.
- Layout: Fixed PushItemWidth(-width) for right-side alignment laying out some items (button, listbox, etc.)
  with negative sizes if the 'width' argument was smaller than the available width at the time of item
  submission.
- Window: Fixed window with the AlwaysAutoResize flag unnecessarily extending their hovering boundaries
  by a few pixels (this is used to facilitate resizing from borders when available for a given window).
  One of the noticeable minor side effect was that navigating menus would have had a tendency to disable
  highlight from parent menu items earlier than necessary while approaching the child menu.
- Window: Close button is horizontally aligned with style.FramePadding.x.
- Window: Fixed contents region being off by WindowBorderSize amount on the right when scrollbar is active.
- Window: Fixed SetNextWindowSizeConstraints() with non-rounded positions making windows drift. (#2067, #2530)
- Popups: Closing a popup restores the focused/nav window in place at the time of the popup opening,
  instead of restoring the window that was in the window stack at the time of the OpenPopup call. (#2517)
  Among other things, this allows opening a popup while no window are focused, and pressing Escape to
  clear the focus again.
- Popups: Fixed right-click from closing all popups instead of aiming at the hovered popup level
  (regression in 1.67).
- Selectable: With ImGuiSelectableFlags_AllowDoubleClick doesn't return true on the mouse button release
  following the double-click. Only first mouse release + second mouse down (double-click) returns true.
  Likewise for internal ButtonBehavior() with both _PressedOnClickRelease | _PressedOnDoubleClick. (#2503)
- GetMouseDragDelta(): also returns the delta on the mouse button released frame. (#2419)
- GetMouseDragDelta(): verify that mouse positions are valid otherwise returns zero.
- Inputs: Also add support for horizontal scroll with Shift+Mouse Wheel. (#2424, #1463) [@LucaRood]
- PlotLines, PlotHistogram: Ignore NaN values when calculating min/max bounds. (#2485)
- Columns: Fixed boundary of clipping being off by 1 pixel within the left column. (#125)
- Separator: Declare its thickness (1.0f) to the layout, making items around separator more symmetrical.
- Combo, Slider, Scrollbar: Improve rendering in situation when there's only a few pixels available (<3 pixels).
- Nav: Fixed Drag/Slider functions going into text input mode when keyboard CTRL is held while pressing NavActivate.
- Drag and Drop: Fixed drag source with ImGuiDragDropFlags_SourceAllowNullID and null ID from receiving click
  regardless of being covered by another window (it didn't honor correct hovering rules). (#2521)
- ImDrawList: Improved algorithm for mitre joints on thick lines, preserving correct thickness up to 90 degrees
  angles, also faster to output. (#2518) [@rmitton]
- Misc: Added IM_MALLOC/IM_FREE macros mimicking IM_NEW/IM_DELETE so user doesn't need to revert
  to using the ImGui::MemAlloc()/MemFree() calls directly.
- Misc: Made IMGUI_CHECKVERSION() macro also check for matching size of ImDrawIdx.
- Metrics: Added "Show windows rectangles" tool to visualize the different rectangles.
- Demo: Improved trees in columns demo.
- Examples: OpenGL: Added a test GL call + comments in ImGui_ImplOpenGL3_Init() to detect uninitialized
  GL function loaders early, and help users understand what they are missing. (#2421)
- Examples: SDL: Added support for SDL_GameController gamepads (enable with ImGuiConfigFlags_NavEnableGamepad). (#2509) [@DJLink]
- Examples: Emscripten: Added Emscripten+SDL+GLES2 example. (#2494, #2492, #2351, #336) [@nicolasnoble, @redblobgames]
- Examples: Metal: Added Glfw+Metal example. (#2527) [@bear24rw]
- Examples: OpenGL3: Minor tweaks + not calling glBindBuffer more than necessary in the render loop.
- Examples: Vulkan: Fixed in-flight buffers issues when using multi-viewports. (#2461, #2348, #2378, #2097)
- Examples: Vulkan: Added missing support for 32-bit indices (#define ImDrawIdx unsigned int).
- Examples: Vulkan: Avoid passing negative coordinates to vkCmdSetScissor, which debug validation layers do not like.
- Examples: Vulkan: Added ImGui_ImplVulkan_SetMinImageCount() to change min image count at runtime. (#2071) [@nathanvoglsam]
- Examples: DirectX9: Fixed erroneous assert in ImGui_ImplDX9_InvalidateDeviceObjects(). (#2454)
- Examples: DirectX10/11/12, Allegro, Marmalade: Render functions early out when display size is zero (minimized). (#2496)
- Examples: GLUT: Fixed existing FreeGLUT example to work with regular GLUT. (#2465) [@andrewwillmott]
- Examples: GLUT: Renamed imgui_impl_freeglut.cpp/.h to imgui_impl_glut.cpp/.h. (#2465) [@andrewwillmott]
- Examples: GLUT: Made io.DeltaTime always > 0. (#2430)
- Examples: Visual Studio: Updated default platform toolset+sdk in vcproj files from v100+sdk7 (vs2010)
  to v110+sdk8 (vs2012). This is mostly so we can remove reliance on DXSDK_DIR for the DX10/DX11 example,
  which if existing and when switching to recent SDK ends up conflicting and creating warnings.


-----------------------------------------------------------------------
 VERSION 1.69 (Released 2019-03-13)
-----------------------------------------------------------------------

Decorated log and release notes: https://github.com/ocornut/imgui/releases/tag/v1.69

Breaking Changes:

- Renamed ColorEdit/ColorPicker's ImGuiColorEditFlags_RGB/_HSV/_HEX flags to respectively
  ImGuiColorEditFlags_DisplayRGB/_DisplayHSV/_DisplayHex. This is because the addition of
  new flag ImGuiColorEditFlags_InputHSV makes the earlier one ambiguous.
  Kept redirection enum values (will obsolete). (#2384) [@haldean]
- Renamed GetOverlayDrawList() to GetForegroundDrawList(). Kept redirection function (will obsolete). (#2391)

Other Changes:

- Added GetBackgroundDrawList() helper to quickly get access to a ImDrawList that will be rendered
  behind every other windows. (#2391, #545)
- DragScalar, InputScalar, SliderScalar: Added support for u8/s8/u16/s16 data types (ImGuiDataType_S8, etc.)
  We are reusing function instances of larger types to reduce code size. (#643, #320, #708, #1011)
- Added InputTextWithHint() to display a description/hint in the text box when no text
  has been entered. (#2400) [@Organic-Code, @ocornut]
- Nav: Fixed a tap on AltGR (e.g. German keyboard) from navigating to the menu layer.
- Nav: Fixed Ctrl+Tab keeping active InputText() of a previous window active after the switch. (#2380)
- Fixed IsItemDeactivated()/IsItemDeactivatedAfterEdit() from not correctly returning true
  when tabbing out of a focusable widget (Input/Slider/Drag) in most situations. (#2215, #1875)
- InputInt, InputFloat, InputScalar: Fix to keep the label of the +/- buttons centered when
  style.FramePadding.x is abnormally larger than style.FramePadding.y. Since the buttons are
  meant to be square (to align with e.g. color button) we always use FramePadding.y. (#2367)
- InputInt, InputScalar: +/- buttons now respects the natural type limits instead of
  overflowing or underflowing the value.
- InputText: Fixed an edge case crash that would happen if another widget sharing the same ID
  is being swapped with an InputText that has yet to be activated.
- InputText: Fixed various display corruption related to swapping the underlying buffer while
  a input widget is active (both for writable and read-only paths). Often they would manifest
  when manipulating the scrollbar of a multi-line input text.
- ColorEdit, ColorPicker, ColorButton: Added ImGuiColorEditFlags_InputHSV to manipulate color
  values encoded as HSV (in order to avoid HSV<>RGB round trips and associated singularities).
  (#2383, #2384) [@haldean]
- ColorPicker: Fixed a bug/assertion when displaying a color picker in a collapsed window
  while dragging its title bar. (#2389)
- ColorEdit: Fixed tooltip not honoring the ImGuiColorEditFlags_NoAlpha contract of never
  reading the 4th float in the array (value was read and discarded). (#2384) [@haldean]
- MenuItem, Selectable: Fixed disabled widget interfering with navigation (fix c2db7f63 in 1.67).
- Tabs: Fixed a crash when using many BeginTabBar() recursively (didn't affect docking). (#2371)
- Tabs: Added extra mis-usage error recovery. Past the assert, common mis-usage don't lead to
  hard crashes any more, facilitating integration with scripting languages. (#1651)
- Tabs: Fixed ImGuiTabItemFlags_SetSelected being ignored if the tab is not visible (with
  scrolling policy enabled) or if is currently appearing.
- Tabs: Fixed Tab tooltip code making drag and drop tooltip disappear during the frame where
  the drag payload activate a tab.
- Tabs: Reworked scrolling policy (when ImGuiTabBarFlags_FittingPolicyScroll is set) to
  teleport the view when aiming at a tab far away the visible section, and otherwise accelerate
  the scrolling speed to cap the scrolling time to 0.3 seconds.
- Text: Fixed large Text/TextUnformatted calls not feeding their size into layout when starting
  below the lower point of the current clipping rectangle. This bug has been there since v1.0!
  It was hardly noticeable but would affect the scrolling range, which in turn would affect
  some scrolling request functions when called during the appearing frame of a window.
- Plot: Fixed divide-by-zero in PlotLines() when passing a count of 1. (#2387) [@Lectem]
- Log/Capture: Fixed LogXXX functions emitting extraneous leading carriage return.
- Log/Capture: Fixed an issue when empty string on a new line would not emit a carriage return.
- Log/Capture: Fixed LogXXX functions 'auto_open_depth' parameter being treated as an absolute
  tree depth instead of a relative one.
- Log/Capture: Fixed CollapsingHeader trailing ascii representation being "#" instead of "##".
- ImFont: Added GetGlyphRangesVietnamese() helper. (#2403)
- Misc: Asserting in NewFrame() if style.WindowMinSize is zero or smaller than (1.0f,1.0f).
- Demo: Using GetBackgroundDrawList() and GetForegroundDrawList() in "Custom Rendering" demo.
- Demo: InputText: Demonstrating use of ImGuiInputTextFlags_CallbackResize. (#2006, #1443, #1008).
- Examples: GLFW, SDL: Preserve DisplayFramebufferScale when main viewport is minimized.
  (This is particularly useful for the viewport branch because we are not supporting per-viewport
  frame-buffer scale. It fixes windows not refreshing when main viewport is minimized.) (#2416)
- Examples: OpenGL: Fix to be able to run on ES 2.0 / WebGL 1.0. [@rmitton, @gabrielcuvillier]
- Examples: OpenGL: Fix for OSX not supporting OpenGL 4.5, we don't try to read GL_CLIP_ORIGIN
  even if the OpenGL headers/loader happens to define the value. (#2366, #2186)
- Examples: Allegro: Added support for touch events (emulating mouse). (#2219) [@dos1]
- Examples: DirectX9: Minor changes to match the other DirectX examples more closely. (#2394)


-----------------------------------------------------------------------
 VERSION 1.68 (Released 2019-02-19)
-----------------------------------------------------------------------

Decorated log and release notes: https://github.com/ocornut/imgui/releases/tag/v1.68

Breaking Changes:

- Removed io.DisplayVisibleMin/DisplayVisibleMax (which were marked obsolete and removed from viewport/docking branch already).
- Made it illegal/assert when io.DisplayTime == 0.0f (with an exception for the first frame).
  If for some reason your time step calculation gives you a zero value, replace it with a arbitrarily small value!

Other Changes:

- Added .editorconfig file for text editors to standardize using spaces. (#2038) [@kudaba]
- ImDrawData: Added FramebufferScale field (currently a copy of the value from io.DisplayFramebufferScale).
  This is to allow render functions being written without pulling any data from ImGuiIO, allowing incoming
  multi-viewport feature to behave on Retina display and with multiple displays.
  If you are not using a custom backend, please update your render function code ahead of time,
  and use draw_data->FramebufferScale instead of io.DisplayFramebufferScale. (#2306, #1676)
- Added IsItemActivated() as an extension to the IsItemDeactivated/IsItemDeactivatedAfterEdit functions
  which are useful to implement variety of undo patterns. (#820, #956, #1875)
- InputText: Fixed a bug where ESCAPE would not restore the initial value in all situations. (#2321) [@relick]
- InputText: Fixed a bug where ESCAPE would be first captured by the Keyboard Navigation code. (#2321, #787)
- InputText: Fixed redo buffer exhaustion handling (rare) which could corrupt the undo character buffer. (#2333)
  The way the redo/undo buffers work would have made it generally unnoticeable to the user.
- Fixed range-version of PushID() and GetID() not honoring the ### operator to restart from the seed value.
- Fixed CloseCurrentPopup() on a child-menu of a modal incorrectly closing the modal. (#2308)
- Tabs: Added ImGuiTabBarFlags_TabListPopupButton flag to show a popup button on manual tab bars. (#261, #351)
- Tabs: Removed ImGuiTabBarFlags_NoTabListPopupButton which was available in 1.67 but actually had zero use.
- Tabs: Fixed a minor clipping glitch when changing style's FramePadding from frame to frame.
- Tabs: Fixed border (when enabled) so it is aligned correctly mid-pixel and appears as bright as other borders.
- Style, Selectable: Added ImGuiStyle::SelectableTextAlign and ImGuiStyleVar_SelectableTextAlign. (#2347) [@haldean]
- Menus: Tweaked horizontal overlap between parent and child menu (to help convey relative depth)
  from using style.ItemSpacing.x to style.ItemInnerSpacing.x, the later being expected to be smaller. (#1086)
- RadioButton: Fixed label horizontal alignment to precisely match Checkbox().
- Window: When resizing from an edge, the border is more visible and better follow the rounded corners.
- Window: Fixed initial width of collapsed windows not taking account of contents width (broken in 1.67). (#2336, #176)
- Scrollbar: Fade out and disable interaction when too small, in order to facilitate using the resize grab on very
  small window, as well as reducing visual noise/overlap.
- ListBox: Better optimized when clipped / non-visible.
- InputTextMultiline: Better optimized when clipped / non-visible.
- Font: Fixed high-level ImGui::CalcTextSize() used by most widgets from erroneously subtracting 1.0f*scale to
  calculated text width. Among noticeable side-effects, it would make sequences of repeated Text/SameLine calls
  not align the same as a single call, and create mismatch between high-level size calculation and those performed
  with the lower-level ImDrawList api. (#792) [@SlNPacifist]
- Font: Fixed building atlas when specifying duplicate/overlapping ranges within a same font. (#2353, #2233)
- ImDrawList: Fixed AddCircle(), AddCircleFilled() angle step being off, which was visible when drawing a "circle"
  with a small number of segments (e.g. an hexagon). (#2287) [@baktery]
- ImGuiTextBuffer: Added append() function (unformatted).
- ImFontAtlas: Added 0x2000-0x206F general punctuation range to default ChineseFull/ChineseSimplifiedCommon ranges. (#2093)
- ImFontAtlas: FreeType: Added support for imgui allocators + custom FreeType only SetAllocatorFunctions. (#2285) [@Vuhdo]
- ImFontAtlas: FreeType: Fixed using imgui_freetype.cpp in unity builds. (#2302)
- Demo: Fixed "Log" demo not initializing properly, leading to the first line not showing before a Clear. (#2318) [@bluescan]
- Demo: Added "Auto-scroll" option in Log/Console demos. (#2300) [@nicolasnoble, @ocornut]
- Examples: Metal, OpenGL2, OpenGL3, Vulkan: Fixed offsetting of clipping rectangle with ImDrawData::DisplayPos != (0,0)
  when the display frame-buffer scale scale is not (1,1). While this doesn't make a difference when using master branch,
  this is effectively fixing support for multi-viewport with Mac Retina Displays on those examples. (#2306) [@rasky, @ocornut]
  Also using ImDrawData::FramebufferScale instead of io.DisplayFramebufferScale.
- Examples: Clarified the use the ImDrawData::DisplayPos to offset clipping rectangles.
- Examples: Win32: Using GetForegroundWindow()+IsChild() instead of GetActiveWindow() to be compatible with windows created
  in a different thread or parent. (#1951, #2087, #2156, #2232) [many people]
- Examples: SDL: Using the SDL_WINDOW_ALLOW_HIGHDPI flag. (#2306, #1676) [@rasky]
- Examples: Win32: Added support for XInput gamepads (if ImGuiConfigFlags_NavEnableGamepad is enabled).
- Examples: Win32: Added support for mouse buttons 4 and 5 via WM_XBUTTON* messages. (#2264)
- Examples: DirectX9: Explicitly disable fog (D3DRS_FOGENABLE) before drawing in case user state has it set. (#2288, #2230)
- Examples: OpenGL2: Added #define GL_SILENCE_DEPRECATION to cope with newer XCode warnings.
- Examples: OpenGL3: Using GLSL 4.10 shaders for any GLSL version over 410 (e.g. 430, 450). (#2329) [@BrutPitt]


-----------------------------------------------------------------------
 VERSION 1.67 (Released 2019-01-14)
-----------------------------------------------------------------------

Decorated log and release notes: https://github.com/ocornut/imgui/releases/tag/v1.67

Breaking Changes:

- Made it illegal to call Begin("") with an empty string. This somehow half-worked before but had various undesirable
  side-effect because the window would have ID zero. In particular it is causing problems in viewport/docking branches.
- Renamed io.ConfigResizeWindowsFromEdges to io.ConfigWindowsResizeFromEdges and removed its [Beta] mark.
  The addition of new configuration options in the Docking branch is pushing for a little reorganization of those names.
- Renamed ImFontAtlas::GlyphRangesBuilder to ImFontGlyphRangesBuilder. Kept redirection typedef (will obsolete).

Other Changes:

- Added BETA api for Tab Bar/Tabs widgets: (#261, #351)
  - Added BeginTabBar(), EndTabBar(), BeginTabItem(), EndTabItem(), SetTabItemClosed() API.
  - Added ImGuiTabBarFlags flags for BeginTabBar().
  - Added ImGuiTabItemFlags flags for BeginTabItem().
  - Style: Added ImGuiCol_Tab, ImGuiCol_TabHovered, ImGuiCol_TabActive, ImGuiCol_TabUnfocused, ImGuiCol_TabUnfocusedActive colors.
  - Demo: Added Layout->Tabs demo code.
  - Demo: Added "Documents" example app showcasing possible use for tabs.
  This feature was merged from the Docking branch in order to allow the use of regular tabs in your code.
  (It does not provide the docking/splitting/merging of windows available in the Docking branch)
- Added ImGuiWindowFlags_UnsavedDocument window flag to append '*' to title without altering the ID, as a convenience
  to avoid using the ### operator. In the Docking branch this also has an effect on tab closing behavior.
- Window, Focus, Popup: Fixed an issue where closing a popup by clicking another window with the _NoMove flag would refocus
  the parent window of the popup instead of the newly clicked window.
- Window: Contents size is preserved while a window collapsed. Fix auto-resizing window losing their size for one frame when uncollapsed.
- Window: Contents size is preserved while a window contents is hidden (unless it is hidden for resizing purpose).
- Window: Resizing windows from edge is now enabled by default (io.ConfigWindowsResizeFromEdges=true). Note that
  it only works _if_ the backend sets ImGuiBackendFlags_HasMouseCursors, which the standard backends do.
- Window: Added io.ConfigWindowsMoveFromTitleBarOnly option. This is ignored by window with no title bars (often popups).
  This affects clamping window within the visible area: with this option enabled title bars need to be visible. (#899)
- Window: Fixed using SetNextWindowPos() on a child window (which wasn't really documented) position the cursor as expected
  in the parent window, so there is no mismatch between the layout in parent and the position of the child window.
- InputFloat: When using ImGuiInputTextFlags_ReadOnly the step buttons are disabled. (#2257)
- DragFloat: Fixed broken mouse direction change with power!=1.0. (#2174, #2206) [@Joshhua5]
- Nav: Fixed an keyboard issue where holding Activate/Space for longer than two frames on a button would unnecessary
  keep the focus on the parent window, which could steal it from newly appearing windows. (#787)
- Nav: Fixed animated window titles from being updated when displayed in the CTRL+Tab list. (#787)
- Error recovery: Extraneous/undesired calls to End() are now being caught by an assert in the End() function closer
  to the user call site (instead of being reported in EndFrame). Past the assert, they don't lead to crashes any more. (#1651)
  Missing calls to End(), past the assert, should not lead to crashes or to the fallback Debug window appearing on screen.
  Those changes makes it easier to integrate dear imgui with a scripting language allowing, given asserts are redirected
  into e.g. an error log and stopping the script execution.
- ImFontAtlas: Stb and FreeType: Atlas width is now properly based on total surface rather than glyph count (unless overridden with TexDesiredWidth).
- ImFontAtlas: Stb and FreeType: Fixed atlas builder so missing glyphs won't influence the atlas texture width. (#2233)
- ImFontAtlas: Stb and FreeType: Fixed atlas builder so duplicate glyphs (when merging fonts) won't be included in the rasterized atlas.
- ImFontAtlas: FreeType: Fixed abnormally high atlas height.
- ImFontAtlas: FreeType: Fixed support for any values of TexGlyphPadding (not just only 1).
- ImDrawList: Optimized some of the functions for performance of debug builds where non-inline function call cost are non-negligible.
  (Our test UI scene on VS2015 Debug Win64 with /RTC1 went ~5.9 ms -> ~4.9 ms. In Release same scene stays at ~0.3 ms.)
- IO: Added BackendPlatformUserData, BackendRendererUserData, BackendLanguageUserData void* for storage use by backends.
- IO: Renamed InputCharacters[], marked internal as was always intended. Please don't access directly, and use AddInputCharacter() instead!
- IO: AddInputCharacter() goes into a queue which can receive as many characters as needed during the frame. This is useful
  for automation to not have an upper limit on typing speed. Will later transition key/mouse to use the event queue later.
- Style: Tweaked default value of style.DisplayWindowPadding from (20,20) to (19,19) so the default style as a value
  which is the same as the title bar height.
- Demo: "Simple Layout" and "Style Editor" are now using tabs.
- Demo: Added a few more things under "Child windows" (changing ImGuiCol_ChildBg, positioning child, using IsItemHovered after a child).
- Examples: DirectX10/11/12: Made imgui_impl_dx10/dx11/dx12.cpp link d3dcompiler.lib from the .cpp file to ease integration.
- Examples: Allegro 5: Properly destroy globals on shutdown to allow for restart. (#2262) [@DomRe]


-----------------------------------------------------------------------
 VERSION 1.66b (Released 2018-12-01)
-----------------------------------------------------------------------

Decorated log and release notes: https://github.com/ocornut/imgui/releases/tag/v1.66b

Other Changes:

- Fixed a text rendering/clipping bug introduced in 1.66 (on 2018-10-12, commit ede3a3b9) that affect single ImDrawList::AddText()
  calls with single strings larger than 10k. Text/TextUnformatted() calls were not affected, but e.g. InputText() was. [@pdoane]
- When the focused window become inactive don't restore focus to a window with the ImGuiWindowFlags_NoInputs flag. (#2213) [@zzzyap]
- Separator: Fixed Separator() outputting an extraneous empty line when captured into clipboard/text/file.
- Demo: Added ShowAboutWindow() call, previously was only accessible from the demo window.
- Demo: ShowAboutWindow() now display various Build/Config Information (compiler, os, etc.) that can easily be copied into bug reports.
- Fixed build issue with osxcross and macOS. (#2218) [@dos1]
- Examples: Setting up 'io.BackendPlatformName'/'io.BackendRendererName' fields to the current backend can be displayed in the About window.
- Examples: SDL: changed the signature of ImGui_ImplSDL2_ProcessEvent() to use a const SDL_Event*. (#2187)


-----------------------------------------------------------------------
 VERSION 1.66 (Released 2018-11-22)
-----------------------------------------------------------------------

Decorated log and release notes: https://github.com/ocornut/imgui/releases/tag/v1.66

Breaking Changes:

- Renamed SetScrollHere() to SetScrollHereY(). Kept redirection function (will obsolete).
- Renamed misc/stl/imgui_stl.* to misc/cpp/imgui_stdlib.* in prevision for other C++ helper files. (#2035, #2096)

Other Changes:

- Fixed calling SetNextWindowSize()/SetWindowSize() with non-integer values leading to
  accidental alteration of window position. We now round the provided size. (#2067)
- Fixed calling DestroyContext() always saving .ini data with the current context instead
  of the supplied context pointer. (#2066)
- Nav, Focus: Fixed ImGuiWindowFlags_NoBringToFrontOnFocus windows not being restoring focus
  properly after the main menu bar or last focused window is deactivated.
- Nav: Fixed an assert in certain circumstance (mostly when using popups) when mouse positions stop being valid. (#2168)
- Nav: Fixed explicit directional input not re-highlighting current nav item if there is a single item in the window
  and highlight has been previously disabled by the mouse. (#787)
- DragFloat: Fixed a situation where dragging with value rounding enabled or with a power curve
  erroneously wrapped the value to one of the min/max edge. (#2024, #708, #320, #2075).
- DragFloat: Disabled using power curve when one edge is FLT_MAX (broken in 1.61). (#2024)
- DragFloat: Disabled setting a default drag speed when one edge is FLT_MAX. (#2024)
- SliderAngle: Added optional format argument to alter precision or localize the string. (#2150) [@podsvirov]
- Window: Resizing from edges (with io.ConfigResizeWindowsFromEdges Beta flag) extends the hit region
  of root floating windows outside the window, making it easier to resize windows. Resize grips are also
  extended accordingly so there are no discontinuity when hovering between borders and corners. (#1495, #822)
- Window: Added ImGuiWindowFlags_NoBackground flag to avoid rendering window background. This is mostly to allow
  the creation of new flag combinations, as we could already use SetNextWindowBgAlpha(0.0f). (#1660) [@biojppm, @ocornut]
- Window: Added ImGuiWindowFlags_NoDecoration helper flag which is essentially NoTitleBar+NoResize+NoScrollbar+NoCollapse.
- Window: Added ImGuiWindowFlags_NoMouseInputs which is basically the old ImGuiWindowFlags_NoInputs (essentially
  we have renamed ImGuiWindowFlags_NoInputs to ImGuiWindowFlags_NoMouseInputs). Made the new ImGuiWindowFlags_NoInputs
  encompass both NoMouseInputs+NoNav, which is consistent with its description. (#1660, #787)
- Window, Inputs: Fixed resizing from edges when io.MousePos is not pixel-rounded by rounding mouse position input. (#2110)
- BeginChild(): Fixed BeginChild(const char*, ...) variation erroneously not applying the ID stack
  to the provided string to uniquely identify the child window. This was undoing an intentional change
  introduced in 1.50 and broken in 1.60. (#1698, #894, #713).
- TextUnformatted(): Fixed a case where large-text path would read bytes past the text_end marker depending
  on the position of new lines in the buffer (it wasn't affecting the output but still not the right thing to do!)
- ListBox(): Fixed frame sizing when items_count==1 unnecessarily showing a scrollbar. (#2173) [@luk1337, @ocornut]
- ListBox(): Tweaked frame sizing so list boxes will look more consistent when FramePadding is far from ItemSpacing.
- RenderText(): Some optimization for very large text buffers, useful for non-optimized builds.
- BeginMenu(): Fixed menu popup horizontal offset being off the item in the menu bar when WindowPadding=0.0f.
- ArrowButton(): Fixed arrow shape being horizontally misaligned by (FramePadding.y-FramePadding.x) if they are different.
- Demo: Split the contents of ShowDemoWindow() into smaller functions as it appears to speed up link time with VS. (#2152)
- Drag and Drop: Added GetDragDropPayload() to peek directly into the payload (if any) from anywhere. (#143)
- ImGuiTextBuffer: Avoid heap allocation when empty.
- ImDrawList: Fixed AddConvexPolyFilled() undefined behavior when passing points_count smaller than 3,
  in particular, points_count==0 could lead to a memory stomp if the draw list was previously empty.
- Examples: DirectX10, DirectX11: Removed seemingly unnecessary calls to invalidate and recreate device objects
  in the WM_SIZE handler. (#2088) [@ice1000]
- Examples: GLFW: User previously installed GLFW callbacks are now saved and chain-called by the default callbacks. (#1759)
- Examples: OpenGL3: Added support for GL 4.5's glClipControl(GL_UPPER_LEFT). (#2186)
- Examples: OpenGL3+GLFW: Fixed error condition when using the GLAD loader. (#2157) [@blackball]
- Examples: OpenGL3+GLFW/SDL: Made main.cpp compile with IMGUI_IMPL_OPENGL_LOADER_CUSTOM (may be missing init). (#2178) [@doug-moen]
- Examples: SDL2+Vulkan: Fixed application shutdown which could deadlock on Linux + Xorg. (#2181) [@eRabbit0]


-----------------------------------------------------------------------
 VERSION 1.65 (Released 2018-09-06)
-----------------------------------------------------------------------

Decorated log and release notes: https://github.com/ocornut/imgui/releases/tag/v1.65

Breaking Changes:

- Renamed stb_truetype.h to imstb_truetype.h, stb_textedit.h to imstb_textedit.h, and
  stb_rect_pack.h to imstb_rectpack.h. If you were conveniently using the imgui copy of those
  STB headers in your project, you will have to update your include paths. (#1718, #2036)
  The reason for this change is to avoid conflicts for projects that may also be importing
  their own copy of the STB libraries. Note that imgui's copy of stb_textedit.h is modified.
- Renamed io.ConfigCursorBlink to io.ConfigInputTextCursorBlink. (#1427)

Other Changes:

- This is a minor release following the 1.64 refactor, with a little more shuffling of code.
- Clarified and improved the source code sectioning in all files (easier to search or browse sections).
- Nav: Removed the [Beta] tag from various descriptions of the gamepad/keyboard navigation system.
  Although it is not perfect and will keep being improved, it is fairly functional and used by many. (#787)
- Fixed a build issue with non-Cygwin GCC under Windows.
- Demo: Added a "Configuration" block to make io.ConfigFlags/io.BackendFlags more prominent.
- Examples: OpenGL3+SDL2: Fixed error condition when using the GLAD loader. (#2059, #2002) [@jiri]


-----------------------------------------------------------------------
 VERSION 1.64 (Released 2018-08-31)
-----------------------------------------------------------------------

Decorated log and release notes: https://github.com/ocornut/imgui/releases/tag/v1.64

Changes:

- Moved README, CHANGELOG and TODO files to the docs/ folder.
  If you are updating dear imgui by copying files, take the chance to delete the old files.
- Added imgui_widgets.cpp file, extracted and moved widgets code out of imgui.cpp into imgui_widgets.cpp.
  Re-ordered some of the code remaining in imgui.cpp.
  NONE OF THE FUNCTIONS HAVE CHANGED. THE CODE IS SEMANTICALLY 100% IDENTICAL, BUT _EVERY_ FUNCTIONS HAS BEEN MOVED.
  Because of this, any local modifications to imgui.cpp will likely conflict when you update.
  If you have any modifications to imgui.cpp, it is suggested that you first update to 1.63, then
  isolate your patches. You can peak at imgui_widgets.cpp from 1.64 to get a sense of what is included in it,
  then separate your changes into several patches that can more easily be applied to 1.64 on a per-file basis.
  What I found worked nicely for me, was to open the diff of the old patches in an interactive merge/diff tool,
  search for the corresponding function in the new code and apply the chunks manually.
- As a reminder, if you have any change to imgui.cpp it is a good habit to discuss them on the github,
  so a solution applicable on the Master branch can be found. If your company has changes that you cannot
  disclose you may also contact me privately.


-----------------------------------------------------------------------
 VERSION 1.63 (Released 2018-08-29)
-----------------------------------------------------------------------

Decorated log and release notes: https://github.com/ocornut/imgui/releases/tag/v1.63

Breaking Changes:

- Style: Renamed ImGuiCol_ModalWindowDarkening to ImGuiCol_ModalWindowDimBg for consistency with other features.
  Kept redirection enum (will obsolete).
- Changed ImGui::GetTime() return value from float to double to avoid accumulating floating point imprecision over time.
- Removed per-window ImGuiWindowFlags_ResizeFromAnySide Beta flag in favor `io.ConfigResizeWindowsFromEdges=true` to
  enable the feature globally. (#1495)
  The feature is not currently enabled by default because it is not satisfying enough, but will eventually be.
- InputText: Renamed ImGuiTextEditCallback to ImGuiInputTextCallback, ImGuiTextEditCallbackData to ImGuiInputTextCallbackData
  for consistency. Kept redirection types (will obsolete).
- InputText: Removed ImGuiTextEditCallbackData::ReadOnly because it is a duplication of (::Flags & ImGuiInputTextFlags_ReadOnly).
- Renamed IsItemDeactivatedAfterChange() to IsItemDeactivatedAfterEdit() for consistency with new IsItemEdited() API.
  Kept redirection function (will obsolete soonish as IsItemDeactivatedAfterChange() is very recent).
- Renamed io.OptCursorBlink to io.ConfigCursorBlink [-> io.ConfigInputTextCursorBlink in 1.65], io.OptMacOSXBehaviors to
  io.ConfigMacOSXBehaviors for consistency. (#1427, #473)
- Removed obsolete redirection functions: CollapsingHeader() variation with 2 bools - marked obsolete in v1.49, May 2016.

Other Changes:

- ArrowButton: Fixed to honor PushButtonRepeat() setting (and internals' ImGuiItemFlags_ButtonRepeat).
- ArrowButton: Setup current line text baseline so that ArrowButton() + SameLine() + Text() are aligned properly.
- Nav: Added a CTRL+TAB window list and changed the highlight system accordingly. The change is motivated by upcoming
  Docking features. (#787)
- Nav: Made CTRL+TAB skip menus + skip the current navigation window if is has the ImGuiWindow_NoNavFocus set. (#787)
  While it was previously possible, you won't be able to CTRL-TAB out and immediately back in a window with the
  ImGuiWindow_NoNavFocus flag.
- Window: Allow menu and popups windows from ignoring the style.WindowMinSize values so short menus/popups are not padded. (#1909)
- Window: Added global io.ConfigResizeWindowsFromEdges option to enable resizing windows from their edges and from
  the lower-left corner. (#1495)
- Window: Collapse button shows hovering highlight + clicking and dragging on it allows to drag the window as well.
- Added IsItemEdited() to query if the last item modified its value (or was pressed). This is equivalent to the bool
  returned by most widgets.
  It is useful in some situation e.g. using InputText() with ImGuiInputTextFlags_EnterReturnsTrue. (#2034)
- InputText: Added support for buffer size/capacity changes via the ImGuiInputTextFlags_CallbackResize flag. (#2006, #1443, #1008).
- InputText: Fixed not tracking the cursor horizontally when modifying the text buffer through a callback.
- InputText: Fixed minor off-by-one issue when submitting a buffer size smaller than the initial zero-terminated buffer contents.
- InputText: Fixed a few pathological crash cases on single-line InputText widget with multiple millions characters worth of contents.
  Because the current text drawing function reserve for a worst-case amount of vertices and how we handle horizontal clipping,
  we currently just avoid displaying those single-line widgets when they are over a threshold of 2 millions characters,
  until a better solution is found.
- Drag and Drop: Fixed an incorrect assert when dropping a source that is submitted after the target (bug introduced with 1.62 changes
  related to the addition of IsItemDeactivated()). (#1875, #143)
- Drag and Drop: Fixed ImGuiDragDropFlags_SourceNoDisableHover to affect hovering state prior to calling IsItemHovered() + fixed description. (#143)
- Drag and Drop: Calling BeginTooltip() between a BeginDragSource()/EndDragSource() or BeginDropTarget()/EndDropTarget() uses adjusted tooltip
  settings matching the one created when calling BeginDragSource() without the ImGuiDragDropFlags_SourceNoPreviewTooltip flag. (#143)
- Drag and Drop: Payload stays available and under the mouse if the source stops being submitted, however the tooltip is replaced by "...". (#1725)
- Drag and Drop: Added ImGuiDragDropFlags_SourceAutoExpirePayload flag to force payload to expire if the source stops being submitted. (#1725, #143).
- IsItemHovered(): Added ImGuiHoveredFlags_AllowWhenDisabled flag to query hovered status on disabled items. (#1940, #211)
- Selectable: Added ImGuiSelectableFlags_Disabled flag in the public API. (#211)
- ColorEdit4: Fixed a bug when text input or drag and drop leading to unsaturated HSV values would erroneously alter the resulting color. (#2050)
- Misc: Added optional misc/stl/imgui_stl.h wrapper to use with STL types (e.g. InputText with std::string). (#2006, #1443, #1008)
  [*EDIT* renamed to misc/std/imgui_stdlib.h in 1.66]
- Misc: Added IMGUI_VERSION_NUM for easy compile-time testing. (#2025)
- Misc: Added ImGuiMouseCursor_Hand cursor enum + corresponding software cursor. (#1913, 1914) [@aiekick, @ocornut]
- Misc: Tweaked software mouse cursor offset to match the offset of the corresponding Windows 10 cursors.
- Made assertion more clear when trying to call Begin() outside of the NewFrame()..EndFrame() scope. (#1987)
- Fixed assertion when transitioning from an active ID to another within a group, affecting ColorPicker (broken in 1.62). (#2023, #820, #956, #1875).
- Fixed PushID() from keeping alive the new ID Stack top value (if a previously active widget shared the ID it would be erroneously kept alive).
- Fixed horizontal mouse wheel not forwarding the request to the parent window if ImGuiWindowFlags_NoScrollWithMouse is set. (#1463, #1380, #1502)
- Fixed a include build issue for Cygwin in non-POSIX (Win32) mode. (#1917, #1319, #276)
- ImDrawList: Improved handling for worst-case vertices reservation policy when large amount of text (e.g. 1+ million character strings)
  are being submitted in a single call. It would typically have crashed InputTextMultiline(). (#200)
- OS/Windows: Fixed missing ImmReleaseContext() call in the default Win32 IME handler. (#1932) [@vby]
- Metrics: Changed io.MetricsActiveWindows to reflect the number of active windows (!= from visible windows), which is useful
  for lazy/idle render mechanisms as new windows are typically not visible for one frame.
- Metrics: Added io.MetricsRenderWindow to reflect the number of visible windows.
- Metrics: Added io.MetricsActiveAllocations, moving away from the cross-context global counters than we previously used. (#1565, #1599, #586)
- Demo: Added basic Drag and Drop demo. (#143)
- Demo: Modified the Console example to use InsertChars() in the input text callback instead of poking directly into the buffer.
  Although this won't make a difference in the example itself, using InsertChars() will honor the resizing callback properly. (#2006, #1443, #1008).
- Demo: Clarified the use of IsItemHovered()/IsItemActive() right after being in the "Active, Focused, Hovered & Focused Tests" section.
- Examples: Tweaked the main.cpp of each example.
- Examples: Metal: Added Metal rendering backend. (#1929, #1873) [@warrenm]
- Examples: OSX: Added early raw OSX platform backend. (#1873) [@pagghiu, @itamago, @ocornut]
- Examples: Added mac OSX & iOS + Metal example in example_apple_metal/. (#1929, #1873) [@warrenm]
- Examples: Added mac OSX + OpenGL2 example in example_apple_opengl2/. (#1873)
- Examples: OpenGL3: Added shaders more versions of GLSL. (#1938, #1941, #1900, #1513, #1466, etc.)
- Examples: OpenGL3: Tweaked the imgui_impl_opengl3.cpp to work as-is with Emscripten + WebGL 2.0. (#1941). [@o-micron]
- Examples: OpenGL3: Made the example app default to GL 3.0 + GLSL 130 (instead of GL 3.2 + GLSL 150) unless on Mac.
- Examples: OpenGL3: Added error output when shaders fail to compile/link.
- Examples: OpenGL3: Added support for glew and glad OpenGL loaders out of the box. (#2001, #2002) [@jdumas]
- Examples: OpenGL2: Disabling/restoring GL_LIGHTING and GL_COLOR_MATERIAL to increase compatibility with legacy OpenGL applications. (#1996)
- Examples: DirectX10, DirectX11: Fixed unreleased resources in Init and Shutdown functions. (#1944)
- Examples: DirectX11: Querying for IDXGIFactory instead of IDXGIFactory1 to increase compatibility. (#1989) [@matt77hias]
- Examples: Vulkan: Fixed handling of VkSurfaceCapabilitiesKHR::maxImageCount = 0 case. Tweaked present mode selections.
- Examples: Win32, Glfw, SDL: Added support for the ImGuiMouseCursor_Hand cursor.


-----------------------------------------------------------------------
 VERSION 1.62 (Released 2018-06-22)
-----------------------------------------------------------------------

Decorated log and release notes: https://github.com/ocornut/imgui/releases/tag/v1.62

Breaking Changes:

- TreeNodeEx(): The helper ImGuiTreeNodeFlags_CollapsingHeader flag now include ImGuiTreeNodeFlags_NoTreePushOnOpen.
  The flag was already set by CollapsingHeader().
  The only difference is if you were using TreeNodeEx() manually with ImGuiTreeNodeFlags_CollapsingHeader and without
  ImGuiTreeNodeFlags_NoTreePushOnOpen. In this case you can remove the ImGuiTreeNodeFlags_NoTreePushOnOpen flag from
  your call (ImGuiTreeNodeFlags_CollapsingHeader & ~ImGuiTreeNodeFlags_NoTreePushOnOpen). (#1864)
  This also apply if you were using internal's TreeNodeBehavior() with the ImGuiTreeNodeFlags_CollapsingHeader flag directly.
- ImFontAtlas: Renamed GetGlyphRangesChinese() to GetGlyphRangesChineseFull() to distinguish new smaller variants and
  discourage using the full set. (#1859)

Other Changes:

- Examples backends have been refactored to separate the platform code (e.g. Win32, Glfw, SDL2) from the renderer code (e.g. DirectX11, OpenGL3, Vulkan).
  The "Platform" backends are in charge of: mouse/keyboard/gamepad inputs, cursor shape, timing, etc.
  The "Renderer" backends are in charge of: creating the main font texture, rendering imgui draw data.
      before: imgui_impl_dx11.cpp        --> after: imgui_impl_win32.cpp + imgui_impl_dx11.cpp
      before: imgui_impl_dx12.cpp        --> after: imgui_impl_win32.cpp + imgui_impl_dx12.cpp
      before: imgui_impl_glfw_gl3.cpp    --> after: imgui_impl_glfw.cpp + imgui_impl_opengl2.cpp
      before: imgui_impl_glfw_vulkan.cpp --> after: imgui_impl_glfw.cpp + imgui_impl_vulkan.cpp
      before: imgui_impl_sdl_gl3.cpp     --> after: imgui_impl_sdl2.cpp + imgui_impl_opengl2.cpp
      before: imgui_impl_sdl_gl3.cpp     --> after: imgui_impl_sdl2.cpp + imgui_impl_opengl3.cpp etc.
  - The idea is what we can now easily combine and maintain backends and reduce code redundancy. Individual files are
    smaller and more reusable. Integration of imgui into a new/custom engine may also be easier as there is less overlap
    between "windowing / inputs" and "rendering" code, so you may study or grab one half of the code and not the other.
  - This change was motivated by the fact that adding support for the upcoming multi-viewport feature requires more work
    from the Platform and Renderer backends, and the amount of redundancy across files was becoming too difficult to
    maintain. If you use default backends, you'll benefit from an easy update path to support multi-viewports later
    (for future ImGui 1.7x).
  - This is not strictly a breaking change if you keep your old backends, but when you'll want to fully update your backends,
    expect to have to reshuffle a few things.
  - Each example still has its own main.cpp which you may refer you to understand how to initialize and glue everything together.
  - Some frameworks (such as the Allegro, Marmalade) handle both the "platform" and "rendering" part, and your custom engine may as well.
  - Read examples/README.txt for details.
- Added IsItemDeactivated() to query if the last item was active previously and isn't anymore. Useful for Undo/Redo patterns. (#820, #956, #1875)
- Added IsItemDeactivatedAfterChange() [*EDIT* renamed to IsItemDeactivatedAfterEdit() in 1.63] if the last item was active previously,
  is not anymore, and during its active state modified a value. Note that you may still get false positive (e.g. drag value and while
  holding return on the same value). (#820, #956, #1875)
- Nav: Added support for PageUp/PageDown (explorer-style: first aim at bottom/top most item, when scroll a page worth of contents). (#787)
- Nav: To keep the navigated item in view we also attempt to scroll the parent window as well as the current window. (#787)
- ColorEdit3, ColorEdit4, ColorButton: Added ImGuiColorEditFlags_NoDragDrop flag to disable ColorEditX as drag target and ColorButton as drag source. (#1826)
- BeginDragDropSource(): Offset tooltip position so it is off the mouse cursor, but also closer to it than regular tooltips,
  and not clamped by viewport. (#1739)
- BeginDragDropTarget(): Added ImGuiDragDropFlags_AcceptNoPreviewTooltip flag to request hiding the drag source tooltip
  from the target site. (#143)
- BeginCombo(), BeginMainMenuBar(), BeginChildFrame(): Temporary style modification are restored at the end of BeginXXX
  instead of EndXXX, to not affect tooltips and child windows.
- Popup: Improved handling of (erroneously) repeating calls to OpenPopup() to not close the popup's child popups. (#1497, #1533, #1865).
- InputTextMultiline(): Fixed double navigation highlight when scrollbar is active. (#787)
- InputText(): Fixed Undo corruption after pasting large amount of text (Redo will still fail when undo buffers are exhausted,
  but text won't be corrupted).
- SliderFloat(): When using keyboard/gamepad and a zero precision format string (e.g. "%.0f"), always step in integer units. (#1866)
- ImFontConfig: Added GlyphMinAdvanceX/GlyphMaxAdvanceX settings useful to make a font appears monospaced, particularly useful
  for icon fonts. (#1869)
- ImFontAtlas: Added GetGlyphRangesChineseSimplifiedCommon() helper that returns a list of ~2500 most common Simplified Chinese
  characters. (#1859) [@JX-Master, @ocornut]
- Examples: OSX: Added imgui_impl_osx.mm backend to be used along with e.g. imgui_impl_opengl2.cpp. (#281, #1870) [@pagghiu, @itamago, @ocornut]
- Examples: GLFW: Made it possible to Shutdown/Init the backend again (by resetting the time storage properly). (#1827) [@ice1000]
- Examples: Win32: Fixed handling of mouse wheel messages to support sub-unit scrolling messages (typically sent by track-pads). (#1874) [@zx64]
- Examples: SDL+Vulkan: Added SDL+Vulkan example.
- Examples: Allegro5: Added support for ImGuiConfigFlags_NoMouseCursorChange flag. Added clipboard support.
- Examples: Allegro5: Unindexing buffers ourselves as Allegro indexed drawing primitives are buggy in the DirectX9 backend
  (will be fixed in Allegro 5.2.5+).
- Examples: DirectX12: Moved the ID3D12GraphicsCommandList* parameter from ImGui_ImplDX12_NewFrame() to ImGui_ImplDX12_RenderDrawData() which makes a lots more sense. (#301)
- Examples: Vulkan: Reordered parameters ImGui_ImplVulkan_RenderDrawData() to be consistent with other backends,
  a good occasion since we refactored the code.
- Examples: FreeGLUT: Added FreeGLUT backends. Added FreeGLUT+OpenGL2 example. (#801)
- Examples: The functions in imgui_impl_xxx.cpp are prefixed with IMGUI_IMPL_API (which defaults to IMGUI_API) to facilitate
  some uses. (#1888)
- Examples: Fixed backends to use ImGuiMouseCursor_COUNT instead of old name ImGuiMouseCursor_Count_ so they can compile
  with IMGUI_DISABLE_OBSOLETE_FUNCTIONS. (#1887)
- Misc: Updated stb_textedit from 1.09 + patches to 1.12 + minor patches.
- Internals: PushItemFlag() flags are inherited by BeginChild().


-----------------------------------------------------------------------
 VERSION 1.61 (Released 2018-05-14)
-----------------------------------------------------------------------

Decorated log and release notes: https://github.com/ocornut/imgui/releases/tag/v1.61

Breaking Changes:

- DragInt(): The default compile-time format string has been changed from "%.0f" to "%d", as we are not using integers internally
  any more. If you used DragInt() with custom format strings, make sure you change them to use %d or an integer-compatible format.
  To honor backward-compatibility, the DragInt() code will currently parse and modify format strings to replace %*f with %d,
  giving time to users to upgrade their code.
  If you have IMGUI_DISABLE_OBSOLETE_FUNCTIONS enabled, the code will instead assert! You may run a reg-exp search on your
  codebase for e.g. "DragInt.*%f" to you find them.
- InputFloat(): Obsoleted InputFloat() functions taking an optional "int decimal_precision" in favor of an equivalent and more
  flexible "const char* format", consistent with other functions. Kept redirection functions (will obsolete).
- Misc: IM_DELETE() helper function added in 1.60 doesn't set the input pointer to NULL, more consistent with standard
  expectation and allows passing r-values.

Other Changes:

- Added DragScalar, DragScalarN: supports signed/unsigned, 32/64 bits, float/double data types. (#643, #320, #708, #1011)
- Added InputScalar, InputScalarN: supports signed/unsigned, 32/64 bits, float/double data types. (#643, #320, #708, #1011)
- Added SliderScalar, SliderScalarN: supports signed/unsigned, 32/64 bits, float/double data types. (#643, #320, #708, #1011)
- Window: Fixed pop-ups/tooltips/menus not honoring style.DisplaySafeAreaPadding as well as it should have (part of menus
  displayed outside the safe area, etc.).
- Window: Fixed windows using the ImGuiWindowFlags_NoSavedSettings flag from not using the same default position as other windows. (#1760)
- Window: Relaxed the internal stack size checker to allow Push/Begin/Pop/.../End patterns to be used with PushStyleColor, PushStyleVar, PushFont without causing a false positive assert. (#1767)
- Window: Fixed the default proportional item width lagging by one frame on resize.
- Columns: Fixed a bug introduced in 1.51 where columns would affect the contents size of their container, often creating
  feedback loops when ImGuiWindowFlags_AlwaysAutoResize was used. (#1760)
- Settings: Fixed saving an empty .ini file if CreateContext/DestroyContext are called without a single call to NewFrame(). (#1741)
- Settings: Added LoadIniSettingsFromDisk(), LoadIniSettingsFromMemory(), SaveIniSettingsToDisk(), SaveIniSettingsToMemory()
  to manually load/save .ini settings. (#923, #993)
- Settings: Added io.WantSaveIniSettings flag, which is set to notify the application that e.g. SaveIniSettingsToMemory()
  should be called. (#923, #993)
- Scrolling: Fixed a case where using SetScrollHere(1.0f) at the bottom of a window on the same frame the window height
  has been growing would have the scroll clamped using the previous height. (#1804)
- MenuBar: Made BeginMainMenuBar() honor style.DisplaySafeAreaPadding so the text can be made visible on TV settings that
  don't display all pixels. (#1439) [@dougbinks]
- InputText: On Mac OS X, filter out characters when the CMD modifier is held. (#1747) [@sivu]
- InputText: On Mac OS X, support CMD+SHIFT+Z for Redo. CMD+Y is also supported as major apps seems to default to support both. (#1765) [@lfnoise]
- InputText: Fixed returning true when edition is cancelled with ESC and the current buffer matches the initial value.
- InputFloat,InputFloat2,InputFloat3,InputFloat4: Added variations taking a more flexible and consistent optional
  "const char* format" parameter instead of "int decimal_precision". This allow using custom formats to display values
  in scientific notation, and is generally more consistent with other API.
  Obsoleted functions using the optional "int decimal_precision" parameter. (#648, #712)
- DragFloat, DragInt: Cancel mouse tweak when current value is initially past the min/max boundaries and mouse is pushing
  in the same direction (keyboard/gamepad version already did this).
- DragFloat, DragInt: Honor natural type limits (e.g. INT_MAX, FLT_MAX) instead of wrapping around. (#708, #320)
- DragFloat, SliderFloat: Fixes to allow input of scientific notation numbers when using CTRL+Click to input the value. (~#648, #1011)
- DragFloat, SliderFloat: Rounding-on-write uses the provided format string instead of parsing the precision from the string,
  which allows for finer uses of %e %g etc. (#648, #642)
- DragFloat: Improved computation when using the power curve. Improved lost of input precision with very small steps.
  Added an assert than power-curve requires a min/max range. (~#642)
- DragFloat: The 'power' parameter is only honored if the min/max parameter are also setup.
- DragInt, SliderInt: Fixed handling of large integers (we previously passed data around internally as float, which reduced
  the range of valid integers).
- ColorEdit: Fixed not being able to pass the ImGuiColorEditFlags_NoAlpha or ImGuiColorEditFlags_HDR flags to SetColorEditOptions().
- Nav: Fixed hovering a Selectable() with the mouse so that it update the navigation cursor (as it happened in the pre-1.60 navigation branch). (#787)
- Style: Changed default style.DisplaySafeAreaPadding values from (4,4) to (3,3) so it is smaller than FramePadding and has no effect on main menu bar on a computer. (#1439)
- Fonts: When building font atlas, glyphs that are missing in the fonts are not using the glyph slot to render the default glyph. Saves space and allow merging fonts with
  overlapping font ranges such as FontAwesome5 which split out the Brands separately from the Solid fonts. (#1703, #1671)
- Misc: Added IMGUI_CHECKVERSION() macro to compare version string and data structure sizes in order to catch issues with mismatching compilation unit settings. (#1695, #1769)
- Misc: Added IMGUI_DISABLE_MATH_FUNCTIONS in imconfig.h to make it easier to redefine wrappers for std/crt math functions.
- Misc: Fix to allow compiling in unity builds where stb_rectpack/stb_truetype may be already included in the same compilation unit.
- Demo: Simple Overlay: Added a context menu item to enable freely moving the window.
- Demo: Added demo for DragScalar(), InputScalar(), SliderScalar(). (#643)
- Examples: Calling IMGUI_CHECKVERSION() in the main.cpp of every example application.
- Examples: Allegro 5: Added support for 32-bit indices setup via defining ImDrawIdx, to avoid an unnecessary conversion (Allegro 5 doesn't support 16-bit indices).
- Examples: Allegro 5: Renamed backend from imgui_impl_a5.cpp to imgui_impl_allegro5.cpp.
- Examples: DirectX 9: Saving/restoring Transform because they don't seem to be included in the StateBlock. Setting shading mode to Gouraud. (#1790, #1687) [@sr-tream]
- Examples: SDL: Fixed clipboard paste memory leak in the SDL backend code. (#1803) [@eliasdaler]
- Various minor fixes, tweaks, refactoring, comments.


-----------------------------------------------------------------------
 VERSION 1.60 (Released 2018-04-07)
-----------------------------------------------------------------------

Decorated log and release notes: https://github.com/ocornut/imgui/releases/tag/v1.60

The gamepad/keyboard navigation branch (which has been in the work since July 2016) has been merged.
Gamepad/keyboard navigation is still marked as Beta and has to be enabled explicitly.
Various internal refactoring have also been done, as part of the navigation work and as part of the upcoming viewport/docking work.

Breaking Changes:

- Obsoleted the io.RenderDrawListsFn callback, you can call your graphics engine render function after ImGui::Render().
  e.g. with example backends, call ImDrawData* draw_data = ImGui::GetDrawData(); ImGui_ImplXXXX_RenderDrawData(draw_data).
- Reorganized context handling to be more explicit: (#1599)
  - YOU NOW NEED TO CALL ImGui::CreateContext() AT THE BEGINNING OF YOUR APP, AND CALL ImGui::DestroyContext() AT THE END.
  - removed Shutdown() function, as DestroyContext() serve this purpose. If you are using an old backend from the examples/ folder, remove the line that calls Shutdown().
  - you may pass a ImFontAtlas* pointer to CreateContext() to share a font atlas between contexts. Otherwise CreateContext() will create its own font atlas instance.
  - removed allocator parameters from CreateContext(), they are now setup with SetAllocatorFunctions(), and shared by all contexts.
  - removed the default global context and font atlas instance, which were confusing for users of DLL reloading and users of multiple contexts.
- Renamed ImGuiStyleVar_Count_ to ImGuiStyleVar_COUNT and ImGuiMouseCursor_Count_ to ImGuiMouseCursor_COUNT for consistency with other public enums.
- Fonts: Moved sample TTF files from extra_fonts/ to misc/fonts/. If you loaded files directly from the imgui repo you may need to update your paths.
- Fonts: Changed ImFont::DisplayOffset.y to defaults to 0 instead of +1. Fixed vertical rounding of Ascent/Descent to match TrueType renderer.
  If you were adding or subtracting (not assigning) to ImFont::DisplayOffset check if your fonts are correctly aligned vertically. (#1619)
- BeginDragDropSource(): temporarily removed the optional mouse_button=0 parameter because it is not really usable in many situations at the moment.
- Obsoleted IsAnyWindowHovered() in favor of IsWindowHovered(ImGuiHoveredFlags_AnyWindow). Kept redirection function (will obsolete).
- Obsoleted IsAnyWindowFocused() in favor of IsWindowFocused(ImGuiFocusedFlags_AnyWindow). Kept redirection function (will obsolete).
- Renamed io.WantMoveMouse to io.WantSetMousePos for consistency and ease of understanding (was added in 1.52, not used by core, and honored by some backend ahead of merging the Nav branch).
- Removed ImGuiCol_CloseButton, ImGuiCol_CloseButtonActive, ImGuiCol_CloseButtonHovered style colors as the closing cross uses regular button colors now.
- Renamed ImGuiSizeConstraintCallback to ImGuiSizeCallback, ImGuiSizeConstraintCallbackData to ImGuiSizeCallbackData.
- Removed CalcItemRectClosestPoint() which was weird and not really used by anyone except demo code. If you need it should be easy to replicate on your side (you can find the code in 1.53).
- [EDITED] Window: BeginChild() with an explicit name doesn't include the hash within the internal window name. (#1698)
  This change was erroneously introduced, undoing the change done for #894, #713, and not documented properly in the original
  1.60 release Changelog. It was fixed on 2018-09-28 (1.66) and I wrote this paragraph the same day.

Other Changes:

- Doc: Added a Changelog file in the repository to ease comparing versions (it goes back to dear imgui 1.48), until now it was only on GitHub.
- Navigation: merged in the gamepad/keyboard navigation (about a million changes!). (#787, #323)
  The initial focus was to support game controllers, but keyboard is becoming increasingly and decently usable.
- To use Gamepad Navigation:
  - Set io.ConfigFlags |= ImGuiConfigFlags_NavEnableGamepad to enable.
  - Backend: Set io.BackendFlags |= ImGuiBackendFlags_HasGamepad + fill the io.NavInputs[] fields before calling NewFrame(). Read imgui.cpp for more details.
  - See https://github.com/ocornut/imgui/issues/1599 for recommended gamepad mapping or download PNG/PSD at http://goo.gl/9LgVZW
  - See 'enum ImGuiNavInput_' in imgui.h for a description of inputs. Read imgui.cpp for more details.
- To use Keyboard Navigation:
  - Set io.ConfigFlags |= ImGuiConfigFlags_NavEnableKeyboard to enable. NewFrame() will automatically fill io.NavInputs[] based on your io.KeysDown[] + io.KeyMap[] arrays.
  - Basic controls: arrows to navigate, Alt to enter menus, Space to activate item, Enter to edit text, Escape to cancel/close, Ctrl-Tab to focus windows, etc.
  - When keyboard navigation is active (io.NavActive + ImGuiConfigFlags_NavEnableKeyboard), the io.WantCaptureKeyboard flag will be set.
    For more advanced uses, you may want to read from io.NavActive or io.NavVisible. Read imgui.cpp for more details.
- Navigation: SetItemDefaultFocus() sets the navigation position in addition to scrolling. (#787)
- Navigation: Added IsItemFocused(), added IsAnyItemFocused(). (#787)
- Navigation: Added window flags: ImGuiWindowFlags_NoNav (== ImGuiWindowFlags_NoNavInputs | ImGuiWindowFlags_NoNavFocus).
- Navigation: Style: Added ImGuiCol_NavHighlight, ImGuiCol_NavWindowingHighlight colors. (#787)
- Navigation: TreeNode: Added ImGuiTreeNodeFlags_NavLeftJumpsBackHere flag to allow Nav Left direction to jump back to parent tree node from any of its child. (#1079)
- Navigation: IO: Added io.ConfigFlags (input), io.NavActive (output), io.NavVisible (output). (#787)
- Context: Removed the default global context and font atlas instances, which caused various problems to users of multiple contexts and DLL users. (#1565, #1599)
  YOU NOW NEED TO CALL ImGui::CreateContext() AT THE BEGINNING OF YOUR APP, AND CALL ImGui::DestroyContext() AT THE END. Existing apps will assert/crash without it.
- Context: Added SetAllocatorFunctions() to rewire memory allocators (as a replacement to previous parameters to CreateContext()). Allocators are shared by all contexts and imgui helpers. (#1565, #586, #992, #1007, #1558)
- Context: You may pass a ImFontAtlas to CreateContext() to specify a font atlas to share. Shared font atlas are not owned by the context and not destroyed along with it. (#1599)
- Context: Added IMGUI_DISABLE_DEFAULT_ALLOCATORS to disable linking with malloc/free. (#1565, #586, #992, #1007, #1558)
- IO: Added io.ConfigFlags for user application to store settings for imgui and for the backend:
  - ImGuiConfigFlags_NavEnableKeyboard: Enable keyboard navigation.
  - ImGuiConfigFlags_NavEnableGamepad: Enable gamepad navigation (provided ImGuiBackendFlags_HasGamepad is also set by backend).
  - ImGuiConfigFlags_NavEnableSetMousePos: Instruct navigation to move the mouse cursor. May be useful on TV/console systems where moving a virtual mouse is awkward.
  - ImGuiConfigFlags_NoMouseCursorChange: Instruct backend to not alter mouse cursor shape and visibility (by default the example backend use mouse cursor API of the platform when available)
  - ImGuiConfigFlags_NoMouse: Instruct imgui to clear mouse position/buttons in NewFrame(). This allows ignoring the mouse information passed by the backend.
  - ImGuiConfigFlags_IsSRGB, ImGuiConfigFlags_IsTouchScreen: Flags for general application use.
- IO: Added io.BackendFlags for backend to store its capabilities (currently: _HasGamepad, _HasMouseCursors, _HasSetMousePos). This will be used more in the next version.
- IO: Added ImGuiKey_Insert, ImGuiKey_Space keys. Setup in all example backends. (#1541)
- IO: Added Horizontal Mouse Wheel support for horizontal scrolling. (#1463) [@tseeker]
- IO: Added IsAnyMouseDown() helper which is helpful for backends to handle mouse capturing.
- Window: Clicking on a window with the ImGuiWIndowFlags_NoMove flags takes an ActiveId so we can't hover something else when dragging afterwards. (#1381, #1337)
- Window: IsWindowHovered(): Added ImGuiHoveredFlags_AnyWindow, ImGuiFocusedFlags_AnyWindow flags (See Breaking Changes). Added to demo. (#1382)
- Window: Added SetNextWindowBgAlpha() helper. Particularly helpful since the legacy 5-parameters version of Begin() has been marked as obsolete in 1.53. (#1567)
- Window: Fixed SetNextWindowContentSize() with 0.0f on Y axis (or SetNextWindowContentWidth()) overwriting the contents size. Got broken on Dec 10 (1.53). (#1363)
- ArrowButton: Added ArrowButton() given a cardinal direction (e.g. ImGuiDir_Left).
- InputText: Added alternative clipboard shortcuts: Shift+Delete (cut), CTRL+Insert (copy), Shift+Insert (paste). (#1541)
- InputText: Fixed losing Cursor X position when clicking outside on an item that's submitted after the InputText(). It was only noticeable when restoring focus programmatically. (#1418, #1554)
- InputText: Added ImGuiInputTextFlags_CharsScientific flag to also allow 'e'/'E' for input of values using scientific notation. Automatically used by InputFloat.
- Style: Default style is now StyleColorsDark(), instead of the old StyleColorsClassic(). (#707)
- Style: Enable window border by default. (#707)
- Style: Exposed ImGuiStyleVar_WindowTitleAlign, ImGuiStyleVar_ScrollbarSize, ImGuiStyleVar_ScrollbarRounding, ImGuiStyleVar_GrabRounding + added an assert to reduce accidental breakage. (#1181)
- Style: Added style.MouseCursorScale help when using the software mouse cursor facility. (#939).
- Style: Close button nows display a cross before hovering. Fixed cross positioning being a little off. Uses button colors for highlight when hovering. (#707)
- Popup: OpenPopup() Always reopen existing pop-ups. (Removed imgui_internal.h's OpenPopupEx() which was used for this.) (#1497, #1533).
- Popup: BeginPopupContextItem(), BeginPopupContextWindow(), BeginPopupContextVoid(), OpenPopupOnItemClick() all react on mouse release instead of mouse press. (~#439)
- Popup: Better handling of user mistakenly calling OpenPopup() every frame (with reopen_existing option). The error will now be more visible and easier to understand. (#1497)
- Popup: BeginPopup(): Exposed extra_flags parameter that are passed through to Begin(). (#1533)
- Popup: BeginPopupModal: fixed the conditional test for SetNextWindowPos() which was polling the wrong window, which in practice made the test succeed all the time.
- Tooltip: BeginTooltip() sets ImGuiWindowFlags_NoInputs flag.
- Scrollbar: Fixed ScrollbarY enable test after ScrollbarX has been enabled being a little off (small regression from Nov 2017). (#1574)
- Scrollbar: Fixed ScrollbarX enable test subtracting WindowPadding.x (this has been there since the addition of horizontal scroll bar!).
- Columns: Clear offsets data when columns count changed. (#1525)
- Columns: Fixed a memory leak of ImGuiColumnsSet's Columns vector. (#1529) [@unprompted]
- Columns: Fixed resizing a window very small breaking some columns positioning (broken in 1.53).
- Columns: The available column extent takes consideration of the right-most clipped pixel, so the right-most column may look a little wider but will contain the same amount of visible contents.
- MenuBar: Fixed menu bar pushing a clipping rect outside of its allocated bound (usually unnoticeable).
- TreeNode: nodes with the ImGuiTreeNodeFlags_Leaf flag correctly disable highlight when DragDrop is active. (#143, #581)
- Drag and Drop: Increased payload type string to 32 characters instead of 8. (#143)
- Drag and Drop: TreeNode as drop target displays rectangle over full frame. (#1597, #143)
- DragFloat: Fix/workaround for backends which do not preserve a valid mouse position when dragged out of bounds. (#1559)
- InputFloat: Allow inputing value using scientific notation e.g. "1e+10".
- InputDouble: Added InputDouble() function. We use a format string instead of a decimal_precision parameter to also for "%e" and variants. (#1011)
- Slider, Combo: Use ImGuiCol_FrameBgHovered color when hovered. (#1456) [@stfx]
- Combo: BeginCombo(): Added ImGuiComboFlags_NoArrowButton to disable the arrow button and only display the wide value preview box.
- Combo: BeginCombo(): Added ImGuiComboFlags_NoPreview to disable the preview and only display a square arrow button.
- Combo: Arrow button isn't displayed over frame background so its blended color matches other buttons. Left side of the button isn't rounded.
- PlotLines: plot a flat line if scale_min==scale_max. (#1621)
- Fonts: Changed DisplayOffset.y to defaults to 0 instead of +1. Fixed rounding of Ascent/Descent to match TrueType renderer.
  If you were adding or subtracting (not assigning) to ImFont::DisplayOffset check if your fonts are correctly aligned vertically. (#1619)
- Fonts: Updated stb_truetype from 1.14 to stb_truetype 1.19. (w/ include fix from some platforms #1622)
- Fonts: Added optional FreeType rasterizer in misc/freetype. Moved from imgui_club repo. (#618) [@Vuhdo, @mikesart, @ocornut]
- Fonts: Moved extra_fonts/ to misc/fonts/.
- ImFontAtlas: Fixed cfg.MergeMode not reusing existing glyphs if available (always overwrote).
- ImFontAtlas: Handle stb_truetype stbtt_InitFont() and stbtt_PackBegin() possible failures more gracefully, GetTexDataAsRGBA32() won't crash during conversion. (#1527)
- ImFontAtlas: Moved mouse cursor data out of ImGuiContext, fix drawing them with multiple contexts. Also remove the last remaining undesirable dependency on ImGui in imgui_draw.cpp. (#939)
- ImFontAtlas: Added ImFontAtlasFlags_NoPowerOfTwoHeight flag to disable padding font height to nearest power of two. (#1613)
- ImFontAtlas: Added ImFontAtlasFlags_NoMouseCursors flag to disable baking software mouse cursors, mostly to save texture memory on very low end hardware. (#1613)
- ImDrawList: Fixed AddRect() with anti-aliasing disabled (lower-right corner pixel was often missing, rounding looks a little better.) (#1646)
- ImDrawList: Added CloneOutput() helper to facilitate the cloning of ImDrawData or ImDrawList for multi-threaded rendering.
- Misc: Functions passed to libc qsort are explicitly marked cdecl to support compiling with vectorcall as the default calling convention. (#1230, #1611) [@RandyGaul]
- Misc: ImVec2: added [] operator. This is becoming desirable for some code working of either axes independently. Better adding it sooner than later.
- Misc: NewFrame(): Added an assert to detect incorrect filling of the io.KeyMap[] array earlier. (#1555)
- Misc: Added IM_OFFSETOF() helper in imgui.h (previously was in imgui_internal.h)
- Misc: Added IM_NEW(), IM_DELETE() helpers in imgui.h (previously were in imgui_internal.h)
- Misc: Added obsolete redirection function GetItemsLineHeightWithSpacing() (which redirects to GetFrameHeightWithSpacing()), as intended and stated in docs of 1.53.
- Misc: Added misc/natvis/imgui.natvis for visual studio debugger users to easily visualize imgui internal types. Added to examples projects.
- Misc: Added IMGUI_USER_CONFIG to define a custom configuration filename. (#255, #1573, #1144, #41)
- Misc: Added IMGUI_STB_TRUETYPE_FILENAME and IMGUI_STB_RECT_PACK_FILENAME compile time directives to use another version of the stb_ files.
- Misc: Updated stb_rect_pack from 0.10 to 0.11 (minor changes).
  (Those flags are not used by ImGui itself, they only exists to make it easy for the engine/backend to pass information to the application in a standard manner.)
- Metrics: Added display of Columns state.
- Demo: Improved Selectable() examples. (#1528)
- Demo: Tweaked the Child demos, added a menu bar to the second child to test some navigation functions.
- Demo: Console: Using ImGuiCol_Text to be more friendly to color changes.
- Demo: Using IM_COL32() instead of ImColor() in ImDrawList centric contexts. Trying to phase out use of the ImColor helper whenever possible.
- Examples: Files in examples/ now include their own changelog so it is easier to occasionally update your backends if needed.
- Examples: Using Dark theme by default. (#707). Tweaked demo code.
- Examples: Added support for horizontal mouse wheel for API that allows it. (#1463) [@tseeker]
- Examples: All examples now setup the io.BackendFlags to signify they can honor mouse cursors, gamepad, etc.
- Examples: DirectX10: Fixed erroneous call to io.Fonts->ClearInputData() + ClearTexData() that was left in DX10 example but removed in 1.47 (Nov 2015) in every other backends. (#1733)
- Examples: DirectX12: Added DirectX 12 example. (#301) [@jdm3]
- Examples: OpenGL3+GLFW,SDL: Changed GLSL shader version from 330 to 150. (#1466, #1504)
- Examples: OpenGL3+GLFW,SDL: Added a way to override the GLSL version string in the Init function. (#1466, #1504).
- Examples: OpenGL3+GLFW,SDL: Creating VAO in the render function so it can be more easily used by multiple shared OpenGL contexts. (#1217)
- Examples: OpenGL3+GLFW: Using 3.2 context instead of 3.3. (#1466)
- Examples: OpenGL: Setting up glPixelStorei() explicitly before uploading texture.
- Examples: OpenGL: Calls to glPolygonMode() are casting parameters as GLEnum to not fail with more strict backends. (#1628) [@ilia-glushchenko]
- Examples: Win32 (DirectX9,10,11,12): Added support for mouse cursor shapes. (#1495)
- Examples: Win32 (DirectX9,10,11,12: Support for windows using the CS_DBLCLKS class flag by handling the double-click messages (WM_LBUTTONDBLCLK etc.). (#1538, #754) [@ndandoulakis]
- Examples: Win32 (DirectX9,10,11,12): Made the Win32 proc handlers not assert if there is no active context yet, to be more flexible with creation order. (#1565)
- Examples: GLFW: Added support for mouse cursor shapes (the diagonal resize cursors are unfortunately not supported by GLFW at the moment. (#1495)
- Examples: GLFW: Don't attempt to change the mouse cursor input mode if it is set to GLFW_CURSOR_DISABLED by the application. (#1202) [@PhilCK]
- Examples: SDL: Added support for mouse cursor shapes. (#1626) [@olls]
- Examples: SDL: Using SDL_CaptureMouse() to retrieve coordinates outside of client area when dragging (SDL 2.0.4+ only, otherwise using SDL_WINDOW_INPUT_FOCUS instead of previously SDL_WINDOW_MOUSE_FOCUS). (#1559)
- Examples: SDL: Enabled vsync by default so people don't come at us when the examples are running at 2000 FPS and burning a CPU core.
- Examples: SDL: Using SDL_GetPerformanceCounter() / SDL_GetPerformanceFrequency() to handle frame-rate over 1000 FPS properly. (#996)
- Examples: SDL: Using scan-code exclusively instead of a confusing mixture of scan-codes and key-codes.
- Examples: SDL: Visual Studio: Added .vcxproj file. Using %SDL2_DIR% in the default .vcxproj and build files instead of %SDL_DIR%, the earlier being more standard.
- Examples: Vulkan: Visual Studio: Added .vcxproj file.
- Examples: Apple: Fixed filenames in OSX xcode project. Various other Mac friendly fixes. [@gerryhernandez etc.]
- Examples: Visual Studio: Disabled extraneous function-level check in Release build.
- Various fixes, tweaks, internal refactoring, optimizations, comments.


-----------------------------------------------------------------------
 VERSION 1.53 (Released 2017-12-25)
-----------------------------------------------------------------------

Decorated log and release notes: https://github.com/ocornut/imgui/releases/tag/v1.53

Breaking Changes:

- Renamed the emblematic `ShowTestWindow()` function to `ShowDemoWindow()`. Kept redirection function (will obsolete).
- Renamed `GetItemsLineHeightWithSpacing()` to `GetFrameHeightWithSpacing()` for consistency. Kept redirection function (will obsolete).
- Renamed `ImGuiTreeNodeFlags_AllowOverlapMode` flag to `ImGuiTreeNodeFlags_AllowItemOverlap`. Kept redirection enum (will obsolete).
- Obsoleted `IsRootWindowFocused()` in favor of using `IsWindowFocused(ImGuiFocusedFlags_RootWindow)`. Kept redirection function (will obsolete). (#1382)
- Obsoleted `IsRootWindowOrAnyChildFocused()` in favor of using `IsWindowFocused(ImGuiFocusedFlags_RootAndChildWindows)`. Kept redirection function (will obsolete). (#1382)
- Obsoleted `IsRootWindowOrAnyChildHovered()` in favor of using `IsWindowHovered(ImGuiHoveredFlags_RootAndChildWindows)`. Kept redirection function (will obsolete). (#1382)
- Obsoleted `SetNextWindowContentWidth() in favor of using `SetNextWindowContentSize()`. Kept redirection function (will obsolete).
- Renamed `ImGuiTextBuffer::append()` helper to `appendf()`, and `appendv()` to `appendfv()` for consistency. If you copied the 'Log' demo in your code, it uses appendv() so that needs to be renamed.
- ImDrawList: Removed 'bool anti_aliased = true' final parameter of `ImDrawList::AddPolyline()` and `ImDrawList::AddConvexPolyFilled()`. Prefer manipulating ImDrawList::Flags if you need to toggle them during the frame.
- Style, ImDrawList: Renamed `style.AntiAliasedShapes` to `style.AntiAliasedFill` for consistency and as a way to explicitly break code that manipulate those flag at runtime. You can now manipulate ImDrawList::Flags.
- Style, Begin: Removed `ImGuiWindowFlags_ShowBorders` window flag. Borders are now fully set up in the ImGuiStyle structure (see e.g. `style.FrameBorderSize`, `style.WindowBorderSize`, `style.PopupBorderSize`).
  Use `ImGui::ShowStyleEditor()` to look them up.
  Please note that the style system will keep evolving (hopefully stabilizing in Q1 2018), and so custom styles will probably subtly break over time.
  It is recommended that you use the `StyleColorsClassic()`, `StyleColorsDark()`, `StyleColorsLight()` functions. Also see `ShowStyleSelector()`.
- Style: Removed `ImGuiCol_ComboBg` in favor of combo boxes using `ImGuiCol_PopupBg` for consistency. Combo are normal pop-ups.
- Style: Renamed `ImGuiCol_ChildWindowBg` to `ImGuiCol_ChildBg`.
- Style: Renamed `style.ChildWindowRounding` to `style.ChildRounding`, `ImGuiStyleVar_ChildWindowRounding` to `ImGuiStyleVar_ChildRounding`.
- Removed obsolete redirection functions: SetScrollPosHere() - marked obsolete in v1.42, July 2015.
- Removed obsolete redirection functions: GetWindowFont(), GetWindowFontSize() - marked obsolete in v1.48, March 2016.

Other Changes:

- Added `io.OptCursorBlink` option to allow disabling cursor blinking. (#1427) [renamed to io.ConfigCursorBlink in 1.63]
- Added `GetOverlayDrawList()` helper to quickly get access to a ImDrawList that will be rendered in front of every windows.
- Added `GetFrameHeight()` helper which returns `(FontSize + style.FramePadding.y * 2)`.
- Drag and Drop: Added Beta API to easily use drag and drop patterns between imgui widgets.
  - Setup a source on a widget with `BeginDragDropSource()`, `SetDragDropPayload()`, `EndDragDropSource()` functions.
  - Receive data with `BeginDragDropTarget()`, `AcceptDragDropPayload()`, `EndDragDropTarget()`.
  - See ImGuiDragDropFlags for various options.
  - The ColorEdit4() and ColorButton() widgets now support Drag and Drop.
  - The API is tagged as Beta as it still may be subject to small changes.
- Drag and Drop: When drag and drop is active, tree nodes and collapsing header can be opened by hovering on them for 0.7 seconds.
- Renamed io.OSXBehaviors to io.OptMacOSXBehaviors. Should not affect users as the compile-time default is usually enough. (#473, #650)
- Style: Added StyleColorsDark() style. (#707) [@dougbinks]
- Style: Added StyleColorsLight() style. Best used with frame borders + thicker font than the default font. (#707)
- Style: Added style.PopupRounding setting. (#1112)
- Style: Added style.FrameBorderSize, style.WindowBorderSize, style.PopupBorderSize. Removed ImGuiWindowFlags_ShowBorders window flag!
  Borders are now fully set up in the ImGuiStyle structure. Use ImGui::ShowStyleEditor() to look them up. (#707, fix #819, #1031)
- Style: Various small changes to the classic style (most noticeably, buttons are now using blue shades). (#707)
- Style: Renamed ImGuiCol_ChildWindowBg to ImGuiCol_ChildBg.
- Style: Renamed style.ChildWindowRounding to style.ChildRounding, ImGuiStyleVar_ChildWindowRounding to ImGuiStyleVar_ChildRounding.
- Style: Removed ImGuiCol_ComboBg in favor of combo boxes using ImGuiCol_PopupBg for consistency. (#707)
- Style: Made the ScaleAllSizes() helper rounds down every values so they are aligned on integers.
- Focus: Added SetItemDefaultFocus(), which in the current (master) branch behave the same as doing `if (IsWindowAppearing()) SetScrollHere()`.
  In the navigation branch this will also set the default focus. Prefer using this when creating combo boxes with `BeginCombo()` so your code will be forward-compatible with gamepad/keyboard navigation features. (#787)
- Combo: Pop-up grows horizontally to accommodate for contents that is larger then the parent combo button.
- Combo: Added BeginCombo()/EndCombo() API which allows use to submit content of any form and manage your selection state without relying on indices.
- Combo: Added ImGuiComboFlags_PopupAlignLeft flag to BeginCombo() to prioritize keeping the pop-up on the left side (for small-button-looking combos).
- Combo: Added ImGuiComboFlags_HeightSmall, ImGuiComboFlags_HeightLarge, ImGuiComboFlags_HeightLargest to easily provide desired pop-up height.
- Combo: You can use SetNextWindowSizeConstraints() before BeginCombo() to specify specific pop-up width/height constraints.
- Combo: Offset popup position by border size so that a double border isn't so visible. (#707)
- Combo: Recycling windows by using a stack number instead of a unique id, wasting less memory (like menus do).
- InputText: Added ImGuiInputTextFlags_NoUndoRedo flag. (#1506, #1508) [@ibachar]
- Window: Fixed auto-resize allocating too much space for scrollbar when SizeContents is bigger than maximum window size (fixes c0547d3). (#1417)
- Window: Child windows with MenuBar use regular WindowPadding.y so layout look consistent as child or as a regular window.
- Window: Begin(): Fixed appending into a child window with a second Begin() from a different window stack querying the wrong window for the window->Collapsed test.
- Window: Calling IsItemActive(), IsItemHovered() etc. after a call to Begin() provides item data for the title bar, so you can easily test if the title bar is being hovered, etc. (#823)
- Window: Made it possible to use SetNextWindowPos() on a child window.
- Window: Fixed a one frame glitch. When an appearing window claimed the focus themselves, the title bar wouldn't use the focused color for one frame.
- Window: Added ImGuiWindowFlags_ResizeFromAnySide flag to resize from any borders or from the lower-left corner of a window. This requires your backend to honor GetMouseCursor() requests for full usability. (#822)
- Window: Sizing fixes when using SetNextWindowSize() on individual axises.
- Window: Hide new window for one frame until they calculate their size. Also fixes SetNextWindowPos() given a non-zero pivot. (#1694)
- Window: Made mouse wheel scrolling accommodate better to windows that are smaller than the scroll step.
- Window: SetNextWindowContentSize() adjust for the size of decorations (title bar/menu bar), but _not_ for borders are we consistently make borders not affect layout.
  If you need a non-child window of an exact size with border enabled but zero window padding, you'll need to accommodate for the border size yourself.
- Window: Using the ImGuiWindowFlags_NoScrollWithMouse flag on a child window forwards the mouse wheel event to the parent window, unless either ImGuiWindowFlags_NoInputs or ImGuiWindowFlags_NoScrollbar are also set. (#1380, #1502)
- Window: Active Modal window always set the WantCaptureKeyboard flag. (#744)
- Window: Moving window doesn't use accumulating MouseDelta so straying out of imgui boundaries keeps moved imgui window at the same cursor-relative position.
- IsWindowFocused(): Added ImGuiFocusedFlags_ChildWindows flag to include child windows in the focused test. (#1382).
- IsWindowFocused(): Added ImGuiFocusedFlags_RootWindow flag to start focused test from the root (top-most) window. Obsolete IsRootWindowFocused(). (#1382)
- IsWindowHovered(): Added ImGuiHoveredFlags_ChildWindows flag to include child windows in the hovered test. (#1382).
- IsWindowHovered(): Added ImGuiHoveredFlags_RootWindow flag to start hovered test from the root (top-most) window. The combination of both flags obsoletes IsRootWindowOrAnyChildHovered(). (#1382)
- IsWindowHovered(): Fixed return value when an item is active to use the same logic as IsItemHovered(). (#1382, #1404)
- IsWindowHovered(): Always return true when current window is being moved. (#1382)
- Scrollbar: Fixed issues with vertical scrollbar flickering/appearing, typically when manually resizing and using a pattern of filling available height (e.g. full sized BeginChild).
- Scrollbar: Minor graphical fix for when scrollbar don't have enough visible space to display the full grab.
- Scrolling: Fixed padding and scrolling asymmetry where lower/right sides of a window wouldn't use WindowPadding properly + causing minor scrolling glitches.
- Tree: TreePush with zero arguments was ambiguous. Resolved by making it call TreePush(const void*). [@JasonWilkins]
- Tree: Renamed ImGuiTreeNodeFlags_AllowOverlapMode to ImGuiTreeNodeFlags_AllowItemOverlap. (#600, #1330)
- MenuBar: Fixed minor rendering issues on the right size when resizing a window very small and using rounded window corners.
- MenuBar: better software clipping to handle small windows, in particular child window don't have minimum constraints so we need to render clipped menus better.
- BeginMenu(): Tweaked the Arrow/Triangle displayed on child menu items.
- Columns: Clipping columns borders on Y axis on CPU because some Linux GPU drivers appears to be unhappy with triangle spanning large regions. (#125)
- Columns: Added ImGuiColumnsFlags_GrowParentContentsSize to internal API to restore old content sizes behavior (may be obsolete). (#1444, #125)
- Columns: Columns width is no longer lost when dragging a column to the right side of the window, until releasing the mouse button you have a chance to save them. (#1499, #125). [@ggtucker]
- Columns: Fixed dragging when using a same of columns multiple times in the frame. (#125)
- Indent(), Unindent(): Allow passing negative values.
- ColorEdit4(): Made IsItemActive() return true when picker pop-up is active. (#1489)
- ColorEdit4(): Tweaked tooltip so that the color button aligns more correctly with text.
- ColorEdit4(): Support drag and drop. Color buttons can be used as drag sources, and ColorEdit widgets as drag targets. (#143)
- ColorPicker4(): Fixed continuously returning true when holding mouse button on the sat/value/alpha locations. We only return true on value change. (#1489)
- NewFrame(): using literal strings in the most-frequently firing IM_ASSERT expressions to increase the odd of programmers seeing them (especially those who don't use a debugger).
- NewFrame() now asserts if neither Render or EndFrame have been called. Exposed EndFrame(). Made it legal to call EndFrame() more than one. (#1423)
- ImGuiStorage: Added BuildSortByKey() helper to rebuild storage from scratch.
- ImFont: Added GetDebugName() helper.
- ImFontAtlas: Added missing Thai punctuation in the GetGlyphRangesThai() ranges. (#1396) [@nProtect]
- ImDrawList: Removed 'bool anti_aliased = true' final parameter of ImDrawList::AddPolyline() and ImDrawList::AddConvexPolyFilled(). Anti-aliasing is controlled via the regular style.AntiAliased flags.
- ImDrawList: Added ImDrawList::AddImageRounded() helper. (#845) [@thedmd]
- ImDrawList: Refactored to make ImDrawList independent of ImGui. Removed static variable in PathArcToFast() which caused linking issues to some.
- ImDrawList: Exposed ImDrawCornerFlags, replaced occurrences of ~0 with an explicit ImDrawCornerFlags_All. NB: Inversed BotLeft (prev 1<<3, now 1<<2) and BotRight (prev 1<<2, now 1<<3).
- ImVector: Added ImVector::push_front() helper.
- ImVector: Added ImVector::contains() helper.
- ImVector: insert() uses grow_capacity() instead of using grow policy inconsistent with push_back().
- Internals: Remove requirement to define IMGUI_DEFINE_PLACEMENT_NEW to use the IM_PLACEMENT_NEW macro. (#1103)
- Internals: ButtonBehavior: Fixed ImGuiButtonFlags_NoHoldingActiveID flag from incorrectly setting the ActiveIdClickOffset field.
  This had no known effect within imgui code but could have affected custom drag and drop patterns. And it is more correct this way! (#1418)
- Internals: ButtonBehavior: Fixed ImGuiButtonFlags_AllowOverlapMode to avoid temporarily activating widgets on click before they have been correctly double-hovered. (#319, #600)
- Internals: Added SplitterBehavior() helper. (#319)
- Internals: Added IM_NEW(), IM_DELETE() helpers. (#484, #504, #1517)
- Internals: Basic refactor of the settings API which now allows external elements to be loaded/saved.
- Demo: Added ShowFontSelector() showing loaded fonts.
- Demo: Added ShowStyleSelector() to select among default styles. (#707)
- Demo: Renamed the emblematic ShowTestWindow() function to ShowDemoWindow().
- Demo: Style Editor: Added a "Simplified settings" sections with check-boxes for border size and frame rounding. (#707, #1019)
- Demo: Style Editor: Added combo box to select stock styles and select current font when multiple are loaded. (#707)
- Demo: Style Editor: Using local storage so Save/Revert button makes more sense without code passing its storage. Added horizontal scroll bar. Fixed Save/Revert button to be always accessible. (#1211)
- Demo: Console: Fixed context menu issue. (#1404)
- Demo: Console: Fixed incorrect positioning which was hidden by a minor scroll issue (this would affect people who copied the Console code as is).
- Demo: Constrained Resize: Added more test cases. (#1417)
- Demo: Custom Rendering: Fixed clipping rectangle extruding out of parent window.
- Demo: Layout: Removed unnecessary and misleading BeginChild/EndChild calls.
- Demo: The "Color Picker with Palette" demo supports drag and drop. (#143)
- Demo: Display better mouse cursor info for debugging backends.
- Demo: Stopped using rand() function in demo code.
- Examples: Added a handful of extra comments (about fonts, third-party libraries used in the examples, etc.).
- Examples: DirectX9: Handle loss of D3D9 device (D3DERR_DEVICELOST). (#1464)
- Examples: Added null_example/ which is helpful for quick testing on multiple compilers/settings without relying on graphics library.
- Fix for using alloca() in "Clang with Microsoft Codechain" mode.
- Various fixes, optimizations, comments.


-----------------------------------------------------------------------
 VERSION 1.52 (2017-10-27)
-----------------------------------------------------------------------

Decorated log and release notes: https://github.com/ocornut/imgui/releases/tag/v1.52

Breaking Changes:

- IO: `io.MousePos` needs to be set to ImVec2(-FLT_MAX,-FLT_MAX) when mouse is unavailable/missing, instead of ImVec2(-1,-1) as previously) This is needed so we can clear `io.MouseDelta` field when the mouse is made available again.
- Renamed `AlignFirstTextHeightToWidgets()` to `AlignTextToFramePadding()`. Kept inline redirection function (will obsolete).
- Obsoleted the legacy 5 parameters version of Begin(). Please avoid using it. If you need a transparent window background, uses `PushStyleColor()`. The old size parameter there was also misleading and equivalent to calling `SetNextWindowSize(size, ImGuiCond_FirstTimeEver)`. Kept inline redirection function (will obsolete).
- Obsoleted `IsItemHoveredRect()`, `IsMouseHoveringWindow()` in favor of using the newly introduced flags of `IsItemHovered()` and `IsWindowHovered()`. Kept inline redirection function (will obsolete). (#1382)
- Obsoleted 'SetNextWindowPosCenter()' in favor of using 1SetNextWindowPos()` with a pivot value which allows to do the same and more. Keep inline redirection function.
- Removed `IsItemRectHovered()`, `IsWindowRectHovered()` recently introduced in 1.51 which were merely the more consistent/correct names for the above functions which are now obsolete anyway. (#1382)
- Changed `IsWindowHovered()` default parameters behavior to return false if an item is active in another window (e.g. click-dragging item from another window to this window). You can use the newly introduced IsWindowHovered() flags to requests this specific behavior if you need it. (#1382)
- Renamed imconfig.h's `IMGUI_DISABLE_WIN32_DEFAULT_CLIPBOARD_FUNCS`/`IMGUI_DISABLE_WIN32_DEFAULT_IME_FUNCS` to `IMGUI_DISABLE_WIN32_DEFAULT_CLIPBOARD_FUNCTIONS`/`IMGUI_DISABLE_WIN32_DEFAULT_IME_FUNCTIONS` for consistency.
- Renamed ImFont::Glyph to ImFontGlyph. Kept redirection typedef (will obsolete).

Other Changes:

- ProgressBar: fixed rendering when straddling rounded area. (#1296)
- SliderFloat, DragFloat: Using scientific notation e.g. "%.1e" in the displayed format string doesn't mistakenly trigger rounding of the value. [@MomentsInGraphics]
- Combo, InputFloat, InputInt: Made the small button on the right side align properly with the equivalent colored button of ColorEdit4().
- IO: Tweaked logic for `io.WantCaptureMouse` so it now outputs false when e.g. hovering over void while an InputText() is active. (#621) [@pdoane]
- IO: Fixed `io.WantTextInput` from mistakenly outputting true when an activated Drag or Slider was previously turned into an InputText(). (#1317)
- Misc: Added flags to `IsItemHovered()`, `IsWindowHovered()` to access advanced hovering-test behavior. Generally useful for pop-ups and drag and drop behaviors: (relates to ~#439, #1013, #143, #925)
  - `ImGuiHoveredFlags_AllowWhenBlockedByPopup`
  - `ImGuiHoveredFlags_AllowWhenBlockedByActiveItem`
  - `ImGuiHoveredFlags_AllowWhenOverlapped`
  - `ImGuiHoveredFlags_RectOnly`
- Input: Added `IsMousePosValid()` helper.
- Input: Added `GetKeyPressedAmount()` to easily measure press count when the repeat rate is faster than the frame rate.
- Input/Focus: Disabled TAB and Shift+TAB when CTRL key is held.
- CheckBox: Now rendering a tick mark instead of a full square.
- ColorEdit4: Added "Copy as..." option in context menu. (#346)
- ColorPicker: Improved ColorPicker hue wheel color interpolation. (#1313) [@thevaber]
- ColorButton: Reduced bordering artifact that would be particularly visible with an opaque Col_FrameBg and FrameRounding enabled.
- ColorButton: Fixed rendering color button with a checkerboard if the transparency comes from the global style.Alpha and not from the actual source color.
- TreeNode: Added `ImGuiTreeNodeFlags_FramePadding` flag to conveniently create a tree node with full padding at the beginning of a line, without having to call `AlignTextToFramePadding()`.
- Trees: Fixed calling `SetNextTreeNodeOpen()` on a collapsed window leaking to the first tree node item of the next frame.
- Layout: Horizontal layout is automatically enforced in a menu bar, so you can use non-MenuItem elements without calling SameLine().
- Separator: Output a vertical separator when used inside a menu bar (or in general when horizontal layout is active, but that isn't exposed yet!).
- Window: Added `IsWindowAppearing()` helper (helpful e.g. as a condition before initializing some of your own things.).
- Window: Added pivot parameter to `SetNextWindowPos()`, making it possible to center or right align a window. Obsoleted `SetNextWindowPosCenter()`.
- Window: Fixed title bar color of top-most window under a modal window.
- Window: Fixed not being able to move a window by clicking on one of its child window. (#1337, #635)
- Window: Fixed `Begin()` auto-fit calculation code that predict the presence of a scrollbar so it works better when window size constraints are used.
- Window: Fixed calling `Begin()` more than once per frame setting `window_just_activated_by_user` which in turn would set enable the Appearing condition for that frame.
- Window: The implicit "Debug" window now uses a "Debug##Default" identifier instead of "Debug" to allow user creating a window called "Debug" without losing their custom flags.
- Window: Made the `ImGuiWindowFlags_NoMove` flag properly inherited from parent to child. In a setup with ParentWindow (no flag) -> Child (NoMove) -> SubChild (no flag), the user won't be able to move the parent window by clicking on SubChild. (#1381)
- Popups: Pop-ups can be closed with a right-click anywhere, without altering focus under the pop-up. (~#439)
- Popups: `BeginPopupContextItem()`, `BeginPopupContextWindow()` are now setup to allow reopening a context menu by right-clicking again. (~#439)
- Popups: `BeginPopupContextItem()` now supports a NULL string identifier and uses the last item ID if available.
- Popups: Added `OpenPopupOnItemClick()` helper which mimic `BeginPopupContextItem()` but doesn't do the BeginPopup().
- MenuItem: Only activating on mouse release. [@Urmeli0815] (was already fixed in nav branch).
- MenuItem: Made tick mark thicker (thick mark?).
- MenuItem: Tweaks to be usable inside a menu bar (nb: it looks like a regular menu and thus is misleading, prefer using Button() and regular widgets in menu bar if you need to). (#1387)
- ImDrawList: Fixed a rare draw call merging bug which could lead to undisplayed triangles. (#1172, #1368)
- ImDrawList: Fixed a rare bug in `ChannelsMerge()` when all contents has been clipped, leading to an extraneous draw call being created. (#1172, #1368)
- ImFont: Added `AddGlyph()` building helper for use by custom atlas builders.
- ImFontAtlas: Added support for CustomRect API to submit custom rectangles to be packed into the atlas. You can map them as font glyphs, or use them for custom purposes.
  After the atlas is built you can query the position of your rectangles in the texture and then copy your data there. You can use this features to create e.g. full color font-mapped icons.
- ImFontAtlas: Fixed fall-back handling when merging fonts, if a glyph was missing from the second font input it could have used a glyph from the first one. (#1349) [@inolen]
- ImFontAtlas: Fixed memory leak on build failure case when stbtt_InitFont failed (generally due to incorrect or supported font type). (#1391) (@Moka42)
- ImFontConfig: Added `RasterizerMultiply` option to alter the brightness of individual fonts at rasterization time, which may help increasing readability for some.
- ImFontConfig: Added `RasterizerFlags` to pass options to custom rasterizer (e.g. the [imgui_freetype](https://github.com/ocornut/imgui_club/tree/master/imgui_freetype) rasterizer in imgui_club has such options).
- ImVector: added resize() variant with initialization value.
- Misc: Changed the internal name formatting of child windows identifier to use slashes (instead of dots) as separator, more readable.
- Misc: Fixed compilation with `IMGUI_DISABLE_OBSOLETE_FUNCTIONS` defined.
- Misc: Marked all format+va_list functions with format attribute so GCC/Clang can warn about misuses.
- Misc: Fixed compilation on NetBSD due to missing alloca.h (#1319) [@RyuKojiro]
- Misc: Improved warnings compilation for newer versions of Clang. (#1324) (@waywardmonkeys)
- Misc: Added `io.WantMoveMouse flags` (from Nav branch) and honored in Examples applications. Currently unused but trying to spread Examples applications code that supports it.
- Misc: Added `IMGUI_DISABLE_FORMAT_STRING_FUNCTIONS` support in imconfig.h to allow user reimplementing the `ImFormatString()` functions e.g. to use stb_printf(). (#1038)
- Misc: [Windows] Fixed default Win32 `SetClipboardText()` handler leaving the Win32 clipboard handler unclosed on failure. [@pdoane]
- Style: Added `ImGuiStyle::ScaleAllSizes(float)` helper to make it easier to have application transition e.g. from low to high DPI with a matching style.
- Metrics: Draw window bounding boxes when hovering Pos/Size; List all draw layers; Trimming empty commands like Render() does.
- Examples: OpenGL3: Save and restore sampler state. (#1145) [@nlguillemot]
- Examples: OpenGL2, OpenGL3: Save and restore polygon mode. (#1307) [@JJscott]
- Examples: DirectX11: Allow creating device with feature level 10 since we don't really need much for that example. (#1333)
- Examples: DirectX9/10/12: Using the Win32 SetCapture/ReleaseCapture API to read mouse coordinates when they are out of bounds. (#1375) [@Gargaj, @ocornut]
- Tools: Fixed binary_to_compressed_c tool to return 0 when successful. (#1350) [@benvanik]
- Internals: Exposed more helpers and unfinished features in imgui_internal.h. (use at your own risk!).
- Internals: A bunch of internal refactoring, hopefully haven't broken anything! Merged a bunch of internal changes from the upcoming Navigation branch.
- Various tweaks, fixes and documentation changes.

Beta Navigation Branch:
(Lots of work has been done toward merging the Beta Gamepad/Keyboard Navigation branch (#787) in master.)
(Please note that this branch is always kept up to date with master. If you are using the navigation branch, some of the changes include:)
- Nav: Added `#define IMGUI_HAS_NAV` in imgui.h to ease sharing code between both branches. (#787)
- Nav: MainMenuBar now releases focus when user gets out of the menu layer. (#787)
- Nav: When applying focus to a window with only menus, the menu layer is automatically activated. (#787)
- Nav: Added `ImGuiNavInput_KeyMenu` (~Alt key) aside from ImGuiNavInput_PadMenu input as it is one differentiator of pad vs keyboard that was detrimental to the keyboard experience. Although isn't officially supported, it makes the current experience better. (#787)
- Nav: Move requests now wrap vertically inside Menus and Pop-ups. (#787)
- Nav: Allow to collapse tree nodes with NavLeft and open them with NavRight. (#787, #1079).
- Nav: It's now possible to navigate sibling of a menu-bar while navigating inside one of their child. If a Left<>Right navigation request fails to find a match we forward the request to the root menu. (#787, #126)
- Nav: Fixed `SetItemDefaultFocus` from stealing default focus when we are initializing default focus for a menu bar layer. (#787)
- Nav: Support for fall-back horizontal scrolling with PadLeft/PadRight (nb: fall-back scrolling is only used to navigate windows that have no interactive items). (#787)
- Nav: Fixed tool-tip from being selectable in the window selection list. (#787)
- Nav: `CollapsingHeader(bool*)` variant: fixed for `IsItemHovered()` not working properly in the nav branch. (#600, #787)
- Nav: InputText: Fixed using Up/Down history callback feature when Nav is enabled. (#787)
- Nav: InputTextMultiline: Fixed navigation/selection. Disabled selecting all when activating a multi-line text editor. (#787)
- Nav: More consistently drawing a (thin) navigation rectangle hover filled frames such as tree nodes, collapsing header, menus. (#787)
- Nav: Various internal refactoring.


-----------------------------------------------------------------------
 VERSION 1.51 (2017-08-24)
-----------------------------------------------------------------------

Decorated log and release notes: https://github.com/ocornut/imgui/releases/tag/v1.51

Breaking Changes:

Work on dear imgui has been gradually resuming. It means that fixes and new features should be tackled at a faster rate than last year. However, in order to move forward with the library and get rid of some cruft, I have taken the liberty to be a little bit more aggressive than usual with API breaking changes. Read the details below and search for those names in your code! In the grand scheme of things, those changes are small and should not affect everyone, but this is technically our most aggressive release so far in term of API breakage. If you want to be extra forward-facing, you can enable `#define IMGUI_DISABLE_OBSOLETE_FUNCTIONS` in your imconfig.h to disable the obsolete names/redirection.

- Renamed `IsItemHoveredRect()` to `IsItemRectHovered()`. Kept inline redirection function (will obsolete).
- Renamed `IsMouseHoveringWindow()` to `IsWindowRectHovered()` for consistency. Kept inline redirection function (will obsolete).
- Renamed `IsMouseHoveringAnyWindow()` to `IsAnyWindowHovered()` for consistency. Kept inline redirection function (will obsolete).
- Renamed `ImGuiCol_Columns***` enums to `ImGuiCol_Separator***`. Kept redirection enums (will obsolete).
- Renamed `ImGuiSetCond***` types and enums to `ImGuiCond***`. Kept redirection enums (will obsolete).
- Renamed `GetStyleColName()` to `GetStyleColorName()` for consistency. Unlikely to be used by end-user!
- Added `PushStyleColor(ImGuiCol idx, ImU32 col)` overload, which _might_ cause an "ambiguous call" compilation error if you are using ImColor() with implicit cast. Cast to ImU32 or ImVec4 explicitly to fix.
- Marked the weird `IMGUI_ONCE_UPON_A_FRAME` helper macro as obsolete. Prefer using the more explicit `ImGuiOnceUponAFrame`.
- Changed `ColorEdit4(const char* label, float col[4], bool show_alpha = true)` signature to `ColorEdit4(const char* label, float col[4], ImGuiColorEditFlags flags = 0)`, where flags 0x01 is a safe no-op (hello dodgy backward compatibility!). The new `ColorEdit4`/`ColorPicker4` functions have lots of available flags! Check and run the demo window, under "Color/Picker Widgets", to understand the various new options.
- Changed signature of `ColorButton(ImVec4 col, bool small_height = false, bool outline_border = true)` to `ColorButton(const char* desc_id, ImVec4 col, ImGuiColorEditFlags flags = 0, ImVec2 size = ImVec2(0,0))`. This function was rarely used and was very dodgy (no explicit ID!).
- Changed `BeginPopupContextWindow(bool also_over_items=true, const char* str_id=NULL, int mouse_button=1)` signature to `(const char* str_id=NULL, int mouse_button=1, bool also_over_items=true)`. This is perhaps the most aggressive change in this update, but note that the majority of users relied on default parameters completely, so this will affect only a fraction of users of this already rarely used function.
- Removed `IsPosHoveringAnyWindow()`, which was partly broken and misleading. In the vast majority of cases, people using that function wanted to use `io.WantCaptureMouse` flag. Replaced with IM_ASSERT + comment redirecting user to `io.WantCaptureMouse`. (#1237)
- Removed the old `ValueColor()` helpers, they are equivalent to calling `Text(label)` + `SameLine()` + `ColorButton()`.
- Removed `ColorEditMode()` and `ImGuiColorEditMode` type in favor of `ImGuiColorEditFlags` and parameters to the various Color*() functions. The `SetColorEditOptions()` function allows to initialize default but the user can still change them with right-click context menu. Commenting out your old call to `ColorEditMode()` may just be fine!

Other Changes:

- Added flags to `ColorEdit3()`, `ColorEdit4()`. The color edit widget now has a context-menu and access to the color picker. (#346)
- Added flags to `ColorButton()`. (#346)
- Added `ColorPicker3()`, `ColorPicker4()`. The API along with those of the updated `ColorEdit4()` was designed so you may use them in various situation and hopefully compose your own picker if required. There are a bunch of available flags, check the Demo window and comment for `ImGuiColorEditFlags_`. Some of the options it supports are: two color picker types (hue bar + sat/val rectangle, hue wheel + rotating sat/val triangle), display as u8 or float, lifting 0.0..1.0 constraints (currently rgba only), context menus, alpha bar, background checkerboard options, preview tooltip, basic revert. For simple use, calling the existing `ColorEdit4()` function as you did before will be enough, as you can now open the color picker from there. (#346) [@r-lyeh, @nem0, @thennequin, @dariomanesku and @ocornut]
- Added `SetColorEditOptions()` to set default color options (e.g. if you want HSV over RGBA, float over u8, select a default picker mode etc. at startup time without a user intervention. Note that the user can still change options with the context menu unless disabled with `ImGuiColorFlags_NoOptions` or explicitly enforcing a display type/picker mode etc.).
- Added user-facing `IsPopupOpen()` function. (#891) [@mkeeter]
- Added `GetColorU32(u32)` variant that perform the style alpha multiply without a floating-point round trip, and helps makes code more consistent when using ImDrawList APIs.
- Added `PushStyleColor(ImGuiCol idx, ImU32 col)` overload.
- Added `GetStyleColorVec4(ImGuiCol idx)` which is equivalent to accessing `ImGui::GetStyle().Colors[idx]` (aka return the raw style color without alpha alteration).
- ImFontAtlas: Added `GlyphRangesBuilder` helper class, which makes it easier to build custom glyph ranges from your app/game localization data, or add into existing glyph ranges.
- ImFontAtlas: Added `TexGlyphPadding` option. (#1282) [@jadwallis]
- ImFontAtlas: Made it possible to override size of AddFontDefault() (even if it isn't really recommended!).
- ImDrawList: Added `GetClipRectMin()`, `GetClipRectMax()` helpers.
- Fixed Ini saving crash if the ImGuiWindowFlags_NoSavedSettings gets removed from a window after its creation (unlikely!). (#1000)
- Fixed `PushID()`/`PopID()` from marking parent window as Accessed (which needlessly woke up the root "Debug" window when used outside of a regular window). (#747)
- Fixed an assert when calling `CloseCurrentPopup()` twice in a row. [@nem0]
- Window size can be loaded from .ini data even if ImGuiWindowFlags_NoResize flag is set. (#1048, #1056)
- Columns: Added `SetColumnWidth()`. (#913) [@ggtucker]
- Columns: Dragging a column preserve its width by default. (#913) [@ggtucker]
- Columns: Fixed first column appearing wider than others. (#1266)
- Columns: Fixed allocating space on the right-most side with the assumption of a vertical scrollbar. The space is only allocated when needed. (#125, #913, #893, #1138)
- Columns: Fixed the right-most column from registering its content width to the parent window, which led to various issues when using auto-resizing window or e.g. horizontal scrolling. (#519, #125, #913)
- Columns: Refactored some of the columns code internally toward a better API (not yet exposed) + minor optimizations. (#913) [@ggtucker, @ocornut]
- Popups: Most pop-ups windows can be moved by the user after appearing (if they don't have explicit positions provided by caller, or e.g. sub-menu pop-up). The previous restriction was totally arbitrary. (#1252)
- Tooltip: `SetTooltip()` is expanded immediately into a window, honoring current font / styling setting. Add internal mechanism to override tooltips. (#862)
- PlotHistogram: bars are drawn based on zero-line, so negative values are going under. (#828)
- Scrolling: Fixed return values of `GetScrollMaxX()`, `GetScrollMaxY()` when both scrollbars were enabled. Tweak demo to display more data. (#1271) [@degracode]
- Scrolling: Fixes for Vertical Scrollbar not automatically getting enabled if enabled Horizontal Scrollbar straddle the vertical limit. (#1271, #246)
- Scrolling: `SetScrollHere()`, `SetScrollFromPosY()`: Fixed Y scroll aiming when Horizontal Scrollbar is enabled. (#665).
- [Windows] Clipboard: Fixed not closing Win32 clipboard on early open failure path. (#1264)
- Removed an unnecessary dependency on int64_t which failed on some older compilers.
- Demo: Rearranged everything under Widgets in a more consistent way.
- Demo: Columns: Added Horizontal Scrolling demo. Tweaked another Columns demo. (#519, #125, #913)
- Examples: OpenGL: Various makefiles for MINGW, Linux. (#1209, #1229, #1209) [@fr500, @acda]
- Examples: Enabled vsync by default in example applications, so it doesn't confuse people that the sample run at 2000+ fps and waste an entire CPU. (#1213, #1151).
- Various other small fixes, tweaks, comments, optimizations.


-----------------------------------------------------------------------
 VERSION 1.50 (2017-06-02)
-----------------------------------------------------------------------

Decorated log and release notes: https://github.com/ocornut/imgui/releases/tag/v1.50

Breaking Changes:

- Added a void* user_data parameter to Clipboard function handlers. (#875)
- SameLine(x) with x>0.0f is now relative to left of column/group if any, and not always to left of window. This was sort of always the intent and hopefully breakage should be minimal.
- Renamed ImDrawList::PathFill() - rarely used directly - to ImDrawList::PathFillConvex() for clarity and consistency.
- Removed ImFontConfig::MergeGlyphCenterV in favor of a more multipurpose ImFontConfig::GlyphOffset.
- Style: style.WindowTitleAlign is now a ImVec2 (ImGuiAlign enum was removed). set to (0.5f,0.5f) for horizontal+vertical centering, (0.0f,0.0f) for upper-left, etc.
- BeginChild(const char*) now applies the stack id to the provided label, consistently with other functions as it should always have been. It shouldn't affect you unless (extremely unlikely) you were appending multiple times to a same child from different locations of the stack id. If that's the case, generate an id with GetId() and use it instead of passing string to BeginChild().

Other Changes:

- InputText(): Added support for CTRL+Backspace (delete word).
- InputText(): OSX uses Super+Arrows for home/end. Add Shortcut+Backspace support. (#650) [@michaelbartnett]
- InputText(): Got rid of individual OSX-specific options in ImGuiIO, added a single io.OSXBehaviors flag. (#473, #650)
- InputText(): Fixed pressing home key on last character when it isn't a trailing \n (#588, #815)
- InputText(): Fixed state corruption/crash bug in stb_textedit.h redo logic when exhausting undo/redo char buffer. (#715. #681)
- InputTextMultiline(): Fixed CTRL+DownArrow moving scrolling out of bounds.
- InputTextMultiline(): Scrollbar fix for when input and latched internal buffers differs in a way that affects vertical scrollbar existence. (#725)
- ImFormatString(): Fixed an overflow handling bug with implementation of vsnprintf() that do not return -1. (#793)
- BeginChild(const char*) now applies stack id to provided label, consistent with other widgets. (#894, #713)
- SameLine() with explicit X position is relative to left of group/columns. (ref #746, #125, #630)
- SliderInt(), SliderFloat() supports reverse direction (where v_min > v_max). (#854)
- SliderInt(), SliderFloat() better support for when v_min==v_max. (#919)
- SliderInt(), SliderFloat() enforces writing back value when interacting, to be consistent with other widgets. (#919)
- SliderInt, SliderFloat(): Fixed edge case where style.GrabMinSize being bigger than slider width can lead to a division by zero. (#919)
- Added IsRectVisible() variation with explicit start-end positions. (#768) [@thedmd]
- Fixed TextUnformatted() clipping bug in the large-text path when horizontal scroll has been applied. (#692, #246)
- Fixed minor text clipping issue in window title when using font straying above usual line. (#699)
- Fixed SetCursorScreenPos() fixed not adjusting CursorMaxPos as well.
- Fixed scrolling offset when using SetScrollY(), SetScrollFromPosY(), SetScrollHere() with menu bar.
- Fixed using IsItemActive() after EndGroup() or any widget using groups. (#840, #479)
- Fixed IsItemActive() lagging by one frame on initial widget activation. (#840)
- Fixed Separator() zero-height bounding box resulting in clipping when laying exactly on top line of clipping rectangle (#860)
- Fixed PlotLines() PlotHistogram() calling with values_count == 0.
- Fixed clicking on a window's void while staying still overzealously marking .ini settings as dirty. (#923)
- Fixed assert triggering when a window has zero rendering but has a callback. (#810)
- Scrollbar: Fixed rendering when sizes are negative to reduce glitches (which can happen with certain style settings and zero WindowMinSize).
- EndGroup(): Made IsItemHovered() work when an item was activated within the group. (#849)
- BulletText(): Fixed stopping to display formatted string after the '##' mark.
- Closing the focused window restore focus to the first active root window in descending z-order .(part of #727)
- Word-wrapping: Fixed a bug where we never wrapped after a 1 character word. [@sronsse]
- Word-wrapping: Fixed TextWrapped() overriding wrap position if one is already set. (#690)
- Word-wrapping: Fixed incorrect testing for negative wrap coordinates, they are perfectly legal. (#706)
- ImGuiListClipper: Fixed automatic-height calc path dumbly having user display element 0 twice. (#661, #716)
- ImGuiListClipper: Fix to behave within column. (#661, #662, #716)
- ImDrawList: Renamed ImDrawList::PathFill() to ImDrawList::PathFillConvex() for clarity. (BREAKING API)
- Columns: End() avoid calling Columns(1) if no columns set is open, not sure why it wasn't the case already (pros: faster, cons: exercise less code).
- ColorButton(): Fix ColorButton showing wrong hex value for alpha. (#1068) [@codecat]
- ColorEdit4(): better preserve inputting value out of 0..255 range, display then clamped in Hexadecimal form.
- Shutdown() clear out some remaining pointers for sanity. (#836)
- Added IMGUI_USE_BGRA_PACKED_COLOR option in imconfig.h (#767, #844) [@thedmd]
- Style: Removed the inconsistent shadow under RenderCollapseTriangle() (~#707)
- Style: Added ButtonTextAlign, ImGuiStyleVar_ButtonTextAlign. (#842)
- ImFont: Allowing to use up to 0xFFFE glyphs in same font (increased from previous 0x8000).
- ImFont: Added GetGlyphRangesThai() helper. [@nProtect]
- ImFont: CalcWordWrapPositionA() fixed font scaling with fallback character.
- ImFont: Calculate and store the approximate texture surface to get an idea of how costly each source font is.
- ImFontConfig: Added GlyphOffset to explicitly offset glyphs at font build time, useful for merged fonts. Removed MergeGlyphCenterV. (BREAKING API)
- Clarified asserts in CheckStacksSize() when there is a stack mismatch.
- Context: Support for #define-ing GImGui and IMGUI_SET_CURRENT_CONTEXT_FUNC to enable custom thread-based hackery (#586)
- Updated stb_truetype.h to 1.14 (added OTF support, removed warnings). (#883, #976)
- Updated stb_rect_pack.h to 0.10 (removed warnings). (#883)
- Added ImGuiMouseCursor_None enum value for convenient usage by app/backends.
- Clipboard: Added a void* user_data parameter to Clipboard function handlers. (#875) (BREAKING API)
- Internals: Refactor internal text alignment options to use ImVec2, removed ImGuiAlign. (#842, #222)
- Internals: Renamed ImLoadFileToMemory to ImFileLoadToMemory to be consistent with ImFileOpen + fix mismatching .h name. (#917)
- OS/Windows: Fixed Windows default clipboard handler leaving its buffer unfreed on application's exit. (#714)
- OS/Windows: No default IME handler when compiling for Windows using GCC. (#738)
- OS/Windows: Now using _wfopen() instead of fopen() to allow passing in paths/filenames with UTF-8 characters. (#917)
- Tools: binary_to_compressed_c: Avoid ?? trigraphs sequences in string outputs which break some older compilers. (#839)
- Demo: Added an extra 3-way columns demo.
- Demo: ShowStyleEditor: show font character map / grid in more details.
- Demo: Console: Fixed a completion bug when multiple candidates are equals and match until the end.
- Demo: Fixed 1-byte off overflow in the ShowStyleEditor() combo usage. (#783) [@bear24rw]
- Examples: Accessing ImVector fields directly, feel less stl-ey. (#810)
- Examples: OpenGL*: Saving/restoring existing scissor rectangle for completeness. (#807)
- Examples: OpenGL*: Saving/restoring active texture number (the value modified by glActiveTexture). (#1087, #1088, #1116)
- Examples: OpenGL*: Saving/restoring separate color/alpha blend functions correctly. (#1120) [@greggman]
- Examples: OpenGL2: Uploading font texture as RGBA32 to increase compatibility with users shaders for beginners. (#824)
- Examples: Vulkan: Countless fixes and improvements. (#785, #804, #910, #1017, #1039, #1041, #1042, #1043, #1080) [@martty, @Loftilus, @ParticlePeter, @SaschaWillems]
- Examples: DirectX9/10/10: Only call SetCursor(NULL) is io.MouseDrawCursor is set. (#585, #909)
- Examples: DirectX9: Explicitly setting viewport to match that other examples are doing. (#937)
- Examples: GLFW+OpenGL3: Fixed Shutdown() calling GL functions with NULL parameters if NewFrame was never called. (#800)
- Examples: GLFW+OpenGL2: Renaming opengl_example/ to opengl2_example/ for clarity.
- Examples: SDL+OpenGL: explicitly setting GL_UNPACK_ROW_LENGTH to reduce issues because SDL changes it. (#752)
- Examples: SDL2: Added build .bat files for Win32.
- Added various links to language/engine bindings.
- Various other minor fixes, tweaks, comments, optimizations.


-----------------------------------------------------------------------
 VERSION 1.49 (2016-05-09)
-----------------------------------------------------------------------

Decorated log and release notes: https://github.com/ocornut/imgui/releases/tag/v1.49

Breaking Changes:

- Renamed `SetNextTreeNodeOpened()` to `SetNextTreeNodeOpen()` for consistency, no redirection.
- Removed confusing set of `GetInternalState()`, `GetInternalStateSize()`, `SetInternalState()` functions. Now using `CreateContext()`, `DestroyContext()`, `GetCurrentContext()`, `SetCurrentContext()`. If you were using multiple contexts the change should be obvious and trivial.
- Obsoleted old signature of `CollapsingHeader(const char* label, const char* str_id = NULL, bool display_frame = true, bool default_open = false)`, as extra parameters were badly designed and rarely used. Most uses were using 1 parameter and shouldn't affect you. You can replace the "default_open = true" flag in new API with `CollapsingHeader(label, ImGuiTreeNodeFlags_DefaultOpen)`.
- Changed `ImDrawList::PushClipRect(ImVec4 rect)` to `ImDraw::PushClipRect(ImVec2 min,ImVec2 max,bool intersect_with_current_clip_rect=false)`. Note that higher-level `ImGui::PushClipRect()` is preferable because it will clip at logic/widget level, whereas `ImDrawList::PushClipRect()` only affect your renderer.
- Title bar (using ImGuiCol_TitleBg/ImGuiCol_TitleBgActive colors) isn't rendered over a window background (ImGuiCol_WindowBg color) anymore (see #655). If your TitleBg/TitleBgActive alpha was 1.0f or you are using the default theme it will not affect you. However if your TitleBg/TitleBgActive alpha was <1.0f you need to tweak your custom theme to readjust for the fact that we don't draw a WindowBg background behind the title bar.
  This helper function will convert an old TitleBg/TitleBgActive color into a new one with the same visual output, given the OLD color and the OLD WindowBg color. (Or If this is confusing, just pick the RGB value from title bar from an old screenshot and apply this as TitleBg/TitleBgActive. Or you may just create TitleBgActive from a tweaked TitleBg color.)

    ImVec4 ConvertTitleBgCol(const ImVec4& win_bg_col, const ImVec4& title_bg_col)
    {
       float new_a = 1.0f - ((1.0f - win_bg_col.w) * (1.0f - title_bg_col.w));
       float k = title_bg_col.w / new_a;
       return ImVec4((win_bg_col.x * win_bg_col.w + title_bg_col.x) * k, (win_bg_col.y * win_bg_col.w + title_bg_col.y) * k, (win_bg_col.z * win_bg_col.w + title_bg_col.z) * k, new_a);
    }

Other changes:

- New version of ImGuiListClipper helper calculates item height automatically. See comments and demo code. (#662, #661, #660)
- Added SetNextWindowSizeConstraints() to enable basic min/max and programmatic size constraints on window. Added demo. (#668)
- Added PushClipRect()/PopClipRect() (previously part of imgui_internal.h). Changed ImDrawList::PushClipRect() prototype. (#610)
- Added IsRootWindowOrAnyChildHovered() helper. (#615)
- Added TreeNodeEx() functions. (#581, #600, #190)
- Added ImGuiTreeNodeFlags_Selected flag to display TreeNode as "selected". (#581, #190)
- Added ImGuiTreeNodeFlags_AllowOverlapMode flag. (#600)
- Added ImGuiTreeNodeFlags_NoTreePushOnOpen flag (#590).
- Added ImGuiTreeNodeFlags_NoAutoOpenOnLog flag (previously private).
- Added ImGuiTreeNodeFlags_DefaultOpen flag (previously private).
- Added ImGuiTreeNodeFlags_OpenOnDoubleClick flag.
- Added ImGuiTreeNodeFlags_OpenOnArrow flag.
- Added ImGuiTreeNodeFlags_Leaf flag, always opened, no arrow, for convenience. For simple use case prefer using TreeAdvanceToLabelPos()+Text().
- Added ImGuiTreeNodeFlags_Bullet flag, to add a bullet to Leaf node or replace Arrow with a bullet.
- Added TreeAdvanceToLabelPos(), GetTreeNodeToLabelSpacing() helpers. (#581, #324)
- Added CreateContext()/DestroyContext()/GetCurrentContext()/SetCurrentContext(). Obsoleted nearly identical GetInternalState()/SetInternalState() functions. (#586, #269)
- Added NewLine() to undo a SameLine() and as a shy reminder that horizontal layout support hasn't been implemented yet.
- Added IsItemClicked() helper. (#581)
- Added CollapsingHeader() variant with close button. (#600)
- Fixed MenuBar missing lower border when borders are enabled.
- InputText(): Fixed clipping of cursor rendering in case it gets out of the box (which can be forced w/ ImGuiInputTextFlags_NoHorizontalScroll. (#601)
- Style: Changed default IndentSpacing from 22 to 21. (#581, #324)
- Style: Fixed TitleBg/TitleBgActive color being rendered above WindowBg color, which was inconsistent and causing visual artifact. (#655)
  This broke the meaning of TitleBg and TitleBgActive. Only affect values where Alpha<1.0f. Fixed default theme. Read comments in "API BREAKING CHANGES" section to convert.
- Relative rendering of order of Child windows creation is preserved, to allow more control with overlapping children. (#595)
- Fixed GetWindowContentRegionMax() being off by ScrollbarSize amount when explicit SizeContents is set.
- Indent(), Unindent(): optional non-default indenting width. (#324, #581)
- Bullet(), BulletText(): Slightly bigger. Less polygons.
- ButtonBehavior(): fixed subtle old bug when a repeating button would also return true on mouse release (barely noticeable unless RepeatRate is set to be very slow). (#656)
- BeginMenu(): a menu that becomes disabled while open gets closed down, facilitate user's code. (#126)
- BeginGroup(): fixed using within Columns set. (#630)
- Fixed a lag in reading the currently hovered window when dragging a window. (#635)
- Obsoleted 4 parameters version of CollapsingHeader(). Refactored code into TreeNodeBehavior. (#600, #579)
- Scrollbar: minor fix for top-right rounding of scrollbar background when window has menu bar but no title bar.
- MenuItem(): the check mark renders in disabled color when menu item is disabled.
- Fixed clipping rectangle floating point representation to ensure renderer-side float point operations yield correct results in typical DirectX/GL settings. (#582, 597)
- Fixed GetFrontMostModalRootWindow(), fixing missing fade-out when a combo pop was used stacked over a modal window. (#604)
- ImDrawList: Added AddQuad(), AddQuadFilled() helpers.
- ImDrawList: AddText() refactor, moving some code to ImFont, reserving less unused vertices when large vertical clipping occurs.
- ImFont: Added RenderChar() helper.
- ImFont: Added AddRemapChar() helper. (#609)
- ImFontConfig: Clarified persistence requirement of GlyphRanges array. (#651)
- ImGuiStorage: Added bool helper functions for completeness.
- AddFontFromMemoryCompressedTTF(): Fix ImFontConfig propagation. (#587)
- Renamed majority of use of the word "opened" to "open" for clarity. Renamed SetNextTreeNodeOpened() to SetNextTreeNodeOpen(). (#625, #579)
- Examples: OpenGL3: Saving/restoring glActiveTexture() state. (#602)
- Examples: DirectX9: save/restore all device state.
- Examples: DirectX9: Removed dependency on d3dx9.h, d3dx9.lib, dxguid.lib so it can be used in a DirectXMath.h only environment. (#611)
- Examples: DirectX10/X11: Apply depth-stencil state (no use of depth buffer). (#640, #636)
- Examples: DirectX11/X11: Added comments on removing dependency on D3DCompiler. (#638)
- Examples: SDL: Initialize video+timer subsystem only.
- Examples: Apple/iOS: lowered XCode project deployment target from 10.7 to 10.11. (#598, #575)


-----------------------------------------------------------------------
 VERSION 1.48 (2016-04-09)
-----------------------------------------------------------------------

Decorated log and release notes: https://github.com/ocornut/imgui/releases/tag/v1.48

Breaking Changes:

- Consistently honoring exact width passed to PushItemWidth() (when positive), previously it would add extra FramePadding.x*2 over that width. Some hand-tuned layout may be affected slightly. (#346)
- Style: removed `style.WindowFillAlphaDefault` which was confusing and redundant, baked alpha into `ImGuiCol_WindowBg` color. If you had a custom WindowBg color but didn't change WindowFillAlphaDefault, multiply WindowBg alpha component by 0.7. Renamed `ImGuiCol_TooltipBg` to `ImGuiCol_PopupBG`, applies to other types of pop-ups. `bg_alpha` parameter of 5-parameters version of Begin() is an override. (#337)
- InputText(): Added BufTextLen field in ImGuiTextEditCallbackData. Requesting user to update it if the buffer is modified in the callback. Added a temporary length-check assert to minimize panic for the 3 people using the callback. (#541)
- Renamed GetWindowFont() to GetFont(), GetWindowFontSize() to GetFontSize(). Kept inline redirection function (will obsolete). (#340)

Other Changes:

- Consistently honoring exact width passed to PushItemWidth(), previously it would add extra FramePadding.x*2 over that width. Some hand-tuned layout may be affected slightly. (#346)
- Fixed clipping of child windows within parent not taking account of child outer clipping boundaries (including scrollbar, etc.). (#506)
- TextUnformatted(): Fixed rare crash bug with large blurb of text (2k+) not finished with a '\n' and fully above the clipping Y line. (#535)
- IO: Added 'KeySuper' field to hold CMD keyboard modifiers for OS X. Updated all examples accordingly. (#473)
- Added ImGuiWindowFlags_ForceVerticalScrollbar, ImGuiWindowFlags_ForceHorizontalScrollbar flags. (#476)
- Added IM_COL32 macros to generate a U32 packed color, convenient for direct use of ImDrawList api. (#346)
- Added GetFontTexUvWhitePixel() helper, convenient for direct use of ImDrawList api.
- Selectable(): Added ImGuiSelectableFlags_AllowDoubleClick flag to allow user reacting on double-click. (@zapolnov) (#516)
- Begin(): made the close button explicitly set the boolean to false instead of toggling it. (#499)
- BeginChild()/EndChild(): fixed incorrect layout to allow widgets submitted after an auto-fitted child window. (#540)
- BeginChild(): Added ImGuiWindowFlags_AlwaysUseWindowPadding flag to ensure non-bordered child window uses window padding. (#462)
- Fixed InputTextMultiLine(), ListBox(), BeginChildFrame(), ProgressBar(): outer frame not honoring bordering. (#462, #503)
- Fixed Image(), ImageButtion() rendering a rectangle 1 px too large on each axis. (#457)
- SetItemAllowOverlap(): Promoted from imgui_internal.h to public imgui.h api. (#517)
- Combo(): Right-most button stays highlighted when pop-up is open.
- Combo(): Display pop-up above if there's isn't enough space below / or select largest side. (#505)
- DragFloat(), SliderFloat(), InputFloat(): fixed cases of erroneously returning true repeatedly after a text input modification (e.g. "0.0" --> "0.000" would keep returning true). (#564)
- DragFloat(): Always apply value when mouse is held/widget active, so that an always-resetting variable (e.g. non saved local) can be passed.
- InputText(): OS X friendly behaviors: Word movement uses ALT key; Shortcuts uses CMD key; Double-clicking text select a single word; Jumping to next word sets cursor to end of current word instead of beginning of current word. (@zhiayang), (#473)
- InputText(): Added BufTextLen in ImGuiTextEditCallbackData. Requesting user to maintain it if buffer is modified. Zero-ing structure properly before use. (#541)
- CheckboxFlags(): Added support for testing/setting multiple flags at the same time. (@DMartinek) (#555)
- TreeNode(), CollapsingHeader() fixed not being able to use "##" sequence in a formatted label.
- ColorEdit4(): Empty label doesn't add InnerSpacing.x, matching behavior of other widgets. (#346)
- ColorEdit4(): Removed unnecessary calls to scanf() when idle in hexadecimal edit mode.
- BeginPopupContextItem(), BeginPopupContextWindow(): added early out optimization.
- CaptureKeyboardFromApp() / CaptureMouseFromApp(): added argument to allow clearing the capture flag. (#533)
- ImDrawList: Fixed index-overflow check broken by AddText() casting current index back to ImDrawIdx. (#514)
- ImDrawList: Fixed incorrect removal of trailing draw command if it is a callback command.
- ImDrawList: Allow windows with only a callback only to be functional. (#524)
- ImDrawList: Fixed ImDrawList::AddRect() which used to render a rectangle 1 px too large on each axis. (#457)
- ImDrawList: Fixed ImDrawList::AddCircle() to fit precisely within bounding box like AddCircleFilled() and AddRectFilled(). (#457)
- ImDrawList: AddCircle(), AddRect() takes optional thickness parameter.
- ImDrawList: Added AddTriangle().
- ImDrawList: Added PrimQuadUV() helper to ease custom rendering of textured quads (require primitive reserve).
- ImDrawList: Allow AddText(ImFont\* font, float font_size, ...) variant to take NULL/0.0f as default.
- ImFontAtlas: heuristic increase default texture width up for large number of glyphs. (#491)
- ImTextBuffer: Fixed empty() helper which was utterly broken.
- Metrics: allow to inspect individual triangles in draw calls.
- Demo: added more draw primitives in the Custom Rendering example. (#457)
- Demo: extra comments and example for PushItemWidth(-1) patterns.
- Demo: InputText password demo filters out blanks. (#515)
- Demo: Fixed malloc/free mismatch and leak when destructing demo console, if it has been used. (@fungos) (#536)
- Demo: plot code doesn't use ImVector to avoid heap allocation and be more friendly to custom allocator users. (#538)
- Fixed compilation on DragonFly BSD (@mneumann) (#563)
- Examples: Vulkan: Added a Vulkan example (@Loftilus) (#549)
- Examples: DX10, DX11: Saving/restoring most device state so dropping render function in your codebase shouldn't have DX device side-effects. (#570)
- Examples: DX10, DX11: Fixed ImGui_ImplDX??_NewFrame() from recreating device objects if render isn't called (g_pVB not set).
- Examples: OpenGL3: Fix BindVertexArray/BindBuffer order. (@nlguillemot) (#527)
- Examples: OpenGL: skip rendering and calling glViewport() if we have zero-fixed buffer. (#486)
- Examples: SDL2+OpenGL3: Fix context creation options. Made ImGui_ImplSdlGL3_NewFrame() signature match GL2 one. (#468, #463)
- Examples: SDL2+OpenGL2/3: Fix for high-dpi displays. (@nickgravelyn)
- Various extra comments and clarification in the code.
- Various other fixes and optimizations.


-----------------------------------------------------------------------
 VERSION 1.47 (2015-12-25)
-----------------------------------------------------------------------

Decorated log and release notes: https://github.com/ocornut/imgui/releases/tag/v1.47

Changes:

- Rebranding "ImGui" -> "dear imgui" as an optional first name to reduce ambiguity with IMGUI term. (#21)
- Added ProgressBar(). (#333)
- InputText(): Added ImGuiInputTextFlags_Password mode: hide display, disable logging/copying to clipboard. (#237, #363, #374)
- Added GetColorU32() helper to retrieve color given enum with global alpha and extra applied.
- Added ImGuiIO::ClearInputCharacters() superfluous helper.
- Fixed ImDrawList draw command merging bug where using PopClipRect() along with PushTextureID()/PopTextureID() functions
  would occasionally restore an incorrect clipping rectangle.
- Fixed ImDrawList draw command merging so PushTextureID(XXX)/PopTextureID()/PushTextureID(XXX) sequence are now properly merged.
- Fixed large popups positioning issues when their contents on either axis is larger than DisplaySize,
  and WindowPadding < DisplaySafeAreaPadding.
- Fixed border rendering in various situations when using non-pixel aligned glyphs.
- Fixed border rendering of windows to always contain the border within the window.
- Fixed Shutdown() leaking font atlas data if NewFrame() was never called. (#396, #303)
- Fixed int>void\* warnings for 64-bit architectures with fancy warnings enabled.
- Renamed the dubious Color() helpers to ValueColor() - dangerously named, rarely used and probably to be made obsolete.
- InputText(): Fixed and better handling of using keyboard while mouse button if being held and dragging. (#429)
- InputText(): Replace OS IME (Input Method Editor) cursor on top-left when we are not text editing.
- TreeNode(), CollapsingHeader(), Bullet(), BulletText(): various sizing and layout fixes to better support laying out
  multiple item with different height on same line. (#414, #282)
- Begin(): Initial window creation with ImGuiWindowFlags_NoBringToFrontOnFocus flag pushes it at the front of global window list.
- BeginPopupContextWindow() and BeginPopupContextVoid() reopen window on subsequent click. (#439)
- ColorEdit4(): Fixed broken tooltip on hovering the color button. (actually fixes #373, #380)
- ImageButton(): uses FrameRounding up to a maximum of available framing size. (#394)
- Columns: Fixed bug with indentation within columns, also making code a bit shorter/faster. (#414, #125)
- Columns: Columns set with no implicit id include the columns count within the id to reduce collisions. (#125)
- Columns: Removed one unnecessary allocation when columns are not used by a window. (#125)
- ImFontAtlas: Tweaked GetGlyphRangesJapanese() so it is easier to modify.
- ImFontAtlas: Updated stb_rect_pack.h to 0.08.
- Metrics: Fixed computing ImDrawCmd bounding box when the draw buffer have been unindexed.
- Demo: Added a simple "Property Editor" demo applet. (#125, #414)
- Demo: Fixed assertion in "Custom Rendering" demo when holding both mouse buttons. (#393)
- Demo: Lots of extra comments, fixes.
- Demo: Tweaks to Style Editor.
- Examples: Not clearing input data/tex data in atlas (will be required for dynamic atlas anyway).
- Examples: Added /Zi (output debug information) to Win32 batch files.
- Examples: Various fixes for resizing window and recreating graphic context.
- Examples: OpenGL2/3: Save/restore viewport as part of default render function. (#392, #441).
- Examples; OpenGL3: Fixed gl3w.c for Linux when compiled with a C++ compiler. (#411)
- Examples: DirectX: Removed assumption about Unicode build in example main.cpp. (#399)
- Examples: DirectX10: Added DirectX10 example. (#424)
- Examples: DirectX11: Downgraded requirement from shader model 5.0 to 4.0. (#420)
- Examples: DirectX11: Removed Debug flag from graphics context. (#415)
- Examples: Added SDL+OpenGL3 example. (#356)


-----------------------------------------------------------------------
 VERSION 1.46 (2015-10-18)
-----------------------------------------------------------------------

Decorated log and release notes: https://github.com/ocornut/imgui/releases/tag/v1.46

Changes:

- Begin*(): added ImGuiWindowFlags_NoFocusOnAppearing flag. (#314)
- Begin*(): added ImGuiWindowFlags_NoBringToFrontOnFocus flag.
- Added GetDrawData() alternative to setting a Render function pointer in ImGuiIO structure.
- Added SetClipboardText(), GetClipboardText() helper shortcuts that user code can call directly without reading
  from the ImGuiIO structure (to match MemAlloc/MemFree)
- Fixed handling of malformed UTF-8 at the end of a non-zero terminated string range.
- Fixed mouse click detection when passing DeltaTime 0.0. (#338)
- Fixed IsKeyReleased() and IsMouseReleased() returning true on the first frame.
- Fixed using SetNextWindow\* functions on Modal windows with a ImGuiSetCond_Appearing condition. (#377)
- IsMouseHoveringRect(): Added 'bool clip' parameter to disable clipping provided rectangle. (#316)
- InputText(): added ImGuiInputTextFlags_ReadOnly flag. (#211)
- InputText(): lose cursor/undo-stack when reactivating focus is buffer has changed size.
- InputText(): fixed ignoring text inputs when ALT or ALTGR are pressed. (#334)
- InputText(): fixed mouse-dragging not tracking the cursor when text doesn't fit. (#339)
- InputText(): fixed cursor pixel-perfect alignment when horizontally scrolling.
- InputText(): fixed crash when passing a buf_size==0 (which can be of use for read-only selectable text boxes). (#360)
- InputFloat() fixed explicit precision modifier, both display and input were broken.
- PlotHistogram(): improved rendering of histogram with a lot of values.
- Dummy(): creates an item so functions such as IsItemHovered() can be used.
- BeginChildFrame() helper: added the extra_flags parameter.
- Scrollbar: fixed rounding of background + child window consistenly have ChildWindowBg color under ScrollbarBg fill. (#355).
- Scrollbar: background color less translucent in default style so it works better when changing background color.
- Scrollbar: fixed minor rendering offset when borders are enabled. (#365)
- ImDrawList: fixed 1 leak per ImDrawList using the ChannelsSplit() API (via Columns). (#318)
- ImDrawList: fixed rectangle rendering glitches with width/height <= 1/2 and rounding enabled.
- ImDrawList: AddImage() uv parameters default to (0,0) and (1,1).
- ImFontAtlas: Added TexDesiredWidth and tweaked default cheapo best-width choice. (#327)
- ImFontAtlas: Added GetGlyphRangesKorean() helper to retrieve unicode ranges for Korean. (#348)
- ImGuiTextFilter::Draw() helper return bool and build when filter is modified.
- ImGuiTextBuffer: added c_str() helper.
- ColorEdit4(): fixed hovering the color button always showing 1.0 alpha. (#373)
- ColorConvertFloat4ToU32() round the floats instead of truncating them.
- Window: Fixed window lower-right clipping limit so it plays more friendly with both OpenGL and DirectX coordinates.
- Internal: Extracted a EndFrame() function out of Render() but kept it internal/private + clarified some asserts. (#335)
- Internal: Added missing IMGUI_API definitions in imgui_internal.h (#326)
- Internal: ImLoadFileToMemory() return void\* instead of taking void*\* + allow optional int\* file_size.
- Demo: Horizontal scrollbar demo allows to enable simultanaeous scrollbars on both axises.
- Tools: binary_to_compressed_c.cpp: added -nocompress option.
- Examples: Added example for the Marmalade platform.
- Examples: Added batch files to build Windows examples with VS.
- Examples: OpenGL3: Saving/restoring more GL state correctly. (#347)
- Examples: OpenGL2/3: Added msys2/mingw64 target to Makefiles.


-----------------------------------------------------------------------
 VERSION 1.45 (2015-09-01)
-----------------------------------------------------------------------

Decorated log and release notes: https://github.com/ocornut/imgui/releases/tag/v1.45

Breaking Changes:

- With the addition of better horizontal scrolling primitives I had to make some consistency fixes.
  `GetCursorPos()` `SetCursorPos()` `GetContentRegionMax()` `GetWindowContentRegionMin()` `GetWindowContentRegionMax()`
  are now incorporating the scrolling amount. They were incorrectly not incorporating this amount previously.
  It PROBABLY shouldn't break anything, but that depends on how you used them. Namely:
  - If you always used SetCursorPos() with values relative to GetCursorPos() there shouldn't be a problem.
    However if you used absolute coordinates, note that SetCursorPosY(100.0f) will put you at +100 from the initial Y position (which may be scrolled out of the view), NOT at +100 from the window top border. Since there wasn't any official scrolling value on X axis (past just manually moving the cursor) this can only affect you if you used to set absolute coordinates on the Y axis which is hopefully rare/unlikely, and trivial to fix.
  - The value of GetWindowContentRegionMax() isn't necessarily close to GetWindowWidth() if horizontally scrolling.
    Previously they were roughly interchangeable (roughly because the content region exclude window padding).

Other Changes:

- Added Horizontal Scrollbar via ImGuiWindowFlags_HorizontalScroll (#246).
- Added GetScrollX(), GetScrollX(), GetScrollMaxX() apis (#246).
- Added SetNextWindowContentSize(), SetNextWindowContentWidth() to explicitly set the content size of a window, which
  define the range of scrollbar. When set explicitly it also define the base value from which widget width are derived.
- Added IO.WantTextInput telling when ImGui is expecting text input, so that e.g. OS on-screen keyboard can be enabled.
- Added printf attribute to printf-like text formatting functions (Clang/GCC).
- Added GetMousePosOnOpeningCurrentPopup() helper.
- Added GetContentRegionAvailWidth() helper.
- Malformed UTF-8 data don't terminate string, output 0xFFFD instead (#307).
- ImDrawList: Added AddBezierCurve(), PathBezierCurveTo() API for cubic bezier curves (#311).
- ImDrawList: Allow to override ImDrawIdx type (#292).
- ImDrawList: Added an assert on overflowing index value (#292).
- ImDrawList: Fixed issues with channels split/merge. Now functional without manually adding a draw cmd. Added comments.
- ImDrawData: Added ScaleClipRects() helper useful when rendering scaled. (#287).
- Fixed Bullet() inconsistent layout behaviour when clipped.
- Fixed IsWindowHovered() not taking account of window hoverability (may be disabled because of a popup).
- Fixed InvisibleButton() not honoring negative size consistently with other widgets that do so.
- Fixed OpenPopup() accessing current window, effectively opening "Debug" when called from an empty window stack.
- TreeNode(): Fixed IsItemHovered() result being inconsistent with interaction visuals (#282).
- TreeNode(): Fixed mouse interaction padding past the node label being accounted for in layout (#282).
- BeginChild(): Passing a ImGuiWindowFlags_NoMove inhibits moving parent window from this child.
- BeginChild() fixed missing rounding for child sizes which leaked into layout and have items misaligned.
- Begin(): Removed default name = "Debug" parameter. We already have a "Debug" window pushed to the stack in the first place so it's not really a useful default.
- Begin(): Minor fixes with windows main clipping rectangle (e.g. child window with border).
- Begin(): Window flags are only read on the first call of the frame. Subsequent calls ignore flags, which allows appending to a window without worryin about flags.
- InputText(): ignore character input when ctrl/alt are held. (Normally those text input are ignored by most wrappers.) (#279).
- Demo: Fixed incorrectly formed string passed to Combo (#298).
- Demo: Added simple Log demo.
- Demo: Added horizontal scrolling example + enabled in console, log and child examples (#246).
- Style: made scrollbars rounded by default. Because nice. Minor menu bar background alpha tweak. (#246)
- Metrics: display indices along with triangles count (#299) and some internal state.
- ImGuiTextFilter::PassFilter() supports string range. Added [] helper to ImGuiTextBuffer.
- ImGuiTextFilter::Draw() default parameter width=0.0f for no override, allow override with negative values.
- Examples: OpenGL2/OpenGL3: fix for retina displays. Default font current lack crispness.
- Examples: OpenGL2/OpenGL3: save/restore more GL state correctly.
- Examples: DirectX9/DirectX11: resizing buffers dynamically (#299).
- Examples: DirectX9/DirectX11: added missing middle mouse button to Windows event handler.
- Examples: DirectX11: fix for Visual Studio 2015 presumably shipping with an updated version of DX11.
- Examples: iOS: fixed missing files in project.


-----------------------------------------------------------------------
 VERSION 1.44 (2015-08-08)
-----------------------------------------------------------------------

Decorated log and release notes: https://github.com/ocornut/imgui/releases/tag/v1.44

Breaking Changes:

- imgui.cpp has been split intro extra files: imgui_demo.cpp, imgui_draw.cpp, imgui_internal.h.
  Add the two extra .cpp to your project or #include them from another .cpp file. (#219)

Other Changes:

- Internal data structure and several useful functions are now exposed in imgui_internal.h. This should make it easier
  and more natural to extend ImGui. However please note that none of the content in imgui_internal.h is guaranteed
  for forward-compatibility and code using those types/functions may occasionally break. (#219)
- All sample code is in imgui_demo.cpp. Please keep this file in your project and consider allowing your code to call
  the ShowTestWindow() function as de-facto guide to ImGui features. It will be stripped out by the linker when unused.
- Added GetContentRegionAvail() helper (basically GetContentRegionMax() - GetCursorPos()).
- Added ImGuiWindowFlags_NoInputs for totally input-passthru window.
- Button(): honor negative size consistently with other widgets that do so (width -100 to align the button 100 pixels
  before the right-most position of the contents region).
- InputTextMultiline(): honor negative size consistently with other widgets that do so.
- Combo() clamp popup to lower edge of visible area.
- InputInt(): value doesn't pass through an int>float>int casting chain, fix handling lost of precision with "large" integer.
- InputInt() allow hexadecimal input (awkwardly via ImGuiInputTextFlags_CharsHexadecimal but we will allow format
  string in InputInt* later).
- Checkbox(), RadioButton(): fixed scaling of checkbox and radio button for the filling of "active" visual.
- Columns: never assume horizontal space for scrollbar if NoScrollbar flag is explicitly set.
- Slider: fixed using FramePadding between frame and grab visual. Scaling that spacing would look odd.
- Fixed lower-right resize grip hit box not scaling along with its rendered size (#287)
- ImDrawList: Fixed angles in ImDrawList::PathArcTo(), PathArcToFast() (v1.43) being off by an extra PI for no reason.
- ImDrawList: Added ImDrawList::AddText() shorthand helper.
- ImDrawList: Add missing support for anti-aliased thick-lines (#133, also ref #288)
- ImFontAtlas: Added AddFontFromMemoryCompressedBase85TTF() to load base85 encoded font string. Default font encoded
  as base85 saves ~100 lines / 26 KB of source code. Added base85 output to the binary_to_compressed_c tool.
- Build fix for MinGW (#276).
- Examples: OpenGL3: Fixed running on script core profiles for OSX (#277).
- Examples: OpenGL3: Simplified code using glBufferData for vertices as well (#277, #278)
- Examples: DirectX11: Clear font texture view to ensure Release() doesn't get called twice (#290).
- Updated to stb_truetype 1.07 (back to vanilla version as our minor changes are now in master & fix unlikely assert
  with odd fonts (#280)


-----------------------------------------------------------------------
 VERSION 1.43 (2015-07-17)
-----------------------------------------------------------------------

Decorated log and release notes: https://github.com/ocornut/imgui/releases/tag/v1.43

Breaking Changes:

- This is a rather important release and we unfortunately had to break the rendering API.
  ImGui now requires you to render indexed vertices instead of non-indexed ones. The fix should be very easy.
  Sorry for that! This change is saving a fair amount of CPU/GPU and enables us to get anti-aliasing for a marginal cost.
  Each ImDrawList now contains both a vertex buffer and an index buffer. For each command, render ElemCount/3 triangles
  using indices from the index buffer.
- If you are using a vanilla copy of one of the imgui_impl_XXXX.cpp provided in the example, you just need to update
  your copy and you can ignore the rest.
- The signature of the io.RenderDrawListsFn handler has changed
  From:  ImGui_XXXX_RenderDrawLists(ImDrawList** const cmd_lists, int cmd_lists_count)
  To:    ImGui_XXXX_RenderDrawLists(ImDrawData* draw_data)
  With:  argument   'cmd_lists'        -> 'draw_data->CmdLists'
         argument   'cmd_lists_count'  -> 'draw_data->CmdListsCount'
         ImDrawList 'commands'         -> 'CmdBuffer'
         ImDrawList 'vtx_buffer'       -> 'VtxBuffer'
         ImDrawList  n/a               -> 'IdxBuffer' (new)
         ImDrawCmd  'vtx_count'        -> 'ElemCount'
         ImDrawCmd  'clip_rect'        -> 'ClipRect'
         ImDrawCmd  'user_callback'    -> 'UserCallback'
         ImDrawCmd  'texture_id'       -> 'TextureId'
- If you REALLY cannot render indexed primitives, you can call the draw_data->DeIndexAllBuffers() method to de-index
  the buffers. This is slow and a waste of CPU/GPU. Prefer using indexed rendering!
  Refer to code in the examples/ folder or ask on the GitHub if you are unsure of how to upgrade. Please upgrade!

Other Changes:

- Added anti-aliasing on lines and shapes based on primitives by @MikkoMononen (#133).
  Between the use of indexed-rendering and the fact that the entire rendering codebase has been optimized and massaged
  enough, with anti-aliasing enabled ImGui 1.43 is now running FASTER than 1.41.
  Made some extra effort in making the code run faster in your typical Debug build.
- Anti-aliasing can be disabled in the ImGuiStyle structure via the AntiAliasedLines/AntiAliasedShapes fields for further gains.
- ImDrawList: Added AddPolyline(), AddConvexPolyFilled() with optional anti-aliasing.
- ImDrawList: Added stateful path building and stroking API. PathLineTo(), PathArcTo(), PathRect(), PathFill(), PathStroke()
  with optional anti-aliasing.
- ImDrawList: Added AddRectFilledMultiColor() helper.
- ImDrawList: Added multi-channel rendering so out of order elements can be rendered in separate channels and then merged
  back together (used by columns).
- ImDrawList: Fixed merging draw commands when equal clip rectangles are in the two first commands.
- ImDrawList: Fixed window draw lists not destructed properly on Shutdown().
- ImDrawData: Added DeIndexAllBuffers() helper.
- Added lots of new font options ImFontAtlas::AddFont() and the new ImFontConfig structure.
  - Added support for oversampling (ImFontConfig: OversampleH, OversampleV) and sub-pixel positioning (ImFontConfig: PixelSnapH).
    Oversampling allows sub-pixel positioning but can also be used as a way to get some leeway with scaling fonts without re-rasterizing.
  - Added GlyphExtraSpacing option to add extra horizontal spacing between characters (#242).
  - Added MergeMode option to merge glyphs from different font inputs into a same font (#182, #232).
  - Added FontDataOwnedByAtlas option to keep ownership from the TTF data buffer and request the atlas to make a copy (#220).
- Updated to stb_truetype 1.06 (+ minor mods) with better font rasterization.
- InputText: Added ImGuiInputTextFlags_NoHorizontalScroll flag.
- InputText: Added ImGuiInputTextFlags_AlwaysInsertMode flag.
- InputText: Added HasSelection() helper in ImGuiTextEditCallbackData as a clarification.
- InputText: Fix for using END key on a multi-line text editor (#275)
- Columns: Dispatch render of each column in a sub-draw list and merge on closure, saving a lot of draw calls! (#125)
- Popups: Fixed Combo boxes inside menus. (#272)
- Style: Added GrabRounding setting to make the sliders etc. grabs rounded.
- Changed SameLine() parameters from int to float.
- Fixed incorrect assert triggering when code stole ActiveID from user moving a window by calling e.g. SetKeyboardFocusHere().
- Fixed CollapsingHeader() label rendering outside its frame in columns context where ClipRect max isn't aligned with the
  right-side of the header.
- Metrics window: calculate bounding box of actual vertices when hovering a draw list.
- Examples: Showing more information in the Fonts section.
- Examples: Added a gratuitous About window.
- Examples: Updated all examples code (OpenGL/DX9/DX11/SDL/Allegro/iOS) to use indexed rendering.
- Examples: Fixed the SDL2 example to support Unicode text input (#274).


-----------------------------------------------------------------------
 VERSION 1.42 (2015-07-08)
-----------------------------------------------------------------------

Decorated log and release notes: https://github.com/ocornut/imgui/releases/tag/v1.42

Breaking Changes:

- Renamed SetScrollPosHere() to SetScrollHere(). Kept inline redirection function (will obsolete).
- Renamed GetScrollPosY() to GetScrollY(). Necessary to reduce confusion and make scrolling API consistent,
  because positions (e.g. cursor position) are not equivalent to scrolling amount.
- Removed obsolete GetDefaultFontData() function that would assert anyway.
  If you are updating from <1.30 you'll get a compile error instead of an assertion. (obsoleted 2015/01/11)

Other Changes:

- Added SDL2 example application (courtesy of @CedricGuillemet)
- Added iOS example application (courtesy of @joeld42)
- Added Allegro 5 example application (courtesy of @bggd)
- Added TitleBgActive color in style so focused window is made visible. (#253)
- Added CaptureKeyboardFromApp() / CaptureMouseFromApp() to manually enforce inputs capturing.
- Added DragFloatRange2() DragIntRange2() helpers. (#76)
- Added a Y centering ratio to SetScrollFromCursorPos() which can be used to aim the top or bottom of the window. (#150)
- Added SetScrollY(), SetScrollFromPos(), GetCursorStartPos() for manual scrolling manipulations. (#150).
- Added GetKeyIndex() helper for converting from ImGuiKey_\* enum to user's keycodes. Basically pulls from io.KeysMap[].
- Added missing ImGuiKey_PageUp, ImGuiKey_PageDown so more UI code can be written without referring to implementation-side keycodes.
- MenuItem() can be activated on release. (#245)
- Allowing NewFrame() with DeltaTime==0.0f to not assert.
- Fixed IsMouseDragging(). (#260)
- Fixed PlotLines(), PlotHistogram() using incorrect hovering test so they would show their tooltip even when there is
  a popup between mouse and the graph.
- Fixed window padding being reported incorrectly for child windows with borders when parent have no borders.
- Fixed a bug with TextUnformatted() clipping of long text blob when clipping y1 line sits on the first line of text. (#257)
- Fixed text baseline alignment of small button (no padding) after regular buttons.
- Fixed ListBoxHeader() not honoring negative sizes the same way as BeginChild() or BeginChildFrame(). (#263)
- Fixed warnings for more pedantic compiler settings (#258).
- ImVector<> cannot be re-defined anymore, cannot be replaced with std::vector<>. Allowed us to clean up and optimize
  lots of code. Yeah! (#262)
- ImDrawList: store pointer to their owner name for easier auditing/debugging.
- Examples: added scroll tracking example with SetScrollFromCursorPos().
- Examples: metrics windows render clip rectangle when hovering over a draw call.
- Lots of small optimization (particularly to run faster on unoptimized builds) and tidying up.
- Added font links in extra_fonts/ + instructions for using compressed fonts in C array.


-----------------------------------------------------------------------
 VERSION 1.41 (2015-06-26)
-----------------------------------------------------------------------

Decorated log and release notes: https://github.com/ocornut/imgui/releases/tag/v1.41

Breaking Changes:

- Changed ImageButton() default bg_col parameter from (0,0,0,1) (black) to (0,0,0,0) (transparent).
  Only makes a difference when texture have transparency.
- Changed Selectable() API from (label, selected, size) to (label, selected, flags, size).
  Size override should be used very rarely so hopefully it doesn't affect many people. Sorry!

Other Changes:

- Added InputTextMultiline() multi-line text editor, vertical scrolling, selection, optimized enough to handle rather
  big chunks of text in stateless context (thousands of lines are ok), option for allowing Tab to be input, option
  for validating with Return or Ctrl+Return (#200).
- Added modal window API, BeginPopupModal(), follows the popup api scheme. Modal windows can be closed by clicking
  outside. By default the rest of the screen is dimmed (using ImGuiCol_ModalWindowDarkening). Modal windows can be stacked.
- Added GetGlyphRangesCyrillic() helper (#237).
- Added SetNextWindowPosCenter() to center a window prior to knowing its size. (#249)
- Added IsWindowHovered() helper.
- Added IsMouseReleased(), IsKeyReleased() helpers to allow to user to avoid tracking them. (#248)
- Allow Set*WindowSize() calls to be used with popups.
- Window: AutoFit can be triggered on each axis separately via SetNextWindowSize(), etc.
- Window: fixed scrolling with mouse wheel while window was collapsed.
- Window: fixed mouse wheel scroll issues.
- DragFloat(), SliderFloat(): Fixed rounding of negative numbers which sometime made the negative lower bound unreachable.
- InputText(): lifted character count limit.
- InputText(): fixes in case of using per-window font scaling.
- Selectable(), MenuItem(): do not use frame rounding for hovering/selection.
- Selectable(): Added flag ImGuiSelectableFlags_DontClosePopups.
- Selectable(): Added flag ImGuiSelectableFlags_SpanAllColumns (#125).
- Combo(): Fixed issue with activating a Combo() not taking active id (#241).
- ColorButton(), ColorEdit4(): fix to ensure that the colored square stays square when non-default padding settings are used.
- BeginChildFrame(): returns bool like BeginChild() for clipping.
- SetScrollPosHere(): takes account of item height + more accurate centering + fixed precision issue.
- ImFont: ignoring '\r'.
- ImFont: added GetCharAdvance() helper. Exposed font Ascent and font Descent.
- ImFont: additional rendering optimizations.
- Metrics windows display storage size.


-----------------------------------------------------------------------
 VERSION 1.40 (2015-05-31)
-----------------------------------------------------------------------

Decorated log and release notes: https://github.com/ocornut/imgui/releases/tag/v1.40

Breaking Changes:

- The BeginPopup() API (introduced in 1.37) had to be changed to allow for stacked popups and menus.
  Use OpenPopup() to toggle the opened state and BeginPopup() to append.**
- The third parameter of Button(), 'repeat_if_held' has been removed. While it's been very rarely used,
  some code will possibly break if you didn't rely on the default parameter.
  Use PushButtonRepeat()/PopButtonRepeat() to configure repeat.
- Renamed IsRectClipped() to !IsRectVisible() for consistency (opposite return value!). Kept inline redirection function (will obsolete)
- Renamed GetWindowCollapsed() to IsWindowCollapsed() for consistency. Kept inline indirection function (will obsolete).

Other Changes:

- Menus: Added a menu system! Menus are typically populated with menu items and sub-menus, but you can add any sort of
  widgets in them (buttons, text inputs, sliders, etc.). (#126)
- Menus: Added MenuItem() to append a menu item. Optional shortcut display, acts a button & toggle with checked/unchecked state,
  disabled mode. Menu items can be used in any window.
- Menus: Added BeginMenu() to append a sub-menu. Note that you generally want to add sub-menu inside a popup or a menu-bar.
  They will work inside a normal window but it will be a bit unusual.
- Menus: Added BeginMenuBar() to append to window menu-bar (set ImGuiWindowFlags_MenuBar to enable).
- Menus: Added BeginMainMenuBar() helper to append to a fullscreen main menu-bar.
- Popups: Support for stacked popups. Each popup level inhibit inputs to lower levels. The menus system is based on this. (#126).
- Popups: Added BeginPopupContextItem(), BeginPopupContextWindow(), BeginPopupContextVoid() to create a popup window on mouse-click.
- Popups: Popups have borders by default (#197), attenuated border alpha in default theme.
- Popups & Tooltip: Fit within display. Handling various positioning/sizing/scrolling edge cases. Better hysteresis when moving
  in corners. Tooltip always tries to stay away from mouse-cursor.
- Added ImGuiStorage::GetVoidPtrRef() for manipulating stored void*.
- Added IsKeyDown() IsMouseDown() as convenience and for consistency with existing functions (instead of reading them from IO structures).
- Added Dummy() helper to advance layout by a given size. Unlike InvisibleButton() this doesn't catch any click.
- Added configurable io.KeyRepeatDelay, io.KeyRepeatRate keyboard and mouse repeat rate.
- Added PushButtonRepeat() / PopButtonRepeat() to enable hold-button-to-repeat press on any button.
- Removed the third 'repeat' parameter of Button().
- Added IsAnyItemHovered() helper.
- Added GetItemsLineHeightWithSpacing() helper.
- Added ImGuiListClipper helper for clipping large list of evenly sized items, to avoid using CalcListClipping() directly.
- Separator: within group start on group horizontal offset. (#205)
- InputText: Fixed incorrect edit state after text buffer is appended to by user via the callback. (#206)
- InputText: CTRL+letter-key shortcuts (e.g. CTRL+C/V/X) makes sure only CTRL is pressed. (#214)
- InputText: Fixed cursor generating a zero-width wire-frame rectangle turning into a division by zero (would go unnoticed
  unless you trapped exceptions).
- InputFloatN/InputIntN: Flags parameter added to match scalar versions. (#218)
- Selectable: Horizontal filling not declared to ItemSize() so Selectable(),SameLine() works and we can better auto-fit the window.
- Selectable: Handling text baseline alignment for line that aren't of text height.
- Combo: Empty label doesn't add ItemInnerSpacing alignment, matching other widgets.
- EndGroup: Carries the text base offset from the last line of the group (sort of incorrect but better than nothing,
  should use the first line of the group, will implement in the future).
- Columns: distinguish columns-set ID from other widgets as a convenience, added asserts and sailors.
- ListBox: ListBox() function only use public API to encourage creating custom versions. ListBoxHeader() can return false.
- ListBox: Uses ImGuiListClipper and assume items of matching height, so large lists can be handled.
- Plot: overlay label clipped within frame when not fitting.
- Window: Added ImGuiSetCond_Appearing to test the hidden->visible transition in SetWindow***/SetNextWindow*** functions.
- Window: Auto-fitting cancel out one worth of vertical spacing for vertical symmetry (like what group and tooltip do).
- Window: Default item width for auto-resizing windows expressed as a factor of font height, scales better with different font.
- Window: Fixed auto-fit calculation mismatch of whether a scrollbar will be added by maximum height clamping. Also honor NoScrollBar in the case of height clamping, not adding extra horizontal space.
- Window: Hovering require to hover same child window. Reverted 860cf57 (December 3). Might break something if you have
  child overlapping items in parent window.
- Window: Fixed appending multiple times to an existing child via multiple BeginChild/EndChild calls to same child name.
  Allows a simple form of out-of-order appending.
- Window: Fixed auto-filling child window using WindowMinSize at their minimum size, irrelevant.
- Metrics: Added io.MetricsActiveWindows counter. (#213.
- Metrics: Added io.MetricsAllocs counter (number of active memory allocations).
- Metrics: ShowMetricsWindow() shows popups stack, allocations.
- Style: Added style.DisplayWindowPadding to prevent windows from reaching edges of display (similar to style.DisplaySafeAreaPadding which is still in effect and also affect popups/tooltips).
- Style: Removed style.AutoFitPadding, using style.WindowPadding makes more sense (the default values were already the same).
- Style: Added style.ScrollbarRounding. (#212)
- Style: Added ImGuiCol_TextDisabled for disabled text. Added TextDisabled() helper.
- Style: Added style.WindowTitleAlign alignment options, to e.g. center title on windows. (#222)
- ImVector: tweak growth strategy, matches vector from VS2010.
- ImFontAtlas: Added ClearFonts(), making the different clear funcs more explicit. (#224)
- ImFontAtlas: Fixed appending new fonts without clearing existing fonts. Clearing input data left to application. (#224)
- ImDrawList: Merge draw command better, cases of multiple Begin/End gets merged properly.
- Store common stacked settings contiguously in memory to avoid heap allocation for unused features, and reduce cache misses.
- Shutdown() tests for g.IO.Fonts not being NULL to ease use of multiple ImGui contexts. (#207)
- Added IMGUI_DISABLE_OBSOLETE_FUNCTIONS define to disable the functions that are meant to be removed.
- Examples: Added ? marks with tooltips next to various widgets. Added more comments in the demo window.
- Examples: Added Menu-bar example.
- Examples: Added Simple Layout example.
- Examples: AutoResize demo doesn't use TextWrapped().
- Examples: Console example uses standard malloc/free, makes more sense as a copy & pastable example.
- Examples: DirectX9/11: Fixed key mapping for down arrow.
- Examples: DirectX9/11: hide OS cursor if ImGui is drawing it. (#155)
- Examples: DirectX11: explicitly set rasterizer state.
- Examples: OpenGL3: Add conditional compilation of forward compat as required by glfw on OSX. (#229)
- Fixed build with Visual Studio 2008 (possibly earlier versions as well).
- Other fixes, comments, tweaks.


-----------------------------------------------------------------------

For older version, see https://github.com/ocornut/imgui/releases
<|MERGE_RESOLUTION|>--- conflicted
+++ resolved
@@ -127,14 +127,11 @@
      - requires an explicit identifier. You may still use e.g. PushID() calls and then pass an empty identifier.
      - always uses style.FramePadding for padding, to be consistent with other buttons. You may use PushStyleVar() to alter this.
    - As always we are keeping a redirection function available (will obsolete later).
-<<<<<<< HEAD
-=======
 - Commented out redirecting functions/enums names that were marked obsolete in 1.77 and 1.78 (June 2020): (#3361)
    - DragScalar(), DragScalarN(), DragFloat(), DragFloat2(), DragFloat3(), DragFloat4()
    - SliderScalar(), SliderScalarN(), SliderFloat(), SliderFloat2(), SliderFloat3(), SliderFloat4()
      - For old signatures ending with (..., const char* format, float power = 1.0f) -> use (..., format ImGuiSliderFlags_Logarithmic) if power != 1.0f.
    - BeginPopupContextWindow(const char*, ImGuiMouseButton, bool)                   -> use BeginPopupContextWindow(const char*, ImGuiPopupFlags)
->>>>>>> cb48c81a
  - Obsoleted using SetCursorPos()/SetCursorScreenPos() to extend parent window/cell boundaries. (#5548)
    This relates to when moving the cursor position beyond current boundaries WITHOUT submitting an item.
    - Previously this would make the window content size ~200x200:

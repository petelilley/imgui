// dear imgui, v1.67 WIP
// (headers)

// See imgui.cpp file for documentation.
// Call and read ImGui::ShowDemoWindow() in imgui_demo.cpp for demo code.
// Read 'Programmer guide' in imgui.cpp for notes on how to setup ImGui in your codebase.
// Get latest version at https://github.com/ocornut/imgui

/*

Index of this file:
// Header mess
// Forward declarations and basic types
// ImGui API (Dear ImGui end-user API)
// Flags & Enumerations
// ImGuiStyle
// ImGuiIO
// Misc data structures (ImGuiInputTextCallbackData, ImGuiSizeCallbackData, ImGuiPayload, ImGuiDockFamily)
// Obsolete functions
// Helpers (ImVector, ImGuiOnceUponAFrame, ImGuiTextFilter, ImGuiTextBuffer, ImGuiStorage, ImGuiListClipper, ImColor)
// Draw List API (ImDrawCmd, ImDrawIdx, ImDrawVert, ImDrawChannel, ImDrawListFlags, ImDrawList, ImDrawData)
// Font API (ImFontConfig, ImFontGlyph, ImFontAtlasFlags, ImFontAtlas, ImFont)
// Platform interface for multi-viewport support (ImGuiPlatformMonitor, ImGuiPlatformIO, ImGuiViewport)

*/

#pragma once

// Configuration file (edit imconfig.h or define IMGUI_USER_CONFIG to your own filename)
#ifdef IMGUI_USER_CONFIG
#include IMGUI_USER_CONFIG
#endif
#if !defined(IMGUI_DISABLE_INCLUDE_IMCONFIG_H) || defined(IMGUI_INCLUDE_IMCONFIG_H)
#include "imconfig.h"
#endif

//-----------------------------------------------------------------------------
// Header mess
//-----------------------------------------------------------------------------

#include <float.h>                  // FLT_MAX
#include <stdarg.h>                 // va_list
#include <stddef.h>                 // ptrdiff_t, NULL
#include <string.h>                 // memset, memmove, memcpy, strlen, strchr, strcpy, strcmp

// Version
// (Integer encoded as XYYZZ for use in #if preprocessor conditionals. Work in progress versions typically starts at XYY00 then bounced up to XYY01 when release tagging happens)
#define IMGUI_VERSION               "1.67 WIP"
#define IMGUI_VERSION_NUM           16602
#define IMGUI_CHECKVERSION()        ImGui::DebugCheckVersionAndDataLayout(IMGUI_VERSION, sizeof(ImGuiIO), sizeof(ImGuiStyle), sizeof(ImVec2), sizeof(ImVec4), sizeof(ImDrawVert))
#define IMGUI_HAS_VIEWPORT          1 // Viewport WIP branch
<<<<<<< HEAD
#define IMGUI_HAS_DOCK              1 // Docking WIP branch
#define IMGUI_HAS_TABS              1 // Docking WIP branch
=======
>>>>>>> 9c916cda

// Define attributes of all API symbols declarations (e.g. for DLL under Windows)
// IMGUI_API is used for core imgui functions, IMGUI_IMPL_API is used for the default bindings files (imgui_impl_xxx.h)
#ifndef IMGUI_API
#define IMGUI_API
#endif
#ifndef IMGUI_IMPL_API
#define IMGUI_IMPL_API              IMGUI_API
#endif

// Helper Macros
#ifndef IM_ASSERT
#include <assert.h>
#define IM_ASSERT(_EXPR)            assert(_EXPR)                               // You can override the default assert handler by editing imconfig.h
#endif
#if defined(__clang__) || defined(__GNUC__)
#define IM_FMTARGS(FMT)             __attribute__((format(printf, FMT, FMT+1))) // Apply printf-style warnings to user functions.
#define IM_FMTLIST(FMT)             __attribute__((format(printf, FMT, 0)))
#else
#define IM_FMTARGS(FMT)
#define IM_FMTLIST(FMT)
#endif
#define IM_ARRAYSIZE(_ARR)          ((int)(sizeof(_ARR)/sizeof(*_ARR)))         // Size of a static C-style array. Don't use on pointers!
#define IM_OFFSETOF(_TYPE,_MEMBER)  ((size_t)&(((_TYPE*)0)->_MEMBER))           // Offset of _MEMBER within _TYPE. Standardized as offsetof() in modern C++.

// Warnings
#if defined(__clang__)
#pragma clang diagnostic push
#pragma clang diagnostic ignored "-Wold-style-cast"
#elif defined(__GNUC__) && __GNUC__ >= 8
#pragma GCC diagnostic push
#pragma GCC diagnostic ignored "-Wclass-memaccess"
#endif

//-----------------------------------------------------------------------------
// Forward declarations and basic types
//-----------------------------------------------------------------------------

struct ImDrawChannel;               // Temporary storage for outputting drawing commands out of order, used by ImDrawList::ChannelsSplit()
struct ImDrawCmd;                   // A single draw command within a parent ImDrawList (generally maps to 1 GPU draw call)
struct ImDrawData;                  // All draw command lists required to render the frame
struct ImDrawList;                  // A single draw command list (generally one per window, conceptually you may see this as a dynamic "mesh" builder)
struct ImDrawListSharedData;        // Data shared among multiple draw lists (typically owned by parent ImGui context, but you may create one yourself)
struct ImDrawVert;                  // A single vertex (20 bytes by default, override layout with IMGUI_OVERRIDE_DRAWVERT_STRUCT_LAYOUT)
struct ImFont;                      // Runtime data for a single font within a parent ImFontAtlas
struct ImFontAtlas;                 // Runtime data for multiple fonts, bake multiple fonts into a single texture, TTF/OTF font loader
struct ImFontConfig;                // Configuration data when adding a font or merging fonts
struct ImColor;                     // Helper functions to create a color that can be converted to either u32 or float4 (*obsolete* please avoid using)
#ifndef ImTextureID
typedef void* ImTextureID;          // User data to identify a texture (this is whatever to you want it to be! read the FAQ about ImTextureID in imgui.cpp)
#endif
struct ImGuiContext;                // ImGui context (opaque)
struct ImGuiDockFamily;             // Docking family for dock filtering
struct ImGuiIO;                     // Main configuration and I/O between your application and ImGui
struct ImGuiInputTextCallbackData;  // Shared state of InputText() when using custom ImGuiInputTextCallback (rare/advanced use)
struct ImGuiListClipper;            // Helper to manually clip large list of items
struct ImGuiOnceUponAFrame;         // Helper for running a block of code not more than once a frame, used by IMGUI_ONCE_UPON_A_FRAME macro
struct ImGuiPayload;                // User data payload for drag and drop operations
struct ImGuiPlatformIO;             // Multi-viewport support: interface for Platform/Renderer back-ends + viewports to render
struct ImGuiPlatformMonitor;        // Multi-viewport support: user-provided bounds for each connected monitor/display. Used when positioning popups and tooltips to avoid them straddling monitors
struct ImGuiSizeCallbackData;       // Callback data when using SetNextWindowSizeConstraints() (rare/advanced use)
struct ImGuiStorage;                // Helper for key->value storage
struct ImGuiStyle;                  // Runtime data for styling/colors
struct ImGuiTextFilter;             // Helper to parse and apply text filters (e.g. "aaaaa[,bbbb][,ccccc]")
struct ImGuiTextBuffer;             // Helper to hold and append into a text buffer (~string builder)
struct ImGuiViewport;               // Viewport (generally ~1 per window to output to at the OS level. Need per-platform support to use multiple viewports)

// Typedefs and Enums/Flags (declared as int for compatibility with old C++, to allow using as flags and to not pollute the top of this file)
// Use your programming IDE "Go to definition" facility on the names of the center columns to find the actual flags/enum lists.
typedef unsigned int ImGuiID;       // Unique ID used by widgets (typically hashed from a stack of string)
typedef unsigned short ImWchar;     // Character for keyboard input/display
typedef int ImGuiCol;               // -> enum ImGuiCol_             // Enum: A color identifier for styling
typedef int ImGuiCond;              // -> enum ImGuiCond_            // Enum: A condition for Set*()
typedef int ImGuiDataType;          // -> enum ImGuiDataType_        // Enum: A primary data type
typedef int ImGuiDir;               // -> enum ImGuiDir_             // Enum: A cardinal direction
typedef int ImGuiKey;               // -> enum ImGuiKey_             // Enum: A key identifier (ImGui-side enum)
typedef int ImGuiNavInput;          // -> enum ImGuiNavInput_        // Enum: An input identifier for navigation
typedef int ImGuiMouseCursor;       // -> enum ImGuiMouseCursor_     // Enum: A mouse cursor identifier
typedef int ImGuiStyleVar;          // -> enum ImGuiStyleVar_        // Enum: A variable identifier for styling
typedef int ImDrawCornerFlags;      // -> enum ImDrawCornerFlags_    // Flags: for ImDrawList::AddRect*() etc.
typedef int ImDrawListFlags;        // -> enum ImDrawListFlags_      // Flags: for ImDrawList
typedef int ImFontAtlasFlags;       // -> enum ImFontAtlasFlags_     // Flags: for ImFontAtlas
typedef int ImGuiBackendFlags;      // -> enum ImGuiBackendFlags_    // Flags: for io.BackendFlags
typedef int ImGuiColorEditFlags;    // -> enum ImGuiColorEditFlags_  // Flags: for ColorEdit*(), ColorPicker*()
typedef int ImGuiColumnsFlags;      // -> enum ImGuiColumnsFlags_    // Flags: for Columns(), BeginColumns()
typedef int ImGuiConfigFlags;       // -> enum ImGuiConfigFlags_     // Flags: for io.ConfigFlags
typedef int ImGuiComboFlags;        // -> enum ImGuiComboFlags_      // Flags: for BeginCombo()
typedef int ImGuiDockNodeFlags;     // -> enum ImGuiDockNodeFlags_   // Flags: for DockSpace()                   
typedef int ImGuiDragDropFlags;     // -> enum ImGuiDragDropFlags_   // Flags: for *DragDrop*()
typedef int ImGuiFocusedFlags;      // -> enum ImGuiFocusedFlags_    // Flags: for IsWindowFocused()
typedef int ImGuiHoveredFlags;      // -> enum ImGuiHoveredFlags_    // Flags: for IsItemHovered(), IsWindowHovered() etc.
typedef int ImGuiInputTextFlags;    // -> enum ImGuiInputTextFlags_  // Flags: for InputText*()
typedef int ImGuiSelectableFlags;   // -> enum ImGuiSelectableFlags_ // Flags: for Selectable()
typedef int ImGuiTabBarFlags;       // -> enum ImGuiTabBarFlags_     // Flags: for BeginTabBar()
typedef int ImGuiTabItemFlags;      // -> enum ImGuiTabItemFlags_    // Flags: for BeginTabItem()
typedef int ImGuiTreeNodeFlags;     // -> enum ImGuiTreeNodeFlags_   // Flags: for TreeNode*(),CollapsingHeader()
typedef int ImGuiViewportFlags;     // -> enum ImGuiViewportFlags_   // Flags: for ImGuiViewport
typedef int ImGuiWindowFlags;       // -> enum ImGuiWindowFlags_     // Flags: for Begin*()
typedef int (*ImGuiInputTextCallback)(ImGuiInputTextCallbackData *data);
typedef void (*ImGuiSizeCallback)(ImGuiSizeCallbackData* data);

// Scalar data types
typedef signed int          ImS32;  // 32-bit signed integer == int
typedef unsigned int        ImU32;  // 32-bit unsigned integer (often used to store packed colors)
#if defined(_MSC_VER) && !defined(__clang__)
typedef signed   __int64    ImS64;  // 64-bit signed integer (pre and post C++11 with Visual Studio)
typedef unsigned __int64    ImU64;  // 64-bit unsigned integer (pre and post C++11 with Visual Studio)
#elif (defined(__clang__) || defined(__GNUC__)) && (__cplusplus < 201100)
#include <stdint.h>
typedef int64_t             ImS64;  // 64-bit signed integer (pre C++11)
typedef uint64_t            ImU64;  // 64-bit unsigned integer (pre C++11)
#else
typedef signed   long long  ImS64;  // 64-bit signed integer (post C++11)
typedef unsigned long long  ImU64;  // 64-bit unsigned integer (post C++11)
#endif

// 2D vector (often used to store positions, sizes, etc.)
struct ImVec2
{
    float     x, y;
    ImVec2()  { x = y = 0.0f; }
    ImVec2(float _x, float _y) { x = _x; y = _y; }
    float  operator[] (size_t idx) const { IM_ASSERT(idx <= 1); return (&x)[idx]; }    // We very rarely use this [] operator, the assert overhead is fine.
    float& operator[] (size_t idx)       { IM_ASSERT(idx <= 1); return (&x)[idx]; }    // We very rarely use this [] operator, the assert overhead is fine.
#ifdef IM_VEC2_CLASS_EXTRA
    IM_VEC2_CLASS_EXTRA     // Define additional constructors and implicit cast operators in imconfig.h to convert back and forth between your math types and ImVec2.
#endif
};

// 4D vector (often used to store floating-point colors)
struct ImVec4
{
    float     x, y, z, w;
    ImVec4()  { x = y = z = w = 0.0f; }
    ImVec4(float _x, float _y, float _z, float _w) { x = _x; y = _y; z = _z; w = _w; }
#ifdef IM_VEC4_CLASS_EXTRA
    IM_VEC4_CLASS_EXTRA     // Define additional constructors and implicit cast operators in imconfig.h to convert back and forth between your math types and ImVec4.
#endif
};

//-----------------------------------------------------------------------------
// ImGui: Dear ImGui end-user API
// (Inside a namespace so you can add extra functions in your own separate file. Please don't modify imgui.cpp/.h!)
//-----------------------------------------------------------------------------

namespace ImGui
{
    // Context creation and access
    // Each context create its own ImFontAtlas by default. You may instance one yourself and pass it to CreateContext() to share a font atlas between imgui contexts.
    // All those functions are not reliant on the current context.
    IMGUI_API ImGuiContext* CreateContext(ImFontAtlas* shared_font_atlas = NULL);
    IMGUI_API void          DestroyContext(ImGuiContext* ctx = NULL);   // NULL = destroy current context
    IMGUI_API ImGuiContext* GetCurrentContext();
    IMGUI_API void          SetCurrentContext(ImGuiContext* ctx);
    IMGUI_API bool          DebugCheckVersionAndDataLayout(const char* version_str, size_t sz_io, size_t sz_style, size_t sz_vec2, size_t sz_vec4, size_t sz_drawvert);

    // Main
    IMGUI_API ImGuiIO&      GetIO();                                    // access the IO structure (mouse/keyboard/gamepad inputs, time, various configuration options/flags)
    IMGUI_API ImGuiStyle&   GetStyle();                                 // access the Style structure (colors, sizes). Always use PushStyleCol(), PushStyleVar() to modify style mid-frame.
    IMGUI_API void          NewFrame();                                 // start a new ImGui frame, you can submit any command from this point until Render()/EndFrame().
    IMGUI_API void          EndFrame();                                 // ends the ImGui frame. automatically called by Render(), you likely don't need to call that yourself directly. If you don't need to render data (skipping rendering) you may call EndFrame() but you'll have wasted CPU already! If you don't need to render, better to not create any imgui windows and not call NewFrame() at all!
    IMGUI_API void          Render();                                   // ends the ImGui frame, finalize the draw data. (Obsolete: optionally call io.RenderDrawListsFn if set. Nowadays, prefer calling your render function yourself.)
    IMGUI_API ImDrawData*   GetDrawData();                              // valid after Render() and until the next call to NewFrame(). this is what you have to render. (Obsolete: this used to be passed to your io.RenderDrawListsFn() function.)

    // Demo, Debug, Information
    IMGUI_API void          ShowDemoWindow(bool* p_open = NULL);        // create demo/test window (previously called ShowTestWindow). demonstrate most ImGui features. call this to learn about the library! try to make it always available in your application!
    IMGUI_API void          ShowAboutWindow(bool* p_open = NULL);       // create about window. display Dear ImGui version, credits and build/system information.
    IMGUI_API void          ShowMetricsWindow(bool* p_open = NULL);     // create metrics window. display Dear ImGui internals: draw commands (with individual draw calls and vertices), window list, basic internal state, etc.
    IMGUI_API void          ShowStyleEditor(ImGuiStyle* ref = NULL);    // add style editor block (not a window). you can pass in a reference ImGuiStyle structure to compare to, revert to and save to (else it uses the default style)
    IMGUI_API bool          ShowStyleSelector(const char* label);       // add style selector block (not a window), essentially a combo listing the default styles.
    IMGUI_API void          ShowFontSelector(const char* label);        // add font selector block (not a window), essentially a combo listing the loaded fonts.
    IMGUI_API void          ShowUserGuide();                            // add basic help/info block (not a window): how to manipulate ImGui as a end-user (mouse/keyboard controls).
    IMGUI_API const char*   GetVersion();                               // get the compiled version string e.g. "1.23"

    // Styles
    IMGUI_API void          StyleColorsDark(ImGuiStyle* dst = NULL);    // new, recommended style (default)
    IMGUI_API void          StyleColorsClassic(ImGuiStyle* dst = NULL); // classic imgui style
    IMGUI_API void          StyleColorsLight(ImGuiStyle* dst = NULL);   // best used with borders and a custom, thicker font

    // Windows
    // - Begin() = push window to the stack and start appending to it. End() = pop window from the stack.
    // - You may append multiple times to the same window during the same frame.
    // - Passing 'bool* p_open != NULL' shows a window-closing widget in the upper-right corner of the window, 
    //   which clicking will set the boolean to false when clicked.
    // - Begin() return false to indicate the window is collapsed or fully clipped, so you may early out and omit submitting
    //   anything to the window. Always call a matching End() for each Begin() call, regardless of its return value!
    //   [this is due to legacy reason and is inconsistent with most other functions such as BeginMenu/EndMenu, BeginPopup/EndPopup, etc. 
    //    where the EndXXX call should only be called if the corresponding BeginXXX function returned true.]
    // - Note that the bottom of window stack always contains a window called "Debug".
    IMGUI_API bool          Begin(const char* name, bool* p_open = NULL, ImGuiWindowFlags flags = 0);
    IMGUI_API void          End();

    // Child Windows
    // - Use child windows to begin into a self-contained independent scrolling/clipping regions within a host window. Child windows can embed their own child.
    // - For each independent axis of 'size': ==0.0f: use remaining host window size / >0.0f: fixed size / <0.0f: use remaining window size minus abs(size) / Each axis can use a different mode, e.g. ImVec2(0,400).
    // - BeginChild() returns false to indicate the window is collapsed or fully clipped, so you may early out and omit submitting anything to the window.
    //   Always call a matching EndChild() for each BeginChild() call, regardless of its return value [this is due to legacy reason and is inconsistent with most other functions such as BeginMenu/EndMenu, BeginPopup/EndPopup, etc. where the EndXXX call should only be called if the corresponding BeginXXX function returned true.]
    IMGUI_API bool          BeginChild(const char* str_id, const ImVec2& size = ImVec2(0,0), bool border = false, ImGuiWindowFlags flags = 0);
    IMGUI_API bool          BeginChild(ImGuiID id, const ImVec2& size = ImVec2(0,0), bool border = false, ImGuiWindowFlags flags = 0);
    IMGUI_API void          EndChild();

    // Windows Utilities
    // "current window" = the window we are appending into while inside a Begin()/End() block. "next window" = next window we will Begin() into.
    IMGUI_API bool          IsWindowAppearing();
    IMGUI_API bool          IsWindowCollapsed();
    IMGUI_API bool          IsWindowFocused(ImGuiFocusedFlags flags=0); // is current window focused? or its root/child, depending on flags. see flags for options.
    IMGUI_API bool          IsWindowHovered(ImGuiHoveredFlags flags=0); // is current window hovered (and typically: not blocked by a popup/modal)? see flags for options. NB: If you are trying to check whether your mouse should be dispatched to imgui or to your app, you should use the 'io.WantCaptureMouse' boolean for that! Please read the FAQ!
    IMGUI_API ImDrawList*   GetWindowDrawList();                        // get draw list associated to the current window, to append your own drawing primitives
    IMGUI_API float         GetWindowDpiScale();                        // get DPI scale currently associated to the current window's viewport.
    IMGUI_API ImGuiViewport*GetWindowViewport();                        // get viewport currently associated to the current window.
    IMGUI_API ImVec2        GetWindowPos();                             // get current window position in screen space (useful if you want to do your own drawing via the DrawList API)
    IMGUI_API ImVec2        GetWindowSize();                            // get current window size
    IMGUI_API float         GetWindowWidth();                           // get current window width (shortcut for GetWindowSize().x)
    IMGUI_API float         GetWindowHeight();                          // get current window height (shortcut for GetWindowSize().y)
    IMGUI_API ImVec2        GetContentRegionMax();                      // current content boundaries (typically window boundaries including scrolling, or current column boundaries), in windows coordinates
    IMGUI_API ImVec2        GetContentRegionAvail();                    // == GetContentRegionMax() - GetCursorPos()
    IMGUI_API float         GetContentRegionAvailWidth();               //
    IMGUI_API ImVec2        GetWindowContentRegionMin();                // content boundaries min (roughly (0,0)-Scroll), in window coordinates
    IMGUI_API ImVec2        GetWindowContentRegionMax();                // content boundaries max (roughly (0,0)+Size-Scroll) where Size can be override with SetNextWindowContentSize(), in window coordinates
    IMGUI_API float         GetWindowContentRegionWidth();              //

    IMGUI_API void          SetNextWindowPos(const ImVec2& pos, ImGuiCond cond = 0, const ImVec2& pivot = ImVec2(0,0)); // set next window position. call before Begin(). use pivot=(0.5f,0.5f) to center on given point, etc.
    IMGUI_API void          SetNextWindowSize(const ImVec2& size, ImGuiCond cond = 0);                  // set next window size. set axis to 0.0f to force an auto-fit on this axis. call before Begin()
    IMGUI_API void          SetNextWindowSizeConstraints(const ImVec2& size_min, const ImVec2& size_max, ImGuiSizeCallback custom_callback = NULL, void* custom_callback_data = NULL); // set next window size limits. use -1,-1 on either X/Y axis to preserve the current size. Use callback to apply non-trivial programmatic constraints.
    IMGUI_API void          SetNextWindowContentSize(const ImVec2& size);                               // set next window content size (~ enforce the range of scrollbars). not including window decorations (title bar, menu bar, etc.). set an axis to 0.0f to leave it automatic. call before Begin()
    IMGUI_API void          SetNextWindowCollapsed(bool collapsed, ImGuiCond cond = 0);                 // set next window collapsed state. call before Begin()
    IMGUI_API void          SetNextWindowFocus();                                                       // set next window to be focused / front-most. call before Begin()
    IMGUI_API void          SetNextWindowBgAlpha(float alpha);                                          // set next window background color alpha. helper to easily modify ImGuiCol_WindowBg/ChildBg/PopupBg. you may also use ImGuiWindowFlags_NoBackground.
    IMGUI_API void          SetNextWindowViewport(ImGuiID viewport_id);                                 // set next window viewport
    IMGUI_API void          SetWindowPos(const ImVec2& pos, ImGuiCond cond = 0);                        // (not recommended) set current window position - call within Begin()/End(). prefer using SetNextWindowPos(), as this may incur tearing and side-effects.
    IMGUI_API void          SetWindowSize(const ImVec2& size, ImGuiCond cond = 0);                      // (not recommended) set current window size - call within Begin()/End(). set to ImVec2(0,0) to force an auto-fit. prefer using SetNextWindowSize(), as this may incur tearing and minor side-effects.
    IMGUI_API void          SetWindowCollapsed(bool collapsed, ImGuiCond cond = 0);                     // (not recommended) set current window collapsed state. prefer using SetNextWindowCollapsed().
    IMGUI_API void          SetWindowFocus();                                                           // (not recommended) set current window to be focused / front-most. prefer using SetNextWindowFocus().
    IMGUI_API void          SetWindowFontScale(float scale);                                            // set font scale. Adjust IO.FontGlobalScale if you want to scale all windows
    IMGUI_API void          SetWindowPos(const char* name, const ImVec2& pos, ImGuiCond cond = 0);      // set named window position.
    IMGUI_API void          SetWindowSize(const char* name, const ImVec2& size, ImGuiCond cond = 0);    // set named window size. set axis to 0.0f to force an auto-fit on this axis.
    IMGUI_API void          SetWindowCollapsed(const char* name, bool collapsed, ImGuiCond cond = 0);   // set named window collapsed state
    IMGUI_API void          SetWindowFocus(const char* name);                                           // set named window to be focused / front-most. use NULL to remove focus.

    // Windows Scrolling
    IMGUI_API float         GetScrollX();                                                   // get scrolling amount [0..GetScrollMaxX()]
    IMGUI_API float         GetScrollY();                                                   // get scrolling amount [0..GetScrollMaxY()]
    IMGUI_API float         GetScrollMaxX();                                                // get maximum scrolling amount ~~ ContentSize.X - WindowSize.X
    IMGUI_API float         GetScrollMaxY();                                                // get maximum scrolling amount ~~ ContentSize.Y - WindowSize.Y
    IMGUI_API void          SetScrollX(float scroll_x);                                     // set scrolling amount [0..GetScrollMaxX()]
    IMGUI_API void          SetScrollY(float scroll_y);                                     // set scrolling amount [0..GetScrollMaxY()]
    IMGUI_API void          SetScrollHereY(float center_y_ratio = 0.5f);                     // adjust scrolling amount to make current cursor position visible. center_y_ratio=0.0: top, 0.5: center, 1.0: bottom. When using to make a "default/current item" visible, consider using SetItemDefaultFocus() instead.
    IMGUI_API void          SetScrollFromPosY(float pos_y, float center_y_ratio = 0.5f);    // adjust scrolling amount to make given position valid. use GetCursorPos() or GetCursorStartPos()+offset to get valid positions.

    // Parameters stacks (shared)
    IMGUI_API void          PushFont(ImFont* font);                                         // use NULL as a shortcut to push default font
    IMGUI_API void          PopFont();
    IMGUI_API void          PushStyleColor(ImGuiCol idx, ImU32 col);
    IMGUI_API void          PushStyleColor(ImGuiCol idx, const ImVec4& col);
    IMGUI_API void          PopStyleColor(int count = 1);
    IMGUI_API void          PushStyleVar(ImGuiStyleVar idx, float val);
    IMGUI_API void          PushStyleVar(ImGuiStyleVar idx, const ImVec2& val);
    IMGUI_API void          PopStyleVar(int count = 1);
    IMGUI_API const ImVec4& GetStyleColorVec4(ImGuiCol idx);                                // retrieve style color as stored in ImGuiStyle structure. use to feed back into PushStyleColor(), otherwise use GetColorU32() to get style color with style alpha baked in.
    IMGUI_API ImFont*       GetFont();                                                      // get current font
    IMGUI_API float         GetFontSize();                                                  // get current font size (= height in pixels) of current font with current scale applied
    IMGUI_API ImVec2        GetFontTexUvWhitePixel();                                       // get UV coordinate for a while pixel, useful to draw custom shapes via the ImDrawList API
    IMGUI_API ImU32         GetColorU32(ImGuiCol idx, float alpha_mul = 1.0f);              // retrieve given style color with style alpha applied and optional extra alpha multiplier
    IMGUI_API ImU32         GetColorU32(const ImVec4& col);                                 // retrieve given color with style alpha applied
    IMGUI_API ImU32         GetColorU32(ImU32 col);                                         // retrieve given color with style alpha applied

    // Parameters stacks (current window)
    IMGUI_API void          PushItemWidth(float item_width);                                // width of items for the common item+label case, pixels. 0.0f = default to ~2/3 of windows width, >0.0f: width in pixels, <0.0f align xx pixels to the right of window (so -1.0f always align width to the right side)
    IMGUI_API void          PopItemWidth();
    IMGUI_API float         CalcItemWidth();                                                // width of item given pushed settings and current cursor position
    IMGUI_API void          PushTextWrapPos(float wrap_pos_x = 0.0f);                       // word-wrapping for Text*() commands. < 0.0f: no wrapping; 0.0f: wrap to end of window (or column); > 0.0f: wrap at 'wrap_pos_x' position in window local space
    IMGUI_API void          PopTextWrapPos();
    IMGUI_API void          PushAllowKeyboardFocus(bool allow_keyboard_focus);              // allow focusing using TAB/Shift-TAB, enabled by default but you can disable it for certain widgets
    IMGUI_API void          PopAllowKeyboardFocus();
    IMGUI_API void          PushButtonRepeat(bool repeat);                                  // in 'repeat' mode, Button*() functions return repeated true in a typematic manner (using io.KeyRepeatDelay/io.KeyRepeatRate setting). Note that you can call IsItemActive() after any Button() to tell if the button is held in the current frame.
    IMGUI_API void          PopButtonRepeat();

    // Cursor / Layout
    IMGUI_API void          Separator();                                                    // separator, generally horizontal. inside a menu bar or in horizontal layout mode, this becomes a vertical separator.
    IMGUI_API void          SameLine(float pos_x = 0.0f, float spacing_w = -1.0f);          // call between widgets or groups to layout them horizontally
    IMGUI_API void          NewLine();                                                      // undo a SameLine()
    IMGUI_API void          Spacing();                                                      // add vertical spacing
    IMGUI_API void          Dummy(const ImVec2& size);                                      // add a dummy item of given size
    IMGUI_API void          Indent(float indent_w = 0.0f);                                  // move content position toward the right, by style.IndentSpacing or indent_w if != 0
    IMGUI_API void          Unindent(float indent_w = 0.0f);                                // move content position back to the left, by style.IndentSpacing or indent_w if != 0
    IMGUI_API void          BeginGroup();                                                   // lock horizontal starting position + capture group bounding box into one "item" (so you can use IsItemHovered() or layout primitives such as SameLine() on whole group, etc.)
    IMGUI_API void          EndGroup();
    IMGUI_API ImVec2        GetCursorPos();                                                 // cursor position is relative to window position
    IMGUI_API float         GetCursorPosX();                                                // "
    IMGUI_API float         GetCursorPosY();                                                // "
    IMGUI_API void          SetCursorPos(const ImVec2& local_pos);                          // "
    IMGUI_API void          SetCursorPosX(float x);                                         // "
    IMGUI_API void          SetCursorPosY(float y);                                         // "
    IMGUI_API ImVec2        GetCursorStartPos();                                            // initial cursor position
    IMGUI_API ImVec2        GetCursorScreenPos();                                           // cursor position in screen coordinates [0..io.DisplaySize] (or [io.ViewportPos..io.ViewportPos + io.ViewportSize] when using multiple viewport). useful to work with ImDrawList API.
    IMGUI_API void          SetCursorScreenPos(const ImVec2& pos);                          // cursor position in screen coordinates [0..io.DisplaySize] (or [io.ViewportPos..io.ViewportPos + io.ViewportSize] when using multiple viewport) 
    IMGUI_API void          AlignTextToFramePadding();                                      // vertically align upcoming text baseline to FramePadding.y so that it will align properly to regularly framed items (call if you have text on a line before a framed item)
    IMGUI_API float         GetTextLineHeight();                                            // ~ FontSize
    IMGUI_API float         GetTextLineHeightWithSpacing();                                 // ~ FontSize + style.ItemSpacing.y (distance in pixels between 2 consecutive lines of text)
    IMGUI_API float         GetFrameHeight();                                               // ~ FontSize + style.FramePadding.y * 2
    IMGUI_API float         GetFrameHeightWithSpacing();                                    // ~ FontSize + style.FramePadding.y * 2 + style.ItemSpacing.y (distance in pixels between 2 consecutive lines of framed widgets)

    // ID stack/scopes
    // Read the FAQ for more details about how ID are handled in dear imgui. If you are creating widgets in a loop you most
    // likely want to push a unique identifier (e.g. object pointer, loop index) to uniquely differentiate them.
    // You can also use the "##foobar" syntax within widget label to distinguish them from each others.
    // In this header file we use the "label"/"name" terminology to denote a string that will be displayed and used as an ID,
    // whereas "str_id" denote a string that is only used as an ID and not aimed to be displayed.
    IMGUI_API void          PushID(const char* str_id);                                     // push identifier into the ID stack. IDs are hash of the entire stack!
    IMGUI_API void          PushID(const char* str_id_begin, const char* str_id_end);
    IMGUI_API void          PushID(const void* ptr_id);
    IMGUI_API void          PushID(int int_id);
    IMGUI_API void          PopID();
    IMGUI_API ImGuiID       GetID(const char* str_id);                                      // calculate unique ID (hash of whole ID stack + given parameter). e.g. if you want to query into ImGuiStorage yourself
    IMGUI_API ImGuiID       GetID(const char* str_id_begin, const char* str_id_end);
    IMGUI_API ImGuiID       GetID(const void* ptr_id);

    // Widgets: Text
    IMGUI_API void          TextUnformatted(const char* text, const char* text_end = NULL);                // raw text without formatting. Roughly equivalent to Text("%s", text) but: A) doesn't require null terminated string if 'text_end' is specified, B) it's faster, no memory copy is done, no buffer size limits, recommended for long chunks of text.
    IMGUI_API void          Text(const char* fmt, ...)                                      IM_FMTARGS(1); // simple formatted text
    IMGUI_API void          TextV(const char* fmt, va_list args)                            IM_FMTLIST(1);
    IMGUI_API void          TextColored(const ImVec4& col, const char* fmt, ...)            IM_FMTARGS(2); // shortcut for PushStyleColor(ImGuiCol_Text, col); Text(fmt, ...); PopStyleColor();
    IMGUI_API void          TextColoredV(const ImVec4& col, const char* fmt, va_list args)  IM_FMTLIST(2);
    IMGUI_API void          TextDisabled(const char* fmt, ...)                              IM_FMTARGS(1); // shortcut for PushStyleColor(ImGuiCol_Text, style.Colors[ImGuiCol_TextDisabled]); Text(fmt, ...); PopStyleColor();
    IMGUI_API void          TextDisabledV(const char* fmt, va_list args)                    IM_FMTLIST(1);
    IMGUI_API void          TextWrapped(const char* fmt, ...)                               IM_FMTARGS(1); // shortcut for PushTextWrapPos(0.0f); Text(fmt, ...); PopTextWrapPos();. Note that this won't work on an auto-resizing window if there's no other widgets to extend the window width, yoy may need to set a size using SetNextWindowSize().
    IMGUI_API void          TextWrappedV(const char* fmt, va_list args)                     IM_FMTLIST(1);
    IMGUI_API void          LabelText(const char* label, const char* fmt, ...)              IM_FMTARGS(2); // display text+label aligned the same way as value+label widgets
    IMGUI_API void          LabelTextV(const char* label, const char* fmt, va_list args)    IM_FMTLIST(2);
    IMGUI_API void          BulletText(const char* fmt, ...)                                IM_FMTARGS(1); // shortcut for Bullet()+Text()
    IMGUI_API void          BulletTextV(const char* fmt, va_list args)                      IM_FMTLIST(1);

    // Widgets: Main
    // Most widgets return true when the value has been changed or when pressed/selected
    IMGUI_API bool          Button(const char* label, const ImVec2& size = ImVec2(0,0));    // button
    IMGUI_API bool          SmallButton(const char* label);                                 // button with FramePadding=(0,0) to easily embed within text
    IMGUI_API bool          InvisibleButton(const char* str_id, const ImVec2& size);        // button behavior without the visuals, useful to build custom behaviors using the public api (along with IsItemActive, IsItemHovered, etc.)
    IMGUI_API bool          ArrowButton(const char* str_id, ImGuiDir dir);                  // square button with an arrow shape
    IMGUI_API void          Image(ImTextureID user_texture_id, const ImVec2& size, const ImVec2& uv0 = ImVec2(0,0), const ImVec2& uv1 = ImVec2(1,1), const ImVec4& tint_col = ImVec4(1,1,1,1), const ImVec4& border_col = ImVec4(0,0,0,0));
    IMGUI_API bool          ImageButton(ImTextureID user_texture_id, const ImVec2& size, const ImVec2& uv0 = ImVec2(0,0),  const ImVec2& uv1 = ImVec2(1,1), int frame_padding = -1, const ImVec4& bg_col = ImVec4(0,0,0,0), const ImVec4& tint_col = ImVec4(1,1,1,1));    // <0 frame_padding uses default frame padding settings. 0 for no padding
    IMGUI_API bool          Checkbox(const char* label, bool* v);
    IMGUI_API bool          CheckboxFlags(const char* label, unsigned int* flags, unsigned int flags_value);
    IMGUI_API bool          RadioButton(const char* label, bool active);                    // use with e.g. if (RadioButton("one", my_value==1)) { my_value = 1; }
    IMGUI_API bool          RadioButton(const char* label, int* v, int v_button);           // shortcut to handle the above pattern when value is an integer
    IMGUI_API void          ProgressBar(float fraction, const ImVec2& size_arg = ImVec2(-1,0), const char* overlay = NULL);
    IMGUI_API void          Bullet();                                                       // draw a small circle and keep the cursor on the same line. advance cursor x position by GetTreeNodeToLabelSpacing(), same distance that TreeNode() uses

    // Widgets: Combo Box
    // The new BeginCombo()/EndCombo() api allows you to manage your contents and selection state however you want it, by creating e.g. Selectable() items.
    // The old Combo() api are helpers over BeginCombo()/EndCombo() which are kept available for convenience purpose.
    IMGUI_API bool          BeginCombo(const char* label, const char* preview_value, ImGuiComboFlags flags = 0);
    IMGUI_API void          EndCombo(); // only call EndCombo() if BeginCombo() returns true!
    IMGUI_API bool          Combo(const char* label, int* current_item, const char* const items[], int items_count, int popup_max_height_in_items = -1);
    IMGUI_API bool          Combo(const char* label, int* current_item, const char* items_separated_by_zeros, int popup_max_height_in_items = -1);      // Separate items with \0 within a string, end item-list with \0\0. e.g. "One\0Two\0Three\0"
    IMGUI_API bool          Combo(const char* label, int* current_item, bool(*items_getter)(void* data, int idx, const char** out_text), void* data, int items_count, int popup_max_height_in_items = -1);

    // Widgets: Drags (tip: ctrl+click on a drag box to input with keyboard. manually input values aren't clamped, can go off-bounds)
    // For all the Float2/Float3/Float4/Int2/Int3/Int4 versions of every functions, note that a 'float v[X]' function argument is the same as 'float* v', the array syntax is just a way to document the number of elements that are expected to be accessible. You can pass address of your first element out of a contiguous set, e.g. &myvector.x
    // Adjust format string to decorate the value with a prefix, a suffix, or adapt the editing and display precision e.g. "%.3f" -> 1.234; "%5.2f secs" -> 01.23 secs; "Biscuit: %.0f" -> Biscuit: 1; etc.
    // Speed are per-pixel of mouse movement (v_speed=0.2f: mouse needs to move by 5 pixels to increase value by 1). For gamepad/keyboard navigation, minimum speed is Max(v_speed, minimum_step_at_given_precision).
    IMGUI_API bool          DragFloat(const char* label, float* v, float v_speed = 1.0f, float v_min = 0.0f, float v_max = 0.0f, const char* format = "%.3f", float power = 1.0f);     // If v_min >= v_max we have no bound
    IMGUI_API bool          DragFloat2(const char* label, float v[2], float v_speed = 1.0f, float v_min = 0.0f, float v_max = 0.0f, const char* format = "%.3f", float power = 1.0f);
    IMGUI_API bool          DragFloat3(const char* label, float v[3], float v_speed = 1.0f, float v_min = 0.0f, float v_max = 0.0f, const char* format = "%.3f", float power = 1.0f);
    IMGUI_API bool          DragFloat4(const char* label, float v[4], float v_speed = 1.0f, float v_min = 0.0f, float v_max = 0.0f, const char* format = "%.3f", float power = 1.0f);
    IMGUI_API bool          DragFloatRange2(const char* label, float* v_current_min, float* v_current_max, float v_speed = 1.0f, float v_min = 0.0f, float v_max = 0.0f, const char* format = "%.3f", const char* format_max = NULL, float power = 1.0f);
    IMGUI_API bool          DragInt(const char* label, int* v, float v_speed = 1.0f, int v_min = 0, int v_max = 0, const char* format = "%d");                                       // If v_min >= v_max we have no bound
    IMGUI_API bool          DragInt2(const char* label, int v[2], float v_speed = 1.0f, int v_min = 0, int v_max = 0, const char* format = "%d");
    IMGUI_API bool          DragInt3(const char* label, int v[3], float v_speed = 1.0f, int v_min = 0, int v_max = 0, const char* format = "%d");
    IMGUI_API bool          DragInt4(const char* label, int v[4], float v_speed = 1.0f, int v_min = 0, int v_max = 0, const char* format = "%d");
    IMGUI_API bool          DragIntRange2(const char* label, int* v_current_min, int* v_current_max, float v_speed = 1.0f, int v_min = 0, int v_max = 0, const char* format = "%d", const char* format_max = NULL);
    IMGUI_API bool          DragScalar(const char* label, ImGuiDataType data_type, void* v, float v_speed, const void* v_min = NULL, const void* v_max = NULL, const char* format = NULL, float power = 1.0f);
    IMGUI_API bool          DragScalarN(const char* label, ImGuiDataType data_type, void* v, int components, float v_speed, const void* v_min = NULL, const void* v_max = NULL, const char* format = NULL, float power = 1.0f);

    // Widgets: Sliders (tip: ctrl+click on a slider to input with keyboard. manually input values aren't clamped, can go off-bounds)
    // Adjust format string to decorate the value with a prefix, a suffix, or adapt the editing and display precision e.g. "%.3f" -> 1.234; "%5.2f secs" -> 01.23 secs; "Biscuit: %.0f" -> Biscuit: 1; etc.
    IMGUI_API bool          SliderFloat(const char* label, float* v, float v_min, float v_max, const char* format = "%.3f", float power = 1.0f);     // adjust format to decorate the value with a prefix or a suffix for in-slider labels or unit display. Use power!=1.0 for power curve sliders
    IMGUI_API bool          SliderFloat2(const char* label, float v[2], float v_min, float v_max, const char* format = "%.3f", float power = 1.0f);
    IMGUI_API bool          SliderFloat3(const char* label, float v[3], float v_min, float v_max, const char* format = "%.3f", float power = 1.0f);
    IMGUI_API bool          SliderFloat4(const char* label, float v[4], float v_min, float v_max, const char* format = "%.3f", float power = 1.0f);
    IMGUI_API bool          SliderAngle(const char* label, float* v_rad, float v_degrees_min = -360.0f, float v_degrees_max = +360.0f, const char* format = "%.0f deg");
    IMGUI_API bool          SliderInt(const char* label, int* v, int v_min, int v_max, const char* format = "%d");
    IMGUI_API bool          SliderInt2(const char* label, int v[2], int v_min, int v_max, const char* format = "%d");
    IMGUI_API bool          SliderInt3(const char* label, int v[3], int v_min, int v_max, const char* format = "%d");
    IMGUI_API bool          SliderInt4(const char* label, int v[4], int v_min, int v_max, const char* format = "%d");
    IMGUI_API bool          SliderScalar(const char* label, ImGuiDataType data_type, void* v, const void* v_min, const void* v_max, const char* format = NULL, float power = 1.0f);
    IMGUI_API bool          SliderScalarN(const char* label, ImGuiDataType data_type, void* v, int components, const void* v_min, const void* v_max, const char* format = NULL, float power = 1.0f);
    IMGUI_API bool          VSliderFloat(const char* label, const ImVec2& size, float* v, float v_min, float v_max, const char* format = "%.3f", float power = 1.0f);
    IMGUI_API bool          VSliderInt(const char* label, const ImVec2& size, int* v, int v_min, int v_max, const char* format = "%d");
    IMGUI_API bool          VSliderScalar(const char* label, const ImVec2& size, ImGuiDataType data_type, void* v, const void* v_min, const void* v_max, const char* format = NULL, float power = 1.0f);

    // Widgets: Input with Keyboard
    // If you want to use InputText() with a dynamic string type such as std::string or your own, see misc/cpp/imgui_stdlib.h
    IMGUI_API bool          InputText(const char* label, char* buf, size_t buf_size, ImGuiInputTextFlags flags = 0, ImGuiInputTextCallback callback = NULL, void* user_data = NULL);
    IMGUI_API bool          InputTextMultiline(const char* label, char* buf, size_t buf_size, const ImVec2& size = ImVec2(0,0), ImGuiInputTextFlags flags = 0, ImGuiInputTextCallback callback = NULL, void* user_data = NULL);
    IMGUI_API bool          InputFloat(const char* label, float* v, float step = 0.0f, float step_fast = 0.0f, const char* format = "%.3f", ImGuiInputTextFlags extra_flags = 0);
    IMGUI_API bool          InputFloat2(const char* label, float v[2], const char* format = "%.3f", ImGuiInputTextFlags extra_flags = 0);
    IMGUI_API bool          InputFloat3(const char* label, float v[3], const char* format = "%.3f", ImGuiInputTextFlags extra_flags = 0);
    IMGUI_API bool          InputFloat4(const char* label, float v[4], const char* format = "%.3f", ImGuiInputTextFlags extra_flags = 0);
    IMGUI_API bool          InputInt(const char* label, int* v, int step = 1, int step_fast = 100, ImGuiInputTextFlags extra_flags = 0);
    IMGUI_API bool          InputInt2(const char* label, int v[2], ImGuiInputTextFlags extra_flags = 0);
    IMGUI_API bool          InputInt3(const char* label, int v[3], ImGuiInputTextFlags extra_flags = 0);
    IMGUI_API bool          InputInt4(const char* label, int v[4], ImGuiInputTextFlags extra_flags = 0);
    IMGUI_API bool          InputDouble(const char* label, double* v, double step = 0.0f, double step_fast = 0.0f, const char* format = "%.6f", ImGuiInputTextFlags extra_flags = 0);
    IMGUI_API bool          InputScalar(const char* label, ImGuiDataType data_type, void* v, const void* step = NULL, const void* step_fast = NULL, const char* format = NULL, ImGuiInputTextFlags extra_flags = 0);
    IMGUI_API bool          InputScalarN(const char* label, ImGuiDataType data_type, void* v, int components, const void* step = NULL, const void* step_fast = NULL, const char* format = NULL, ImGuiInputTextFlags extra_flags = 0);

    // Widgets: Color Editor/Picker (tip: the ColorEdit* functions have a little colored preview square that can be left-clicked to open a picker, and right-clicked to open an option menu.)
    // Note that a 'float v[X]' function argument is the same as 'float* v', the array syntax is just a way to document the number of elements that are expected to be accessible. You can the pass the address of a first float element out of a contiguous structure, e.g. &myvector.x
    IMGUI_API bool          ColorEdit3(const char* label, float col[3], ImGuiColorEditFlags flags = 0);
    IMGUI_API bool          ColorEdit4(const char* label, float col[4], ImGuiColorEditFlags flags = 0);
    IMGUI_API bool          ColorPicker3(const char* label, float col[3], ImGuiColorEditFlags flags = 0);
    IMGUI_API bool          ColorPicker4(const char* label, float col[4], ImGuiColorEditFlags flags = 0, const float* ref_col = NULL);
    IMGUI_API bool          ColorButton(const char* desc_id, const ImVec4& col, ImGuiColorEditFlags flags = 0, ImVec2 size = ImVec2(0,0));  // display a colored square/button, hover for details, return true when pressed.
    IMGUI_API void          SetColorEditOptions(ImGuiColorEditFlags flags);                     // initialize current options (generally on application startup) if you want to select a default format, picker type, etc. User will be able to change many settings, unless you pass the _NoOptions flag to your calls.

    // Widgets: Trees
    // TreeNode functions return true when the node is open, in which case you need to also call TreePop() when you are finished displaying the tree node contents.
    IMGUI_API bool          TreeNode(const char* label);
    IMGUI_API bool          TreeNode(const char* str_id, const char* fmt, ...) IM_FMTARGS(2);   // helper variation to completely decorelate the id from the displayed string. Read the FAQ about why and how to use ID. to align arbitrary text at the same level as a TreeNode() you can use Bullet().
    IMGUI_API bool          TreeNode(const void* ptr_id, const char* fmt, ...) IM_FMTARGS(2);   // "
    IMGUI_API bool          TreeNodeV(const char* str_id, const char* fmt, va_list args) IM_FMTLIST(2);
    IMGUI_API bool          TreeNodeV(const void* ptr_id, const char* fmt, va_list args) IM_FMTLIST(2);
    IMGUI_API bool          TreeNodeEx(const char* label, ImGuiTreeNodeFlags flags = 0);
    IMGUI_API bool          TreeNodeEx(const char* str_id, ImGuiTreeNodeFlags flags, const char* fmt, ...) IM_FMTARGS(3);
    IMGUI_API bool          TreeNodeEx(const void* ptr_id, ImGuiTreeNodeFlags flags, const char* fmt, ...) IM_FMTARGS(3);
    IMGUI_API bool          TreeNodeExV(const char* str_id, ImGuiTreeNodeFlags flags, const char* fmt, va_list args) IM_FMTLIST(3);
    IMGUI_API bool          TreeNodeExV(const void* ptr_id, ImGuiTreeNodeFlags flags, const char* fmt, va_list args) IM_FMTLIST(3);
    IMGUI_API void          TreePush(const char* str_id);                                       // ~ Indent()+PushId(). Already called by TreeNode() when returning true, but you can call TreePush/TreePop yourself if desired.
    IMGUI_API void          TreePush(const void* ptr_id = NULL);                                // "
    IMGUI_API void          TreePop();                                                          // ~ Unindent()+PopId()
    IMGUI_API void          TreeAdvanceToLabelPos();                                            // advance cursor x position by GetTreeNodeToLabelSpacing()
    IMGUI_API float         GetTreeNodeToLabelSpacing();                                        // horizontal distance preceding label when using TreeNode*() or Bullet() == (g.FontSize + style.FramePadding.x*2) for a regular unframed TreeNode
    IMGUI_API void          SetNextTreeNodeOpen(bool is_open, ImGuiCond cond = 0);              // set next TreeNode/CollapsingHeader open state.
    IMGUI_API bool          CollapsingHeader(const char* label, ImGuiTreeNodeFlags flags = 0);  // if returning 'true' the header is open. doesn't indent nor push on ID stack. user doesn't have to call TreePop().
    IMGUI_API bool          CollapsingHeader(const char* label, bool* p_open, ImGuiTreeNodeFlags flags = 0); // when 'p_open' isn't NULL, display an additional small close button on upper right of the header

    // Widgets: Selectables
    IMGUI_API bool          Selectable(const char* label, bool selected = false, ImGuiSelectableFlags flags = 0, const ImVec2& size = ImVec2(0,0));  // "bool selected" carry the selection state (read-only). Selectable() is clicked is returns true so you can modify your selection state. size.x==0.0: use remaining width, size.x>0.0: specify width. size.y==0.0: use label height, size.y>0.0: specify height
    IMGUI_API bool          Selectable(const char* label, bool* p_selected, ImGuiSelectableFlags flags = 0, const ImVec2& size = ImVec2(0,0));       // "bool* p_selected" point to the selection state (read-write), as a convenient helper.

    // Widgets: List Boxes
    IMGUI_API bool          ListBox(const char* label, int* current_item, const char* const items[], int items_count, int height_in_items = -1);
    IMGUI_API bool          ListBox(const char* label, int* current_item, bool (*items_getter)(void* data, int idx, const char** out_text), void* data, int items_count, int height_in_items = -1);
    IMGUI_API bool          ListBoxHeader(const char* label, const ImVec2& size = ImVec2(0,0)); // use if you want to reimplement ListBox() will custom data or interactions. if the function return true, you can output elements then call ListBoxFooter() afterwards.
    IMGUI_API bool          ListBoxHeader(const char* label, int items_count, int height_in_items = -1); // "
    IMGUI_API void          ListBoxFooter();                                                    // terminate the scrolling region. only call ListBoxFooter() if ListBoxHeader() returned true!

    // Widgets: Data Plotting
    IMGUI_API void          PlotLines(const char* label, const float* values, int values_count, int values_offset = 0, const char* overlay_text = NULL, float scale_min = FLT_MAX, float scale_max = FLT_MAX, ImVec2 graph_size = ImVec2(0, 0), int stride = sizeof(float));
    IMGUI_API void          PlotLines(const char* label, float(*values_getter)(void* data, int idx), void* data, int values_count, int values_offset = 0, const char* overlay_text = NULL, float scale_min = FLT_MAX, float scale_max = FLT_MAX, ImVec2 graph_size = ImVec2(0, 0));
    IMGUI_API void          PlotHistogram(const char* label, const float* values, int values_count, int values_offset = 0, const char* overlay_text = NULL, float scale_min = FLT_MAX, float scale_max = FLT_MAX, ImVec2 graph_size = ImVec2(0, 0), int stride = sizeof(float));
    IMGUI_API void          PlotHistogram(const char* label, float(*values_getter)(void* data, int idx), void* data, int values_count, int values_offset = 0, const char* overlay_text = NULL, float scale_min = FLT_MAX, float scale_max = FLT_MAX, ImVec2 graph_size = ImVec2(0, 0));

    // Widgets: Value() Helpers. Simple shortcut to calling Text() with a format string. Output single value in "name: value" format (tip: freely declare more in your code to handle your types. you can add functions to the ImGui namespace)
    IMGUI_API void          Value(const char* prefix, bool b);
    IMGUI_API void          Value(const char* prefix, int v);
    IMGUI_API void          Value(const char* prefix, unsigned int v);
    IMGUI_API void          Value(const char* prefix, float v, const char* float_format = NULL);

    // Widgets: Menus
    IMGUI_API bool          BeginMainMenuBar();                                                 // create and append to a full screen menu-bar.
    IMGUI_API void          EndMainMenuBar();                                                   // only call EndMainMenuBar() if BeginMainMenuBar() returns true!
    IMGUI_API bool          BeginMenuBar();                                                     // append to menu-bar of current window (requires ImGuiWindowFlags_MenuBar flag set on parent window).
    IMGUI_API void          EndMenuBar();                                                       // only call EndMenuBar() if BeginMenuBar() returns true!
    IMGUI_API bool          BeginMenu(const char* label, bool enabled = true);                  // create a sub-menu entry. only call EndMenu() if this returns true!
    IMGUI_API void          EndMenu();                                                          // only call EndMenu() if BeginMenu() returns true!
    IMGUI_API bool          MenuItem(const char* label, const char* shortcut = NULL, bool selected = false, bool enabled = true);  // return true when activated. shortcuts are displayed for convenience but not processed by ImGui at the moment
    IMGUI_API bool          MenuItem(const char* label, const char* shortcut, bool* p_selected, bool enabled = true);              // return true when activated + toggle (*p_selected) if p_selected != NULL

    // Tooltips
    IMGUI_API void          BeginTooltip();                                                     // begin/append a tooltip window. to create full-featured tooltip (with any kind of items).
    IMGUI_API void          EndTooltip();
    IMGUI_API void          SetTooltip(const char* fmt, ...) IM_FMTARGS(1);                     // set a text-only tooltip, typically use with ImGui::IsItemHovered(). overidde any previous call to SetTooltip().
    IMGUI_API void          SetTooltipV(const char* fmt, va_list args) IM_FMTLIST(1);

    // Popups, Modals
    // The properties of popups windows are:
    // - They block normal mouse hovering detection outside them. (*)
    // - Unless modal, they can be closed by clicking anywhere outside them, or by pressing ESCAPE.
    // - Their visibility state (~bool) is held internally by imgui instead of being held by the programmer as we are used to with regular Begin() calls.
    //   User can manipulate the visibility state by calling OpenPopup().
    // (*) One can use IsItemHovered(ImGuiHoveredFlags_AllowWhenBlockedByPopup) to bypass it and detect hovering even when normally blocked by a popup.
    // Those three properties are connected. The library needs to hold their visibility state because it can close popups at any time.
    IMGUI_API void          OpenPopup(const char* str_id);                                      // call to mark popup as open (don't call every frame!). popups are closed when user click outside, or if CloseCurrentPopup() is called within a BeginPopup()/EndPopup() block. By default, Selectable()/MenuItem() are calling CloseCurrentPopup(). Popup identifiers are relative to the current ID-stack (so OpenPopup and BeginPopup needs to be at the same level).
    IMGUI_API bool          BeginPopup(const char* str_id, ImGuiWindowFlags flags = 0);                                             // return true if the popup is open, and you can start outputting to it. only call EndPopup() if BeginPopup() returns true!
    IMGUI_API bool          BeginPopupContextItem(const char* str_id = NULL, int mouse_button = 1);                                 // helper to open and begin popup when clicked on last item. if you can pass a NULL str_id only if the previous item had an id. If you want to use that on a non-interactive item such as Text() you need to pass in an explicit ID here. read comments in .cpp!
    IMGUI_API bool          BeginPopupContextWindow(const char* str_id = NULL, int mouse_button = 1, bool also_over_items = true);  // helper to open and begin popup when clicked on current window.
    IMGUI_API bool          BeginPopupContextVoid(const char* str_id = NULL, int mouse_button = 1);                                 // helper to open and begin popup when clicked in void (where there are no imgui windows).
    IMGUI_API bool          BeginPopupModal(const char* name, bool* p_open = NULL, ImGuiWindowFlags flags = 0);                     // modal dialog (regular window with title bar, block interactions behind the modal window, can't close the modal window by clicking outside)
    IMGUI_API void          EndPopup();                                                                                             // only call EndPopup() if BeginPopupXXX() returns true!
    IMGUI_API bool          OpenPopupOnItemClick(const char* str_id = NULL, int mouse_button = 1);                                  // helper to open popup when clicked on last item (note: actually triggers on the mouse _released_ event to be consistent with popup behaviors). return true when just opened.
    IMGUI_API bool          IsPopupOpen(const char* str_id);                                    // return true if the popup is open at the current begin-ed level of the popup stack.
    IMGUI_API void          CloseCurrentPopup();                                                // close the popup we have begin-ed into. clicking on a MenuItem or Selectable automatically close the current popup.

    // Columns
    // You can also use SameLine(pos_x) to mimic simplified columns. The columns API is work-in-progress and rather lacking (columns are arguably the worst part of dear imgui at the moment!)
    IMGUI_API void          Columns(int count = 1, const char* id = NULL, bool border = true);
    IMGUI_API void          NextColumn();                                                       // next column, defaults to current row or next row if the current row is finished
    IMGUI_API int           GetColumnIndex();                                                   // get current column index
    IMGUI_API float         GetColumnWidth(int column_index = -1);                              // get column width (in pixels). pass -1 to use current column
    IMGUI_API void          SetColumnWidth(int column_index, float width);                      // set column width (in pixels). pass -1 to use current column
    IMGUI_API float         GetColumnOffset(int column_index = -1);                             // get position of column line (in pixels, from the left side of the contents region). pass -1 to use current column, otherwise 0..GetColumnsCount() inclusive. column 0 is typically 0.0f
    IMGUI_API void          SetColumnOffset(int column_index, float offset_x);                  // set position of column line (in pixels, from the left side of the contents region). pass -1 to use current column
    IMGUI_API int           GetColumnsCount();

    // Tab Bars, Tabs
    // [BETA API] API may evolve!
    // Note: Tabs are automatically created by the docking system. Use this to create tab bars/tabs yourself without docking being involved.
    IMGUI_API bool          BeginTabBar(const char* str_id, ImGuiTabBarFlags flags = 0);        // create and append into a TabBar
    IMGUI_API void          EndTabBar();                                                        // only call EndTabBar() if BeginTabBar() returns true!
    IMGUI_API bool          BeginTabItem(const char* label, bool* p_open = NULL, ImGuiTabItemFlags flags = 0);// create a Tab. Returns true if the Tab is selected.
    IMGUI_API void          EndTabItem();                                                       // only call EndTabItem() if BeginTabItem() returns true!
    IMGUI_API void          SetTabItemClosed(const char* tab_or_docked_window_label);           // notify TabBar or Docking system of a closed tab/window ahead (useful to reduce visual flicker on reorderable tab bars). For tab-bar: call after BeginTabBar() and before Tab submissions. Otherwise call with a window name.

    // Docking 
    // [BETA API] Enable with io.ConfigFlags |= ImGuiConfigFlags_DockingEnable.
    // Note: you DO NOT need to call DockSpace() to use most Docking facilities! 
    // To dock windows: hold SHIFT anywhere while moving windows (if io.ConfigDockingWithShift == true) or drag windows from their title bar (if io.ConfigDockingWithShift = false)
    // Use DockSpace() to create an explicit dock node _within_ an existing window. See Docking demo for details.
    IMGUI_API void          DockSpace(ImGuiID id, const ImVec2& size = ImVec2(0, 0), ImGuiDockNodeFlags flags = 0, const ImGuiDockFamily* dock_family = NULL);
    IMGUI_API ImGuiID       DockSpaceOverViewport(ImGuiViewport* viewport = NULL, ImGuiDockNodeFlags dockspace_flags = 0, const ImGuiDockFamily* dock_family = NULL);
    IMGUI_API void          SetNextWindowDockId(ImGuiID dock_id, ImGuiCond cond = 0);           // set next window dock id (FIXME-DOCK)
    IMGUI_API void          SetNextWindowDockFamily(const ImGuiDockFamily* dock_family);        // set next window user type (docking filters by same user_type)
    IMGUI_API ImGuiID       GetWindowDockId();
    IMGUI_API bool          IsWindowDocked();                                                   // is current window docked into another window? 

    // Logging/Capture: all text output from interface is captured to tty/file/clipboard. By default, tree nodes are automatically opened during logging.
    IMGUI_API void          LogToTTY(int max_depth = -1);                                       // start logging to tty (stdout)
    IMGUI_API void          LogToFile(int max_depth = -1, const char* filename = NULL);         // start logging to file
    IMGUI_API void          LogToClipboard(int max_depth = -1);                                 // start logging to OS clipboard
    IMGUI_API void          LogFinish();                                                        // stop logging (close file, etc.)
    IMGUI_API void          LogButtons();                                                       // helper to display buttons for logging to tty/file/clipboard
    IMGUI_API void          LogText(const char* fmt, ...) IM_FMTARGS(1);                        // pass text data straight to log (without being displayed)

    // Drag and Drop
    // [BETA API] Missing Demo code. API may evolve!
    IMGUI_API bool          BeginDragDropSource(ImGuiDragDropFlags flags = 0);                                      // call when the current item is active. If this return true, you can call SetDragDropPayload() + EndDragDropSource()
    IMGUI_API bool          SetDragDropPayload(const char* type, const void* data, size_t size, ImGuiCond cond = 0);// type is a user defined string of maximum 32 characters. Strings starting with '_' are reserved for dear imgui internal types. Data is copied and held by imgui.
    IMGUI_API void          EndDragDropSource();                                                                    // only call EndDragDropSource() if BeginDragDropSource() returns true!
    IMGUI_API bool                  BeginDragDropTarget();                                                          // call after submitting an item that may receive a payload. If this returns true, you can call AcceptDragDropPayload() + EndDragDropTarget()
    IMGUI_API const ImGuiPayload*   AcceptDragDropPayload(const char* type, ImGuiDragDropFlags flags = 0);          // accept contents of a given type. If ImGuiDragDropFlags_AcceptBeforeDelivery is set you can peek into the payload before the mouse button is released.
    IMGUI_API void                  EndDragDropTarget();                                                            // only call EndDragDropTarget() if BeginDragDropTarget() returns true!
    IMGUI_API const ImGuiPayload*   GetDragDropPayload();                                                           // peek directly into the current payload from anywhere. may return NULL. use ImGuiPayload::IsDataType() to test for the payload type.
    
    // Clipping
    IMGUI_API void          PushClipRect(const ImVec2& clip_rect_min, const ImVec2& clip_rect_max, bool intersect_with_current_clip_rect);
    IMGUI_API void          PopClipRect();

    // Focus, Activation
    // Prefer using "SetItemDefaultFocus()" over "if (IsWindowAppearing()) SetScrollHereY()" when applicable to signify "this is the default item"
    IMGUI_API void          SetItemDefaultFocus();                                              // make last item the default focused item of a window.
    IMGUI_API void          SetKeyboardFocusHere(int offset = 0);                               // focus keyboard on the next widget. Use positive 'offset' to access sub components of a multiple component widget. Use -1 to access previous widget.

    // Item/Widgets Utilities
    // Most of the functions are referring to the last/previous item we submitted.
    // See Demo Window under "Widgets->Querying Status" for an interactive visualization of most of those functions.
    IMGUI_API bool          IsItemHovered(ImGuiHoveredFlags flags = 0);                         // is the last item hovered? (and usable, aka not blocked by a popup, etc.). See ImGuiHoveredFlags for more options.
    IMGUI_API bool          IsItemActive();                                                     // is the last item active? (e.g. button being held, text field being edited. This will continuously return true while holding mouse button on an item. Items that don't interact will always return false)
    IMGUI_API bool          IsItemFocused();                                                    // is the last item focused for keyboard/gamepad navigation?
    IMGUI_API bool          IsItemClicked(int mouse_button = 0);                                // is the last item clicked? (e.g. button/node just clicked on) == IsMouseClicked(mouse_button) && IsItemHovered()
    IMGUI_API bool          IsItemVisible();                                                    // is the last item visible? (items may be out of sight because of clipping/scrolling)
    IMGUI_API bool          IsItemEdited();                                                     // did the last item modify its underlying value this frame? or was pressed? This is generally the same as the "bool" return value of many widgets.
    IMGUI_API bool          IsItemDeactivated();                                                // was the last item just made inactive (item was previously active). Useful for Undo/Redo patterns with widgets that requires continuous editing.
    IMGUI_API bool          IsItemDeactivatedAfterEdit();                                       // was the last item just made inactive and made a value change when it was active? (e.g. Slider/Drag moved). Useful for Undo/Redo patterns with widgets that requires continuous editing. Note that you may get false positives (some widgets such as Combo()/ListBox()/Selectable() will return true even when clicking an already selected item).
    IMGUI_API bool          IsAnyItemHovered();
    IMGUI_API bool          IsAnyItemActive();
    IMGUI_API bool          IsAnyItemFocused();
    IMGUI_API ImVec2        GetItemRectMin();                                                   // get bounding rectangle of last item, in screen space
    IMGUI_API ImVec2        GetItemRectMax();                                                   // "
    IMGUI_API ImVec2        GetItemRectSize();                                                  // get size of last item, in screen space
    IMGUI_API void          SetItemAllowOverlap();                                              // allow last item to be overlapped by a subsequent item. sometimes useful with invisible buttons, selectables, etc. to catch unused area.

    // Miscellaneous Utilities
    IMGUI_API bool          IsRectVisible(const ImVec2& size);                                  // test if rectangle (of given size, starting from cursor position) is visible / not clipped.
    IMGUI_API bool          IsRectVisible(const ImVec2& rect_min, const ImVec2& rect_max);      // test if rectangle (in screen space) is visible / not clipped. to perform coarse clipping on user's side.
    IMGUI_API double        GetTime();                                                          // get global imgui time. incremented by io.DeltaTime every frame.
    IMGUI_API int           GetFrameCount();                                                    // get global imgui frame count. incremented by 1 every frame.
    IMGUI_API ImDrawList*   GetOverlayDrawList();                                               // get overlay draw list for the viewport associated to the current window. this draw list will be the last rendered. useful to quickly draw overlays shapes/text.
    IMGUI_API ImDrawList*   GetOverlayDrawList(ImGuiViewport* viewport);                        // get overlay draw list for the given viewport. 
    IMGUI_API ImDrawListSharedData* GetDrawListSharedData();                                    // you may use this when creating your own ImDrawList instances
    IMGUI_API const char*   GetStyleColorName(ImGuiCol idx);
    IMGUI_API void          SetStateStorage(ImGuiStorage* storage);                             // replace current window storage with our own (if you want to manipulate it yourself, typically clear subsection of it)
    IMGUI_API ImGuiStorage* GetStateStorage();
    IMGUI_API ImVec2        CalcTextSize(const char* text, const char* text_end = NULL, bool hide_text_after_double_hash = false, float wrap_width = -1.0f);
    IMGUI_API void          CalcListClipping(int items_count, float items_height, int* out_items_display_start, int* out_items_display_end);    // calculate coarse clipping for large list of evenly sized items. Prefer using the ImGuiListClipper higher-level helper if you can.
    IMGUI_API bool          BeginChildFrame(ImGuiID id, const ImVec2& size, ImGuiWindowFlags flags = 0); // helper to create a child window / scrolling region that looks like a normal widget frame
    IMGUI_API void          EndChildFrame();                                                    // always call EndChildFrame() regardless of BeginChildFrame() return values (which indicates a collapsed/clipped window)

    // Color Utilities
    IMGUI_API ImVec4        ColorConvertU32ToFloat4(ImU32 in);
    IMGUI_API ImU32         ColorConvertFloat4ToU32(const ImVec4& in);
    IMGUI_API void          ColorConvertRGBtoHSV(float r, float g, float b, float& out_h, float& out_s, float& out_v);
    IMGUI_API void          ColorConvertHSVtoRGB(float h, float s, float v, float& out_r, float& out_g, float& out_b);

    // Inputs Utilities
    IMGUI_API int           GetKeyIndex(ImGuiKey imgui_key);                                    // map ImGuiKey_* values into user's key index. == io.KeyMap[key]
    IMGUI_API bool          IsKeyDown(int user_key_index);                                      // is key being held. == io.KeysDown[user_key_index]. note that imgui doesn't know the semantic of each entry of io.KeysDown[]. Use your own indices/enums according to how your backend/engine stored them into io.KeysDown[]!
    IMGUI_API bool          IsKeyPressed(int user_key_index, bool repeat = true);               // was key pressed (went from !Down to Down). if repeat=true, uses io.KeyRepeatDelay / KeyRepeatRate
    IMGUI_API bool          IsKeyReleased(int user_key_index);                                  // was key released (went from Down to !Down)..
    IMGUI_API int           GetKeyPressedAmount(int key_index, float repeat_delay, float rate); // uses provided repeat rate/delay. return a count, most often 0 or 1 but might be >1 if RepeatRate is small enough that DeltaTime > RepeatRate
    IMGUI_API bool          IsMouseDown(int button);                                            // is mouse button held (0=left, 1=right, 2=middle)
    IMGUI_API bool          IsAnyMouseDown();                                                   // is any mouse button held
    IMGUI_API bool          IsMouseClicked(int button, bool repeat = false);                    // did mouse button clicked (went from !Down to Down) (0=left, 1=right, 2=middle)
    IMGUI_API bool          IsMouseDoubleClicked(int button);                                   // did mouse button double-clicked. a double-click returns false in IsMouseClicked(). uses io.MouseDoubleClickTime.
    IMGUI_API bool          IsMouseReleased(int button);                                        // did mouse button released (went from Down to !Down)
    IMGUI_API bool          IsMouseDragging(int button = 0, float lock_threshold = -1.0f);      // is mouse dragging. if lock_threshold < -1.0f uses io.MouseDraggingThreshold
    IMGUI_API bool          IsMouseHoveringRect(const ImVec2& r_min, const ImVec2& r_max, bool clip = true);  // is mouse hovering given bounding rect (in screen space). clipped by current clipping settings, but  disregarding of other consideration of focus/window ordering/popup-block.
    IMGUI_API bool          IsMousePosValid(const ImVec2* mouse_pos = NULL);                    //
    IMGUI_API ImVec2        GetMousePos();                                                      // shortcut to ImGui::GetIO().MousePos provided by user, to be consistent with other calls
    IMGUI_API ImVec2        GetMousePosOnOpeningCurrentPopup();                                 // retrieve backup of mouse position at the time of opening popup we have BeginPopup() into
    IMGUI_API ImVec2        GetMouseDragDelta(int button = 0, float lock_threshold = -1.0f);    // dragging amount since clicking. if lock_threshold < -1.0f uses io.MouseDraggingThreshold
    IMGUI_API void          ResetMouseDragDelta(int button = 0);                                //
    IMGUI_API ImGuiMouseCursor GetMouseCursor();                                                // get desired cursor type, reset in ImGui::NewFrame(), this is updated during the frame. valid before Render(). If you use software rendering by setting io.MouseDrawCursor ImGui will render those for you
    IMGUI_API void          SetMouseCursor(ImGuiMouseCursor type);                              // set desired cursor type
    IMGUI_API void          CaptureKeyboardFromApp(bool want_capture_keyboard_value = true);    // attention: misleading name! manually override io.WantCaptureKeyboard flag next frame (said flag is entirely left for your application to handle). e.g. force capture keyboard when your widget is being hovered. This is equivalent to setting "io.WantCaptureKeyboard = want_capture_keyboard_value"; after the next NewFrame() call. 
    IMGUI_API void          CaptureMouseFromApp(bool want_capture_mouse_value = true);          // attention: misleading name! manually override io.WantCaptureMouse flag next frame (said flag is entirely left for your application to handle). This is equivalent to setting "io.WantCaptureMouse = want_capture_mouse_value;" after the next NewFrame() call. 

    // Clipboard Utilities (also see the LogToClipboard() function to capture or output text data to the clipboard)
    IMGUI_API const char*   GetClipboardText();
    IMGUI_API void          SetClipboardText(const char* text);

    // Settings/.Ini Utilities
    // The disk functions are automatically called if io.IniFilename != NULL (default is "imgui.ini").
    // Set io.IniFilename to NULL to load/save manually. Read io.WantSaveIniSettings description about handling .ini saving manually.
    IMGUI_API void          LoadIniSettingsFromDisk(const char* ini_filename);                  // call after CreateContext() and before the first call to NewFrame(). NewFrame() automatically calls LoadIniSettingsFromDisk(io.IniFilename).
    IMGUI_API void          LoadIniSettingsFromMemory(const char* ini_data, size_t ini_size=0); // call after CreateContext() and before the first call to NewFrame() to provide .ini data from your own data source.
    IMGUI_API void          SaveIniSettingsToDisk(const char* ini_filename);
    IMGUI_API const char*   SaveIniSettingsToMemory(size_t* out_ini_size = NULL);               // return a zero-terminated string with the .ini data which you can save by your own mean. call when io.WantSaveIniSettings is set, then save data by your own mean and clear io.WantSaveIniSettings.

    // Memory Utilities
    // All those functions are not reliant on the current context.
    // If you reload the contents of imgui.cpp at runtime, you may need to call SetCurrentContext() + SetAllocatorFunctions() again.
    IMGUI_API void          SetAllocatorFunctions(void* (*alloc_func)(size_t sz, void* user_data), void(*free_func)(void* ptr, void* user_data), void* user_data = NULL);
    IMGUI_API void*         MemAlloc(size_t size);
    IMGUI_API void          MemFree(void* ptr);

    // (Optional) Platform/OS interface for multi-viewport support
    // Note: You may use GetWindowViewport() to get the current viewport of the current window.
    IMGUI_API ImGuiPlatformIO&  GetPlatformIO();                                                // platform/renderer functions, for back-end to setup + viewports list.
    IMGUI_API ImGuiViewport*    GetMainViewport();                                              // main viewport. same as GetPlatformIO().MainViewport == GetPlatformIO().Viewports[0].
    IMGUI_API void              UpdatePlatformWindows();                                        // call in main loop. will call CreateWindow/ResizeWindow/etc. platform functions for each secondary viewport, and DestroyWindow for each inactive viewport.
    IMGUI_API void              RenderPlatformWindowsDefault(void* platform_arg = NULL, void* renderer_arg = NULL); // call in main loop. will call RenderWindow/SwapBuffers platform functions for each secondary viewport. may be reimplemented by user for custom rendering needs.
    IMGUI_API void              DestroyPlatformWindows();                                       // call DestroyWindow platform functions for all viewports. call from back-end Shutdown() if you need to close platform windows before imgui shutdown. otherwise will be called by DestroyContext().
    IMGUI_API ImGuiViewport*    FindViewportByPlatformHandle(void* platform_handle);            // this is a helper for back-ends. the type platform_handle is decided by the back-end (e.g. HWND, MyWindow*, GLFWwindow* etc.)

} // namespace ImGui

//-----------------------------------------------------------------------------
// Flags & Enumerations
//-----------------------------------------------------------------------------

// Flags for ImGui::Begin()
enum ImGuiWindowFlags_
{
    ImGuiWindowFlags_None                   = 0,
    ImGuiWindowFlags_NoTitleBar             = 1 << 0,   // Disable title-bar
    ImGuiWindowFlags_NoResize               = 1 << 1,   // Disable user resizing with the lower-right grip
    ImGuiWindowFlags_NoMove                 = 1 << 2,   // Disable user moving the window
    ImGuiWindowFlags_NoScrollbar            = 1 << 3,   // Disable scrollbars (window can still scroll with mouse or programatically)
    ImGuiWindowFlags_NoScrollWithMouse      = 1 << 4,   // Disable user vertically scrolling with mouse wheel. On child window, mouse wheel will be forwarded to the parent unless NoScrollbar is also set.
    ImGuiWindowFlags_NoCollapse             = 1 << 5,   // Disable user collapsing window by double-clicking on it
    ImGuiWindowFlags_AlwaysAutoResize       = 1 << 6,   // Resize every window to its content every frame
    ImGuiWindowFlags_NoBackground           = 1 << 7,   // Disable drawing background color (WindowBg, etc.) and outside border. Similar as using SetNextWindowBgAlpha(0.0f).
    ImGuiWindowFlags_NoSavedSettings        = 1 << 8,   // Never load/save settings in .ini file
    ImGuiWindowFlags_NoMouseInputs          = 1 << 9,   // Disable catching mouse, hovering test with pass through.
    ImGuiWindowFlags_MenuBar                = 1 << 10,  // Has a menu-bar
    ImGuiWindowFlags_HorizontalScrollbar    = 1 << 11,  // Allow horizontal scrollbar to appear (off by default). You may use SetNextWindowContentSize(ImVec2(width,0.0f)); prior to calling Begin() to specify width. Read code in imgui_demo in the "Horizontal Scrolling" section.
    ImGuiWindowFlags_NoFocusOnAppearing     = 1 << 12,  // Disable taking focus when transitioning from hidden to visible state
    ImGuiWindowFlags_NoBringToFrontOnFocus  = 1 << 13,  // Disable bringing window to front when taking focus (e.g. clicking on it or programatically giving it focus)
    ImGuiWindowFlags_AlwaysVerticalScrollbar= 1 << 14,  // Always show vertical scrollbar (even if ContentSize.y < Size.y)
    ImGuiWindowFlags_AlwaysHorizontalScrollbar=1<< 15,  // Always show horizontal scrollbar (even if ContentSize.x < Size.x)
    ImGuiWindowFlags_AlwaysUseWindowPadding = 1 << 16,  // Ensure child windows without border uses style.WindowPadding (ignored by default for non-bordered child windows, because more convenient)
    ImGuiWindowFlags_NoNavInputs            = 1 << 18,  // No gamepad/keyboard navigation within the window
    ImGuiWindowFlags_NoNavFocus             = 1 << 19,  // No focusing toward this window with gamepad/keyboard navigation (e.g. skipped by CTRL+TAB)
    ImGuiWindowFlags_UnsavedDocument        = 1 << 20,  // Append '*' to title without affecting the ID, as a convenience to avoid using the ### operator. When used in a tab/docking context, tab is selected on closure and closure is deferred by one frame to allow code to cancel the closure (with a confirmation popup, etc.) without flicker.
    ImGuiWindowFlags_NoDocking              = 1 << 21,  // Disable docking of this window

    ImGuiWindowFlags_NoNav                  = ImGuiWindowFlags_NoNavInputs | ImGuiWindowFlags_NoNavFocus,
    ImGuiWindowFlags_NoDecoration           = ImGuiWindowFlags_NoTitleBar | ImGuiWindowFlags_NoResize | ImGuiWindowFlags_NoScrollbar | ImGuiWindowFlags_NoCollapse,
    ImGuiWindowFlags_NoInputs               = ImGuiWindowFlags_NoMouseInputs | ImGuiWindowFlags_NoNavInputs | ImGuiWindowFlags_NoNavFocus,

    // [Internal]
    ImGuiWindowFlags_NavFlattened           = 1 << 23,  // [BETA] Allow gamepad/keyboard navigation to cross over parent border to this child (only use on child that have no scrolling!)
    ImGuiWindowFlags_ChildWindow            = 1 << 24,  // Don't use! For internal use by BeginChild()
    ImGuiWindowFlags_Tooltip                = 1 << 25,  // Don't use! For internal use by BeginTooltip()
    ImGuiWindowFlags_Popup                  = 1 << 26,  // Don't use! For internal use by BeginPopup()
    ImGuiWindowFlags_Modal                  = 1 << 27,  // Don't use! For internal use by BeginPopupModal()
    ImGuiWindowFlags_ChildMenu              = 1 << 28,  // Don't use! For internal use by BeginMenu()
    ImGuiWindowFlags_DockNodeHost           = 1 << 29   // Don't use! For internal use by Begin()/NewFrame()

    // [Obsolete]
    //ImGuiWindowFlags_ShowBorders          = 1 << 7,   // --> Set style.FrameBorderSize=1.0f / style.WindowBorderSize=1.0f to enable borders around windows and items
    //ImGuiWindowFlags_ResizeFromAnySide    = 1 << 17,  // --> Set io.ConfigWindowsResizeFromEdges and make sure mouse cursors are supported by back-end (io.BackendFlags & ImGuiBackendFlags_HasMouseCursors)
};

// Flags for ImGui::InputText()
enum ImGuiInputTextFlags_
{
    ImGuiInputTextFlags_None                = 0,
    ImGuiInputTextFlags_CharsDecimal        = 1 << 0,   // Allow 0123456789.+-*/
    ImGuiInputTextFlags_CharsHexadecimal    = 1 << 1,   // Allow 0123456789ABCDEFabcdef
    ImGuiInputTextFlags_CharsUppercase      = 1 << 2,   // Turn a..z into A..Z
    ImGuiInputTextFlags_CharsNoBlank        = 1 << 3,   // Filter out spaces, tabs
    ImGuiInputTextFlags_AutoSelectAll       = 1 << 4,   // Select entire text when first taking mouse focus
    ImGuiInputTextFlags_EnterReturnsTrue    = 1 << 5,   // Return 'true' when Enter is pressed (as opposed to when the value was modified)
    ImGuiInputTextFlags_CallbackCompletion  = 1 << 6,   // Callback on pressing TAB (for completion handling)
    ImGuiInputTextFlags_CallbackHistory     = 1 << 7,   // Callback on pressing Up/Down arrows (for history handling)
    ImGuiInputTextFlags_CallbackAlways      = 1 << 8,   // Callback on each iteration. User code may query cursor position, modify text buffer.
    ImGuiInputTextFlags_CallbackCharFilter  = 1 << 9,   // Callback on character inputs to replace or discard them. Modify 'EventChar' to replace or discard, or return 1 in callback to discard.
    ImGuiInputTextFlags_AllowTabInput       = 1 << 10,  // Pressing TAB input a '\t' character into the text field
    ImGuiInputTextFlags_CtrlEnterForNewLine = 1 << 11,  // In multi-line mode, unfocus with Enter, add new line with Ctrl+Enter (default is opposite: unfocus with Ctrl+Enter, add line with Enter).
    ImGuiInputTextFlags_NoHorizontalScroll  = 1 << 12,  // Disable following the cursor horizontally
    ImGuiInputTextFlags_AlwaysInsertMode    = 1 << 13,  // Insert mode
    ImGuiInputTextFlags_ReadOnly            = 1 << 14,  // Read-only mode
    ImGuiInputTextFlags_Password            = 1 << 15,  // Password mode, display all characters as '*'
    ImGuiInputTextFlags_NoUndoRedo          = 1 << 16,  // Disable undo/redo. Note that input text owns the text data while active, if you want to provide your own undo/redo stack you need e.g. to call ClearActiveID().
    ImGuiInputTextFlags_CharsScientific     = 1 << 17,  // Allow 0123456789.+-*/eE (Scientific notation input)
    ImGuiInputTextFlags_CallbackResize      = 1 << 18,  // Callback on buffer capacity changes request (beyond 'buf_size' parameter value), allowing the string to grow. Notify when the string wants to be resized (for string types which hold a cache of their Size). You will be provided a new BufSize in the callback and NEED to honor it. (see misc/cpp/imgui_stdlib.h for an example of using this)
    // [Internal]
    ImGuiInputTextFlags_Multiline           = 1 << 20   // For internal use by InputTextMultiline()
};

// Flags for ImGui::TreeNodeEx(), ImGui::CollapsingHeader*()
enum ImGuiTreeNodeFlags_
{
    ImGuiTreeNodeFlags_None                 = 0,
    ImGuiTreeNodeFlags_Selected             = 1 << 0,   // Draw as selected
    ImGuiTreeNodeFlags_Framed               = 1 << 1,   // Full colored frame (e.g. for CollapsingHeader)
    ImGuiTreeNodeFlags_AllowItemOverlap     = 1 << 2,   // Hit testing to allow subsequent widgets to overlap this one
    ImGuiTreeNodeFlags_NoTreePushOnOpen     = 1 << 3,   // Don't do a TreePush() when open (e.g. for CollapsingHeader) = no extra indent nor pushing on ID stack
    ImGuiTreeNodeFlags_NoAutoOpenOnLog      = 1 << 4,   // Don't automatically and temporarily open node when Logging is active (by default logging will automatically open tree nodes)
    ImGuiTreeNodeFlags_DefaultOpen          = 1 << 5,   // Default node to be open
    ImGuiTreeNodeFlags_OpenOnDoubleClick    = 1 << 6,   // Need double-click to open node
    ImGuiTreeNodeFlags_OpenOnArrow          = 1 << 7,   // Only open when clicking on the arrow part. If ImGuiTreeNodeFlags_OpenOnDoubleClick is also set, single-click arrow or double-click all box to open.
    ImGuiTreeNodeFlags_Leaf                 = 1 << 8,   // No collapsing, no arrow (use as a convenience for leaf nodes).
    ImGuiTreeNodeFlags_Bullet               = 1 << 9,   // Display a bullet instead of arrow
    ImGuiTreeNodeFlags_FramePadding         = 1 << 10,  // Use FramePadding (even for an unframed text node) to vertically align text baseline to regular widget height. Equivalent to calling AlignTextToFramePadding().
    //ImGuITreeNodeFlags_SpanAllAvailWidth  = 1 << 11,  // FIXME: TODO: Extend hit box horizontally even if not framed
    //ImGuiTreeNodeFlags_NoScrollOnOpen     = 1 << 12,  // FIXME: TODO: Disable automatic scroll on TreePop() if node got just open and contents is not visible
    ImGuiTreeNodeFlags_NavLeftJumpsBackHere = 1 << 13,  // (WIP) Nav: left direction may move to this TreeNode() from any of its child (items submitted between TreeNode and TreePop)
    ImGuiTreeNodeFlags_CollapsingHeader     = ImGuiTreeNodeFlags_Framed | ImGuiTreeNodeFlags_NoTreePushOnOpen | ImGuiTreeNodeFlags_NoAutoOpenOnLog

    // Obsolete names (will be removed)
#ifndef IMGUI_DISABLE_OBSOLETE_FUNCTIONS
    , ImGuiTreeNodeFlags_AllowOverlapMode = ImGuiTreeNodeFlags_AllowItemOverlap
#endif
};

// Flags for ImGui::Selectable()
enum ImGuiSelectableFlags_
{
    ImGuiSelectableFlags_None               = 0,
    ImGuiSelectableFlags_DontClosePopups    = 1 << 0,   // Clicking this don't close parent popup window
    ImGuiSelectableFlags_SpanAllColumns     = 1 << 1,   // Selectable frame can span all columns (text will still fit in current column)
    ImGuiSelectableFlags_AllowDoubleClick   = 1 << 2,   // Generate press events on double clicks too
    ImGuiSelectableFlags_Disabled           = 1 << 3    // Cannot be selected, display greyed out text
};

// Flags for ImGui::BeginCombo()
enum ImGuiComboFlags_
{
    ImGuiComboFlags_None                    = 0,
    ImGuiComboFlags_PopupAlignLeft          = 1 << 0,   // Align the popup toward the left by default
    ImGuiComboFlags_HeightSmall             = 1 << 1,   // Max ~4 items visible. Tip: If you want your combo popup to be a specific size you can use SetNextWindowSizeConstraints() prior to calling BeginCombo()
    ImGuiComboFlags_HeightRegular           = 1 << 2,   // Max ~8 items visible (default)
    ImGuiComboFlags_HeightLarge             = 1 << 3,   // Max ~20 items visible
    ImGuiComboFlags_HeightLargest           = 1 << 4,   // As many fitting items as possible
    ImGuiComboFlags_NoArrowButton           = 1 << 5,   // Display on the preview box without the square arrow button
    ImGuiComboFlags_NoPreview               = 1 << 6,   // Display only a square arrow button
    ImGuiComboFlags_HeightMask_             = ImGuiComboFlags_HeightSmall | ImGuiComboFlags_HeightRegular | ImGuiComboFlags_HeightLarge | ImGuiComboFlags_HeightLargest
};

// Flags for ImGui::BeginTabBar()
enum ImGuiTabBarFlags_
{
    ImGuiTabBarFlags_None                           = 0,
    ImGuiTabBarFlags_Reorderable                    = 1 << 0,   // Allow manually dragging tabs to re-order them + New tabs are appended at the end of list
    ImGuiTabBarFlags_AutoSelectNewTabs              = 1 << 1,   // Automatically select new tabs when they appear
    ImGuiTabBarFlags_NoCloseWithMiddleMouseButton   = 1 << 2,   // Disable behavior of closing tabs (that are submitted with p_open != NULL) with middle mouse button. You can still repro this behavior on user's side with if (IsItemHovered() && IsMouseClicked(2)) *p_open = false.
    ImGuiTabBarFlags_NoTabListPopupButton           = 1 << 3,
    ImGuiTabBarFlags_NoTabListScrollingButtons      = 1 << 4,
    ImGuiTabBarFlags_FittingPolicyResizeDown        = 1 << 5,   // Resize tabs when they don't fit
    ImGuiTabBarFlags_FittingPolicyScroll            = 1 << 6,   // Add scroll buttons when tabs don't fit
    ImGuiTabBarFlags_FittingPolicyMask_             = ImGuiTabBarFlags_FittingPolicyResizeDown | ImGuiTabBarFlags_FittingPolicyScroll,
    ImGuiTabBarFlags_FittingPolicyDefault_          = ImGuiTabBarFlags_FittingPolicyResizeDown
};  

// Flags for ImGui::BeginTabItem()
enum ImGuiTabItemFlags_
{
    ImGuiTabItemFlags_None                          = 0,
    ImGuiTabItemFlags_UnsavedDocument               = 1 << 0,   // Append '*' to title without affecting the ID, as a convenience to avoid using the ### operator. Also: tab is selected on closure and closure is deferred by one frame to allow code to undo it without flicker.
    ImGuiTabItemFlags_SetSelected                   = 1 << 1,   // Trigger flag to programatically make the tab selected when calling BeginTabItem()
    ImGuiTabItemFlags_NoCloseWithMiddleMouseButton  = 1 << 2,   // Disable behavior of closing tabs (that are submitted with p_open != NULL) with middle mouse button. You can still repro this behavior on user's side with if (IsItemHovered() && IsMouseClicked(2)) *p_open = false.
    ImGuiTabItemFlags_NoPushId                      = 1 << 3    // Don't call PushID(tab->ID)/PopID() on BeginTabItem()/EndTabItem()
};

// Flags for ImGui::DockSpace(), inherited by child nodes.
enum ImGuiDockNodeFlags_
{
    ImGuiDockNodeFlags_None                         = 0,
    ImGuiDockNodeFlags_KeepAliveOnly                = 1 << 0,   // Don't display the dockspace node but keep it alive. Windows docked into this dockspace node won't be undocked.
    ImGuiDockNodeFlags_NoSplit                      = 1 << 1,   // Disable splitting the node into smaller nodes. Useful e.g. when embedding dockspaces into a main root one (the root one may have splitting disabled to reduce confusion)
    //ImGuiDockNodeFlags_NoCentralNode              = 1 << 2,   // Disable Central Node (the node which can stay empty)
    ImGuiDockNodeFlags_NoDockingInCentralNode       = 1 << 3,   // Disable docking inside the Central Node, which will be always kept empty.
    //ImGuiDockNodeFlags_NoLayoutChanges            = 1 << 4,   // Disable adding/removing nodes interactively. Useful with programatically setup dockspaces.
    ImGuiDockNodeFlags_NoResize                     = 1 << 5,   // Disable resizing child nodes using the splitter/separators. Useful with programatically setup dockspaces. 
    ImGuiDockNodeFlags_PassthruDockspace            = 1 << 6    // 1) DockSpace() will render a ImGuiCol_WindowBg background covering everything excepted the Central Node when empty. Meaning the host window should probably use SetNextWindowBgAlpha(0.0f) prior to Begin() when using this. 2) When Central Node is empty: let inputs pass-through + won't display a DockingEmptyBg background.
};

// Flags for ImGui::IsWindowFocused()
enum ImGuiFocusedFlags_
{
    ImGuiFocusedFlags_None                          = 0,
    ImGuiFocusedFlags_ChildWindows                  = 1 << 0,   // IsWindowFocused(): Return true if any children of the window is focused
    ImGuiFocusedFlags_RootWindow                    = 1 << 1,   // IsWindowFocused(): Test from root window (top most parent of the current hierarchy)
    ImGuiFocusedFlags_AnyWindow                     = 1 << 2,   // IsWindowFocused(): Return true if any window is focused. Important: If you are trying to tell how to dispatch your low-level inputs, do NOT use this. Use ImGui::GetIO().WantCaptureMouse instead.
    ImGuiFocusedFlags_RootAndChildWindows           = ImGuiFocusedFlags_RootWindow | ImGuiFocusedFlags_ChildWindows
};

// Flags for ImGui::IsItemHovered(), ImGui::IsWindowHovered()
// Note: if you are trying to check whether your mouse should be dispatched to imgui or to your app, you should use the 'io.WantCaptureMouse' boolean for that. Please read the FAQ!
// Note: windows with the ImGuiWindowFlags_NoInputs flag are ignored by IsWindowHovered() calls.
enum ImGuiHoveredFlags_
{
    ImGuiHoveredFlags_None                          = 0,        // Return true if directly over the item/window, not obstructed by another window, not obstructed by an active popup or modal blocking inputs under them.
    ImGuiHoveredFlags_ChildWindows                  = 1 << 0,   // IsWindowHovered() only: Return true if any children of the window is hovered
    ImGuiHoveredFlags_RootWindow                    = 1 << 1,   // IsWindowHovered() only: Test from root window (top most parent of the current hierarchy)
    ImGuiHoveredFlags_AnyWindow                     = 1 << 2,   // IsWindowHovered() only: Return true if any window is hovered
    ImGuiHoveredFlags_AllowWhenBlockedByPopup       = 1 << 3,   // Return true even if a popup window is normally blocking access to this item/window
    //ImGuiHoveredFlags_AllowWhenBlockedByModal     = 1 << 4,   // Return true even if a modal popup window is normally blocking access to this item/window. FIXME-TODO: Unavailable yet.
    ImGuiHoveredFlags_AllowWhenBlockedByActiveItem  = 1 << 5,   // Return true even if an active item is blocking access to this item/window. Useful for Drag and Drop patterns.
    ImGuiHoveredFlags_AllowWhenOverlapped           = 1 << 6,   // Return true even if the position is overlapped by another window
    ImGuiHoveredFlags_AllowWhenDisabled             = 1 << 7,   // Return true even if the item is disabled
    ImGuiHoveredFlags_RectOnly                      = ImGuiHoveredFlags_AllowWhenBlockedByPopup | ImGuiHoveredFlags_AllowWhenBlockedByActiveItem | ImGuiHoveredFlags_AllowWhenOverlapped,
    ImGuiHoveredFlags_RootAndChildWindows           = ImGuiHoveredFlags_RootWindow | ImGuiHoveredFlags_ChildWindows
};

// Flags for ImGui::BeginDragDropSource(), ImGui::AcceptDragDropPayload()
enum ImGuiDragDropFlags_
{
    ImGuiDragDropFlags_None                         = 0,
    // BeginDragDropSource() flags
    ImGuiDragDropFlags_SourceNoPreviewTooltip       = 1 << 0,   // By default, a successful call to BeginDragDropSource opens a tooltip so you can display a preview or description of the source contents. This flag disable this behavior.
    ImGuiDragDropFlags_SourceNoDisableHover         = 1 << 1,   // By default, when dragging we clear data so that IsItemHovered() will return false, to avoid subsequent user code submitting tooltips. This flag disable this behavior so you can still call IsItemHovered() on the source item.
    ImGuiDragDropFlags_SourceNoHoldToOpenOthers     = 1 << 2,   // Disable the behavior that allows to open tree nodes and collapsing header by holding over them while dragging a source item.
    ImGuiDragDropFlags_SourceAllowNullID            = 1 << 3,   // Allow items such as Text(), Image() that have no unique identifier to be used as drag source, by manufacturing a temporary identifier based on their window-relative position. This is extremely unusual within the dear imgui ecosystem and so we made it explicit.
    ImGuiDragDropFlags_SourceExtern                 = 1 << 4,   // External source (from outside of imgui), won't attempt to read current item/window info. Will always return true. Only one Extern source can be active simultaneously.
    ImGuiDragDropFlags_SourceAutoExpirePayload      = 1 << 5,   // Automatically expire the payload if the source cease to be submitted (otherwise payloads are persisting while being dragged)
    // AcceptDragDropPayload() flags
    ImGuiDragDropFlags_AcceptBeforeDelivery         = 1 << 10,  // AcceptDragDropPayload() will returns true even before the mouse button is released. You can then call IsDelivery() to test if the payload needs to be delivered.
    ImGuiDragDropFlags_AcceptNoDrawDefaultRect      = 1 << 11,  // Do not draw the default highlight rectangle when hovering over target.
    ImGuiDragDropFlags_AcceptNoPreviewTooltip       = 1 << 12,  // Request hiding the BeginDragDropSource tooltip from the BeginDragDropTarget site.
    ImGuiDragDropFlags_AcceptPeekOnly               = ImGuiDragDropFlags_AcceptBeforeDelivery | ImGuiDragDropFlags_AcceptNoDrawDefaultRect  // For peeking ahead and inspecting the payload before delivery.
};

// Standard Drag and Drop payload types. You can define you own payload types using short strings. Types starting with '_' are defined by Dear ImGui.
#define IMGUI_PAYLOAD_TYPE_COLOR_3F     "_COL3F"    // float[3]: Standard type for colors, without alpha. User code may use this type.
#define IMGUI_PAYLOAD_TYPE_COLOR_4F     "_COL4F"    // float[4]: Standard type for colors. User code may use this type.

// A primary data type
enum ImGuiDataType_
{
    ImGuiDataType_S32,      // int
    ImGuiDataType_U32,      // unsigned int
    ImGuiDataType_S64,      // long long, __int64
    ImGuiDataType_U64,      // unsigned long long, unsigned __int64
    ImGuiDataType_Float,    // float
    ImGuiDataType_Double,   // double
    ImGuiDataType_COUNT
};

// A cardinal direction
enum ImGuiDir_
{
    ImGuiDir_None    = -1,
    ImGuiDir_Left    = 0,
    ImGuiDir_Right   = 1,
    ImGuiDir_Up      = 2,
    ImGuiDir_Down    = 3,
    ImGuiDir_COUNT
};

// User fill ImGuiIO.KeyMap[] array with indices into the ImGuiIO.KeysDown[512] array
enum ImGuiKey_
{
    ImGuiKey_Tab,
    ImGuiKey_LeftArrow,
    ImGuiKey_RightArrow,
    ImGuiKey_UpArrow,
    ImGuiKey_DownArrow,
    ImGuiKey_PageUp,
    ImGuiKey_PageDown,
    ImGuiKey_Home,
    ImGuiKey_End,
    ImGuiKey_Insert,
    ImGuiKey_Delete,
    ImGuiKey_Backspace,
    ImGuiKey_Space,
    ImGuiKey_Enter,
    ImGuiKey_Escape,
    ImGuiKey_A,         // for text edit CTRL+A: select all
    ImGuiKey_C,         // for text edit CTRL+C: copy
    ImGuiKey_V,         // for text edit CTRL+V: paste
    ImGuiKey_X,         // for text edit CTRL+X: cut
    ImGuiKey_Y,         // for text edit CTRL+Y: redo
    ImGuiKey_Z,         // for text edit CTRL+Z: undo
    ImGuiKey_COUNT
};

// Gamepad/Keyboard directional navigation
// Keyboard: Set io.ConfigFlags |= ImGuiConfigFlags_NavEnableKeyboard to enable. NewFrame() will automatically fill io.NavInputs[] based on your io.KeysDown[] + io.KeyMap[] arrays.
// Gamepad:  Set io.ConfigFlags |= ImGuiConfigFlags_NavEnableGamepad to enable. Back-end: set ImGuiBackendFlags_HasGamepad and fill the io.NavInputs[] fields before calling NewFrame(). Note that io.NavInputs[] is cleared by EndFrame().
// Read instructions in imgui.cpp for more details. Download PNG/PSD at http://goo.gl/9LgVZW.
enum ImGuiNavInput_
{
    // Gamepad Mapping
    ImGuiNavInput_Activate,      // activate / open / toggle / tweak value       // e.g. Cross  (PS4), A (Xbox), A (Switch), Space (Keyboard)
    ImGuiNavInput_Cancel,        // cancel / close / exit                        // e.g. Circle (PS4), B (Xbox), B (Switch), Escape (Keyboard)
    ImGuiNavInput_Input,         // text input / on-screen keyboard              // e.g. Triang.(PS4), Y (Xbox), X (Switch), Return (Keyboard)
    ImGuiNavInput_Menu,          // tap: toggle menu / hold: focus, move, resize // e.g. Square (PS4), X (Xbox), Y (Switch), Alt (Keyboard)
    ImGuiNavInput_DpadLeft,      // move / tweak / resize window (w/ PadMenu)    // e.g. D-pad Left/Right/Up/Down (Gamepads), Arrow keys (Keyboard)
    ImGuiNavInput_DpadRight,     //
    ImGuiNavInput_DpadUp,        //
    ImGuiNavInput_DpadDown,      //
    ImGuiNavInput_LStickLeft,    // scroll / move window (w/ PadMenu)            // e.g. Left Analog Stick Left/Right/Up/Down
    ImGuiNavInput_LStickRight,   //
    ImGuiNavInput_LStickUp,      //
    ImGuiNavInput_LStickDown,    //
    ImGuiNavInput_FocusPrev,     // next window (w/ PadMenu)                     // e.g. L1 or L2 (PS4), LB or LT (Xbox), L or ZL (Switch)
    ImGuiNavInput_FocusNext,     // prev window (w/ PadMenu)                     // e.g. R1 or R2 (PS4), RB or RT (Xbox), R or ZL (Switch)
    ImGuiNavInput_TweakSlow,     // slower tweaks                                // e.g. L1 or L2 (PS4), LB or LT (Xbox), L or ZL (Switch)
    ImGuiNavInput_TweakFast,     // faster tweaks                                // e.g. R1 or R2 (PS4), RB or RT (Xbox), R or ZL (Switch)

    // [Internal] Don't use directly! This is used internally to differentiate keyboard from gamepad inputs for behaviors that require to differentiate them.
    // Keyboard behavior that have no corresponding gamepad mapping (e.g. CTRL+TAB) will be directly reading from io.KeysDown[] instead of io.NavInputs[].
    ImGuiNavInput_KeyMenu_,      // toggle menu                                  // = io.KeyAlt
    ImGuiNavInput_KeyLeft_,      // move left                                    // = Arrow keys
    ImGuiNavInput_KeyRight_,     // move right
    ImGuiNavInput_KeyUp_,        // move up
    ImGuiNavInput_KeyDown_,      // move down
    ImGuiNavInput_COUNT,
    ImGuiNavInput_InternalStart_ = ImGuiNavInput_KeyMenu_
};

// Configuration flags stored in io.ConfigFlags. Set by user/application.
enum ImGuiConfigFlags_
{
    ImGuiConfigFlags_None                   = 0,
    ImGuiConfigFlags_NavEnableKeyboard      = 1 << 0,   // Master keyboard navigation enable flag. NewFrame() will automatically fill io.NavInputs[] based on io.KeysDown[].
    ImGuiConfigFlags_NavEnableGamepad       = 1 << 1,   // Master gamepad navigation enable flag. This is mostly to instruct your imgui back-end to fill io.NavInputs[]. Back-end also needs to set ImGuiBackendFlags_HasGamepad.
    ImGuiConfigFlags_NavEnableSetMousePos   = 1 << 2,   // Instruct navigation to move the mouse cursor. May be useful on TV/console systems where moving a virtual mouse is awkward. Will update io.MousePos and set io.WantSetMousePos=true. If enabled you MUST honor io.WantSetMousePos requests in your binding, otherwise ImGui will react as if the mouse is jumping around back and forth.
    ImGuiConfigFlags_NavNoCaptureKeyboard   = 1 << 3,   // Instruct navigation to not set the io.WantCaptureKeyboard flag when io.NavActive is set.
    ImGuiConfigFlags_NoMouse                = 1 << 4,   // Instruct imgui to clear mouse position/buttons in NewFrame(). This allows ignoring the mouse information set by the back-end.
    ImGuiConfigFlags_NoMouseCursorChange    = 1 << 5,   // Instruct back-end to not alter mouse cursor shape and visibility. Use if the back-end cursor changes are interfering with yours and you don't want to use SetMouseCursor() to change mouse cursor. You may want to honor requests from imgui by reading GetMouseCursor() yourself instead.

<<<<<<< HEAD
    // [BETA] Docking
    ImGuiConfigFlags_DockingEnable          = 1 << 6,   // Docking enable flags. Use SHIFT to dock window into another (or without SHIFT if io.ConfigDockingWithShift = false).

=======
>>>>>>> 9c916cda
    // [BETA] Viewports
    // When using viewports it is recommended that your default value for ImGuiCol_WindowBg is opaque (Alpha=1.0) so transition to a viewport won't be noticeable.
    ImGuiConfigFlags_ViewportsEnable        = 1 << 10,  // Viewport enable flags (require both ImGuiConfigFlags_PlatformHasViewports + ImGuiConfigFlags_RendererHasViewports set by the respective back-ends)
    ImGuiConfigFlags_ViewportsNoTaskBarIcon = 1 << 11,  // Disable task bars icons for all secondary viewports (will set ImGuiViewportFlags_NoTaskBarIcon on them)
    ImGuiConfigFlags_ViewportsNoMerge       = 1 << 12,  // All floating windows will always create their own viewport and platform window.
    ImGuiConfigFlags_ViewportsDecoration    = 1 << 13,  // FIXME [Broken] Enable platform decoration for all secondary viewports (will not set ImGuiViewportFlags_NoDecoration on them). This currently doesn't behave well in Windows because 1) By default the new window animation get in the way of our transitions, 2) It enable a minimum window size which tends to breaks resizing. You can workaround the later by setting style.WindowMinSize to a bigger value.
    ImGuiConfigFlags_DpiEnableScaleViewports= 1 << 14,  // FIXME-DPI: Reposition and resize imgui windows when the DpiScale of a viewport changed (mostly useful for the main viewport hosting other window). Note that resizing the main window itself is up to your application.
    ImGuiConfigFlags_DpiEnableScaleFonts    = 1 << 15,  // FIXME-DPI: Request bitmap-scaled fonts to match DpiScale. This is a very low-quality workaround. The correct way to handle DPI is _currently_ to replace the atlas and/or fonts in the Platform_OnChangedViewport callback, but this is all early work in progress.

    // User storage (to allow your back-end/engine to communicate to code that may be shared between multiple projects. Those flags are not used by core ImGui)
    ImGuiConfigFlags_IsSRGB                 = 1 << 20,  // Application is SRGB-aware.
    ImGuiConfigFlags_IsTouchScreen          = 1 << 21   // Application is using a touch screen instead of a mouse.
};

// Back-end capabilities flags stored in io.BackendFlags. Set by imgui_impl_xxx or custom back-end.
enum ImGuiBackendFlags_
{
    ImGuiBackendFlags_None                  = 0,
    ImGuiBackendFlags_HasGamepad            = 1 << 0,   // Back-end supports gamepad and currently has one connected.
    ImGuiBackendFlags_HasMouseCursors       = 1 << 1,   // Back-end supports honoring GetMouseCursor() value to change the OS cursor shape.
    ImGuiBackendFlags_HasSetMousePos        = 1 << 2,   // Back-end supports io.WantSetMousePos requests to reposition the OS mouse position (only used if ImGuiConfigFlags_NavEnableSetMousePos is set).

    // [BETA] Viewports
    ImGuiBackendFlags_PlatformHasViewports  = 1 << 10,  // Back-end Platform supports multiple viewports.
    ImGuiBackendFlags_HasMouseHoveredViewport=1 << 11,  // Back-end Platform supports setting io.MouseHoveredViewport to the viewport directly under the mouse _IGNORING_ viewports with the ImGuiViewportFlags_NoInputs flag and _REGARDLESS_ of whether another viewport is focused and may be capturing the mouse. This information is _NOT EASY_ to provide correctly with most high-level engines! Don't set this without studying how the examples/ back-end handle it!
    ImGuiBackendFlags_RendererHasViewports  = 1 << 12   // Back-end Renderer supports multiple viewports.
};

// Enumeration for PushStyleColor() / PopStyleColor()
enum ImGuiCol_
{
    ImGuiCol_Text,
    ImGuiCol_TextDisabled,
    ImGuiCol_WindowBg,              // Background of normal windows
    ImGuiCol_ChildBg,               // Background of child windows
    ImGuiCol_PopupBg,               // Background of popups, menus, tooltips windows
    ImGuiCol_Border,
    ImGuiCol_BorderShadow,
    ImGuiCol_FrameBg,               // Background of checkbox, radio button, plot, slider, text input
    ImGuiCol_FrameBgHovered,
    ImGuiCol_FrameBgActive,
    ImGuiCol_TitleBg,
    ImGuiCol_TitleBgActive,
    ImGuiCol_TitleBgCollapsed,
    ImGuiCol_MenuBarBg,
    ImGuiCol_ScrollbarBg,
    ImGuiCol_ScrollbarGrab,
    ImGuiCol_ScrollbarGrabHovered,
    ImGuiCol_ScrollbarGrabActive,
    ImGuiCol_CheckMark,
    ImGuiCol_SliderGrab,
    ImGuiCol_SliderGrabActive,
    ImGuiCol_Button,
    ImGuiCol_ButtonHovered,
    ImGuiCol_ButtonActive,
    ImGuiCol_Header,
    ImGuiCol_HeaderHovered,
    ImGuiCol_HeaderActive,
    ImGuiCol_Separator,
    ImGuiCol_SeparatorHovered,
    ImGuiCol_SeparatorActive,
    ImGuiCol_ResizeGrip,
    ImGuiCol_ResizeGripHovered,
    ImGuiCol_ResizeGripActive,
    ImGuiCol_Tab,
    ImGuiCol_TabHovered,
    ImGuiCol_TabActive,
    ImGuiCol_TabUnfocused,
    ImGuiCol_TabUnfocusedActive,
    ImGuiCol_DockingPreview,
    ImGuiCol_DockingEmptyBg,        // Background color for empty node (e.g. CentralNode with no window docked into it)
    ImGuiCol_PlotLines,
    ImGuiCol_PlotLinesHovered,
    ImGuiCol_PlotHistogram,
    ImGuiCol_PlotHistogramHovered,
    ImGuiCol_TextSelectedBg,
    ImGuiCol_DragDropTarget,
    ImGuiCol_NavHighlight,          // Gamepad/keyboard: current highlighted item
    ImGuiCol_NavWindowingHighlight, // Highlight window when using CTRL+TAB
    ImGuiCol_NavWindowingDimBg,     // Darken/colorize entire screen behind the CTRL+TAB window list, when active
    ImGuiCol_ModalWindowDimBg,      // Darken/colorize entire screen behind a modal window, when one is active
    ImGuiCol_COUNT

    // Obsolete names (will be removed)
#ifndef IMGUI_DISABLE_OBSOLETE_FUNCTIONS
    , ImGuiCol_ChildWindowBg = ImGuiCol_ChildBg, ImGuiCol_Column = ImGuiCol_Separator, ImGuiCol_ColumnHovered = ImGuiCol_SeparatorHovered, ImGuiCol_ColumnActive = ImGuiCol_SeparatorActive
    , ImGuiCol_ModalWindowDarkening = ImGuiCol_ModalWindowDimBg
    //ImGuiCol_CloseButton, ImGuiCol_CloseButtonActive, ImGuiCol_CloseButtonHovered, // [unused since 1.60+] the close button now uses regular button colors.
    //ImGuiCol_ComboBg,                                                              // [unused since 1.53+] ComboBg has been merged with PopupBg, so a redirect isn't accurate.
#endif
};

// Enumeration for PushStyleVar() / PopStyleVar() to temporarily modify the ImGuiStyle structure.
// NB: the enum only refers to fields of ImGuiStyle which makes sense to be pushed/popped inside UI code. During initialization, feel free to just poke into ImGuiStyle directly.
// NB: if changing this enum, you need to update the associated internal table GStyleVarInfo[] accordingly. This is where we link enum values to members offset/type.
enum ImGuiStyleVar_
{
    // Enum name ......................// Member in ImGuiStyle structure (see ImGuiStyle for descriptions)
    ImGuiStyleVar_Alpha,               // float     Alpha
    ImGuiStyleVar_WindowPadding,       // ImVec2    WindowPadding
    ImGuiStyleVar_WindowRounding,      // float     WindowRounding
    ImGuiStyleVar_WindowBorderSize,    // float     WindowBorderSize
    ImGuiStyleVar_WindowMinSize,       // ImVec2    WindowMinSize
    ImGuiStyleVar_WindowTitleAlign,    // ImVec2    WindowTitleAlign
    ImGuiStyleVar_ChildRounding,       // float     ChildRounding
    ImGuiStyleVar_ChildBorderSize,     // float     ChildBorderSize
    ImGuiStyleVar_PopupRounding,       // float     PopupRounding
    ImGuiStyleVar_PopupBorderSize,     // float     PopupBorderSize
    ImGuiStyleVar_FramePadding,        // ImVec2    FramePadding
    ImGuiStyleVar_FrameRounding,       // float     FrameRounding
    ImGuiStyleVar_FrameBorderSize,     // float     FrameBorderSize
    ImGuiStyleVar_ItemSpacing,         // ImVec2    ItemSpacing
    ImGuiStyleVar_ItemInnerSpacing,    // ImVec2    ItemInnerSpacing
    ImGuiStyleVar_IndentSpacing,       // float     IndentSpacing
    ImGuiStyleVar_ScrollbarSize,       // float     ScrollbarSize
    ImGuiStyleVar_ScrollbarRounding,   // float     ScrollbarRounding
    ImGuiStyleVar_GrabMinSize,         // float     GrabMinSize
    ImGuiStyleVar_GrabRounding,        // float     GrabRounding
    ImGuiStyleVar_TabRounding,         // float     TabRounding
    ImGuiStyleVar_ButtonTextAlign,     // ImVec2    ButtonTextAlign
    ImGuiStyleVar_COUNT

    // Obsolete names (will be removed)
#ifndef IMGUI_DISABLE_OBSOLETE_FUNCTIONS
    , ImGuiStyleVar_Count_ = ImGuiStyleVar_COUNT, ImGuiStyleVar_ChildWindowRounding = ImGuiStyleVar_ChildRounding
#endif
};

// Flags for ColorEdit3() / ColorEdit4() / ColorPicker3() / ColorPicker4() / ColorButton()
enum ImGuiColorEditFlags_
{
    ImGuiColorEditFlags_None            = 0,
    ImGuiColorEditFlags_NoAlpha         = 1 << 1,   //              // ColorEdit, ColorPicker, ColorButton: ignore Alpha component (read 3 components from the input pointer).
    ImGuiColorEditFlags_NoPicker        = 1 << 2,   //              // ColorEdit: disable picker when clicking on colored square.
    ImGuiColorEditFlags_NoOptions       = 1 << 3,   //              // ColorEdit: disable toggling options menu when right-clicking on inputs/small preview.
    ImGuiColorEditFlags_NoSmallPreview  = 1 << 4,   //              // ColorEdit, ColorPicker: disable colored square preview next to the inputs. (e.g. to show only the inputs)
    ImGuiColorEditFlags_NoInputs        = 1 << 5,   //              // ColorEdit, ColorPicker: disable inputs sliders/text widgets (e.g. to show only the small preview colored square).
    ImGuiColorEditFlags_NoTooltip       = 1 << 6,   //              // ColorEdit, ColorPicker, ColorButton: disable tooltip when hovering the preview.
    ImGuiColorEditFlags_NoLabel         = 1 << 7,   //              // ColorEdit, ColorPicker: disable display of inline text label (the label is still forwarded to the tooltip and picker).
    ImGuiColorEditFlags_NoSidePreview   = 1 << 8,   //              // ColorPicker: disable bigger color preview on right side of the picker, use small colored square preview instead.
    ImGuiColorEditFlags_NoDragDrop      = 1 << 9,   //              // ColorEdit: disable drag and drop target. ColorButton: disable drag and drop source.

    // User Options (right-click on widget to change some of them). You can set application defaults using SetColorEditOptions(). The idea is that you probably don't want to override them in most of your calls, let the user choose and/or call SetColorEditOptions() during startup.
    ImGuiColorEditFlags_AlphaBar        = 1 << 16,  //              // ColorEdit, ColorPicker: show vertical alpha bar/gradient in picker.
    ImGuiColorEditFlags_AlphaPreview    = 1 << 17,  //              // ColorEdit, ColorPicker, ColorButton: display preview as a transparent color over a checkerboard, instead of opaque.
    ImGuiColorEditFlags_AlphaPreviewHalf= 1 << 18,  //              // ColorEdit, ColorPicker, ColorButton: display half opaque / half checkerboard, instead of opaque.
    ImGuiColorEditFlags_HDR             = 1 << 19,  //              // (WIP) ColorEdit: Currently only disable 0.0f..1.0f limits in RGBA edition (note: you probably want to use ImGuiColorEditFlags_Float flag as well).
    ImGuiColorEditFlags_RGB             = 1 << 20,  // [Inputs]     // ColorEdit: choose one among RGB/HSV/HEX. ColorPicker: choose any combination using RGB/HSV/HEX.
    ImGuiColorEditFlags_HSV             = 1 << 21,  // [Inputs]     // "
    ImGuiColorEditFlags_HEX             = 1 << 22,  // [Inputs]     // "
    ImGuiColorEditFlags_Uint8           = 1 << 23,  // [DataType]   // ColorEdit, ColorPicker, ColorButton: _display_ values formatted as 0..255.
    ImGuiColorEditFlags_Float           = 1 << 24,  // [DataType]   // ColorEdit, ColorPicker, ColorButton: _display_ values formatted as 0.0f..1.0f floats instead of 0..255 integers. No round-trip of value via integers.
    ImGuiColorEditFlags_PickerHueBar    = 1 << 25,  // [PickerMode] // ColorPicker: bar for Hue, rectangle for Sat/Value.
    ImGuiColorEditFlags_PickerHueWheel  = 1 << 26,  // [PickerMode] // ColorPicker: wheel for Hue, triangle for Sat/Value.

    // [Internal] Masks
    ImGuiColorEditFlags__InputsMask     = ImGuiColorEditFlags_RGB|ImGuiColorEditFlags_HSV|ImGuiColorEditFlags_HEX,
    ImGuiColorEditFlags__DataTypeMask   = ImGuiColorEditFlags_Uint8|ImGuiColorEditFlags_Float,
    ImGuiColorEditFlags__PickerMask     = ImGuiColorEditFlags_PickerHueWheel|ImGuiColorEditFlags_PickerHueBar,
    ImGuiColorEditFlags__OptionsDefault = ImGuiColorEditFlags_Uint8|ImGuiColorEditFlags_RGB|ImGuiColorEditFlags_PickerHueBar    // Change application default using SetColorEditOptions()
};

// Enumeration for GetMouseCursor()
// User code may request binding to display given cursor by calling SetMouseCursor(), which is why we have some cursors that are marked unused here
enum ImGuiMouseCursor_
{
    ImGuiMouseCursor_None = -1,
    ImGuiMouseCursor_Arrow = 0,
    ImGuiMouseCursor_TextInput,         // When hovering over InputText, etc.
    ImGuiMouseCursor_ResizeAll,         // (Unused by imgui functions)
    ImGuiMouseCursor_ResizeNS,          // When hovering over an horizontal border
    ImGuiMouseCursor_ResizeEW,          // When hovering over a vertical border or a column
    ImGuiMouseCursor_ResizeNESW,        // When hovering over the bottom-left corner of a window
    ImGuiMouseCursor_ResizeNWSE,        // When hovering over the bottom-right corner of a window
    ImGuiMouseCursor_Hand,              // (Unused by imgui functions. Use for e.g. hyperlinks)
    ImGuiMouseCursor_COUNT

    // Obsolete names (will be removed)
#ifndef IMGUI_DISABLE_OBSOLETE_FUNCTIONS
    , ImGuiMouseCursor_Count_ = ImGuiMouseCursor_COUNT
#endif
};

// Enumateration for ImGui::SetWindow***(), SetNextWindow***(), SetNextTreeNode***() functions
// Represent a condition.
// Important: Treat as a regular enum! Do NOT combine multiple values using binary operators! All the functions above treat 0 as a shortcut to ImGuiCond_Always.
enum ImGuiCond_
{
    ImGuiCond_Always        = 1 << 0,   // Set the variable
    ImGuiCond_Once          = 1 << 1,   // Set the variable once per runtime session (only the first call with succeed)
    ImGuiCond_FirstUseEver  = 1 << 2,   // Set the variable if the object/window has no persistently saved data (no entry in .ini file)
    ImGuiCond_Appearing     = 1 << 3    // Set the variable if the object/window is appearing after being hidden/inactive (or the first time)

    // Obsolete names (will be removed)
#ifndef IMGUI_DISABLE_OBSOLETE_FUNCTIONS
    , ImGuiSetCond_Always = ImGuiCond_Always, ImGuiSetCond_Once = ImGuiCond_Once, ImGuiSetCond_FirstUseEver = ImGuiCond_FirstUseEver, ImGuiSetCond_Appearing = ImGuiCond_Appearing
#endif
};

//-----------------------------------------------------------------------------
// ImGuiStyle
// You may modify the ImGui::GetStyle() main instance during initialization and before NewFrame().
// During the frame, use ImGui::PushStyleVar(ImGuiStyleVar_XXXX)/PopStyleVar() to alter the main style values, 
// and ImGui::PushStyleColor(ImGuiCol_XXX)/PopStyleColor() for colors.
//-----------------------------------------------------------------------------

struct ImGuiStyle
{
    float       Alpha;                      // Global alpha applies to everything in ImGui.
    ImVec2      WindowPadding;              // Padding within a window.
    float       WindowRounding;             // Radius of window corners rounding. Set to 0.0f to have rectangular windows.
    float       WindowBorderSize;           // Thickness of border around windows. Generally set to 0.0f or 1.0f. (Other values are not well tested and more CPU/GPU costly).
    ImVec2      WindowMinSize;              // Minimum window size. This is a global setting. If you want to constraint individual windows, use SetNextWindowSizeConstraints().
    ImVec2      WindowTitleAlign;           // Alignment for title bar text. Defaults to (0.0f,0.5f) for left-aligned,vertically centered.
    float       ChildRounding;              // Radius of child window corners rounding. Set to 0.0f to have rectangular windows.
    float       ChildBorderSize;            // Thickness of border around child windows. Generally set to 0.0f or 1.0f. (Other values are not well tested and more CPU/GPU costly).
    float       PopupRounding;              // Radius of popup window corners rounding. (Note that tooltip windows use WindowRounding)
    float       PopupBorderSize;            // Thickness of border around popup/tooltip windows. Generally set to 0.0f or 1.0f. (Other values are not well tested and more CPU/GPU costly).
    ImVec2      FramePadding;               // Padding within a framed rectangle (used by most widgets).
    float       FrameRounding;              // Radius of frame corners rounding. Set to 0.0f to have rectangular frame (used by most widgets).
    float       FrameBorderSize;            // Thickness of border around frames. Generally set to 0.0f or 1.0f. (Other values are not well tested and more CPU/GPU costly).
    ImVec2      ItemSpacing;                // Horizontal and vertical spacing between widgets/lines.
    ImVec2      ItemInnerSpacing;           // Horizontal and vertical spacing between within elements of a composed widget (e.g. a slider and its label).
    ImVec2      TouchExtraPadding;          // Expand reactive bounding box for touch-based system where touch position is not accurate enough. Unfortunately we don't sort widgets so priority on overlap will always be given to the first widget. So don't grow this too much!
    float       IndentSpacing;              // Horizontal indentation when e.g. entering a tree node. Generally == (FontSize + FramePadding.x*2).
    float       ColumnsMinSpacing;          // Minimum horizontal spacing between two columns.
    float       ScrollbarSize;              // Width of the vertical scrollbar, Height of the horizontal scrollbar.
    float       ScrollbarRounding;          // Radius of grab corners for scrollbar.
    float       GrabMinSize;                // Minimum width/height of a grab box for slider/scrollbar.
    float       GrabRounding;               // Radius of grabs corners rounding. Set to 0.0f to have rectangular slider grabs.
    float       TabRounding;                // Radius of upper corners of a tab. Set to 0.0f to have rectangular tabs.
    float       TabBorderSize;              // Thickness of border around tabs. 
    ImVec2      ButtonTextAlign;            // Alignment of button text when button is larger than text. Defaults to (0.5f,0.5f) for horizontally+vertically centered.
    ImVec2      DisplayWindowPadding;       // Window position are clamped to be visible within the display area or monitors by at least this amount. Only applies to regular windows.
    ImVec2      DisplaySafeAreaPadding;     // If you cannot see the edges of your screen (e.g. on a TV) increase the safe area padding. Apply to popups/tooltips as well regular windows. NB: Prefer configuring your TV sets correctly!
    float       MouseCursorScale;           // Scale software rendered mouse cursor (when io.MouseDrawCursor is enabled). May be removed later.
    bool        AntiAliasedLines;           // Enable anti-aliasing on lines/borders. Disable if you are really tight on CPU/GPU.
    bool        AntiAliasedFill;            // Enable anti-aliasing on filled shapes (rounded rectangles, circles, etc.)
    float       CurveTessellationTol;       // Tessellation tolerance when using PathBezierCurveTo() without a specific number of segments. Decrease for highly tessellated curves (higher quality, more polygons), increase to reduce quality.
    ImVec4      Colors[ImGuiCol_COUNT];

    IMGUI_API ImGuiStyle();
    IMGUI_API void ScaleAllSizes(float scale_factor);
};

//-----------------------------------------------------------------------------
// ImGuiIO
// Communicate most settings and inputs/outputs to Dear ImGui using this structure. 
// Access via ImGui::GetIO(). Read 'Programmer guide' section in .cpp file for general usage.
//-----------------------------------------------------------------------------

struct ImGuiIO
{
    //------------------------------------------------------------------
    // Configuration (fill once)            // Default value:
    //------------------------------------------------------------------

    ImGuiConfigFlags   ConfigFlags;         // = 0                  // See ImGuiConfigFlags_ enum. Set by user/application. Gamepad/keyboard navigation options, etc.
    ImGuiBackendFlags  BackendFlags;        // = 0                  // See ImGuiBackendFlags_ enum. Set by back-end (imgui_impl_xxx files or custom back-end) to communicate features supported by the back-end.
    ImVec2        DisplaySize;              // <unset>              // Main display size, in pixels. Used e.g. to clamp windows positions. This is the default viewport. Use BeginViewport() for other viewports.
    float         DeltaTime;                // = 1.0f/60.0f         // Time elapsed since last frame, in seconds.
    float         IniSavingRate;            // = 5.0f               // Minimum time between saving positions/sizes to .ini file, in seconds.
    const char*   IniFilename;              // = "imgui.ini"        // Path to .ini file. Set NULL to disable automatic .ini loading/saving, if e.g. you want to manually load/save from memory.
    const char*   LogFilename;              // = "imgui_log.txt"    // Path to .log file (default parameter to ImGui::LogToFile when no file is specified).
    float         MouseDoubleClickTime;     // = 0.30f              // Time for a double-click, in seconds.
    float         MouseDoubleClickMaxDist;  // = 6.0f               // Distance threshold to stay in to validate a double-click, in pixels.
    float         MouseDragThreshold;       // = 6.0f               // Distance threshold before considering we are dragging.
    int           KeyMap[ImGuiKey_COUNT];   // <unset>              // Map of indices into the KeysDown[512] entries array which represent your "native" keyboard state.
    float         KeyRepeatDelay;           // = 0.250f             // When holding a key/button, time before it starts repeating, in seconds (for buttons in Repeat mode, etc.).
    float         KeyRepeatRate;            // = 0.050f             // When holding a key/button, rate at which it repeats, in seconds.
    void*         UserData;                 // = NULL               // Store your own data for retrieval by callbacks.

    ImFontAtlas*  Fonts;                    // <auto>               // Load and assemble one or more fonts into a single tightly packed texture. Output to Fonts array.
    float         FontGlobalScale;          // = 1.0f               // Global scale all fonts
    bool          FontAllowUserScaling;     // = false              // Allow user scaling text of individual window with CTRL+Wheel.
    ImFont*       FontDefault;              // = NULL               // Font to use on NewFrame(). Use NULL to uses Fonts->Fonts[0].
    ImVec2        DisplayFramebufferScale;  // = (1.0f,1.0f)        // For retina display or other situations where window coordinates are different from framebuffer coordinates. User storage only, presently not used by ImGui.

    // Miscellaneous configuration options
    bool          MouseDrawCursor;                  // = false      // Request ImGui to draw a mouse cursor for you (if you are on a platform without a mouse cursor). Cannot be easily renamed to 'io.ConfigXXX' because this is frequently used by back-end implementations.
    bool          ConfigDockingNoSplit;             // = false      // Simplified docking mode: disable window splitting, so docking is limited to merging multiple windows together into tab-bars.
    bool          ConfigDockingWithShift;           // = false      // Enable docking with holding Shift key (reduce visual noise, allows dropping in wider space)
    bool          ConfigDockingTabBarOnSingleWindows;//= false      // [BETA] Make every single floating window display within a docking node.
    bool          ConfigDockingTransparentPayload;  // = false      // [BETA] Make window or viewport transparent when docking and only display docking boxes on the target viewport. Useful if rendering of multiple viewport can be synced. Best used with ImGuiConfigFlags_ViewportsNoMerge.
    bool          ConfigMacOSXBehaviors;            // = defined(__APPLE__) // OS X style: Text editing cursor movement using Alt instead of Ctrl, Shortcuts using Cmd/Super instead of Ctrl, Line/Text Start and End using Cmd+Arrows instead of Home/End, Double click selects by word instead of selecting whole text, Multi-selection in lists uses Cmd/Super instead of Ctrl (was called io.OptMacOSXBehaviors prior to 1.63)
    bool          ConfigInputTextCursorBlink;       // = true       // Set to false to disable blinking cursor, for users who consider it distracting. (was called: io.OptCursorBlink prior to 1.63)
    bool          ConfigWindowsResizeFromEdges;     // = true       // Enable resizing of windows from their edges and from the lower-left corner. This requires (io.BackendFlags & ImGuiBackendFlags_HasMouseCursors) because it needs mouse cursor feedback. (This used to be the a per-window ImGuiWindowFlags_ResizeFromAnySide flag)
    bool          ConfigWindowsMoveFromTitleBarOnly;// = false      // [BETA] Set to true to only allow moving windows when clicked+dragged from the title bar. Windows without a title bar are not affected.

    //------------------------------------------------------------------
    // Platform Functions
    // (the imgui_impl_xxxx back-end files are setting those up for you)
    //------------------------------------------------------------------

    // Optional: Platform/Renderer back-end name (informational only! will be displayed in About Window)
    const char* BackendPlatformName;
    const char* BackendRendererName;

    // Optional: Access OS clipboard
    // (default to use native Win32 clipboard on Windows, otherwise uses a private clipboard. Override to access OS clipboard on other architectures)
    const char* (*GetClipboardTextFn)(void* user_data);
    void        (*SetClipboardTextFn)(void* user_data, const char* text);
    void*       ClipboardUserData;

#ifndef IMGUI_DISABLE_OBSOLETE_FUNCTIONS
    // [OBSOLETE since 1.60+] Rendering function, will be automatically called in Render(). Please call your rendering function yourself now!
    // You can obtain the ImDrawData* by calling ImGui::GetDrawData() after Render(). See example applications if you are unsure of how to implement this.
    void        (*RenderDrawListsFn)(ImDrawData* data);
#else
    // This is only here to keep ImGuiIO the same size, so that IMGUI_DISABLE_OBSOLETE_FUNCTIONS can exceptionally be used outside of imconfig.h.
    void*       RenderDrawListsFnUnused;
#endif

    //------------------------------------------------------------------
    // Input - Fill before calling NewFrame()
    //------------------------------------------------------------------

    ImVec2      MousePos;                       // Mouse position, in pixels. Set to ImVec2(-FLT_MAX,-FLT_MAX) if mouse is unavailable (on another screen, etc.)
    bool        MouseDown[5];                   // Mouse buttons: 0=left, 1=right, 2=middle + extras. ImGui itself mostly only uses left button (BeginPopupContext** are using right button). Others buttons allows us to track if the mouse is being used by your application + available to user as a convenience via IsMouse** API.
    float       MouseWheel;                     // Mouse wheel Vertical: 1 unit scrolls about 5 lines text.
    float       MouseWheelH;                    // Mouse wheel Horizontal. Most users don't have a mouse with an horizontal wheel, may not be filled by all back-ends.
    ImGuiID     MouseHoveredViewport;           // (Optional) When using multiple viewports: viewport the OS mouse cursor is hovering _IGNORING_ viewports with the ImGuiViewportFlags_NoInputs flag, and _REGARDLESS_ of whether another viewport is focused. Set io.BackendFlags |= ImGuiBackendFlags_HasMouseHoveredViewport if you can provide this info. If you don't imgui will infer the value using the rectangles and last focused time of the viewports it knows about (ignoring other OS windows).
    bool        KeyCtrl;                        // Keyboard modifier pressed: Control
    bool        KeyShift;                       // Keyboard modifier pressed: Shift
    bool        KeyAlt;                         // Keyboard modifier pressed: Alt
    bool        KeySuper;                       // Keyboard modifier pressed: Cmd/Super/Windows
    bool        KeysDown[512];                  // Keyboard keys that are pressed (ideally left in the "native" order your engine has access to keyboard keys, so you can use your own defines/enums for keys).
    ImWchar     InputCharacters[16+1];          // List of characters input (translated by user from keypress+keyboard state). Fill using AddInputCharacter() helper.
    float       NavInputs[ImGuiNavInput_COUNT]; // Gamepad inputs (keyboard keys will be auto-mapped and be written here by ImGui::NewFrame, all values will be cleared back to zero in ImGui::EndFrame)

    // Functions
    IMGUI_API void AddInputCharacter(ImWchar c);                        // Add new character into InputCharacters[]
    IMGUI_API void AddInputCharactersUTF8(const char* utf8_chars);      // Add new characters into InputCharacters[] from an UTF-8 string
    inline void    ClearInputCharacters() { InputCharacters[0] = 0; }   // Clear the text input buffer manually

    //------------------------------------------------------------------
    // Output - Retrieve after calling NewFrame()
    //------------------------------------------------------------------

    bool        WantCaptureMouse;           // When io.WantCaptureMouse is true, imgui will use the mouse inputs, do not dispatch them to your main game/application (in both cases, always pass on mouse inputs to imgui). (e.g. unclicked mouse is hovering over an imgui window, widget is active, mouse was clicked over an imgui window, etc.).
    bool        WantCaptureKeyboard;        // When io.WantCaptureKeyboard is true, imgui will use the keyboard inputs, do not dispatch them to your main game/application (in both cases, always pass keyboard inputs to imgui). (e.g. InputText active, or an imgui window is focused and navigation is enabled, etc.).
    bool        WantTextInput;              // Mobile/console: when io.WantTextInput is true, you may display an on-screen keyboard. This is set by ImGui when it wants textual keyboard input to happen (e.g. when a InputText widget is active).
    bool        WantSetMousePos;            // MousePos has been altered, back-end should reposition mouse on next frame. Set only when ImGuiConfigFlags_NavEnableSetMousePos flag is enabled.
    bool        WantSaveIniSettings;        // When manual .ini load/save is active (io.IniFilename == NULL), this will be set to notify your application that you can call SaveIniSettingsToMemory() and save yourself. IMPORTANT: You need to clear io.WantSaveIniSettings yourself.
    bool        NavActive;                  // Directional navigation is currently allowed (will handle ImGuiKey_NavXXX events) = a window is focused and it doesn't use the ImGuiWindowFlags_NoNavInputs flag.
    bool        NavVisible;                 // Directional navigation is visible and allowed (will handle ImGuiKey_NavXXX events).
    float       Framerate;                  // Application framerate estimation, in frame per second. Solely for convenience. Rolling average estimation based on IO.DeltaTime over 120 frames
    int         MetricsRenderVertices;      // Vertices output during last call to Render()
    int         MetricsRenderIndices;       // Indices output during last call to Render() = number of triangles * 3
    int         MetricsRenderWindows;       // Number of visible windows
    int         MetricsActiveWindows;       // Number of active windows
    int         MetricsActiveAllocations;   // Number of active allocations, updated by MemAlloc/MemFree based on current context. May be off if you have multiple imgui contexts.
    ImVec2      MouseDelta;                 // Mouse delta. Note that this is zero if either current or previous position are invalid (-FLT_MAX,-FLT_MAX), so a disappearing/reappearing mouse won't have a huge delta.

    //------------------------------------------------------------------
    // [Internal] ImGui will maintain those fields. Forward compatibility not guaranteed!
    //------------------------------------------------------------------

    ImVec2      MousePosPrev;               // Previous mouse position (note that MouseDelta is not necessary == MousePos-MousePosPrev, in case either position is invalid)
    ImVec2      MouseClickedPos[5];         // Position at time of clicking
    double      MouseClickedTime[5];        // Time of last click (used to figure out double-click)
    bool        MouseClicked[5];            // Mouse button went from !Down to Down
    bool        MouseDoubleClicked[5];      // Has mouse button been double-clicked?
    bool        MouseReleased[5];           // Mouse button went from Down to !Down
    bool        MouseDownOwned[5];          // Track if button was clicked inside a window. We don't request mouse capture from the application if click started outside ImGui bounds.
    float       MouseDownDuration[5];       // Duration the mouse button has been down (0.0f == just clicked)
    float       MouseDownDurationPrev[5];   // Previous time the mouse button has been down
    ImVec2      MouseDragMaxDistanceAbs[5]; // Maximum distance, absolute, on each axis, of how much mouse has traveled from the clicking point
    float       MouseDragMaxDistanceSqr[5]; // Squared maximum distance of how much mouse has traveled from the clicking point
    float       KeysDownDuration[512];      // Duration the keyboard key has been down (0.0f == just pressed)
    float       KeysDownDurationPrev[512];  // Previous duration the key has been down
    float       NavInputsDownDuration[ImGuiNavInput_COUNT];
    float       NavInputsDownDurationPrev[ImGuiNavInput_COUNT];

    IMGUI_API   ImGuiIO();
};

//-----------------------------------------------------------------------------
// Misc data structures
//-----------------------------------------------------------------------------

// Shared state of InputText(), passed as an argument to your callback when a ImGuiInputTextFlags_Callback* flag is used.
// The callback function should return 0 by default.
// Callbacks (follow a flag name and see comments in ImGuiInputTextFlags_ declarations for more details)
// - ImGuiInputTextFlags_CallbackCompletion:  Callback on pressing TAB
// - ImGuiInputTextFlags_CallbackHistory:     Callback on pressing Up/Down arrows
// - ImGuiInputTextFlags_CallbackAlways:      Callback on each iteration
// - ImGuiInputTextFlags_CallbackCharFilter:  Callback on character inputs to replace or discard them. Modify 'EventChar' to replace or discard, or return 1 in callback to discard.
// - ImGuiInputTextFlags_CallbackResize:      Callback on buffer capacity changes request (beyond 'buf_size' parameter value), allowing the string to grow. 
struct ImGuiInputTextCallbackData
{
    ImGuiInputTextFlags EventFlag;      // One ImGuiInputTextFlags_Callback*    // Read-only
    ImGuiInputTextFlags Flags;          // What user passed to InputText()      // Read-only
    void*               UserData;       // What user passed to InputText()      // Read-only

    // Arguments for the different callback events
    // - To modify the text buffer in a callback, prefer using the InsertChars() / DeleteChars() function. InsertChars() will take care of calling the resize callback if necessary.
    // - If you know your edits are not going to resize the underlying buffer allocation, you may modify the contents of 'Buf[]' directly. You need to update 'BufTextLen' accordingly (0 <= BufTextLen < BufSize) and set 'BufDirty'' to true so InputText can update its internal state.
    ImWchar             EventChar;      // Character input                      // Read-write   // [CharFilter] Replace character with another one, or set to zero to drop. return 1 is equivalent to setting EventChar=0;
    ImGuiKey            EventKey;       // Key pressed (Up/Down/TAB)            // Read-only    // [Completion,History]
    char*               Buf;            // Text buffer                          // Read-write   // [Resize] Can replace pointer / [Completion,History,Always] Only write to pointed data, don't replace the actual pointer!
    int                 BufTextLen;     // Text length (in bytes)               // Read-write   // [Resize,Completion,History,Always] Exclude zero-terminator storage. In C land: == strlen(some_text), in C++ land: string.length()
    int                 BufSize;        // Buffer size (in bytes) = capacity+1  // Read-only    // [Resize,Completion,History,Always] Include zero-terminator storage. In C land == ARRAYSIZE(my_char_array), in C++ land: string.capacity()+1
    bool                BufDirty;       // Set if you modify Buf/BufTextLen!    // Write        // [Completion,History,Always]
    int                 CursorPos;      //                                      // Read-write   // [Completion,History,Always]
    int                 SelectionStart; //                                      // Read-write   // [Completion,History,Always] == to SelectionEnd when no selection)
    int                 SelectionEnd;   //                                      // Read-write   // [Completion,History,Always]

    // Helper functions for text manipulation.
    // Use those function to benefit from the CallbackResize behaviors. Calling those function reset the selection.
    IMGUI_API ImGuiInputTextCallbackData();
    IMGUI_API void      DeleteChars(int pos, int bytes_count);
    IMGUI_API void      InsertChars(int pos, const char* text, const char* text_end = NULL);
    bool                HasSelection() const { return SelectionStart != SelectionEnd; }
};

// Resizing callback data to apply custom constraint. As enabled by SetNextWindowSizeConstraints(). Callback is called during the next Begin().
// NB: For basic min/max size constraint on each axis you don't need to use the callback! The SetNextWindowSizeConstraints() parameters are enough.
struct ImGuiSizeCallbackData
{
    void*   UserData;       // Read-only.   What user passed to SetNextWindowSizeConstraints()
    ImVec2  Pos;            // Read-only.   Window position, for reference.
    ImVec2  CurrentSize;    // Read-only.   Current window size.
    ImVec2  DesiredSize;    // Read-write.  Desired size, based on user's mouse position. Write to this field to restrain resizing.
};

// Data payload for Drag and Drop operations: AcceptDragDropPayload(), GetDragDropPayload()
struct ImGuiPayload
{
    // Members
    void*           Data;               // Data (copied and owned by dear imgui)
    int             DataSize;           // Data size

    // [Internal]
    ImGuiID         SourceId;           // Source item id
    ImGuiID         SourceParentId;     // Source parent id (if available)
    int             DataFrameCount;     // Data timestamp
    char            DataType[32+1];     // Data type tag (short user-supplied string, 32 characters max)
    bool            Preview;            // Set when AcceptDragDropPayload() was called and mouse has been hovering the target item (nb: handle overlapping drag targets)
    bool            Delivery;           // Set when AcceptDragDropPayload() was called and mouse button is released over the target item.

    ImGuiPayload()  { Clear(); }
    void Clear()    { SourceId = SourceParentId = 0; Data = NULL; DataSize = 0; memset(DataType, 0, sizeof(DataType)); DataFrameCount = -1; Preview = Delivery = false; }
    bool IsDataType(const char* type) const { return DataFrameCount != -1 && strcmp(type, DataType) == 0; }
    bool IsPreview() const                  { return Preview; }
    bool IsDelivery() const                 { return Delivery; }
};

// [BETA] For SetNextWindowDockFamily() and DockSpace() function
struct ImGuiDockFamily
{
    ImGuiID FamilyId;                   // 0 = unaffiliated
    bool    CompatibleWithFamilyZero;   // true = can be docked/merged with an unaffiliated window

    ImGuiDockFamily()                                                           { FamilyId = 0; CompatibleWithFamilyZero = true; }
    ImGuiDockFamily(ImGuiID family_id, bool compatible_with_family_zero = true) { FamilyId = family_id; CompatibleWithFamilyZero = compatible_with_family_zero; }
};

//-----------------------------------------------------------------------------
// Obsolete functions (Will be removed! Read 'API BREAKING CHANGES' section in imgui.cpp for details)
//-----------------------------------------------------------------------------

#ifndef IMGUI_DISABLE_OBSOLETE_FUNCTIONS
namespace ImGui
{
    // OBSOLETED in 1.66 (from Sep 2018)
    static inline void  SetScrollHere(float center_ratio=0.5f){ SetScrollHereY(center_ratio); }
    // OBSOLETED in 1.63 (from Aug 2018)
    static inline bool  IsItemDeactivatedAfterChange()        { return IsItemDeactivatedAfterEdit(); }
    // OBSOLETED in 1.61 (from Apr 2018)
    IMGUI_API bool      InputFloat(const char* label, float* v, float step, float step_fast, int decimal_precision, ImGuiInputTextFlags extra_flags = 0); // Use the 'const char* format' version instead of 'decimal_precision'!
    IMGUI_API bool      InputFloat2(const char* label, float v[2], int decimal_precision, ImGuiInputTextFlags extra_flags = 0);
    IMGUI_API bool      InputFloat3(const char* label, float v[3], int decimal_precision, ImGuiInputTextFlags extra_flags = 0);
    IMGUI_API bool      InputFloat4(const char* label, float v[4], int decimal_precision, ImGuiInputTextFlags extra_flags = 0);
    // OBSOLETED in 1.60 (from Dec 2017)
    static inline bool  IsAnyWindowFocused()                  { return IsWindowFocused(ImGuiFocusedFlags_AnyWindow); }
    static inline bool  IsAnyWindowHovered()                  { return IsWindowHovered(ImGuiHoveredFlags_AnyWindow); }
    static inline ImVec2 CalcItemRectClosestPoint(const ImVec2& pos, bool on_edge = false, float outward = 0.f) { (void)on_edge; (void)outward; IM_ASSERT(0); return pos; }
    // OBSOLETED in 1.53 (between Oct 2017 and Dec 2017)
    static inline void  ShowTestWindow()                      { return ShowDemoWindow(); }
    static inline bool  IsRootWindowFocused()                 { return IsWindowFocused(ImGuiFocusedFlags_RootWindow); }
    static inline bool  IsRootWindowOrAnyChildFocused()       { return IsWindowFocused(ImGuiFocusedFlags_RootAndChildWindows); }
    static inline void  SetNextWindowContentWidth(float w)    { SetNextWindowContentSize(ImVec2(w, 0.0f)); }
    static inline float GetItemsLineHeightWithSpacing()       { return GetFrameHeightWithSpacing(); }
    // OBSOLETED in 1.52 (between Aug 2017 and Oct 2017)
    IMGUI_API bool      Begin(const char* name, bool* p_open, const ImVec2& size_on_first_use, float bg_alpha_override = -1.0f, ImGuiWindowFlags flags = 0); // Use SetNextWindowSize(size, ImGuiCond_FirstUseEver) + SetNextWindowBgAlpha() instead.
    static inline bool  IsRootWindowOrAnyChildHovered()       { return IsWindowHovered(ImGuiHoveredFlags_RootAndChildWindows); }
    static inline void  AlignFirstTextHeightToWidgets()       { AlignTextToFramePadding(); }
    void                SetNextWindowPosCenter(ImGuiCond cond);
    // OBSOLETED in 1.51 (between Jun 2017 and Aug 2017)
    static inline bool  IsItemHoveredRect()                   { return IsItemHovered(ImGuiHoveredFlags_RectOnly); }
    static inline bool  IsPosHoveringAnyWindow(const ImVec2&) { IM_ASSERT(0); return false; } // This was misleading and partly broken. You probably want to use the ImGui::GetIO().WantCaptureMouse flag instead.
    static inline bool  IsMouseHoveringAnyWindow()            { return IsWindowHovered(ImGuiHoveredFlags_AnyWindow); }
    static inline bool  IsMouseHoveringWindow()               { return IsWindowHovered(ImGuiHoveredFlags_AllowWhenBlockedByPopup | ImGuiHoveredFlags_AllowWhenBlockedByActiveItem); }
}
typedef ImGuiInputTextCallback      ImGuiTextEditCallback;      // OBSOLETE in 1.63 (from Aug 2018): made the names consistent
typedef ImGuiInputTextCallbackData  ImGuiTextEditCallbackData;
#endif

//-----------------------------------------------------------------------------
// Helpers
//-----------------------------------------------------------------------------

// Helper: Lightweight std::vector<> like class to avoid dragging dependencies (also: Windows implementation of STL with debug enabled is absurdly slow, so let's bypass it so our code runs fast in debug).
// *Important* Our implementation does NOT call C++ constructors/destructors. This is intentional, we do not require it but you have to be mindful of that. Do _not_ use this class as a std::vector replacement in your code!
template<typename T>
class ImVector
{
public:
    int                         Size;
    int                         Capacity;
    T*                          Data;

    typedef T                   value_type;
    typedef value_type*         iterator;
    typedef const value_type*   const_iterator;

    inline ImVector()           { Size = Capacity = 0; Data = NULL; }
    inline ~ImVector()          { if (Data) ImGui::MemFree(Data); }
    inline ImVector(const ImVector<T>& src)                     { Size = Capacity = 0; Data = NULL; operator=(src); }
    inline ImVector<T>& operator=(const ImVector<T>& src)       { clear(); resize(src.Size); memcpy(Data, src.Data, (size_t)Size * sizeof(value_type)); return *this; }

    inline bool                 empty() const                   { return Size == 0; }
    inline int                  size() const                    { return Size; }
    inline int                  capacity() const                { return Capacity; }
    inline value_type&          operator[](int i)               { IM_ASSERT(i < Size); return Data[i]; }
    inline const value_type&    operator[](int i) const         { IM_ASSERT(i < Size); return Data[i]; }

    inline void                 clear()                         { if (Data) { Size = Capacity = 0; ImGui::MemFree(Data); Data = NULL; } }
    inline iterator             begin()                         { return Data; }
    inline const_iterator       begin() const                   { return Data; }
    inline iterator             end()                           { return Data + Size; }
    inline const_iterator       end() const                     { return Data + Size; }
    inline value_type&          front()                         { IM_ASSERT(Size > 0); return Data[0]; }
    inline const value_type&    front() const                   { IM_ASSERT(Size > 0); return Data[0]; }
    inline value_type&          back()                          { IM_ASSERT(Size > 0); return Data[Size - 1]; }
    inline const value_type&    back() const                    { IM_ASSERT(Size > 0); return Data[Size - 1]; }
    inline void                 swap(ImVector<value_type>& rhs) { int rhs_size = rhs.Size; rhs.Size = Size; Size = rhs_size; int rhs_cap = rhs.Capacity; rhs.Capacity = Capacity; Capacity = rhs_cap; value_type* rhs_data = rhs.Data; rhs.Data = Data; Data = rhs_data; }

    inline int          _grow_capacity(int sz) const            { int new_capacity = Capacity ? (Capacity + Capacity/2) : 8; return new_capacity > sz ? new_capacity : sz; }
    inline void         resize(int new_size)                    { if (new_size > Capacity) reserve(_grow_capacity(new_size)); Size = new_size; }
    inline void         resize(int new_size,const value_type& v){ if (new_size > Capacity) reserve(_grow_capacity(new_size)); if (new_size > Size) for (int n = Size; n < new_size; n++) memcpy(&Data[n], &v, sizeof(v)); Size = new_size; }
    inline void         reserve(int new_capacity)
    {
        if (new_capacity <= Capacity)
            return;
        value_type* new_data = (value_type*)ImGui::MemAlloc((size_t)new_capacity * sizeof(value_type));
        if (Data)
        {
            memcpy(new_data, Data, (size_t)Size * sizeof(value_type));
            ImGui::MemFree(Data);
        }
        Data = new_data;
        Capacity = new_capacity;
    }

    // NB: It is illegal to call push_back/push_front/insert with a reference pointing inside the ImVector data itself! e.g. v.push_back(v[10]) is forbidden.
    inline void         push_back(const value_type& v)                  { if (Size == Capacity) reserve(_grow_capacity(Size + 1)); memcpy(&Data[Size], &v, sizeof(v)); Size++; }
    inline void         pop_back()                                      { IM_ASSERT(Size > 0); Size--; }
    inline void         push_front(const value_type& v)                 { if (Size == 0) push_back(v); else insert(Data, v); }
    inline iterator     erase(const_iterator it)                        { IM_ASSERT(it >= Data && it < Data+Size); const ptrdiff_t off = it - Data; memmove(Data + off, Data + off + 1, ((size_t)Size - (size_t)off - 1) * sizeof(value_type)); Size--; return Data + off; }
    inline iterator     erase(const_iterator it, const_iterator it_last){ IM_ASSERT(it >= Data && it < Data+Size && it_last > it && it_last <= Data+Size); const ptrdiff_t count = it_last - it; const ptrdiff_t off = it - Data; memmove(Data + off, Data + off + count, ((size_t)Size - (size_t)off - count) * sizeof(value_type)); Size -= (int)count; return Data + off; }
    inline iterator     erase_unsorted(const_iterator it)               { IM_ASSERT(it >= Data && it < Data+Size);  const ptrdiff_t off = it - Data; if (it < Data+Size-1) memcpy(Data + off, Data + Size - 1, sizeof(value_type)); Size--; return Data + off; }
    inline iterator     insert(const_iterator it, const value_type& v)  { IM_ASSERT(it >= Data && it <= Data+Size); const ptrdiff_t off = it - Data; if (Size == Capacity) reserve(_grow_capacity(Size + 1)); if (off < (int)Size) memmove(Data + off + 1, Data + off, ((size_t)Size - (size_t)off) * sizeof(value_type)); memcpy(&Data[off], &v, sizeof(v)); Size++; return Data + off; }
    inline bool         contains(const value_type& v) const             { const T* data = Data;  const T* data_end = Data + Size; while (data < data_end) if (*data++ == v) return true; return false; }
    inline int          index_from_pointer(const_iterator it) const     { IM_ASSERT(it >= Data && it <= Data+Size); const ptrdiff_t off = it - Data; return (int)off; }
};

// Helper: IM_NEW(), IM_PLACEMENT_NEW(), IM_DELETE() macros to call MemAlloc + Placement New, Placement Delete + MemFree
// We call C++ constructor on own allocated memory via the placement "new(ptr) Type()" syntax.
// Defining a custom placement new() with a dummy parameter allows us to bypass including <new> which on some platforms complains when user has disabled exceptions.
struct ImNewDummy {};
inline void* operator new(size_t, ImNewDummy, void* ptr) { return ptr; }
inline void  operator delete(void*, ImNewDummy, void*)   {} // This is only required so we can use the symetrical new()
#define IM_PLACEMENT_NEW(_PTR)              new(ImNewDummy(), _PTR)
#define IM_NEW(_TYPE)                       new(ImNewDummy(), ImGui::MemAlloc(sizeof(_TYPE))) _TYPE
template<typename T> void IM_DELETE(T* p)   { if (p) { p->~T(); ImGui::MemFree(p); } }

// Helper: Execute a block of code at maximum once a frame. Convenient if you want to quickly create an UI within deep-nested code that runs multiple times every frame.
// Usage: static ImGuiOnceUponAFrame oaf; if (oaf) ImGui::Text("This will be called only once per frame");
struct ImGuiOnceUponAFrame
{
    ImGuiOnceUponAFrame() { RefFrame = -1; }
    mutable int RefFrame;
    operator bool() const { int current_frame = ImGui::GetFrameCount(); if (RefFrame == current_frame) return false; RefFrame = current_frame; return true; }
};

// Helper: Macro for ImGuiOnceUponAFrame. Attention: The macro expands into 2 statement so make sure you don't use it within e.g. an if() statement without curly braces.
#ifndef IMGUI_DISABLE_OBSOLETE_FUNCTIONS    // Will obsolete
#define IMGUI_ONCE_UPON_A_FRAME     static ImGuiOnceUponAFrame imgui_oaf; if (imgui_oaf)
#endif

// Helper: Parse and apply text filters. In format "aaaaa[,bbbb][,ccccc]"
struct ImGuiTextFilter
{
    IMGUI_API           ImGuiTextFilter(const char* default_filter = "");
    IMGUI_API bool      Draw(const char* label = "Filter (inc,-exc)", float width = 0.0f);    // Helper calling InputText+Build
    IMGUI_API bool      PassFilter(const char* text, const char* text_end = NULL) const;
    IMGUI_API void      Build();
    void                Clear()          { InputBuf[0] = 0; Build(); }
    bool                IsActive() const { return !Filters.empty(); }

    // [Internal]
    struct TextRange
    {
        const char* b;
        const char* e;

        TextRange() { b = e = NULL; }
        TextRange(const char* _b, const char* _e) { b = _b; e = _e; }
        const char*     begin() const   { return b; }
        const char*     end () const    { return e; }
        bool            empty() const   { return b == e; }
        IMGUI_API void  split(char separator, ImVector<TextRange>* out) const;
    };
    char                InputBuf[256];
    ImVector<TextRange> Filters;
    int                 CountGrep;
};

// Helper: Growable text buffer for logging/accumulating text
// (this could be called 'ImGuiTextBuilder' / 'ImGuiStringBuilder')
struct ImGuiTextBuffer
{
    ImVector<char>      Buf;
    static char         EmptyString[1];

    ImGuiTextBuffer()   { }
    inline char         operator[](int i)       { IM_ASSERT(Buf.Data != NULL); return Buf.Data[i]; }
    const char*         begin() const           { return Buf.Data ? &Buf.front() : EmptyString; }
    const char*         end() const             { return Buf.Data ? &Buf.back() : EmptyString; }   // Buf is zero-terminated, so end() will point on the zero-terminator
    int                 size() const            { return Buf.Data ? Buf.Size - 1 : 0; }
    bool                empty()                 { return Buf.Size <= 1; }
    void                clear()                 { Buf.clear(); }
    void                reserve(int capacity)   { Buf.reserve(capacity); }
    const char*         c_str() const           { return Buf.Data ? Buf.Data : EmptyString; }
    IMGUI_API void      appendf(const char* fmt, ...) IM_FMTARGS(2);
    IMGUI_API void      appendfv(const char* fmt, va_list args) IM_FMTLIST(2);
};

// Helper: Key->Value storage
// Typically you don't have to worry about this since a storage is held within each Window.
// We use it to e.g. store collapse state for a tree (Int 0/1)
// This is optimized for efficient lookup (dichotomy into a contiguous buffer) and rare insertion (typically tied to user interactions aka max once a frame)
// You can use it as custom user storage for temporary values. Declare your own storage if, for example:
// - You want to manipulate the open/close state of a particular sub-tree in your interface (tree node uses Int 0/1 to store their state).
// - You want to store custom debug data easily without adding or editing structures in your code (probably not efficient, but convenient)
// Types are NOT stored, so it is up to you to make sure your Key don't collide with different types.
struct ImGuiStorage
{
    struct Pair
    {
        ImGuiID key;
        union { int val_i; float val_f; void* val_p; };
        Pair(ImGuiID _key, int _val_i)   { key = _key; val_i = _val_i; }
        Pair(ImGuiID _key, float _val_f) { key = _key; val_f = _val_f; }
        Pair(ImGuiID _key, void* _val_p) { key = _key; val_p = _val_p; }
    };
    ImVector<Pair>      Data;

    // - Get***() functions find pair, never add/allocate. Pairs are sorted so a query is O(log N)
    // - Set***() functions find pair, insertion on demand if missing.
    // - Sorted insertion is costly, paid once. A typical frame shouldn't need to insert any new pair.
    void                Clear() { Data.clear(); }
    IMGUI_API int       GetInt(ImGuiID key, int default_val = 0) const;
    IMGUI_API void      SetInt(ImGuiID key, int val);
    IMGUI_API bool      GetBool(ImGuiID key, bool default_val = false) const;
    IMGUI_API void      SetBool(ImGuiID key, bool val);
    IMGUI_API float     GetFloat(ImGuiID key, float default_val = 0.0f) const;
    IMGUI_API void      SetFloat(ImGuiID key, float val);
    IMGUI_API void*     GetVoidPtr(ImGuiID key) const; // default_val is NULL
    IMGUI_API void      SetVoidPtr(ImGuiID key, void* val);

    // - Get***Ref() functions finds pair, insert on demand if missing, return pointer. Useful if you intend to do Get+Set.
    // - References are only valid until a new value is added to the storage. Calling a Set***() function or a Get***Ref() function invalidates the pointer.
    // - A typical use case where this is convenient for quick hacking (e.g. add storage during a live Edit&Continue session if you can't modify existing struct)
    //      float* pvar = ImGui::GetFloatRef(key); ImGui::SliderFloat("var", pvar, 0, 100.0f); some_var += *pvar;
    IMGUI_API int*      GetIntRef(ImGuiID key, int default_val = 0);
    IMGUI_API bool*     GetBoolRef(ImGuiID key, bool default_val = false);
    IMGUI_API float*    GetFloatRef(ImGuiID key, float default_val = 0.0f);
    IMGUI_API void**    GetVoidPtrRef(ImGuiID key, void* default_val = NULL);

    // Use on your own storage if you know only integer are being stored (open/close all tree nodes)
    IMGUI_API void      SetAllInt(int val);

    // For quicker full rebuild of a storage (instead of an incremental one), you may add all your contents and then sort once.
    IMGUI_API void      BuildSortByKey();
};

// Helper: Manually clip large list of items.
// If you are submitting lots of evenly spaced items and you have a random access to the list, you can perform coarse clipping based on visibility to save yourself from processing those items at all.
// The clipper calculates the range of visible items and advance the cursor to compensate for the non-visible items we have skipped.
// ImGui already clip items based on their bounds but it needs to measure text size to do so. Coarse clipping before submission makes this cost and your own data fetching/submission cost null.
// Usage:
//     ImGuiListClipper clipper(1000);  // we have 1000 elements, evenly spaced.
//     while (clipper.Step())
//         for (int i = clipper.DisplayStart; i < clipper.DisplayEnd; i++)
//             ImGui::Text("line number %d", i);
// - Step 0: the clipper let you process the first element, regardless of it being visible or not, so we can measure the element height (step skipped if we passed a known height as second arg to constructor).
// - Step 1: the clipper infer height from first element, calculate the actual range of elements to display, and position the cursor before the first element.
// - (Step 2: dummy step only required if an explicit items_height was passed to constructor or Begin() and user call Step(). Does nothing and switch to Step 3.)
// - Step 3: the clipper validate that we have reached the expected Y position (corresponding to element DisplayEnd), advance the cursor to the end of the list and then returns 'false' to end the loop.
struct ImGuiListClipper
{
    float   StartPosY;
    float   ItemsHeight;
    int     ItemsCount, StepNo, DisplayStart, DisplayEnd;

    // items_count:  Use -1 to ignore (you can call Begin later). Use INT_MAX if you don't know how many items you have (in which case the cursor won't be advanced in the final step).
    // items_height: Use -1.0f to be calculated automatically on first step. Otherwise pass in the distance between your items, typically GetTextLineHeightWithSpacing() or GetFrameHeightWithSpacing().
    // If you don't specify an items_height, you NEED to call Step(). If you specify items_height you may call the old Begin()/End() api directly, but prefer calling Step().
    ImGuiListClipper(int items_count = -1, float items_height = -1.0f)  { Begin(items_count, items_height); } // NB: Begin() initialize every fields (as we allow user to call Begin/End multiple times on a same instance if they want).
    ~ImGuiListClipper()                                                 { IM_ASSERT(ItemsCount == -1); }      // Assert if user forgot to call End() or Step() until false.

    IMGUI_API bool Step();                                              // Call until it returns false. The DisplayStart/DisplayEnd fields will be set and you can process/draw those items.
    IMGUI_API void Begin(int items_count, float items_height = -1.0f);  // Automatically called by constructor if you passed 'items_count' or by Step() in Step 1.
    IMGUI_API void End();                                               // Automatically called on the last call of Step() that returns false.
};

// Helpers macros to generate 32-bits encoded colors
#ifdef IMGUI_USE_BGRA_PACKED_COLOR
#define IM_COL32_R_SHIFT    16
#define IM_COL32_G_SHIFT    8
#define IM_COL32_B_SHIFT    0
#define IM_COL32_A_SHIFT    24
#define IM_COL32_A_MASK     0xFF000000
#else
#define IM_COL32_R_SHIFT    0
#define IM_COL32_G_SHIFT    8
#define IM_COL32_B_SHIFT    16
#define IM_COL32_A_SHIFT    24
#define IM_COL32_A_MASK     0xFF000000
#endif
#define IM_COL32(R,G,B,A)    (((ImU32)(A)<<IM_COL32_A_SHIFT) | ((ImU32)(B)<<IM_COL32_B_SHIFT) | ((ImU32)(G)<<IM_COL32_G_SHIFT) | ((ImU32)(R)<<IM_COL32_R_SHIFT))
#define IM_COL32_WHITE       IM_COL32(255,255,255,255)  // Opaque white = 0xFFFFFFFF
#define IM_COL32_BLACK       IM_COL32(0,0,0,255)        // Opaque black
#define IM_COL32_BLACK_TRANS IM_COL32(0,0,0,0)          // Transparent black = 0x00000000

// Helper: ImColor() implicity converts colors to either ImU32 (packed 4x1 byte) or ImVec4 (4x1 float)
// Prefer using IM_COL32() macros if you want a guaranteed compile-time ImU32 for usage with ImDrawList API.
// **Avoid storing ImColor! Store either u32 of ImVec4. This is not a full-featured color class. MAY OBSOLETE.
// **None of the ImGui API are using ImColor directly but you can use it as a convenience to pass colors in either ImU32 or ImVec4 formats. Explicitly cast to ImU32 or ImVec4 if needed.
struct ImColor
{
    ImVec4              Value;

    ImColor()                                                       { Value.x = Value.y = Value.z = Value.w = 0.0f; }
    ImColor(int r, int g, int b, int a = 255)                       { float sc = 1.0f/255.0f; Value.x = (float)r * sc; Value.y = (float)g * sc; Value.z = (float)b * sc; Value.w = (float)a * sc; }
    ImColor(ImU32 rgba)                                             { float sc = 1.0f/255.0f; Value.x = (float)((rgba>>IM_COL32_R_SHIFT)&0xFF) * sc; Value.y = (float)((rgba>>IM_COL32_G_SHIFT)&0xFF) * sc; Value.z = (float)((rgba>>IM_COL32_B_SHIFT)&0xFF) * sc; Value.w = (float)((rgba>>IM_COL32_A_SHIFT)&0xFF) * sc; }
    ImColor(float r, float g, float b, float a = 1.0f)              { Value.x = r; Value.y = g; Value.z = b; Value.w = a; }
    ImColor(const ImVec4& col)                                      { Value = col; }
    inline operator ImU32() const                                   { return ImGui::ColorConvertFloat4ToU32(Value); }
    inline operator ImVec4() const                                  { return Value; }

    // FIXME-OBSOLETE: May need to obsolete/cleanup those helpers.
    inline void    SetHSV(float h, float s, float v, float a = 1.0f){ ImGui::ColorConvertHSVtoRGB(h, s, v, Value.x, Value.y, Value.z); Value.w = a; }
    static ImColor HSV(float h, float s, float v, float a = 1.0f)   { float r,g,b; ImGui::ColorConvertHSVtoRGB(h, s, v, r, g, b); return ImColor(r,g,b,a); }
};

//-----------------------------------------------------------------------------
// Draw List API (ImDrawCmd, ImDrawIdx, ImDrawVert, ImDrawChannel, ImDrawListFlags, ImDrawList, ImDrawData)
// Hold a series of drawing commands. The user provides a renderer for ImDrawData which essentially contains an array of ImDrawList.
//-----------------------------------------------------------------------------

// Draw callbacks for advanced uses.
// NB: You most likely do NOT need to use draw callbacks just to create your own widget or customized UI rendering,
// you can poke into the draw list for that! Draw callback may be useful for example to: A) Change your GPU render state, 
// B) render a complex 3D scene inside a UI element without an intermediate texture/render target, etc.
// The expected behavior from your rendering function is 'if (cmd.UserCallback != NULL) { cmd.UserCallback(parent_list, cmd); } else { RenderTriangles() }'
typedef void (*ImDrawCallback)(const ImDrawList* parent_list, const ImDrawCmd* cmd);

// Typically, 1 command = 1 GPU draw call (unless command is a callback)
struct ImDrawCmd
{
    unsigned int    ElemCount;              // Number of indices (multiple of 3) to be rendered as triangles. Vertices are stored in the callee ImDrawList's vtx_buffer[] array, indices in idx_buffer[].
    ImVec4          ClipRect;               // Clipping rectangle (x1, y1, x2, y2). Subtract ImDrawData->DisplayPos to get clipping rectangle in "viewport" coordinates
    ImTextureID     TextureId;              // User-provided texture ID. Set by user in ImfontAtlas::SetTexID() for fonts or passed to Image*() functions. Ignore if never using images or multiple fonts atlas.
    ImDrawCallback  UserCallback;           // If != NULL, call the function instead of rendering the vertices. clip_rect and texture_id will be set normally.
    void*           UserCallbackData;       // The draw callback code can access this.

    ImDrawCmd() { ElemCount = 0; ClipRect.x = ClipRect.y = ClipRect.z = ClipRect.w = 0.0f; TextureId = (ImTextureID)NULL; UserCallback = NULL; UserCallbackData = NULL; }
};

// Vertex index (override with '#define ImDrawIdx unsigned int' in imconfig.h)
#ifndef ImDrawIdx
typedef unsigned short ImDrawIdx;
#endif

// Vertex layout
#ifndef IMGUI_OVERRIDE_DRAWVERT_STRUCT_LAYOUT
struct ImDrawVert
{
    ImVec2  pos;
    ImVec2  uv;
    ImU32   col;
};
#else
// You can override the vertex format layout by defining IMGUI_OVERRIDE_DRAWVERT_STRUCT_LAYOUT in imconfig.h
// The code expect ImVec2 pos (8 bytes), ImVec2 uv (8 bytes), ImU32 col (4 bytes), but you can re-order them or add other fields as needed to simplify integration in your engine.
// The type has to be described within the macro (you can either declare the struct or use a typedef)
// NOTE: IMGUI DOESN'T CLEAR THE STRUCTURE AND DOESN'T CALL A CONSTRUCTOR SO ANY CUSTOM FIELD WILL BE UNINITIALIZED. IF YOU ADD EXTRA FIELDS (SUCH AS A 'Z' COORDINATES) YOU WILL NEED TO CLEAR THEM DURING RENDER OR TO IGNORE THEM.
IMGUI_OVERRIDE_DRAWVERT_STRUCT_LAYOUT;
#endif

// Draw channels are used by the Columns API to "split" the render list into different channels while building, so items of each column can be batched together.
// You can also use them to simulate drawing layers and submit primitives in a different order than how they will be rendered.
struct ImDrawChannel
{
    ImVector<ImDrawCmd>     CmdBuffer;
    ImVector<ImDrawIdx>     IdxBuffer;
};

enum ImDrawCornerFlags_
{
    ImDrawCornerFlags_TopLeft   = 1 << 0, // 0x1
    ImDrawCornerFlags_TopRight  = 1 << 1, // 0x2
    ImDrawCornerFlags_BotLeft   = 1 << 2, // 0x4
    ImDrawCornerFlags_BotRight  = 1 << 3, // 0x8
    ImDrawCornerFlags_Top       = ImDrawCornerFlags_TopLeft | ImDrawCornerFlags_TopRight,   // 0x3
    ImDrawCornerFlags_Bot       = ImDrawCornerFlags_BotLeft | ImDrawCornerFlags_BotRight,   // 0xC
    ImDrawCornerFlags_Left      = ImDrawCornerFlags_TopLeft | ImDrawCornerFlags_BotLeft,    // 0x5
    ImDrawCornerFlags_Right     = ImDrawCornerFlags_TopRight | ImDrawCornerFlags_BotRight,  // 0xA
    ImDrawCornerFlags_All       = 0xF     // In your function calls you may use ~0 (= all bits sets) instead of ImDrawCornerFlags_All, as a convenience
};

enum ImDrawListFlags_
{
    ImDrawListFlags_None             = 0,
    ImDrawListFlags_AntiAliasedLines = 1 << 0,  // Lines are anti-aliased (*2 the number of triangles for 1.0f wide line, otherwise *3 the number of triangles)
    ImDrawListFlags_AntiAliasedFill  = 1 << 1   // Filled shapes have anti-aliased edges (*2 the number of vertices)
};

// Draw command list
// This is the low-level list of polygons that ImGui functions are filling. At the end of the frame, all command lists are passed to your ImGuiIO::RenderDrawListFn function for rendering.
// Each ImGui window contains its own ImDrawList. You can use ImGui::GetWindowDrawList() to access the current window draw list and draw custom primitives.
// You can interleave normal ImGui:: calls and adding primitives to the current draw list.
// All positions are generally in pixel coordinates (generally top-left at 0,0, bottom-right at io.DisplaySize, unless multiple viewports are used), but you are totally free to apply whatever transformation matrix to want to the data (if you apply such transformation you'll want to apply it to ClipRect as well)
// Important: Primitives are always added to the list and not culled (culling is done at higher-level by ImGui:: functions), if you use this API a lot consider coarse culling your drawn objects.
struct ImDrawList
{
    // This is what you have to render
    ImVector<ImDrawCmd>     CmdBuffer;          // Draw commands. Typically 1 command = 1 GPU draw call, unless the command is a callback.
    ImVector<ImDrawIdx>     IdxBuffer;          // Index buffer. Each command consume ImDrawCmd::ElemCount of those
    ImVector<ImDrawVert>    VtxBuffer;          // Vertex buffer.
    ImDrawListFlags         Flags;              // Flags, you may poke into these to adjust anti-aliasing settings per-primitive.

    // [Internal, used while building lists]
    const ImDrawListSharedData* _Data;          // Pointer to shared draw data (you can use ImGui::GetDrawListSharedData() to get the one from current ImGui context)
    const char*             _OwnerName;         // Pointer to owner window's name for debugging
    unsigned int            _VtxCurrentIdx;     // [Internal] == VtxBuffer.Size
    ImDrawVert*             _VtxWritePtr;       // [Internal] point within VtxBuffer.Data after each add command (to avoid using the ImVector<> operators too much)
    ImDrawIdx*              _IdxWritePtr;       // [Internal] point within IdxBuffer.Data after each add command (to avoid using the ImVector<> operators too much)
    ImVector<ImVec4>        _ClipRectStack;     // [Internal]
    ImVector<ImTextureID>   _TextureIdStack;    // [Internal]
    ImVector<ImVec2>        _Path;              // [Internal] current path building
    int                     _ChannelsCurrent;   // [Internal] current channel number (0)
    int                     _ChannelsCount;     // [Internal] number of active channels (1+)
    ImVector<ImDrawChannel> _Channels;          // [Internal] draw channels for columns API (not resized down so _ChannelsCount may be smaller than _Channels.Size)

    // If you want to create ImDrawList instances, pass them ImGui::GetDrawListSharedData() or create and use your own ImDrawListSharedData (so you can use ImDrawList without ImGui)
    ImDrawList(const ImDrawListSharedData* shared_data) { _Data = shared_data; _OwnerName = NULL; Clear(); }
    ~ImDrawList() { ClearFreeMemory(); }
    IMGUI_API void  PushClipRect(ImVec2 clip_rect_min, ImVec2 clip_rect_max, bool intersect_with_current_clip_rect = false);  // Render-level scissoring. This is passed down to your render function but not used for CPU-side coarse clipping. Prefer using higher-level ImGui::PushClipRect() to affect logic (hit-testing and widget culling)
    IMGUI_API void  PushClipRectFullScreen();
    IMGUI_API void  PopClipRect();
    IMGUI_API void  PushTextureID(ImTextureID texture_id);
    IMGUI_API void  PopTextureID();
    inline ImVec2   GetClipRectMin() const { const ImVec4& cr = _ClipRectStack.back(); return ImVec2(cr.x, cr.y); }
    inline ImVec2   GetClipRectMax() const { const ImVec4& cr = _ClipRectStack.back(); return ImVec2(cr.z, cr.w); }

    // Primitives
    IMGUI_API void  AddLine(const ImVec2& a, const ImVec2& b, ImU32 col, float thickness = 1.0f);
    IMGUI_API void  AddRect(const ImVec2& a, const ImVec2& b, ImU32 col, float rounding = 0.0f, int rounding_corners_flags = ImDrawCornerFlags_All, float thickness = 1.0f);   // a: upper-left, b: lower-right, rounding_corners_flags: 4-bits corresponding to which corner to round
    IMGUI_API void  AddRectFilled(const ImVec2& a, const ImVec2& b, ImU32 col, float rounding = 0.0f, int rounding_corners_flags = ImDrawCornerFlags_All);                     // a: upper-left, b: lower-right
    IMGUI_API void  AddRectFilledMultiColor(const ImVec2& a, const ImVec2& b, ImU32 col_upr_left, ImU32 col_upr_right, ImU32 col_bot_right, ImU32 col_bot_left);
    IMGUI_API void  AddQuad(const ImVec2& a, const ImVec2& b, const ImVec2& c, const ImVec2& d, ImU32 col, float thickness = 1.0f);
    IMGUI_API void  AddQuadFilled(const ImVec2& a, const ImVec2& b, const ImVec2& c, const ImVec2& d, ImU32 col);
    IMGUI_API void  AddTriangle(const ImVec2& a, const ImVec2& b, const ImVec2& c, ImU32 col, float thickness = 1.0f);
    IMGUI_API void  AddTriangleFilled(const ImVec2& a, const ImVec2& b, const ImVec2& c, ImU32 col);
    IMGUI_API void  AddCircle(const ImVec2& centre, float radius, ImU32 col, int num_segments = 12, float thickness = 1.0f);
    IMGUI_API void  AddCircleFilled(const ImVec2& centre, float radius, ImU32 col, int num_segments = 12);
    IMGUI_API void  AddText(const ImVec2& pos, ImU32 col, const char* text_begin, const char* text_end = NULL);
    IMGUI_API void  AddText(const ImFont* font, float font_size, const ImVec2& pos, ImU32 col, const char* text_begin, const char* text_end = NULL, float wrap_width = 0.0f, const ImVec4* cpu_fine_clip_rect = NULL);
    IMGUI_API void  AddImage(ImTextureID user_texture_id, const ImVec2& a, const ImVec2& b, const ImVec2& uv_a = ImVec2(0,0), const ImVec2& uv_b = ImVec2(1,1), ImU32 col = 0xFFFFFFFF);
    IMGUI_API void  AddImageQuad(ImTextureID user_texture_id, const ImVec2& a, const ImVec2& b, const ImVec2& c, const ImVec2& d, const ImVec2& uv_a = ImVec2(0,0), const ImVec2& uv_b = ImVec2(1,0), const ImVec2& uv_c = ImVec2(1,1), const ImVec2& uv_d = ImVec2(0,1), ImU32 col = 0xFFFFFFFF);
    IMGUI_API void  AddImageRounded(ImTextureID user_texture_id, const ImVec2& a, const ImVec2& b, const ImVec2& uv_a, const ImVec2& uv_b, ImU32 col, float rounding, int rounding_corners = ImDrawCornerFlags_All);
    IMGUI_API void  AddPolyline(const ImVec2* points, const int num_points, ImU32 col, bool closed, float thickness);
    IMGUI_API void  AddConvexPolyFilled(const ImVec2* points, const int num_points, ImU32 col); // Note: Anti-aliased filling requires points to be in clockwise order.
    IMGUI_API void  AddBezierCurve(const ImVec2& pos0, const ImVec2& cp0, const ImVec2& cp1, const ImVec2& pos1, ImU32 col, float thickness, int num_segments = 0);

    // Stateful path API, add points then finish with PathFillConvex() or PathStroke()
    inline    void  PathClear()                                                 { _Path.resize(0); }
    inline    void  PathLineTo(const ImVec2& pos)                               { _Path.push_back(pos); }
    inline    void  PathLineToMergeDuplicate(const ImVec2& pos)                 { if (_Path.Size == 0 || memcmp(&_Path[_Path.Size-1], &pos, 8) != 0) _Path.push_back(pos); }
    inline    void  PathFillConvex(ImU32 col)                                   { AddConvexPolyFilled(_Path.Data, _Path.Size, col); PathClear(); }  // Note: Anti-aliased filling requires points to be in clockwise order.
    inline    void  PathStroke(ImU32 col, bool closed, float thickness = 1.0f)  { AddPolyline(_Path.Data, _Path.Size, col, closed, thickness); PathClear(); }
    IMGUI_API void  PathArcTo(const ImVec2& centre, float radius, float a_min, float a_max, int num_segments = 10);
    IMGUI_API void  PathArcToFast(const ImVec2& centre, float radius, int a_min_of_12, int a_max_of_12);                                            // Use precomputed angles for a 12 steps circle
    IMGUI_API void  PathBezierCurveTo(const ImVec2& p1, const ImVec2& p2, const ImVec2& p3, int num_segments = 0);
    IMGUI_API void  PathRect(const ImVec2& rect_min, const ImVec2& rect_max, float rounding = 0.0f, int rounding_corners_flags = ImDrawCornerFlags_All);

    // Channels
    // - Use to simulate layers. By switching channels to can render out-of-order (e.g. submit foreground primitives before background primitives)
    // - Use to minimize draw calls (e.g. if going back-and-forth between multiple non-overlapping clipping rectangles, prefer to append into separate channels then merge at the end)
    IMGUI_API void  ChannelsSplit(int channels_count);
    IMGUI_API void  ChannelsMerge();
    IMGUI_API void  ChannelsSetCurrent(int channel_index);

    // Advanced
    IMGUI_API void  AddCallback(ImDrawCallback callback, void* callback_data);  // Your rendering function must check for 'UserCallback' in ImDrawCmd and call the function instead of rendering triangles.
    IMGUI_API void  AddDrawCmd();                                               // This is useful if you need to forcefully create a new draw call (to allow for dependent rendering / blending). Otherwise primitives are merged into the same draw-call as much as possible
    IMGUI_API ImDrawList* CloneOutput() const;                                  // Create a clone of the CmdBuffer/IdxBuffer/VtxBuffer.

    // Internal helpers
    // NB: all primitives needs to be reserved via PrimReserve() beforehand!
    IMGUI_API void  Clear();
    IMGUI_API void  ClearFreeMemory();
    IMGUI_API void  PrimReserve(int idx_count, int vtx_count);
    IMGUI_API void  PrimRect(const ImVec2& a, const ImVec2& b, ImU32 col);      // Axis aligned rectangle (composed of two triangles)
    IMGUI_API void  PrimRectUV(const ImVec2& a, const ImVec2& b, const ImVec2& uv_a, const ImVec2& uv_b, ImU32 col);
    IMGUI_API void  PrimQuadUV(const ImVec2& a, const ImVec2& b, const ImVec2& c, const ImVec2& d, const ImVec2& uv_a, const ImVec2& uv_b, const ImVec2& uv_c, const ImVec2& uv_d, ImU32 col);
    inline    void  PrimWriteVtx(const ImVec2& pos, const ImVec2& uv, ImU32 col){ _VtxWritePtr->pos = pos; _VtxWritePtr->uv = uv; _VtxWritePtr->col = col; _VtxWritePtr++; _VtxCurrentIdx++; }
    inline    void  PrimWriteIdx(ImDrawIdx idx)                                 { *_IdxWritePtr = idx; _IdxWritePtr++; }
    inline    void  PrimVtx(const ImVec2& pos, const ImVec2& uv, ImU32 col)     { PrimWriteIdx((ImDrawIdx)_VtxCurrentIdx); PrimWriteVtx(pos, uv, col); }
    IMGUI_API void  UpdateClipRect();
    IMGUI_API void  UpdateTextureID();
};

// All draw data to render an ImGui frame
// (NB: the style and the naming convention here is a little inconsistent but we preserve them for backward compatibility purpose)
struct ImDrawData
{
    bool            Valid;                  // Only valid after Render() is called and before the next NewFrame() is called.
    ImDrawList**    CmdLists;               // Array of ImDrawList* to render. The ImDrawList are owned by ImGuiContext and only pointed to from here.
    int             CmdListsCount;          // Number of ImDrawList* to render
    int             TotalIdxCount;          // For convenience, sum of all ImDrawList's IdxBuffer.Size
    int             TotalVtxCount;          // For convenience, sum of all ImDrawList's VtxBuffer.Size
    ImVec2          DisplayPos;             // Upper-left position of the viewport to render (== upper-left of the orthogonal projection matrix to use)
    ImVec2          DisplaySize;            // Size of the viewport to render (== io.DisplaySize for the main viewport) (DisplayPos + DisplaySize == lower-right of the orthogonal projection matrix to use)

    // Functions
    ImDrawData()    { Valid = false; Clear(); }
    ~ImDrawData()   { Clear(); }
    void Clear()    { Valid = false; CmdLists = NULL; CmdListsCount = TotalVtxCount = TotalIdxCount = 0; DisplayPos = DisplaySize = ImVec2(0.f, 0.f); } // The ImDrawList are owned by ImGuiContext!
    IMGUI_API void  DeIndexAllBuffers();                // Helper to convert all buffers from indexed to non-indexed, in case you cannot render indexed. Note: this is slow and most likely a waste of resources. Always prefer indexed rendering!
    IMGUI_API void  ScaleClipRects(const ImVec2& sc);   // Helper to scale the ClipRect field of each ImDrawCmd. Use if your final output buffer is at a different scale than ImGui expects, or if there is a difference between your window resolution and framebuffer resolution.
};

//-----------------------------------------------------------------------------
// Font API (ImFontConfig, ImFontGlyph, ImFontAtlasFlags, ImFontAtlas, ImFont)
//-----------------------------------------------------------------------------

struct ImFontConfig
{
    void*           FontData;               //          // TTF/OTF data
    int             FontDataSize;           //          // TTF/OTF data size
    bool            FontDataOwnedByAtlas;   // true     // TTF/OTF data ownership taken by the container ImFontAtlas (will delete memory itself).
    int             FontNo;                 // 0        // Index of font within TTF/OTF file
    float           SizePixels;             //          // Size in pixels for rasterizer (more or less maps to the resulting font height).
    int             OversampleH;            // 3        // Rasterize at higher quality for sub-pixel positioning. We don't use sub-pixel positions on the Y axis.
    int             OversampleV;            // 1        // Rasterize at higher quality for sub-pixel positioning. We don't use sub-pixel positions on the Y axis.
    bool            PixelSnapH;             // false    // Align every glyph to pixel boundary. Useful e.g. if you are merging a non-pixel aligned font with the default font. If enabled, you can set OversampleH/V to 1.
    ImVec2          GlyphExtraSpacing;      // 0, 0     // Extra spacing (in pixels) between glyphs. Only X axis is supported for now.
    ImVec2          GlyphOffset;            // 0, 0     // Offset all glyphs from this font input.
    const ImWchar*  GlyphRanges;            // NULL     // Pointer to a user-provided list of Unicode range (2 value per range, values are inclusive, zero-terminated list). THE ARRAY DATA NEEDS TO PERSIST AS LONG AS THE FONT IS ALIVE.
    float           GlyphMinAdvanceX;       // 0        // Minimum AdvanceX for glyphs, set Min to align font icons, set both Min/Max to enforce mono-space font
    float           GlyphMaxAdvanceX;       // FLT_MAX  // Maximum AdvanceX for glyphs
    bool            MergeMode;              // false    // Merge into previous ImFont, so you can combine multiple inputs font into one ImFont (e.g. ASCII font + icons + Japanese glyphs). You may want to use GlyphOffset.y when merge font of different heights.
    unsigned int    RasterizerFlags;        // 0x00     // Settings for custom font rasterizer (e.g. ImGuiFreeType). Leave as zero if you aren't using one.
    float           RasterizerMultiply;     // 1.0f     // Brighten (>1.0f) or darken (<1.0f) font output. Brightening small fonts may be a good workaround to make them more readable.

    // [Internal]
    char            Name[40];               // Name (strictly to ease debugging)
    ImFont*         DstFont;

    IMGUI_API ImFontConfig();
};

struct ImFontGlyph
{
    ImWchar         Codepoint;          // 0x0000..0xFFFF
    float           AdvanceX;           // Distance to next character (= data from font + ImFontConfig::GlyphExtraSpacing.x baked in)
    float           X0, Y0, X1, Y1;     // Glyph corners
    float           U0, V0, U1, V1;     // Texture coordinates
};

enum ImFontAtlasFlags_
{
    ImFontAtlasFlags_None               = 0,
    ImFontAtlasFlags_NoPowerOfTwoHeight = 1 << 0,   // Don't round the height to next power of two
    ImFontAtlasFlags_NoMouseCursors     = 1 << 1    // Don't build software mouse cursors into the atlas
};

// Load and rasterize multiple TTF/OTF fonts into a same texture. The font atlas will build a single texture holding:
//  - One or more fonts.
//  - Custom graphics data needed to render the shapes needed by Dear ImGui.
//  - Mouse cursor shapes for software cursor rendering (unless setting 'Flags |= ImFontAtlasFlags_NoMouseCursors' in the font atlas).
// It is the user-code responsibility to setup/build the atlas, then upload the pixel data into a texture accessible by your graphics api.
//  - Optionally, call any of the AddFont*** functions. If you don't call any, the default font embedded in the code will be loaded for you.
//  - Call GetTexDataAsAlpha8() or GetTexDataAsRGBA32() to build and retrieve pixels data.
//  - Upload the pixels data into a texture within your graphics system (see imgui_impl_xxxx.cpp examples)
//  - Call SetTexID(my_tex_id); and pass the pointer/identifier to your texture in a format natural to your graphics API. 
//    This value will be passed back to you during rendering to identify the texture. Read FAQ entry about ImTextureID for more details.
// Common pitfalls:
// - If you pass a 'glyph_ranges' array to AddFont*** functions, you need to make sure that your array persist up until the 
//   atlas is build (when calling GetTexData*** or Build()). We only copy the pointer, not the data.
// - Important: By default, AddFontFromMemoryTTF() takes ownership of the data. Even though we are not writing to it, we will free the pointer on destruction.
//   You can set font_cfg->FontDataOwnedByAtlas=false to keep ownership of your data and it won't be freed, 
// - Even though many functions are suffixed with "TTF", OTF data is supported just as well.
// - This is an old API and it is currently awkward for those and and various other reasons! We will address them in the future!
struct ImFontAtlas
{
    IMGUI_API ImFontAtlas();
    IMGUI_API ~ImFontAtlas();
    IMGUI_API ImFont*           AddFont(const ImFontConfig* font_cfg);
    IMGUI_API ImFont*           AddFontDefault(const ImFontConfig* font_cfg = NULL);
    IMGUI_API ImFont*           AddFontFromFileTTF(const char* filename, float size_pixels, const ImFontConfig* font_cfg = NULL, const ImWchar* glyph_ranges = NULL);
    IMGUI_API ImFont*           AddFontFromMemoryTTF(void* font_data, int font_size, float size_pixels, const ImFontConfig* font_cfg = NULL, const ImWchar* glyph_ranges = NULL); // Note: Transfer ownership of 'ttf_data' to ImFontAtlas! Will be deleted after destruction of the atlas. Set font_cfg->FontDataOwnedByAtlas=false to keep ownership of your data and it won't be freed.
    IMGUI_API ImFont*           AddFontFromMemoryCompressedTTF(const void* compressed_font_data, int compressed_font_size, float size_pixels, const ImFontConfig* font_cfg = NULL, const ImWchar* glyph_ranges = NULL); // 'compressed_font_data' still owned by caller. Compress with binary_to_compressed_c.cpp.
    IMGUI_API ImFont*           AddFontFromMemoryCompressedBase85TTF(const char* compressed_font_data_base85, float size_pixels, const ImFontConfig* font_cfg = NULL, const ImWchar* glyph_ranges = NULL);              // 'compressed_font_data_base85' still owned by caller. Compress with binary_to_compressed_c.cpp with -base85 parameter.
    IMGUI_API void              ClearInputData();           // Clear input data (all ImFontConfig structures including sizes, TTF data, glyph ranges, etc.) = all the data used to build the texture and fonts.
    IMGUI_API void              ClearTexData();             // Clear output texture data (CPU side). Saves RAM once the texture has been copied to graphics memory.
    IMGUI_API void              ClearFonts();               // Clear output font data (glyphs storage, UV coordinates).
    IMGUI_API void              Clear();                    // Clear all input and output.

    // Build atlas, retrieve pixel data.
    // User is in charge of copying the pixels into graphics memory (e.g. create a texture with your engine). Then store your texture handle with SetTexID().
    // The pitch is always = Width * BytesPerPixels (1 or 4)
    // Building in RGBA32 format is provided for convenience and compatibility, but note that unless you manually manipulate or copy color data into 
    // the texture (e.g. when using the AddCustomRect*** api), then the RGB pixels emitted will always be white (~75% of memory/bandwidth waste.
    IMGUI_API bool              Build();                    // Build pixels data. This is called automatically for you by the GetTexData*** functions.
    IMGUI_API void              GetTexDataAsAlpha8(unsigned char** out_pixels, int* out_width, int* out_height, int* out_bytes_per_pixel = NULL);  // 1 byte per-pixel
    IMGUI_API void              GetTexDataAsRGBA32(unsigned char** out_pixels, int* out_width, int* out_height, int* out_bytes_per_pixel = NULL);  // 4 bytes-per-pixel
    bool                        IsBuilt()                   { return Fonts.Size > 0 && (TexPixelsAlpha8 != NULL || TexPixelsRGBA32 != NULL); }
    void                        SetTexID(ImTextureID id)    { TexID = id; }

    //-------------------------------------------
    // Glyph Ranges
    //-------------------------------------------

    // Helpers to retrieve list of common Unicode ranges (2 value per range, values are inclusive, zero-terminated list)
    // NB: Make sure that your string are UTF-8 and NOT in your local code page. In C++11, you can create UTF-8 string literal using the u8"Hello world" syntax. See FAQ for details.
    // NB: Consider using GlyphRangesBuilder to build glyph ranges from textual data.
    IMGUI_API const ImWchar*    GetGlyphRangesDefault();                // Basic Latin, Extended Latin
    IMGUI_API const ImWchar*    GetGlyphRangesKorean();                 // Default + Korean characters
    IMGUI_API const ImWchar*    GetGlyphRangesJapanese();               // Default + Hiragana, Katakana, Half-Width, Selection of 1946 Ideographs
    IMGUI_API const ImWchar*    GetGlyphRangesChineseFull();            // Default + Half-Width + Japanese Hiragana/Katakana + full set of about 21000 CJK Unified Ideographs
    IMGUI_API const ImWchar*    GetGlyphRangesChineseSimplifiedCommon();// Default + Half-Width + Japanese Hiragana/Katakana + set of 2500 CJK Unified Ideographs for common simplified Chinese
    IMGUI_API const ImWchar*    GetGlyphRangesCyrillic();               // Default + about 400 Cyrillic characters
    IMGUI_API const ImWchar*    GetGlyphRangesThai();                   // Default + Thai characters

    // Helpers to build glyph ranges from text data. Feed your application strings/characters to it then call BuildRanges().
    struct GlyphRangesBuilder
    {
        ImVector<unsigned char> UsedChars;  // Store 1-bit per Unicode code point (0=unused, 1=used)
        GlyphRangesBuilder()                { UsedChars.resize(0x10000 / 8); memset(UsedChars.Data, 0, 0x10000 / 8); }
        bool           GetBit(int n) const  { return (UsedChars[n >> 3] & (1 << (n & 7))) != 0; }
        void           SetBit(int n)        { UsedChars[n >> 3] |= 1 << (n & 7); }  // Set bit 'c' in the array
        void           AddChar(ImWchar c)   { SetBit(c); }                          // Add character
        IMGUI_API void AddText(const char* text, const char* text_end = NULL);      // Add string (each character of the UTF-8 string are added)
        IMGUI_API void AddRanges(const ImWchar* ranges);                            // Add ranges, e.g. builder.AddRanges(ImFontAtlas::GetGlyphRangesDefault()) to force add all of ASCII/Latin+Ext
        IMGUI_API void BuildRanges(ImVector<ImWchar>* out_ranges);                  // Output new ranges
    };

    //-------------------------------------------
    // Custom Rectangles/Glyphs API
    //-------------------------------------------

    // You can request arbitrary rectangles to be packed into the atlas, for your own purposes. After calling Build(), you can query the rectangle position and render your pixels.
    // You can also request your rectangles to be mapped as font glyph (given a font + Unicode point), so you can render e.g. custom colorful icons and use them as regular glyphs.
    struct CustomRect
    {
        unsigned int    ID;             // Input    // User ID. Use <0x10000 to map into a font glyph, >=0x10000 for other/internal/custom texture data.
        unsigned short  Width, Height;  // Input    // Desired rectangle dimension
        unsigned short  X, Y;           // Output   // Packed position in Atlas
        float           GlyphAdvanceX;  // Input    // For custom font glyphs only (ID<0x10000): glyph xadvance
        ImVec2          GlyphOffset;    // Input    // For custom font glyphs only (ID<0x10000): glyph display offset
        ImFont*         Font;           // Input    // For custom font glyphs only (ID<0x10000): target font
        CustomRect()            { ID = 0xFFFFFFFF; Width = Height = 0; X = Y = 0xFFFF; GlyphAdvanceX = 0.0f; GlyphOffset = ImVec2(0,0); Font = NULL; }
        bool IsPacked() const   { return X != 0xFFFF; }
    };

    IMGUI_API int       AddCustomRectRegular(unsigned int id, int width, int height);                                                                   // Id needs to be >= 0x10000. Id >= 0x80000000 are reserved for ImGui and ImDrawList
    IMGUI_API int       AddCustomRectFontGlyph(ImFont* font, ImWchar id, int width, int height, float advance_x, const ImVec2& offset = ImVec2(0,0));   // Id needs to be < 0x10000 to register a rectangle to map into a specific font.
    const CustomRect*   GetCustomRectByIndex(int index) const { if (index < 0) return NULL; return &CustomRects[index]; }

    // [Internal]
    IMGUI_API void      CalcCustomRectUV(const CustomRect* rect, ImVec2* out_uv_min, ImVec2* out_uv_max);
    IMGUI_API bool      GetMouseCursorTexData(ImGuiMouseCursor cursor, ImVec2* out_offset, ImVec2* out_size, ImVec2 out_uv_border[2], ImVec2 out_uv_fill[2]);

    //-------------------------------------------
    // Members
    //-------------------------------------------

    bool                        Locked;             // Marked as Locked by ImGui::NewFrame() so attempt to modify the atlas will assert.
    ImFontAtlasFlags            Flags;              // Build flags (see ImFontAtlasFlags_)
    ImTextureID                 TexID;              // User data to refer to the texture once it has been uploaded to user's graphic systems. It is passed back to you during rendering via the ImDrawCmd structure.
    int                         TexDesiredWidth;    // Texture width desired by user before Build(). Must be a power-of-two. If have many glyphs your graphics API have texture size restrictions you may want to increase texture width to decrease height.
    int                         TexGlyphPadding;    // Padding between glyphs within texture in pixels. Defaults to 1.

    // [Internal]
    // NB: Access texture data via GetTexData*() calls! Which will setup a default font for you.
    unsigned char*              TexPixelsAlpha8;    // 1 component per pixel, each component is unsigned 8-bit. Total size = TexWidth * TexHeight
    unsigned int*               TexPixelsRGBA32;    // 4 component per pixel, each component is unsigned 8-bit. Total size = TexWidth * TexHeight * 4
    int                         TexWidth;           // Texture width calculated during Build().
    int                         TexHeight;          // Texture height calculated during Build().
    ImVec2                      TexUvScale;         // = (1.0f/TexWidth, 1.0f/TexHeight)
    ImVec2                      TexUvWhitePixel;    // Texture coordinates to a white pixel
    ImVector<ImFont*>           Fonts;              // Hold all the fonts returned by AddFont*. Fonts[0] is the default font upon calling ImGui::NewFrame(), use ImGui::PushFont()/PopFont() to change the current font.
    ImVector<CustomRect>        CustomRects;        // Rectangles for packing custom texture data into the atlas.
    ImVector<ImFontConfig>      ConfigData;         // Internal data
    int                         CustomRectIds[1];   // Identifiers of custom texture rectangle used by ImFontAtlas/ImDrawList
};

// Font runtime data and rendering
// ImFontAtlas automatically loads a default embedded font for you when you call GetTexDataAsAlpha8() or GetTexDataAsRGBA32().
struct ImFont
{
    // Members: Hot ~62/78 bytes
    float                       FontSize;           // <user set>   // Height of characters, set during loading (don't change after loading)
    float                       Scale;              // = 1.f        // Base font scale, multiplied by the per-window font scale which you can adjust with SetFontScale()
    ImVec2                      DisplayOffset;      // = (0.f,0.f)  // Offset font rendering by xx pixels
    ImVector<ImFontGlyph>       Glyphs;             //              // All glyphs.
    ImVector<float>             IndexAdvanceX;      //              // Sparse. Glyphs->AdvanceX in a directly indexable way (more cache-friendly, for CalcTextSize functions which are often bottleneck in large UI).
    ImVector<ImWchar>           IndexLookup;        //              // Sparse. Index glyphs by Unicode code-point.
    const ImFontGlyph*          FallbackGlyph;      // == FindGlyph(FontFallbackChar)
    float                       FallbackAdvanceX;   // == FallbackGlyph->AdvanceX
    ImWchar                     FallbackChar;       // = '?'        // Replacement glyph if one isn't found. Only set via SetFallbackChar()

    // Members: Cold ~18/26 bytes
    short                       ConfigDataCount;    // ~ 1          // Number of ImFontConfig involved in creating this font. Bigger than 1 when merging multiple font sources into one ImFont.
    ImFontConfig*               ConfigData;         //              // Pointer within ContainerAtlas->ConfigData
    ImFontAtlas*                ContainerAtlas;     //              // What we has been loaded into
    float                       Ascent, Descent;    //              // Ascent: distance from top to bottom of e.g. 'A' [0..FontSize]
    bool                        DirtyLookupTables;
    int                         MetricsTotalSurface;//              // Total surface in pixels to get an idea of the font rasterization/texture cost (not exact, we approximate the cost of padding between glyphs)

    // Methods
    IMGUI_API ImFont();
    IMGUI_API ~ImFont();
    IMGUI_API void              ClearOutputData();
    IMGUI_API void              BuildLookupTable();
    IMGUI_API const ImFontGlyph*FindGlyph(ImWchar c) const;
    IMGUI_API const ImFontGlyph*FindGlyphNoFallback(ImWchar c) const;
    IMGUI_API void              SetFallbackChar(ImWchar c);
    float                       GetCharAdvance(ImWchar c) const     { return ((int)c < IndexAdvanceX.Size) ? IndexAdvanceX[(int)c] : FallbackAdvanceX; }
    bool                        IsLoaded() const                    { return ContainerAtlas != NULL; }
    const char*                 GetDebugName() const                { return ConfigData ? ConfigData->Name : "<unknown>"; }

    // 'max_width' stops rendering after a certain width (could be turned into a 2d size). FLT_MAX to disable.
    // 'wrap_width' enable automatic word-wrapping across multiple lines to fit into given width. 0.0f to disable.
    IMGUI_API ImVec2            CalcTextSizeA(float size, float max_width, float wrap_width, const char* text_begin, const char* text_end = NULL, const char** remaining = NULL) const; // utf8
    IMGUI_API const char*       CalcWordWrapPositionA(float scale, const char* text, const char* text_end, float wrap_width) const;
    IMGUI_API void              RenderChar(ImDrawList* draw_list, float size, ImVec2 pos, ImU32 col, ImWchar c) const;
    IMGUI_API void              RenderText(ImDrawList* draw_list, float size, ImVec2 pos, ImU32 col, const ImVec4& clip_rect, const char* text_begin, const char* text_end, float wrap_width = 0.0f, bool cpu_fine_clip = false) const;

    // [Internal]
    IMGUI_API void              GrowIndex(int new_size);
    IMGUI_API void              AddGlyph(ImWchar c, float x0, float y0, float x1, float y1, float u0, float v0, float u1, float v1, float advance_x);
    IMGUI_API void              AddRemapChar(ImWchar dst, ImWchar src, bool overwrite_dst = true); // Makes 'dst' character/glyph points to 'src' character/glyph. Currently needs to be called AFTER fonts have been built.

#ifndef IMGUI_DISABLE_OBSOLETE_FUNCTIONS
    typedef ImFontGlyph Glyph; // OBSOLETE 1.52+
#endif
};

//-----------------------------------------------------------------------------
// [BETA] Platform interface for multi-viewport support
// - completely optional, for advanced users!
// - this is used for back-ends aiming to support the seamless creation of multiple viewport (= multiple Platform/OS windows)
//   dear imgui manages the viewports, and the back-end create one Platform/OS windows for each secondary viewport.
// - if you are new to dear imgui and trying to integrate it into your engine, you should probably ignore this for now.
//-----------------------------------------------------------------------------

<<<<<<< HEAD
// (Optional) Represent the bounds of each connected monitor/display
// Dear ImGui only uses this to clamp the position of popups and tooltips so they don't straddle multiple monitors.
=======
// (Optional) Represent the bounds of each connected monitor/display and their DPI
// This is used for: multiple DPI support + clamping the position of popups and tooltips so they don't straddle multiple monitors.
>>>>>>> 9c916cda
struct ImGuiPlatformMonitor
{
    ImVec2  MainPos, MainSize;  // Coordinates of the area displayed on this monitor (Min = upper left, Max = bottom right)
    ImVec2  WorkPos, WorkSize;  // (Optional) Coordinates without task bars / side bars / menu bars. imgui uses this to avoid positioning popups/tooltips inside this region.
<<<<<<< HEAD
    float   DpiScale;
=======
    float   DpiScale;           // 1.0f = 96 DPI
>>>>>>> 9c916cda
    ImGuiPlatformMonitor() { MainPos = MainSize = WorkPos = WorkSize = ImVec2(0,0); DpiScale = 1.0f; }
};

// (Optional) Setup required only if (io.ConfigFlags & ImGuiConfigFlags_ViewportsEnable) is enabled. 
// Access via ImGui::GetPlatformIO(). This is designed so we can mix and match two imgui_impl_xxxx files, one for 
// the Platform (~window handling), one for Renderer. Custom engine back-ends will often provide both Platform 
// and Renderer interfaces and thus may not need to use all functions.
// Platform functions are typically called before their Renderer counterpart, 
// apart from Destroy which are called the other way. 
// RenderPlatformWindowsDefault() is that helper that iterate secondary viewports and call, in this order:
//  Platform_RenderWindow(), Renderer_RenderWindow(), Platform_SwapBuffers(), Renderer_SwapBuffers()
// You may skip using RenderPlatformWindowsDefault() and call your draw/swap functions yourself if you need
// specific behavior for your multi-window rendering.
struct ImGuiPlatformIO
{
    //------------------------------------------------------------------
    // Input - Back-end interface/functions + Monitor List
    //------------------------------------------------------------------

    // (Optional) Platform functions (e.g. Win32, GLFW, SDL2)
    void    (*Platform_CreateWindow)(ImGuiViewport* vp);                    // Create a new platform window for the given viewport
    void    (*Platform_DestroyWindow)(ImGuiViewport* vp);
    void    (*Platform_ShowWindow)(ImGuiViewport* vp);                      // Newly created windows are initially hidden so SetWindowPos/Size/Title can be called on them first
    void    (*Platform_SetWindowPos)(ImGuiViewport* vp, ImVec2 pos);
    ImVec2  (*Platform_GetWindowPos)(ImGuiViewport* vp);
    void    (*Platform_SetWindowSize)(ImGuiViewport* vp, ImVec2 size);
    ImVec2  (*Platform_GetWindowSize)(ImGuiViewport* vp);
    void    (*Platform_SetWindowFocus)(ImGuiViewport* vp);                  // Move window to front and set input focus
    bool    (*Platform_GetWindowFocus)(ImGuiViewport* vp);
    bool    (*Platform_GetWindowMinimized)(ImGuiViewport* vp);
    void    (*Platform_SetWindowTitle)(ImGuiViewport* vp, const char* title);
    void    (*Platform_SetWindowAlpha)(ImGuiViewport* vp, float alpha);     // (Optional) Setup window transparency
    void    (*Platform_RenderWindow)(ImGuiViewport* vp, void* render_arg);  // (Optional) Setup for render (platform side)
    void    (*Platform_SwapBuffers)(ImGuiViewport* vp, void* render_arg);   // (Optional) Call Present/SwapBuffers (platform side)
<<<<<<< HEAD
    float   (*Platform_GetWindowDpiScale)(ImGuiViewport* vp);               // (Optional) [BETA] (FIXME-DPI) DPI handling: Return DPI scale for this viewport. 1.0f = 96 DPI. IMPORTANT: this will be called _before_ the window is created, in which case the implementation is expected to use the viewport->Pos/Size fields to estimate DPI value.
=======
    float   (*Platform_GetWindowDpiScale)(ImGuiViewport* vp);               // (Optional) [BETA] (FIXME-DPI) DPI handling: Return DPI scale for this viewport. 1.0f = 96 DPI.
>>>>>>> 9c916cda
    void    (*Platform_OnChangedViewport)(ImGuiViewport* vp);               // (Optional) [BETA] (FIXME-DPI) DPI handling: Called during Begin() every time the viewport we are outputting into changes, so back-end has a chance to swap fonts to adjust style.
    void    (*Platform_SetImeInputPos)(ImGuiViewport* vp, ImVec2 pos);      // (Optional) Set IME (Input Method Editor, e.g. for Asian languages) input position, so text preview appears over the imgui input box.
    int     (*Platform_CreateVkSurface)(ImGuiViewport* vp, ImU64 vk_inst, const void* vk_allocators, ImU64* out_vk_surface); // (Optional) For Renderer to call into Platform code

    // (Optional) Renderer functions (e.g. DirectX, OpenGL3, Vulkan)
    void    (*Renderer_CreateWindow)(ImGuiViewport* vp);                    // Create swap chains, frame buffers etc.
    void    (*Renderer_DestroyWindow)(ImGuiViewport* vp);
    void    (*Renderer_SetWindowSize)(ImGuiViewport* vp, ImVec2 size);      // Resize swap chain, frame buffers etc.
    void    (*Renderer_RenderWindow)(ImGuiViewport* vp, void* render_arg);  // (Optional) Clear targets, Render viewport->DrawData
    void    (*Renderer_SwapBuffers)(ImGuiViewport* vp, void* render_arg);   // (Optional) Call Present/SwapBuffers (renderer side)

    // (Optional) List of monitors (updated by: app/back-end, used by: imgui to clamp popups/tooltips within same monitor and not have them straddle monitors)
    ImVector<ImGuiPlatformMonitor>  Monitors;

    //------------------------------------------------------------------
    // Output - List of viewports to render into platform windows
    //------------------------------------------------------------------

    // List of viewports (the list is updated by calling ImGui::EndFrame or ImGui::Render)
    ImGuiViewport*                  MainViewport;                           // Guaranteed to be == Viewports[0]
    ImVector<ImGuiViewport*>        Viewports;                              // Main viewports, followed by all secondary viewports. 
    ImGuiPlatformIO()               { memset(this, 0, sizeof(*this)); }     // Zero clear
};

// Flags stored in ImGuiViewport::Flags, giving indications to the platform back-ends.
enum ImGuiViewportFlags_
{
    ImGuiViewportFlags_None                     = 0,
    ImGuiViewportFlags_NoDecoration             = 1 << 0,   // Platform Window: Disable platform decorations: title bar, borders, etc.
    ImGuiViewportFlags_NoFocusOnAppearing       = 1 << 1,   // Platform Window: Don't take focus when created.
    ImGuiViewportFlags_NoInputs                 = 1 << 2,   // Platform Window: Make mouse pass through so we can drag this window while peaking behind it.
    ImGuiViewportFlags_NoTaskBarIcon            = 1 << 3,   // Platform Window: Disable platform task bar icon (for popups, menus, or all windows if ImGuiConfigFlags_ViewportsNoTaskBarIcons if set)
    ImGuiViewportFlags_NoRendererClear          = 1 << 4,   // Platform Window: Renderer doesn't need to clear the framebuffer ahead.
    ImGuiViewportFlags_TopMost                  = 1 << 5    // Platform Window: Display on top (for tooltips only)
};

// The viewports created and managed by imgui. The role of the platform back-end is to create the platform/OS windows corresponding to each viewport.
struct ImGuiViewport
{
    ImGuiID             ID;
    ImGuiViewportFlags  Flags;
    ImVec2              Pos;                    // Position of viewport both in imgui space and in OS desktop/native space
    ImVec2              Size;                   // Size of viewport in pixel
    float               DpiScale;               // 1.0f = 96 DPI = No extra scale
    ImDrawData*         DrawData;               // The ImDrawData corresponding to this viewport. Valid after Render() and until the next call to NewFrame().

    void*               RendererUserData;       // void* to hold custom data structure for the renderer (e.g. swap chain, frame-buffers etc.)
    void*               PlatformUserData;       // void* to hold custom data structure for the OS / platform (e.g. windowing info, render context)
    void*               PlatformHandle;         // void* for FindViewportByPlatformHandle(). (e.g. suggested to use natural platform handle such as HWND, GlfwWindow*, SDL_Window*)
    bool                PlatformRequestClose;   // Platform window requested closure (e.g. window was moved by the OS / host window manager, e.g. pressing ALT-F4)
    bool                PlatformRequestMove;    // Platform window requested move (e.g. window was moved by the OS / host window manager, authoritative position will be OS window position)
    bool                PlatformRequestResize;  // Platform window requested resize (e.g. window was resized by the OS / host window manager, authoritative size will be OS window size)

    ImGuiViewport()     { ID = 0; Flags = 0; DpiScale = 0.0f; DrawData = NULL; RendererUserData = PlatformUserData = PlatformHandle = NULL; PlatformRequestClose = PlatformRequestMove = PlatformRequestResize = false; }
    ~ImGuiViewport()    { IM_ASSERT(PlatformUserData == NULL && RendererUserData == NULL); }
};

#if defined(__clang__)
#pragma clang diagnostic pop
#elif defined(__GNUC__) && __GNUC__ >= 8
#pragma GCC diagnostic pop
#endif

// Include imgui_user.h at the end of imgui.h (convenient for user to only explicitly include vanilla imgui.h)
#ifdef IMGUI_INCLUDE_IMGUI_USER_H
#include "imgui_user.h"
#endif<|MERGE_RESOLUTION|>--- conflicted
+++ resolved
@@ -49,11 +49,8 @@
 #define IMGUI_VERSION_NUM           16602
 #define IMGUI_CHECKVERSION()        ImGui::DebugCheckVersionAndDataLayout(IMGUI_VERSION, sizeof(ImGuiIO), sizeof(ImGuiStyle), sizeof(ImVec2), sizeof(ImVec4), sizeof(ImDrawVert))
 #define IMGUI_HAS_VIEWPORT          1 // Viewport WIP branch
-<<<<<<< HEAD
 #define IMGUI_HAS_DOCK              1 // Docking WIP branch
 #define IMGUI_HAS_TABS              1 // Docking WIP branch
-=======
->>>>>>> 9c916cda
 
 // Define attributes of all API symbols declarations (e.g. for DLL under Windows)
 // IMGUI_API is used for core imgui functions, IMGUI_IMPL_API is used for the default bindings files (imgui_impl_xxx.h)
@@ -1010,12 +1007,9 @@
     ImGuiConfigFlags_NoMouse                = 1 << 4,   // Instruct imgui to clear mouse position/buttons in NewFrame(). This allows ignoring the mouse information set by the back-end.
     ImGuiConfigFlags_NoMouseCursorChange    = 1 << 5,   // Instruct back-end to not alter mouse cursor shape and visibility. Use if the back-end cursor changes are interfering with yours and you don't want to use SetMouseCursor() to change mouse cursor. You may want to honor requests from imgui by reading GetMouseCursor() yourself instead.
 
-<<<<<<< HEAD
     // [BETA] Docking
     ImGuiConfigFlags_DockingEnable          = 1 << 6,   // Docking enable flags. Use SHIFT to dock window into another (or without SHIFT if io.ConfigDockingWithShift = false).
 
-=======
->>>>>>> 9c916cda
     // [BETA] Viewports
     // When using viewports it is recommended that your default value for ImGuiCol_WindowBg is opaque (Alpha=1.0) so transition to a viewport won't be noticeable.
     ImGuiConfigFlags_ViewportsEnable        = 1 << 10,  // Viewport enable flags (require both ImGuiConfigFlags_PlatformHasViewports + ImGuiConfigFlags_RendererHasViewports set by the respective back-ends)
@@ -2190,22 +2184,13 @@
 // - if you are new to dear imgui and trying to integrate it into your engine, you should probably ignore this for now.
 //-----------------------------------------------------------------------------
 
-<<<<<<< HEAD
-// (Optional) Represent the bounds of each connected monitor/display
-// Dear ImGui only uses this to clamp the position of popups and tooltips so they don't straddle multiple monitors.
-=======
 // (Optional) Represent the bounds of each connected monitor/display and their DPI
 // This is used for: multiple DPI support + clamping the position of popups and tooltips so they don't straddle multiple monitors.
->>>>>>> 9c916cda
 struct ImGuiPlatformMonitor
 {
     ImVec2  MainPos, MainSize;  // Coordinates of the area displayed on this monitor (Min = upper left, Max = bottom right)
     ImVec2  WorkPos, WorkSize;  // (Optional) Coordinates without task bars / side bars / menu bars. imgui uses this to avoid positioning popups/tooltips inside this region.
-<<<<<<< HEAD
-    float   DpiScale;
-=======
     float   DpiScale;           // 1.0f = 96 DPI
->>>>>>> 9c916cda
     ImGuiPlatformMonitor() { MainPos = MainSize = WorkPos = WorkSize = ImVec2(0,0); DpiScale = 1.0f; }
 };
 
@@ -2240,11 +2225,7 @@
     void    (*Platform_SetWindowAlpha)(ImGuiViewport* vp, float alpha);     // (Optional) Setup window transparency
     void    (*Platform_RenderWindow)(ImGuiViewport* vp, void* render_arg);  // (Optional) Setup for render (platform side)
     void    (*Platform_SwapBuffers)(ImGuiViewport* vp, void* render_arg);   // (Optional) Call Present/SwapBuffers (platform side)
-<<<<<<< HEAD
-    float   (*Platform_GetWindowDpiScale)(ImGuiViewport* vp);               // (Optional) [BETA] (FIXME-DPI) DPI handling: Return DPI scale for this viewport. 1.0f = 96 DPI. IMPORTANT: this will be called _before_ the window is created, in which case the implementation is expected to use the viewport->Pos/Size fields to estimate DPI value.
-=======
     float   (*Platform_GetWindowDpiScale)(ImGuiViewport* vp);               // (Optional) [BETA] (FIXME-DPI) DPI handling: Return DPI scale for this viewport. 1.0f = 96 DPI.
->>>>>>> 9c916cda
     void    (*Platform_OnChangedViewport)(ImGuiViewport* vp);               // (Optional) [BETA] (FIXME-DPI) DPI handling: Called during Begin() every time the viewport we are outputting into changes, so back-end has a chance to swap fonts to adjust style.
     void    (*Platform_SetImeInputPos)(ImGuiViewport* vp, ImVec2 pos);      // (Optional) Set IME (Input Method Editor, e.g. for Asian languages) input position, so text preview appears over the imgui input box.
     int     (*Platform_CreateVkSurface)(ImGuiViewport* vp, ImU64 vk_inst, const void* vk_allocators, ImU64* out_vk_surface); // (Optional) For Renderer to call into Platform code

--- conflicted
+++ resolved
@@ -7095,11 +7095,7 @@
     // FIXME: With this strategy we won't be able to restore a NULL focus.
     ImGuiContext& g = *GImGui;
     if (g.CurrentWindow == g.NavWindow && g.NavLayer == ImGuiNavLayer_Main && !g.NavAnyRequest)
-<<<<<<< HEAD
-        FocusTopMostWindowUnderOne(g.NavWindow, NULL, NULL);
-=======
         FocusTopMostWindowUnderOne(g.NavWindow, NULL, NULL, ImGuiFocusRequestFlags_UnlessBelowModal | ImGuiFocusRequestFlags_RestoreFocusedChild);
->>>>>>> 4d42450a
 
     End();
 }

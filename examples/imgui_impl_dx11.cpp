// dear imgui: Renderer for DirectX11
// This needs to be used along with a Platform Binding (e.g. Win32)

// Implemented features:
<<<<<<< HEAD
//  [X] Renderer: User texture binding. Use 'ID3D11ShaderResourceView*' as ImTextureID. Read the FAQ about ImTextureID in imgui.cpp.
//  [X] Renderer: Multi-viewport support. Enable with 'io.ConfigFlags |= ImGuiConfigFlags_ViewportsEnable'.
=======
//  [X] Renderer: User texture binding. Use 'ID3D11ShaderResourceView*' as ImTextureID. Read the FAQ about ImTextureID!
>>>>>>> 4de32cc8
//  [X] Renderer: Support for large meshes (64k+ vertices) with 16-bits indices.

// You can copy and use unmodified imgui_impl_* files in your project. See main.cpp for an example of using this.
// If you are new to dear imgui, read examples/README.txt and read the documentation at the top of imgui.cpp
// https://github.com/ocornut/imgui

// CHANGELOG
// (minor and older changes stripped away, please see git history for details)
//  2019-XX-XX: Platform: Added support for multiple windows via the ImGuiPlatformIO interface.
//  2019-08-01: DirectX11: Fixed code querying the Geometry Shader state (would generally error with Debug layer enabled).
//  2019-07-21: DirectX11: Backup, clear and restore Geometry Shader is any is bound when calling ImGui_ImplDX10_RenderDrawData. Clearing Hull/Domain/Compute shaders without backup/restore.
//  2019-05-29: DirectX11: Added support for large mesh (64K+ vertices), enable ImGuiBackendFlags_RendererHasVtxOffset flag.
//  2019-04-30: DirectX11: Added support for special ImDrawCallback_ResetRenderState callback to reset render state.
//  2018-12-03: Misc: Added #pragma comment statement to automatically link with d3dcompiler.lib when using D3DCompile().
//  2018-11-30: Misc: Setting up io.BackendRendererName so it can be displayed in the About Window.
//  2018-08-01: DirectX11: Querying for IDXGIFactory instead of IDXGIFactory1 to increase compatibility.
//  2018-07-13: DirectX11: Fixed unreleased resources in Init and Shutdown functions.
//  2018-06-08: Misc: Extracted imgui_impl_dx11.cpp/.h away from the old combined DX11+Win32 example.
//  2018-06-08: DirectX11: Use draw_data->DisplayPos and draw_data->DisplaySize to setup projection matrix and clipping rectangle.
//  2018-02-16: Misc: Obsoleted the io.RenderDrawListsFn callback and exposed ImGui_ImplDX11_RenderDrawData() in the .h file so you can call it yourself.
//  2018-02-06: Misc: Removed call to ImGui::Shutdown() which is not available from 1.60 WIP, user needs to call CreateContext/DestroyContext themselves.
//  2016-05-07: DirectX11: Disabling depth-write.

#include "imgui.h"
#include "imgui_impl_dx11.h"

// DirectX
#include <stdio.h>
#include <d3d11.h>
#include <d3dcompiler.h>
#ifdef _MSC_VER
#pragma comment(lib, "d3dcompiler") // Automatically link with d3dcompiler.lib as we are using D3DCompile() below.
#endif

// DirectX data
static ID3D11Device*            g_pd3dDevice = NULL;
static ID3D11DeviceContext*     g_pd3dDeviceContext = NULL;
static IDXGIFactory*            g_pFactory = NULL;
static ID3D11Buffer*            g_pVB = NULL;
static ID3D11Buffer*            g_pIB = NULL;
static ID3D10Blob*              g_pVertexShaderBlob = NULL;
static ID3D11VertexShader*      g_pVertexShader = NULL;
static ID3D11InputLayout*       g_pInputLayout = NULL;
static ID3D11Buffer*            g_pVertexConstantBuffer = NULL;
static ID3D10Blob*              g_pPixelShaderBlob = NULL;
static ID3D11PixelShader*       g_pPixelShader = NULL;
static ID3D11SamplerState*      g_pFontSampler = NULL;
static ID3D11ShaderResourceView*g_pFontTextureView = NULL;
static ID3D11RasterizerState*   g_pRasterizerState = NULL;
static ID3D11BlendState*        g_pBlendState = NULL;
static ID3D11DepthStencilState* g_pDepthStencilState = NULL;
static int                      g_VertexBufferSize = 5000, g_IndexBufferSize = 10000;

struct VERTEX_CONSTANT_BUFFER
{
    float   mvp[4][4];
};

// Forward Declarations
static void ImGui_ImplDX11_InitPlatformInterface();
static void ImGui_ImplDX11_ShutdownPlatformInterface();

static void ImGui_ImplDX11_SetupRenderState(ImDrawData* draw_data, ID3D11DeviceContext* ctx)
{
    // Setup viewport
    D3D11_VIEWPORT vp;
    memset(&vp, 0, sizeof(D3D11_VIEWPORT));
    vp.Width = draw_data->DisplaySize.x;
    vp.Height = draw_data->DisplaySize.y;
    vp.MinDepth = 0.0f;
    vp.MaxDepth = 1.0f;
    vp.TopLeftX = vp.TopLeftY = 0;
    ctx->RSSetViewports(1, &vp);

    // Setup shader and vertex buffers
    unsigned int stride = sizeof(ImDrawVert);
    unsigned int offset = 0;
    ctx->IASetInputLayout(g_pInputLayout);
    ctx->IASetVertexBuffers(0, 1, &g_pVB, &stride, &offset);
    ctx->IASetIndexBuffer(g_pIB, sizeof(ImDrawIdx) == 2 ? DXGI_FORMAT_R16_UINT : DXGI_FORMAT_R32_UINT, 0);
    ctx->IASetPrimitiveTopology(D3D11_PRIMITIVE_TOPOLOGY_TRIANGLELIST);
    ctx->VSSetShader(g_pVertexShader, NULL, 0);
    ctx->VSSetConstantBuffers(0, 1, &g_pVertexConstantBuffer);
    ctx->PSSetShader(g_pPixelShader, NULL, 0);
    ctx->PSSetSamplers(0, 1, &g_pFontSampler);
    ctx->GSSetShader(NULL, NULL, 0);
    ctx->HSSetShader(NULL, NULL, 0); // In theory we should backup and restore this as well.. very infrequently used..
    ctx->DSSetShader(NULL, NULL, 0); // In theory we should backup and restore this as well.. very infrequently used..
    ctx->CSSetShader(NULL, NULL, 0); // In theory we should backup and restore this as well.. very infrequently used..

    // Setup blend state
    const float blend_factor[4] = { 0.f, 0.f, 0.f, 0.f };
    ctx->OMSetBlendState(g_pBlendState, blend_factor, 0xffffffff);
    ctx->OMSetDepthStencilState(g_pDepthStencilState, 0);
    ctx->RSSetState(g_pRasterizerState);
}

// Render function
// (this used to be set in io.RenderDrawListsFn and called by ImGui::Render(), but you can now call this directly from your main loop)
void ImGui_ImplDX11_RenderDrawData(ImDrawData* draw_data)
{
    // Avoid rendering when minimized
    if (draw_data->DisplaySize.x <= 0.0f || draw_data->DisplaySize.y <= 0.0f)
        return;

    ID3D11DeviceContext* ctx = g_pd3dDeviceContext;

    // Create and grow vertex/index buffers if needed
    if (!g_pVB || g_VertexBufferSize < draw_data->TotalVtxCount)
    {
        if (g_pVB) { g_pVB->Release(); g_pVB = NULL; }
        g_VertexBufferSize = draw_data->TotalVtxCount + 5000;
        D3D11_BUFFER_DESC desc;
        memset(&desc, 0, sizeof(D3D11_BUFFER_DESC));
        desc.Usage = D3D11_USAGE_DYNAMIC;
        desc.ByteWidth = g_VertexBufferSize * sizeof(ImDrawVert);
        desc.BindFlags = D3D11_BIND_VERTEX_BUFFER;
        desc.CPUAccessFlags = D3D11_CPU_ACCESS_WRITE;
        desc.MiscFlags = 0;
        if (g_pd3dDevice->CreateBuffer(&desc, NULL, &g_pVB) < 0)
            return;
    }
    if (!g_pIB || g_IndexBufferSize < draw_data->TotalIdxCount)
    {
        if (g_pIB) { g_pIB->Release(); g_pIB = NULL; }
        g_IndexBufferSize = draw_data->TotalIdxCount + 10000;
        D3D11_BUFFER_DESC desc;
        memset(&desc, 0, sizeof(D3D11_BUFFER_DESC));
        desc.Usage = D3D11_USAGE_DYNAMIC;
        desc.ByteWidth = g_IndexBufferSize * sizeof(ImDrawIdx);
        desc.BindFlags = D3D11_BIND_INDEX_BUFFER;
        desc.CPUAccessFlags = D3D11_CPU_ACCESS_WRITE;
        if (g_pd3dDevice->CreateBuffer(&desc, NULL, &g_pIB) < 0)
            return;
    }

    // Upload vertex/index data into a single contiguous GPU buffer
    D3D11_MAPPED_SUBRESOURCE vtx_resource, idx_resource;
    if (ctx->Map(g_pVB, 0, D3D11_MAP_WRITE_DISCARD, 0, &vtx_resource) != S_OK)
        return;
    if (ctx->Map(g_pIB, 0, D3D11_MAP_WRITE_DISCARD, 0, &idx_resource) != S_OK)
        return;
    ImDrawVert* vtx_dst = (ImDrawVert*)vtx_resource.pData;
    ImDrawIdx* idx_dst = (ImDrawIdx*)idx_resource.pData;
    for (int n = 0; n < draw_data->CmdListsCount; n++)
    {
        const ImDrawList* cmd_list = draw_data->CmdLists[n];
        memcpy(vtx_dst, cmd_list->VtxBuffer.Data, cmd_list->VtxBuffer.Size * sizeof(ImDrawVert));
        memcpy(idx_dst, cmd_list->IdxBuffer.Data, cmd_list->IdxBuffer.Size * sizeof(ImDrawIdx));
        vtx_dst += cmd_list->VtxBuffer.Size;
        idx_dst += cmd_list->IdxBuffer.Size;
    }
    ctx->Unmap(g_pVB, 0);
    ctx->Unmap(g_pIB, 0);

    // Setup orthographic projection matrix into our constant buffer
    // Our visible imgui space lies from draw_data->DisplayPos (top left) to draw_data->DisplayPos+data_data->DisplaySize (bottom right). DisplayPos is (0,0) for single viewport apps.
    {
        D3D11_MAPPED_SUBRESOURCE mapped_resource;
        if (ctx->Map(g_pVertexConstantBuffer, 0, D3D11_MAP_WRITE_DISCARD, 0, &mapped_resource) != S_OK)
            return;
        VERTEX_CONSTANT_BUFFER* constant_buffer = (VERTEX_CONSTANT_BUFFER*)mapped_resource.pData;
        float L = draw_data->DisplayPos.x;
        float R = draw_data->DisplayPos.x + draw_data->DisplaySize.x;
        float T = draw_data->DisplayPos.y;
        float B = draw_data->DisplayPos.y + draw_data->DisplaySize.y;
        float mvp[4][4] =
        {
            { 2.0f/(R-L),   0.0f,           0.0f,       0.0f },
            { 0.0f,         2.0f/(T-B),     0.0f,       0.0f },
            { 0.0f,         0.0f,           0.5f,       0.0f },
            { (R+L)/(L-R),  (T+B)/(B-T),    0.5f,       1.0f },
        };
        memcpy(&constant_buffer->mvp, mvp, sizeof(mvp));
        ctx->Unmap(g_pVertexConstantBuffer, 0);
    }

    // Backup DX state that will be modified to restore it afterwards (unfortunately this is very ugly looking and verbose. Close your eyes!)
    struct BACKUP_DX11_STATE
    {
        UINT                        ScissorRectsCount, ViewportsCount;
        D3D11_RECT                  ScissorRects[D3D11_VIEWPORT_AND_SCISSORRECT_OBJECT_COUNT_PER_PIPELINE];
        D3D11_VIEWPORT              Viewports[D3D11_VIEWPORT_AND_SCISSORRECT_OBJECT_COUNT_PER_PIPELINE];
        ID3D11RasterizerState*      RS;
        ID3D11BlendState*           BlendState;
        FLOAT                       BlendFactor[4];
        UINT                        SampleMask;
        UINT                        StencilRef;
        ID3D11DepthStencilState*    DepthStencilState;
        ID3D11ShaderResourceView*   PSShaderResource;
        ID3D11SamplerState*         PSSampler;
        ID3D11PixelShader*          PS;
        ID3D11VertexShader*         VS;
        ID3D11GeometryShader*       GS;
        UINT                        PSInstancesCount, VSInstancesCount, GSInstancesCount;
        ID3D11ClassInstance         *PSInstances[256], *VSInstances[256], *GSInstances[256];   // 256 is max according to PSSetShader documentation
        D3D11_PRIMITIVE_TOPOLOGY    PrimitiveTopology;
        ID3D11Buffer*               IndexBuffer, *VertexBuffer, *VSConstantBuffer;
        UINT                        IndexBufferOffset, VertexBufferStride, VertexBufferOffset;
        DXGI_FORMAT                 IndexBufferFormat;
        ID3D11InputLayout*          InputLayout;
    };
    BACKUP_DX11_STATE old;
    old.ScissorRectsCount = old.ViewportsCount = D3D11_VIEWPORT_AND_SCISSORRECT_OBJECT_COUNT_PER_PIPELINE;
    ctx->RSGetScissorRects(&old.ScissorRectsCount, old.ScissorRects);
    ctx->RSGetViewports(&old.ViewportsCount, old.Viewports);
    ctx->RSGetState(&old.RS);
    ctx->OMGetBlendState(&old.BlendState, old.BlendFactor, &old.SampleMask);
    ctx->OMGetDepthStencilState(&old.DepthStencilState, &old.StencilRef);
    ctx->PSGetShaderResources(0, 1, &old.PSShaderResource);
    ctx->PSGetSamplers(0, 1, &old.PSSampler);
    old.PSInstancesCount = old.VSInstancesCount = old.GSInstancesCount = 256;
    ctx->PSGetShader(&old.PS, old.PSInstances, &old.PSInstancesCount);
    ctx->VSGetShader(&old.VS, old.VSInstances, &old.VSInstancesCount);
    ctx->VSGetConstantBuffers(0, 1, &old.VSConstantBuffer);
    ctx->GSGetShader(&old.GS, old.GSInstances, &old.GSInstancesCount);

    ctx->IAGetPrimitiveTopology(&old.PrimitiveTopology);
    ctx->IAGetIndexBuffer(&old.IndexBuffer, &old.IndexBufferFormat, &old.IndexBufferOffset);
    ctx->IAGetVertexBuffers(0, 1, &old.VertexBuffer, &old.VertexBufferStride, &old.VertexBufferOffset);
    ctx->IAGetInputLayout(&old.InputLayout);

    // Setup desired DX state
    ImGui_ImplDX11_SetupRenderState(draw_data, ctx);

    // Render command lists
    // (Because we merged all buffers into a single one, we maintain our own offset into them)
    int global_idx_offset = 0;
    int global_vtx_offset = 0;
    ImVec2 clip_off = draw_data->DisplayPos;
    for (int n = 0; n < draw_data->CmdListsCount; n++)
    {
        const ImDrawList* cmd_list = draw_data->CmdLists[n];
        for (int cmd_i = 0; cmd_i < cmd_list->CmdBuffer.Size; cmd_i++)
        {
            const ImDrawCmd* pcmd = &cmd_list->CmdBuffer[cmd_i];
            if (pcmd->UserCallback != NULL)
            {
                // User callback, registered via ImDrawList::AddCallback()
                // (ImDrawCallback_ResetRenderState is a special callback value used by the user to request the renderer to reset render state.)
                if (pcmd->UserCallback == ImDrawCallback_ResetRenderState)
                    ImGui_ImplDX11_SetupRenderState(draw_data, ctx);
                else
                    pcmd->UserCallback(cmd_list, pcmd);
            }
            else
            {
                // Apply scissor/clipping rectangle
                const D3D11_RECT r = { (LONG)(pcmd->ClipRect.x - clip_off.x), (LONG)(pcmd->ClipRect.y - clip_off.y), (LONG)(pcmd->ClipRect.z - clip_off.x), (LONG)(pcmd->ClipRect.w - clip_off.y) };
                ctx->RSSetScissorRects(1, &r);

                // Bind texture, Draw
                ID3D11ShaderResourceView* texture_srv = (ID3D11ShaderResourceView*)pcmd->TextureId;
                ctx->PSSetShaderResources(0, 1, &texture_srv);
                ctx->DrawIndexed(pcmd->ElemCount, pcmd->IdxOffset + global_idx_offset, pcmd->VtxOffset + global_vtx_offset);
            }
        }
        global_idx_offset += cmd_list->IdxBuffer.Size;
        global_vtx_offset += cmd_list->VtxBuffer.Size;
    }

    // Restore modified DX state
    ctx->RSSetScissorRects(old.ScissorRectsCount, old.ScissorRects);
    ctx->RSSetViewports(old.ViewportsCount, old.Viewports);
    ctx->RSSetState(old.RS); if (old.RS) old.RS->Release();
    ctx->OMSetBlendState(old.BlendState, old.BlendFactor, old.SampleMask); if (old.BlendState) old.BlendState->Release();
    ctx->OMSetDepthStencilState(old.DepthStencilState, old.StencilRef); if (old.DepthStencilState) old.DepthStencilState->Release();
    ctx->PSSetShaderResources(0, 1, &old.PSShaderResource); if (old.PSShaderResource) old.PSShaderResource->Release();
    ctx->PSSetSamplers(0, 1, &old.PSSampler); if (old.PSSampler) old.PSSampler->Release();
    ctx->PSSetShader(old.PS, old.PSInstances, old.PSInstancesCount); if (old.PS) old.PS->Release();
    for (UINT i = 0; i < old.PSInstancesCount; i++) if (old.PSInstances[i]) old.PSInstances[i]->Release();
    ctx->VSSetShader(old.VS, old.VSInstances, old.VSInstancesCount); if (old.VS) old.VS->Release();
    ctx->VSSetConstantBuffers(0, 1, &old.VSConstantBuffer); if (old.VSConstantBuffer) old.VSConstantBuffer->Release();
    ctx->GSSetShader(old.GS, old.GSInstances, old.GSInstancesCount); if (old.GS) old.GS->Release();
    for (UINT i = 0; i < old.VSInstancesCount; i++) if (old.VSInstances[i]) old.VSInstances[i]->Release();
    ctx->IASetPrimitiveTopology(old.PrimitiveTopology);
    ctx->IASetIndexBuffer(old.IndexBuffer, old.IndexBufferFormat, old.IndexBufferOffset); if (old.IndexBuffer) old.IndexBuffer->Release();
    ctx->IASetVertexBuffers(0, 1, &old.VertexBuffer, &old.VertexBufferStride, &old.VertexBufferOffset); if (old.VertexBuffer) old.VertexBuffer->Release();
    ctx->IASetInputLayout(old.InputLayout); if (old.InputLayout) old.InputLayout->Release();
}

static void ImGui_ImplDX11_CreateFontsTexture()
{
    // Build texture atlas
    ImGuiIO& io = ImGui::GetIO();
    unsigned char* pixels;
    int width, height;
    io.Fonts->GetTexDataAsRGBA32(&pixels, &width, &height);

    // Upload texture to graphics system
    {
        D3D11_TEXTURE2D_DESC desc;
        ZeroMemory(&desc, sizeof(desc));
        desc.Width = width;
        desc.Height = height;
        desc.MipLevels = 1;
        desc.ArraySize = 1;
        desc.Format = DXGI_FORMAT_R8G8B8A8_UNORM;
        desc.SampleDesc.Count = 1;
        desc.Usage = D3D11_USAGE_DEFAULT;
        desc.BindFlags = D3D11_BIND_SHADER_RESOURCE;
        desc.CPUAccessFlags = 0;

        ID3D11Texture2D *pTexture = NULL;
        D3D11_SUBRESOURCE_DATA subResource;
        subResource.pSysMem = pixels;
        subResource.SysMemPitch = desc.Width * 4;
        subResource.SysMemSlicePitch = 0;
        g_pd3dDevice->CreateTexture2D(&desc, &subResource, &pTexture);

        // Create texture view
        D3D11_SHADER_RESOURCE_VIEW_DESC srvDesc;
        ZeroMemory(&srvDesc, sizeof(srvDesc));
        srvDesc.Format = DXGI_FORMAT_R8G8B8A8_UNORM;
        srvDesc.ViewDimension = D3D11_SRV_DIMENSION_TEXTURE2D;
        srvDesc.Texture2D.MipLevels = desc.MipLevels;
        srvDesc.Texture2D.MostDetailedMip = 0;
        g_pd3dDevice->CreateShaderResourceView(pTexture, &srvDesc, &g_pFontTextureView);
        pTexture->Release();
    }

    // Store our identifier
    io.Fonts->TexID = (ImTextureID)g_pFontTextureView;

    // Create texture sampler
    {
        D3D11_SAMPLER_DESC desc;
        ZeroMemory(&desc, sizeof(desc));
        desc.Filter = D3D11_FILTER_MIN_MAG_MIP_LINEAR;
        desc.AddressU = D3D11_TEXTURE_ADDRESS_WRAP;
        desc.AddressV = D3D11_TEXTURE_ADDRESS_WRAP;
        desc.AddressW = D3D11_TEXTURE_ADDRESS_WRAP;
        desc.MipLODBias = 0.f;
        desc.ComparisonFunc = D3D11_COMPARISON_ALWAYS;
        desc.MinLOD = 0.f;
        desc.MaxLOD = 0.f;
        g_pd3dDevice->CreateSamplerState(&desc, &g_pFontSampler);
    }
}

bool    ImGui_ImplDX11_CreateDeviceObjects()
{
    if (!g_pd3dDevice)
        return false;
    if (g_pFontSampler)
        ImGui_ImplDX11_InvalidateDeviceObjects();

    // By using D3DCompile() from <d3dcompiler.h> / d3dcompiler.lib, we introduce a dependency to a given version of d3dcompiler_XX.dll (see D3DCOMPILER_DLL_A)
    // If you would like to use this DX11 sample code but remove this dependency you can:
    //  1) compile once, save the compiled shader blobs into a file or source code and pass them to CreateVertexShader()/CreatePixelShader() [preferred solution]
    //  2) use code to detect any version of the DLL and grab a pointer to D3DCompile from the DLL.
    // See https://github.com/ocornut/imgui/pull/638 for sources and details.

    // Create the vertex shader
    {
        static const char* vertexShader =
            "cbuffer vertexBuffer : register(b0) \
            {\
            float4x4 ProjectionMatrix; \
            };\
            struct VS_INPUT\
            {\
            float2 pos : POSITION;\
            float4 col : COLOR0;\
            float2 uv  : TEXCOORD0;\
            };\
            \
            struct PS_INPUT\
            {\
            float4 pos : SV_POSITION;\
            float4 col : COLOR0;\
            float2 uv  : TEXCOORD0;\
            };\
            \
            PS_INPUT main(VS_INPUT input)\
            {\
            PS_INPUT output;\
            output.pos = mul( ProjectionMatrix, float4(input.pos.xy, 0.f, 1.f));\
            output.col = input.col;\
            output.uv  = input.uv;\
            return output;\
            }";

        D3DCompile(vertexShader, strlen(vertexShader), NULL, NULL, NULL, "main", "vs_4_0", 0, 0, &g_pVertexShaderBlob, NULL);
        if (g_pVertexShaderBlob == NULL) // NB: Pass ID3D10Blob* pErrorBlob to D3DCompile() to get error showing in (const char*)pErrorBlob->GetBufferPointer(). Make sure to Release() the blob!
            return false;
        if (g_pd3dDevice->CreateVertexShader((DWORD*)g_pVertexShaderBlob->GetBufferPointer(), g_pVertexShaderBlob->GetBufferSize(), NULL, &g_pVertexShader) != S_OK)
            return false;

        // Create the input layout
        D3D11_INPUT_ELEMENT_DESC local_layout[] =
        {
            { "POSITION", 0, DXGI_FORMAT_R32G32_FLOAT,   0, (size_t)(&((ImDrawVert*)0)->pos), D3D11_INPUT_PER_VERTEX_DATA, 0 },
            { "TEXCOORD", 0, DXGI_FORMAT_R32G32_FLOAT,   0, (size_t)(&((ImDrawVert*)0)->uv),  D3D11_INPUT_PER_VERTEX_DATA, 0 },
            { "COLOR",    0, DXGI_FORMAT_R8G8B8A8_UNORM, 0, (size_t)(&((ImDrawVert*)0)->col), D3D11_INPUT_PER_VERTEX_DATA, 0 },
        };
        if (g_pd3dDevice->CreateInputLayout(local_layout, 3, g_pVertexShaderBlob->GetBufferPointer(), g_pVertexShaderBlob->GetBufferSize(), &g_pInputLayout) != S_OK)
            return false;

        // Create the constant buffer
        {
            D3D11_BUFFER_DESC desc;
            desc.ByteWidth = sizeof(VERTEX_CONSTANT_BUFFER);
            desc.Usage = D3D11_USAGE_DYNAMIC;
            desc.BindFlags = D3D11_BIND_CONSTANT_BUFFER;
            desc.CPUAccessFlags = D3D11_CPU_ACCESS_WRITE;
            desc.MiscFlags = 0;
            g_pd3dDevice->CreateBuffer(&desc, NULL, &g_pVertexConstantBuffer);
        }
    }

    // Create the pixel shader
    {
        static const char* pixelShader =
            "struct PS_INPUT\
            {\
            float4 pos : SV_POSITION;\
            float4 col : COLOR0;\
            float2 uv  : TEXCOORD0;\
            };\
            sampler sampler0;\
            Texture2D texture0;\
            \
            float4 main(PS_INPUT input) : SV_Target\
            {\
            float4 out_col = input.col * texture0.Sample(sampler0, input.uv); \
            return out_col; \
            }";

        D3DCompile(pixelShader, strlen(pixelShader), NULL, NULL, NULL, "main", "ps_4_0", 0, 0, &g_pPixelShaderBlob, NULL);
        if (g_pPixelShaderBlob == NULL)  // NB: Pass ID3D10Blob* pErrorBlob to D3DCompile() to get error showing in (const char*)pErrorBlob->GetBufferPointer(). Make sure to Release() the blob!
            return false;
        if (g_pd3dDevice->CreatePixelShader((DWORD*)g_pPixelShaderBlob->GetBufferPointer(), g_pPixelShaderBlob->GetBufferSize(), NULL, &g_pPixelShader) != S_OK)
            return false;
    }

    // Create the blending setup
    {
        D3D11_BLEND_DESC desc;
        ZeroMemory(&desc, sizeof(desc));
        desc.AlphaToCoverageEnable = false;
        desc.RenderTarget[0].BlendEnable = true;
        desc.RenderTarget[0].SrcBlend = D3D11_BLEND_SRC_ALPHA;
        desc.RenderTarget[0].DestBlend = D3D11_BLEND_INV_SRC_ALPHA;
        desc.RenderTarget[0].BlendOp = D3D11_BLEND_OP_ADD;
        desc.RenderTarget[0].SrcBlendAlpha = D3D11_BLEND_INV_SRC_ALPHA;
        desc.RenderTarget[0].DestBlendAlpha = D3D11_BLEND_ZERO;
        desc.RenderTarget[0].BlendOpAlpha = D3D11_BLEND_OP_ADD;
        desc.RenderTarget[0].RenderTargetWriteMask = D3D11_COLOR_WRITE_ENABLE_ALL;
        g_pd3dDevice->CreateBlendState(&desc, &g_pBlendState);
    }

    // Create the rasterizer state
    {
        D3D11_RASTERIZER_DESC desc;
        ZeroMemory(&desc, sizeof(desc));
        desc.FillMode = D3D11_FILL_SOLID;
        desc.CullMode = D3D11_CULL_NONE;
        desc.ScissorEnable = true;
        desc.DepthClipEnable = true;
        g_pd3dDevice->CreateRasterizerState(&desc, &g_pRasterizerState);
    }

    // Create depth-stencil State
    {
        D3D11_DEPTH_STENCIL_DESC desc;
        ZeroMemory(&desc, sizeof(desc));
        desc.DepthEnable = false;
        desc.DepthWriteMask = D3D11_DEPTH_WRITE_MASK_ALL;
        desc.DepthFunc = D3D11_COMPARISON_ALWAYS;
        desc.StencilEnable = false;
        desc.FrontFace.StencilFailOp = desc.FrontFace.StencilDepthFailOp = desc.FrontFace.StencilPassOp = D3D11_STENCIL_OP_KEEP;
        desc.FrontFace.StencilFunc = D3D11_COMPARISON_ALWAYS;
        desc.BackFace = desc.FrontFace;
        g_pd3dDevice->CreateDepthStencilState(&desc, &g_pDepthStencilState);
    }

    ImGui_ImplDX11_CreateFontsTexture();

    return true;
}

void    ImGui_ImplDX11_InvalidateDeviceObjects()
{
    if (!g_pd3dDevice)
        return;

    if (g_pFontSampler) { g_pFontSampler->Release(); g_pFontSampler = NULL; }
    if (g_pFontTextureView) { g_pFontTextureView->Release(); g_pFontTextureView = NULL; ImGui::GetIO().Fonts->TexID = NULL; } // We copied g_pFontTextureView to io.Fonts->TexID so let's clear that as well.
    if (g_pIB) { g_pIB->Release(); g_pIB = NULL; }
    if (g_pVB) { g_pVB->Release(); g_pVB = NULL; }

    if (g_pBlendState) { g_pBlendState->Release(); g_pBlendState = NULL; }
    if (g_pDepthStencilState) { g_pDepthStencilState->Release(); g_pDepthStencilState = NULL; }
    if (g_pRasterizerState) { g_pRasterizerState->Release(); g_pRasterizerState = NULL; }
    if (g_pPixelShader) { g_pPixelShader->Release(); g_pPixelShader = NULL; }
    if (g_pPixelShaderBlob) { g_pPixelShaderBlob->Release(); g_pPixelShaderBlob = NULL; }
    if (g_pVertexConstantBuffer) { g_pVertexConstantBuffer->Release(); g_pVertexConstantBuffer = NULL; }
    if (g_pInputLayout) { g_pInputLayout->Release(); g_pInputLayout = NULL; }
    if (g_pVertexShader) { g_pVertexShader->Release(); g_pVertexShader = NULL; }
    if (g_pVertexShaderBlob) { g_pVertexShaderBlob->Release(); g_pVertexShaderBlob = NULL; }
}

bool    ImGui_ImplDX11_Init(ID3D11Device* device, ID3D11DeviceContext* device_context)
{
    // Setup back-end capabilities flags
    ImGuiIO& io = ImGui::GetIO();
    io.BackendRendererName = "imgui_impl_dx11";
    io.BackendFlags |= ImGuiBackendFlags_RendererHasVtxOffset;  // We can honor the ImDrawCmd::VtxOffset field, allowing for large meshes.
    io.BackendFlags |= ImGuiBackendFlags_RendererHasViewports;  // We can create multi-viewports on the Renderer side (optional)

    // Get factory from device
    IDXGIDevice* pDXGIDevice = NULL;
    IDXGIAdapter* pDXGIAdapter = NULL;
    IDXGIFactory* pFactory = NULL;

    if (device->QueryInterface(IID_PPV_ARGS(&pDXGIDevice)) == S_OK)
        if (pDXGIDevice->GetParent(IID_PPV_ARGS(&pDXGIAdapter)) == S_OK)
            if (pDXGIAdapter->GetParent(IID_PPV_ARGS(&pFactory)) == S_OK)
            {
                g_pd3dDevice = device;
                g_pd3dDeviceContext = device_context;
                g_pFactory = pFactory;
            }
    if (pDXGIDevice) pDXGIDevice->Release();
    if (pDXGIAdapter) pDXGIAdapter->Release();
    g_pd3dDevice->AddRef();
    g_pd3dDeviceContext->AddRef();

    if (io.ConfigFlags & ImGuiConfigFlags_ViewportsEnable)
        ImGui_ImplDX11_InitPlatformInterface();

    return true;
}

void ImGui_ImplDX11_Shutdown()
{
    ImGui_ImplDX11_ShutdownPlatformInterface();
    ImGui_ImplDX11_InvalidateDeviceObjects();
    if (g_pFactory) { g_pFactory->Release(); g_pFactory = NULL; }
    if (g_pd3dDevice) { g_pd3dDevice->Release(); g_pd3dDevice = NULL; }
    if (g_pd3dDeviceContext) { g_pd3dDeviceContext->Release(); g_pd3dDeviceContext = NULL; }
}

void ImGui_ImplDX11_NewFrame()
{
    if (!g_pFontSampler)
        ImGui_ImplDX11_CreateDeviceObjects();
}

//--------------------------------------------------------------------------------------------------------
// MULTI-VIEWPORT / PLATFORM INTERFACE SUPPORT
// This is an _advanced_ and _optional_ feature, allowing the back-end to create and handle multiple viewports simultaneously.
// If you are new to dear imgui or creating a new binding for dear imgui, it is recommended that you completely ignore this section first..
//--------------------------------------------------------------------------------------------------------

struct ImGuiViewportDataDx11
{
    IDXGISwapChain*             SwapChain;
    ID3D11RenderTargetView*     RTView;

    ImGuiViewportDataDx11()     { SwapChain = NULL; RTView = NULL; }
    ~ImGuiViewportDataDx11()    { IM_ASSERT(SwapChain == NULL && RTView == NULL); }
};

static void ImGui_ImplDX11_CreateWindow(ImGuiViewport* viewport)
{
    ImGuiViewportDataDx11* data = IM_NEW(ImGuiViewportDataDx11)();
    viewport->RendererUserData = data;

    // PlatformHandleRaw should always be a HWND, whereas PlatformHandle might be a higher-level handle (e.g. GLFWWindow*, SDL_Window*).
    // Some back-end will leave PlatformHandleRaw NULL, in which case we assume PlatformHandle will contain the HWND.
    HWND hwnd = viewport->PlatformHandleRaw ? (HWND)viewport->PlatformHandleRaw : (HWND)viewport->PlatformHandle;
    IM_ASSERT(hwnd != 0);

    // Create swap chain
    DXGI_SWAP_CHAIN_DESC sd;
    ZeroMemory(&sd, sizeof(sd));
    sd.BufferDesc.Width = (UINT)viewport->Size.x;
    sd.BufferDesc.Height = (UINT)viewport->Size.y;
    sd.BufferDesc.Format = DXGI_FORMAT_R8G8B8A8_UNORM;
    sd.SampleDesc.Count = 1;
    sd.SampleDesc.Quality = 0;
    sd.BufferUsage = DXGI_USAGE_RENDER_TARGET_OUTPUT;
    sd.BufferCount = 1;
    sd.OutputWindow = hwnd;
    sd.Windowed = TRUE;
    sd.SwapEffect = DXGI_SWAP_EFFECT_DISCARD;
    sd.Flags = 0;

    IM_ASSERT(data->SwapChain == NULL && data->RTView == NULL);
    g_pFactory->CreateSwapChain(g_pd3dDevice, &sd, &data->SwapChain);

    // Create the render target
    if (data->SwapChain)
    {
        ID3D11Texture2D* pBackBuffer;
        data->SwapChain->GetBuffer(0, IID_PPV_ARGS(&pBackBuffer));
        g_pd3dDevice->CreateRenderTargetView(pBackBuffer, NULL, &data->RTView);
        pBackBuffer->Release();
    }
}

static void ImGui_ImplDX11_DestroyWindow(ImGuiViewport* viewport)
{
    // The main viewport (owned by the application) will always have RendererUserData == NULL since we didn't create the data for it.
    if (ImGuiViewportDataDx11* data = (ImGuiViewportDataDx11*)viewport->RendererUserData)
    {
        if (data->SwapChain)
            data->SwapChain->Release();
        data->SwapChain = NULL;
        if (data->RTView)
            data->RTView->Release();
        data->RTView = NULL;
        IM_DELETE(data);
    }
    viewport->RendererUserData = NULL;
}

static void ImGui_ImplDX11_SetWindowSize(ImGuiViewport* viewport, ImVec2 size)
{
    ImGuiViewportDataDx11* data = (ImGuiViewportDataDx11*)viewport->RendererUserData;
    if (data->RTView)
    {
        data->RTView->Release();
        data->RTView = NULL;
    }
    if (data->SwapChain)
    {
        ID3D11Texture2D* pBackBuffer = NULL;
        data->SwapChain->ResizeBuffers(0, (UINT)size.x, (UINT)size.y, DXGI_FORMAT_UNKNOWN, 0);
        data->SwapChain->GetBuffer(0, IID_PPV_ARGS(&pBackBuffer));
        if (pBackBuffer == NULL) { fprintf(stderr, "ImGui_ImplDX11_SetWindowSize() failed creating buffers.\n"); return; }
        g_pd3dDevice->CreateRenderTargetView(pBackBuffer, NULL, &data->RTView);
        pBackBuffer->Release();
    }
}

static void ImGui_ImplDX11_RenderWindow(ImGuiViewport* viewport, void*)
{
    ImGuiViewportDataDx11* data = (ImGuiViewportDataDx11*)viewport->RendererUserData;
    ImVec4 clear_color = ImVec4(0.0f, 0.0f, 0.0f, 1.0f);
    g_pd3dDeviceContext->OMSetRenderTargets(1, &data->RTView, NULL);
    if (!(viewport->Flags & ImGuiViewportFlags_NoRendererClear))
        g_pd3dDeviceContext->ClearRenderTargetView(data->RTView, (float*)&clear_color);
    ImGui_ImplDX11_RenderDrawData(viewport->DrawData);
}

static void ImGui_ImplDX11_SwapBuffers(ImGuiViewport* viewport, void*)
{
    ImGuiViewportDataDx11* data = (ImGuiViewportDataDx11*)viewport->RendererUserData;
    data->SwapChain->Present(0, 0); // Present without vsync
}

static void ImGui_ImplDX11_InitPlatformInterface()
{
    ImGuiPlatformIO& platform_io = ImGui::GetPlatformIO();
    platform_io.Renderer_CreateWindow = ImGui_ImplDX11_CreateWindow;
    platform_io.Renderer_DestroyWindow = ImGui_ImplDX11_DestroyWindow;
    platform_io.Renderer_SetWindowSize = ImGui_ImplDX11_SetWindowSize;
    platform_io.Renderer_RenderWindow = ImGui_ImplDX11_RenderWindow;
    platform_io.Renderer_SwapBuffers = ImGui_ImplDX11_SwapBuffers;
}

static void ImGui_ImplDX11_ShutdownPlatformInterface()
{
    ImGui::DestroyPlatformWindows();
}<|MERGE_RESOLUTION|>--- conflicted
+++ resolved
@@ -2,12 +2,8 @@
 // This needs to be used along with a Platform Binding (e.g. Win32)
 
 // Implemented features:
-<<<<<<< HEAD
-//  [X] Renderer: User texture binding. Use 'ID3D11ShaderResourceView*' as ImTextureID. Read the FAQ about ImTextureID in imgui.cpp.
+//  [X] Renderer: User texture binding. Use 'ID3D11ShaderResourceView*' as ImTextureID. Read the FAQ about ImTextureID!
 //  [X] Renderer: Multi-viewport support. Enable with 'io.ConfigFlags |= ImGuiConfigFlags_ViewportsEnable'.
-=======
-//  [X] Renderer: User texture binding. Use 'ID3D11ShaderResourceView*' as ImTextureID. Read the FAQ about ImTextureID!
->>>>>>> 4de32cc8
 //  [X] Renderer: Support for large meshes (64k+ vertices) with 16-bits indices.
 
 // You can copy and use unmodified imgui_impl_* files in your project. See main.cpp for an example of using this.
@@ -580,7 +576,7 @@
 
     // PlatformHandleRaw should always be a HWND, whereas PlatformHandle might be a higher-level handle (e.g. GLFWWindow*, SDL_Window*).
     // Some back-end will leave PlatformHandleRaw NULL, in which case we assume PlatformHandle will contain the HWND.
-    HWND hwnd = viewport->PlatformHandleRaw ? (HWND)viewport->PlatformHandleRaw : (HWND)viewport->PlatformHandle;
+    HWND hwnd = viewport->PlatformHandleRaw ? (HWND)viewport->PlatformHandleRaw : (HWND)viewport->PlatformHandle;
     IM_ASSERT(hwnd != 0);
 
     // Create swap chain

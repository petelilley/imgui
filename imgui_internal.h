// dear imgui, v1.89.2 WIP
// (internal structures/api)

// You may use this file to debug, understand or extend ImGui features but we don't provide any guarantee of forward compatibility!
// Set:
//   #define IMGUI_DEFINE_MATH_OPERATORS
// To implement maths operators for ImVec2 (disabled by default to not collide with using IM_VEC2_CLASS_EXTRA along with your own math types+operators)

/*

Index of this file:

// [SECTION] Header mess
// [SECTION] Forward declarations
// [SECTION] Context pointer
// [SECTION] STB libraries includes
// [SECTION] Macros
// [SECTION] Generic helpers
// [SECTION] ImDrawList support
// [SECTION] Widgets support: flags, enums, data structures
// [SECTION] Inputs support
// [SECTION] Clipper support
// [SECTION] Navigation support
// [SECTION] Columns support
// [SECTION] Multi-select support
// [SECTION] Docking support
// [SECTION] Viewport support
// [SECTION] Settings support
// [SECTION] Localization support
// [SECTION] Metrics, Debug tools
// [SECTION] Generic context hooks
// [SECTION] ImGuiContext (main imgui context)
// [SECTION] ImGuiWindowTempData, ImGuiWindow
// [SECTION] Tab bar, Tab item support
// [SECTION] Table support
// [SECTION] ImGui internal API
// [SECTION] ImFontAtlas internal API
// [SECTION] Test Engine specific hooks (imgui_test_engine)

*/

#pragma once
#ifndef IMGUI_DISABLE

//-----------------------------------------------------------------------------
// [SECTION] Header mess
//-----------------------------------------------------------------------------

#ifndef IMGUI_VERSION
#include "imgui.h"
#endif

#include <stdio.h>      // FILE*, sscanf
#include <stdlib.h>     // NULL, malloc, free, qsort, atoi, atof
#include <math.h>       // sqrtf, fabsf, fmodf, powf, floorf, ceilf, cosf, sinf
#include <limits.h>     // INT_MIN, INT_MAX

// Enable SSE intrinsics if available
#if (defined __SSE__ || defined __x86_64__ || defined _M_X64 || (defined(_M_IX86_FP) && (_M_IX86_FP >= 1))) && !defined(IMGUI_DISABLE_SSE)
#define IMGUI_ENABLE_SSE
#include <immintrin.h>
#endif

// Visual Studio warnings
#ifdef _MSC_VER
#pragma warning (push)
#pragma warning (disable: 4251)     // class 'xxx' needs to have dll-interface to be used by clients of struct 'xxx' // when IMGUI_API is set to__declspec(dllexport)
#pragma warning (disable: 26812)    // The enum type 'xxx' is unscoped. Prefer 'enum class' over 'enum' (Enum.3). [MSVC Static Analyzer)
#pragma warning (disable: 26495)    // [Static Analyzer] Variable 'XXX' is uninitialized. Always initialize a member variable (type.6).
#if defined(_MSC_VER) && _MSC_VER >= 1922 // MSVC 2019 16.2 or later
#pragma warning (disable: 5054)     // operator '|': deprecated between enumerations of different types
#endif
#endif

// Clang/GCC warnings with -Weverything
#if defined(__clang__)
#pragma clang diagnostic push
#if __has_warning("-Wunknown-warning-option")
#pragma clang diagnostic ignored "-Wunknown-warning-option"         // warning: unknown warning group 'xxx'
#endif
#pragma clang diagnostic ignored "-Wunknown-pragmas"                // warning: unknown warning group 'xxx'
#pragma clang diagnostic ignored "-Wfloat-equal"                    // warning: comparing floating point with == or != is unsafe // storing and comparing against same constants ok, for ImFloorSigned()
#pragma clang diagnostic ignored "-Wunused-function"                // for stb_textedit.h
#pragma clang diagnostic ignored "-Wmissing-prototypes"             // for stb_textedit.h
#pragma clang diagnostic ignored "-Wold-style-cast"
#pragma clang diagnostic ignored "-Wzero-as-null-pointer-constant"
#pragma clang diagnostic ignored "-Wdouble-promotion"
#pragma clang diagnostic ignored "-Wimplicit-int-float-conversion"  // warning: implicit conversion from 'xxx' to 'float' may lose precision
#pragma clang diagnostic ignored "-Wmissing-noreturn"               // warning: function 'xxx' could be declared with attribute 'noreturn'
#elif defined(__GNUC__)
#pragma GCC diagnostic push
#pragma GCC diagnostic ignored "-Wpragmas"              // warning: unknown option after '#pragma GCC diagnostic' kind
#pragma GCC diagnostic ignored "-Wclass-memaccess"      // [__GNUC__ >= 8] warning: 'memset/memcpy' clearing/writing an object of type 'xxxx' with no trivial copy-assignment; use assignment or value-initialization instead
#endif

// Legacy defines
#ifdef IMGUI_DISABLE_FORMAT_STRING_FUNCTIONS            // Renamed in 1.74
#error Use IMGUI_DISABLE_DEFAULT_FORMAT_FUNCTIONS
#endif
#ifdef IMGUI_DISABLE_MATH_FUNCTIONS                     // Renamed in 1.74
#error Use IMGUI_DISABLE_DEFAULT_MATH_FUNCTIONS
#endif

// Enable stb_truetype by default unless FreeType is enabled.
// You can compile with both by defining both IMGUI_ENABLE_FREETYPE and IMGUI_ENABLE_STB_TRUETYPE together.
#ifndef IMGUI_ENABLE_FREETYPE
#define IMGUI_ENABLE_STB_TRUETYPE
#endif

//-----------------------------------------------------------------------------
// [SECTION] Forward declarations
//-----------------------------------------------------------------------------

struct ImBitVector;                 // Store 1-bit per value
struct ImRect;                      // An axis-aligned rectangle (2 points)
struct ImDrawDataBuilder;           // Helper to build a ImDrawData instance
struct ImDrawListSharedData;        // Data shared between all ImDrawList instances
struct ImGuiColorMod;               // Stacked color modifier, backup of modified data so we can restore it
struct ImGuiContext;                // Main Dear ImGui context
struct ImGuiContextHook;            // Hook for extensions like ImGuiTestEngine
struct ImGuiDataTypeInfo;           // Type information associated to a ImGuiDataType enum
struct ImGuiDockContext;            // Docking system context
struct ImGuiDockRequest;            // Docking system dock/undock queued request
struct ImGuiDockNode;               // Docking system node (hold a list of Windows OR two child dock nodes)
struct ImGuiDockNodeSettings;       // Storage for a dock node in .ini file (we preserve those even if the associated dock node isn't active during the session)
struct ImGuiGroupData;              // Stacked storage data for BeginGroup()/EndGroup()
struct ImGuiInputTextState;         // Internal state of the currently focused/edited text input box
struct ImGuiLastItemData;           // Status storage for last submitted items
struct ImGuiLocEntry;               // A localization entry.
struct ImGuiMenuColumns;            // Simple column measurement, currently used for MenuItem() only
struct ImGuiNavItemData;            // Result of a gamepad/keyboard directional navigation move query result
struct ImGuiMetricsConfig;          // Storage for ShowMetricsWindow() and DebugNodeXXX() functions
struct ImGuiNextWindowData;         // Storage for SetNextWindow** functions
struct ImGuiNextItemData;           // Storage for SetNextItem** functions
struct ImGuiOldColumnData;          // Storage data for a single column for legacy Columns() api
struct ImGuiOldColumns;             // Storage data for a columns set for legacy Columns() api
struct ImGuiPopupData;              // Storage for current popup stack
struct ImGuiSettingsHandler;        // Storage for one type registered in the .ini file
struct ImGuiStackSizes;             // Storage of stack sizes for debugging/asserting
struct ImGuiStyleMod;               // Stacked style modifier, backup of modified data so we can restore it
struct ImGuiTabBar;                 // Storage for a tab bar
struct ImGuiTabItem;                // Storage for a tab item (within a tab bar)
struct ImGuiTable;                  // Storage for a table
struct ImGuiTableColumn;            // Storage for one column of a table
struct ImGuiTableInstanceData;      // Storage for one instance of a same table
struct ImGuiTableTempData;          // Temporary storage for one table (one per table in the stack), shared between tables.
struct ImGuiTableSettings;          // Storage for a table .ini settings
struct ImGuiTableColumnsSettings;   // Storage for a column .ini settings
struct ImGuiWindow;                 // Storage for one window
struct ImGuiWindowTempData;         // Temporary storage for one window (that's the data which in theory we could ditch at the end of the frame, in practice we currently keep it for each window)
struct ImGuiWindowSettings;         // Storage for a window .ini settings (we keep one of those even if the actual window wasn't instanced during this session)

// Enumerations
// Use your programming IDE "Go to definition" facility on the names of the center columns to find the actual flags/enum lists.
enum ImGuiLocKey : int;                 // -> enum ImGuiLocKey              // Enum: a localization entry for translation.
typedef int ImGuiDataAuthority;         // -> enum ImGuiDataAuthority_      // Enum: for storing the source authority (dock node vs window) of a field
typedef int ImGuiLayoutType;            // -> enum ImGuiLayoutType_         // Enum: Horizontal or vertical

// Flags
typedef int ImGuiActivateFlags;         // -> enum ImGuiActivateFlags_      // Flags: for navigation/focus function (will be for ActivateItem() later)
typedef int ImGuiDebugLogFlags;         // -> enum ImGuiDebugLogFlags_      // Flags: for ShowDebugLogWindow(), g.DebugLogFlags
typedef int ImGuiItemFlags;             // -> enum ImGuiItemFlags_          // Flags: for PushItemFlag(), g.LastItemData.InFlags
typedef int ImGuiItemStatusFlags;       // -> enum ImGuiItemStatusFlags_    // Flags: for g.LastItemData.StatusFlags
typedef int ImGuiOldColumnFlags;        // -> enum ImGuiOldColumnFlags_     // Flags: for BeginColumns()
typedef int ImGuiNavHighlightFlags;     // -> enum ImGuiNavHighlightFlags_  // Flags: for RenderNavHighlight()
typedef int ImGuiNavMoveFlags;          // -> enum ImGuiNavMoveFlags_       // Flags: for navigation requests
typedef int ImGuiNextItemDataFlags;     // -> enum ImGuiNextItemDataFlags_  // Flags: for SetNextItemXXX() functions
typedef int ImGuiNextWindowDataFlags;   // -> enum ImGuiNextWindowDataFlags_// Flags: for SetNextWindowXXX() functions
typedef int ImGuiScrollFlags;           // -> enum ImGuiScrollFlags_        // Flags: for ScrollToItem() and navigation requests
typedef int ImGuiSeparatorFlags;        // -> enum ImGuiSeparatorFlags_     // Flags: for SeparatorEx()
typedef int ImGuiTextFlags;             // -> enum ImGuiTextFlags_          // Flags: for TextEx()
typedef int ImGuiTooltipFlags;          // -> enum ImGuiTooltipFlags_       // Flags: for BeginTooltipEx()

typedef void (*ImGuiErrorLogCallback)(void* user_data, const char* fmt, ...);

//-----------------------------------------------------------------------------
// [SECTION] Context pointer
// See implementation of this variable in imgui.cpp for comments and details.
//-----------------------------------------------------------------------------

#ifndef GImGui
extern IMGUI_API ImGuiContext* GImGui;  // Current implicit context pointer
#endif

//-------------------------------------------------------------------------
// [SECTION] STB libraries includes
//-------------------------------------------------------------------------

namespace ImStb
{

#undef STB_TEXTEDIT_STRING
#undef STB_TEXTEDIT_CHARTYPE
#define STB_TEXTEDIT_STRING             ImGuiInputTextState
#define STB_TEXTEDIT_CHARTYPE           ImWchar
#define STB_TEXTEDIT_GETWIDTH_NEWLINE   (-1.0f)
#define STB_TEXTEDIT_UNDOSTATECOUNT     99
#define STB_TEXTEDIT_UNDOCHARCOUNT      999
#include "imstb_textedit.h"

} // namespace ImStb

//-----------------------------------------------------------------------------
// [SECTION] Macros
//-----------------------------------------------------------------------------

// Internal Drag and Drop payload types. String starting with '_' are reserved for Dear ImGui.
#define IMGUI_PAYLOAD_TYPE_WINDOW       "_IMWINDOW"     // Payload == ImGuiWindow*

// Debug Printing Into TTY
// (since IMGUI_VERSION_NUM >= 18729: IMGUI_DEBUG_LOG was reworked into IMGUI_DEBUG_PRINTF (and removed framecount from it). If you were using a #define IMGUI_DEBUG_LOG please rename)
#ifndef IMGUI_DEBUG_PRINTF
#ifndef IMGUI_DISABLE_DEFAULT_FORMAT_FUNCTIONS
#define IMGUI_DEBUG_PRINTF(_FMT,...)    printf(_FMT, __VA_ARGS__)
#else
#define IMGUI_DEBUG_PRINTF(_FMT,...)
#endif
#endif

// Debug Logging for ShowDebugLogWindow(). This is designed for relatively rare events so please don't spam.
#ifndef IMGUI_DISABLE_DEBUG_TOOLS
#define IMGUI_DEBUG_LOG(...)            ImGui::DebugLog(__VA_ARGS__)
#else
#define IMGUI_DEBUG_LOG(...)            ((void)0)
#endif
#define IMGUI_DEBUG_LOG_ACTIVEID(...)   do { if (g.DebugLogFlags & ImGuiDebugLogFlags_EventActiveId) IMGUI_DEBUG_LOG(__VA_ARGS__); } while (0)
#define IMGUI_DEBUG_LOG_FOCUS(...)      do { if (g.DebugLogFlags & ImGuiDebugLogFlags_EventFocus)    IMGUI_DEBUG_LOG(__VA_ARGS__); } while (0)
#define IMGUI_DEBUG_LOG_POPUP(...)      do { if (g.DebugLogFlags & ImGuiDebugLogFlags_EventPopup)    IMGUI_DEBUG_LOG(__VA_ARGS__); } while (0)
#define IMGUI_DEBUG_LOG_NAV(...)        do { if (g.DebugLogFlags & ImGuiDebugLogFlags_EventNav)      IMGUI_DEBUG_LOG(__VA_ARGS__); } while (0)
#define IMGUI_DEBUG_LOG_CLIPPER(...)    do { if (g.DebugLogFlags & ImGuiDebugLogFlags_EventClipper)  IMGUI_DEBUG_LOG(__VA_ARGS__); } while (0)
#define IMGUI_DEBUG_LOG_IO(...)         do { if (g.DebugLogFlags & ImGuiDebugLogFlags_EventIO)       IMGUI_DEBUG_LOG(__VA_ARGS__); } while (0)
#define IMGUI_DEBUG_LOG_DOCKING(...)    do { if (g.DebugLogFlags & ImGuiDebugLogFlags_EventDocking)  IMGUI_DEBUG_LOG(__VA_ARGS__); } while (0)
#define IMGUI_DEBUG_LOG_VIEWPORT(...)   do { if (g.DebugLogFlags & ImGuiDebugLogFlags_EventViewport) IMGUI_DEBUG_LOG(__VA_ARGS__); } while (0)

// Static Asserts
#define IM_STATIC_ASSERT(_COND)         static_assert(_COND, "")

// "Paranoid" Debug Asserts are meant to only be enabled during specific debugging/work, otherwise would slow down the code too much.
// We currently don't have many of those so the effect is currently negligible, but onward intent to add more aggressive ones in the code.
//#define IMGUI_DEBUG_PARANOID
#ifdef IMGUI_DEBUG_PARANOID
#define IM_ASSERT_PARANOID(_EXPR)       IM_ASSERT(_EXPR)
#else
#define IM_ASSERT_PARANOID(_EXPR)
#endif

// Error handling
// Down the line in some frameworks/languages we would like to have a way to redirect those to the programmer and recover from more faults.
#ifndef IM_ASSERT_USER_ERROR
#define IM_ASSERT_USER_ERROR(_EXP,_MSG) IM_ASSERT((_EXP) && _MSG)   // Recoverable User Error
#endif

// Misc Macros
#define IM_PI                           3.14159265358979323846f
#ifdef _WIN32
#define IM_NEWLINE                      "\r\n"   // Play it nice with Windows users (Update: since 2018-05, Notepad finally appears to support Unix-style carriage returns!)
#else
#define IM_NEWLINE                      "\n"
#endif
#ifndef IM_TABSIZE                      // Until we move this to runtime and/or add proper tab support, at least allow users to compile-time override
#define IM_TABSIZE                      (4)
#endif
#define IM_MEMALIGN(_OFF,_ALIGN)        (((_OFF) + ((_ALIGN) - 1)) & ~((_ALIGN) - 1))           // Memory align e.g. IM_ALIGN(0,4)=0, IM_ALIGN(1,4)=4, IM_ALIGN(4,4)=4, IM_ALIGN(5,4)=8
#define IM_F32_TO_INT8_UNBOUND(_VAL)    ((int)((_VAL) * 255.0f + ((_VAL)>=0 ? 0.5f : -0.5f)))   // Unsaturated, for display purpose
#define IM_F32_TO_INT8_SAT(_VAL)        ((int)(ImSaturate(_VAL) * 255.0f + 0.5f))               // Saturated, always output 0..255
#define IM_FLOOR(_VAL)                  ((float)(int)(_VAL))                                    // ImFloor() is not inlined in MSVC debug builds
#define IM_ROUND(_VAL)                  ((float)(int)((_VAL) + 0.5f))                           //

// Enforce cdecl calling convention for functions called by the standard library, in case compilation settings changed the default to e.g. __vectorcall
#ifdef _MSC_VER
#define IMGUI_CDECL __cdecl
#else
#define IMGUI_CDECL
#endif

// Warnings
#if defined(_MSC_VER) && !defined(__clang__)
#define IM_MSVC_WARNING_SUPPRESS(XXXX)  __pragma(warning(suppress: XXXX))
#else
#define IM_MSVC_WARNING_SUPPRESS(XXXX)
#endif

// Debug Tools
// Use 'Metrics/Debugger->Tools->Item Picker' to break into the call-stack of a specific item.
// This will call IM_DEBUG_BREAK() which you may redefine yourself. See https://github.com/scottt/debugbreak for more reference.
#ifndef IM_DEBUG_BREAK
#if defined (_MSC_VER)
#define IM_DEBUG_BREAK()    __debugbreak()
#elif defined(__clang__)
#define IM_DEBUG_BREAK()    __builtin_debugtrap()
#elif defined(__GNUC__) && (defined(__i386__) || defined(__x86_64__))
#define IM_DEBUG_BREAK()    __asm__ volatile("int $0x03")
#elif defined(__GNUC__) && defined(__thumb__)
#define IM_DEBUG_BREAK()    __asm__ volatile(".inst 0xde01")
#elif defined(__GNUC__) && defined(__arm__) && !defined(__thumb__)
#define IM_DEBUG_BREAK()    __asm__ volatile(".inst 0xe7f001f0");
#else
#define IM_DEBUG_BREAK()    IM_ASSERT(0)    // It is expected that you define IM_DEBUG_BREAK() into something that will break nicely in a debugger!
#endif
#endif // #ifndef IM_DEBUG_BREAK

//-----------------------------------------------------------------------------
// [SECTION] Generic helpers
// Note that the ImXXX helpers functions are lower-level than ImGui functions.
// ImGui functions or the ImGui context are never called/used from other ImXXX functions.
//-----------------------------------------------------------------------------
// - Helpers: Hashing
// - Helpers: Sorting
// - Helpers: Bit manipulation
// - Helpers: String
// - Helpers: Formatting
// - Helpers: UTF-8 <> wchar conversions
// - Helpers: ImVec2/ImVec4 operators
// - Helpers: Maths
// - Helpers: Geometry
// - Helper: ImVec1
// - Helper: ImVec2ih
// - Helper: ImRect
// - Helper: ImBitArray
// - Helper: ImBitVector
// - Helper: ImSpan<>, ImSpanAllocator<>
// - Helper: ImPool<>
// - Helper: ImChunkStream<>
// - Helper: ImGuiTextIndex
//-----------------------------------------------------------------------------

// Helpers: Hashing
IMGUI_API ImGuiID       ImHashData(const void* data, size_t data_size, ImU32 seed = 0);
IMGUI_API ImGuiID       ImHashStr(const char* data, size_t data_size = 0, ImU32 seed = 0);

// Helpers: Sorting
#ifndef ImQsort
static inline void      ImQsort(void* base, size_t count, size_t size_of_element, int(IMGUI_CDECL *compare_func)(void const*, void const*)) { if (count > 1) qsort(base, count, size_of_element, compare_func); }
#endif

// Helpers: Color Blending
IMGUI_API ImU32         ImAlphaBlendColors(ImU32 col_a, ImU32 col_b);

// Helpers: Bit manipulation
static inline bool      ImIsPowerOfTwo(int v)           { return v != 0 && (v & (v - 1)) == 0; }
static inline bool      ImIsPowerOfTwo(ImU64 v)         { return v != 0 && (v & (v - 1)) == 0; }
static inline int       ImUpperPowerOfTwo(int v)        { v--; v |= v >> 1; v |= v >> 2; v |= v >> 4; v |= v >> 8; v |= v >> 16; v++; return v; }

// Helpers: String
IMGUI_API int           ImStricmp(const char* str1, const char* str2);
IMGUI_API int           ImStrnicmp(const char* str1, const char* str2, size_t count);
IMGUI_API void          ImStrncpy(char* dst, const char* src, size_t count);
IMGUI_API char*         ImStrdup(const char* str);
IMGUI_API char*         ImStrdupcpy(char* dst, size_t* p_dst_size, const char* str);
IMGUI_API const char*   ImStrchrRange(const char* str_begin, const char* str_end, char c);
IMGUI_API int           ImStrlenW(const ImWchar* str);
IMGUI_API const char*   ImStreolRange(const char* str, const char* str_end);                // End end-of-line
IMGUI_API const ImWchar*ImStrbolW(const ImWchar* buf_mid_line, const ImWchar* buf_begin);   // Find beginning-of-line
IMGUI_API const char*   ImStristr(const char* haystack, const char* haystack_end, const char* needle, const char* needle_end);
IMGUI_API void          ImStrTrimBlanks(char* str);
IMGUI_API const char*   ImStrSkipBlank(const char* str);
IM_MSVC_RUNTIME_CHECKS_OFF
static inline char      ImToUpper(char c)               { return (c >= 'a' && c <= 'z') ? c &= ~32 : c; }
static inline bool      ImCharIsBlankA(char c)          { return c == ' ' || c == '\t'; }
static inline bool      ImCharIsBlankW(unsigned int c)  { return c == ' ' || c == '\t' || c == 0x3000; }
IM_MSVC_RUNTIME_CHECKS_RESTORE

// Helpers: Formatting
IMGUI_API int           ImFormatString(char* buf, size_t buf_size, const char* fmt, ...) IM_FMTARGS(3);
IMGUI_API int           ImFormatStringV(char* buf, size_t buf_size, const char* fmt, va_list args) IM_FMTLIST(3);
IMGUI_API void          ImFormatStringToTempBuffer(const char** out_buf, const char** out_buf_end, const char* fmt, ...) IM_FMTARGS(3);
IMGUI_API void          ImFormatStringToTempBufferV(const char** out_buf, const char** out_buf_end, const char* fmt, va_list args) IM_FMTLIST(3);
IMGUI_API const char*   ImParseFormatFindStart(const char* format);
IMGUI_API const char*   ImParseFormatFindEnd(const char* format);
IMGUI_API const char*   ImParseFormatTrimDecorations(const char* format, char* buf, size_t buf_size);
IMGUI_API void          ImParseFormatSanitizeForPrinting(const char* fmt_in, char* fmt_out, size_t fmt_out_size);
IMGUI_API const char*   ImParseFormatSanitizeForScanning(const char* fmt_in, char* fmt_out, size_t fmt_out_size);
IMGUI_API int           ImParseFormatPrecision(const char* format, int default_value);

// Helpers: UTF-8 <> wchar conversions
IMGUI_API const char*   ImTextCharToUtf8(char out_buf[5], unsigned int c);                                                      // return out_buf
IMGUI_API int           ImTextStrToUtf8(char* out_buf, int out_buf_size, const ImWchar* in_text, const ImWchar* in_text_end);   // return output UTF-8 bytes count
IMGUI_API int           ImTextCharFromUtf8(unsigned int* out_char, const char* in_text, const char* in_text_end);               // read one character. return input UTF-8 bytes count
IMGUI_API int           ImTextStrFromUtf8(ImWchar* out_buf, int out_buf_size, const char* in_text, const char* in_text_end, const char** in_remaining = NULL);   // return input UTF-8 bytes count
IMGUI_API int           ImTextCountCharsFromUtf8(const char* in_text, const char* in_text_end);                                 // return number of UTF-8 code-points (NOT bytes count)
IMGUI_API int           ImTextCountUtf8BytesFromChar(const char* in_text, const char* in_text_end);                             // return number of bytes to express one char in UTF-8
IMGUI_API int           ImTextCountUtf8BytesFromStr(const ImWchar* in_text, const ImWchar* in_text_end);                        // return number of bytes to express string in UTF-8

// Helpers: ImVec2/ImVec4 operators
// We are keeping those disabled by default so they don't leak in user space, to allow user enabling implicit cast operators between ImVec2 and their own types (using IM_VEC2_CLASS_EXTRA etc.)
// We unfortunately don't have a unary- operator for ImVec2 because this would needs to be defined inside the class itself.
#ifdef IMGUI_DEFINE_MATH_OPERATORS
IM_MSVC_RUNTIME_CHECKS_OFF
static inline ImVec2 operator*(const ImVec2& lhs, const float rhs)              { return ImVec2(lhs.x * rhs, lhs.y * rhs); }
static inline ImVec2 operator/(const ImVec2& lhs, const float rhs)              { return ImVec2(lhs.x / rhs, lhs.y / rhs); }
static inline ImVec2 operator+(const ImVec2& lhs, const ImVec2& rhs)            { return ImVec2(lhs.x + rhs.x, lhs.y + rhs.y); }
static inline ImVec2 operator-(const ImVec2& lhs, const ImVec2& rhs)            { return ImVec2(lhs.x - rhs.x, lhs.y - rhs.y); }
static inline ImVec2 operator*(const ImVec2& lhs, const ImVec2& rhs)            { return ImVec2(lhs.x * rhs.x, lhs.y * rhs.y); }
static inline ImVec2 operator/(const ImVec2& lhs, const ImVec2& rhs)            { return ImVec2(lhs.x / rhs.x, lhs.y / rhs.y); }
static inline ImVec2& operator*=(ImVec2& lhs, const float rhs)                  { lhs.x *= rhs; lhs.y *= rhs; return lhs; }
static inline ImVec2& operator/=(ImVec2& lhs, const float rhs)                  { lhs.x /= rhs; lhs.y /= rhs; return lhs; }
static inline ImVec2& operator+=(ImVec2& lhs, const ImVec2& rhs)                { lhs.x += rhs.x; lhs.y += rhs.y; return lhs; }
static inline ImVec2& operator-=(ImVec2& lhs, const ImVec2& rhs)                { lhs.x -= rhs.x; lhs.y -= rhs.y; return lhs; }
static inline ImVec2& operator*=(ImVec2& lhs, const ImVec2& rhs)                { lhs.x *= rhs.x; lhs.y *= rhs.y; return lhs; }
static inline ImVec2& operator/=(ImVec2& lhs, const ImVec2& rhs)                { lhs.x /= rhs.x; lhs.y /= rhs.y; return lhs; }
static inline ImVec4 operator+(const ImVec4& lhs, const ImVec4& rhs)            { return ImVec4(lhs.x + rhs.x, lhs.y + rhs.y, lhs.z + rhs.z, lhs.w + rhs.w); }
static inline ImVec4 operator-(const ImVec4& lhs, const ImVec4& rhs)            { return ImVec4(lhs.x - rhs.x, lhs.y - rhs.y, lhs.z - rhs.z, lhs.w - rhs.w); }
static inline ImVec4 operator*(const ImVec4& lhs, const ImVec4& rhs)            { return ImVec4(lhs.x * rhs.x, lhs.y * rhs.y, lhs.z * rhs.z, lhs.w * rhs.w); }
IM_MSVC_RUNTIME_CHECKS_RESTORE
#endif

// Helpers: File System
#ifdef IMGUI_DISABLE_FILE_FUNCTIONS
#define IMGUI_DISABLE_DEFAULT_FILE_FUNCTIONS
typedef void* ImFileHandle;
static inline ImFileHandle  ImFileOpen(const char*, const char*)                    { return NULL; }
static inline bool          ImFileClose(ImFileHandle)                               { return false; }
static inline ImU64         ImFileGetSize(ImFileHandle)                             { return (ImU64)-1; }
static inline ImU64         ImFileRead(void*, ImU64, ImU64, ImFileHandle)           { return 0; }
static inline ImU64         ImFileWrite(const void*, ImU64, ImU64, ImFileHandle)    { return 0; }
#endif
#ifndef IMGUI_DISABLE_DEFAULT_FILE_FUNCTIONS
typedef FILE* ImFileHandle;
IMGUI_API ImFileHandle      ImFileOpen(const char* filename, const char* mode);
IMGUI_API bool              ImFileClose(ImFileHandle file);
IMGUI_API ImU64             ImFileGetSize(ImFileHandle file);
IMGUI_API ImU64             ImFileRead(void* data, ImU64 size, ImU64 count, ImFileHandle file);
IMGUI_API ImU64             ImFileWrite(const void* data, ImU64 size, ImU64 count, ImFileHandle file);
#else
#define IMGUI_DISABLE_TTY_FUNCTIONS // Can't use stdout, fflush if we are not using default file functions
#endif
IMGUI_API void*             ImFileLoadToMemory(const char* filename, const char* mode, size_t* out_file_size = NULL, int padding_bytes = 0);

// Helpers: Maths
IM_MSVC_RUNTIME_CHECKS_OFF
// - Wrapper for standard libs functions. (Note that imgui_demo.cpp does _not_ use them to keep the code easy to copy)
#ifndef IMGUI_DISABLE_DEFAULT_MATH_FUNCTIONS
#define ImFabs(X)           fabsf(X)
#define ImSqrt(X)           sqrtf(X)
#define ImFmod(X, Y)        fmodf((X), (Y))
#define ImCos(X)            cosf(X)
#define ImSin(X)            sinf(X)
#define ImAcos(X)           acosf(X)
#define ImAtan2(Y, X)       atan2f((Y), (X))
#define ImAtof(STR)         atof(STR)
//#define ImFloorStd(X)     floorf(X)           // We use our own, see ImFloor() and ImFloorSigned()
#define ImCeil(X)           ceilf(X)
static inline float  ImPow(float x, float y)    { return powf(x, y); }          // DragBehaviorT/SliderBehaviorT uses ImPow with either float/double and need the precision
static inline double ImPow(double x, double y)  { return pow(x, y); }
static inline float  ImLog(float x)             { return logf(x); }             // DragBehaviorT/SliderBehaviorT uses ImLog with either float/double and need the precision
static inline double ImLog(double x)            { return log(x); }
static inline int    ImAbs(int x)               { return x < 0 ? -x : x; }
static inline float  ImAbs(float x)             { return fabsf(x); }
static inline double ImAbs(double x)            { return fabs(x); }
static inline float  ImSign(float x)            { return (x < 0.0f) ? -1.0f : (x > 0.0f) ? 1.0f : 0.0f; } // Sign operator - returns -1, 0 or 1 based on sign of argument
static inline double ImSign(double x)           { return (x < 0.0) ? -1.0 : (x > 0.0) ? 1.0 : 0.0; }
#ifdef IMGUI_ENABLE_SSE
static inline float  ImRsqrt(float x)           { return _mm_cvtss_f32(_mm_rsqrt_ss(_mm_set_ss(x))); }
#else
static inline float  ImRsqrt(float x)           { return 1.0f / sqrtf(x); }
#endif
static inline double ImRsqrt(double x)          { return 1.0 / sqrt(x); }
#endif
// - ImMin/ImMax/ImClamp/ImLerp/ImSwap are used by widgets which support variety of types: signed/unsigned int/long long float/double
// (Exceptionally using templates here but we could also redefine them for those types)
template<typename T> static inline T ImMin(T lhs, T rhs)                        { return lhs < rhs ? lhs : rhs; }
template<typename T> static inline T ImMax(T lhs, T rhs)                        { return lhs >= rhs ? lhs : rhs; }
template<typename T> static inline T ImClamp(T v, T mn, T mx)                   { return (v < mn) ? mn : (v > mx) ? mx : v; }
template<typename T> static inline T ImLerp(T a, T b, float t)                  { return (T)(a + (b - a) * t); }
template<typename T> static inline void ImSwap(T& a, T& b)                      { T tmp = a; a = b; b = tmp; }
template<typename T> static inline T ImAddClampOverflow(T a, T b, T mn, T mx)   { if (b < 0 && (a < mn - b)) return mn; if (b > 0 && (a > mx - b)) return mx; return a + b; }
template<typename T> static inline T ImSubClampOverflow(T a, T b, T mn, T mx)   { if (b > 0 && (a < mn + b)) return mn; if (b < 0 && (a > mx + b)) return mx; return a - b; }
// - Misc maths helpers
static inline ImVec2 ImMin(const ImVec2& lhs, const ImVec2& rhs)                { return ImVec2(lhs.x < rhs.x ? lhs.x : rhs.x, lhs.y < rhs.y ? lhs.y : rhs.y); }
static inline ImVec2 ImMax(const ImVec2& lhs, const ImVec2& rhs)                { return ImVec2(lhs.x >= rhs.x ? lhs.x : rhs.x, lhs.y >= rhs.y ? lhs.y : rhs.y); }
static inline ImVec2 ImClamp(const ImVec2& v, const ImVec2& mn, ImVec2 mx)      { return ImVec2((v.x < mn.x) ? mn.x : (v.x > mx.x) ? mx.x : v.x, (v.y < mn.y) ? mn.y : (v.y > mx.y) ? mx.y : v.y); }
static inline ImVec2 ImLerp(const ImVec2& a, const ImVec2& b, float t)          { return ImVec2(a.x + (b.x - a.x) * t, a.y + (b.y - a.y) * t); }
static inline ImVec2 ImLerp(const ImVec2& a, const ImVec2& b, const ImVec2& t)  { return ImVec2(a.x + (b.x - a.x) * t.x, a.y + (b.y - a.y) * t.y); }
static inline ImVec4 ImLerp(const ImVec4& a, const ImVec4& b, float t)          { return ImVec4(a.x + (b.x - a.x) * t, a.y + (b.y - a.y) * t, a.z + (b.z - a.z) * t, a.w + (b.w - a.w) * t); }
static inline float  ImSaturate(float f)                                        { return (f < 0.0f) ? 0.0f : (f > 1.0f) ? 1.0f : f; }
static inline float  ImLengthSqr(const ImVec2& lhs)                             { return (lhs.x * lhs.x) + (lhs.y * lhs.y); }
static inline float  ImLengthSqr(const ImVec4& lhs)                             { return (lhs.x * lhs.x) + (lhs.y * lhs.y) + (lhs.z * lhs.z) + (lhs.w * lhs.w); }
static inline float  ImInvLength(const ImVec2& lhs, float fail_value)           { float d = (lhs.x * lhs.x) + (lhs.y * lhs.y); if (d > 0.0f) return ImRsqrt(d); return fail_value; }
static inline float  ImFloor(float f)                                           { return (float)(int)(f); }
static inline float  ImFloorSigned(float f)                                     { return (float)((f >= 0 || (float)(int)f == f) ? (int)f : (int)f - 1); } // Decent replacement for floorf()
static inline ImVec2 ImFloor(const ImVec2& v)                                   { return ImVec2((float)(int)(v.x), (float)(int)(v.y)); }
static inline ImVec2 ImFloorSigned(const ImVec2& v)                             { return ImVec2(ImFloorSigned(v.x), ImFloorSigned(v.y)); }
static inline int    ImModPositive(int a, int b)                                { return (a + b) % b; }
static inline float  ImDot(const ImVec2& a, const ImVec2& b)                    { return a.x * b.x + a.y * b.y; }
static inline ImVec2 ImRotate(const ImVec2& v, float cos_a, float sin_a)        { return ImVec2(v.x * cos_a - v.y * sin_a, v.x * sin_a + v.y * cos_a); }
static inline float  ImLinearSweep(float current, float target, float speed)    { if (current < target) return ImMin(current + speed, target); if (current > target) return ImMax(current - speed, target); return current; }
static inline ImVec2 ImMul(const ImVec2& lhs, const ImVec2& rhs)                { return ImVec2(lhs.x * rhs.x, lhs.y * rhs.y); }
static inline bool   ImIsFloatAboveGuaranteedIntegerPrecision(float f)          { return f <= -16777216 || f >= 16777216; }
static inline float  ImExponentialMovingAverage(float avg, float sample, int n) { avg -= avg / n; avg += sample / n; return avg; }
IM_MSVC_RUNTIME_CHECKS_RESTORE

// Helpers: Geometry
IMGUI_API ImVec2     ImBezierCubicCalc(const ImVec2& p1, const ImVec2& p2, const ImVec2& p3, const ImVec2& p4, float t);
IMGUI_API ImVec2     ImBezierCubicClosestPoint(const ImVec2& p1, const ImVec2& p2, const ImVec2& p3, const ImVec2& p4, const ImVec2& p, int num_segments);       // For curves with explicit number of segments
IMGUI_API ImVec2     ImBezierCubicClosestPointCasteljau(const ImVec2& p1, const ImVec2& p2, const ImVec2& p3, const ImVec2& p4, const ImVec2& p, float tess_tol);// For auto-tessellated curves you can use tess_tol = style.CurveTessellationTol
IMGUI_API ImVec2     ImBezierQuadraticCalc(const ImVec2& p1, const ImVec2& p2, const ImVec2& p3, float t);
IMGUI_API ImVec2     ImLineClosestPoint(const ImVec2& a, const ImVec2& b, const ImVec2& p);
IMGUI_API bool       ImTriangleContainsPoint(const ImVec2& a, const ImVec2& b, const ImVec2& c, const ImVec2& p);
IMGUI_API ImVec2     ImTriangleClosestPoint(const ImVec2& a, const ImVec2& b, const ImVec2& c, const ImVec2& p);
IMGUI_API void       ImTriangleBarycentricCoords(const ImVec2& a, const ImVec2& b, const ImVec2& c, const ImVec2& p, float& out_u, float& out_v, float& out_w);
inline float         ImTriangleArea(const ImVec2& a, const ImVec2& b, const ImVec2& c) { return ImFabs((a.x * (b.y - c.y)) + (b.x * (c.y - a.y)) + (c.x * (a.y - b.y))) * 0.5f; }
IMGUI_API ImGuiDir   ImGetDirQuadrantFromDelta(float dx, float dy);

// Helper: ImVec1 (1D vector)
// (this odd construct is used to facilitate the transition between 1D and 2D, and the maintenance of some branches/patches)
IM_MSVC_RUNTIME_CHECKS_OFF
struct ImVec1
{
    float   x;
    constexpr ImVec1()         : x(0.0f) { }
    constexpr ImVec1(float _x) : x(_x) { }
};

// Helper: ImVec2ih (2D vector, half-size integer, for long-term packed storage)
struct ImVec2ih
{
    short   x, y;
    constexpr ImVec2ih()                           : x(0), y(0) {}
    constexpr ImVec2ih(short _x, short _y)         : x(_x), y(_y) {}
    constexpr explicit ImVec2ih(const ImVec2& rhs) : x((short)rhs.x), y((short)rhs.y) {}
};

// Helper: ImRect (2D axis aligned bounding-box)
// NB: we can't rely on ImVec2 math operators being available here!
struct IMGUI_API ImRect
{
    ImVec2      Min;    // Upper-left
    ImVec2      Max;    // Lower-right

    constexpr ImRect()                                        : Min(0.0f, 0.0f), Max(0.0f, 0.0f)  {}
    constexpr ImRect(const ImVec2& min, const ImVec2& max)    : Min(min), Max(max)                {}
    constexpr ImRect(const ImVec4& v)                         : Min(v.x, v.y), Max(v.z, v.w)      {}
    constexpr ImRect(float x1, float y1, float x2, float y2)  : Min(x1, y1), Max(x2, y2)          {}

    ImVec2      GetCenter() const                   { return ImVec2((Min.x + Max.x) * 0.5f, (Min.y + Max.y) * 0.5f); }
    ImVec2      GetSize() const                     { return ImVec2(Max.x - Min.x, Max.y - Min.y); }
    float       GetWidth() const                    { return Max.x - Min.x; }
    float       GetHeight() const                   { return Max.y - Min.y; }
    float       GetArea() const                     { return (Max.x - Min.x) * (Max.y - Min.y); }
    ImVec2      GetTL() const                       { return Min; }                   // Top-left
    ImVec2      GetTR() const                       { return ImVec2(Max.x, Min.y); }  // Top-right
    ImVec2      GetBL() const                       { return ImVec2(Min.x, Max.y); }  // Bottom-left
    ImVec2      GetBR() const                       { return Max; }                   // Bottom-right
    bool        Contains(const ImVec2& p) const     { return p.x     >= Min.x && p.y     >= Min.y && p.x     <  Max.x && p.y     <  Max.y; }
    bool        Contains(const ImRect& r) const     { return r.Min.x >= Min.x && r.Min.y >= Min.y && r.Max.x <= Max.x && r.Max.y <= Max.y; }
    bool        Overlaps(const ImRect& r) const     { return r.Min.y <  Max.y && r.Max.y >  Min.y && r.Min.x <  Max.x && r.Max.x >  Min.x; }
    void        Add(const ImVec2& p)                { if (Min.x > p.x)     Min.x = p.x;     if (Min.y > p.y)     Min.y = p.y;     if (Max.x < p.x)     Max.x = p.x;     if (Max.y < p.y)     Max.y = p.y; }
    void        Add(const ImRect& r)                { if (Min.x > r.Min.x) Min.x = r.Min.x; if (Min.y > r.Min.y) Min.y = r.Min.y; if (Max.x < r.Max.x) Max.x = r.Max.x; if (Max.y < r.Max.y) Max.y = r.Max.y; }
    void        Expand(const float amount)          { Min.x -= amount;   Min.y -= amount;   Max.x += amount;   Max.y += amount; }
    void        Expand(const ImVec2& amount)        { Min.x -= amount.x; Min.y -= amount.y; Max.x += amount.x; Max.y += amount.y; }
    void        Translate(const ImVec2& d)          { Min.x += d.x; Min.y += d.y; Max.x += d.x; Max.y += d.y; }
    void        TranslateX(float dx)                { Min.x += dx; Max.x += dx; }
    void        TranslateY(float dy)                { Min.y += dy; Max.y += dy; }
    void        ClipWith(const ImRect& r)           { Min = ImMax(Min, r.Min); Max = ImMin(Max, r.Max); }                   // Simple version, may lead to an inverted rectangle, which is fine for Contains/Overlaps test but not for display.
    void        ClipWithFull(const ImRect& r)       { Min = ImClamp(Min, r.Min, r.Max); Max = ImClamp(Max, r.Min, r.Max); } // Full version, ensure both points are fully clipped.
    void        Floor()                             { Min.x = IM_FLOOR(Min.x); Min.y = IM_FLOOR(Min.y); Max.x = IM_FLOOR(Max.x); Max.y = IM_FLOOR(Max.y); }
    bool        IsInverted() const                  { return Min.x > Max.x || Min.y > Max.y; }
    ImVec4      ToVec4() const                      { return ImVec4(Min.x, Min.y, Max.x, Max.y); }
};
IM_MSVC_RUNTIME_CHECKS_RESTORE

// Helper: ImBitArray
inline bool     ImBitArrayTestBit(const ImU32* arr, int n)      { ImU32 mask = (ImU32)1 << (n & 31); return (arr[n >> 5] & mask) != 0; }
inline void     ImBitArrayClearBit(ImU32* arr, int n)           { ImU32 mask = (ImU32)1 << (n & 31); arr[n >> 5] &= ~mask; }
inline void     ImBitArraySetBit(ImU32* arr, int n)             { ImU32 mask = (ImU32)1 << (n & 31); arr[n >> 5] |= mask; }
inline void     ImBitArraySetBitRange(ImU32* arr, int n, int n2) // Works on range [n..n2)
{
    n2--;
    while (n <= n2)
    {
        int a_mod = (n & 31);
        int b_mod = (n2 > (n | 31) ? 31 : (n2 & 31)) + 1;
        ImU32 mask = (ImU32)(((ImU64)1 << b_mod) - 1) & ~(ImU32)(((ImU64)1 << a_mod) - 1);
        arr[n >> 5] |= mask;
        n = (n + 32) & ~31;
    }
}

// Helper: ImBitArray class (wrapper over ImBitArray functions)
// Store 1-bit per value.
template<int BITCOUNT, int OFFSET = 0>
struct ImBitArray
{
    ImU32           Storage[(BITCOUNT + 31) >> 5];
    ImBitArray()                                { ClearAllBits(); }
    void            ClearAllBits()              { memset(Storage, 0, sizeof(Storage)); }
    void            SetAllBits()                { memset(Storage, 255, sizeof(Storage)); }
    bool            TestBit(int n) const        { n += OFFSET; IM_ASSERT(n >= 0 && n < BITCOUNT); return ImBitArrayTestBit(Storage, n); }
    void            SetBit(int n)               { n += OFFSET; IM_ASSERT(n >= 0 && n < BITCOUNT); ImBitArraySetBit(Storage, n); }
    void            ClearBit(int n)             { n += OFFSET; IM_ASSERT(n >= 0 && n < BITCOUNT); ImBitArrayClearBit(Storage, n); }
    void            SetBitRange(int n, int n2)  { n += OFFSET; n2 += OFFSET; IM_ASSERT(n >= 0 && n < BITCOUNT && n2 > n && n2 <= BITCOUNT); ImBitArraySetBitRange(Storage, n, n2); } // Works on range [n..n2)
    bool            operator[](int n) const     { n += OFFSET; IM_ASSERT(n >= 0 && n < BITCOUNT); return ImBitArrayTestBit(Storage, n); }
};

// Helper: ImBitVector
// Store 1-bit per value.
struct IMGUI_API ImBitVector
{
    ImVector<ImU32> Storage;
    void            Create(int sz)              { Storage.resize((sz + 31) >> 5); memset(Storage.Data, 0, (size_t)Storage.Size * sizeof(Storage.Data[0])); }
    void            Clear()                     { Storage.clear(); }
    bool            TestBit(int n) const        { IM_ASSERT(n < (Storage.Size << 5)); return ImBitArrayTestBit(Storage.Data, n); }
    void            SetBit(int n)               { IM_ASSERT(n < (Storage.Size << 5)); ImBitArraySetBit(Storage.Data, n); }
    void            ClearBit(int n)             { IM_ASSERT(n < (Storage.Size << 5)); ImBitArrayClearBit(Storage.Data, n); }
};

// Helper: ImSpan<>
// Pointing to a span of data we don't own.
template<typename T>
struct ImSpan
{
    T*                  Data;
    T*                  DataEnd;

    // Constructors, destructor
    inline ImSpan()                                 { Data = DataEnd = NULL; }
    inline ImSpan(T* data, int size)                { Data = data; DataEnd = data + size; }
    inline ImSpan(T* data, T* data_end)             { Data = data; DataEnd = data_end; }

    inline void         set(T* data, int size)      { Data = data; DataEnd = data + size; }
    inline void         set(T* data, T* data_end)   { Data = data; DataEnd = data_end; }
    inline int          size() const                { return (int)(ptrdiff_t)(DataEnd - Data); }
    inline int          size_in_bytes() const       { return (int)(ptrdiff_t)(DataEnd - Data) * (int)sizeof(T); }
    inline T&           operator[](int i)           { T* p = Data + i; IM_ASSERT(p >= Data && p < DataEnd); return *p; }
    inline const T&     operator[](int i) const     { const T* p = Data + i; IM_ASSERT(p >= Data && p < DataEnd); return *p; }

    inline T*           begin()                     { return Data; }
    inline const T*     begin() const               { return Data; }
    inline T*           end()                       { return DataEnd; }
    inline const T*     end() const                 { return DataEnd; }

    // Utilities
    inline int  index_from_ptr(const T* it) const   { IM_ASSERT(it >= Data && it < DataEnd); const ptrdiff_t off = it - Data; return (int)off; }
};

// Helper: ImSpanAllocator<>
// Facilitate storing multiple chunks into a single large block (the "arena")
// - Usage: call Reserve() N times, allocate GetArenaSizeInBytes() worth, pass it to SetArenaBasePtr(), call GetSpan() N times to retrieve the aligned ranges.
template<int CHUNKS>
struct ImSpanAllocator
{
    char*   BasePtr;
    int     CurrOff;
    int     CurrIdx;
    int     Offsets[CHUNKS];
    int     Sizes[CHUNKS];

    ImSpanAllocator()                               { memset(this, 0, sizeof(*this)); }
    inline void  Reserve(int n, size_t sz, int a=4) { IM_ASSERT(n == CurrIdx && n < CHUNKS); CurrOff = IM_MEMALIGN(CurrOff, a); Offsets[n] = CurrOff; Sizes[n] = (int)sz; CurrIdx++; CurrOff += (int)sz; }
    inline int   GetArenaSizeInBytes()              { return CurrOff; }
    inline void  SetArenaBasePtr(void* base_ptr)    { BasePtr = (char*)base_ptr; }
    inline void* GetSpanPtrBegin(int n)             { IM_ASSERT(n >= 0 && n < CHUNKS && CurrIdx == CHUNKS); return (void*)(BasePtr + Offsets[n]); }
    inline void* GetSpanPtrEnd(int n)               { IM_ASSERT(n >= 0 && n < CHUNKS && CurrIdx == CHUNKS); return (void*)(BasePtr + Offsets[n] + Sizes[n]); }
    template<typename T>
    inline void  GetSpan(int n, ImSpan<T>* span)    { span->set((T*)GetSpanPtrBegin(n), (T*)GetSpanPtrEnd(n)); }
};

// Helper: ImPool<>
// Basic keyed storage for contiguous instances, slow/amortized insertion, O(1) indexable, O(Log N) queries by ID over a dense/hot buffer,
// Honor constructor/destructor. Add/remove invalidate all pointers. Indexes have the same lifetime as the associated object.
typedef int ImPoolIdx;
template<typename T>
struct ImPool
{
    ImVector<T>     Buf;        // Contiguous data
    ImGuiStorage    Map;        // ID->Index
    ImPoolIdx       FreeIdx;    // Next free idx to use
    ImPoolIdx       AliveCount; // Number of active/alive items (for display purpose)

    ImPool()    { FreeIdx = AliveCount = 0; }
    ~ImPool()   { Clear(); }
    T*          GetByKey(ImGuiID key)               { int idx = Map.GetInt(key, -1); return (idx != -1) ? &Buf[idx] : NULL; }
    T*          GetByIndex(ImPoolIdx n)             { return &Buf[n]; }
    ImPoolIdx   GetIndex(const T* p) const          { IM_ASSERT(p >= Buf.Data && p < Buf.Data + Buf.Size); return (ImPoolIdx)(p - Buf.Data); }
    T*          GetOrAddByKey(ImGuiID key)          { int* p_idx = Map.GetIntRef(key, -1); if (*p_idx != -1) return &Buf[*p_idx]; *p_idx = FreeIdx; return Add(); }
    bool        Contains(const T* p) const          { return (p >= Buf.Data && p < Buf.Data + Buf.Size); }
    void        Clear()                             { for (int n = 0; n < Map.Data.Size; n++) { int idx = Map.Data[n].val_i; if (idx != -1) Buf[idx].~T(); } Map.Clear(); Buf.clear(); FreeIdx = AliveCount = 0; }
    T*          Add()                               { int idx = FreeIdx; if (idx == Buf.Size) { Buf.resize(Buf.Size + 1); FreeIdx++; } else { FreeIdx = *(int*)&Buf[idx]; } IM_PLACEMENT_NEW(&Buf[idx]) T(); AliveCount++; return &Buf[idx]; }
    void        Remove(ImGuiID key, const T* p)     { Remove(key, GetIndex(p)); }
    void        Remove(ImGuiID key, ImPoolIdx idx)  { Buf[idx].~T(); *(int*)&Buf[idx] = FreeIdx; FreeIdx = idx; Map.SetInt(key, -1); AliveCount--; }
    void        Reserve(int capacity)               { Buf.reserve(capacity); Map.Data.reserve(capacity); }

    // To iterate a ImPool: for (int n = 0; n < pool.GetMapSize(); n++) if (T* t = pool.TryGetMapData(n)) { ... }
    // Can be avoided if you know .Remove() has never been called on the pool, or AliveCount == GetMapSize()
    int         GetAliveCount() const               { return AliveCount; }      // Number of active/alive items in the pool (for display purpose)
    int         GetBufSize() const                  { return Buf.Size; }
    int         GetMapSize() const                  { return Map.Data.Size; }   // It is the map we need iterate to find valid items, since we don't have "alive" storage anywhere
    T*          TryGetMapData(ImPoolIdx n)          { int idx = Map.Data[n].val_i; if (idx == -1) return NULL; return GetByIndex(idx); }
#ifndef IMGUI_DISABLE_OBSOLETE_FUNCTIONS
    int         GetSize()                           { return GetMapSize(); } // For ImPlot: should use GetMapSize() from (IMGUI_VERSION_NUM >= 18304)
#endif
};

// Helper: ImChunkStream<>
// Build and iterate a contiguous stream of variable-sized structures.
// This is used by Settings to store persistent data while reducing allocation count.
// We store the chunk size first, and align the final size on 4 bytes boundaries.
// The tedious/zealous amount of casting is to avoid -Wcast-align warnings.
template<typename T>
struct ImChunkStream
{
    ImVector<char>  Buf;

    void    clear()                     { Buf.clear(); }
    bool    empty() const               { return Buf.Size == 0; }
    int     size() const                { return Buf.Size; }
    T*      alloc_chunk(size_t sz)      { size_t HDR_SZ = 4; sz = IM_MEMALIGN(HDR_SZ + sz, 4u); int off = Buf.Size; Buf.resize(off + (int)sz); ((int*)(void*)(Buf.Data + off))[0] = (int)sz; return (T*)(void*)(Buf.Data + off + (int)HDR_SZ); }
    T*      begin()                     { size_t HDR_SZ = 4; if (!Buf.Data) return NULL; return (T*)(void*)(Buf.Data + HDR_SZ); }
    T*      next_chunk(T* p)            { size_t HDR_SZ = 4; IM_ASSERT(p >= begin() && p < end()); p = (T*)(void*)((char*)(void*)p + chunk_size(p)); if (p == (T*)(void*)((char*)end() + HDR_SZ)) return (T*)0; IM_ASSERT(p < end()); return p; }
    int     chunk_size(const T* p)      { return ((const int*)p)[-1]; }
    T*      end()                       { return (T*)(void*)(Buf.Data + Buf.Size); }
    int     offset_from_ptr(const T* p) { IM_ASSERT(p >= begin() && p < end()); const ptrdiff_t off = (const char*)p - Buf.Data; return (int)off; }
    T*      ptr_from_offset(int off)    { IM_ASSERT(off >= 4 && off < Buf.Size); return (T*)(void*)(Buf.Data + off); }
    void    swap(ImChunkStream<T>& rhs) { rhs.Buf.swap(Buf); }

};

// Helper: ImGuiTextIndex<>
// Maintain a line index for a text buffer. This is a strong candidate to be moved into the public API.
struct ImGuiTextIndex
{
    ImVector<int>   LineOffsets;
    int             EndOffset = 0;                          // Because we don't own text buffer we need to maintain EndOffset (may bake in LineOffsets?)

    void            clear()                                 { LineOffsets.clear(); EndOffset = 0; }
    int             size()                                  { return LineOffsets.Size; }
    const char*     get_line_begin(const char* base, int n) { return base + LineOffsets[n]; }
    const char*     get_line_end(const char* base, int n)   { return base + (n + 1 < LineOffsets.Size ? (LineOffsets[n + 1] - 1) : EndOffset); }
    void            append(const char* base, int old_size, int new_size);
};

//-----------------------------------------------------------------------------
// [SECTION] ImDrawList support
//-----------------------------------------------------------------------------

// ImDrawList: Helper function to calculate a circle's segment count given its radius and a "maximum error" value.
// Estimation of number of circle segment based on error is derived using method described in https://stackoverflow.com/a/2244088/15194693
// Number of segments (N) is calculated using equation:
//   N = ceil ( pi / acos(1 - error / r) )     where r > 0, error <= r
// Our equation is significantly simpler that one in the post thanks for choosing segment that is
// perpendicular to X axis. Follow steps in the article from this starting condition and you will
// will get this result.
//
// Rendering circles with an odd number of segments, while mathematically correct will produce
// asymmetrical results on the raster grid. Therefore we're rounding N to next even number (7->8, 8->8, 9->10 etc.)
#define IM_ROUNDUP_TO_EVEN(_V)                                  ((((_V) + 1) / 2) * 2)
#define IM_DRAWLIST_CIRCLE_AUTO_SEGMENT_MIN                     4
#define IM_DRAWLIST_CIRCLE_AUTO_SEGMENT_MAX                     512
#define IM_DRAWLIST_CIRCLE_AUTO_SEGMENT_CALC(_RAD,_MAXERROR)    ImClamp(IM_ROUNDUP_TO_EVEN((int)ImCeil(IM_PI / ImAcos(1 - ImMin((_MAXERROR), (_RAD)) / (_RAD)))), IM_DRAWLIST_CIRCLE_AUTO_SEGMENT_MIN, IM_DRAWLIST_CIRCLE_AUTO_SEGMENT_MAX)

// Raw equation from IM_DRAWLIST_CIRCLE_AUTO_SEGMENT_CALC rewritten for 'r' and 'error'.
#define IM_DRAWLIST_CIRCLE_AUTO_SEGMENT_CALC_R(_N,_MAXERROR)    ((_MAXERROR) / (1 - ImCos(IM_PI / ImMax((float)(_N), IM_PI))))
#define IM_DRAWLIST_CIRCLE_AUTO_SEGMENT_CALC_ERROR(_N,_RAD)     ((1 - ImCos(IM_PI / ImMax((float)(_N), IM_PI))) / (_RAD))

// ImDrawList: Lookup table size for adaptive arc drawing, cover full circle.
#ifndef IM_DRAWLIST_ARCFAST_TABLE_SIZE
#define IM_DRAWLIST_ARCFAST_TABLE_SIZE                          48 // Number of samples in lookup table.
#endif
#define IM_DRAWLIST_ARCFAST_SAMPLE_MAX                          IM_DRAWLIST_ARCFAST_TABLE_SIZE // Sample index _PathArcToFastEx() for 360 angle.

// Data shared between all ImDrawList instances
// You may want to create your own instance of this if you want to use ImDrawList completely without ImGui. In that case, watch out for future changes to this structure.
struct IMGUI_API ImDrawListSharedData
{
    ImVec2          TexUvWhitePixel;            // UV of white pixel in the atlas
    ImFont*         Font;                       // Current/default font (optional, for simplified AddText overload)
    float           FontSize;                   // Current/default font size (optional, for simplified AddText overload)
    float           CurveTessellationTol;       // Tessellation tolerance when using PathBezierCurveTo()
    float           CircleSegmentMaxError;      // Number of circle segments to use per pixel of radius for AddCircle() etc
    ImVec4          ClipRectFullscreen;         // Value for PushClipRectFullscreen()
    ImDrawListFlags InitialFlags;               // Initial flags at the beginning of the frame (it is possible to alter flags on a per-drawlist basis afterwards)

    // [Internal] Temp write buffer
    ImVector<ImVec2> TempBuffer;

    // [Internal] Lookup tables
    ImVec2          ArcFastVtx[IM_DRAWLIST_ARCFAST_TABLE_SIZE]; // Sample points on the quarter of the circle.
    float           ArcFastRadiusCutoff;                        // Cutoff radius after which arc drawing will fallback to slower PathArcTo()
    ImU8            CircleSegmentCounts[64];    // Precomputed segment count for given radius before we calculate it dynamically (to avoid calculation overhead)
    const ImVec4*   TexUvLines;                 // UV of anti-aliased lines in the atlas

    ImDrawListSharedData();
    void SetCircleTessellationMaxError(float max_error);
};

struct ImDrawDataBuilder
{
    ImVector<ImDrawList*>   Layers[2];           // Global layers for: regular, tooltip

    void Clear()                    { for (int n = 0; n < IM_ARRAYSIZE(Layers); n++) Layers[n].resize(0); }
    void ClearFreeMemory()          { for (int n = 0; n < IM_ARRAYSIZE(Layers); n++) Layers[n].clear(); }
    int  GetDrawListCount() const   { int count = 0; for (int n = 0; n < IM_ARRAYSIZE(Layers); n++) count += Layers[n].Size; return count; }
    IMGUI_API void FlattenIntoSingleLayer();
};

//-----------------------------------------------------------------------------
// [SECTION] Widgets support: flags, enums, data structures
//-----------------------------------------------------------------------------

// Flags used by upcoming items
// - input: PushItemFlag() manipulates g.CurrentItemFlags, ItemAdd() calls may add extra flags.
// - output: stored in g.LastItemData.InFlags
// Current window shared by all windows.
// This is going to be exposed in imgui.h when stabilized enough.
enum ImGuiItemFlags_
{
    // Controlled by user
    ImGuiItemFlags_None                     = 0,
    ImGuiItemFlags_NoTabStop                = 1 << 0,  // false     // Disable keyboard tabbing (FIXME: should merge with _NoNav)
    ImGuiItemFlags_ButtonRepeat             = 1 << 1,  // false     // Button() will return true multiple times based on io.KeyRepeatDelay and io.KeyRepeatRate settings.
    ImGuiItemFlags_Disabled                 = 1 << 2,  // false     // Disable interactions but doesn't affect visuals. See BeginDisabled()/EndDisabled(). See github.com/ocornut/imgui/issues/211
    ImGuiItemFlags_NoNav                    = 1 << 3,  // false     // Disable keyboard/gamepad directional navigation (FIXME: should merge with _NoTabStop)
    ImGuiItemFlags_NoNavDefaultFocus        = 1 << 4,  // false     // Disable item being a candidate for default focus (e.g. used by title bar items)
    ImGuiItemFlags_SelectableDontClosePopup = 1 << 5,  // false     // Disable MenuItem/Selectable() automatically closing their popup window
    ImGuiItemFlags_MixedValue               = 1 << 6,  // false     // [BETA] Represent a mixed/indeterminate value, generally multi-selection where values differ. Currently only supported by Checkbox() (later should support all sorts of widgets)
    ImGuiItemFlags_ReadOnly                 = 1 << 7,  // false     // [ALPHA] Allow hovering interactions but underlying value is not changed.
    ImGuiItemFlags_NoWindowHoverableCheck   = 1 << 8,  // false     // Disable hoverable check in ItemHoverable()

    // Controlled by widget code
    ImGuiItemFlags_Inputable                = 1 << 10, // false     // [WIP] Auto-activate input mode when tab focused. Currently only used and supported by a few items before it becomes a generic feature.
};

// Status flags for an already submitted item
// - output: stored in g.LastItemData.StatusFlags
enum ImGuiItemStatusFlags_
{
    ImGuiItemStatusFlags_None               = 0,
    ImGuiItemStatusFlags_HoveredRect        = 1 << 0,   // Mouse position is within item rectangle (does NOT mean that the window is in correct z-order and can be hovered!, this is only one part of the most-common IsItemHovered test)
    ImGuiItemStatusFlags_HasDisplayRect     = 1 << 1,   // g.LastItemData.DisplayRect is valid
    ImGuiItemStatusFlags_Edited             = 1 << 2,   // Value exposed by item was edited in the current frame (should match the bool return value of most widgets)
    ImGuiItemStatusFlags_ToggledSelection   = 1 << 3,   // Set when Selectable(), TreeNode() reports toggling a selection. We can't report "Selected", only state changes, in order to easily handle clipping with less issues.
    ImGuiItemStatusFlags_ToggledOpen        = 1 << 4,   // Set when TreeNode() reports toggling their open state.
    ImGuiItemStatusFlags_HasDeactivated     = 1 << 5,   // Set if the widget/group is able to provide data for the ImGuiItemStatusFlags_Deactivated flag.
    ImGuiItemStatusFlags_Deactivated        = 1 << 6,   // Only valid if ImGuiItemStatusFlags_HasDeactivated is set.
    ImGuiItemStatusFlags_HoveredWindow      = 1 << 7,   // Override the HoveredWindow test to allow cross-window hover testing.
    ImGuiItemStatusFlags_FocusedByTabbing   = 1 << 8,   // Set when the Focusable item just got focused by Tabbing (FIXME: to be removed soon)
    ImGuiItemStatusFlags_Visible            = 1 << 9,   // [WIP] Set when item is overlapping the current clipping rectangle (Used internally. Please don't use yet: API/system will change as we refactor Itemadd()).

#ifdef IMGUI_ENABLE_TEST_ENGINE
    ImGuiItemStatusFlags_Openable           = 1 << 20,  // Item is an openable (e.g. TreeNode)
    ImGuiItemStatusFlags_Opened             = 1 << 21,  //
    ImGuiItemStatusFlags_Checkable          = 1 << 22,  // Item is a checkable (e.g. CheckBox, MenuItem)
    ImGuiItemStatusFlags_Checked            = 1 << 23,  //
#endif
};

// Extend ImGuiInputTextFlags_
enum ImGuiInputTextFlagsPrivate_
{
    // [Internal]
    ImGuiInputTextFlags_Multiline           = 1 << 26,  // For internal use by InputTextMultiline()
    ImGuiInputTextFlags_NoMarkEdited        = 1 << 27,  // For internal use by functions using InputText() before reformatting data
    ImGuiInputTextFlags_MergedItem          = 1 << 28,  // For internal use by TempInputText(), will skip calling ItemAdd(). Require bounding-box to strictly match.
};

// Extend ImGuiButtonFlags_
enum ImGuiButtonFlagsPrivate_
{
    ImGuiButtonFlags_PressedOnClick         = 1 << 4,   // return true on click (mouse down event)
    ImGuiButtonFlags_PressedOnClickRelease  = 1 << 5,   // [Default] return true on click + release on same item <-- this is what the majority of Button are using
    ImGuiButtonFlags_PressedOnClickReleaseAnywhere = 1 << 6, // return true on click + release even if the release event is not done while hovering the item
    ImGuiButtonFlags_PressedOnRelease       = 1 << 7,   // return true on release (default requires click+release)
    ImGuiButtonFlags_PressedOnDoubleClick   = 1 << 8,   // return true on double-click (default requires click+release)
    ImGuiButtonFlags_PressedOnDragDropHold  = 1 << 9,   // return true when held into while we are drag and dropping another item (used by e.g. tree nodes, collapsing headers)
    ImGuiButtonFlags_Repeat                 = 1 << 10,  // hold to repeat
    ImGuiButtonFlags_FlattenChildren        = 1 << 11,  // allow interactions even if a child window is overlapping
    ImGuiButtonFlags_AllowItemOverlap       = 1 << 12,  // require previous frame HoveredId to either match id or be null before being usable, use along with SetItemAllowOverlap()
    ImGuiButtonFlags_DontClosePopups        = 1 << 13,  // disable automatically closing parent popup on press // [UNUSED]
    //ImGuiButtonFlags_Disabled             = 1 << 14,  // disable interactions -> use BeginDisabled() or ImGuiItemFlags_Disabled
    ImGuiButtonFlags_AlignTextBaseLine      = 1 << 15,  // vertically align button to match text baseline - ButtonEx() only // FIXME: Should be removed and handled by SmallButton(), not possible currently because of DC.CursorPosPrevLine
    ImGuiButtonFlags_NoKeyModifiers         = 1 << 16,  // disable mouse interaction if a key modifier is held
    ImGuiButtonFlags_NoHoldingActiveId      = 1 << 17,  // don't set ActiveId while holding the mouse (ImGuiButtonFlags_PressedOnClick only)
    ImGuiButtonFlags_NoNavFocus             = 1 << 18,  // don't override navigation focus when activated (FIXME: this is essentially used everytime an item uses ImGuiItemFlags_NoNav, but because legacy specs don't requires LastItemData to be set ButtonBehavior(), we can't poll g.LastItemData.InFlags)
    ImGuiButtonFlags_NoHoveredOnFocus       = 1 << 19,  // don't report as hovered when nav focus is on this item
    ImGuiButtonFlags_NoSetKeyOwner          = 1 << 20,  // don't set key/input owner on the initial click (note: mouse buttons are keys! often, the key in question will be ImGuiKey_MouseLeft!)
    ImGuiButtonFlags_NoTestKeyOwner         = 1 << 21,  // don't test key/input owner when polling the key (note: mouse buttons are keys! often, the key in question will be ImGuiKey_MouseLeft!)
    ImGuiButtonFlags_PressedOnMask_         = ImGuiButtonFlags_PressedOnClick | ImGuiButtonFlags_PressedOnClickRelease | ImGuiButtonFlags_PressedOnClickReleaseAnywhere | ImGuiButtonFlags_PressedOnRelease | ImGuiButtonFlags_PressedOnDoubleClick | ImGuiButtonFlags_PressedOnDragDropHold,
    ImGuiButtonFlags_PressedOnDefault_      = ImGuiButtonFlags_PressedOnClickRelease,
};

// Extend ImGuiComboFlags_
enum ImGuiComboFlagsPrivate_
{
    ImGuiComboFlags_CustomPreview           = 1 << 20,  // enable BeginComboPreview()
};

// Extend ImGuiSliderFlags_
enum ImGuiSliderFlagsPrivate_
{
    ImGuiSliderFlags_Vertical               = 1 << 20,  // Should this slider be orientated vertically?
    ImGuiSliderFlags_ReadOnly               = 1 << 21,
};

// Extend ImGuiSelectableFlags_
enum ImGuiSelectableFlagsPrivate_
{
    // NB: need to be in sync with last value of ImGuiSelectableFlags_
    ImGuiSelectableFlags_NoHoldingActiveID      = 1 << 20,
    ImGuiSelectableFlags_SelectOnNav            = 1 << 21,  // (WIP) Auto-select when moved into. This is not exposed in public API as to handle multi-select and modifiers we will need user to explicitly control focus scope. May be replaced with a BeginSelection() API.
    ImGuiSelectableFlags_SelectOnClick          = 1 << 22,  // Override button behavior to react on Click (default is Click+Release)
    ImGuiSelectableFlags_SelectOnRelease        = 1 << 23,  // Override button behavior to react on Release (default is Click+Release)
    ImGuiSelectableFlags_SpanAvailWidth         = 1 << 24,  // Span all avail width even if we declared less for layout purpose. FIXME: We may be able to remove this (added in 6251d379, 2bcafc86 for menus)
    ImGuiSelectableFlags_DrawHoveredWhenHeld    = 1 << 25,  // Always show active when held, even is not hovered. This concept could probably be renamed/formalized somehow.
    ImGuiSelectableFlags_SetNavIdOnHover        = 1 << 26,  // Set Nav/Focus ID on mouse hover (used by MenuItem)
    ImGuiSelectableFlags_NoPadWithHalfSpacing   = 1 << 27,  // Disable padding each side with ItemSpacing * 0.5f
    ImGuiSelectableFlags_NoSetKeyOwner          = 1 << 28,  // Don't set key/input owner on the initial click (note: mouse buttons are keys! often, the key in question will be ImGuiKey_MouseLeft!)
};

// Extend ImGuiTreeNodeFlags_
enum ImGuiTreeNodeFlagsPrivate_
{
    ImGuiTreeNodeFlags_ClipLabelForTrailingButton = 1 << 20,
};

enum ImGuiSeparatorFlags_
{
    ImGuiSeparatorFlags_None                    = 0,
    ImGuiSeparatorFlags_Horizontal              = 1 << 0,   // Axis default to current layout type, so generally Horizontal unless e.g. in a menu bar
    ImGuiSeparatorFlags_Vertical                = 1 << 1,
    ImGuiSeparatorFlags_SpanAllColumns          = 1 << 2,
};

enum ImGuiTextFlags_
{
    ImGuiTextFlags_None                         = 0,
    ImGuiTextFlags_NoWidthForLargeClippedText   = 1 << 0,
};

enum ImGuiTooltipFlags_
{
    ImGuiTooltipFlags_None                      = 0,
    ImGuiTooltipFlags_OverridePreviousTooltip   = 1 << 0,   // Override will clear/ignore previously submitted tooltip (defaults to append)
};

// FIXME: this is in development, not exposed/functional as a generic feature yet.
// Horizontal/Vertical enums are fixed to 0/1 so they may be used to index ImVec2
enum ImGuiLayoutType_
{
    ImGuiLayoutType_Horizontal = 0,
    ImGuiLayoutType_Vertical = 1
};

enum ImGuiLogType
{
    ImGuiLogType_None = 0,
    ImGuiLogType_TTY,
    ImGuiLogType_File,
    ImGuiLogType_Buffer,
    ImGuiLogType_Clipboard,
};

// X/Y enums are fixed to 0/1 so they may be used to index ImVec2
enum ImGuiAxis
{
    ImGuiAxis_None = -1,
    ImGuiAxis_X = 0,
    ImGuiAxis_Y = 1
};

enum ImGuiPlotType
{
    ImGuiPlotType_Lines,
    ImGuiPlotType_Histogram,
};

enum ImGuiPopupPositionPolicy
{
    ImGuiPopupPositionPolicy_Default,
    ImGuiPopupPositionPolicy_ComboBox,
    ImGuiPopupPositionPolicy_Tooltip,
};

struct ImGuiDataTypeTempStorage
{
    ImU8        Data[8];        // Can fit any data up to ImGuiDataType_COUNT
};

// Type information associated to one ImGuiDataType. Retrieve with DataTypeGetInfo().
struct ImGuiDataTypeInfo
{
    size_t      Size;           // Size in bytes
    const char* Name;           // Short descriptive name for the type, for debugging
    const char* PrintFmt;       // Default printf format for the type
    const char* ScanFmt;        // Default scanf format for the type
};

// Extend ImGuiDataType_
enum ImGuiDataTypePrivate_
{
    ImGuiDataType_String = ImGuiDataType_COUNT + 1,
    ImGuiDataType_Pointer,
    ImGuiDataType_ID,
};

// Stacked color modifier, backup of modified data so we can restore it
struct ImGuiColorMod
{
    ImGuiCol        Col;
    ImVec4          BackupValue;
};

// Stacked style modifier, backup of modified data so we can restore it. Data type inferred from the variable.
struct ImGuiStyleMod
{
    ImGuiStyleVar   VarIdx;
    union           { int BackupInt[2]; float BackupFloat[2]; };
    ImGuiStyleMod(ImGuiStyleVar idx, int v)     { VarIdx = idx; BackupInt[0] = v; }
    ImGuiStyleMod(ImGuiStyleVar idx, float v)   { VarIdx = idx; BackupFloat[0] = v; }
    ImGuiStyleMod(ImGuiStyleVar idx, ImVec2 v)  { VarIdx = idx; BackupFloat[0] = v.x; BackupFloat[1] = v.y; }
};

// Storage data for BeginComboPreview()/EndComboPreview()
struct IMGUI_API ImGuiComboPreviewData
{
    ImRect          PreviewRect;
    ImVec2          BackupCursorPos;
    ImVec2          BackupCursorMaxPos;
    ImVec2          BackupCursorPosPrevLine;
    float           BackupPrevLineTextBaseOffset;
    ImGuiLayoutType BackupLayout;

    ImGuiComboPreviewData() { memset(this, 0, sizeof(*this)); }
};

// Stacked storage data for BeginGroup()/EndGroup()
struct IMGUI_API ImGuiGroupData
{
    ImGuiID     WindowID;
    ImVec2      BackupCursorPos;
    ImVec2      BackupCursorMaxPos;
    ImVec1      BackupIndent;
    ImVec1      BackupGroupOffset;
    ImVec2      BackupCurrLineSize;
    float       BackupCurrLineTextBaseOffset;
    ImGuiID     BackupActiveIdIsAlive;
    bool        BackupActiveIdPreviousFrameIsAlive;
    bool        BackupHoveredIdIsAlive;
    bool        EmitItem;
};

// Simple column measurement, currently used for MenuItem() only.. This is very short-sighted/throw-away code and NOT a generic helper.
struct IMGUI_API ImGuiMenuColumns
{
    ImU32       TotalWidth;
    ImU32       NextTotalWidth;
    ImU16       Spacing;
    ImU16       OffsetIcon;         // Always zero for now
    ImU16       OffsetLabel;        // Offsets are locked in Update()
    ImU16       OffsetShortcut;
    ImU16       OffsetMark;
    ImU16       Widths[4];          // Width of:   Icon, Label, Shortcut, Mark  (accumulators for current frame)

    ImGuiMenuColumns() { memset(this, 0, sizeof(*this)); }
    void        Update(float spacing, bool window_reappearing);
    float       DeclColumns(float w_icon, float w_label, float w_shortcut, float w_mark);
    void        CalcNextTotalWidth(bool update_offsets);
};

// Internal state of the currently focused/edited text input box
// For a given item ID, access with ImGui::GetInputTextState()
struct IMGUI_API ImGuiInputTextState
{
    ImGuiContext*           Ctx;                    // parent dear imgui context
    ImGuiID                 ID;                     // widget id owning the text state
    int                     CurLenW, CurLenA;       // we need to maintain our buffer length in both UTF-8 and wchar format. UTF-8 length is valid even if TextA is not.
    ImVector<ImWchar>       TextW;                  // edit buffer, we need to persist but can't guarantee the persistence of the user-provided buffer. so we copy into own buffer.
    ImVector<char>          TextA;                  // temporary UTF8 buffer for callbacks and other operations. this is not updated in every code-path! size=capacity.
    ImVector<char>          InitialTextA;           // backup of end-user buffer at the time of focus (in UTF-8, unaltered)
    bool                    TextAIsValid;           // temporary UTF8 buffer is not initially valid before we make the widget active (until then we pull the data from user argument)
    int                     BufCapacityA;           // end-user buffer capacity
    float                   ScrollX;                // horizontal scrolling/offset
    ImStb::STB_TexteditState Stb;                   // state for stb_textedit.h
    float                   CursorAnim;             // timer for cursor blink, reset on every user action so the cursor reappears immediately
    bool                    CursorFollow;           // set when we want scrolling to follow the current cursor position (not always!)
    bool                    SelectedAllMouseLock;   // after a double-click to select all, we ignore further mouse drags to update selection
    bool                    Edited;                 // edited this frame
    ImGuiInputTextFlags     Flags;                  // copy of InputText() flags. may be used to check if e.g. ImGuiInputTextFlags_Password is set.

    ImGuiInputTextState(ImGuiContext* ctx)  { memset(this, 0, sizeof(*this)); Ctx = ctx;}
    void        ClearText()                 { CurLenW = CurLenA = 0; TextW[0] = 0; TextA[0] = 0; CursorClamp(); }
    void        ClearFreeMemory()           { TextW.clear(); TextA.clear(); InitialTextA.clear(); }
    int         GetUndoAvailCount() const   { return Stb.undostate.undo_point; }
    int         GetRedoAvailCount() const   { return STB_TEXTEDIT_UNDOSTATECOUNT - Stb.undostate.redo_point; }
    void        OnKeyPressed(int key);      // Cannot be inline because we call in code in stb_textedit.h implementation

    // Cursor & Selection
    void        CursorAnimReset()           { CursorAnim = -0.30f; }                                   // After a user-input the cursor stays on for a while without blinking
    void        CursorClamp()               { Stb.cursor = ImMin(Stb.cursor, CurLenW); Stb.select_start = ImMin(Stb.select_start, CurLenW); Stb.select_end = ImMin(Stb.select_end, CurLenW); }
    bool        HasSelection() const        { return Stb.select_start != Stb.select_end; }
    void        ClearSelection()            { Stb.select_start = Stb.select_end = Stb.cursor; }
    int         GetCursorPos() const        { return Stb.cursor; }
    int         GetSelectionStart() const   { return Stb.select_start; }
    int         GetSelectionEnd() const     { return Stb.select_end; }
    void        SelectAll()                 { Stb.select_start = 0; Stb.cursor = Stb.select_end = CurLenW; Stb.has_preferred_x = 0; }
};

// Storage for current popup stack
struct ImGuiPopupData
{
    ImGuiID             PopupId;        // Set on OpenPopup()
    ImGuiWindow*        Window;         // Resolved on BeginPopup() - may stay unresolved if user never calls OpenPopup()
    ImGuiWindow*        BackupNavWindow;// Set on OpenPopup(), a NavWindow that will be restored on popup close
    int                 ParentNavLayer; // Resolved on BeginPopup(). Actually a ImGuiNavLayer type (declared down below), initialized to -1 which is not part of an enum, but serves well-enough as "not any of layers" value
    int                 OpenFrameCount; // Set on OpenPopup()
    ImGuiID             OpenParentId;   // Set on OpenPopup(), we need this to differentiate multiple menu sets from each others (e.g. inside menu bar vs loose menu items)
    ImVec2              OpenPopupPos;   // Set on OpenPopup(), preferred popup position (typically == OpenMousePos when using mouse)
    ImVec2              OpenMousePos;   // Set on OpenPopup(), copy of mouse position at the time of opening popup

    ImGuiPopupData()    { memset(this, 0, sizeof(*this)); ParentNavLayer = OpenFrameCount = -1; }
};

enum ImGuiNextWindowDataFlags_
{
    ImGuiNextWindowDataFlags_None               = 0,
    ImGuiNextWindowDataFlags_HasPos             = 1 << 0,
    ImGuiNextWindowDataFlags_HasSize            = 1 << 1,
    ImGuiNextWindowDataFlags_HasContentSize     = 1 << 2,
    ImGuiNextWindowDataFlags_HasCollapsed       = 1 << 3,
    ImGuiNextWindowDataFlags_HasSizeConstraint  = 1 << 4,
    ImGuiNextWindowDataFlags_HasFocus           = 1 << 5,
    ImGuiNextWindowDataFlags_HasBgAlpha         = 1 << 6,
    ImGuiNextWindowDataFlags_HasScroll          = 1 << 7,
    ImGuiNextWindowDataFlags_HasViewport        = 1 << 8,
    ImGuiNextWindowDataFlags_HasDock            = 1 << 9,
    ImGuiNextWindowDataFlags_HasWindowClass     = 1 << 10,
};

// Storage for SetNexWindow** functions
struct ImGuiNextWindowData
{
    ImGuiNextWindowDataFlags    Flags;
    ImGuiCond                   PosCond;
    ImGuiCond                   SizeCond;
    ImGuiCond                   CollapsedCond;
    ImGuiCond                   DockCond;
    ImVec2                      PosVal;
    ImVec2                      PosPivotVal;
    ImVec2                      SizeVal;
    ImVec2                      ContentSizeVal;
    ImVec2                      ScrollVal;
    bool                        PosUndock;
    bool                        CollapsedVal;
    ImRect                      SizeConstraintRect;
    ImGuiSizeCallback           SizeCallback;
    void*                       SizeCallbackUserData;
    float                       BgAlphaVal;             // Override background alpha
    ImGuiID                     ViewportId;
    ImGuiID                     DockId;
    ImGuiWindowClass            WindowClass;
    ImVec2                      MenuBarOffsetMinVal;    // (Always on) This is not exposed publicly, so we don't clear it and it doesn't have a corresponding flag (could we? for consistency?)

    ImGuiNextWindowData()       { memset(this, 0, sizeof(*this)); }
    inline void ClearFlags()    { Flags = ImGuiNextWindowDataFlags_None; }
};

enum ImGuiNextItemDataFlags_
{
    ImGuiNextItemDataFlags_None     = 0,
    ImGuiNextItemDataFlags_HasWidth = 1 << 0,
    ImGuiNextItemDataFlags_HasOpen  = 1 << 1,
};

struct ImGuiNextItemData
{
    ImGuiNextItemDataFlags      Flags;
    float                       Width;          // Set by SetNextItemWidth()
    ImGuiID                     FocusScopeId;   // Set by SetNextItemMultiSelectData() (!= 0 signify value has been set, so it's an alternate version of HasSelectionData, we don't use Flags for this because they are cleared too early. This is mostly used for debugging)
    ImGuiCond                   OpenCond;
    bool                        OpenVal;        // Set by SetNextItemOpen()

    ImGuiNextItemData()         { memset(this, 0, sizeof(*this)); }
    inline void ClearFlags()    { Flags = ImGuiNextItemDataFlags_None; } // Also cleared manually by ItemAdd()!
};

// Status storage for the last submitted item
struct ImGuiLastItemData
{
    ImGuiID                 ID;
    ImGuiItemFlags          InFlags;            // See ImGuiItemFlags_
    ImGuiItemStatusFlags    StatusFlags;        // See ImGuiItemStatusFlags_
    ImRect                  Rect;               // Full rectangle
    ImRect                  NavRect;            // Navigation scoring rectangle (not displayed)
    ImRect                  DisplayRect;        // Display rectangle (only if ImGuiItemStatusFlags_HasDisplayRect is set)

    ImGuiLastItemData()     { memset(this, 0, sizeof(*this)); }
};

struct IMGUI_API ImGuiStackSizes
{
    short   SizeOfIDStack;
    short   SizeOfColorStack;
    short   SizeOfStyleVarStack;
    short   SizeOfFontStack;
    short   SizeOfFocusScopeStack;
    short   SizeOfGroupStack;
    short   SizeOfItemFlagsStack;
    short   SizeOfBeginPopupStack;
    short   SizeOfDisabledStack;

    ImGuiStackSizes() { memset(this, 0, sizeof(*this)); }
    void SetToCurrentState();
    void CompareWithCurrentState();
};

// Data saved for each window pushed into the stack
struct ImGuiWindowStackData
{
    ImGuiWindow*            Window;
    ImGuiLastItemData       ParentLastItemDataBackup;
    ImGuiStackSizes         StackSizesOnBegin;      // Store size of various stacks for asserting
};

struct ImGuiShrinkWidthItem
{
    int         Index;
    float       Width;
    float       InitialWidth;
};

struct ImGuiPtrOrIndex
{
    void*       Ptr;            // Either field can be set, not both. e.g. Dock node tab bars are loose while BeginTabBar() ones are in a pool.
    int         Index;          // Usually index in a main pool.

    ImGuiPtrOrIndex(void* ptr)  { Ptr = ptr; Index = -1; }
    ImGuiPtrOrIndex(int index)  { Ptr = NULL; Index = index; }
};

//-----------------------------------------------------------------------------
// [SECTION] Inputs support
//-----------------------------------------------------------------------------

typedef ImBitArray<ImGuiKey_NamedKey_COUNT, -ImGuiKey_NamedKey_BEGIN>    ImBitArrayForNamedKeys;

// [Internal] Key ranges
#define ImGuiKey_LegacyNativeKey_BEGIN  0
#define ImGuiKey_LegacyNativeKey_END    512
#define ImGuiKey_Keyboard_BEGIN         (ImGuiKey_NamedKey_BEGIN)
#define ImGuiKey_Keyboard_END           (ImGuiKey_GamepadStart)
#define ImGuiKey_Gamepad_BEGIN          (ImGuiKey_GamepadStart)
#define ImGuiKey_Gamepad_END            (ImGuiKey_GamepadRStickDown + 1)
#define ImGuiKey_Mouse_BEGIN            (ImGuiKey_MouseLeft)
#define ImGuiKey_Mouse_END              (ImGuiKey_MouseWheelY + 1)
#define ImGuiKey_Aliases_BEGIN          (ImGuiKey_Mouse_BEGIN)
#define ImGuiKey_Aliases_END            (ImGuiKey_Mouse_END)

// [Internal] Named shortcuts for Navigation
#define ImGuiKey_NavKeyboardTweakSlow   ImGuiMod_Ctrl
#define ImGuiKey_NavKeyboardTweakFast   ImGuiMod_Shift
#define ImGuiKey_NavGamepadTweakSlow    ImGuiKey_GamepadL1
#define ImGuiKey_NavGamepadTweakFast    ImGuiKey_GamepadR1
#define ImGuiKey_NavGamepadActivate     ImGuiKey_GamepadFaceDown
#define ImGuiKey_NavGamepadCancel       ImGuiKey_GamepadFaceRight
#define ImGuiKey_NavGamepadMenu         ImGuiKey_GamepadFaceLeft
#define ImGuiKey_NavGamepadInput        ImGuiKey_GamepadFaceUp

enum ImGuiInputEventType
{
    ImGuiInputEventType_None = 0,
    ImGuiInputEventType_MousePos,
    ImGuiInputEventType_MouseWheel,
    ImGuiInputEventType_MouseButton,
    ImGuiInputEventType_MouseViewport,
    ImGuiInputEventType_Key,
    ImGuiInputEventType_Text,
    ImGuiInputEventType_Focus,
    ImGuiInputEventType_COUNT
};

enum ImGuiInputSource
{
    ImGuiInputSource_None = 0,
    ImGuiInputSource_Mouse,
    ImGuiInputSource_Keyboard,
    ImGuiInputSource_Gamepad,
    ImGuiInputSource_Clipboard,     // Currently only used by InputText()
    ImGuiInputSource_Nav,           // Stored in g.ActiveIdSource only
    ImGuiInputSource_COUNT
};

// FIXME: Structures in the union below need to be declared as anonymous unions appears to be an extension?
// Using ImVec2() would fail on Clang 'union member 'MousePos' has a non-trivial default constructor'
struct ImGuiInputEventMousePos      { float PosX, PosY; };
struct ImGuiInputEventMouseWheel    { float WheelX, WheelY; };
struct ImGuiInputEventMouseButton   { int Button; bool Down; };
struct ImGuiInputEventMouseViewport { ImGuiID HoveredViewportID; };
struct ImGuiInputEventKey           { ImGuiKey Key; bool Down; float AnalogValue; };
struct ImGuiInputEventText          { unsigned int Char; };
struct ImGuiInputEventAppFocused    { bool Focused; };

struct ImGuiInputEvent
{
    ImGuiInputEventType             Type;
    ImGuiInputSource                Source;
    union
    {
        ImGuiInputEventMousePos     MousePos;       // if Type == ImGuiInputEventType_MousePos
        ImGuiInputEventMouseWheel   MouseWheel;     // if Type == ImGuiInputEventType_MouseWheel
        ImGuiInputEventMouseButton  MouseButton;    // if Type == ImGuiInputEventType_MouseButton
        ImGuiInputEventMouseViewport MouseViewport; // if Type == ImGuiInputEventType_MouseViewport
        ImGuiInputEventKey          Key;            // if Type == ImGuiInputEventType_Key
        ImGuiInputEventText         Text;           // if Type == ImGuiInputEventType_Text
        ImGuiInputEventAppFocused   AppFocused;     // if Type == ImGuiInputEventType_Focus
    };
    bool                            AddedByTestEngine;

    ImGuiInputEvent() { memset(this, 0, sizeof(*this)); }
};

// Input function taking an 'ImGuiID owner_id' argument defaults to (ImGuiKeyOwner_Any == 0) aka don't test ownership, which matches legacy behavior.
#define ImGuiKeyOwner_Any           ((ImGuiID)0)    // Accept key that have an owner, UNLESS a call to SetKeyOwner() explicitly used ImGuiInputFlags_LockThisFrame or ImGuiInputFlags_LockUntilRelease.
#define ImGuiKeyOwner_None          ((ImGuiID)-1)   // Require key to have no owner.

typedef ImS16 ImGuiKeyRoutingIndex;

// Routing table entry (sizeof() == 16 bytes)
struct ImGuiKeyRoutingData
{
    ImGuiKeyRoutingIndex            NextEntryIndex;
    ImU16                           Mods;               // Technically we'd only need 4-bits but for simplify we store ImGuiMod_ values which need 16-bits. ImGuiMod_Shortcut is already translated to Ctrl/Super.
    ImU8                            RoutingNextScore;   // Lower is better (0: perfect score)
    ImGuiID                         RoutingCurr;
    ImGuiID                         RoutingNext;

    ImGuiKeyRoutingData()           { NextEntryIndex = -1; Mods = 0; RoutingNextScore = 255; RoutingCurr = RoutingNext = ImGuiKeyOwner_None; }
};

// Routing table: maintain a desired owner for each possible key-chord (key + mods), and setup owner in NewFrame() when mods are matching.
// Stored in main context (1 instance)
struct ImGuiKeyRoutingTable
{
    ImGuiKeyRoutingIndex            Index[ImGuiKey_NamedKey_COUNT]; // Index of first entry in Entries[]
    ImVector<ImGuiKeyRoutingData>   Entries;
    ImVector<ImGuiKeyRoutingData>   EntriesNext;                    // Double-buffer to avoid reallocation (could use a shared buffer)

    ImGuiKeyRoutingTable()          { Clear(); }
    void Clear()                    { for (int n = 0; n < IM_ARRAYSIZE(Index); n++) Index[n] = -1; Entries.clear(); EntriesNext.clear(); }
};

// This extends ImGuiKeyData but only for named keys (legacy keys don't support the new features)
// Stored in main context (1 per named key). In the future it might be merged into ImGuiKeyData.
struct ImGuiKeyOwnerData
{
    ImGuiID     OwnerCurr;
    ImGuiID     OwnerNext;
    bool        LockThisFrame;      // Reading this key requires explicit owner id (until end of frame). Set by ImGuiInputFlags_LockThisFrame.
    bool        LockUntilRelease;   // Reading this key requires explicit owner id (until key is released). Set by ImGuiInputFlags_LockUntilRelease. When this is true LockThisFrame is always true as well.

    ImGuiKeyOwnerData()             { OwnerCurr = OwnerNext = ImGuiKeyOwner_None; LockThisFrame = LockUntilRelease = false; }
};

// Extend ImGuiInputFlags_
// Flags for extended versions of IsKeyPressed(), IsMouseClicked(), Shortcut(), SetKeyOwner(), SetItemKeyOwner()
// Don't mistake with ImGuiInputTextFlags! (for ImGui::InputText() function)
enum ImGuiInputFlagsPrivate_
{
    // Flags for IsKeyPressed(), IsMouseClicked(), Shortcut()
    ImGuiInputFlags_RepeatRateDefault   = 1 << 1,   // Repeat rate: Regular (default)
    ImGuiInputFlags_RepeatRateNavMove   = 1 << 2,   // Repeat rate: Fast
    ImGuiInputFlags_RepeatRateNavTweak  = 1 << 3,   // Repeat rate: Faster
    ImGuiInputFlags_RepeatRateMask_     = ImGuiInputFlags_RepeatRateDefault | ImGuiInputFlags_RepeatRateNavMove | ImGuiInputFlags_RepeatRateNavTweak,

    // Flags for SetItemKeyOwner()
    ImGuiInputFlags_CondHovered         = 1 << 4,   // Only set if item is hovered (default to both)
    ImGuiInputFlags_CondActive          = 1 << 5,   // Only set if item is active (default to both)
    ImGuiInputFlags_CondDefault_        = ImGuiInputFlags_CondHovered | ImGuiInputFlags_CondActive,
    ImGuiInputFlags_CondMask_           = ImGuiInputFlags_CondHovered | ImGuiInputFlags_CondActive,

    // Flags for SetKeyOwner(), SetItemKeyOwner()
    ImGuiInputFlags_LockThisFrame       = 1 << 6,   // Access to key data will require EXPLICIT owner ID (ImGuiKeyOwner_Any/0 will NOT accepted for polling). Cleared at end of frame. This is useful to make input-owner-aware code steal keys from non-input-owner-aware code.
    ImGuiInputFlags_LockUntilRelease    = 1 << 7,   // Access to key data will require EXPLICIT owner ID (ImGuiKeyOwner_Any/0 will NOT accepted for polling). Cleared when the key is released or at end of each frame if key is released. This is useful to make input-owner-aware code steal keys from non-input-owner-aware code.

    // [Internal] Mask of which function support which flags
    ImGuiInputFlags_RouteMask_                  = ImGuiInputFlags_RouteFocused | ImGuiInputFlags_RouteGlobal | ImGuiInputFlags_RouteGlobalLow | ImGuiInputFlags_RouteGlobalHigh, // _Always not part of this!
    ImGuiInputFlags_RouteExtraMask_             = ImGuiInputFlags_RouteAlways | ImGuiInputFlags_RouteUnlessBgFocused,
    ImGuiInputFlags_SupportedByIsKeyPressed     = ImGuiInputFlags_Repeat | ImGuiInputFlags_RepeatRateMask_,
    ImGuiInputFlags_SupportedByShortcut         = ImGuiInputFlags_Repeat | ImGuiInputFlags_RepeatRateMask_ | ImGuiInputFlags_RouteMask_ | ImGuiInputFlags_RouteExtraMask_,
    ImGuiInputFlags_SupportedBySetKeyOwner      = ImGuiInputFlags_LockThisFrame | ImGuiInputFlags_LockUntilRelease,
    ImGuiInputFlags_SupportedBySetItemKeyOwner  = ImGuiInputFlags_SupportedBySetKeyOwner | ImGuiInputFlags_CondMask_,
};

//-----------------------------------------------------------------------------
// [SECTION] Clipper support
//-----------------------------------------------------------------------------

struct ImGuiListClipperRange
{
    int     Min;
    int     Max;
    bool    PosToIndexConvert;      // Begin/End are absolute position (will be converted to indices later)
    ImS8    PosToIndexOffsetMin;    // Add to Min after converting to indices
    ImS8    PosToIndexOffsetMax;    // Add to Min after converting to indices

    static ImGuiListClipperRange    FromIndices(int min, int max)                               { ImGuiListClipperRange r = { min, max, false, 0, 0 }; return r; }
    static ImGuiListClipperRange    FromPositions(float y1, float y2, int off_min, int off_max) { ImGuiListClipperRange r = { (int)y1, (int)y2, true, (ImS8)off_min, (ImS8)off_max }; return r; }
};

// Temporary clipper data, buffers shared/reused between instances
struct ImGuiListClipperData
{
    ImGuiListClipper*               ListClipper;
    float                           LossynessOffset;
    int                             StepNo;
    int                             ItemsFrozen;
    ImVector<ImGuiListClipperRange> Ranges;

    ImGuiListClipperData()          { memset(this, 0, sizeof(*this)); }
    void                            Reset(ImGuiListClipper* clipper) { ListClipper = clipper; StepNo = ItemsFrozen = 0; Ranges.resize(0); }
};

//-----------------------------------------------------------------------------
// [SECTION] Navigation support
//-----------------------------------------------------------------------------

enum ImGuiActivateFlags_
{
    ImGuiActivateFlags_None                 = 0,
    ImGuiActivateFlags_PreferInput          = 1 << 0,       // Favor activation that requires keyboard text input (e.g. for Slider/Drag). Default if keyboard is available.
    ImGuiActivateFlags_PreferTweak          = 1 << 1,       // Favor activation for tweaking with arrows or gamepad (e.g. for Slider/Drag). Default if keyboard is not available.
    ImGuiActivateFlags_TryToPreserveState   = 1 << 2,       // Request widget to preserve state if it can (e.g. InputText will try to preserve cursor/selection)
};

// Early work-in-progress API for ScrollToItem()
enum ImGuiScrollFlags_
{
    ImGuiScrollFlags_None                   = 0,
    ImGuiScrollFlags_KeepVisibleEdgeX       = 1 << 0,       // If item is not visible: scroll as little as possible on X axis to bring item back into view [default for X axis]
    ImGuiScrollFlags_KeepVisibleEdgeY       = 1 << 1,       // If item is not visible: scroll as little as possible on Y axis to bring item back into view [default for Y axis for windows that are already visible]
    ImGuiScrollFlags_KeepVisibleCenterX     = 1 << 2,       // If item is not visible: scroll to make the item centered on X axis [rarely used]
    ImGuiScrollFlags_KeepVisibleCenterY     = 1 << 3,       // If item is not visible: scroll to make the item centered on Y axis
    ImGuiScrollFlags_AlwaysCenterX          = 1 << 4,       // Always center the result item on X axis [rarely used]
    ImGuiScrollFlags_AlwaysCenterY          = 1 << 5,       // Always center the result item on Y axis [default for Y axis for appearing window)
    ImGuiScrollFlags_NoScrollParent         = 1 << 6,       // Disable forwarding scrolling to parent window if required to keep item/rect visible (only scroll window the function was applied to).
    ImGuiScrollFlags_MaskX_                 = ImGuiScrollFlags_KeepVisibleEdgeX | ImGuiScrollFlags_KeepVisibleCenterX | ImGuiScrollFlags_AlwaysCenterX,
    ImGuiScrollFlags_MaskY_                 = ImGuiScrollFlags_KeepVisibleEdgeY | ImGuiScrollFlags_KeepVisibleCenterY | ImGuiScrollFlags_AlwaysCenterY,
};

enum ImGuiNavHighlightFlags_
{
    ImGuiNavHighlightFlags_None             = 0,
    ImGuiNavHighlightFlags_TypeDefault      = 1 << 0,
    ImGuiNavHighlightFlags_TypeThin         = 1 << 1,
    ImGuiNavHighlightFlags_AlwaysDraw       = 1 << 2,       // Draw rectangular highlight if (g.NavId == id) _even_ when using the mouse.
    ImGuiNavHighlightFlags_NoRounding       = 1 << 3,
};

enum ImGuiNavMoveFlags_
{
    ImGuiNavMoveFlags_None                  = 0,
    ImGuiNavMoveFlags_LoopX                 = 1 << 0,   // On failed request, restart from opposite side
    ImGuiNavMoveFlags_LoopY                 = 1 << 1,
    ImGuiNavMoveFlags_WrapX                 = 1 << 2,   // On failed request, request from opposite side one line down (when NavDir==right) or one line up (when NavDir==left)
    ImGuiNavMoveFlags_WrapY                 = 1 << 3,   // This is not super useful but provided for completeness
    ImGuiNavMoveFlags_AllowCurrentNavId     = 1 << 4,   // Allow scoring and considering the current NavId as a move target candidate. This is used when the move source is offset (e.g. pressing PageDown actually needs to send a Up move request, if we are pressing PageDown from the bottom-most item we need to stay in place)
    ImGuiNavMoveFlags_AlsoScoreVisibleSet   = 1 << 5,   // Store alternate result in NavMoveResultLocalVisible that only comprise elements that are already fully visible (used by PageUp/PageDown)
    ImGuiNavMoveFlags_ScrollToEdgeY         = 1 << 6,   // Force scrolling to min/max (used by Home/End) // FIXME-NAV: Aim to remove or reword, probably unnecessary
    ImGuiNavMoveFlags_Forwarded             = 1 << 7,
    ImGuiNavMoveFlags_DebugNoResult         = 1 << 8,   // Dummy scoring for debug purpose, don't apply result
    ImGuiNavMoveFlags_FocusApi              = 1 << 9,
    ImGuiNavMoveFlags_Tabbing               = 1 << 10,  // == Focus + Activate if item is Inputable + DontChangeNavHighlight
    ImGuiNavMoveFlags_Activate              = 1 << 11,
    ImGuiNavMoveFlags_DontSetNavHighlight   = 1 << 12,  // Do not alter the visible state of keyboard vs mouse nav highlight
};

enum ImGuiNavLayer
{
    ImGuiNavLayer_Main  = 0,    // Main scrolling layer
    ImGuiNavLayer_Menu  = 1,    // Menu layer (access with Alt)
    ImGuiNavLayer_COUNT
};

struct ImGuiNavItemData
{
    ImGuiWindow*        Window;         // Init,Move    // Best candidate window (result->ItemWindow->RootWindowForNav == request->Window)
    ImGuiID             ID;             // Init,Move    // Best candidate item ID
    ImGuiID             FocusScopeId;   // Init,Move    // Best candidate focus scope ID
    ImRect              RectRel;        // Init,Move    // Best candidate bounding box in window relative space
    ImGuiItemFlags      InFlags;        // ????,Move    // Best candidate item flags
    float               DistBox;        //      Move    // Best candidate box distance to current NavId
    float               DistCenter;     //      Move    // Best candidate center distance to current NavId
    float               DistAxial;      //      Move    // Best candidate axial distance to current NavId

    ImGuiNavItemData()  { Clear(); }
    void Clear()        { Window = NULL; ID = FocusScopeId = 0; InFlags = 0; DistBox = DistCenter = DistAxial = FLT_MAX; }
};

//-----------------------------------------------------------------------------
// [SECTION] Columns support
//-----------------------------------------------------------------------------

// Flags for internal's BeginColumns(). Prefix using BeginTable() nowadays!
enum ImGuiOldColumnFlags_
{
    ImGuiOldColumnFlags_None                    = 0,
    ImGuiOldColumnFlags_NoBorder                = 1 << 0,   // Disable column dividers
    ImGuiOldColumnFlags_NoResize                = 1 << 1,   // Disable resizing columns when clicking on the dividers
    ImGuiOldColumnFlags_NoPreserveWidths        = 1 << 2,   // Disable column width preservation when adjusting columns
    ImGuiOldColumnFlags_NoForceWithinWindow     = 1 << 3,   // Disable forcing columns to fit within window
    ImGuiOldColumnFlags_GrowParentContentsSize  = 1 << 4,   // (WIP) Restore pre-1.51 behavior of extending the parent window contents size but _without affecting the columns width at all_. Will eventually remove.

    // Obsolete names (will be removed)
#ifndef IMGUI_DISABLE_OBSOLETE_FUNCTIONS
    ImGuiColumnsFlags_None                      = ImGuiOldColumnFlags_None,
    ImGuiColumnsFlags_NoBorder                  = ImGuiOldColumnFlags_NoBorder,
    ImGuiColumnsFlags_NoResize                  = ImGuiOldColumnFlags_NoResize,
    ImGuiColumnsFlags_NoPreserveWidths          = ImGuiOldColumnFlags_NoPreserveWidths,
    ImGuiColumnsFlags_NoForceWithinWindow       = ImGuiOldColumnFlags_NoForceWithinWindow,
    ImGuiColumnsFlags_GrowParentContentsSize    = ImGuiOldColumnFlags_GrowParentContentsSize,
#endif
};

struct ImGuiOldColumnData
{
    float               OffsetNorm;             // Column start offset, normalized 0.0 (far left) -> 1.0 (far right)
    float               OffsetNormBeforeResize;
    ImGuiOldColumnFlags Flags;                  // Not exposed
    ImRect              ClipRect;

    ImGuiOldColumnData() { memset(this, 0, sizeof(*this)); }
};

struct ImGuiOldColumns
{
    ImGuiID             ID;
    ImGuiOldColumnFlags Flags;
    bool                IsFirstFrame;
    bool                IsBeingResized;
    int                 Current;
    int                 Count;
    float               OffMinX, OffMaxX;       // Offsets from HostWorkRect.Min.x
    float               LineMinY, LineMaxY;
    float               HostCursorPosY;         // Backup of CursorPos at the time of BeginColumns()
    float               HostCursorMaxPosX;      // Backup of CursorMaxPos at the time of BeginColumns()
    ImRect              HostInitialClipRect;    // Backup of ClipRect at the time of BeginColumns()
    ImRect              HostBackupClipRect;     // Backup of ClipRect during PushColumnsBackground()/PopColumnsBackground()
    ImRect              HostBackupParentWorkRect;//Backup of WorkRect at the time of BeginColumns()
    ImVector<ImGuiOldColumnData> Columns;
    ImDrawListSplitter  Splitter;

    ImGuiOldColumns()   { memset(this, 0, sizeof(*this)); }
};

//-----------------------------------------------------------------------------
// [SECTION] Multi-select support
//-----------------------------------------------------------------------------

#ifdef IMGUI_HAS_MULTI_SELECT
// <this is filled in 'range_select' branch>
#endif // #ifdef IMGUI_HAS_MULTI_SELECT

//-----------------------------------------------------------------------------
// [SECTION] Docking support
//-----------------------------------------------------------------------------

#define DOCKING_HOST_DRAW_CHANNEL_BG 0  // Dock host: background fill
#define DOCKING_HOST_DRAW_CHANNEL_FG 1  // Dock host: decorations and contents

#ifdef IMGUI_HAS_DOCK

// Extend ImGuiDockNodeFlags_
enum ImGuiDockNodeFlagsPrivate_
{
    // [Internal]
    ImGuiDockNodeFlags_DockSpace                = 1 << 10,  // Local, Saved  // A dockspace is a node that occupy space within an existing user window. Otherwise the node is floating and create its own window.
    ImGuiDockNodeFlags_CentralNode              = 1 << 11,  // Local, Saved  // The central node has 2 main properties: stay visible when empty, only use "remaining" spaces from its neighbor.
    ImGuiDockNodeFlags_NoTabBar                 = 1 << 12,  // Local, Saved  // Tab bar is completely unavailable. No triangle in the corner to enable it back.
    ImGuiDockNodeFlags_HiddenTabBar             = 1 << 13,  // Local, Saved  // Tab bar is hidden, with a triangle in the corner to show it again (NB: actual tab-bar instance may be destroyed as this is only used for single-window tab bar)
    ImGuiDockNodeFlags_NoWindowMenuButton       = 1 << 14,  // Local, Saved  // Disable window/docking menu (that one that appears instead of the collapse button)
    ImGuiDockNodeFlags_NoCloseButton            = 1 << 15,  // Local, Saved  //
    ImGuiDockNodeFlags_NoDocking                = 1 << 16,  // Local, Saved  // Disable any form of docking in this dockspace or individual node. (On a whole dockspace, this pretty much defeat the purpose of using a dockspace at all). Note: when turned on, existing docked nodes will be preserved.
    ImGuiDockNodeFlags_NoDockingSplitMe         = 1 << 17,  // [EXPERIMENTAL] Prevent another window/node from splitting this node.
    ImGuiDockNodeFlags_NoDockingSplitOther      = 1 << 18,  // [EXPERIMENTAL] Prevent this node from splitting another window/node.
    ImGuiDockNodeFlags_NoDockingOverMe          = 1 << 19,  // [EXPERIMENTAL] Prevent another window/node to be docked over this node.
    ImGuiDockNodeFlags_NoDockingOverOther       = 1 << 20,  // [EXPERIMENTAL] Prevent this node to be docked over another window or non-empty node.
    ImGuiDockNodeFlags_NoDockingOverEmpty       = 1 << 21,  // [EXPERIMENTAL] Prevent this node to be docked over an empty node (e.g. DockSpace with no other windows)
    ImGuiDockNodeFlags_NoResizeX                = 1 << 22,  // [EXPERIMENTAL]
    ImGuiDockNodeFlags_NoResizeY                = 1 << 23,  // [EXPERIMENTAL]
    ImGuiDockNodeFlags_SharedFlagsInheritMask_  = ~0,
    ImGuiDockNodeFlags_NoResizeFlagsMask_       = ImGuiDockNodeFlags_NoResize | ImGuiDockNodeFlags_NoResizeX | ImGuiDockNodeFlags_NoResizeY,
    ImGuiDockNodeFlags_LocalFlagsMask_          = ImGuiDockNodeFlags_NoSplit | ImGuiDockNodeFlags_NoResizeFlagsMask_ | ImGuiDockNodeFlags_AutoHideTabBar | ImGuiDockNodeFlags_DockSpace | ImGuiDockNodeFlags_CentralNode | ImGuiDockNodeFlags_NoTabBar | ImGuiDockNodeFlags_HiddenTabBar | ImGuiDockNodeFlags_NoWindowMenuButton | ImGuiDockNodeFlags_NoCloseButton | ImGuiDockNodeFlags_NoDocking,
    ImGuiDockNodeFlags_LocalFlagsTransferMask_  = ImGuiDockNodeFlags_LocalFlagsMask_ & ~ImGuiDockNodeFlags_DockSpace,  // When splitting those flags are moved to the inheriting child, never duplicated
    ImGuiDockNodeFlags_SavedFlagsMask_          = ImGuiDockNodeFlags_NoResizeFlagsMask_ | ImGuiDockNodeFlags_DockSpace | ImGuiDockNodeFlags_CentralNode | ImGuiDockNodeFlags_NoTabBar | ImGuiDockNodeFlags_HiddenTabBar | ImGuiDockNodeFlags_NoWindowMenuButton | ImGuiDockNodeFlags_NoCloseButton | ImGuiDockNodeFlags_NoDocking
};

// Store the source authority (dock node vs window) of a field
enum ImGuiDataAuthority_
{
    ImGuiDataAuthority_Auto,
    ImGuiDataAuthority_DockNode,
    ImGuiDataAuthority_Window,
};

enum ImGuiDockNodeState
{
    ImGuiDockNodeState_Unknown,
    ImGuiDockNodeState_HostWindowHiddenBecauseSingleWindow,
    ImGuiDockNodeState_HostWindowHiddenBecauseWindowsAreResizing,
    ImGuiDockNodeState_HostWindowVisible,
};

// sizeof() 156~192
struct IMGUI_API ImGuiDockNode
{
    ImGuiID                 ID;
    ImGuiDockNodeFlags      SharedFlags;                // (Write) Flags shared by all nodes of a same dockspace hierarchy (inherited from the root node)
    ImGuiDockNodeFlags      LocalFlags;                 // (Write) Flags specific to this node
    ImGuiDockNodeFlags      LocalFlagsInWindows;        // (Write) Flags specific to this node, applied from windows
    ImGuiDockNodeFlags      MergedFlags;                // (Read)  Effective flags (== SharedFlags | LocalFlagsInNode | LocalFlagsInWindows)
    ImGuiDockNodeState      State;
    ImGuiDockNode*          ParentNode;
    ImGuiDockNode*          ChildNodes[2];              // [Split node only] Child nodes (left/right or top/bottom). Consider switching to an array.
    ImVector<ImGuiWindow*>  Windows;                    // Note: unordered list! Iterate TabBar->Tabs for user-order.
    ImGuiTabBar*            TabBar;
    ImVec2                  Pos;                        // Current position
    ImVec2                  Size;                       // Current size
    ImVec2                  SizeRef;                    // [Split node only] Last explicitly written-to size (overridden when using a splitter affecting the node), used to calculate Size.
    ImGuiAxis               SplitAxis;                  // [Split node only] Split axis (X or Y)
    ImGuiWindowClass        WindowClass;                // [Root node only]
    ImU32                   LastBgColor;

    ImGuiWindow*            HostWindow;
    ImGuiWindow*            VisibleWindow;              // Generally point to window which is ID is == SelectedTabID, but when CTRL+Tabbing this can be a different window.
    ImGuiDockNode*          CentralNode;                // [Root node only] Pointer to central node.
    ImGuiDockNode*          OnlyNodeWithWindows;        // [Root node only] Set when there is a single visible node within the hierarchy.
    int                     CountNodeWithWindows;       // [Root node only]
    int                     LastFrameAlive;             // Last frame number the node was updated or kept alive explicitly with DockSpace() + ImGuiDockNodeFlags_KeepAliveOnly
    int                     LastFrameActive;            // Last frame number the node was updated.
    int                     LastFrameFocused;           // Last frame number the node was focused.
    ImGuiID                 LastFocusedNodeId;          // [Root node only] Which of our child docking node (any ancestor in the hierarchy) was last focused.
    ImGuiID                 SelectedTabId;              // [Leaf node only] Which of our tab/window is selected.
    ImGuiID                 WantCloseTabId;             // [Leaf node only] Set when closing a specific tab/window.
    ImGuiDataAuthority      AuthorityForPos         :3;
    ImGuiDataAuthority      AuthorityForSize        :3;
    ImGuiDataAuthority      AuthorityForViewport    :3;
    bool                    IsVisible               :1; // Set to false when the node is hidden (usually disabled as it has no active window)
    bool                    IsFocused               :1;
    bool                    IsBgDrawnThisFrame      :1;
    bool                    HasCloseButton          :1; // Provide space for a close button (if any of the docked window has one). Note that button may be hidden on window without one.
    bool                    HasWindowMenuButton     :1;
    bool                    HasCentralNodeChild     :1;
    bool                    WantCloseAll            :1; // Set when closing all tabs at once.
    bool                    WantLockSizeOnce        :1;
    bool                    WantMouseMove           :1; // After a node extraction we need to transition toward moving the newly created host window
    bool                    WantHiddenTabBarUpdate  :1;
    bool                    WantHiddenTabBarToggle  :1;

    ImGuiDockNode(ImGuiID id);
    ~ImGuiDockNode();
    bool                    IsRootNode() const      { return ParentNode == NULL; }
    bool                    IsDockSpace() const     { return (MergedFlags & ImGuiDockNodeFlags_DockSpace) != 0; }
    bool                    IsFloatingNode() const  { return ParentNode == NULL && (MergedFlags & ImGuiDockNodeFlags_DockSpace) == 0; }
    bool                    IsCentralNode() const   { return (MergedFlags & ImGuiDockNodeFlags_CentralNode) != 0; }
    bool                    IsHiddenTabBar() const  { return (MergedFlags & ImGuiDockNodeFlags_HiddenTabBar) != 0; } // Hidden tab bar can be shown back by clicking the small triangle
    bool                    IsNoTabBar() const      { return (MergedFlags & ImGuiDockNodeFlags_NoTabBar) != 0; }     // Never show a tab bar
    bool                    IsSplitNode() const     { return ChildNodes[0] != NULL; }
    bool                    IsLeafNode() const      { return ChildNodes[0] == NULL; }
    bool                    IsEmpty() const         { return ChildNodes[0] == NULL && Windows.Size == 0; }
    ImRect                  Rect() const            { return ImRect(Pos.x, Pos.y, Pos.x + Size.x, Pos.y + Size.y); }

    void                    SetLocalFlags(ImGuiDockNodeFlags flags) { LocalFlags = flags; UpdateMergedFlags(); }
    void                    UpdateMergedFlags()     { MergedFlags = SharedFlags | LocalFlags | LocalFlagsInWindows; }
};

// List of colors that are stored at the time of Begin() into Docked Windows.
// We currently store the packed colors in a simple array window->DockStyle.Colors[].
// A better solution may involve appending into a log of colors in ImGuiContext + store offsets into those arrays in ImGuiWindow,
// but it would be more complex as we'd need to double-buffer both as e.g. drop target may refer to window from last frame.
enum ImGuiWindowDockStyleCol
{
    ImGuiWindowDockStyleCol_Text,
    ImGuiWindowDockStyleCol_Tab,
    ImGuiWindowDockStyleCol_TabHovered,
    ImGuiWindowDockStyleCol_TabActive,
    ImGuiWindowDockStyleCol_TabUnfocused,
    ImGuiWindowDockStyleCol_TabUnfocusedActive,
    ImGuiWindowDockStyleCol_COUNT
};

struct ImGuiWindowDockStyle
{
    ImU32 Colors[ImGuiWindowDockStyleCol_COUNT];
};

struct ImGuiDockContext
{
    ImGuiStorage                    Nodes;          // Map ID -> ImGuiDockNode*: Active nodes
    ImVector<ImGuiDockRequest>      Requests;
    ImVector<ImGuiDockNodeSettings> NodesSettings;
    bool                            WantFullRebuild;
    ImGuiDockContext()              { memset(this, 0, sizeof(*this)); }
};

#endif // #ifdef IMGUI_HAS_DOCK

//-----------------------------------------------------------------------------
// [SECTION] Viewport support
//-----------------------------------------------------------------------------

// ImGuiViewport Private/Internals fields (cardinal sin: we are using inheritance!)
// Every instance of ImGuiViewport is in fact a ImGuiViewportP.
struct ImGuiViewportP : public ImGuiViewport
{
    int                 Idx;
    int                 LastFrameActive;        // Last frame number this viewport was activated by a window
    int                 LastFrontMostStampCount;// Last stamp number from when a window hosted by this viewport was made front-most (by comparing this value between two viewport we have an implicit viewport z-order
    ImGuiID             LastNameHash;
    ImVec2              LastPos;
    float               Alpha;                  // Window opacity (when dragging dockable windows/viewports we make them transparent)
    float               LastAlpha;
    short               PlatformMonitor;
    ImGuiWindow*        Window;                 // Set when the viewport is owned by a window (and ImGuiViewportFlags_CanHostOtherWindows is NOT set)
    int                 DrawListsLastFrame[2];  // Last frame number the background (0) and foreground (1) draw lists were used
    ImDrawList*         DrawLists[2];           // Convenience background (0) and foreground (1) draw lists. We use them to draw software mouser cursor when io.MouseDrawCursor is set and to draw most debug overlays.
    ImDrawData          DrawDataP;
    ImDrawDataBuilder   DrawDataBuilder;
    ImVec2              LastPlatformPos;
    ImVec2              LastPlatformSize;
    ImVec2              LastRendererSize;
    ImVec2              WorkOffsetMin;          // Work Area: Offset from Pos to top-left corner of Work Area. Generally (0,0) or (0,+main_menu_bar_height). Work Area is Full Area but without menu-bars/status-bars (so WorkArea always fit inside Pos/Size!)
    ImVec2              WorkOffsetMax;          // Work Area: Offset from Pos+Size to bottom-right corner of Work Area. Generally (0,0) or (0,-status_bar_height).
    ImVec2              BuildWorkOffsetMin;     // Work Area: Offset being built during current frame. Generally >= 0.0f.
    ImVec2              BuildWorkOffsetMax;     // Work Area: Offset being built during current frame. Generally <= 0.0f.

    ImGuiViewportP()                    { Idx = -1; LastFrameActive = DrawListsLastFrame[0] = DrawListsLastFrame[1] = LastFrontMostStampCount = -1; LastNameHash = 0; Alpha = LastAlpha = 1.0f; PlatformMonitor = -1; Window = NULL; DrawLists[0] = DrawLists[1] = NULL; LastPlatformPos = LastPlatformSize = LastRendererSize = ImVec2(FLT_MAX, FLT_MAX); }
    ~ImGuiViewportP()                   { if (DrawLists[0]) IM_DELETE(DrawLists[0]); if (DrawLists[1]) IM_DELETE(DrawLists[1]); }
    void    ClearRequestFlags()         { PlatformRequestClose = PlatformRequestMove = PlatformRequestResize = false; }

    // Calculate work rect pos/size given a set of offset (we have 1 pair of offset for rect locked from last frame data, and 1 pair for currently building rect)
    ImVec2  CalcWorkRectPos(const ImVec2& off_min) const                            { return ImVec2(Pos.x + off_min.x, Pos.y + off_min.y); }
    ImVec2  CalcWorkRectSize(const ImVec2& off_min, const ImVec2& off_max) const    { return ImVec2(ImMax(0.0f, Size.x - off_min.x + off_max.x), ImMax(0.0f, Size.y - off_min.y + off_max.y)); }
    void    UpdateWorkRect()            { WorkPos = CalcWorkRectPos(WorkOffsetMin); WorkSize = CalcWorkRectSize(WorkOffsetMin, WorkOffsetMax); } // Update public fields

    // Helpers to retrieve ImRect (we don't need to store BuildWorkRect as every access tend to change it, hence the code asymmetry)
    ImRect  GetMainRect() const         { return ImRect(Pos.x, Pos.y, Pos.x + Size.x, Pos.y + Size.y); }
    ImRect  GetWorkRect() const         { return ImRect(WorkPos.x, WorkPos.y, WorkPos.x + WorkSize.x, WorkPos.y + WorkSize.y); }
    ImRect  GetBuildWorkRect() const    { ImVec2 pos = CalcWorkRectPos(BuildWorkOffsetMin); ImVec2 size = CalcWorkRectSize(BuildWorkOffsetMin, BuildWorkOffsetMax); return ImRect(pos.x, pos.y, pos.x + size.x, pos.y + size.y); }
};

//-----------------------------------------------------------------------------
// [SECTION] Settings support
//-----------------------------------------------------------------------------

// Windows data saved in imgui.ini file
// Because we never destroy or rename ImGuiWindowSettings, we can store the names in a separate buffer easily.
// (this is designed to be stored in a ImChunkStream buffer, with the variable-length Name following our structure)
struct ImGuiWindowSettings
{
    ImGuiID     ID;
    ImVec2ih    Pos;            // NB: Settings position are stored RELATIVE to the viewport! Whereas runtime ones are absolute positions.
    ImVec2ih    Size;
    ImVec2ih    ViewportPos;
    ImGuiID     ViewportId;
    ImGuiID     DockId;         // ID of last known DockNode (even if the DockNode is invisible because it has only 1 active window), or 0 if none.
    ImGuiID     ClassId;        // ID of window class if specified
    short       DockOrder;      // Order of the last time the window was visible within its DockNode. This is used to reorder windows that are reappearing on the same frame. Same value between windows that were active and windows that were none are possible.
    bool        Collapsed;
    bool        WantApply;      // Set when loaded from .ini data (to enable merging/loading .ini data into an already running context)

    ImGuiWindowSettings()       { memset(this, 0, sizeof(*this)); DockOrder = -1; }
    char* GetName()             { return (char*)(this + 1); }
};

struct ImGuiSettingsHandler
{
    const char* TypeName;       // Short description stored in .ini file. Disallowed characters: '[' ']'
    ImGuiID     TypeHash;       // == ImHashStr(TypeName)
    void        (*ClearAllFn)(ImGuiContext* ctx, ImGuiSettingsHandler* handler);                                // Clear all settings data
    void        (*ReadInitFn)(ImGuiContext* ctx, ImGuiSettingsHandler* handler);                                // Read: Called before reading (in registration order)
    void*       (*ReadOpenFn)(ImGuiContext* ctx, ImGuiSettingsHandler* handler, const char* name);              // Read: Called when entering into a new ini entry e.g. "[Window][Name]"
    void        (*ReadLineFn)(ImGuiContext* ctx, ImGuiSettingsHandler* handler, void* entry, const char* line); // Read: Called for every line of text within an ini entry
    void        (*ApplyAllFn)(ImGuiContext* ctx, ImGuiSettingsHandler* handler);                                // Read: Called after reading (in registration order)
    void        (*WriteAllFn)(ImGuiContext* ctx, ImGuiSettingsHandler* handler, ImGuiTextBuffer* out_buf);      // Write: Output every entries into 'out_buf'
    void*       UserData;

    ImGuiSettingsHandler() { memset(this, 0, sizeof(*this)); }
};

//-----------------------------------------------------------------------------
// [SECTION] Localization support
//-----------------------------------------------------------------------------

// This is experimental and not officially supported, it'll probably fall short of features, if/when it does we may backtrack.
enum ImGuiLocKey : int
{
    ImGuiLocKey_TableSizeOne,
    ImGuiLocKey_TableSizeAllFit,
    ImGuiLocKey_TableSizeAllDefault,
    ImGuiLocKey_TableResetOrder,
    ImGuiLocKey_WindowingMainMenuBar,
    ImGuiLocKey_WindowingPopup,
    ImGuiLocKey_WindowingUntitled,
    ImGuiLocKey_DockingHideTabBar,
    ImGuiLocKey_COUNT
};

struct ImGuiLocEntry
{
    ImGuiLocKey     Key;
    const char*     Text;
};


//-----------------------------------------------------------------------------
// [SECTION] Metrics, Debug Tools
//-----------------------------------------------------------------------------

enum ImGuiDebugLogFlags_
{
    // Event types
    ImGuiDebugLogFlags_None             = 0,
    ImGuiDebugLogFlags_EventActiveId    = 1 << 0,
    ImGuiDebugLogFlags_EventFocus       = 1 << 1,
    ImGuiDebugLogFlags_EventPopup       = 1 << 2,
    ImGuiDebugLogFlags_EventNav         = 1 << 3,
    ImGuiDebugLogFlags_EventClipper     = 1 << 4,
    ImGuiDebugLogFlags_EventIO          = 1 << 5,
    ImGuiDebugLogFlags_EventDocking     = 1 << 6,
    ImGuiDebugLogFlags_EventViewport    = 1 << 7,
    ImGuiDebugLogFlags_EventMask_       = ImGuiDebugLogFlags_EventActiveId | ImGuiDebugLogFlags_EventFocus | ImGuiDebugLogFlags_EventPopup | ImGuiDebugLogFlags_EventNav | ImGuiDebugLogFlags_EventClipper | ImGuiDebugLogFlags_EventIO | ImGuiDebugLogFlags_EventDocking | ImGuiDebugLogFlags_EventViewport,
    ImGuiDebugLogFlags_OutputToTTY      = 1 << 10,  // Also send output to TTY
};

struct ImGuiMetricsConfig
{
    bool        ShowDebugLog;
    bool        ShowStackTool;
    bool        ShowWindowsRects;
    bool        ShowWindowsBeginOrder;
    bool        ShowTablesRects;
    bool        ShowDrawCmdMesh;
    bool        ShowDrawCmdBoundingBoxes;
    bool        ShowDockingNodes;
    int         ShowWindowsRectsType;
    int         ShowTablesRectsType;

    ImGuiMetricsConfig()
    {
        ShowDebugLog = ShowStackTool = ShowWindowsRects = ShowWindowsBeginOrder = ShowTablesRects = false;
        ShowDrawCmdMesh = true;
        ShowDrawCmdBoundingBoxes = true;
        ShowDockingNodes = false;
        ShowWindowsRectsType = ShowTablesRectsType = -1;
    }
};

struct ImGuiStackLevelInfo
{
    ImGuiID                 ID;
    ImS8                    QueryFrameCount;            // >= 1: Query in progress
    bool                    QuerySuccess;               // Obtained result from DebugHookIdInfo()
    ImGuiDataType           DataType : 8;
    char                    Desc[57];                   // Arbitrarily sized buffer to hold a result (FIXME: could replace Results[] with a chunk stream?) FIXME: Now that we added CTRL+C this should be fixed.

    ImGuiStackLevelInfo()   { memset(this, 0, sizeof(*this)); }
};

// State for Stack tool queries
struct ImGuiStackTool
{
    int                     LastActiveFrame;
    int                     StackLevel;                 // -1: query stack and resize Results, >= 0: individual stack level
    ImGuiID                 QueryId;                    // ID to query details for
    ImVector<ImGuiStackLevelInfo> Results;
    bool                    CopyToClipboardOnCtrlC;
    float                   CopyToClipboardLastTime;

    ImGuiStackTool()        { memset(this, 0, sizeof(*this)); CopyToClipboardLastTime = -FLT_MAX; }
};

//-----------------------------------------------------------------------------
// [SECTION] Generic context hooks
//-----------------------------------------------------------------------------

typedef void (*ImGuiContextHookCallback)(ImGuiContext* ctx, ImGuiContextHook* hook);
enum ImGuiContextHookType { ImGuiContextHookType_NewFramePre, ImGuiContextHookType_NewFramePost, ImGuiContextHookType_EndFramePre, ImGuiContextHookType_EndFramePost, ImGuiContextHookType_RenderPre, ImGuiContextHookType_RenderPost, ImGuiContextHookType_Shutdown, ImGuiContextHookType_PendingRemoval_ };

struct ImGuiContextHook
{
    ImGuiID                     HookId;     // A unique ID assigned by AddContextHook()
    ImGuiContextHookType        Type;
    ImGuiID                     Owner;
    ImGuiContextHookCallback    Callback;
    void*                       UserData;

    ImGuiContextHook()          { memset(this, 0, sizeof(*this)); }
};

//-----------------------------------------------------------------------------
// [SECTION] ImGuiContext (main Dear ImGui context)
//-----------------------------------------------------------------------------

struct ImGuiContext
{
    bool                    Initialized;
    bool                    FontAtlasOwnedByContext;            // IO.Fonts-> is owned by the ImGuiContext and will be destructed along with it.
    ImGuiIO                 IO;
    ImGuiPlatformIO         PlatformIO;
    ImVector<ImGuiInputEvent> InputEventsQueue;                 // Input events which will be tricked/written into IO structure.
    ImVector<ImGuiInputEvent> InputEventsTrail;                 // Past input events processed in NewFrame(). This is to allow domain-specific application to access e.g mouse/pen trail.
    ImGuiStyle              Style;
    ImGuiConfigFlags        ConfigFlagsCurrFrame;               // = g.IO.ConfigFlags at the time of NewFrame()
    ImGuiConfigFlags        ConfigFlagsLastFrame;
    ImFont*                 Font;                               // (Shortcut) == FontStack.empty() ? IO.Font : FontStack.back()
    float                   FontSize;                           // (Shortcut) == FontBaseSize * g.CurrentWindow->FontWindowScale == window->FontSize(). Text height for current window.
    float                   FontBaseSize;                       // (Shortcut) == IO.FontGlobalScale * Font->Scale * Font->FontSize. Base text height.
    ImDrawListSharedData    DrawListSharedData;
    double                  Time;
    int                     FrameCount;
    int                     FrameCountEnded;
    int                     FrameCountPlatformEnded;
    int                     FrameCountRendered;
    bool                    WithinFrameScope;                   // Set by NewFrame(), cleared by EndFrame()
    bool                    WithinFrameScopeWithImplicitWindow; // Set by NewFrame(), cleared by EndFrame() when the implicit debug window has been pushed
    bool                    WithinEndChild;                     // Set within EndChild()
    bool                    GcCompactAll;                       // Request full GC
    bool                    TestEngineHookItems;                // Will call test engine hooks: ImGuiTestEngineHook_ItemAdd(), ImGuiTestEngineHook_ItemInfo(), ImGuiTestEngineHook_Log()
    void*                   TestEngine;                         // Test engine user data

    // Windows state
    ImVector<ImGuiWindow*>  Windows;                            // Windows, sorted in display order, back to front
    ImVector<ImGuiWindow*>  WindowsFocusOrder;                  // Root windows, sorted in focus order, back to front.
    ImVector<ImGuiWindow*>  WindowsTempSortBuffer;              // Temporary buffer used in EndFrame() to reorder windows so parents are kept before their child
    ImVector<ImGuiWindowStackData> CurrentWindowStack;
    ImGuiStorage            WindowsById;                        // Map window's ImGuiID to ImGuiWindow*
    int                     WindowsActiveCount;                 // Number of unique windows submitted by frame
    ImVec2                  WindowsHoverPadding;                // Padding around resizable windows for which hovering on counts as hovering the window == ImMax(style.TouchExtraPadding, WINDOWS_HOVER_PADDING)
    ImGuiWindow*            CurrentWindow;                      // Window being drawn into
    ImGuiWindow*            HoveredWindow;                      // Window the mouse is hovering. Will typically catch mouse inputs.
    ImGuiWindow*            HoveredWindowUnderMovingWindow;     // Hovered window ignoring MovingWindow. Only set if MovingWindow is set.
    ImGuiWindow*            MovingWindow;                       // Track the window we clicked on (in order to preserve focus). The actual window that is moved is generally MovingWindow->RootWindowDockTree.
    ImGuiWindow*            WheelingWindow;                     // Track the window we started mouse-wheeling on. Until a timer elapse or mouse has moved, generally keep scrolling the same window even if during the course of scrolling the mouse ends up hovering a child window.
    ImVec2                  WheelingWindowRefMousePos;
    int                     WheelingWindowStartFrame;           // This may be set one frame before WheelingWindow is != NULL
    float                   WheelingWindowReleaseTimer;
    ImVec2                  WheelingWindowWheelRemainder;
    ImVec2                  WheelingAxisAvg;

    // Item/widgets state and tracking information
    ImGuiID                 DebugHookIdInfo;                    // Will call core hooks: DebugHookIdInfo() from GetID functions, used by Stack Tool [next HoveredId/ActiveId to not pull in an extra cache-line]
    ImGuiID                 HoveredId;                          // Hovered widget, filled during the frame
    ImGuiID                 HoveredIdPreviousFrame;
    bool                    HoveredIdAllowOverlap;
    bool                    HoveredIdDisabled;                  // At least one widget passed the rect test, but has been discarded by disabled flag or popup inhibit. May be true even if HoveredId == 0.
    float                   HoveredIdTimer;                     // Measure contiguous hovering time
    float                   HoveredIdNotActiveTimer;            // Measure contiguous hovering time where the item has not been active
    ImGuiID                 ActiveId;                           // Active widget
    ImGuiID                 ActiveIdIsAlive;                    // Active widget has been seen this frame (we can't use a bool as the ActiveId may change within the frame)
    float                   ActiveIdTimer;
    bool                    ActiveIdIsJustActivated;            // Set at the time of activation for one frame
    bool                    ActiveIdAllowOverlap;               // Active widget allows another widget to steal active id (generally for overlapping widgets, but not always)
    bool                    ActiveIdNoClearOnFocusLoss;         // Disable losing active id if the active id window gets unfocused.
    bool                    ActiveIdHasBeenPressedBefore;       // Track whether the active id led to a press (this is to allow changing between PressOnClick and PressOnRelease without pressing twice). Used by range_select branch.
    bool                    ActiveIdHasBeenEditedBefore;        // Was the value associated to the widget Edited over the course of the Active state.
    bool                    ActiveIdHasBeenEditedThisFrame;
    ImVec2                  ActiveIdClickOffset;                // Clicked offset from upper-left corner, if applicable (currently only set by ButtonBehavior)
    ImGuiWindow*            ActiveIdWindow;
    ImGuiInputSource        ActiveIdSource;                     // Activating with mouse or nav (gamepad/keyboard)
    int                     ActiveIdMouseButton;
    ImGuiID                 ActiveIdPreviousFrame;
    bool                    ActiveIdPreviousFrameIsAlive;
    bool                    ActiveIdPreviousFrameHasBeenEditedBefore;
    ImGuiWindow*            ActiveIdPreviousFrameWindow;
    ImGuiID                 LastActiveId;                       // Store the last non-zero ActiveId, useful for animation.
    float                   LastActiveIdTimer;                  // Store the last non-zero ActiveId timer since the beginning of activation, useful for animation.

    // [EXPERIMENTAL] Key/Input Ownership + Shortcut Routing system
    // - The idea is that instead of "eating" a given key, we can link to an owner.
    // - Input query can then read input by specifying ImGuiKeyOwner_Any (== 0), ImGuiKeyOwner_None (== -1) or a custom ID.
    // - Routing is requested ahead of time for a given chord (Key + Mods) and granted in NewFrame().
    ImGuiKeyOwnerData       KeysOwnerData[ImGuiKey_NamedKey_COUNT];
    ImGuiKeyRoutingTable    KeysRoutingTable;
    ImU32                   ActiveIdUsingNavDirMask;            // Active widget will want to read those nav move requests (e.g. can activate a button and move away from it)
    bool                    ActiveIdUsingAllKeyboardKeys;       // Active widget will want to read all keyboard keys inputs. (FIXME: This is a shortcut for not taking ownership of 100+ keys but perhaps best to not have the inconsistency)
#ifndef IMGUI_DISABLE_OBSOLETE_KEYIO
    ImU32                   ActiveIdUsingNavInputMask;          // If you used this. Since (IMGUI_VERSION_NUM >= 18804) : 'g.ActiveIdUsingNavInputMask |= (1 << ImGuiNavInput_Cancel);' becomes 'SetKeyOwner(ImGuiKey_Escape, g.ActiveId) and/or SetKeyOwner(ImGuiKey_NavGamepadCancel, g.ActiveId);'
#endif

    // Next window/item data
    ImGuiID                 CurrentFocusScopeId;                // == g.FocusScopeStack.back()
    ImGuiItemFlags          CurrentItemFlags;                   // == g.ItemFlagsStack.back()
    ImGuiID                 DebugLocateId;                      // Storage for DebugLocateItemOnHover() feature: this is read by ItemAdd() so we keep it in a hot/cached location
    ImGuiNextItemData       NextItemData;                       // Storage for SetNextItem** functions
    ImGuiLastItemData       LastItemData;                       // Storage for last submitted item (setup by ItemAdd)
    ImGuiNextWindowData     NextWindowData;                     // Storage for SetNextWindow** functions

    // Shared stacks
    ImVector<ImGuiColorMod> ColorStack;                         // Stack for PushStyleColor()/PopStyleColor() - inherited by Begin()
    ImVector<ImGuiStyleMod> StyleVarStack;                      // Stack for PushStyleVar()/PopStyleVar() - inherited by Begin()
    ImVector<ImFont*>       FontStack;                          // Stack for PushFont()/PopFont() - inherited by Begin()
    ImVector<ImGuiID>       FocusScopeStack;                    // Stack for PushFocusScope()/PopFocusScope() - inherited by BeginChild(), pushed into by Begin()
    ImVector<ImGuiItemFlags>ItemFlagsStack;                     // Stack for PushItemFlag()/PopItemFlag() - inherited by Begin()
    ImVector<ImGuiGroupData>GroupStack;                         // Stack for BeginGroup()/EndGroup() - not inherited by Begin()
    ImVector<ImGuiPopupData>OpenPopupStack;                     // Which popups are open (persistent)
    ImVector<ImGuiPopupData>BeginPopupStack;                    // Which level of BeginPopup() we are in (reset every frame)
    int                     BeginMenuCount;

    // Viewports
    ImVector<ImGuiViewportP*> Viewports;                        // Active viewports (always 1+, and generally 1 unless multi-viewports are enabled). Each viewports hold their copy of ImDrawData.
    float                   CurrentDpiScale;                    // == CurrentViewport->DpiScale
    ImGuiViewportP*         CurrentViewport;                    // We track changes of viewport (happening in Begin) so we can call Platform_OnChangedViewport()
    ImGuiViewportP*         MouseViewport;
    ImGuiViewportP*         MouseLastHoveredViewport;           // Last known viewport that was hovered by mouse (even if we are not hovering any viewport any more) + honoring the _NoInputs flag.
    ImGuiID                 PlatformLastFocusedViewportId;
    ImGuiPlatformMonitor    FallbackMonitor;                    // Virtual monitor used as fallback if backend doesn't provide monitor information.
    int                     ViewportFrontMostStampCount;        // Every time the front-most window changes, we stamp its viewport with an incrementing counter

    // Gamepad/keyboard Navigation
    ImGuiWindow*            NavWindow;                          // Focused window for navigation. Could be called 'FocusedWindow'
    ImGuiID                 NavId;                              // Focused item for navigation
    ImGuiID                 NavFocusScopeId;                    // Identify a selection scope (selection code often wants to "clear other items" when landing on an item of the selection set)
    ImGuiID                 NavActivateId;                      // ~~ (g.ActiveId == 0) && (IsKeyPressed(ImGuiKey_Space) || IsKeyPressed(ImGuiKey_NavGamepadActivate)) ? NavId : 0, also set when calling ActivateItem()
    ImGuiID                 NavActivateDownId;                  // ~~ IsKeyDown(ImGuiKey_Space) || IsKeyDown(ImGuiKey_NavGamepadActivate) ? NavId : 0
    ImGuiID                 NavActivatePressedId;               // ~~ IsKeyPressed(ImGuiKey_Space) || IsKeyPressed(ImGuiKey_NavGamepadActivate) ? NavId : 0 (no repeat)
    ImGuiID                 NavActivateInputId;                 // ~~ IsKeyPressed(ImGuiKey_Enter) || IsKeyPressed(ImGuiKey_NavGamepadInput) ? NavId : 0; ImGuiActivateFlags_PreferInput will be set and NavActivateId will be 0.
    ImGuiActivateFlags      NavActivateFlags;
    ImGuiID                 NavJustMovedToId;                   // Just navigated to this id (result of a successfully MoveRequest).
    ImGuiID                 NavJustMovedToFocusScopeId;         // Just navigated to this focus scope id (result of a successfully MoveRequest).
    ImGuiKeyChord           NavJustMovedToKeyMods;
    ImGuiID                 NavNextActivateId;                  // Set by ActivateItem(), queued until next frame.
    ImGuiActivateFlags      NavNextActivateFlags;
    ImGuiInputSource        NavInputSource;                     // Keyboard or Gamepad mode? THIS WILL ONLY BE None or NavGamepad or NavKeyboard.
    ImGuiNavLayer           NavLayer;                           // Layer we are navigating on. For now the system is hard-coded for 0=main contents and 1=menu/title bar, may expose layers later.
    bool                    NavIdIsAlive;                       // Nav widget has been seen this frame ~~ NavRectRel is valid
    bool                    NavMousePosDirty;                   // When set we will update mouse position if (io.ConfigFlags & ImGuiConfigFlags_NavEnableSetMousePos) if set (NB: this not enabled by default)
    bool                    NavDisableHighlight;                // When user starts using mouse, we hide gamepad/keyboard highlight (NB: but they are still available, which is why NavDisableHighlight isn't always != NavDisableMouseHover)
    bool                    NavDisableMouseHover;               // When user starts using gamepad/keyboard, we hide mouse hovering highlight until mouse is touched again.

    // Navigation: Init & Move Requests
    bool                    NavAnyRequest;                      // ~~ NavMoveRequest || NavInitRequest this is to perform early out in ItemAdd()
    bool                    NavInitRequest;                     // Init request for appearing window to select first item
    bool                    NavInitRequestFromMove;
    ImGuiID                 NavInitResultId;                    // Init request result (first item of the window, or one for which SetItemDefaultFocus() was called)
    ImRect                  NavInitResultRectRel;               // Init request result rectangle (relative to parent window)
    bool                    NavMoveSubmitted;                   // Move request submitted, will process result on next NewFrame()
    bool                    NavMoveScoringItems;                // Move request submitted, still scoring incoming items
    bool                    NavMoveForwardToNextFrame;
    ImGuiNavMoveFlags       NavMoveFlags;
    ImGuiScrollFlags        NavMoveScrollFlags;
    ImGuiKeyChord           NavMoveKeyMods;
    ImGuiDir                NavMoveDir;                         // Direction of the move request (left/right/up/down)
    ImGuiDir                NavMoveDirForDebug;
    ImGuiDir                NavMoveClipDir;                     // FIXME-NAV: Describe the purpose of this better. Might want to rename?
    ImRect                  NavScoringRect;                     // Rectangle used for scoring, in screen space. Based of window->NavRectRel[], modified for directional navigation scoring.
    ImRect                  NavScoringNoClipRect;               // Some nav operations (such as PageUp/PageDown) enforce a region which clipper will attempt to always keep submitted
    int                     NavScoringDebugCount;               // Metrics for debugging
    int                     NavTabbingDir;                      // Generally -1 or +1, 0 when tabbing without a nav id
    int                     NavTabbingCounter;                  // >0 when counting items for tabbing
    ImGuiNavItemData        NavMoveResultLocal;                 // Best move request candidate within NavWindow
    ImGuiNavItemData        NavMoveResultLocalVisible;          // Best move request candidate within NavWindow that are mostly visible (when using ImGuiNavMoveFlags_AlsoScoreVisibleSet flag)
    ImGuiNavItemData        NavMoveResultOther;                 // Best move request candidate within NavWindow's flattened hierarchy (when using ImGuiWindowFlags_NavFlattened flag)
    ImGuiNavItemData        NavTabbingResultFirst;              // First tabbing request candidate within NavWindow and flattened hierarchy

    // Navigation: Windowing (CTRL+TAB for list, or Menu button + keys or directional pads to move/resize)
    ImGuiKeyChord           ConfigNavWindowingKeyNext;          // = ImGuiMod_Ctrl | ImGuiKey_Tab, for reconfiguration (see #4828)
    ImGuiKeyChord           ConfigNavWindowingKeyPrev;          // = ImGuiMod_Ctrl | ImGuiMod_Shift | ImGuiKey_Tab
    ImGuiWindow*            NavWindowingTarget;                 // Target window when doing CTRL+Tab (or Pad Menu + FocusPrev/Next), this window is temporarily displayed top-most!
    ImGuiWindow*            NavWindowingTargetAnim;             // Record of last valid NavWindowingTarget until DimBgRatio and NavWindowingHighlightAlpha becomes 0.0f, so the fade-out can stay on it.
    ImGuiWindow*            NavWindowingListWindow;             // Internal window actually listing the CTRL+Tab contents
    float                   NavWindowingTimer;
    float                   NavWindowingHighlightAlpha;
    bool                    NavWindowingToggleLayer;
    ImVec2                  NavWindowingAccumDeltaPos;
    ImVec2                  NavWindowingAccumDeltaSize;

    // Render
    float                   DimBgRatio;                         // 0.0..1.0 animation when fading in a dimming background (for modal window and CTRL+TAB list)
    ImGuiMouseCursor        MouseCursor;

    // Drag and Drop
    bool                    DragDropActive;
    bool                    DragDropWithinSource;               // Set when within a BeginDragDropXXX/EndDragDropXXX block for a drag source.
    bool                    DragDropWithinTarget;               // Set when within a BeginDragDropXXX/EndDragDropXXX block for a drag target.
    ImGuiDragDropFlags      DragDropSourceFlags;
    int                     DragDropSourceFrameCount;
    int                     DragDropMouseButton;
    ImGuiPayload            DragDropPayload;
    ImRect                  DragDropTargetRect;                 // Store rectangle of current target candidate (we favor small targets when overlapping)
    ImGuiID                 DragDropTargetId;
    ImGuiDragDropFlags      DragDropAcceptFlags;
    float                   DragDropAcceptIdCurrRectSurface;    // Target item surface (we resolve overlapping targets by prioritizing the smaller surface)
    ImGuiID                 DragDropAcceptIdCurr;               // Target item id (set at the time of accepting the payload)
    ImGuiID                 DragDropAcceptIdPrev;               // Target item id from previous frame (we need to store this to allow for overlapping drag and drop targets)
    int                     DragDropAcceptFrameCount;           // Last time a target expressed a desire to accept the source
    ImGuiID                 DragDropHoldJustPressedId;          // Set when holding a payload just made ButtonBehavior() return a press.
    ImVector<unsigned char> DragDropPayloadBufHeap;             // We don't expose the ImVector<> directly, ImGuiPayload only holds pointer+size
    unsigned char           DragDropPayloadBufLocal[16];        // Local buffer for small payloads

    // Clipper
    int                             ClipperTempDataStacked;
    ImVector<ImGuiListClipperData>  ClipperTempData;

    // Tables
    ImGuiTable*                     CurrentTable;
    int                             TablesTempDataStacked;      // Temporary table data size (because we leave previous instances undestructed, we generally don't use TablesTempData.Size)
    ImVector<ImGuiTableTempData>    TablesTempData;             // Temporary table data (buffers reused/shared across instances, support nesting)
    ImPool<ImGuiTable>              Tables;                     // Persistent table data
    ImVector<float>                 TablesLastTimeActive;       // Last used timestamp of each tables (SOA, for efficient GC)
    ImVector<ImDrawChannel>         DrawChannelsTempMergeBuffer;

    // Tab bars
    ImGuiTabBar*                    CurrentTabBar;
    ImPool<ImGuiTabBar>             TabBars;
    ImVector<ImGuiPtrOrIndex>       CurrentTabBarStack;
    ImVector<ImGuiShrinkWidthItem>  ShrinkWidthBuffer;

    // Hover Delay system
    ImGuiID                 HoverDelayId;
    ImGuiID                 HoverDelayIdPreviousFrame;
    float                   HoverDelayTimer;                    // Currently used IsItemHovered(), generally inferred from g.HoveredIdTimer but kept uncleared until clear timer elapse.
    float                   HoverDelayClearTimer;               // Currently used IsItemHovered(): grace time before g.TooltipHoverTimer gets cleared.

    // Widget state
    ImVec2                  MouseLastValidPos;
    ImGuiInputTextState     InputTextState;
    ImFont                  InputTextPasswordFont;
    ImGuiID                 TempInputId;                        // Temporary text input when CTRL+clicking on a slider, etc.
    ImGuiColorEditFlags     ColorEditOptions;                   // Store user options for color edit widgets
    float                   ColorEditLastHue;                   // Backup of last Hue associated to LastColor, so we can restore Hue in lossy RGB<>HSV round trips
    float                   ColorEditLastSat;                   // Backup of last Saturation associated to LastColor, so we can restore Saturation in lossy RGB<>HSV round trips
    ImU32                   ColorEditLastColor;                 // RGB value with alpha set to 0.
    ImVec4                  ColorPickerRef;                     // Initial/reference color at the time of opening the color picker.
    ImGuiComboPreviewData   ComboPreviewData;
    float                   SliderGrabClickOffset;
    float                   SliderCurrentAccum;                 // Accumulated slider delta when using navigation controls.
    bool                    SliderCurrentAccumDirty;            // Has the accumulated slider delta changed since last time we tried to apply it?
    bool                    DragCurrentAccumDirty;
    float                   DragCurrentAccum;                   // Accumulator for dragging modification. Always high-precision, not rounded by end-user precision settings
    float                   DragSpeedDefaultRatio;              // If speed == 0.0f, uses (max-min) * DragSpeedDefaultRatio
    float                   ScrollbarClickDeltaToGrabCenter;    // Distance between mouse and center of grab box, normalized in parent space. Use storage?
    float                   DisabledAlphaBackup;                // Backup for style.Alpha for BeginDisabled()
    short                   DisabledStackSize;
    short                   TooltipOverrideCount;
    ImVector<char>          ClipboardHandlerData;               // If no custom clipboard handler is defined
    ImVector<ImGuiID>       MenusIdSubmittedThisFrame;          // A list of menu IDs that were rendered at least once

    // Platform support
    ImGuiPlatformImeData    PlatformImeData;                    // Data updated by current frame
    ImGuiPlatformImeData    PlatformImeDataPrev;                // Previous frame data (when changing we will call io.SetPlatformImeDataFn
    ImGuiID                 PlatformImeViewport;
    char                    PlatformLocaleDecimalPoint;         // '.' or *localeconv()->decimal_point

    // Extensions
    // FIXME: We could provide an API to register one slot in an array held in ImGuiContext?
    ImGuiDockContext        DockContext;

    // Settings
    bool                    SettingsLoaded;
    float                   SettingsDirtyTimer;                 // Save .ini Settings to memory when time reaches zero
    ImGuiTextBuffer         SettingsIniData;                    // In memory .ini settings
    ImVector<ImGuiSettingsHandler>      SettingsHandlers;       // List of .ini settings handlers
    ImChunkStream<ImGuiWindowSettings>  SettingsWindows;        // ImGuiWindow .ini settings entries
    ImChunkStream<ImGuiTableSettings>   SettingsTables;         // ImGuiTable .ini settings entries
    ImVector<ImGuiContextHook>          Hooks;                  // Hooks for extensions (e.g. test engine)
    ImGuiID                             HookIdNext;             // Next available HookId

    // Localization
    const char*             LocalizationTable[ImGuiLocKey_COUNT];

    // Capture/Logging
    bool                    LogEnabled;                         // Currently capturing
    ImGuiLogType            LogType;                            // Capture target
    ImFileHandle            LogFile;                            // If != NULL log to stdout/ file
    ImGuiTextBuffer         LogBuffer;                          // Accumulation buffer when log to clipboard. This is pointer so our GImGui static constructor doesn't call heap allocators.
    const char*             LogNextPrefix;
    const char*             LogNextSuffix;
    float                   LogLinePosY;
    bool                    LogLineFirstItem;
    int                     LogDepthRef;
    int                     LogDepthToExpand;
    int                     LogDepthToExpandDefault;            // Default/stored value for LogDepthMaxExpand if not specified in the LogXXX function call.

    // Debug Tools
    ImGuiDebugLogFlags      DebugLogFlags;
    ImGuiTextBuffer         DebugLogBuf;
    ImGuiTextIndex          DebugLogIndex;
    ImU8                    DebugLocateFrames;                  // For DebugLocateItemOnHover(). This is used together with DebugLocateId which is in a hot/cached spot above.
    bool                    DebugItemPickerActive;              // Item picker is active (started with DebugStartItemPicker())
    ImU8                    DebugItemPickerMouseButton;
    ImGuiID                 DebugItemPickerBreakId;             // Will call IM_DEBUG_BREAK() when encountering this ID
    ImGuiMetricsConfig      DebugMetricsConfig;
    ImGuiStackTool          DebugStackTool;
    ImGuiDockNode*          DebugHoveredDockNode;               // Hovered dock node.

    // Misc
    float                   FramerateSecPerFrame[60];           // Calculate estimate of framerate for user over the last 60 frames..
    int                     FramerateSecPerFrameIdx;
    int                     FramerateSecPerFrameCount;
    float                   FramerateSecPerFrameAccum;
    int                     WantCaptureMouseNextFrame;          // Explicit capture override via SetNextFrameWantCaptureMouse()/SetNextFrameWantCaptureKeyboard(). Default to -1.
    int                     WantCaptureKeyboardNextFrame;       // "
    int                     WantTextInputNextFrame;
    ImVector<char>          TempBuffer;                         // Temporary text buffer

    ImGuiContext(ImFontAtlas* shared_font_atlas)
        : InputTextState(this)
    {
        Initialized = false;
        ConfigFlagsCurrFrame = ConfigFlagsLastFrame = ImGuiConfigFlags_None;
        FontAtlasOwnedByContext = shared_font_atlas ? false : true;
        Font = NULL;
        FontSize = FontBaseSize = 0.0f;
        IO.Fonts = shared_font_atlas ? shared_font_atlas : IM_NEW(ImFontAtlas)();
        Time = 0.0f;
        FrameCount = 0;
        FrameCountEnded = FrameCountPlatformEnded = FrameCountRendered = -1;
        WithinFrameScope = WithinFrameScopeWithImplicitWindow = WithinEndChild = false;
        GcCompactAll = false;
        TestEngineHookItems = false;
        TestEngine = NULL;

        WindowsActiveCount = 0;
        CurrentWindow = NULL;
        HoveredWindow = NULL;
        HoveredWindowUnderMovingWindow = NULL;
        MovingWindow = NULL;
        WheelingWindow = NULL;
        WheelingWindowStartFrame = -1;
        WheelingWindowReleaseTimer = 0.0f;

        DebugHookIdInfo = 0;
        HoveredId = HoveredIdPreviousFrame = 0;
        HoveredIdAllowOverlap = false;
        HoveredIdDisabled = false;
        HoveredIdTimer = HoveredIdNotActiveTimer = 0.0f;
        ActiveId = 0;
        ActiveIdIsAlive = 0;
        ActiveIdTimer = 0.0f;
        ActiveIdIsJustActivated = false;
        ActiveIdAllowOverlap = false;
        ActiveIdNoClearOnFocusLoss = false;
        ActiveIdHasBeenPressedBefore = false;
        ActiveIdHasBeenEditedBefore = false;
        ActiveIdHasBeenEditedThisFrame = false;
        ActiveIdClickOffset = ImVec2(-1, -1);
        ActiveIdWindow = NULL;
        ActiveIdSource = ImGuiInputSource_None;
        ActiveIdMouseButton = -1;
        ActiveIdPreviousFrame = 0;
        ActiveIdPreviousFrameIsAlive = false;
        ActiveIdPreviousFrameHasBeenEditedBefore = false;
        ActiveIdPreviousFrameWindow = NULL;
        LastActiveId = 0;
        LastActiveIdTimer = 0.0f;

        ActiveIdUsingNavDirMask = 0x00;
        ActiveIdUsingAllKeyboardKeys = false;
#ifndef IMGUI_DISABLE_OBSOLETE_KEYIO
        ActiveIdUsingNavInputMask = 0x00;
#endif

        CurrentFocusScopeId = 0;
        CurrentItemFlags = ImGuiItemFlags_None;
        BeginMenuCount = 0;

        CurrentDpiScale = 0.0f;
        CurrentViewport = NULL;
        MouseViewport = MouseLastHoveredViewport = NULL;
        PlatformLastFocusedViewportId = 0;
        ViewportFrontMostStampCount = 0;

        NavWindow = NULL;
        NavId = NavFocusScopeId = NavActivateId = NavActivateDownId = NavActivatePressedId = NavActivateInputId = 0;
        NavJustMovedToId = NavJustMovedToFocusScopeId = NavNextActivateId = 0;
        NavActivateFlags = NavNextActivateFlags = ImGuiActivateFlags_None;
        NavJustMovedToKeyMods = ImGuiMod_None;
        NavInputSource = ImGuiInputSource_None;
        NavLayer = ImGuiNavLayer_Main;
        NavIdIsAlive = false;
        NavMousePosDirty = false;
        NavDisableHighlight = true;
        NavDisableMouseHover = false;
        NavAnyRequest = false;
        NavInitRequest = false;
        NavInitRequestFromMove = false;
        NavInitResultId = 0;
        NavMoveSubmitted = false;
        NavMoveScoringItems = false;
        NavMoveForwardToNextFrame = false;
        NavMoveFlags = ImGuiNavMoveFlags_None;
        NavMoveScrollFlags = ImGuiScrollFlags_None;
        NavMoveKeyMods = ImGuiMod_None;
        NavMoveDir = NavMoveDirForDebug = NavMoveClipDir = ImGuiDir_None;
        NavScoringDebugCount = 0;
        NavTabbingDir = 0;
        NavTabbingCounter = 0;

        ConfigNavWindowingKeyNext = ImGuiMod_Ctrl | ImGuiKey_Tab;
        ConfigNavWindowingKeyPrev = ImGuiMod_Ctrl | ImGuiMod_Shift | ImGuiKey_Tab;
        NavWindowingTarget = NavWindowingTargetAnim = NavWindowingListWindow = NULL;
        NavWindowingTimer = NavWindowingHighlightAlpha = 0.0f;
        NavWindowingToggleLayer = false;

        DimBgRatio = 0.0f;
        MouseCursor = ImGuiMouseCursor_Arrow;

        DragDropActive = DragDropWithinSource = DragDropWithinTarget = false;
        DragDropSourceFlags = ImGuiDragDropFlags_None;
        DragDropSourceFrameCount = -1;
        DragDropMouseButton = -1;
        DragDropTargetId = 0;
        DragDropAcceptFlags = ImGuiDragDropFlags_None;
        DragDropAcceptIdCurrRectSurface = 0.0f;
        DragDropAcceptIdPrev = DragDropAcceptIdCurr = 0;
        DragDropAcceptFrameCount = -1;
        DragDropHoldJustPressedId = 0;
        memset(DragDropPayloadBufLocal, 0, sizeof(DragDropPayloadBufLocal));

        ClipperTempDataStacked = 0;

        CurrentTable = NULL;
        TablesTempDataStacked = 0;
        CurrentTabBar = NULL;

        HoverDelayId = HoverDelayIdPreviousFrame = 0;
        HoverDelayTimer = HoverDelayClearTimer = 0.0f;

        TempInputId = 0;
        ColorEditOptions = ImGuiColorEditFlags_DefaultOptions_;
        ColorEditLastHue = ColorEditLastSat = 0.0f;
        ColorEditLastColor = 0;
        SliderGrabClickOffset = 0.0f;
        SliderCurrentAccum = 0.0f;
        SliderCurrentAccumDirty = false;
        DragCurrentAccumDirty = false;
        DragCurrentAccum = 0.0f;
        DragSpeedDefaultRatio = 1.0f / 100.0f;
        ScrollbarClickDeltaToGrabCenter = 0.0f;
        DisabledAlphaBackup = 0.0f;
        DisabledStackSize = 0;
        TooltipOverrideCount = 0;

        PlatformImeData.InputPos = ImVec2(0.0f, 0.0f);
        PlatformImeDataPrev.InputPos = ImVec2(-1.0f, -1.0f); // Different to ensure initial submission
        PlatformImeViewport = 0;
        PlatformLocaleDecimalPoint = '.';

        SettingsLoaded = false;
        SettingsDirtyTimer = 0.0f;
        HookIdNext = 0;

        memset(LocalizationTable, 0, sizeof(LocalizationTable));

        LogEnabled = false;
        LogType = ImGuiLogType_None;
        LogNextPrefix = LogNextSuffix = NULL;
        LogFile = NULL;
        LogLinePosY = FLT_MAX;
        LogLineFirstItem = false;
        LogDepthRef = 0;
        LogDepthToExpand = LogDepthToExpandDefault = 2;

        DebugLogFlags = ImGuiDebugLogFlags_OutputToTTY;
        DebugLocateId = 0;
        DebugLocateFrames = 0;
        DebugItemPickerActive = false;
        DebugItemPickerMouseButton = ImGuiMouseButton_Left;
        DebugItemPickerBreakId = 0;
        DebugHoveredDockNode = NULL;

        memset(FramerateSecPerFrame, 0, sizeof(FramerateSecPerFrame));
        FramerateSecPerFrameIdx = FramerateSecPerFrameCount = 0;
        FramerateSecPerFrameAccum = 0.0f;
        WantCaptureMouseNextFrame = WantCaptureKeyboardNextFrame = WantTextInputNextFrame = -1;
    }
};

//-----------------------------------------------------------------------------
// [SECTION] ImGuiWindowTempData, ImGuiWindow
//-----------------------------------------------------------------------------

// Transient per-window data, reset at the beginning of the frame. This used to be called ImGuiDrawContext, hence the DC variable name in ImGuiWindow.
// (That's theory, in practice the delimitation between ImGuiWindow and ImGuiWindowTempData is quite tenuous and could be reconsidered..)
// (This doesn't need a constructor because we zero-clear it as part of ImGuiWindow and all frame-temporary data are setup on Begin)
struct IMGUI_API ImGuiWindowTempData
{
    // Layout
    ImVec2                  CursorPos;              // Current emitting position, in absolute coordinates.
    ImVec2                  CursorPosPrevLine;
    ImVec2                  CursorStartPos;         // Initial position after Begin(), generally ~ window position + WindowPadding.
    ImVec2                  CursorMaxPos;           // Used to implicitly calculate ContentSize at the beginning of next frame, for scrolling range and auto-resize. Always growing during the frame.
    ImVec2                  IdealMaxPos;            // Used to implicitly calculate ContentSizeIdeal at the beginning of next frame, for auto-resize only. Always growing during the frame.
    ImVec2                  CurrLineSize;
    ImVec2                  PrevLineSize;
    float                   CurrLineTextBaseOffset; // Baseline offset (0.0f by default on a new line, generally == style.FramePadding.y when a framed item has been added).
    float                   PrevLineTextBaseOffset;
    bool                    IsSameLine;
    bool                    IsSetPos;
    ImVec1                  Indent;                 // Indentation / start position from left of window (increased by TreePush/TreePop, etc.)
    ImVec1                  ColumnsOffset;          // Offset to the current column (if ColumnsCurrent > 0). FIXME: This and the above should be a stack to allow use cases like Tree->Column->Tree. Need revamp columns API.
    ImVec1                  GroupOffset;
    ImVec2                  CursorStartPosLossyness;// Record the loss of precision of CursorStartPos due to really large scrolling amount. This is used by clipper to compensentate and fix the most common use case of large scroll area.

    // Keyboard/Gamepad navigation
    ImGuiNavLayer           NavLayerCurrent;        // Current layer, 0..31 (we currently only use 0..1)
    short                   NavLayersActiveMask;    // Which layers have been written to (result from previous frame)
    short                   NavLayersActiveMaskNext;// Which layers have been written to (accumulator for current frame)
    bool                    NavHideHighlightOneFrame;
    bool                    NavHasScroll;           // Set when scrolling can be used (ScrollMax > 0.0f)

    // Miscellaneous
    bool                    MenuBarAppending;       // FIXME: Remove this
    ImVec2                  MenuBarOffset;          // MenuBarOffset.x is sort of equivalent of a per-layer CursorPos.x, saved/restored as we switch to the menu bar. The only situation when MenuBarOffset.y is > 0 if when (SafeAreaPadding.y > FramePadding.y), often used on TVs.
    ImGuiMenuColumns        MenuColumns;            // Simplified columns storage for menu items measurement
    int                     TreeDepth;              // Current tree depth.
    ImU32                   TreeJumpToParentOnPopMask; // Store a copy of !g.NavIdIsAlive for TreeDepth 0..31.. Could be turned into a ImU64 if necessary.
    ImVector<ImGuiWindow*>  ChildWindows;
    ImGuiStorage*           StateStorage;           // Current persistent per-window storage (store e.g. tree node open/close state)
    ImGuiOldColumns*        CurrentColumns;         // Current columns set
    int                     CurrentTableIdx;        // Current table index (into g.Tables)
    ImGuiLayoutType         LayoutType;
    ImGuiLayoutType         ParentLayoutType;       // Layout type of parent window at the time of Begin()

    // Local parameters stacks
    // We store the current settings outside of the vectors to increase memory locality (reduce cache misses). The vectors are rarely modified. Also it allows us to not heap allocate for short-lived windows which are not using those settings.
    float                   ItemWidth;              // Current item width (>0.0: width in pixels, <0.0: align xx pixels to the right of window).
    float                   TextWrapPos;            // Current text wrap pos.
    ImVector<float>         ItemWidthStack;         // Store item widths to restore (attention: .back() is not == ItemWidth)
    ImVector<float>         TextWrapPosStack;       // Store text wrap pos to restore (attention: .back() is not == TextWrapPos)
};

// Storage for one window
struct IMGUI_API ImGuiWindow
{
    char*                   Name;                               // Window name, owned by the window.
    ImGuiID                 ID;                                 // == ImHashStr(Name)
    ImGuiWindowFlags        Flags, FlagsPreviousFrame;          // See enum ImGuiWindowFlags_
    ImGuiWindowClass        WindowClass;                        // Advanced users only. Set with SetNextWindowClass()
    ImGuiViewportP*         Viewport;                           // Always set in Begin(). Inactive windows may have a NULL value here if their viewport was discarded.
    ImGuiID                 ViewportId;                         // We backup the viewport id (since the viewport may disappear or never be created if the window is inactive)
    ImVec2                  ViewportPos;                        // We backup the viewport position (since the viewport may disappear or never be created if the window is inactive)
    int                     ViewportAllowPlatformMonitorExtend; // Reset to -1 every frame (index is guaranteed to be valid between NewFrame..EndFrame), only used in the Appearing frame of a tooltip/popup to enforce clamping to a given monitor
    ImVec2                  Pos;                                // Position (always rounded-up to nearest pixel)
    ImVec2                  Size;                               // Current size (==SizeFull or collapsed title bar size)
    ImVec2                  SizeFull;                           // Size when non collapsed
    ImVec2                  ContentSize;                        // Size of contents/scrollable client area (calculated from the extents reach of the cursor) from previous frame. Does not include window decoration or window padding.
    ImVec2                  ContentSizeIdeal;
    ImVec2                  ContentSizeExplicit;                // Size of contents/scrollable client area explicitly request by the user via SetNextWindowContentSize().
    ImVec2                  WindowPadding;                      // Window padding at the time of Begin().
    float                   WindowRounding;                     // Window rounding at the time of Begin(). May be clamped lower to avoid rendering artifacts with title bar, menu bar etc.
    float                   WindowBorderSize;                   // Window border size at the time of Begin().
    float                   DecoOuterSizeX1, DecoOuterSizeY1;   // Left/Up offsets. Sum of non-scrolling outer decorations (X1 generally == 0.0f. Y1 generally = TitleBarHeight + MenuBarHeight). Locked during Begin().
    float                   DecoOuterSizeX2, DecoOuterSizeY2;   // Right/Down offsets (X2 generally == ScrollbarSize.x, Y2 == ScrollbarSizes.y).
    float                   DecoInnerSizeX1, DecoInnerSizeY1;   // Applied AFTER/OVER InnerRect. Specialized for Tables as they use specialized form of clipping and frozen rows/columns are inside InnerRect (and not part of regular decoration sizes).
    int                     NameBufLen;                         // Size of buffer storing Name. May be larger than strlen(Name)!
    ImGuiID                 MoveId;                             // == window->GetID("#MOVE")
    ImGuiID                 TabId;                              // == window->GetID("#TAB")
    ImGuiID                 ChildId;                            // ID of corresponding item in parent window (for navigation to return from child window to parent window)
    ImVec2                  Scroll;
    ImVec2                  ScrollMax;
    ImVec2                  ScrollTarget;                       // target scroll position. stored as cursor position with scrolling canceled out, so the highest point is always 0.0f. (FLT_MAX for no change)
    ImVec2                  ScrollTargetCenterRatio;            // 0.0f = scroll so that target position is at top, 0.5f = scroll so that target position is centered
    ImVec2                  ScrollTargetEdgeSnapDist;           // 0.0f = no snapping, >0.0f snapping threshold
    ImVec2                  ScrollbarSizes;                     // Size taken by each scrollbars on their smaller axis. Pay attention! ScrollbarSizes.x == width of the vertical scrollbar, ScrollbarSizes.y = height of the horizontal scrollbar.
    bool                    ScrollbarX, ScrollbarY;             // Are scrollbars visible?
    bool                    ViewportOwned;
    bool                    Active;                             // Set to true on Begin(), unless Collapsed
    bool                    WasActive;
    bool                    WriteAccessed;                      // Set to true when any widget access the current window
    bool                    Collapsed;                          // Set when collapsing window to become only title-bar
    bool                    WantCollapseToggle;
    bool                    SkipItems;                          // Set when items can safely be all clipped (e.g. window not visible or collapsed)
    bool                    Appearing;                          // Set during the frame where the window is appearing (or re-appearing)
    bool                    Hidden;                             // Do not display (== HiddenFrames*** > 0)
    bool                    IsFallbackWindow;                   // Set on the "Debug##Default" window.
    bool                    IsExplicitChild;                    // Set when passed _ChildWindow, left to false by BeginDocked()
    bool                    HasCloseButton;                     // Set when the window has a close button (p_open != NULL)
    signed char             ResizeBorderHeld;                   // Current border being held for resize (-1: none, otherwise 0-3)
    short                   BeginCount;                         // Number of Begin() during the current frame (generally 0 or 1, 1+ if appending via multiple Begin/End pairs)
    short                   BeginCountPreviousFrame;            // Number of Begin() during the previous frame
    short                   BeginOrderWithinParent;             // Begin() order within immediate parent window, if we are a child window. Otherwise 0.
    short                   BeginOrderWithinContext;            // Begin() order within entire imgui context. This is mostly used for debugging submission order related issues.
    short                   FocusOrder;                         // Order within WindowsFocusOrder[], altered when windows are focused.
    ImGuiID                 PopupId;                            // ID in the popup stack when this window is used as a popup/menu (because we use generic Name/ID for recycling)
    ImS8                    AutoFitFramesX, AutoFitFramesY;
    ImS8                    AutoFitChildAxises;
    bool                    AutoFitOnlyGrows;
    ImGuiDir                AutoPosLastDirection;
    ImS8                    HiddenFramesCanSkipItems;           // Hide the window for N frames
    ImS8                    HiddenFramesCannotSkipItems;        // Hide the window for N frames while allowing items to be submitted so we can measure their size
    ImS8                    HiddenFramesForRenderOnly;          // Hide the window until frame N at Render() time only
    ImS8                    DisableInputsFrames;                // Disable window interactions for N frames
    ImGuiCond               SetWindowPosAllowFlags : 8;         // store acceptable condition flags for SetNextWindowPos() use.
    ImGuiCond               SetWindowSizeAllowFlags : 8;        // store acceptable condition flags for SetNextWindowSize() use.
    ImGuiCond               SetWindowCollapsedAllowFlags : 8;   // store acceptable condition flags for SetNextWindowCollapsed() use.
    ImGuiCond               SetWindowDockAllowFlags : 8;        // store acceptable condition flags for SetNextWindowDock() use.
    ImVec2                  SetWindowPosVal;                    // store window position when using a non-zero Pivot (position set needs to be processed when we know the window size)
    ImVec2                  SetWindowPosPivot;                  // store window pivot for positioning. ImVec2(0, 0) when positioning from top-left corner; ImVec2(0.5f, 0.5f) for centering; ImVec2(1, 1) for bottom right.

    ImVector<ImGuiID>       IDStack;                            // ID stack. ID are hashes seeded with the value at the top of the stack. (In theory this should be in the TempData structure)
    ImGuiWindowTempData     DC;                                 // Temporary per-window data, reset at the beginning of the frame. This used to be called ImGuiDrawContext, hence the "DC" variable name.

    // The best way to understand what those rectangles are is to use the 'Metrics->Tools->Show Windows Rectangles' viewer.
    // The main 'OuterRect', omitted as a field, is window->Rect().
    ImRect                  OuterRectClipped;                   // == Window->Rect() just after setup in Begin(). == window->Rect() for root window.
    ImRect                  InnerRect;                          // Inner rectangle (omit title bar, menu bar, scroll bar)
    ImRect                  InnerClipRect;                      // == InnerRect shrunk by WindowPadding*0.5f on each side, clipped within viewport or parent clip rect.
    ImRect                  WorkRect;                           // Initially covers the whole scrolling region. Reduced by containers e.g columns/tables when active. Shrunk by WindowPadding*1.0f on each side. This is meant to replace ContentRegionRect over time (from 1.71+ onward).
    ImRect                  ParentWorkRect;                     // Backup of WorkRect before entering a container such as columns/tables. Used by e.g. SpanAllColumns functions to easily access. Stacked containers are responsible for maintaining this. // FIXME-WORKRECT: Could be a stack?
    ImRect                  ClipRect;                           // Current clipping/scissoring rectangle, evolve as we are using PushClipRect(), etc. == DrawList->clip_rect_stack.back().
    ImRect                  ContentRegionRect;                  // FIXME: This is currently confusing/misleading. It is essentially WorkRect but not handling of scrolling. We currently rely on it as right/bottom aligned sizing operation need some size to rely on.
    ImVec2ih                HitTestHoleSize;                    // Define an optional rectangular hole where mouse will pass-through the window.
    ImVec2ih                HitTestHoleOffset;

    int                     LastFrameActive;                    // Last frame number the window was Active.
    int                     LastFrameJustFocused;               // Last frame number the window was made Focused.
    float                   LastTimeActive;                     // Last timestamp the window was Active (using float as we don't need high precision there)
    float                   ItemWidthDefault;
    ImGuiStorage            StateStorage;
    ImVector<ImGuiOldColumns> ColumnsStorage;
    float                   FontWindowScale;                    // User scale multiplier per-window, via SetWindowFontScale()
    float                   FontDpiScale;
    int                     SettingsOffset;                     // Offset into SettingsWindows[] (offsets are always valid as we only grow the array from the back)

    ImDrawList*             DrawList;                           // == &DrawListInst (for backward compatibility reason with code using imgui_internal.h we keep this a pointer)
    ImDrawList              DrawListInst;
    ImGuiWindow*            ParentWindow;                       // If we are a child _or_ popup _or_ docked window, this is pointing to our parent. Otherwise NULL.
    ImGuiWindow*            ParentWindowInBeginStack;
    ImGuiWindow*            RootWindow;                         // Point to ourself or first ancestor that is not a child window. Doesn't cross through popups/dock nodes.
    ImGuiWindow*            RootWindowPopupTree;                // Point to ourself or first ancestor that is not a child window. Cross through popups parent<>child.
    ImGuiWindow*            RootWindowDockTree;                 // Point to ourself or first ancestor that is not a child window. Cross through dock nodes.
    ImGuiWindow*            RootWindowForTitleBarHighlight;     // Point to ourself or first ancestor which will display TitleBgActive color when this window is active.
    ImGuiWindow*            RootWindowForNav;                   // Point to ourself or first ancestor which doesn't have the NavFlattened flag.

    ImGuiWindow*            NavLastChildNavWindow;              // When going to the menu bar, we remember the child window we came from. (This could probably be made implicit if we kept g.Windows sorted by last focused including child window.)
    ImGuiID                 NavLastIds[ImGuiNavLayer_COUNT];    // Last known NavId for this window, per layer (0/1)
    ImRect                  NavRectRel[ImGuiNavLayer_COUNT];    // Reference rectangle, in window relative space
    ImGuiID                 NavRootFocusScopeId;                // Focus Scope ID at the time of Begin()

    int                     MemoryDrawListIdxCapacity;          // Backup of last idx/vtx count, so when waking up the window we can preallocate and avoid iterative alloc/copy
    int                     MemoryDrawListVtxCapacity;
    bool                    MemoryCompacted;                    // Set when window extraneous data have been garbage collected

    // Docking
    bool                    DockIsActive        :1;             // When docking artifacts are actually visible. When this is set, DockNode is guaranteed to be != NULL. ~~ (DockNode != NULL) && (DockNode->Windows.Size > 1).
    bool                    DockNodeIsVisible   :1;
    bool                    DockTabIsVisible    :1;             // Is our window visible this frame? ~~ is the corresponding tab selected?
    bool                    DockTabWantClose    :1;
    short                   DockOrder;                          // Order of the last time the window was visible within its DockNode. This is used to reorder windows that are reappearing on the same frame. Same value between windows that were active and windows that were none are possible.
    ImGuiWindowDockStyle    DockStyle;
    ImGuiDockNode*          DockNode;                           // Which node are we docked into. Important: Prefer testing DockIsActive in many cases as this will still be set when the dock node is hidden.
    ImGuiDockNode*          DockNodeAsHost;                     // Which node are we owning (for parent windows)
    ImGuiID                 DockId;                             // Backup of last valid DockNode->ID, so single window remember their dock node id even when they are not bound any more
    ImGuiItemStatusFlags    DockTabItemStatusFlags;
    ImRect                  DockTabItemRect;

public:
    ImGuiWindow(ImGuiContext* context, const char* name);
    ~ImGuiWindow();

    ImGuiID     GetID(const char* str, const char* str_end = NULL);
    ImGuiID     GetID(const void* ptr);
    ImGuiID     GetID(int n);
    ImGuiID     GetIDFromRectangle(const ImRect& r_abs);

    // We don't use g.FontSize because the window may be != g.CurrentWindow.
    ImRect      Rect() const            { return ImRect(Pos.x, Pos.y, Pos.x + Size.x, Pos.y + Size.y); }
    float       CalcFontSize() const    { ImGuiContext& g = *GImGui; float scale = g.FontBaseSize * FontWindowScale * FontDpiScale; if (ParentWindow) scale *= ParentWindow->FontWindowScale; return scale; }
    float       TitleBarHeight() const  { ImGuiContext& g = *GImGui; return (Flags & ImGuiWindowFlags_NoTitleBar) ? 0.0f : CalcFontSize() + g.Style.FramePadding.y * 2.0f; }
    ImRect      TitleBarRect() const    { return ImRect(Pos, ImVec2(Pos.x + SizeFull.x, Pos.y + TitleBarHeight())); }
    float       MenuBarHeight() const   { ImGuiContext& g = *GImGui; return (Flags & ImGuiWindowFlags_MenuBar) ? DC.MenuBarOffset.y + CalcFontSize() + g.Style.FramePadding.y * 2.0f : 0.0f; }
    ImRect      MenuBarRect() const     { float y1 = Pos.y + TitleBarHeight(); return ImRect(Pos.x, y1, Pos.x + SizeFull.x, y1 + MenuBarHeight()); }
};

//-----------------------------------------------------------------------------
// [SECTION] Tab bar, Tab item support
//-----------------------------------------------------------------------------

// Extend ImGuiTabBarFlags_
enum ImGuiTabBarFlagsPrivate_
{
    ImGuiTabBarFlags_DockNode                   = 1 << 20,  // Part of a dock node [we don't use this in the master branch but it facilitate branch syncing to keep this around]
    ImGuiTabBarFlags_IsFocused                  = 1 << 21,
    ImGuiTabBarFlags_SaveSettings               = 1 << 22,  // FIXME: Settings are handled by the docking system, this only request the tab bar to mark settings dirty when reordering tabs
};

// Extend ImGuiTabItemFlags_
enum ImGuiTabItemFlagsPrivate_
{
    ImGuiTabItemFlags_SectionMask_              = ImGuiTabItemFlags_Leading | ImGuiTabItemFlags_Trailing,
    ImGuiTabItemFlags_NoCloseButton             = 1 << 20,  // Track whether p_open was set or not (we'll need this info on the next frame to recompute ContentWidth during layout)
    ImGuiTabItemFlags_Button                    = 1 << 21,  // Used by TabItemButton, change the tab item behavior to mimic a button
    ImGuiTabItemFlags_Unsorted                  = 1 << 22,  // [Docking] Trailing tabs with the _Unsorted flag will be sorted based on the DockOrder of their Window.
    ImGuiTabItemFlags_Preview                   = 1 << 23,  // [Docking] Display tab shape for docking preview (height is adjusted slightly to compensate for the yet missing tab bar)
};

// Storage for one active tab item (sizeof() 48 bytes)
struct ImGuiTabItem
{
    ImGuiID             ID;
    ImGuiTabItemFlags   Flags;
    ImGuiWindow*        Window;                 // When TabItem is part of a DockNode's TabBar, we hold on to a window.
    int                 LastFrameVisible;
    int                 LastFrameSelected;      // This allows us to infer an ordered list of the last activated tabs with little maintenance
    float               Offset;                 // Position relative to beginning of tab
    float               Width;                  // Width currently displayed
    float               ContentWidth;           // Width of label, stored during BeginTabItem() call
    float               RequestedWidth;         // Width optionally requested by caller, -1.0f is unused
    ImS32               NameOffset;             // When Window==NULL, offset to name within parent ImGuiTabBar::TabsNames
    ImS16               BeginOrder;             // BeginTabItem() order, used to re-order tabs after toggling ImGuiTabBarFlags_Reorderable
    ImS16               IndexDuringLayout;      // Index only used during TabBarLayout()
    bool                WantClose;              // Marked as closed by SetTabItemClosed()

    ImGuiTabItem()      { memset(this, 0, sizeof(*this)); LastFrameVisible = LastFrameSelected = -1; RequestedWidth = -1.0f; NameOffset = -1; BeginOrder = IndexDuringLayout = -1; }
};

// Storage for a tab bar (sizeof() 152 bytes)
struct IMGUI_API ImGuiTabBar
{
    ImVector<ImGuiTabItem> Tabs;
    ImGuiTabBarFlags    Flags;
    ImGuiID             ID;                     // Zero for tab-bars used by docking
    ImGuiID             SelectedTabId;          // Selected tab/window
    ImGuiID             NextSelectedTabId;      // Next selected tab/window. Will also trigger a scrolling animation
    ImGuiID             VisibleTabId;           // Can occasionally be != SelectedTabId (e.g. when previewing contents for CTRL+TAB preview)
    int                 CurrFrameVisible;
    int                 PrevFrameVisible;
    ImRect              BarRect;
    float               CurrTabsContentsHeight;
    float               PrevTabsContentsHeight; // Record the height of contents submitted below the tab bar
    float               WidthAllTabs;           // Actual width of all tabs (locked during layout)
    float               WidthAllTabsIdeal;      // Ideal width if all tabs were visible and not clipped
    float               ScrollingAnim;
    float               ScrollingTarget;
    float               ScrollingTargetDistToVisibility;
    float               ScrollingSpeed;
    float               ScrollingRectMinX;
    float               ScrollingRectMaxX;
    ImGuiID             ReorderRequestTabId;
    ImS16               ReorderRequestOffset;
    ImS8                BeginCount;
    bool                WantLayout;
    bool                VisibleTabWasSubmitted;
    bool                TabsAddedNew;           // Set to true when a new tab item or button has been added to the tab bar during last frame
    ImS16               TabsActiveCount;        // Number of tabs submitted this frame.
    ImS16               LastTabItemIdx;         // Index of last BeginTabItem() tab for use by EndTabItem()
    float               ItemSpacingY;
    ImVec2              FramePadding;           // style.FramePadding locked at the time of BeginTabBar()
    ImVec2              BackupCursorPos;
    ImGuiTextBuffer     TabsNames;              // For non-docking tab bar we re-append names in a contiguous buffer.

    ImGuiTabBar();
    int                 GetTabOrder(const ImGuiTabItem* tab) const  { return Tabs.index_from_ptr(tab); }
    const char*         GetTabName(const ImGuiTabItem* tab) const
    {
        if (tab->Window)
            return tab->Window->Name;
        IM_ASSERT(tab->NameOffset != -1 && tab->NameOffset < TabsNames.Buf.Size);
        return TabsNames.Buf.Data + tab->NameOffset;
    }
};

//-----------------------------------------------------------------------------
// [SECTION] Table support
//-----------------------------------------------------------------------------

#define IM_COL32_DISABLE                IM_COL32(0,0,0,1)   // Special sentinel code which cannot be used as a regular color.
#define IMGUI_TABLE_MAX_COLUMNS         64                  // sizeof(ImU64) * 8. This is solely because we frequently encode columns set in a ImU64.
#define IMGUI_TABLE_MAX_DRAW_CHANNELS   (4 + 64 * 2)        // See TableSetupDrawChannels()

// Our current column maximum is 64 but we may raise that in the future.
typedef ImS8 ImGuiTableColumnIdx;
typedef ImU8 ImGuiTableDrawChannelIdx;

// [Internal] sizeof() ~ 104
// We use the terminology "Enabled" to refer to a column that is not Hidden by user/api.
// We use the terminology "Clipped" to refer to a column that is out of sight because of scrolling/clipping.
// This is in contrast with some user-facing api such as IsItemVisible() / IsRectVisible() which use "Visible" to mean "not clipped".
struct ImGuiTableColumn
{
    ImGuiTableColumnFlags   Flags;                          // Flags after some patching (not directly same as provided by user). See ImGuiTableColumnFlags_
    float                   WidthGiven;                     // Final/actual width visible == (MaxX - MinX), locked in TableUpdateLayout(). May be > WidthRequest to honor minimum width, may be < WidthRequest to honor shrinking columns down in tight space.
    float                   MinX;                           // Absolute positions
    float                   MaxX;
    float                   WidthRequest;                   // Master width absolute value when !(Flags & _WidthStretch). When Stretch this is derived every frame from StretchWeight in TableUpdateLayout()
    float                   WidthAuto;                      // Automatic width
    float                   StretchWeight;                  // Master width weight when (Flags & _WidthStretch). Often around ~1.0f initially.
    float                   InitStretchWeightOrWidth;       // Value passed to TableSetupColumn(). For Width it is a content width (_without padding_).
    ImRect                  ClipRect;                       // Clipping rectangle for the column
    ImGuiID                 UserID;                         // Optional, value passed to TableSetupColumn()
    float                   WorkMinX;                       // Contents region min ~(MinX + CellPaddingX + CellSpacingX1) == cursor start position when entering column
    float                   WorkMaxX;                       // Contents region max ~(MaxX - CellPaddingX - CellSpacingX2)
    float                   ItemWidth;                      // Current item width for the column, preserved across rows
    float                   ContentMaxXFrozen;              // Contents maximum position for frozen rows (apart from headers), from which we can infer content width.
    float                   ContentMaxXUnfrozen;
    float                   ContentMaxXHeadersUsed;         // Contents maximum position for headers rows (regardless of freezing). TableHeader() automatically softclip itself + report ideal desired size, to avoid creating extraneous draw calls
    float                   ContentMaxXHeadersIdeal;
    ImS16                   NameOffset;                     // Offset into parent ColumnsNames[]
    ImGuiTableColumnIdx     DisplayOrder;                   // Index within Table's IndexToDisplayOrder[] (column may be reordered by users)
    ImGuiTableColumnIdx     IndexWithinEnabledSet;          // Index within enabled/visible set (<= IndexToDisplayOrder)
    ImGuiTableColumnIdx     PrevEnabledColumn;              // Index of prev enabled/visible column within Columns[], -1 if first enabled/visible column
    ImGuiTableColumnIdx     NextEnabledColumn;              // Index of next enabled/visible column within Columns[], -1 if last enabled/visible column
    ImGuiTableColumnIdx     SortOrder;                      // Index of this column within sort specs, -1 if not sorting on this column, 0 for single-sort, may be >0 on multi-sort
    ImGuiTableDrawChannelIdx DrawChannelCurrent;            // Index within DrawSplitter.Channels[]
    ImGuiTableDrawChannelIdx DrawChannelFrozen;             // Draw channels for frozen rows (often headers)
    ImGuiTableDrawChannelIdx DrawChannelUnfrozen;           // Draw channels for unfrozen rows
    bool                    IsEnabled;                      // IsUserEnabled && (Flags & ImGuiTableColumnFlags_Disabled) == 0
    bool                    IsUserEnabled;                  // Is the column not marked Hidden by the user? (unrelated to being off view, e.g. clipped by scrolling).
    bool                    IsUserEnabledNextFrame;
    bool                    IsVisibleX;                     // Is actually in view (e.g. overlapping the host window clipping rectangle, not scrolled).
    bool                    IsVisibleY;
    bool                    IsRequestOutput;                // Return value for TableSetColumnIndex() / TableNextColumn(): whether we request user to output contents or not.
    bool                    IsSkipItems;                    // Do we want item submissions to this column to be completely ignored (no layout will happen).
    bool                    IsPreserveWidthAuto;
    ImS8                    NavLayerCurrent;                // ImGuiNavLayer in 1 byte
    ImU8                    AutoFitQueue;                   // Queue of 8 values for the next 8 frames to request auto-fit
    ImU8                    CannotSkipItemsQueue;           // Queue of 8 values for the next 8 frames to disable Clipped/SkipItem
    ImU8                    SortDirection : 2;              // ImGuiSortDirection_Ascending or ImGuiSortDirection_Descending
    ImU8                    SortDirectionsAvailCount : 2;   // Number of available sort directions (0 to 3)
    ImU8                    SortDirectionsAvailMask : 4;    // Mask of available sort directions (1-bit each)
    ImU8                    SortDirectionsAvailList;        // Ordered of available sort directions (2-bits each)

    ImGuiTableColumn()
    {
        memset(this, 0, sizeof(*this));
        StretchWeight = WidthRequest = -1.0f;
        NameOffset = -1;
        DisplayOrder = IndexWithinEnabledSet = -1;
        PrevEnabledColumn = NextEnabledColumn = -1;
        SortOrder = -1;
        SortDirection = ImGuiSortDirection_None;
        DrawChannelCurrent = DrawChannelFrozen = DrawChannelUnfrozen = (ImU8)-1;
    }
};

// Transient cell data stored per row.
// sizeof() ~ 6
struct ImGuiTableCellData
{
    ImU32                       BgColor;    // Actual color
    ImGuiTableColumnIdx         Column;     // Column number
};

// Per-instance data that needs preserving across frames (seemingly most others do not need to be preserved aside from debug needs, does that needs they could be moved to ImGuiTableTempData ?)
struct ImGuiTableInstanceData
{
    float                       LastOuterHeight;            // Outer height from last frame
    float                       LastFirstRowHeight;         // Height of first row from last frame (FIXME: this is used as "header height" and may be reworked)
    float                       LastFrozenHeight;           // Height of frozen section from last frame

    ImGuiTableInstanceData()    { LastOuterHeight = LastFirstRowHeight = LastFrozenHeight = 0.0f; }
};

// FIXME-TABLE: more transient data could be stored in a stacked ImGuiTableTempData: e.g. SortSpecs, incoming RowData
struct IMGUI_API ImGuiTable
{
    ImGuiID                     ID;
    ImGuiTableFlags             Flags;
    void*                       RawData;                    // Single allocation to hold Columns[], DisplayOrderToIndex[] and RowCellData[]
    ImGuiTableTempData*         TempData;                   // Transient data while table is active. Point within g.CurrentTableStack[]
    ImSpan<ImGuiTableColumn>    Columns;                    // Point within RawData[]
    ImSpan<ImGuiTableColumnIdx> DisplayOrderToIndex;        // Point within RawData[]. Store display order of columns (when not reordered, the values are 0...Count-1)
    ImSpan<ImGuiTableCellData>  RowCellData;                // Point within RawData[]. Store cells background requests for current row.
    ImU64                       EnabledMaskByDisplayOrder;  // Column DisplayOrder -> IsEnabled map
    ImU64                       EnabledMaskByIndex;         // Column Index -> IsEnabled map (== not hidden by user/api) in a format adequate for iterating column without touching cold data
    ImU64                       VisibleMaskByIndex;         // Column Index -> IsVisibleX|IsVisibleY map (== not hidden by user/api && not hidden by scrolling/cliprect)
    ImU64                       RequestOutputMaskByIndex;   // Column Index -> IsVisible || AutoFit (== expect user to submit items)
    ImGuiTableFlags             SettingsLoadedFlags;        // Which data were loaded from the .ini file (e.g. when order is not altered we won't save order)
    int                         SettingsOffset;             // Offset in g.SettingsTables
    int                         LastFrameActive;
    int                         ColumnsCount;               // Number of columns declared in BeginTable()
    int                         CurrentRow;
    int                         CurrentColumn;
    ImS16                       InstanceCurrent;            // Count of BeginTable() calls with same ID in the same frame (generally 0). This is a little bit similar to BeginCount for a window, but multiple table with same ID look are multiple tables, they are just synched.
    ImS16                       InstanceInteracted;         // Mark which instance (generally 0) of the same ID is being interacted with
    float                       RowPosY1;
    float                       RowPosY2;
    float                       RowMinHeight;               // Height submitted to TableNextRow()
    float                       RowTextBaseline;
    float                       RowIndentOffsetX;
    ImGuiTableRowFlags          RowFlags : 16;              // Current row flags, see ImGuiTableRowFlags_
    ImGuiTableRowFlags          LastRowFlags : 16;
    int                         RowBgColorCounter;          // Counter for alternating background colors (can be fast-forwarded by e.g clipper), not same as CurrentRow because header rows typically don't increase this.
    ImU32                       RowBgColor[2];              // Background color override for current row.
    ImU32                       BorderColorStrong;
    ImU32                       BorderColorLight;
    float                       BorderX1;
    float                       BorderX2;
    float                       HostIndentX;
    float                       MinColumnWidth;
    float                       OuterPaddingX;
    float                       CellPaddingX;               // Padding from each borders
    float                       CellPaddingY;
    float                       CellSpacingX1;              // Spacing between non-bordered cells
    float                       CellSpacingX2;
    float                       InnerWidth;                 // User value passed to BeginTable(), see comments at the top of BeginTable() for details.
    float                       ColumnsGivenWidth;          // Sum of current column width
    float                       ColumnsAutoFitWidth;        // Sum of ideal column width in order nothing to be clipped, used for auto-fitting and content width submission in outer window
    float                       ColumnsStretchSumWeights;   // Sum of weight of all enabled stretching columns
    float                       ResizedColumnNextWidth;
    float                       ResizeLockMinContentsX2;    // Lock minimum contents width while resizing down in order to not create feedback loops. But we allow growing the table.
    float                       RefScale;                   // Reference scale to be able to rescale columns on font/dpi changes.
    ImRect                      OuterRect;                  // Note: for non-scrolling table, OuterRect.Max.y is often FLT_MAX until EndTable(), unless a height has been specified in BeginTable().
    ImRect                      InnerRect;                  // InnerRect but without decoration. As with OuterRect, for non-scrolling tables, InnerRect.Max.y is
    ImRect                      WorkRect;
    ImRect                      InnerClipRect;
    ImRect                      BgClipRect;                 // We use this to cpu-clip cell background color fill, evolve during the frame as we cross frozen rows boundaries
    ImRect                      Bg0ClipRectForDrawCmd;      // Actual ImDrawCmd clip rect for BG0/1 channel. This tends to be == OuterWindow->ClipRect at BeginTable() because output in BG0/BG1 is cpu-clipped
    ImRect                      Bg2ClipRectForDrawCmd;      // Actual ImDrawCmd clip rect for BG2 channel. This tends to be a correct, tight-fit, because output to BG2 are done by widgets relying on regular ClipRect.
    ImRect                      HostClipRect;               // This is used to check if we can eventually merge our columns draw calls into the current draw call of the current window.
    ImRect                      HostBackupInnerClipRect;    // Backup of InnerWindow->ClipRect during PushTableBackground()/PopTableBackground()
    ImGuiWindow*                OuterWindow;                // Parent window for the table
    ImGuiWindow*                InnerWindow;                // Window holding the table data (== OuterWindow or a child window)
    ImGuiTextBuffer             ColumnsNames;               // Contiguous buffer holding columns names
    ImDrawListSplitter*         DrawSplitter;               // Shortcut to TempData->DrawSplitter while in table. Isolate draw commands per columns to avoid switching clip rect constantly
    ImGuiTableInstanceData      InstanceDataFirst;
    ImVector<ImGuiTableInstanceData>    InstanceDataExtra;  // FIXME-OPT: Using a small-vector pattern would be good.
    ImGuiTableColumnSortSpecs   SortSpecsSingle;
    ImVector<ImGuiTableColumnSortSpecs> SortSpecsMulti;     // FIXME-OPT: Using a small-vector pattern would be good.
    ImGuiTableSortSpecs         SortSpecs;                  // Public facing sorts specs, this is what we return in TableGetSortSpecs()
    ImGuiTableColumnIdx         SortSpecsCount;
    ImGuiTableColumnIdx         ColumnsEnabledCount;        // Number of enabled columns (<= ColumnsCount)
    ImGuiTableColumnIdx         ColumnsEnabledFixedCount;   // Number of enabled columns (<= ColumnsCount)
    ImGuiTableColumnIdx         DeclColumnsCount;           // Count calls to TableSetupColumn()
    ImGuiTableColumnIdx         HoveredColumnBody;          // Index of column whose visible region is being hovered. Important: == ColumnsCount when hovering empty region after the right-most column!
    ImGuiTableColumnIdx         HoveredColumnBorder;        // Index of column whose right-border is being hovered (for resizing).
    ImGuiTableColumnIdx         AutoFitSingleColumn;        // Index of single column requesting auto-fit.
    ImGuiTableColumnIdx         ResizedColumn;              // Index of column being resized. Reset when InstanceCurrent==0.
    ImGuiTableColumnIdx         LastResizedColumn;          // Index of column being resized from previous frame.
    ImGuiTableColumnIdx         HeldHeaderColumn;           // Index of column header being held.
    ImGuiTableColumnIdx         ReorderColumn;              // Index of column being reordered. (not cleared)
    ImGuiTableColumnIdx         ReorderColumnDir;           // -1 or +1
    ImGuiTableColumnIdx         LeftMostEnabledColumn;      // Index of left-most non-hidden column.
    ImGuiTableColumnIdx         RightMostEnabledColumn;     // Index of right-most non-hidden column.
    ImGuiTableColumnIdx         LeftMostStretchedColumn;    // Index of left-most stretched column.
    ImGuiTableColumnIdx         RightMostStretchedColumn;   // Index of right-most stretched column.
    ImGuiTableColumnIdx         ContextPopupColumn;         // Column right-clicked on, of -1 if opening context menu from a neutral/empty spot
    ImGuiTableColumnIdx         FreezeRowsRequest;          // Requested frozen rows count
    ImGuiTableColumnIdx         FreezeRowsCount;            // Actual frozen row count (== FreezeRowsRequest, or == 0 when no scrolling offset)
    ImGuiTableColumnIdx         FreezeColumnsRequest;       // Requested frozen columns count
    ImGuiTableColumnIdx         FreezeColumnsCount;         // Actual frozen columns count (== FreezeColumnsRequest, or == 0 when no scrolling offset)
    ImGuiTableColumnIdx         RowCellDataCurrent;         // Index of current RowCellData[] entry in current row
    ImGuiTableDrawChannelIdx    DummyDrawChannel;           // Redirect non-visible columns here.
    ImGuiTableDrawChannelIdx    Bg2DrawChannelCurrent;      // For Selectable() and other widgets drawing across columns after the freezing line. Index within DrawSplitter.Channels[]
    ImGuiTableDrawChannelIdx    Bg2DrawChannelUnfrozen;
    bool                        IsLayoutLocked;             // Set by TableUpdateLayout() which is called when beginning the first row.
    bool                        IsInsideRow;                // Set when inside TableBeginRow()/TableEndRow().
    bool                        IsInitializing;
    bool                        IsSortSpecsDirty;
    bool                        IsUsingHeaders;             // Set when the first row had the ImGuiTableRowFlags_Headers flag.
    bool                        IsContextPopupOpen;         // Set when default context menu is open (also see: ContextPopupColumn, InstanceInteracted).
    bool                        IsSettingsRequestLoad;
    bool                        IsSettingsDirty;            // Set when table settings have changed and needs to be reported into ImGuiTableSetttings data.
    bool                        IsDefaultDisplayOrder;      // Set when display order is unchanged from default (DisplayOrder contains 0...Count-1)
    bool                        IsResetAllRequest;
    bool                        IsResetDisplayOrderRequest;
    bool                        IsUnfrozenRows;             // Set when we got past the frozen row.
    bool                        IsDefaultSizingPolicy;      // Set if user didn't explicitly set a sizing policy in BeginTable()
    bool                        HasScrollbarYCurr;          // Whether ANY instance of this table had a vertical scrollbar during the current frame.
    bool                        HasScrollbarYPrev;          // Whether ANY instance of this table had a vertical scrollbar during the previous.
    bool                        MemoryCompacted;
    bool                        HostSkipItems;              // Backup of InnerWindow->SkipItem at the end of BeginTable(), because we will overwrite InnerWindow->SkipItem on a per-column basis

    ImGuiTable()                { memset(this, 0, sizeof(*this)); LastFrameActive = -1; }
    ~ImGuiTable()               { IM_FREE(RawData); }
};

// Transient data that are only needed between BeginTable() and EndTable(), those buffers are shared (1 per level of stacked table).
// - Accessing those requires chasing an extra pointer so for very frequently used data we leave them in the main table structure.
// - We also leave out of this structure data that tend to be particularly useful for debugging/metrics.
struct IMGUI_API ImGuiTableTempData
{
    int                         TableIndex;                 // Index in g.Tables.Buf[] pool
    float                       LastTimeActive;             // Last timestamp this structure was used

    ImVec2                      UserOuterSize;              // outer_size.x passed to BeginTable()
    ImDrawListSplitter          DrawSplitter;

    ImRect                      HostBackupWorkRect;         // Backup of InnerWindow->WorkRect at the end of BeginTable()
    ImRect                      HostBackupParentWorkRect;   // Backup of InnerWindow->ParentWorkRect at the end of BeginTable()
    ImVec2                      HostBackupPrevLineSize;     // Backup of InnerWindow->DC.PrevLineSize at the end of BeginTable()
    ImVec2                      HostBackupCurrLineSize;     // Backup of InnerWindow->DC.CurrLineSize at the end of BeginTable()
    ImVec2                      HostBackupCursorMaxPos;     // Backup of InnerWindow->DC.CursorMaxPos at the end of BeginTable()
    ImVec1                      HostBackupColumnsOffset;    // Backup of OuterWindow->DC.ColumnsOffset at the end of BeginTable()
    float                       HostBackupItemWidth;        // Backup of OuterWindow->DC.ItemWidth at the end of BeginTable()
    int                         HostBackupItemWidthStackSize;//Backup of OuterWindow->DC.ItemWidthStack.Size at the end of BeginTable()

    ImGuiTableTempData()        { memset(this, 0, sizeof(*this)); LastTimeActive = -1.0f; }
};

// sizeof() ~ 12
struct ImGuiTableColumnSettings
{
    float                   WidthOrWeight;
    ImGuiID                 UserID;
    ImGuiTableColumnIdx     Index;
    ImGuiTableColumnIdx     DisplayOrder;
    ImGuiTableColumnIdx     SortOrder;
    ImU8                    SortDirection : 2;
    ImU8                    IsEnabled : 1; // "Visible" in ini file
    ImU8                    IsStretch : 1;

    ImGuiTableColumnSettings()
    {
        WidthOrWeight = 0.0f;
        UserID = 0;
        Index = -1;
        DisplayOrder = SortOrder = -1;
        SortDirection = ImGuiSortDirection_None;
        IsEnabled = 1;
        IsStretch = 0;
    }
};

// This is designed to be stored in a single ImChunkStream (1 header followed by N ImGuiTableColumnSettings, etc.)
struct ImGuiTableSettings
{
    ImGuiID                     ID;                     // Set to 0 to invalidate/delete the setting
    ImGuiTableFlags             SaveFlags;              // Indicate data we want to save using the Resizable/Reorderable/Sortable/Hideable flags (could be using its own flags..)
    float                       RefScale;               // Reference scale to be able to rescale columns on font/dpi changes.
    ImGuiTableColumnIdx         ColumnsCount;
    ImGuiTableColumnIdx         ColumnsCountMax;        // Maximum number of columns this settings instance can store, we can recycle a settings instance with lower number of columns but not higher
    bool                        WantApply;              // Set when loaded from .ini data (to enable merging/loading .ini data into an already running context)

    ImGuiTableSettings()        { memset(this, 0, sizeof(*this)); }
    ImGuiTableColumnSettings*   GetColumnSettings()     { return (ImGuiTableColumnSettings*)(this + 1); }
};

//-----------------------------------------------------------------------------
// [SECTION] ImGui internal API
// No guarantee of forward compatibility here!
//-----------------------------------------------------------------------------

namespace ImGui
{
    // Windows
    // We should always have a CurrentWindow in the stack (there is an implicit "Debug" window)
    // If this ever crash because g.CurrentWindow is NULL it means that either
    // - ImGui::NewFrame() has never been called, which is illegal.
    // - You are calling ImGui functions after ImGui::EndFrame()/ImGui::Render() and before the next ImGui::NewFrame(), which is also illegal.
    inline    ImGuiWindow*  GetCurrentWindowRead()      { ImGuiContext& g = *GImGui; return g.CurrentWindow; }
    inline    ImGuiWindow*  GetCurrentWindow()          { ImGuiContext& g = *GImGui; g.CurrentWindow->WriteAccessed = true; return g.CurrentWindow; }
    IMGUI_API ImGuiWindow*  FindWindowByID(ImGuiID id);
    IMGUI_API ImGuiWindow*  FindWindowByName(const char* name);
    IMGUI_API void          UpdateWindowParentAndRootLinks(ImGuiWindow* window, ImGuiWindowFlags flags, ImGuiWindow* parent_window);
    IMGUI_API ImVec2        CalcWindowNextAutoFitSize(ImGuiWindow* window);
    IMGUI_API bool          IsWindowChildOf(ImGuiWindow* window, ImGuiWindow* potential_parent, bool popup_hierarchy, bool dock_hierarchy);
    IMGUI_API bool          IsWindowWithinBeginStackOf(ImGuiWindow* window, ImGuiWindow* potential_parent);
    IMGUI_API bool          IsWindowAbove(ImGuiWindow* potential_above, ImGuiWindow* potential_below);
    IMGUI_API bool          IsWindowNavFocusable(ImGuiWindow* window);
    IMGUI_API void          SetWindowPos(ImGuiWindow* window, const ImVec2& pos, ImGuiCond cond = 0);
    IMGUI_API void          SetWindowSize(ImGuiWindow* window, const ImVec2& size, ImGuiCond cond = 0);
    IMGUI_API void          SetWindowCollapsed(ImGuiWindow* window, bool collapsed, ImGuiCond cond = 0);
    IMGUI_API void          SetWindowHitTestHole(ImGuiWindow* window, const ImVec2& pos, const ImVec2& size);
    inline ImRect           WindowRectAbsToRel(ImGuiWindow* window, const ImRect& r) { ImVec2 off = window->DC.CursorStartPos; return ImRect(r.Min.x - off.x, r.Min.y - off.y, r.Max.x - off.x, r.Max.y - off.y); }
    inline ImRect           WindowRectRelToAbs(ImGuiWindow* window, const ImRect& r) { ImVec2 off = window->DC.CursorStartPos; return ImRect(r.Min.x + off.x, r.Min.y + off.y, r.Max.x + off.x, r.Max.y + off.y); }

    // Windows: Display Order and Focus Order
    IMGUI_API void          FocusWindow(ImGuiWindow* window);
    IMGUI_API void          FocusTopMostWindowUnderOne(ImGuiWindow* under_this_window, ImGuiWindow* ignore_window);
    IMGUI_API void          BringWindowToFocusFront(ImGuiWindow* window);
    IMGUI_API void          BringWindowToDisplayFront(ImGuiWindow* window);
    IMGUI_API void          BringWindowToDisplayBack(ImGuiWindow* window);
    IMGUI_API void          BringWindowToDisplayBehind(ImGuiWindow* window, ImGuiWindow* above_window);
    IMGUI_API int           FindWindowDisplayIndex(ImGuiWindow* window);
    IMGUI_API ImGuiWindow*  FindBottomMostVisibleWindowWithinBeginStack(ImGuiWindow* window);

    // Fonts, drawing
    IMGUI_API void          SetCurrentFont(ImFont* font);
    inline ImFont*          GetDefaultFont() { ImGuiContext& g = *GImGui; return g.IO.FontDefault ? g.IO.FontDefault : g.IO.Fonts->Fonts[0]; }
    inline ImDrawList*      GetForegroundDrawList(ImGuiWindow* window) { return GetForegroundDrawList(window->Viewport); }

    // Init
    IMGUI_API void          Initialize();
    IMGUI_API void          Shutdown();    // Since 1.60 this is a _private_ function. You can call DestroyContext() to destroy the context created by CreateContext().

    // NewFrame
    IMGUI_API void          UpdateInputEvents(bool trickle_fast_inputs);
    IMGUI_API void          UpdateHoveredWindowAndCaptureFlags();
    IMGUI_API void          StartMouseMovingWindow(ImGuiWindow* window);
    IMGUI_API void          StartMouseMovingWindowOrNode(ImGuiWindow* window, ImGuiDockNode* node, bool undock_floating_node);
    IMGUI_API void          UpdateMouseMovingWindowNewFrame();
    IMGUI_API void          UpdateMouseMovingWindowEndFrame();

    // Generic context hooks
    IMGUI_API ImGuiID       AddContextHook(ImGuiContext* context, const ImGuiContextHook* hook);
    IMGUI_API void          RemoveContextHook(ImGuiContext* context, ImGuiID hook_to_remove);
    IMGUI_API void          CallContextHooks(ImGuiContext* context, ImGuiContextHookType type);

    // Viewports
    IMGUI_API void          TranslateWindowsInViewport(ImGuiViewportP* viewport, const ImVec2& old_pos, const ImVec2& new_pos);
    IMGUI_API void          ScaleWindowsInViewport(ImGuiViewportP* viewport, float scale);
    IMGUI_API void          DestroyPlatformWindow(ImGuiViewportP* viewport);
    IMGUI_API void          SetWindowViewport(ImGuiWindow* window, ImGuiViewportP* viewport);
    IMGUI_API void          SetCurrentViewport(ImGuiWindow* window, ImGuiViewportP* viewport);
    IMGUI_API const ImGuiPlatformMonitor*   GetViewportPlatformMonitor(ImGuiViewport* viewport);
    IMGUI_API ImGuiViewportP*               FindHoveredViewportFromPlatformWindowStack(const ImVec2& mouse_platform_pos);

    // Settings
    IMGUI_API void                  MarkIniSettingsDirty();
    IMGUI_API void                  MarkIniSettingsDirty(ImGuiWindow* window);
    IMGUI_API void                  ClearIniSettings();
    IMGUI_API ImGuiWindowSettings*  CreateNewWindowSettings(const char* name);
    IMGUI_API ImGuiWindowSettings*  FindWindowSettings(ImGuiID id);
    IMGUI_API ImGuiWindowSettings*  FindOrCreateWindowSettings(const char* name);
    IMGUI_API void                  AddSettingsHandler(const ImGuiSettingsHandler* handler);
    IMGUI_API void                  RemoveSettingsHandler(const char* type_name);
    IMGUI_API ImGuiSettingsHandler* FindSettingsHandler(const char* type_name);

    // Localization
    IMGUI_API void          LocalizeRegisterEntries(const ImGuiLocEntry* entries, int count);
    inline const char*      LocalizeGetMsg(ImGuiLocKey key) { ImGuiContext& g = *GImGui; const char* msg = g.LocalizationTable[key]; return msg ? msg : "*Missing Text*"; }

    // Scrolling
    IMGUI_API void          SetScrollX(ImGuiWindow* window, float scroll_x);
    IMGUI_API void          SetScrollY(ImGuiWindow* window, float scroll_y);
    IMGUI_API void          SetScrollFromPosX(ImGuiWindow* window, float local_x, float center_x_ratio);
    IMGUI_API void          SetScrollFromPosY(ImGuiWindow* window, float local_y, float center_y_ratio);

    // Early work-in-progress API (ScrollToItem() will become public)
    IMGUI_API void          ScrollToItem(ImGuiScrollFlags flags = 0);
    IMGUI_API void          ScrollToRect(ImGuiWindow* window, const ImRect& rect, ImGuiScrollFlags flags = 0);
    IMGUI_API ImVec2        ScrollToRectEx(ImGuiWindow* window, const ImRect& rect, ImGuiScrollFlags flags = 0);
//#ifndef IMGUI_DISABLE_OBSOLETE_FUNCTIONS
    inline void             ScrollToBringRectIntoView(ImGuiWindow* window, const ImRect& rect) { ScrollToRect(window, rect, ImGuiScrollFlags_KeepVisibleEdgeY); }
//#endif

    // Basic Accessors
    inline ImGuiItemStatusFlags GetItemStatusFlags(){ ImGuiContext& g = *GImGui; return g.LastItemData.StatusFlags; }
    inline ImGuiItemFlags   GetItemFlags()  { ImGuiContext& g = *GImGui; return g.LastItemData.InFlags; }
    inline ImGuiID          GetActiveID()   { ImGuiContext& g = *GImGui; return g.ActiveId; }
    inline ImGuiID          GetFocusID()    { ImGuiContext& g = *GImGui; return g.NavId; }
    IMGUI_API void          SetActiveID(ImGuiID id, ImGuiWindow* window);
    IMGUI_API void          SetFocusID(ImGuiID id, ImGuiWindow* window);
    IMGUI_API void          ClearActiveID();
    IMGUI_API ImGuiID       GetHoveredID();
    IMGUI_API void          SetHoveredID(ImGuiID id);
    IMGUI_API void          KeepAliveID(ImGuiID id);
    IMGUI_API void          MarkItemEdited(ImGuiID id);     // Mark data associated to given item as "edited", used by IsItemDeactivatedAfterEdit() function.
    IMGUI_API void          PushOverrideID(ImGuiID id);     // Push given value as-is at the top of the ID stack (whereas PushID combines old and new hashes)
    IMGUI_API ImGuiID       GetIDWithSeed(const char* str_id_begin, const char* str_id_end, ImGuiID seed);

    // Basic Helpers for widget code
    IMGUI_API void          ItemSize(const ImVec2& size, float text_baseline_y = -1.0f);
    inline void             ItemSize(const ImRect& bb, float text_baseline_y = -1.0f) { ItemSize(bb.GetSize(), text_baseline_y); } // FIXME: This is a misleading API since we expect CursorPos to be bb.Min.
    IMGUI_API bool          ItemAdd(const ImRect& bb, ImGuiID id, const ImRect* nav_bb = NULL, ImGuiItemFlags extra_flags = 0);
    IMGUI_API bool          ItemHoverable(const ImRect& bb, ImGuiID id);
    IMGUI_API bool          IsClippedEx(const ImRect& bb, ImGuiID id);
    IMGUI_API void          SetLastItemData(ImGuiID item_id, ImGuiItemFlags in_flags, ImGuiItemStatusFlags status_flags, const ImRect& item_rect);
    IMGUI_API ImVec2        CalcItemSize(ImVec2 size, float default_w, float default_h);
    IMGUI_API float         CalcWrapWidthForPos(const ImVec2& pos, float wrap_pos_x);
    IMGUI_API void          PushMultiItemsWidths(int components, float width_full);
    IMGUI_API bool          IsItemToggledSelection();                                   // Was the last item selection toggled? (after Selectable(), TreeNode() etc. We only returns toggle _event_ in order to handle clipping correctly)
    IMGUI_API ImVec2        GetContentRegionMaxAbs();
    IMGUI_API void          ShrinkWidths(ImGuiShrinkWidthItem* items, int count, float width_excess);

    // Parameter stacks (shared)
    IMGUI_API void          PushItemFlag(ImGuiItemFlags option, bool enabled);
    IMGUI_API void          PopItemFlag();

    // Logging/Capture
    IMGUI_API void          LogBegin(ImGuiLogType type, int auto_open_depth);           // -> BeginCapture() when we design v2 api, for now stay under the radar by using the old name.
    IMGUI_API void          LogToBuffer(int auto_open_depth = -1);                      // Start logging/capturing to internal buffer
    IMGUI_API void          LogRenderedText(const ImVec2* ref_pos, const char* text, const char* text_end = NULL);
    IMGUI_API void          LogSetNextTextDecoration(const char* prefix, const char* suffix);

    // Popups, Modals, Tooltips
    IMGUI_API bool          BeginChildEx(const char* name, ImGuiID id, const ImVec2& size_arg, bool border, ImGuiWindowFlags flags);
    IMGUI_API void          OpenPopupEx(ImGuiID id, ImGuiPopupFlags popup_flags = ImGuiPopupFlags_None);
    IMGUI_API void          ClosePopupToLevel(int remaining, bool restore_focus_to_window_under_popup);
    IMGUI_API void          ClosePopupsOverWindow(ImGuiWindow* ref_window, bool restore_focus_to_window_under_popup);
    IMGUI_API void          ClosePopupsExceptModals();
    IMGUI_API bool          IsPopupOpen(ImGuiID id, ImGuiPopupFlags popup_flags);
    IMGUI_API bool          BeginPopupEx(ImGuiID id, ImGuiWindowFlags extra_flags);
    IMGUI_API void          BeginTooltipEx(ImGuiTooltipFlags tooltip_flags, ImGuiWindowFlags extra_window_flags);
    IMGUI_API ImRect        GetPopupAllowedExtentRect(ImGuiWindow* window);
    IMGUI_API ImGuiWindow*  GetTopMostPopupModal();
    IMGUI_API ImGuiWindow*  GetTopMostAndVisiblePopupModal();
    IMGUI_API ImVec2        FindBestWindowPosForPopup(ImGuiWindow* window);
    IMGUI_API ImVec2        FindBestWindowPosForPopupEx(const ImVec2& ref_pos, const ImVec2& size, ImGuiDir* last_dir, const ImRect& r_outer, const ImRect& r_avoid, ImGuiPopupPositionPolicy policy);

    // Menus
    IMGUI_API bool          BeginViewportSideBar(const char* name, ImGuiViewport* viewport, ImGuiDir dir, float size, ImGuiWindowFlags window_flags);
    IMGUI_API bool          BeginMenuEx(const char* label, const char* icon, bool enabled = true);
    IMGUI_API bool          MenuItemEx(const char* label, const char* icon, const char* shortcut = NULL, bool selected = false, bool enabled = true);

    // Combos
    IMGUI_API bool          BeginComboPopup(ImGuiID popup_id, const ImRect& bb, ImGuiComboFlags flags);
    IMGUI_API bool          BeginComboPreview();
    IMGUI_API void          EndComboPreview();

    // Gamepad/Keyboard Navigation
    IMGUI_API void          NavInitWindow(ImGuiWindow* window, bool force_reinit);
    IMGUI_API void          NavInitRequestApplyResult();
    IMGUI_API bool          NavMoveRequestButNoResultYet();
    IMGUI_API void          NavMoveRequestSubmit(ImGuiDir move_dir, ImGuiDir clip_dir, ImGuiNavMoveFlags move_flags, ImGuiScrollFlags scroll_flags);
    IMGUI_API void          NavMoveRequestForward(ImGuiDir move_dir, ImGuiDir clip_dir, ImGuiNavMoveFlags move_flags, ImGuiScrollFlags scroll_flags);
    IMGUI_API void          NavMoveRequestResolveWithLastItem(ImGuiNavItemData* result);
    IMGUI_API void          NavMoveRequestCancel();
    IMGUI_API void          NavMoveRequestApplyResult();
    IMGUI_API void          NavMoveRequestTryWrapping(ImGuiWindow* window, ImGuiNavMoveFlags move_flags);
    IMGUI_API void          ActivateItem(ImGuiID id);   // Remotely activate a button, checkbox, tree node etc. given its unique ID. activation is queued and processed on the next frame when the item is encountered again.
    IMGUI_API void          SetNavWindow(ImGuiWindow* window);
    IMGUI_API void          SetNavID(ImGuiID id, ImGuiNavLayer nav_layer, ImGuiID focus_scope_id, const ImRect& rect_rel);

    // Inputs
    // FIXME: Eventually we should aim to move e.g. IsActiveIdUsingKey() into IsKeyXXX functions.
    inline bool             IsNamedKey(ImGuiKey key)                                    { return key >= ImGuiKey_NamedKey_BEGIN && key < ImGuiKey_NamedKey_END; }
    inline bool             IsNamedKeyOrModKey(ImGuiKey key)                            { return (key >= ImGuiKey_NamedKey_BEGIN && key < ImGuiKey_NamedKey_END) || key == ImGuiMod_Ctrl || key == ImGuiMod_Shift || key == ImGuiMod_Alt || key == ImGuiMod_Super || key == ImGuiMod_Shortcut; }
    inline bool             IsLegacyKey(ImGuiKey key)                                   { return key >= ImGuiKey_LegacyNativeKey_BEGIN && key < ImGuiKey_LegacyNativeKey_END; }
    inline bool             IsKeyboardKey(ImGuiKey key)                                 { return key >= ImGuiKey_Keyboard_BEGIN && key < ImGuiKey_Keyboard_END; }
    inline bool             IsGamepadKey(ImGuiKey key)                                  { return key >= ImGuiKey_Gamepad_BEGIN && key < ImGuiKey_Gamepad_END; }
    inline bool             IsMouseKey(ImGuiKey key)                                    { return key >= ImGuiKey_Mouse_BEGIN && key < ImGuiKey_Mouse_END; }
    inline bool             IsAliasKey(ImGuiKey key)                                    { return key >= ImGuiKey_Aliases_BEGIN && key < ImGuiKey_Aliases_END; }
    inline ImGuiKeyChord    ConvertShortcutMod(ImGuiKeyChord key_chord)                 { ImGuiContext& g = *GImGui; IM_ASSERT_PARANOID(key_chord & ImGuiMod_Shortcut); return (key_chord & ~ImGuiMod_Shortcut) | (g.IO.ConfigMacOSXBehaviors ? ImGuiMod_Super : ImGuiMod_Ctrl); }
    inline ImGuiKey         ConvertSingleModFlagToKey(ImGuiKey key)
    {
        ImGuiContext& g = *GImGui;
        if (key == ImGuiMod_Ctrl) return ImGuiKey_ReservedForModCtrl;
        if (key == ImGuiMod_Shift) return ImGuiKey_ReservedForModShift;
        if (key == ImGuiMod_Alt) return ImGuiKey_ReservedForModAlt;
        if (key == ImGuiMod_Super) return ImGuiKey_ReservedForModSuper;
        if (key == ImGuiMod_Shortcut) return (g.IO.ConfigMacOSXBehaviors ? ImGuiKey_ReservedForModSuper : ImGuiKey_ReservedForModCtrl);
        return key;
    }

    IMGUI_API ImGuiKeyData* GetKeyData(ImGuiKey key);
    IMGUI_API void          GetKeyChordName(ImGuiKeyChord key_chord, char* out_buf, int out_buf_size);
    inline ImGuiKey         MouseButtonToKey(ImGuiMouseButton button)                   { IM_ASSERT(button >= 0 && button < ImGuiMouseButton_COUNT); return (ImGuiKey)(ImGuiKey_MouseLeft + button); }
    IMGUI_API bool          IsMouseDragPastThreshold(ImGuiMouseButton button, float lock_threshold = -1.0f);
    IMGUI_API ImVec2        GetKeyMagnitude2d(ImGuiKey key_left, ImGuiKey key_right, ImGuiKey key_up, ImGuiKey key_down);
    IMGUI_API float         GetNavTweakPressedAmount(ImGuiAxis axis);
    IMGUI_API int           CalcTypematicRepeatAmount(float t0, float t1, float repeat_delay, float repeat_rate);
    IMGUI_API void          GetTypematicRepeatRate(ImGuiInputFlags flags, float* repeat_delay, float* repeat_rate);
    IMGUI_API void          SetActiveIdUsingAllKeyboardKeys();
    inline bool             IsActiveIdUsingNavDir(ImGuiDir dir)                         { ImGuiContext& g = *GImGui; return (g.ActiveIdUsingNavDirMask & (1 << dir)) != 0; }

    // [EXPERIMENTAL] Low-Level: Key/Input Ownership
    // - The idea is that instead of "eating" a given input, we can link to an owner id.
    // - Ownership is most often claimed as a result of reacting to a press/down event (but occasionally may be claimed ahead).
    // - Input queries can then read input by specifying ImGuiKeyOwner_Any (== 0), ImGuiKeyOwner_None (== -1) or a custom ID.
    // - Legacy input queries (without specifying an owner or _Any or _None) are equivalent to using ImGuiKeyOwner_Any (== 0).
    // - Input ownership is automatically released on the frame after a key is released. Therefore:
    //   - for ownership registration happening as a result of a down/press event, the SetKeyOwner() call may be done once (common case).
    //   - for ownership registration happening ahead of a down/press event, the SetKeyOwner() call needs to be made every frame (happens if e.g. claiming ownership on hover).
    // - SetItemKeyOwner() is a shortcut for common simple case. A custom widget will probably want to call SetKeyOwner() multiple times directly based on its interaction state.
    // - This is marked experimental because not all widgets are fully honoring the Set/Test idioms. We will need to move forward step by step.
    //   Please open a GitHub Issue to submit your usage scenario or if there's a use case you need solved.
    IMGUI_API ImGuiID           GetKeyOwner(ImGuiKey key);
    IMGUI_API void              SetKeyOwner(ImGuiKey key, ImGuiID owner_id, ImGuiInputFlags flags = 0);
    IMGUI_API void              SetItemKeyOwner(ImGuiKey key, ImGuiInputFlags flags = 0);           // Set key owner to last item if it is hovered or active. Equivalent to 'if (IsItemHovered() || IsItemActive()) { SetKeyOwner(key, GetItemID());'.
    IMGUI_API bool              TestKeyOwner(ImGuiKey key, ImGuiID owner_id);                       // Test that key is either not owned, either owned by 'owner_id'
    inline ImGuiKeyOwnerData*   GetKeyOwnerData(ImGuiKey key)     { if (key & ImGuiMod_Mask_) key = ConvertSingleModFlagToKey(key); IM_ASSERT(IsNamedKey(key)); return &GImGui->KeysOwnerData[key - ImGuiKey_NamedKey_BEGIN]; }

    // [EXPERIMENTAL] High-Level: Input Access functions w/ support for Key/Input Ownership
    // - Important: legacy IsKeyPressed(ImGuiKey, bool repeat=true) _DEFAULTS_ to repeat, new IsKeyPressed() requires _EXPLICIT_ ImGuiInputFlags_Repeat flag.
    // - Expected to be later promoted to public API, the prototypes are designed to replace existing ones (since owner_id can default to Any == 0)
    // - Specifying a value for 'ImGuiID owner' will test that EITHER the key is NOT owned (UNLESS locked), EITHER the key is owned by 'owner'.
    //   Legacy functions use ImGuiKeyOwner_Any meaning that they typically ignore ownership, unless a call to SetKeyOwner() explicitly used ImGuiInputFlags_LockThisFrame or ImGuiInputFlags_LockUntilRelease.
    // - Binding generators may want to ignore those for now, or suffix them with Ex() until we decide if this gets moved into public API.
    IMGUI_API bool              IsKeyDown(ImGuiKey key, ImGuiID owner_id);
    IMGUI_API bool              IsKeyPressed(ImGuiKey key, ImGuiID owner_id, ImGuiInputFlags flags = 0);    // Important: when transitioning from old to new IsKeyPressed(): old API has "bool repeat = true", so would default to repeat. New API requiress explicit ImGuiInputFlags_Repeat.
    IMGUI_API bool              IsKeyReleased(ImGuiKey key, ImGuiID owner_id);
    IMGUI_API bool              IsMouseDown(ImGuiMouseButton button, ImGuiID owner_id);
    IMGUI_API bool              IsMouseClicked(ImGuiMouseButton button, ImGuiID owner_id, ImGuiInputFlags flags = 0);
    IMGUI_API bool              IsMouseReleased(ImGuiMouseButton button, ImGuiID owner_id);

    // [EXPERIMENTAL] Low-Level: Shortcut Routing
    // - Routes are resolved during NewFrame(): if keyboard modifiers are matching current ones: SetKeyOwner() is called + route is granted for the frame.
    // - Route is granted to a single owner. When multiple requests are made we have policies to select the winning route.
    // - Multiple read sites may use the same owner id and will all get the granted route.
    // - For routing: when owner_id is 0 we use the current Focus Scope ID as a default owner in order to identify our location.
    IMGUI_API bool              SetShortcutRouting(ImGuiKeyChord key_chord, ImGuiID owner_id = 0, ImGuiInputFlags flags = 0);
    IMGUI_API bool              TestShortcutRouting(ImGuiKeyChord key_chord, ImGuiID owner_id);
    IMGUI_API ImGuiKeyRoutingData* GetShortcutRoutingData(ImGuiKeyChord key_chord);

    // Docking
    // (some functions are only declared in imgui.cpp, see Docking section)
    IMGUI_API void          DockContextInitialize(ImGuiContext* ctx);
    IMGUI_API void          DockContextShutdown(ImGuiContext* ctx);
    IMGUI_API void          DockContextClearNodes(ImGuiContext* ctx, ImGuiID root_id, bool clear_settings_refs); // Use root_id==0 to clear all
    IMGUI_API void          DockContextRebuildNodes(ImGuiContext* ctx);
    IMGUI_API void          DockContextNewFrameUpdateUndocking(ImGuiContext* ctx);
    IMGUI_API void          DockContextNewFrameUpdateDocking(ImGuiContext* ctx);
    IMGUI_API void          DockContextEndFrame(ImGuiContext* ctx);
    IMGUI_API ImGuiID       DockContextGenNodeID(ImGuiContext* ctx);
    IMGUI_API void          DockContextQueueDock(ImGuiContext* ctx, ImGuiWindow* target, ImGuiDockNode* target_node, ImGuiWindow* payload, ImGuiDir split_dir, float split_ratio, bool split_outer);
    IMGUI_API void          DockContextQueueUndockWindow(ImGuiContext* ctx, ImGuiWindow* window);
    IMGUI_API void          DockContextQueueUndockNode(ImGuiContext* ctx, ImGuiDockNode* node);
    IMGUI_API bool          DockContextCalcDropPosForDocking(ImGuiWindow* target, ImGuiDockNode* target_node, ImGuiWindow* payload_window, ImGuiDockNode* payload_node, ImGuiDir split_dir, bool split_outer, ImVec2* out_pos);
    IMGUI_API ImGuiDockNode*DockContextFindNodeByID(ImGuiContext* ctx, ImGuiID id);
    IMGUI_API bool          DockNodeBeginAmendTabBar(ImGuiDockNode* node);
    IMGUI_API void          DockNodeEndAmendTabBar();
    inline ImGuiDockNode*   DockNodeGetRootNode(ImGuiDockNode* node)                 { while (node->ParentNode) node = node->ParentNode; return node; }
    inline bool             DockNodeIsInHierarchyOf(ImGuiDockNode* node, ImGuiDockNode* parent) { while (node) { if (node == parent) return true; node = node->ParentNode; } return false; }
    inline int              DockNodeGetDepth(const ImGuiDockNode* node)              { int depth = 0; while (node->ParentNode) { node = node->ParentNode; depth++; } return depth; }
    inline ImGuiID          DockNodeGetWindowMenuButtonId(const ImGuiDockNode* node) { return ImHashStr("#COLLAPSE", 0, node->ID); }
    inline ImGuiDockNode*   GetWindowDockNode()                                      { ImGuiContext& g = *GImGui; return g.CurrentWindow->DockNode; }
    IMGUI_API bool          GetWindowAlwaysWantOwnTabBar(ImGuiWindow* window);
    IMGUI_API void          BeginDocked(ImGuiWindow* window, bool* p_open);
    IMGUI_API void          BeginDockableDragDropSource(ImGuiWindow* window);
    IMGUI_API void          BeginDockableDragDropTarget(ImGuiWindow* window);
    IMGUI_API void          SetWindowDock(ImGuiWindow* window, ImGuiID dock_id, ImGuiCond cond);

    // Docking - Builder function needs to be generally called before the node is used/submitted.
    // - The DockBuilderXXX functions are designed to _eventually_ become a public API, but it is too early to expose it and guarantee stability.
    // - Do not hold on ImGuiDockNode* pointers! They may be invalidated by any split/merge/remove operation and every frame.
    // - To create a DockSpace() node, make sure to set the ImGuiDockNodeFlags_DockSpace flag when calling DockBuilderAddNode().
    //   You can create dockspace nodes (attached to a window) _or_ floating nodes (carry its own window) with this API.
    // - DockBuilderSplitNode() create 2 child nodes within 1 node. The initial node becomes a parent node.
    // - If you intend to split the node immediately after creation using DockBuilderSplitNode(), make sure
    //   to call DockBuilderSetNodeSize() beforehand. If you don't, the resulting split sizes may not be reliable.
    // - Call DockBuilderFinish() after you are done.
    IMGUI_API void          DockBuilderDockWindow(const char* window_name, ImGuiID node_id);
    IMGUI_API ImGuiDockNode*DockBuilderGetNode(ImGuiID node_id);
    inline ImGuiDockNode*   DockBuilderGetCentralNode(ImGuiID node_id)              { ImGuiDockNode* node = DockBuilderGetNode(node_id); if (!node) return NULL; return DockNodeGetRootNode(node)->CentralNode; }
    IMGUI_API ImGuiID       DockBuilderAddNode(ImGuiID node_id = 0, ImGuiDockNodeFlags flags = 0);
    IMGUI_API void          DockBuilderRemoveNode(ImGuiID node_id);                 // Remove node and all its child, undock all windows
    IMGUI_API void          DockBuilderRemoveNodeDockedWindows(ImGuiID node_id, bool clear_settings_refs = true);
    IMGUI_API void          DockBuilderRemoveNodeChildNodes(ImGuiID node_id);       // Remove all split/hierarchy. All remaining docked windows will be re-docked to the remaining root node (node_id).
    IMGUI_API void          DockBuilderSetNodePos(ImGuiID node_id, ImVec2 pos);
    IMGUI_API void          DockBuilderSetNodeSize(ImGuiID node_id, ImVec2 size);
    IMGUI_API ImGuiID       DockBuilderSplitNode(ImGuiID node_id, ImGuiDir split_dir, float size_ratio_for_node_at_dir, ImGuiID* out_id_at_dir, ImGuiID* out_id_at_opposite_dir); // Create 2 child nodes in this parent node.
    IMGUI_API void          DockBuilderCopyDockSpace(ImGuiID src_dockspace_id, ImGuiID dst_dockspace_id, ImVector<const char*>* in_window_remap_pairs);
    IMGUI_API void          DockBuilderCopyNode(ImGuiID src_node_id, ImGuiID dst_node_id, ImVector<ImGuiID>* out_node_remap_pairs);
    IMGUI_API void          DockBuilderCopyWindowSettings(const char* src_name, const char* dst_name);
    IMGUI_API void          DockBuilderFinish(ImGuiID node_id);

    // [EXPERIMENTAL] Focus Scope
    // This is generally used to identify a unique input location (for e.g. a selection set)
    // There is one per window (automatically set in Begin), but:
    // - Selection patterns generally need to react (e.g. clear a selection) when landing on one item of the set.
    //   So in order to identify a set multiple lists in same window may each need a focus scope.
    //   If you imagine an hypothetical BeginSelectionGroup()/EndSelectionGroup() api, it would likely call PushFocusScope()/EndFocusScope()
    // - Shortcut routing also use focus scope as a default location identifier if an owner is not provided.
    // We don't use the ID Stack for this as it is common to want them separate.
    IMGUI_API void          PushFocusScope(ImGuiID id);
    IMGUI_API void          PopFocusScope();
    inline ImGuiID          GetCurrentFocusScope() { ImGuiContext& g = *GImGui; return g.CurrentFocusScopeId; }   // Focus scope we are outputting into, set by PushFocusScope()

    // Drag and Drop
    IMGUI_API bool          IsDragDropActive();
    IMGUI_API bool          BeginDragDropTargetCustom(const ImRect& bb, ImGuiID id);
    IMGUI_API void          ClearDragDrop();
    IMGUI_API bool          IsDragDropPayloadBeingAccepted();
    IMGUI_API void          RenderDragDropTargetRect(const ImRect& bb);

    // Internal Columns API (this is not exposed because we will encourage transitioning to the Tables API)
    IMGUI_API void          SetWindowClipRectBeforeSetChannel(ImGuiWindow* window, const ImRect& clip_rect);
    IMGUI_API void          BeginColumns(const char* str_id, int count, ImGuiOldColumnFlags flags = 0); // setup number of columns. use an identifier to distinguish multiple column sets. close with EndColumns().
    IMGUI_API void          EndColumns();                                                               // close columns
    IMGUI_API void          PushColumnClipRect(int column_index);
    IMGUI_API void          PushColumnsBackground();
    IMGUI_API void          PopColumnsBackground();
    IMGUI_API ImGuiID       GetColumnsID(const char* str_id, int count);
    IMGUI_API ImGuiOldColumns* FindOrCreateColumns(ImGuiWindow* window, ImGuiID id);
    IMGUI_API float         GetColumnOffsetFromNorm(const ImGuiOldColumns* columns, float offset_norm);
    IMGUI_API float         GetColumnNormFromOffset(const ImGuiOldColumns* columns, float offset);

    // Tables: Candidates for public API
    IMGUI_API void          TableOpenContextMenu(int column_n = -1);
    IMGUI_API void          TableSetColumnWidth(int column_n, float width);
    IMGUI_API void          TableSetColumnSortDirection(int column_n, ImGuiSortDirection sort_direction, bool append_to_sort_specs);
    IMGUI_API int           TableGetHoveredColumn(); // May use (TableGetColumnFlags() & ImGuiTableColumnFlags_IsHovered) instead. Return hovered column. return -1 when table is not hovered. return columns_count if the unused space at the right of visible columns is hovered.
    IMGUI_API float         TableGetHeaderRowHeight();
    IMGUI_API void          TablePushBackgroundChannel();
    IMGUI_API void          TablePopBackgroundChannel();

    // Tables: Internals
    inline    ImGuiTable*   GetCurrentTable() { ImGuiContext& g = *GImGui; return g.CurrentTable; }
    IMGUI_API ImGuiTable*   TableFindByID(ImGuiID id);
    IMGUI_API bool          BeginTableEx(const char* name, ImGuiID id, int columns_count, ImGuiTableFlags flags = 0, const ImVec2& outer_size = ImVec2(0, 0), float inner_width = 0.0f);
    IMGUI_API void          TableBeginInitMemory(ImGuiTable* table, int columns_count);
    IMGUI_API void          TableBeginApplyRequests(ImGuiTable* table);
    IMGUI_API void          TableSetupDrawChannels(ImGuiTable* table);
    IMGUI_API void          TableUpdateLayout(ImGuiTable* table);
    IMGUI_API void          TableUpdateBorders(ImGuiTable* table);
    IMGUI_API void          TableUpdateColumnsWeightFromWidth(ImGuiTable* table);
    IMGUI_API void          TableDrawBorders(ImGuiTable* table);
    IMGUI_API void          TableDrawContextMenu(ImGuiTable* table);
    IMGUI_API bool          TableBeginContextMenuPopup(ImGuiTable* table);
    IMGUI_API void          TableMergeDrawChannels(ImGuiTable* table);
    inline ImGuiTableInstanceData*   TableGetInstanceData(ImGuiTable* table, int instance_no) { if (instance_no == 0) return &table->InstanceDataFirst; return &table->InstanceDataExtra[instance_no - 1]; }
    IMGUI_API void          TableSortSpecsSanitize(ImGuiTable* table);
    IMGUI_API void          TableSortSpecsBuild(ImGuiTable* table);
    IMGUI_API ImGuiSortDirection TableGetColumnNextSortDirection(ImGuiTableColumn* column);
    IMGUI_API void          TableFixColumnSortDirection(ImGuiTable* table, ImGuiTableColumn* column);
    IMGUI_API float         TableGetColumnWidthAuto(ImGuiTable* table, ImGuiTableColumn* column);
    IMGUI_API void          TableBeginRow(ImGuiTable* table);
    IMGUI_API void          TableEndRow(ImGuiTable* table);
    IMGUI_API void          TableBeginCell(ImGuiTable* table, int column_n);
    IMGUI_API void          TableEndCell(ImGuiTable* table);
    IMGUI_API ImRect        TableGetCellBgRect(const ImGuiTable* table, int column_n);
    IMGUI_API const char*   TableGetColumnName(const ImGuiTable* table, int column_n);
    IMGUI_API ImGuiID       TableGetColumnResizeID(const ImGuiTable* table, int column_n, int instance_no = 0);
    IMGUI_API float         TableGetMaxColumnWidth(const ImGuiTable* table, int column_n);
    IMGUI_API void          TableSetColumnWidthAutoSingle(ImGuiTable* table, int column_n);
    IMGUI_API void          TableSetColumnWidthAutoAll(ImGuiTable* table);
    IMGUI_API void          TableRemove(ImGuiTable* table);
    IMGUI_API void          TableGcCompactTransientBuffers(ImGuiTable* table);
    IMGUI_API void          TableGcCompactTransientBuffers(ImGuiTableTempData* table);
    IMGUI_API void          TableGcCompactSettings();

    // Tables: Settings
    IMGUI_API void                  TableLoadSettings(ImGuiTable* table);
    IMGUI_API void                  TableSaveSettings(ImGuiTable* table);
    IMGUI_API void                  TableResetSettings(ImGuiTable* table);
    IMGUI_API ImGuiTableSettings*   TableGetBoundSettings(ImGuiTable* table);
    IMGUI_API void                  TableSettingsAddSettingsHandler();
    IMGUI_API ImGuiTableSettings*   TableSettingsCreate(ImGuiID id, int columns_count);
    IMGUI_API ImGuiTableSettings*   TableSettingsFindByID(ImGuiID id);

    // Tab Bars
    IMGUI_API bool          BeginTabBarEx(ImGuiTabBar* tab_bar, const ImRect& bb, ImGuiTabBarFlags flags, ImGuiDockNode* dock_node);
    IMGUI_API ImGuiTabItem* TabBarFindTabByID(ImGuiTabBar* tab_bar, ImGuiID tab_id);
    IMGUI_API ImGuiTabItem* TabBarFindMostRecentlySelectedTabForActiveWindow(ImGuiTabBar* tab_bar);
    IMGUI_API void          TabBarAddTab(ImGuiTabBar* tab_bar, ImGuiTabItemFlags tab_flags, ImGuiWindow* window);
    IMGUI_API void          TabBarRemoveTab(ImGuiTabBar* tab_bar, ImGuiID tab_id);
    IMGUI_API void          TabBarCloseTab(ImGuiTabBar* tab_bar, ImGuiTabItem* tab);
    IMGUI_API void          TabBarQueueReorder(ImGuiTabBar* tab_bar, const ImGuiTabItem* tab, int offset);
    IMGUI_API void          TabBarQueueReorderFromMousePos(ImGuiTabBar* tab_bar, const ImGuiTabItem* tab, ImVec2 mouse_pos);
    IMGUI_API bool          TabBarProcessReorder(ImGuiTabBar* tab_bar);
    IMGUI_API bool          TabItemEx(ImGuiTabBar* tab_bar, const char* label, bool* p_open, ImGuiTabItemFlags flags, ImGuiWindow* docked_window);
    IMGUI_API ImVec2        TabItemCalcSize(const char* label, bool has_close_button_or_unsaved_marker);
    IMGUI_API ImVec2        TabItemCalcSize(ImGuiWindow* window);
    IMGUI_API void          TabItemBackground(ImDrawList* draw_list, const ImRect& bb, ImGuiTabItemFlags flags, ImU32 col);
    IMGUI_API void          TabItemLabelAndCloseButton(ImDrawList* draw_list, const ImRect& bb, ImGuiTabItemFlags flags, ImVec2 frame_padding, const char* label, ImGuiID tab_id, ImGuiID close_button_id, bool is_contents_visible, bool* out_just_closed, bool* out_text_clipped);

    // Render helpers
    // AVOID USING OUTSIDE OF IMGUI.CPP! NOT FOR PUBLIC CONSUMPTION. THOSE FUNCTIONS ARE A MESS. THEIR SIGNATURE AND BEHAVIOR WILL CHANGE, THEY NEED TO BE REFACTORED INTO SOMETHING DECENT.
    // NB: All position are in absolute pixels coordinates (we are never using window coordinates internally)
    IMGUI_API void          RenderText(ImVec2 pos, const char* text, const char* text_end = NULL, bool hide_text_after_hash = true);
    IMGUI_API void          RenderTextWrapped(ImVec2 pos, const char* text, const char* text_end, float wrap_width);
    IMGUI_API void          RenderTextClipped(const ImVec2& pos_min, const ImVec2& pos_max, const char* text, const char* text_end, const ImVec2* text_size_if_known, const ImVec2& align = ImVec2(0, 0), const ImRect* clip_rect = NULL);
    IMGUI_API void          RenderTextClippedEx(ImDrawList* draw_list, const ImVec2& pos_min, const ImVec2& pos_max, const char* text, const char* text_end, const ImVec2* text_size_if_known, const ImVec2& align = ImVec2(0, 0), const ImRect* clip_rect = NULL);
    IMGUI_API void          RenderTextEllipsis(ImDrawList* draw_list, const ImVec2& pos_min, const ImVec2& pos_max, float clip_max_x, float ellipsis_max_x, const char* text, const char* text_end, const ImVec2* text_size_if_known);
    IMGUI_API void          RenderFrame(ImVec2 p_min, ImVec2 p_max, ImU32 fill_col, bool border = true, float rounding = 0.0f);
    IMGUI_API void          RenderFrameBorder(ImVec2 p_min, ImVec2 p_max, float rounding = 0.0f);
    IMGUI_API void          RenderColorRectWithAlphaCheckerboard(ImDrawList* draw_list, ImVec2 p_min, ImVec2 p_max, ImU32 fill_col, float grid_step, ImVec2 grid_off, float rounding = 0.0f, ImDrawFlags flags = 0);
    IMGUI_API void          RenderNavHighlight(const ImRect& bb, ImGuiID id, ImGuiNavHighlightFlags flags = ImGuiNavHighlightFlags_TypeDefault); // Navigation highlight
    IMGUI_API const char*   FindRenderedTextEnd(const char* text, const char* text_end = NULL); // Find the optional ## from which we stop displaying text.
    IMGUI_API void          RenderMouseCursor(ImVec2 pos, float scale, ImGuiMouseCursor mouse_cursor, ImU32 col_fill, ImU32 col_border, ImU32 col_shadow);

    // Render helpers (those functions don't access any ImGui state!)
    IMGUI_API void          RenderArrow(ImDrawList* draw_list, ImVec2 pos, ImU32 col, ImGuiDir dir, float scale = 1.0f);
    IMGUI_API void          RenderBullet(ImDrawList* draw_list, ImVec2 pos, ImU32 col);
    IMGUI_API void          RenderCheckMark(ImDrawList* draw_list, ImVec2 pos, ImU32 col, float sz);
    IMGUI_API void          RenderArrowPointingAt(ImDrawList* draw_list, ImVec2 pos, ImVec2 half_sz, ImGuiDir direction, ImU32 col);
    IMGUI_API void          RenderArrowDockMenu(ImDrawList* draw_list, ImVec2 p_min, float sz, ImU32 col);
    IMGUI_API void          RenderRectFilledRangeH(ImDrawList* draw_list, const ImRect& rect, ImU32 col, float x_start_norm, float x_end_norm, float rounding);
    IMGUI_API void          RenderRectFilledWithHole(ImDrawList* draw_list, const ImRect& outer, const ImRect& inner, ImU32 col, float rounding);
    IMGUI_API ImDrawFlags   CalcRoundingFlagsForRectInRect(const ImRect& r_in, const ImRect& r_outer, float threshold);

    // Widgets
    IMGUI_API void          TextEx(const char* text, const char* text_end = NULL, ImGuiTextFlags flags = 0);
    IMGUI_API bool          ButtonEx(const char* label, const ImVec2& size_arg = ImVec2(0, 0), ImGuiButtonFlags flags = 0);
    IMGUI_API bool          ArrowButtonEx(const char* str_id, ImGuiDir dir, ImVec2 size_arg, ImGuiButtonFlags flags = 0);
    IMGUI_API bool          ImageButtonEx(ImGuiID id, ImTextureID texture_id, const ImVec2& size, const ImVec2& uv0, const ImVec2& uv1, const ImVec4& bg_col, const ImVec4& tint_col);
    IMGUI_API void          SeparatorEx(ImGuiSeparatorFlags flags);
    IMGUI_API bool          CheckboxFlags(const char* label, ImS64* flags, ImS64 flags_value);
    IMGUI_API bool          CheckboxFlags(const char* label, ImU64* flags, ImU64 flags_value);

    // Widgets: Window Decorations
    IMGUI_API bool          CloseButton(ImGuiID id, const ImVec2& pos);
<<<<<<< HEAD
    IMGUI_API bool          CollapseButton(ImGuiID id, const ImVec2& pos, ImGuiDockNode* dock_node);
    IMGUI_API bool          ArrowButtonEx(const char* str_id, ImGuiDir dir, ImVec2 size_arg, ImGuiButtonFlags flags = 0);
=======
    IMGUI_API bool          CollapseButton(ImGuiID id, const ImVec2& pos);
>>>>>>> 59b63def
    IMGUI_API void          Scrollbar(ImGuiAxis axis);
    IMGUI_API bool          ScrollbarEx(const ImRect& bb, ImGuiID id, ImGuiAxis axis, ImS64* p_scroll_v, ImS64 avail_v, ImS64 contents_v, ImDrawFlags flags);
    IMGUI_API ImRect        GetWindowScrollbarRect(ImGuiWindow* window, ImGuiAxis axis);
    IMGUI_API ImGuiID       GetWindowScrollbarID(ImGuiWindow* window, ImGuiAxis axis);
    IMGUI_API ImGuiID       GetWindowResizeCornerID(ImGuiWindow* window, int n); // 0..3: corners
    IMGUI_API ImGuiID       GetWindowResizeBorderID(ImGuiWindow* window, ImGuiDir dir);

    // Widgets low-level behaviors
    IMGUI_API bool          ButtonBehavior(const ImRect& bb, ImGuiID id, bool* out_hovered, bool* out_held, ImGuiButtonFlags flags = 0);
    IMGUI_API bool          DragBehavior(ImGuiID id, ImGuiDataType data_type, void* p_v, float v_speed, const void* p_min, const void* p_max, const char* format, ImGuiSliderFlags flags);
    IMGUI_API bool          SliderBehavior(const ImRect& bb, ImGuiID id, ImGuiDataType data_type, void* p_v, const void* p_min, const void* p_max, const char* format, ImGuiSliderFlags flags, ImRect* out_grab_bb);
    IMGUI_API bool          SplitterBehavior(const ImRect& bb, ImGuiID id, ImGuiAxis axis, float* size1, float* size2, float min_size1, float min_size2, float hover_extend = 0.0f, float hover_visibility_delay = 0.0f, ImU32 bg_col = 0);
    IMGUI_API bool          TreeNodeBehavior(ImGuiID id, ImGuiTreeNodeFlags flags, const char* label, const char* label_end = NULL);
    IMGUI_API void          TreePushOverrideID(ImGuiID id);
    IMGUI_API void          TreeNodeSetOpen(ImGuiID id, bool open);
    IMGUI_API bool          TreeNodeUpdateNextOpen(ImGuiID id, ImGuiTreeNodeFlags flags);   // Return open state. Consume previous SetNextItemOpen() data, if any. May return true when logging.

    // Template functions are instantiated in imgui_widgets.cpp for a finite number of types.
    // To use them externally (for custom widget) you may need an "extern template" statement in your code in order to link to existing instances and silence Clang warnings (see #2036).
    // e.g. " extern template IMGUI_API float RoundScalarWithFormatT<float, float>(const char* format, ImGuiDataType data_type, float v); "
    template<typename T, typename SIGNED_T, typename FLOAT_T>   IMGUI_API float ScaleRatioFromValueT(ImGuiDataType data_type, T v, T v_min, T v_max, bool is_logarithmic, float logarithmic_zero_epsilon, float zero_deadzone_size);
    template<typename T, typename SIGNED_T, typename FLOAT_T>   IMGUI_API T     ScaleValueFromRatioT(ImGuiDataType data_type, float t, T v_min, T v_max, bool is_logarithmic, float logarithmic_zero_epsilon, float zero_deadzone_size);
    template<typename T, typename SIGNED_T, typename FLOAT_T>   IMGUI_API bool  DragBehaviorT(ImGuiDataType data_type, T* v, float v_speed, T v_min, T v_max, const char* format, ImGuiSliderFlags flags);
    template<typename T, typename SIGNED_T, typename FLOAT_T>   IMGUI_API bool  SliderBehaviorT(const ImRect& bb, ImGuiID id, ImGuiDataType data_type, T* v, T v_min, T v_max, const char* format, ImGuiSliderFlags flags, ImRect* out_grab_bb);
    template<typename T>                                        IMGUI_API T     RoundScalarWithFormatT(const char* format, ImGuiDataType data_type, T v);
    template<typename T>                                        IMGUI_API bool  CheckboxFlagsT(const char* label, T* flags, T flags_value);

    // Data type helpers
    IMGUI_API const ImGuiDataTypeInfo*  DataTypeGetInfo(ImGuiDataType data_type);
    IMGUI_API int           DataTypeFormatString(char* buf, int buf_size, ImGuiDataType data_type, const void* p_data, const char* format);
    IMGUI_API void          DataTypeApplyOp(ImGuiDataType data_type, int op, void* output, const void* arg_1, const void* arg_2);
    IMGUI_API bool          DataTypeApplyFromText(const char* buf, ImGuiDataType data_type, void* p_data, const char* format);
    IMGUI_API int           DataTypeCompare(ImGuiDataType data_type, const void* arg_1, const void* arg_2);
    IMGUI_API bool          DataTypeClamp(ImGuiDataType data_type, void* p_data, const void* p_min, const void* p_max);

    // InputText
    IMGUI_API bool          InputTextEx(const char* label, const char* hint, char* buf, int buf_size, const ImVec2& size_arg, ImGuiInputTextFlags flags, ImGuiInputTextCallback callback = NULL, void* user_data = NULL);
    IMGUI_API bool          TempInputText(const ImRect& bb, ImGuiID id, const char* label, char* buf, int buf_size, ImGuiInputTextFlags flags);
    IMGUI_API bool          TempInputScalar(const ImRect& bb, ImGuiID id, const char* label, ImGuiDataType data_type, void* p_data, const char* format, const void* p_clamp_min = NULL, const void* p_clamp_max = NULL);
    inline bool             TempInputIsActive(ImGuiID id)       { ImGuiContext& g = *GImGui; return (g.ActiveId == id && g.TempInputId == id); }
    inline ImGuiInputTextState* GetInputTextState(ImGuiID id)   { ImGuiContext& g = *GImGui; return (id != 0 && g.InputTextState.ID == id) ? &g.InputTextState : NULL; } // Get input text state if active

    // Color
    IMGUI_API void          ColorTooltip(const char* text, const float* col, ImGuiColorEditFlags flags);
    IMGUI_API void          ColorEditOptionsPopup(const float* col, ImGuiColorEditFlags flags);
    IMGUI_API void          ColorPickerOptionsPopup(const float* ref_col, ImGuiColorEditFlags flags);

    // Plot
    IMGUI_API int           PlotEx(ImGuiPlotType plot_type, const char* label, float (*values_getter)(void* data, int idx), void* data, int values_count, int values_offset, const char* overlay_text, float scale_min, float scale_max, ImVec2 frame_size);

    // Shade functions (write over already created vertices)
    IMGUI_API void          ShadeVertsLinearColorGradientKeepAlpha(ImDrawList* draw_list, int vert_start_idx, int vert_end_idx, ImVec2 gradient_p0, ImVec2 gradient_p1, ImU32 col0, ImU32 col1);
    IMGUI_API void          ShadeVertsLinearUV(ImDrawList* draw_list, int vert_start_idx, int vert_end_idx, const ImVec2& a, const ImVec2& b, const ImVec2& uv_a, const ImVec2& uv_b, bool clamp);

    // Garbage collection
    IMGUI_API void          GcCompactTransientMiscBuffers();
    IMGUI_API void          GcCompactTransientWindowBuffers(ImGuiWindow* window);
    IMGUI_API void          GcAwakeTransientWindowBuffers(ImGuiWindow* window);

    // Debug Log
    IMGUI_API void          DebugLog(const char* fmt, ...) IM_FMTARGS(1);
    IMGUI_API void          DebugLogV(const char* fmt, va_list args) IM_FMTLIST(1);

    // Debug Tools
    IMGUI_API void          ErrorCheckEndFrameRecover(ImGuiErrorLogCallback log_callback, void* user_data = NULL);
    IMGUI_API void          ErrorCheckEndWindowRecover(ImGuiErrorLogCallback log_callback, void* user_data = NULL);
    IMGUI_API void          ErrorCheckUsingSetCursorPosToExtendParentBoundaries();
    IMGUI_API void          DebugLocateItem(ImGuiID target_id);                     // Call sparingly: only 1 at the same time!
    IMGUI_API void          DebugLocateItemOnHover(ImGuiID target_id);              // Only call on reaction to a mouse Hover: because only 1 at the same time!
    IMGUI_API void          DebugLocateItemResolveWithLastItem();
    inline void             DebugDrawItemRect(ImU32 col = IM_COL32(255,0,0,255))    { ImGuiContext& g = *GImGui; ImGuiWindow* window = g.CurrentWindow; GetForegroundDrawList(window)->AddRect(g.LastItemData.Rect.Min, g.LastItemData.Rect.Max, col); }
    inline void             DebugStartItemPicker()                                  { ImGuiContext& g = *GImGui; g.DebugItemPickerActive = true; }
    IMGUI_API void          ShowFontAtlas(ImFontAtlas* atlas);
    IMGUI_API void          DebugHookIdInfo(ImGuiID id, ImGuiDataType data_type, const void* data_id, const void* data_id_end);
    IMGUI_API void          DebugNodeColumns(ImGuiOldColumns* columns);
    IMGUI_API void          DebugNodeDockNode(ImGuiDockNode* node, const char* label);
    IMGUI_API void          DebugNodeDrawList(ImGuiWindow* window, ImGuiViewportP* viewport, const ImDrawList* draw_list, const char* label);
    IMGUI_API void          DebugNodeDrawCmdShowMeshAndBoundingBox(ImDrawList* out_draw_list, const ImDrawList* draw_list, const ImDrawCmd* draw_cmd, bool show_mesh, bool show_aabb);
    IMGUI_API void          DebugNodeFont(ImFont* font);
    IMGUI_API void          DebugNodeFontGlyph(ImFont* font, const ImFontGlyph* glyph);
    IMGUI_API void          DebugNodeStorage(ImGuiStorage* storage, const char* label);
    IMGUI_API void          DebugNodeTabBar(ImGuiTabBar* tab_bar, const char* label);
    IMGUI_API void          DebugNodeTable(ImGuiTable* table);
    IMGUI_API void          DebugNodeTableSettings(ImGuiTableSettings* settings);
    IMGUI_API void          DebugNodeInputTextState(ImGuiInputTextState* state);
    IMGUI_API void          DebugNodeWindow(ImGuiWindow* window, const char* label);
    IMGUI_API void          DebugNodeWindowSettings(ImGuiWindowSettings* settings);
    IMGUI_API void          DebugNodeWindowsList(ImVector<ImGuiWindow*>* windows, const char* label);
    IMGUI_API void          DebugNodeWindowsListByBeginStackParent(ImGuiWindow** windows, int windows_size, ImGuiWindow* parent_in_begin_stack);
    IMGUI_API void          DebugNodeViewport(ImGuiViewportP* viewport);
    IMGUI_API void          DebugRenderKeyboardPreview(ImDrawList* draw_list);
    IMGUI_API void          DebugRenderViewportThumbnail(ImDrawList* draw_list, ImGuiViewportP* viewport, const ImRect& bb);

    // Obsolete functions
#ifndef IMGUI_DISABLE_OBSOLETE_FUNCTIONS
    inline void     SetItemUsingMouseWheel()                                            { SetItemKeyOwner(ImGuiKey_MouseWheelY); }      // Changed in 1.89
    inline bool     TreeNodeBehaviorIsOpen(ImGuiID id, ImGuiTreeNodeFlags flags = 0)    { return TreeNodeUpdateNextOpen(id, flags); }   // Renamed in 1.89

    // Refactored focus/nav/tabbing system in 1.82 and 1.84. If you have old/custom copy-and-pasted widgets that used FocusableItemRegister():
    //  (Old) IMGUI_VERSION_NUM  < 18209: using 'ItemAdd(....)'                              and 'bool tab_focused = FocusableItemRegister(...)'
    //  (Old) IMGUI_VERSION_NUM >= 18209: using 'ItemAdd(..., ImGuiItemAddFlags_Focusable)'  and 'bool tab_focused = (GetItemStatusFlags() & ImGuiItemStatusFlags_Focused) != 0'
    //  (New) IMGUI_VERSION_NUM >= 18413: using 'ItemAdd(..., ImGuiItemFlags_Inputable)'     and 'bool tab_focused = (GetItemStatusFlags() & ImGuiItemStatusFlags_FocusedTabbing) != 0 || g.NavActivateInputId == id' (WIP)
    // Widget code are simplified as there's no need to call FocusableItemUnregister() while managing the transition from regular widget to TempInputText()
    inline bool     FocusableItemRegister(ImGuiWindow* window, ImGuiID id)              { IM_ASSERT(0); IM_UNUSED(window); IM_UNUSED(id); return false; } // -> pass ImGuiItemAddFlags_Inputable flag to ItemAdd()
    inline void     FocusableItemUnregister(ImGuiWindow* window)                        { IM_ASSERT(0); IM_UNUSED(window); }                              // -> unnecessary: TempInputText() uses ImGuiInputTextFlags_MergedItem
#endif
#ifndef IMGUI_DISABLE_OBSOLETE_KEYIO
    inline bool     IsKeyPressedMap(ImGuiKey key, bool repeat = true)                   { IM_ASSERT(IsNamedKey(key)); return IsKeyPressed(key, repeat); } // Removed in 1.87: Mapping from named key is always identity!
#endif

} // namespace ImGui


//-----------------------------------------------------------------------------
// [SECTION] ImFontAtlas internal API
//-----------------------------------------------------------------------------

// This structure is likely to evolve as we add support for incremental atlas updates
struct ImFontBuilderIO
{
    bool    (*FontBuilder_Build)(ImFontAtlas* atlas);
};

// Helper for font builder
#ifdef IMGUI_ENABLE_STB_TRUETYPE
IMGUI_API const ImFontBuilderIO* ImFontAtlasGetBuilderForStbTruetype();
#endif
IMGUI_API void      ImFontAtlasBuildInit(ImFontAtlas* atlas);
IMGUI_API void      ImFontAtlasBuildSetupFont(ImFontAtlas* atlas, ImFont* font, ImFontConfig* font_config, float ascent, float descent);
IMGUI_API void      ImFontAtlasBuildPackCustomRects(ImFontAtlas* atlas, void* stbrp_context_opaque);
IMGUI_API void      ImFontAtlasBuildFinish(ImFontAtlas* atlas);
IMGUI_API void      ImFontAtlasBuildRender8bppRectFromString(ImFontAtlas* atlas, int x, int y, int w, int h, const char* in_str, char in_marker_char, unsigned char in_marker_pixel_value);
IMGUI_API void      ImFontAtlasBuildRender32bppRectFromString(ImFontAtlas* atlas, int x, int y, int w, int h, const char* in_str, char in_marker_char, unsigned int in_marker_pixel_value);
IMGUI_API void      ImFontAtlasBuildMultiplyCalcLookupTable(unsigned char out_table[256], float in_multiply_factor);
IMGUI_API void      ImFontAtlasBuildMultiplyRectAlpha8(const unsigned char table[256], unsigned char* pixels, int x, int y, int w, int h, int stride);

//-----------------------------------------------------------------------------
// [SECTION] Test Engine specific hooks (imgui_test_engine)
//-----------------------------------------------------------------------------

#ifdef IMGUI_ENABLE_TEST_ENGINE
extern void         ImGuiTestEngineHook_ItemAdd(ImGuiContext* ctx, const ImRect& bb, ImGuiID id);
extern void         ImGuiTestEngineHook_ItemInfo(ImGuiContext* ctx, ImGuiID id, const char* label, ImGuiItemStatusFlags flags);
extern void         ImGuiTestEngineHook_Log(ImGuiContext* ctx, const char* fmt, ...);
extern const char*  ImGuiTestEngine_FindItemDebugLabel(ImGuiContext* ctx, ImGuiID id);

#define IMGUI_TEST_ENGINE_ITEM_ADD(_BB,_ID)                 if (g.TestEngineHookItems) ImGuiTestEngineHook_ItemAdd(&g, _BB, _ID)               // Register item bounding box
#define IMGUI_TEST_ENGINE_ITEM_INFO(_ID,_LABEL,_FLAGS)      if (g.TestEngineHookItems) ImGuiTestEngineHook_ItemInfo(&g, _ID, _LABEL, _FLAGS)   // Register item label and status flags (optional)
#define IMGUI_TEST_ENGINE_LOG(_FMT,...)                     if (g.TestEngineHookItems) ImGuiTestEngineHook_Log(&g, _FMT, __VA_ARGS__)          // Custom log entry from user land into test log
#else
#define IMGUI_TEST_ENGINE_ITEM_ADD(_BB,_ID)                 ((void)0)
#define IMGUI_TEST_ENGINE_ITEM_INFO(_ID,_LABEL,_FLAGS)      ((void)g)
#endif

//-----------------------------------------------------------------------------

#if defined(__clang__)
#pragma clang diagnostic pop
#elif defined(__GNUC__)
#pragma GCC diagnostic pop
#endif

#ifdef _MSC_VER
#pragma warning (pop)
#endif

#endif // #ifndef IMGUI_DISABLE<|MERGE_RESOLUTION|>--- conflicted
+++ resolved
@@ -3351,12 +3351,7 @@
 
     // Widgets: Window Decorations
     IMGUI_API bool          CloseButton(ImGuiID id, const ImVec2& pos);
-<<<<<<< HEAD
     IMGUI_API bool          CollapseButton(ImGuiID id, const ImVec2& pos, ImGuiDockNode* dock_node);
-    IMGUI_API bool          ArrowButtonEx(const char* str_id, ImGuiDir dir, ImVec2 size_arg, ImGuiButtonFlags flags = 0);
-=======
-    IMGUI_API bool          CollapseButton(ImGuiID id, const ImVec2& pos);
->>>>>>> 59b63def
     IMGUI_API void          Scrollbar(ImGuiAxis axis);
     IMGUI_API bool          ScrollbarEx(const ImRect& bb, ImGuiID id, ImGuiAxis axis, ImS64* p_scroll_v, ImS64 avail_v, ImS64 contents_v, ImDrawFlags flags);
     IMGUI_API ImRect        GetWindowScrollbarRect(ImGuiWindow* window, ImGuiAxis axis);

// dear imgui: Platform Backend for Windows (standard windows API for 32-bits AND 64-bits applications)
// This needs to be used along with a Renderer (e.g. DirectX11, OpenGL3, Vulkan..)

// Implemented features:
//  [X] Platform: Clipboard support (for Win32 this is actually part of core dear imgui)
//  [X] Platform: Mouse support. Can discriminate Mouse/TouchScreen/Pen.
//  [X] Platform: Keyboard support. Since 1.87 we are using the io.AddKeyEvent() function. Pass ImGuiKey values to all key functions e.g. ImGui::IsKeyPressed(ImGuiKey_Space). [Legacy VK_* values are obsolete since 1.87 and not supported since 1.91.5]
//  [X] Platform: Gamepad support. Enabled with 'io.ConfigFlags |= ImGuiConfigFlags_NavEnableGamepad'.
//  [X] Platform: Mouse cursor shape and visibility (ImGuiBackendFlags_HasMouseCursors). Disable with 'io.ConfigFlags |= ImGuiConfigFlags_NoMouseCursorChange'.
//  [X] Platform: Multi-viewport support (multiple windows). Enable with 'io.ConfigFlags |= ImGuiConfigFlags_ViewportsEnable'.

// You can use unmodified imgui_impl_* files in your project. See examples/ folder for examples of using this.
// Prefer including the entire imgui/ repository into your project (either as a copy or as a submodule), and only build the backends you need.
// Learn about Dear ImGui:
// - FAQ                  https://dearimgui.com/faq
// - Getting Started      https://dearimgui.com/getting-started
// - Documentation        https://dearimgui.com/docs (same as your local docs/ folder).
// - Introduction, links and more at the top of imgui.cpp

// Configuration flags to add in your imconfig file:
//#define IMGUI_IMPL_WIN32_DISABLE_GAMEPAD              // Disable gamepad support. This was meaningful before <1.81 but we now load XInput dynamically so the option is now less relevant.

// CHANGELOG
// (minor and older changes stripped away, please see git history for details)
<<<<<<< HEAD
//  2025-XX-XX: Platform: Added support for multiple windows via the ImGuiPlatformIO interface.
//  2025-02-21: [Docking] WM_SETTINGCHANGE's SPI_SETWORKAREA message also triggers a refresh of monitor list. (#8415)
=======
//  2025-03-10: When dealing with OEM keys, use scancodes instead of translated keycodes to choose ImGuiKey values. (#7136, #7201, #7206, #7306, #7670, #7672, #8468)
>>>>>>> 39585aa9
//  2025-02-18: Added ImGuiMouseCursor_Wait and ImGuiMouseCursor_Progress mouse cursor support.
//  2024-11-21: [Docking] Fixed a crash when multiple processes are running with multi-viewports, caused by misusage of GetProp(). (#8162, #8069)
//  2024-10-28: [Docking] Rely on property stored inside HWND to retrieve context/viewport, should facilitate attempt to use this for parallel contexts. (#8069)
//  2024-09-16: [Docking] Inputs: fixed an issue where a viewport destroyed while clicking would hog mouse tracking and temporary lead to incorrect update of HoveredWindow. (#7971)
//  2024-07-08: Inputs: Fixed ImGuiMod_Super being mapped to VK_APPS instead of VK_LWIN||VK_RWIN. (#7768)
//  2023-10-05: Inputs: Added support for extra ImGuiKey values: F13 to F24 function keys, app back/forward keys.
//  2023-09-25: Inputs: Synthesize key-down event on key-up for VK_SNAPSHOT / ImGuiKey_PrintScreen as Windows doesn't emit it (same behavior as GLFW/SDL).
//  2023-09-07: Inputs: Added support for keyboard codepage conversion for when application is compiled in MBCS mode and using a non-Unicode window.
//  2023-04-19: Added ImGui_ImplWin32_InitForOpenGL() to facilitate combining raw Win32/Winapi with OpenGL. (#3218)
//  2023-04-04: Inputs: Added support for io.AddMouseSourceEvent() to discriminate ImGuiMouseSource_Mouse/ImGuiMouseSource_TouchScreen/ImGuiMouseSource_Pen. (#2702)
//  2023-02-15: Inputs: Use WM_NCMOUSEMOVE / WM_NCMOUSELEAVE to track mouse position over non-client area (e.g. OS decorations) when app is not focused. (#6045, #6162)
//  2023-02-02: Inputs: Flipping WM_MOUSEHWHEEL (horizontal mouse-wheel) value to match other backends and offer consistent horizontal scrolling direction. (#4019, #6096, #1463)
//  2022-10-11: Using 'nullptr' instead of 'NULL' as per our switch to C++11.
//  2022-09-28: Inputs: Convert WM_CHAR values with MultiByteToWideChar() when window class was registered as MBCS (not Unicode).
//  2022-09-26: Inputs: Renamed ImGuiKey_ModXXX introduced in 1.87 to ImGuiMod_XXX (old names still supported).
//  2022-01-26: Inputs: replaced short-lived io.AddKeyModsEvent() (added two weeks ago) with io.AddKeyEvent() using ImGuiKey_ModXXX flags. Sorry for the confusion.
//  2021-01-20: Inputs: calling new io.AddKeyAnalogEvent() for gamepad support, instead of writing directly to io.NavInputs[].
//  2022-01-17: Inputs: calling new io.AddMousePosEvent(), io.AddMouseButtonEvent(), io.AddMouseWheelEvent() API (1.87+).
//  2022-01-17: Inputs: always update key mods next and before a key event (not in NewFrame) to fix input queue with very low framerates.
//  2022-01-12: Inputs: Update mouse inputs using WM_MOUSEMOVE/WM_MOUSELEAVE + fallback to provide it when focused but not hovered/captured. More standard and will allow us to pass it to future input queue API.
//  2022-01-12: Inputs: Maintain our own copy of MouseButtonsDown mask instead of using ImGui::IsAnyMouseDown() which will be obsoleted.
//  2022-01-10: Inputs: calling new io.AddKeyEvent(), io.AddKeyModsEvent() + io.SetKeyEventNativeData() API (1.87+). Support for full ImGuiKey range.
//  2021-12-16: Inputs: Fill VK_LCONTROL/VK_RCONTROL/VK_LSHIFT/VK_RSHIFT/VK_LMENU/VK_RMENU for completeness.
//  2021-08-17: Calling io.AddFocusEvent() on WM_SETFOCUS/WM_KILLFOCUS messages.
//  2021-08-02: Inputs: Fixed keyboard modifiers being reported when host window doesn't have focus.
//  2021-07-29: Inputs: MousePos is correctly reported when the host platform window is hovered but not focused (using TrackMouseEvent() to receive WM_MOUSELEAVE events).
//  2021-06-29: Reorganized backend to pull data from a single structure to facilitate usage with multiple-contexts (all g_XXXX access changed to bd->XXXX).
//  2021-06-08: Fixed ImGui_ImplWin32_EnableDpiAwareness() and ImGui_ImplWin32_GetDpiScaleForMonitor() to handle Windows 8.1/10 features without a manifest (per-monitor DPI, and properly calls SetProcessDpiAwareness() on 8.1).
//  2021-03-23: Inputs: Clearing keyboard down array when losing focus (WM_KILLFOCUS).
//  2021-02-18: Added ImGui_ImplWin32_EnableAlphaCompositing(). Non Visual Studio users will need to link with dwmapi.lib (MinGW/gcc: use -ldwmapi).
//  2021-02-17: Fixed ImGui_ImplWin32_EnableDpiAwareness() attempting to get SetProcessDpiAwareness from shcore.dll on Windows 8 whereas it is only supported on Windows 8.1.
//  2021-01-25: Inputs: Dynamically loading XInput DLL.
//  2020-12-04: Misc: Fixed setting of io.DisplaySize to invalid/uninitialized data when after hwnd has been closed.
//  2020-03-03: Inputs: Calling AddInputCharacterUTF16() to support surrogate pairs leading to codepoint >= 0x10000 (for more complete CJK inputs)
//  2020-02-17: Added ImGui_ImplWin32_EnableDpiAwareness(), ImGui_ImplWin32_GetDpiScaleForHwnd(), ImGui_ImplWin32_GetDpiScaleForMonitor() helper functions.
//  2020-01-14: Inputs: Added support for #define IMGUI_IMPL_WIN32_DISABLE_GAMEPAD/IMGUI_IMPL_WIN32_DISABLE_LINKING_XINPUT.
//  2019-12-05: Inputs: Added support for ImGuiMouseCursor_NotAllowed mouse cursor.
//  2019-05-11: Inputs: Don't filter value from WM_CHAR before calling AddInputCharacter().
//  2019-01-17: Misc: Using GetForegroundWindow()+IsChild() instead of GetActiveWindow() to be compatible with windows created in a different thread or parent.
//  2019-01-17: Inputs: Added support for mouse buttons 4 and 5 via WM_XBUTTON* messages.
//  2019-01-15: Inputs: Added support for XInput gamepads (if ImGuiConfigFlags_NavEnableGamepad is set by user application).
//  2018-11-30: Misc: Setting up io.BackendPlatformName so it can be displayed in the About Window.
//  2018-06-29: Inputs: Added support for the ImGuiMouseCursor_Hand cursor.
//  2018-06-10: Inputs: Fixed handling of mouse wheel messages to support fine position messages (typically sent by track-pads).
//  2018-06-08: Misc: Extracted imgui_impl_win32.cpp/.h away from the old combined DX9/DX10/DX11/DX12 examples.
//  2018-03-20: Misc: Setup io.BackendFlags ImGuiBackendFlags_HasMouseCursors and ImGuiBackendFlags_HasSetMousePos flags + honor ImGuiConfigFlags_NoMouseCursorChange flag.
//  2018-02-20: Inputs: Added support for mouse cursors (ImGui::GetMouseCursor() value and WM_SETCURSOR message handling).
//  2018-02-06: Inputs: Added mapping for ImGuiKey_Space.
//  2018-02-06: Inputs: Honoring the io.WantSetMousePos by repositioning the mouse (when using navigation and ImGuiConfigFlags_NavMoveMouse is set).
//  2018-02-06: Misc: Removed call to ImGui::Shutdown() which is not available from 1.60 WIP, user needs to call CreateContext/DestroyContext themselves.
//  2018-01-20: Inputs: Added Horizontal Mouse Wheel support.
//  2018-01-08: Inputs: Added mapping for ImGuiKey_Insert.
//  2018-01-05: Inputs: Added WM_LBUTTONDBLCLK double-click handlers for window classes with the CS_DBLCLKS flag.
//  2017-10-23: Inputs: Added WM_SYSKEYDOWN / WM_SYSKEYUP handlers so e.g. the VK_MENU key can be read.
//  2017-10-23: Inputs: Using Win32 ::SetCapture/::GetCapture() to retrieve mouse positions outside the client area when dragging.
//  2016-11-12: Inputs: Only call Win32 ::SetCursor(nullptr) when io.MouseDrawCursor is set.

#include "imgui.h"
#ifndef IMGUI_DISABLE
#include "imgui_impl_win32.h"
#ifndef WIN32_LEAN_AND_MEAN
#define WIN32_LEAN_AND_MEAN
#endif
#include <windows.h>
#include <windowsx.h> // GET_X_LPARAM(), GET_Y_LPARAM()
#include <tchar.h>
#include <dwmapi.h>

// Using XInput for gamepad (will load DLL dynamically)
#ifndef IMGUI_IMPL_WIN32_DISABLE_GAMEPAD
#include <xinput.h>
typedef DWORD(WINAPI* PFN_XInputGetCapabilities)(DWORD, DWORD, XINPUT_CAPABILITIES*);
typedef DWORD(WINAPI* PFN_XInputGetState)(DWORD, XINPUT_STATE*);
#endif

// Clang/GCC warnings with -Weverything
#if defined(__clang__)
#pragma clang diagnostic push
#pragma clang diagnostic ignored "-Wcast-function-type"     // warning: cast between incompatible function types (for loader)
#endif
#if defined(__GNUC__)
#pragma GCC diagnostic push
#pragma GCC diagnostic ignored "-Wpragmas"                  // warning: unknown option after '#pragma GCC diagnostic' kind
#pragma GCC diagnostic ignored "-Wcast-function-type"       // warning: cast between incompatible function types (for loader)
#endif

// Forward Declarations
static void ImGui_ImplWin32_InitMultiViewportSupport(bool platform_has_own_dc);
static void ImGui_ImplWin32_ShutdownMultiViewportSupport();
static void ImGui_ImplWin32_UpdateMonitors();

struct ImGui_ImplWin32_Data
{
    HWND                        hWnd;
    HWND                        MouseHwnd;
    int                         MouseTrackedArea;   // 0: not tracked, 1: client area, 2: non-client area
    int                         MouseButtonsDown;
    INT64                       Time;
    INT64                       TicksPerSecond;
    ImGuiMouseCursor            LastMouseCursor;
    UINT32                      KeyboardCodePage;
    bool                        WantUpdateMonitors;

#ifndef IMGUI_IMPL_WIN32_DISABLE_GAMEPAD
    bool                        HasGamepad;
    bool                        WantUpdateHasGamepad;
    HMODULE                     XInputDLL;
    PFN_XInputGetCapabilities   XInputGetCapabilities;
    PFN_XInputGetState          XInputGetState;
#endif

    ImGui_ImplWin32_Data()      { memset((void*)this, 0, sizeof(*this)); }
};

// Backend data stored in io.BackendPlatformUserData to allow support for multiple Dear ImGui contexts
// It is STRONGLY preferred that you use docking branch with multi-viewports (== single Dear ImGui context + multiple windows) instead of multiple Dear ImGui contexts.
// FIXME: multi-context support is not well tested and probably dysfunctional in this backend.
// FIXME: some shared resources (mouse cursor shape, gamepad) are mishandled when using multi-context.
static ImGui_ImplWin32_Data* ImGui_ImplWin32_GetBackendData()
{
    return ImGui::GetCurrentContext() ? (ImGui_ImplWin32_Data*)ImGui::GetIO().BackendPlatformUserData : nullptr;
}
static ImGui_ImplWin32_Data* ImGui_ImplWin32_GetBackendData(ImGuiIO& io)
{
    return (ImGui_ImplWin32_Data*)io.BackendPlatformUserData;
}

// Functions
static void ImGui_ImplWin32_UpdateKeyboardCodePage(ImGuiIO& io)
{
    // Retrieve keyboard code page, required for handling of non-Unicode Windows.
    ImGui_ImplWin32_Data* bd = ImGui_ImplWin32_GetBackendData(io);
    HKL keyboard_layout = ::GetKeyboardLayout(0);
    LCID keyboard_lcid = MAKELCID(HIWORD(keyboard_layout), SORT_DEFAULT);
    if (::GetLocaleInfoA(keyboard_lcid, (LOCALE_RETURN_NUMBER | LOCALE_IDEFAULTANSICODEPAGE), (LPSTR)&bd->KeyboardCodePage, sizeof(bd->KeyboardCodePage)) == 0)
        bd->KeyboardCodePage = CP_ACP; // Fallback to default ANSI code page when fails.
}

static bool ImGui_ImplWin32_InitEx(void* hwnd, bool platform_has_own_dc)
{
    ImGuiIO& io = ImGui::GetIO();
    IMGUI_CHECKVERSION();
    IM_ASSERT(io.BackendPlatformUserData == nullptr && "Already initialized a platform backend!");

    INT64 perf_frequency, perf_counter;
    if (!::QueryPerformanceFrequency((LARGE_INTEGER*)&perf_frequency))
        return false;
    if (!::QueryPerformanceCounter((LARGE_INTEGER*)&perf_counter))
        return false;

    // Setup backend capabilities flags
    ImGui_ImplWin32_Data* bd = IM_NEW(ImGui_ImplWin32_Data)();
    io.BackendPlatformUserData = (void*)bd;
    io.BackendPlatformName = "imgui_impl_win32";
    io.BackendFlags |= ImGuiBackendFlags_HasMouseCursors;         // We can honor GetMouseCursor() values (optional)
    io.BackendFlags |= ImGuiBackendFlags_HasSetMousePos;          // We can honor io.WantSetMousePos requests (optional, rarely used)
    io.BackendFlags |= ImGuiBackendFlags_PlatformHasViewports;    // We can create multi-viewports on the Platform side (optional)
    io.BackendFlags |= ImGuiBackendFlags_HasMouseHoveredViewport; // We can call io.AddMouseViewportEvent() with correct data (optional)

    bd->hWnd = (HWND)hwnd;
    bd->TicksPerSecond = perf_frequency;
    bd->Time = perf_counter;
    bd->LastMouseCursor = ImGuiMouseCursor_COUNT;
    ImGui_ImplWin32_UpdateKeyboardCodePage(io);

    // Update monitor a first time during init
    ImGui_ImplWin32_UpdateMonitors();

    // Our mouse update function expect PlatformHandle to be filled for the main viewport
    ImGuiViewport* main_viewport = ImGui::GetMainViewport();
    main_viewport->PlatformHandle = main_viewport->PlatformHandleRaw = (void*)bd->hWnd;

    // Be aware that GetPropA()/SetPropA() may be accessed from other processes.
    // So as we store a pointer in IMGUI_CONTEXT we need to make sure we only call GetPropA() on windows owned by our process.
    ::SetPropA(bd->hWnd, "IMGUI_CONTEXT", ImGui::GetCurrentContext());
    ImGui_ImplWin32_InitMultiViewportSupport(platform_has_own_dc);

    // Dynamically load XInput library
#ifndef IMGUI_IMPL_WIN32_DISABLE_GAMEPAD
    bd->WantUpdateHasGamepad = true;
    const char* xinput_dll_names[] =
    {
        "xinput1_4.dll",   // Windows 8+
        "xinput1_3.dll",   // DirectX SDK
        "xinput9_1_0.dll", // Windows Vista, Windows 7
        "xinput1_2.dll",   // DirectX SDK
        "xinput1_1.dll"    // DirectX SDK
    };
    for (int n = 0; n < IM_ARRAYSIZE(xinput_dll_names); n++)
        if (HMODULE dll = ::LoadLibraryA(xinput_dll_names[n]))
        {
            bd->XInputDLL = dll;
            bd->XInputGetCapabilities = (PFN_XInputGetCapabilities)::GetProcAddress(dll, "XInputGetCapabilities");
            bd->XInputGetState = (PFN_XInputGetState)::GetProcAddress(dll, "XInputGetState");
            break;
        }
#endif // IMGUI_IMPL_WIN32_DISABLE_GAMEPAD

    return true;
}

IMGUI_IMPL_API bool     ImGui_ImplWin32_Init(void* hwnd)
{
    return ImGui_ImplWin32_InitEx(hwnd, false);
}

IMGUI_IMPL_API bool     ImGui_ImplWin32_InitForOpenGL(void* hwnd)
{
    // OpenGL needs CS_OWNDC
    return ImGui_ImplWin32_InitEx(hwnd, true);
}

void    ImGui_ImplWin32_Shutdown()
{
    ImGui_ImplWin32_Data* bd = ImGui_ImplWin32_GetBackendData();
    IM_ASSERT(bd != nullptr && "No platform backend to shutdown, or already shutdown?");
    ImGuiIO& io = ImGui::GetIO();

    ::SetPropA(bd->hWnd, "IMGUI_CONTEXT", nullptr);
    ImGui_ImplWin32_ShutdownMultiViewportSupport();

    // Unload XInput library
#ifndef IMGUI_IMPL_WIN32_DISABLE_GAMEPAD
    if (bd->XInputDLL)
        ::FreeLibrary(bd->XInputDLL);
#endif // IMGUI_IMPL_WIN32_DISABLE_GAMEPAD

    io.BackendPlatformName = nullptr;
    io.BackendPlatformUserData = nullptr;
    io.BackendFlags &= ~(ImGuiBackendFlags_HasMouseCursors | ImGuiBackendFlags_HasSetMousePos | ImGuiBackendFlags_HasGamepad | ImGuiBackendFlags_PlatformHasViewports | ImGuiBackendFlags_HasMouseHoveredViewport);
    IM_DELETE(bd);
}

static bool ImGui_ImplWin32_UpdateMouseCursor(ImGuiIO& io, ImGuiMouseCursor imgui_cursor)
{
    if (io.ConfigFlags & ImGuiConfigFlags_NoMouseCursorChange)
        return false;

    if (imgui_cursor == ImGuiMouseCursor_None || io.MouseDrawCursor)
    {
        // Hide OS mouse cursor if imgui is drawing it or if it wants no cursor
        ::SetCursor(nullptr);
    }
    else
    {
        // Show OS mouse cursor
        LPTSTR win32_cursor = IDC_ARROW;
        switch (imgui_cursor)
        {
        case ImGuiMouseCursor_Arrow:        win32_cursor = IDC_ARROW; break;
        case ImGuiMouseCursor_TextInput:    win32_cursor = IDC_IBEAM; break;
        case ImGuiMouseCursor_ResizeAll:    win32_cursor = IDC_SIZEALL; break;
        case ImGuiMouseCursor_ResizeEW:     win32_cursor = IDC_SIZEWE; break;
        case ImGuiMouseCursor_ResizeNS:     win32_cursor = IDC_SIZENS; break;
        case ImGuiMouseCursor_ResizeNESW:   win32_cursor = IDC_SIZENESW; break;
        case ImGuiMouseCursor_ResizeNWSE:   win32_cursor = IDC_SIZENWSE; break;
        case ImGuiMouseCursor_Hand:         win32_cursor = IDC_HAND; break;
        case ImGuiMouseCursor_Wait:         win32_cursor = IDC_WAIT; break;
        case ImGuiMouseCursor_Progress:     win32_cursor = IDC_APPSTARTING; break;
        case ImGuiMouseCursor_NotAllowed:   win32_cursor = IDC_NO; break;
        }
        ::SetCursor(::LoadCursor(nullptr, win32_cursor));
    }
    return true;
}

static bool IsVkDown(int vk)
{
    return (::GetKeyState(vk) & 0x8000) != 0;
}

static void ImGui_ImplWin32_AddKeyEvent(ImGuiIO& io, ImGuiKey key, bool down, int native_keycode, int native_scancode = -1)
{
    io.AddKeyEvent(key, down);
    io.SetKeyEventNativeData(key, native_keycode, native_scancode); // To support legacy indexing (<1.87 user code)
    IM_UNUSED(native_scancode);
}

static void ImGui_ImplWin32_ProcessKeyEventsWorkarounds(ImGuiIO& io)
{
    // Left & right Shift keys: when both are pressed together, Windows tend to not generate the WM_KEYUP event for the first released one.
    if (ImGui::IsKeyDown(ImGuiKey_LeftShift) && !IsVkDown(VK_LSHIFT))
        ImGui_ImplWin32_AddKeyEvent(io, ImGuiKey_LeftShift, false, VK_LSHIFT);
    if (ImGui::IsKeyDown(ImGuiKey_RightShift) && !IsVkDown(VK_RSHIFT))
        ImGui_ImplWin32_AddKeyEvent(io, ImGuiKey_RightShift, false, VK_RSHIFT);

    // Sometimes WM_KEYUP for Win key is not passed down to the app (e.g. for Win+V on some setups, according to GLFW).
    if (ImGui::IsKeyDown(ImGuiKey_LeftSuper) && !IsVkDown(VK_LWIN))
        ImGui_ImplWin32_AddKeyEvent(io, ImGuiKey_LeftSuper, false, VK_LWIN);
    if (ImGui::IsKeyDown(ImGuiKey_RightSuper) && !IsVkDown(VK_RWIN))
        ImGui_ImplWin32_AddKeyEvent(io, ImGuiKey_RightSuper, false, VK_RWIN);
}

static void ImGui_ImplWin32_UpdateKeyModifiers(ImGuiIO& io)
{
    io.AddKeyEvent(ImGuiMod_Ctrl, IsVkDown(VK_CONTROL));
    io.AddKeyEvent(ImGuiMod_Shift, IsVkDown(VK_SHIFT));
    io.AddKeyEvent(ImGuiMod_Alt, IsVkDown(VK_MENU));
    io.AddKeyEvent(ImGuiMod_Super, IsVkDown(VK_LWIN) || IsVkDown(VK_RWIN));
}

static ImGuiViewport* ImGui_ImplWin32_FindViewportByPlatformHandle(ImGuiPlatformIO& platform_io, HWND hwnd)
{
    // We cannot use ImGui::FindViewportByPlatformHandle() because it doesn't take a context.
    // When called from ImGui_ImplWin32_WndProcHandler_PlatformWindow() we don't assume that context is bound.
    //return ImGui::FindViewportByPlatformHandle((void*)hwnd);
    for (ImGuiViewport* viewport : platform_io.Viewports)
        if (viewport->PlatformHandle == hwnd)
            return viewport;
    return nullptr;
}

// This code supports multi-viewports (multiple OS Windows mapped into different Dear ImGui viewports)
// Because of that, it is a little more complicated than your typical single-viewport binding code!
static void ImGui_ImplWin32_UpdateMouseData(ImGuiIO& io, ImGuiPlatformIO& platform_io)
{
    ImGui_ImplWin32_Data* bd = ImGui_ImplWin32_GetBackendData(io);
    IM_ASSERT(bd->hWnd != 0);

    POINT mouse_screen_pos;
    bool has_mouse_screen_pos = ::GetCursorPos(&mouse_screen_pos) != 0;

    HWND focused_window = ::GetForegroundWindow();
    const bool is_app_focused = (focused_window && (focused_window == bd->hWnd || ::IsChild(focused_window, bd->hWnd) || ImGui_ImplWin32_FindViewportByPlatformHandle(platform_io, focused_window)));
    if (is_app_focused)
    {
        // (Optional) Set OS mouse position from Dear ImGui if requested (rarely used, only when io.ConfigNavMoveSetMousePos is enabled by user)
        // When multi-viewports are enabled, all Dear ImGui positions are same as OS positions.
        if (io.WantSetMousePos)
        {
            POINT pos = { (int)io.MousePos.x, (int)io.MousePos.y };
            if ((io.ConfigFlags & ImGuiConfigFlags_ViewportsEnable) == 0)
                ::ClientToScreen(focused_window, &pos);
            ::SetCursorPos(pos.x, pos.y);
        }

        // (Optional) Fallback to provide mouse position when focused (WM_MOUSEMOVE already provides this when hovered or captured)
        // This also fills a short gap when clicking non-client area: WM_NCMOUSELEAVE -> modal OS move -> gap -> WM_NCMOUSEMOVE
        if (!io.WantSetMousePos && bd->MouseTrackedArea == 0 && has_mouse_screen_pos)
        {
            // Single viewport mode: mouse position in client window coordinates (io.MousePos is (0,0) when the mouse is on the upper-left corner of the app window)
            // (This is the position you can get with ::GetCursorPos() + ::ScreenToClient() or WM_MOUSEMOVE.)
            // Multi-viewport mode: mouse position in OS absolute coordinates (io.MousePos is (0,0) when the mouse is on the upper-left of the primary monitor)
            // (This is the position you can get with ::GetCursorPos() or WM_MOUSEMOVE + ::ClientToScreen(). In theory adding viewport->Pos to a client position would also be the same.)
            POINT mouse_pos = mouse_screen_pos;
            if (!(io.ConfigFlags & ImGuiConfigFlags_ViewportsEnable))
                ::ScreenToClient(bd->hWnd, &mouse_pos);
            io.AddMousePosEvent((float)mouse_pos.x, (float)mouse_pos.y);
        }
    }

    // (Optional) When using multiple viewports: call io.AddMouseViewportEvent() with the viewport the OS mouse cursor is hovering.
    // If ImGuiBackendFlags_HasMouseHoveredViewport is not set by the backend, Dear imGui will ignore this field and infer the information using its flawed heuristic.
    // - [X] Win32 backend correctly ignore viewports with the _NoInputs flag (here using ::WindowFromPoint with WM_NCHITTEST + HTTRANSPARENT in WndProc does that)
    //       Some backend are not able to handle that correctly. If a backend report an hovered viewport that has the _NoInputs flag (e.g. when dragging a window
    //       for docking, the viewport has the _NoInputs flag in order to allow us to find the viewport under), then Dear ImGui is forced to ignore the value reported
    //       by the backend, and use its flawed heuristic to guess the viewport behind.
    // - [X] Win32 backend correctly reports this regardless of another viewport behind focused and dragged from (we need this to find a useful drag and drop target).
    ImGuiID mouse_viewport_id = 0;
    if (has_mouse_screen_pos)
        if (HWND hovered_hwnd = ::WindowFromPoint(mouse_screen_pos))
            if (ImGuiViewport* viewport = ImGui_ImplWin32_FindViewportByPlatformHandle(platform_io, hovered_hwnd))
                mouse_viewport_id = viewport->ID;
    io.AddMouseViewportEvent(mouse_viewport_id);
}

// Gamepad navigation mapping
static void ImGui_ImplWin32_UpdateGamepads(ImGuiIO& io)
{
#ifndef IMGUI_IMPL_WIN32_DISABLE_GAMEPAD
    ImGui_ImplWin32_Data* bd = ImGui_ImplWin32_GetBackendData(io);
    //if ((io.ConfigFlags & ImGuiConfigFlags_NavEnableGamepad) == 0) // FIXME: Technically feeding gamepad shouldn't depend on this now that they are regular inputs.
    //    return;

    // Calling XInputGetState() every frame on disconnected gamepads is unfortunately too slow.
    // Instead we refresh gamepad availability by calling XInputGetCapabilities() _only_ after receiving WM_DEVICECHANGE.
    if (bd->WantUpdateHasGamepad)
    {
        XINPUT_CAPABILITIES caps = {};
        bd->HasGamepad = bd->XInputGetCapabilities ? (bd->XInputGetCapabilities(0, XINPUT_FLAG_GAMEPAD, &caps) == ERROR_SUCCESS) : false;
        bd->WantUpdateHasGamepad = false;
    }

    io.BackendFlags &= ~ImGuiBackendFlags_HasGamepad;
    XINPUT_STATE xinput_state;
    XINPUT_GAMEPAD& gamepad = xinput_state.Gamepad;
    if (!bd->HasGamepad || bd->XInputGetState == nullptr || bd->XInputGetState(0, &xinput_state) != ERROR_SUCCESS)
        return;
    io.BackendFlags |= ImGuiBackendFlags_HasGamepad;

    #define IM_SATURATE(V)                      (V < 0.0f ? 0.0f : V > 1.0f ? 1.0f : V)
    #define MAP_BUTTON(KEY_NO, BUTTON_ENUM)     { io.AddKeyEvent(KEY_NO, (gamepad.wButtons & BUTTON_ENUM) != 0); }
    #define MAP_ANALOG(KEY_NO, VALUE, V0, V1)   { float vn = (float)(VALUE - V0) / (float)(V1 - V0); io.AddKeyAnalogEvent(KEY_NO, vn > 0.10f, IM_SATURATE(vn)); }
    MAP_BUTTON(ImGuiKey_GamepadStart,           XINPUT_GAMEPAD_START);
    MAP_BUTTON(ImGuiKey_GamepadBack,            XINPUT_GAMEPAD_BACK);
    MAP_BUTTON(ImGuiKey_GamepadFaceLeft,        XINPUT_GAMEPAD_X);
    MAP_BUTTON(ImGuiKey_GamepadFaceRight,       XINPUT_GAMEPAD_B);
    MAP_BUTTON(ImGuiKey_GamepadFaceUp,          XINPUT_GAMEPAD_Y);
    MAP_BUTTON(ImGuiKey_GamepadFaceDown,        XINPUT_GAMEPAD_A);
    MAP_BUTTON(ImGuiKey_GamepadDpadLeft,        XINPUT_GAMEPAD_DPAD_LEFT);
    MAP_BUTTON(ImGuiKey_GamepadDpadRight,       XINPUT_GAMEPAD_DPAD_RIGHT);
    MAP_BUTTON(ImGuiKey_GamepadDpadUp,          XINPUT_GAMEPAD_DPAD_UP);
    MAP_BUTTON(ImGuiKey_GamepadDpadDown,        XINPUT_GAMEPAD_DPAD_DOWN);
    MAP_BUTTON(ImGuiKey_GamepadL1,              XINPUT_GAMEPAD_LEFT_SHOULDER);
    MAP_BUTTON(ImGuiKey_GamepadR1,              XINPUT_GAMEPAD_RIGHT_SHOULDER);
    MAP_ANALOG(ImGuiKey_GamepadL2,              gamepad.bLeftTrigger, XINPUT_GAMEPAD_TRIGGER_THRESHOLD, 255);
    MAP_ANALOG(ImGuiKey_GamepadR2,              gamepad.bRightTrigger, XINPUT_GAMEPAD_TRIGGER_THRESHOLD, 255);
    MAP_BUTTON(ImGuiKey_GamepadL3,              XINPUT_GAMEPAD_LEFT_THUMB);
    MAP_BUTTON(ImGuiKey_GamepadR3,              XINPUT_GAMEPAD_RIGHT_THUMB);
    MAP_ANALOG(ImGuiKey_GamepadLStickLeft,      gamepad.sThumbLX, -XINPUT_GAMEPAD_LEFT_THUMB_DEADZONE, -32768);
    MAP_ANALOG(ImGuiKey_GamepadLStickRight,     gamepad.sThumbLX, +XINPUT_GAMEPAD_LEFT_THUMB_DEADZONE, +32767);
    MAP_ANALOG(ImGuiKey_GamepadLStickUp,        gamepad.sThumbLY, +XINPUT_GAMEPAD_LEFT_THUMB_DEADZONE, +32767);
    MAP_ANALOG(ImGuiKey_GamepadLStickDown,      gamepad.sThumbLY, -XINPUT_GAMEPAD_LEFT_THUMB_DEADZONE, -32768);
    MAP_ANALOG(ImGuiKey_GamepadRStickLeft,      gamepad.sThumbRX, -XINPUT_GAMEPAD_LEFT_THUMB_DEADZONE, -32768);
    MAP_ANALOG(ImGuiKey_GamepadRStickRight,     gamepad.sThumbRX, +XINPUT_GAMEPAD_LEFT_THUMB_DEADZONE, +32767);
    MAP_ANALOG(ImGuiKey_GamepadRStickUp,        gamepad.sThumbRY, +XINPUT_GAMEPAD_LEFT_THUMB_DEADZONE, +32767);
    MAP_ANALOG(ImGuiKey_GamepadRStickDown,      gamepad.sThumbRY, -XINPUT_GAMEPAD_LEFT_THUMB_DEADZONE, -32768);
    #undef MAP_BUTTON
    #undef MAP_ANALOG
#else // #ifndef IMGUI_IMPL_WIN32_DISABLE_GAMEPAD
    IM_UNUSED(io);
#endif
}

static BOOL CALLBACK ImGui_ImplWin32_UpdateMonitors_EnumFunc(HMONITOR monitor, HDC, LPRECT, LPARAM)
{
    MONITORINFO info = {};
    info.cbSize = sizeof(MONITORINFO);
    if (!::GetMonitorInfo(monitor, &info))
        return TRUE;
    ImGuiPlatformMonitor imgui_monitor;
    imgui_monitor.MainPos = ImVec2((float)info.rcMonitor.left, (float)info.rcMonitor.top);
    imgui_monitor.MainSize = ImVec2((float)(info.rcMonitor.right - info.rcMonitor.left), (float)(info.rcMonitor.bottom - info.rcMonitor.top));
    imgui_monitor.WorkPos = ImVec2((float)info.rcWork.left, (float)info.rcWork.top);
    imgui_monitor.WorkSize = ImVec2((float)(info.rcWork.right - info.rcWork.left), (float)(info.rcWork.bottom - info.rcWork.top));
    imgui_monitor.DpiScale = ImGui_ImplWin32_GetDpiScaleForMonitor(monitor);
    imgui_monitor.PlatformHandle = (void*)monitor;
    if (imgui_monitor.DpiScale <= 0.0f)
        return TRUE; // Some accessibility applications are declaring virtual monitors with a DPI of 0, see #7902.
    ImGuiPlatformIO& io = ImGui::GetPlatformIO();
    if (info.dwFlags & MONITORINFOF_PRIMARY)
        io.Monitors.push_front(imgui_monitor);
    else
        io.Monitors.push_back(imgui_monitor);
    return TRUE;
}

static void ImGui_ImplWin32_UpdateMonitors()
{
    ImGui_ImplWin32_Data* bd = ImGui_ImplWin32_GetBackendData();
    ImGui::GetPlatformIO().Monitors.resize(0);
    ::EnumDisplayMonitors(nullptr, nullptr, ImGui_ImplWin32_UpdateMonitors_EnumFunc, 0);
    bd->WantUpdateMonitors = false;
}

void    ImGui_ImplWin32_NewFrame()
{
    ImGui_ImplWin32_Data* bd = ImGui_ImplWin32_GetBackendData();
    IM_ASSERT(bd != nullptr && "Context or backend not initialized? Did you call ImGui_ImplWin32_Init()?");
    ImGuiIO& io = ImGui::GetIO();
    ImGuiPlatformIO& platform_io = ImGui::GetPlatformIO();

    // Setup display size (every frame to accommodate for window resizing)
    RECT rect = { 0, 0, 0, 0 };
    ::GetClientRect(bd->hWnd, &rect);
    io.DisplaySize = ImVec2((float)(rect.right - rect.left), (float)(rect.bottom - rect.top));
    if (bd->WantUpdateMonitors)
        ImGui_ImplWin32_UpdateMonitors();

    // Setup time step
    INT64 current_time = 0;
    ::QueryPerformanceCounter((LARGE_INTEGER*)&current_time);
    io.DeltaTime = (float)(current_time - bd->Time) / bd->TicksPerSecond;
    bd->Time = current_time;

    // Update OS mouse position
    ImGui_ImplWin32_UpdateMouseData(io, platform_io);

    // Process workarounds for known Windows key handling issues
    ImGui_ImplWin32_ProcessKeyEventsWorkarounds(io);

    // Update OS mouse cursor with the cursor requested by imgui
    ImGuiMouseCursor mouse_cursor = io.MouseDrawCursor ? ImGuiMouseCursor_None : ImGui::GetMouseCursor();
    if (bd->LastMouseCursor != mouse_cursor)
    {
        bd->LastMouseCursor = mouse_cursor;
        ImGui_ImplWin32_UpdateMouseCursor(io, mouse_cursor);
    }

    // Update game controllers (if enabled and available)
    ImGui_ImplWin32_UpdateGamepads(io);
}

// Map VK_xxx to ImGuiKey_xxx.
// Not static to allow third-party code to use that if they want to (but undocumented)
ImGuiKey ImGui_ImplWin32_KeyEventToImGuiKey(WPARAM wParam, LPARAM lParam);
ImGuiKey ImGui_ImplWin32_KeyEventToImGuiKey(WPARAM wParam, LPARAM lParam)
{
    // There is no distinct VK_xxx for keypad enter, instead it is VK_RETURN + KF_EXTENDED.
    if ((wParam == VK_RETURN) && (HIWORD(lParam) & KF_EXTENDED))
        return ImGuiKey_KeypadEnter;

    const int scancode = (int)LOBYTE(HIWORD(lParam));
    //IMGUI_DEBUG_LOG("scancode %3d, keycode = 0x%02X\n", scancode, wParam);
    switch (wParam)
    {
        case VK_TAB: return ImGuiKey_Tab;
        case VK_LEFT: return ImGuiKey_LeftArrow;
        case VK_RIGHT: return ImGuiKey_RightArrow;
        case VK_UP: return ImGuiKey_UpArrow;
        case VK_DOWN: return ImGuiKey_DownArrow;
        case VK_PRIOR: return ImGuiKey_PageUp;
        case VK_NEXT: return ImGuiKey_PageDown;
        case VK_HOME: return ImGuiKey_Home;
        case VK_END: return ImGuiKey_End;
        case VK_INSERT: return ImGuiKey_Insert;
        case VK_DELETE: return ImGuiKey_Delete;
        case VK_BACK: return ImGuiKey_Backspace;
        case VK_SPACE: return ImGuiKey_Space;
        case VK_RETURN: return ImGuiKey_Enter;
        case VK_ESCAPE: return ImGuiKey_Escape;
        //case VK_OEM_7: return ImGuiKey_Apostrophe;
        case VK_OEM_COMMA: return ImGuiKey_Comma;
        //case VK_OEM_MINUS: return ImGuiKey_Minus;
        case VK_OEM_PERIOD: return ImGuiKey_Period;
        //case VK_OEM_2: return ImGuiKey_Slash;
        //case VK_OEM_1: return ImGuiKey_Semicolon;
        //case VK_OEM_PLUS: return ImGuiKey_Equal;
        //case VK_OEM_4: return ImGuiKey_LeftBracket;
        //case VK_OEM_5: return ImGuiKey_Backslash;
        //case VK_OEM_6: return ImGuiKey_RightBracket;
        //case VK_OEM_3: return ImGuiKey_GraveAccent;
        case VK_CAPITAL: return ImGuiKey_CapsLock;
        case VK_SCROLL: return ImGuiKey_ScrollLock;
        case VK_NUMLOCK: return ImGuiKey_NumLock;
        case VK_SNAPSHOT: return ImGuiKey_PrintScreen;
        case VK_PAUSE: return ImGuiKey_Pause;
        case VK_NUMPAD0: return ImGuiKey_Keypad0;
        case VK_NUMPAD1: return ImGuiKey_Keypad1;
        case VK_NUMPAD2: return ImGuiKey_Keypad2;
        case VK_NUMPAD3: return ImGuiKey_Keypad3;
        case VK_NUMPAD4: return ImGuiKey_Keypad4;
        case VK_NUMPAD5: return ImGuiKey_Keypad5;
        case VK_NUMPAD6: return ImGuiKey_Keypad6;
        case VK_NUMPAD7: return ImGuiKey_Keypad7;
        case VK_NUMPAD8: return ImGuiKey_Keypad8;
        case VK_NUMPAD9: return ImGuiKey_Keypad9;
        case VK_DECIMAL: return ImGuiKey_KeypadDecimal;
        case VK_DIVIDE: return ImGuiKey_KeypadDivide;
        case VK_MULTIPLY: return ImGuiKey_KeypadMultiply;
        case VK_SUBTRACT: return ImGuiKey_KeypadSubtract;
        case VK_ADD: return ImGuiKey_KeypadAdd;
        case VK_LSHIFT: return ImGuiKey_LeftShift;
        case VK_LCONTROL: return ImGuiKey_LeftCtrl;
        case VK_LMENU: return ImGuiKey_LeftAlt;
        case VK_LWIN: return ImGuiKey_LeftSuper;
        case VK_RSHIFT: return ImGuiKey_RightShift;
        case VK_RCONTROL: return ImGuiKey_RightCtrl;
        case VK_RMENU: return ImGuiKey_RightAlt;
        case VK_RWIN: return ImGuiKey_RightSuper;
        case VK_APPS: return ImGuiKey_Menu;
        case '0': return ImGuiKey_0;
        case '1': return ImGuiKey_1;
        case '2': return ImGuiKey_2;
        case '3': return ImGuiKey_3;
        case '4': return ImGuiKey_4;
        case '5': return ImGuiKey_5;
        case '6': return ImGuiKey_6;
        case '7': return ImGuiKey_7;
        case '8': return ImGuiKey_8;
        case '9': return ImGuiKey_9;
        case 'A': return ImGuiKey_A;
        case 'B': return ImGuiKey_B;
        case 'C': return ImGuiKey_C;
        case 'D': return ImGuiKey_D;
        case 'E': return ImGuiKey_E;
        case 'F': return ImGuiKey_F;
        case 'G': return ImGuiKey_G;
        case 'H': return ImGuiKey_H;
        case 'I': return ImGuiKey_I;
        case 'J': return ImGuiKey_J;
        case 'K': return ImGuiKey_K;
        case 'L': return ImGuiKey_L;
        case 'M': return ImGuiKey_M;
        case 'N': return ImGuiKey_N;
        case 'O': return ImGuiKey_O;
        case 'P': return ImGuiKey_P;
        case 'Q': return ImGuiKey_Q;
        case 'R': return ImGuiKey_R;
        case 'S': return ImGuiKey_S;
        case 'T': return ImGuiKey_T;
        case 'U': return ImGuiKey_U;
        case 'V': return ImGuiKey_V;
        case 'W': return ImGuiKey_W;
        case 'X': return ImGuiKey_X;
        case 'Y': return ImGuiKey_Y;
        case 'Z': return ImGuiKey_Z;
        case VK_F1: return ImGuiKey_F1;
        case VK_F2: return ImGuiKey_F2;
        case VK_F3: return ImGuiKey_F3;
        case VK_F4: return ImGuiKey_F4;
        case VK_F5: return ImGuiKey_F5;
        case VK_F6: return ImGuiKey_F6;
        case VK_F7: return ImGuiKey_F7;
        case VK_F8: return ImGuiKey_F8;
        case VK_F9: return ImGuiKey_F9;
        case VK_F10: return ImGuiKey_F10;
        case VK_F11: return ImGuiKey_F11;
        case VK_F12: return ImGuiKey_F12;
        case VK_F13: return ImGuiKey_F13;
        case VK_F14: return ImGuiKey_F14;
        case VK_F15: return ImGuiKey_F15;
        case VK_F16: return ImGuiKey_F16;
        case VK_F17: return ImGuiKey_F17;
        case VK_F18: return ImGuiKey_F18;
        case VK_F19: return ImGuiKey_F19;
        case VK_F20: return ImGuiKey_F20;
        case VK_F21: return ImGuiKey_F21;
        case VK_F22: return ImGuiKey_F22;
        case VK_F23: return ImGuiKey_F23;
        case VK_F24: return ImGuiKey_F24;
        case VK_BROWSER_BACK: return ImGuiKey_AppBack;
        case VK_BROWSER_FORWARD: return ImGuiKey_AppForward;
        default: break;
    }

    // Fallback to scancode
    // https://handmade.network/forums/t/2011-keyboard_inputs_-_scancodes,_raw_input,_text_input,_key_names
    switch (scancode)
    {
    case 41: return ImGuiKey_GraveAccent;  // VK_OEM_8 in EN-UK, VK_OEM_3 in EN-US, VK_OEM_7 in FR, VK_OEM_5 in DE, etc.
    case 12: return ImGuiKey_Minus;
    case 13: return ImGuiKey_Equal;
    case 26: return ImGuiKey_LeftBracket;
    case 27: return ImGuiKey_RightBracket;
    case 86: return ImGuiKey_Oem102;
    case 43: return ImGuiKey_Backslash;
    case 39: return ImGuiKey_Semicolon;
    case 40: return ImGuiKey_Apostrophe;
    case 51: return ImGuiKey_Comma;
    case 52: return ImGuiKey_Period;
    case 53: return ImGuiKey_Slash;
    }

    return ImGuiKey_None;
}

// Allow compilation with old Windows SDK. MinGW doesn't have default _WIN32_WINNT/WINVER versions.
#ifndef WM_MOUSEHWHEEL
#define WM_MOUSEHWHEEL 0x020E
#endif
#ifndef DBT_DEVNODES_CHANGED
#define DBT_DEVNODES_CHANGED 0x0007
#endif

// Helper to obtain the source of mouse messages.
// See https://learn.microsoft.com/en-us/windows/win32/tablet/system-events-and-mouse-messages
// Prefer to call this at the top of the message handler to avoid the possibility of other Win32 calls interfering with this.
static ImGuiMouseSource ImGui_ImplWin32_GetMouseSourceFromMessageExtraInfo()
{
    LPARAM extra_info = ::GetMessageExtraInfo();
    if ((extra_info & 0xFFFFFF80) == 0xFF515700)
        return ImGuiMouseSource_Pen;
    if ((extra_info & 0xFFFFFF80) == 0xFF515780)
        return ImGuiMouseSource_TouchScreen;
    return ImGuiMouseSource_Mouse;
}

// Win32 message handler (process Win32 mouse/keyboard inputs, etc.)
// Call from your application's message handler. Keep calling your message handler unless this function returns TRUE.
// When implementing your own backend, you can read the io.WantCaptureMouse, io.WantCaptureKeyboard flags to tell if Dear ImGui wants to use your inputs.
// - When io.WantCaptureMouse is true, do not dispatch mouse input data to your main application, or clear/overwrite your copy of the mouse data.
// - When io.WantCaptureKeyboard is true, do not dispatch keyboard input data to your main application, or clear/overwrite your copy of the keyboard data.
// Generally you may always pass all inputs to Dear ImGui, and hide them from your application based on those two flags.
// PS: We treat DBLCLK messages as regular mouse down messages, so this code will work on windows classes that have the CS_DBLCLKS flag set. Our own example app code doesn't set this flag.

// Copy either line into your .cpp file to forward declare the function:
extern IMGUI_IMPL_API LRESULT ImGui_ImplWin32_WndProcHandler(HWND hWnd, UINT msg, WPARAM wParam, LPARAM lParam);                // Use ImGui::GetCurrentContext()
extern IMGUI_IMPL_API LRESULT ImGui_ImplWin32_WndProcHandlerEx(HWND hWnd, UINT msg, WPARAM wParam, LPARAM lParam, ImGuiIO& io); // Doesn't use ImGui::GetCurrentContext()

IMGUI_IMPL_API LRESULT ImGui_ImplWin32_WndProcHandler(HWND hwnd, UINT msg, WPARAM wParam, LPARAM lParam)
{
    // Most backends don't have silent checks like this one, but we need it because WndProc are called early in CreateWindow().
    // We silently allow both context or just only backend data to be nullptr.
    if (ImGui::GetCurrentContext() == nullptr)
        return 0;
    return ImGui_ImplWin32_WndProcHandlerEx(hwnd, msg, wParam, lParam, ImGui::GetIO());
}

// This version is in theory thread-safe in the sense that no path should access ImGui::GetCurrentContext().
IMGUI_IMPL_API LRESULT ImGui_ImplWin32_WndProcHandlerEx(HWND hwnd, UINT msg, WPARAM wParam, LPARAM lParam, ImGuiIO& io)
{
    ImGui_ImplWin32_Data* bd = ImGui_ImplWin32_GetBackendData(io);
    if (bd == nullptr)
        return 0;
    switch (msg)
    {
    case WM_MOUSEMOVE:
    case WM_NCMOUSEMOVE:
    {
        // We need to call TrackMouseEvent in order to receive WM_MOUSELEAVE events
        ImGuiMouseSource mouse_source = ImGui_ImplWin32_GetMouseSourceFromMessageExtraInfo();
        const int area = (msg == WM_MOUSEMOVE) ? 1 : 2;
        bd->MouseHwnd = hwnd;
        if (bd->MouseTrackedArea != area)
        {
            TRACKMOUSEEVENT tme_cancel = { sizeof(tme_cancel), TME_CANCEL, hwnd, 0 };
            TRACKMOUSEEVENT tme_track = { sizeof(tme_track), (DWORD)((area == 2) ? (TME_LEAVE | TME_NONCLIENT) : TME_LEAVE), hwnd, 0 };
            if (bd->MouseTrackedArea != 0)
                ::TrackMouseEvent(&tme_cancel);
            ::TrackMouseEvent(&tme_track);
            bd->MouseTrackedArea = area;
        }
        POINT mouse_pos = { (LONG)GET_X_LPARAM(lParam), (LONG)GET_Y_LPARAM(lParam) };
        bool want_absolute_pos = (io.ConfigFlags & ImGuiConfigFlags_ViewportsEnable) != 0;
        if (msg == WM_MOUSEMOVE && want_absolute_pos)    // WM_MOUSEMOVE are client-relative coordinates.
            ::ClientToScreen(hwnd, &mouse_pos);
        if (msg == WM_NCMOUSEMOVE && !want_absolute_pos) // WM_NCMOUSEMOVE are absolute coordinates.
            ::ScreenToClient(hwnd, &mouse_pos);
        io.AddMouseSourceEvent(mouse_source);
        io.AddMousePosEvent((float)mouse_pos.x, (float)mouse_pos.y);
        return 0;
    }
    case WM_MOUSELEAVE:
    case WM_NCMOUSELEAVE:
    {
        const int area = (msg == WM_MOUSELEAVE) ? 1 : 2;
        if (bd->MouseTrackedArea == area)
        {
            if (bd->MouseHwnd == hwnd)
                bd->MouseHwnd = nullptr;
            bd->MouseTrackedArea = 0;
            io.AddMousePosEvent(-FLT_MAX, -FLT_MAX);
        }
        return 0;
    }
    case WM_DESTROY:
        if (bd->MouseHwnd == hwnd && bd->MouseTrackedArea != 0)
        {
            TRACKMOUSEEVENT tme_cancel = { sizeof(tme_cancel), TME_CANCEL, hwnd, 0 };
            ::TrackMouseEvent(&tme_cancel);
            bd->MouseHwnd = nullptr;
            bd->MouseTrackedArea = 0;
            io.AddMousePosEvent(-FLT_MAX, -FLT_MAX);
        }
        return 0;
    case WM_LBUTTONDOWN: case WM_LBUTTONDBLCLK:
    case WM_RBUTTONDOWN: case WM_RBUTTONDBLCLK:
    case WM_MBUTTONDOWN: case WM_MBUTTONDBLCLK:
    case WM_XBUTTONDOWN: case WM_XBUTTONDBLCLK:
    {
        ImGuiMouseSource mouse_source = ImGui_ImplWin32_GetMouseSourceFromMessageExtraInfo();
        int button = 0;
        if (msg == WM_LBUTTONDOWN || msg == WM_LBUTTONDBLCLK) { button = 0; }
        if (msg == WM_RBUTTONDOWN || msg == WM_RBUTTONDBLCLK) { button = 1; }
        if (msg == WM_MBUTTONDOWN || msg == WM_MBUTTONDBLCLK) { button = 2; }
        if (msg == WM_XBUTTONDOWN || msg == WM_XBUTTONDBLCLK) { button = (GET_XBUTTON_WPARAM(wParam) == XBUTTON1) ? 3 : 4; }
        if (bd->MouseButtonsDown == 0 && ::GetCapture() == nullptr)
            ::SetCapture(hwnd); // Allow us to read mouse coordinates when dragging mouse outside of our window bounds.
        bd->MouseButtonsDown |= 1 << button;
        io.AddMouseSourceEvent(mouse_source);
        io.AddMouseButtonEvent(button, true);
        return 0;
    }
    case WM_LBUTTONUP:
    case WM_RBUTTONUP:
    case WM_MBUTTONUP:
    case WM_XBUTTONUP:
    {
        ImGuiMouseSource mouse_source = ImGui_ImplWin32_GetMouseSourceFromMessageExtraInfo();
        int button = 0;
        if (msg == WM_LBUTTONUP) { button = 0; }
        if (msg == WM_RBUTTONUP) { button = 1; }
        if (msg == WM_MBUTTONUP) { button = 2; }
        if (msg == WM_XBUTTONUP) { button = (GET_XBUTTON_WPARAM(wParam) == XBUTTON1) ? 3 : 4; }
        bd->MouseButtonsDown &= ~(1 << button);
        if (bd->MouseButtonsDown == 0 && ::GetCapture() == hwnd)
            ::ReleaseCapture();
        io.AddMouseSourceEvent(mouse_source);
        io.AddMouseButtonEvent(button, false);
        return 0;
    }
    case WM_MOUSEWHEEL:
        io.AddMouseWheelEvent(0.0f, (float)GET_WHEEL_DELTA_WPARAM(wParam) / (float)WHEEL_DELTA);
        return 0;
    case WM_MOUSEHWHEEL:
        io.AddMouseWheelEvent(-(float)GET_WHEEL_DELTA_WPARAM(wParam) / (float)WHEEL_DELTA, 0.0f);
        return 0;
    case WM_KEYDOWN:
    case WM_KEYUP:
    case WM_SYSKEYDOWN:
    case WM_SYSKEYUP:
    {
        const bool is_key_down = (msg == WM_KEYDOWN || msg == WM_SYSKEYDOWN);
        if (wParam < 256)
        {
            // Submit modifiers
            ImGui_ImplWin32_UpdateKeyModifiers(io);

            // Obtain virtual key code and convert to ImGuiKey
            const ImGuiKey key = ImGui_ImplWin32_KeyEventToImGuiKey(wParam, lParam);
            const int vk = (int)wParam;
            const int scancode = (int)LOBYTE(HIWORD(lParam));

            // Special behavior for VK_SNAPSHOT / ImGuiKey_PrintScreen as Windows doesn't emit the key down event.
            if (key == ImGuiKey_PrintScreen && !is_key_down)
                ImGui_ImplWin32_AddKeyEvent(io, key, true, vk, scancode);

            // Submit key event
            if (key != ImGuiKey_None)
                ImGui_ImplWin32_AddKeyEvent(io, key, is_key_down, vk, scancode);

            // Submit individual left/right modifier events
            if (vk == VK_SHIFT)
            {
                // Important: Shift keys tend to get stuck when pressed together, missing key-up events are corrected in ImGui_ImplWin32_ProcessKeyEventsWorkarounds()
                if (IsVkDown(VK_LSHIFT) == is_key_down) { ImGui_ImplWin32_AddKeyEvent(io, ImGuiKey_LeftShift, is_key_down, VK_LSHIFT, scancode); }
                if (IsVkDown(VK_RSHIFT) == is_key_down) { ImGui_ImplWin32_AddKeyEvent(io, ImGuiKey_RightShift, is_key_down, VK_RSHIFT, scancode); }
            }
            else if (vk == VK_CONTROL)
            {
                if (IsVkDown(VK_LCONTROL) == is_key_down) { ImGui_ImplWin32_AddKeyEvent(io, ImGuiKey_LeftCtrl, is_key_down, VK_LCONTROL, scancode); }
                if (IsVkDown(VK_RCONTROL) == is_key_down) { ImGui_ImplWin32_AddKeyEvent(io, ImGuiKey_RightCtrl, is_key_down, VK_RCONTROL, scancode); }
            }
            else if (vk == VK_MENU)
            {
                if (IsVkDown(VK_LMENU) == is_key_down) { ImGui_ImplWin32_AddKeyEvent(io, ImGuiKey_LeftAlt, is_key_down, VK_LMENU, scancode); }
                if (IsVkDown(VK_RMENU) == is_key_down) { ImGui_ImplWin32_AddKeyEvent(io, ImGuiKey_RightAlt, is_key_down, VK_RMENU, scancode); }
            }
        }
        return 0;
    }
    case WM_SETFOCUS:
    case WM_KILLFOCUS:
        io.AddFocusEvent(msg == WM_SETFOCUS);
        return 0;
    case WM_INPUTLANGCHANGE:
        ImGui_ImplWin32_UpdateKeyboardCodePage(io);
        return 0;
    case WM_CHAR:
        if (::IsWindowUnicode(hwnd))
        {
            // You can also use ToAscii()+GetKeyboardState() to retrieve characters.
            if (wParam > 0 && wParam < 0x10000)
                io.AddInputCharacterUTF16((unsigned short)wParam);
        }
        else
        {
            wchar_t wch = 0;
            ::MultiByteToWideChar(bd->KeyboardCodePage, MB_PRECOMPOSED, (char*)&wParam, 1, &wch, 1);
            io.AddInputCharacter(wch);
        }
        return 0;
    case WM_SETCURSOR:
        // This is required to restore cursor when transitioning from e.g resize borders to client area.
        if (LOWORD(lParam) == HTCLIENT && ImGui_ImplWin32_UpdateMouseCursor(io, bd->LastMouseCursor))
            return 1;
        return 0;
    case WM_DEVICECHANGE:
#ifndef IMGUI_IMPL_WIN32_DISABLE_GAMEPAD
        if ((UINT)wParam == DBT_DEVNODES_CHANGED)
            bd->WantUpdateHasGamepad = true;
#endif
        return 0;
    case WM_DISPLAYCHANGE:
        bd->WantUpdateMonitors = true;
        return 0;
    case WM_SETTINGCHANGE:
        if (wParam == SPI_SETWORKAREA)
            bd->WantUpdateMonitors = true;
        return 0;
    }
    return 0;
}


//--------------------------------------------------------------------------------------------------------
// DPI-related helpers (optional)
//--------------------------------------------------------------------------------------------------------
// - Use to enable DPI awareness without having to create an application manifest.
// - Your own app may already do this via a manifest or explicit calls. This is mostly useful for our examples/ apps.
// - In theory we could call simple functions from Windows SDK such as SetProcessDPIAware(), SetProcessDpiAwareness(), etc.
//   but most of the functions provided by Microsoft require Windows 8.1/10+ SDK at compile time and Windows 8/10+ at runtime,
//   neither we want to require the user to have. So we dynamically select and load those functions to avoid dependencies.
//---------------------------------------------------------------------------------------------------------
// This is the scheme successfully used by GLFW (from which we borrowed some of the code) and other apps aiming to be highly portable.
// ImGui_ImplWin32_EnableDpiAwareness() is just a helper called by main.cpp, we don't call it automatically.
// If you are trying to implement your own backend for your own engine, you may ignore that noise.
//---------------------------------------------------------------------------------------------------------

// Perform our own check with RtlVerifyVersionInfo() instead of using functions from <VersionHelpers.h> as they
// require a manifest to be functional for checks above 8.1. See https://github.com/ocornut/imgui/issues/4200
static BOOL _IsWindowsVersionOrGreater(WORD major, WORD minor, WORD)
{
    typedef LONG(WINAPI* PFN_RtlVerifyVersionInfo)(OSVERSIONINFOEXW*, ULONG, ULONGLONG);
    static PFN_RtlVerifyVersionInfo RtlVerifyVersionInfoFn = nullptr;
    if (RtlVerifyVersionInfoFn == nullptr)
        if (HMODULE ntdllModule = ::GetModuleHandleA("ntdll.dll"))
            RtlVerifyVersionInfoFn = (PFN_RtlVerifyVersionInfo)GetProcAddress(ntdllModule, "RtlVerifyVersionInfo");
    if (RtlVerifyVersionInfoFn == nullptr)
        return FALSE;

    RTL_OSVERSIONINFOEXW versionInfo = { };
    ULONGLONG conditionMask = 0;
    versionInfo.dwOSVersionInfoSize = sizeof(RTL_OSVERSIONINFOEXW);
    versionInfo.dwMajorVersion = major;
    versionInfo.dwMinorVersion = minor;
    VER_SET_CONDITION(conditionMask, VER_MAJORVERSION, VER_GREATER_EQUAL);
    VER_SET_CONDITION(conditionMask, VER_MINORVERSION, VER_GREATER_EQUAL);
    return (RtlVerifyVersionInfoFn(&versionInfo, VER_MAJORVERSION | VER_MINORVERSION, conditionMask) == 0) ? TRUE : FALSE;
}

#define _IsWindowsVistaOrGreater()   _IsWindowsVersionOrGreater(HIBYTE(0x0600), LOBYTE(0x0600), 0) // _WIN32_WINNT_VISTA
#define _IsWindows8OrGreater()       _IsWindowsVersionOrGreater(HIBYTE(0x0602), LOBYTE(0x0602), 0) // _WIN32_WINNT_WIN8
#define _IsWindows8Point1OrGreater() _IsWindowsVersionOrGreater(HIBYTE(0x0603), LOBYTE(0x0603), 0) // _WIN32_WINNT_WINBLUE
#define _IsWindows10OrGreater()      _IsWindowsVersionOrGreater(HIBYTE(0x0A00), LOBYTE(0x0A00), 0) // _WIN32_WINNT_WINTHRESHOLD / _WIN32_WINNT_WIN10

#ifndef DPI_ENUMS_DECLARED
typedef enum { PROCESS_DPI_UNAWARE = 0, PROCESS_SYSTEM_DPI_AWARE = 1, PROCESS_PER_MONITOR_DPI_AWARE = 2 } PROCESS_DPI_AWARENESS;
typedef enum { MDT_EFFECTIVE_DPI = 0, MDT_ANGULAR_DPI = 1, MDT_RAW_DPI = 2, MDT_DEFAULT = MDT_EFFECTIVE_DPI } MONITOR_DPI_TYPE;
#endif
#ifndef _DPI_AWARENESS_CONTEXTS_
DECLARE_HANDLE(DPI_AWARENESS_CONTEXT);
#define DPI_AWARENESS_CONTEXT_PER_MONITOR_AWARE    (DPI_AWARENESS_CONTEXT)-3
#endif
#ifndef DPI_AWARENESS_CONTEXT_PER_MONITOR_AWARE_V2
#define DPI_AWARENESS_CONTEXT_PER_MONITOR_AWARE_V2 (DPI_AWARENESS_CONTEXT)-4
#endif
typedef HRESULT(WINAPI* PFN_SetProcessDpiAwareness)(PROCESS_DPI_AWARENESS);                     // Shcore.lib + dll, Windows 8.1+
typedef HRESULT(WINAPI* PFN_GetDpiForMonitor)(HMONITOR, MONITOR_DPI_TYPE, UINT*, UINT*);        // Shcore.lib + dll, Windows 8.1+
typedef DPI_AWARENESS_CONTEXT(WINAPI* PFN_SetThreadDpiAwarenessContext)(DPI_AWARENESS_CONTEXT); // User32.lib + dll, Windows 10 v1607+ (Creators Update)

// Helper function to enable DPI awareness without setting up a manifest
void ImGui_ImplWin32_EnableDpiAwareness()
{
    // Make sure monitors will be updated with latest correct scaling
    if (ImGui_ImplWin32_Data* bd = ImGui_ImplWin32_GetBackendData())
        bd->WantUpdateMonitors = true;

    if (_IsWindows10OrGreater())
    {
        static HINSTANCE user32_dll = ::LoadLibraryA("user32.dll"); // Reference counted per-process
        if (PFN_SetThreadDpiAwarenessContext SetThreadDpiAwarenessContextFn = (PFN_SetThreadDpiAwarenessContext)::GetProcAddress(user32_dll, "SetThreadDpiAwarenessContext"))
        {
            SetThreadDpiAwarenessContextFn(DPI_AWARENESS_CONTEXT_PER_MONITOR_AWARE_V2);
            return;
        }
    }
    if (_IsWindows8Point1OrGreater())
    {
        static HINSTANCE shcore_dll = ::LoadLibraryA("shcore.dll"); // Reference counted per-process
        if (PFN_SetProcessDpiAwareness SetProcessDpiAwarenessFn = (PFN_SetProcessDpiAwareness)::GetProcAddress(shcore_dll, "SetProcessDpiAwareness"))
        {
            SetProcessDpiAwarenessFn(PROCESS_PER_MONITOR_DPI_AWARE);
            return;
        }
    }
#if _WIN32_WINNT >= 0x0600
    ::SetProcessDPIAware();
#endif
}

#if defined(_MSC_VER) && !defined(NOGDI)
#pragma comment(lib, "gdi32")   // Link with gdi32.lib for GetDeviceCaps(). MinGW will require linking with '-lgdi32'
#endif

float ImGui_ImplWin32_GetDpiScaleForMonitor(void* monitor)
{
    UINT xdpi = 96, ydpi = 96;
    if (_IsWindows8Point1OrGreater())
    {
        static HINSTANCE shcore_dll = ::LoadLibraryA("shcore.dll"); // Reference counted per-process
        static PFN_GetDpiForMonitor GetDpiForMonitorFn = nullptr;
        if (GetDpiForMonitorFn == nullptr && shcore_dll != nullptr)
            GetDpiForMonitorFn = (PFN_GetDpiForMonitor)::GetProcAddress(shcore_dll, "GetDpiForMonitor");
        if (GetDpiForMonitorFn != nullptr)
        {
            GetDpiForMonitorFn((HMONITOR)monitor, MDT_EFFECTIVE_DPI, &xdpi, &ydpi);
            IM_ASSERT(xdpi == ydpi); // Please contact me if you hit this assert!
            return xdpi / 96.0f;
        }
    }
#ifndef NOGDI
    const HDC dc = ::GetDC(nullptr);
    xdpi = ::GetDeviceCaps(dc, LOGPIXELSX);
    ydpi = ::GetDeviceCaps(dc, LOGPIXELSY);
    IM_ASSERT(xdpi == ydpi); // Please contact me if you hit this assert!
    ::ReleaseDC(nullptr, dc);
#endif
    return xdpi / 96.0f;
}

float ImGui_ImplWin32_GetDpiScaleForHwnd(void* hwnd)
{
    HMONITOR monitor = ::MonitorFromWindow((HWND)hwnd, MONITOR_DEFAULTTONEAREST);
    return ImGui_ImplWin32_GetDpiScaleForMonitor(monitor);
}

//---------------------------------------------------------------------------------------------------------
// Transparency related helpers (optional)
//--------------------------------------------------------------------------------------------------------

#if defined(_MSC_VER)
#pragma comment(lib, "dwmapi")  // Link with dwmapi.lib. MinGW will require linking with '-ldwmapi'
#endif

// [experimental]
// Borrowed from GLFW's function updateFramebufferTransparency() in src/win32_window.c
// (the Dwm* functions are Vista era functions but we are borrowing logic from GLFW)
void ImGui_ImplWin32_EnableAlphaCompositing(void* hwnd)
{
    if (!_IsWindowsVistaOrGreater())
        return;

    BOOL composition;
    if (FAILED(::DwmIsCompositionEnabled(&composition)) || !composition)
        return;

    BOOL opaque;
    DWORD color;
    if (_IsWindows8OrGreater() || (SUCCEEDED(::DwmGetColorizationColor(&color, &opaque)) && !opaque))
    {
        HRGN region = ::CreateRectRgn(0, 0, -1, -1);
        DWM_BLURBEHIND bb = {};
        bb.dwFlags = DWM_BB_ENABLE | DWM_BB_BLURREGION;
        bb.hRgnBlur = region;
        bb.fEnable = TRUE;
        ::DwmEnableBlurBehindWindow((HWND)hwnd, &bb);
        ::DeleteObject(region);
    }
    else
    {
        DWM_BLURBEHIND bb = {};
        bb.dwFlags = DWM_BB_ENABLE;
        ::DwmEnableBlurBehindWindow((HWND)hwnd, &bb);
    }
}

//---------------------------------------------------------------------------------------------------------
// MULTI-VIEWPORT / PLATFORM INTERFACE SUPPORT
// This is an _advanced_ and _optional_ feature, allowing the backend to create and handle multiple viewports simultaneously.
// If you are new to dear imgui or creating a new binding for dear imgui, it is recommended that you completely ignore this section first..
//--------------------------------------------------------------------------------------------------------

// Helper structure we store in the void* PlatformUserData field of each ImGuiViewport to easily retrieve our backend data.
struct ImGui_ImplWin32_ViewportData
{
    HWND    Hwnd;               // Stored in ImGuiViewport::PlatformHandle + PlatformHandleRaw
    HWND    HwndParent;
    bool    HwndOwned;
    DWORD   DwStyle;
    DWORD   DwExStyle;

    ImGui_ImplWin32_ViewportData() { Hwnd = HwndParent = nullptr; HwndOwned = false;  DwStyle = DwExStyle = 0; }
    ~ImGui_ImplWin32_ViewportData() { IM_ASSERT(Hwnd == nullptr); }
};

static void ImGui_ImplWin32_GetWin32StyleFromViewportFlags(ImGuiViewportFlags flags, DWORD* out_style, DWORD* out_ex_style)
{
    if (flags & ImGuiViewportFlags_NoDecoration)
        *out_style = WS_POPUP;
    else
        *out_style = WS_OVERLAPPEDWINDOW;

    if (flags & ImGuiViewportFlags_NoTaskBarIcon)
        *out_ex_style = WS_EX_TOOLWINDOW;
    else
        *out_ex_style = WS_EX_APPWINDOW;

    if (flags & ImGuiViewportFlags_TopMost)
        *out_ex_style |= WS_EX_TOPMOST;
}

static HWND ImGui_ImplWin32_GetHwndFromViewportID(ImGuiID viewport_id)
{
    if (viewport_id != 0)
        if (ImGuiViewport* viewport = ImGui::FindViewportByID(viewport_id))
            return (HWND)viewport->PlatformHandle;
    return nullptr;
}

static void ImGui_ImplWin32_CreateWindow(ImGuiViewport* viewport)
{
    ImGui_ImplWin32_ViewportData* vd = IM_NEW(ImGui_ImplWin32_ViewportData)();
    viewport->PlatformUserData = vd;

    // Select style and parent window
    ImGui_ImplWin32_GetWin32StyleFromViewportFlags(viewport->Flags, &vd->DwStyle, &vd->DwExStyle);
    vd->HwndParent = ImGui_ImplWin32_GetHwndFromViewportID(viewport->ParentViewportId);

    // Create window
    RECT rect = { (LONG)viewport->Pos.x, (LONG)viewport->Pos.y, (LONG)(viewport->Pos.x + viewport->Size.x), (LONG)(viewport->Pos.y + viewport->Size.y) };
    ::AdjustWindowRectEx(&rect, vd->DwStyle, FALSE, vd->DwExStyle);
    vd->Hwnd = ::CreateWindowExW(
        vd->DwExStyle, L"ImGui Platform", L"Untitled", vd->DwStyle,       // Style, class name, window name
        rect.left, rect.top, rect.right - rect.left, rect.bottom - rect.top,    // Window area
        vd->HwndParent, nullptr, ::GetModuleHandle(nullptr), nullptr);          // Owner window, Menu, Instance, Param
    vd->HwndOwned = true;
    viewport->PlatformRequestResize = false;
    viewport->PlatformHandle = viewport->PlatformHandleRaw = vd->Hwnd;

    // Secondary viewports store their imgui context
    ::SetPropA(vd->Hwnd, "IMGUI_CONTEXT", ImGui::GetCurrentContext());
}

static void ImGui_ImplWin32_DestroyWindow(ImGuiViewport* viewport)
{
    ImGui_ImplWin32_Data* bd = ImGui_ImplWin32_GetBackendData();
    if (ImGui_ImplWin32_ViewportData* vd = (ImGui_ImplWin32_ViewportData*)viewport->PlatformUserData)
    {
        if (::GetCapture() == vd->Hwnd)
        {
            // Transfer capture so if we started dragging from a window that later disappears, we'll still receive the MOUSEUP event.
            ::ReleaseCapture();
            ::SetCapture(bd->hWnd);
        }
        if (vd->Hwnd && vd->HwndOwned)
            ::DestroyWindow(vd->Hwnd);
        vd->Hwnd = nullptr;
        IM_DELETE(vd);
    }
    viewport->PlatformUserData = viewport->PlatformHandle = nullptr;
}

static void ImGui_ImplWin32_ShowWindow(ImGuiViewport* viewport)
{
    ImGui_ImplWin32_ViewportData* vd = (ImGui_ImplWin32_ViewportData*)viewport->PlatformUserData;
    IM_ASSERT(vd->Hwnd != 0);

    // ShowParent() also brings parent to front, which is not always desirable,
    // so we temporarily disable parenting. (#7354)
    if (vd->HwndParent != NULL)
        ::SetWindowLongPtr(vd->Hwnd, GWLP_HWNDPARENT, (LONG_PTR)nullptr);

    if (viewport->Flags & ImGuiViewportFlags_NoFocusOnAppearing)
        ::ShowWindow(vd->Hwnd, SW_SHOWNA);
    else
        ::ShowWindow(vd->Hwnd, SW_SHOW);

    // Restore
    if (vd->HwndParent != NULL)
        ::SetWindowLongPtr(vd->Hwnd, GWLP_HWNDPARENT, (LONG_PTR)vd->HwndParent);
}

static void ImGui_ImplWin32_UpdateWindow(ImGuiViewport* viewport)
{
    ImGui_ImplWin32_ViewportData* vd = (ImGui_ImplWin32_ViewportData*)viewport->PlatformUserData;
    IM_ASSERT(vd->Hwnd != 0);

    // Update Win32 parent if it changed _after_ creation
    // Unlike style settings derived from configuration flags, this is more likely to change for advanced apps that are manipulating ParentViewportID manually.
    HWND new_parent = ImGui_ImplWin32_GetHwndFromViewportID(viewport->ParentViewportId);
    if (new_parent != vd->HwndParent)
    {
        // Win32 windows can either have a "Parent" (for WS_CHILD window) or an "Owner" (which among other thing keeps window above its owner).
        // Our Dear Imgui-side concept of parenting only mostly care about what Win32 call "Owner".
        // The parent parameter of CreateWindowEx() sets up Parent OR Owner depending on WS_CHILD flag. In our case an Owner as we never use WS_CHILD.
        // Calling ::SetParent() here would be incorrect: it will create a full child relation, alter coordinate system and clipping.
        // Calling ::SetWindowLongPtr() with GWLP_HWNDPARENT seems correct although poorly documented.
        // https://devblogs.microsoft.com/oldnewthing/20100315-00/?p=14613
        vd->HwndParent = new_parent;
        ::SetWindowLongPtr(vd->Hwnd, GWLP_HWNDPARENT, (LONG_PTR)vd->HwndParent);
    }

    // (Optional) Update Win32 style if it changed _after_ creation.
    // Generally they won't change unless configuration flags are changed, but advanced uses (such as manually rewriting viewport flags) make this useful.
    DWORD new_style;
    DWORD new_ex_style;
    ImGui_ImplWin32_GetWin32StyleFromViewportFlags(viewport->Flags, &new_style, &new_ex_style);

    // Only reapply the flags that have been changed from our point of view (as other flags are being modified by Windows)
    if (vd->DwStyle != new_style || vd->DwExStyle != new_ex_style)
    {
        // (Optional) Update TopMost state if it changed _after_ creation
        bool top_most_changed = (vd->DwExStyle & WS_EX_TOPMOST) != (new_ex_style & WS_EX_TOPMOST);
        HWND insert_after = top_most_changed ? ((viewport->Flags & ImGuiViewportFlags_TopMost) ? HWND_TOPMOST : HWND_NOTOPMOST) : 0;
        UINT swp_flag = top_most_changed ? 0 : SWP_NOZORDER;

        // Apply flags and position (since it is affected by flags)
        vd->DwStyle = new_style;
        vd->DwExStyle = new_ex_style;
        ::SetWindowLong(vd->Hwnd, GWL_STYLE, vd->DwStyle);
        ::SetWindowLong(vd->Hwnd, GWL_EXSTYLE, vd->DwExStyle);
        RECT rect = { (LONG)viewport->Pos.x, (LONG)viewport->Pos.y, (LONG)(viewport->Pos.x + viewport->Size.x), (LONG)(viewport->Pos.y + viewport->Size.y) };
        ::AdjustWindowRectEx(&rect, vd->DwStyle, FALSE, vd->DwExStyle); // Client to Screen
        ::SetWindowPos(vd->Hwnd, insert_after, rect.left, rect.top, rect.right - rect.left, rect.bottom - rect.top, swp_flag | SWP_NOACTIVATE | SWP_FRAMECHANGED);
        ::ShowWindow(vd->Hwnd, SW_SHOWNA); // This is necessary when we alter the style
        viewport->PlatformRequestMove = viewport->PlatformRequestResize = true;
    }
}

static ImVec2 ImGui_ImplWin32_GetWindowPos(ImGuiViewport* viewport)
{
    ImGui_ImplWin32_ViewportData* vd = (ImGui_ImplWin32_ViewportData*)viewport->PlatformUserData;
    IM_ASSERT(vd->Hwnd != 0);
    POINT pos = { 0, 0 };
    ::ClientToScreen(vd->Hwnd, &pos);
    return ImVec2((float)pos.x, (float)pos.y);
}

static void ImGui_ImplWin32_UpdateWin32StyleFromWindow(ImGuiViewport* viewport)
{
    ImGui_ImplWin32_ViewportData* vd = (ImGui_ImplWin32_ViewportData*)viewport->PlatformUserData;
    vd->DwStyle = ::GetWindowLongW(vd->Hwnd, GWL_STYLE);
    vd->DwExStyle = ::GetWindowLongW(vd->Hwnd, GWL_EXSTYLE);
}

static void ImGui_ImplWin32_SetWindowPos(ImGuiViewport* viewport, ImVec2 pos)
{
    ImGui_ImplWin32_ViewportData* vd = (ImGui_ImplWin32_ViewportData*)viewport->PlatformUserData;
    IM_ASSERT(vd->Hwnd != 0);
    RECT rect = { (LONG)pos.x, (LONG)pos.y, (LONG)pos.x, (LONG)pos.y };
    if (viewport->Flags & ImGuiViewportFlags_OwnedByApp)
        ImGui_ImplWin32_UpdateWin32StyleFromWindow(viewport); // Not our window, poll style before using
    ::AdjustWindowRectEx(&rect, vd->DwStyle, FALSE, vd->DwExStyle);
    ::SetWindowPos(vd->Hwnd, nullptr, rect.left, rect.top, 0, 0, SWP_NOZORDER | SWP_NOSIZE | SWP_NOACTIVATE);
}

static ImVec2 ImGui_ImplWin32_GetWindowSize(ImGuiViewport* viewport)
{
    ImGui_ImplWin32_ViewportData* vd = (ImGui_ImplWin32_ViewportData*)viewport->PlatformUserData;
    IM_ASSERT(vd->Hwnd != 0);
    RECT rect;
    ::GetClientRect(vd->Hwnd, &rect);
    return ImVec2(float(rect.right - rect.left), float(rect.bottom - rect.top));
}

static void ImGui_ImplWin32_SetWindowSize(ImGuiViewport* viewport, ImVec2 size)
{
    ImGui_ImplWin32_ViewportData* vd = (ImGui_ImplWin32_ViewportData*)viewport->PlatformUserData;
    IM_ASSERT(vd->Hwnd != 0);
    RECT rect = { 0, 0, (LONG)size.x, (LONG)size.y };
    if (viewport->Flags & ImGuiViewportFlags_OwnedByApp)
        ImGui_ImplWin32_UpdateWin32StyleFromWindow(viewport); // Not our window, poll style before using
    ::AdjustWindowRectEx(&rect, vd->DwStyle, FALSE, vd->DwExStyle); // Client to Screen
    ::SetWindowPos(vd->Hwnd, nullptr, 0, 0, rect.right - rect.left, rect.bottom - rect.top, SWP_NOZORDER | SWP_NOMOVE | SWP_NOACTIVATE);
}

static void ImGui_ImplWin32_SetWindowFocus(ImGuiViewport* viewport)
{
    ImGui_ImplWin32_ViewportData* vd = (ImGui_ImplWin32_ViewportData*)viewport->PlatformUserData;
    IM_ASSERT(vd->Hwnd != 0);
    ::BringWindowToTop(vd->Hwnd);
    ::SetForegroundWindow(vd->Hwnd);
    ::SetFocus(vd->Hwnd);
}

static bool ImGui_ImplWin32_GetWindowFocus(ImGuiViewport* viewport)
{
    ImGui_ImplWin32_ViewportData* vd = (ImGui_ImplWin32_ViewportData*)viewport->PlatformUserData;
    IM_ASSERT(vd->Hwnd != 0);
    return ::GetForegroundWindow() == vd->Hwnd;
}

static bool ImGui_ImplWin32_GetWindowMinimized(ImGuiViewport* viewport)
{
    ImGui_ImplWin32_ViewportData* vd = (ImGui_ImplWin32_ViewportData*)viewport->PlatformUserData;
    IM_ASSERT(vd->Hwnd != 0);
    return ::IsIconic(vd->Hwnd) != 0;
}

static void ImGui_ImplWin32_SetWindowTitle(ImGuiViewport* viewport, const char* title)
{
    // ::SetWindowTextA() doesn't properly handle UTF-8 so we explicitely convert our string.
    ImGui_ImplWin32_ViewportData* vd = (ImGui_ImplWin32_ViewportData*)viewport->PlatformUserData;
    IM_ASSERT(vd->Hwnd != 0);
    int n = ::MultiByteToWideChar(CP_UTF8, 0, title, -1, nullptr, 0);
    ImVector<wchar_t> title_w;
    title_w.resize(n);
    ::MultiByteToWideChar(CP_UTF8, 0, title, -1, title_w.Data, n);

    // Calling SetWindowTextW() in a project where UNICODE is not set doesn't work but there's a trick
    // which is to pass it directly to the DefWindowProcW() handler.
    // See: https://stackoverflow.com/questions/9410681/setwindowtextw-in-an-ansi-project
    //::SetWindowTextW(vd->Hwnd, title_w.Data);
    ::DefWindowProcW(vd->Hwnd, WM_SETTEXT, 0, (LPARAM)title_w.Data);
}

static void ImGui_ImplWin32_SetWindowAlpha(ImGuiViewport* viewport, float alpha)
{
    ImGui_ImplWin32_ViewportData* vd = (ImGui_ImplWin32_ViewportData*)viewport->PlatformUserData;
    IM_ASSERT(vd->Hwnd != 0);
    IM_ASSERT(alpha >= 0.0f && alpha <= 1.0f);
    if (alpha < 1.0f)
    {
        DWORD ex_style = ::GetWindowLongW(vd->Hwnd, GWL_EXSTYLE) | WS_EX_LAYERED;
        ::SetWindowLongW(vd->Hwnd, GWL_EXSTYLE, ex_style);
        ::SetLayeredWindowAttributes(vd->Hwnd, 0, (BYTE)(255 * alpha), LWA_ALPHA);
    }
    else
    {
        DWORD ex_style = ::GetWindowLongW(vd->Hwnd, GWL_EXSTYLE) & ~WS_EX_LAYERED;
        ::SetWindowLongW(vd->Hwnd, GWL_EXSTYLE, ex_style);
    }
}

static float ImGui_ImplWin32_GetWindowDpiScale(ImGuiViewport* viewport)
{
    ImGui_ImplWin32_ViewportData* vd = (ImGui_ImplWin32_ViewportData*)viewport->PlatformUserData;
    IM_ASSERT(vd->Hwnd != 0);
    return ImGui_ImplWin32_GetDpiScaleForHwnd(vd->Hwnd);
}

// FIXME-DPI: Testing DPI related ideas
static void ImGui_ImplWin32_OnChangedViewport(ImGuiViewport* viewport)
{
    (void)viewport;
#if 0
    ImGuiStyle default_style;
    //default_style.WindowPadding = ImVec2(0, 0);
    //default_style.WindowBorderSize = 0.0f;
    //default_style.ItemSpacing.y = 3.0f;
    //default_style.FramePadding = ImVec2(0, 0);
    default_style.ScaleAllSizes(viewport->DpiScale);
    ImGuiStyle& style = ImGui::GetStyle();
    style = default_style;
#endif
}

namespace ImGui { extern ImGuiIO& GetIO(ImGuiContext*); extern ImGuiPlatformIO& GetPlatformIO(ImGuiContext*); }

static LRESULT CALLBACK ImGui_ImplWin32_WndProcHandler_PlatformWindow(HWND hWnd, UINT msg, WPARAM wParam, LPARAM lParam)
{
    // Allow secondary viewport WndProc to be called regardless of current context
    ImGuiContext* ctx = (ImGuiContext*)::GetPropA(hWnd, "IMGUI_CONTEXT");
    if (ctx == NULL)
        return DefWindowProc(hWnd, msg, wParam, lParam); // unlike ImGui_ImplWin32_WndProcHandler() we are called directly by Windows, we can't just return 0.

    ImGuiIO& io = ImGui::GetIO(ctx);
    ImGuiPlatformIO& platform_io = ImGui::GetPlatformIO(ctx);
    LRESULT result = 0;
    if (ImGui_ImplWin32_WndProcHandlerEx(hWnd, msg, wParam, lParam, io))
        result = true;
    else if (ImGuiViewport* viewport = ImGui_ImplWin32_FindViewportByPlatformHandle(platform_io, hWnd))
    {
        switch (msg)
        {
        case WM_CLOSE:
            viewport->PlatformRequestClose = true;
            break;
        case WM_MOVE:
            viewport->PlatformRequestMove = true;
            break;
        case WM_SIZE:
            viewport->PlatformRequestResize = true;
            break;
        case WM_MOUSEACTIVATE:
            if (viewport->Flags & ImGuiViewportFlags_NoFocusOnClick)
                result = MA_NOACTIVATE;
            break;
        case WM_NCHITTEST:
            // Let mouse pass-through the window. This will allow the backend to call io.AddMouseViewportEvent() correctly. (which is optional).
            // The ImGuiViewportFlags_NoInputs flag is set while dragging a viewport, as want to detect the window behind the one we are dragging.
            // If you cannot easily access those viewport flags from your windowing/event code: you may manually synchronize its state e.g. in
            // your main loop after calling UpdatePlatformWindows(). Iterate all viewports/platform windows and pass the flag to your windowing system.
            if (viewport->Flags & ImGuiViewportFlags_NoInputs)
                result = HTTRANSPARENT;
            break;
        }
    }
    if (result == 0)
        result = DefWindowProc(hWnd, msg, wParam, lParam);
    return result;
}

static void ImGui_ImplWin32_InitMultiViewportSupport(bool platform_has_own_dc)
{
    WNDCLASSEXW wcex;
    wcex.cbSize = sizeof(WNDCLASSEXW);
    wcex.style = CS_HREDRAW | CS_VREDRAW | (platform_has_own_dc ? CS_OWNDC : 0);
    wcex.lpfnWndProc = ImGui_ImplWin32_WndProcHandler_PlatformWindow;
    wcex.cbClsExtra = 0;
    wcex.cbWndExtra = 0;
    wcex.hInstance = ::GetModuleHandle(nullptr);
    wcex.hIcon = nullptr;
    wcex.hCursor = nullptr;
    wcex.hbrBackground = (HBRUSH)(COLOR_BACKGROUND + 1);
    wcex.lpszMenuName = nullptr;
    wcex.lpszClassName = L"ImGui Platform";
    wcex.hIconSm = nullptr;
    ::RegisterClassExW(&wcex);

    ImGui_ImplWin32_UpdateMonitors();

    // Register platform interface (will be coupled with a renderer interface)
    ImGuiPlatformIO& platform_io = ImGui::GetPlatformIO();
    platform_io.Platform_CreateWindow = ImGui_ImplWin32_CreateWindow;
    platform_io.Platform_DestroyWindow = ImGui_ImplWin32_DestroyWindow;
    platform_io.Platform_ShowWindow = ImGui_ImplWin32_ShowWindow;
    platform_io.Platform_SetWindowPos = ImGui_ImplWin32_SetWindowPos;
    platform_io.Platform_GetWindowPos = ImGui_ImplWin32_GetWindowPos;
    platform_io.Platform_SetWindowSize = ImGui_ImplWin32_SetWindowSize;
    platform_io.Platform_GetWindowSize = ImGui_ImplWin32_GetWindowSize;
    platform_io.Platform_SetWindowFocus = ImGui_ImplWin32_SetWindowFocus;
    platform_io.Platform_GetWindowFocus = ImGui_ImplWin32_GetWindowFocus;
    platform_io.Platform_GetWindowMinimized = ImGui_ImplWin32_GetWindowMinimized;
    platform_io.Platform_SetWindowTitle = ImGui_ImplWin32_SetWindowTitle;
    platform_io.Platform_SetWindowAlpha = ImGui_ImplWin32_SetWindowAlpha;
    platform_io.Platform_UpdateWindow = ImGui_ImplWin32_UpdateWindow;
    platform_io.Platform_GetWindowDpiScale = ImGui_ImplWin32_GetWindowDpiScale; // FIXME-DPI
    platform_io.Platform_OnChangedViewport = ImGui_ImplWin32_OnChangedViewport; // FIXME-DPI

    // Register main window handle (which is owned by the main application, not by us)
    // This is mostly for simplicity and consistency, so that our code (e.g. mouse handling etc.) can use same logic for main and secondary viewports.
    ImGuiViewport* main_viewport = ImGui::GetMainViewport();
    ImGui_ImplWin32_Data* bd = ImGui_ImplWin32_GetBackendData();
    ImGui_ImplWin32_ViewportData* vd = IM_NEW(ImGui_ImplWin32_ViewportData)();
    vd->Hwnd = bd->hWnd;
    vd->HwndOwned = false;
    main_viewport->PlatformUserData = vd;
}

static void ImGui_ImplWin32_ShutdownMultiViewportSupport()
{
    ::UnregisterClassW(L"ImGui Platform", ::GetModuleHandle(nullptr));
    ImGui::DestroyPlatformWindows();
}

//---------------------------------------------------------------------------------------------------------

#if defined(__GNUC__)
#pragma GCC diagnostic pop
#endif
#if defined(__clang__)
#pragma clang diagnostic pop
#endif

#endif // #ifndef IMGUI_DISABLE<|MERGE_RESOLUTION|>--- conflicted
+++ resolved
@@ -22,12 +22,9 @@
 
 // CHANGELOG
 // (minor and older changes stripped away, please see git history for details)
-<<<<<<< HEAD
 //  2025-XX-XX: Platform: Added support for multiple windows via the ImGuiPlatformIO interface.
+//  2025-03-10: When dealing with OEM keys, use scancodes instead of translated keycodes to choose ImGuiKey values. (#7136, #7201, #7206, #7306, #7670, #7672, #8468)
 //  2025-02-21: [Docking] WM_SETTINGCHANGE's SPI_SETWORKAREA message also triggers a refresh of monitor list. (#8415)
-=======
-//  2025-03-10: When dealing with OEM keys, use scancodes instead of translated keycodes to choose ImGuiKey values. (#7136, #7201, #7206, #7306, #7670, #7672, #8468)
->>>>>>> 39585aa9
 //  2025-02-18: Added ImGuiMouseCursor_Wait and ImGuiMouseCursor_Progress mouse cursor support.
 //  2024-11-21: [Docking] Fixed a crash when multiple processes are running with multi-viewports, caused by misusage of GetProp(). (#8162, #8069)
 //  2024-10-28: [Docking] Rely on property stored inside HWND to retrieve context/viewport, should facilitate attempt to use this for parallel contexts. (#8069)

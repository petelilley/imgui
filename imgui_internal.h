--- conflicted
+++ resolved
@@ -2267,11 +2267,8 @@
     bool        ShowDrawCmdMesh = true;
     bool        ShowDrawCmdBoundingBoxes = true;
     bool        ShowTextEncodingViewer = false;
-<<<<<<< HEAD
+    bool        ShowTextureUsedRect = false;
     bool        ShowDockingNodes = false;
-=======
-    bool        ShowTextureUsedRect = false;
->>>>>>> 96be9573
     int         ShowWindowsRectsType = -1;
     int         ShowTablesRectsType = -1;
     int         HighlightMonitorIdx = -1;
@@ -2332,14 +2329,8 @@
     ImGuiIO                 IO;
     ImGuiPlatformIO         PlatformIO;
     ImGuiStyle              Style;
-<<<<<<< HEAD
     ImGuiConfigFlags        ConfigFlagsCurrFrame;               // = g.IO.ConfigFlags at the time of NewFrame()
     ImGuiConfigFlags        ConfigFlagsLastFrame;
-    ImFont*                 Font;                               // (Shortcut) == FontStack.empty() ? IO.Font : FontStack.back()
-    float                   FontSize;                           // (Shortcut) == FontBaseSize * g.CurrentWindow->FontWindowScale == window->FontSize(). Text height for current window.
-    float                   FontBaseSize;                       // (Shortcut) == IO.FontGlobalScale * Font->Scale * Font->FontSize. Base text height.
-    float                   FontScale;                          // == FontSize / Font->FontSize
-=======
     ImVector<ImFontAtlas*>  FontAtlases;                        // List of font atlases used by the context (generally only contains g.IO.Fonts aka the main font atlas)
     ImFont*                 Font;                               // Currently bound font. (== FontStack.back().Font)
     ImFontBaked*            FontBaked;                          // Currently bound font at currently bound size. (== Font->GetFontBaked(FontSize))
@@ -2347,7 +2338,6 @@
     float                   FontSizeBase;                       // Font size before scaling == style.FontSizeBase == value passed to PushFont() / PushFontSize() when specified.
     float                   FontBakedScale;                     // == FontBaked->Size / FontSize. Scale factor over baked size. Rarely used nowadays, very often == 1.0f.
     float                   FontRasterizerDensity;              // Current font density. Used by all calls to GetFontBaked().
->>>>>>> 96be9573
     float                   CurrentDpiScale;                    // Current window/viewport DpiScale == CurrentViewport->DpiScale
     ImDrawListSharedData    DrawListSharedData;
     double                  Time;
@@ -2644,12 +2634,9 @@
 
     // Extensions
     // FIXME: We could provide an API to register one slot in an array held in ImGuiContext?
-<<<<<<< HEAD
+    ImVector<ImTextureData*> UserTextures;                      // List of textures created/managed by user or third-party extension. Automatically appended into platform_io.Textures[].
     ImGuiDockContext        DockContext;
     void                    (*DockNodeWindowMenuHandler)(ImGuiContext* ctx, ImGuiDockNode* node, ImGuiTabBar* tab_bar);
-=======
-    ImVector<ImTextureData*> UserTextures;                      // List of textures created/managed by user or third-party extension. Automatically appended into platform_io.Textures[].
->>>>>>> 96be9573
 
     // Settings
     bool                    SettingsLoaded;
@@ -2932,15 +2919,11 @@
 
     // We don't use g.FontSize because the window may be != g.CurrentWindow.
     ImRect      Rect() const            { return ImRect(Pos.x, Pos.y, Pos.x + Size.x, Pos.y + Size.y); }
-<<<<<<< HEAD
-    float       CalcFontSize() const    { ImGuiContext& g = *Ctx; return g.FontBaseSize * FontWindowScale * FontDpiScale * FontWindowScaleParents; }
-=======
->>>>>>> 96be9573
     ImRect      TitleBarRect() const    { return ImRect(Pos, ImVec2(Pos.x + SizeFull.x, Pos.y + TitleBarHeight)); }
     ImRect      MenuBarRect() const     { float y1 = Pos.y + TitleBarHeight; return ImRect(Pos.x, y1, Pos.x + SizeFull.x, y1 + MenuBarHeight); }
 
     // [Obsolete] ImGuiWindow::CalcFontSize() was removed in 1.92.x because error-prone/misleading. You can use window->FontRefSize for a copy of g.FontSize at the time of the last Begin() call for this window.
-    //float     CalcFontSize() const    { ImGuiContext& g = *Ctx; return g.FontSizeBase * FontWindowScale * FontWindowScaleParents;
+    //float     CalcFontSize() const    { ImGuiContext& g = *Ctx; return g.FontSizeBase * FontWindowScale * FontDpiScale * FontWindowScaleParents;
 };
 
 //-----------------------------------------------------------------------------
@@ -3375,14 +3358,8 @@
     inline float            GetRoundedFontSize(float size) { return IM_ROUND(size); }
     IMGUI_API ImFont*       GetDefaultFont();
     IMGUI_API void          PushPasswordFont();
-<<<<<<< HEAD
+    IMGUI_API void          PopPasswordFont();
     inline ImDrawList*      GetForegroundDrawList(ImGuiWindow* window) { return GetForegroundDrawList(window->Viewport); }
-=======
-    IMGUI_API void          PopPasswordFont();
-    inline ImDrawList*      GetForegroundDrawList(ImGuiWindow* window) { IM_UNUSED(window); return GetForegroundDrawList(); } // This seemingly unnecessary wrapper simplifies compatibility between the 'master' and 'docking' branches.
-    IMGUI_API ImDrawList*   GetBackgroundDrawList(ImGuiViewport* viewport);                     // get background draw list for the given viewport. this draw list will be the first rendering one. Useful to quickly draw shapes/text behind dear imgui contents.
-    IMGUI_API ImDrawList*   GetForegroundDrawList(ImGuiViewport* viewport);                     // get foreground draw list for the given viewport. this draw list will be the last rendered one. Useful to quickly draw shapes/text over dear imgui contents.
->>>>>>> 96be9573
     IMGUI_API void          AddDrawListToDrawDataEx(ImDrawData* draw_data, ImVector<ImDrawList*>* out_list, ImDrawList* draw_list);
 
     // Init

// dear imgui, v1.91.1 WIP
// (headers)

// Help:
// - See links below.
// - Call and read ImGui::ShowDemoWindow() in imgui_demo.cpp. All applications in examples/ are doing that.
// - Read top of imgui.cpp for more details, links and comments.
// - Add '#define IMGUI_DEFINE_MATH_OPERATORS' before including this file (or in imconfig.h) to access courtesy maths operators for ImVec2 and ImVec4.

// Resources:
// - FAQ ........................ https://dearimgui.com/faq (in repository as docs/FAQ.md)
// - Homepage ................... https://github.com/ocornut/imgui
// - Releases & changelog ....... https://github.com/ocornut/imgui/releases
// - Gallery .................... https://github.com/ocornut/imgui/issues/7503 (please post your screenshots/video there!)
// - Wiki ....................... https://github.com/ocornut/imgui/wiki (lots of good stuff there)
//   - Getting Started            https://github.com/ocornut/imgui/wiki/Getting-Started (how to integrate in an existing app by adding ~25 lines of code)
//   - Third-party Extensions     https://github.com/ocornut/imgui/wiki/Useful-Extensions (ImPlot & many more)
//   - Bindings/Backends          https://github.com/ocornut/imgui/wiki/Bindings (language bindings, backends for various tech/engines)
//   - Glossary                   https://github.com/ocornut/imgui/wiki/Glossary
//   - Debug Tools                https://github.com/ocornut/imgui/wiki/Debug-Tools
//   - Software using Dear ImGui  https://github.com/ocornut/imgui/wiki/Software-using-dear-imgui
// - Issues & support ........... https://github.com/ocornut/imgui/issues
// - Test Engine & Automation ... https://github.com/ocornut/imgui_test_engine (test suite, test engine to automate your apps)

// For first-time users having issues compiling/linking/running/loading fonts:
// please post in https://github.com/ocornut/imgui/discussions if you cannot find a solution in resources above.
// Everything else should be asked in 'Issues'! We are building a database of cross-linked knowledge there.

// Library Version
// (Integer encoded as XYYZZ for use in #if preprocessor conditionals, e.g. '#if IMGUI_VERSION_NUM >= 12345')
#define IMGUI_VERSION       "1.91.1 WIP"
#define IMGUI_VERSION_NUM   19103
#define IMGUI_HAS_TABLE
#define IMGUI_HAS_VIEWPORT          // Viewport WIP branch
#define IMGUI_HAS_DOCK              // Docking WIP branch

/*

Index of this file:
// [SECTION] Header mess
// [SECTION] Forward declarations and basic types
// [SECTION] Dear ImGui end-user API functions
// [SECTION] Flags & Enumerations
// [SECTION] Tables API flags and structures (ImGuiTableFlags, ImGuiTableColumnFlags, ImGuiTableRowFlags, ImGuiTableBgTarget, ImGuiTableSortSpecs, ImGuiTableColumnSortSpecs)
// [SECTION] Helpers: Debug log, Memory allocations macros, ImVector<>
// [SECTION] ImGuiStyle
// [SECTION] ImGuiIO
// [SECTION] Misc data structures (ImGuiInputTextCallbackData, ImGuiSizeCallbackData, ImGuiWindowClass, ImGuiPayload)
// [SECTION] Helpers (ImGuiOnceUponAFrame, ImGuiTextFilter, ImGuiTextBuffer, ImGuiStorage, ImGuiListClipper, Math Operators, ImColor)
// [SECTION] Multi-Select API flags and structures (ImGuiMultiSelectFlags, ImGuiMultiSelectIO, ImGuiSelectionRequest, ImGuiSelectionBasicStorage, ImGuiSelectionExternalStorage)
// [SECTION] Drawing API (ImDrawCallback, ImDrawCmd, ImDrawIdx, ImDrawVert, ImDrawChannel, ImDrawListSplitter, ImDrawFlags, ImDrawListFlags, ImDrawList, ImDrawData)
// [SECTION] Font API (ImFontConfig, ImFontGlyph, ImFontGlyphRangesBuilder, ImFontAtlasFlags, ImFontAtlas, ImFont)
// [SECTION] Viewports (ImGuiViewportFlags, ImGuiViewport)
<<<<<<< HEAD
// [SECTION] Platform Dependent Interfaces (ImGuiPlatformIO, ImGuiPlatformMonitor, ImGuiPlatformImeData)
=======
// [SECTION] ImGuiPlatformIO + other Platform Dependent Interfaces (ImGuiPlatformImeData)
>>>>>>> 5de7f69c
// [SECTION] Obsolete functions and types

*/

#pragma once

// Configuration file with compile-time options
// (edit imconfig.h or '#define IMGUI_USER_CONFIG "myfilename.h" from your build system)
#ifdef IMGUI_USER_CONFIG
#include IMGUI_USER_CONFIG
#endif
#include "imconfig.h"

#ifndef IMGUI_DISABLE

//-----------------------------------------------------------------------------
// [SECTION] Header mess
//-----------------------------------------------------------------------------

// Includes
#include <float.h>                  // FLT_MIN, FLT_MAX
#include <stdarg.h>                 // va_list, va_start, va_end
#include <stddef.h>                 // ptrdiff_t, NULL
#include <string.h>                 // memset, memmove, memcpy, strlen, strchr, strcpy, strcmp

// Define attributes of all API symbols declarations (e.g. for DLL under Windows)
// IMGUI_API is used for core imgui functions, IMGUI_IMPL_API is used for the default backends files (imgui_impl_xxx.h)
// Using dear imgui via a shared library is not recommended: we don't guarantee backward nor forward ABI compatibility + this is a call-heavy library and function call overhead adds up.
#ifndef IMGUI_API
#define IMGUI_API
#endif
#ifndef IMGUI_IMPL_API
#define IMGUI_IMPL_API              IMGUI_API
#endif

// Helper Macros
#ifndef IM_ASSERT
#include <assert.h>
#define IM_ASSERT(_EXPR)            assert(_EXPR)                               // You can override the default assert handler by editing imconfig.h
#endif
#define IM_ARRAYSIZE(_ARR)          ((int)(sizeof(_ARR) / sizeof(*(_ARR))))     // Size of a static C-style array. Don't use on pointers!
#define IM_UNUSED(_VAR)             ((void)(_VAR))                              // Used to silence "unused variable warnings". Often useful as asserts may be stripped out from final builds.

// Check that version and structures layouts are matching between compiled imgui code and caller. Read comments above DebugCheckVersionAndDataLayout() for details.
#define IMGUI_CHECKVERSION()        ImGui::DebugCheckVersionAndDataLayout(IMGUI_VERSION, sizeof(ImGuiIO), sizeof(ImGuiStyle), sizeof(ImVec2), sizeof(ImVec4), sizeof(ImDrawVert), sizeof(ImDrawIdx))

// Helper Macros - IM_FMTARGS, IM_FMTLIST: Apply printf-style warnings to our formatting functions.
// (MSVC provides an equivalent mechanism via SAL Annotations but it would require the macros in a different
//  location. e.g. #include <sal.h> + void myprintf(_Printf_format_string_ const char* format, ...))
#if !defined(IMGUI_USE_STB_SPRINTF) && defined(__MINGW32__) && !defined(__clang__)
#define IM_FMTARGS(FMT)             __attribute__((format(gnu_printf, FMT, FMT+1)))
#define IM_FMTLIST(FMT)             __attribute__((format(gnu_printf, FMT, 0)))
#elif !defined(IMGUI_USE_STB_SPRINTF) && (defined(__clang__) || defined(__GNUC__))
#define IM_FMTARGS(FMT)             __attribute__((format(printf, FMT, FMT+1)))
#define IM_FMTLIST(FMT)             __attribute__((format(printf, FMT, 0)))
#else
#define IM_FMTARGS(FMT)
#define IM_FMTLIST(FMT)
#endif

// Disable some of MSVC most aggressive Debug runtime checks in function header/footer (used in some simple/low-level functions)
#if defined(_MSC_VER) && !defined(__clang__)  && !defined(__INTEL_COMPILER) && !defined(IMGUI_DEBUG_PARANOID)
#define IM_MSVC_RUNTIME_CHECKS_OFF      __pragma(runtime_checks("",off))     __pragma(check_stack(off)) __pragma(strict_gs_check(push,off))
#define IM_MSVC_RUNTIME_CHECKS_RESTORE  __pragma(runtime_checks("",restore)) __pragma(check_stack())    __pragma(strict_gs_check(pop))
#else
#define IM_MSVC_RUNTIME_CHECKS_OFF
#define IM_MSVC_RUNTIME_CHECKS_RESTORE
#endif

// Warnings
#ifdef _MSC_VER
#pragma warning (push)
#pragma warning (disable: 26495)    // [Static Analyzer] Variable 'XXX' is uninitialized. Always initialize a member variable (type.6).
#endif
#if defined(__clang__)
#pragma clang diagnostic push
#if __has_warning("-Wunknown-warning-option")
#pragma clang diagnostic ignored "-Wunknown-warning-option"         // warning: unknown warning group 'xxx'
#endif
#pragma clang diagnostic ignored "-Wunknown-pragmas"                // warning: unknown warning group 'xxx'
#pragma clang diagnostic ignored "-Wold-style-cast"
#pragma clang diagnostic ignored "-Wfloat-equal"                    // warning: comparing floating point with == or != is unsafe
#pragma clang diagnostic ignored "-Wzero-as-null-pointer-constant"
#pragma clang diagnostic ignored "-Wreserved-identifier"            // warning: identifier '_Xxx' is reserved because it starts with '_' followed by a capital letter
#pragma clang diagnostic ignored "-Wunsafe-buffer-usage"            // warning: 'xxx' is an unsafe pointer used for buffer access
#elif defined(__GNUC__)
#pragma GCC diagnostic push
#pragma GCC diagnostic ignored "-Wpragmas"          // warning: unknown option after '#pragma GCC diagnostic' kind
#pragma GCC diagnostic ignored "-Wclass-memaccess"  // [__GNUC__ >= 8] warning: 'memset/memcpy' clearing/writing an object of type 'xxxx' with no trivial copy-assignment; use assignment or value-initialization instead
#endif

//-----------------------------------------------------------------------------
// [SECTION] Forward declarations and basic types
//-----------------------------------------------------------------------------

// Scalar data types
typedef unsigned int        ImGuiID;// A unique ID used by widgets (typically the result of hashing a stack of string)
typedef signed char         ImS8;   // 8-bit signed integer
typedef unsigned char       ImU8;   // 8-bit unsigned integer
typedef signed short        ImS16;  // 16-bit signed integer
typedef unsigned short      ImU16;  // 16-bit unsigned integer
typedef signed int          ImS32;  // 32-bit signed integer == int
typedef unsigned int        ImU32;  // 32-bit unsigned integer (often used to store packed colors)
typedef signed   long long  ImS64;  // 64-bit signed integer
typedef unsigned long long  ImU64;  // 64-bit unsigned integer

// Forward declarations
struct ImDrawChannel;               // Temporary storage to output draw commands out of order, used by ImDrawListSplitter and ImDrawList::ChannelsSplit()
struct ImDrawCmd;                   // A single draw command within a parent ImDrawList (generally maps to 1 GPU draw call, unless it is a callback)
struct ImDrawData;                  // All draw command lists required to render the frame + pos/size coordinates to use for the projection matrix.
struct ImDrawList;                  // A single draw command list (generally one per window, conceptually you may see this as a dynamic "mesh" builder)
struct ImDrawListSharedData;        // Data shared among multiple draw lists (typically owned by parent ImGui context, but you may create one yourself)
struct ImDrawListSplitter;          // Helper to split a draw list into different layers which can be drawn into out of order, then flattened back.
struct ImDrawVert;                  // A single vertex (pos + uv + col = 20 bytes by default. Override layout with IMGUI_OVERRIDE_DRAWVERT_STRUCT_LAYOUT)
struct ImFont;                      // Runtime data for a single font within a parent ImFontAtlas
struct ImFontAtlas;                 // Runtime data for multiple fonts, bake multiple fonts into a single texture, TTF/OTF font loader
struct ImFontBuilderIO;             // Opaque interface to a font builder (stb_truetype or FreeType).
struct ImFontConfig;                // Configuration data when adding a font or merging fonts
struct ImFontGlyph;                 // A single font glyph (code point + coordinates within in ImFontAtlas + offset)
struct ImFontGlyphRangesBuilder;    // Helper to build glyph ranges from text/string data
struct ImColor;                     // Helper functions to create a color that can be converted to either u32 or float4 (*OBSOLETE* please avoid using)
struct ImGuiContext;                // Dear ImGui context (opaque structure, unless including imgui_internal.h)
struct ImGuiIO;                     // Main configuration and I/O between your application and ImGui (also see: ImGuiPlatformIO)
struct ImGuiInputTextCallbackData;  // Shared state of InputText() when using custom ImGuiInputTextCallback (rare/advanced use)
struct ImGuiKeyData;                // Storage for ImGuiIO and IsKeyDown(), IsKeyPressed() etc functions.
struct ImGuiListClipper;            // Helper to manually clip large list of items
struct ImGuiMultiSelectIO;          // Structure to interact with a BeginMultiSelect()/EndMultiSelect() block
struct ImGuiOnceUponAFrame;         // Helper for running a block of code not more than once a frame
struct ImGuiPayload;                // User data payload for drag and drop operations
<<<<<<< HEAD
struct ImGuiPlatformIO;             // Multi-viewport support: interface for Platform/Renderer backends + viewports to render
struct ImGuiPlatformMonitor;        // Multi-viewport support: user-provided bounds for each connected monitor/display. Used when positioning popups and tooltips to avoid them straddling monitors
=======
struct ImGuiPlatformIO;             // Interface between platform/renderer backends and ImGui (e.g. Clipboard, IME hooks). Extends ImGuiIO. In docking branch, this gets extended to support multi-viewports.
>>>>>>> 5de7f69c
struct ImGuiPlatformImeData;        // Platform IME data for io.PlatformSetImeDataFn() function.
struct ImGuiSelectionBasicStorage;  // Optional helper to store multi-selection state + apply multi-selection requests.
struct ImGuiSelectionExternalStorage;//Optional helper to apply multi-selection requests to existing randomly accessible storage.
struct ImGuiSelectionRequest;       // A selection request (stored in ImGuiMultiSelectIO)
struct ImGuiSizeCallbackData;       // Callback data when using SetNextWindowSizeConstraints() (rare/advanced use)
struct ImGuiStorage;                // Helper for key->value storage (container sorted by key)
struct ImGuiStoragePair;            // Helper for key->value storage (pair)
struct ImGuiStyle;                  // Runtime data for styling/colors
struct ImGuiTableSortSpecs;         // Sorting specifications for a table (often handling sort specs for a single column, occasionally more)
struct ImGuiTableColumnSortSpecs;   // Sorting specification for one column of a table
struct ImGuiTextBuffer;             // Helper to hold and append into a text buffer (~string builder)
struct ImGuiTextFilter;             // Helper to parse and apply text filters (e.g. "aaaaa[,bbbbb][,ccccc]")
struct ImGuiViewport;               // A Platform Window (always 1 unless multi-viewport are enabled. One per platform window to output to). In the future may represent Platform Monitor
struct ImGuiWindowClass;            // Window class (rare/advanced uses: provide hints to the platform backend via altered viewport flags and parent/child info)

// Enumerations
// - We don't use strongly typed enums much because they add constraints (can't extend in private code, can't store typed in bit fields, extra casting on iteration)
// - Tip: Use your programming IDE navigation facilities on the names in the _central column_ below to find the actual flags/enum lists!
//   - In Visual Studio: CTRL+comma ("Edit.GoToAll") can follow symbols inside comments, whereas CTRL+F12 ("Edit.GoToImplementation") cannot.
//   - In Visual Studio w/ Visual Assist installed: ALT+G ("VAssistX.GoToImplementation") can also follow symbols inside comments.
//   - In VS Code, CLion, etc.: CTRL+click can follow symbols inside comments.
enum ImGuiDir : int;                // -> enum ImGuiDir              // Enum: A cardinal direction (Left, Right, Up, Down)
enum ImGuiKey : int;                // -> enum ImGuiKey              // Enum: A key identifier (ImGuiKey_XXX or ImGuiMod_XXX value)
enum ImGuiMouseSource : int;        // -> enum ImGuiMouseSource      // Enum; A mouse input source identifier (Mouse, TouchScreen, Pen)
enum ImGuiSortDirection : ImU8;     // -> enum ImGuiSortDirection    // Enum: A sorting direction (ascending or descending)
typedef int ImGuiCol;               // -> enum ImGuiCol_             // Enum: A color identifier for styling
typedef int ImGuiCond;              // -> enum ImGuiCond_            // Enum: A condition for many Set*() functions
typedef int ImGuiDataType;          // -> enum ImGuiDataType_        // Enum: A primary data type
typedef int ImGuiMouseButton;       // -> enum ImGuiMouseButton_     // Enum: A mouse button identifier (0=left, 1=right, 2=middle)
typedef int ImGuiMouseCursor;       // -> enum ImGuiMouseCursor_     // Enum: A mouse cursor shape
typedef int ImGuiStyleVar;          // -> enum ImGuiStyleVar_        // Enum: A variable identifier for styling
typedef int ImGuiTableBgTarget;     // -> enum ImGuiTableBgTarget_   // Enum: A color target for TableSetBgColor()

// Flags (declared as int to allow using as flags without overhead, and to not pollute the top of this file)
// - Tip: Use your programming IDE navigation facilities on the names in the _central column_ below to find the actual flags/enum lists!
//   - In Visual Studio: CTRL+comma ("Edit.GoToAll") can follow symbols inside comments, whereas CTRL+F12 ("Edit.GoToImplementation") cannot.
//   - In Visual Studio w/ Visual Assist installed: ALT+G ("VAssistX.GoToImplementation") can also follow symbols inside comments.
//   - In VS Code, CLion, etc.: CTRL+click can follow symbols inside comments.
typedef int ImDrawFlags;            // -> enum ImDrawFlags_          // Flags: for ImDrawList functions
typedef int ImDrawListFlags;        // -> enum ImDrawListFlags_      // Flags: for ImDrawList instance
typedef int ImFontAtlasFlags;       // -> enum ImFontAtlasFlags_     // Flags: for ImFontAtlas build
typedef int ImGuiBackendFlags;      // -> enum ImGuiBackendFlags_    // Flags: for io.BackendFlags
typedef int ImGuiButtonFlags;       // -> enum ImGuiButtonFlags_     // Flags: for InvisibleButton()
typedef int ImGuiChildFlags;        // -> enum ImGuiChildFlags_      // Flags: for BeginChild()
typedef int ImGuiColorEditFlags;    // -> enum ImGuiColorEditFlags_  // Flags: for ColorEdit4(), ColorPicker4() etc.
typedef int ImGuiConfigFlags;       // -> enum ImGuiConfigFlags_     // Flags: for io.ConfigFlags
typedef int ImGuiComboFlags;        // -> enum ImGuiComboFlags_      // Flags: for BeginCombo()
typedef int ImGuiDockNodeFlags;     // -> enum ImGuiDockNodeFlags_   // Flags: for DockSpace()
typedef int ImGuiDragDropFlags;     // -> enum ImGuiDragDropFlags_   // Flags: for BeginDragDropSource(), AcceptDragDropPayload()
typedef int ImGuiFocusedFlags;      // -> enum ImGuiFocusedFlags_    // Flags: for IsWindowFocused()
typedef int ImGuiHoveredFlags;      // -> enum ImGuiHoveredFlags_    // Flags: for IsItemHovered(), IsWindowHovered() etc.
typedef int ImGuiInputFlags;        // -> enum ImGuiInputFlags_      // Flags: for Shortcut(), SetNextItemShortcut()
typedef int ImGuiInputTextFlags;    // -> enum ImGuiInputTextFlags_  // Flags: for InputText(), InputTextMultiline()
typedef int ImGuiItemFlags;         // -> enum ImGuiItemFlags_       // Flags: for PushItemFlag(), shared by all items
typedef int ImGuiKeyChord;          // -> ImGuiKey | ImGuiMod_XXX    // Flags: for IsKeyChordPressed(), Shortcut() etc. an ImGuiKey optionally OR-ed with one or more ImGuiMod_XXX values.
typedef int ImGuiPopupFlags;        // -> enum ImGuiPopupFlags_      // Flags: for OpenPopup*(), BeginPopupContext*(), IsPopupOpen()
typedef int ImGuiMultiSelectFlags;  // -> enum ImGuiMultiSelectFlags_// Flags: for BeginMultiSelect()
typedef int ImGuiSelectableFlags;   // -> enum ImGuiSelectableFlags_ // Flags: for Selectable()
typedef int ImGuiSliderFlags;       // -> enum ImGuiSliderFlags_     // Flags: for DragFloat(), DragInt(), SliderFloat(), SliderInt() etc.
typedef int ImGuiTabBarFlags;       // -> enum ImGuiTabBarFlags_     // Flags: for BeginTabBar()
typedef int ImGuiTabItemFlags;      // -> enum ImGuiTabItemFlags_    // Flags: for BeginTabItem()
typedef int ImGuiTableFlags;        // -> enum ImGuiTableFlags_      // Flags: For BeginTable()
typedef int ImGuiTableColumnFlags;  // -> enum ImGuiTableColumnFlags_// Flags: For TableSetupColumn()
typedef int ImGuiTableRowFlags;     // -> enum ImGuiTableRowFlags_   // Flags: For TableNextRow()
typedef int ImGuiTreeNodeFlags;     // -> enum ImGuiTreeNodeFlags_   // Flags: for TreeNode(), TreeNodeEx(), CollapsingHeader()
typedef int ImGuiViewportFlags;     // -> enum ImGuiViewportFlags_   // Flags: for ImGuiViewport
typedef int ImGuiWindowFlags;       // -> enum ImGuiWindowFlags_     // Flags: for Begin(), BeginChild()

// ImTexture: user data for renderer backend to identify a texture [Compile-time configurable type]
// - To use something else than an opaque void* pointer: override with e.g. '#define ImTextureID MyTextureType*' in your imconfig.h file.
// - This can be whatever to you want it to be! read the FAQ about ImTextureID for details.
#ifndef ImTextureID
typedef void* ImTextureID;          // Default: store a pointer or an integer fitting in a pointer (most renderer backends are ok with that)
#endif

// ImDrawIdx: vertex index. [Compile-time configurable type]
// - To use 16-bit indices + allow large meshes: backend need to set 'io.BackendFlags |= ImGuiBackendFlags_RendererHasVtxOffset' and handle ImDrawCmd::VtxOffset (recommended).
// - To use 32-bit indices: override with '#define ImDrawIdx unsigned int' in your imconfig.h file.
#ifndef ImDrawIdx
typedef unsigned short ImDrawIdx;   // Default: 16-bit (for maximum compatibility with renderer backends)
#endif

// Character types
// (we generally use UTF-8 encoded string in the API. This is storage specifically for a decoded character used for keyboard input and display)
typedef unsigned int ImWchar32;     // A single decoded U32 character/code point. We encode them as multi bytes UTF-8 when used in strings.
typedef unsigned short ImWchar16;   // A single decoded U16 character/code point. We encode them as multi bytes UTF-8 when used in strings.
#ifdef IMGUI_USE_WCHAR32            // ImWchar [configurable type: override in imconfig.h with '#define IMGUI_USE_WCHAR32' to support Unicode planes 1-16]
typedef ImWchar32 ImWchar;
#else
typedef ImWchar16 ImWchar;
#endif

// Multi-Selection item index or identifier when using BeginMultiSelect()
// - Used by SetNextItemSelectionUserData() + and inside ImGuiMultiSelectIO structure.
// - Most users are likely to use this store an item INDEX but this may be used to store a POINTER/ID as well. Read comments near ImGuiMultiSelectIO for details.
typedef ImS64 ImGuiSelectionUserData;

// Callback and functions types
typedef int     (*ImGuiInputTextCallback)(ImGuiInputTextCallbackData* data);    // Callback function for ImGui::InputText()
typedef void    (*ImGuiSizeCallback)(ImGuiSizeCallbackData* data);              // Callback function for ImGui::SetNextWindowSizeConstraints()
typedef void*   (*ImGuiMemAllocFunc)(size_t sz, void* user_data);               // Function signature for ImGui::SetAllocatorFunctions()
typedef void    (*ImGuiMemFreeFunc)(void* ptr, void* user_data);                // Function signature for ImGui::SetAllocatorFunctions()

// ImVec2: 2D vector used to store positions, sizes etc. [Compile-time configurable type]
// - This is a frequently used type in the API. Consider using IM_VEC2_CLASS_EXTRA to create implicit cast from/to our preferred type.
// - Add '#define IMGUI_DEFINE_MATH_OPERATORS' before including this file (or in imconfig.h) to access courtesy maths operators for ImVec2 and ImVec4.
IM_MSVC_RUNTIME_CHECKS_OFF
struct ImVec2
{
    float                                   x, y;
    constexpr ImVec2()                      : x(0.0f), y(0.0f) { }
    constexpr ImVec2(float _x, float _y)    : x(_x), y(_y) { }
    float& operator[] (size_t idx)          { IM_ASSERT(idx == 0 || idx == 1); return ((float*)(void*)(char*)this)[idx]; } // We very rarely use this [] operator, so the assert overhead is fine.
    float  operator[] (size_t idx) const    { IM_ASSERT(idx == 0 || idx == 1); return ((const float*)(const void*)(const char*)this)[idx]; }
#ifdef IM_VEC2_CLASS_EXTRA
    IM_VEC2_CLASS_EXTRA     // Define additional constructors and implicit cast operators in imconfig.h to convert back and forth between your math types and ImVec2.
#endif
};

// ImVec4: 4D vector used to store clipping rectangles, colors etc. [Compile-time configurable type]
struct ImVec4
{
    float                                                     x, y, z, w;
    constexpr ImVec4()                                        : x(0.0f), y(0.0f), z(0.0f), w(0.0f) { }
    constexpr ImVec4(float _x, float _y, float _z, float _w)  : x(_x), y(_y), z(_z), w(_w) { }
#ifdef IM_VEC4_CLASS_EXTRA
    IM_VEC4_CLASS_EXTRA     // Define additional constructors and implicit cast operators in imconfig.h to convert back and forth between your math types and ImVec4.
#endif
};
IM_MSVC_RUNTIME_CHECKS_RESTORE

//-----------------------------------------------------------------------------
// [SECTION] Dear ImGui end-user API functions
// (Note that ImGui:: being a namespace, you can add extra ImGui:: functions in your own separate file. Please don't modify imgui source files!)
//-----------------------------------------------------------------------------

namespace ImGui
{
    // Context creation and access
    // - Each context create its own ImFontAtlas by default. You may instance one yourself and pass it to CreateContext() to share a font atlas between contexts.
    // - DLL users: heaps and globals are not shared across DLL boundaries! You will need to call SetCurrentContext() + SetAllocatorFunctions()
    //   for each static/DLL boundary you are calling from. Read "Context and Memory Allocators" section of imgui.cpp for details.
    IMGUI_API ImGuiContext* CreateContext(ImFontAtlas* shared_font_atlas = NULL);
    IMGUI_API void          DestroyContext(ImGuiContext* ctx = NULL);   // NULL = destroy current context
    IMGUI_API ImGuiContext* GetCurrentContext();
    IMGUI_API void          SetCurrentContext(ImGuiContext* ctx);

    // Main
    IMGUI_API ImGuiIO&      GetIO();                                    // access the ImGuiIO structure (mouse/keyboard/gamepad inputs, time, various configuration options/flags)
    IMGUI_API ImGuiPlatformIO& GetPlatformIO();                         // access the ImGuiPlatformIO structure (mostly hooks/functions to connect to platform/renderer and OS Clipboard, IME etc.)
    IMGUI_API ImGuiStyle&   GetStyle();                                 // access the Style structure (colors, sizes). Always use PushStyleColor(), PushStyleVar() to modify style mid-frame!
    IMGUI_API void          NewFrame();                                 // start a new Dear ImGui frame, you can submit any command from this point until Render()/EndFrame().
    IMGUI_API void          EndFrame();                                 // ends the Dear ImGui frame. automatically called by Render(). If you don't need to render data (skipping rendering) you may call EndFrame() without Render()... but you'll have wasted CPU already! If you don't need to render, better to not create any windows and not call NewFrame() at all!
    IMGUI_API void          Render();                                   // ends the Dear ImGui frame, finalize the draw data. You can then get call GetDrawData().
    IMGUI_API ImDrawData*   GetDrawData();                              // valid after Render() and until the next call to NewFrame(). this is what you have to render.

    // Demo, Debug, Information
    IMGUI_API void          ShowDemoWindow(bool* p_open = NULL);        // create Demo window. demonstrate most ImGui features. call this to learn about the library! try to make it always available in your application!
    IMGUI_API void          ShowMetricsWindow(bool* p_open = NULL);     // create Metrics/Debugger window. display Dear ImGui internals: windows, draw commands, various internal state, etc.
    IMGUI_API void          ShowDebugLogWindow(bool* p_open = NULL);    // create Debug Log window. display a simplified log of important dear imgui events.
    IMGUI_API void          ShowIDStackToolWindow(bool* p_open = NULL); // create Stack Tool window. hover items with mouse to query information about the source of their unique ID.
    IMGUI_API void          ShowAboutWindow(bool* p_open = NULL);       // create About window. display Dear ImGui version, credits and build/system information.
    IMGUI_API void          ShowStyleEditor(ImGuiStyle* ref = NULL);    // add style editor block (not a window). you can pass in a reference ImGuiStyle structure to compare to, revert to and save to (else it uses the default style)
    IMGUI_API bool          ShowStyleSelector(const char* label);       // add style selector block (not a window), essentially a combo listing the default styles.
    IMGUI_API void          ShowFontSelector(const char* label);        // add font selector block (not a window), essentially a combo listing the loaded fonts.
    IMGUI_API void          ShowUserGuide();                            // add basic help/info block (not a window): how to manipulate ImGui as an end-user (mouse/keyboard controls).
    IMGUI_API const char*   GetVersion();                               // get the compiled version string e.g. "1.80 WIP" (essentially the value for IMGUI_VERSION from the compiled version of imgui.cpp)

    // Styles
    IMGUI_API void          StyleColorsDark(ImGuiStyle* dst = NULL);    // new, recommended style (default)
    IMGUI_API void          StyleColorsLight(ImGuiStyle* dst = NULL);   // best used with borders and a custom, thicker font
    IMGUI_API void          StyleColorsClassic(ImGuiStyle* dst = NULL); // classic imgui style

    // Windows
    // - Begin() = push window to the stack and start appending to it. End() = pop window from the stack.
    // - Passing 'bool* p_open != NULL' shows a window-closing widget in the upper-right corner of the window,
    //   which clicking will set the boolean to false when clicked.
    // - You may append multiple times to the same window during the same frame by calling Begin()/End() pairs multiple times.
    //   Some information such as 'flags' or 'p_open' will only be considered by the first call to Begin().
    // - Begin() return false to indicate the window is collapsed or fully clipped, so you may early out and omit submitting
    //   anything to the window. Always call a matching End() for each Begin() call, regardless of its return value!
    //   [Important: due to legacy reason, Begin/End and BeginChild/EndChild are inconsistent with all other functions
    //    such as BeginMenu/EndMenu, BeginPopup/EndPopup, etc. where the EndXXX call should only be called if the corresponding
    //    BeginXXX function returned true. Begin and BeginChild are the only odd ones out. Will be fixed in a future update.]
    // - Note that the bottom of window stack always contains a window called "Debug".
    IMGUI_API bool          Begin(const char* name, bool* p_open = NULL, ImGuiWindowFlags flags = 0);
    IMGUI_API void          End();

    // Child Windows
    // - Use child windows to begin into a self-contained independent scrolling/clipping regions within a host window. Child windows can embed their own child.
    // - Before 1.90 (November 2023), the "ImGuiChildFlags child_flags = 0" parameter was "bool border = false".
    //   This API is backward compatible with old code, as we guarantee that ImGuiChildFlags_Border == true.
    //   Consider updating your old code:
    //      BeginChild("Name", size, false)   -> Begin("Name", size, 0); or Begin("Name", size, ImGuiChildFlags_None);
    //      BeginChild("Name", size, true)    -> Begin("Name", size, ImGuiChildFlags_Border);
    // - Manual sizing (each axis can use a different setting e.g. ImVec2(0.0f, 400.0f)):
    //     == 0.0f: use remaining parent window size for this axis.
    //      > 0.0f: use specified size for this axis.
    //      < 0.0f: right/bottom-align to specified distance from available content boundaries.
    // - Specifying ImGuiChildFlags_AutoResizeX or ImGuiChildFlags_AutoResizeY makes the sizing automatic based on child contents.
    //   Combining both ImGuiChildFlags_AutoResizeX _and_ ImGuiChildFlags_AutoResizeY defeats purpose of a scrolling region and is NOT recommended.
    // - BeginChild() returns false to indicate the window is collapsed or fully clipped, so you may early out and omit submitting
    //   anything to the window. Always call a matching EndChild() for each BeginChild() call, regardless of its return value.
    //   [Important: due to legacy reason, Begin/End and BeginChild/EndChild are inconsistent with all other functions
    //    such as BeginMenu/EndMenu, BeginPopup/EndPopup, etc. where the EndXXX call should only be called if the corresponding
    //    BeginXXX function returned true. Begin and BeginChild are the only odd ones out. Will be fixed in a future update.]
    IMGUI_API bool          BeginChild(const char* str_id, const ImVec2& size = ImVec2(0, 0), ImGuiChildFlags child_flags = 0, ImGuiWindowFlags window_flags = 0);
    IMGUI_API bool          BeginChild(ImGuiID id, const ImVec2& size = ImVec2(0, 0), ImGuiChildFlags child_flags = 0, ImGuiWindowFlags window_flags = 0);
    IMGUI_API void          EndChild();

    // Windows Utilities
    // - 'current window' = the window we are appending into while inside a Begin()/End() block. 'next window' = next window we will Begin() into.
    IMGUI_API bool          IsWindowAppearing();
    IMGUI_API bool          IsWindowCollapsed();
    IMGUI_API bool          IsWindowFocused(ImGuiFocusedFlags flags=0); // is current window focused? or its root/child, depending on flags. see flags for options.
    IMGUI_API bool          IsWindowHovered(ImGuiHoveredFlags flags=0); // is current window hovered and hoverable (e.g. not blocked by a popup/modal)? See ImGuiHoveredFlags_ for options. IMPORTANT: If you are trying to check whether your mouse should be dispatched to Dear ImGui or to your underlying app, you should not use this function! Use the 'io.WantCaptureMouse' boolean for that! Refer to FAQ entry "How can I tell whether to dispatch mouse/keyboard to Dear ImGui or my application?" for details.
    IMGUI_API ImDrawList*   GetWindowDrawList();                        // get draw list associated to the current window, to append your own drawing primitives
    IMGUI_API float         GetWindowDpiScale();                        // get DPI scale currently associated to the current window's viewport.
    IMGUI_API ImVec2        GetWindowPos();                             // get current window position in screen space (IT IS UNLIKELY YOU EVER NEED TO USE THIS. Consider always using GetCursorScreenPos() and GetContentRegionAvail() instead)
    IMGUI_API ImVec2        GetWindowSize();                            // get current window size (IT IS UNLIKELY YOU EVER NEED TO USE THIS. Consider always using GetCursorScreenPos() and GetContentRegionAvail() instead)
    IMGUI_API float         GetWindowWidth();                           // get current window width (IT IS UNLIKELY YOU EVER NEED TO USE THIS). Shortcut for GetWindowSize().x.
    IMGUI_API float         GetWindowHeight();                          // get current window height (IT IS UNLIKELY YOU EVER NEED TO USE THIS). Shortcut for GetWindowSize().y.
    IMGUI_API ImGuiViewport*GetWindowViewport();                        // get viewport currently associated to the current window.

    // Window manipulation
    // - Prefer using SetNextXXX functions (before Begin) rather that SetXXX functions (after Begin).
    IMGUI_API void          SetNextWindowPos(const ImVec2& pos, ImGuiCond cond = 0, const ImVec2& pivot = ImVec2(0, 0)); // set next window position. call before Begin(). use pivot=(0.5f,0.5f) to center on given point, etc.
    IMGUI_API void          SetNextWindowSize(const ImVec2& size, ImGuiCond cond = 0);                  // set next window size. set axis to 0.0f to force an auto-fit on this axis. call before Begin()
    IMGUI_API void          SetNextWindowSizeConstraints(const ImVec2& size_min, const ImVec2& size_max, ImGuiSizeCallback custom_callback = NULL, void* custom_callback_data = NULL); // set next window size limits. use 0.0f or FLT_MAX if you don't want limits. Use -1 for both min and max of same axis to preserve current size (which itself is a constraint). Use callback to apply non-trivial programmatic constraints.
    IMGUI_API void          SetNextWindowContentSize(const ImVec2& size);                               // set next window content size (~ scrollable client area, which enforce the range of scrollbars). Not including window decorations (title bar, menu bar, etc.) nor WindowPadding. set an axis to 0.0f to leave it automatic. call before Begin()
    IMGUI_API void          SetNextWindowCollapsed(bool collapsed, ImGuiCond cond = 0);                 // set next window collapsed state. call before Begin()
    IMGUI_API void          SetNextWindowFocus();                                                       // set next window to be focused / top-most. call before Begin()
    IMGUI_API void          SetNextWindowScroll(const ImVec2& scroll);                                  // set next window scrolling value (use < 0.0f to not affect a given axis).
    IMGUI_API void          SetNextWindowBgAlpha(float alpha);                                          // set next window background color alpha. helper to easily override the Alpha component of ImGuiCol_WindowBg/ChildBg/PopupBg. you may also use ImGuiWindowFlags_NoBackground.
    IMGUI_API void          SetNextWindowViewport(ImGuiID viewport_id);                                 // set next window viewport
    IMGUI_API void          SetWindowPos(const ImVec2& pos, ImGuiCond cond = 0);                        // (not recommended) set current window position - call within Begin()/End(). prefer using SetNextWindowPos(), as this may incur tearing and side-effects.
    IMGUI_API void          SetWindowSize(const ImVec2& size, ImGuiCond cond = 0);                      // (not recommended) set current window size - call within Begin()/End(). set to ImVec2(0, 0) to force an auto-fit. prefer using SetNextWindowSize(), as this may incur tearing and minor side-effects.
    IMGUI_API void          SetWindowCollapsed(bool collapsed, ImGuiCond cond = 0);                     // (not recommended) set current window collapsed state. prefer using SetNextWindowCollapsed().
    IMGUI_API void          SetWindowFocus();                                                           // (not recommended) set current window to be focused / top-most. prefer using SetNextWindowFocus().
    IMGUI_API void          SetWindowFontScale(float scale);                                            // [OBSOLETE] set font scale. Adjust IO.FontGlobalScale if you want to scale all windows. This is an old API! For correct scaling, prefer to reload font + rebuild ImFontAtlas + call style.ScaleAllSizes().
    IMGUI_API void          SetWindowPos(const char* name, const ImVec2& pos, ImGuiCond cond = 0);      // set named window position.
    IMGUI_API void          SetWindowSize(const char* name, const ImVec2& size, ImGuiCond cond = 0);    // set named window size. set axis to 0.0f to force an auto-fit on this axis.
    IMGUI_API void          SetWindowCollapsed(const char* name, bool collapsed, ImGuiCond cond = 0);   // set named window collapsed state
    IMGUI_API void          SetWindowFocus(const char* name);                                           // set named window to be focused / top-most. use NULL to remove focus.

    // Windows Scrolling
    // - Any change of Scroll will be applied at the beginning of next frame in the first call to Begin().
    // - You may instead use SetNextWindowScroll() prior to calling Begin() to avoid this delay, as an alternative to using SetScrollX()/SetScrollY().
    IMGUI_API float         GetScrollX();                                                   // get scrolling amount [0 .. GetScrollMaxX()]
    IMGUI_API float         GetScrollY();                                                   // get scrolling amount [0 .. GetScrollMaxY()]
    IMGUI_API void          SetScrollX(float scroll_x);                                     // set scrolling amount [0 .. GetScrollMaxX()]
    IMGUI_API void          SetScrollY(float scroll_y);                                     // set scrolling amount [0 .. GetScrollMaxY()]
    IMGUI_API float         GetScrollMaxX();                                                // get maximum scrolling amount ~~ ContentSize.x - WindowSize.x - DecorationsSize.x
    IMGUI_API float         GetScrollMaxY();                                                // get maximum scrolling amount ~~ ContentSize.y - WindowSize.y - DecorationsSize.y
    IMGUI_API void          SetScrollHereX(float center_x_ratio = 0.5f);                    // adjust scrolling amount to make current cursor position visible. center_x_ratio=0.0: left, 0.5: center, 1.0: right. When using to make a "default/current item" visible, consider using SetItemDefaultFocus() instead.
    IMGUI_API void          SetScrollHereY(float center_y_ratio = 0.5f);                    // adjust scrolling amount to make current cursor position visible. center_y_ratio=0.0: top, 0.5: center, 1.0: bottom. When using to make a "default/current item" visible, consider using SetItemDefaultFocus() instead.
    IMGUI_API void          SetScrollFromPosX(float local_x, float center_x_ratio = 0.5f);  // adjust scrolling amount to make given position visible. Generally GetCursorStartPos() + offset to compute a valid position.
    IMGUI_API void          SetScrollFromPosY(float local_y, float center_y_ratio = 0.5f);  // adjust scrolling amount to make given position visible. Generally GetCursorStartPos() + offset to compute a valid position.

    // Parameters stacks (shared)
    IMGUI_API void          PushFont(ImFont* font);                                         // use NULL as a shortcut to push default font
    IMGUI_API void          PopFont();
    IMGUI_API void          PushStyleColor(ImGuiCol idx, ImU32 col);                        // modify a style color. always use this if you modify the style after NewFrame().
    IMGUI_API void          PushStyleColor(ImGuiCol idx, const ImVec4& col);
    IMGUI_API void          PopStyleColor(int count = 1);
    IMGUI_API void          PushStyleVar(ImGuiStyleVar idx, float val);                     // modify a style float variable. always use this if you modify the style after NewFrame()!
    IMGUI_API void          PushStyleVar(ImGuiStyleVar idx, const ImVec2& val);             // modify a style ImVec2 variable. "
    IMGUI_API void          PushStyleVarX(ImGuiStyleVar idx, float val_x);                  // modify X component of a style ImVec2 variable. "
    IMGUI_API void          PushStyleVarY(ImGuiStyleVar idx, float val_y);                  // modify Y component of a style ImVec2 variable. "
    IMGUI_API void          PopStyleVar(int count = 1);
    IMGUI_API void          PushItemFlag(ImGuiItemFlags option, bool enabled);              // modify specified shared item flag, e.g. PushItemFlag(ImGuiItemFlags_NoTabStop, true)
    IMGUI_API void          PopItemFlag();

    // Parameters stacks (current window)
    IMGUI_API void          PushItemWidth(float item_width);                                // push width of items for common large "item+label" widgets. >0.0f: width in pixels, <0.0f align xx pixels to the right of window (so -FLT_MIN always align width to the right side).
    IMGUI_API void          PopItemWidth();
    IMGUI_API void          SetNextItemWidth(float item_width);                             // set width of the _next_ common large "item+label" widget. >0.0f: width in pixels, <0.0f align xx pixels to the right of window (so -FLT_MIN always align width to the right side)
    IMGUI_API float         CalcItemWidth();                                                // width of item given pushed settings and current cursor position. NOT necessarily the width of last item unlike most 'Item' functions.
    IMGUI_API void          PushTextWrapPos(float wrap_local_pos_x = 0.0f);                 // push word-wrapping position for Text*() commands. < 0.0f: no wrapping; 0.0f: wrap to end of window (or column); > 0.0f: wrap at 'wrap_pos_x' position in window local space
    IMGUI_API void          PopTextWrapPos();

    // Style read access
    // - Use the ShowStyleEditor() function to interactively see/edit the colors.
    IMGUI_API ImFont*       GetFont();                                                      // get current font
    IMGUI_API float         GetFontSize();                                                  // get current font size (= height in pixels) of current font with current scale applied
    IMGUI_API ImVec2        GetFontTexUvWhitePixel();                                       // get UV coordinate for a while pixel, useful to draw custom shapes via the ImDrawList API
    IMGUI_API ImU32         GetColorU32(ImGuiCol idx, float alpha_mul = 1.0f);              // retrieve given style color with style alpha applied and optional extra alpha multiplier, packed as a 32-bit value suitable for ImDrawList
    IMGUI_API ImU32         GetColorU32(const ImVec4& col);                                 // retrieve given color with style alpha applied, packed as a 32-bit value suitable for ImDrawList
    IMGUI_API ImU32         GetColorU32(ImU32 col, float alpha_mul = 1.0f);                 // retrieve given color with style alpha applied, packed as a 32-bit value suitable for ImDrawList
    IMGUI_API const ImVec4& GetStyleColorVec4(ImGuiCol idx);                                // retrieve style color as stored in ImGuiStyle structure. use to feed back into PushStyleColor(), otherwise use GetColorU32() to get style color with style alpha baked in.

    // Layout cursor positioning
    // - By "cursor" we mean the current output position.
    // - The typical widget behavior is to output themselves at the current cursor position, then move the cursor one line down.
    // - You can call SameLine() between widgets to undo the last carriage return and output at the right of the preceding widget.
    // - YOU CAN DO 99% OF WHAT YOU NEED WITH ONLY GetCursorScreenPos() and GetContentRegionAvail().
    // - Attention! We currently have inconsistencies between window-local and absolute positions we will aim to fix with future API:
    //    - Absolute coordinate:        GetCursorScreenPos(), SetCursorScreenPos(), all ImDrawList:: functions. -> this is the preferred way forward.
    //    - Window-local coordinates:   SameLine(offset), GetCursorPos(), SetCursorPos(), GetCursorStartPos(), PushTextWrapPos()
    //    - Window-local coordinates:   GetContentRegionMax(), GetWindowContentRegionMin(), GetWindowContentRegionMax() --> all obsoleted. YOU DON'T NEED THEM.
    // - GetCursorScreenPos() = GetCursorPos() + GetWindowPos(). GetWindowPos() is almost only ever useful to convert from window-local to absolute coordinates. Try not to use it.
    IMGUI_API ImVec2        GetCursorScreenPos();                                           // cursor position, absolute coordinates. THIS IS YOUR BEST FRIEND (prefer using this rather than GetCursorPos(), also more useful to work with ImDrawList API).
    IMGUI_API void          SetCursorScreenPos(const ImVec2& pos);                          // cursor position, absolute coordinates. THIS IS YOUR BEST FRIEND.
    IMGUI_API ImVec2        GetContentRegionAvail();                                        // available space from current position. THIS IS YOUR BEST FRIEND.
    IMGUI_API ImVec2        GetCursorPos();                                                 // [window-local] cursor position in window-local coordinates. This is not your best friend.
    IMGUI_API float         GetCursorPosX();                                                // [window-local] "
    IMGUI_API float         GetCursorPosY();                                                // [window-local] "
    IMGUI_API void          SetCursorPos(const ImVec2& local_pos);                          // [window-local] "
    IMGUI_API void          SetCursorPosX(float local_x);                                   // [window-local] "
    IMGUI_API void          SetCursorPosY(float local_y);                                   // [window-local] "
    IMGUI_API ImVec2        GetCursorStartPos();                                            // [window-local] initial cursor position, in window-local coordinates. Call GetCursorScreenPos() after Begin() to get the absolute coordinates version.

    // Other layout functions
    IMGUI_API void          Separator();                                                    // separator, generally horizontal. inside a menu bar or in horizontal layout mode, this becomes a vertical separator.
    IMGUI_API void          SameLine(float offset_from_start_x=0.0f, float spacing=-1.0f);  // call between widgets or groups to layout them horizontally. X position given in window coordinates.
    IMGUI_API void          NewLine();                                                      // undo a SameLine() or force a new line when in a horizontal-layout context.
    IMGUI_API void          Spacing();                                                      // add vertical spacing.
    IMGUI_API void          Dummy(const ImVec2& size);                                      // add a dummy item of given size. unlike InvisibleButton(), Dummy() won't take the mouse click or be navigable into.
    IMGUI_API void          Indent(float indent_w = 0.0f);                                  // move content position toward the right, by indent_w, or style.IndentSpacing if indent_w <= 0
    IMGUI_API void          Unindent(float indent_w = 0.0f);                                // move content position back to the left, by indent_w, or style.IndentSpacing if indent_w <= 0
    IMGUI_API void          BeginGroup();                                                   // lock horizontal starting position
    IMGUI_API void          EndGroup();                                                     // unlock horizontal starting position + capture the whole group bounding box into one "item" (so you can use IsItemHovered() or layout primitives such as SameLine() on whole group, etc.)
    IMGUI_API void          AlignTextToFramePadding();                                      // vertically align upcoming text baseline to FramePadding.y so that it will align properly to regularly framed items (call if you have text on a line before a framed item)
    IMGUI_API float         GetTextLineHeight();                                            // ~ FontSize
    IMGUI_API float         GetTextLineHeightWithSpacing();                                 // ~ FontSize + style.ItemSpacing.y (distance in pixels between 2 consecutive lines of text)
    IMGUI_API float         GetFrameHeight();                                               // ~ FontSize + style.FramePadding.y * 2
    IMGUI_API float         GetFrameHeightWithSpacing();                                    // ~ FontSize + style.FramePadding.y * 2 + style.ItemSpacing.y (distance in pixels between 2 consecutive lines of framed widgets)

    // ID stack/scopes
    // Read the FAQ (docs/FAQ.md or http://dearimgui.com/faq) for more details about how ID are handled in dear imgui.
    // - Those questions are answered and impacted by understanding of the ID stack system:
    //   - "Q: Why is my widget not reacting when I click on it?"
    //   - "Q: How can I have widgets with an empty label?"
    //   - "Q: How can I have multiple widgets with the same label?"
    // - Short version: ID are hashes of the entire ID stack. If you are creating widgets in a loop you most likely
    //   want to push a unique identifier (e.g. object pointer, loop index) to uniquely differentiate them.
    // - You can also use the "Label##foobar" syntax within widget label to distinguish them from each others.
    // - In this header file we use the "label"/"name" terminology to denote a string that will be displayed + used as an ID,
    //   whereas "str_id" denote a string that is only used as an ID and not normally displayed.
    IMGUI_API void          PushID(const char* str_id);                                     // push string into the ID stack (will hash string).
    IMGUI_API void          PushID(const char* str_id_begin, const char* str_id_end);       // push string into the ID stack (will hash string).
    IMGUI_API void          PushID(const void* ptr_id);                                     // push pointer into the ID stack (will hash pointer).
    IMGUI_API void          PushID(int int_id);                                             // push integer into the ID stack (will hash integer).
    IMGUI_API void          PopID();                                                        // pop from the ID stack.
    IMGUI_API ImGuiID       GetID(const char* str_id);                                      // calculate unique ID (hash of whole ID stack + given parameter). e.g. if you want to query into ImGuiStorage yourself
    IMGUI_API ImGuiID       GetID(const char* str_id_begin, const char* str_id_end);
    IMGUI_API ImGuiID       GetID(const void* ptr_id);
    IMGUI_API ImGuiID       GetID(int int_id);

    // Widgets: Text
    IMGUI_API void          TextUnformatted(const char* text, const char* text_end = NULL); // raw text without formatting. Roughly equivalent to Text("%s", text) but: A) doesn't require null terminated string if 'text_end' is specified, B) it's faster, no memory copy is done, no buffer size limits, recommended for long chunks of text.
    IMGUI_API void          Text(const char* fmt, ...)                                      IM_FMTARGS(1); // formatted text
    IMGUI_API void          TextV(const char* fmt, va_list args)                            IM_FMTLIST(1);
    IMGUI_API void          TextColored(const ImVec4& col, const char* fmt, ...)            IM_FMTARGS(2); // shortcut for PushStyleColor(ImGuiCol_Text, col); Text(fmt, ...); PopStyleColor();
    IMGUI_API void          TextColoredV(const ImVec4& col, const char* fmt, va_list args)  IM_FMTLIST(2);
    IMGUI_API void          TextDisabled(const char* fmt, ...)                              IM_FMTARGS(1); // shortcut for PushStyleColor(ImGuiCol_Text, style.Colors[ImGuiCol_TextDisabled]); Text(fmt, ...); PopStyleColor();
    IMGUI_API void          TextDisabledV(const char* fmt, va_list args)                    IM_FMTLIST(1);
    IMGUI_API void          TextWrapped(const char* fmt, ...)                               IM_FMTARGS(1); // shortcut for PushTextWrapPos(0.0f); Text(fmt, ...); PopTextWrapPos();. Note that this won't work on an auto-resizing window if there's no other widgets to extend the window width, yoy may need to set a size using SetNextWindowSize().
    IMGUI_API void          TextWrappedV(const char* fmt, va_list args)                     IM_FMTLIST(1);
    IMGUI_API void          LabelText(const char* label, const char* fmt, ...)              IM_FMTARGS(2); // display text+label aligned the same way as value+label widgets
    IMGUI_API void          LabelTextV(const char* label, const char* fmt, va_list args)    IM_FMTLIST(2);
    IMGUI_API void          BulletText(const char* fmt, ...)                                IM_FMTARGS(1); // shortcut for Bullet()+Text()
    IMGUI_API void          BulletTextV(const char* fmt, va_list args)                      IM_FMTLIST(1);
    IMGUI_API void          SeparatorText(const char* label);                               // currently: formatted text with an horizontal line

    // Widgets: Main
    // - Most widgets return true when the value has been changed or when pressed/selected
    // - You may also use one of the many IsItemXXX functions (e.g. IsItemActive, IsItemHovered, etc.) to query widget state.
    IMGUI_API bool          Button(const char* label, const ImVec2& size = ImVec2(0, 0));   // button
    IMGUI_API bool          SmallButton(const char* label);                                 // button with (FramePadding.y == 0) to easily embed within text
    IMGUI_API bool          InvisibleButton(const char* str_id, const ImVec2& size, ImGuiButtonFlags flags = 0); // flexible button behavior without the visuals, frequently useful to build custom behaviors using the public api (along with IsItemActive, IsItemHovered, etc.)
    IMGUI_API bool          ArrowButton(const char* str_id, ImGuiDir dir);                  // square button with an arrow shape
    IMGUI_API bool          Checkbox(const char* label, bool* v);
    IMGUI_API bool          CheckboxFlags(const char* label, int* flags, int flags_value);
    IMGUI_API bool          CheckboxFlags(const char* label, unsigned int* flags, unsigned int flags_value);
    IMGUI_API bool          RadioButton(const char* label, bool active);                    // use with e.g. if (RadioButton("one", my_value==1)) { my_value = 1; }
    IMGUI_API bool          RadioButton(const char* label, int* v, int v_button);           // shortcut to handle the above pattern when value is an integer
    IMGUI_API void          ProgressBar(float fraction, const ImVec2& size_arg = ImVec2(-FLT_MIN, 0), const char* overlay = NULL);
    IMGUI_API void          Bullet();                                                       // draw a small circle + keep the cursor on the same line. advance cursor x position by GetTreeNodeToLabelSpacing(), same distance that TreeNode() uses
    IMGUI_API bool          TextLink(const char* label);                                    // hyperlink text button, return true when clicked
    IMGUI_API void          TextLinkOpenURL(const char* label, const char* url = NULL);     // hyperlink text button, automatically open file/url when clicked

    // Widgets: Images
    // - Read about ImTextureID here: https://github.com/ocornut/imgui/wiki/Image-Loading-and-Displaying-Examples
    // - 'uv0' and 'uv1' are texture coordinates. Read about them from the same link above.
    // - Note that Image() may add +2.0f to provided size if a border is visible, ImageButton() adds style.FramePadding*2.0f to provided size.
    IMGUI_API void          Image(ImTextureID user_texture_id, const ImVec2& image_size, const ImVec2& uv0 = ImVec2(0, 0), const ImVec2& uv1 = ImVec2(1, 1), const ImVec4& tint_col = ImVec4(1, 1, 1, 1), const ImVec4& border_col = ImVec4(0, 0, 0, 0));
    IMGUI_API bool          ImageButton(const char* str_id, ImTextureID user_texture_id, const ImVec2& image_size, const ImVec2& uv0 = ImVec2(0, 0), const ImVec2& uv1 = ImVec2(1, 1), const ImVec4& bg_col = ImVec4(0, 0, 0, 0), const ImVec4& tint_col = ImVec4(1, 1, 1, 1));

    // Widgets: Combo Box (Dropdown)
    // - The BeginCombo()/EndCombo() api allows you to manage your contents and selection state however you want it, by creating e.g. Selectable() items.
    // - The old Combo() api are helpers over BeginCombo()/EndCombo() which are kept available for convenience purpose. This is analogous to how ListBox are created.
    IMGUI_API bool          BeginCombo(const char* label, const char* preview_value, ImGuiComboFlags flags = 0);
    IMGUI_API void          EndCombo(); // only call EndCombo() if BeginCombo() returns true!
    IMGUI_API bool          Combo(const char* label, int* current_item, const char* const items[], int items_count, int popup_max_height_in_items = -1);
    IMGUI_API bool          Combo(const char* label, int* current_item, const char* items_separated_by_zeros, int popup_max_height_in_items = -1);      // Separate items with \0 within a string, end item-list with \0\0. e.g. "One\0Two\0Three\0"
    IMGUI_API bool          Combo(const char* label, int* current_item, const char* (*getter)(void* user_data, int idx), void* user_data, int items_count, int popup_max_height_in_items = -1);

    // Widgets: Drag Sliders
    // - CTRL+Click on any drag box to turn them into an input box. Manually input values aren't clamped by default and can go off-bounds. Use ImGuiSliderFlags_AlwaysClamp to always clamp.
    // - For all the Float2/Float3/Float4/Int2/Int3/Int4 versions of every function, note that a 'float v[X]' function argument is the same as 'float* v',
    //   the array syntax is just a way to document the number of elements that are expected to be accessible. You can pass address of your first element out of a contiguous set, e.g. &myvector.x
    // - Adjust format string to decorate the value with a prefix, a suffix, or adapt the editing and display precision e.g. "%.3f" -> 1.234; "%5.2f secs" -> 01.23 secs; "Biscuit: %.0f" -> Biscuit: 1; etc.
    // - Format string may also be set to NULL or use the default format ("%f" or "%d").
    // - Speed are per-pixel of mouse movement (v_speed=0.2f: mouse needs to move by 5 pixels to increase value by 1). For gamepad/keyboard navigation, minimum speed is Max(v_speed, minimum_step_at_given_precision).
    // - Use v_min < v_max to clamp edits to given limits. Note that CTRL+Click manual input can override those limits if ImGuiSliderFlags_AlwaysClamp is not used.
    // - Use v_max = FLT_MAX / INT_MAX etc to avoid clamping to a maximum, same with v_min = -FLT_MAX / INT_MIN to avoid clamping to a minimum.
    // - We use the same sets of flags for DragXXX() and SliderXXX() functions as the features are the same and it makes it easier to swap them.
    // - Legacy: Pre-1.78 there are DragXXX() function signatures that take a final `float power=1.0f' argument instead of the `ImGuiSliderFlags flags=0' argument.
    //   If you get a warning converting a float to ImGuiSliderFlags, read https://github.com/ocornut/imgui/issues/3361
    IMGUI_API bool          DragFloat(const char* label, float* v, float v_speed = 1.0f, float v_min = 0.0f, float v_max = 0.0f, const char* format = "%.3f", ImGuiSliderFlags flags = 0);     // If v_min >= v_max we have no bound
    IMGUI_API bool          DragFloat2(const char* label, float v[2], float v_speed = 1.0f, float v_min = 0.0f, float v_max = 0.0f, const char* format = "%.3f", ImGuiSliderFlags flags = 0);
    IMGUI_API bool          DragFloat3(const char* label, float v[3], float v_speed = 1.0f, float v_min = 0.0f, float v_max = 0.0f, const char* format = "%.3f", ImGuiSliderFlags flags = 0);
    IMGUI_API bool          DragFloat4(const char* label, float v[4], float v_speed = 1.0f, float v_min = 0.0f, float v_max = 0.0f, const char* format = "%.3f", ImGuiSliderFlags flags = 0);
    IMGUI_API bool          DragFloatRange2(const char* label, float* v_current_min, float* v_current_max, float v_speed = 1.0f, float v_min = 0.0f, float v_max = 0.0f, const char* format = "%.3f", const char* format_max = NULL, ImGuiSliderFlags flags = 0);
    IMGUI_API bool          DragInt(const char* label, int* v, float v_speed = 1.0f, int v_min = 0, int v_max = 0, const char* format = "%d", ImGuiSliderFlags flags = 0);  // If v_min >= v_max we have no bound
    IMGUI_API bool          DragInt2(const char* label, int v[2], float v_speed = 1.0f, int v_min = 0, int v_max = 0, const char* format = "%d", ImGuiSliderFlags flags = 0);
    IMGUI_API bool          DragInt3(const char* label, int v[3], float v_speed = 1.0f, int v_min = 0, int v_max = 0, const char* format = "%d", ImGuiSliderFlags flags = 0);
    IMGUI_API bool          DragInt4(const char* label, int v[4], float v_speed = 1.0f, int v_min = 0, int v_max = 0, const char* format = "%d", ImGuiSliderFlags flags = 0);
    IMGUI_API bool          DragIntRange2(const char* label, int* v_current_min, int* v_current_max, float v_speed = 1.0f, int v_min = 0, int v_max = 0, const char* format = "%d", const char* format_max = NULL, ImGuiSliderFlags flags = 0);
    IMGUI_API bool          DragScalar(const char* label, ImGuiDataType data_type, void* p_data, float v_speed = 1.0f, const void* p_min = NULL, const void* p_max = NULL, const char* format = NULL, ImGuiSliderFlags flags = 0);
    IMGUI_API bool          DragScalarN(const char* label, ImGuiDataType data_type, void* p_data, int components, float v_speed = 1.0f, const void* p_min = NULL, const void* p_max = NULL, const char* format = NULL, ImGuiSliderFlags flags = 0);

    // Widgets: Regular Sliders
    // - CTRL+Click on any slider to turn them into an input box. Manually input values aren't clamped by default and can go off-bounds. Use ImGuiSliderFlags_AlwaysClamp to always clamp.
    // - Adjust format string to decorate the value with a prefix, a suffix, or adapt the editing and display precision e.g. "%.3f" -> 1.234; "%5.2f secs" -> 01.23 secs; "Biscuit: %.0f" -> Biscuit: 1; etc.
    // - Format string may also be set to NULL or use the default format ("%f" or "%d").
    // - Legacy: Pre-1.78 there are SliderXXX() function signatures that take a final `float power=1.0f' argument instead of the `ImGuiSliderFlags flags=0' argument.
    //   If you get a warning converting a float to ImGuiSliderFlags, read https://github.com/ocornut/imgui/issues/3361
    IMGUI_API bool          SliderFloat(const char* label, float* v, float v_min, float v_max, const char* format = "%.3f", ImGuiSliderFlags flags = 0);     // adjust format to decorate the value with a prefix or a suffix for in-slider labels or unit display.
    IMGUI_API bool          SliderFloat2(const char* label, float v[2], float v_min, float v_max, const char* format = "%.3f", ImGuiSliderFlags flags = 0);
    IMGUI_API bool          SliderFloat3(const char* label, float v[3], float v_min, float v_max, const char* format = "%.3f", ImGuiSliderFlags flags = 0);
    IMGUI_API bool          SliderFloat4(const char* label, float v[4], float v_min, float v_max, const char* format = "%.3f", ImGuiSliderFlags flags = 0);
    IMGUI_API bool          SliderAngle(const char* label, float* v_rad, float v_degrees_min = -360.0f, float v_degrees_max = +360.0f, const char* format = "%.0f deg", ImGuiSliderFlags flags = 0);
    IMGUI_API bool          SliderInt(const char* label, int* v, int v_min, int v_max, const char* format = "%d", ImGuiSliderFlags flags = 0);
    IMGUI_API bool          SliderInt2(const char* label, int v[2], int v_min, int v_max, const char* format = "%d", ImGuiSliderFlags flags = 0);
    IMGUI_API bool          SliderInt3(const char* label, int v[3], int v_min, int v_max, const char* format = "%d", ImGuiSliderFlags flags = 0);
    IMGUI_API bool          SliderInt4(const char* label, int v[4], int v_min, int v_max, const char* format = "%d", ImGuiSliderFlags flags = 0);
    IMGUI_API bool          SliderScalar(const char* label, ImGuiDataType data_type, void* p_data, const void* p_min, const void* p_max, const char* format = NULL, ImGuiSliderFlags flags = 0);
    IMGUI_API bool          SliderScalarN(const char* label, ImGuiDataType data_type, void* p_data, int components, const void* p_min, const void* p_max, const char* format = NULL, ImGuiSliderFlags flags = 0);
    IMGUI_API bool          VSliderFloat(const char* label, const ImVec2& size, float* v, float v_min, float v_max, const char* format = "%.3f", ImGuiSliderFlags flags = 0);
    IMGUI_API bool          VSliderInt(const char* label, const ImVec2& size, int* v, int v_min, int v_max, const char* format = "%d", ImGuiSliderFlags flags = 0);
    IMGUI_API bool          VSliderScalar(const char* label, const ImVec2& size, ImGuiDataType data_type, void* p_data, const void* p_min, const void* p_max, const char* format = NULL, ImGuiSliderFlags flags = 0);

    // Widgets: Input with Keyboard
    // - If you want to use InputText() with std::string or any custom dynamic string type, see misc/cpp/imgui_stdlib.h and comments in imgui_demo.cpp.
    // - Most of the ImGuiInputTextFlags flags are only useful for InputText() and not for InputFloatX, InputIntX, InputDouble etc.
    IMGUI_API bool          InputText(const char* label, char* buf, size_t buf_size, ImGuiInputTextFlags flags = 0, ImGuiInputTextCallback callback = NULL, void* user_data = NULL);
    IMGUI_API bool          InputTextMultiline(const char* label, char* buf, size_t buf_size, const ImVec2& size = ImVec2(0, 0), ImGuiInputTextFlags flags = 0, ImGuiInputTextCallback callback = NULL, void* user_data = NULL);
    IMGUI_API bool          InputTextWithHint(const char* label, const char* hint, char* buf, size_t buf_size, ImGuiInputTextFlags flags = 0, ImGuiInputTextCallback callback = NULL, void* user_data = NULL);
    IMGUI_API bool          InputFloat(const char* label, float* v, float step = 0.0f, float step_fast = 0.0f, const char* format = "%.3f", ImGuiInputTextFlags flags = 0);
    IMGUI_API bool          InputFloat2(const char* label, float v[2], const char* format = "%.3f", ImGuiInputTextFlags flags = 0);
    IMGUI_API bool          InputFloat3(const char* label, float v[3], const char* format = "%.3f", ImGuiInputTextFlags flags = 0);
    IMGUI_API bool          InputFloat4(const char* label, float v[4], const char* format = "%.3f", ImGuiInputTextFlags flags = 0);
    IMGUI_API bool          InputInt(const char* label, int* v, int step = 1, int step_fast = 100, ImGuiInputTextFlags flags = 0);
    IMGUI_API bool          InputInt2(const char* label, int v[2], ImGuiInputTextFlags flags = 0);
    IMGUI_API bool          InputInt3(const char* label, int v[3], ImGuiInputTextFlags flags = 0);
    IMGUI_API bool          InputInt4(const char* label, int v[4], ImGuiInputTextFlags flags = 0);
    IMGUI_API bool          InputDouble(const char* label, double* v, double step = 0.0, double step_fast = 0.0, const char* format = "%.6f", ImGuiInputTextFlags flags = 0);
    IMGUI_API bool          InputScalar(const char* label, ImGuiDataType data_type, void* p_data, const void* p_step = NULL, const void* p_step_fast = NULL, const char* format = NULL, ImGuiInputTextFlags flags = 0);
    IMGUI_API bool          InputScalarN(const char* label, ImGuiDataType data_type, void* p_data, int components, const void* p_step = NULL, const void* p_step_fast = NULL, const char* format = NULL, ImGuiInputTextFlags flags = 0);

    // Widgets: Color Editor/Picker (tip: the ColorEdit* functions have a little color square that can be left-clicked to open a picker, and right-clicked to open an option menu.)
    // - Note that in C++ a 'float v[X]' function argument is the _same_ as 'float* v', the array syntax is just a way to document the number of elements that are expected to be accessible.
    // - You can pass the address of a first float element out of a contiguous structure, e.g. &myvector.x
    IMGUI_API bool          ColorEdit3(const char* label, float col[3], ImGuiColorEditFlags flags = 0);
    IMGUI_API bool          ColorEdit4(const char* label, float col[4], ImGuiColorEditFlags flags = 0);
    IMGUI_API bool          ColorPicker3(const char* label, float col[3], ImGuiColorEditFlags flags = 0);
    IMGUI_API bool          ColorPicker4(const char* label, float col[4], ImGuiColorEditFlags flags = 0, const float* ref_col = NULL);
    IMGUI_API bool          ColorButton(const char* desc_id, const ImVec4& col, ImGuiColorEditFlags flags = 0, const ImVec2& size = ImVec2(0, 0)); // display a color square/button, hover for details, return true when pressed.
    IMGUI_API void          SetColorEditOptions(ImGuiColorEditFlags flags);                     // initialize current options (generally on application startup) if you want to select a default format, picker type, etc. User will be able to change many settings, unless you pass the _NoOptions flag to your calls.

    // Widgets: Trees
    // - TreeNode functions return true when the node is open, in which case you need to also call TreePop() when you are finished displaying the tree node contents.
    IMGUI_API bool          TreeNode(const char* label);
    IMGUI_API bool          TreeNode(const char* str_id, const char* fmt, ...) IM_FMTARGS(2);   // helper variation to easily decorelate the id from the displayed string. Read the FAQ about why and how to use ID. to align arbitrary text at the same level as a TreeNode() you can use Bullet().
    IMGUI_API bool          TreeNode(const void* ptr_id, const char* fmt, ...) IM_FMTARGS(2);   // "
    IMGUI_API bool          TreeNodeV(const char* str_id, const char* fmt, va_list args) IM_FMTLIST(2);
    IMGUI_API bool          TreeNodeV(const void* ptr_id, const char* fmt, va_list args) IM_FMTLIST(2);
    IMGUI_API bool          TreeNodeEx(const char* label, ImGuiTreeNodeFlags flags = 0);
    IMGUI_API bool          TreeNodeEx(const char* str_id, ImGuiTreeNodeFlags flags, const char* fmt, ...) IM_FMTARGS(3);
    IMGUI_API bool          TreeNodeEx(const void* ptr_id, ImGuiTreeNodeFlags flags, const char* fmt, ...) IM_FMTARGS(3);
    IMGUI_API bool          TreeNodeExV(const char* str_id, ImGuiTreeNodeFlags flags, const char* fmt, va_list args) IM_FMTLIST(3);
    IMGUI_API bool          TreeNodeExV(const void* ptr_id, ImGuiTreeNodeFlags flags, const char* fmt, va_list args) IM_FMTLIST(3);
    IMGUI_API void          TreePush(const char* str_id);                                       // ~ Indent()+PushID(). Already called by TreeNode() when returning true, but you can call TreePush/TreePop yourself if desired.
    IMGUI_API void          TreePush(const void* ptr_id);                                       // "
    IMGUI_API void          TreePop();                                                          // ~ Unindent()+PopID()
    IMGUI_API float         GetTreeNodeToLabelSpacing();                                        // horizontal distance preceding label when using TreeNode*() or Bullet() == (g.FontSize + style.FramePadding.x*2) for a regular unframed TreeNode
    IMGUI_API bool          CollapsingHeader(const char* label, ImGuiTreeNodeFlags flags = 0);  // if returning 'true' the header is open. doesn't indent nor push on ID stack. user doesn't have to call TreePop().
    IMGUI_API bool          CollapsingHeader(const char* label, bool* p_visible, ImGuiTreeNodeFlags flags = 0); // when 'p_visible != NULL': if '*p_visible==true' display an additional small close button on upper right of the header which will set the bool to false when clicked, if '*p_visible==false' don't display the header.
    IMGUI_API void          SetNextItemOpen(bool is_open, ImGuiCond cond = 0);                  // set next TreeNode/CollapsingHeader open state.
    IMGUI_API void          SetNextItemStorageID(ImGuiID storage_id);                           // set id to use for open/close storage (default to same as item id).

    // Widgets: Selectables
    // - A selectable highlights when hovered, and can display another color when selected.
    // - Neighbors selectable extend their highlight bounds in order to leave no gap between them. This is so a series of selected Selectable appear contiguous.
    IMGUI_API bool          Selectable(const char* label, bool selected = false, ImGuiSelectableFlags flags = 0, const ImVec2& size = ImVec2(0, 0)); // "bool selected" carry the selection state (read-only). Selectable() is clicked is returns true so you can modify your selection state. size.x==0.0: use remaining width, size.x>0.0: specify width. size.y==0.0: use label height, size.y>0.0: specify height
    IMGUI_API bool          Selectable(const char* label, bool* p_selected, ImGuiSelectableFlags flags = 0, const ImVec2& size = ImVec2(0, 0));      // "bool* p_selected" point to the selection state (read-write), as a convenient helper.

    // Multi-selection system for Selectable(), Checkbox(), TreeNode() functions [BETA]
    // - This enables standard multi-selection/range-selection idioms (CTRL+Mouse/Keyboard, SHIFT+Mouse/Keyboard, etc.) in a way that also allow a clipper to be used.
    // - ImGuiSelectionUserData is often used to store your item index within the current view (but may store something else).
    // - Read comments near ImGuiMultiSelectIO for instructions/details and see 'Demo->Widgets->Selection State & Multi-Select' for demo.
    // - TreeNode() is technically supported but... using this correctly is more complicated. You need some sort of linear/random access to your tree,
    //   which is suited to advanced trees setups already implementing filters and clipper. We will work simplifying the current demo.
    // - 'selection_size' and 'items_count' parameters are optional and used by a few features. If they are costly for you to compute, you may avoid them.
    IMGUI_API ImGuiMultiSelectIO*   BeginMultiSelect(ImGuiMultiSelectFlags flags, int selection_size = -1, int items_count = -1);
    IMGUI_API ImGuiMultiSelectIO*   EndMultiSelect();
    IMGUI_API void                  SetNextItemSelectionUserData(ImGuiSelectionUserData selection_user_data);
    IMGUI_API bool                  IsItemToggledSelection();                                   // Was the last item selection state toggled? Useful if you need the per-item information _before_ reaching EndMultiSelect(). We only returns toggle _event_ in order to handle clipping correctly.

    // Widgets: List Boxes
    // - This is essentially a thin wrapper to using BeginChild/EndChild with the ImGuiChildFlags_FrameStyle flag for stylistic changes + displaying a label.
    // - You can submit contents and manage your selection state however you want it, by creating e.g. Selectable() or any other items.
    // - The simplified/old ListBox() api are helpers over BeginListBox()/EndListBox() which are kept available for convenience purpose. This is analoguous to how Combos are created.
    // - Choose frame width:   size.x > 0.0f: custom  /  size.x < 0.0f or -FLT_MIN: right-align   /  size.x = 0.0f (default): use current ItemWidth
    // - Choose frame height:  size.y > 0.0f: custom  /  size.y < 0.0f or -FLT_MIN: bottom-align  /  size.y = 0.0f (default): arbitrary default height which can fit ~7 items
    IMGUI_API bool          BeginListBox(const char* label, const ImVec2& size = ImVec2(0, 0)); // open a framed scrolling region
    IMGUI_API void          EndListBox();                                                       // only call EndListBox() if BeginListBox() returned true!
    IMGUI_API bool          ListBox(const char* label, int* current_item, const char* const items[], int items_count, int height_in_items = -1);
    IMGUI_API bool          ListBox(const char* label, int* current_item, const char* (*getter)(void* user_data, int idx), void* user_data, int items_count, int height_in_items = -1);

    // Widgets: Data Plotting
    // - Consider using ImPlot (https://github.com/epezent/implot) which is much better!
    IMGUI_API void          PlotLines(const char* label, const float* values, int values_count, int values_offset = 0, const char* overlay_text = NULL, float scale_min = FLT_MAX, float scale_max = FLT_MAX, ImVec2 graph_size = ImVec2(0, 0), int stride = sizeof(float));
    IMGUI_API void          PlotLines(const char* label, float(*values_getter)(void* data, int idx), void* data, int values_count, int values_offset = 0, const char* overlay_text = NULL, float scale_min = FLT_MAX, float scale_max = FLT_MAX, ImVec2 graph_size = ImVec2(0, 0));
    IMGUI_API void          PlotHistogram(const char* label, const float* values, int values_count, int values_offset = 0, const char* overlay_text = NULL, float scale_min = FLT_MAX, float scale_max = FLT_MAX, ImVec2 graph_size = ImVec2(0, 0), int stride = sizeof(float));
    IMGUI_API void          PlotHistogram(const char* label, float (*values_getter)(void* data, int idx), void* data, int values_count, int values_offset = 0, const char* overlay_text = NULL, float scale_min = FLT_MAX, float scale_max = FLT_MAX, ImVec2 graph_size = ImVec2(0, 0));

    // Widgets: Value() Helpers.
    // - Those are merely shortcut to calling Text() with a format string. Output single value in "name: value" format (tip: freely declare more in your code to handle your types. you can add functions to the ImGui namespace)
    IMGUI_API void          Value(const char* prefix, bool b);
    IMGUI_API void          Value(const char* prefix, int v);
    IMGUI_API void          Value(const char* prefix, unsigned int v);
    IMGUI_API void          Value(const char* prefix, float v, const char* float_format = NULL);

    // Widgets: Menus
    // - Use BeginMenuBar() on a window ImGuiWindowFlags_MenuBar to append to its menu bar.
    // - Use BeginMainMenuBar() to create a menu bar at the top of the screen and append to it.
    // - Use BeginMenu() to create a menu. You can call BeginMenu() multiple time with the same identifier to append more items to it.
    // - Not that MenuItem() keyboardshortcuts are displayed as a convenience but _not processed_ by Dear ImGui at the moment.
    IMGUI_API bool          BeginMenuBar();                                                     // append to menu-bar of current window (requires ImGuiWindowFlags_MenuBar flag set on parent window).
    IMGUI_API void          EndMenuBar();                                                       // only call EndMenuBar() if BeginMenuBar() returns true!
    IMGUI_API bool          BeginMainMenuBar();                                                 // create and append to a full screen menu-bar.
    IMGUI_API void          EndMainMenuBar();                                                   // only call EndMainMenuBar() if BeginMainMenuBar() returns true!
    IMGUI_API bool          BeginMenu(const char* label, bool enabled = true);                  // create a sub-menu entry. only call EndMenu() if this returns true!
    IMGUI_API void          EndMenu();                                                          // only call EndMenu() if BeginMenu() returns true!
    IMGUI_API bool          MenuItem(const char* label, const char* shortcut = NULL, bool selected = false, bool enabled = true);  // return true when activated.
    IMGUI_API bool          MenuItem(const char* label, const char* shortcut, bool* p_selected, bool enabled = true);              // return true when activated + toggle (*p_selected) if p_selected != NULL

    // Tooltips
    // - Tooltips are windows following the mouse. They do not take focus away.
    // - A tooltip window can contain items of any types.
    // - SetTooltip() is more or less a shortcut for the 'if (BeginTooltip()) { Text(...); EndTooltip(); }' idiom (with a subtlety that it discard any previously submitted tooltip)
    IMGUI_API bool          BeginTooltip();                                                     // begin/append a tooltip window.
    IMGUI_API void          EndTooltip();                                                       // only call EndTooltip() if BeginTooltip()/BeginItemTooltip() returns true!
    IMGUI_API void          SetTooltip(const char* fmt, ...) IM_FMTARGS(1);                     // set a text-only tooltip. Often used after a ImGui::IsItemHovered() check. Override any previous call to SetTooltip().
    IMGUI_API void          SetTooltipV(const char* fmt, va_list args) IM_FMTLIST(1);

    // Tooltips: helpers for showing a tooltip when hovering an item
    // - BeginItemTooltip() is a shortcut for the 'if (IsItemHovered(ImGuiHoveredFlags_ForTooltip) && BeginTooltip())' idiom.
    // - SetItemTooltip() is a shortcut for the 'if (IsItemHovered(ImGuiHoveredFlags_ForTooltip)) { SetTooltip(...); }' idiom.
    // - Where 'ImGuiHoveredFlags_ForTooltip' itself is a shortcut to use 'style.HoverFlagsForTooltipMouse' or 'style.HoverFlagsForTooltipNav' depending on active input type. For mouse it defaults to 'ImGuiHoveredFlags_Stationary | ImGuiHoveredFlags_DelayShort'.
    IMGUI_API bool          BeginItemTooltip();                                                 // begin/append a tooltip window if preceding item was hovered.
    IMGUI_API void          SetItemTooltip(const char* fmt, ...) IM_FMTARGS(1);                 // set a text-only tooltip if preceding item was hovered. override any previous call to SetTooltip().
    IMGUI_API void          SetItemTooltipV(const char* fmt, va_list args) IM_FMTLIST(1);

    // Popups, Modals
    //  - They block normal mouse hovering detection (and therefore most mouse interactions) behind them.
    //  - If not modal: they can be closed by clicking anywhere outside them, or by pressing ESCAPE.
    //  - Their visibility state (~bool) is held internally instead of being held by the programmer as we are used to with regular Begin*() calls.
    //  - The 3 properties above are related: we need to retain popup visibility state in the library because popups may be closed as any time.
    //  - You can bypass the hovering restriction by using ImGuiHoveredFlags_AllowWhenBlockedByPopup when calling IsItemHovered() or IsWindowHovered().
    //  - IMPORTANT: Popup identifiers are relative to the current ID stack, so OpenPopup and BeginPopup generally needs to be at the same level of the stack.
    //    This is sometimes leading to confusing mistakes. May rework this in the future.
    //  - BeginPopup(): query popup state, if open start appending into the window. Call EndPopup() afterwards if returned true. ImGuiWindowFlags are forwarded to the window.
    //  - BeginPopupModal(): block every interaction behind the window, cannot be closed by user, add a dimming background, has a title bar.
    IMGUI_API bool          BeginPopup(const char* str_id, ImGuiWindowFlags flags = 0);                         // return true if the popup is open, and you can start outputting to it.
    IMGUI_API bool          BeginPopupModal(const char* name, bool* p_open = NULL, ImGuiWindowFlags flags = 0); // return true if the modal is open, and you can start outputting to it.
    IMGUI_API void          EndPopup();                                                                         // only call EndPopup() if BeginPopupXXX() returns true!

    // Popups: open/close functions
    //  - OpenPopup(): set popup state to open. ImGuiPopupFlags are available for opening options.
    //  - If not modal: they can be closed by clicking anywhere outside them, or by pressing ESCAPE.
    //  - CloseCurrentPopup(): use inside the BeginPopup()/EndPopup() scope to close manually.
    //  - CloseCurrentPopup() is called by default by Selectable()/MenuItem() when activated (FIXME: need some options).
    //  - Use ImGuiPopupFlags_NoOpenOverExistingPopup to avoid opening a popup if there's already one at the same level. This is equivalent to e.g. testing for !IsAnyPopupOpen() prior to OpenPopup().
    //  - Use IsWindowAppearing() after BeginPopup() to tell if a window just opened.
    //  - IMPORTANT: Notice that for OpenPopupOnItemClick() we exceptionally default flags to 1 (== ImGuiPopupFlags_MouseButtonRight) for backward compatibility with older API taking 'int mouse_button = 1' parameter
    IMGUI_API void          OpenPopup(const char* str_id, ImGuiPopupFlags popup_flags = 0);                     // call to mark popup as open (don't call every frame!).
    IMGUI_API void          OpenPopup(ImGuiID id, ImGuiPopupFlags popup_flags = 0);                             // id overload to facilitate calling from nested stacks
    IMGUI_API void          OpenPopupOnItemClick(const char* str_id = NULL, ImGuiPopupFlags popup_flags = 1);   // helper to open popup when clicked on last item. Default to ImGuiPopupFlags_MouseButtonRight == 1. (note: actually triggers on the mouse _released_ event to be consistent with popup behaviors)
    IMGUI_API void          CloseCurrentPopup();                                                                // manually close the popup we have begin-ed into.

    // Popups: open+begin combined functions helpers
    //  - Helpers to do OpenPopup+BeginPopup where the Open action is triggered by e.g. hovering an item and right-clicking.
    //  - They are convenient to easily create context menus, hence the name.
    //  - IMPORTANT: Notice that BeginPopupContextXXX takes ImGuiPopupFlags just like OpenPopup() and unlike BeginPopup(). For full consistency, we may add ImGuiWindowFlags to the BeginPopupContextXXX functions in the future.
    //  - IMPORTANT: Notice that we exceptionally default their flags to 1 (== ImGuiPopupFlags_MouseButtonRight) for backward compatibility with older API taking 'int mouse_button = 1' parameter, so if you add other flags remember to re-add the ImGuiPopupFlags_MouseButtonRight.
    IMGUI_API bool          BeginPopupContextItem(const char* str_id = NULL, ImGuiPopupFlags popup_flags = 1);  // open+begin popup when clicked on last item. Use str_id==NULL to associate the popup to previous item. If you want to use that on a non-interactive item such as Text() you need to pass in an explicit ID here. read comments in .cpp!
    IMGUI_API bool          BeginPopupContextWindow(const char* str_id = NULL, ImGuiPopupFlags popup_flags = 1);// open+begin popup when clicked on current window.
    IMGUI_API bool          BeginPopupContextVoid(const char* str_id = NULL, ImGuiPopupFlags popup_flags = 1);  // open+begin popup when clicked in void (where there are no windows).

    // Popups: query functions
    //  - IsPopupOpen(): return true if the popup is open at the current BeginPopup() level of the popup stack.
    //  - IsPopupOpen() with ImGuiPopupFlags_AnyPopupId: return true if any popup is open at the current BeginPopup() level of the popup stack.
    //  - IsPopupOpen() with ImGuiPopupFlags_AnyPopupId + ImGuiPopupFlags_AnyPopupLevel: return true if any popup is open.
    IMGUI_API bool          IsPopupOpen(const char* str_id, ImGuiPopupFlags flags = 0);                         // return true if the popup is open.

    // Tables
    // - Full-featured replacement for old Columns API.
    // - See Demo->Tables for demo code. See top of imgui_tables.cpp for general commentary.
    // - See ImGuiTableFlags_ and ImGuiTableColumnFlags_ enums for a description of available flags.
    // The typical call flow is:
    // - 1. Call BeginTable(), early out if returning false.
    // - 2. Optionally call TableSetupColumn() to submit column name/flags/defaults.
    // - 3. Optionally call TableSetupScrollFreeze() to request scroll freezing of columns/rows.
    // - 4. Optionally call TableHeadersRow() to submit a header row. Names are pulled from TableSetupColumn() data.
    // - 5. Populate contents:
    //    - In most situations you can use TableNextRow() + TableSetColumnIndex(N) to start appending into a column.
    //    - If you are using tables as a sort of grid, where every column is holding the same type of contents,
    //      you may prefer using TableNextColumn() instead of TableNextRow() + TableSetColumnIndex().
    //      TableNextColumn() will automatically wrap-around into the next row if needed.
    //    - IMPORTANT: Comparatively to the old Columns() API, we need to call TableNextColumn() for the first column!
    //    - Summary of possible call flow:
    //        - TableNextRow() -> TableSetColumnIndex(0) -> Text("Hello 0") -> TableSetColumnIndex(1) -> Text("Hello 1")  // OK
    //        - TableNextRow() -> TableNextColumn()      -> Text("Hello 0") -> TableNextColumn()      -> Text("Hello 1")  // OK
    //        -                   TableNextColumn()      -> Text("Hello 0") -> TableNextColumn()      -> Text("Hello 1")  // OK: TableNextColumn() automatically gets to next row!
    //        - TableNextRow()                           -> Text("Hello 0")                                               // Not OK! Missing TableSetColumnIndex() or TableNextColumn()! Text will not appear!
    // - 5. Call EndTable()
    IMGUI_API bool          BeginTable(const char* str_id, int columns, ImGuiTableFlags flags = 0, const ImVec2& outer_size = ImVec2(0.0f, 0.0f), float inner_width = 0.0f);
    IMGUI_API void          EndTable();                                         // only call EndTable() if BeginTable() returns true!
    IMGUI_API void          TableNextRow(ImGuiTableRowFlags row_flags = 0, float min_row_height = 0.0f); // append into the first cell of a new row.
    IMGUI_API bool          TableNextColumn();                                  // append into the next column (or first column of next row if currently in last column). Return true when column is visible.
    IMGUI_API bool          TableSetColumnIndex(int column_n);                  // append into the specified column. Return true when column is visible.

    // Tables: Headers & Columns declaration
    // - Use TableSetupColumn() to specify label, resizing policy, default width/weight, id, various other flags etc.
    // - Use TableHeadersRow() to create a header row and automatically submit a TableHeader() for each column.
    //   Headers are required to perform: reordering, sorting, and opening the context menu.
    //   The context menu can also be made available in columns body using ImGuiTableFlags_ContextMenuInBody.
    // - You may manually submit headers using TableNextRow() + TableHeader() calls, but this is only useful in
    //   some advanced use cases (e.g. adding custom widgets in header row).
    // - Use TableSetupScrollFreeze() to lock columns/rows so they stay visible when scrolled.
    IMGUI_API void          TableSetupColumn(const char* label, ImGuiTableColumnFlags flags = 0, float init_width_or_weight = 0.0f, ImGuiID user_id = 0);
    IMGUI_API void          TableSetupScrollFreeze(int cols, int rows);         // lock columns/rows so they stay visible when scrolled.
    IMGUI_API void          TableHeader(const char* label);                     // submit one header cell manually (rarely used)
    IMGUI_API void          TableHeadersRow();                                  // submit a row with headers cells based on data provided to TableSetupColumn() + submit context menu
    IMGUI_API void          TableAngledHeadersRow();                            // submit a row with angled headers for every column with the ImGuiTableColumnFlags_AngledHeader flag. MUST BE FIRST ROW.

    // Tables: Sorting & Miscellaneous functions
    // - Sorting: call TableGetSortSpecs() to retrieve latest sort specs for the table. NULL when not sorting.
    //   When 'sort_specs->SpecsDirty == true' you should sort your data. It will be true when sorting specs have
    //   changed since last call, or the first time. Make sure to set 'SpecsDirty = false' after sorting,
    //   else you may wastefully sort your data every frame!
    // - Functions args 'int column_n' treat the default value of -1 as the same as passing the current column index.
    IMGUI_API ImGuiTableSortSpecs*  TableGetSortSpecs();                        // get latest sort specs for the table (NULL if not sorting).  Lifetime: don't hold on this pointer over multiple frames or past any subsequent call to BeginTable().
    IMGUI_API int                   TableGetColumnCount();                      // return number of columns (value passed to BeginTable)
    IMGUI_API int                   TableGetColumnIndex();                      // return current column index.
    IMGUI_API int                   TableGetRowIndex();                         // return current row index.
    IMGUI_API const char*           TableGetColumnName(int column_n = -1);      // return "" if column didn't have a name declared by TableSetupColumn(). Pass -1 to use current column.
    IMGUI_API ImGuiTableColumnFlags TableGetColumnFlags(int column_n = -1);     // return column flags so you can query their Enabled/Visible/Sorted/Hovered status flags. Pass -1 to use current column.
    IMGUI_API void                  TableSetColumnEnabled(int column_n, bool v);// change user accessible enabled/disabled state of a column. Set to false to hide the column. User can use the context menu to change this themselves (right-click in headers, or right-click in columns body with ImGuiTableFlags_ContextMenuInBody)
    IMGUI_API int                   TableGetHoveredColumn();                    // return hovered column. return -1 when table is not hovered. return columns_count if the unused space at the right of visible columns is hovered. Can also use (TableGetColumnFlags() & ImGuiTableColumnFlags_IsHovered) instead.
    IMGUI_API void                  TableSetBgColor(ImGuiTableBgTarget target, ImU32 color, int column_n = -1);  // change the color of a cell, row, or column. See ImGuiTableBgTarget_ flags for details.

    // Legacy Columns API (prefer using Tables!)
    // - You can also use SameLine(pos_x) to mimic simplified columns.
    IMGUI_API void          Columns(int count = 1, const char* id = NULL, bool border = true);
    IMGUI_API void          NextColumn();                                                       // next column, defaults to current row or next row if the current row is finished
    IMGUI_API int           GetColumnIndex();                                                   // get current column index
    IMGUI_API float         GetColumnWidth(int column_index = -1);                              // get column width (in pixels). pass -1 to use current column
    IMGUI_API void          SetColumnWidth(int column_index, float width);                      // set column width (in pixels). pass -1 to use current column
    IMGUI_API float         GetColumnOffset(int column_index = -1);                             // get position of column line (in pixels, from the left side of the contents region). pass -1 to use current column, otherwise 0..GetColumnsCount() inclusive. column 0 is typically 0.0f
    IMGUI_API void          SetColumnOffset(int column_index, float offset_x);                  // set position of column line (in pixels, from the left side of the contents region). pass -1 to use current column
    IMGUI_API int           GetColumnsCount();

    // Tab Bars, Tabs
    // - Note: Tabs are automatically created by the docking system (when in 'docking' branch). Use this to create tab bars/tabs yourself.
    IMGUI_API bool          BeginTabBar(const char* str_id, ImGuiTabBarFlags flags = 0);        // create and append into a TabBar
    IMGUI_API void          EndTabBar();                                                        // only call EndTabBar() if BeginTabBar() returns true!
    IMGUI_API bool          BeginTabItem(const char* label, bool* p_open = NULL, ImGuiTabItemFlags flags = 0); // create a Tab. Returns true if the Tab is selected.
    IMGUI_API void          EndTabItem();                                                       // only call EndTabItem() if BeginTabItem() returns true!
    IMGUI_API bool          TabItemButton(const char* label, ImGuiTabItemFlags flags = 0);      // create a Tab behaving like a button. return true when clicked. cannot be selected in the tab bar.
    IMGUI_API void          SetTabItemClosed(const char* tab_or_docked_window_label);           // notify TabBar or Docking system of a closed tab/window ahead (useful to reduce visual flicker on reorderable tab bars). For tab-bar: call after BeginTabBar() and before Tab submissions. Otherwise call with a window name.

    // Docking
    // [BETA API] Enable with io.ConfigFlags |= ImGuiConfigFlags_DockingEnable.
    // Note: You can use most Docking facilities without calling any API. You DO NOT need to call DockSpace() to use Docking!
    // - Drag from window title bar or their tab to dock/undock. Hold SHIFT to disable docking.
    // - Drag from window menu button (upper-left button) to undock an entire node (all windows).
    // - When io.ConfigDockingWithShift == true, you instead need to hold SHIFT to enable docking.
    // About dockspaces:
    // - Use DockSpaceOverViewport() to create a window covering the screen or a specific viewport + a dockspace inside it.
    //   This is often used with ImGuiDockNodeFlags_PassthruCentralNode to make it transparent.
    // - Use DockSpace() to create an explicit dock node _within_ an existing window. See Docking demo for details.
    // - Important: Dockspaces need to be submitted _before_ any window they can host. Submit it early in your frame!
    // - Important: Dockspaces need to be kept alive if hidden, otherwise windows docked into it will be undocked.
    //   e.g. if you have multiple tabs with a dockspace inside each tab: submit the non-visible dockspaces with ImGuiDockNodeFlags_KeepAliveOnly.
    IMGUI_API ImGuiID       DockSpace(ImGuiID dockspace_id, const ImVec2& size = ImVec2(0, 0), ImGuiDockNodeFlags flags = 0, const ImGuiWindowClass* window_class = NULL);
    IMGUI_API ImGuiID       DockSpaceOverViewport(ImGuiID dockspace_id = 0, const ImGuiViewport* viewport = NULL, ImGuiDockNodeFlags flags = 0, const ImGuiWindowClass* window_class = NULL);
    IMGUI_API void          SetNextWindowDockID(ImGuiID dock_id, ImGuiCond cond = 0);           // set next window dock id
    IMGUI_API void          SetNextWindowClass(const ImGuiWindowClass* window_class);           // set next window class (control docking compatibility + provide hints to platform backend via custom viewport flags and platform parent/child relationship)
    IMGUI_API ImGuiID       GetWindowDockID();
    IMGUI_API bool          IsWindowDocked();                                                   // is current window docked into another window?

    // Logging/Capture
    // - All text output from the interface can be captured into tty/file/clipboard. By default, tree nodes are automatically opened during logging.
    IMGUI_API void          LogToTTY(int auto_open_depth = -1);                                 // start logging to tty (stdout)
    IMGUI_API void          LogToFile(int auto_open_depth = -1, const char* filename = NULL);   // start logging to file
    IMGUI_API void          LogToClipboard(int auto_open_depth = -1);                           // start logging to OS clipboard
    IMGUI_API void          LogFinish();                                                        // stop logging (close file, etc.)
    IMGUI_API void          LogButtons();                                                       // helper to display buttons for logging to tty/file/clipboard
    IMGUI_API void          LogText(const char* fmt, ...) IM_FMTARGS(1);                        // pass text data straight to log (without being displayed)
    IMGUI_API void          LogTextV(const char* fmt, va_list args) IM_FMTLIST(1);

    // Drag and Drop
    // - On source items, call BeginDragDropSource(), if it returns true also call SetDragDropPayload() + EndDragDropSource().
    // - On target candidates, call BeginDragDropTarget(), if it returns true also call AcceptDragDropPayload() + EndDragDropTarget().
    // - If you stop calling BeginDragDropSource() the payload is preserved however it won't have a preview tooltip (we currently display a fallback "..." tooltip, see #1725)
    // - An item can be both drag source and drop target.
    IMGUI_API bool          BeginDragDropSource(ImGuiDragDropFlags flags = 0);                                      // call after submitting an item which may be dragged. when this return true, you can call SetDragDropPayload() + EndDragDropSource()
    IMGUI_API bool          SetDragDropPayload(const char* type, const void* data, size_t sz, ImGuiCond cond = 0);  // type is a user defined string of maximum 32 characters. Strings starting with '_' are reserved for dear imgui internal types. Data is copied and held by imgui. Return true when payload has been accepted.
    IMGUI_API void          EndDragDropSource();                                                                    // only call EndDragDropSource() if BeginDragDropSource() returns true!
    IMGUI_API bool                  BeginDragDropTarget();                                                          // call after submitting an item that may receive a payload. If this returns true, you can call AcceptDragDropPayload() + EndDragDropTarget()
    IMGUI_API const ImGuiPayload*   AcceptDragDropPayload(const char* type, ImGuiDragDropFlags flags = 0);          // accept contents of a given type. If ImGuiDragDropFlags_AcceptBeforeDelivery is set you can peek into the payload before the mouse button is released.
    IMGUI_API void                  EndDragDropTarget();                                                            // only call EndDragDropTarget() if BeginDragDropTarget() returns true!
    IMGUI_API const ImGuiPayload*   GetDragDropPayload();                                                           // peek directly into the current payload from anywhere. returns NULL when drag and drop is finished or inactive. use ImGuiPayload::IsDataType() to test for the payload type.

    // Disabling [BETA API]
    // - Disable all user interactions and dim items visuals (applying style.DisabledAlpha over current colors)
    // - Those can be nested but it cannot be used to enable an already disabled section (a single BeginDisabled(true) in the stack is enough to keep everything disabled)
    // - Tooltips windows by exception are opted out of disabling.
    // - BeginDisabled(false) essentially does nothing useful but is provided to facilitate use of boolean expressions. If you can avoid calling BeginDisabled(False)/EndDisabled() best to avoid it.
    IMGUI_API void          BeginDisabled(bool disabled = true);
    IMGUI_API void          EndDisabled();

    // Clipping
    // - Mouse hovering is affected by ImGui::PushClipRect() calls, unlike direct calls to ImDrawList::PushClipRect() which are render only.
    IMGUI_API void          PushClipRect(const ImVec2& clip_rect_min, const ImVec2& clip_rect_max, bool intersect_with_current_clip_rect);
    IMGUI_API void          PopClipRect();

    // Focus, Activation
    // - Prefer using "SetItemDefaultFocus()" over "if (IsWindowAppearing()) SetScrollHereY()" when applicable to signify "this is the default item"
    IMGUI_API void          SetItemDefaultFocus();                                              // make last item the default focused item of a window.
    IMGUI_API void          SetKeyboardFocusHere(int offset = 0);                               // focus keyboard on the next widget. Use positive 'offset' to access sub components of a multiple component widget. Use -1 to access previous widget.

    // Overlapping mode
    IMGUI_API void          SetNextItemAllowOverlap();                                          // allow next item to be overlapped by a subsequent item. Useful with invisible buttons, selectable, treenode covering an area where subsequent items may need to be added. Note that both Selectable() and TreeNode() have dedicated flags doing this.

    // Item/Widgets Utilities and Query Functions
    // - Most of the functions are referring to the previous Item that has been submitted.
    // - See Demo Window under "Widgets->Querying Status" for an interactive visualization of most of those functions.
    IMGUI_API bool          IsItemHovered(ImGuiHoveredFlags flags = 0);                         // is the last item hovered? (and usable, aka not blocked by a popup, etc.). See ImGuiHoveredFlags for more options.
    IMGUI_API bool          IsItemActive();                                                     // is the last item active? (e.g. button being held, text field being edited. This will continuously return true while holding mouse button on an item. Items that don't interact will always return false)
    IMGUI_API bool          IsItemFocused();                                                    // is the last item focused for keyboard/gamepad navigation?
    IMGUI_API bool          IsItemClicked(ImGuiMouseButton mouse_button = 0);                   // is the last item hovered and mouse clicked on? (**)  == IsMouseClicked(mouse_button) && IsItemHovered()Important. (**) this is NOT equivalent to the behavior of e.g. Button(). Read comments in function definition.
    IMGUI_API bool          IsItemVisible();                                                    // is the last item visible? (items may be out of sight because of clipping/scrolling)
    IMGUI_API bool          IsItemEdited();                                                     // did the last item modify its underlying value this frame? or was pressed? This is generally the same as the "bool" return value of many widgets.
    IMGUI_API bool          IsItemActivated();                                                  // was the last item just made active (item was previously inactive).
    IMGUI_API bool          IsItemDeactivated();                                                // was the last item just made inactive (item was previously active). Useful for Undo/Redo patterns with widgets that require continuous editing.
    IMGUI_API bool          IsItemDeactivatedAfterEdit();                                       // was the last item just made inactive and made a value change when it was active? (e.g. Slider/Drag moved). Useful for Undo/Redo patterns with widgets that require continuous editing. Note that you may get false positives (some widgets such as Combo()/ListBox()/Selectable() will return true even when clicking an already selected item).
    IMGUI_API bool          IsItemToggledOpen();                                                // was the last item open state toggled? set by TreeNode().
    IMGUI_API bool          IsAnyItemHovered();                                                 // is any item hovered?
    IMGUI_API bool          IsAnyItemActive();                                                  // is any item active?
    IMGUI_API bool          IsAnyItemFocused();                                                 // is any item focused?
    IMGUI_API ImGuiID       GetItemID();                                                        // get ID of last item (~~ often same ImGui::GetID(label) beforehand)
    IMGUI_API ImVec2        GetItemRectMin();                                                   // get upper-left bounding rectangle of the last item (screen space)
    IMGUI_API ImVec2        GetItemRectMax();                                                   // get lower-right bounding rectangle of the last item (screen space)
    IMGUI_API ImVec2        GetItemRectSize();                                                  // get size of last item

    // Viewports
    // - Currently represents the Platform Window created by the application which is hosting our Dear ImGui windows.
    // - In 'docking' branch with multi-viewport enabled, we extend this concept to have multiple active viewports.
    // - In the future we will extend this concept further to also represent Platform Monitor and support a "no main platform window" operation mode.
    IMGUI_API ImGuiViewport* GetMainViewport();                                                 // return primary/default viewport. This can never be NULL.

    // Background/Foreground Draw Lists
    IMGUI_API ImDrawList*   GetBackgroundDrawList(ImGuiViewport* viewport = NULL);              // get background draw list for the given viewport or viewport associated to the current window. this draw list will be the first rendering one. Useful to quickly draw shapes/text behind dear imgui contents.
    IMGUI_API ImDrawList*   GetForegroundDrawList(ImGuiViewport* viewport = NULL);              // get foreground draw list for the given viewport or viewport associated to the current window. this draw list will be the top-most rendered one. Useful to quickly draw shapes/text over dear imgui contents.

    // Miscellaneous Utilities
    IMGUI_API bool          IsRectVisible(const ImVec2& size);                                  // test if rectangle (of given size, starting from cursor position) is visible / not clipped.
    IMGUI_API bool          IsRectVisible(const ImVec2& rect_min, const ImVec2& rect_max);      // test if rectangle (in screen space) is visible / not clipped. to perform coarse clipping on user's side.
    IMGUI_API double        GetTime();                                                          // get global imgui time. incremented by io.DeltaTime every frame.
    IMGUI_API int           GetFrameCount();                                                    // get global imgui frame count. incremented by 1 every frame.
    IMGUI_API ImDrawListSharedData* GetDrawListSharedData();                                    // you may use this when creating your own ImDrawList instances.
    IMGUI_API const char*   GetStyleColorName(ImGuiCol idx);                                    // get a string corresponding to the enum value (for display, saving, etc.).
    IMGUI_API void          SetStateStorage(ImGuiStorage* storage);                             // replace current window storage with our own (if you want to manipulate it yourself, typically clear subsection of it)
    IMGUI_API ImGuiStorage* GetStateStorage();

    // Text Utilities
    IMGUI_API ImVec2        CalcTextSize(const char* text, const char* text_end = NULL, bool hide_text_after_double_hash = false, float wrap_width = -1.0f);

    // Color Utilities
    IMGUI_API ImVec4        ColorConvertU32ToFloat4(ImU32 in);
    IMGUI_API ImU32         ColorConvertFloat4ToU32(const ImVec4& in);
    IMGUI_API void          ColorConvertRGBtoHSV(float r, float g, float b, float& out_h, float& out_s, float& out_v);
    IMGUI_API void          ColorConvertHSVtoRGB(float h, float s, float v, float& out_r, float& out_g, float& out_b);

    // Inputs Utilities: Keyboard/Mouse/Gamepad
    // - the ImGuiKey enum contains all possible keyboard, mouse and gamepad inputs (e.g. ImGuiKey_A, ImGuiKey_MouseLeft, ImGuiKey_GamepadDpadUp...).
    // - before v1.87, we used ImGuiKey to carry native/user indices as defined by each backends. About use of those legacy ImGuiKey values:
    //  - without IMGUI_DISABLE_OBSOLETE_KEYIO (legacy support): you can still use your legacy native/user indices (< 512) according to how your backend/engine stored them in io.KeysDown[], but need to cast them to ImGuiKey.
    //  - with    IMGUI_DISABLE_OBSOLETE_KEYIO (this is the way forward): any use of ImGuiKey will assert with key < 512. GetKeyIndex() is pass-through and therefore deprecated (gone if IMGUI_DISABLE_OBSOLETE_KEYIO is defined).
    IMGUI_API bool          IsKeyDown(ImGuiKey key);                                            // is key being held.
    IMGUI_API bool          IsKeyPressed(ImGuiKey key, bool repeat = true);                     // was key pressed (went from !Down to Down)? if repeat=true, uses io.KeyRepeatDelay / KeyRepeatRate
    IMGUI_API bool          IsKeyReleased(ImGuiKey key);                                        // was key released (went from Down to !Down)?
    IMGUI_API bool          IsKeyChordPressed(ImGuiKeyChord key_chord);                         // was key chord (mods + key) pressed, e.g. you can pass 'ImGuiMod_Ctrl | ImGuiKey_S' as a key-chord. This doesn't do any routing or focus check, please consider using Shortcut() function instead.
    IMGUI_API int           GetKeyPressedAmount(ImGuiKey key, float repeat_delay, float rate);  // uses provided repeat rate/delay. return a count, most often 0 or 1 but might be >1 if RepeatRate is small enough that DeltaTime > RepeatRate
    IMGUI_API const char*   GetKeyName(ImGuiKey key);                                           // [DEBUG] returns English name of the key. Those names a provided for debugging purpose and are not meant to be saved persistently not compared.
    IMGUI_API void          SetNextFrameWantCaptureKeyboard(bool want_capture_keyboard);        // Override io.WantCaptureKeyboard flag next frame (said flag is left for your application to handle, typically when true it instructs your app to ignore inputs). e.g. force capture keyboard when your widget is being hovered. This is equivalent to setting "io.WantCaptureKeyboard = want_capture_keyboard"; after the next NewFrame() call.

    // Inputs Utilities: Shortcut Testing & Routing [BETA]
    // - ImGuiKeyChord = a ImGuiKey + optional ImGuiMod_Alt/ImGuiMod_Ctrl/ImGuiMod_Shift/ImGuiMod_Super.
    //       ImGuiKey_C                          // Accepted by functions taking ImGuiKey or ImGuiKeyChord arguments)
    //       ImGuiMod_Ctrl | ImGuiKey_C          // Accepted by functions taking ImGuiKeyChord arguments)
    //   only ImGuiMod_XXX values are legal to combine with an ImGuiKey. You CANNOT combine two ImGuiKey values.
    // - The general idea is that several callers may register interest in a shortcut, and only one owner gets it.
    //      Parent   -> call Shortcut(Ctrl+S)    // When Parent is focused, Parent gets the shortcut.
    //        Child1 -> call Shortcut(Ctrl+S)    // When Child1 is focused, Child1 gets the shortcut (Child1 overrides Parent shortcuts)
    //        Child2 -> no call                  // When Child2 is focused, Parent gets the shortcut.
    //   The whole system is order independent, so if Child1 makes its calls before Parent, results will be identical.
    //   This is an important property as it facilitate working with foreign code or larger codebase.
    // - To understand the difference:
    //   - IsKeyChordPressed() compares mods and call IsKeyPressed() -> function has no side-effect.
    //   - Shortcut() submits a route, routes are resolved, if it currently can be routed it calls IsKeyChordPressed() -> function has (desirable) side-effects as it can prevents another call from getting the route.
    // - Visualize registered routes in 'Metrics/Debugger->Inputs'.
    IMGUI_API bool          Shortcut(ImGuiKeyChord key_chord, ImGuiInputFlags flags = 0);
    IMGUI_API void          SetNextItemShortcut(ImGuiKeyChord key_chord, ImGuiInputFlags flags = 0);

    // Inputs Utilities: Key/Input Ownership [BETA]
    // - One common use case would be to allow your items to disable standard inputs behaviors such
    //   as Tab or Alt key handling, Mouse Wheel scrolling, etc.
    //   e.g. Button(...); SetItemKeyOwner(ImGuiKey_MouseWheelY); to make hovering/activating a button disable wheel for scrolling.
    // - Reminder ImGuiKey enum include access to mouse buttons and gamepad, so key ownership can apply to them.
    // - Many related features are still in imgui_internal.h. For instance, most IsKeyXXX()/IsMouseXXX() functions have an owner-id-aware version.
    IMGUI_API void          SetItemKeyOwner(ImGuiKey key);                                      // Set key owner to last item ID if it is hovered or active. Equivalent to 'if (IsItemHovered() || IsItemActive()) { SetKeyOwner(key, GetItemID());'.

    // Inputs Utilities: Mouse specific
    // - To refer to a mouse button, you may use named enums in your code e.g. ImGuiMouseButton_Left, ImGuiMouseButton_Right.
    // - You can also use regular integer: it is forever guaranteed that 0=Left, 1=Right, 2=Middle.
    // - Dragging operations are only reported after mouse has moved a certain distance away from the initial clicking position (see 'lock_threshold' and 'io.MouseDraggingThreshold')
    IMGUI_API bool          IsMouseDown(ImGuiMouseButton button);                               // is mouse button held?
    IMGUI_API bool          IsMouseClicked(ImGuiMouseButton button, bool repeat = false);       // did mouse button clicked? (went from !Down to Down). Same as GetMouseClickedCount() == 1.
    IMGUI_API bool          IsMouseReleased(ImGuiMouseButton button);                           // did mouse button released? (went from Down to !Down)
    IMGUI_API bool          IsMouseDoubleClicked(ImGuiMouseButton button);                      // did mouse button double-clicked? Same as GetMouseClickedCount() == 2. (note that a double-click will also report IsMouseClicked() == true)
    IMGUI_API int           GetMouseClickedCount(ImGuiMouseButton button);                      // return the number of successive mouse-clicks at the time where a click happen (otherwise 0).
    IMGUI_API bool          IsMouseHoveringRect(const ImVec2& r_min, const ImVec2& r_max, bool clip = true);// is mouse hovering given bounding rect (in screen space). clipped by current clipping settings, but disregarding of other consideration of focus/window ordering/popup-block.
    IMGUI_API bool          IsMousePosValid(const ImVec2* mouse_pos = NULL);                    // by convention we use (-FLT_MAX,-FLT_MAX) to denote that there is no mouse available
    IMGUI_API bool          IsAnyMouseDown();                                                   // [WILL OBSOLETE] is any mouse button held? This was designed for backends, but prefer having backend maintain a mask of held mouse buttons, because upcoming input queue system will make this invalid.
    IMGUI_API ImVec2        GetMousePos();                                                      // shortcut to ImGui::GetIO().MousePos provided by user, to be consistent with other calls
    IMGUI_API ImVec2        GetMousePosOnOpeningCurrentPopup();                                 // retrieve mouse position at the time of opening popup we have BeginPopup() into (helper to avoid user backing that value themselves)
    IMGUI_API bool          IsMouseDragging(ImGuiMouseButton button, float lock_threshold = -1.0f);         // is mouse dragging? (uses io.MouseDraggingThreshold if lock_threshold < 0.0f)
    IMGUI_API ImVec2        GetMouseDragDelta(ImGuiMouseButton button = 0, float lock_threshold = -1.0f);   // return the delta from the initial clicking position while the mouse button is pressed or was just released. This is locked and return 0.0f until the mouse moves past a distance threshold at least once (uses io.MouseDraggingThreshold if lock_threshold < 0.0f)
    IMGUI_API void          ResetMouseDragDelta(ImGuiMouseButton button = 0);                   //
    IMGUI_API ImGuiMouseCursor GetMouseCursor();                                                // get desired mouse cursor shape. Important: reset in ImGui::NewFrame(), this is updated during the frame. valid before Render(). If you use software rendering by setting io.MouseDrawCursor ImGui will render those for you
    IMGUI_API void          SetMouseCursor(ImGuiMouseCursor cursor_type);                       // set desired mouse cursor shape
    IMGUI_API void          SetNextFrameWantCaptureMouse(bool want_capture_mouse);              // Override io.WantCaptureMouse flag next frame (said flag is left for your application to handle, typical when true it instucts your app to ignore inputs). This is equivalent to setting "io.WantCaptureMouse = want_capture_mouse;" after the next NewFrame() call.

    // Clipboard Utilities
    // - Also see the LogToClipboard() function to capture GUI into clipboard, or easily output text data to the clipboard.
    IMGUI_API const char*   GetClipboardText();
    IMGUI_API void          SetClipboardText(const char* text);

    // Settings/.Ini Utilities
    // - The disk functions are automatically called if io.IniFilename != NULL (default is "imgui.ini").
    // - Set io.IniFilename to NULL to load/save manually. Read io.WantSaveIniSettings description about handling .ini saving manually.
    // - Important: default value "imgui.ini" is relative to current working dir! Most apps will want to lock this to an absolute path (e.g. same path as executables).
    IMGUI_API void          LoadIniSettingsFromDisk(const char* ini_filename);                  // call after CreateContext() and before the first call to NewFrame(). NewFrame() automatically calls LoadIniSettingsFromDisk(io.IniFilename).
    IMGUI_API void          LoadIniSettingsFromMemory(const char* ini_data, size_t ini_size=0); // call after CreateContext() and before the first call to NewFrame() to provide .ini data from your own data source.
    IMGUI_API void          SaveIniSettingsToDisk(const char* ini_filename);                    // this is automatically called (if io.IniFilename is not empty) a few seconds after any modification that should be reflected in the .ini file (and also by DestroyContext).
    IMGUI_API const char*   SaveIniSettingsToMemory(size_t* out_ini_size = NULL);               // return a zero-terminated string with the .ini data which you can save by your own mean. call when io.WantSaveIniSettings is set, then save data by your own mean and clear io.WantSaveIniSettings.

    // Debug Utilities
    // - Your main debugging friend is the ShowMetricsWindow() function, which is also accessible from Demo->Tools->Metrics Debugger
    IMGUI_API void          DebugTextEncoding(const char* text);
    IMGUI_API void          DebugFlashStyleColor(ImGuiCol idx);
    IMGUI_API void          DebugStartItemPicker();
    IMGUI_API bool          DebugCheckVersionAndDataLayout(const char* version_str, size_t sz_io, size_t sz_style, size_t sz_vec2, size_t sz_vec4, size_t sz_drawvert, size_t sz_drawidx); // This is called by IMGUI_CHECKVERSION() macro.
#ifndef IMGUI_DISABLE_DEBUG_TOOLS
    IMGUI_API void          DebugLog(const char* fmt, ...)           IM_FMTARGS(1); // Call via IMGUI_DEBUG_LOG() for maximum stripping in caller code!
    IMGUI_API void          DebugLogV(const char* fmt, va_list args) IM_FMTLIST(1);
#endif

    // Memory Allocators
    // - Those functions are not reliant on the current context.
    // - DLL users: heaps and globals are not shared across DLL boundaries! You will need to call SetCurrentContext() + SetAllocatorFunctions()
    //   for each static/DLL boundary you are calling from. Read "Context and Memory Allocators" section of imgui.cpp for more details.
    IMGUI_API void          SetAllocatorFunctions(ImGuiMemAllocFunc alloc_func, ImGuiMemFreeFunc free_func, void* user_data = NULL);
    IMGUI_API void          GetAllocatorFunctions(ImGuiMemAllocFunc* p_alloc_func, ImGuiMemFreeFunc* p_free_func, void** p_user_data);
    IMGUI_API void*         MemAlloc(size_t size);
    IMGUI_API void          MemFree(void* ptr);

    // (Optional) Platform/OS interface for multi-viewport support
    // Read comments around the ImGuiPlatformIO structure for more details.
    // Note: You may use GetWindowViewport() to get the current viewport of the current window.
    IMGUI_API ImGuiPlatformIO&  GetPlatformIO();                                                // platform/renderer functions, for backend to setup + viewports list.
    IMGUI_API void              UpdatePlatformWindows();                                        // call in main loop. will call CreateWindow/ResizeWindow/etc. platform functions for each secondary viewport, and DestroyWindow for each inactive viewport.
    IMGUI_API void              RenderPlatformWindowsDefault(void* platform_render_arg = NULL, void* renderer_render_arg = NULL); // call in main loop. will call RenderWindow/SwapBuffers platform functions for each secondary viewport which doesn't have the ImGuiViewportFlags_Minimized flag set. May be reimplemented by user for custom rendering needs.
    IMGUI_API void              DestroyPlatformWindows();                                       // call DestroyWindow platform functions for all viewports. call from backend Shutdown() if you need to close platform windows before imgui shutdown. otherwise will be called by DestroyContext().
    IMGUI_API ImGuiViewport*    FindViewportByID(ImGuiID id);                                   // this is a helper for backends.
    IMGUI_API ImGuiViewport*    FindViewportByPlatformHandle(void* platform_handle);            // this is a helper for backends. the type platform_handle is decided by the backend (e.g. HWND, MyWindow*, GLFWwindow* etc.)

} // namespace ImGui

//-----------------------------------------------------------------------------
// [SECTION] Flags & Enumerations
//-----------------------------------------------------------------------------

// Flags for ImGui::Begin()
// (Those are per-window flags. There are shared flags in ImGuiIO: io.ConfigWindowsResizeFromEdges and io.ConfigWindowsMoveFromTitleBarOnly)
enum ImGuiWindowFlags_
{
    ImGuiWindowFlags_None                   = 0,
    ImGuiWindowFlags_NoTitleBar             = 1 << 0,   // Disable title-bar
    ImGuiWindowFlags_NoResize               = 1 << 1,   // Disable user resizing with the lower-right grip
    ImGuiWindowFlags_NoMove                 = 1 << 2,   // Disable user moving the window
    ImGuiWindowFlags_NoScrollbar            = 1 << 3,   // Disable scrollbars (window can still scroll with mouse or programmatically)
    ImGuiWindowFlags_NoScrollWithMouse      = 1 << 4,   // Disable user vertically scrolling with mouse wheel. On child window, mouse wheel will be forwarded to the parent unless NoScrollbar is also set.
    ImGuiWindowFlags_NoCollapse             = 1 << 5,   // Disable user collapsing window by double-clicking on it. Also referred to as Window Menu Button (e.g. within a docking node).
    ImGuiWindowFlags_AlwaysAutoResize       = 1 << 6,   // Resize every window to its content every frame
    ImGuiWindowFlags_NoBackground           = 1 << 7,   // Disable drawing background color (WindowBg, etc.) and outside border. Similar as using SetNextWindowBgAlpha(0.0f).
    ImGuiWindowFlags_NoSavedSettings        = 1 << 8,   // Never load/save settings in .ini file
    ImGuiWindowFlags_NoMouseInputs          = 1 << 9,   // Disable catching mouse, hovering test with pass through.
    ImGuiWindowFlags_MenuBar                = 1 << 10,  // Has a menu-bar
    ImGuiWindowFlags_HorizontalScrollbar    = 1 << 11,  // Allow horizontal scrollbar to appear (off by default). You may use SetNextWindowContentSize(ImVec2(width,0.0f)); prior to calling Begin() to specify width. Read code in imgui_demo in the "Horizontal Scrolling" section.
    ImGuiWindowFlags_NoFocusOnAppearing     = 1 << 12,  // Disable taking focus when transitioning from hidden to visible state
    ImGuiWindowFlags_NoBringToFrontOnFocus  = 1 << 13,  // Disable bringing window to front when taking focus (e.g. clicking on it or programmatically giving it focus)
    ImGuiWindowFlags_AlwaysVerticalScrollbar= 1 << 14,  // Always show vertical scrollbar (even if ContentSize.y < Size.y)
    ImGuiWindowFlags_AlwaysHorizontalScrollbar=1<< 15,  // Always show horizontal scrollbar (even if ContentSize.x < Size.x)
    ImGuiWindowFlags_NoNavInputs            = 1 << 16,  // No gamepad/keyboard navigation within the window
    ImGuiWindowFlags_NoNavFocus             = 1 << 17,  // No focusing toward this window with gamepad/keyboard navigation (e.g. skipped by CTRL+TAB)
    ImGuiWindowFlags_UnsavedDocument        = 1 << 18,  // Display a dot next to the title. When used in a tab/docking context, tab is selected when clicking the X + closure is not assumed (will wait for user to stop submitting the tab). Otherwise closure is assumed when pressing the X, so if you keep submitting the tab may reappear at end of tab bar.
    ImGuiWindowFlags_NoDocking              = 1 << 19,  // Disable docking of this window
    ImGuiWindowFlags_NoNav                  = ImGuiWindowFlags_NoNavInputs | ImGuiWindowFlags_NoNavFocus,
    ImGuiWindowFlags_NoDecoration           = ImGuiWindowFlags_NoTitleBar | ImGuiWindowFlags_NoResize | ImGuiWindowFlags_NoScrollbar | ImGuiWindowFlags_NoCollapse,
    ImGuiWindowFlags_NoInputs               = ImGuiWindowFlags_NoMouseInputs | ImGuiWindowFlags_NoNavInputs | ImGuiWindowFlags_NoNavFocus,

    // [Internal]
    ImGuiWindowFlags_ChildWindow            = 1 << 24,  // Don't use! For internal use by BeginChild()
    ImGuiWindowFlags_Tooltip                = 1 << 25,  // Don't use! For internal use by BeginTooltip()
    ImGuiWindowFlags_Popup                  = 1 << 26,  // Don't use! For internal use by BeginPopup()
    ImGuiWindowFlags_Modal                  = 1 << 27,  // Don't use! For internal use by BeginPopupModal()
    ImGuiWindowFlags_ChildMenu              = 1 << 28,  // Don't use! For internal use by BeginMenu()
    ImGuiWindowFlags_DockNodeHost           = 1 << 29,  // Don't use! For internal use by Begin()/NewFrame()

    // Obsolete names
#ifndef IMGUI_DISABLE_OBSOLETE_FUNCTIONS
    ImGuiWindowFlags_AlwaysUseWindowPadding = 1 << 30,  // Obsoleted in 1.90.0: Use ImGuiChildFlags_AlwaysUseWindowPadding in BeginChild() call.
    ImGuiWindowFlags_NavFlattened           = 1 << 31,  // Obsoleted in 1.90.9: Use ImGuiChildFlags_NavFlattened in BeginChild() call.
#endif
};

// Flags for ImGui::BeginChild()
// (Legacy: bit 0 must always correspond to ImGuiChildFlags_Border to be backward compatible with old API using 'bool border = false'.
// About using AutoResizeX/AutoResizeY flags:
// - May be combined with SetNextWindowSizeConstraints() to set a min/max size for each axis (see "Demo->Child->Auto-resize with Constraints").
// - Size measurement for a given axis is only performed when the child window is within visible boundaries, or is just appearing.
//   - This allows BeginChild() to return false when not within boundaries (e.g. when scrolling), which is more optimal. BUT it won't update its auto-size while clipped.
//     While not perfect, it is a better default behavior as the always-on performance gain is more valuable than the occasional "resizing after becoming visible again" glitch.
//   - You may also use ImGuiChildFlags_AlwaysAutoResize to force an update even when child window is not in view.
//     HOWEVER PLEASE UNDERSTAND THAT DOING SO WILL PREVENT BeginChild() FROM EVER RETURNING FALSE, disabling benefits of coarse clipping.
enum ImGuiChildFlags_
{
    ImGuiChildFlags_None                    = 0,
    ImGuiChildFlags_Border                  = 1 << 0,   // Show an outer border and enable WindowPadding. (IMPORTANT: this is always == 1 == true for legacy reason)
    ImGuiChildFlags_AlwaysUseWindowPadding  = 1 << 1,   // Pad with style.WindowPadding even if no border are drawn (no padding by default for non-bordered child windows because it makes more sense)
    ImGuiChildFlags_ResizeX                 = 1 << 2,   // Allow resize from right border (layout direction). Enable .ini saving (unless ImGuiWindowFlags_NoSavedSettings passed to window flags)
    ImGuiChildFlags_ResizeY                 = 1 << 3,   // Allow resize from bottom border (layout direction). "
    ImGuiChildFlags_AutoResizeX             = 1 << 4,   // Enable auto-resizing width. Read "IMPORTANT: Size measurement" details above.
    ImGuiChildFlags_AutoResizeY             = 1 << 5,   // Enable auto-resizing height. Read "IMPORTANT: Size measurement" details above.
    ImGuiChildFlags_AlwaysAutoResize        = 1 << 6,   // Combined with AutoResizeX/AutoResizeY. Always measure size even when child is hidden, always return true, always disable clipping optimization! NOT RECOMMENDED.
    ImGuiChildFlags_FrameStyle              = 1 << 7,   // Style the child window like a framed item: use FrameBg, FrameRounding, FrameBorderSize, FramePadding instead of ChildBg, ChildRounding, ChildBorderSize, WindowPadding.
    ImGuiChildFlags_NavFlattened            = 1 << 8,   // [BETA] Share focus scope, allow gamepad/keyboard navigation to cross over parent border to this child or between sibling child windows.
};

// Flags for ImGui::PushItemFlag()
// (Those are shared by all items)
enum ImGuiItemFlags_
{
    ImGuiItemFlags_None                     = 0,        // (Default)
    ImGuiItemFlags_NoTabStop                = 1 << 0,   // false    // Disable keyboard tabbing. This is a "lighter" version of ImGuiItemFlags_NoNav.
    ImGuiItemFlags_NoNav                    = 1 << 1,   // false    // Disable any form of focusing (keyboard/gamepad directional navigation and SetKeyboardFocusHere() calls).
    ImGuiItemFlags_NoNavDefaultFocus        = 1 << 2,   // false    // Disable item being a candidate for default focus (e.g. used by title bar items).
    ImGuiItemFlags_ButtonRepeat             = 1 << 3,   // false    // Any button-like behavior will have repeat mode enabled (based on io.KeyRepeatDelay and io.KeyRepeatRate values). Note that you can also call IsItemActive() after any button to tell if it is being held.
    ImGuiItemFlags_AutoClosePopups          = 1 << 4,   // true     // MenuItem()/Selectable() automatically close their parent popup window.
};

// Flags for ImGui::InputText()
// (Those are per-item flags. There are shared flags in ImGuiIO: io.ConfigInputTextCursorBlink and io.ConfigInputTextEnterKeepActive)
enum ImGuiInputTextFlags_
{
    // Basic filters (also see ImGuiInputTextFlags_CallbackCharFilter)
    ImGuiInputTextFlags_None                = 0,
    ImGuiInputTextFlags_CharsDecimal        = 1 << 0,   // Allow 0123456789.+-*/
    ImGuiInputTextFlags_CharsHexadecimal    = 1 << 1,   // Allow 0123456789ABCDEFabcdef
    ImGuiInputTextFlags_CharsScientific     = 1 << 2,   // Allow 0123456789.+-*/eE (Scientific notation input)
    ImGuiInputTextFlags_CharsUppercase      = 1 << 3,   // Turn a..z into A..Z
    ImGuiInputTextFlags_CharsNoBlank        = 1 << 4,   // Filter out spaces, tabs

    // Inputs
    ImGuiInputTextFlags_AllowTabInput       = 1 << 5,   // Pressing TAB input a '\t' character into the text field
    ImGuiInputTextFlags_EnterReturnsTrue    = 1 << 6,   // Return 'true' when Enter is pressed (as opposed to every time the value was modified). Consider looking at the IsItemDeactivatedAfterEdit() function.
    ImGuiInputTextFlags_EscapeClearsAll     = 1 << 7,   // Escape key clears content if not empty, and deactivate otherwise (contrast to default behavior of Escape to revert)
    ImGuiInputTextFlags_CtrlEnterForNewLine = 1 << 8,   // In multi-line mode, validate with Enter, add new line with Ctrl+Enter (default is opposite: validate with Ctrl+Enter, add line with Enter).

    // Other options
    ImGuiInputTextFlags_ReadOnly            = 1 << 9,   // Read-only mode
    ImGuiInputTextFlags_Password            = 1 << 10,  // Password mode, display all characters as '*', disable copy
    ImGuiInputTextFlags_AlwaysOverwrite     = 1 << 11,  // Overwrite mode
    ImGuiInputTextFlags_AutoSelectAll       = 1 << 12,  // Select entire text when first taking mouse focus
    ImGuiInputTextFlags_ParseEmptyRefVal    = 1 << 13,  // InputFloat(), InputInt(), InputScalar() etc. only: parse empty string as zero value.
    ImGuiInputTextFlags_DisplayEmptyRefVal  = 1 << 14,  // InputFloat(), InputInt(), InputScalar() etc. only: when value is zero, do not display it. Generally used with ImGuiInputTextFlags_ParseEmptyRefVal.
    ImGuiInputTextFlags_NoHorizontalScroll  = 1 << 15,  // Disable following the cursor horizontally
    ImGuiInputTextFlags_NoUndoRedo          = 1 << 16,  // Disable undo/redo. Note that input text owns the text data while active, if you want to provide your own undo/redo stack you need e.g. to call ClearActiveID().

    // Callback features
    ImGuiInputTextFlags_CallbackCompletion  = 1 << 17,  // Callback on pressing TAB (for completion handling)
    ImGuiInputTextFlags_CallbackHistory     = 1 << 18,  // Callback on pressing Up/Down arrows (for history handling)
    ImGuiInputTextFlags_CallbackAlways      = 1 << 19,  // Callback on each iteration. User code may query cursor position, modify text buffer.
    ImGuiInputTextFlags_CallbackCharFilter  = 1 << 20,  // Callback on character inputs to replace or discard them. Modify 'EventChar' to replace or discard, or return 1 in callback to discard.
    ImGuiInputTextFlags_CallbackResize      = 1 << 21,  // Callback on buffer capacity changes request (beyond 'buf_size' parameter value), allowing the string to grow. Notify when the string wants to be resized (for string types which hold a cache of their Size). You will be provided a new BufSize in the callback and NEED to honor it. (see misc/cpp/imgui_stdlib.h for an example of using this)
    ImGuiInputTextFlags_CallbackEdit        = 1 << 22,  // Callback on any edit (note that InputText() already returns true on edit, the callback is useful mainly to manipulate the underlying buffer while focus is active)

    // Obsolete names
    //ImGuiInputTextFlags_AlwaysInsertMode  = ImGuiInputTextFlags_AlwaysOverwrite   // [renamed in 1.82] name was not matching behavior
};

// Flags for ImGui::TreeNodeEx(), ImGui::CollapsingHeader*()
enum ImGuiTreeNodeFlags_
{
    ImGuiTreeNodeFlags_None                 = 0,
    ImGuiTreeNodeFlags_Selected             = 1 << 0,   // Draw as selected
    ImGuiTreeNodeFlags_Framed               = 1 << 1,   // Draw frame with background (e.g. for CollapsingHeader)
    ImGuiTreeNodeFlags_AllowOverlap         = 1 << 2,   // Hit testing to allow subsequent widgets to overlap this one
    ImGuiTreeNodeFlags_NoTreePushOnOpen     = 1 << 3,   // Don't do a TreePush() when open (e.g. for CollapsingHeader) = no extra indent nor pushing on ID stack
    ImGuiTreeNodeFlags_NoAutoOpenOnLog      = 1 << 4,   // Don't automatically and temporarily open node when Logging is active (by default logging will automatically open tree nodes)
    ImGuiTreeNodeFlags_DefaultOpen          = 1 << 5,   // Default node to be open
    ImGuiTreeNodeFlags_OpenOnDoubleClick    = 1 << 6,   // Open on double-click instead of simple click (default for multi-select unless any _OpenOnXXX behavior is set explicitly). Both behaviors may be combined.
    ImGuiTreeNodeFlags_OpenOnArrow          = 1 << 7,   // Open when clicking on the arrow part (default for multi-select unless any _OpenOnXXX behavior is set explicitly). Both behaviors may be combined.
    ImGuiTreeNodeFlags_Leaf                 = 1 << 8,   // No collapsing, no arrow (use as a convenience for leaf nodes).
    ImGuiTreeNodeFlags_Bullet               = 1 << 9,   // Display a bullet instead of arrow. IMPORTANT: node can still be marked open/close if you don't set the _Leaf flag!
    ImGuiTreeNodeFlags_FramePadding         = 1 << 10,  // Use FramePadding (even for an unframed text node) to vertically align text baseline to regular widget height. Equivalent to calling AlignTextToFramePadding() before the node.
    ImGuiTreeNodeFlags_SpanAvailWidth       = 1 << 11,  // Extend hit box to the right-most edge, even if not framed. This is not the default in order to allow adding other items on the same line without using AllowOverlap mode.
    ImGuiTreeNodeFlags_SpanFullWidth        = 1 << 12,  // Extend hit box to the left-most and right-most edges (cover the indent area).
    ImGuiTreeNodeFlags_SpanTextWidth        = 1 << 13,  // Narrow hit box + narrow hovering highlight, will only cover the label text.
    ImGuiTreeNodeFlags_SpanAllColumns       = 1 << 14,  // Frame will span all columns of its container table (text will still fit in current column)
    ImGuiTreeNodeFlags_NavLeftJumpsBackHere = 1 << 15,  // (WIP) Nav: left direction may move to this TreeNode() from any of its child (items submitted between TreeNode and TreePop)
    //ImGuiTreeNodeFlags_NoScrollOnOpen     = 1 << 16,  // FIXME: TODO: Disable automatic scroll on TreePop() if node got just open and contents is not visible
    ImGuiTreeNodeFlags_CollapsingHeader     = ImGuiTreeNodeFlags_Framed | ImGuiTreeNodeFlags_NoTreePushOnOpen | ImGuiTreeNodeFlags_NoAutoOpenOnLog,

#ifndef IMGUI_DISABLE_OBSOLETE_FUNCTIONS
    ImGuiTreeNodeFlags_AllowItemOverlap     = ImGuiTreeNodeFlags_AllowOverlap,  // Renamed in 1.89.7
#endif
};

// Flags for OpenPopup*(), BeginPopupContext*(), IsPopupOpen() functions.
// - To be backward compatible with older API which took an 'int mouse_button = 1' argument instead of 'ImGuiPopupFlags flags',
//   we need to treat small flags values as a mouse button index, so we encode the mouse button in the first few bits of the flags.
//   It is therefore guaranteed to be legal to pass a mouse button index in ImGuiPopupFlags.
// - For the same reason, we exceptionally default the ImGuiPopupFlags argument of BeginPopupContextXXX functions to 1 instead of 0.
//   IMPORTANT: because the default parameter is 1 (==ImGuiPopupFlags_MouseButtonRight), if you rely on the default parameter
//   and want to use another flag, you need to pass in the ImGuiPopupFlags_MouseButtonRight flag explicitly.
// - Multiple buttons currently cannot be combined/or-ed in those functions (we could allow it later).
enum ImGuiPopupFlags_
{
    ImGuiPopupFlags_None                    = 0,
    ImGuiPopupFlags_MouseButtonLeft         = 0,        // For BeginPopupContext*(): open on Left Mouse release. Guaranteed to always be == 0 (same as ImGuiMouseButton_Left)
    ImGuiPopupFlags_MouseButtonRight        = 1,        // For BeginPopupContext*(): open on Right Mouse release. Guaranteed to always be == 1 (same as ImGuiMouseButton_Right)
    ImGuiPopupFlags_MouseButtonMiddle       = 2,        // For BeginPopupContext*(): open on Middle Mouse release. Guaranteed to always be == 2 (same as ImGuiMouseButton_Middle)
    ImGuiPopupFlags_MouseButtonMask_        = 0x1F,
    ImGuiPopupFlags_MouseButtonDefault_     = 1,
    ImGuiPopupFlags_NoReopen                = 1 << 5,   // For OpenPopup*(), BeginPopupContext*(): don't reopen same popup if already open (won't reposition, won't reinitialize navigation)
    //ImGuiPopupFlags_NoReopenAlwaysNavInit = 1 << 6,   // For OpenPopup*(), BeginPopupContext*(): focus and initialize navigation even when not reopening.
    ImGuiPopupFlags_NoOpenOverExistingPopup = 1 << 7,   // For OpenPopup*(), BeginPopupContext*(): don't open if there's already a popup at the same level of the popup stack
    ImGuiPopupFlags_NoOpenOverItems         = 1 << 8,   // For BeginPopupContextWindow(): don't return true when hovering items, only when hovering empty space
    ImGuiPopupFlags_AnyPopupId              = 1 << 10,  // For IsPopupOpen(): ignore the ImGuiID parameter and test for any popup.
    ImGuiPopupFlags_AnyPopupLevel           = 1 << 11,  // For IsPopupOpen(): search/test at any level of the popup stack (default test in the current level)
    ImGuiPopupFlags_AnyPopup                = ImGuiPopupFlags_AnyPopupId | ImGuiPopupFlags_AnyPopupLevel,
};

// Flags for ImGui::Selectable()
enum ImGuiSelectableFlags_
{
    ImGuiSelectableFlags_None               = 0,
    ImGuiSelectableFlags_NoAutoClosePopups  = 1 << 0,   // Clicking this doesn't close parent popup window (overrides ImGuiItemFlags_AutoClosePopups)
    ImGuiSelectableFlags_SpanAllColumns     = 1 << 1,   // Frame will span all columns of its container table (text will still fit in current column)
    ImGuiSelectableFlags_AllowDoubleClick   = 1 << 2,   // Generate press events on double clicks too
    ImGuiSelectableFlags_Disabled           = 1 << 3,   // Cannot be selected, display grayed out text
    ImGuiSelectableFlags_AllowOverlap       = 1 << 4,   // (WIP) Hit testing to allow subsequent widgets to overlap this one
    ImGuiSelectableFlags_Highlight          = 1 << 5,   // Make the item be displayed as if it is hovered

#ifndef IMGUI_DISABLE_OBSOLETE_FUNCTIONS
    ImGuiSelectableFlags_DontClosePopups    = ImGuiSelectableFlags_NoAutoClosePopups,   // Renamed in 1.91.0
    ImGuiSelectableFlags_AllowItemOverlap   = ImGuiSelectableFlags_AllowOverlap,        // Renamed in 1.89.7
#endif
};

// Flags for ImGui::BeginCombo()
enum ImGuiComboFlags_
{
    ImGuiComboFlags_None                    = 0,
    ImGuiComboFlags_PopupAlignLeft          = 1 << 0,   // Align the popup toward the left by default
    ImGuiComboFlags_HeightSmall             = 1 << 1,   // Max ~4 items visible. Tip: If you want your combo popup to be a specific size you can use SetNextWindowSizeConstraints() prior to calling BeginCombo()
    ImGuiComboFlags_HeightRegular           = 1 << 2,   // Max ~8 items visible (default)
    ImGuiComboFlags_HeightLarge             = 1 << 3,   // Max ~20 items visible
    ImGuiComboFlags_HeightLargest           = 1 << 4,   // As many fitting items as possible
    ImGuiComboFlags_NoArrowButton           = 1 << 5,   // Display on the preview box without the square arrow button
    ImGuiComboFlags_NoPreview               = 1 << 6,   // Display only a square arrow button
    ImGuiComboFlags_WidthFitPreview         = 1 << 7,   // Width dynamically calculated from preview contents
    ImGuiComboFlags_HeightMask_             = ImGuiComboFlags_HeightSmall | ImGuiComboFlags_HeightRegular | ImGuiComboFlags_HeightLarge | ImGuiComboFlags_HeightLargest,
};

// Flags for ImGui::BeginTabBar()
enum ImGuiTabBarFlags_
{
    ImGuiTabBarFlags_None                           = 0,
    ImGuiTabBarFlags_Reorderable                    = 1 << 0,   // Allow manually dragging tabs to re-order them + New tabs are appended at the end of list
    ImGuiTabBarFlags_AutoSelectNewTabs              = 1 << 1,   // Automatically select new tabs when they appear
    ImGuiTabBarFlags_TabListPopupButton             = 1 << 2,   // Disable buttons to open the tab list popup
    ImGuiTabBarFlags_NoCloseWithMiddleMouseButton   = 1 << 3,   // Disable behavior of closing tabs (that are submitted with p_open != NULL) with middle mouse button. You may handle this behavior manually on user's side with if (IsItemHovered() && IsMouseClicked(2)) *p_open = false.
    ImGuiTabBarFlags_NoTabListScrollingButtons      = 1 << 4,   // Disable scrolling buttons (apply when fitting policy is ImGuiTabBarFlags_FittingPolicyScroll)
    ImGuiTabBarFlags_NoTooltip                      = 1 << 5,   // Disable tooltips when hovering a tab
    ImGuiTabBarFlags_DrawSelectedOverline           = 1 << 6,   // Draw selected overline markers over selected tab
    ImGuiTabBarFlags_FittingPolicyResizeDown        = 1 << 7,   // Resize tabs when they don't fit
    ImGuiTabBarFlags_FittingPolicyScroll            = 1 << 8,   // Add scroll buttons when tabs don't fit
    ImGuiTabBarFlags_FittingPolicyMask_             = ImGuiTabBarFlags_FittingPolicyResizeDown | ImGuiTabBarFlags_FittingPolicyScroll,
    ImGuiTabBarFlags_FittingPolicyDefault_          = ImGuiTabBarFlags_FittingPolicyResizeDown,
};

// Flags for ImGui::BeginTabItem()
enum ImGuiTabItemFlags_
{
    ImGuiTabItemFlags_None                          = 0,
    ImGuiTabItemFlags_UnsavedDocument               = 1 << 0,   // Display a dot next to the title + set ImGuiTabItemFlags_NoAssumedClosure.
    ImGuiTabItemFlags_SetSelected                   = 1 << 1,   // Trigger flag to programmatically make the tab selected when calling BeginTabItem()
    ImGuiTabItemFlags_NoCloseWithMiddleMouseButton  = 1 << 2,   // Disable behavior of closing tabs (that are submitted with p_open != NULL) with middle mouse button. You may handle this behavior manually on user's side with if (IsItemHovered() && IsMouseClicked(2)) *p_open = false.
    ImGuiTabItemFlags_NoPushId                      = 1 << 3,   // Don't call PushID()/PopID() on BeginTabItem()/EndTabItem()
    ImGuiTabItemFlags_NoTooltip                     = 1 << 4,   // Disable tooltip for the given tab
    ImGuiTabItemFlags_NoReorder                     = 1 << 5,   // Disable reordering this tab or having another tab cross over this tab
    ImGuiTabItemFlags_Leading                       = 1 << 6,   // Enforce the tab position to the left of the tab bar (after the tab list popup button)
    ImGuiTabItemFlags_Trailing                      = 1 << 7,   // Enforce the tab position to the right of the tab bar (before the scrolling buttons)
    ImGuiTabItemFlags_NoAssumedClosure              = 1 << 8,   // Tab is selected when trying to close + closure is not immediately assumed (will wait for user to stop submitting the tab). Otherwise closure is assumed when pressing the X, so if you keep submitting the tab may reappear at end of tab bar.
};

// Flags for ImGui::IsWindowFocused()
enum ImGuiFocusedFlags_
{
    ImGuiFocusedFlags_None                          = 0,
    ImGuiFocusedFlags_ChildWindows                  = 1 << 0,   // Return true if any children of the window is focused
    ImGuiFocusedFlags_RootWindow                    = 1 << 1,   // Test from root window (top most parent of the current hierarchy)
    ImGuiFocusedFlags_AnyWindow                     = 1 << 2,   // Return true if any window is focused. Important: If you are trying to tell how to dispatch your low-level inputs, do NOT use this. Use 'io.WantCaptureMouse' instead! Please read the FAQ!
    ImGuiFocusedFlags_NoPopupHierarchy              = 1 << 3,   // Do not consider popup hierarchy (do not treat popup emitter as parent of popup) (when used with _ChildWindows or _RootWindow)
    ImGuiFocusedFlags_DockHierarchy                 = 1 << 4,   // Consider docking hierarchy (treat dockspace host as parent of docked window) (when used with _ChildWindows or _RootWindow)
    ImGuiFocusedFlags_RootAndChildWindows           = ImGuiFocusedFlags_RootWindow | ImGuiFocusedFlags_ChildWindows,
};

// Flags for ImGui::IsItemHovered(), ImGui::IsWindowHovered()
// Note: if you are trying to check whether your mouse should be dispatched to Dear ImGui or to your app, you should use 'io.WantCaptureMouse' instead! Please read the FAQ!
// Note: windows with the ImGuiWindowFlags_NoInputs flag are ignored by IsWindowHovered() calls.
enum ImGuiHoveredFlags_
{
    ImGuiHoveredFlags_None                          = 0,        // Return true if directly over the item/window, not obstructed by another window, not obstructed by an active popup or modal blocking inputs under them.
    ImGuiHoveredFlags_ChildWindows                  = 1 << 0,   // IsWindowHovered() only: Return true if any children of the window is hovered
    ImGuiHoveredFlags_RootWindow                    = 1 << 1,   // IsWindowHovered() only: Test from root window (top most parent of the current hierarchy)
    ImGuiHoveredFlags_AnyWindow                     = 1 << 2,   // IsWindowHovered() only: Return true if any window is hovered
    ImGuiHoveredFlags_NoPopupHierarchy              = 1 << 3,   // IsWindowHovered() only: Do not consider popup hierarchy (do not treat popup emitter as parent of popup) (when used with _ChildWindows or _RootWindow)
    ImGuiHoveredFlags_DockHierarchy                 = 1 << 4,   // IsWindowHovered() only: Consider docking hierarchy (treat dockspace host as parent of docked window) (when used with _ChildWindows or _RootWindow)
    ImGuiHoveredFlags_AllowWhenBlockedByPopup       = 1 << 5,   // Return true even if a popup window is normally blocking access to this item/window
    //ImGuiHoveredFlags_AllowWhenBlockedByModal     = 1 << 6,   // Return true even if a modal popup window is normally blocking access to this item/window. FIXME-TODO: Unavailable yet.
    ImGuiHoveredFlags_AllowWhenBlockedByActiveItem  = 1 << 7,   // Return true even if an active item is blocking access to this item/window. Useful for Drag and Drop patterns.
    ImGuiHoveredFlags_AllowWhenOverlappedByItem     = 1 << 8,   // IsItemHovered() only: Return true even if the item uses AllowOverlap mode and is overlapped by another hoverable item.
    ImGuiHoveredFlags_AllowWhenOverlappedByWindow   = 1 << 9,   // IsItemHovered() only: Return true even if the position is obstructed or overlapped by another window.
    ImGuiHoveredFlags_AllowWhenDisabled             = 1 << 10,  // IsItemHovered() only: Return true even if the item is disabled
    ImGuiHoveredFlags_NoNavOverride                 = 1 << 11,  // IsItemHovered() only: Disable using gamepad/keyboard navigation state when active, always query mouse
    ImGuiHoveredFlags_AllowWhenOverlapped           = ImGuiHoveredFlags_AllowWhenOverlappedByItem | ImGuiHoveredFlags_AllowWhenOverlappedByWindow,
    ImGuiHoveredFlags_RectOnly                      = ImGuiHoveredFlags_AllowWhenBlockedByPopup | ImGuiHoveredFlags_AllowWhenBlockedByActiveItem | ImGuiHoveredFlags_AllowWhenOverlapped,
    ImGuiHoveredFlags_RootAndChildWindows           = ImGuiHoveredFlags_RootWindow | ImGuiHoveredFlags_ChildWindows,

    // Tooltips mode
    // - typically used in IsItemHovered() + SetTooltip() sequence.
    // - this is a shortcut to pull flags from 'style.HoverFlagsForTooltipMouse' or 'style.HoverFlagsForTooltipNav' where you can reconfigure desired behavior.
    //   e.g. 'TooltipHoveredFlagsForMouse' defaults to 'ImGuiHoveredFlags_Stationary | ImGuiHoveredFlags_DelayShort'.
    // - for frequently actioned or hovered items providing a tooltip, you want may to use ImGuiHoveredFlags_ForTooltip (stationary + delay) so the tooltip doesn't show too often.
    // - for items which main purpose is to be hovered, or items with low affordance, or in less consistent apps, prefer no delay or shorter delay.
    ImGuiHoveredFlags_ForTooltip                    = 1 << 12,  // Shortcut for standard flags when using IsItemHovered() + SetTooltip() sequence.

    // (Advanced) Mouse Hovering delays.
    // - generally you can use ImGuiHoveredFlags_ForTooltip to use application-standardized flags.
    // - use those if you need specific overrides.
    ImGuiHoveredFlags_Stationary                    = 1 << 13,  // Require mouse to be stationary for style.HoverStationaryDelay (~0.15 sec) _at least one time_. After this, can move on same item/window. Using the stationary test tends to reduces the need for a long delay.
    ImGuiHoveredFlags_DelayNone                     = 1 << 14,  // IsItemHovered() only: Return true immediately (default). As this is the default you generally ignore this.
    ImGuiHoveredFlags_DelayShort                    = 1 << 15,  // IsItemHovered() only: Return true after style.HoverDelayShort elapsed (~0.15 sec) (shared between items) + requires mouse to be stationary for style.HoverStationaryDelay (once per item).
    ImGuiHoveredFlags_DelayNormal                   = 1 << 16,  // IsItemHovered() only: Return true after style.HoverDelayNormal elapsed (~0.40 sec) (shared between items) + requires mouse to be stationary for style.HoverStationaryDelay (once per item).
    ImGuiHoveredFlags_NoSharedDelay                 = 1 << 17,  // IsItemHovered() only: Disable shared delay system where moving from one item to the next keeps the previous timer for a short time (standard for tooltips with long delays)
};

// Flags for ImGui::DockSpace(), shared/inherited by child nodes.
// (Some flags can be applied to individual nodes directly)
// FIXME-DOCK: Also see ImGuiDockNodeFlagsPrivate_ which may involve using the WIP and internal DockBuilder api.
enum ImGuiDockNodeFlags_
{
    ImGuiDockNodeFlags_None                         = 0,
    ImGuiDockNodeFlags_KeepAliveOnly                = 1 << 0,   //       // Don't display the dockspace node but keep it alive. Windows docked into this dockspace node won't be undocked.
    //ImGuiDockNodeFlags_NoCentralNode              = 1 << 1,   //       // Disable Central Node (the node which can stay empty)
    ImGuiDockNodeFlags_NoDockingOverCentralNode     = 1 << 2,   //       // Disable docking over the Central Node, which will be always kept empty.
    ImGuiDockNodeFlags_PassthruCentralNode          = 1 << 3,   //       // Enable passthru dockspace: 1) DockSpace() will render a ImGuiCol_WindowBg background covering everything excepted the Central Node when empty. Meaning the host window should probably use SetNextWindowBgAlpha(0.0f) prior to Begin() when using this. 2) When Central Node is empty: let inputs pass-through + won't display a DockingEmptyBg background. See demo for details.
    ImGuiDockNodeFlags_NoDockingSplit               = 1 << 4,   //       // Disable other windows/nodes from splitting this node.
    ImGuiDockNodeFlags_NoResize                     = 1 << 5,   // Saved // Disable resizing node using the splitter/separators. Useful with programmatically setup dockspaces.
    ImGuiDockNodeFlags_AutoHideTabBar               = 1 << 6,   //       // Tab bar will automatically hide when there is a single window in the dock node.
    ImGuiDockNodeFlags_NoUndocking                  = 1 << 7,   //       // Disable undocking this node.

#ifndef IMGUI_DISABLE_OBSOLETE_FUNCTIONS
    ImGuiDockNodeFlags_NoSplit                      = ImGuiDockNodeFlags_NoDockingSplit, // Renamed in 1.90
    ImGuiDockNodeFlags_NoDockingInCentralNode       = ImGuiDockNodeFlags_NoDockingOverCentralNode, // Renamed in 1.90
#endif
};

// Flags for ImGui::BeginDragDropSource(), ImGui::AcceptDragDropPayload()
enum ImGuiDragDropFlags_
{
    ImGuiDragDropFlags_None                         = 0,
    // BeginDragDropSource() flags
    ImGuiDragDropFlags_SourceNoPreviewTooltip       = 1 << 0,   // Disable preview tooltip. By default, a successful call to BeginDragDropSource opens a tooltip so you can display a preview or description of the source contents. This flag disables this behavior.
    ImGuiDragDropFlags_SourceNoDisableHover         = 1 << 1,   // By default, when dragging we clear data so that IsItemHovered() will return false, to avoid subsequent user code submitting tooltips. This flag disables this behavior so you can still call IsItemHovered() on the source item.
    ImGuiDragDropFlags_SourceNoHoldToOpenOthers     = 1 << 2,   // Disable the behavior that allows to open tree nodes and collapsing header by holding over them while dragging a source item.
    ImGuiDragDropFlags_SourceAllowNullID            = 1 << 3,   // Allow items such as Text(), Image() that have no unique identifier to be used as drag source, by manufacturing a temporary identifier based on their window-relative position. This is extremely unusual within the dear imgui ecosystem and so we made it explicit.
    ImGuiDragDropFlags_SourceExtern                 = 1 << 4,   // External source (from outside of dear imgui), won't attempt to read current item/window info. Will always return true. Only one Extern source can be active simultaneously.
    ImGuiDragDropFlags_PayloadAutoExpire            = 1 << 5,   // Automatically expire the payload if the source cease to be submitted (otherwise payloads are persisting while being dragged)
    ImGuiDragDropFlags_PayloadNoCrossContext        = 1 << 6,   // Hint to specify that the payload may not be copied outside current dear imgui context.
    ImGuiDragDropFlags_PayloadNoCrossProcess        = 1 << 7,   // Hint to specify that the payload may not be copied outside current process.
    // AcceptDragDropPayload() flags
    ImGuiDragDropFlags_AcceptBeforeDelivery         = 1 << 10,  // AcceptDragDropPayload() will returns true even before the mouse button is released. You can then call IsDelivery() to test if the payload needs to be delivered.
    ImGuiDragDropFlags_AcceptNoDrawDefaultRect      = 1 << 11,  // Do not draw the default highlight rectangle when hovering over target.
    ImGuiDragDropFlags_AcceptNoPreviewTooltip       = 1 << 12,  // Request hiding the BeginDragDropSource tooltip from the BeginDragDropTarget site.
    ImGuiDragDropFlags_AcceptPeekOnly               = ImGuiDragDropFlags_AcceptBeforeDelivery | ImGuiDragDropFlags_AcceptNoDrawDefaultRect, // For peeking ahead and inspecting the payload before delivery.

#ifndef IMGUI_DISABLE_OBSOLETE_FUNCTIONS
    ImGuiDragDropFlags_SourceAutoExpirePayload = ImGuiDragDropFlags_PayloadAutoExpire, // Renamed in 1.90.9
#endif
};

// Standard Drag and Drop payload types. You can define you own payload types using short strings. Types starting with '_' are defined by Dear ImGui.
#define IMGUI_PAYLOAD_TYPE_COLOR_3F     "_COL3F"    // float[3]: Standard type for colors, without alpha. User code may use this type.
#define IMGUI_PAYLOAD_TYPE_COLOR_4F     "_COL4F"    // float[4]: Standard type for colors. User code may use this type.

// A primary data type
enum ImGuiDataType_
{
    ImGuiDataType_S8,       // signed char / char (with sensible compilers)
    ImGuiDataType_U8,       // unsigned char
    ImGuiDataType_S16,      // short
    ImGuiDataType_U16,      // unsigned short
    ImGuiDataType_S32,      // int
    ImGuiDataType_U32,      // unsigned int
    ImGuiDataType_S64,      // long long / __int64
    ImGuiDataType_U64,      // unsigned long long / unsigned __int64
    ImGuiDataType_Float,    // float
    ImGuiDataType_Double,   // double
    ImGuiDataType_Bool,     // bool (provided for user convenience, not supported by scalar widgets)
    ImGuiDataType_COUNT
};

// A cardinal direction
enum ImGuiDir : int
{
    ImGuiDir_None    = -1,
    ImGuiDir_Left    = 0,
    ImGuiDir_Right   = 1,
    ImGuiDir_Up      = 2,
    ImGuiDir_Down    = 3,
    ImGuiDir_COUNT
};

// A sorting direction
enum ImGuiSortDirection : ImU8
{
    ImGuiSortDirection_None         = 0,
    ImGuiSortDirection_Ascending    = 1,    // Ascending = 0->9, A->Z etc.
    ImGuiSortDirection_Descending   = 2     // Descending = 9->0, Z->A etc.
};

// Since 1.90, defining IMGUI_DISABLE_OBSOLETE_FUNCTIONS automatically defines IMGUI_DISABLE_OBSOLETE_KEYIO as well.
#if defined(IMGUI_DISABLE_OBSOLETE_FUNCTIONS) && !defined(IMGUI_DISABLE_OBSOLETE_KEYIO)
#define IMGUI_DISABLE_OBSOLETE_KEYIO
#endif

// A key identifier (ImGuiKey_XXX or ImGuiMod_XXX value): can represent Keyboard, Mouse and Gamepad values.
// All our named keys are >= 512. Keys value 0 to 511 are left unused as legacy native/opaque key values (< 1.87).
// Since >= 1.89 we increased typing (went from int to enum), some legacy code may need a cast to ImGuiKey.
// Read details about the 1.87 and 1.89 transition : https://github.com/ocornut/imgui/issues/4921
// Note that "Keys" related to physical keys and are not the same concept as input "Characters", the later are submitted via io.AddInputCharacter().
// The keyboard key enum values are named after the keys on a standard US keyboard, and on other keyboard types the keys reported may not match the keycaps.
enum ImGuiKey : int
{
    // Keyboard
    ImGuiKey_None = 0,
    ImGuiKey_Tab = 512,             // == ImGuiKey_NamedKey_BEGIN
    ImGuiKey_LeftArrow,
    ImGuiKey_RightArrow,
    ImGuiKey_UpArrow,
    ImGuiKey_DownArrow,
    ImGuiKey_PageUp,
    ImGuiKey_PageDown,
    ImGuiKey_Home,
    ImGuiKey_End,
    ImGuiKey_Insert,
    ImGuiKey_Delete,
    ImGuiKey_Backspace,
    ImGuiKey_Space,
    ImGuiKey_Enter,
    ImGuiKey_Escape,
    ImGuiKey_LeftCtrl, ImGuiKey_LeftShift, ImGuiKey_LeftAlt, ImGuiKey_LeftSuper,
    ImGuiKey_RightCtrl, ImGuiKey_RightShift, ImGuiKey_RightAlt, ImGuiKey_RightSuper,
    ImGuiKey_Menu,
    ImGuiKey_0, ImGuiKey_1, ImGuiKey_2, ImGuiKey_3, ImGuiKey_4, ImGuiKey_5, ImGuiKey_6, ImGuiKey_7, ImGuiKey_8, ImGuiKey_9,
    ImGuiKey_A, ImGuiKey_B, ImGuiKey_C, ImGuiKey_D, ImGuiKey_E, ImGuiKey_F, ImGuiKey_G, ImGuiKey_H, ImGuiKey_I, ImGuiKey_J,
    ImGuiKey_K, ImGuiKey_L, ImGuiKey_M, ImGuiKey_N, ImGuiKey_O, ImGuiKey_P, ImGuiKey_Q, ImGuiKey_R, ImGuiKey_S, ImGuiKey_T,
    ImGuiKey_U, ImGuiKey_V, ImGuiKey_W, ImGuiKey_X, ImGuiKey_Y, ImGuiKey_Z,
    ImGuiKey_F1, ImGuiKey_F2, ImGuiKey_F3, ImGuiKey_F4, ImGuiKey_F5, ImGuiKey_F6,
    ImGuiKey_F7, ImGuiKey_F8, ImGuiKey_F9, ImGuiKey_F10, ImGuiKey_F11, ImGuiKey_F12,
    ImGuiKey_F13, ImGuiKey_F14, ImGuiKey_F15, ImGuiKey_F16, ImGuiKey_F17, ImGuiKey_F18,
    ImGuiKey_F19, ImGuiKey_F20, ImGuiKey_F21, ImGuiKey_F22, ImGuiKey_F23, ImGuiKey_F24,
    ImGuiKey_Apostrophe,        // '
    ImGuiKey_Comma,             // ,
    ImGuiKey_Minus,             // -
    ImGuiKey_Period,            // .
    ImGuiKey_Slash,             // /
    ImGuiKey_Semicolon,         // ;
    ImGuiKey_Equal,             // =
    ImGuiKey_LeftBracket,       // [
    ImGuiKey_Backslash,         // \ (this text inhibit multiline comment caused by backslash)
    ImGuiKey_RightBracket,      // ]
    ImGuiKey_GraveAccent,       // `
    ImGuiKey_CapsLock,
    ImGuiKey_ScrollLock,
    ImGuiKey_NumLock,
    ImGuiKey_PrintScreen,
    ImGuiKey_Pause,
    ImGuiKey_Keypad0, ImGuiKey_Keypad1, ImGuiKey_Keypad2, ImGuiKey_Keypad3, ImGuiKey_Keypad4,
    ImGuiKey_Keypad5, ImGuiKey_Keypad6, ImGuiKey_Keypad7, ImGuiKey_Keypad8, ImGuiKey_Keypad9,
    ImGuiKey_KeypadDecimal,
    ImGuiKey_KeypadDivide,
    ImGuiKey_KeypadMultiply,
    ImGuiKey_KeypadSubtract,
    ImGuiKey_KeypadAdd,
    ImGuiKey_KeypadEnter,
    ImGuiKey_KeypadEqual,
    ImGuiKey_AppBack,               // Available on some keyboard/mouses. Often referred as "Browser Back"
    ImGuiKey_AppForward,

    // Gamepad (some of those are analog values, 0.0f to 1.0f)                          // NAVIGATION ACTION
    // (download controller mapping PNG/PSD at http://dearimgui.com/controls_sheets)
    ImGuiKey_GamepadStart,          // Menu (Xbox)      + (Switch)   Start/Options (PS)
    ImGuiKey_GamepadBack,           // View (Xbox)      - (Switch)   Share (PS)
    ImGuiKey_GamepadFaceLeft,       // X (Xbox)         Y (Switch)   Square (PS)        // Tap: Toggle Menu. Hold: Windowing mode (Focus/Move/Resize windows)
    ImGuiKey_GamepadFaceRight,      // B (Xbox)         A (Switch)   Circle (PS)        // Cancel / Close / Exit
    ImGuiKey_GamepadFaceUp,         // Y (Xbox)         X (Switch)   Triangle (PS)      // Text Input / On-screen Keyboard
    ImGuiKey_GamepadFaceDown,       // A (Xbox)         B (Switch)   Cross (PS)         // Activate / Open / Toggle / Tweak
    ImGuiKey_GamepadDpadLeft,       // D-pad Left                                       // Move / Tweak / Resize Window (in Windowing mode)
    ImGuiKey_GamepadDpadRight,      // D-pad Right                                      // Move / Tweak / Resize Window (in Windowing mode)
    ImGuiKey_GamepadDpadUp,         // D-pad Up                                         // Move / Tweak / Resize Window (in Windowing mode)
    ImGuiKey_GamepadDpadDown,       // D-pad Down                                       // Move / Tweak / Resize Window (in Windowing mode)
    ImGuiKey_GamepadL1,             // L Bumper (Xbox)  L (Switch)   L1 (PS)            // Tweak Slower / Focus Previous (in Windowing mode)
    ImGuiKey_GamepadR1,             // R Bumper (Xbox)  R (Switch)   R1 (PS)            // Tweak Faster / Focus Next (in Windowing mode)
    ImGuiKey_GamepadL2,             // L Trig. (Xbox)   ZL (Switch)  L2 (PS) [Analog]
    ImGuiKey_GamepadR2,             // R Trig. (Xbox)   ZR (Switch)  R2 (PS) [Analog]
    ImGuiKey_GamepadL3,             // L Stick (Xbox)   L3 (Switch)  L3 (PS)
    ImGuiKey_GamepadR3,             // R Stick (Xbox)   R3 (Switch)  R3 (PS)
    ImGuiKey_GamepadLStickLeft,     // [Analog]                                         // Move Window (in Windowing mode)
    ImGuiKey_GamepadLStickRight,    // [Analog]                                         // Move Window (in Windowing mode)
    ImGuiKey_GamepadLStickUp,       // [Analog]                                         // Move Window (in Windowing mode)
    ImGuiKey_GamepadLStickDown,     // [Analog]                                         // Move Window (in Windowing mode)
    ImGuiKey_GamepadRStickLeft,     // [Analog]
    ImGuiKey_GamepadRStickRight,    // [Analog]
    ImGuiKey_GamepadRStickUp,       // [Analog]
    ImGuiKey_GamepadRStickDown,     // [Analog]

    // Aliases: Mouse Buttons (auto-submitted from AddMouseButtonEvent() calls)
    // - This is mirroring the data also written to io.MouseDown[], io.MouseWheel, in a format allowing them to be accessed via standard key API.
    ImGuiKey_MouseLeft, ImGuiKey_MouseRight, ImGuiKey_MouseMiddle, ImGuiKey_MouseX1, ImGuiKey_MouseX2, ImGuiKey_MouseWheelX, ImGuiKey_MouseWheelY,

    // [Internal] Reserved for mod storage
    ImGuiKey_ReservedForModCtrl, ImGuiKey_ReservedForModShift, ImGuiKey_ReservedForModAlt, ImGuiKey_ReservedForModSuper,
    ImGuiKey_COUNT,

    // Keyboard Modifiers (explicitly submitted by backend via AddKeyEvent() calls)
    // - This is mirroring the data also written to io.KeyCtrl, io.KeyShift, io.KeyAlt, io.KeySuper, in a format allowing
    //   them to be accessed via standard key API, allowing calls such as IsKeyPressed(), IsKeyReleased(), querying duration etc.
    // - Code polling every key (e.g. an interface to detect a key press for input mapping) might want to ignore those
    //   and prefer using the real keys (e.g. ImGuiKey_LeftCtrl, ImGuiKey_RightCtrl instead of ImGuiMod_Ctrl).
    // - In theory the value of keyboard modifiers should be roughly equivalent to a logical or of the equivalent left/right keys.
    //   In practice: it's complicated; mods are often provided from different sources. Keyboard layout, IME, sticky keys and
    //   backends tend to interfere and break that equivalence. The safer decision is to relay that ambiguity down to the end-user...
    // - On macOS, we swap Cmd(Super) and Ctrl keys at the time of the io.AddKeyEvent() call.
    ImGuiMod_None                   = 0,
    ImGuiMod_Ctrl                   = 1 << 12, // Ctrl (non-macOS), Cmd (macOS)
    ImGuiMod_Shift                  = 1 << 13, // Shift
    ImGuiMod_Alt                    = 1 << 14, // Option/Menu
    ImGuiMod_Super                  = 1 << 15, // Windows/Super (non-macOS), Ctrl (macOS)
    ImGuiMod_Mask_                  = 0xF000,  // 4-bits

    // [Internal] Prior to 1.87 we required user to fill io.KeysDown[512] using their own native index + the io.KeyMap[] array.
    // We are ditching this method but keeping a legacy path for user code doing e.g. IsKeyPressed(MY_NATIVE_KEY_CODE)
    // If you need to iterate all keys (for e.g. an input mapper) you may use ImGuiKey_NamedKey_BEGIN..ImGuiKey_NamedKey_END.
    ImGuiKey_NamedKey_BEGIN         = 512,
    ImGuiKey_NamedKey_END           = ImGuiKey_COUNT,
    ImGuiKey_NamedKey_COUNT         = ImGuiKey_NamedKey_END - ImGuiKey_NamedKey_BEGIN,
#ifdef IMGUI_DISABLE_OBSOLETE_KEYIO
    ImGuiKey_KeysData_SIZE          = ImGuiKey_NamedKey_COUNT,  // Size of KeysData[]: only hold named keys
    ImGuiKey_KeysData_OFFSET        = ImGuiKey_NamedKey_BEGIN,  // Accesses to io.KeysData[] must use (key - ImGuiKey_KeysData_OFFSET) index.
#else
    ImGuiKey_KeysData_SIZE          = ImGuiKey_COUNT,           // Size of KeysData[]: hold legacy 0..512 keycodes + named keys
    ImGuiKey_KeysData_OFFSET        = 0,                        // Accesses to io.KeysData[] must use (key - ImGuiKey_KeysData_OFFSET) index.
#endif

#ifndef IMGUI_DISABLE_OBSOLETE_FUNCTIONS
    ImGuiMod_Shortcut               = ImGuiMod_Ctrl,            // Removed in 1.90.7, you can now simply use ImGuiMod_Ctrl
    ImGuiKey_ModCtrl = ImGuiMod_Ctrl, ImGuiKey_ModShift = ImGuiMod_Shift, ImGuiKey_ModAlt = ImGuiMod_Alt, ImGuiKey_ModSuper = ImGuiMod_Super, // Renamed in 1.89
    //ImGuiKey_KeyPadEnter = ImGuiKey_KeypadEnter,              // Renamed in 1.87
#endif
};

// Flags for Shortcut(), SetNextItemShortcut(),
// (and for upcoming extended versions of IsKeyPressed(), IsMouseClicked(), Shortcut(), SetKeyOwner(), SetItemKeyOwner() that are still in imgui_internal.h)
// Don't mistake with ImGuiInputTextFlags! (which is for ImGui::InputText() function)
enum ImGuiInputFlags_
{
    ImGuiInputFlags_None                    = 0,
    ImGuiInputFlags_Repeat                  = 1 << 0,   // Enable repeat. Return true on successive repeats. Default for legacy IsKeyPressed(). NOT Default for legacy IsMouseClicked(). MUST BE == 1.

    // Flags for Shortcut(), SetNextItemShortcut()
    // - Routing policies: RouteGlobal+OverActive >> RouteActive or RouteFocused (if owner is active item) >> RouteGlobal+OverFocused >> RouteFocused (if in focused window stack) >> RouteGlobal.
    // - Default policy is RouteFocused. Can select only 1 policy among all available.
    ImGuiInputFlags_RouteActive             = 1 << 10,  // Route to active item only.
    ImGuiInputFlags_RouteFocused            = 1 << 11,  // Route to windows in the focus stack (DEFAULT). Deep-most focused window takes inputs. Active item takes inputs over deep-most focused window.
    ImGuiInputFlags_RouteGlobal             = 1 << 12,  // Global route (unless a focused window or active item registered the route).
    ImGuiInputFlags_RouteAlways             = 1 << 13,  // Do not register route, poll keys directly.
    // - Routing options
    ImGuiInputFlags_RouteOverFocused        = 1 << 14,  // Option: global route: higher priority than focused route (unless active item in focused route).
    ImGuiInputFlags_RouteOverActive         = 1 << 15,  // Option: global route: higher priority than active item. Unlikely you need to use that: will interfere with every active items, e.g. CTRL+A registered by InputText will be overridden by this. May not be fully honored as user/internal code is likely to always assume they can access keys when active.
    ImGuiInputFlags_RouteUnlessBgFocused    = 1 << 16,  // Option: global route: will not be applied if underlying background/void is focused (== no Dear ImGui windows are focused). Useful for overlay applications.
    ImGuiInputFlags_RouteFromRootWindow     = 1 << 17,  // Option: route evaluated from the point of view of root window rather than current window.

    // Flags for SetNextItemShortcut()
    ImGuiInputFlags_Tooltip                 = 1 << 18,  // Automatically display a tooltip when hovering item [BETA] Unsure of right api (opt-in/opt-out)
};

#ifndef IMGUI_DISABLE_OBSOLETE_KEYIO
// OBSOLETED in 1.88 (from July 2022): ImGuiNavInput and io.NavInputs[].
// Official backends between 1.60 and 1.86: will keep working and feed gamepad inputs as long as IMGUI_DISABLE_OBSOLETE_KEYIO is not set.
// Custom backends: feed gamepad inputs via io.AddKeyEvent() and ImGuiKey_GamepadXXX enums.
enum ImGuiNavInput
{
    ImGuiNavInput_Activate, ImGuiNavInput_Cancel, ImGuiNavInput_Input, ImGuiNavInput_Menu, ImGuiNavInput_DpadLeft, ImGuiNavInput_DpadRight, ImGuiNavInput_DpadUp, ImGuiNavInput_DpadDown,
    ImGuiNavInput_LStickLeft, ImGuiNavInput_LStickRight, ImGuiNavInput_LStickUp, ImGuiNavInput_LStickDown, ImGuiNavInput_FocusPrev, ImGuiNavInput_FocusNext, ImGuiNavInput_TweakSlow, ImGuiNavInput_TweakFast,
    ImGuiNavInput_COUNT,
};
#endif

// Configuration flags stored in io.ConfigFlags. Set by user/application.
enum ImGuiConfigFlags_
{
    ImGuiConfigFlags_None                   = 0,
    ImGuiConfigFlags_NavEnableKeyboard      = 1 << 0,   // Master keyboard navigation enable flag. Enable full Tabbing + directional arrows + space/enter to activate.
    ImGuiConfigFlags_NavEnableGamepad       = 1 << 1,   // Master gamepad navigation enable flag. Backend also needs to set ImGuiBackendFlags_HasGamepad.
    ImGuiConfigFlags_NavEnableSetMousePos   = 1 << 2,   // Instruct navigation to move the mouse cursor. May be useful on TV/console systems where moving a virtual mouse is awkward. Will update io.MousePos and set io.WantSetMousePos=true. If enabled you MUST honor io.WantSetMousePos requests in your backend, otherwise ImGui will react as if the mouse is jumping around back and forth.
    ImGuiConfigFlags_NavNoCaptureKeyboard   = 1 << 3,   // Instruct navigation to not set the io.WantCaptureKeyboard flag when io.NavActive is set.
    ImGuiConfigFlags_NoMouse                = 1 << 4,   // Instruct dear imgui to disable mouse inputs and interactions.
    ImGuiConfigFlags_NoMouseCursorChange    = 1 << 5,   // Instruct backend to not alter mouse cursor shape and visibility. Use if the backend cursor changes are interfering with yours and you don't want to use SetMouseCursor() to change mouse cursor. You may want to honor requests from imgui by reading GetMouseCursor() yourself instead.
    ImGuiConfigFlags_NoKeyboard             = 1 << 6,   // Instruct dear imgui to disable keyboard inputs and interactions. This is done by ignoring keyboard events and clearing existing states.

    // [BETA] Docking
    ImGuiConfigFlags_DockingEnable          = 1 << 7,   // Docking enable flags.

    // [BETA] Viewports
    // When using viewports it is recommended that your default value for ImGuiCol_WindowBg is opaque (Alpha=1.0) so transition to a viewport won't be noticeable.
    ImGuiConfigFlags_ViewportsEnable        = 1 << 10,  // Viewport enable flags (require both ImGuiBackendFlags_PlatformHasViewports + ImGuiBackendFlags_RendererHasViewports set by the respective backends)
    ImGuiConfigFlags_DpiEnableScaleViewports= 1 << 14,  // [BETA: Don't use] FIXME-DPI: Reposition and resize imgui windows when the DpiScale of a viewport changed (mostly useful for the main viewport hosting other window). Note that resizing the main window itself is up to your application.
    ImGuiConfigFlags_DpiEnableScaleFonts    = 1 << 15,  // [BETA: Don't use] FIXME-DPI: Request bitmap-scaled fonts to match DpiScale. This is a very low-quality workaround. The correct way to handle DPI is _currently_ to replace the atlas and/or fonts in the Platform_OnChangedViewport callback, but this is all early work in progress.

    // User storage (to allow your backend/engine to communicate to code that may be shared between multiple projects. Those flags are NOT used by core Dear ImGui)
    ImGuiConfigFlags_IsSRGB                 = 1 << 20,  // Application is SRGB-aware.
    ImGuiConfigFlags_IsTouchScreen          = 1 << 21,  // Application is using a touch screen instead of a mouse.
};

// Backend capabilities flags stored in io.BackendFlags. Set by imgui_impl_xxx or custom backend.
enum ImGuiBackendFlags_
{
    ImGuiBackendFlags_None                  = 0,
    ImGuiBackendFlags_HasGamepad            = 1 << 0,   // Backend Platform supports gamepad and currently has one connected.
    ImGuiBackendFlags_HasMouseCursors       = 1 << 1,   // Backend Platform supports honoring GetMouseCursor() value to change the OS cursor shape.
    ImGuiBackendFlags_HasSetMousePos        = 1 << 2,   // Backend Platform supports io.WantSetMousePos requests to reposition the OS mouse position (only used if ImGuiConfigFlags_NavEnableSetMousePos is set).
    ImGuiBackendFlags_RendererHasVtxOffset  = 1 << 3,   // Backend Renderer supports ImDrawCmd::VtxOffset. This enables output of large meshes (64K+ vertices) while still using 16-bit indices.

    // [BETA] Viewports
    ImGuiBackendFlags_PlatformHasViewports  = 1 << 10,  // Backend Platform supports multiple viewports.
    ImGuiBackendFlags_HasMouseHoveredViewport=1 << 11,  // Backend Platform supports calling io.AddMouseViewportEvent() with the viewport under the mouse. IF POSSIBLE, ignore viewports with the ImGuiViewportFlags_NoInputs flag (Win32 backend, GLFW 3.30+ backend can do this, SDL backend cannot). If this cannot be done, Dear ImGui needs to use a flawed heuristic to find the viewport under.
    ImGuiBackendFlags_RendererHasViewports  = 1 << 12,  // Backend Renderer supports multiple viewports.
};

// Enumeration for PushStyleColor() / PopStyleColor()
enum ImGuiCol_
{
    ImGuiCol_Text,
    ImGuiCol_TextDisabled,
    ImGuiCol_WindowBg,              // Background of normal windows
    ImGuiCol_ChildBg,               // Background of child windows
    ImGuiCol_PopupBg,               // Background of popups, menus, tooltips windows
    ImGuiCol_Border,
    ImGuiCol_BorderShadow,
    ImGuiCol_FrameBg,               // Background of checkbox, radio button, plot, slider, text input
    ImGuiCol_FrameBgHovered,
    ImGuiCol_FrameBgActive,
    ImGuiCol_TitleBg,               // Title bar
    ImGuiCol_TitleBgActive,         // Title bar when focused
    ImGuiCol_TitleBgCollapsed,      // Title bar when collapsed
    ImGuiCol_MenuBarBg,
    ImGuiCol_ScrollbarBg,
    ImGuiCol_ScrollbarGrab,
    ImGuiCol_ScrollbarGrabHovered,
    ImGuiCol_ScrollbarGrabActive,
    ImGuiCol_CheckMark,             // Checkbox tick and RadioButton circle
    ImGuiCol_SliderGrab,
    ImGuiCol_SliderGrabActive,
    ImGuiCol_Button,
    ImGuiCol_ButtonHovered,
    ImGuiCol_ButtonActive,
    ImGuiCol_Header,                // Header* colors are used for CollapsingHeader, TreeNode, Selectable, MenuItem
    ImGuiCol_HeaderHovered,
    ImGuiCol_HeaderActive,
    ImGuiCol_Separator,
    ImGuiCol_SeparatorHovered,
    ImGuiCol_SeparatorActive,
    ImGuiCol_ResizeGrip,            // Resize grip in lower-right and lower-left corners of windows.
    ImGuiCol_ResizeGripHovered,
    ImGuiCol_ResizeGripActive,
    ImGuiCol_TabHovered,            // Tab background, when hovered
    ImGuiCol_Tab,                   // Tab background, when tab-bar is focused & tab is unselected
    ImGuiCol_TabSelected,           // Tab background, when tab-bar is focused & tab is selected
    ImGuiCol_TabSelectedOverline,   // Tab horizontal overline, when tab-bar is focused & tab is selected
    ImGuiCol_TabDimmed,             // Tab background, when tab-bar is unfocused & tab is unselected
    ImGuiCol_TabDimmedSelected,     // Tab background, when tab-bar is unfocused & tab is selected
    ImGuiCol_TabDimmedSelectedOverline,//..horizontal overline, when tab-bar is unfocused & tab is selected
    ImGuiCol_DockingPreview,        // Preview overlay color when about to docking something
    ImGuiCol_DockingEmptyBg,        // Background color for empty node (e.g. CentralNode with no window docked into it)
    ImGuiCol_PlotLines,
    ImGuiCol_PlotLinesHovered,
    ImGuiCol_PlotHistogram,
    ImGuiCol_PlotHistogramHovered,
    ImGuiCol_TableHeaderBg,         // Table header background
    ImGuiCol_TableBorderStrong,     // Table outer and header borders (prefer using Alpha=1.0 here)
    ImGuiCol_TableBorderLight,      // Table inner borders (prefer using Alpha=1.0 here)
    ImGuiCol_TableRowBg,            // Table row background (even rows)
    ImGuiCol_TableRowBgAlt,         // Table row background (odd rows)
    ImGuiCol_TextLink,              // Hyperlink color
    ImGuiCol_TextSelectedBg,
    ImGuiCol_DragDropTarget,        // Rectangle highlighting a drop target
    ImGuiCol_NavHighlight,          // Gamepad/keyboard: current highlighted item
    ImGuiCol_NavWindowingHighlight, // Highlight window when using CTRL+TAB
    ImGuiCol_NavWindowingDimBg,     // Darken/colorize entire screen behind the CTRL+TAB window list, when active
    ImGuiCol_ModalWindowDimBg,      // Darken/colorize entire screen behind a modal window, when one is active
    ImGuiCol_COUNT,

#ifndef IMGUI_DISABLE_OBSOLETE_FUNCTIONS
    ImGuiCol_TabActive = ImGuiCol_TabSelected,                  // [renamed in 1.90.9]
    ImGuiCol_TabUnfocused = ImGuiCol_TabDimmed,                 // [renamed in 1.90.9]
    ImGuiCol_TabUnfocusedActive = ImGuiCol_TabDimmedSelected,   // [renamed in 1.90.9]
#endif
};

// Enumeration for PushStyleVar() / PopStyleVar() to temporarily modify the ImGuiStyle structure.
// - The enum only refers to fields of ImGuiStyle which makes sense to be pushed/popped inside UI code.
//   During initialization or between frames, feel free to just poke into ImGuiStyle directly.
// - Tip: Use your programming IDE navigation facilities on the names in the _second column_ below to find the actual members and their description.
//   - In Visual Studio: CTRL+comma ("Edit.GoToAll") can follow symbols inside comments, whereas CTRL+F12 ("Edit.GoToImplementation") cannot.
//   - In Visual Studio w/ Visual Assist installed: ALT+G ("VAssistX.GoToImplementation") can also follow symbols inside comments.
//   - In VS Code, CLion, etc.: CTRL+click can follow symbols inside comments.
// - When changing this enum, you need to update the associated internal table GStyleVarInfo[] accordingly. This is where we link enum values to members offset/type.
enum ImGuiStyleVar_
{
    // Enum name -------------------------- // Member in ImGuiStyle structure (see ImGuiStyle for descriptions)
    ImGuiStyleVar_Alpha,                    // float     Alpha
    ImGuiStyleVar_DisabledAlpha,            // float     DisabledAlpha
    ImGuiStyleVar_WindowPadding,            // ImVec2    WindowPadding
    ImGuiStyleVar_WindowRounding,           // float     WindowRounding
    ImGuiStyleVar_WindowBorderSize,         // float     WindowBorderSize
    ImGuiStyleVar_WindowMinSize,            // ImVec2    WindowMinSize
    ImGuiStyleVar_WindowTitleAlign,         // ImVec2    WindowTitleAlign
    ImGuiStyleVar_ChildRounding,            // float     ChildRounding
    ImGuiStyleVar_ChildBorderSize,          // float     ChildBorderSize
    ImGuiStyleVar_PopupRounding,            // float     PopupRounding
    ImGuiStyleVar_PopupBorderSize,          // float     PopupBorderSize
    ImGuiStyleVar_FramePadding,             // ImVec2    FramePadding
    ImGuiStyleVar_FrameRounding,            // float     FrameRounding
    ImGuiStyleVar_FrameBorderSize,          // float     FrameBorderSize
    ImGuiStyleVar_ItemSpacing,              // ImVec2    ItemSpacing
    ImGuiStyleVar_ItemInnerSpacing,         // ImVec2    ItemInnerSpacing
    ImGuiStyleVar_IndentSpacing,            // float     IndentSpacing
    ImGuiStyleVar_CellPadding,              // ImVec2    CellPadding
    ImGuiStyleVar_ScrollbarSize,            // float     ScrollbarSize
    ImGuiStyleVar_ScrollbarRounding,        // float     ScrollbarRounding
    ImGuiStyleVar_GrabMinSize,              // float     GrabMinSize
    ImGuiStyleVar_GrabRounding,             // float     GrabRounding
    ImGuiStyleVar_TabRounding,              // float     TabRounding
    ImGuiStyleVar_TabBorderSize,            // float     TabBorderSize
    ImGuiStyleVar_TabBarBorderSize,         // float     TabBarBorderSize
    ImGuiStyleVar_TabBarOverlineSize,       // float     TabBarOverlineSize
    ImGuiStyleVar_TableAngledHeadersAngle,  // float     TableAngledHeadersAngle
    ImGuiStyleVar_TableAngledHeadersTextAlign,// ImVec2  TableAngledHeadersTextAlign
    ImGuiStyleVar_ButtonTextAlign,          // ImVec2    ButtonTextAlign
    ImGuiStyleVar_SelectableTextAlign,      // ImVec2    SelectableTextAlign
    ImGuiStyleVar_SeparatorTextBorderSize,  // float     SeparatorTextBorderSize
    ImGuiStyleVar_SeparatorTextAlign,       // ImVec2    SeparatorTextAlign
    ImGuiStyleVar_SeparatorTextPadding,     // ImVec2    SeparatorTextPadding
    ImGuiStyleVar_DockingSeparatorSize,     // float     DockingSeparatorSize
    ImGuiStyleVar_COUNT
};

// Flags for InvisibleButton() [extended in imgui_internal.h]
enum ImGuiButtonFlags_
{
    ImGuiButtonFlags_None                   = 0,
    ImGuiButtonFlags_MouseButtonLeft        = 1 << 0,   // React on left mouse button (default)
    ImGuiButtonFlags_MouseButtonRight       = 1 << 1,   // React on right mouse button
    ImGuiButtonFlags_MouseButtonMiddle      = 1 << 2,   // React on center mouse button
    ImGuiButtonFlags_MouseButtonMask_       = ImGuiButtonFlags_MouseButtonLeft | ImGuiButtonFlags_MouseButtonRight | ImGuiButtonFlags_MouseButtonMiddle, // [Internal]
    //ImGuiButtonFlags_MouseButtonDefault_  = ImGuiButtonFlags_MouseButtonLeft,
};

// Flags for ColorEdit3() / ColorEdit4() / ColorPicker3() / ColorPicker4() / ColorButton()
enum ImGuiColorEditFlags_
{
    ImGuiColorEditFlags_None            = 0,
    ImGuiColorEditFlags_NoAlpha         = 1 << 1,   //              // ColorEdit, ColorPicker, ColorButton: ignore Alpha component (will only read 3 components from the input pointer).
    ImGuiColorEditFlags_NoPicker        = 1 << 2,   //              // ColorEdit: disable picker when clicking on color square.
    ImGuiColorEditFlags_NoOptions       = 1 << 3,   //              // ColorEdit: disable toggling options menu when right-clicking on inputs/small preview.
    ImGuiColorEditFlags_NoSmallPreview  = 1 << 4,   //              // ColorEdit, ColorPicker: disable color square preview next to the inputs. (e.g. to show only the inputs)
    ImGuiColorEditFlags_NoInputs        = 1 << 5,   //              // ColorEdit, ColorPicker: disable inputs sliders/text widgets (e.g. to show only the small preview color square).
    ImGuiColorEditFlags_NoTooltip       = 1 << 6,   //              // ColorEdit, ColorPicker, ColorButton: disable tooltip when hovering the preview.
    ImGuiColorEditFlags_NoLabel         = 1 << 7,   //              // ColorEdit, ColorPicker: disable display of inline text label (the label is still forwarded to the tooltip and picker).
    ImGuiColorEditFlags_NoSidePreview   = 1 << 8,   //              // ColorPicker: disable bigger color preview on right side of the picker, use small color square preview instead.
    ImGuiColorEditFlags_NoDragDrop      = 1 << 9,   //              // ColorEdit: disable drag and drop target. ColorButton: disable drag and drop source.
    ImGuiColorEditFlags_NoBorder        = 1 << 10,  //              // ColorButton: disable border (which is enforced by default)

    // User Options (right-click on widget to change some of them).
    ImGuiColorEditFlags_AlphaBar        = 1 << 16,  //              // ColorEdit, ColorPicker: show vertical alpha bar/gradient in picker.
    ImGuiColorEditFlags_AlphaPreview    = 1 << 17,  //              // ColorEdit, ColorPicker, ColorButton: display preview as a transparent color over a checkerboard, instead of opaque.
    ImGuiColorEditFlags_AlphaPreviewHalf= 1 << 18,  //              // ColorEdit, ColorPicker, ColorButton: display half opaque / half checkerboard, instead of opaque.
    ImGuiColorEditFlags_HDR             = 1 << 19,  //              // (WIP) ColorEdit: Currently only disable 0.0f..1.0f limits in RGBA edition (note: you probably want to use ImGuiColorEditFlags_Float flag as well).
    ImGuiColorEditFlags_DisplayRGB      = 1 << 20,  // [Display]    // ColorEdit: override _display_ type among RGB/HSV/Hex. ColorPicker: select any combination using one or more of RGB/HSV/Hex.
    ImGuiColorEditFlags_DisplayHSV      = 1 << 21,  // [Display]    // "
    ImGuiColorEditFlags_DisplayHex      = 1 << 22,  // [Display]    // "
    ImGuiColorEditFlags_Uint8           = 1 << 23,  // [DataType]   // ColorEdit, ColorPicker, ColorButton: _display_ values formatted as 0..255.
    ImGuiColorEditFlags_Float           = 1 << 24,  // [DataType]   // ColorEdit, ColorPicker, ColorButton: _display_ values formatted as 0.0f..1.0f floats instead of 0..255 integers. No round-trip of value via integers.
    ImGuiColorEditFlags_PickerHueBar    = 1 << 25,  // [Picker]     // ColorPicker: bar for Hue, rectangle for Sat/Value.
    ImGuiColorEditFlags_PickerHueWheel  = 1 << 26,  // [Picker]     // ColorPicker: wheel for Hue, triangle for Sat/Value.
    ImGuiColorEditFlags_InputRGB        = 1 << 27,  // [Input]      // ColorEdit, ColorPicker: input and output data in RGB format.
    ImGuiColorEditFlags_InputHSV        = 1 << 28,  // [Input]      // ColorEdit, ColorPicker: input and output data in HSV format.

    // Defaults Options. You can set application defaults using SetColorEditOptions(). The intent is that you probably don't want to
    // override them in most of your calls. Let the user choose via the option menu and/or call SetColorEditOptions() once during startup.
    ImGuiColorEditFlags_DefaultOptions_ = ImGuiColorEditFlags_Uint8 | ImGuiColorEditFlags_DisplayRGB | ImGuiColorEditFlags_InputRGB | ImGuiColorEditFlags_PickerHueBar,

    // [Internal] Masks
    ImGuiColorEditFlags_DisplayMask_    = ImGuiColorEditFlags_DisplayRGB | ImGuiColorEditFlags_DisplayHSV | ImGuiColorEditFlags_DisplayHex,
    ImGuiColorEditFlags_DataTypeMask_   = ImGuiColorEditFlags_Uint8 | ImGuiColorEditFlags_Float,
    ImGuiColorEditFlags_PickerMask_     = ImGuiColorEditFlags_PickerHueWheel | ImGuiColorEditFlags_PickerHueBar,
    ImGuiColorEditFlags_InputMask_      = ImGuiColorEditFlags_InputRGB | ImGuiColorEditFlags_InputHSV,

    // Obsolete names
    //ImGuiColorEditFlags_RGB = ImGuiColorEditFlags_DisplayRGB, ImGuiColorEditFlags_HSV = ImGuiColorEditFlags_DisplayHSV, ImGuiColorEditFlags_HEX = ImGuiColorEditFlags_DisplayHex  // [renamed in 1.69]
};

// Flags for DragFloat(), DragInt(), SliderFloat(), SliderInt() etc.
// We use the same sets of flags for DragXXX() and SliderXXX() functions as the features are the same and it makes it easier to swap them.
// (Those are per-item flags. There are shared flags in ImGuiIO: io.ConfigDragClickToInputText)
enum ImGuiSliderFlags_
{
    ImGuiSliderFlags_None                   = 0,
    ImGuiSliderFlags_AlwaysClamp            = 1 << 4,       // Clamp value to min/max bounds when input manually with CTRL+Click. By default CTRL+Click allows going out of bounds.
    ImGuiSliderFlags_Logarithmic            = 1 << 5,       // Make the widget logarithmic (linear otherwise). Consider using ImGuiSliderFlags_NoRoundToFormat with this if using a format-string with small amount of digits.
    ImGuiSliderFlags_NoRoundToFormat        = 1 << 6,       // Disable rounding underlying value to match precision of the display format string (e.g. %.3f values are rounded to those 3 digits).
    ImGuiSliderFlags_NoInput                = 1 << 7,       // Disable CTRL+Click or Enter key allowing to input text directly into the widget.
    ImGuiSliderFlags_WrapAround             = 1 << 8,       // Enable wrapping around from max to min and from min to max (only supported by DragXXX() functions for now.
    ImGuiSliderFlags_InvalidMask_           = 0x7000000F,   // [Internal] We treat using those bits as being potentially a 'float power' argument from the previous API that has got miscast to this enum, and will trigger an assert if needed.

    // Obsolete names
    //ImGuiSliderFlags_ClampOnInput = ImGuiSliderFlags_AlwaysClamp, // [renamed in 1.79]
};

// Identify a mouse button.
// Those values are guaranteed to be stable and we frequently use 0/1 directly. Named enums provided for convenience.
enum ImGuiMouseButton_
{
    ImGuiMouseButton_Left = 0,
    ImGuiMouseButton_Right = 1,
    ImGuiMouseButton_Middle = 2,
    ImGuiMouseButton_COUNT = 5
};

// Enumeration for GetMouseCursor()
// User code may request backend to display given cursor by calling SetMouseCursor(), which is why we have some cursors that are marked unused here
enum ImGuiMouseCursor_
{
    ImGuiMouseCursor_None = -1,
    ImGuiMouseCursor_Arrow = 0,
    ImGuiMouseCursor_TextInput,         // When hovering over InputText, etc.
    ImGuiMouseCursor_ResizeAll,         // (Unused by Dear ImGui functions)
    ImGuiMouseCursor_ResizeNS,          // When hovering over a horizontal border
    ImGuiMouseCursor_ResizeEW,          // When hovering over a vertical border or a column
    ImGuiMouseCursor_ResizeNESW,        // When hovering over the bottom-left corner of a window
    ImGuiMouseCursor_ResizeNWSE,        // When hovering over the bottom-right corner of a window
    ImGuiMouseCursor_Hand,              // (Unused by Dear ImGui functions. Use for e.g. hyperlinks)
    ImGuiMouseCursor_NotAllowed,        // When hovering something with disallowed interaction. Usually a crossed circle.
    ImGuiMouseCursor_COUNT
};

// Enumeration for AddMouseSourceEvent() actual source of Mouse Input data.
// Historically we use "Mouse" terminology everywhere to indicate pointer data, e.g. MousePos, IsMousePressed(), io.AddMousePosEvent()
// But that "Mouse" data can come from different source which occasionally may be useful for application to know about.
// You can submit a change of pointer type using io.AddMouseSourceEvent().
enum ImGuiMouseSource : int
{
    ImGuiMouseSource_Mouse = 0,         // Input is coming from an actual mouse.
    ImGuiMouseSource_TouchScreen,       // Input is coming from a touch screen (no hovering prior to initial press, less precise initial press aiming, dual-axis wheeling possible).
    ImGuiMouseSource_Pen,               // Input is coming from a pressure/magnetic pen (often used in conjunction with high-sampling rates).
    ImGuiMouseSource_COUNT
};

// Enumeration for ImGui::SetNextWindow***(), SetWindow***(), SetNextItem***() functions
// Represent a condition.
// Important: Treat as a regular enum! Do NOT combine multiple values using binary operators! All the functions above treat 0 as a shortcut to ImGuiCond_Always.
enum ImGuiCond_
{
    ImGuiCond_None          = 0,        // No condition (always set the variable), same as _Always
    ImGuiCond_Always        = 1 << 0,   // No condition (always set the variable), same as _None
    ImGuiCond_Once          = 1 << 1,   // Set the variable once per runtime session (only the first call will succeed)
    ImGuiCond_FirstUseEver  = 1 << 2,   // Set the variable if the object/window has no persistently saved data (no entry in .ini file)
    ImGuiCond_Appearing     = 1 << 3,   // Set the variable if the object/window is appearing after being hidden/inactive (or the first time)
};

//-----------------------------------------------------------------------------
// [SECTION] Tables API flags and structures (ImGuiTableFlags, ImGuiTableColumnFlags, ImGuiTableRowFlags, ImGuiTableBgTarget, ImGuiTableSortSpecs, ImGuiTableColumnSortSpecs)
//-----------------------------------------------------------------------------

// Flags for ImGui::BeginTable()
// - Important! Sizing policies have complex and subtle side effects, much more so than you would expect.
//   Read comments/demos carefully + experiment with live demos to get acquainted with them.
// - The DEFAULT sizing policies are:
//    - Default to ImGuiTableFlags_SizingFixedFit    if ScrollX is on, or if host window has ImGuiWindowFlags_AlwaysAutoResize.
//    - Default to ImGuiTableFlags_SizingStretchSame if ScrollX is off.
// - When ScrollX is off:
//    - Table defaults to ImGuiTableFlags_SizingStretchSame -> all Columns defaults to ImGuiTableColumnFlags_WidthStretch with same weight.
//    - Columns sizing policy allowed: Stretch (default), Fixed/Auto.
//    - Fixed Columns (if any) will generally obtain their requested width (unless the table cannot fit them all).
//    - Stretch Columns will share the remaining width according to their respective weight.
//    - Mixed Fixed/Stretch columns is possible but has various side-effects on resizing behaviors.
//      The typical use of mixing sizing policies is: any number of LEADING Fixed columns, followed by one or two TRAILING Stretch columns.
//      (this is because the visible order of columns have subtle but necessary effects on how they react to manual resizing).
// - When ScrollX is on:
//    - Table defaults to ImGuiTableFlags_SizingFixedFit -> all Columns defaults to ImGuiTableColumnFlags_WidthFixed
//    - Columns sizing policy allowed: Fixed/Auto mostly.
//    - Fixed Columns can be enlarged as needed. Table will show a horizontal scrollbar if needed.
//    - When using auto-resizing (non-resizable) fixed columns, querying the content width to use item right-alignment e.g. SetNextItemWidth(-FLT_MIN) doesn't make sense, would create a feedback loop.
//    - Using Stretch columns OFTEN DOES NOT MAKE SENSE if ScrollX is on, UNLESS you have specified a value for 'inner_width' in BeginTable().
//      If you specify a value for 'inner_width' then effectively the scrolling space is known and Stretch or mixed Fixed/Stretch columns become meaningful again.
// - Read on documentation at the top of imgui_tables.cpp for details.
enum ImGuiTableFlags_
{
    // Features
    ImGuiTableFlags_None                       = 0,
    ImGuiTableFlags_Resizable                  = 1 << 0,   // Enable resizing columns.
    ImGuiTableFlags_Reorderable                = 1 << 1,   // Enable reordering columns in header row (need calling TableSetupColumn() + TableHeadersRow() to display headers)
    ImGuiTableFlags_Hideable                   = 1 << 2,   // Enable hiding/disabling columns in context menu.
    ImGuiTableFlags_Sortable                   = 1 << 3,   // Enable sorting. Call TableGetSortSpecs() to obtain sort specs. Also see ImGuiTableFlags_SortMulti and ImGuiTableFlags_SortTristate.
    ImGuiTableFlags_NoSavedSettings            = 1 << 4,   // Disable persisting columns order, width and sort settings in the .ini file.
    ImGuiTableFlags_ContextMenuInBody          = 1 << 5,   // Right-click on columns body/contents will display table context menu. By default it is available in TableHeadersRow().
    // Decorations
    ImGuiTableFlags_RowBg                      = 1 << 6,   // Set each RowBg color with ImGuiCol_TableRowBg or ImGuiCol_TableRowBgAlt (equivalent of calling TableSetBgColor with ImGuiTableBgFlags_RowBg0 on each row manually)
    ImGuiTableFlags_BordersInnerH              = 1 << 7,   // Draw horizontal borders between rows.
    ImGuiTableFlags_BordersOuterH              = 1 << 8,   // Draw horizontal borders at the top and bottom.
    ImGuiTableFlags_BordersInnerV              = 1 << 9,   // Draw vertical borders between columns.
    ImGuiTableFlags_BordersOuterV              = 1 << 10,  // Draw vertical borders on the left and right sides.
    ImGuiTableFlags_BordersH                   = ImGuiTableFlags_BordersInnerH | ImGuiTableFlags_BordersOuterH, // Draw horizontal borders.
    ImGuiTableFlags_BordersV                   = ImGuiTableFlags_BordersInnerV | ImGuiTableFlags_BordersOuterV, // Draw vertical borders.
    ImGuiTableFlags_BordersInner               = ImGuiTableFlags_BordersInnerV | ImGuiTableFlags_BordersInnerH, // Draw inner borders.
    ImGuiTableFlags_BordersOuter               = ImGuiTableFlags_BordersOuterV | ImGuiTableFlags_BordersOuterH, // Draw outer borders.
    ImGuiTableFlags_Borders                    = ImGuiTableFlags_BordersInner | ImGuiTableFlags_BordersOuter,   // Draw all borders.
    ImGuiTableFlags_NoBordersInBody            = 1 << 11,  // [ALPHA] Disable vertical borders in columns Body (borders will always appear in Headers). -> May move to style
    ImGuiTableFlags_NoBordersInBodyUntilResize = 1 << 12,  // [ALPHA] Disable vertical borders in columns Body until hovered for resize (borders will always appear in Headers). -> May move to style
    // Sizing Policy (read above for defaults)
    ImGuiTableFlags_SizingFixedFit             = 1 << 13,  // Columns default to _WidthFixed or _WidthAuto (if resizable or not resizable), matching contents width.
    ImGuiTableFlags_SizingFixedSame            = 2 << 13,  // Columns default to _WidthFixed or _WidthAuto (if resizable or not resizable), matching the maximum contents width of all columns. Implicitly enable ImGuiTableFlags_NoKeepColumnsVisible.
    ImGuiTableFlags_SizingStretchProp          = 3 << 13,  // Columns default to _WidthStretch with default weights proportional to each columns contents widths.
    ImGuiTableFlags_SizingStretchSame          = 4 << 13,  // Columns default to _WidthStretch with default weights all equal, unless overridden by TableSetupColumn().
    // Sizing Extra Options
    ImGuiTableFlags_NoHostExtendX              = 1 << 16,  // Make outer width auto-fit to columns, overriding outer_size.x value. Only available when ScrollX/ScrollY are disabled and Stretch columns are not used.
    ImGuiTableFlags_NoHostExtendY              = 1 << 17,  // Make outer height stop exactly at outer_size.y (prevent auto-extending table past the limit). Only available when ScrollX/ScrollY are disabled. Data below the limit will be clipped and not visible.
    ImGuiTableFlags_NoKeepColumnsVisible       = 1 << 18,  // Disable keeping column always minimally visible when ScrollX is off and table gets too small. Not recommended if columns are resizable.
    ImGuiTableFlags_PreciseWidths              = 1 << 19,  // Disable distributing remainder width to stretched columns (width allocation on a 100-wide table with 3 columns: Without this flag: 33,33,34. With this flag: 33,33,33). With larger number of columns, resizing will appear to be less smooth.
    // Clipping
    ImGuiTableFlags_NoClip                     = 1 << 20,  // Disable clipping rectangle for every individual columns (reduce draw command count, items will be able to overflow into other columns). Generally incompatible with TableSetupScrollFreeze().
    // Padding
    ImGuiTableFlags_PadOuterX                  = 1 << 21,  // Default if BordersOuterV is on. Enable outermost padding. Generally desirable if you have headers.
    ImGuiTableFlags_NoPadOuterX                = 1 << 22,  // Default if BordersOuterV is off. Disable outermost padding.
    ImGuiTableFlags_NoPadInnerX                = 1 << 23,  // Disable inner padding between columns (double inner padding if BordersOuterV is on, single inner padding if BordersOuterV is off).
    // Scrolling
    ImGuiTableFlags_ScrollX                    = 1 << 24,  // Enable horizontal scrolling. Require 'outer_size' parameter of BeginTable() to specify the container size. Changes default sizing policy. Because this creates a child window, ScrollY is currently generally recommended when using ScrollX.
    ImGuiTableFlags_ScrollY                    = 1 << 25,  // Enable vertical scrolling. Require 'outer_size' parameter of BeginTable() to specify the container size.
    // Sorting
    ImGuiTableFlags_SortMulti                  = 1 << 26,  // Hold shift when clicking headers to sort on multiple column. TableGetSortSpecs() may return specs where (SpecsCount > 1).
    ImGuiTableFlags_SortTristate               = 1 << 27,  // Allow no sorting, disable default sorting. TableGetSortSpecs() may return specs where (SpecsCount == 0).
    // Miscellaneous
    ImGuiTableFlags_HighlightHoveredColumn     = 1 << 28,  // Highlight column headers when hovered (may evolve into a fuller highlight)

    // [Internal] Combinations and masks
    ImGuiTableFlags_SizingMask_                = ImGuiTableFlags_SizingFixedFit | ImGuiTableFlags_SizingFixedSame | ImGuiTableFlags_SizingStretchProp | ImGuiTableFlags_SizingStretchSame,
};

// Flags for ImGui::TableSetupColumn()
enum ImGuiTableColumnFlags_
{
    // Input configuration flags
    ImGuiTableColumnFlags_None                  = 0,
    ImGuiTableColumnFlags_Disabled              = 1 << 0,   // Overriding/master disable flag: hide column, won't show in context menu (unlike calling TableSetColumnEnabled() which manipulates the user accessible state)
    ImGuiTableColumnFlags_DefaultHide           = 1 << 1,   // Default as a hidden/disabled column.
    ImGuiTableColumnFlags_DefaultSort           = 1 << 2,   // Default as a sorting column.
    ImGuiTableColumnFlags_WidthStretch          = 1 << 3,   // Column will stretch. Preferable with horizontal scrolling disabled (default if table sizing policy is _SizingStretchSame or _SizingStretchProp).
    ImGuiTableColumnFlags_WidthFixed            = 1 << 4,   // Column will not stretch. Preferable with horizontal scrolling enabled (default if table sizing policy is _SizingFixedFit and table is resizable).
    ImGuiTableColumnFlags_NoResize              = 1 << 5,   // Disable manual resizing.
    ImGuiTableColumnFlags_NoReorder             = 1 << 6,   // Disable manual reordering this column, this will also prevent other columns from crossing over this column.
    ImGuiTableColumnFlags_NoHide                = 1 << 7,   // Disable ability to hide/disable this column.
    ImGuiTableColumnFlags_NoClip                = 1 << 8,   // Disable clipping for this column (all NoClip columns will render in a same draw command).
    ImGuiTableColumnFlags_NoSort                = 1 << 9,   // Disable ability to sort on this field (even if ImGuiTableFlags_Sortable is set on the table).
    ImGuiTableColumnFlags_NoSortAscending       = 1 << 10,  // Disable ability to sort in the ascending direction.
    ImGuiTableColumnFlags_NoSortDescending      = 1 << 11,  // Disable ability to sort in the descending direction.
    ImGuiTableColumnFlags_NoHeaderLabel         = 1 << 12,  // TableHeadersRow() will not submit horizontal label for this column. Convenient for some small columns. Name will still appear in context menu or in angled headers.
    ImGuiTableColumnFlags_NoHeaderWidth         = 1 << 13,  // Disable header text width contribution to automatic column width.
    ImGuiTableColumnFlags_PreferSortAscending   = 1 << 14,  // Make the initial sort direction Ascending when first sorting on this column (default).
    ImGuiTableColumnFlags_PreferSortDescending  = 1 << 15,  // Make the initial sort direction Descending when first sorting on this column.
    ImGuiTableColumnFlags_IndentEnable          = 1 << 16,  // Use current Indent value when entering cell (default for column 0).
    ImGuiTableColumnFlags_IndentDisable         = 1 << 17,  // Ignore current Indent value when entering cell (default for columns > 0). Indentation changes _within_ the cell will still be honored.
    ImGuiTableColumnFlags_AngledHeader          = 1 << 18,  // TableHeadersRow() will submit an angled header row for this column. Note this will add an extra row.

    // Output status flags, read-only via TableGetColumnFlags()
    ImGuiTableColumnFlags_IsEnabled             = 1 << 24,  // Status: is enabled == not hidden by user/api (referred to as "Hide" in _DefaultHide and _NoHide) flags.
    ImGuiTableColumnFlags_IsVisible             = 1 << 25,  // Status: is visible == is enabled AND not clipped by scrolling.
    ImGuiTableColumnFlags_IsSorted              = 1 << 26,  // Status: is currently part of the sort specs
    ImGuiTableColumnFlags_IsHovered             = 1 << 27,  // Status: is hovered by mouse

    // [Internal] Combinations and masks
    ImGuiTableColumnFlags_WidthMask_            = ImGuiTableColumnFlags_WidthStretch | ImGuiTableColumnFlags_WidthFixed,
    ImGuiTableColumnFlags_IndentMask_           = ImGuiTableColumnFlags_IndentEnable | ImGuiTableColumnFlags_IndentDisable,
    ImGuiTableColumnFlags_StatusMask_           = ImGuiTableColumnFlags_IsEnabled | ImGuiTableColumnFlags_IsVisible | ImGuiTableColumnFlags_IsSorted | ImGuiTableColumnFlags_IsHovered,
    ImGuiTableColumnFlags_NoDirectResize_       = 1 << 30,  // [Internal] Disable user resizing this column directly (it may however we resized indirectly from its left edge)
};

// Flags for ImGui::TableNextRow()
enum ImGuiTableRowFlags_
{
    ImGuiTableRowFlags_None                     = 0,
    ImGuiTableRowFlags_Headers                  = 1 << 0,   // Identify header row (set default background color + width of its contents accounted differently for auto column width)
};

// Enum for ImGui::TableSetBgColor()
// Background colors are rendering in 3 layers:
//  - Layer 0: draw with RowBg0 color if set, otherwise draw with ColumnBg0 if set.
//  - Layer 1: draw with RowBg1 color if set, otherwise draw with ColumnBg1 if set.
//  - Layer 2: draw with CellBg color if set.
// The purpose of the two row/columns layers is to let you decide if a background color change should override or blend with the existing color.
// When using ImGuiTableFlags_RowBg on the table, each row has the RowBg0 color automatically set for odd/even rows.
// If you set the color of RowBg0 target, your color will override the existing RowBg0 color.
// If you set the color of RowBg1 or ColumnBg1 target, your color will blend over the RowBg0 color.
enum ImGuiTableBgTarget_
{
    ImGuiTableBgTarget_None                     = 0,
    ImGuiTableBgTarget_RowBg0                   = 1,        // Set row background color 0 (generally used for background, automatically set when ImGuiTableFlags_RowBg is used)
    ImGuiTableBgTarget_RowBg1                   = 2,        // Set row background color 1 (generally used for selection marking)
    ImGuiTableBgTarget_CellBg                   = 3,        // Set cell background color (top-most color)
};

// Sorting specifications for a table (often handling sort specs for a single column, occasionally more)
// Obtained by calling TableGetSortSpecs().
// When 'SpecsDirty == true' you can sort your data. It will be true with sorting specs have changed since last call, or the first time.
// Make sure to set 'SpecsDirty = false' after sorting, else you may wastefully sort your data every frame!
struct ImGuiTableSortSpecs
{
    const ImGuiTableColumnSortSpecs* Specs;     // Pointer to sort spec array.
    int                         SpecsCount;     // Sort spec count. Most often 1. May be > 1 when ImGuiTableFlags_SortMulti is enabled. May be == 0 when ImGuiTableFlags_SortTristate is enabled.
    bool                        SpecsDirty;     // Set to true when specs have changed since last time! Use this to sort again, then clear the flag.

    ImGuiTableSortSpecs()       { memset(this, 0, sizeof(*this)); }
};

// Sorting specification for one column of a table (sizeof == 12 bytes)
struct ImGuiTableColumnSortSpecs
{
    ImGuiID                     ColumnUserID;       // User id of the column (if specified by a TableSetupColumn() call)
    ImS16                       ColumnIndex;        // Index of the column
    ImS16                       SortOrder;          // Index within parent ImGuiTableSortSpecs (always stored in order starting from 0, tables sorted on a single criteria will always have a 0 here)
    ImGuiSortDirection          SortDirection;      // ImGuiSortDirection_Ascending or ImGuiSortDirection_Descending

    ImGuiTableColumnSortSpecs() { memset(this, 0, sizeof(*this)); }
};

//-----------------------------------------------------------------------------
// [SECTION] Helpers: Debug log, memory allocations macros, ImVector<>
//-----------------------------------------------------------------------------

//-----------------------------------------------------------------------------
// Debug Logging into ShowDebugLogWindow(), tty and more.
//-----------------------------------------------------------------------------

#ifndef IMGUI_DISABLE_DEBUG_TOOLS
#define IMGUI_DEBUG_LOG(...)        ImGui::DebugLog(__VA_ARGS__)
#else
#define IMGUI_DEBUG_LOG(...)        ((void)0)
#endif

//-----------------------------------------------------------------------------
// IM_MALLOC(), IM_FREE(), IM_NEW(), IM_PLACEMENT_NEW(), IM_DELETE()
// We call C++ constructor on own allocated memory via the placement "new(ptr) Type()" syntax.
// Defining a custom placement new() with a custom parameter allows us to bypass including <new> which on some platforms complains when user has disabled exceptions.
//-----------------------------------------------------------------------------

struct ImNewWrapper {};
inline void* operator new(size_t, ImNewWrapper, void* ptr) { return ptr; }
inline void  operator delete(void*, ImNewWrapper, void*)   {} // This is only required so we can use the symmetrical new()
#define IM_ALLOC(_SIZE)                     ImGui::MemAlloc(_SIZE)
#define IM_FREE(_PTR)                       ImGui::MemFree(_PTR)
#define IM_PLACEMENT_NEW(_PTR)              new(ImNewWrapper(), _PTR)
#define IM_NEW(_TYPE)                       new(ImNewWrapper(), ImGui::MemAlloc(sizeof(_TYPE))) _TYPE
template<typename T> void IM_DELETE(T* p)   { if (p) { p->~T(); ImGui::MemFree(p); } }

//-----------------------------------------------------------------------------
// ImVector<>
// Lightweight std::vector<>-like class to avoid dragging dependencies (also, some implementations of STL with debug enabled are absurdly slow, we bypass it so our code runs fast in debug).
//-----------------------------------------------------------------------------
// - You generally do NOT need to care or use this ever. But we need to make it available in imgui.h because some of our public structures are relying on it.
// - We use std-like naming convention here, which is a little unusual for this codebase.
// - Important: clear() frees memory, resize(0) keep the allocated buffer. We use resize(0) a lot to intentionally recycle allocated buffers across frames and amortize our costs.
// - Important: our implementation does NOT call C++ constructors/destructors, we treat everything as raw data! This is intentional but be extra mindful of that,
//   Do NOT use this class as a std::vector replacement in your own code! Many of the structures used by dear imgui can be safely initialized by a zero-memset.
//-----------------------------------------------------------------------------

IM_MSVC_RUNTIME_CHECKS_OFF
template<typename T>
struct ImVector
{
    int                 Size;
    int                 Capacity;
    T*                  Data;

    // Provide standard typedefs but we don't use them ourselves.
    typedef T                   value_type;
    typedef value_type*         iterator;
    typedef const value_type*   const_iterator;

    // Constructors, destructor
    inline ImVector()                                       { Size = Capacity = 0; Data = NULL; }
    inline ImVector(const ImVector<T>& src)                 { Size = Capacity = 0; Data = NULL; operator=(src); }
    inline ImVector<T>& operator=(const ImVector<T>& src)   { clear(); resize(src.Size); if (src.Data) memcpy(Data, src.Data, (size_t)Size * sizeof(T)); return *this; }
    inline ~ImVector()                                      { if (Data) IM_FREE(Data); } // Important: does not destruct anything

    inline void         clear()                             { if (Data) { Size = Capacity = 0; IM_FREE(Data); Data = NULL; } }  // Important: does not destruct anything
    inline void         clear_delete()                      { for (int n = 0; n < Size; n++) IM_DELETE(Data[n]); clear(); }     // Important: never called automatically! always explicit.
    inline void         clear_destruct()                    { for (int n = 0; n < Size; n++) Data[n].~T(); clear(); }           // Important: never called automatically! always explicit.

    inline bool         empty() const                       { return Size == 0; }
    inline int          size() const                        { return Size; }
    inline int          size_in_bytes() const               { return Size * (int)sizeof(T); }
    inline int          max_size() const                    { return 0x7FFFFFFF / (int)sizeof(T); }
    inline int          capacity() const                    { return Capacity; }
    inline T&           operator[](int i)                   { IM_ASSERT(i >= 0 && i < Size); return Data[i]; }
    inline const T&     operator[](int i) const             { IM_ASSERT(i >= 0 && i < Size); return Data[i]; }

    inline T*           begin()                             { return Data; }
    inline const T*     begin() const                       { return Data; }
    inline T*           end()                               { return Data + Size; }
    inline const T*     end() const                         { return Data + Size; }
    inline T&           front()                             { IM_ASSERT(Size > 0); return Data[0]; }
    inline const T&     front() const                       { IM_ASSERT(Size > 0); return Data[0]; }
    inline T&           back()                              { IM_ASSERT(Size > 0); return Data[Size - 1]; }
    inline const T&     back() const                        { IM_ASSERT(Size > 0); return Data[Size - 1]; }
    inline void         swap(ImVector<T>& rhs)              { int rhs_size = rhs.Size; rhs.Size = Size; Size = rhs_size; int rhs_cap = rhs.Capacity; rhs.Capacity = Capacity; Capacity = rhs_cap; T* rhs_data = rhs.Data; rhs.Data = Data; Data = rhs_data; }

    inline int          _grow_capacity(int sz) const        { int new_capacity = Capacity ? (Capacity + Capacity / 2) : 8; return new_capacity > sz ? new_capacity : sz; }
    inline void         resize(int new_size)                { if (new_size > Capacity) reserve(_grow_capacity(new_size)); Size = new_size; }
    inline void         resize(int new_size, const T& v)    { if (new_size > Capacity) reserve(_grow_capacity(new_size)); if (new_size > Size) for (int n = Size; n < new_size; n++) memcpy(&Data[n], &v, sizeof(v)); Size = new_size; }
    inline void         shrink(int new_size)                { IM_ASSERT(new_size <= Size); Size = new_size; } // Resize a vector to a smaller size, guaranteed not to cause a reallocation
    inline void         reserve(int new_capacity)           { if (new_capacity <= Capacity) return; T* new_data = (T*)IM_ALLOC((size_t)new_capacity * sizeof(T)); if (Data) { memcpy(new_data, Data, (size_t)Size * sizeof(T)); IM_FREE(Data); } Data = new_data; Capacity = new_capacity; }
    inline void         reserve_discard(int new_capacity)   { if (new_capacity <= Capacity) return; if (Data) IM_FREE(Data); Data = (T*)IM_ALLOC((size_t)new_capacity * sizeof(T)); Capacity = new_capacity; }

    // NB: It is illegal to call push_back/push_front/insert with a reference pointing inside the ImVector data itself! e.g. v.push_back(v[10]) is forbidden.
    inline void         push_back(const T& v)               { if (Size == Capacity) reserve(_grow_capacity(Size + 1)); memcpy(&Data[Size], &v, sizeof(v)); Size++; }
    inline void         pop_back()                          { IM_ASSERT(Size > 0); Size--; }
    inline void         push_front(const T& v)              { if (Size == 0) push_back(v); else insert(Data, v); }
    inline T*           erase(const T* it)                  { IM_ASSERT(it >= Data && it < Data + Size); const ptrdiff_t off = it - Data; memmove(Data + off, Data + off + 1, ((size_t)Size - (size_t)off - 1) * sizeof(T)); Size--; return Data + off; }
    inline T*           erase(const T* it, const T* it_last){ IM_ASSERT(it >= Data && it < Data + Size && it_last >= it && it_last <= Data + Size); const ptrdiff_t count = it_last - it; const ptrdiff_t off = it - Data; memmove(Data + off, Data + off + count, ((size_t)Size - (size_t)off - (size_t)count) * sizeof(T)); Size -= (int)count; return Data + off; }
    inline T*           erase_unsorted(const T* it)         { IM_ASSERT(it >= Data && it < Data + Size);  const ptrdiff_t off = it - Data; if (it < Data + Size - 1) memcpy(Data + off, Data + Size - 1, sizeof(T)); Size--; return Data + off; }
    inline T*           insert(const T* it, const T& v)     { IM_ASSERT(it >= Data && it <= Data + Size); const ptrdiff_t off = it - Data; if (Size == Capacity) reserve(_grow_capacity(Size + 1)); if (off < (int)Size) memmove(Data + off + 1, Data + off, ((size_t)Size - (size_t)off) * sizeof(T)); memcpy(&Data[off], &v, sizeof(v)); Size++; return Data + off; }
    inline bool         contains(const T& v) const          { const T* data = Data;  const T* data_end = Data + Size; while (data < data_end) if (*data++ == v) return true; return false; }
    inline T*           find(const T& v)                    { T* data = Data;  const T* data_end = Data + Size; while (data < data_end) if (*data == v) break; else ++data; return data; }
    inline const T*     find(const T& v) const              { const T* data = Data;  const T* data_end = Data + Size; while (data < data_end) if (*data == v) break; else ++data; return data; }
    inline int          find_index(const T& v) const        { const T* data_end = Data + Size; const T* it = find(v); if (it == data_end) return -1; const ptrdiff_t off = it - Data; return (int)off; }
    inline bool         find_erase(const T& v)              { const T* it = find(v); if (it < Data + Size) { erase(it); return true; } return false; }
    inline bool         find_erase_unsorted(const T& v)     { const T* it = find(v); if (it < Data + Size) { erase_unsorted(it); return true; } return false; }
    inline int          index_from_ptr(const T* it) const   { IM_ASSERT(it >= Data && it < Data + Size); const ptrdiff_t off = it - Data; return (int)off; }
};
IM_MSVC_RUNTIME_CHECKS_RESTORE

//-----------------------------------------------------------------------------
// [SECTION] ImGuiStyle
//-----------------------------------------------------------------------------
// You may modify the ImGui::GetStyle() main instance during initialization and before NewFrame().
// During the frame, use ImGui::PushStyleVar(ImGuiStyleVar_XXXX)/PopStyleVar() to alter the main style values,
// and ImGui::PushStyleColor(ImGuiCol_XXX)/PopStyleColor() for colors.
//-----------------------------------------------------------------------------

struct ImGuiStyle
{
    float       Alpha;                      // Global alpha applies to everything in Dear ImGui.
    float       DisabledAlpha;              // Additional alpha multiplier applied by BeginDisabled(). Multiply over current value of Alpha.
    ImVec2      WindowPadding;              // Padding within a window.
    float       WindowRounding;             // Radius of window corners rounding. Set to 0.0f to have rectangular windows. Large values tend to lead to variety of artifacts and are not recommended.
    float       WindowBorderSize;           // Thickness of border around windows. Generally set to 0.0f or 1.0f. (Other values are not well tested and more CPU/GPU costly).
    ImVec2      WindowMinSize;              // Minimum window size. This is a global setting. If you want to constrain individual windows, use SetNextWindowSizeConstraints().
    ImVec2      WindowTitleAlign;           // Alignment for title bar text. Defaults to (0.0f,0.5f) for left-aligned,vertically centered.
    ImGuiDir    WindowMenuButtonPosition;   // Side of the collapsing/docking button in the title bar (None/Left/Right). Defaults to ImGuiDir_Left.
    float       ChildRounding;              // Radius of child window corners rounding. Set to 0.0f to have rectangular windows.
    float       ChildBorderSize;            // Thickness of border around child windows. Generally set to 0.0f or 1.0f. (Other values are not well tested and more CPU/GPU costly).
    float       PopupRounding;              // Radius of popup window corners rounding. (Note that tooltip windows use WindowRounding)
    float       PopupBorderSize;            // Thickness of border around popup/tooltip windows. Generally set to 0.0f or 1.0f. (Other values are not well tested and more CPU/GPU costly).
    ImVec2      FramePadding;               // Padding within a framed rectangle (used by most widgets).
    float       FrameRounding;              // Radius of frame corners rounding. Set to 0.0f to have rectangular frame (used by most widgets).
    float       FrameBorderSize;            // Thickness of border around frames. Generally set to 0.0f or 1.0f. (Other values are not well tested and more CPU/GPU costly).
    ImVec2      ItemSpacing;                // Horizontal and vertical spacing between widgets/lines.
    ImVec2      ItemInnerSpacing;           // Horizontal and vertical spacing between within elements of a composed widget (e.g. a slider and its label).
    ImVec2      CellPadding;                // Padding within a table cell. Cellpadding.x is locked for entire table. CellPadding.y may be altered between different rows.
    ImVec2      TouchExtraPadding;          // Expand reactive bounding box for touch-based system where touch position is not accurate enough. Unfortunately we don't sort widgets so priority on overlap will always be given to the first widget. So don't grow this too much!
    float       IndentSpacing;              // Horizontal indentation when e.g. entering a tree node. Generally == (FontSize + FramePadding.x*2).
    float       ColumnsMinSpacing;          // Minimum horizontal spacing between two columns. Preferably > (FramePadding.x + 1).
    float       ScrollbarSize;              // Width of the vertical scrollbar, Height of the horizontal scrollbar.
    float       ScrollbarRounding;          // Radius of grab corners for scrollbar.
    float       GrabMinSize;                // Minimum width/height of a grab box for slider/scrollbar.
    float       GrabRounding;               // Radius of grabs corners rounding. Set to 0.0f to have rectangular slider grabs.
    float       LogSliderDeadzone;          // The size in pixels of the dead-zone around zero on logarithmic sliders that cross zero.
    float       TabRounding;                // Radius of upper corners of a tab. Set to 0.0f to have rectangular tabs.
    float       TabBorderSize;              // Thickness of border around tabs.
    float       TabMinWidthForCloseButton;  // Minimum width for close button to appear on an unselected tab when hovered. Set to 0.0f to always show when hovering, set to FLT_MAX to never show close button unless selected.
    float       TabBarBorderSize;           // Thickness of tab-bar separator, which takes on the tab active color to denote focus.
    float       TabBarOverlineSize;         // Thickness of tab-bar overline, which highlights the selected tab-bar.
    float       TableAngledHeadersAngle;    // Angle of angled headers (supported values range from -50.0f degrees to +50.0f degrees).
    ImVec2      TableAngledHeadersTextAlign;// Alignment of angled headers within the cell
    ImGuiDir    ColorButtonPosition;        // Side of the color button in the ColorEdit4 widget (left/right). Defaults to ImGuiDir_Right.
    ImVec2      ButtonTextAlign;            // Alignment of button text when button is larger than text. Defaults to (0.5f, 0.5f) (centered).
    ImVec2      SelectableTextAlign;        // Alignment of selectable text. Defaults to (0.0f, 0.0f) (top-left aligned). It's generally important to keep this left-aligned if you want to lay multiple items on a same line.
    float       SeparatorTextBorderSize;    // Thickness of border in SeparatorText()
    ImVec2      SeparatorTextAlign;         // Alignment of text within the separator. Defaults to (0.0f, 0.5f) (left aligned, center).
    ImVec2      SeparatorTextPadding;       // Horizontal offset of text from each edge of the separator + spacing on other axis. Generally small values. .y is recommended to be == FramePadding.y.
    ImVec2      DisplayWindowPadding;       // Apply to regular windows: amount which we enforce to keep visible when moving near edges of your screen.
    ImVec2      DisplaySafeAreaPadding;     // Apply to every windows, menus, popups, tooltips: amount where we avoid displaying contents. Adjust if you cannot see the edges of your screen (e.g. on a TV where scaling has not been configured).
    float       DockingSeparatorSize;       // Thickness of resizing border between docked windows
    float       MouseCursorScale;           // Scale software rendered mouse cursor (when io.MouseDrawCursor is enabled). We apply per-monitor DPI scaling over this scale. May be removed later.
    bool        AntiAliasedLines;           // Enable anti-aliased lines/borders. Disable if you are really tight on CPU/GPU. Latched at the beginning of the frame (copied to ImDrawList).
    bool        AntiAliasedLinesUseTex;     // Enable anti-aliased lines/borders using textures where possible. Require backend to render with bilinear filtering (NOT point/nearest filtering). Latched at the beginning of the frame (copied to ImDrawList).
    bool        AntiAliasedFill;            // Enable anti-aliased edges around filled shapes (rounded rectangles, circles, etc.). Disable if you are really tight on CPU/GPU. Latched at the beginning of the frame (copied to ImDrawList).
    float       CurveTessellationTol;       // Tessellation tolerance when using PathBezierCurveTo() without a specific number of segments. Decrease for highly tessellated curves (higher quality, more polygons), increase to reduce quality.
    float       CircleTessellationMaxError; // Maximum error (in pixels) allowed when using AddCircle()/AddCircleFilled() or drawing rounded corner rectangles with no explicit segment count specified. Decrease for higher quality but more geometry.
    ImVec4      Colors[ImGuiCol_COUNT];

    // Behaviors
    // (It is possible to modify those fields mid-frame if specific behavior need it, unlike e.g. configuration fields in ImGuiIO)
    float             HoverStationaryDelay;     // Delay for IsItemHovered(ImGuiHoveredFlags_Stationary). Time required to consider mouse stationary.
    float             HoverDelayShort;          // Delay for IsItemHovered(ImGuiHoveredFlags_DelayShort). Usually used along with HoverStationaryDelay.
    float             HoverDelayNormal;         // Delay for IsItemHovered(ImGuiHoveredFlags_DelayNormal). "
    ImGuiHoveredFlags HoverFlagsForTooltipMouse;// Default flags when using IsItemHovered(ImGuiHoveredFlags_ForTooltip) or BeginItemTooltip()/SetItemTooltip() while using mouse.
    ImGuiHoveredFlags HoverFlagsForTooltipNav;  // Default flags when using IsItemHovered(ImGuiHoveredFlags_ForTooltip) or BeginItemTooltip()/SetItemTooltip() while using keyboard/gamepad.

    IMGUI_API ImGuiStyle();
    IMGUI_API void ScaleAllSizes(float scale_factor);
};

//-----------------------------------------------------------------------------
// [SECTION] ImGuiIO
//-----------------------------------------------------------------------------
// Communicate most settings and inputs/outputs to Dear ImGui using this structure.
// Access via ImGui::GetIO(). Read 'Programmer guide' section in .cpp file for general usage.
// It is generally expected that:
// - initialization: backends and user code writes to ImGuiIO.
// - main loop: backends writes to ImGuiIO, user code and imgui code reads from ImGuiIO.
//-----------------------------------------------------------------------------
// Also see ImGui::GetPlatformIO() and ImGuiPlatformIO struct for OS/platform related functions: clipboard, IME etc.
//-----------------------------------------------------------------------------

// [Internal] Storage used by IsKeyDown(), IsKeyPressed() etc functions.
// If prior to 1.87 you used io.KeysDownDuration[] (which was marked as internal), you should use GetKeyData(key)->DownDuration and *NOT* io.KeysData[key]->DownDuration.
struct ImGuiKeyData
{
    bool        Down;               // True for if key is down
    float       DownDuration;       // Duration the key has been down (<0.0f: not pressed, 0.0f: just pressed, >0.0f: time held)
    float       DownDurationPrev;   // Last frame duration the key has been down
    float       AnalogValue;        // 0.0f..1.0f for gamepad values
};

struct ImGuiIO
{
    //------------------------------------------------------------------
    // Configuration                            // Default value
    //------------------------------------------------------------------

    ImGuiConfigFlags   ConfigFlags;             // = 0              // See ImGuiConfigFlags_ enum. Set by user/application. Gamepad/keyboard navigation options, etc.
    ImGuiBackendFlags  BackendFlags;            // = 0              // See ImGuiBackendFlags_ enum. Set by backend (imgui_impl_xxx files or custom backend) to communicate features supported by the backend.
    ImVec2      DisplaySize;                    // <unset>          // Main display size, in pixels (generally == GetMainViewport()->Size). May change every frame.
    float       DeltaTime;                      // = 1.0f/60.0f     // Time elapsed since last frame, in seconds. May change every frame.
    float       IniSavingRate;                  // = 5.0f           // Minimum time between saving positions/sizes to .ini file, in seconds.
    const char* IniFilename;                    // = "imgui.ini"    // Path to .ini file (important: default "imgui.ini" is relative to current working dir!). Set NULL to disable automatic .ini loading/saving or if you want to manually call LoadIniSettingsXXX() / SaveIniSettingsXXX() functions.
    const char* LogFilename;                    // = "imgui_log.txt"// Path to .log file (default parameter to ImGui::LogToFile when no file is specified).
    void*       UserData;                       // = NULL           // Store your own data.

    ImFontAtlas*Fonts;                          // <auto>           // Font atlas: load, rasterize and pack one or more fonts into a single texture.
    float       FontGlobalScale;                // = 1.0f           // Global scale all fonts
    bool        FontAllowUserScaling;           // = false          // Allow user scaling text of individual window with CTRL+Wheel.
    ImFont*     FontDefault;                    // = NULL           // Font to use on NewFrame(). Use NULL to uses Fonts->Fonts[0].
    ImVec2      DisplayFramebufferScale;        // = (1, 1)         // For retina display or other situations where window coordinates are different from framebuffer coordinates. This generally ends up in ImDrawData::FramebufferScale.

    // Docking options (when ImGuiConfigFlags_DockingEnable is set)
    bool        ConfigDockingNoSplit;           // = false          // Simplified docking mode: disable window splitting, so docking is limited to merging multiple windows together into tab-bars.
    bool        ConfigDockingWithShift;         // = false          // Enable docking with holding Shift key (reduce visual noise, allows dropping in wider space)
    bool        ConfigDockingAlwaysTabBar;      // = false          // [BETA] [FIXME: This currently creates regression with auto-sizing and general overhead] Make every single floating window display within a docking node.
    bool        ConfigDockingTransparentPayload;// = false          // [BETA] Make window or viewport transparent when docking and only display docking boxes on the target viewport. Useful if rendering of multiple viewport cannot be synced. Best used with ConfigViewportsNoAutoMerge.

    // Viewport options (when ImGuiConfigFlags_ViewportsEnable is set)
    bool        ConfigViewportsNoAutoMerge;     // = false;         // Set to make all floating imgui windows always create their own viewport. Otherwise, they are merged into the main host viewports when overlapping it. May also set ImGuiViewportFlags_NoAutoMerge on individual viewport.
    bool        ConfigViewportsNoTaskBarIcon;   // = false          // Disable default OS task bar icon flag for secondary viewports. When a viewport doesn't want a task bar icon, ImGuiViewportFlags_NoTaskBarIcon will be set on it.
    bool        ConfigViewportsNoDecoration;    // = true           // Disable default OS window decoration flag for secondary viewports. When a viewport doesn't want window decorations, ImGuiViewportFlags_NoDecoration will be set on it. Enabling decoration can create subsequent issues at OS levels (e.g. minimum window size).
    bool        ConfigViewportsNoDefaultParent; // = false          // Disable default OS parenting to main viewport for secondary viewports. By default, viewports are marked with ParentViewportId = <main_viewport>, expecting the platform backend to setup a parent/child relationship between the OS windows (some backend may ignore this). Set to true if you want the default to be 0, then all viewports will be top-level OS windows.

    // Miscellaneous options
    bool        MouseDrawCursor;                // = false          // Request ImGui to draw a mouse cursor for you (if you are on a platform without a mouse cursor). Cannot be easily renamed to 'io.ConfigXXX' because this is frequently used by backend implementations.
    bool        ConfigMacOSXBehaviors;          // = defined(__APPLE__) // Swap Cmd<>Ctrl keys + OS X style text editing cursor movement using Alt instead of Ctrl, Shortcuts using Cmd/Super instead of Ctrl, Line/Text Start and End using Cmd+Arrows instead of Home/End, Double click selects by word instead of selecting whole text, Multi-selection in lists uses Cmd/Super instead of Ctrl.
    bool        ConfigNavSwapGamepadButtons;    // = false          // Swap Activate<>Cancel (A<>B) buttons, matching typical "Nintendo/Japanese style" gamepad layout.
    bool        ConfigInputTrickleEventQueue;   // = true           // Enable input queue trickling: some types of events submitted during the same frame (e.g. button down + up) will be spread over multiple frames, improving interactions with low framerates.
    bool        ConfigInputTextCursorBlink;     // = true           // Enable blinking cursor (optional as some users consider it to be distracting).
    bool        ConfigInputTextEnterKeepActive; // = false          // [BETA] Pressing Enter will keep item active and select contents (single-line only).
    bool        ConfigDragClickToInputText;     // = false          // [BETA] Enable turning DragXXX widgets into text input with a simple mouse click-release (without moving). Not desirable on devices without a keyboard.
    bool        ConfigWindowsResizeFromEdges;   // = true           // Enable resizing of windows from their edges and from the lower-left corner. This requires (io.BackendFlags & ImGuiBackendFlags_HasMouseCursors) because it needs mouse cursor feedback. (This used to be a per-window ImGuiWindowFlags_ResizeFromAnySide flag)
    bool        ConfigWindowsMoveFromTitleBarOnly; // = false       // Enable allowing to move windows only when clicking on their title bar. Does not apply to windows without a title bar.
    float       ConfigMemoryCompactTimer;       // = 60.0f          // Timer (in seconds) to free transient windows/tables memory buffers when unused. Set to -1.0f to disable.

    // Inputs Behaviors
    // (other variables, ones which are expected to be tweaked within UI code, are exposed in ImGuiStyle)
    float       MouseDoubleClickTime;           // = 0.30f          // Time for a double-click, in seconds.
    float       MouseDoubleClickMaxDist;        // = 6.0f           // Distance threshold to stay in to validate a double-click, in pixels.
    float       MouseDragThreshold;             // = 6.0f           // Distance threshold before considering we are dragging.
    float       KeyRepeatDelay;                 // = 0.275f         // When holding a key/button, time before it starts repeating, in seconds (for buttons in Repeat mode, etc.).
    float       KeyRepeatRate;                  // = 0.050f         // When holding a key/button, rate at which it repeats, in seconds.

    //------------------------------------------------------------------
    // Debug options
    //------------------------------------------------------------------

    // Option to enable various debug tools showing buttons that will call the IM_DEBUG_BREAK() macro.
    // - The Item Picker tool will be available regardless of this being enabled, in order to maximize its discoverability.
    // - Requires a debugger being attached, otherwise IM_DEBUG_BREAK() options will appear to crash your application.
    //   e.g. io.ConfigDebugIsDebuggerPresent = ::IsDebuggerPresent() on Win32, or refer to ImOsIsDebuggerPresent() imgui_test_engine/imgui_te_utils.cpp for a Unix compatible version).
    bool        ConfigDebugIsDebuggerPresent;   // = false          // Enable various tools calling IM_DEBUG_BREAK().

    // Tools to test correct Begin/End and BeginChild/EndChild behaviors.
    // - Presently Begin()/End() and BeginChild()/EndChild() needs to ALWAYS be called in tandem, regardless of return value of BeginXXX()
    // - This is inconsistent with other BeginXXX functions and create confusion for many users.
    // - We expect to update the API eventually. In the meanwhile we provide tools to facilitate checking user-code behavior.
    bool        ConfigDebugBeginReturnValueOnce;// = false          // First-time calls to Begin()/BeginChild() will return false. NEEDS TO BE SET AT APPLICATION BOOT TIME if you don't want to miss windows.
    bool        ConfigDebugBeginReturnValueLoop;// = false          // Some calls to Begin()/BeginChild() will return false. Will cycle through window depths then repeat. Suggested use: add "io.ConfigDebugBeginReturnValue = io.KeyShift" in your main loop then occasionally press SHIFT. Windows should be flickering while running.

    // Option to deactivate io.AddFocusEvent(false) handling.
    // - May facilitate interactions with a debugger when focus loss leads to clearing inputs data.
    // - Backends may have other side-effects on focus loss, so this will reduce side-effects but not necessary remove all of them.
    bool        ConfigDebugIgnoreFocusLoss;     // = false          // Ignore io.AddFocusEvent(false), consequently not calling io.ClearInputKeys()/io.ClearInputMouse() in input processing.

    // Option to audit .ini data
    bool        ConfigDebugIniSettings;         // = false          // Save .ini data with extra comments (particularly helpful for Docking, but makes saving slower)

    //------------------------------------------------------------------
    // Platform Functions
    // (the imgui_impl_xxxx backend files are setting those up for you)
    //------------------------------------------------------------------

    // Optional: Platform/Renderer backend name (informational only! will be displayed in About Window) + User data for backend/wrappers to store their own stuff.
    const char* BackendPlatformName;            // = NULL
    const char* BackendRendererName;            // = NULL
    void*       BackendPlatformUserData;        // = NULL           // User data for platform backend
    void*       BackendRendererUserData;        // = NULL           // User data for renderer backend
    void*       BackendLanguageUserData;        // = NULL           // User data for non C++ programming language backend

    //------------------------------------------------------------------
    // Input - Call before calling NewFrame()
    //------------------------------------------------------------------

    // Input Functions
    IMGUI_API void  AddKeyEvent(ImGuiKey key, bool down);                   // Queue a new key down/up event. Key should be "translated" (as in, generally ImGuiKey_A matches the key end-user would use to emit an 'A' character)
    IMGUI_API void  AddKeyAnalogEvent(ImGuiKey key, bool down, float v);    // Queue a new key down/up event for analog values (e.g. ImGuiKey_Gamepad_ values). Dead-zones should be handled by the backend.
    IMGUI_API void  AddMousePosEvent(float x, float y);                     // Queue a mouse position update. Use -FLT_MAX,-FLT_MAX to signify no mouse (e.g. app not focused and not hovered)
    IMGUI_API void  AddMouseButtonEvent(int button, bool down);             // Queue a mouse button change
    IMGUI_API void  AddMouseWheelEvent(float wheel_x, float wheel_y);       // Queue a mouse wheel update. wheel_y<0: scroll down, wheel_y>0: scroll up, wheel_x<0: scroll right, wheel_x>0: scroll left.
    IMGUI_API void  AddMouseSourceEvent(ImGuiMouseSource source);           // Queue a mouse source change (Mouse/TouchScreen/Pen)
    IMGUI_API void  AddMouseViewportEvent(ImGuiID id);                      // Queue a mouse hovered viewport. Requires backend to set ImGuiBackendFlags_HasMouseHoveredViewport to call this (for multi-viewport support).
    IMGUI_API void  AddFocusEvent(bool focused);                            // Queue a gain/loss of focus for the application (generally based on OS/platform focus of your window)
    IMGUI_API void  AddInputCharacter(unsigned int c);                      // Queue a new character input
    IMGUI_API void  AddInputCharacterUTF16(ImWchar16 c);                    // Queue a new character input from a UTF-16 character, it can be a surrogate
    IMGUI_API void  AddInputCharactersUTF8(const char* str);                // Queue a new characters input from a UTF-8 string

    IMGUI_API void  SetKeyEventNativeData(ImGuiKey key, int native_keycode, int native_scancode, int native_legacy_index = -1); // [Optional] Specify index for legacy <1.87 IsKeyXXX() functions with native indices + specify native keycode, scancode.
    IMGUI_API void  SetAppAcceptingEvents(bool accepting_events);           // Set master flag for accepting key/mouse/text events (default to true). Useful if you have native dialog boxes that are interrupting your application loop/refresh, and you want to disable events being queued while your app is frozen.
    IMGUI_API void  ClearEventsQueue();                                     // Clear all incoming events.
    IMGUI_API void  ClearInputKeys();                                       // Clear current keyboard/gamepad state + current frame text input buffer. Equivalent to releasing all keys/buttons.
    IMGUI_API void  ClearInputMouse();                                      // Clear current mouse state.
#ifndef IMGUI_DISABLE_OBSOLETE_FUNCTIONS
    IMGUI_API void  ClearInputCharacters();                                 // [Obsoleted in 1.89.8] Clear the current frame text input buffer. Now included within ClearInputKeys().
#endif

    //------------------------------------------------------------------
    // Output - Updated by NewFrame() or EndFrame()/Render()
    // (when reading from the io.WantCaptureMouse, io.WantCaptureKeyboard flags to dispatch your inputs, it is
    //  generally easier and more correct to use their state BEFORE calling NewFrame(). See FAQ for details!)
    //------------------------------------------------------------------

    bool        WantCaptureMouse;                   // Set when Dear ImGui will use mouse inputs, in this case do not dispatch them to your main game/application (either way, always pass on mouse inputs to imgui). (e.g. unclicked mouse is hovering over an imgui window, widget is active, mouse was clicked over an imgui window, etc.).
    bool        WantCaptureKeyboard;                // Set when Dear ImGui will use keyboard inputs, in this case do not dispatch them to your main game/application (either way, always pass keyboard inputs to imgui). (e.g. InputText active, or an imgui window is focused and navigation is enabled, etc.).
    bool        WantTextInput;                      // Mobile/console: when set, you may display an on-screen keyboard. This is set by Dear ImGui when it wants textual keyboard input to happen (e.g. when a InputText widget is active).
    bool        WantSetMousePos;                    // MousePos has been altered, backend should reposition mouse on next frame. Rarely used! Set only when ImGuiConfigFlags_NavEnableSetMousePos flag is enabled.
    bool        WantSaveIniSettings;                // When manual .ini load/save is active (io.IniFilename == NULL), this will be set to notify your application that you can call SaveIniSettingsToMemory() and save yourself. Important: clear io.WantSaveIniSettings yourself after saving!
    bool        NavActive;                          // Keyboard/Gamepad navigation is currently allowed (will handle ImGuiKey_NavXXX events) = a window is focused and it doesn't use the ImGuiWindowFlags_NoNavInputs flag.
    bool        NavVisible;                         // Keyboard/Gamepad navigation is visible and allowed (will handle ImGuiKey_NavXXX events).
    float       Framerate;                          // Estimate of application framerate (rolling average over 60 frames, based on io.DeltaTime), in frame per second. Solely for convenience. Slow applications may not want to use a moving average or may want to reset underlying buffers occasionally.
    int         MetricsRenderVertices;              // Vertices output during last call to Render()
    int         MetricsRenderIndices;               // Indices output during last call to Render() = number of triangles * 3
    int         MetricsRenderWindows;               // Number of visible windows
    int         MetricsActiveWindows;               // Number of active windows
    ImVec2      MouseDelta;                         // Mouse delta. Note that this is zero if either current or previous position are invalid (-FLT_MAX,-FLT_MAX), so a disappearing/reappearing mouse won't have a huge delta.

    //------------------------------------------------------------------
    // [Internal] Dear ImGui will maintain those fields. Forward compatibility not guaranteed!
    //------------------------------------------------------------------

    ImGuiContext* Ctx;                              // Parent UI context (needs to be set explicitly by parent).

    // Main Input State
    // (this block used to be written by backend, since 1.87 it is best to NOT write to those directly, call the AddXXX functions above instead)
    // (reading from those variables is fair game, as they are extremely unlikely to be moving anywhere)
    ImVec2      MousePos;                           // Mouse position, in pixels. Set to ImVec2(-FLT_MAX, -FLT_MAX) if mouse is unavailable (on another screen, etc.)
    bool        MouseDown[5];                       // Mouse buttons: 0=left, 1=right, 2=middle + extras (ImGuiMouseButton_COUNT == 5). Dear ImGui mostly uses left and right buttons. Other buttons allow us to track if the mouse is being used by your application + available to user as a convenience via IsMouse** API.
    float       MouseWheel;                         // Mouse wheel Vertical: 1 unit scrolls about 5 lines text. >0 scrolls Up, <0 scrolls Down. Hold SHIFT to turn vertical scroll into horizontal scroll.
    float       MouseWheelH;                        // Mouse wheel Horizontal. >0 scrolls Left, <0 scrolls Right. Most users don't have a mouse with a horizontal wheel, may not be filled by all backends.
    ImGuiMouseSource MouseSource;                   // Mouse actual input peripheral (Mouse/TouchScreen/Pen).
    ImGuiID     MouseHoveredViewport;               // (Optional) Modify using io.AddMouseViewportEvent(). With multi-viewports: viewport the OS mouse is hovering. If possible _IGNORING_ viewports with the ImGuiViewportFlags_NoInputs flag is much better (few backends can handle that). Set io.BackendFlags |= ImGuiBackendFlags_HasMouseHoveredViewport if you can provide this info. If you don't imgui will infer the value using the rectangles and last focused time of the viewports it knows about (ignoring other OS windows).
    bool        KeyCtrl;                            // Keyboard modifier down: Control
    bool        KeyShift;                           // Keyboard modifier down: Shift
    bool        KeyAlt;                             // Keyboard modifier down: Alt
    bool        KeySuper;                           // Keyboard modifier down: Cmd/Super/Windows

    // Other state maintained from data above + IO function calls
    ImGuiKeyChord KeyMods;                          // Key mods flags (any of ImGuiMod_Ctrl/ImGuiMod_Shift/ImGuiMod_Alt/ImGuiMod_Super flags, same as io.KeyCtrl/KeyShift/KeyAlt/KeySuper but merged into flags. Read-only, updated by NewFrame()
    ImGuiKeyData  KeysData[ImGuiKey_KeysData_SIZE]; // Key state for all known keys. Use IsKeyXXX() functions to access this.
    bool        WantCaptureMouseUnlessPopupClose;   // Alternative to WantCaptureMouse: (WantCaptureMouse == true && WantCaptureMouseUnlessPopupClose == false) when a click over void is expected to close a popup.
    ImVec2      MousePosPrev;                       // Previous mouse position (note that MouseDelta is not necessary == MousePos-MousePosPrev, in case either position is invalid)
    ImVec2      MouseClickedPos[5];                 // Position at time of clicking
    double      MouseClickedTime[5];                // Time of last click (used to figure out double-click)
    bool        MouseClicked[5];                    // Mouse button went from !Down to Down (same as MouseClickedCount[x] != 0)
    bool        MouseDoubleClicked[5];              // Has mouse button been double-clicked? (same as MouseClickedCount[x] == 2)
    ImU16       MouseClickedCount[5];               // == 0 (not clicked), == 1 (same as MouseClicked[]), == 2 (double-clicked), == 3 (triple-clicked) etc. when going from !Down to Down
    ImU16       MouseClickedLastCount[5];           // Count successive number of clicks. Stays valid after mouse release. Reset after another click is done.
    bool        MouseReleased[5];                   // Mouse button went from Down to !Down
    bool        MouseDownOwned[5];                  // Track if button was clicked inside a dear imgui window or over void blocked by a popup. We don't request mouse capture from the application if click started outside ImGui bounds.
    bool        MouseDownOwnedUnlessPopupClose[5];  // Track if button was clicked inside a dear imgui window.
    bool        MouseWheelRequestAxisSwap;          // On a non-Mac system, holding SHIFT requests WheelY to perform the equivalent of a WheelX event. On a Mac system this is already enforced by the system.
    bool        MouseCtrlLeftAsRightClick;          // (OSX) Set to true when the current click was a ctrl-click that spawned a simulated right click
    float       MouseDownDuration[5];               // Duration the mouse button has been down (0.0f == just clicked)
    float       MouseDownDurationPrev[5];           // Previous time the mouse button has been down
    ImVec2      MouseDragMaxDistanceAbs[5];         // Maximum distance, absolute, on each axis, of how much mouse has traveled from the clicking point
    float       MouseDragMaxDistanceSqr[5];         // Squared maximum distance of how much mouse has traveled from the clicking point (used for moving thresholds)
    float       PenPressure;                        // Touch/Pen pressure (0.0f to 1.0f, should be >0.0f only when MouseDown[0] == true). Helper storage currently unused by Dear ImGui.
    bool        AppFocusLost;                       // Only modify via AddFocusEvent()
    bool        AppAcceptingEvents;                 // Only modify via SetAppAcceptingEvents()
    ImS8        BackendUsingLegacyKeyArrays;        // -1: unknown, 0: using AddKeyEvent(), 1: using legacy io.KeysDown[]
    bool        BackendUsingLegacyNavInputArray;    // 0: using AddKeyAnalogEvent(), 1: writing to legacy io.NavInputs[] directly
    ImWchar16   InputQueueSurrogate;                // For AddInputCharacterUTF16()
    ImVector<ImWchar> InputQueueCharacters;         // Queue of _characters_ input (obtained by platform backend). Fill using AddInputCharacter() helper.

    // Legacy: before 1.87, we required backend to fill io.KeyMap[] (imgui->native map) during initialization and io.KeysDown[] (native indices) every frame.
    // This is still temporarily supported as a legacy feature. However the new preferred scheme is for backend to call io.AddKeyEvent().
    //   Old (<1.87):  ImGui::IsKeyPressed(ImGui::GetIO().KeyMap[ImGuiKey_Space]) --> New (1.87+) ImGui::IsKeyPressed(ImGuiKey_Space)
#ifndef IMGUI_DISABLE_OBSOLETE_KEYIO
    int         KeyMap[ImGuiKey_COUNT];             // [LEGACY] Input: map of indices into the KeysDown[512] entries array which represent your "native" keyboard state. The first 512 are now unused and should be kept zero. Legacy backend will write into KeyMap[] using ImGuiKey_ indices which are always >512.
    bool        KeysDown[ImGuiKey_COUNT];           // [LEGACY] Input: Keyboard keys that are pressed (ideally left in the "native" order your engine has access to keyboard keys, so you can use your own defines/enums for keys). This used to be [512] sized. It is now ImGuiKey_COUNT to allow legacy io.KeysDown[GetKeyIndex(...)] to work without an overflow.
    float       NavInputs[ImGuiNavInput_COUNT];     // [LEGACY] Since 1.88, NavInputs[] was removed. Backends from 1.60 to 1.86 won't build. Feed gamepad inputs via io.AddKeyEvent() and ImGuiKey_GamepadXXX enums.
    //void*     ImeWindowHandle;                    // [Obsoleted in 1.87] Set ImGuiViewport::PlatformHandleRaw instead. Set this to your HWND to get automatic IME cursor positioning.
#endif

    // Legacy: before 1.91.1, clipboard functions were stored in ImGuiIO instead of ImGuiPlatformIO.
    // As this is will affect all users of custom engines/backends, we are providing proper legacy redirection (will obsolete).
#ifndef IMGUI_DISABLE_OBSOLETE_FUNCTIONS
    const char* (*GetClipboardTextFn)(void* user_data);
    void        (*SetClipboardTextFn)(void* user_data, const char* text);
    void*       ClipboardUserData;
#endif

    IMGUI_API   ImGuiIO();
};

//-----------------------------------------------------------------------------
// [SECTION] Misc data structures (ImGuiInputTextCallbackData, ImGuiSizeCallbackData, ImGuiPayload)
//-----------------------------------------------------------------------------

// Shared state of InputText(), passed as an argument to your callback when a ImGuiInputTextFlags_Callback* flag is used.
// The callback function should return 0 by default.
// Callbacks (follow a flag name and see comments in ImGuiInputTextFlags_ declarations for more details)
// - ImGuiInputTextFlags_CallbackEdit:        Callback on buffer edit (note that InputText() already returns true on edit, the callback is useful mainly to manipulate the underlying buffer while focus is active)
// - ImGuiInputTextFlags_CallbackAlways:      Callback on each iteration
// - ImGuiInputTextFlags_CallbackCompletion:  Callback on pressing TAB
// - ImGuiInputTextFlags_CallbackHistory:     Callback on pressing Up/Down arrows
// - ImGuiInputTextFlags_CallbackCharFilter:  Callback on character inputs to replace or discard them. Modify 'EventChar' to replace or discard, or return 1 in callback to discard.
// - ImGuiInputTextFlags_CallbackResize:      Callback on buffer capacity changes request (beyond 'buf_size' parameter value), allowing the string to grow.
struct ImGuiInputTextCallbackData
{
    ImGuiContext*       Ctx;            // Parent UI context
    ImGuiInputTextFlags EventFlag;      // One ImGuiInputTextFlags_Callback*    // Read-only
    ImGuiInputTextFlags Flags;          // What user passed to InputText()      // Read-only
    void*               UserData;       // What user passed to InputText()      // Read-only

    // Arguments for the different callback events
    // - During Resize callback, Buf will be same as your input buffer.
    // - However, during Completion/History/Always callback, Buf always points to our own internal data (it is not the same as your buffer)! Changes to it will be reflected into your own buffer shortly after the callback.
    // - To modify the text buffer in a callback, prefer using the InsertChars() / DeleteChars() function. InsertChars() will take care of calling the resize callback if necessary.
    // - If you know your edits are not going to resize the underlying buffer allocation, you may modify the contents of 'Buf[]' directly. You need to update 'BufTextLen' accordingly (0 <= BufTextLen < BufSize) and set 'BufDirty'' to true so InputText can update its internal state.
    ImWchar             EventChar;      // Character input                      // Read-write   // [CharFilter] Replace character with another one, or set to zero to drop. return 1 is equivalent to setting EventChar=0;
    ImGuiKey            EventKey;       // Key pressed (Up/Down/TAB)            // Read-only    // [Completion,History]
    char*               Buf;            // Text buffer                          // Read-write   // [Resize] Can replace pointer / [Completion,History,Always] Only write to pointed data, don't replace the actual pointer!
    int                 BufTextLen;     // Text length (in bytes)               // Read-write   // [Resize,Completion,History,Always] Exclude zero-terminator storage. In C land: == strlen(some_text), in C++ land: string.length()
    int                 BufSize;        // Buffer size (in bytes) = capacity+1  // Read-only    // [Resize,Completion,History,Always] Include zero-terminator storage. In C land == ARRAYSIZE(my_char_array), in C++ land: string.capacity()+1
    bool                BufDirty;       // Set if you modify Buf/BufTextLen!    // Write        // [Completion,History,Always]
    int                 CursorPos;      //                                      // Read-write   // [Completion,History,Always]
    int                 SelectionStart; //                                      // Read-write   // [Completion,History,Always] == to SelectionEnd when no selection)
    int                 SelectionEnd;   //                                      // Read-write   // [Completion,History,Always]

    // Helper functions for text manipulation.
    // Use those function to benefit from the CallbackResize behaviors. Calling those function reset the selection.
    IMGUI_API ImGuiInputTextCallbackData();
    IMGUI_API void      DeleteChars(int pos, int bytes_count);
    IMGUI_API void      InsertChars(int pos, const char* text, const char* text_end = NULL);
    void                SelectAll()             { SelectionStart = 0; SelectionEnd = BufTextLen; }
    void                ClearSelection()        { SelectionStart = SelectionEnd = BufTextLen; }
    bool                HasSelection() const    { return SelectionStart != SelectionEnd; }
};

// Resizing callback data to apply custom constraint. As enabled by SetNextWindowSizeConstraints(). Callback is called during the next Begin().
// NB: For basic min/max size constraint on each axis you don't need to use the callback! The SetNextWindowSizeConstraints() parameters are enough.
struct ImGuiSizeCallbackData
{
    void*   UserData;       // Read-only.   What user passed to SetNextWindowSizeConstraints(). Generally store an integer or float in here (need reinterpret_cast<>).
    ImVec2  Pos;            // Read-only.   Window position, for reference.
    ImVec2  CurrentSize;    // Read-only.   Current window size.
    ImVec2  DesiredSize;    // Read-write.  Desired size, based on user's mouse position. Write to this field to restrain resizing.
};

// [ALPHA] Rarely used / very advanced uses only. Use with SetNextWindowClass() and DockSpace() functions.
// Important: the content of this class is still highly WIP and likely to change and be refactored
// before we stabilize Docking features. Please be mindful if using this.
// Provide hints:
// - To the platform backend via altered viewport flags (enable/disable OS decoration, OS task bar icons, etc.)
// - To the platform backend for OS level parent/child relationships of viewport.
// - To the docking system for various options and filtering.
struct ImGuiWindowClass
{
    ImGuiID             ClassId;                    // User data. 0 = Default class (unclassed). Windows of different classes cannot be docked with each others.
    ImGuiID             ParentViewportId;           // Hint for the platform backend. -1: use default. 0: request platform backend to not parent the platform. != 0: request platform backend to create a parent<>child relationship between the platform windows. Not conforming backends are free to e.g. parent every viewport to the main viewport or not.
    ImGuiID             FocusRouteParentWindowId;   // ID of parent window for shortcut focus route evaluation, e.g. Shortcut() call from Parent Window will succeed when this window is focused.
    ImGuiViewportFlags  ViewportFlagsOverrideSet;   // Viewport flags to set when a window of this class owns a viewport. This allows you to enforce OS decoration or task bar icon, override the defaults on a per-window basis.
    ImGuiViewportFlags  ViewportFlagsOverrideClear; // Viewport flags to clear when a window of this class owns a viewport. This allows you to enforce OS decoration or task bar icon, override the defaults on a per-window basis.
    ImGuiTabItemFlags   TabItemFlagsOverrideSet;    // [EXPERIMENTAL] TabItem flags to set when a window of this class gets submitted into a dock node tab bar. May use with ImGuiTabItemFlags_Leading or ImGuiTabItemFlags_Trailing.
    ImGuiDockNodeFlags  DockNodeFlagsOverrideSet;   // [EXPERIMENTAL] Dock node flags to set when a window of this class is hosted by a dock node (it doesn't have to be selected!)
    bool                DockingAlwaysTabBar;        // Set to true to enforce single floating windows of this class always having their own docking node (equivalent of setting the global io.ConfigDockingAlwaysTabBar)
    bool                DockingAllowUnclassed;      // Set to true to allow windows of this class to be docked/merged with an unclassed window. // FIXME-DOCK: Move to DockNodeFlags override?

    ImGuiWindowClass() { memset(this, 0, sizeof(*this)); ParentViewportId = (ImGuiID)-1; DockingAllowUnclassed = true; }
};

// Data payload for Drag and Drop operations: AcceptDragDropPayload(), GetDragDropPayload()
struct ImGuiPayload
{
    // Members
    void*           Data;               // Data (copied and owned by dear imgui)
    int             DataSize;           // Data size

    // [Internal]
    ImGuiID         SourceId;           // Source item id
    ImGuiID         SourceParentId;     // Source parent id (if available)
    int             DataFrameCount;     // Data timestamp
    char            DataType[32 + 1];   // Data type tag (short user-supplied string, 32 characters max)
    bool            Preview;            // Set when AcceptDragDropPayload() was called and mouse has been hovering the target item (nb: handle overlapping drag targets)
    bool            Delivery;           // Set when AcceptDragDropPayload() was called and mouse button is released over the target item.

    ImGuiPayload()  { Clear(); }
    void Clear()    { SourceId = SourceParentId = 0; Data = NULL; DataSize = 0; memset(DataType, 0, sizeof(DataType)); DataFrameCount = -1; Preview = Delivery = false; }
    bool IsDataType(const char* type) const { return DataFrameCount != -1 && strcmp(type, DataType) == 0; }
    bool IsPreview() const                  { return Preview; }
    bool IsDelivery() const                 { return Delivery; }
};

//-----------------------------------------------------------------------------
// [SECTION] Helpers (ImGuiOnceUponAFrame, ImGuiTextFilter, ImGuiTextBuffer, ImGuiStorage, ImGuiListClipper, Math Operators, ImColor)
//-----------------------------------------------------------------------------

// Helper: Unicode defines
#define IM_UNICODE_CODEPOINT_INVALID 0xFFFD     // Invalid Unicode code point (standard value).
#ifdef IMGUI_USE_WCHAR32
#define IM_UNICODE_CODEPOINT_MAX     0x10FFFF   // Maximum Unicode code point supported by this build.
#else
#define IM_UNICODE_CODEPOINT_MAX     0xFFFF     // Maximum Unicode code point supported by this build.
#endif

// Helper: Execute a block of code at maximum once a frame. Convenient if you want to quickly create a UI within deep-nested code that runs multiple times every frame.
// Usage: static ImGuiOnceUponAFrame oaf; if (oaf) ImGui::Text("This will be called only once per frame");
struct ImGuiOnceUponAFrame
{
    ImGuiOnceUponAFrame() { RefFrame = -1; }
    mutable int RefFrame;
    operator bool() const { int current_frame = ImGui::GetFrameCount(); if (RefFrame == current_frame) return false; RefFrame = current_frame; return true; }
};

// Helper: Parse and apply text filters. In format "aaaaa[,bbbb][,ccccc]"
struct ImGuiTextFilter
{
    IMGUI_API           ImGuiTextFilter(const char* default_filter = "");
    IMGUI_API bool      Draw(const char* label = "Filter (inc,-exc)", float width = 0.0f);  // Helper calling InputText+Build
    IMGUI_API bool      PassFilter(const char* text, const char* text_end = NULL) const;
    IMGUI_API void      Build();
    void                Clear()          { InputBuf[0] = 0; Build(); }
    bool                IsActive() const { return !Filters.empty(); }

    // [Internal]
    struct ImGuiTextRange
    {
        const char*     b;
        const char*     e;

        ImGuiTextRange()                                { b = e = NULL; }
        ImGuiTextRange(const char* _b, const char* _e)  { b = _b; e = _e; }
        bool            empty() const                   { return b == e; }
        IMGUI_API void  split(char separator, ImVector<ImGuiTextRange>* out) const;
    };
    char                    InputBuf[256];
    ImVector<ImGuiTextRange>Filters;
    int                     CountGrep;
};

// Helper: Growable text buffer for logging/accumulating text
// (this could be called 'ImGuiTextBuilder' / 'ImGuiStringBuilder')
struct ImGuiTextBuffer
{
    ImVector<char>      Buf;
    IMGUI_API static char EmptyString[1];

    ImGuiTextBuffer()   { }
    inline char         operator[](int i) const { IM_ASSERT(Buf.Data != NULL); return Buf.Data[i]; }
    const char*         begin() const           { return Buf.Data ? &Buf.front() : EmptyString; }
    const char*         end() const             { return Buf.Data ? &Buf.back() : EmptyString; }   // Buf is zero-terminated, so end() will point on the zero-terminator
    int                 size() const            { return Buf.Size ? Buf.Size - 1 : 0; }
    bool                empty() const           { return Buf.Size <= 1; }
    void                clear()                 { Buf.clear(); }
    void                reserve(int capacity)   { Buf.reserve(capacity); }
    const char*         c_str() const           { return Buf.Data ? Buf.Data : EmptyString; }
    IMGUI_API void      append(const char* str, const char* str_end = NULL);
    IMGUI_API void      appendf(const char* fmt, ...) IM_FMTARGS(2);
    IMGUI_API void      appendfv(const char* fmt, va_list args) IM_FMTLIST(2);
};

// [Internal] Key+Value for ImGuiStorage
struct ImGuiStoragePair
{
    ImGuiID     key;
    union       { int val_i; float val_f; void* val_p; };
    ImGuiStoragePair(ImGuiID _key, int _val)    { key = _key; val_i = _val; }
    ImGuiStoragePair(ImGuiID _key, float _val)  { key = _key; val_f = _val; }
    ImGuiStoragePair(ImGuiID _key, void* _val)  { key = _key; val_p = _val; }
};

// Helper: Key->Value storage
// Typically you don't have to worry about this since a storage is held within each Window.
// We use it to e.g. store collapse state for a tree (Int 0/1)
// This is optimized for efficient lookup (dichotomy into a contiguous buffer) and rare insertion (typically tied to user interactions aka max once a frame)
// You can use it as custom user storage for temporary values. Declare your own storage if, for example:
// - You want to manipulate the open/close state of a particular sub-tree in your interface (tree node uses Int 0/1 to store their state).
// - You want to store custom debug data easily without adding or editing structures in your code (probably not efficient, but convenient)
// Types are NOT stored, so it is up to you to make sure your Key don't collide with different types.
struct ImGuiStorage
{
    // [Internal]
    ImVector<ImGuiStoragePair>      Data;

    // - Get***() functions find pair, never add/allocate. Pairs are sorted so a query is O(log N)
    // - Set***() functions find pair, insertion on demand if missing.
    // - Sorted insertion is costly, paid once. A typical frame shouldn't need to insert any new pair.
    void                Clear() { Data.clear(); }
    IMGUI_API int       GetInt(ImGuiID key, int default_val = 0) const;
    IMGUI_API void      SetInt(ImGuiID key, int val);
    IMGUI_API bool      GetBool(ImGuiID key, bool default_val = false) const;
    IMGUI_API void      SetBool(ImGuiID key, bool val);
    IMGUI_API float     GetFloat(ImGuiID key, float default_val = 0.0f) const;
    IMGUI_API void      SetFloat(ImGuiID key, float val);
    IMGUI_API void*     GetVoidPtr(ImGuiID key) const; // default_val is NULL
    IMGUI_API void      SetVoidPtr(ImGuiID key, void* val);

    // - Get***Ref() functions finds pair, insert on demand if missing, return pointer. Useful if you intend to do Get+Set.
    // - References are only valid until a new value is added to the storage. Calling a Set***() function or a Get***Ref() function invalidates the pointer.
    // - A typical use case where this is convenient for quick hacking (e.g. add storage during a live Edit&Continue session if you can't modify existing struct)
    //      float* pvar = ImGui::GetFloatRef(key); ImGui::SliderFloat("var", pvar, 0, 100.0f); some_var += *pvar;
    IMGUI_API int*      GetIntRef(ImGuiID key, int default_val = 0);
    IMGUI_API bool*     GetBoolRef(ImGuiID key, bool default_val = false);
    IMGUI_API float*    GetFloatRef(ImGuiID key, float default_val = 0.0f);
    IMGUI_API void**    GetVoidPtrRef(ImGuiID key, void* default_val = NULL);

    // Advanced: for quicker full rebuild of a storage (instead of an incremental one), you may add all your contents and then sort once.
    IMGUI_API void      BuildSortByKey();
    // Obsolete: use on your own storage if you know only integer are being stored (open/close all tree nodes)
    IMGUI_API void      SetAllInt(int val);

#ifndef IMGUI_DISABLE_OBSOLETE_FUNCTIONS
    //typedef ::ImGuiStoragePair ImGuiStoragePair;  // 1.90.8: moved type outside struct
#endif
};

// Helper: Manually clip large list of items.
// If you have lots evenly spaced items and you have random access to the list, you can perform coarse
// clipping based on visibility to only submit items that are in view.
// The clipper calculates the range of visible items and advance the cursor to compensate for the non-visible items we have skipped.
// (Dear ImGui already clip items based on their bounds but: it needs to first layout the item to do so, and generally
//  fetching/submitting your own data incurs additional cost. Coarse clipping using ImGuiListClipper allows you to easily
//  scale using lists with tens of thousands of items without a problem)
// Usage:
//   ImGuiListClipper clipper;
//   clipper.Begin(1000);         // We have 1000 elements, evenly spaced.
//   while (clipper.Step())
//       for (int i = clipper.DisplayStart; i < clipper.DisplayEnd; i++)
//           ImGui::Text("line number %d", i);
// Generally what happens is:
// - Clipper lets you process the first element (DisplayStart = 0, DisplayEnd = 1) regardless of it being visible or not.
// - User code submit that one element.
// - Clipper can measure the height of the first element
// - Clipper calculate the actual range of elements to display based on the current clipping rectangle, position the cursor before the first visible element.
// - User code submit visible elements.
// - The clipper also handles various subtleties related to keyboard/gamepad navigation, wrapping etc.
struct ImGuiListClipper
{
    ImGuiContext*   Ctx;                // Parent UI context
    int             DisplayStart;       // First item to display, updated by each call to Step()
    int             DisplayEnd;         // End of items to display (exclusive)
    int             ItemsCount;         // [Internal] Number of items
    float           ItemsHeight;        // [Internal] Height of item after a first step and item submission can calculate it
    float           StartPosY;          // [Internal] Cursor position at the time of Begin() or after table frozen rows are all processed
    double          StartSeekOffsetY;   // [Internal] Account for frozen rows in a table and initial loss of precision in very large windows.
    void*           TempData;           // [Internal] Internal data

    // items_count: Use INT_MAX if you don't know how many items you have (in which case the cursor won't be advanced in the final step, and you can call SeekCursorForItem() manually if you need)
    // items_height: Use -1.0f to be calculated automatically on first step. Otherwise pass in the distance between your items, typically GetTextLineHeightWithSpacing() or GetFrameHeightWithSpacing().
    IMGUI_API ImGuiListClipper();
    IMGUI_API ~ImGuiListClipper();
    IMGUI_API void  Begin(int items_count, float items_height = -1.0f);
    IMGUI_API void  End();             // Automatically called on the last call of Step() that returns false.
    IMGUI_API bool  Step();            // Call until it returns false. The DisplayStart/DisplayEnd fields will be set and you can process/draw those items.

    // Call IncludeItemByIndex() or IncludeItemsByIndex() *BEFORE* first call to Step() if you need a range of items to not be clipped, regardless of their visibility.
    // (Due to alignment / padding of certain items it is possible that an extra item may be included on either end of the display range).
    inline void     IncludeItemByIndex(int item_index)                  { IncludeItemsByIndex(item_index, item_index + 1); }
    IMGUI_API void  IncludeItemsByIndex(int item_begin, int item_end);  // item_end is exclusive e.g. use (42, 42+1) to make item 42 never clipped.

    // Seek cursor toward given item. This is automatically called while stepping.
    // - The only reason to call this is: you can use ImGuiListClipper::Begin(INT_MAX) if you don't know item count ahead of time.
    // - In this case, after all steps are done, you'll want to call SeekCursorForItem(item_count).
    IMGUI_API void  SeekCursorForItem(int item_index);

#ifndef IMGUI_DISABLE_OBSOLETE_FUNCTIONS
    inline void IncludeRangeByIndices(int item_begin, int item_end)      { IncludeItemsByIndex(item_begin, item_end); } // [renamed in 1.89.9]
    inline void ForceDisplayRangeByIndices(int item_begin, int item_end) { IncludeItemsByIndex(item_begin, item_end); } // [renamed in 1.89.6]
    //inline ImGuiListClipper(int items_count, float items_height = -1.0f) { memset(this, 0, sizeof(*this)); ItemsCount = -1; Begin(items_count, items_height); } // [removed in 1.79]
#endif
};

// Helpers: ImVec2/ImVec4 operators
// - It is important that we are keeping those disabled by default so they don't leak in user space.
// - This is in order to allow user enabling implicit cast operators between ImVec2/ImVec4 and their own types (using IM_VEC2_CLASS_EXTRA in imconfig.h)
// - Add '#define IMGUI_DEFINE_MATH_OPERATORS' before including this file (or in imconfig.h) to access courtesy maths operators for ImVec2 and ImVec4.
#ifdef IMGUI_DEFINE_MATH_OPERATORS
#define IMGUI_DEFINE_MATH_OPERATORS_IMPLEMENTED
IM_MSVC_RUNTIME_CHECKS_OFF
static inline ImVec2  operator*(const ImVec2& lhs, const float rhs)     { return ImVec2(lhs.x * rhs, lhs.y * rhs); }
static inline ImVec2  operator/(const ImVec2& lhs, const float rhs)     { return ImVec2(lhs.x / rhs, lhs.y / rhs); }
static inline ImVec2  operator+(const ImVec2& lhs, const ImVec2& rhs)   { return ImVec2(lhs.x + rhs.x, lhs.y + rhs.y); }
static inline ImVec2  operator-(const ImVec2& lhs, const ImVec2& rhs)   { return ImVec2(lhs.x - rhs.x, lhs.y - rhs.y); }
static inline ImVec2  operator*(const ImVec2& lhs, const ImVec2& rhs)   { return ImVec2(lhs.x * rhs.x, lhs.y * rhs.y); }
static inline ImVec2  operator/(const ImVec2& lhs, const ImVec2& rhs)   { return ImVec2(lhs.x / rhs.x, lhs.y / rhs.y); }
static inline ImVec2  operator-(const ImVec2& lhs)                      { return ImVec2(-lhs.x, -lhs.y); }
static inline ImVec2& operator*=(ImVec2& lhs, const float rhs)          { lhs.x *= rhs; lhs.y *= rhs; return lhs; }
static inline ImVec2& operator/=(ImVec2& lhs, const float rhs)          { lhs.x /= rhs; lhs.y /= rhs; return lhs; }
static inline ImVec2& operator+=(ImVec2& lhs, const ImVec2& rhs)        { lhs.x += rhs.x; lhs.y += rhs.y; return lhs; }
static inline ImVec2& operator-=(ImVec2& lhs, const ImVec2& rhs)        { lhs.x -= rhs.x; lhs.y -= rhs.y; return lhs; }
static inline ImVec2& operator*=(ImVec2& lhs, const ImVec2& rhs)        { lhs.x *= rhs.x; lhs.y *= rhs.y; return lhs; }
static inline ImVec2& operator/=(ImVec2& lhs, const ImVec2& rhs)        { lhs.x /= rhs.x; lhs.y /= rhs.y; return lhs; }
static inline bool    operator==(const ImVec2& lhs, const ImVec2& rhs)  { return lhs.x == rhs.x && lhs.y == rhs.y; }
static inline bool    operator!=(const ImVec2& lhs, const ImVec2& rhs)  { return lhs.x != rhs.x || lhs.y != rhs.y; }
static inline ImVec4  operator+(const ImVec4& lhs, const ImVec4& rhs)   { return ImVec4(lhs.x + rhs.x, lhs.y + rhs.y, lhs.z + rhs.z, lhs.w + rhs.w); }
static inline ImVec4  operator-(const ImVec4& lhs, const ImVec4& rhs)   { return ImVec4(lhs.x - rhs.x, lhs.y - rhs.y, lhs.z - rhs.z, lhs.w - rhs.w); }
static inline ImVec4  operator*(const ImVec4& lhs, const ImVec4& rhs)   { return ImVec4(lhs.x * rhs.x, lhs.y * rhs.y, lhs.z * rhs.z, lhs.w * rhs.w); }
static inline bool    operator==(const ImVec4& lhs, const ImVec4& rhs)  { return lhs.x == rhs.x && lhs.y == rhs.y && lhs.z == rhs.z && lhs.w == rhs.w; }
static inline bool    operator!=(const ImVec4& lhs, const ImVec4& rhs)  { return lhs.x != rhs.x || lhs.y != rhs.y || lhs.z != rhs.z || lhs.w != rhs.w; }
IM_MSVC_RUNTIME_CHECKS_RESTORE
#endif

// Helpers macros to generate 32-bit encoded colors
// User can declare their own format by #defining the 5 _SHIFT/_MASK macros in their imconfig file.
#ifndef IM_COL32_R_SHIFT
#ifdef IMGUI_USE_BGRA_PACKED_COLOR
#define IM_COL32_R_SHIFT    16
#define IM_COL32_G_SHIFT    8
#define IM_COL32_B_SHIFT    0
#define IM_COL32_A_SHIFT    24
#define IM_COL32_A_MASK     0xFF000000
#else
#define IM_COL32_R_SHIFT    0
#define IM_COL32_G_SHIFT    8
#define IM_COL32_B_SHIFT    16
#define IM_COL32_A_SHIFT    24
#define IM_COL32_A_MASK     0xFF000000
#endif
#endif
#define IM_COL32(R,G,B,A)    (((ImU32)(A)<<IM_COL32_A_SHIFT) | ((ImU32)(B)<<IM_COL32_B_SHIFT) | ((ImU32)(G)<<IM_COL32_G_SHIFT) | ((ImU32)(R)<<IM_COL32_R_SHIFT))
#define IM_COL32_WHITE       IM_COL32(255,255,255,255)  // Opaque white = 0xFFFFFFFF
#define IM_COL32_BLACK       IM_COL32(0,0,0,255)        // Opaque black
#define IM_COL32_BLACK_TRANS IM_COL32(0,0,0,0)          // Transparent black = 0x00000000

// Helper: ImColor() implicitly converts colors to either ImU32 (packed 4x1 byte) or ImVec4 (4x1 float)
// Prefer using IM_COL32() macros if you want a guaranteed compile-time ImU32 for usage with ImDrawList API.
// **Avoid storing ImColor! Store either u32 of ImVec4. This is not a full-featured color class. MAY OBSOLETE.
// **None of the ImGui API are using ImColor directly but you can use it as a convenience to pass colors in either ImU32 or ImVec4 formats. Explicitly cast to ImU32 or ImVec4 if needed.
struct ImColor
{
    ImVec4          Value;

    constexpr ImColor()                                             { }
    constexpr ImColor(float r, float g, float b, float a = 1.0f)    : Value(r, g, b, a) { }
    constexpr ImColor(const ImVec4& col)                            : Value(col) {}
    constexpr ImColor(int r, int g, int b, int a = 255)             : Value((float)r * (1.0f / 255.0f), (float)g * (1.0f / 255.0f), (float)b * (1.0f / 255.0f), (float)a* (1.0f / 255.0f)) {}
    constexpr ImColor(ImU32 rgba)                                   : Value((float)((rgba >> IM_COL32_R_SHIFT) & 0xFF) * (1.0f / 255.0f), (float)((rgba >> IM_COL32_G_SHIFT) & 0xFF) * (1.0f / 255.0f), (float)((rgba >> IM_COL32_B_SHIFT) & 0xFF) * (1.0f / 255.0f), (float)((rgba >> IM_COL32_A_SHIFT) & 0xFF) * (1.0f / 255.0f)) {}
    inline operator ImU32() const                                   { return ImGui::ColorConvertFloat4ToU32(Value); }
    inline operator ImVec4() const                                  { return Value; }

    // FIXME-OBSOLETE: May need to obsolete/cleanup those helpers.
    inline void    SetHSV(float h, float s, float v, float a = 1.0f){ ImGui::ColorConvertHSVtoRGB(h, s, v, Value.x, Value.y, Value.z); Value.w = a; }
    static ImColor HSV(float h, float s, float v, float a = 1.0f)   { float r, g, b; ImGui::ColorConvertHSVtoRGB(h, s, v, r, g, b); return ImColor(r, g, b, a); }
};

//-----------------------------------------------------------------------------
// [SECTION] Multi-Select API flags and structures (ImGuiMultiSelectFlags, ImGuiSelectionRequestType, ImGuiSelectionRequest, ImGuiMultiSelectIO, ImGuiSelectionBasicStorage)
//-----------------------------------------------------------------------------

// Multi-selection system
// Documentation at: https://github.com/ocornut/imgui/wiki/Multi-Select
// - Refer to 'Demo->Widgets->Selection State & Multi-Select' for demos using this.
// - This system implements standard multi-selection idioms (CTRL+Mouse/Keyboard, SHIFT+Mouse/Keyboard, etc)
//   with support for clipper (skipping non-visible items), box-select and many other details.
// - Selectable(), Checkbox() are supported but custom widgets may use it as well.
// - TreeNode() is technically supported but... using this correctly is more complicated: you need some sort of linear/random access to your tree,
//   which is suited to advanced trees setups also implementing filters and clipper. We will work toward simplifying and demoing it.
// - In the spirit of Dear ImGui design, your code owns actual selection data.
//   This is designed to allow all kinds of selection storage you may use in your application e.g. set/map/hash.
// About ImGuiSelectionBasicStorage:
// - This is an optional helper to store a selection state and apply selection requests.
// - It is used by our demos and provided as a convenience to quickly implement multi-selection.
// Usage:
// - Identify submitted items with SetNextItemSelectionUserData(), most likely using an index into your current data-set.
// - Store and maintain actual selection data using persistent object identifiers.
// - Usage flow:
//     BEGIN - (1) Call BeginMultiSelect() and retrieve the ImGuiMultiSelectIO* result.
//           - (2) Honor request list (SetAll/SetRange requests) by updating your selection data. Same code as Step 6.
//           - (3) [If using clipper] You need to make sure RangeSrcItem is always submitted. Calculate its index and pass to clipper.IncludeItemByIndex(). If storing indices in ImGuiSelectionUserData, a simple clipper.IncludeItemByIndex(ms_io->RangeSrcItem) call will work.
//     LOOP  - (4) Submit your items with SetNextItemSelectionUserData() + Selectable()/TreeNode() calls.
//     END   - (5) Call EndMultiSelect() and retrieve the ImGuiMultiSelectIO* result.
//           - (6) Honor request list (SetAll/SetRange requests) by updating your selection data. Same code as Step 2.
//     If you submit all items (no clipper), Step 2 and 3 are optional and will be handled by each item themselves. It is fine to always honor those steps.
// About ImGuiSelectionUserData:
// - This can store an application-defined identifier (e.g. index or pointer) submitted via SetNextItemSelectionUserData().
// - In return we store them into RangeSrcItem/RangeFirstItem/RangeLastItem and other fields in ImGuiMultiSelectIO.
// - Most applications will store an object INDEX, hence the chosen name and type. Storing an index is natural, because
//   SetRange requests will give you two end-points and you will need to iterate/interpolate between them to update your selection.
// - However it is perfectly possible to store a POINTER or another IDENTIFIER inside ImGuiSelectionUserData.
//   Our system never assume that you identify items by indices, it never attempts to interpolate between two values.
// - If you enable ImGuiMultiSelectFlags_NoRangeSelect then it is guaranteed that you will never have to interpolate
//   between two ImGuiSelectionUserData, which may be a convenient way to use part of the feature with less code work.
// - As most users will want to store an index, for convenience and to reduce confusion we use ImS64 instead of void*,
//   being syntactically easier to downcast. Feel free to reinterpret_cast and store a pointer inside.

// Flags for BeginMultiSelect()
enum ImGuiMultiSelectFlags_
{
    ImGuiMultiSelectFlags_None                  = 0,
    ImGuiMultiSelectFlags_SingleSelect          = 1 << 0,   // Disable selecting more than one item. This is available to allow single-selection code to share same code/logic if desired. It essentially disables the main purpose of BeginMultiSelect() tho!
    ImGuiMultiSelectFlags_NoSelectAll           = 1 << 1,   // Disable CTRL+A shortcut to select all.
    ImGuiMultiSelectFlags_NoRangeSelect         = 1 << 2,   // Disable Shift+selection mouse/keyboard support (useful for unordered 2D selection). With BoxSelect is also ensure contiguous SetRange requests are not combined into one. This allows not handling interpolation in SetRange requests.
    ImGuiMultiSelectFlags_NoAutoSelect          = 1 << 3,   // Disable selecting items when navigating (useful for e.g. supporting range-select in a list of checkboxes).
    ImGuiMultiSelectFlags_NoAutoClear           = 1 << 4,   // Disable clearing selection when navigating or selecting another one (generally used with ImGuiMultiSelectFlags_NoAutoSelect. useful for e.g. supporting range-select in a list of checkboxes).
    ImGuiMultiSelectFlags_NoAutoClearOnReselect = 1 << 5,   // Disable clearing selection when clicking/selecting an already selected item.
    ImGuiMultiSelectFlags_BoxSelect1d           = 1 << 6,   // Enable box-selection with same width and same x pos items (e.g. full row Selectable()). Box-selection works better with little bit of spacing between items hit-box in order to be able to aim at empty space.
    ImGuiMultiSelectFlags_BoxSelect2d           = 1 << 7,   // Enable box-selection with varying width or varying x pos items support (e.g. different width labels, or 2D layout/grid). This is slower: alters clipping logic so that e.g. horizontal movements will update selection of normally clipped items.
    ImGuiMultiSelectFlags_BoxSelectNoScroll     = 1 << 8,   // Disable scrolling when box-selecting near edges of scope.
    ImGuiMultiSelectFlags_ClearOnEscape         = 1 << 9,   // Clear selection when pressing Escape while scope is focused.
    ImGuiMultiSelectFlags_ClearOnClickVoid      = 1 << 10,  // Clear selection when clicking on empty location within scope.
    ImGuiMultiSelectFlags_ScopeWindow           = 1 << 11,  // Scope for _BoxSelect and _ClearOnClickVoid is whole window (Default). Use if BeginMultiSelect() covers a whole window or used a single time in same window.
    ImGuiMultiSelectFlags_ScopeRect             = 1 << 12,  // Scope for _BoxSelect and _ClearOnClickVoid is rectangle encompassing BeginMultiSelect()/EndMultiSelect(). Use if BeginMultiSelect() is called multiple times in same window.
    ImGuiMultiSelectFlags_SelectOnClick         = 1 << 13,  // Apply selection on mouse down when clicking on unselected item. (Default)
    ImGuiMultiSelectFlags_SelectOnClickRelease  = 1 << 14,  // Apply selection on mouse release when clicking an unselected item. Allow dragging an unselected item without altering selection.
    //ImGuiMultiSelectFlags_RangeSelect2d       = 1 << 15,  // Shift+Selection uses 2d geometry instead of linear sequence, so possible to use Shift+up/down to select vertically in grid. Analogous to what BoxSelect does.
    ImGuiMultiSelectFlags_NavWrapX              = 1 << 16,  // [Temporary] Enable navigation wrapping on X axis. Provided as a convenience because we don't have a design for the general Nav API for this yet. When the more general feature be public we may obsolete this flag in favor of new one.
};

// Main IO structure returned by BeginMultiSelect()/EndMultiSelect().
// This mainly contains a list of selection requests.
// - Use 'Demo->Tools->Debug Log->Selection' to see requests as they happen.
// - Some fields are only useful if your list is dynamic and allows deletion (getting post-deletion focus/state right is shown in the demo)
// - Below: who reads/writes each fields? 'r'=read, 'w'=write, 'ms'=multi-select code, 'app'=application/user code.
struct ImGuiMultiSelectIO
{
    //------------------------------------------// BeginMultiSelect / EndMultiSelect
    ImVector<ImGuiSelectionRequest> Requests;   //  ms:w, app:r     /  ms:w  app:r   // Requests to apply to your selection data.
    ImGuiSelectionUserData      RangeSrcItem;   //  ms:w  app:r     /                // (If using clipper) Begin: Source item (often the first selected item) must never be clipped: use clipper.IncludeItemByIndex() to ensure it is submitted.
    ImGuiSelectionUserData      NavIdItem;      //  ms:w, app:r     /                // (If using deletion) Last known SetNextItemSelectionUserData() value for NavId (if part of submitted items).
    bool                        NavIdSelected;  //  ms:w, app:r     /        app:r   // (If using deletion) Last known selection state for NavId (if part of submitted items).
    bool                        RangeSrcReset;  //        app:w     /  ms:r          // (If using deletion) Set before EndMultiSelect() to reset ResetSrcItem (e.g. if deleted selection).
    int                         ItemsCount;     //  ms:w, app:r     /        app:r   // 'int items_count' parameter to BeginMultiSelect() is copied here for convenience, allowing simpler calls to your ApplyRequests handler. Not used internally.
};

// Selection request type
enum ImGuiSelectionRequestType
{
    ImGuiSelectionRequestType_None = 0,
    ImGuiSelectionRequestType_SetAll,           // Request app to clear selection (if Selected==false) or select all items (if Selected==true). We cannot set RangeFirstItem/RangeLastItem as its contents is entirely up to user (not necessarily an index)
    ImGuiSelectionRequestType_SetRange,         // Request app to select/unselect [RangeFirstItem..RangeLastItem] items (inclusive) based on value of Selected. Only EndMultiSelect() request this, app code can read after BeginMultiSelect() and it will always be false.
};

// Selection request item
struct ImGuiSelectionRequest
{
    //------------------------------------------// BeginMultiSelect / EndMultiSelect
    ImGuiSelectionRequestType   Type;           //  ms:w, app:r     /  ms:w, app:r   // Request type. You'll most often receive 1 Clear + 1 SetRange with a single-item range.
    bool                        Selected;       //  ms:w, app:r     /  ms:w, app:r   // Parameter for SetAll/SetRange requests (true = select, false = unselect)
    ImS8                        RangeDirection; //                  /  ms:w  app:r   // Parameter for SetRange request: +1 when RangeFirstItem comes before RangeLastItem, -1 otherwise. Useful if you want to preserve selection order on a backward Shift+Click.
    ImGuiSelectionUserData      RangeFirstItem; //                  /  ms:w, app:r   // Parameter for SetRange request (this is generally == RangeSrcItem when shift selecting from top to bottom).
    ImGuiSelectionUserData      RangeLastItem;  //                  /  ms:w, app:r   // Parameter for SetRange request (this is generally == RangeSrcItem when shift selecting from bottom to top). Inclusive!
};

// Optional helper to store multi-selection state + apply multi-selection requests.
// - Used by our demos and provided as a convenience to easily implement basic multi-selection.
// - Iterate selection with 'void* it = NULL; ImGuiID id; while (selection.GetNextSelectedItem(&it, &id)) { ... }'
//   Or you can check 'if (Contains(id)) { ... }' for each possible object if their number is not too high to iterate.
// - USING THIS IS NOT MANDATORY. This is only a helper and not a required API.
// To store a multi-selection, in your application you could:
// - Use this helper as a convenience. We use our simple key->value ImGuiStorage as a std::set<ImGuiID> replacement.
// - Use your own external storage: e.g. std::set<MyObjectId>, std::vector<MyObjectId>, interval trees, intrusively stored selection etc.
// In ImGuiSelectionBasicStorage we:
// - always use indices in the multi-selection API (passed to SetNextItemSelectionUserData(), retrieved in ImGuiMultiSelectIO)
// - use the AdapterIndexToStorageId() indirection layer to abstract how persistent selection data is derived from an index.
// - use decently optimized logic to allow queries and insertion of very large selection sets.
// - do not preserve selection order.
// Many combinations are possible depending on how you prefer to store your items and how you prefer to store your selection.
// Large applications are likely to eventually want to get rid of this indirection layer and do their own thing.
// See https://github.com/ocornut/imgui/wiki/Multi-Select for details and pseudo-code using this helper.
struct ImGuiSelectionBasicStorage
{
    // Members
    int             Size;           //          // Number of selected items, maintained by this helper.
    bool            PreserveOrder;  // = false  // GetNextSelectedItem() will return ordered selection (currently implemented by two additional sorts of selection. Could be improved)
    void*           UserData;       // = NULL   // User data for use by adapter function        // e.g. selection.UserData = (void*)my_items;
    ImGuiID         (*AdapterIndexToStorageId)(ImGuiSelectionBasicStorage* self, int idx);      // e.g. selection.AdapterIndexToStorageId = [](ImGuiSelectionBasicStorage* self, int idx) { return ((MyItems**)self->UserData)[idx]->ID; };
    int             _SelectionOrder;// [Internal] Increasing counter to store selection order
    ImGuiStorage    _Storage;       // [Internal] Selection set. Think of this as similar to e.g. std::set<ImGuiID>. Prefer not accessing directly: iterate with GetNextSelectedItem().

    // Methods
    IMGUI_API ImGuiSelectionBasicStorage();
    IMGUI_API void  ApplyRequests(ImGuiMultiSelectIO* ms_io);   // Apply selection requests coming from BeginMultiSelect() and EndMultiSelect() functions. It uses 'items_count' passed to BeginMultiSelect()
    IMGUI_API bool  Contains(ImGuiID id) const;                 // Query if an item id is in selection.
    IMGUI_API void  Clear();                                    // Clear selection
    IMGUI_API void  Swap(ImGuiSelectionBasicStorage& r);        // Swap two selections
    IMGUI_API void  SetItemSelected(ImGuiID id, bool selected); // Add/remove an item from selection (generally done by ApplyRequests() function)
    IMGUI_API bool  GetNextSelectedItem(void** opaque_it, ImGuiID* out_id); // Iterate selection with 'void* it = NULL; ImGuiId id; while (selection.GetNextSelectedItem(&it, &id)) { ... }'
    inline ImGuiID  GetStorageIdFromIndex(int idx)              { return AdapterIndexToStorageId(this, idx); }  // Convert index to item id based on provided adapter.
};

// Optional helper to apply multi-selection requests to existing randomly accessible storage.
// Convenient if you want to quickly wire multi-select API on e.g. an array of bool or items storing their own selection state.
struct ImGuiSelectionExternalStorage
{
    // Members
    void*           UserData;       // User data for use by adapter function                                // e.g. selection.UserData = (void*)my_items;
    void            (*AdapterSetItemSelected)(ImGuiSelectionExternalStorage* self, int idx, bool selected); // e.g. AdapterSetItemSelected = [](ImGuiSelectionExternalStorage* self, int idx, bool selected) { ((MyItems**)self->UserData)[idx]->Selected = selected; }

    // Methods
    IMGUI_API ImGuiSelectionExternalStorage();
    IMGUI_API void  ApplyRequests(ImGuiMultiSelectIO* ms_io);   // Apply selection requests by using AdapterSetItemSelected() calls
};

//-----------------------------------------------------------------------------
// [SECTION] Drawing API (ImDrawCmd, ImDrawIdx, ImDrawVert, ImDrawChannel, ImDrawListSplitter, ImDrawListFlags, ImDrawList, ImDrawData)
// Hold a series of drawing commands. The user provides a renderer for ImDrawData which essentially contains an array of ImDrawList.
//-----------------------------------------------------------------------------

// The maximum line width to bake anti-aliased textures for. Build atlas with ImFontAtlasFlags_NoBakedLines to disable baking.
#ifndef IM_DRAWLIST_TEX_LINES_WIDTH_MAX
#define IM_DRAWLIST_TEX_LINES_WIDTH_MAX     (63)
#endif

// ImDrawCallback: Draw callbacks for advanced uses [configurable type: override in imconfig.h]
// NB: You most likely do NOT need to use draw callbacks just to create your own widget or customized UI rendering,
// you can poke into the draw list for that! Draw callback may be useful for example to:
//  A) Change your GPU render state,
//  B) render a complex 3D scene inside a UI element without an intermediate texture/render target, etc.
// The expected behavior from your rendering function is 'if (cmd.UserCallback != NULL) { cmd.UserCallback(parent_list, cmd); } else { RenderTriangles() }'
// If you want to override the signature of ImDrawCallback, you can simply use e.g. '#define ImDrawCallback MyDrawCallback' (in imconfig.h) + update rendering backend accordingly.
#ifndef ImDrawCallback
typedef void (*ImDrawCallback)(const ImDrawList* parent_list, const ImDrawCmd* cmd);
#endif

// Special Draw callback value to request renderer backend to reset the graphics/render state.
// The renderer backend needs to handle this special value, otherwise it will crash trying to call a function at this address.
// This is useful, for example, if you submitted callbacks which you know have altered the render state and you want it to be restored.
// Render state is not reset by default because they are many perfectly useful way of altering render state (e.g. changing shader/blending settings before an Image call).
#define ImDrawCallback_ResetRenderState     (ImDrawCallback)(-8)

// Typically, 1 command = 1 GPU draw call (unless command is a callback)
// - VtxOffset: When 'io.BackendFlags & ImGuiBackendFlags_RendererHasVtxOffset' is enabled,
//   this fields allow us to render meshes larger than 64K vertices while keeping 16-bit indices.
//   Backends made for <1.71. will typically ignore the VtxOffset fields.
// - The ClipRect/TextureId/VtxOffset fields must be contiguous as we memcmp() them together (this is asserted for).
struct ImDrawCmd
{
    ImVec4          ClipRect;           // 4*4  // Clipping rectangle (x1, y1, x2, y2). Subtract ImDrawData->DisplayPos to get clipping rectangle in "viewport" coordinates
    ImTextureID     TextureId;          // 4-8  // User-provided texture ID. Set by user in ImfontAtlas::SetTexID() for fonts or passed to Image*() functions. Ignore if never using images or multiple fonts atlas.
    unsigned int    VtxOffset;          // 4    // Start offset in vertex buffer. ImGuiBackendFlags_RendererHasVtxOffset: always 0, otherwise may be >0 to support meshes larger than 64K vertices with 16-bit indices.
    unsigned int    IdxOffset;          // 4    // Start offset in index buffer.
    unsigned int    ElemCount;          // 4    // Number of indices (multiple of 3) to be rendered as triangles. Vertices are stored in the callee ImDrawList's vtx_buffer[] array, indices in idx_buffer[].
    ImDrawCallback  UserCallback;       // 4-8  // If != NULL, call the function instead of rendering the vertices. clip_rect and texture_id will be set normally.
    void*           UserCallbackData;   // 4-8  // The draw callback code can access this.

    ImDrawCmd() { memset(this, 0, sizeof(*this)); } // Also ensure our padding fields are zeroed

    // Since 1.83: returns ImTextureID associated with this draw call. Warning: DO NOT assume this is always same as 'TextureId' (we will change this function for an upcoming feature)
    inline ImTextureID GetTexID() const { return TextureId; }
};

// Vertex layout
#ifndef IMGUI_OVERRIDE_DRAWVERT_STRUCT_LAYOUT
struct ImDrawVert
{
    ImVec2  pos;
    ImVec2  uv;
    ImU32   col;
};
#else
// You can override the vertex format layout by defining IMGUI_OVERRIDE_DRAWVERT_STRUCT_LAYOUT in imconfig.h
// The code expect ImVec2 pos (8 bytes), ImVec2 uv (8 bytes), ImU32 col (4 bytes), but you can re-order them or add other fields as needed to simplify integration in your engine.
// The type has to be described within the macro (you can either declare the struct or use a typedef). This is because ImVec2/ImU32 are likely not declared at the time you'd want to set your type up.
// NOTE: IMGUI DOESN'T CLEAR THE STRUCTURE AND DOESN'T CALL A CONSTRUCTOR SO ANY CUSTOM FIELD WILL BE UNINITIALIZED. IF YOU ADD EXTRA FIELDS (SUCH AS A 'Z' COORDINATES) YOU WILL NEED TO CLEAR THEM DURING RENDER OR TO IGNORE THEM.
IMGUI_OVERRIDE_DRAWVERT_STRUCT_LAYOUT;
#endif

// [Internal] For use by ImDrawList
struct ImDrawCmdHeader
{
    ImVec4          ClipRect;
    ImTextureID     TextureId;
    unsigned int    VtxOffset;
};

// [Internal] For use by ImDrawListSplitter
struct ImDrawChannel
{
    ImVector<ImDrawCmd>         _CmdBuffer;
    ImVector<ImDrawIdx>         _IdxBuffer;
};


// Split/Merge functions are used to split the draw list into different layers which can be drawn into out of order.
// This is used by the Columns/Tables API, so items of each column can be batched together in a same draw call.
struct ImDrawListSplitter
{
    int                         _Current;    // Current channel number (0)
    int                         _Count;      // Number of active channels (1+)
    ImVector<ImDrawChannel>     _Channels;   // Draw channels (not resized down so _Count might be < Channels.Size)

    inline ImDrawListSplitter()  { memset(this, 0, sizeof(*this)); }
    inline ~ImDrawListSplitter() { ClearFreeMemory(); }
    inline void                 Clear() { _Current = 0; _Count = 1; } // Do not clear Channels[] so our allocations are reused next frame
    IMGUI_API void              ClearFreeMemory();
    IMGUI_API void              Split(ImDrawList* draw_list, int count);
    IMGUI_API void              Merge(ImDrawList* draw_list);
    IMGUI_API void              SetCurrentChannel(ImDrawList* draw_list, int channel_idx);
};

// Flags for ImDrawList functions
// (Legacy: bit 0 must always correspond to ImDrawFlags_Closed to be backward compatible with old API using a bool. Bits 1..3 must be unused)
enum ImDrawFlags_
{
    ImDrawFlags_None                        = 0,
    ImDrawFlags_Closed                      = 1 << 0, // PathStroke(), AddPolyline(): specify that shape should be closed (Important: this is always == 1 for legacy reason)
    ImDrawFlags_RoundCornersTopLeft         = 1 << 4, // AddRect(), AddRectFilled(), PathRect(): enable rounding top-left corner only (when rounding > 0.0f, we default to all corners). Was 0x01.
    ImDrawFlags_RoundCornersTopRight        = 1 << 5, // AddRect(), AddRectFilled(), PathRect(): enable rounding top-right corner only (when rounding > 0.0f, we default to all corners). Was 0x02.
    ImDrawFlags_RoundCornersBottomLeft      = 1 << 6, // AddRect(), AddRectFilled(), PathRect(): enable rounding bottom-left corner only (when rounding > 0.0f, we default to all corners). Was 0x04.
    ImDrawFlags_RoundCornersBottomRight     = 1 << 7, // AddRect(), AddRectFilled(), PathRect(): enable rounding bottom-right corner only (when rounding > 0.0f, we default to all corners). Wax 0x08.
    ImDrawFlags_RoundCornersNone            = 1 << 8, // AddRect(), AddRectFilled(), PathRect(): disable rounding on all corners (when rounding > 0.0f). This is NOT zero, NOT an implicit flag!
    ImDrawFlags_RoundCornersTop             = ImDrawFlags_RoundCornersTopLeft | ImDrawFlags_RoundCornersTopRight,
    ImDrawFlags_RoundCornersBottom          = ImDrawFlags_RoundCornersBottomLeft | ImDrawFlags_RoundCornersBottomRight,
    ImDrawFlags_RoundCornersLeft            = ImDrawFlags_RoundCornersBottomLeft | ImDrawFlags_RoundCornersTopLeft,
    ImDrawFlags_RoundCornersRight           = ImDrawFlags_RoundCornersBottomRight | ImDrawFlags_RoundCornersTopRight,
    ImDrawFlags_RoundCornersAll             = ImDrawFlags_RoundCornersTopLeft | ImDrawFlags_RoundCornersTopRight | ImDrawFlags_RoundCornersBottomLeft | ImDrawFlags_RoundCornersBottomRight,
    ImDrawFlags_RoundCornersDefault_        = ImDrawFlags_RoundCornersAll, // Default to ALL corners if none of the _RoundCornersXX flags are specified.
    ImDrawFlags_RoundCornersMask_           = ImDrawFlags_RoundCornersAll | ImDrawFlags_RoundCornersNone,
};

// Flags for ImDrawList instance. Those are set automatically by ImGui:: functions from ImGuiIO settings, and generally not manipulated directly.
// It is however possible to temporarily alter flags between calls to ImDrawList:: functions.
enum ImDrawListFlags_
{
    ImDrawListFlags_None                    = 0,
    ImDrawListFlags_AntiAliasedLines        = 1 << 0,  // Enable anti-aliased lines/borders (*2 the number of triangles for 1.0f wide line or lines thin enough to be drawn using textures, otherwise *3 the number of triangles)
    ImDrawListFlags_AntiAliasedLinesUseTex  = 1 << 1,  // Enable anti-aliased lines/borders using textures when possible. Require backend to render with bilinear filtering (NOT point/nearest filtering).
    ImDrawListFlags_AntiAliasedFill         = 1 << 2,  // Enable anti-aliased edge around filled shapes (rounded rectangles, circles).
    ImDrawListFlags_AllowVtxOffset          = 1 << 3,  // Can emit 'VtxOffset > 0' to allow large meshes. Set when 'ImGuiBackendFlags_RendererHasVtxOffset' is enabled.
};

// Draw command list
// This is the low-level list of polygons that ImGui:: functions are filling. At the end of the frame,
// all command lists are passed to your ImGuiIO::RenderDrawListFn function for rendering.
// Each dear imgui window contains its own ImDrawList. You can use ImGui::GetWindowDrawList() to
// access the current window draw list and draw custom primitives.
// You can interleave normal ImGui:: calls and adding primitives to the current draw list.
// In single viewport mode, top-left is == GetMainViewport()->Pos (generally 0,0), bottom-right is == GetMainViewport()->Pos+Size (generally io.DisplaySize).
// You are totally free to apply whatever transformation matrix to want to the data (depending on the use of the transformation you may want to apply it to ClipRect as well!)
// Important: Primitives are always added to the list and not culled (culling is done at higher-level by ImGui:: functions), if you use this API a lot consider coarse culling your drawn objects.
struct ImDrawList
{
    // This is what you have to render
    ImVector<ImDrawCmd>     CmdBuffer;          // Draw commands. Typically 1 command = 1 GPU draw call, unless the command is a callback.
    ImVector<ImDrawIdx>     IdxBuffer;          // Index buffer. Each command consume ImDrawCmd::ElemCount of those
    ImVector<ImDrawVert>    VtxBuffer;          // Vertex buffer.
    ImDrawListFlags         Flags;              // Flags, you may poke into these to adjust anti-aliasing settings per-primitive.

    // [Internal, used while building lists]
    unsigned int            _VtxCurrentIdx;     // [Internal] generally == VtxBuffer.Size unless we are past 64K vertices, in which case this gets reset to 0.
    ImDrawListSharedData*   _Data;              // Pointer to shared draw data (you can use ImGui::GetDrawListSharedData() to get the one from current ImGui context)
    ImDrawVert*             _VtxWritePtr;       // [Internal] point within VtxBuffer.Data after each add command (to avoid using the ImVector<> operators too much)
    ImDrawIdx*              _IdxWritePtr;       // [Internal] point within IdxBuffer.Data after each add command (to avoid using the ImVector<> operators too much)
    ImVector<ImVec2>        _Path;              // [Internal] current path building
    ImDrawCmdHeader         _CmdHeader;         // [Internal] template of active commands. Fields should match those of CmdBuffer.back().
    ImDrawListSplitter      _Splitter;          // [Internal] for channels api (note: prefer using your own persistent instance of ImDrawListSplitter!)
    ImVector<ImVec4>        _ClipRectStack;     // [Internal]
    ImVector<ImTextureID>   _TextureIdStack;    // [Internal]
    float                   _FringeScale;       // [Internal] anti-alias fringe is scaled by this value, this helps to keep things sharp while zooming at vertex buffer content
    const char*             _OwnerName;         // Pointer to owner window's name for debugging

    // If you want to create ImDrawList instances, pass them ImGui::GetDrawListSharedData() or create and use your own ImDrawListSharedData (so you can use ImDrawList without ImGui)
    ImDrawList(ImDrawListSharedData* shared_data) { memset(this, 0, sizeof(*this)); _Data = shared_data; }

    ~ImDrawList() { _ClearFreeMemory(); }
    IMGUI_API void  PushClipRect(const ImVec2& clip_rect_min, const ImVec2& clip_rect_max, bool intersect_with_current_clip_rect = false);  // Render-level scissoring. This is passed down to your render function but not used for CPU-side coarse clipping. Prefer using higher-level ImGui::PushClipRect() to affect logic (hit-testing and widget culling)
    IMGUI_API void  PushClipRectFullScreen();
    IMGUI_API void  PopClipRect();
    IMGUI_API void  PushTextureID(ImTextureID texture_id);
    IMGUI_API void  PopTextureID();
    inline ImVec2   GetClipRectMin() const { const ImVec4& cr = _ClipRectStack.back(); return ImVec2(cr.x, cr.y); }
    inline ImVec2   GetClipRectMax() const { const ImVec4& cr = _ClipRectStack.back(); return ImVec2(cr.z, cr.w); }

    // Primitives
    // - Filled shapes must always use clockwise winding order. The anti-aliasing fringe depends on it. Counter-clockwise shapes will have "inward" anti-aliasing.
    // - For rectangular primitives, "p_min" and "p_max" represent the upper-left and lower-right corners.
    // - For circle primitives, use "num_segments == 0" to automatically calculate tessellation (preferred).
    //   In older versions (until Dear ImGui 1.77) the AddCircle functions defaulted to num_segments == 12.
    //   In future versions we will use textures to provide cheaper and higher-quality circles.
    //   Use AddNgon() and AddNgonFilled() functions if you need to guarantee a specific number of sides.
    IMGUI_API void  AddLine(const ImVec2& p1, const ImVec2& p2, ImU32 col, float thickness = 1.0f);
    IMGUI_API void  AddRect(const ImVec2& p_min, const ImVec2& p_max, ImU32 col, float rounding = 0.0f, ImDrawFlags flags = 0, float thickness = 1.0f);   // a: upper-left, b: lower-right (== upper-left + size)
    IMGUI_API void  AddRectFilled(const ImVec2& p_min, const ImVec2& p_max, ImU32 col, float rounding = 0.0f, ImDrawFlags flags = 0);                     // a: upper-left, b: lower-right (== upper-left + size)
    IMGUI_API void  AddRectFilledMultiColor(const ImVec2& p_min, const ImVec2& p_max, ImU32 col_upr_left, ImU32 col_upr_right, ImU32 col_bot_right, ImU32 col_bot_left);
    IMGUI_API void  AddQuad(const ImVec2& p1, const ImVec2& p2, const ImVec2& p3, const ImVec2& p4, ImU32 col, float thickness = 1.0f);
    IMGUI_API void  AddQuadFilled(const ImVec2& p1, const ImVec2& p2, const ImVec2& p3, const ImVec2& p4, ImU32 col);
    IMGUI_API void  AddTriangle(const ImVec2& p1, const ImVec2& p2, const ImVec2& p3, ImU32 col, float thickness = 1.0f);
    IMGUI_API void  AddTriangleFilled(const ImVec2& p1, const ImVec2& p2, const ImVec2& p3, ImU32 col);
    IMGUI_API void  AddCircle(const ImVec2& center, float radius, ImU32 col, int num_segments = 0, float thickness = 1.0f);
    IMGUI_API void  AddCircleFilled(const ImVec2& center, float radius, ImU32 col, int num_segments = 0);
    IMGUI_API void  AddNgon(const ImVec2& center, float radius, ImU32 col, int num_segments, float thickness = 1.0f);
    IMGUI_API void  AddNgonFilled(const ImVec2& center, float radius, ImU32 col, int num_segments);
    IMGUI_API void  AddEllipse(const ImVec2& center, const ImVec2& radius, ImU32 col, float rot = 0.0f, int num_segments = 0, float thickness = 1.0f);
    IMGUI_API void  AddEllipseFilled(const ImVec2& center, const ImVec2& radius, ImU32 col, float rot = 0.0f, int num_segments = 0);
    IMGUI_API void  AddText(const ImVec2& pos, ImU32 col, const char* text_begin, const char* text_end = NULL);
    IMGUI_API void  AddText(const ImFont* font, float font_size, const ImVec2& pos, ImU32 col, const char* text_begin, const char* text_end = NULL, float wrap_width = 0.0f, const ImVec4* cpu_fine_clip_rect = NULL);
    IMGUI_API void  AddBezierCubic(const ImVec2& p1, const ImVec2& p2, const ImVec2& p3, const ImVec2& p4, ImU32 col, float thickness, int num_segments = 0); // Cubic Bezier (4 control points)
    IMGUI_API void  AddBezierQuadratic(const ImVec2& p1, const ImVec2& p2, const ImVec2& p3, ImU32 col, float thickness, int num_segments = 0);               // Quadratic Bezier (3 control points)

    // General polygon
    // - Only simple polygons are supported by filling functions (no self-intersections, no holes).
    // - Concave polygon fill is more expensive than convex one: it has O(N^2) complexity. Provided as a convenience fo user but not used by main library.
    IMGUI_API void  AddPolyline(const ImVec2* points, int num_points, ImU32 col, ImDrawFlags flags, float thickness);
    IMGUI_API void  AddConvexPolyFilled(const ImVec2* points, int num_points, ImU32 col);
    IMGUI_API void  AddConcavePolyFilled(const ImVec2* points, int num_points, ImU32 col);

    // Image primitives
    // - Read FAQ to understand what ImTextureID is.
    // - "p_min" and "p_max" represent the upper-left and lower-right corners of the rectangle.
    // - "uv_min" and "uv_max" represent the normalized texture coordinates to use for those corners. Using (0,0)->(1,1) texture coordinates will generally display the entire texture.
    IMGUI_API void  AddImage(ImTextureID user_texture_id, const ImVec2& p_min, const ImVec2& p_max, const ImVec2& uv_min = ImVec2(0, 0), const ImVec2& uv_max = ImVec2(1, 1), ImU32 col = IM_COL32_WHITE);
    IMGUI_API void  AddImageQuad(ImTextureID user_texture_id, const ImVec2& p1, const ImVec2& p2, const ImVec2& p3, const ImVec2& p4, const ImVec2& uv1 = ImVec2(0, 0), const ImVec2& uv2 = ImVec2(1, 0), const ImVec2& uv3 = ImVec2(1, 1), const ImVec2& uv4 = ImVec2(0, 1), ImU32 col = IM_COL32_WHITE);
    IMGUI_API void  AddImageRounded(ImTextureID user_texture_id, const ImVec2& p_min, const ImVec2& p_max, const ImVec2& uv_min, const ImVec2& uv_max, ImU32 col, float rounding, ImDrawFlags flags = 0);

    // Stateful path API, add points then finish with PathFillConvex() or PathStroke()
    // - Important: filled shapes must always use clockwise winding order! The anti-aliasing fringe depends on it. Counter-clockwise shapes will have "inward" anti-aliasing.
    //   so e.g. 'PathArcTo(center, radius, PI * -0.5f, PI)' is ok, whereas 'PathArcTo(center, radius, PI, PI * -0.5f)' won't have correct anti-aliasing when followed by PathFillConvex().
    inline    void  PathClear()                                                 { _Path.Size = 0; }
    inline    void  PathLineTo(const ImVec2& pos)                               { _Path.push_back(pos); }
    inline    void  PathLineToMergeDuplicate(const ImVec2& pos)                 { if (_Path.Size == 0 || memcmp(&_Path.Data[_Path.Size - 1], &pos, 8) != 0) _Path.push_back(pos); }
    inline    void  PathFillConvex(ImU32 col)                                   { AddConvexPolyFilled(_Path.Data, _Path.Size, col); _Path.Size = 0; }
    inline    void  PathFillConcave(ImU32 col)                                  { AddConcavePolyFilled(_Path.Data, _Path.Size, col); _Path.Size = 0; }
    inline    void  PathStroke(ImU32 col, ImDrawFlags flags = 0, float thickness = 1.0f) { AddPolyline(_Path.Data, _Path.Size, col, flags, thickness); _Path.Size = 0; }
    IMGUI_API void  PathArcTo(const ImVec2& center, float radius, float a_min, float a_max, int num_segments = 0);
    IMGUI_API void  PathArcToFast(const ImVec2& center, float radius, int a_min_of_12, int a_max_of_12);                // Use precomputed angles for a 12 steps circle
    IMGUI_API void  PathEllipticalArcTo(const ImVec2& center, const ImVec2& radius, float rot, float a_min, float a_max, int num_segments = 0); // Ellipse
    IMGUI_API void  PathBezierCubicCurveTo(const ImVec2& p2, const ImVec2& p3, const ImVec2& p4, int num_segments = 0); // Cubic Bezier (4 control points)
    IMGUI_API void  PathBezierQuadraticCurveTo(const ImVec2& p2, const ImVec2& p3, int num_segments = 0);               // Quadratic Bezier (3 control points)
    IMGUI_API void  PathRect(const ImVec2& rect_min, const ImVec2& rect_max, float rounding = 0.0f, ImDrawFlags flags = 0);

    // Advanced
    IMGUI_API void  AddCallback(ImDrawCallback callback, void* callback_data);  // Your rendering function must check for 'UserCallback' in ImDrawCmd and call the function instead of rendering triangles.
    IMGUI_API void  AddDrawCmd();                                               // This is useful if you need to forcefully create a new draw call (to allow for dependent rendering / blending). Otherwise primitives are merged into the same draw-call as much as possible
    IMGUI_API ImDrawList* CloneOutput() const;                                  // Create a clone of the CmdBuffer/IdxBuffer/VtxBuffer.

    // Advanced: Channels
    // - Use to split render into layers. By switching channels to can render out-of-order (e.g. submit FG primitives before BG primitives)
    // - Use to minimize draw calls (e.g. if going back-and-forth between multiple clipping rectangles, prefer to append into separate channels then merge at the end)
    // - This API shouldn't have been in ImDrawList in the first place!
    //   Prefer using your own persistent instance of ImDrawListSplitter as you can stack them.
    //   Using the ImDrawList::ChannelsXXXX you cannot stack a split over another.
    inline void     ChannelsSplit(int count)    { _Splitter.Split(this, count); }
    inline void     ChannelsMerge()             { _Splitter.Merge(this); }
    inline void     ChannelsSetCurrent(int n)   { _Splitter.SetCurrentChannel(this, n); }

    // Advanced: Primitives allocations
    // - We render triangles (three vertices)
    // - All primitives needs to be reserved via PrimReserve() beforehand.
    IMGUI_API void  PrimReserve(int idx_count, int vtx_count);
    IMGUI_API void  PrimUnreserve(int idx_count, int vtx_count);
    IMGUI_API void  PrimRect(const ImVec2& a, const ImVec2& b, ImU32 col);      // Axis aligned rectangle (composed of two triangles)
    IMGUI_API void  PrimRectUV(const ImVec2& a, const ImVec2& b, const ImVec2& uv_a, const ImVec2& uv_b, ImU32 col);
    IMGUI_API void  PrimQuadUV(const ImVec2& a, const ImVec2& b, const ImVec2& c, const ImVec2& d, const ImVec2& uv_a, const ImVec2& uv_b, const ImVec2& uv_c, const ImVec2& uv_d, ImU32 col);
    inline    void  PrimWriteVtx(const ImVec2& pos, const ImVec2& uv, ImU32 col)    { _VtxWritePtr->pos = pos; _VtxWritePtr->uv = uv; _VtxWritePtr->col = col; _VtxWritePtr++; _VtxCurrentIdx++; }
    inline    void  PrimWriteIdx(ImDrawIdx idx)                                     { *_IdxWritePtr = idx; _IdxWritePtr++; }
    inline    void  PrimVtx(const ImVec2& pos, const ImVec2& uv, ImU32 col)         { PrimWriteIdx((ImDrawIdx)_VtxCurrentIdx); PrimWriteVtx(pos, uv, col); } // Write vertex with unique index

    // Obsolete names
    //inline  void  AddEllipse(const ImVec2& center, float radius_x, float radius_y, ImU32 col, float rot = 0.0f, int num_segments = 0, float thickness = 1.0f) { AddEllipse(center, ImVec2(radius_x, radius_y), col, rot, num_segments, thickness); } // OBSOLETED in 1.90.5 (Mar 2024)
    //inline  void  AddEllipseFilled(const ImVec2& center, float radius_x, float radius_y, ImU32 col, float rot = 0.0f, int num_segments = 0) { AddEllipseFilled(center, ImVec2(radius_x, radius_y), col, rot, num_segments); }                        // OBSOLETED in 1.90.5 (Mar 2024)
    //inline  void  PathEllipticalArcTo(const ImVec2& center, float radius_x, float radius_y, float rot, float a_min, float a_max, int num_segments = 0) { PathEllipticalArcTo(center, ImVec2(radius_x, radius_y), rot, a_min, a_max, num_segments); } // OBSOLETED in 1.90.5 (Mar 2024)
    //inline  void  AddBezierCurve(const ImVec2& p1, const ImVec2& p2, const ImVec2& p3, const ImVec2& p4, ImU32 col, float thickness, int num_segments = 0) { AddBezierCubic(p1, p2, p3, p4, col, thickness, num_segments); } // OBSOLETED in 1.80 (Jan 2021)
    //inline  void  PathBezierCurveTo(const ImVec2& p2, const ImVec2& p3, const ImVec2& p4, int num_segments = 0) { PathBezierCubicCurveTo(p2, p3, p4, num_segments); } // OBSOLETED in 1.80 (Jan 2021)

    // [Internal helpers]
    IMGUI_API void  _ResetForNewFrame();
    IMGUI_API void  _ClearFreeMemory();
    IMGUI_API void  _PopUnusedDrawCmd();
    IMGUI_API void  _TryMergeDrawCmds();
    IMGUI_API void  _OnChangedClipRect();
    IMGUI_API void  _OnChangedTextureID();
    IMGUI_API void  _OnChangedVtxOffset();
    IMGUI_API void  _SetTextureID(ImTextureID texture_id);
    IMGUI_API int   _CalcCircleAutoSegmentCount(float radius) const;
    IMGUI_API void  _PathArcToFastEx(const ImVec2& center, float radius, int a_min_sample, int a_max_sample, int a_step);
    IMGUI_API void  _PathArcToN(const ImVec2& center, float radius, float a_min, float a_max, int num_segments);
};

// All draw data to render a Dear ImGui frame
// (NB: the style and the naming convention here is a little inconsistent, we currently preserve them for backward compatibility purpose,
// as this is one of the oldest structure exposed by the library! Basically, ImDrawList == CmdList)
struct ImDrawData
{
    bool                Valid;              // Only valid after Render() is called and before the next NewFrame() is called.
    int                 CmdListsCount;      // Number of ImDrawList* to render
    int                 TotalIdxCount;      // For convenience, sum of all ImDrawList's IdxBuffer.Size
    int                 TotalVtxCount;      // For convenience, sum of all ImDrawList's VtxBuffer.Size
    ImVector<ImDrawList*> CmdLists;         // Array of ImDrawList* to render. The ImDrawLists are owned by ImGuiContext and only pointed to from here.
    ImVec2              DisplayPos;         // Top-left position of the viewport to render (== top-left of the orthogonal projection matrix to use) (== GetMainViewport()->Pos for the main viewport, == (0.0) in most single-viewport applications)
    ImVec2              DisplaySize;        // Size of the viewport to render (== GetMainViewport()->Size for the main viewport, == io.DisplaySize in most single-viewport applications)
    ImVec2              FramebufferScale;   // Amount of pixels for each unit of DisplaySize. Based on io.DisplayFramebufferScale. Generally (1,1) on normal display, (2,2) on OSX with Retina display.
    ImGuiViewport*      OwnerViewport;      // Viewport carrying the ImDrawData instance, might be of use to the renderer (generally not).

    // Functions
    ImDrawData()    { Clear(); }
    IMGUI_API void  Clear();
    IMGUI_API void  AddDrawList(ImDrawList* draw_list);     // Helper to add an external draw list into an existing ImDrawData.
    IMGUI_API void  DeIndexAllBuffers();                    // Helper to convert all buffers from indexed to non-indexed, in case you cannot render indexed. Note: this is slow and most likely a waste of resources. Always prefer indexed rendering!
    IMGUI_API void  ScaleClipRects(const ImVec2& fb_scale); // Helper to scale the ClipRect field of each ImDrawCmd. Use if your final output buffer is at a different scale than Dear ImGui expects, or if there is a difference between your window resolution and framebuffer resolution.
};

//-----------------------------------------------------------------------------
// [SECTION] Font API (ImFontConfig, ImFontGlyph, ImFontAtlasFlags, ImFontAtlas, ImFontGlyphRangesBuilder, ImFont)
//-----------------------------------------------------------------------------

struct ImFontConfig
{
    void*           FontData;               //          // TTF/OTF data
    int             FontDataSize;           //          // TTF/OTF data size
    bool            FontDataOwnedByAtlas;   // true     // TTF/OTF data ownership taken by the container ImFontAtlas (will delete memory itself).
    int             FontNo;                 // 0        // Index of font within TTF/OTF file
    float           SizePixels;             //          // Size in pixels for rasterizer (more or less maps to the resulting font height).
    int             OversampleH;            // 2        // Rasterize at higher quality for sub-pixel positioning. Note the difference between 2 and 3 is minimal. You can reduce this to 1 for large glyphs save memory. Read https://github.com/nothings/stb/blob/master/tests/oversample/README.md for details.
    int             OversampleV;            // 1        // Rasterize at higher quality for sub-pixel positioning. This is not really useful as we don't use sub-pixel positions on the Y axis.
    bool            PixelSnapH;             // false    // Align every glyph to pixel boundary. Useful e.g. if you are merging a non-pixel aligned font with the default font. If enabled, you can set OversampleH/V to 1.
    ImVec2          GlyphExtraSpacing;      // 0, 0     // Extra spacing (in pixels) between glyphs. Only X axis is supported for now.
    ImVec2          GlyphOffset;            // 0, 0     // Offset all glyphs from this font input.
    const ImWchar*  GlyphRanges;            // NULL     // THE ARRAY DATA NEEDS TO PERSIST AS LONG AS THE FONT IS ALIVE. Pointer to a user-provided list of Unicode range (2 value per range, values are inclusive, zero-terminated list).
    float           GlyphMinAdvanceX;       // 0        // Minimum AdvanceX for glyphs, set Min to align font icons, set both Min/Max to enforce mono-space font
    float           GlyphMaxAdvanceX;       // FLT_MAX  // Maximum AdvanceX for glyphs
    bool            MergeMode;              // false    // Merge into previous ImFont, so you can combine multiple inputs font into one ImFont (e.g. ASCII font + icons + Japanese glyphs). You may want to use GlyphOffset.y when merge font of different heights.
    unsigned int    FontBuilderFlags;       // 0        // Settings for custom font builder. THIS IS BUILDER IMPLEMENTATION DEPENDENT. Leave as zero if unsure.
    float           RasterizerMultiply;     // 1.0f     // Linearly brighten (>1.0f) or darken (<1.0f) font output. Brightening small fonts may be a good workaround to make them more readable. This is a silly thing we may remove in the future.
    float           RasterizerDensity;      // 1.0f     // DPI scale for rasterization, not altering other font metrics: make it easy to swap between e.g. a 100% and a 400% fonts for a zooming display. IMPORTANT: If you increase this it is expected that you increase font scale accordingly, otherwise quality may look lowered.
    ImWchar         EllipsisChar;           // -1       // Explicitly specify unicode codepoint of ellipsis character. When fonts are being merged first specified ellipsis will be used.

    // [Internal]
    char            Name[40];               // Name (strictly to ease debugging)
    ImFont*         DstFont;

    IMGUI_API ImFontConfig();
};

// Hold rendering data for one glyph.
// (Note: some language parsers may fail to convert the 31+1 bitfield members, in this case maybe drop store a single u32 or we can rework this)
struct ImFontGlyph
{
    unsigned int    Colored : 1;        // Flag to indicate glyph is colored and should generally ignore tinting (make it usable with no shift on little-endian as this is used in loops)
    unsigned int    Visible : 1;        // Flag to indicate glyph has no visible pixels (e.g. space). Allow early out when rendering.
    unsigned int    Codepoint : 30;     // 0x0000..0x10FFFF
    float           AdvanceX;           // Distance to next character (= data from font + ImFontConfig::GlyphExtraSpacing.x baked in)
    float           X0, Y0, X1, Y1;     // Glyph corners
    float           U0, V0, U1, V1;     // Texture coordinates
};

// Helper to build glyph ranges from text/string data. Feed your application strings/characters to it then call BuildRanges().
// This is essentially a tightly packed of vector of 64k booleans = 8KB storage.
struct ImFontGlyphRangesBuilder
{
    ImVector<ImU32> UsedChars;            // Store 1-bit per Unicode code point (0=unused, 1=used)

    ImFontGlyphRangesBuilder()              { Clear(); }
    inline void     Clear()                 { int size_in_bytes = (IM_UNICODE_CODEPOINT_MAX + 1) / 8; UsedChars.resize(size_in_bytes / (int)sizeof(ImU32)); memset(UsedChars.Data, 0, (size_t)size_in_bytes); }
    inline bool     GetBit(size_t n) const  { int off = (int)(n >> 5); ImU32 mask = 1u << (n & 31); return (UsedChars[off] & mask) != 0; }  // Get bit n in the array
    inline void     SetBit(size_t n)        { int off = (int)(n >> 5); ImU32 mask = 1u << (n & 31); UsedChars[off] |= mask; }               // Set bit n in the array
    inline void     AddChar(ImWchar c)      { SetBit(c); }                      // Add character
    IMGUI_API void  AddText(const char* text, const char* text_end = NULL);     // Add string (each character of the UTF-8 string are added)
    IMGUI_API void  AddRanges(const ImWchar* ranges);                           // Add ranges, e.g. builder.AddRanges(ImFontAtlas::GetGlyphRangesDefault()) to force add all of ASCII/Latin+Ext
    IMGUI_API void  BuildRanges(ImVector<ImWchar>* out_ranges);                 // Output new ranges
};

// See ImFontAtlas::AddCustomRectXXX functions.
struct ImFontAtlasCustomRect
{
    unsigned short  Width, Height;  // Input    // Desired rectangle dimension
    unsigned short  X, Y;           // Output   // Packed position in Atlas
    unsigned int    GlyphID;        // Input    // For custom font glyphs only (ID < 0x110000)
    float           GlyphAdvanceX;  // Input    // For custom font glyphs only: glyph xadvance
    ImVec2          GlyphOffset;    // Input    // For custom font glyphs only: glyph display offset
    ImFont*         Font;           // Input    // For custom font glyphs only: target font
    ImFontAtlasCustomRect()         { Width = Height = 0; X = Y = 0xFFFF; GlyphID = 0; GlyphAdvanceX = 0.0f; GlyphOffset = ImVec2(0, 0); Font = NULL; }
    bool IsPacked() const           { return X != 0xFFFF; }
};

// Flags for ImFontAtlas build
enum ImFontAtlasFlags_
{
    ImFontAtlasFlags_None               = 0,
    ImFontAtlasFlags_NoPowerOfTwoHeight = 1 << 0,   // Don't round the height to next power of two
    ImFontAtlasFlags_NoMouseCursors     = 1 << 1,   // Don't build software mouse cursors into the atlas (save a little texture memory)
    ImFontAtlasFlags_NoBakedLines       = 1 << 2,   // Don't build thick line textures into the atlas (save a little texture memory, allow support for point/nearest filtering). The AntiAliasedLinesUseTex features uses them, otherwise they will be rendered using polygons (more expensive for CPU/GPU).
};

// Load and rasterize multiple TTF/OTF fonts into a same texture. The font atlas will build a single texture holding:
//  - One or more fonts.
//  - Custom graphics data needed to render the shapes needed by Dear ImGui.
//  - Mouse cursor shapes for software cursor rendering (unless setting 'Flags |= ImFontAtlasFlags_NoMouseCursors' in the font atlas).
// It is the user-code responsibility to setup/build the atlas, then upload the pixel data into a texture accessible by your graphics api.
//  - Optionally, call any of the AddFont*** functions. If you don't call any, the default font embedded in the code will be loaded for you.
//  - Call GetTexDataAsAlpha8() or GetTexDataAsRGBA32() to build and retrieve pixels data.
//  - Upload the pixels data into a texture within your graphics system (see imgui_impl_xxxx.cpp examples)
//  - Call SetTexID(my_tex_id); and pass the pointer/identifier to your texture in a format natural to your graphics API.
//    This value will be passed back to you during rendering to identify the texture. Read FAQ entry about ImTextureID for more details.
// Common pitfalls:
// - If you pass a 'glyph_ranges' array to AddFont*** functions, you need to make sure that your array persist up until the
//   atlas is build (when calling GetTexData*** or Build()). We only copy the pointer, not the data.
// - Important: By default, AddFontFromMemoryTTF() takes ownership of the data. Even though we are not writing to it, we will free the pointer on destruction.
//   You can set font_cfg->FontDataOwnedByAtlas=false to keep ownership of your data and it won't be freed,
// - Even though many functions are suffixed with "TTF", OTF data is supported just as well.
// - This is an old API and it is currently awkward for those and various other reasons! We will address them in the future!
struct ImFontAtlas
{
    IMGUI_API ImFontAtlas();
    IMGUI_API ~ImFontAtlas();
    IMGUI_API ImFont*           AddFont(const ImFontConfig* font_cfg);
    IMGUI_API ImFont*           AddFontDefault(const ImFontConfig* font_cfg = NULL);
    IMGUI_API ImFont*           AddFontFromFileTTF(const char* filename, float size_pixels, const ImFontConfig* font_cfg = NULL, const ImWchar* glyph_ranges = NULL);
    IMGUI_API ImFont*           AddFontFromMemoryTTF(void* font_data, int font_data_size, float size_pixels, const ImFontConfig* font_cfg = NULL, const ImWchar* glyph_ranges = NULL); // Note: Transfer ownership of 'ttf_data' to ImFontAtlas! Will be deleted after destruction of the atlas. Set font_cfg->FontDataOwnedByAtlas=false to keep ownership of your data and it won't be freed.
    IMGUI_API ImFont*           AddFontFromMemoryCompressedTTF(const void* compressed_font_data, int compressed_font_data_size, float size_pixels, const ImFontConfig* font_cfg = NULL, const ImWchar* glyph_ranges = NULL); // 'compressed_font_data' still owned by caller. Compress with binary_to_compressed_c.cpp.
    IMGUI_API ImFont*           AddFontFromMemoryCompressedBase85TTF(const char* compressed_font_data_base85, float size_pixels, const ImFontConfig* font_cfg = NULL, const ImWchar* glyph_ranges = NULL);              // 'compressed_font_data_base85' still owned by caller. Compress with binary_to_compressed_c.cpp with -base85 parameter.
    IMGUI_API void              ClearInputData();           // Clear input data (all ImFontConfig structures including sizes, TTF data, glyph ranges, etc.) = all the data used to build the texture and fonts.
    IMGUI_API void              ClearTexData();             // Clear output texture data (CPU side). Saves RAM once the texture has been copied to graphics memory.
    IMGUI_API void              ClearFonts();               // Clear output font data (glyphs storage, UV coordinates).
    IMGUI_API void              Clear();                    // Clear all input and output.

    // Build atlas, retrieve pixel data.
    // User is in charge of copying the pixels into graphics memory (e.g. create a texture with your engine). Then store your texture handle with SetTexID().
    // The pitch is always = Width * BytesPerPixels (1 or 4)
    // Building in RGBA32 format is provided for convenience and compatibility, but note that unless you manually manipulate or copy color data into
    // the texture (e.g. when using the AddCustomRect*** api), then the RGB pixels emitted will always be white (~75% of memory/bandwidth waste.
    IMGUI_API bool              Build();                    // Build pixels data. This is called automatically for you by the GetTexData*** functions.
    IMGUI_API void              GetTexDataAsAlpha8(unsigned char** out_pixels, int* out_width, int* out_height, int* out_bytes_per_pixel = NULL);  // 1 byte per-pixel
    IMGUI_API void              GetTexDataAsRGBA32(unsigned char** out_pixels, int* out_width, int* out_height, int* out_bytes_per_pixel = NULL);  // 4 bytes-per-pixel
    bool                        IsBuilt() const             { return Fonts.Size > 0 && TexReady; } // Bit ambiguous: used to detect when user didn't build texture but effectively we should check TexID != 0 except that would be backend dependent...
    void                        SetTexID(ImTextureID id)    { TexID = id; }

    //-------------------------------------------
    // Glyph Ranges
    //-------------------------------------------

    // Helpers to retrieve list of common Unicode ranges (2 value per range, values are inclusive, zero-terminated list)
    // NB: Make sure that your string are UTF-8 and NOT in your local code page.
    // Read https://github.com/ocornut/imgui/blob/master/docs/FONTS.md/#about-utf-8-encoding for details.
    // NB: Consider using ImFontGlyphRangesBuilder to build glyph ranges from textual data.
    IMGUI_API const ImWchar*    GetGlyphRangesDefault();                // Basic Latin, Extended Latin
    IMGUI_API const ImWchar*    GetGlyphRangesGreek();                  // Default + Greek and Coptic
    IMGUI_API const ImWchar*    GetGlyphRangesKorean();                 // Default + Korean characters
    IMGUI_API const ImWchar*    GetGlyphRangesJapanese();               // Default + Hiragana, Katakana, Half-Width, Selection of 2999 Ideographs
    IMGUI_API const ImWchar*    GetGlyphRangesChineseFull();            // Default + Half-Width + Japanese Hiragana/Katakana + full set of about 21000 CJK Unified Ideographs
    IMGUI_API const ImWchar*    GetGlyphRangesChineseSimplifiedCommon();// Default + Half-Width + Japanese Hiragana/Katakana + set of 2500 CJK Unified Ideographs for common simplified Chinese
    IMGUI_API const ImWchar*    GetGlyphRangesCyrillic();               // Default + about 400 Cyrillic characters
    IMGUI_API const ImWchar*    GetGlyphRangesThai();                   // Default + Thai characters
    IMGUI_API const ImWchar*    GetGlyphRangesVietnamese();             // Default + Vietnamese characters

    //-------------------------------------------
    // [BETA] Custom Rectangles/Glyphs API
    //-------------------------------------------

    // You can request arbitrary rectangles to be packed into the atlas, for your own purposes.
    // - After calling Build(), you can query the rectangle position and render your pixels.
    // - If you render colored output, set 'atlas->TexPixelsUseColors = true' as this may help some backends decide of preferred texture format.
    // - You can also request your rectangles to be mapped as font glyph (given a font + Unicode point),
    //   so you can render e.g. custom colorful icons and use them as regular glyphs.
    // - Read docs/FONTS.md for more details about using colorful icons.
    // - Note: this API may be redesigned later in order to support multi-monitor varying DPI settings.
    IMGUI_API int               AddCustomRectRegular(int width, int height);
    IMGUI_API int               AddCustomRectFontGlyph(ImFont* font, ImWchar id, int width, int height, float advance_x, const ImVec2& offset = ImVec2(0, 0));
    ImFontAtlasCustomRect*      GetCustomRectByIndex(int index) { IM_ASSERT(index >= 0); return &CustomRects[index]; }

    // [Internal]
    IMGUI_API void              CalcCustomRectUV(const ImFontAtlasCustomRect* rect, ImVec2* out_uv_min, ImVec2* out_uv_max) const;
    IMGUI_API bool              GetMouseCursorTexData(ImGuiMouseCursor cursor, ImVec2* out_offset, ImVec2* out_size, ImVec2 out_uv_border[2], ImVec2 out_uv_fill[2]);

    //-------------------------------------------
    // Members
    //-------------------------------------------

    ImFontAtlasFlags            Flags;              // Build flags (see ImFontAtlasFlags_)
    ImTextureID                 TexID;              // User data to refer to the texture once it has been uploaded to user's graphic systems. It is passed back to you during rendering via the ImDrawCmd structure.
    int                         TexDesiredWidth;    // Texture width desired by user before Build(). Must be a power-of-two. If have many glyphs your graphics API have texture size restrictions you may want to increase texture width to decrease height.
    int                         TexGlyphPadding;    // Padding between glyphs within texture in pixels. Defaults to 1. If your rendering method doesn't rely on bilinear filtering you may set this to 0 (will also need to set AntiAliasedLinesUseTex = false).
    bool                        Locked;             // Marked as Locked by ImGui::NewFrame() so attempt to modify the atlas will assert.
    void*                       UserData;           // Store your own atlas related user-data (if e.g. you have multiple font atlas).

    // [Internal]
    // NB: Access texture data via GetTexData*() calls! Which will setup a default font for you.
    bool                        TexReady;           // Set when texture was built matching current font input
    bool                        TexPixelsUseColors; // Tell whether our texture data is known to use colors (rather than just alpha channel), in order to help backend select a format.
    unsigned char*              TexPixelsAlpha8;    // 1 component per pixel, each component is unsigned 8-bit. Total size = TexWidth * TexHeight
    unsigned int*               TexPixelsRGBA32;    // 4 component per pixel, each component is unsigned 8-bit. Total size = TexWidth * TexHeight * 4
    int                         TexWidth;           // Texture width calculated during Build().
    int                         TexHeight;          // Texture height calculated during Build().
    ImVec2                      TexUvScale;         // = (1.0f/TexWidth, 1.0f/TexHeight)
    ImVec2                      TexUvWhitePixel;    // Texture coordinates to a white pixel
    ImVector<ImFont*>           Fonts;              // Hold all the fonts returned by AddFont*. Fonts[0] is the default font upon calling ImGui::NewFrame(), use ImGui::PushFont()/PopFont() to change the current font.
    ImVector<ImFontAtlasCustomRect> CustomRects;    // Rectangles for packing custom texture data into the atlas.
    ImVector<ImFontConfig>      ConfigData;         // Configuration data
    ImVec4                      TexUvLines[IM_DRAWLIST_TEX_LINES_WIDTH_MAX + 1];  // UVs for baked anti-aliased lines

    // [Internal] Font builder
    const ImFontBuilderIO*      FontBuilderIO;      // Opaque interface to a font builder (default to stb_truetype, can be changed to use FreeType by defining IMGUI_ENABLE_FREETYPE).
    unsigned int                FontBuilderFlags;   // Shared flags (for all fonts) for custom font builder. THIS IS BUILD IMPLEMENTATION DEPENDENT. Per-font override is also available in ImFontConfig.

    // [Internal] Packing data
    int                         PackIdMouseCursors; // Custom texture rectangle ID for white pixel and mouse cursors
    int                         PackIdLines;        // Custom texture rectangle ID for baked anti-aliased lines

    // [Obsolete]
    //typedef ImFontAtlasCustomRect    CustomRect;         // OBSOLETED in 1.72+
    //typedef ImFontGlyphRangesBuilder GlyphRangesBuilder; // OBSOLETED in 1.67+
};

// Font runtime data and rendering
// ImFontAtlas automatically loads a default embedded font for you when you call GetTexDataAsAlpha8() or GetTexDataAsRGBA32().
struct ImFont
{
    // Members: Hot ~20/24 bytes (for CalcTextSize)
    ImVector<float>             IndexAdvanceX;      // 12-16 // out //            // Sparse. Glyphs->AdvanceX in a directly indexable way (cache-friendly for CalcTextSize functions which only this info, and are often bottleneck in large UI).
    float                       FallbackAdvanceX;   // 4     // out // = FallbackGlyph->AdvanceX
    float                       FontSize;           // 4     // in  //            // Height of characters/line, set during loading (don't change after loading)

    // Members: Hot ~28/40 bytes (for CalcTextSize + render loop)
    ImVector<ImWchar>           IndexLookup;        // 12-16 // out //            // Sparse. Index glyphs by Unicode code-point.
    ImVector<ImFontGlyph>       Glyphs;             // 12-16 // out //            // All glyphs.
    const ImFontGlyph*          FallbackGlyph;      // 4-8   // out // = FindGlyph(FontFallbackChar)

    // Members: Cold ~32/40 bytes
    ImFontAtlas*                ContainerAtlas;     // 4-8   // out //            // What we has been loaded into
    const ImFontConfig*         ConfigData;         // 4-8   // in  //            // Pointer within ContainerAtlas->ConfigData
    short                       ConfigDataCount;    // 2     // in  // ~ 1        // Number of ImFontConfig involved in creating this font. Bigger than 1 when merging multiple font sources into one ImFont.
    ImWchar                     FallbackChar;       // 2     // out // = FFFD/'?' // Character used if a glyph isn't found.
    ImWchar                     EllipsisChar;       // 2     // out // = '...'/'.'// Character used for ellipsis rendering.
    short                       EllipsisCharCount;  // 1     // out // 1 or 3
    float                       EllipsisWidth;      // 4     // out               // Width
    float                       EllipsisCharStep;   // 4     // out               // Step between characters when EllipsisCount > 0
    bool                        DirtyLookupTables;  // 1     // out //
    float                       Scale;              // 4     // in  // = 1.f      // Base font scale, multiplied by the per-window font scale which you can adjust with SetWindowFontScale()
    float                       Ascent, Descent;    // 4+4   // out //            // Ascent: distance from top to bottom of e.g. 'A' [0..FontSize] (unscaled)
    int                         MetricsTotalSurface;// 4     // out //            // Total surface in pixels to get an idea of the font rasterization/texture cost (not exact, we approximate the cost of padding between glyphs)
    ImU8                        Used4kPagesMap[(IM_UNICODE_CODEPOINT_MAX+1)/4096/8]; // 2 bytes if ImWchar=ImWchar16, 34 bytes if ImWchar==ImWchar32. Store 1-bit for each block of 4K codepoints that has one active glyph. This is mainly used to facilitate iterations across all used codepoints.

    // Methods
    IMGUI_API ImFont();
    IMGUI_API ~ImFont();
    IMGUI_API const ImFontGlyph*FindGlyph(ImWchar c) const;
    IMGUI_API const ImFontGlyph*FindGlyphNoFallback(ImWchar c) const;
    float                       GetCharAdvance(ImWchar c) const     { return ((int)c < IndexAdvanceX.Size) ? IndexAdvanceX[(int)c] : FallbackAdvanceX; }
    bool                        IsLoaded() const                    { return ContainerAtlas != NULL; }
    const char*                 GetDebugName() const                { return ConfigData ? ConfigData->Name : "<unknown>"; }

    // 'max_width' stops rendering after a certain width (could be turned into a 2d size). FLT_MAX to disable.
    // 'wrap_width' enable automatic word-wrapping across multiple lines to fit into given width. 0.0f to disable.
    IMGUI_API ImVec2            CalcTextSizeA(float size, float max_width, float wrap_width, const char* text_begin, const char* text_end = NULL, const char** remaining = NULL) const; // utf8
    IMGUI_API const char*       CalcWordWrapPositionA(float scale, const char* text, const char* text_end, float wrap_width) const;
    IMGUI_API void              RenderChar(ImDrawList* draw_list, float size, const ImVec2& pos, ImU32 col, ImWchar c) const;
    IMGUI_API void              RenderText(ImDrawList* draw_list, float size, const ImVec2& pos, ImU32 col, const ImVec4& clip_rect, const char* text_begin, const char* text_end, float wrap_width = 0.0f, bool cpu_fine_clip = false) const;

    // [Internal] Don't use!
    IMGUI_API void              BuildLookupTable();
    IMGUI_API void              ClearOutputData();
    IMGUI_API void              GrowIndex(int new_size);
    IMGUI_API void              AddGlyph(const ImFontConfig* src_cfg, ImWchar c, float x0, float y0, float x1, float y1, float u0, float v0, float u1, float v1, float advance_x);
    IMGUI_API void              AddRemapChar(ImWchar dst, ImWchar src, bool overwrite_dst = true); // Makes 'dst' character/glyph points to 'src' character/glyph. Currently needs to be called AFTER fonts have been built.
    IMGUI_API void              SetGlyphVisible(ImWchar c, bool visible);
    IMGUI_API bool              IsGlyphRangeUnused(unsigned int c_begin, unsigned int c_last);
};

//-----------------------------------------------------------------------------
// [SECTION] Viewports
//-----------------------------------------------------------------------------

// Flags stored in ImGuiViewport::Flags, giving indications to the platform backends.
enum ImGuiViewportFlags_
{
    ImGuiViewportFlags_None                     = 0,
    ImGuiViewportFlags_IsPlatformWindow         = 1 << 0,   // Represent a Platform Window
    ImGuiViewportFlags_IsPlatformMonitor        = 1 << 1,   // Represent a Platform Monitor (unused yet)
    ImGuiViewportFlags_OwnedByApp               = 1 << 2,   // Platform Window: Was created/managed by the user application? (rather than our backend)
    ImGuiViewportFlags_NoDecoration             = 1 << 3,   // Platform Window: Disable platform decorations: title bar, borders, etc. (generally set all windows, but if ImGuiConfigFlags_ViewportsDecoration is set we only set this on popups/tooltips)
    ImGuiViewportFlags_NoTaskBarIcon            = 1 << 4,   // Platform Window: Disable platform task bar icon (generally set on popups/tooltips, or all windows if ImGuiConfigFlags_ViewportsNoTaskBarIcon is set)
    ImGuiViewportFlags_NoFocusOnAppearing       = 1 << 5,   // Platform Window: Don't take focus when created.
    ImGuiViewportFlags_NoFocusOnClick           = 1 << 6,   // Platform Window: Don't take focus when clicked on.
    ImGuiViewportFlags_NoInputs                 = 1 << 7,   // Platform Window: Make mouse pass through so we can drag this window while peaking behind it.
    ImGuiViewportFlags_NoRendererClear          = 1 << 8,   // Platform Window: Renderer doesn't need to clear the framebuffer ahead (because we will fill it entirely).
    ImGuiViewportFlags_NoAutoMerge              = 1 << 9,   // Platform Window: Avoid merging this window into another host window. This can only be set via ImGuiWindowClass viewport flags override (because we need to now ahead if we are going to create a viewport in the first place!).
    ImGuiViewportFlags_TopMost                  = 1 << 10,  // Platform Window: Display on top (for tooltips only).
    ImGuiViewportFlags_CanHostOtherWindows      = 1 << 11,  // Viewport can host multiple imgui windows (secondary viewports are associated to a single window). // FIXME: In practice there's still probably code making the assumption that this is always and only on the MainViewport. Will fix once we add support for "no main viewport".

    // Output status flags (from Platform)
    ImGuiViewportFlags_IsMinimized              = 1 << 12,  // Platform Window: Window is minimized, can skip render. When minimized we tend to avoid using the viewport pos/size for clipping window or testing if they are contained in the viewport.
    ImGuiViewportFlags_IsFocused                = 1 << 13,  // Platform Window: Window is focused (last call to Platform_GetWindowFocus() returned true)
};

// - Currently represents the Platform Window created by the application which is hosting our Dear ImGui windows.
// - With multi-viewport enabled, we extend this concept to have multiple active viewports.
// - In the future we will extend this concept further to also represent Platform Monitor and support a "no main platform window" operation mode.
// - About Main Area vs Work Area:
//   - Main Area = entire viewport.
//   - Work Area = entire viewport minus sections used by main menu bars (for platform windows), or by task bar (for platform monitor).
//   - Windows are generally trying to stay within the Work Area of their host viewport.
struct ImGuiViewport
{
    ImGuiID             ID;                     // Unique identifier for the viewport
    ImGuiViewportFlags  Flags;                  // See ImGuiViewportFlags_
    ImVec2              Pos;                    // Main Area: Position of the viewport (Dear ImGui coordinates are the same as OS desktop/native coordinates)
    ImVec2              Size;                   // Main Area: Size of the viewport.
    ImVec2              WorkPos;                // Work Area: Position of the viewport minus task bars, menus bars, status bars (>= Pos)
    ImVec2              WorkSize;               // Work Area: Size of the viewport minus task bars, menu bars, status bars (<= Size)
    float               DpiScale;               // 1.0f = 96 DPI = No extra scale.
    ImGuiID             ParentViewportId;       // (Advanced) 0: no parent. Instruct the platform backend to setup a parent/child relationship between platform windows.
    ImDrawData*         DrawData;               // The ImDrawData corresponding to this viewport. Valid after Render() and until the next call to NewFrame().

    // Platform/Backend Dependent Data
    // Our design separate the Renderer and Platform backends to facilitate combining default backends with each others.
    // When our create your own backend for a custom engine, it is possible that both Renderer and Platform will be handled
    // by the same system and you may not need to use all the UserData/Handle fields.
    // The library never uses those fields, they are merely storage to facilitate backend implementation.
    void*               RendererUserData;       // void* to hold custom data structure for the renderer (e.g. swap chain, framebuffers etc.). generally set by your Renderer_CreateWindow function.
    void*               PlatformUserData;       // void* to hold custom data structure for the OS / platform (e.g. windowing info, render context). generally set by your Platform_CreateWindow function.
    void*               PlatformHandle;         // void* to hold higher-level, platform window handle (e.g. HWND, GLFWWindow*, SDL_Window*), for FindViewportByPlatformHandle().
    void*               PlatformHandleRaw;      // void* to hold lower-level, platform-native window handle (under Win32 this is expected to be a HWND, unused for other platforms), when using an abstraction layer like GLFW or SDL (where PlatformHandle would be a SDL_Window*)
    bool                PlatformWindowCreated;  // Platform window has been created (Platform_CreateWindow() has been called). This is false during the first frame where a viewport is being created.
    bool                PlatformRequestMove;    // Platform window requested move (e.g. window was moved by the OS / host window manager, authoritative position will be OS window position)
    bool                PlatformRequestResize;  // Platform window requested resize (e.g. window was resized by the OS / host window manager, authoritative size will be OS window size)
    bool                PlatformRequestClose;   // Platform window requested closure (e.g. window was moved by the OS / host window manager, e.g. pressing ALT-F4)

    ImGuiViewport()     { memset(this, 0, sizeof(*this)); }
    ~ImGuiViewport()    { IM_ASSERT(PlatformUserData == NULL && RendererUserData == NULL); }

    // Helpers
    ImVec2              GetCenter() const       { return ImVec2(Pos.x + Size.x * 0.5f, Pos.y + Size.y * 0.5f); }
    ImVec2              GetWorkCenter() const   { return ImVec2(WorkPos.x + WorkSize.x * 0.5f, WorkPos.y + WorkSize.y * 0.5f); }
};

//-----------------------------------------------------------------------------
// [SECTION] Platform Dependent Interfaces (for e.g. multi-viewport support)
//-----------------------------------------------------------------------------
// [BETA] (Optional) This is completely optional, for advanced users!
// If you are new to Dear ImGui and trying to integrate it into your engine, you can probably ignore this for now.
//
// This feature allows you to seamlessly drag Dear ImGui windows outside of your application viewport.
// This is achieved by creating new Platform/OS windows on the fly, and rendering into them.
// Dear ImGui manages the viewport structures, and the backend create and maintain one Platform/OS window for each of those viewports.
//
// See Glossary https://github.com/ocornut/imgui/wiki/Glossary for details about some of the terminology.
// See Thread https://github.com/ocornut/imgui/issues/1542 for gifs, news and questions about this evolving feature.
//
// About the coordinates system:
// - When multi-viewports are enabled, all Dear ImGui coordinates become absolute coordinates (same as OS coordinates!)
// - So e.g. ImGui::SetNextWindowPos(ImVec2(0,0)) will position a window relative to your primary monitor!
// - If you want to position windows relative to your main application viewport, use ImGui::GetMainViewport()->Pos as a base position.
//
// Steps to use multi-viewports in your application, when using a default backend from the examples/ folder:
// - Application:  Enable feature with 'io.ConfigFlags |= ImGuiConfigFlags_ViewportsEnable'.
// - Backend:      The backend initialization will setup all necessary ImGuiPlatformIO's functions and update monitors info every frame.
// - Application:  In your main loop, call ImGui::UpdatePlatformWindows(), ImGui::RenderPlatformWindowsDefault() after EndFrame() or Render().
// - Application:  Fix absolute coordinates used in ImGui::SetWindowPos() or ImGui::SetNextWindowPos() calls.
//
// Steps to use multi-viewports in your application, when using a custom backend:
// - Important:    THIS IS NOT EASY TO DO and comes with many subtleties not described here!
//                 It's also an experimental feature, so some of the requirements may evolve.
//                 Consider using default backends if you can. Either way, carefully follow and refer to examples/ backends for details.
// - Application:  Enable feature with 'io.ConfigFlags |= ImGuiConfigFlags_ViewportsEnable'.
// - Backend:      Hook ImGuiPlatformIO's Platform_* and Renderer_* callbacks (see below).
//                 Set 'io.BackendFlags |= ImGuiBackendFlags_PlatformHasViewports' and 'io.BackendFlags |= ImGuiBackendFlags_PlatformHasViewports'.
//                 Update ImGuiPlatformIO's Monitors list every frame.
//                 Update MousePos every frame, in absolute coordinates.
// - Application:  In your main loop, call ImGui::UpdatePlatformWindows(), ImGui::RenderPlatformWindowsDefault() after EndFrame() or Render().
//                 You may skip calling RenderPlatformWindowsDefault() if its API is not convenient for your needs. Read comments below.
// - Application:  Fix absolute coordinates used in ImGui::SetWindowPos() or ImGui::SetNextWindowPos() calls.
//
// About ImGui::RenderPlatformWindowsDefault():
// - This function is a mostly a _helper_ for the common-most cases, and to facilitate using default backends.
// - You can check its simple source code to understand what it does.
//   It basically iterates secondary viewports and call 4 functions that are setup in ImGuiPlatformIO, if available:
//     Platform_RenderWindow(), Renderer_RenderWindow(), Platform_SwapBuffers(), Renderer_SwapBuffers()
//   Those functions pointers exists only for the benefit of RenderPlatformWindowsDefault().
// - If you have very specific rendering needs (e.g. flipping multiple swap-chain simultaneously, unusual sync/threading issues, etc.),
//   you may be tempted to ignore RenderPlatformWindowsDefault() and write customized code to perform your renderingg.
//   You may decide to setup the platform_io's *RenderWindow and *SwapBuffers pointers and call your functions through those pointers,
//   or you may decide to never setup those pointers and call your code directly. They are a convenience, not an obligatory interface.
//-----------------------------------------------------------------------------

// (Optional) Access via ImGui::GetPlatformIO()
struct ImGuiPlatformIO
{
    //------------------------------------------------------------------
    // Input - Backend interface/functions + Monitor List
    //------------------------------------------------------------------

    // (Optional) Platform functions (e.g. Win32, GLFW, SDL2)
    // For reference, the second column shows which function are generally calling the Platform Functions:
    //   N = ImGui::NewFrame()                        ~ beginning of the dear imgui frame: read info from platform/OS windows (latest size/position)
    //   F = ImGui::Begin(), ImGui::EndFrame()        ~ during the dear imgui frame
    //   U = ImGui::UpdatePlatformWindows()           ~ after the dear imgui frame: create and update all platform/OS windows
    //   R = ImGui::RenderPlatformWindowsDefault()    ~ render
    //   D = ImGui::DestroyPlatformWindows()          ~ shutdown
    // The general idea is that NewFrame() we will read the current Platform/OS state, and UpdatePlatformWindows() will write to it.
    //
    // The functions are designed so we can mix and match 2 imgui_impl_xxxx files, one for the Platform (~window/input handling), one for Renderer.
    // Custom engine backends will often provide both Platform and Renderer interfaces and so may not need to use all functions.
    // Platform functions are typically called before their Renderer counterpart, apart from Destroy which are called the other way.

    // Platform function --------------------------------------------------- Called by -----
    void    (*Platform_CreateWindow)(ImGuiViewport* vp);                    // . . U . .  // Create a new platform window for the given viewport
    void    (*Platform_DestroyWindow)(ImGuiViewport* vp);                   // N . U . D  //
    void    (*Platform_ShowWindow)(ImGuiViewport* vp);                      // . . U . .  // Newly created windows are initially hidden so SetWindowPos/Size/Title can be called on them before showing the window
    void    (*Platform_SetWindowPos)(ImGuiViewport* vp, ImVec2 pos);        // . . U . .  // Set platform window position (given the upper-left corner of client area)
    ImVec2  (*Platform_GetWindowPos)(ImGuiViewport* vp);                    // N . . . .  //
    void    (*Platform_SetWindowSize)(ImGuiViewport* vp, ImVec2 size);      // . . U . .  // Set platform window client area size (ignoring OS decorations such as OS title bar etc.)
    ImVec2  (*Platform_GetWindowSize)(ImGuiViewport* vp);                   // N . . . .  // Get platform window client area size
    void    (*Platform_SetWindowFocus)(ImGuiViewport* vp);                  // N . . . .  // Move window to front and set input focus
    bool    (*Platform_GetWindowFocus)(ImGuiViewport* vp);                  // . . U . .  //
    bool    (*Platform_GetWindowMinimized)(ImGuiViewport* vp);              // N . . . .  // Get platform window minimized state. When minimized, we generally won't attempt to get/set size and contents will be culled more easily
    void    (*Platform_SetWindowTitle)(ImGuiViewport* vp, const char* str); // . . U . .  // Set platform window title (given an UTF-8 string)
    void    (*Platform_SetWindowAlpha)(ImGuiViewport* vp, float alpha);     // . . U . .  // (Optional) Setup global transparency (not per-pixel transparency)
    void    (*Platform_UpdateWindow)(ImGuiViewport* vp);                    // . . U . .  // (Optional) Called by UpdatePlatformWindows(). Optional hook to allow the platform backend from doing general book-keeping every frame.
    void    (*Platform_RenderWindow)(ImGuiViewport* vp, void* render_arg);  // . . . R .  // (Optional) Main rendering (platform side! This is often unused, or just setting a "current" context for OpenGL bindings). 'render_arg' is the value passed to RenderPlatformWindowsDefault().
    void    (*Platform_SwapBuffers)(ImGuiViewport* vp, void* render_arg);   // . . . R .  // (Optional) Call Present/SwapBuffers (platform side! This is often unused!). 'render_arg' is the value passed to RenderPlatformWindowsDefault().
    float   (*Platform_GetWindowDpiScale)(ImGuiViewport* vp);               // N . . . .  // (Optional) [BETA] FIXME-DPI: DPI handling: Return DPI scale for this viewport. 1.0f = 96 DPI.
    void    (*Platform_OnChangedViewport)(ImGuiViewport* vp);               // . F . . .  // (Optional) [BETA] FIXME-DPI: DPI handling: Called during Begin() every time the viewport we are outputting into changes, so backend has a chance to swap fonts to adjust style.
    ImVec4  (*Platform_GetWindowWorkAreaInsets)(ImGuiViewport* vp);         // N . . . .  // (Optional) [BETA] Get initial work area inset for the viewport (won't be covered by main menu bar, dockspace over viewport etc.). Default to (0,0),(0,0). 'safeAreaInsets' in iOS land, 'DisplayCutout' in Android land.
    int     (*Platform_CreateVkSurface)(ImGuiViewport* vp, ImU64 vk_inst, const void* vk_allocators, ImU64* out_vk_surface); // (Optional) For a Vulkan Renderer to call into Platform code (since the surface creation needs to tie them both).

    // (Optional) Renderer functions (e.g. DirectX, OpenGL, Vulkan)
    void    (*Renderer_CreateWindow)(ImGuiViewport* vp);                    // . . U . .  // Create swap chain, frame buffers etc. (called after Platform_CreateWindow)
    void    (*Renderer_DestroyWindow)(ImGuiViewport* vp);                   // N . U . D  // Destroy swap chain, frame buffers etc. (called before Platform_DestroyWindow)
    void    (*Renderer_SetWindowSize)(ImGuiViewport* vp, ImVec2 size);      // . . U . .  // Resize swap chain, frame buffers etc. (called after Platform_SetWindowSize)
    void    (*Renderer_RenderWindow)(ImGuiViewport* vp, void* render_arg);  // . . . R .  // (Optional) Clear framebuffer, setup render target, then render the viewport->DrawData. 'render_arg' is the value passed to RenderPlatformWindowsDefault().
    void    (*Renderer_SwapBuffers)(ImGuiViewport* vp, void* render_arg);   // . . . R .  // (Optional) Call Present/SwapBuffers. 'render_arg' is the value passed to RenderPlatformWindowsDefault().

    // (Optional) Monitor list
    // - Updated by: app/backend. Update every frame to dynamically support changing monitor or DPI configuration.
    // - Used by: dear imgui to query DPI info, clamp popups/tooltips within same monitor and not have them straddle monitors.
    ImVector<ImGuiPlatformMonitor>  Monitors;

    //------------------------------------------------------------------
    // Output - List of viewports to render into platform windows
    //------------------------------------------------------------------

    // Viewports list (the list is updated by calling ImGui::EndFrame or ImGui::Render)
    // (in the future we will attempt to organize this feature to remove the need for a "main viewport")
    ImVector<ImGuiViewport*>        Viewports;                              // Main viewports, followed by all secondary viewports.
    ImGuiPlatformIO()               { memset(this, 0, sizeof(*this)); }     // Zero clear
};

// (Optional) This is required when enabling multi-viewport. Represent the bounds of each connected monitor/display and their DPI.
// We use this information for multiple DPI support + clamping the position of popups and tooltips so they don't straddle multiple monitors.
struct ImGuiPlatformMonitor
{
    ImVec2  MainPos, MainSize;      // Coordinates of the area displayed on this monitor (Min = upper left, Max = bottom right)
    ImVec2  WorkPos, WorkSize;      // Coordinates without task bars / side bars / menu bars. Used to avoid positioning popups/tooltips inside this region. If you don't have this info, please copy the value for MainPos/MainSize.
    float   DpiScale;               // 1.0f = 96 DPI
    void*   PlatformHandle;         // Backend dependant data (e.g. HMONITOR, GLFWmonitor*, SDL Display Index, NSScreen*)
    ImGuiPlatformMonitor()          { MainPos = MainSize = WorkPos = WorkSize = ImVec2(0, 0); DpiScale = 1.0f; PlatformHandle = NULL; }
};

// Access via ImGui::GetPlatformIO()
struct ImGuiPlatformIO
{
    IMGUI_API ImGuiPlatformIO();

    //------------------------------------------------------------------
    // Inputs - Interface with OS/backends
    //------------------------------------------------------------------

    // Optional: Access OS clipboard
    // (default to use native Win32 clipboard on Windows, otherwise uses a private clipboard. Override to access OS clipboard on other architectures)
    const char* (*Platform_GetClipboardTextFn)(ImGuiContext* ctx);
    void        (*Platform_SetClipboardTextFn)(ImGuiContext* ctx, const char* text);
    void*       Platform_ClipboardUserData;

    // Optional: Open link/folder/file in OS Shell
    // (default to use ShellExecuteA() on Windows, system() on Linux/Mac)
    bool        (*Platform_OpenInShellFn)(ImGuiContext* ctx, const char* path);
    void*       Platform_OpenInShellUserData;

    // Optional: Notify OS Input Method Editor of the screen position of your cursor for text input position (e.g. when using Japanese/Chinese IME on Windows)
    // (default to use native imm32 api on Windows)
    void        (*Platform_SetImeDataFn)(ImGuiContext* ctx, ImGuiViewport* viewport, ImGuiPlatformImeData* data);
    void*       Platform_ImeUserData;
    //void      (*SetPlatformImeDataFn)(ImGuiViewport* viewport, ImGuiPlatformImeData* data); // [Renamed to platform_io.PlatformSetImeDataFn in 1.91.1]

    // Optional: Platform locale
    // [Experimental] Configure decimal point e.g. '.' or ',' useful for some languages (e.g. German), generally pulled from *localeconv()->decimal_point
    ImWchar     Platform_LocaleDecimalPoint;     // '.'
};

// (Optional) Support for IME (Input Method Editor) via the platform_io.Platform_SetImeDataFn() function.
struct ImGuiPlatformImeData
{
    bool    WantVisible;        // A widget wants the IME to be visible
    ImVec2  InputPos;           // Position of the input cursor
    float   InputLineHeight;    // Line height

    ImGuiPlatformImeData() { memset(this, 0, sizeof(*this)); }
};

//-----------------------------------------------------------------------------
// [SECTION] Obsolete functions and types
// (Will be removed! Read 'API BREAKING CHANGES' section in imgui.cpp for details)
// Please keep your copy of dear imgui up to date! Occasionally set '#define IMGUI_DISABLE_OBSOLETE_FUNCTIONS' in imconfig.h to stay ahead.
//-----------------------------------------------------------------------------

#ifndef IMGUI_DISABLE_OBSOLETE_FUNCTIONS
namespace ImGui
{
    // OBSOLETED in 1.91.0 (from July 2024)
    static inline void  PushButtonRepeat(bool repeat)                           { PushItemFlag(ImGuiItemFlags_ButtonRepeat, repeat); }
    static inline void  PopButtonRepeat()                                       { PopItemFlag(); }
    static inline void  PushTabStop(bool tab_stop)                              { PushItemFlag(ImGuiItemFlags_NoTabStop, !tab_stop); }
    static inline void  PopTabStop()                                            { PopItemFlag(); }
    IMGUI_API ImVec2    GetContentRegionMax();                                  // Content boundaries max (e.g. window boundaries including scrolling, or current column boundaries). You should never need this. Always use GetCursorScreenPos() and GetContentRegionAvail()!
    IMGUI_API ImVec2    GetWindowContentRegionMin();                            // Content boundaries min for the window (roughly (0,0)-Scroll), in window-local coordinates. You should never need this. Always use GetCursorScreenPos() and GetContentRegionAvail()!
    IMGUI_API ImVec2    GetWindowContentRegionMax();                            // Content boundaries max for the window (roughly (0,0)+Size-Scroll), in window-local coordinates. You should never need this. Always use GetCursorScreenPos() and GetContentRegionAvail()!
    // OBSOLETED in 1.90.0 (from September 2023)
    static inline bool  BeginChildFrame(ImGuiID id, const ImVec2& size, ImGuiWindowFlags window_flags = 0)  { return BeginChild(id, size, ImGuiChildFlags_FrameStyle, window_flags); }
    static inline void  EndChildFrame()                                                                     { EndChild(); }
    //static inline bool BeginChild(const char* str_id, const ImVec2& size_arg, bool border, ImGuiWindowFlags window_flags){ return BeginChild(str_id, size_arg, border ? ImGuiChildFlags_Border : ImGuiChildFlags_None, window_flags); } // Unnecessary as true == ImGuiChildFlags_Border
    //static inline bool BeginChild(ImGuiID id, const ImVec2& size_arg, bool border, ImGuiWindowFlags window_flags)        { return BeginChild(id, size_arg, border ? ImGuiChildFlags_Border : ImGuiChildFlags_None, window_flags);     } // Unnecessary as true == ImGuiChildFlags_Border
    static inline void  ShowStackToolWindow(bool* p_open = NULL)                { ShowIDStackToolWindow(p_open); }
    IMGUI_API bool      Combo(const char* label, int* current_item, bool (*old_callback)(void* user_data, int idx, const char** out_text), void* user_data, int items_count, int popup_max_height_in_items = -1);
    IMGUI_API bool      ListBox(const char* label, int* current_item, bool (*old_callback)(void* user_data, int idx, const char** out_text), void* user_data, int items_count, int height_in_items = -1);
    // OBSOLETED in 1.89.7 (from June 2023)
    IMGUI_API void      SetItemAllowOverlap();                                  // Use SetNextItemAllowOverlap() before item.
    // OBSOLETED in 1.89.4 (from March 2023)
    static inline void  PushAllowKeyboardFocus(bool tab_stop)                   { PushItemFlag(ImGuiItemFlags_NoTabStop, !tab_stop); }
    static inline void  PopAllowKeyboardFocus()                                 { PopItemFlag(); }
    // OBSOLETED in 1.87 (from February 2022 but more formally obsoleted April 2024)
    IMGUI_API ImGuiKey  GetKeyIndex(ImGuiKey key);                              // Map ImGuiKey_* values into legacy native key index. == io.KeyMap[key]. When using a 1.87+ backend using io.AddKeyEvent(), calling GetKeyIndex() with ANY ImGuiKey_XXXX values will return the same value!
    //static inline ImGuiKey GetKeyIndex(ImGuiKey key)                          { IM_ASSERT(key >= ImGuiKey_NamedKey_BEGIN && key < ImGuiKey_NamedKey_END); return key; }

    // Some of the older obsolete names along with their replacement (commented out so they are not reported in IDE)
    //-- OBSOLETED in 1.89 (from August 2022)
    //IMGUI_API bool      ImageButton(ImTextureID user_texture_id, const ImVec2& size, const ImVec2& uv0 = ImVec2(0, 0), const ImVec2& uv1 = ImVec2(1, 1), int frame_padding = -1, const ImVec4& bg_col = ImVec4(0, 0, 0, 0), const ImVec4& tint_col = ImVec4(1, 1, 1, 1)); // --> Use new ImageButton() signature (explicit item id, regular FramePadding). Refer to code in 1.91 if you want to grab a copy of this version.
    //-- OBSOLETED in 1.88 (from May 2022)
    //static inline void  CaptureKeyboardFromApp(bool want_capture_keyboard = true)     { SetNextFrameWantCaptureKeyboard(want_capture_keyboard); } // Renamed as name was misleading + removed default value.
    //static inline void  CaptureMouseFromApp(bool want_capture_mouse = true)           { SetNextFrameWantCaptureMouse(want_capture_mouse); }       // Renamed as name was misleading + removed default value.
    //-- OBSOLETED in 1.86 (from November 2021)
    //IMGUI_API void      CalcListClipping(int items_count, float items_height, int* out_items_display_start, int* out_items_display_end); // Code removed, see 1.90 for last version of the code. Calculate range of visible items for large list of evenly sized items. Prefer using ImGuiListClipper.
    //-- OBSOLETED in 1.85 (from August 2021)
    //static inline float GetWindowContentRegionWidth()                                               { return GetWindowContentRegionMax().x - GetWindowContentRegionMin().x; }
    //-- OBSOLETED in 1.81 (from February 2021)
    //static inline bool  ListBoxHeader(const char* label, const ImVec2& size = ImVec2(0, 0))         { return BeginListBox(label, size); }
    //static inline bool  ListBoxHeader(const char* label, int items_count, int height_in_items = -1) { float height = GetTextLineHeightWithSpacing() * ((height_in_items < 0 ? ImMin(items_count, 7) : height_in_items) + 0.25f) + GetStyle().FramePadding.y * 2.0f; return BeginListBox(label, ImVec2(0.0f, height)); } // Helper to calculate size from items_count and height_in_items
    //static inline void  ListBoxFooter()                                                             { EndListBox(); }
    //-- OBSOLETED in 1.79 (from August 2020)
    //static inline void  OpenPopupContextItem(const char* str_id = NULL, ImGuiMouseButton mb = 1)    { OpenPopupOnItemClick(str_id, mb); } // Bool return value removed. Use IsWindowAppearing() in BeginPopup() instead. Renamed in 1.77, renamed back in 1.79. Sorry!
    //-- OBSOLETED in 1.78 (from June 2020): Old drag/sliders functions that took a 'float power > 1.0f' argument instead of ImGuiSliderFlags_Logarithmic. See github.com/ocornut/imgui/issues/3361 for details.
    //IMGUI_API bool      DragScalar(const char* label, ImGuiDataType data_type, void* p_data, float v_speed, const void* p_min, const void* p_max, const char* format, float power = 1.0f)                                                            // OBSOLETED in 1.78 (from June 2020)
    //IMGUI_API bool      DragScalarN(const char* label, ImGuiDataType data_type, void* p_data, int components, float v_speed, const void* p_min, const void* p_max, const char* format, float power = 1.0f);                                          // OBSOLETED in 1.78 (from June 2020)
    //IMGUI_API bool      SliderScalar(const char* label, ImGuiDataType data_type, void* p_data, const void* p_min, const void* p_max, const char* format, float power = 1.0f);                                                                        // OBSOLETED in 1.78 (from June 2020)
    //IMGUI_API bool      SliderScalarN(const char* label, ImGuiDataType data_type, void* p_data, int components, const void* p_min, const void* p_max, const char* format, float power = 1.0f);                                                       // OBSOLETED in 1.78 (from June 2020)
    //static inline bool  DragFloat(const char* label, float* v, float v_speed, float v_min, float v_max, const char* format, float power = 1.0f)    { return DragScalar(label, ImGuiDataType_Float, v, v_speed, &v_min, &v_max, format, power); }     // OBSOLETED in 1.78 (from June 2020)
    //static inline bool  DragFloat2(const char* label, float v[2], float v_speed, float v_min, float v_max, const char* format, float power = 1.0f) { return DragScalarN(label, ImGuiDataType_Float, v, 2, v_speed, &v_min, &v_max, format, power); } // OBSOLETED in 1.78 (from June 2020)
    //static inline bool  DragFloat3(const char* label, float v[3], float v_speed, float v_min, float v_max, const char* format, float power = 1.0f) { return DragScalarN(label, ImGuiDataType_Float, v, 3, v_speed, &v_min, &v_max, format, power); } // OBSOLETED in 1.78 (from June 2020)
    //static inline bool  DragFloat4(const char* label, float v[4], float v_speed, float v_min, float v_max, const char* format, float power = 1.0f) { return DragScalarN(label, ImGuiDataType_Float, v, 4, v_speed, &v_min, &v_max, format, power); } // OBSOLETED in 1.78 (from June 2020)
    //static inline bool  SliderFloat(const char* label, float* v, float v_min, float v_max, const char* format, float power = 1.0f)                 { return SliderScalar(label, ImGuiDataType_Float, v, &v_min, &v_max, format, power); }            // OBSOLETED in 1.78 (from June 2020)
    //static inline bool  SliderFloat2(const char* label, float v[2], float v_min, float v_max, const char* format, float power = 1.0f)              { return SliderScalarN(label, ImGuiDataType_Float, v, 2, &v_min, &v_max, format, power); }        // OBSOLETED in 1.78 (from June 2020)
    //static inline bool  SliderFloat3(const char* label, float v[3], float v_min, float v_max, const char* format, float power = 1.0f)              { return SliderScalarN(label, ImGuiDataType_Float, v, 3, &v_min, &v_max, format, power); }        // OBSOLETED in 1.78 (from June 2020)
    //static inline bool  SliderFloat4(const char* label, float v[4], float v_min, float v_max, const char* format, float power = 1.0f)              { return SliderScalarN(label, ImGuiDataType_Float, v, 4, &v_min, &v_max, format, power); }        // OBSOLETED in 1.78 (from June 2020)
    //-- OBSOLETED in 1.77 and before
    //static inline bool  BeginPopupContextWindow(const char* str_id, ImGuiMouseButton mb, bool over_items) { return BeginPopupContextWindow(str_id, mb | (over_items ? 0 : ImGuiPopupFlags_NoOpenOverItems)); } // OBSOLETED in 1.77 (from June 2020)
    //static inline void  TreeAdvanceToLabelPos()               { SetCursorPosX(GetCursorPosX() + GetTreeNodeToLabelSpacing()); }   // OBSOLETED in 1.72 (from July 2019)
    //static inline void  SetNextTreeNodeOpen(bool open, ImGuiCond cond = 0) { SetNextItemOpen(open, cond); }                       // OBSOLETED in 1.71 (from June 2019)
    //static inline float GetContentRegionAvailWidth()          { return GetContentRegionAvail().x; }                               // OBSOLETED in 1.70 (from May 2019)
    //static inline ImDrawList* GetOverlayDrawList()            { return GetForegroundDrawList(); }                                 // OBSOLETED in 1.69 (from Mar 2019)
    //static inline void  SetScrollHere(float ratio = 0.5f)     { SetScrollHereY(ratio); }                                          // OBSOLETED in 1.66 (from Nov 2018)
    //static inline bool  IsItemDeactivatedAfterChange()        { return IsItemDeactivatedAfterEdit(); }                            // OBSOLETED in 1.63 (from Aug 2018)
    //-- OBSOLETED in 1.60 and before
    //static inline bool  IsAnyWindowFocused()                  { return IsWindowFocused(ImGuiFocusedFlags_AnyWindow); }            // OBSOLETED in 1.60 (from Apr 2018)
    //static inline bool  IsAnyWindowHovered()                  { return IsWindowHovered(ImGuiHoveredFlags_AnyWindow); }            // OBSOLETED in 1.60 (between Dec 2017 and Apr 2018)
    //static inline void  ShowTestWindow()                      { return ShowDemoWindow(); }                                        // OBSOLETED in 1.53 (between Oct 2017 and Dec 2017)
    //static inline bool  IsRootWindowFocused()                 { return IsWindowFocused(ImGuiFocusedFlags_RootWindow); }           // OBSOLETED in 1.53 (between Oct 2017 and Dec 2017)
    //static inline bool  IsRootWindowOrAnyChildFocused()       { return IsWindowFocused(ImGuiFocusedFlags_RootAndChildWindows); }  // OBSOLETED in 1.53 (between Oct 2017 and Dec 2017)
    //static inline void  SetNextWindowContentWidth(float w)    { SetNextWindowContentSize(ImVec2(w, 0.0f)); }                      // OBSOLETED in 1.53 (between Oct 2017 and Dec 2017)
    //static inline float GetItemsLineHeightWithSpacing()       { return GetFrameHeightWithSpacing(); }                             // OBSOLETED in 1.53 (between Oct 2017 and Dec 2017)
    //IMGUI_API bool      Begin(char* name, bool* p_open, ImVec2 size_first_use, float bg_alpha = -1.0f, ImGuiWindowFlags flags=0); // OBSOLETED in 1.52 (between Aug 2017 and Oct 2017): Equivalent of using SetNextWindowSize(size, ImGuiCond_FirstUseEver) and SetNextWindowBgAlpha().
    //static inline bool  IsRootWindowOrAnyChildHovered()       { return IsWindowHovered(ImGuiHoveredFlags_RootAndChildWindows); }  // OBSOLETED in 1.52 (between Aug 2017 and Oct 2017)
    //static inline void  AlignFirstTextHeightToWidgets()       { AlignTextToFramePadding(); }                                      // OBSOLETED in 1.52 (between Aug 2017 and Oct 2017)
    //static inline void  SetNextWindowPosCenter(ImGuiCond c=0) { SetNextWindowPos(GetMainViewport()->GetCenter(), c, ImVec2(0.5f,0.5f)); } // OBSOLETED in 1.52 (between Aug 2017 and Oct 2017)
    //static inline bool  IsItemHoveredRect()                   { return IsItemHovered(ImGuiHoveredFlags_RectOnly); }               // OBSOLETED in 1.51 (between Jun 2017 and Aug 2017)
    //static inline bool  IsPosHoveringAnyWindow(const ImVec2&) { IM_ASSERT(0); return false; }                                     // OBSOLETED in 1.51 (between Jun 2017 and Aug 2017): This was misleading and partly broken. You probably want to use the io.WantCaptureMouse flag instead.
    //static inline bool  IsMouseHoveringAnyWindow()            { return IsWindowHovered(ImGuiHoveredFlags_AnyWindow); }            // OBSOLETED in 1.51 (between Jun 2017 and Aug 2017)
    //static inline bool  IsMouseHoveringWindow()               { return IsWindowHovered(ImGuiHoveredFlags_AllowWhenBlockedByPopup | ImGuiHoveredFlags_AllowWhenBlockedByActiveItem); }       // OBSOLETED in 1.51 (between Jun 2017 and Aug 2017)
    //-- OBSOLETED in 1.50 and before
    //static inline bool  CollapsingHeader(char* label, const char* str_id, bool framed = true, bool default_open = false) { return CollapsingHeader(label, (default_open ? (1 << 5) : 0)); } // OBSOLETED in 1.49
    //static inline ImFont*GetWindowFont()                      { return GetFont(); }                                               // OBSOLETED in 1.48
    //static inline float GetWindowFontSize()                   { return GetFontSize(); }                                           // OBSOLETED in 1.48
    //static inline void  SetScrollPosHere()                    { SetScrollHere(); }                                                // OBSOLETED in 1.42
}

//-- OBSOLETED in 1.82 (from Mars 2021): flags for AddRect(), AddRectFilled(), AddImageRounded(), PathRect()
//typedef ImDrawFlags ImDrawCornerFlags;
//enum ImDrawCornerFlags_
//{
//    ImDrawCornerFlags_None      = ImDrawFlags_RoundCornersNone,         // Was == 0 prior to 1.82, this is now == ImDrawFlags_RoundCornersNone which is != 0 and not implicit
//    ImDrawCornerFlags_TopLeft   = ImDrawFlags_RoundCornersTopLeft,      // Was == 0x01 (1 << 0) prior to 1.82. Order matches ImDrawFlags_NoRoundCorner* flag (we exploit this internally).
//    ImDrawCornerFlags_TopRight  = ImDrawFlags_RoundCornersTopRight,     // Was == 0x02 (1 << 1) prior to 1.82.
//    ImDrawCornerFlags_BotLeft   = ImDrawFlags_RoundCornersBottomLeft,   // Was == 0x04 (1 << 2) prior to 1.82.
//    ImDrawCornerFlags_BotRight  = ImDrawFlags_RoundCornersBottomRight,  // Was == 0x08 (1 << 3) prior to 1.82.
//    ImDrawCornerFlags_All       = ImDrawFlags_RoundCornersAll,          // Was == 0x0F prior to 1.82
//    ImDrawCornerFlags_Top       = ImDrawCornerFlags_TopLeft | ImDrawCornerFlags_TopRight,
//    ImDrawCornerFlags_Bot       = ImDrawCornerFlags_BotLeft | ImDrawCornerFlags_BotRight,
//    ImDrawCornerFlags_Left      = ImDrawCornerFlags_TopLeft | ImDrawCornerFlags_BotLeft,
//    ImDrawCornerFlags_Right     = ImDrawCornerFlags_TopRight | ImDrawCornerFlags_BotRight,
//};

// RENAMED and MERGED both ImGuiKey_ModXXX and ImGuiModFlags_XXX into ImGuiMod_XXX (from September 2022)
// RENAMED ImGuiKeyModFlags -> ImGuiModFlags in 1.88 (from April 2022). Exceptionally commented out ahead of obscolescence schedule to reduce confusion and because they were not meant to be used in the first place.
//typedef ImGuiKeyChord ImGuiModFlags;      // == int. We generally use ImGuiKeyChord to mean "a ImGuiKey or-ed with any number of ImGuiMod_XXX value", so you may store mods in there.
//enum ImGuiModFlags_ { ImGuiModFlags_None = 0, ImGuiModFlags_Ctrl = ImGuiMod_Ctrl, ImGuiModFlags_Shift = ImGuiMod_Shift, ImGuiModFlags_Alt = ImGuiMod_Alt, ImGuiModFlags_Super = ImGuiMod_Super };
//typedef ImGuiKeyChord ImGuiKeyModFlags; // == int
//enum ImGuiKeyModFlags_ { ImGuiKeyModFlags_None = 0, ImGuiKeyModFlags_Ctrl = ImGuiMod_Ctrl, ImGuiKeyModFlags_Shift = ImGuiMod_Shift, ImGuiKeyModFlags_Alt = ImGuiMod_Alt, ImGuiKeyModFlags_Super = ImGuiMod_Super };

#define IM_OFFSETOF(_TYPE,_MEMBER)  offsetof(_TYPE, _MEMBER)    // OBSOLETED IN 1.90 (now using C++11 standard version)

#endif // #ifndef IMGUI_DISABLE_OBSOLETE_FUNCTIONS

// RENAMED IMGUI_DISABLE_METRICS_WINDOW > IMGUI_DISABLE_DEBUG_TOOLS in 1.88 (from June 2022)
#if defined(IMGUI_DISABLE_METRICS_WINDOW) && !defined(IMGUI_DISABLE_OBSOLETE_FUNCTIONS) && !defined(IMGUI_DISABLE_DEBUG_TOOLS)
#define IMGUI_DISABLE_DEBUG_TOOLS
#endif
#if defined(IMGUI_DISABLE_METRICS_WINDOW) && defined(IMGUI_DISABLE_OBSOLETE_FUNCTIONS)
#error IMGUI_DISABLE_METRICS_WINDOW was renamed to IMGUI_DISABLE_DEBUG_TOOLS, please use new name.
#endif

//-----------------------------------------------------------------------------

#if defined(__clang__)
#pragma clang diagnostic pop
#elif defined(__GNUC__)
#pragma GCC diagnostic pop
#endif

#ifdef _MSC_VER
#pragma warning (pop)
#endif

// Include imgui_user.h at the end of imgui.h
// May be convenient for some users to only explicitly include vanilla imgui.h and have extra stuff included.
#ifdef IMGUI_INCLUDE_IMGUI_USER_H
#ifdef IMGUI_USER_H_FILENAME
#include IMGUI_USER_H_FILENAME
#else
#include "imgui_user.h"
#endif
#endif

#endif // #ifndef IMGUI_DISABLE<|MERGE_RESOLUTION|>--- conflicted
+++ resolved
@@ -51,11 +51,7 @@
 // [SECTION] Drawing API (ImDrawCallback, ImDrawCmd, ImDrawIdx, ImDrawVert, ImDrawChannel, ImDrawListSplitter, ImDrawFlags, ImDrawListFlags, ImDrawList, ImDrawData)
 // [SECTION] Font API (ImFontConfig, ImFontGlyph, ImFontGlyphRangesBuilder, ImFontAtlasFlags, ImFontAtlas, ImFont)
 // [SECTION] Viewports (ImGuiViewportFlags, ImGuiViewport)
-<<<<<<< HEAD
-// [SECTION] Platform Dependent Interfaces (ImGuiPlatformIO, ImGuiPlatformMonitor, ImGuiPlatformImeData)
-=======
-// [SECTION] ImGuiPlatformIO + other Platform Dependent Interfaces (ImGuiPlatformImeData)
->>>>>>> 5de7f69c
+// [SECTION] ImGuiPlatformIO + other Platform Dependent Interfaces (ImGuiPlatformMonitor, ImGuiPlatformImeData)
 // [SECTION] Obsolete functions and types
 
 */
@@ -185,13 +181,9 @@
 struct ImGuiMultiSelectIO;          // Structure to interact with a BeginMultiSelect()/EndMultiSelect() block
 struct ImGuiOnceUponAFrame;         // Helper for running a block of code not more than once a frame
 struct ImGuiPayload;                // User data payload for drag and drop operations
-<<<<<<< HEAD
-struct ImGuiPlatformIO;             // Multi-viewport support: interface for Platform/Renderer backends + viewports to render
+struct ImGuiPlatformIO;             // Interface between platform/renderer backends and ImGui (e.g. Clipboard, IME, Multi-Viewport support). Extends ImGuiIO.
+struct ImGuiPlatformImeData;        // Platform IME data for io.PlatformSetImeDataFn() function.
 struct ImGuiPlatformMonitor;        // Multi-viewport support: user-provided bounds for each connected monitor/display. Used when positioning popups and tooltips to avoid them straddling monitors
-=======
-struct ImGuiPlatformIO;             // Interface between platform/renderer backends and ImGui (e.g. Clipboard, IME hooks). Extends ImGuiIO. In docking branch, this gets extended to support multi-viewports.
->>>>>>> 5de7f69c
-struct ImGuiPlatformImeData;        // Platform IME data for io.PlatformSetImeDataFn() function.
 struct ImGuiSelectionBasicStorage;  // Optional helper to store multi-selection state + apply multi-selection requests.
 struct ImGuiSelectionExternalStorage;//Optional helper to apply multi-selection requests to existing randomly accessible storage.
 struct ImGuiSelectionRequest;       // A selection request (stored in ImGuiMultiSelectIO)
@@ -3624,17 +3616,18 @@
 };
 
 //-----------------------------------------------------------------------------
-// [SECTION] Platform Dependent Interfaces (for e.g. multi-viewport support)
-//-----------------------------------------------------------------------------
-// [BETA] (Optional) This is completely optional, for advanced users!
+// [SECTION] ImGuiPlatformIO + other Platform Dependent Interfaces (ImGuiPlatformMonitor, ImGuiPlatformImeData)
+//-----------------------------------------------------------------------------
+
+// [BETA] (Optional) Multi-Viewport Support!
 // If you are new to Dear ImGui and trying to integrate it into your engine, you can probably ignore this for now.
 //
 // This feature allows you to seamlessly drag Dear ImGui windows outside of your application viewport.
 // This is achieved by creating new Platform/OS windows on the fly, and rendering into them.
 // Dear ImGui manages the viewport structures, and the backend create and maintain one Platform/OS window for each of those viewports.
 //
+// See Recap:   https://github.com/ocornut/imgui/wiki/Multi-Viewports
 // See Glossary https://github.com/ocornut/imgui/wiki/Glossary for details about some of the terminology.
-// See Thread https://github.com/ocornut/imgui/issues/1542 for gifs, news and questions about this evolving feature.
 //
 // About the coordinates system:
 // - When multi-viewports are enabled, all Dear ImGui coordinates become absolute coordinates (same as OS coordinates!)
@@ -3672,14 +3665,40 @@
 //   or you may decide to never setup those pointers and call your code directly. They are a convenience, not an obligatory interface.
 //-----------------------------------------------------------------------------
 
-// (Optional) Access via ImGui::GetPlatformIO()
+// Access via ImGui::GetPlatformIO()
 struct ImGuiPlatformIO
 {
+    IMGUI_API ImGuiPlatformIO();
+
     //------------------------------------------------------------------
-    // Input - Backend interface/functions + Monitor List
+    // Input - Interface with OS/backends (basic)
     //------------------------------------------------------------------
 
-    // (Optional) Platform functions (e.g. Win32, GLFW, SDL2)
+    // Optional: Access OS clipboard
+    // (default to use native Win32 clipboard on Windows, otherwise uses a private clipboard. Override to access OS clipboard on other architectures)
+    const char* (*Platform_GetClipboardTextFn)(ImGuiContext* ctx);
+    void        (*Platform_SetClipboardTextFn)(ImGuiContext* ctx, const char* text);
+    void*       Platform_ClipboardUserData;
+
+    // Optional: Open link/folder/file in OS Shell
+    // (default to use ShellExecuteA() on Windows, system() on Linux/Mac)
+    bool        (*Platform_OpenInShellFn)(ImGuiContext* ctx, const char* path);
+    void*       Platform_OpenInShellUserData;
+
+    // Optional: Notify OS Input Method Editor of the screen position of your cursor for text input position (e.g. when using Japanese/Chinese IME on Windows)
+    // (default to use native imm32 api on Windows)
+    void        (*Platform_SetImeDataFn)(ImGuiContext* ctx, ImGuiViewport* viewport, ImGuiPlatformImeData* data);
+    void*       Platform_ImeUserData;
+    //void      (*SetPlatformImeDataFn)(ImGuiViewport* viewport, ImGuiPlatformImeData* data); // [Renamed to platform_io.PlatformSetImeDataFn in 1.91.1]
+
+    // Optional: Platform locale
+    // [Experimental] Configure decimal point e.g. '.' or ',' useful for some languages (e.g. German), generally pulled from *localeconv()->decimal_point
+    ImWchar     Platform_LocaleDecimalPoint;     // '.'
+
+    //------------------------------------------------------------------
+    // Input - Interface with OS/backends (Multi-Viewport support!)
+    //------------------------------------------------------------------
+
     // For reference, the second column shows which function are generally calling the Platform Functions:
     //   N = ImGui::NewFrame()                        ~ beginning of the dear imgui frame: read info from platform/OS windows (latest size/position)
     //   F = ImGui::Begin(), ImGui::EndFrame()        ~ during the dear imgui frame
@@ -3687,12 +3706,12 @@
     //   R = ImGui::RenderPlatformWindowsDefault()    ~ render
     //   D = ImGui::DestroyPlatformWindows()          ~ shutdown
     // The general idea is that NewFrame() we will read the current Platform/OS state, and UpdatePlatformWindows() will write to it.
-    //
-    // The functions are designed so we can mix and match 2 imgui_impl_xxxx files, one for the Platform (~window/input handling), one for Renderer.
-    // Custom engine backends will often provide both Platform and Renderer interfaces and so may not need to use all functions.
-    // Platform functions are typically called before their Renderer counterpart, apart from Destroy which are called the other way.
-
-    // Platform function --------------------------------------------------- Called by -----
+
+    // The handlers are designed so we can mix and match two imgui_impl_xxxx files, one Platform backend and one Renderer backend.
+    // Custom engine backends will often provide both Platform and Renderer interfaces together and so may not need to use all functions.
+    // Platform functions are typically called _before_ their Renderer counterpart, apart from Destroy which are called the other way.
+
+    // Platform Backend functions (e.g. Win32, GLFW, SDL) ------------------- Called by -----
     void    (*Platform_CreateWindow)(ImGuiViewport* vp);                    // . . U . .  // Create a new platform window for the given viewport
     void    (*Platform_DestroyWindow)(ImGuiViewport* vp);                   // N . U . D  //
     void    (*Platform_ShowWindow)(ImGuiViewport* vp);                      // . . U . .  // Newly created windows are initially hidden so SetWindowPos/Size/Title can be called on them before showing the window
@@ -3713,7 +3732,7 @@
     ImVec4  (*Platform_GetWindowWorkAreaInsets)(ImGuiViewport* vp);         // N . . . .  // (Optional) [BETA] Get initial work area inset for the viewport (won't be covered by main menu bar, dockspace over viewport etc.). Default to (0,0),(0,0). 'safeAreaInsets' in iOS land, 'DisplayCutout' in Android land.
     int     (*Platform_CreateVkSurface)(ImGuiViewport* vp, ImU64 vk_inst, const void* vk_allocators, ImU64* out_vk_surface); // (Optional) For a Vulkan Renderer to call into Platform code (since the surface creation needs to tie them both).
 
-    // (Optional) Renderer functions (e.g. DirectX, OpenGL, Vulkan)
+    // Renderer Backend functions (e.g. DirectX, OpenGL, Vulkan) ------------ Called by -----
     void    (*Renderer_CreateWindow)(ImGuiViewport* vp);                    // . . U . .  // Create swap chain, frame buffers etc. (called after Platform_CreateWindow)
     void    (*Renderer_DestroyWindow)(ImGuiViewport* vp);                   // N . U . D  // Destroy swap chain, frame buffers etc. (called before Platform_DestroyWindow)
     void    (*Renderer_SetWindowSize)(ImGuiViewport* vp, ImVec2 size);      // . . U . .  // Resize swap chain, frame buffers etc. (called after Platform_SetWindowSize)
@@ -3732,7 +3751,6 @@
     // Viewports list (the list is updated by calling ImGui::EndFrame or ImGui::Render)
     // (in the future we will attempt to organize this feature to remove the need for a "main viewport")
     ImVector<ImGuiViewport*>        Viewports;                              // Main viewports, followed by all secondary viewports.
-    ImGuiPlatformIO()               { memset(this, 0, sizeof(*this)); }     // Zero clear
 };
 
 // (Optional) This is required when enabling multi-viewport. Represent the bounds of each connected monitor/display and their DPI.
@@ -3744,37 +3762,6 @@
     float   DpiScale;               // 1.0f = 96 DPI
     void*   PlatformHandle;         // Backend dependant data (e.g. HMONITOR, GLFWmonitor*, SDL Display Index, NSScreen*)
     ImGuiPlatformMonitor()          { MainPos = MainSize = WorkPos = WorkSize = ImVec2(0, 0); DpiScale = 1.0f; PlatformHandle = NULL; }
-};
-
-// Access via ImGui::GetPlatformIO()
-struct ImGuiPlatformIO
-{
-    IMGUI_API ImGuiPlatformIO();
-
-    //------------------------------------------------------------------
-    // Inputs - Interface with OS/backends
-    //------------------------------------------------------------------
-
-    // Optional: Access OS clipboard
-    // (default to use native Win32 clipboard on Windows, otherwise uses a private clipboard. Override to access OS clipboard on other architectures)
-    const char* (*Platform_GetClipboardTextFn)(ImGuiContext* ctx);
-    void        (*Platform_SetClipboardTextFn)(ImGuiContext* ctx, const char* text);
-    void*       Platform_ClipboardUserData;
-
-    // Optional: Open link/folder/file in OS Shell
-    // (default to use ShellExecuteA() on Windows, system() on Linux/Mac)
-    bool        (*Platform_OpenInShellFn)(ImGuiContext* ctx, const char* path);
-    void*       Platform_OpenInShellUserData;
-
-    // Optional: Notify OS Input Method Editor of the screen position of your cursor for text input position (e.g. when using Japanese/Chinese IME on Windows)
-    // (default to use native imm32 api on Windows)
-    void        (*Platform_SetImeDataFn)(ImGuiContext* ctx, ImGuiViewport* viewport, ImGuiPlatformImeData* data);
-    void*       Platform_ImeUserData;
-    //void      (*SetPlatformImeDataFn)(ImGuiViewport* viewport, ImGuiPlatformImeData* data); // [Renamed to platform_io.PlatformSetImeDataFn in 1.91.1]
-
-    // Optional: Platform locale
-    // [Experimental] Configure decimal point e.g. '.' or ',' useful for some languages (e.g. German), generally pulled from *localeconv()->decimal_point
-    ImWchar     Platform_LocaleDecimalPoint;     // '.'
 };
 
 // (Optional) Support for IME (Input Method Editor) via the platform_io.Platform_SetImeDataFn() function.

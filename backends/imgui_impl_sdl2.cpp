// dear imgui: Platform Backend for SDL2
// This needs to be used along with a Renderer (e.g. DirectX11, OpenGL3, Vulkan..)
// (Info: SDL2 is a cross-platform general purpose library for handling windows, inputs, graphics context creation, etc.)
// (Prefer SDL 2.0.5+ for full feature support.)

// Implemented features:
//  [X] Platform: Clipboard support.
//  [X] Platform: Keyboard support. Since 1.87 we are using the io.AddKeyEvent() function. Pass ImGuiKey values to all key functions e.g. ImGui::IsKeyPressed(ImGuiKey_Space). [Legacy SDL_SCANCODE_* values will also be supported unless IMGUI_DISABLE_OBSOLETE_KEYIO is set]
//  [X] Platform: Gamepad support. Enabled with 'io.ConfigFlags |= ImGuiConfigFlags_NavEnableGamepad'.
//  [X] Platform: Mouse cursor shape and visibility. Disable with 'io.ConfigFlags |= ImGuiConfigFlags_NoMouseCursorChange'.
//  [X] Platform: Multi-viewport support (multiple windows). Enable with 'io.ConfigFlags |= ImGuiConfigFlags_ViewportsEnable'.
// Missing features:
//  [ ] Platform: Multi-viewport + Minimized windows seems to break mouse wheel events (at least under Windows).
//  [x] Platform: Basic IME support. App needs to call 'SDL_SetHint(SDL_HINT_IME_SHOW_UI, "1");' before SDL_CreateWindow()!.

// You can use unmodified imgui_impl_* files in your project. See examples/ folder for examples of using this.
// Prefer including the entire imgui/ repository into your project (either as a copy or as a submodule), and only build the backends you need.
// If you are new to Dear ImGui, read documentation from the docs/ folder + read the top of imgui.cpp.
// Read online: https://github.com/ocornut/imgui/tree/master/docs

// CHANGELOG
// (minor and older changes stripped away, please see git history for details)
//  2023-XX-XX: Platform: Added support for multiple windows via the ImGuiPlatformIO interface.
//  2023-02-23: Accept SDL_GetPerformanceCounter() not returning a monotonically increasing value. (#6189, #6114, #3644)
//  2023-02-07: Implement IME handler (io.SetPlatformImeDataFn will call SDL_SetTextInputRect()/SDL_StartTextInput()).
//  2023-02-07: *BREAKING CHANGE* Renamed this backend file from imgui_impl_sdl.cpp/.h to imgui_impl_sdl2.cpp/.h in prevision for the future release of SDL3.
//  2023-02-02: Avoid calling SDL_SetCursor() when cursor has not changed, as the function is surprisingly costly on Mac with latest SDL (may be fixed in next SDL version).
//  2023-02-02: Added support for SDL 2.0.18+ preciseX/preciseY mouse wheel data for smooth scrolling + Scaling X value on Emscripten (bug?). (#4019, #6096)
//  2023-02-02: Removed SDL_MOUSEWHEEL value clamping, as values seem correct in latest Emscripten. (#4019)
//  2023-02-01: Flipping SDL_MOUSEWHEEL 'wheel.x' value to match other backends and offer consistent horizontal scrolling direction. (#4019, #6096, #1463)
//  2022-10-11: Using 'nullptr' instead of 'NULL' as per our switch to C++11.
//  2022-09-26: Inputs: Disable SDL 2.0.22 new "auto capture" (SDL_HINT_MOUSE_AUTO_CAPTURE) which prevents drag and drop across windows for multi-viewport support + don't capture when drag and dropping. (#5710)
//  2022-09-26: Inputs: Renamed ImGuiKey_ModXXX introduced in 1.87 to ImGuiMod_XXX (old names still supported).
//  2022-03-22: Inputs: Fix mouse position issues when dragging outside of boundaries. SDL_CaptureMouse() erroneously still gives out LEAVE events when hovering OS decorations.
//  2022-03-22: Inputs: Added support for extra mouse buttons (SDL_BUTTON_X1/SDL_BUTTON_X2).
//  2022-02-04: Added SDL_Renderer* parameter to ImGui_ImplSDL2_InitForSDLRenderer(), so we can use SDL_GetRendererOutputSize() instead of SDL_GL_GetDrawableSize() when bound to a SDL_Renderer.
//  2022-01-26: Inputs: replaced short-lived io.AddKeyModsEvent() (added two weeks ago) with io.AddKeyEvent() using ImGuiKey_ModXXX flags. Sorry for the confusion.
//  2021-01-20: Inputs: calling new io.AddKeyAnalogEvent() for gamepad support, instead of writing directly to io.NavInputs[].
//  2022-01-17: Inputs: calling new io.AddMousePosEvent(), io.AddMouseButtonEvent(), io.AddMouseWheelEvent() API (1.87+).
//  2022-01-17: Inputs: always update key mods next and before key event (not in NewFrame) to fix input queue with very low framerates.
//  2022-01-12: Update mouse inputs using SDL_MOUSEMOTION/SDL_WINDOWEVENT_LEAVE + fallback to provide it when focused but not hovered/captured. More standard and will allow us to pass it to future input queue API.
//  2022-01-12: Maintain our own copy of MouseButtonsDown mask instead of using ImGui::IsAnyMouseDown() which will be obsoleted.
//  2022-01-10: Inputs: calling new io.AddKeyEvent(), io.AddKeyModsEvent() + io.SetKeyEventNativeData() API (1.87+). Support for full ImGuiKey range.
//  2021-08-17: Calling io.AddFocusEvent() on SDL_WINDOWEVENT_FOCUS_GAINED/SDL_WINDOWEVENT_FOCUS_LOST.
//  2021-07-29: Inputs: MousePos is correctly reported when the host platform window is hovered but not focused (using SDL_GetMouseFocus() + SDL_HINT_MOUSE_FOCUS_CLICKTHROUGH, requires SDL 2.0.5+)
//  2021-06:29: *BREAKING CHANGE* Removed 'SDL_Window* window' parameter to ImGui_ImplSDL2_NewFrame() which was unnecessary.
//  2021-06-29: Reorganized backend to pull data from a single structure to facilitate usage with multiple-contexts (all g_XXXX access changed to bd->XXXX).
//  2021-03-22: Rework global mouse pos availability check listing supported platforms explicitly, effectively fixing mouse access on Raspberry Pi. (#2837, #3950)
//  2020-05-25: Misc: Report a zero display-size when window is minimized, to be consistent with other backends.
//  2020-02-20: Inputs: Fixed mapping for ImGuiKey_KeyPadEnter (using SDL_SCANCODE_KP_ENTER instead of SDL_SCANCODE_RETURN2).
//  2019-12-17: Inputs: On Wayland, use SDL_GetMouseState (because there is no global mouse state).
//  2019-12-05: Inputs: Added support for ImGuiMouseCursor_NotAllowed mouse cursor.
//  2019-07-21: Inputs: Added mapping for ImGuiKey_KeyPadEnter.
//  2019-04-23: Inputs: Added support for SDL_GameController (if ImGuiConfigFlags_NavEnableGamepad is set by user application).
//  2019-03-12: Misc: Preserve DisplayFramebufferScale when main window is minimized.
//  2018-12-21: Inputs: Workaround for Android/iOS which don't seem to handle focus related calls.
//  2018-11-30: Misc: Setting up io.BackendPlatformName so it can be displayed in the About Window.
//  2018-11-14: Changed the signature of ImGui_ImplSDL2_ProcessEvent() to take a 'const SDL_Event*'.
//  2018-08-01: Inputs: Workaround for Emscripten which doesn't seem to handle focus related calls.
//  2018-06-29: Inputs: Added support for the ImGuiMouseCursor_Hand cursor.
//  2018-06-08: Misc: Extracted imgui_impl_sdl.cpp/.h away from the old combined SDL2+OpenGL/Vulkan examples.
//  2018-06-08: Misc: ImGui_ImplSDL2_InitForOpenGL() now takes a SDL_GLContext parameter.
//  2018-05-09: Misc: Fixed clipboard paste memory leak (we didn't call SDL_FreeMemory on the data returned by SDL_GetClipboardText).
//  2018-03-20: Misc: Setup io.BackendFlags ImGuiBackendFlags_HasMouseCursors flag + honor ImGuiConfigFlags_NoMouseCursorChange flag.
//  2018-02-16: Inputs: Added support for mouse cursors, honoring ImGui::GetMouseCursor() value.
//  2018-02-06: Misc: Removed call to ImGui::Shutdown() which is not available from 1.60 WIP, user needs to call CreateContext/DestroyContext themselves.
//  2018-02-06: Inputs: Added mapping for ImGuiKey_Space.
//  2018-02-05: Misc: Using SDL_GetPerformanceCounter() instead of SDL_GetTicks() to be able to handle very high framerate (1000+ FPS).
//  2018-02-05: Inputs: Keyboard mapping is using scancodes everywhere instead of a confusing mixture of keycodes and scancodes.
//  2018-01-20: Inputs: Added Horizontal Mouse Wheel support.
//  2018-01-19: Inputs: When available (SDL 2.0.4+) using SDL_CaptureMouse() to retrieve coordinates outside of client area when dragging. Otherwise (SDL 2.0.3 and before) testing for SDL_WINDOW_INPUT_FOCUS instead of SDL_WINDOW_MOUSE_FOCUS.
//  2018-01-18: Inputs: Added mapping for ImGuiKey_Insert.
//  2017-08-25: Inputs: MousePos set to -FLT_MAX,-FLT_MAX when mouse is unavailable/missing (instead of -1,-1).
//  2016-10-15: Misc: Added a void* user_data parameter to Clipboard function handlers.

#include "imgui.h"
#include "imgui_impl_sdl2.h"

// Clang warnings with -Weverything
#if defined(__clang__)
#pragma clang diagnostic push
#pragma clang diagnostic ignored "-Wimplicit-int-float-conversion"  // warning: implicit conversion from 'xxx' to 'float' may lose precision
#endif

// SDL
// (the multi-viewports feature requires SDL features supported from SDL 2.0.4+. SDL 2.0.5+ is highly recommended)
#include <SDL.h>
#include <SDL_syswm.h>
#if defined(__APPLE__)
#include <TargetConditionals.h>
#endif

#if SDL_VERSION_ATLEAST(2,0,4) && !defined(__EMSCRIPTEN__) && !defined(__ANDROID__) && !(defined(__APPLE__) && TARGET_OS_IOS) && !defined(__amigaos4__)
#define SDL_HAS_CAPTURE_AND_GLOBAL_MOUSE    1
#else
#define SDL_HAS_CAPTURE_AND_GLOBAL_MOUSE    0
#endif
#define SDL_HAS_WINDOW_ALPHA                SDL_VERSION_ATLEAST(2,0,5)
#define SDL_HAS_ALWAYS_ON_TOP               SDL_VERSION_ATLEAST(2,0,5)
#define SDL_HAS_USABLE_DISPLAY_BOUNDS       SDL_VERSION_ATLEAST(2,0,5)
#define SDL_HAS_PER_MONITOR_DPI             SDL_VERSION_ATLEAST(2,0,4)
#define SDL_HAS_VULKAN                      SDL_VERSION_ATLEAST(2,0,6)
#if !SDL_HAS_VULKAN
static const Uint32 SDL_WINDOW_VULKAN = 0x10000000;
#endif

// SDL Data
struct ImGui_ImplSDL2_Data
{
    SDL_Window*     Window;
    SDL_Renderer*   Renderer;
    Uint64          Time;
    Uint32          MouseWindowID;
    int             MouseButtonsDown;
    SDL_Cursor*     MouseCursors[ImGuiMouseCursor_COUNT];
    SDL_Cursor*     LastMouseCursor;
    int             PendingMouseLeaveFrame;
    char*           ClipboardTextData;
    bool            MouseCanUseGlobalState;
    bool            MouseCanReportHoveredViewport;  // This is hard to use/unreliable on SDL so we'll set ImGuiBackendFlags_HasMouseHoveredViewport dynamically based on state.
    bool            UseVulkan;

    ImGui_ImplSDL2_Data()   { memset((void*)this, 0, sizeof(*this)); }
};

// Backend data stored in io.BackendPlatformUserData to allow support for multiple Dear ImGui contexts
// It is STRONGLY preferred that you use docking branch with multi-viewports (== single Dear ImGui context + multiple windows) instead of multiple Dear ImGui contexts.
// FIXME: multi-context support is not well tested and probably dysfunctional in this backend.
// FIXME: some shared resources (mouse cursor shape, gamepad) are mishandled when using multi-context.
static ImGui_ImplSDL2_Data* ImGui_ImplSDL2_GetBackendData()
{
    return ImGui::GetCurrentContext() ? (ImGui_ImplSDL2_Data*)ImGui::GetIO().BackendPlatformUserData : nullptr;
}

// Forward Declarations
static void ImGui_ImplSDL2_UpdateMonitors();
static void ImGui_ImplSDL2_InitPlatformInterface(SDL_Window* window, void* sdl_gl_context);
static void ImGui_ImplSDL2_ShutdownPlatformInterface();

// Functions
static const char* ImGui_ImplSDL2_GetClipboardText(void*)
{
    ImGui_ImplSDL2_Data* bd = ImGui_ImplSDL2_GetBackendData();
    if (bd->ClipboardTextData)
        SDL_free(bd->ClipboardTextData);
    bd->ClipboardTextData = SDL_GetClipboardText();
    return bd->ClipboardTextData;
}

static void ImGui_ImplSDL2_SetClipboardText(void*, const char* text)
{
    SDL_SetClipboardText(text);
}

// Note: native IME will only display if user calls SDL_SetHint(SDL_HINT_IME_SHOW_UI, "1") _before_ SDL_CreateWindow().
static void ImGui_ImplSDL2_SetPlatformImeData(ImGuiViewport*, ImGuiPlatformImeData* data)
{
    if (data->WantVisible)
    {
        SDL_Rect r;
        r.x = (int)data->InputPos.x;
        r.y = (int)data->InputPos.y;
        r.w = 1;
        r.h = (int)data->InputLineHeight;
        SDL_SetTextInputRect(&r);
        SDL_StartTextInput();
    }
    else
    {
        SDL_StopTextInput();
    }
}

static ImGuiKey ImGui_ImplSDL2_KeycodeToImGuiKey(int keycode)
{
    switch (keycode)
    {
        case SDLK_TAB: return ImGuiKey_Tab;
        case SDLK_LEFT: return ImGuiKey_LeftArrow;
        case SDLK_RIGHT: return ImGuiKey_RightArrow;
        case SDLK_UP: return ImGuiKey_UpArrow;
        case SDLK_DOWN: return ImGuiKey_DownArrow;
        case SDLK_PAGEUP: return ImGuiKey_PageUp;
        case SDLK_PAGEDOWN: return ImGuiKey_PageDown;
        case SDLK_HOME: return ImGuiKey_Home;
        case SDLK_END: return ImGuiKey_End;
        case SDLK_INSERT: return ImGuiKey_Insert;
        case SDLK_DELETE: return ImGuiKey_Delete;
        case SDLK_BACKSPACE: return ImGuiKey_Backspace;
        case SDLK_SPACE: return ImGuiKey_Space;
        case SDLK_RETURN: return ImGuiKey_Enter;
        case SDLK_ESCAPE: return ImGuiKey_Escape;
        case SDLK_QUOTE: return ImGuiKey_Apostrophe;
        case SDLK_COMMA: return ImGuiKey_Comma;
        case SDLK_MINUS: return ImGuiKey_Minus;
        case SDLK_PERIOD: return ImGuiKey_Period;
        case SDLK_SLASH: return ImGuiKey_Slash;
        case SDLK_SEMICOLON: return ImGuiKey_Semicolon;
        case SDLK_EQUALS: return ImGuiKey_Equal;
        case SDLK_LEFTBRACKET: return ImGuiKey_LeftBracket;
        case SDLK_BACKSLASH: return ImGuiKey_Backslash;
        case SDLK_RIGHTBRACKET: return ImGuiKey_RightBracket;
        case SDLK_BACKQUOTE: return ImGuiKey_GraveAccent;
        case SDLK_CAPSLOCK: return ImGuiKey_CapsLock;
        case SDLK_SCROLLLOCK: return ImGuiKey_ScrollLock;
        case SDLK_NUMLOCKCLEAR: return ImGuiKey_NumLock;
        case SDLK_PRINTSCREEN: return ImGuiKey_PrintScreen;
        case SDLK_PAUSE: return ImGuiKey_Pause;
        case SDLK_KP_0: return ImGuiKey_Keypad0;
        case SDLK_KP_1: return ImGuiKey_Keypad1;
        case SDLK_KP_2: return ImGuiKey_Keypad2;
        case SDLK_KP_3: return ImGuiKey_Keypad3;
        case SDLK_KP_4: return ImGuiKey_Keypad4;
        case SDLK_KP_5: return ImGuiKey_Keypad5;
        case SDLK_KP_6: return ImGuiKey_Keypad6;
        case SDLK_KP_7: return ImGuiKey_Keypad7;
        case SDLK_KP_8: return ImGuiKey_Keypad8;
        case SDLK_KP_9: return ImGuiKey_Keypad9;
        case SDLK_KP_PERIOD: return ImGuiKey_KeypadDecimal;
        case SDLK_KP_DIVIDE: return ImGuiKey_KeypadDivide;
        case SDLK_KP_MULTIPLY: return ImGuiKey_KeypadMultiply;
        case SDLK_KP_MINUS: return ImGuiKey_KeypadSubtract;
        case SDLK_KP_PLUS: return ImGuiKey_KeypadAdd;
        case SDLK_KP_ENTER: return ImGuiKey_KeypadEnter;
        case SDLK_KP_EQUALS: return ImGuiKey_KeypadEqual;
        case SDLK_LCTRL: return ImGuiKey_LeftCtrl;
        case SDLK_LSHIFT: return ImGuiKey_LeftShift;
        case SDLK_LALT: return ImGuiKey_LeftAlt;
        case SDLK_LGUI: return ImGuiKey_LeftSuper;
        case SDLK_RCTRL: return ImGuiKey_RightCtrl;
        case SDLK_RSHIFT: return ImGuiKey_RightShift;
        case SDLK_RALT: return ImGuiKey_RightAlt;
        case SDLK_RGUI: return ImGuiKey_RightSuper;
        case SDLK_APPLICATION: return ImGuiKey_Menu;
        case SDLK_0: return ImGuiKey_0;
        case SDLK_1: return ImGuiKey_1;
        case SDLK_2: return ImGuiKey_2;
        case SDLK_3: return ImGuiKey_3;
        case SDLK_4: return ImGuiKey_4;
        case SDLK_5: return ImGuiKey_5;
        case SDLK_6: return ImGuiKey_6;
        case SDLK_7: return ImGuiKey_7;
        case SDLK_8: return ImGuiKey_8;
        case SDLK_9: return ImGuiKey_9;
        case SDLK_a: return ImGuiKey_A;
        case SDLK_b: return ImGuiKey_B;
        case SDLK_c: return ImGuiKey_C;
        case SDLK_d: return ImGuiKey_D;
        case SDLK_e: return ImGuiKey_E;
        case SDLK_f: return ImGuiKey_F;
        case SDLK_g: return ImGuiKey_G;
        case SDLK_h: return ImGuiKey_H;
        case SDLK_i: return ImGuiKey_I;
        case SDLK_j: return ImGuiKey_J;
        case SDLK_k: return ImGuiKey_K;
        case SDLK_l: return ImGuiKey_L;
        case SDLK_m: return ImGuiKey_M;
        case SDLK_n: return ImGuiKey_N;
        case SDLK_o: return ImGuiKey_O;
        case SDLK_p: return ImGuiKey_P;
        case SDLK_q: return ImGuiKey_Q;
        case SDLK_r: return ImGuiKey_R;
        case SDLK_s: return ImGuiKey_S;
        case SDLK_t: return ImGuiKey_T;
        case SDLK_u: return ImGuiKey_U;
        case SDLK_v: return ImGuiKey_V;
        case SDLK_w: return ImGuiKey_W;
        case SDLK_x: return ImGuiKey_X;
        case SDLK_y: return ImGuiKey_Y;
        case SDLK_z: return ImGuiKey_Z;
        case SDLK_F1: return ImGuiKey_F1;
        case SDLK_F2: return ImGuiKey_F2;
        case SDLK_F3: return ImGuiKey_F3;
        case SDLK_F4: return ImGuiKey_F4;
        case SDLK_F5: return ImGuiKey_F5;
        case SDLK_F6: return ImGuiKey_F6;
        case SDLK_F7: return ImGuiKey_F7;
        case SDLK_F8: return ImGuiKey_F8;
        case SDLK_F9: return ImGuiKey_F9;
        case SDLK_F10: return ImGuiKey_F10;
        case SDLK_F11: return ImGuiKey_F11;
        case SDLK_F12: return ImGuiKey_F12;
    }
    return ImGuiKey_None;
}

static void ImGui_ImplSDL2_UpdateKeyModifiers(SDL_Keymod sdl_key_mods)
{
    ImGuiIO& io = ImGui::GetIO();
    io.AddKeyEvent(ImGuiMod_Ctrl, (sdl_key_mods & KMOD_CTRL) != 0);
    io.AddKeyEvent(ImGuiMod_Shift, (sdl_key_mods & KMOD_SHIFT) != 0);
    io.AddKeyEvent(ImGuiMod_Alt, (sdl_key_mods & KMOD_ALT) != 0);
    io.AddKeyEvent(ImGuiMod_Super, (sdl_key_mods & KMOD_GUI) != 0);
}

// You can read the io.WantCaptureMouse, io.WantCaptureKeyboard flags to tell if dear imgui wants to use your inputs.
// - When io.WantCaptureMouse is true, do not dispatch mouse input data to your main application, or clear/overwrite your copy of the mouse data.
// - When io.WantCaptureKeyboard is true, do not dispatch keyboard input data to your main application, or clear/overwrite your copy of the keyboard data.
// Generally you may always pass all inputs to dear imgui, and hide them from your application based on those two flags.
// If you have multiple SDL events and some of them are not meant to be used by dear imgui, you may need to filter events based on their windowID field.
bool ImGui_ImplSDL2_ProcessEvent(const SDL_Event* event)
{
    ImGuiIO& io = ImGui::GetIO();
    ImGui_ImplSDL2_Data* bd = ImGui_ImplSDL2_GetBackendData();

    switch (event->type)
    {
        case SDL_MOUSEMOTION:
        {
            ImVec2 mouse_pos((float)event->motion.x, (float)event->motion.y);
            if (io.ConfigFlags & ImGuiConfigFlags_ViewportsEnable)
            {
                int window_x, window_y;
                SDL_GetWindowPosition(SDL_GetWindowFromID(event->motion.windowID), &window_x, &window_y);
                mouse_pos.x += window_x;
                mouse_pos.y += window_y;
            }
            io.AddMousePosEvent(mouse_pos.x, mouse_pos.y);
            return true;
        }
        case SDL_MOUSEWHEEL:
        {
            //IMGUI_DEBUG_LOG("wheel %.2f %.2f, precise %.2f %.2f\n", (float)event->wheel.x, (float)event->wheel.y, event->wheel.preciseX, event->wheel.preciseY);
#if SDL_VERSION_ATLEAST(2,0,18) // If this fails to compile on Emscripten: update to latest Emscripten!
            float wheel_x = -event->wheel.preciseX;
            float wheel_y = event->wheel.preciseY;
#else
            float wheel_x = -(float)event->wheel.x;
            float wheel_y = (float)event->wheel.y;
#endif
#ifdef __EMSCRIPTEN__
            wheel_x /= 100.0f;
#endif
            io.AddMouseWheelEvent(wheel_x, wheel_y);
            return true;
        }
        case SDL_MOUSEBUTTONDOWN:
        case SDL_MOUSEBUTTONUP:
        {
            int mouse_button = -1;
            if (event->button.button == SDL_BUTTON_LEFT) { mouse_button = 0; }
            if (event->button.button == SDL_BUTTON_RIGHT) { mouse_button = 1; }
            if (event->button.button == SDL_BUTTON_MIDDLE) { mouse_button = 2; }
            if (event->button.button == SDL_BUTTON_X1) { mouse_button = 3; }
            if (event->button.button == SDL_BUTTON_X2) { mouse_button = 4; }
            if (mouse_button == -1)
                break;
            io.AddMouseButtonEvent(mouse_button, (event->type == SDL_MOUSEBUTTONDOWN));
            bd->MouseButtonsDown = (event->type == SDL_MOUSEBUTTONDOWN) ? (bd->MouseButtonsDown | (1 << mouse_button)) : (bd->MouseButtonsDown & ~(1 << mouse_button));
            return true;
        }
        case SDL_TEXTINPUT:
        {
            io.AddInputCharactersUTF8(event->text.text);
            return true;
        }
        case SDL_KEYDOWN:
        case SDL_KEYUP:
        {
            ImGui_ImplSDL2_UpdateKeyModifiers((SDL_Keymod)event->key.keysym.mod);
            ImGuiKey key = ImGui_ImplSDL2_KeycodeToImGuiKey(event->key.keysym.sym);
            io.AddKeyEvent(key, (event->type == SDL_KEYDOWN));
            io.SetKeyEventNativeData(key, event->key.keysym.sym, event->key.keysym.scancode, event->key.keysym.scancode); // To support legacy indexing (<1.87 user code). Legacy backend uses SDLK_*** as indices to IsKeyXXX() functions.
            return true;
        }
        case SDL_WINDOWEVENT:
        {
            // - When capturing mouse, SDL will send a bunch of conflicting LEAVE/ENTER event on every mouse move, but the final ENTER tends to be right.
            // - However we won't get a correct LEAVE event for a captured window.
            // - In some cases, when detaching a window from main viewport SDL may send SDL_WINDOWEVENT_ENTER one frame too late,
            //   causing SDL_WINDOWEVENT_LEAVE on previous frame to interrupt drag operation by clear mouse position. This is why
            //   we delay process the SDL_WINDOWEVENT_LEAVE events by one frame. See issue #5012 for details.
            Uint8 window_event = event->window.event;
            if (window_event == SDL_WINDOWEVENT_ENTER)
            {
                bd->MouseWindowID = event->window.windowID;
                bd->PendingMouseLeaveFrame = 0;
            }
            if (window_event == SDL_WINDOWEVENT_LEAVE)
                bd->PendingMouseLeaveFrame = ImGui::GetFrameCount() + 1;
            if (window_event == SDL_WINDOWEVENT_FOCUS_GAINED)
                io.AddFocusEvent(true);
            else if (window_event == SDL_WINDOWEVENT_FOCUS_LOST)
                io.AddFocusEvent(false);
            if (window_event == SDL_WINDOWEVENT_CLOSE || window_event == SDL_WINDOWEVENT_MOVED || window_event == SDL_WINDOWEVENT_RESIZED)
                if (ImGuiViewport* viewport = ImGui::FindViewportByPlatformHandle((void*)SDL_GetWindowFromID(event->window.windowID)))
                {
                    if (window_event == SDL_WINDOWEVENT_CLOSE)
                        viewport->PlatformRequestClose = true;
                    if (window_event == SDL_WINDOWEVENT_MOVED)
                        viewport->PlatformRequestMove = true;
                    if (window_event == SDL_WINDOWEVENT_RESIZED)
                        viewport->PlatformRequestResize = true;
                    return true;
                }
            return true;
        }
    }
    return false;
}

static bool ImGui_ImplSDL2_Init(SDL_Window* window, SDL_Renderer* renderer, void* sdl_gl_context)
{
    ImGuiIO& io = ImGui::GetIO();
    IM_ASSERT(io.BackendPlatformUserData == nullptr && "Already initialized a platform backend!");

    // Check and store if we are on a SDL backend that supports global mouse position
    // ("wayland" and "rpi" don't support it, but we chose to use a white-list instead of a black-list)
    bool mouse_can_use_global_state = false;
#if SDL_HAS_CAPTURE_AND_GLOBAL_MOUSE
    const char* sdl_backend = SDL_GetCurrentVideoDriver();
    const char* global_mouse_whitelist[] = { "windows", "cocoa", "x11", "DIVE", "VMAN" };
    for (int n = 0; n < IM_ARRAYSIZE(global_mouse_whitelist); n++)
        if (strncmp(sdl_backend, global_mouse_whitelist[n], strlen(global_mouse_whitelist[n])) == 0)
            mouse_can_use_global_state = true;
#endif

    // Setup backend capabilities flags
    ImGui_ImplSDL2_Data* bd = IM_NEW(ImGui_ImplSDL2_Data)();
    io.BackendPlatformUserData = (void*)bd;
    io.BackendPlatformName = "imgui_impl_sdl2";
    io.BackendFlags |= ImGuiBackendFlags_HasMouseCursors;           // We can honor GetMouseCursor() values (optional)
    io.BackendFlags |= ImGuiBackendFlags_HasSetMousePos;            // We can honor io.WantSetMousePos requests (optional, rarely used)
    if (mouse_can_use_global_state)
        io.BackendFlags |= ImGuiBackendFlags_PlatformHasViewports;  // We can create multi-viewports on the Platform side (optional)

    bd->Window = window;
    bd->Renderer = renderer;

    // SDL on Linux/OSX doesn't report events for unfocused windows (see https://github.com/ocornut/imgui/issues/4960)
    // We will use 'MouseCanReportHoveredViewport' to set 'ImGuiBackendFlags_HasMouseHoveredViewport' dynamically each frame.
    bd->MouseCanUseGlobalState = mouse_can_use_global_state;
#ifndef __APPLE__
    bd->MouseCanReportHoveredViewport = bd->MouseCanUseGlobalState;
#else
    bd->MouseCanReportHoveredViewport = false;
#endif

    io.SetClipboardTextFn = ImGui_ImplSDL2_SetClipboardText;
    io.GetClipboardTextFn = ImGui_ImplSDL2_GetClipboardText;
    io.ClipboardUserData = nullptr;
    io.SetPlatformImeDataFn = ImGui_ImplSDL2_SetPlatformImeData;

    // Load mouse cursors
    bd->MouseCursors[ImGuiMouseCursor_Arrow] = SDL_CreateSystemCursor(SDL_SYSTEM_CURSOR_ARROW);
    bd->MouseCursors[ImGuiMouseCursor_TextInput] = SDL_CreateSystemCursor(SDL_SYSTEM_CURSOR_IBEAM);
    bd->MouseCursors[ImGuiMouseCursor_ResizeAll] = SDL_CreateSystemCursor(SDL_SYSTEM_CURSOR_SIZEALL);
    bd->MouseCursors[ImGuiMouseCursor_ResizeNS] = SDL_CreateSystemCursor(SDL_SYSTEM_CURSOR_SIZENS);
    bd->MouseCursors[ImGuiMouseCursor_ResizeEW] = SDL_CreateSystemCursor(SDL_SYSTEM_CURSOR_SIZEWE);
    bd->MouseCursors[ImGuiMouseCursor_ResizeNESW] = SDL_CreateSystemCursor(SDL_SYSTEM_CURSOR_SIZENESW);
    bd->MouseCursors[ImGuiMouseCursor_ResizeNWSE] = SDL_CreateSystemCursor(SDL_SYSTEM_CURSOR_SIZENWSE);
    bd->MouseCursors[ImGuiMouseCursor_Hand] = SDL_CreateSystemCursor(SDL_SYSTEM_CURSOR_HAND);
    bd->MouseCursors[ImGuiMouseCursor_NotAllowed] = SDL_CreateSystemCursor(SDL_SYSTEM_CURSOR_NO);

    // Set platform dependent data in viewport
    // Our mouse update function expect PlatformHandle to be filled for the main viewport
    ImGuiViewport* main_viewport = ImGui::GetMainViewport();
    main_viewport->PlatformHandle = (void*)window;
    main_viewport->PlatformHandleRaw = nullptr;
    SDL_SysWMinfo info;
    SDL_VERSION(&info.version);
    if (SDL_GetWindowWMInfo(window, &info))
    {
#if defined(SDL_VIDEO_DRIVER_WINDOWS)
        main_viewport->PlatformHandleRaw = (void*)info.info.win.window;
#elif defined(__APPLE__) && defined(SDL_VIDEO_DRIVER_COCOA)
        main_viewport->PlatformHandleRaw = (void*)info.info.cocoa.window;
#endif
    }

    // From 2.0.5: Set SDL hint to receive mouse click events on window focus, otherwise SDL doesn't emit the event.
    // Without this, when clicking to gain focus, our widgets wouldn't activate even though they showed as hovered.
    // (This is unfortunately a global SDL setting, so enabling it might have a side-effect on your application.
    // It is unlikely to make a difference, but if your app absolutely needs to ignore the initial on-focus click:
    // you can ignore SDL_MOUSEBUTTONDOWN events coming right after a SDL_WINDOWEVENT_FOCUS_GAINED)
#ifdef SDL_HINT_MOUSE_FOCUS_CLICKTHROUGH
    SDL_SetHint(SDL_HINT_MOUSE_FOCUS_CLICKTHROUGH, "1");
#endif

    // From 2.0.18: Enable native IME.
    // IMPORTANT: This is used at the time of SDL_CreateWindow() so this will only affects secondary windows, if any.
    // For the main window to be affected, your application needs to call this manually before calling SDL_CreateWindow().
#ifdef SDL_HINT_IME_SHOW_UI
    SDL_SetHint(SDL_HINT_IME_SHOW_UI, "1");
#endif

    // From 2.0.22: Disable auto-capture, this is preventing drag and drop across multiple windows (see #5710)
#ifdef SDL_HINT_MOUSE_AUTO_CAPTURE
    SDL_SetHint(SDL_HINT_MOUSE_AUTO_CAPTURE, "0");
#endif

    // Update monitors
    ImGui_ImplSDL2_UpdateMonitors();

    // We need SDL_CaptureMouse(), SDL_GetGlobalMouseState() from SDL 2.0.4+ to support multiple viewports.
    // We left the call to ImGui_ImplSDL2_InitPlatformInterface() outside of #ifdef to avoid unused-function warnings.
    if ((io.ConfigFlags & ImGuiConfigFlags_ViewportsEnable) && (io.BackendFlags & ImGuiBackendFlags_PlatformHasViewports))
        ImGui_ImplSDL2_InitPlatformInterface(window, sdl_gl_context);

    return true;
}

bool ImGui_ImplSDL2_InitForOpenGL(SDL_Window* window, void* sdl_gl_context)
{
    return ImGui_ImplSDL2_Init(window, nullptr, sdl_gl_context);
}

bool ImGui_ImplSDL2_InitForVulkan(SDL_Window* window)
{
#if !SDL_HAS_VULKAN
    IM_ASSERT(0 && "Unsupported");
#endif
    if (!ImGui_ImplSDL2_Init(window, nullptr, nullptr))
        return false;
    ImGui_ImplSDL2_Data* bd = ImGui_ImplSDL2_GetBackendData();
    bd->UseVulkan = true;
    return true;
}

bool ImGui_ImplSDL2_InitForD3D(SDL_Window* window)
{
#if !defined(_WIN32)
    IM_ASSERT(0 && "Unsupported");
#endif
    return ImGui_ImplSDL2_Init(window, nullptr, nullptr);
}

bool ImGui_ImplSDL2_InitForMetal(SDL_Window* window)
{
    return ImGui_ImplSDL2_Init(window, nullptr, nullptr);
}

bool ImGui_ImplSDL2_InitForSDLRenderer(SDL_Window* window, SDL_Renderer* renderer)
{
    return ImGui_ImplSDL2_Init(window, renderer, nullptr);
}

void ImGui_ImplSDL2_Shutdown()
{
    ImGui_ImplSDL2_Data* bd = ImGui_ImplSDL2_GetBackendData();
    IM_ASSERT(bd != nullptr && "No platform backend to shutdown, or already shutdown?");
    ImGuiIO& io = ImGui::GetIO();

    ImGui_ImplSDL2_ShutdownPlatformInterface();

    if (bd->ClipboardTextData)
        SDL_free(bd->ClipboardTextData);
    for (ImGuiMouseCursor cursor_n = 0; cursor_n < ImGuiMouseCursor_COUNT; cursor_n++)
        SDL_FreeCursor(bd->MouseCursors[cursor_n]);
    bd->LastMouseCursor = NULL;

    io.BackendPlatformName = nullptr;
    io.BackendPlatformUserData = nullptr;
    IM_DELETE(bd);
}

// This code is incredibly messy because some of the functions we need for full viewport support are not available in SDL < 2.0.4.
static void ImGui_ImplSDL2_UpdateMouseData()
{
    ImGui_ImplSDL2_Data* bd = ImGui_ImplSDL2_GetBackendData();
    ImGuiIO& io = ImGui::GetIO();

    // We forward mouse input when hovered or captured (via SDL_MOUSEMOTION) or when focused (below)
#if SDL_HAS_CAPTURE_AND_GLOBAL_MOUSE
    // SDL_CaptureMouse() let the OS know e.g. that our imgui drag outside the SDL window boundaries shouldn't e.g. trigger other operations outside
    SDL_CaptureMouse((bd->MouseButtonsDown != 0) ? SDL_TRUE : SDL_FALSE);
    SDL_Window* focused_window = SDL_GetKeyboardFocus();
    const bool is_app_focused = (focused_window && (bd->Window == focused_window || ImGui::FindViewportByPlatformHandle((void*)focused_window)));
#else
    SDL_Window* focused_window = bd->Window;
    const bool is_app_focused = (SDL_GetWindowFlags(bd->Window) & SDL_WINDOW_INPUT_FOCUS) != 0; // SDL 2.0.3 and non-windowed systems: single-viewport only
#endif

    if (is_app_focused)
    {
        // (Optional) Set OS mouse position from Dear ImGui if requested (rarely used, only when ImGuiConfigFlags_NavEnableSetMousePos is enabled by user)
        if (io.WantSetMousePos)
        {
#if SDL_HAS_CAPTURE_AND_GLOBAL_MOUSE
            if (io.ConfigFlags & ImGuiConfigFlags_ViewportsEnable)
                SDL_WarpMouseGlobal((int)io.MousePos.x, (int)io.MousePos.y);
            else
#endif
                SDL_WarpMouseInWindow(bd->Window, (int)io.MousePos.x, (int)io.MousePos.y);
        }

        // (Optional) Fallback to provide mouse position when focused (SDL_MOUSEMOTION already provides this when hovered or captured)
        if (bd->MouseCanUseGlobalState && bd->MouseButtonsDown == 0)
        {
            // Single-viewport mode: mouse position in client window coordinates (io.MousePos is (0,0) when the mouse is on the upper-left corner of the app window)
            // Multi-viewport mode: mouse position in OS absolute coordinates (io.MousePos is (0,0) when the mouse is on the upper-left of the primary monitor)
            int mouse_x, mouse_y, window_x, window_y;
            SDL_GetGlobalMouseState(&mouse_x, &mouse_y);
            if (!(io.ConfigFlags & ImGuiConfigFlags_ViewportsEnable))
            {
                SDL_GetWindowPosition(focused_window, &window_x, &window_y);
                mouse_x -= window_x;
                mouse_y -= window_y;
            }
            io.AddMousePosEvent((float)mouse_x, (float)mouse_y);
        }
    }

    // (Optional) When using multiple viewports: call io.AddMouseViewportEvent() with the viewport the OS mouse cursor is hovering.
    // If ImGuiBackendFlags_HasMouseHoveredViewport is not set by the backend, Dear imGui will ignore this field and infer the information using its flawed heuristic.
    // - [!] SDL backend does NOT correctly ignore viewports with the _NoInputs flag.
    //       Some backend are not able to handle that correctly. If a backend report an hovered viewport that has the _NoInputs flag (e.g. when dragging a window
    //       for docking, the viewport has the _NoInputs flag in order to allow us to find the viewport under), then Dear ImGui is forced to ignore the value reported
    //       by the backend, and use its flawed heuristic to guess the viewport behind.
    // - [X] SDL backend correctly reports this regardless of another viewport behind focused and dragged from (we need this to find a useful drag and drop target).
    if (io.BackendFlags & ImGuiBackendFlags_HasMouseHoveredViewport)
    {
        ImGuiID mouse_viewport_id = 0;
        if (SDL_Window* sdl_mouse_window = SDL_GetWindowFromID(bd->MouseWindowID))
            if (ImGuiViewport* mouse_viewport = ImGui::FindViewportByPlatformHandle((void*)sdl_mouse_window))
                mouse_viewport_id = mouse_viewport->ID;
        io.AddMouseViewportEvent(mouse_viewport_id);
    }
}

static void ImGui_ImplSDL2_UpdateMouseCursor()
{
    ImGuiIO& io = ImGui::GetIO();
    if (io.ConfigFlags & ImGuiConfigFlags_NoMouseCursorChange)
        return;
    ImGui_ImplSDL2_Data* bd = ImGui_ImplSDL2_GetBackendData();

    ImGuiMouseCursor imgui_cursor = ImGui::GetMouseCursor();
    if (io.MouseDrawCursor || imgui_cursor == ImGuiMouseCursor_None)
    {
        // Hide OS mouse cursor if imgui is drawing it or if it wants no cursor
        SDL_ShowCursor(SDL_FALSE);
    }
    else
    {
        // Show OS mouse cursor
        SDL_Cursor* expected_cursor = bd->MouseCursors[imgui_cursor] ? bd->MouseCursors[imgui_cursor] : bd->MouseCursors[ImGuiMouseCursor_Arrow];
        if (bd->LastMouseCursor != expected_cursor)
        {
            SDL_SetCursor(expected_cursor); // SDL function doesn't have an early out (see #6113)
            bd->LastMouseCursor = expected_cursor;
        }
        SDL_ShowCursor(SDL_TRUE);
    }
}

static void ImGui_ImplSDL2_UpdateGamepads()
{
    ImGuiIO& io = ImGui::GetIO();
    if ((io.ConfigFlags & ImGuiConfigFlags_NavEnableGamepad) == 0) // FIXME: Technically feeding gamepad shouldn't depend on this now that they are regular inputs.
        return;

    // Get gamepad
    io.BackendFlags &= ~ImGuiBackendFlags_HasGamepad;
    SDL_GameController* game_controller = SDL_GameControllerOpen(0);
    if (!game_controller)
        return;
    io.BackendFlags |= ImGuiBackendFlags_HasGamepad;

    // Update gamepad inputs
    #define IM_SATURATE(V)                      (V < 0.0f ? 0.0f : V > 1.0f ? 1.0f : V)
    #define MAP_BUTTON(KEY_NO, BUTTON_NO)       { io.AddKeyEvent(KEY_NO, SDL_GameControllerGetButton(game_controller, BUTTON_NO) != 0); }
    #define MAP_ANALOG(KEY_NO, AXIS_NO, V0, V1) { float vn = (float)(SDL_GameControllerGetAxis(game_controller, AXIS_NO) - V0) / (float)(V1 - V0); vn = IM_SATURATE(vn); io.AddKeyAnalogEvent(KEY_NO, vn > 0.1f, vn); }
    const int thumb_dead_zone = 8000;           // SDL_gamecontroller.h suggests using this value.
    MAP_BUTTON(ImGuiKey_GamepadStart,           SDL_CONTROLLER_BUTTON_START);
    MAP_BUTTON(ImGuiKey_GamepadBack,            SDL_CONTROLLER_BUTTON_BACK);
    MAP_BUTTON(ImGuiKey_GamepadFaceLeft,        SDL_CONTROLLER_BUTTON_X);              // Xbox X, PS Square
    MAP_BUTTON(ImGuiKey_GamepadFaceRight,       SDL_CONTROLLER_BUTTON_B);              // Xbox B, PS Circle
    MAP_BUTTON(ImGuiKey_GamepadFaceUp,          SDL_CONTROLLER_BUTTON_Y);              // Xbox Y, PS Triangle
    MAP_BUTTON(ImGuiKey_GamepadFaceDown,        SDL_CONTROLLER_BUTTON_A);              // Xbox A, PS Cross
    MAP_BUTTON(ImGuiKey_GamepadDpadLeft,        SDL_CONTROLLER_BUTTON_DPAD_LEFT);
    MAP_BUTTON(ImGuiKey_GamepadDpadRight,       SDL_CONTROLLER_BUTTON_DPAD_RIGHT);
    MAP_BUTTON(ImGuiKey_GamepadDpadUp,          SDL_CONTROLLER_BUTTON_DPAD_UP);
    MAP_BUTTON(ImGuiKey_GamepadDpadDown,        SDL_CONTROLLER_BUTTON_DPAD_DOWN);
    MAP_BUTTON(ImGuiKey_GamepadL1,              SDL_CONTROLLER_BUTTON_LEFTSHOULDER);
    MAP_BUTTON(ImGuiKey_GamepadR1,              SDL_CONTROLLER_BUTTON_RIGHTSHOULDER);
    MAP_ANALOG(ImGuiKey_GamepadL2,              SDL_CONTROLLER_AXIS_TRIGGERLEFT,  0.0f, 32767);
    MAP_ANALOG(ImGuiKey_GamepadR2,              SDL_CONTROLLER_AXIS_TRIGGERRIGHT, 0.0f, 32767);
    MAP_BUTTON(ImGuiKey_GamepadL3,              SDL_CONTROLLER_BUTTON_LEFTSTICK);
    MAP_BUTTON(ImGuiKey_GamepadR3,              SDL_CONTROLLER_BUTTON_RIGHTSTICK);
    MAP_ANALOG(ImGuiKey_GamepadLStickLeft,      SDL_CONTROLLER_AXIS_LEFTX,  -thumb_dead_zone, -32768);
    MAP_ANALOG(ImGuiKey_GamepadLStickRight,     SDL_CONTROLLER_AXIS_LEFTX,  +thumb_dead_zone, +32767);
    MAP_ANALOG(ImGuiKey_GamepadLStickUp,        SDL_CONTROLLER_AXIS_LEFTY,  -thumb_dead_zone, -32768);
    MAP_ANALOG(ImGuiKey_GamepadLStickDown,      SDL_CONTROLLER_AXIS_LEFTY,  +thumb_dead_zone, +32767);
    MAP_ANALOG(ImGuiKey_GamepadRStickLeft,      SDL_CONTROLLER_AXIS_RIGHTX, -thumb_dead_zone, -32768);
    MAP_ANALOG(ImGuiKey_GamepadRStickRight,     SDL_CONTROLLER_AXIS_RIGHTX, +thumb_dead_zone, +32767);
    MAP_ANALOG(ImGuiKey_GamepadRStickUp,        SDL_CONTROLLER_AXIS_RIGHTY, -thumb_dead_zone, -32768);
    MAP_ANALOG(ImGuiKey_GamepadRStickDown,      SDL_CONTROLLER_AXIS_RIGHTY, +thumb_dead_zone, +32767);
    #undef MAP_BUTTON
    #undef MAP_ANALOG
}

// FIXME-PLATFORM: SDL doesn't have an event to notify the application of display/monitor changes
static void ImGui_ImplSDL2_UpdateMonitors()
{
    ImGuiPlatformIO& platform_io = ImGui::GetPlatformIO();
    platform_io.Monitors.resize(0);
    int display_count = SDL_GetNumVideoDisplays();
    for (int n = 0; n < display_count; n++)
    {
        // Warning: the validity of monitor DPI information on Windows depends on the application DPI awareness settings, which generally needs to be set in the manifest or at runtime.
        ImGuiPlatformMonitor monitor;
        SDL_Rect r;
        SDL_GetDisplayBounds(n, &r);
        monitor.MainPos = monitor.WorkPos = ImVec2((float)r.x, (float)r.y);
        monitor.MainSize = monitor.WorkSize = ImVec2((float)r.w, (float)r.h);
#if SDL_HAS_USABLE_DISPLAY_BOUNDS
        SDL_GetDisplayUsableBounds(n, &r);
        monitor.WorkPos = ImVec2((float)r.x, (float)r.y);
        monitor.WorkSize = ImVec2((float)r.w, (float)r.h);
#endif
#if SDL_HAS_PER_MONITOR_DPI
        // FIXME-VIEWPORT: On MacOS SDL reports actual monitor DPI scale, ignoring OS configuration. We may want to set
        //  DpiScale to cocoa_window.backingScaleFactor here.
        float dpi = 0.0f;
        if (!SDL_GetDisplayDPI(n, &dpi, nullptr, nullptr))
            monitor.DpiScale = dpi / 96.0f;
#endif
        platform_io.Monitors.push_back(monitor);
    }
}

void ImGui_ImplSDL2_NewFrame()
{
    ImGui_ImplSDL2_Data* bd = ImGui_ImplSDL2_GetBackendData();
    IM_ASSERT(bd != nullptr && "Did you call ImGui_ImplSDL2_Init()?");
    ImGuiIO& io = ImGui::GetIO();

    // Setup display size (every frame to accommodate for window resizing)
    int w, h;
    int display_w, display_h;
    SDL_GetWindowSize(bd->Window, &w, &h);
    if (SDL_GetWindowFlags(bd->Window) & SDL_WINDOW_MINIMIZED)
        w = h = 0;
    if (bd->Renderer != nullptr)
        SDL_GetRendererOutputSize(bd->Renderer, &display_w, &display_h);
    else
        SDL_GL_GetDrawableSize(bd->Window, &display_w, &display_h);
    io.DisplaySize = ImVec2((float)w, (float)h);
    if (w > 0 && h > 0)
        io.DisplayFramebufferScale = ImVec2((float)display_w / w, (float)display_h / h);

    // Setup time step (we don't use SDL_GetTicks() because it is using millisecond resolution)
    // (Accept SDL_GetPerformanceCounter() not returning a monotonically increasing value. Happens in VMs and Emscripten, see #6189, #6114, #3644)
    static Uint64 frequency = SDL_GetPerformanceFrequency();
    Uint64 current_time = SDL_GetPerformanceCounter();
    if (current_time <= bd->Time)
        current_time = bd->Time + 1;
    io.DeltaTime = bd->Time > 0 ? (float)((double)(current_time - bd->Time) / frequency) : (float)(1.0f / 60.0f);
    bd->Time = current_time;

    if (bd->PendingMouseLeaveFrame && bd->PendingMouseLeaveFrame >= ImGui::GetFrameCount() && bd->MouseButtonsDown == 0)
    {
        bd->MouseWindowID = 0;
        bd->PendingMouseLeaveFrame = 0;
        io.AddMousePosEvent(-FLT_MAX, -FLT_MAX);
    }

    // Our io.AddMouseViewportEvent() calls will only be valid when not capturing.
    // Technically speaking testing for 'bd->MouseButtonsDown == 0' would be more rygorous, but testing for payload reduces noise and potential side-effects.
    if (bd->MouseCanReportHoveredViewport && ImGui::GetDragDropPayload() == nullptr)
        io.BackendFlags |= ImGuiBackendFlags_HasMouseHoveredViewport;
    else
        io.BackendFlags &= ~ImGuiBackendFlags_HasMouseHoveredViewport;

    ImGui_ImplSDL2_UpdateMouseData();
    ImGui_ImplSDL2_UpdateMouseCursor();

    // Update game controllers (if enabled and available)
    ImGui_ImplSDL2_UpdateGamepads();
}

<<<<<<< HEAD
//--------------------------------------------------------------------------------------------------------
// MULTI-VIEWPORT / PLATFORM INTERFACE SUPPORT
// This is an _advanced_ and _optional_ feature, allowing the backend to create and handle multiple viewports simultaneously.
// If you are new to dear imgui or creating a new binding for dear imgui, it is recommended that you completely ignore this section first..
//--------------------------------------------------------------------------------------------------------

// Helper structure we store in the void* RenderUserData field of each ImGuiViewport to easily retrieve our backend data.
struct ImGui_ImplSDL2_ViewportData
{
    SDL_Window*     Window;
    Uint32          WindowID;
    bool            WindowOwned;
    SDL_GLContext   GLContext;

    ImGui_ImplSDL2_ViewportData() { Window = nullptr; WindowID = 0; WindowOwned = false; GLContext = nullptr; }
    ~ImGui_ImplSDL2_ViewportData() { IM_ASSERT(Window == nullptr && GLContext == nullptr); }
};

static void ImGui_ImplSDL2_CreateWindow(ImGuiViewport* viewport)
{
    ImGui_ImplSDL2_Data* bd = ImGui_ImplSDL2_GetBackendData();
    ImGui_ImplSDL2_ViewportData* vd = IM_NEW(ImGui_ImplSDL2_ViewportData)();
    viewport->PlatformUserData = vd;

    ImGuiViewport* main_viewport = ImGui::GetMainViewport();
    ImGui_ImplSDL2_ViewportData* main_viewport_data = (ImGui_ImplSDL2_ViewportData*)main_viewport->PlatformUserData;

    // Share GL resources with main context
    bool use_opengl = (main_viewport_data->GLContext != nullptr);
    SDL_GLContext backup_context = nullptr;
    if (use_opengl)
    {
        backup_context = SDL_GL_GetCurrentContext();
        SDL_GL_SetAttribute(SDL_GL_SHARE_WITH_CURRENT_CONTEXT, 1);
        SDL_GL_MakeCurrent(main_viewport_data->Window, main_viewport_data->GLContext);
    }

    Uint32 sdl_flags = 0;
    sdl_flags |= use_opengl ? SDL_WINDOW_OPENGL : (bd->UseVulkan ? SDL_WINDOW_VULKAN : 0);
    sdl_flags |= SDL_GetWindowFlags(bd->Window) & SDL_WINDOW_ALLOW_HIGHDPI;
    sdl_flags |= SDL_WINDOW_HIDDEN;
    sdl_flags |= (viewport->Flags & ImGuiViewportFlags_NoDecoration) ? SDL_WINDOW_BORDERLESS : 0;
    sdl_flags |= (viewport->Flags & ImGuiViewportFlags_NoDecoration) ? 0 : SDL_WINDOW_RESIZABLE;
#if !defined(_WIN32)
    // See SDL hack in ImGui_ImplSDL2_ShowWindow().
    sdl_flags |= (viewport->Flags & ImGuiViewportFlags_NoTaskBarIcon) ? SDL_WINDOW_SKIP_TASKBAR : 0;
#endif
#if SDL_HAS_ALWAYS_ON_TOP
    sdl_flags |= (viewport->Flags & ImGuiViewportFlags_TopMost) ? SDL_WINDOW_ALWAYS_ON_TOP : 0;
#endif
    vd->Window = SDL_CreateWindow("No Title Yet", (int)viewport->Pos.x, (int)viewport->Pos.y, (int)viewport->Size.x, (int)viewport->Size.y, sdl_flags);
    vd->WindowOwned = true;
    if (use_opengl)
    {
        vd->GLContext = SDL_GL_CreateContext(vd->Window);
        SDL_GL_SetSwapInterval(0);
    }
    if (use_opengl && backup_context)
        SDL_GL_MakeCurrent(vd->Window, backup_context);

    viewport->PlatformHandle = (void*)vd->Window;
    viewport->PlatformHandleRaw = nullptr;
    SDL_SysWMinfo info;
    SDL_VERSION(&info.version);
    if (SDL_GetWindowWMInfo(vd->Window, &info))
    {
#if defined(SDL_VIDEO_DRIVER_WINDOWS)
        viewport->PlatformHandleRaw = info.info.win.window;
#elif defined(__APPLE__) && defined(SDL_VIDEO_DRIVER_COCOA)
        viewport->PlatformHandleRaw = (void*)info.info.cocoa.window;
#endif
    }
}

static void ImGui_ImplSDL2_DestroyWindow(ImGuiViewport* viewport)
{
    if (ImGui_ImplSDL2_ViewportData* vd = (ImGui_ImplSDL2_ViewportData*)viewport->PlatformUserData)
    {
        if (vd->GLContext && vd->WindowOwned)
            SDL_GL_DeleteContext(vd->GLContext);
        if (vd->Window && vd->WindowOwned)
            SDL_DestroyWindow(vd->Window);
        vd->GLContext = nullptr;
        vd->Window = nullptr;
        IM_DELETE(vd);
    }
    viewport->PlatformUserData = viewport->PlatformHandle = nullptr;
}

static void ImGui_ImplSDL2_ShowWindow(ImGuiViewport* viewport)
{
    ImGui_ImplSDL2_ViewportData* vd = (ImGui_ImplSDL2_ViewportData*)viewport->PlatformUserData;
#if defined(_WIN32)
    HWND hwnd = (HWND)viewport->PlatformHandleRaw;

    // SDL hack: Hide icon from task bar
    // Note: SDL 2.0.6+ has a SDL_WINDOW_SKIP_TASKBAR flag which is supported under Windows but the way it create the window breaks our seamless transition.
    if (viewport->Flags & ImGuiViewportFlags_NoTaskBarIcon)
    {
        LONG ex_style = ::GetWindowLong(hwnd, GWL_EXSTYLE);
        ex_style &= ~WS_EX_APPWINDOW;
        ex_style |= WS_EX_TOOLWINDOW;
        ::SetWindowLong(hwnd, GWL_EXSTYLE, ex_style);
    }

    // SDL hack: SDL always activate/focus windows :/
    if (viewport->Flags & ImGuiViewportFlags_NoFocusOnAppearing)
    {
        ::ShowWindow(hwnd, SW_SHOWNA);
        return;
    }
#endif

    SDL_ShowWindow(vd->Window);
}

static ImVec2 ImGui_ImplSDL2_GetWindowPos(ImGuiViewport* viewport)
{
    ImGui_ImplSDL2_ViewportData* vd = (ImGui_ImplSDL2_ViewportData*)viewport->PlatformUserData;
    int x = 0, y = 0;
    SDL_GetWindowPosition(vd->Window, &x, &y);
    return ImVec2((float)x, (float)y);
}

static void ImGui_ImplSDL2_SetWindowPos(ImGuiViewport* viewport, ImVec2 pos)
{
    ImGui_ImplSDL2_ViewportData* vd = (ImGui_ImplSDL2_ViewportData*)viewport->PlatformUserData;
    SDL_SetWindowPosition(vd->Window, (int)pos.x, (int)pos.y);
}

static ImVec2 ImGui_ImplSDL2_GetWindowSize(ImGuiViewport* viewport)
{
    ImGui_ImplSDL2_ViewportData* vd = (ImGui_ImplSDL2_ViewportData*)viewport->PlatformUserData;
    int w = 0, h = 0;
    SDL_GetWindowSize(vd->Window, &w, &h);
    return ImVec2((float)w, (float)h);
}

static void ImGui_ImplSDL2_SetWindowSize(ImGuiViewport* viewport, ImVec2 size)
{
    ImGui_ImplSDL2_ViewportData* vd = (ImGui_ImplSDL2_ViewportData*)viewport->PlatformUserData;
    SDL_SetWindowSize(vd->Window, (int)size.x, (int)size.y);
}

static void ImGui_ImplSDL2_SetWindowTitle(ImGuiViewport* viewport, const char* title)
{
    ImGui_ImplSDL2_ViewportData* vd = (ImGui_ImplSDL2_ViewportData*)viewport->PlatformUserData;
    SDL_SetWindowTitle(vd->Window, title);
}

#if SDL_HAS_WINDOW_ALPHA
static void ImGui_ImplSDL2_SetWindowAlpha(ImGuiViewport* viewport, float alpha)
{
    ImGui_ImplSDL2_ViewportData* vd = (ImGui_ImplSDL2_ViewportData*)viewport->PlatformUserData;
    SDL_SetWindowOpacity(vd->Window, alpha);
}
#endif

static void ImGui_ImplSDL2_SetWindowFocus(ImGuiViewport* viewport)
{
    ImGui_ImplSDL2_ViewportData* vd = (ImGui_ImplSDL2_ViewportData*)viewport->PlatformUserData;
    SDL_RaiseWindow(vd->Window);
}

static bool ImGui_ImplSDL2_GetWindowFocus(ImGuiViewport* viewport)
{
    ImGui_ImplSDL2_ViewportData* vd = (ImGui_ImplSDL2_ViewportData*)viewport->PlatformUserData;
    return (SDL_GetWindowFlags(vd->Window) & SDL_WINDOW_INPUT_FOCUS) != 0;
}

static bool ImGui_ImplSDL2_GetWindowMinimized(ImGuiViewport* viewport)
{
    ImGui_ImplSDL2_ViewportData* vd = (ImGui_ImplSDL2_ViewportData*)viewport->PlatformUserData;
    return (SDL_GetWindowFlags(vd->Window) & SDL_WINDOW_MINIMIZED) != 0;
}

static void ImGui_ImplSDL2_RenderWindow(ImGuiViewport* viewport, void*)
{
    ImGui_ImplSDL2_ViewportData* vd = (ImGui_ImplSDL2_ViewportData*)viewport->PlatformUserData;
    if (vd->GLContext)
        SDL_GL_MakeCurrent(vd->Window, vd->GLContext);
}

static void ImGui_ImplSDL2_SwapBuffers(ImGuiViewport* viewport, void*)
{
    ImGui_ImplSDL2_ViewportData* vd = (ImGui_ImplSDL2_ViewportData*)viewport->PlatformUserData;
    if (vd->GLContext)
    {
        SDL_GL_MakeCurrent(vd->Window, vd->GLContext);
        SDL_GL_SwapWindow(vd->Window);
    }
}

// Vulkan support (the Vulkan renderer needs to call a platform-side support function to create the surface)
// SDL is graceful enough to _not_ need <vulkan/vulkan.h> so we can safely include this.
#if SDL_HAS_VULKAN
#include <SDL_vulkan.h>
static int ImGui_ImplSDL2_CreateVkSurface(ImGuiViewport* viewport, ImU64 vk_instance, const void* vk_allocator, ImU64* out_vk_surface)
{
    ImGui_ImplSDL2_ViewportData* vd = (ImGui_ImplSDL2_ViewportData*)viewport->PlatformUserData;
    (void)vk_allocator;
    SDL_bool ret = SDL_Vulkan_CreateSurface(vd->Window, (VkInstance)vk_instance, (VkSurfaceKHR*)out_vk_surface);
    return ret ? 0 : 1; // ret ? VK_SUCCESS : VK_NOT_READY
}
#endif // SDL_HAS_VULKAN

static void ImGui_ImplSDL2_InitPlatformInterface(SDL_Window* window, void* sdl_gl_context)
{
    // Register platform interface (will be coupled with a renderer interface)
    ImGuiPlatformIO& platform_io = ImGui::GetPlatformIO();
    platform_io.Platform_CreateWindow = ImGui_ImplSDL2_CreateWindow;
    platform_io.Platform_DestroyWindow = ImGui_ImplSDL2_DestroyWindow;
    platform_io.Platform_ShowWindow = ImGui_ImplSDL2_ShowWindow;
    platform_io.Platform_SetWindowPos = ImGui_ImplSDL2_SetWindowPos;
    platform_io.Platform_GetWindowPos = ImGui_ImplSDL2_GetWindowPos;
    platform_io.Platform_SetWindowSize = ImGui_ImplSDL2_SetWindowSize;
    platform_io.Platform_GetWindowSize = ImGui_ImplSDL2_GetWindowSize;
    platform_io.Platform_SetWindowFocus = ImGui_ImplSDL2_SetWindowFocus;
    platform_io.Platform_GetWindowFocus = ImGui_ImplSDL2_GetWindowFocus;
    platform_io.Platform_GetWindowMinimized = ImGui_ImplSDL2_GetWindowMinimized;
    platform_io.Platform_SetWindowTitle = ImGui_ImplSDL2_SetWindowTitle;
    platform_io.Platform_RenderWindow = ImGui_ImplSDL2_RenderWindow;
    platform_io.Platform_SwapBuffers = ImGui_ImplSDL2_SwapBuffers;
#if SDL_HAS_WINDOW_ALPHA
    platform_io.Platform_SetWindowAlpha = ImGui_ImplSDL2_SetWindowAlpha;
#endif
#if SDL_HAS_VULKAN
    platform_io.Platform_CreateVkSurface = ImGui_ImplSDL2_CreateVkSurface;
#endif

    // Register main window handle (which is owned by the main application, not by us)
    // This is mostly for simplicity and consistency, so that our code (e.g. mouse handling etc.) can use same logic for main and secondary viewports.
    ImGuiViewport* main_viewport = ImGui::GetMainViewport();
    ImGui_ImplSDL2_ViewportData* vd = IM_NEW(ImGui_ImplSDL2_ViewportData)();
    vd->Window = window;
    vd->WindowID = SDL_GetWindowID(window);
    vd->WindowOwned = false;
    vd->GLContext = sdl_gl_context;
    main_viewport->PlatformUserData = vd;
    main_viewport->PlatformHandle = vd->Window;
}

static void ImGui_ImplSDL2_ShutdownPlatformInterface()
{
    ImGui::DestroyPlatformWindows();
}
=======
#if defined(__clang__)
#pragma clang diagnostic pop
#endif
>>>>>>> 5f301914
<|MERGE_RESOLUTION|>--- conflicted
+++ resolved
@@ -770,7 +770,6 @@
     ImGui_ImplSDL2_UpdateGamepads();
 }
 
-<<<<<<< HEAD
 //--------------------------------------------------------------------------------------------------------
 // MULTI-VIEWPORT / PLATFORM INTERFACE SUPPORT
 // This is an _advanced_ and _optional_ feature, allowing the backend to create and handle multiple viewports simultaneously.
@@ -1017,8 +1016,7 @@
 {
     ImGui::DestroyPlatformWindows();
 }
-=======
+
 #if defined(__clang__)
 #pragma clang diagnostic pop
-#endif
->>>>>>> 5f301914
+#endif
// dear imgui, v1.71 WIP
// (widgets code)

/*

Index of this file:

// [SECTION] Forward Declarations
// [SECTION] Widgets: Text, etc.
// [SECTION] Widgets: Main (Button, Image, Checkbox, RadioButton, ProgressBar, Bullet, etc.)
// [SECTION] Widgets: Low-level Layout helpers (Spacing, Dummy, NewLine, Separator, etc.)
// [SECTION] Widgets: ComboBox
// [SECTION] Data Type and Data Formatting Helpers
// [SECTION] Widgets: DragScalar, DragFloat, DragInt, etc.
// [SECTION] Widgets: SliderScalar, SliderFloat, SliderInt, etc.
// [SECTION] Widgets: InputScalar, InputFloat, InputInt, etc.
// [SECTION] Widgets: InputText, InputTextMultiline
// [SECTION] Widgets: ColorEdit, ColorPicker, ColorButton, etc.
// [SECTION] Widgets: TreeNode, CollapsingHeader, etc.
// [SECTION] Widgets: Selectable
// [SECTION] Widgets: ListBox
// [SECTION] Widgets: PlotLines, PlotHistogram
// [SECTION] Widgets: Value helpers
// [SECTION] Widgets: MenuItem, BeginMenu, EndMenu, etc.
// [SECTION] Widgets: BeginTabBar, EndTabBar, etc.
// [SECTION] Widgets: BeginTabItem, EndTabItem, etc.

*/

#if defined(_MSC_VER) && !defined(_CRT_SECURE_NO_WARNINGS)
#define _CRT_SECURE_NO_WARNINGS
#endif

#include "imgui.h"
#ifndef IMGUI_DEFINE_MATH_OPERATORS
#define IMGUI_DEFINE_MATH_OPERATORS
#endif
#include "imgui_internal.h"

#include <ctype.h>      // toupper
#if defined(_MSC_VER) && _MSC_VER <= 1500 // MSVC 2008 or earlier
#include <stddef.h>     // intptr_t
#else
#include <stdint.h>     // intptr_t
#endif

// Visual Studio warnings
#ifdef _MSC_VER
#pragma warning (disable: 4127) // condition expression is constant
#pragma warning (disable: 4996) // 'This function or variable may be unsafe': strcpy, strdup, sprintf, vsnprintf, sscanf, fopen
#endif

// Clang/GCC warnings with -Weverything
#if defined(__clang__)
#pragma clang diagnostic ignored "-Wold-style-cast"         // warning : use of old-style cast                              // yes, they are more terse.
#pragma clang diagnostic ignored "-Wfloat-equal"            // warning : comparing floating point with == or != is unsafe   // storing and comparing against same constants (typically 0.0f) is ok.
#pragma clang diagnostic ignored "-Wformat-nonliteral"      // warning : format string is not a string literal              // passing non-literal to vsnformat(). yes, user passing incorrect format strings can crash the code.
#pragma clang diagnostic ignored "-Wsign-conversion"        // warning : implicit conversion changes signedness             //
#if __has_warning("-Wzero-as-null-pointer-constant")
#pragma clang diagnostic ignored "-Wzero-as-null-pointer-constant"  // warning : zero as null pointer constant              // some standard header variations use #define NULL 0
#endif
#if __has_warning("-Wdouble-promotion")
#pragma clang diagnostic ignored "-Wdouble-promotion"       // warning: implicit conversion from 'float' to 'double' when passing argument to function  // using printf() is a misery with this as C++ va_arg ellipsis changes float to double.
#endif
#elif defined(__GNUC__)
#pragma GCC diagnostic ignored "-Wformat-nonliteral"        // warning: format not a string literal, format string not checked
#if __GNUC__ >= 8
#pragma GCC diagnostic ignored "-Wclass-memaccess"          // warning: 'memset/memcpy' clearing/writing an object of type 'xxxx' with no trivial copy-assignment; use assignment or value-initialization instead
#endif
#endif

//-------------------------------------------------------------------------
// Data
//-------------------------------------------------------------------------

// Those MIN/MAX values are not define because we need to point to them
static const signed char    IM_S8_MIN  = -128;
static const signed char    IM_S8_MAX  = 127;
static const unsigned char  IM_U8_MIN  = 0;
static const unsigned char  IM_U8_MAX  = 0xFF;
static const signed short   IM_S16_MIN = -32768;
static const signed short   IM_S16_MAX = 32767;
static const unsigned short IM_U16_MIN = 0;
static const unsigned short IM_U16_MAX = 0xFFFF;
static const ImS32          IM_S32_MIN = INT_MIN;    // (-2147483647 - 1), (0x80000000);
static const ImS32          IM_S32_MAX = INT_MAX;    // (2147483647), (0x7FFFFFFF)
static const ImU32          IM_U32_MIN = 0;
static const ImU32          IM_U32_MAX = UINT_MAX;   // (0xFFFFFFFF)
#ifdef LLONG_MIN
static const ImS64          IM_S64_MIN = LLONG_MIN;  // (-9223372036854775807ll - 1ll);
static const ImS64          IM_S64_MAX = LLONG_MAX;  // (9223372036854775807ll);
#else
static const ImS64          IM_S64_MIN = -9223372036854775807LL - 1;
static const ImS64          IM_S64_MAX = 9223372036854775807LL;
#endif
static const ImU64          IM_U64_MIN = 0;
#ifdef ULLONG_MAX
static const ImU64          IM_U64_MAX = ULLONG_MAX; // (0xFFFFFFFFFFFFFFFFull);
#else
static const ImU64          IM_U64_MAX = (2ULL * 9223372036854775807LL + 1);
#endif

//-------------------------------------------------------------------------
// [SECTION] Forward Declarations
//-------------------------------------------------------------------------

// For InputTextEx()
static bool             InputTextFilterCharacter(unsigned int* p_char, ImGuiInputTextFlags flags, ImGuiInputTextCallback callback, void* user_data);
static int              InputTextCalcTextLenAndLineCount(const char* text_begin, const char** out_text_end);
static ImVec2           InputTextCalcTextSizeW(const ImWchar* text_begin, const ImWchar* text_end, const ImWchar** remaining = NULL, ImVec2* out_offset = NULL, bool stop_on_new_line = false);

//-------------------------------------------------------------------------
// [SECTION] Widgets: Text, etc.
//-------------------------------------------------------------------------
// - TextUnformatted()
// - Text()
// - TextV()
// - TextColored()
// - TextColoredV()
// - TextDisabled()
// - TextDisabledV()
// - TextWrapped()
// - TextWrappedV()
// - LabelText()
// - LabelTextV()
// - BulletText()
// - BulletTextV()
//-------------------------------------------------------------------------

void ImGui::TextEx(const char* text, const char* text_end, ImGuiTextFlags flags)
{
    ImGuiWindow* window = GetCurrentWindow();
    if (window->SkipItems)
        return;

    ImGuiContext& g = *GImGui;
    IM_ASSERT(text != NULL);
    const char* text_begin = text;
    if (text_end == NULL)
        text_end = text + strlen(text); // FIXME-OPT

    const ImVec2 text_pos(window->DC.CursorPos.x, window->DC.CursorPos.y + window->DC.CurrLineTextBaseOffset);
    const float wrap_pos_x = window->DC.TextWrapPos;
    const bool wrap_enabled = (wrap_pos_x >= 0.0f);
    if (text_end - text > 2000 && !wrap_enabled)
    {
        // Long text!
        // Perform manual coarse clipping to optimize for long multi-line text
        // - From this point we will only compute the width of lines that are visible. Optimization only available when word-wrapping is disabled.
        // - We also don't vertically center the text within the line full height, which is unlikely to matter because we are likely the biggest and only item on the line.
        // - We use memchr(), pay attention that well optimized versions of those str/mem functions are much faster than a casually written loop.
        const char* line = text;
        const float line_height = GetTextLineHeight();
        ImVec2 text_size(0,0);

        // Lines to skip (can't skip when logging text)
        ImVec2 pos = text_pos;
        if (!g.LogEnabled)
        {
            int lines_skippable = (int)((window->ClipRect.Min.y - text_pos.y) / line_height);
            if (lines_skippable > 0)
            {
                int lines_skipped = 0;
                while (line < text_end && lines_skipped < lines_skippable)
                {
                    const char* line_end = (const char*)memchr(line, '\n', text_end - line);
                    if (!line_end)
                        line_end = text_end;
                    if ((flags & ImGuiTextFlags_NoWidthForLargeClippedText) == 0)
                        text_size.x = ImMax(text_size.x, CalcTextSize(line, line_end).x);
                    line = line_end + 1;
                    lines_skipped++;
                }
                pos.y += lines_skipped * line_height;
            }
        }

        // Lines to render
        if (line < text_end)
        {
            ImRect line_rect(pos, pos + ImVec2(FLT_MAX, line_height));
            while (line < text_end)
            {
                if (IsClippedEx(line_rect, 0, false))
                    break;

                const char* line_end = (const char*)memchr(line, '\n', text_end - line);
                if (!line_end)
                    line_end = text_end;
                text_size.x = ImMax(text_size.x, CalcTextSize(line, line_end).x);
                RenderText(pos, line, line_end, false);
                line = line_end + 1;
                line_rect.Min.y += line_height;
                line_rect.Max.y += line_height;
                pos.y += line_height;
            }

            // Count remaining lines
            int lines_skipped = 0;
            while (line < text_end)
            {
                const char* line_end = (const char*)memchr(line, '\n', text_end - line);
                if (!line_end)
                    line_end = text_end;
                if ((flags & ImGuiTextFlags_NoWidthForLargeClippedText) == 0)
                    text_size.x = ImMax(text_size.x, CalcTextSize(line, line_end).x);
                line = line_end + 1;
                lines_skipped++;
            }
            pos.y += lines_skipped * line_height;
        }
        text_size.y = (pos - text_pos).y;

        ImRect bb(text_pos, text_pos + text_size);
        ItemSize(text_size);
        ItemAdd(bb, 0);
    }
    else
    {
        const float wrap_width = wrap_enabled ? CalcWrapWidthForPos(window->DC.CursorPos, wrap_pos_x) : 0.0f;
        const ImVec2 text_size = CalcTextSize(text_begin, text_end, false, wrap_width);

        ImRect bb(text_pos, text_pos + text_size);
        ItemSize(text_size);
        if (!ItemAdd(bb, 0))
            return;

        // Render (we don't hide text after ## in this end-user function)
        RenderTextWrapped(bb.Min, text_begin, text_end, wrap_width);
    }
}

void ImGui::TextUnformatted(const char* text, const char* text_end)
{
    TextEx(text, text_end, ImGuiTextFlags_NoWidthForLargeClippedText);
}

void ImGui::Text(const char* fmt, ...)
{
    va_list args;
    va_start(args, fmt);
    TextV(fmt, args);
    va_end(args);
}

void ImGui::TextV(const char* fmt, va_list args)
{
    ImGuiWindow* window = GetCurrentWindow();
    if (window->SkipItems)
        return;

    ImGuiContext& g = *GImGui;
    const char* text_end = g.TempBuffer + ImFormatStringV(g.TempBuffer, IM_ARRAYSIZE(g.TempBuffer), fmt, args);
    TextEx(g.TempBuffer, text_end, ImGuiTextFlags_NoWidthForLargeClippedText);
}

void ImGui::TextColored(const ImVec4& col, const char* fmt, ...)
{
    va_list args;
    va_start(args, fmt);
    TextColoredV(col, fmt, args);
    va_end(args);
}

void ImGui::TextColoredV(const ImVec4& col, const char* fmt, va_list args)
{
    PushStyleColor(ImGuiCol_Text, col);
    TextV(fmt, args);
    PopStyleColor();
}

void ImGui::TextDisabled(const char* fmt, ...)
{
    va_list args;
    va_start(args, fmt);
    TextDisabledV(fmt, args);
    va_end(args);
}

void ImGui::TextDisabledV(const char* fmt, va_list args)
{
    PushStyleColor(ImGuiCol_Text, GImGui->Style.Colors[ImGuiCol_TextDisabled]);
    TextV(fmt, args);
    PopStyleColor();
}

void ImGui::TextWrapped(const char* fmt, ...)
{
    va_list args;
    va_start(args, fmt);
    TextWrappedV(fmt, args);
    va_end(args);
}

void ImGui::TextWrappedV(const char* fmt, va_list args)
{
    ImGuiWindow* window = GetCurrentWindow();
    bool need_backup = (window->DC.TextWrapPos < 0.0f);  // Keep existing wrap position if one is already set
    if (need_backup)
        PushTextWrapPos(0.0f);
    TextV(fmt, args);
    if (need_backup)
        PopTextWrapPos();
}

void ImGui::LabelText(const char* label, const char* fmt, ...)
{
    va_list args;
    va_start(args, fmt);
    LabelTextV(label, fmt, args);
    va_end(args);
}

// Add a label+text combo aligned to other label+value widgets
void ImGui::LabelTextV(const char* label, const char* fmt, va_list args)
{
    ImGuiWindow* window = GetCurrentWindow();
    if (window->SkipItems)
        return;

    ImGuiContext& g = *GImGui;
    const ImGuiStyle& style = g.Style;
    const float w = CalcItemWidth();

    const ImVec2 label_size = CalcTextSize(label, NULL, true);
    const ImRect value_bb(window->DC.CursorPos, window->DC.CursorPos + ImVec2(w, label_size.y + style.FramePadding.y*2));
    const ImRect total_bb(window->DC.CursorPos, window->DC.CursorPos + ImVec2(w + (label_size.x > 0.0f ? style.ItemInnerSpacing.x : 0.0f), style.FramePadding.y*2) + label_size);
    ItemSize(total_bb, style.FramePadding.y);
    if (!ItemAdd(total_bb, 0))
        return;

    // Render
    const char* value_text_begin = &g.TempBuffer[0];
    const char* value_text_end = value_text_begin + ImFormatStringV(g.TempBuffer, IM_ARRAYSIZE(g.TempBuffer), fmt, args);
    RenderTextClipped(value_bb.Min, value_bb.Max, value_text_begin, value_text_end, NULL, ImVec2(0.0f,0.5f));
    if (label_size.x > 0.0f)
        RenderText(ImVec2(value_bb.Max.x + style.ItemInnerSpacing.x, value_bb.Min.y + style.FramePadding.y), label);
}

void ImGui::BulletText(const char* fmt, ...)
{
    va_list args;
    va_start(args, fmt);
    BulletTextV(fmt, args);
    va_end(args);
}

// Text with a little bullet aligned to the typical tree node.
void ImGui::BulletTextV(const char* fmt, va_list args)
{
    ImGuiWindow* window = GetCurrentWindow();
    if (window->SkipItems)
        return;

    ImGuiContext& g = *GImGui;
    const ImGuiStyle& style = g.Style;

    const char* text_begin = g.TempBuffer;
    const char* text_end = text_begin + ImFormatStringV(g.TempBuffer, IM_ARRAYSIZE(g.TempBuffer), fmt, args);
    const ImVec2 label_size = CalcTextSize(text_begin, text_end, false);
    const float text_base_offset_y = ImMax(0.0f, window->DC.CurrLineTextBaseOffset); // Latch before ItemSize changes it
    const float line_height = ImMax(ImMin(window->DC.CurrLineSize.y, g.FontSize + g.Style.FramePadding.y*2), g.FontSize);
    const ImRect bb(window->DC.CursorPos, window->DC.CursorPos + ImVec2(g.FontSize + (label_size.x > 0.0f ? (label_size.x + style.FramePadding.x*2) : 0.0f), ImMax(line_height, label_size.y)));  // Empty text doesn't add padding
    ItemSize(bb);
    if (!ItemAdd(bb, 0))
        return;

    // Render
    RenderBullet(bb.Min + ImVec2(style.FramePadding.x + g.FontSize*0.5f, line_height*0.5f));
    RenderText(bb.Min+ImVec2(g.FontSize + style.FramePadding.x*2, text_base_offset_y), text_begin, text_end, false);
}

//-------------------------------------------------------------------------
// [SECTION] Widgets: Main
//-------------------------------------------------------------------------
// - ButtonBehavior() [Internal]
// - Button()
// - SmallButton()
// - InvisibleButton()
// - ArrowButton()
// - CloseButton() [Internal]
// - CollapseButton() [Internal]
// - ScrollbarEx() [Internal]
// - Scrollbar() [Internal]
// - Image()
// - ImageButton()
// - Checkbox()
// - CheckboxFlags()
// - RadioButton()
// - ProgressBar()
// - Bullet()
//-------------------------------------------------------------------------

// The ButtonBehavior() function is key to many interactions and used by many/most widgets.
// Because we handle so many cases (keyboard/gamepad navigation, drag and drop) and many specific behavior (via ImGuiButtonFlags_),
// this code is a little complex.
// By far the most common path is interacting with the Mouse using the default ImGuiButtonFlags_PressedOnClickRelease button behavior.
// See the series of events below and the corresponding state reported by dear imgui:
//------------------------------------------------------------------------------------------------------------------------------------------------
// with PressedOnClickRelease:             return-value  IsItemHovered()  IsItemActive()  IsItemActivated()  IsItemDeactivated()  IsItemClicked()
//   Frame N+0 (mouse is outside bb)        -             -                -               -                  -                    -    
//   Frame N+1 (mouse moves inside bb)      -             true             -               -                  -                    -    
//   Frame N+2 (mouse button is down)       -             true             true            true               -                    true
//   Frame N+3 (mouse button is down)       -             true             true            -                  -                    -    
//   Frame N+4 (mouse moves outside bb)     -             -                true            -                  -                    -
//   Frame N+5 (mouse moves inside bb)      -             true             true            -                  -                    -
//   Frame N+6 (mouse button is released)   true          true             -               -                  true                 -    
//   Frame N+7 (mouse button is released)   -             true             -               -                  -                    -    
//   Frame N+8 (mouse moves outside bb)     -             -                -               -                  -                    -    
//------------------------------------------------------------------------------------------------------------------------------------------------
// with PressedOnClick:                    return-value  IsItemHovered()  IsItemActive()  IsItemActivated()  IsItemDeactivated()  IsItemClicked()
//   Frame N+2 (mouse button is down)       true          true             true            true               -                    true
//   Frame N+3 (mouse button is down)       -             true             true            -                  -                    -    
//   Frame N+6 (mouse button is released)   -             true             -               -                  true                 -    
//   Frame N+7 (mouse button is released)   -             true             -               -                  -                    -    
//------------------------------------------------------------------------------------------------------------------------------------------------
// with PressedOnRelease:                  return-value  IsItemHovered()  IsItemActive()  IsItemActivated()  IsItemDeactivated()  IsItemClicked()
//   Frame N+2 (mouse button is down)       -             true             -               -                  -                    true
//   Frame N+3 (mouse button is down)       -             true             -               -                  -                    -    
//   Frame N+6 (mouse button is released)   true          true             -               -                  -                    -
//   Frame N+7 (mouse button is released)   -             true             -               -                  -                    -    
//------------------------------------------------------------------------------------------------------------------------------------------------
// with PressedOnDoubleClick:              return-value  IsItemHovered()  IsItemActive()  IsItemActivated()  IsItemDeactivated()  IsItemClicked()
//   Frame N+0 (mouse button is down)       -             true             -               -                  -                    true
//   Frame N+1 (mouse button is down)       -             true             -               -                  -                    -    
//   Frame N+2 (mouse button is released)   -             true             -               -                  -                    -
//   Frame N+3 (mouse button is released)   -             true             -               -                  -                    -    
//   Frame N+4 (mouse button is down)       true          true             true            true               -                    true
//   Frame N+5 (mouse button is down)       -             true             true            -                  -                    -    
//   Frame N+6 (mouse button is released)   -             true             -               -                  true                 -
//   Frame N+7 (mouse button is released)   -             true             -               -                  -                    -    
//------------------------------------------------------------------------------------------------------------------------------------------------
// Note that some combinations are supported,
// - PressedOnDragDropHold can generally be associated with any flag.
// - PressedOnDoubleClick can be associated by PressedOnClickRelease/PressedOnRelease, in which case the second release event won't be reported.
//------------------------------------------------------------------------------------------------------------------------------------------------
// The behavior of the return-value changes when ImGuiButtonFlags_Repeat is set:
//                                         Repeat+                  Repeat+           Repeat+             Repeat+
//                                         PressedOnClickRelease    PressedOnClick    PressedOnRelease    PressedOnDoubleClick
//-------------------------------------------------------------------------------------------------------------------------------------------------
//   Frame N+0 (mouse button is down)       -                        true              -                   true 
//   ...                                    -                        -                 -                   -
//   Frame N + RepeatDelay                  true                     true              -                   true
//   ...                                    -                        -                 -                   -
//   Frame N + RepeatDelay + RepeatRate*N   true                     true              -                   true
//-------------------------------------------------------------------------------------------------------------------------------------------------

bool ImGui::ButtonBehavior(const ImRect& bb, ImGuiID id, bool* out_hovered, bool* out_held, ImGuiButtonFlags flags)
{
    ImGuiContext& g = *GImGui;
    ImGuiWindow* window = GetCurrentWindow();

    if (flags & ImGuiButtonFlags_Disabled)
    {
        if (out_hovered) *out_hovered = false;
        if (out_held) *out_held = false;
        if (g.ActiveId == id) ClearActiveID();
        return false;
    }

    // Default behavior requires click+release on same spot
    if ((flags & (ImGuiButtonFlags_PressedOnClickRelease | ImGuiButtonFlags_PressedOnClick | ImGuiButtonFlags_PressedOnRelease | ImGuiButtonFlags_PressedOnDoubleClick)) == 0)
        flags |= ImGuiButtonFlags_PressedOnClickRelease;

    ImGuiWindow* backup_hovered_window = g.HoveredWindow;
    const bool flatten_hovered_children = (flags & ImGuiButtonFlags_FlattenChildren) && g.HoveredRootWindow == window->RootWindow;
    if (flatten_hovered_children)
        g.HoveredWindow = window;

#ifdef IMGUI_ENABLE_TEST_ENGINE
    if (id != 0 && window->DC.LastItemId != id)
        ImGuiTestEngineHook_ItemAdd(&g, bb, id);
#endif

    bool pressed = false;
    bool hovered = ItemHoverable(bb, id);

    // Drag source doesn't report as hovered
    if (hovered && g.DragDropActive && g.DragDropPayload.SourceId == id && !(g.DragDropSourceFlags & ImGuiDragDropFlags_SourceNoDisableHover))
        hovered = false;

    // Special mode for Drag and Drop where holding button pressed for a long time while dragging another item triggers the button
    if (g.DragDropActive && (flags & ImGuiButtonFlags_PressedOnDragDropHold) && !(g.DragDropSourceFlags & ImGuiDragDropFlags_SourceNoHoldToOpenOthers))
        if (IsItemHovered(ImGuiHoveredFlags_AllowWhenBlockedByActiveItem))
        {
            hovered = true;
            SetHoveredID(id);
            if (CalcTypematicPressedRepeatAmount(g.HoveredIdTimer + 0.0001f, g.HoveredIdTimer + 0.0001f - g.IO.DeltaTime, 0.01f, 0.70f)) // FIXME: Our formula for CalcTypematicPressedRepeatAmount() is fishy
            {
                pressed = true;
                FocusWindow(window);
            }
        }

    if (flatten_hovered_children)
        g.HoveredWindow = backup_hovered_window;

    // AllowOverlap mode (rarely used) requires previous frame HoveredId to be null or to match. This allows using patterns where a later submitted widget overlaps a previous one.
    if (hovered && (flags & ImGuiButtonFlags_AllowItemOverlap) && (g.HoveredIdPreviousFrame != id && g.HoveredIdPreviousFrame != 0))
        hovered = false;

    // Mouse
    if (hovered)
    {
        if (!(flags & ImGuiButtonFlags_NoKeyModifiers) || (!g.IO.KeyCtrl && !g.IO.KeyShift && !g.IO.KeyAlt))
        {
            if ((flags & ImGuiButtonFlags_PressedOnClickRelease) && g.IO.MouseClicked[0])
            {
                SetActiveID(id, window);
                if (!(flags & ImGuiButtonFlags_NoNavFocus))
                    SetFocusID(id, window);
                FocusWindow(window);
            }
            if (((flags & ImGuiButtonFlags_PressedOnClick) && g.IO.MouseClicked[0]) || ((flags & ImGuiButtonFlags_PressedOnDoubleClick) && g.IO.MouseDoubleClicked[0]))
            {
                pressed = true;
                if (flags & ImGuiButtonFlags_NoHoldingActiveID)
                    ClearActiveID();
                else
                    SetActiveID(id, window); // Hold on ID
                FocusWindow(window);
            }
            if ((flags & ImGuiButtonFlags_PressedOnRelease) && g.IO.MouseReleased[0])
            {
                if (!((flags & ImGuiButtonFlags_Repeat) && g.IO.MouseDownDurationPrev[0] >= g.IO.KeyRepeatDelay))  // Repeat mode trumps <on release>
                    pressed = true;
                ClearActiveID();
            }

            // 'Repeat' mode acts when held regardless of _PressedOn flags (see table above).
            // Relies on repeat logic of IsMouseClicked() but we may as well do it ourselves if we end up exposing finer RepeatDelay/RepeatRate settings.
            if ((flags & ImGuiButtonFlags_Repeat) && g.ActiveId == id && g.IO.MouseDownDuration[0] > 0.0f && IsMouseClicked(0, true))
                pressed = true;
        }

        if (pressed)
            g.NavDisableHighlight = true;
    }

    // Gamepad/Keyboard navigation
    // We report navigated item as hovered but we don't set g.HoveredId to not interfere with mouse.
    if (g.NavId == id && !g.NavDisableHighlight && g.NavDisableMouseHover && (g.ActiveId == 0 || g.ActiveId == id || g.ActiveId == window->MoveId))
        if (!(flags & ImGuiButtonFlags_NoHoveredOnNav))
            hovered = true;

    if (g.NavActivateDownId == id)
    {
        bool nav_activated_by_code = (g.NavActivateId == id);
        bool nav_activated_by_inputs = IsNavInputPressed(ImGuiNavInput_Activate, (flags & ImGuiButtonFlags_Repeat) ? ImGuiInputReadMode_Repeat : ImGuiInputReadMode_Pressed);
        if (nav_activated_by_code || nav_activated_by_inputs)
            pressed = true;
        if (nav_activated_by_code || nav_activated_by_inputs || g.ActiveId == id)
        {
            // Set active id so it can be queried by user via IsItemActive(), equivalent of holding the mouse button.
            g.NavActivateId = id; // This is so SetActiveId assign a Nav source
            SetActiveID(id, window);
            if ((nav_activated_by_code || nav_activated_by_inputs) && !(flags & ImGuiButtonFlags_NoNavFocus))
                SetFocusID(id, window);
            g.ActiveIdAllowNavDirFlags = (1 << ImGuiDir_Left) | (1 << ImGuiDir_Right) | (1 << ImGuiDir_Up) | (1 << ImGuiDir_Down);
        }
    }

    bool held = false;
    if (g.ActiveId == id)
    {
        if (pressed)
            g.ActiveIdHasBeenPressedBefore = true;
        if (g.ActiveIdSource == ImGuiInputSource_Mouse)
        {
            if (g.ActiveIdIsJustActivated)
                g.ActiveIdClickOffset = g.IO.MousePos - bb.Min;
            if (g.IO.MouseDown[0])
            {
                held = true;
            }
            else
            {
                if (hovered && (flags & ImGuiButtonFlags_PressedOnClickRelease) && !g.DragDropActive)
                {
                    bool is_double_click_release = (flags & ImGuiButtonFlags_PressedOnDoubleClick) && g.IO.MouseDownWasDoubleClick[0];
                    bool is_repeating_already = (flags & ImGuiButtonFlags_Repeat) && g.IO.MouseDownDurationPrev[0] >= g.IO.KeyRepeatDelay; // Repeat mode trumps <on release>
                    if (!is_double_click_release && !is_repeating_already)
                        pressed = true;
                }
                ClearActiveID();
            }
            if (!(flags & ImGuiButtonFlags_NoNavFocus))
                g.NavDisableHighlight = true;
        }
        else if (g.ActiveIdSource == ImGuiInputSource_Nav)
        {
            if (g.NavActivateDownId != id)
                ClearActiveID();
        }
    }

    if (out_hovered) *out_hovered = hovered;
    if (out_held) *out_held = held;

    return pressed;
}

bool ImGui::ButtonEx(const char* label, const ImVec2& size_arg, ImGuiButtonFlags flags)
{
    ImGuiWindow* window = GetCurrentWindow();
    if (window->SkipItems)
        return false;

    ImGuiContext& g = *GImGui;
    const ImGuiStyle& style = g.Style;
    const ImGuiID id = window->GetID(label);
    const ImVec2 label_size = CalcTextSize(label, NULL, true);

    ImVec2 pos = window->DC.CursorPos;
    if ((flags & ImGuiButtonFlags_AlignTextBaseLine) && style.FramePadding.y < window->DC.CurrLineTextBaseOffset) // Try to vertically align buttons that are smaller/have no padding so that text baseline matches (bit hacky, since it shouldn't be a flag)
        pos.y += window->DC.CurrLineTextBaseOffset - style.FramePadding.y;
    ImVec2 size = CalcItemSize(size_arg, label_size.x + style.FramePadding.x * 2.0f, label_size.y + style.FramePadding.y * 2.0f);

    const ImRect bb(pos, pos + size);
    ItemSize(size, style.FramePadding.y);
    if (!ItemAdd(bb, id))
        return false;

    if (window->DC.ItemFlags & ImGuiItemFlags_ButtonRepeat)
        flags |= ImGuiButtonFlags_Repeat;
    bool hovered, held;
    bool pressed = ButtonBehavior(bb, id, &hovered, &held, flags);
    if (pressed)
        MarkItemEdited(id);

    // Render
    const ImU32 col = GetColorU32((held && hovered) ? ImGuiCol_ButtonActive : hovered ? ImGuiCol_ButtonHovered : ImGuiCol_Button);
    RenderNavHighlight(bb, id);
    RenderFrame(bb.Min, bb.Max, col, true, style.FrameRounding);
    RenderTextClipped(bb.Min + style.FramePadding, bb.Max - style.FramePadding, label, NULL, &label_size, style.ButtonTextAlign, &bb);

    // Automatically close popups
    //if (pressed && !(flags & ImGuiButtonFlags_DontClosePopups) && (window->Flags & ImGuiWindowFlags_Popup))
    //    CloseCurrentPopup();

    IMGUI_TEST_ENGINE_ITEM_INFO(id, label, window->DC.LastItemStatusFlags);
    return pressed;
}

bool ImGui::Button(const char* label, const ImVec2& size_arg)
{
    return ButtonEx(label, size_arg, 0);
}

// Small buttons fits within text without additional vertical spacing.
bool ImGui::SmallButton(const char* label)
{
    ImGuiContext& g = *GImGui;
    float backup_padding_y = g.Style.FramePadding.y;
    g.Style.FramePadding.y = 0.0f;
    bool pressed = ButtonEx(label, ImVec2(0, 0), ImGuiButtonFlags_AlignTextBaseLine);
    g.Style.FramePadding.y = backup_padding_y;
    return pressed;
}

// Tip: use ImGui::PushID()/PopID() to push indices or pointers in the ID stack.
// Then you can keep 'str_id' empty or the same for all your buttons (instead of creating a string based on a non-string id)
bool ImGui::InvisibleButton(const char* str_id, const ImVec2& size_arg)
{
    ImGuiWindow* window = GetCurrentWindow();
    if (window->SkipItems)
        return false;

    // Cannot use zero-size for InvisibleButton(). Unlike Button() there is not way to fallback using the label size.
    IM_ASSERT(size_arg.x != 0.0f && size_arg.y != 0.0f);

    const ImGuiID id = window->GetID(str_id);
    ImVec2 size = CalcItemSize(size_arg, 0.0f, 0.0f);
    const ImRect bb(window->DC.CursorPos, window->DC.CursorPos + size);
    ItemSize(size);
    if (!ItemAdd(bb, id))
        return false;

    bool hovered, held;
    bool pressed = ButtonBehavior(bb, id, &hovered, &held);

    return pressed;
}

bool ImGui::ArrowButtonEx(const char* str_id, ImGuiDir dir, ImVec2 size, ImGuiButtonFlags flags)
{
    ImGuiWindow* window = GetCurrentWindow();
    if (window->SkipItems)
        return false;

    ImGuiContext& g = *GImGui;
    const ImGuiID id = window->GetID(str_id);
    const ImRect bb(window->DC.CursorPos, window->DC.CursorPos + size);
    const float default_size = GetFrameHeight();
    ItemSize(size, (size.y >= default_size) ? g.Style.FramePadding.y : 0.0f);
    if (!ItemAdd(bb, id))
        return false;

    if (window->DC.ItemFlags & ImGuiItemFlags_ButtonRepeat)
        flags |= ImGuiButtonFlags_Repeat;

    bool hovered, held;
    bool pressed = ButtonBehavior(bb, id, &hovered, &held, flags);

    // Render
    const ImU32 col = GetColorU32((held && hovered) ? ImGuiCol_ButtonActive : hovered ? ImGuiCol_ButtonHovered : ImGuiCol_Button);
    RenderNavHighlight(bb, id);
    RenderFrame(bb.Min, bb.Max, col, true, g.Style.FrameRounding);
    RenderArrow(bb.Min + ImVec2(ImMax(0.0f, (size.x - g.FontSize) * 0.5f), ImMax(0.0f, (size.y - g.FontSize) * 0.5f)), dir);

    return pressed;
}

bool ImGui::ArrowButton(const char* str_id, ImGuiDir dir)
{
    float sz = GetFrameHeight();
    return ArrowButtonEx(str_id, dir, ImVec2(sz, sz), 0);
}

// Button to close a window
bool ImGui::CloseButton(ImGuiID id, const ImVec2& pos)//, float size)
{
    ImGuiContext& g = *GImGui;
    ImGuiWindow* window = g.CurrentWindow;

    // We intentionally allow interaction when clipped so that a mechanical Alt,Right,Validate sequence close a window.
    // (this isn't the regular behavior of buttons, but it doesn't affect the user much because navigation tends to keep items visible).
    const ImRect bb(pos, pos + ImVec2(g.FontSize, g.FontSize) + g.Style.FramePadding * 2.0f);
    bool is_clipped = !ItemAdd(bb, id);

    bool hovered, held;
    bool pressed = ButtonBehavior(bb, id, &hovered, &held);
    if (is_clipped)
        return pressed;

    // Render
    ImU32 col = GetColorU32(held ? ImGuiCol_ButtonActive : ImGuiCol_ButtonHovered);
    ImVec2 center = bb.GetCenter();
    if (hovered)
        window->DrawList->AddCircleFilled(center, ImMax(2.0f, g.FontSize * 0.5f + 1.0f), col, 12);

    float cross_extent = g.FontSize * 0.5f * 0.7071f - 1.0f;
    ImU32 cross_col = GetColorU32(ImGuiCol_Text);
    center -= ImVec2(0.5f, 0.5f);
    window->DrawList->AddLine(center + ImVec2(+cross_extent,+cross_extent), center + ImVec2(-cross_extent,-cross_extent), cross_col, 1.0f);
    window->DrawList->AddLine(center + ImVec2(+cross_extent,-cross_extent), center + ImVec2(-cross_extent,+cross_extent), cross_col, 1.0f);

    return pressed;
}

// The Collapse button also functions as a Dock Menu button.
bool ImGui::CollapseButton(ImGuiID id, const ImVec2& pos, ImGuiDockNode* dock_node)
{
    ImGuiContext& g = *GImGui;
    ImGuiWindow* window = g.CurrentWindow;

    ImRect bb(pos, pos + ImVec2(g.FontSize, g.FontSize) + g.Style.FramePadding * 2.0f);
    ItemAdd(bb, id);
    bool hovered, held;
    bool pressed = ButtonBehavior(bb, id, &hovered, &held, ImGuiButtonFlags_None);

<<<<<<< HEAD
    //bool is_dock_menu = (window->DockNodeAsHost && !window->Collapsed);
    ImVec2 off = dock_node ? ImVec2((float)(int)(-g.Style.ItemInnerSpacing.x * 0.5f) + 0.5f, 0.0f) : ImVec2(0.0f, 0.0f);
=======
    // Render
>>>>>>> 958d75c0
    ImU32 col = GetColorU32((held && hovered) ? ImGuiCol_ButtonActive : hovered ? ImGuiCol_ButtonHovered : ImGuiCol_Button);
    ImVec2 center = bb.GetCenter();
    if (hovered || held)
<<<<<<< HEAD
        window->DrawList->AddCircleFilled(bb.GetCenter() + off + ImVec2(0,-0.5f), g.FontSize * 0.5f + 1.0f, col, 9);

    if (dock_node)
        RenderArrowDockMenu(window->DrawList, bb.Min + g.Style.FramePadding, g.FontSize, GetColorU32(ImGuiCol_Text));
    else
        RenderArrow(bb.Min + g.Style.FramePadding, window->Collapsed ? ImGuiDir_Right : ImGuiDir_Down, 1.0f);
=======
        window->DrawList->AddCircleFilled(center/* + ImVec2(0.0f, -0.5f)*/, g.FontSize * 0.5f + 1.0f, col, 12);
    RenderArrow(bb.Min + g.Style.FramePadding, window->Collapsed ? ImGuiDir_Right : ImGuiDir_Down, 1.0f);
>>>>>>> 958d75c0

    // Switch to moving the window after mouse is moved beyond the initial drag threshold
    if (IsItemActive() && IsMouseDragging(0))
    {
        bool can_extract_dock_node = false;
        if (dock_node != NULL && dock_node->VisibleWindow && !(dock_node->VisibleWindow->Flags & ImGuiWindowFlags_NoMove))
        {
            ImGuiDockNode* root_node = DockNodeGetRootNode(dock_node);
            if (root_node->OnlyNodeWithWindows != dock_node || (root_node->CentralNode != NULL))
                can_extract_dock_node = true;
        }
        if (can_extract_dock_node)
        {
            float threshold_base = g.FontSize;
            float threshold_x = (threshold_base * 2.2f);
            float threshold_y = (threshold_base * 1.5f);
            IM_ASSERT(window->DockNodeAsHost != NULL);
            if (g.IO.MouseDragMaxDistanceAbs[0].x > threshold_x || g.IO.MouseDragMaxDistanceAbs[0].y > threshold_y)
                DockContextQueueUndockNode(&g, dock_node);
        }
        else
        {
            ImVec2 backup_active_click_offset = g.ActiveIdClickOffset;
            StartMouseMovingWindow(window);
            g.ActiveIdClickOffset = backup_active_click_offset;
        }
    }

    return pressed;
}

ImGuiID ImGui::GetScrollbarID(ImGuiWindow* window, ImGuiAxis axis)
{
    return window->GetIDNoKeepAlive(axis == ImGuiAxis_X ? "#SCROLLX" : "#SCROLLY");
}

// Vertical/Horizontal scrollbar
// The entire piece of code below is rather confusing because:
// - We handle absolute seeking (when first clicking outside the grab) and relative manipulation (afterward or when clicking inside the grab)
// - We store values as normalized ratio and in a form that allows the window content to change while we are holding on a scrollbar
// - We handle both horizontal and vertical scrollbars, which makes the terminology not ideal.
// Still, the code should probably be made simpler..
bool ImGui::ScrollbarEx(const ImRect& bb_frame, ImGuiID id, ImGuiAxis axis, float* p_scroll_v, float size_avail_v, float size_contents_v, ImDrawCornerFlags rounding_corners)
{
    ImGuiContext& g = *GImGui;
    ImGuiWindow* window = g.CurrentWindow;
    if (window->SkipItems)
        return false;

    const float bb_frame_width = bb_frame.GetWidth();
    const float bb_frame_height = bb_frame.GetHeight();
    if (bb_frame_width <= 0.0f || bb_frame_height <= 0.0f)
        return false;

    // When we are too small, start hiding and disabling the grab (this reduce visual noise on very small window and facilitate using the resize grab)
    float alpha = 1.0f;
    if ((axis == ImGuiAxis_Y) && bb_frame_height < g.FontSize + g.Style.FramePadding.y * 2.0f)
        alpha = ImSaturate((bb_frame_height - g.FontSize) / (g.Style.FramePadding.y * 2.0f));
    if (alpha <= 0.0f)
        return false;

    const ImGuiStyle& style = g.Style;
    const bool allow_interaction = (alpha >= 1.0f);
    const bool horizontal = (axis == ImGuiAxis_X);

    ImRect bb = bb_frame;
    bb.Expand(ImVec2(-ImClamp((float)(int)((bb_frame_width - 2.0f) * 0.5f), 0.0f, 3.0f), -ImClamp((float)(int)((bb_frame_height - 2.0f) * 0.5f), 0.0f, 3.0f)));

    // V denote the main, longer axis of the scrollbar (= height for a vertical scrollbar)
    const float scrollbar_size_v = horizontal ? bb.GetWidth() : bb.GetHeight();

    // Calculate the height of our grabbable box. It generally represent the amount visible (vs the total scrollable amount)
    // But we maintain a minimum size in pixel to allow for the user to still aim inside.
    IM_ASSERT(ImMax(size_contents_v, size_avail_v) > 0.0f); // Adding this assert to check if the ImMax(XXX,1.0f) is still needed. PLEASE CONTACT ME if this triggers.
    const float win_size_v = ImMax(ImMax(size_contents_v, size_avail_v), 1.0f);
    const float grab_h_pixels = ImClamp(scrollbar_size_v * (size_avail_v / win_size_v), style.GrabMinSize, scrollbar_size_v);
    const float grab_h_norm = grab_h_pixels / scrollbar_size_v;

    // Handle input right away. None of the code of Begin() is relying on scrolling position before calling Scrollbar().
    bool held = false;
    bool hovered = false;
    ButtonBehavior(bb, id, &hovered, &held, ImGuiButtonFlags_NoNavFocus);

    float scroll_max = ImMax(1.0f, size_contents_v - size_avail_v);
    float scroll_ratio = ImSaturate(*p_scroll_v / scroll_max);
    float grab_v_norm = scroll_ratio * (scrollbar_size_v - grab_h_pixels) / scrollbar_size_v;
    if (held && allow_interaction && grab_h_norm < 1.0f)
    {
        float scrollbar_pos_v = horizontal ? bb.Min.x : bb.Min.y;
        float mouse_pos_v = horizontal ? g.IO.MousePos.x : g.IO.MousePos.y;

        // Click position in scrollbar normalized space (0.0f->1.0f)
        const float clicked_v_norm = ImSaturate((mouse_pos_v - scrollbar_pos_v) / scrollbar_size_v);
        SetHoveredID(id);

        bool seek_absolute = false;
        if (g.ActiveIdIsJustActivated)
        {
            // On initial click calculate the distance between mouse and the center of the grab
            seek_absolute = (clicked_v_norm < grab_v_norm || clicked_v_norm > grab_v_norm + grab_h_norm);
            if (seek_absolute)
                g.ScrollbarClickDeltaToGrabCenter = 0.0f;
            else
                g.ScrollbarClickDeltaToGrabCenter = clicked_v_norm - grab_v_norm - grab_h_norm * 0.5f;
        }

        // Apply scroll
        // It is ok to modify Scroll here because we are being called in Begin() after the calculation of SizeContents and before setting up our starting position
        const float scroll_v_norm = ImSaturate((clicked_v_norm - g.ScrollbarClickDeltaToGrabCenter - grab_h_norm * 0.5f) / (1.0f - grab_h_norm));
        *p_scroll_v = (float)(int)(0.5f + scroll_v_norm * scroll_max);//(win_size_contents_v - win_size_v));

        // Update values for rendering
        scroll_ratio = ImSaturate(*p_scroll_v / scroll_max);
        grab_v_norm = scroll_ratio * (scrollbar_size_v - grab_h_pixels) / scrollbar_size_v;

        // Update distance to grab now that we have seeked and saturated
        if (seek_absolute)
            g.ScrollbarClickDeltaToGrabCenter = clicked_v_norm - grab_v_norm - grab_h_norm * 0.5f;
    }

    // Render
    window->DrawList->AddRectFilled(bb_frame.Min, bb_frame.Max, GetColorU32(ImGuiCol_ScrollbarBg), window->WindowRounding, rounding_corners);
    const ImU32 grab_col = GetColorU32(held ? ImGuiCol_ScrollbarGrabActive : hovered ? ImGuiCol_ScrollbarGrabHovered : ImGuiCol_ScrollbarGrab, alpha);
    ImRect grab_rect;
    if (horizontal)
        grab_rect = ImRect(ImLerp(bb.Min.x, bb.Max.x, grab_v_norm), bb.Min.y, ImLerp(bb.Min.x, bb.Max.x, grab_v_norm) + grab_h_pixels, bb.Max.y);
    else
        grab_rect = ImRect(bb.Min.x, ImLerp(bb.Min.y, bb.Max.y, grab_v_norm), bb.Max.x, ImLerp(bb.Min.y, bb.Max.y, grab_v_norm) + grab_h_pixels);
    window->DrawList->AddRectFilled(grab_rect.Min, grab_rect.Max, grab_col, style.ScrollbarRounding);

    return held;
}

void ImGui::Scrollbar(ImGuiAxis axis)
{
    ImGuiContext& g = *GImGui;
    ImGuiWindow* window = g.CurrentWindow;

    const ImGuiID id = GetScrollbarID(window, axis);
    KeepAliveID(id);

    // Calculate scrollbar bounding box
    const ImRect outer_rect = window->Rect();
    const float other_scrollbar_size = window->ScrollbarSizes[axis];
    ImDrawCornerFlags rounding_corners = (other_scrollbar_size <= 0.0f) ? ImDrawCornerFlags_BotRight : 0;
    ImRect bb;
    if (axis == ImGuiAxis_X)
    {
        bb.Min = ImVec2(window->InnerMainRect.Min.x, window->InnerMainRect.Max.y);
        bb.Max = ImVec2(window->InnerMainRect.Max.x, outer_rect.Max.y - window->WindowBorderSize);
        rounding_corners |= ImDrawCornerFlags_BotLeft;
    }
    else
    {
        bb.Min = ImVec2(window->InnerMainRect.Max.x, window->InnerMainRect.Min.y);
        bb.Max = ImVec2(outer_rect.Max.x - window->WindowBorderSize, window->InnerMainRect.Max.y);
        rounding_corners |= ((window->Flags & ImGuiWindowFlags_NoTitleBar) && !(window->Flags & ImGuiWindowFlags_MenuBar)) ? ImDrawCornerFlags_TopRight : 0;
    }
    ScrollbarEx(bb, id, axis, &window->Scroll[axis], window->SizeFull[axis] - other_scrollbar_size, window->SizeContents[axis], rounding_corners);
}

void ImGui::Image(ImTextureID user_texture_id, const ImVec2& size, const ImVec2& uv0, const ImVec2& uv1, const ImVec4& tint_col, const ImVec4& border_col)
{
    ImGuiWindow* window = GetCurrentWindow();
    if (window->SkipItems)
        return;

    ImRect bb(window->DC.CursorPos, window->DC.CursorPos + size);
    if (border_col.w > 0.0f)
        bb.Max += ImVec2(2, 2);
    ItemSize(bb);
    if (!ItemAdd(bb, 0))
        return;

    if (border_col.w > 0.0f)
    {
        window->DrawList->AddRect(bb.Min, bb.Max, GetColorU32(border_col), 0.0f);
        window->DrawList->AddImage(user_texture_id, bb.Min + ImVec2(1, 1), bb.Max - ImVec2(1, 1), uv0, uv1, GetColorU32(tint_col));
    }
    else
    {
        window->DrawList->AddImage(user_texture_id, bb.Min, bb.Max, uv0, uv1, GetColorU32(tint_col));
    }
}

// frame_padding < 0: uses FramePadding from style (default)
// frame_padding = 0: no framing
// frame_padding > 0: set framing size
// The color used are the button colors.
bool ImGui::ImageButton(ImTextureID user_texture_id, const ImVec2& size, const ImVec2& uv0, const ImVec2& uv1, int frame_padding, const ImVec4& bg_col, const ImVec4& tint_col)
{
    ImGuiWindow* window = GetCurrentWindow();
    if (window->SkipItems)
        return false;

    ImGuiContext& g = *GImGui;
    const ImGuiStyle& style = g.Style;

    // Default to using texture ID as ID. User can still push string/integer prefixes.
    // We could hash the size/uv to create a unique ID but that would prevent the user from animating UV.
    PushID((void*)(intptr_t)user_texture_id);
    const ImGuiID id = window->GetID("#image");
    PopID();

    const ImVec2 padding = (frame_padding >= 0) ? ImVec2((float)frame_padding, (float)frame_padding) : style.FramePadding;
    const ImRect bb(window->DC.CursorPos, window->DC.CursorPos + size + padding * 2);
    const ImRect image_bb(window->DC.CursorPos + padding, window->DC.CursorPos + padding + size);
    ItemSize(bb);
    if (!ItemAdd(bb, id))
        return false;

    bool hovered, held;
    bool pressed = ButtonBehavior(bb, id, &hovered, &held);

    // Render
    const ImU32 col = GetColorU32((held && hovered) ? ImGuiCol_ButtonActive : hovered ? ImGuiCol_ButtonHovered : ImGuiCol_Button);
    RenderNavHighlight(bb, id);
    RenderFrame(bb.Min, bb.Max, col, true, ImClamp((float)ImMin(padding.x, padding.y), 0.0f, style.FrameRounding));
    if (bg_col.w > 0.0f)
        window->DrawList->AddRectFilled(image_bb.Min, image_bb.Max, GetColorU32(bg_col));
    window->DrawList->AddImage(user_texture_id, image_bb.Min, image_bb.Max, uv0, uv1, GetColorU32(tint_col));

    return pressed;
}

bool ImGui::Checkbox(const char* label, bool* v)
{
    ImGuiWindow* window = GetCurrentWindow();
    if (window->SkipItems)
        return false;

    ImGuiContext& g = *GImGui;
    const ImGuiStyle& style = g.Style;
    const ImGuiID id = window->GetID(label);
    const ImVec2 label_size = CalcTextSize(label, NULL, true);

    const float square_sz = GetFrameHeight();
    const ImVec2 pos = window->DC.CursorPos;
    const ImRect total_bb(pos, pos + ImVec2(square_sz + (label_size.x > 0.0f ? style.ItemInnerSpacing.x + label_size.x : 0.0f), label_size.y + style.FramePadding.y * 2.0f));
    ItemSize(total_bb, style.FramePadding.y);
    if (!ItemAdd(total_bb, id))
        return false;

    bool hovered, held;
    bool pressed = ButtonBehavior(total_bb, id, &hovered, &held);
    if (pressed)
    {
        *v = !(*v);
        MarkItemEdited(id);
    }

    const ImRect check_bb(pos, pos + ImVec2(square_sz, square_sz));
    RenderNavHighlight(total_bb, id);
    RenderFrame(check_bb.Min, check_bb.Max, GetColorU32((held && hovered) ? ImGuiCol_FrameBgActive : hovered ? ImGuiCol_FrameBgHovered : ImGuiCol_FrameBg), true, style.FrameRounding);
    if (*v)
    {
        const float pad = ImMax(1.0f, (float)(int)(square_sz / 6.0f));
        RenderCheckMark(check_bb.Min + ImVec2(pad, pad), GetColorU32(ImGuiCol_CheckMark), square_sz - pad*2.0f);
    }

    if (g.LogEnabled)
        LogRenderedText(&total_bb.Min, *v ? "[x]" : "[ ]");
    if (label_size.x > 0.0f)
        RenderText(ImVec2(check_bb.Max.x + style.ItemInnerSpacing.x, check_bb.Min.y + style.FramePadding.y), label);

    IMGUI_TEST_ENGINE_ITEM_INFO(id, label, window->DC.ItemFlags | ImGuiItemStatusFlags_Checkable | (*v ? ImGuiItemStatusFlags_Checked : 0));
    return pressed;
}

bool ImGui::CheckboxFlags(const char* label, unsigned int* flags, unsigned int flags_value)
{
    bool v = ((*flags & flags_value) == flags_value);
    bool pressed = Checkbox(label, &v);
    if (pressed)
    {
        if (v)
            *flags |= flags_value;
        else
            *flags &= ~flags_value;
    }

    return pressed;
}

bool ImGui::RadioButton(const char* label, bool active)
{
    ImGuiWindow* window = GetCurrentWindow();
    if (window->SkipItems)
        return false;

    ImGuiContext& g = *GImGui;
    const ImGuiStyle& style = g.Style;
    const ImGuiID id = window->GetID(label);
    const ImVec2 label_size = CalcTextSize(label, NULL, true);

    const float square_sz = GetFrameHeight();
    const ImVec2 pos = window->DC.CursorPos;
    const ImRect check_bb(pos, pos + ImVec2(square_sz, square_sz));
    const ImRect total_bb(pos, pos + ImVec2(square_sz + (label_size.x > 0.0f ? style.ItemInnerSpacing.x + label_size.x : 0.0f), label_size.y + style.FramePadding.y * 2.0f));
    ItemSize(total_bb, style.FramePadding.y);
    if (!ItemAdd(total_bb, id))
        return false;

    ImVec2 center = check_bb.GetCenter();
    center.x = (float)(int)center.x + 0.5f;
    center.y = (float)(int)center.y + 0.5f;
    const float radius = (square_sz - 1.0f) * 0.5f;

    bool hovered, held;
    bool pressed = ButtonBehavior(total_bb, id, &hovered, &held);
    if (pressed)
        MarkItemEdited(id);

    RenderNavHighlight(total_bb, id);
    window->DrawList->AddCircleFilled(center, radius, GetColorU32((held && hovered) ? ImGuiCol_FrameBgActive : hovered ? ImGuiCol_FrameBgHovered : ImGuiCol_FrameBg), 16);
    if (active)
    {
        const float pad = ImMax(1.0f, (float)(int)(square_sz / 6.0f));
        window->DrawList->AddCircleFilled(center, radius - pad, GetColorU32(ImGuiCol_CheckMark), 16);
    }

    if (style.FrameBorderSize > 0.0f)
    {
        window->DrawList->AddCircle(center + ImVec2(1,1), radius, GetColorU32(ImGuiCol_BorderShadow), 16, style.FrameBorderSize);
        window->DrawList->AddCircle(center, radius, GetColorU32(ImGuiCol_Border), 16, style.FrameBorderSize);
    }

    if (g.LogEnabled)
        LogRenderedText(&total_bb.Min, active ? "(x)" : "( )");
    if (label_size.x > 0.0f)
        RenderText(ImVec2(check_bb.Max.x + style.ItemInnerSpacing.x, check_bb.Min.y + style.FramePadding.y), label);

    return pressed;
}

bool ImGui::RadioButton(const char* label, int* v, int v_button)
{
    const bool pressed = RadioButton(label, *v == v_button);
    if (pressed)
        *v = v_button;
    return pressed;
}

// size_arg (for each axis) < 0.0f: align to end, 0.0f: auto, > 0.0f: specified size
void ImGui::ProgressBar(float fraction, const ImVec2& size_arg, const char* overlay)
{
    ImGuiWindow* window = GetCurrentWindow();
    if (window->SkipItems)
        return;

    ImGuiContext& g = *GImGui;
    const ImGuiStyle& style = g.Style;

    ImVec2 pos = window->DC.CursorPos;
    ImVec2 size = CalcItemSize(size_arg, CalcItemWidth(), g.FontSize + style.FramePadding.y*2.0f);
    ImRect bb(pos, pos + size);
    ItemSize(size, style.FramePadding.y);
    if (!ItemAdd(bb, 0))
        return;

    // Render
    fraction = ImSaturate(fraction);
    RenderFrame(bb.Min, bb.Max, GetColorU32(ImGuiCol_FrameBg), true, style.FrameRounding);
    bb.Expand(ImVec2(-style.FrameBorderSize, -style.FrameBorderSize));
    const ImVec2 fill_br = ImVec2(ImLerp(bb.Min.x, bb.Max.x, fraction), bb.Max.y);
    RenderRectFilledRangeH(window->DrawList, bb, GetColorU32(ImGuiCol_PlotHistogram), 0.0f, fraction, style.FrameRounding);

    // Default displaying the fraction as percentage string, but user can override it
    char overlay_buf[32];
    if (!overlay)
    {
        ImFormatString(overlay_buf, IM_ARRAYSIZE(overlay_buf), "%.0f%%", fraction*100+0.01f);
        overlay = overlay_buf;
    }

    ImVec2 overlay_size = CalcTextSize(overlay, NULL);
    if (overlay_size.x > 0.0f)
        RenderTextClipped(ImVec2(ImClamp(fill_br.x + style.ItemSpacing.x, bb.Min.x, bb.Max.x - overlay_size.x - style.ItemInnerSpacing.x), bb.Min.y), bb.Max, overlay, NULL, &overlay_size, ImVec2(0.0f,0.5f), &bb);
}

void ImGui::Bullet()
{
    ImGuiWindow* window = GetCurrentWindow();
    if (window->SkipItems)
        return;

    ImGuiContext& g = *GImGui;
    const ImGuiStyle& style = g.Style;
    const float line_height = ImMax(ImMin(window->DC.CurrLineSize.y, g.FontSize + g.Style.FramePadding.y*2), g.FontSize);
    const ImRect bb(window->DC.CursorPos, window->DC.CursorPos + ImVec2(g.FontSize, line_height));
    ItemSize(bb);
    if (!ItemAdd(bb, 0))
    {
        SameLine(0, style.FramePadding.x*2);
        return;
    }

    // Render and stay on same line
    RenderBullet(bb.Min + ImVec2(style.FramePadding.x + g.FontSize*0.5f, line_height*0.5f));
    SameLine(0, style.FramePadding.x*2);
}

//-------------------------------------------------------------------------
// [SECTION] Widgets: Low-level Layout helpers
//-------------------------------------------------------------------------
// - Spacing()
// - Dummy()
// - NewLine()
// - AlignTextToFramePadding()
// - SeparatorEx() [Internal]
// - Separator()
// - SplitterBehavior() [Internal]
// - ShrinkWidths() [Internal]
//-------------------------------------------------------------------------

void ImGui::Spacing()
{
    ImGuiWindow* window = GetCurrentWindow();
    if (window->SkipItems)
        return;
    ItemSize(ImVec2(0,0));
}

void ImGui::Dummy(const ImVec2& size)
{
    ImGuiWindow* window = GetCurrentWindow();
    if (window->SkipItems)
        return;

    const ImRect bb(window->DC.CursorPos, window->DC.CursorPos + size);
    ItemSize(size);
    ItemAdd(bb, 0);
}

void ImGui::NewLine()
{
    ImGuiWindow* window = GetCurrentWindow();
    if (window->SkipItems)
        return;

    ImGuiContext& g = *GImGui;
    const ImGuiLayoutType backup_layout_type = window->DC.LayoutType;
    window->DC.LayoutType = ImGuiLayoutType_Vertical;
    if (window->DC.CurrLineSize.y > 0.0f)     // In the event that we are on a line with items that is smaller that FontSize high, we will preserve its height.
        ItemSize(ImVec2(0,0));
    else
        ItemSize(ImVec2(0.0f, g.FontSize));
    window->DC.LayoutType = backup_layout_type;
}

void ImGui::AlignTextToFramePadding()
{
    ImGuiWindow* window = GetCurrentWindow();
    if (window->SkipItems)
        return;

    ImGuiContext& g = *GImGui;
    window->DC.CurrLineSize.y = ImMax(window->DC.CurrLineSize.y, g.FontSize + g.Style.FramePadding.y * 2);
    window->DC.CurrLineTextBaseOffset = ImMax(window->DC.CurrLineTextBaseOffset, g.Style.FramePadding.y);
}

// Horizontal/vertical separating line
void ImGui::SeparatorEx(ImGuiSeparatorFlags flags)
{
    ImGuiWindow* window = GetCurrentWindow();
    if (window->SkipItems)
        return;

    ImGuiContext& g = *GImGui;
    IM_ASSERT(ImIsPowerOfTwo(flags & (ImGuiSeparatorFlags_Horizontal | ImGuiSeparatorFlags_Vertical)));   // Check that only 1 option is selected

    float thickness_draw = 1.0f;
    float thickness_layout = 0.0f;
    if (flags & ImGuiSeparatorFlags_Vertical)
    {
        // Vertical separator, for menu bars (use current line height). Not exposed because it is misleading and it doesn't have an effect on regular layout.
        float y1 = window->DC.CursorPos.y;
        float y2 = window->DC.CursorPos.y + window->DC.CurrLineSize.y;
        const ImRect bb(ImVec2(window->DC.CursorPos.x, y1), ImVec2(window->DC.CursorPos.x + thickness_draw, y2));
        ItemSize(ImVec2(thickness_layout, 0.0f));
        if (!ItemAdd(bb, 0))
            return;

        // Draw
        window->DrawList->AddLine(ImVec2(bb.Min.x, bb.Min.y), ImVec2(bb.Min.x, bb.Max.y), GetColorU32(ImGuiCol_Separator));
        if (g.LogEnabled)
            LogText(" |");
    }
    else if (flags & ImGuiSeparatorFlags_Horizontal)
    {
        // Horizontal Separator
        float x1 = window->Pos.x;
        float x2 = window->Pos.x + window->Size.x;
        if (!window->DC.GroupStack.empty())
            x1 += window->DC.Indent.x;

        ImGuiColumns* columns = (flags & ImGuiSeparatorFlags_SpanAllColumns) ? window->DC.CurrentColumns : NULL;
        if (columns)
            PushColumnsBackground();

        // We don't provide our width to the layout so that it doesn't get feed back into AutoFit
        const ImRect bb(ImVec2(x1, window->DC.CursorPos.y), ImVec2(x2, window->DC.CursorPos.y + thickness_draw));
        ItemSize(ImVec2(0.0f, thickness_layout));
        if (!ItemAdd(bb, 0))
        {
            if (columns)
                PopColumnsBackground();
            return;
        }

        // Draw
        window->DrawList->AddLine(bb.Min, ImVec2(bb.Max.x, bb.Min.y), GetColorU32(ImGuiCol_Separator));
        if (g.LogEnabled)
            LogRenderedText(&bb.Min, "--------------------------------");

        if (columns)
        {
            PopColumnsBackground();
            columns->LineMinY = window->DC.CursorPos.y;
        }
    }
}

void ImGui::Separator()
{
    ImGuiContext& g = *GImGui;
    ImGuiWindow* window = g.CurrentWindow;
    if (window->SkipItems)
        return;

    // Those flags should eventually be overridable by the user
    ImGuiSeparatorFlags flags = (window->DC.LayoutType == ImGuiLayoutType_Horizontal) ? ImGuiSeparatorFlags_Vertical : ImGuiSeparatorFlags_Horizontal;
    flags |= ImGuiSeparatorFlags_SpanAllColumns;
    SeparatorEx(flags);
}

// Using 'hover_visibility_delay' allows us to hide the highlight and mouse cursor for a short time, which can be convenient to reduce visual noise.
bool ImGui::SplitterBehavior(const ImRect& bb, ImGuiID id, ImGuiAxis axis, float* size1, float* size2, float min_size1, float min_size2, float hover_extend, float hover_visibility_delay)
{
    ImGuiContext& g = *GImGui;
    ImGuiWindow* window = g.CurrentWindow;

    const ImGuiItemFlags item_flags_backup = window->DC.ItemFlags;
    window->DC.ItemFlags |= ImGuiItemFlags_NoNav | ImGuiItemFlags_NoNavDefaultFocus;
    bool item_add = ItemAdd(bb, id);
    window->DC.ItemFlags = item_flags_backup;
    if (!item_add)
        return false;

    bool hovered, held;
    ImRect bb_interact = bb;
    bb_interact.Expand(axis == ImGuiAxis_Y ? ImVec2(0.0f, hover_extend) : ImVec2(hover_extend, 0.0f));
    ButtonBehavior(bb_interact, id, &hovered, &held, ImGuiButtonFlags_FlattenChildren | ImGuiButtonFlags_AllowItemOverlap);
    if (g.ActiveId != id)
        SetItemAllowOverlap();

    if (held || (g.HoveredId == id && g.HoveredIdPreviousFrame == id && g.HoveredIdTimer >= hover_visibility_delay))
        SetMouseCursor(axis == ImGuiAxis_Y ? ImGuiMouseCursor_ResizeNS : ImGuiMouseCursor_ResizeEW);

    ImRect bb_render = bb;
    if (held)
    {
        ImVec2 mouse_delta_2d = g.IO.MousePos - g.ActiveIdClickOffset - bb_interact.Min;
        float mouse_delta = (axis == ImGuiAxis_Y) ? mouse_delta_2d.y : mouse_delta_2d.x;

        // Minimum pane size
        float size_1_maximum_delta = ImMax(0.0f, *size1 - min_size1);
        float size_2_maximum_delta = ImMax(0.0f, *size2 - min_size2);
        if (mouse_delta < -size_1_maximum_delta)
            mouse_delta = -size_1_maximum_delta;
        if (mouse_delta > size_2_maximum_delta)
            mouse_delta = size_2_maximum_delta;

        // Apply resize
        if (mouse_delta != 0.0f)
        {
            if (mouse_delta < 0.0f)
                IM_ASSERT(*size1 + mouse_delta >= min_size1);
            if (mouse_delta > 0.0f)
                IM_ASSERT(*size2 - mouse_delta >= min_size2);
            *size1 += mouse_delta;
            *size2 -= mouse_delta;
            bb_render.Translate((axis == ImGuiAxis_X) ? ImVec2(mouse_delta, 0.0f) : ImVec2(0.0f, mouse_delta));
            MarkItemEdited(id);
        }
    }

    // Render
    const ImU32 col = GetColorU32(held ? ImGuiCol_SeparatorActive : (hovered && g.HoveredIdTimer >= hover_visibility_delay) ? ImGuiCol_SeparatorHovered : ImGuiCol_Separator);
    window->DrawList->AddRectFilled(bb_render.Min, bb_render.Max, col, g.Style.FrameRounding);

    return held;
}

static int IMGUI_CDECL ShrinkWidthItemComparer(const void* lhs, const void* rhs)
{
    const ImGuiShrinkWidthItem* a = (const ImGuiShrinkWidthItem*)lhs;
    const ImGuiShrinkWidthItem* b = (const ImGuiShrinkWidthItem*)rhs;
    if (int d = (int)(b->Width - a->Width))
        return d;
    return (b->Index - a->Index);
}

// Shrink excess width from a set of item, by removing width from the larger items first.
void ImGui::ShrinkWidths(ImGuiShrinkWidthItem* items, int count, float width_excess)
{
    if (count > 1)
        ImQsort(items, (size_t)count, sizeof(ImGuiShrinkWidthItem), ShrinkWidthItemComparer);
    int count_same_width = 1;
    while (width_excess > 0.0f && count_same_width < count)
    {
        while (count_same_width < count && items[0].Width == items[count_same_width].Width)
            count_same_width++;
        float width_to_remove_per_item_max = (count_same_width < count) ? (items[0].Width - items[count_same_width].Width) : (items[0].Width - 1.0f);
        float width_to_remove_per_item = ImMin(width_excess / count_same_width, width_to_remove_per_item_max);
        for (int item_n = 0; item_n < count_same_width; item_n++)
            items[item_n].Width -= width_to_remove_per_item;
        width_excess -= width_to_remove_per_item * count_same_width;
    }
}

//-------------------------------------------------------------------------
// [SECTION] Widgets: ComboBox
//-------------------------------------------------------------------------
// - BeginCombo()
// - EndCombo()
// - Combo()
//-------------------------------------------------------------------------

static float CalcMaxPopupHeightFromItemCount(int items_count)
{
    ImGuiContext& g = *GImGui;
    if (items_count <= 0)
        return FLT_MAX;
    return (g.FontSize + g.Style.ItemSpacing.y) * items_count - g.Style.ItemSpacing.y + (g.Style.WindowPadding.y * 2);
}

bool ImGui::BeginCombo(const char* label, const char* preview_value, ImGuiComboFlags flags)
{
    // Always consume the SetNextWindowSizeConstraint() call in our early return paths
    ImGuiContext& g = *GImGui;
    bool has_window_size_constraint = (g.NextWindowData.Flags & ImGuiNextWindowDataFlags_HasSizeConstraint) != 0;
    g.NextWindowData.Flags &= ~ImGuiNextWindowDataFlags_HasSizeConstraint;

    ImGuiWindow* window = GetCurrentWindow();
    if (window->SkipItems)
        return false;

    IM_ASSERT((flags & (ImGuiComboFlags_NoArrowButton | ImGuiComboFlags_NoPreview)) != (ImGuiComboFlags_NoArrowButton | ImGuiComboFlags_NoPreview)); // Can't use both flags together

    const ImGuiStyle& style = g.Style;
    const ImGuiID id = window->GetID(label);

    const float arrow_size = (flags & ImGuiComboFlags_NoArrowButton) ? 0.0f : GetFrameHeight();
    const ImVec2 label_size = CalcTextSize(label, NULL, true);
    const float expected_w = CalcItemWidth();
    const float w = (flags & ImGuiComboFlags_NoPreview) ? arrow_size : expected_w;
    const ImRect frame_bb(window->DC.CursorPos, window->DC.CursorPos + ImVec2(w, label_size.y + style.FramePadding.y*2.0f));
    const ImRect total_bb(frame_bb.Min, frame_bb.Max + ImVec2(label_size.x > 0.0f ? style.ItemInnerSpacing.x + label_size.x : 0.0f, 0.0f));
    ItemSize(total_bb, style.FramePadding.y);
    if (!ItemAdd(total_bb, id, &frame_bb))
        return false;

    bool hovered, held;
    bool pressed = ButtonBehavior(frame_bb, id, &hovered, &held);
    bool popup_open = IsPopupOpen(id);

    const ImU32 frame_col = GetColorU32(hovered ? ImGuiCol_FrameBgHovered : ImGuiCol_FrameBg);
    const float value_x2 = ImMax(frame_bb.Min.x, frame_bb.Max.x - arrow_size);
    RenderNavHighlight(frame_bb, id);
    if (!(flags & ImGuiComboFlags_NoPreview))
        window->DrawList->AddRectFilled(frame_bb.Min, ImVec2(value_x2, frame_bb.Max.y), frame_col, style.FrameRounding, ImDrawCornerFlags_Left);
    if (!(flags & ImGuiComboFlags_NoArrowButton))
    {
        window->DrawList->AddRectFilled(ImVec2(value_x2, frame_bb.Min.y), frame_bb.Max, GetColorU32((popup_open || hovered) ? ImGuiCol_ButtonHovered : ImGuiCol_Button), style.FrameRounding, (w <= arrow_size) ? ImDrawCornerFlags_All : ImDrawCornerFlags_Right);
        RenderArrow(ImVec2(value_x2 + style.FramePadding.y, frame_bb.Min.y + style.FramePadding.y), ImGuiDir_Down);
    }
    RenderFrameBorder(frame_bb.Min, frame_bb.Max, style.FrameRounding);
    if (preview_value != NULL && !(flags & ImGuiComboFlags_NoPreview))
        RenderTextClipped(frame_bb.Min + style.FramePadding, ImVec2(value_x2, frame_bb.Max.y), preview_value, NULL, NULL, ImVec2(0.0f,0.0f));
    if (label_size.x > 0)
        RenderText(ImVec2(frame_bb.Max.x + style.ItemInnerSpacing.x, frame_bb.Min.y + style.FramePadding.y), label);

    if ((pressed || g.NavActivateId == id) && !popup_open)
    {
        if (window->DC.NavLayerCurrent == 0)
            window->NavLastIds[0] = id;
        OpenPopupEx(id);
        popup_open = true;
    }

    if (!popup_open)
        return false;

    if (has_window_size_constraint)
    {
        g.NextWindowData.Flags |= ImGuiNextWindowDataFlags_HasSizeConstraint;
        g.NextWindowData.SizeConstraintRect.Min.x = ImMax(g.NextWindowData.SizeConstraintRect.Min.x, w);
    }
    else
    {
        if ((flags & ImGuiComboFlags_HeightMask_) == 0)
            flags |= ImGuiComboFlags_HeightRegular;
        IM_ASSERT(ImIsPowerOfTwo(flags & ImGuiComboFlags_HeightMask_));    // Only one
        int popup_max_height_in_items = -1;
        if (flags & ImGuiComboFlags_HeightRegular)     popup_max_height_in_items = 8;
        else if (flags & ImGuiComboFlags_HeightSmall)  popup_max_height_in_items = 4;
        else if (flags & ImGuiComboFlags_HeightLarge)  popup_max_height_in_items = 20;
        SetNextWindowSizeConstraints(ImVec2(w, 0.0f), ImVec2(FLT_MAX, CalcMaxPopupHeightFromItemCount(popup_max_height_in_items)));
    }

    char name[16];
    ImFormatString(name, IM_ARRAYSIZE(name), "##Combo_%02d", g.BeginPopupStack.Size); // Recycle windows based on depth

    // Peak into expected window size so we can position it
    if (ImGuiWindow* popup_window = FindWindowByName(name))
        if (popup_window->WasActive)
        {
            ImVec2 size_expected = CalcWindowExpectedSize(popup_window);
            if (flags & ImGuiComboFlags_PopupAlignLeft)
                popup_window->AutoPosLastDirection = ImGuiDir_Left;
            ImRect r_outer = GetWindowAllowedExtentRect(popup_window);
            ImVec2 pos = FindBestWindowPosForPopupEx(frame_bb.GetBL(), size_expected, &popup_window->AutoPosLastDirection, r_outer, frame_bb, ImGuiPopupPositionPolicy_ComboBox);
            SetNextWindowPos(pos);
        }

    // Horizontally align ourselves with the framed text
    ImGuiWindowFlags window_flags = ImGuiWindowFlags_AlwaysAutoResize | ImGuiWindowFlags_Popup | ImGuiWindowFlags_NoTitleBar | ImGuiWindowFlags_NoResize | ImGuiWindowFlags_NoSavedSettings;
    PushStyleVar(ImGuiStyleVar_WindowPadding, ImVec2(style.FramePadding.x, style.WindowPadding.y));
    bool ret = Begin(name, NULL, window_flags);
    PopStyleVar();
    if (!ret)
    {
        EndPopup();
        IM_ASSERT(0);   // This should never happen as we tested for IsPopupOpen() above
        return false;
    }
    return true;
}

void ImGui::EndCombo()
{
    EndPopup();
}

// Getter for the old Combo() API: const char*[]
static bool Items_ArrayGetter(void* data, int idx, const char** out_text)
{
    const char* const* items = (const char* const*)data;
    if (out_text)
        *out_text = items[idx];
    return true;
}

// Getter for the old Combo() API: "item1\0item2\0item3\0"
static bool Items_SingleStringGetter(void* data, int idx, const char** out_text)
{
    // FIXME-OPT: we could pre-compute the indices to fasten this. But only 1 active combo means the waste is limited.
    const char* items_separated_by_zeros = (const char*)data;
    int items_count = 0;
    const char* p = items_separated_by_zeros;
    while (*p)
    {
        if (idx == items_count)
            break;
        p += strlen(p) + 1;
        items_count++;
    }
    if (!*p)
        return false;
    if (out_text)
        *out_text = p;
    return true;
}

// Old API, prefer using BeginCombo() nowadays if you can.
bool ImGui::Combo(const char* label, int* current_item, bool (*items_getter)(void*, int, const char**), void* data, int items_count, int popup_max_height_in_items)
{
    ImGuiContext& g = *GImGui;

    // Call the getter to obtain the preview string which is a parameter to BeginCombo()
    const char* preview_value = NULL;
    if (*current_item >= 0 && *current_item < items_count)
        items_getter(data, *current_item, &preview_value);

    // The old Combo() API exposed "popup_max_height_in_items". The new more general BeginCombo() API doesn't have/need it, but we emulate it here.
    if (popup_max_height_in_items != -1 && !(g.NextWindowData.Flags & ImGuiNextWindowDataFlags_HasSizeConstraint))
        SetNextWindowSizeConstraints(ImVec2(0,0), ImVec2(FLT_MAX, CalcMaxPopupHeightFromItemCount(popup_max_height_in_items)));

    if (!BeginCombo(label, preview_value, ImGuiComboFlags_None))
        return false;

    // Display items
    // FIXME-OPT: Use clipper (but we need to disable it on the appearing frame to make sure our call to SetItemDefaultFocus() is processed)
    bool value_changed = false;
    for (int i = 0; i < items_count; i++)
    {
        PushID((void*)(intptr_t)i);
        const bool item_selected = (i == *current_item);
        const char* item_text;
        if (!items_getter(data, i, &item_text))
            item_text = "*Unknown item*";
        if (Selectable(item_text, item_selected))
        {
            value_changed = true;
            *current_item = i;
        }
        if (item_selected)
            SetItemDefaultFocus();
        PopID();
    }

    EndCombo();
    return value_changed;
}

// Combo box helper allowing to pass an array of strings.
bool ImGui::Combo(const char* label, int* current_item, const char* const items[], int items_count, int height_in_items)
{
    const bool value_changed = Combo(label, current_item, Items_ArrayGetter, (void*)items, items_count, height_in_items);
    return value_changed;
}

// Combo box helper allowing to pass all items in a single string literal holding multiple zero-terminated items "item1\0item2\0"
bool ImGui::Combo(const char* label, int* current_item, const char* items_separated_by_zeros, int height_in_items)
{
    int items_count = 0;
    const char* p = items_separated_by_zeros;       // FIXME-OPT: Avoid computing this, or at least only when combo is open
    while (*p)
    {
        p += strlen(p) + 1;
        items_count++;
    }
    bool value_changed = Combo(label, current_item, Items_SingleStringGetter, (void*)items_separated_by_zeros, items_count, height_in_items);
    return value_changed;
}

//-------------------------------------------------------------------------
// [SECTION] Data Type and Data Formatting Helpers [Internal]
//-------------------------------------------------------------------------
// - PatchFormatStringFloatToInt()
// - DataTypeGetInfo()
// - DataTypeFormatString()
// - DataTypeApplyOp()
// - DataTypeApplyOpFromText()
// - GetMinimumStepAtDecimalPrecision
// - RoundScalarWithFormat<>()
//-------------------------------------------------------------------------

static const ImGuiDataTypeInfo GDataTypeInfo[] =
{
    { sizeof(char),             "%d",   "%d"    },  // ImGuiDataType_S8
    { sizeof(unsigned char),    "%u",   "%u"    },
    { sizeof(short),            "%d",   "%d"    },  // ImGuiDataType_S16
    { sizeof(unsigned short),   "%u",   "%u"    },
    { sizeof(int),              "%d",   "%d"    },  // ImGuiDataType_S32
    { sizeof(unsigned int),     "%u",   "%u"    },
#ifdef _MSC_VER
    { sizeof(ImS64),            "%I64d","%I64d" },  // ImGuiDataType_S64
    { sizeof(ImU64),            "%I64u","%I64u" },
#else
    { sizeof(ImS64),            "%lld", "%lld"  },  // ImGuiDataType_S64
    { sizeof(ImU64),            "%llu", "%llu"  },
#endif
    { sizeof(float),            "%f",   "%f"    },  // ImGuiDataType_Float (float are promoted to double in va_arg)
    { sizeof(double),           "%f",   "%lf"   },  // ImGuiDataType_Double
};
IM_STATIC_ASSERT(IM_ARRAYSIZE(GDataTypeInfo) == ImGuiDataType_COUNT);

// FIXME-LEGACY: Prior to 1.61 our DragInt() function internally used floats and because of this the compile-time default value for format was "%.0f".
// Even though we changed the compile-time default, we expect users to have carried %f around, which would break the display of DragInt() calls.
// To honor backward compatibility we are rewriting the format string, unless IMGUI_DISABLE_OBSOLETE_FUNCTIONS is enabled. What could possibly go wrong?!
static const char* PatchFormatStringFloatToInt(const char* fmt)
{
    if (fmt[0] == '%' && fmt[1] == '.' && fmt[2] == '0' && fmt[3] == 'f' && fmt[4] == 0) // Fast legacy path for "%.0f" which is expected to be the most common case.
        return "%d";
    const char* fmt_start = ImParseFormatFindStart(fmt);    // Find % (if any, and ignore %%)
    const char* fmt_end = ImParseFormatFindEnd(fmt_start);  // Find end of format specifier, which itself is an exercise of confidence/recklessness (because snprintf is dependent on libc or user).
    if (fmt_end > fmt_start && fmt_end[-1] == 'f')
    {
#ifndef IMGUI_DISABLE_OBSOLETE_FUNCTIONS
        if (fmt_start == fmt && fmt_end[0] == 0)
            return "%d";
        ImGuiContext& g = *GImGui;
        ImFormatString(g.TempBuffer, IM_ARRAYSIZE(g.TempBuffer), "%.*s%%d%s", (int)(fmt_start - fmt), fmt, fmt_end); // Honor leading and trailing decorations, but lose alignment/precision.
        return g.TempBuffer;
#else
        IM_ASSERT(0 && "DragInt(): Invalid format string!"); // Old versions used a default parameter of "%.0f", please replace with e.g. "%d"
#endif
    }
    return fmt;
}

const ImGuiDataTypeInfo* ImGui::DataTypeGetInfo(ImGuiDataType data_type)
{
    IM_ASSERT(data_type >= 0 && data_type < ImGuiDataType_COUNT);
    return &GDataTypeInfo[data_type];
}

int ImGui::DataTypeFormatString(char* buf, int buf_size, ImGuiDataType data_type, const void* data_ptr, const char* format)
{
    // Signedness doesn't matter when pushing integer arguments
    if (data_type == ImGuiDataType_S32 || data_type == ImGuiDataType_U32)
        return ImFormatString(buf, buf_size, format, *(const ImU32*)data_ptr);
    if (data_type == ImGuiDataType_S64 || data_type == ImGuiDataType_U64)
        return ImFormatString(buf, buf_size, format, *(const ImU64*)data_ptr);
    if (data_type == ImGuiDataType_Float)
        return ImFormatString(buf, buf_size, format, *(const float*)data_ptr);
    if (data_type == ImGuiDataType_Double)
        return ImFormatString(buf, buf_size, format, *(const double*)data_ptr);
    if (data_type == ImGuiDataType_S8)
        return ImFormatString(buf, buf_size, format, *(const ImS8*)data_ptr);
    if (data_type == ImGuiDataType_U8)
        return ImFormatString(buf, buf_size, format, *(const ImU8*)data_ptr);
    if (data_type == ImGuiDataType_S16)
        return ImFormatString(buf, buf_size, format, *(const ImS16*)data_ptr);
    if (data_type == ImGuiDataType_U16)
        return ImFormatString(buf, buf_size, format, *(const ImU16*)data_ptr);
    IM_ASSERT(0);
    return 0;
}

void ImGui::DataTypeApplyOp(ImGuiDataType data_type, int op, void* output, void* arg1, const void* arg2)
{
    IM_ASSERT(op == '+' || op == '-');
    switch (data_type)
    {
        case ImGuiDataType_S8:
            if (op == '+') { *(ImS8*)output  = ImAddClampOverflow(*(const ImS8*)arg1,  *(const ImS8*)arg2,  IM_S8_MIN,  IM_S8_MAX); }
            if (op == '-') { *(ImS8*)output  = ImSubClampOverflow(*(const ImS8*)arg1,  *(const ImS8*)arg2,  IM_S8_MIN,  IM_S8_MAX); }
            return;
        case ImGuiDataType_U8:
            if (op == '+') { *(ImU8*)output  = ImAddClampOverflow(*(const ImU8*)arg1,  *(const ImU8*)arg2,  IM_U8_MIN,  IM_U8_MAX); }
            if (op == '-') { *(ImU8*)output  = ImSubClampOverflow(*(const ImU8*)arg1,  *(const ImU8*)arg2,  IM_U8_MIN,  IM_U8_MAX); }
            return;
        case ImGuiDataType_S16:
            if (op == '+') { *(ImS16*)output = ImAddClampOverflow(*(const ImS16*)arg1, *(const ImS16*)arg2, IM_S16_MIN, IM_S16_MAX); }
            if (op == '-') { *(ImS16*)output = ImSubClampOverflow(*(const ImS16*)arg1, *(const ImS16*)arg2, IM_S16_MIN, IM_S16_MAX); }
            return;
        case ImGuiDataType_U16:
            if (op == '+') { *(ImU16*)output = ImAddClampOverflow(*(const ImU16*)arg1, *(const ImU16*)arg2, IM_U16_MIN, IM_U16_MAX); }
            if (op == '-') { *(ImU16*)output = ImSubClampOverflow(*(const ImU16*)arg1, *(const ImU16*)arg2, IM_U16_MIN, IM_U16_MAX); }
            return;
        case ImGuiDataType_S32:
            if (op == '+') { *(ImS32*)output = ImAddClampOverflow(*(const ImS32*)arg1, *(const ImS32*)arg2, IM_S32_MIN, IM_S32_MAX); }
            if (op == '-') { *(ImS32*)output = ImSubClampOverflow(*(const ImS32*)arg1, *(const ImS32*)arg2, IM_S32_MIN, IM_S32_MAX); }
            return;
        case ImGuiDataType_U32:
            if (op == '+') { *(ImU32*)output = ImAddClampOverflow(*(const ImU32*)arg1, *(const ImU32*)arg2, IM_U32_MIN, IM_U32_MAX); }
            if (op == '-') { *(ImU32*)output = ImSubClampOverflow(*(const ImU32*)arg1, *(const ImU32*)arg2, IM_U32_MIN, IM_U32_MAX); }
            return;
        case ImGuiDataType_S64:
            if (op == '+') { *(ImS64*)output = ImAddClampOverflow(*(const ImS64*)arg1, *(const ImS64*)arg2, IM_S64_MIN, IM_S64_MAX); }
            if (op == '-') { *(ImS64*)output = ImSubClampOverflow(*(const ImS64*)arg1, *(const ImS64*)arg2, IM_S64_MIN, IM_S64_MAX); }
            return;
        case ImGuiDataType_U64:
            if (op == '+') { *(ImU64*)output = ImAddClampOverflow(*(const ImU64*)arg1, *(const ImU64*)arg2, IM_U64_MIN, IM_U64_MAX); }
            if (op == '-') { *(ImU64*)output = ImSubClampOverflow(*(const ImU64*)arg1, *(const ImU64*)arg2, IM_U64_MIN, IM_U64_MAX); }
            return;
        case ImGuiDataType_Float:
            if (op == '+') { *(float*)output = *(const float*)arg1 + *(const float*)arg2; }
            if (op == '-') { *(float*)output = *(const float*)arg1 - *(const float*)arg2; }
            return;
        case ImGuiDataType_Double:
            if (op == '+') { *(double*)output = *(const double*)arg1 + *(const double*)arg2; }
            if (op == '-') { *(double*)output = *(const double*)arg1 - *(const double*)arg2; }
            return;
        case ImGuiDataType_COUNT: break;
    }
    IM_ASSERT(0);
}

// User can input math operators (e.g. +100) to edit a numerical values.
// NB: This is _not_ a full expression evaluator. We should probably add one and replace this dumb mess..
bool ImGui::DataTypeApplyOpFromText(const char* buf, const char* initial_value_buf, ImGuiDataType data_type, void* data_ptr, const char* format)
{
    while (ImCharIsBlankA(*buf))
        buf++;

    // We don't support '-' op because it would conflict with inputing negative value.
    // Instead you can use +-100 to subtract from an existing value
    char op = buf[0];
    if (op == '+' || op == '*' || op == '/')
    {
        buf++;
        while (ImCharIsBlankA(*buf))
            buf++;
    }
    else
    {
        op = 0;
    }
    if (!buf[0])
        return false;

    // Copy the value in an opaque buffer so we can compare at the end of the function if it changed at all.
    IM_ASSERT(data_type < ImGuiDataType_COUNT);
    int data_backup[2];
    const ImGuiDataTypeInfo* type_info = ImGui::DataTypeGetInfo(data_type);
    IM_ASSERT(type_info->Size <= sizeof(data_backup));
    memcpy(data_backup, data_ptr, type_info->Size);

    if (format == NULL)
        format = type_info->ScanFmt;

    // FIXME-LEGACY: The aim is to remove those operators and write a proper expression evaluator at some point..
    int arg1i = 0;
    if (data_type == ImGuiDataType_S32)
    {
        int* v = (int*)data_ptr;
        int arg0i = *v;
        float arg1f = 0.0f;
        if (op && sscanf(initial_value_buf, format, &arg0i) < 1)
            return false;
        // Store operand in a float so we can use fractional value for multipliers (*1.1), but constant always parsed as integer so we can fit big integers (e.g. 2000000003) past float precision
        if (op == '+')      { if (sscanf(buf, "%d", &arg1i)) *v = (int)(arg0i + arg1i); }                   // Add (use "+-" to subtract)
        else if (op == '*') { if (sscanf(buf, "%f", &arg1f)) *v = (int)(arg0i * arg1f); }                   // Multiply
        else if (op == '/') { if (sscanf(buf, "%f", &arg1f) && arg1f != 0.0f) *v = (int)(arg0i / arg1f); }  // Divide
        else                { if (sscanf(buf, format, &arg1i) == 1) *v = arg1i; }                           // Assign constant
    }
    else if (data_type == ImGuiDataType_Float)
    {
        // For floats we have to ignore format with precision (e.g. "%.2f") because sscanf doesn't take them in
        format = "%f";
        float* v = (float*)data_ptr;
        float arg0f = *v, arg1f = 0.0f;
        if (op && sscanf(initial_value_buf, format, &arg0f) < 1)
            return false;
        if (sscanf(buf, format, &arg1f) < 1)
            return false;
        if (op == '+')      { *v = arg0f + arg1f; }                    // Add (use "+-" to subtract)
        else if (op == '*') { *v = arg0f * arg1f; }                    // Multiply
        else if (op == '/') { if (arg1f != 0.0f) *v = arg0f / arg1f; } // Divide
        else                { *v = arg1f; }                            // Assign constant
    }
    else if (data_type == ImGuiDataType_Double)
    {
        format = "%lf"; // scanf differentiate float/double unlike printf which forces everything to double because of ellipsis
        double* v = (double*)data_ptr;
        double arg0f = *v, arg1f = 0.0;
        if (op && sscanf(initial_value_buf, format, &arg0f) < 1)
            return false;
        if (sscanf(buf, format, &arg1f) < 1)
            return false;
        if (op == '+')      { *v = arg0f + arg1f; }                    // Add (use "+-" to subtract)
        else if (op == '*') { *v = arg0f * arg1f; }                    // Multiply
        else if (op == '/') { if (arg1f != 0.0f) *v = arg0f / arg1f; } // Divide
        else                { *v = arg1f; }                            // Assign constant
    }
    else if (data_type == ImGuiDataType_U32 || data_type == ImGuiDataType_S64 || data_type == ImGuiDataType_U64)
    {
        // All other types assign constant
        // We don't bother handling support for legacy operators since they are a little too crappy. Instead we will later implement a proper expression evaluator in the future.
        sscanf(buf, format, data_ptr);
    }
    else
    {
        // Small types need a 32-bit buffer to receive the result from scanf()
        int v32;
        sscanf(buf, format, &v32);
        if (data_type == ImGuiDataType_S8)
            *(ImS8*)data_ptr = (ImS8)ImClamp(v32, (int)IM_S8_MIN, (int)IM_S8_MAX);
        else if (data_type == ImGuiDataType_U8)
            *(ImU8*)data_ptr = (ImU8)ImClamp(v32, (int)IM_U8_MIN, (int)IM_U8_MAX);
        else if (data_type == ImGuiDataType_S16)
            *(ImS16*)data_ptr = (ImS16)ImClamp(v32, (int)IM_S16_MIN, (int)IM_S16_MAX);
        else if (data_type == ImGuiDataType_U16)
            *(ImU16*)data_ptr = (ImU16)ImClamp(v32, (int)IM_U16_MIN, (int)IM_U16_MAX);
        else
            IM_ASSERT(0);
    }

    return memcmp(data_backup, data_ptr, type_info->Size) != 0;
}

static float GetMinimumStepAtDecimalPrecision(int decimal_precision)
{
    static const float min_steps[10] = { 1.0f, 0.1f, 0.01f, 0.001f, 0.0001f, 0.00001f, 0.000001f, 0.0000001f, 0.00000001f, 0.000000001f };
    if (decimal_precision < 0)
        return FLT_MIN;
    return (decimal_precision < IM_ARRAYSIZE(min_steps)) ? min_steps[decimal_precision] : ImPow(10.0f, (float)-decimal_precision);
}

template<typename TYPE>
static const char* ImAtoi(const char* src, TYPE* output)
{
    int negative = 0;
    if (*src == '-') { negative = 1; src++; }
    if (*src == '+') { src++; }
    TYPE v = 0;
    while (*src >= '0' && *src <= '9')
        v = (v * 10) + (*src++ - '0');
    *output = negative ? -v : v;
    return src;
}

template<typename TYPE, typename SIGNEDTYPE>
TYPE ImGui::RoundScalarWithFormatT(const char* format, ImGuiDataType data_type, TYPE v)
{
    const char* fmt_start = ImParseFormatFindStart(format);
    if (fmt_start[0] != '%' || fmt_start[1] == '%') // Don't apply if the value is not visible in the format string
        return v;
    char v_str[64];
    ImFormatString(v_str, IM_ARRAYSIZE(v_str), fmt_start, v);
    const char* p = v_str;
    while (*p == ' ')
        p++;
    if (data_type == ImGuiDataType_Float || data_type == ImGuiDataType_Double)
        v = (TYPE)ImAtof(p);
    else
        ImAtoi(p, (SIGNEDTYPE*)&v);
    return v;
}

//-------------------------------------------------------------------------
// [SECTION] Widgets: DragScalar, DragFloat, DragInt, etc.
//-------------------------------------------------------------------------
// - DragBehaviorT<>() [Internal]
// - DragBehavior() [Internal]
// - DragScalar()
// - DragScalarN()
// - DragFloat()
// - DragFloat2()
// - DragFloat3()
// - DragFloat4()
// - DragFloatRange2()
// - DragInt()
// - DragInt2()
// - DragInt3()
// - DragInt4()
// - DragIntRange2()
//-------------------------------------------------------------------------

// This is called by DragBehavior() when the widget is active (held by mouse or being manipulated with Nav controls)
template<typename TYPE, typename SIGNEDTYPE, typename FLOATTYPE>
bool ImGui::DragBehaviorT(ImGuiDataType data_type, TYPE* v, float v_speed, const TYPE v_min, const TYPE v_max, const char* format, float power, ImGuiDragFlags flags)
{
    ImGuiContext& g = *GImGui;
    const ImGuiAxis axis = (flags & ImGuiDragFlags_Vertical) ? ImGuiAxis_Y : ImGuiAxis_X;
    const bool is_decimal = (data_type == ImGuiDataType_Float) || (data_type == ImGuiDataType_Double);
    const bool has_min_max = (v_min != v_max);
    const bool is_power = (power != 1.0f && is_decimal && has_min_max && (v_max - v_min < FLT_MAX));

    // Default tweak speed
    if (v_speed == 0.0f && has_min_max && (v_max - v_min < FLT_MAX))
        v_speed = (float)((v_max - v_min) * g.DragSpeedDefaultRatio);

    // Inputs accumulates into g.DragCurrentAccum, which is flushed into the current value as soon as it makes a difference with our precision settings
    float adjust_delta = 0.0f;
    if (g.ActiveIdSource == ImGuiInputSource_Mouse && IsMousePosValid() && g.IO.MouseDragMaxDistanceSqr[0] > 1.0f*1.0f)
    {
        adjust_delta = g.IO.MouseDelta[axis];
        if (g.IO.KeyAlt)
            adjust_delta *= 1.0f / 100.0f;
        if (g.IO.KeyShift)
            adjust_delta *= 10.0f;
    }
    else if (g.ActiveIdSource == ImGuiInputSource_Nav)
    {
        int decimal_precision = is_decimal ? ImParseFormatPrecision(format, 3) : 0;
        adjust_delta = GetNavInputAmount2d(ImGuiNavDirSourceFlags_Keyboard | ImGuiNavDirSourceFlags_PadDPad, ImGuiInputReadMode_RepeatFast, 1.0f / 10.0f, 10.0f)[axis];
        v_speed = ImMax(v_speed, GetMinimumStepAtDecimalPrecision(decimal_precision));
    }
    adjust_delta *= v_speed;

    // For vertical drag we currently assume that Up=higher value (like we do with vertical sliders). This may become a parameter.
    if (axis == ImGuiAxis_Y)
        adjust_delta = -adjust_delta;

    // Clear current value on activation
    // Avoid altering values and clamping when we are _already_ past the limits and heading in the same direction, so e.g. if range is 0..255, current value is 300 and we are pushing to the right side, keep the 300.
    bool is_just_activated = g.ActiveIdIsJustActivated;
    bool is_already_past_limits_and_pushing_outward = has_min_max && ((*v >= v_max && adjust_delta > 0.0f) || (*v <= v_min && adjust_delta < 0.0f));
    bool is_drag_direction_change_with_power = is_power && ((adjust_delta < 0 && g.DragCurrentAccum > 0) || (adjust_delta > 0 && g.DragCurrentAccum < 0));
    if (is_just_activated || is_already_past_limits_and_pushing_outward || is_drag_direction_change_with_power)
    {
        g.DragCurrentAccum = 0.0f;
        g.DragCurrentAccumDirty = false;
    }
    else if (adjust_delta != 0.0f)
    {
        g.DragCurrentAccum += adjust_delta;
        g.DragCurrentAccumDirty = true;
    }

    if (!g.DragCurrentAccumDirty)
        return false;

    TYPE v_cur = *v;
    FLOATTYPE v_old_ref_for_accum_remainder = (FLOATTYPE)0.0f;

    if (is_power)
    {
        // Offset + round to user desired precision, with a curve on the v_min..v_max range to get more precision on one side of the range
        FLOATTYPE v_old_norm_curved = ImPow((FLOATTYPE)(v_cur - v_min) / (FLOATTYPE)(v_max - v_min), (FLOATTYPE)1.0f / power);
        FLOATTYPE v_new_norm_curved = v_old_norm_curved + (g.DragCurrentAccum / (v_max - v_min));
        v_cur = v_min + (TYPE)ImPow(ImSaturate((float)v_new_norm_curved), power) * (v_max - v_min);
        v_old_ref_for_accum_remainder = v_old_norm_curved;
    }
    else
    {
        v_cur += (TYPE)g.DragCurrentAccum;
    }

    // Round to user desired precision based on format string
    v_cur = RoundScalarWithFormatT<TYPE, SIGNEDTYPE>(format, data_type, v_cur);

    // Preserve remainder after rounding has been applied. This also allow slow tweaking of values.
    g.DragCurrentAccumDirty = false;
    if (is_power)
    {
        FLOATTYPE v_cur_norm_curved = ImPow((FLOATTYPE)(v_cur - v_min) / (FLOATTYPE)(v_max - v_min), (FLOATTYPE)1.0f / power);
        g.DragCurrentAccum -= (float)(v_cur_norm_curved - v_old_ref_for_accum_remainder);
    }
    else
    {
        g.DragCurrentAccum -= (float)((SIGNEDTYPE)v_cur - (SIGNEDTYPE)*v);
    }

    // Lose zero sign for float/double
    if (v_cur == (TYPE)-0)
        v_cur = (TYPE)0;

    // Clamp values (+ handle overflow/wrap-around for integer types)
    if (*v != v_cur && has_min_max)
    {
        if (v_cur < v_min || (v_cur > *v && adjust_delta < 0.0f && !is_decimal))
            v_cur = v_min;
        if (v_cur > v_max || (v_cur < *v && adjust_delta > 0.0f && !is_decimal))
            v_cur = v_max;
    }

    // Apply result
    if (*v == v_cur)
        return false;
    *v = v_cur;
    return true;
}

bool ImGui::DragBehavior(ImGuiID id, ImGuiDataType data_type, void* v, float v_speed, const void* v_min, const void* v_max, const char* format, float power, ImGuiDragFlags flags)
{
    ImGuiContext& g = *GImGui;
    if (g.ActiveId == id)
    {
        if (g.ActiveIdSource == ImGuiInputSource_Mouse && !g.IO.MouseDown[0])
            ClearActiveID();
        else if (g.ActiveIdSource == ImGuiInputSource_Nav && g.NavActivatePressedId == id && !g.ActiveIdIsJustActivated)
            ClearActiveID();
    }
    if (g.ActiveId != id)
        return false;

    switch (data_type)
    {
    case ImGuiDataType_S8:     { ImS32 v32 = (ImS32)*(ImS8*)v;  bool r = DragBehaviorT<ImS32, ImS32, float >(ImGuiDataType_S32, &v32, v_speed, v_min ? *(const ImS8*) v_min : IM_S8_MIN,  v_max ? *(const ImS8*)v_max  : IM_S8_MAX,  format, power, flags); if (r) *(ImS8*)v = (ImS8)v32; return r; }
    case ImGuiDataType_U8:     { ImU32 v32 = (ImU32)*(ImU8*)v;  bool r = DragBehaviorT<ImU32, ImS32, float >(ImGuiDataType_U32, &v32, v_speed, v_min ? *(const ImU8*) v_min : IM_U8_MIN,  v_max ? *(const ImU8*)v_max  : IM_U8_MAX,  format, power, flags); if (r) *(ImU8*)v = (ImU8)v32; return r; }
    case ImGuiDataType_S16:    { ImS32 v32 = (ImS32)*(ImS16*)v; bool r = DragBehaviorT<ImS32, ImS32, float >(ImGuiDataType_S32, &v32, v_speed, v_min ? *(const ImS16*)v_min : IM_S16_MIN, v_max ? *(const ImS16*)v_max : IM_S16_MAX, format, power, flags); if (r) *(ImS16*)v = (ImS16)v32; return r; }
    case ImGuiDataType_U16:    { ImU32 v32 = (ImU32)*(ImU16*)v; bool r = DragBehaviorT<ImU32, ImS32, float >(ImGuiDataType_U32, &v32, v_speed, v_min ? *(const ImU16*)v_min : IM_U16_MIN, v_max ? *(const ImU16*)v_max : IM_U16_MAX, format, power, flags); if (r) *(ImU16*)v = (ImU16)v32; return r; }
    case ImGuiDataType_S32:    return DragBehaviorT<ImS32, ImS32, float >(data_type, (ImS32*)v,  v_speed, v_min ? *(const ImS32* )v_min : IM_S32_MIN, v_max ? *(const ImS32* )v_max : IM_S32_MAX, format, power, flags);
    case ImGuiDataType_U32:    return DragBehaviorT<ImU32, ImS32, float >(data_type, (ImU32*)v,  v_speed, v_min ? *(const ImU32* )v_min : IM_U32_MIN, v_max ? *(const ImU32* )v_max : IM_U32_MAX, format, power, flags);
    case ImGuiDataType_S64:    return DragBehaviorT<ImS64, ImS64, double>(data_type, (ImS64*)v,  v_speed, v_min ? *(const ImS64* )v_min : IM_S64_MIN, v_max ? *(const ImS64* )v_max : IM_S64_MAX, format, power, flags);
    case ImGuiDataType_U64:    return DragBehaviorT<ImU64, ImS64, double>(data_type, (ImU64*)v,  v_speed, v_min ? *(const ImU64* )v_min : IM_U64_MIN, v_max ? *(const ImU64* )v_max : IM_U64_MAX, format, power, flags);
    case ImGuiDataType_Float:  return DragBehaviorT<float, float, float >(data_type, (float*)v,  v_speed, v_min ? *(const float* )v_min : -FLT_MAX,   v_max ? *(const float* )v_max : FLT_MAX,    format, power, flags);
    case ImGuiDataType_Double: return DragBehaviorT<double,double,double>(data_type, (double*)v, v_speed, v_min ? *(const double*)v_min : -DBL_MAX,   v_max ? *(const double*)v_max : DBL_MAX,    format, power, flags);
    case ImGuiDataType_COUNT:  break;
    }
    IM_ASSERT(0);
    return false;
}

bool ImGui::DragScalar(const char* label, ImGuiDataType data_type, void* v, float v_speed, const void* v_min, const void* v_max, const char* format, float power)
{
    ImGuiWindow* window = GetCurrentWindow();
    if (window->SkipItems)
        return false;

    if (power != 1.0f)
        IM_ASSERT(v_min != NULL && v_max != NULL); // When using a power curve the drag needs to have known bounds

    ImGuiContext& g = *GImGui;
    const ImGuiStyle& style = g.Style;
    const ImGuiID id = window->GetID(label);
    const float w = CalcItemWidth();
    const ImVec2 label_size = CalcTextSize(label, NULL, true);
    const ImRect frame_bb(window->DC.CursorPos, window->DC.CursorPos + ImVec2(w, label_size.y + style.FramePadding.y*2.0f));
    const ImRect total_bb(frame_bb.Min, frame_bb.Max + ImVec2(label_size.x > 0.0f ? style.ItemInnerSpacing.x + label_size.x : 0.0f, 0.0f));

    ItemSize(total_bb, style.FramePadding.y);
    if (!ItemAdd(total_bb, id, &frame_bb))
        return false;

    // Default format string when passing NULL
    if (format == NULL)
        format = DataTypeGetInfo(data_type)->PrintFmt;
    else if (data_type == ImGuiDataType_S32 && strcmp(format, "%d") != 0) // (FIXME-LEGACY: Patch old "%.0f" format string to use "%d", read function more details.)
        format = PatchFormatStringFloatToInt(format);

    // Tabbing or CTRL-clicking on Drag turns it into an input box
    const bool hovered = ItemHoverable(frame_bb, id);
    bool temp_input_is_active = TempInputTextIsActive(id);
    bool temp_input_start = false;
    if (!temp_input_is_active)
    {
        const bool focus_requested = FocusableItemRegister(window, id);
        const bool clicked = (hovered && g.IO.MouseClicked[0]);
        const bool double_clicked = (hovered && g.IO.MouseDoubleClicked[0]);
        if (focus_requested || clicked || double_clicked || g.NavActivateId == id || g.NavInputId == id)
        {
            SetActiveID(id, window);
            SetFocusID(id, window);
            FocusWindow(window);
            g.ActiveIdAllowNavDirFlags = (1 << ImGuiDir_Up) | (1 << ImGuiDir_Down);
            if (focus_requested || (clicked && g.IO.KeyCtrl) || double_clicked || g.NavInputId == id)
            {
                temp_input_start = true;
                FocusableItemUnregister(window);
            }
        }
    }
    if (temp_input_is_active || temp_input_start)
        return TempInputTextScalar(frame_bb, id, label, data_type, v, format);

    // Draw frame
    const ImU32 frame_col = GetColorU32(g.ActiveId == id ? ImGuiCol_FrameBgActive : g.HoveredId == id ? ImGuiCol_FrameBgHovered : ImGuiCol_FrameBg);
    RenderNavHighlight(frame_bb, id);
    RenderFrame(frame_bb.Min, frame_bb.Max, frame_col, true, style.FrameRounding);

    // Drag behavior
    const bool value_changed = DragBehavior(id, data_type, v, v_speed, v_min, v_max, format, power, ImGuiDragFlags_None);
    if (value_changed)
        MarkItemEdited(id);

    // Display value using user-provided display format so user can add prefix/suffix/decorations to the value.
    char value_buf[64];
    const char* value_buf_end = value_buf + DataTypeFormatString(value_buf, IM_ARRAYSIZE(value_buf), data_type, v, format);
    RenderTextClipped(frame_bb.Min, frame_bb.Max, value_buf, value_buf_end, NULL, ImVec2(0.5f, 0.5f));

    if (label_size.x > 0.0f)
        RenderText(ImVec2(frame_bb.Max.x + style.ItemInnerSpacing.x, frame_bb.Min.y + style.FramePadding.y), label);

    IMGUI_TEST_ENGINE_ITEM_INFO(id, label, window->DC.ItemFlags);
    return value_changed;
}

bool ImGui::DragScalarN(const char* label, ImGuiDataType data_type, void* v, int components, float v_speed, const void* v_min, const void* v_max, const char* format, float power)
{
    ImGuiWindow* window = GetCurrentWindow();
    if (window->SkipItems)
        return false;

    ImGuiContext& g = *GImGui;
    bool value_changed = false;
    BeginGroup();
    PushID(label);
    PushMultiItemsWidths(components, CalcItemWidth());
    size_t type_size = GDataTypeInfo[data_type].Size;
    for (int i = 0; i < components; i++)
    {
        PushID(i);
        if (i > 0)
            SameLine(0, g.Style.ItemInnerSpacing.x);
        value_changed |= DragScalar("", data_type, v, v_speed, v_min, v_max, format, power);
        PopID();
        PopItemWidth();
        v = (void*)((char*)v + type_size);
    }
    PopID();

    const char* label_end = FindRenderedTextEnd(label);
    if (label != label_end)
    {
        SameLine(0, g.Style.ItemInnerSpacing.x);
        TextEx(label, label_end);
    }

    EndGroup();
    return value_changed;
}

bool ImGui::DragFloat(const char* label, float* v, float v_speed, float v_min, float v_max, const char* format, float power)
{
    return DragScalar(label, ImGuiDataType_Float, v, v_speed, &v_min, &v_max, format, power);
}

bool ImGui::DragFloat2(const char* label, float v[2], float v_speed, float v_min, float v_max, const char* format, float power)
{
    return DragScalarN(label, ImGuiDataType_Float, v, 2, v_speed, &v_min, &v_max, format, power);
}

bool ImGui::DragFloat3(const char* label, float v[3], float v_speed, float v_min, float v_max, const char* format, float power)
{
    return DragScalarN(label, ImGuiDataType_Float, v, 3, v_speed, &v_min, &v_max, format, power);
}

bool ImGui::DragFloat4(const char* label, float v[4], float v_speed, float v_min, float v_max, const char* format, float power)
{
    return DragScalarN(label, ImGuiDataType_Float, v, 4, v_speed, &v_min, &v_max, format, power);
}

bool ImGui::DragFloatRange2(const char* label, float* v_current_min, float* v_current_max, float v_speed, float v_min, float v_max, const char* format, const char* format_max, float power)
{
    ImGuiWindow* window = GetCurrentWindow();
    if (window->SkipItems)
        return false;

    ImGuiContext& g = *GImGui;
    PushID(label);
    BeginGroup();
    PushMultiItemsWidths(2, CalcItemWidth());

    bool value_changed = DragFloat("##min", v_current_min, v_speed, (v_min >= v_max) ? -FLT_MAX : v_min, (v_min >= v_max) ? *v_current_max : ImMin(v_max, *v_current_max), format, power);
    PopItemWidth();
    SameLine(0, g.Style.ItemInnerSpacing.x);
    value_changed |= DragFloat("##max", v_current_max, v_speed, (v_min >= v_max) ? *v_current_min : ImMax(v_min, *v_current_min), (v_min >= v_max) ? FLT_MAX : v_max, format_max ? format_max : format, power);
    PopItemWidth();
    SameLine(0, g.Style.ItemInnerSpacing.x);

    TextEx(label, FindRenderedTextEnd(label));
    EndGroup();
    PopID();
    return value_changed;
}

// NB: v_speed is float to allow adjusting the drag speed with more precision
bool ImGui::DragInt(const char* label, int* v, float v_speed, int v_min, int v_max, const char* format)
{
    return DragScalar(label, ImGuiDataType_S32, v, v_speed, &v_min, &v_max, format);
}

bool ImGui::DragInt2(const char* label, int v[2], float v_speed, int v_min, int v_max, const char* format)
{
    return DragScalarN(label, ImGuiDataType_S32, v, 2, v_speed, &v_min, &v_max, format);
}

bool ImGui::DragInt3(const char* label, int v[3], float v_speed, int v_min, int v_max, const char* format)
{
    return DragScalarN(label, ImGuiDataType_S32, v, 3, v_speed, &v_min, &v_max, format);
}

bool ImGui::DragInt4(const char* label, int v[4], float v_speed, int v_min, int v_max, const char* format)
{
    return DragScalarN(label, ImGuiDataType_S32, v, 4, v_speed, &v_min, &v_max, format);
}

bool ImGui::DragIntRange2(const char* label, int* v_current_min, int* v_current_max, float v_speed, int v_min, int v_max, const char* format, const char* format_max)
{
    ImGuiWindow* window = GetCurrentWindow();
    if (window->SkipItems)
        return false;

    ImGuiContext& g = *GImGui;
    PushID(label);
    BeginGroup();
    PushMultiItemsWidths(2, CalcItemWidth());

    bool value_changed = DragInt("##min", v_current_min, v_speed, (v_min >= v_max) ? INT_MIN : v_min, (v_min >= v_max) ? *v_current_max : ImMin(v_max, *v_current_max), format);
    PopItemWidth();
    SameLine(0, g.Style.ItemInnerSpacing.x);
    value_changed |= DragInt("##max", v_current_max, v_speed, (v_min >= v_max) ? *v_current_min : ImMax(v_min, *v_current_min), (v_min >= v_max) ? INT_MAX : v_max, format_max ? format_max : format);
    PopItemWidth();
    SameLine(0, g.Style.ItemInnerSpacing.x);

    TextEx(label, FindRenderedTextEnd(label));
    EndGroup();
    PopID();

    return value_changed;
}

//-------------------------------------------------------------------------
// [SECTION] Widgets: SliderScalar, SliderFloat, SliderInt, etc.
//-------------------------------------------------------------------------
// - SliderBehaviorT<>() [Internal]
// - SliderBehavior() [Internal]
// - SliderScalar()
// - SliderScalarN()
// - SliderFloat()
// - SliderFloat2()
// - SliderFloat3()
// - SliderFloat4()
// - SliderAngle()
// - SliderInt()
// - SliderInt2()
// - SliderInt3()
// - SliderInt4()
// - VSliderScalar()
// - VSliderFloat()
// - VSliderInt()
//-------------------------------------------------------------------------

template<typename TYPE, typename FLOATTYPE>
float ImGui::SliderCalcRatioFromValueT(ImGuiDataType data_type, TYPE v, TYPE v_min, TYPE v_max, float power, float linear_zero_pos)
{
    if (v_min == v_max)
        return 0.0f;

    const bool is_power = (power != 1.0f) && (data_type == ImGuiDataType_Float || data_type == ImGuiDataType_Double);
    const TYPE v_clamped = (v_min < v_max) ? ImClamp(v, v_min, v_max) : ImClamp(v, v_max, v_min);
    if (is_power)
    {
        if (v_clamped < 0.0f)
        {
            const float f = 1.0f - (float)((v_clamped - v_min) / (ImMin((TYPE)0, v_max) - v_min));
            return (1.0f - ImPow(f, 1.0f/power)) * linear_zero_pos;
        }
        else
        {
            const float f = (float)((v_clamped - ImMax((TYPE)0, v_min)) / (v_max - ImMax((TYPE)0, v_min)));
            return linear_zero_pos + ImPow(f, 1.0f/power) * (1.0f - linear_zero_pos);
        }
    }

    // Linear slider
    return (float)((FLOATTYPE)(v_clamped - v_min) / (FLOATTYPE)(v_max - v_min));
}

// FIXME: Move some of the code into SliderBehavior(). Current responsability is larger than what the equivalent DragBehaviorT<> does, we also do some rendering, etc.
template<typename TYPE, typename SIGNEDTYPE, typename FLOATTYPE>
bool ImGui::SliderBehaviorT(const ImRect& bb, ImGuiID id, ImGuiDataType data_type, TYPE* v, const TYPE v_min, const TYPE v_max, const char* format, float power, ImGuiSliderFlags flags, ImRect* out_grab_bb)
{
    ImGuiContext& g = *GImGui;
    const ImGuiStyle& style = g.Style;

    const ImGuiAxis axis = (flags & ImGuiSliderFlags_Vertical) ? ImGuiAxis_Y : ImGuiAxis_X;
    const bool is_decimal = (data_type == ImGuiDataType_Float) || (data_type == ImGuiDataType_Double);
    const bool is_power = (power != 1.0f) && is_decimal;

    const float grab_padding = 2.0f;
    const float slider_sz = (bb.Max[axis] - bb.Min[axis]) - grab_padding * 2.0f;
    float grab_sz = style.GrabMinSize;
    SIGNEDTYPE v_range = (v_min < v_max ? v_max - v_min : v_min - v_max);
    if (!is_decimal && v_range >= 0)                                             // v_range < 0 may happen on integer overflows
        grab_sz = ImMax((float)(slider_sz / (v_range + 1)), style.GrabMinSize);  // For integer sliders: if possible have the grab size represent 1 unit
    grab_sz = ImMin(grab_sz, slider_sz);
    const float slider_usable_sz = slider_sz - grab_sz;
    const float slider_usable_pos_min = bb.Min[axis] + grab_padding + grab_sz * 0.5f;
    const float slider_usable_pos_max = bb.Max[axis] - grab_padding - grab_sz * 0.5f;

    // For power curve sliders that cross over sign boundary we want the curve to be symmetric around 0.0f
    float linear_zero_pos;   // 0.0->1.0f
    if (is_power && v_min * v_max < 0.0f)
    {
        // Different sign
        const FLOATTYPE linear_dist_min_to_0 = ImPow(v_min >= 0 ? (FLOATTYPE)v_min : -(FLOATTYPE)v_min, (FLOATTYPE)1.0f / power);
        const FLOATTYPE linear_dist_max_to_0 = ImPow(v_max >= 0 ? (FLOATTYPE)v_max : -(FLOATTYPE)v_max, (FLOATTYPE)1.0f / power);
        linear_zero_pos = (float)(linear_dist_min_to_0 / (linear_dist_min_to_0 + linear_dist_max_to_0));
    }
    else
    {
        // Same sign
        linear_zero_pos = v_min < 0.0f ? 1.0f : 0.0f;
    }

    // Process interacting with the slider
    bool value_changed = false;
    if (g.ActiveId == id)
    {
        bool set_new_value = false;
        float clicked_t = 0.0f;
        if (g.ActiveIdSource == ImGuiInputSource_Mouse)
        {
            if (!g.IO.MouseDown[0])
            {
                ClearActiveID();
            }
            else
            {
                const float mouse_abs_pos = g.IO.MousePos[axis];
                clicked_t = (slider_usable_sz > 0.0f) ? ImClamp((mouse_abs_pos - slider_usable_pos_min) / slider_usable_sz, 0.0f, 1.0f) : 0.0f;
                if (axis == ImGuiAxis_Y)
                    clicked_t = 1.0f - clicked_t;
                set_new_value = true;
            }
        }
        else if (g.ActiveIdSource == ImGuiInputSource_Nav)
        {
            const ImVec2 delta2 = GetNavInputAmount2d(ImGuiNavDirSourceFlags_Keyboard | ImGuiNavDirSourceFlags_PadDPad, ImGuiInputReadMode_RepeatFast, 0.0f, 0.0f);
            float delta = (axis == ImGuiAxis_X) ? delta2.x : -delta2.y;
            if (g.NavActivatePressedId == id && !g.ActiveIdIsJustActivated)
            {
                ClearActiveID();
            }
            else if (delta != 0.0f)
            {
                clicked_t = SliderCalcRatioFromValueT<TYPE,FLOATTYPE>(data_type, *v, v_min, v_max, power, linear_zero_pos);
                const int decimal_precision = is_decimal ? ImParseFormatPrecision(format, 3) : 0;
                if ((decimal_precision > 0) || is_power)
                {
                    delta /= 100.0f;    // Gamepad/keyboard tweak speeds in % of slider bounds
                    if (IsNavInputDown(ImGuiNavInput_TweakSlow))
                        delta /= 10.0f;
                }
                else
                {
                    if ((v_range >= -100.0f && v_range <= 100.0f) || IsNavInputDown(ImGuiNavInput_TweakSlow))
                        delta = ((delta < 0.0f) ? -1.0f : +1.0f) / (float)v_range; // Gamepad/keyboard tweak speeds in integer steps
                    else
                        delta /= 100.0f;
                }
                if (IsNavInputDown(ImGuiNavInput_TweakFast))
                    delta *= 10.0f;
                set_new_value = true;
                if ((clicked_t >= 1.0f && delta > 0.0f) || (clicked_t <= 0.0f && delta < 0.0f)) // This is to avoid applying the saturation when already past the limits
                    set_new_value = false;
                else
                    clicked_t = ImSaturate(clicked_t + delta);
            }
        }

        if (set_new_value)
        {
            TYPE v_new;
            if (is_power)
            {
                // Account for power curve scale on both sides of the zero
                if (clicked_t < linear_zero_pos)
                {
                    // Negative: rescale to the negative range before powering
                    float a = 1.0f - (clicked_t / linear_zero_pos);
                    a = ImPow(a, power);
                    v_new = ImLerp(ImMin(v_max, (TYPE)0), v_min, a);
                }
                else
                {
                    // Positive: rescale to the positive range before powering
                    float a;
                    if (ImFabs(linear_zero_pos - 1.0f) > 1.e-6f)
                        a = (clicked_t - linear_zero_pos) / (1.0f - linear_zero_pos);
                    else
                        a = clicked_t;
                    a = ImPow(a, power);
                    v_new = ImLerp(ImMax(v_min, (TYPE)0), v_max, a);
                }
            }
            else
            {
                // Linear slider
                if (is_decimal)
                {
                    v_new = ImLerp(v_min, v_max, clicked_t);
                }
                else
                {
                    // For integer values we want the clicking position to match the grab box so we round above
                    // This code is carefully tuned to work with large values (e.g. high ranges of U64) while preserving this property..
                    FLOATTYPE v_new_off_f = (v_max - v_min) * clicked_t;
                    TYPE v_new_off_floor = (TYPE)(v_new_off_f);
                    TYPE v_new_off_round = (TYPE)(v_new_off_f + (FLOATTYPE)0.5);
                    if (!is_decimal && v_new_off_floor < v_new_off_round)
                        v_new = v_min + v_new_off_round;
                    else
                        v_new = v_min + v_new_off_floor;
                }
            }

            // Round to user desired precision based on format string
            v_new = RoundScalarWithFormatT<TYPE,SIGNEDTYPE>(format, data_type, v_new);

            // Apply result
            if (*v != v_new)
            {
                *v = v_new;
                value_changed = true;
            }
        }
    }

    if (slider_sz < 1.0f)
    {
        *out_grab_bb = ImRect(bb.Min, bb.Min);
    }
    else
    {
        // Output grab position so it can be displayed by the caller
        float grab_t = SliderCalcRatioFromValueT<TYPE, FLOATTYPE>(data_type, *v, v_min, v_max, power, linear_zero_pos);
        if (axis == ImGuiAxis_Y)
            grab_t = 1.0f - grab_t;
        const float grab_pos = ImLerp(slider_usable_pos_min, slider_usable_pos_max, grab_t);
        if (axis == ImGuiAxis_X)
            *out_grab_bb = ImRect(grab_pos - grab_sz * 0.5f, bb.Min.y + grab_padding, grab_pos + grab_sz * 0.5f, bb.Max.y - grab_padding);
        else
            *out_grab_bb = ImRect(bb.Min.x + grab_padding, grab_pos - grab_sz * 0.5f, bb.Max.x - grab_padding, grab_pos + grab_sz * 0.5f);
    }

    return value_changed;
}

// For 32-bits and larger types, slider bounds are limited to half the natural type range.
// So e.g. an integer Slider between INT_MAX-10 and INT_MAX will fail, but an integer Slider between INT_MAX/2-10 and INT_MAX/2 will be ok.
// It would be possible to lift that limitation with some work but it doesn't seem to be worth it for sliders.
bool ImGui::SliderBehavior(const ImRect& bb, ImGuiID id, ImGuiDataType data_type, void* v, const void* v_min, const void* v_max, const char* format, float power, ImGuiSliderFlags flags, ImRect* out_grab_bb)
{
    switch (data_type)
    {
    case ImGuiDataType_S8:  { ImS32 v32 = (ImS32)*(ImS8*)v;  bool r = SliderBehaviorT<ImS32, ImS32, float >(bb, id, ImGuiDataType_S32, &v32, *(const ImS8*)v_min,  *(const ImS8*)v_max,  format, power, flags, out_grab_bb); if (r) *(ImS8*)v  = (ImS8)v32;  return r; }
    case ImGuiDataType_U8:  { ImU32 v32 = (ImU32)*(ImU8*)v;  bool r = SliderBehaviorT<ImU32, ImS32, float >(bb, id, ImGuiDataType_U32, &v32, *(const ImU8*)v_min,  *(const ImU8*)v_max,  format, power, flags, out_grab_bb); if (r) *(ImU8*)v  = (ImU8)v32;  return r; }
    case ImGuiDataType_S16: { ImS32 v32 = (ImS32)*(ImS16*)v; bool r = SliderBehaviorT<ImS32, ImS32, float >(bb, id, ImGuiDataType_S32, &v32, *(const ImS16*)v_min, *(const ImS16*)v_max, format, power, flags, out_grab_bb); if (r) *(ImS16*)v = (ImS16)v32; return r; }
    case ImGuiDataType_U16: { ImU32 v32 = (ImU32)*(ImU16*)v; bool r = SliderBehaviorT<ImU32, ImS32, float >(bb, id, ImGuiDataType_U32, &v32, *(const ImU16*)v_min, *(const ImU16*)v_max, format, power, flags, out_grab_bb); if (r) *(ImU16*)v = (ImU16)v32; return r; }
    case ImGuiDataType_S32:
        IM_ASSERT(*(const ImS32*)v_min >= IM_S32_MIN/2 && *(const ImS32*)v_max <= IM_S32_MAX/2);
        return SliderBehaviorT<ImS32, ImS32, float >(bb, id, data_type, (ImS32*)v,  *(const ImS32*)v_min,  *(const ImS32*)v_max,  format, power, flags, out_grab_bb);
    case ImGuiDataType_U32:
        IM_ASSERT(*(const ImU32*)v_min <= IM_U32_MAX/2);
        return SliderBehaviorT<ImU32, ImS32, float >(bb, id, data_type, (ImU32*)v,  *(const ImU32*)v_min,  *(const ImU32*)v_max,  format, power, flags, out_grab_bb);
    case ImGuiDataType_S64:
        IM_ASSERT(*(const ImS64*)v_min >= IM_S64_MIN/2 && *(const ImS64*)v_max <= IM_S64_MAX/2);
        return SliderBehaviorT<ImS64, ImS64, double>(bb, id, data_type, (ImS64*)v,  *(const ImS64*)v_min,  *(const ImS64*)v_max,  format, power, flags, out_grab_bb);
    case ImGuiDataType_U64:
        IM_ASSERT(*(const ImU64*)v_min <= IM_U64_MAX/2);
        return SliderBehaviorT<ImU64, ImS64, double>(bb, id, data_type, (ImU64*)v,  *(const ImU64*)v_min,  *(const ImU64*)v_max,  format, power, flags, out_grab_bb);
    case ImGuiDataType_Float:
        IM_ASSERT(*(const float*)v_min >= -FLT_MAX/2.0f && *(const float*)v_max <= FLT_MAX/2.0f);
        return SliderBehaviorT<float, float, float >(bb, id, data_type, (float*)v,  *(const float*)v_min,  *(const float*)v_max,  format, power, flags, out_grab_bb);
    case ImGuiDataType_Double:
        IM_ASSERT(*(const double*)v_min >= -DBL_MAX/2.0f && *(const double*)v_max <= DBL_MAX/2.0f);
        return SliderBehaviorT<double,double,double>(bb, id, data_type, (double*)v, *(const double*)v_min, *(const double*)v_max, format, power, flags, out_grab_bb);
    case ImGuiDataType_COUNT: break;
    }
    IM_ASSERT(0);
    return false;
}

bool ImGui::SliderScalar(const char* label, ImGuiDataType data_type, void* v, const void* v_min, const void* v_max, const char* format, float power)
{
    ImGuiWindow* window = GetCurrentWindow();
    if (window->SkipItems)
        return false;

    ImGuiContext& g = *GImGui;
    const ImGuiStyle& style = g.Style;
    const ImGuiID id = window->GetID(label);
    const float w = CalcItemWidth();

    const ImVec2 label_size = CalcTextSize(label, NULL, true);
    const ImRect frame_bb(window->DC.CursorPos, window->DC.CursorPos + ImVec2(w, label_size.y + style.FramePadding.y*2.0f));
    const ImRect total_bb(frame_bb.Min, frame_bb.Max + ImVec2(label_size.x > 0.0f ? style.ItemInnerSpacing.x + label_size.x : 0.0f, 0.0f));

    ItemSize(total_bb, style.FramePadding.y);
    if (!ItemAdd(total_bb, id, &frame_bb))
        return false;

    // Default format string when passing NULL
    if (format == NULL)
        format = DataTypeGetInfo(data_type)->PrintFmt;
    else if (data_type == ImGuiDataType_S32 && strcmp(format, "%d") != 0) // (FIXME-LEGACY: Patch old "%.0f" format string to use "%d", read function more details.)
        format = PatchFormatStringFloatToInt(format);

    // Tabbing or CTRL-clicking on Slider turns it into an input box
    const bool hovered = ItemHoverable(frame_bb, id);
    bool temp_input_is_active = TempInputTextIsActive(id);
    bool temp_input_start = false;
    if (!temp_input_is_active)
    {
        const bool focus_requested = FocusableItemRegister(window, id);
        const bool clicked = (hovered && g.IO.MouseClicked[0]);
        if (focus_requested || clicked || g.NavActivateId == id || g.NavInputId == id)
        {
            SetActiveID(id, window);
            SetFocusID(id, window);
            FocusWindow(window);
            g.ActiveIdAllowNavDirFlags = (1 << ImGuiDir_Up) | (1 << ImGuiDir_Down);
            if (focus_requested || (clicked && g.IO.KeyCtrl) || g.NavInputId == id)
            {
                temp_input_start = true;
                FocusableItemUnregister(window);
            }
        }
    }
    if (temp_input_is_active || temp_input_start)
        return TempInputTextScalar(frame_bb, id, label, data_type, v, format);

    // Draw frame
    const ImU32 frame_col = GetColorU32(g.ActiveId == id ? ImGuiCol_FrameBgActive : g.HoveredId == id ? ImGuiCol_FrameBgHovered : ImGuiCol_FrameBg);
    RenderNavHighlight(frame_bb, id);
    RenderFrame(frame_bb.Min, frame_bb.Max, frame_col, true, g.Style.FrameRounding);

    // Slider behavior
    ImRect grab_bb;
    const bool value_changed = SliderBehavior(frame_bb, id, data_type, v, v_min, v_max, format, power, ImGuiSliderFlags_None, &grab_bb);
    if (value_changed)
        MarkItemEdited(id);

    // Render grab
    if (grab_bb.Max.x > grab_bb.Min.x)
        window->DrawList->AddRectFilled(grab_bb.Min, grab_bb.Max, GetColorU32(g.ActiveId == id ? ImGuiCol_SliderGrabActive : ImGuiCol_SliderGrab), style.GrabRounding);

    // Display value using user-provided display format so user can add prefix/suffix/decorations to the value.
    char value_buf[64];
    const char* value_buf_end = value_buf + DataTypeFormatString(value_buf, IM_ARRAYSIZE(value_buf), data_type, v, format);
    RenderTextClipped(frame_bb.Min, frame_bb.Max, value_buf, value_buf_end, NULL, ImVec2(0.5f,0.5f));

    if (label_size.x > 0.0f)
        RenderText(ImVec2(frame_bb.Max.x + style.ItemInnerSpacing.x, frame_bb.Min.y + style.FramePadding.y), label);

    IMGUI_TEST_ENGINE_ITEM_INFO(id, label, window->DC.ItemFlags);
    return value_changed;
}

// Add multiple sliders on 1 line for compact edition of multiple components
bool ImGui::SliderScalarN(const char* label, ImGuiDataType data_type, void* v, int components, const void* v_min, const void* v_max, const char* format, float power)
{
    ImGuiWindow* window = GetCurrentWindow();
    if (window->SkipItems)
        return false;

    ImGuiContext& g = *GImGui;
    bool value_changed = false;
    BeginGroup();
    PushID(label);
    PushMultiItemsWidths(components, CalcItemWidth());
    size_t type_size = GDataTypeInfo[data_type].Size;
    for (int i = 0; i < components; i++)
    {
        PushID(i);
        if (i > 0)
            SameLine(0, g.Style.ItemInnerSpacing.x);
        value_changed |= SliderScalar("", data_type, v, v_min, v_max, format, power);
        PopID();
        PopItemWidth();
        v = (void*)((char*)v + type_size);
    }
    PopID();

    const char* label_end = FindRenderedTextEnd(label);
    if (label != label_end)
    {
        SameLine(0, g.Style.ItemInnerSpacing.x);
        TextEx(label, label_end);
    }

    EndGroup();
    return value_changed;
}

bool ImGui::SliderFloat(const char* label, float* v, float v_min, float v_max, const char* format, float power)
{
    return SliderScalar(label, ImGuiDataType_Float, v, &v_min, &v_max, format, power);
}

bool ImGui::SliderFloat2(const char* label, float v[2], float v_min, float v_max, const char* format, float power)
{
    return SliderScalarN(label, ImGuiDataType_Float, v, 2, &v_min, &v_max, format, power);
}

bool ImGui::SliderFloat3(const char* label, float v[3], float v_min, float v_max, const char* format, float power)
{
    return SliderScalarN(label, ImGuiDataType_Float, v, 3, &v_min, &v_max, format, power);
}

bool ImGui::SliderFloat4(const char* label, float v[4], float v_min, float v_max, const char* format, float power)
{
    return SliderScalarN(label, ImGuiDataType_Float, v, 4, &v_min, &v_max, format, power);
}

bool ImGui::SliderAngle(const char* label, float* v_rad, float v_degrees_min, float v_degrees_max, const char* format)
{
    if (format == NULL)
        format = "%.0f deg";
    float v_deg = (*v_rad) * 360.0f / (2*IM_PI);
    bool value_changed = SliderFloat(label, &v_deg, v_degrees_min, v_degrees_max, format, 1.0f);
    *v_rad = v_deg * (2*IM_PI) / 360.0f;
    return value_changed;
}

bool ImGui::SliderInt(const char* label, int* v, int v_min, int v_max, const char* format)
{
    return SliderScalar(label, ImGuiDataType_S32, v, &v_min, &v_max, format);
}

bool ImGui::SliderInt2(const char* label, int v[2], int v_min, int v_max, const char* format)
{
    return SliderScalarN(label, ImGuiDataType_S32, v, 2, &v_min, &v_max, format);
}

bool ImGui::SliderInt3(const char* label, int v[3], int v_min, int v_max, const char* format)
{
    return SliderScalarN(label, ImGuiDataType_S32, v, 3, &v_min, &v_max, format);
}

bool ImGui::SliderInt4(const char* label, int v[4], int v_min, int v_max, const char* format)
{
    return SliderScalarN(label, ImGuiDataType_S32, v, 4, &v_min, &v_max, format);
}

bool ImGui::VSliderScalar(const char* label, const ImVec2& size, ImGuiDataType data_type, void* v, const void* v_min, const void* v_max, const char* format, float power)
{
    ImGuiWindow* window = GetCurrentWindow();
    if (window->SkipItems)
        return false;

    ImGuiContext& g = *GImGui;
    const ImGuiStyle& style = g.Style;
    const ImGuiID id = window->GetID(label);

    const ImVec2 label_size = CalcTextSize(label, NULL, true);
    const ImRect frame_bb(window->DC.CursorPos, window->DC.CursorPos + size);
    const ImRect bb(frame_bb.Min, frame_bb.Max + ImVec2(label_size.x > 0.0f ? style.ItemInnerSpacing.x + label_size.x : 0.0f, 0.0f));

    ItemSize(bb, style.FramePadding.y);
    if (!ItemAdd(frame_bb, id))
        return false;

    // Default format string when passing NULL
    if (format == NULL)
        format = DataTypeGetInfo(data_type)->PrintFmt;
    else if (data_type == ImGuiDataType_S32 && strcmp(format, "%d") != 0) // (FIXME-LEGACY: Patch old "%.0f" format string to use "%d", read function more details.)
        format = PatchFormatStringFloatToInt(format);

    const bool hovered = ItemHoverable(frame_bb, id);
    if ((hovered && g.IO.MouseClicked[0]) || g.NavActivateId == id || g.NavInputId == id)
    {
        SetActiveID(id, window);
        SetFocusID(id, window);
        FocusWindow(window);
        g.ActiveIdAllowNavDirFlags = (1 << ImGuiDir_Left) | (1 << ImGuiDir_Right);
    }

    // Draw frame
    const ImU32 frame_col = GetColorU32(g.ActiveId == id ? ImGuiCol_FrameBgActive : g.HoveredId == id ? ImGuiCol_FrameBgHovered : ImGuiCol_FrameBg);
    RenderNavHighlight(frame_bb, id);
    RenderFrame(frame_bb.Min, frame_bb.Max, frame_col, true, g.Style.FrameRounding);

    // Slider behavior
    ImRect grab_bb;
    const bool value_changed = SliderBehavior(frame_bb, id, data_type, v, v_min, v_max, format, power, ImGuiSliderFlags_Vertical, &grab_bb);
    if (value_changed)
        MarkItemEdited(id);

    // Render grab
    if (grab_bb.Max.y > grab_bb.Min.y)
        window->DrawList->AddRectFilled(grab_bb.Min, grab_bb.Max, GetColorU32(g.ActiveId == id ? ImGuiCol_SliderGrabActive : ImGuiCol_SliderGrab), style.GrabRounding);

    // Display value using user-provided display format so user can add prefix/suffix/decorations to the value.
    // For the vertical slider we allow centered text to overlap the frame padding
    char value_buf[64];
    const char* value_buf_end = value_buf + DataTypeFormatString(value_buf, IM_ARRAYSIZE(value_buf), data_type, v, format);
    RenderTextClipped(ImVec2(frame_bb.Min.x, frame_bb.Min.y + style.FramePadding.y), frame_bb.Max, value_buf, value_buf_end, NULL, ImVec2(0.5f,0.0f));
    if (label_size.x > 0.0f)
        RenderText(ImVec2(frame_bb.Max.x + style.ItemInnerSpacing.x, frame_bb.Min.y + style.FramePadding.y), label);

    return value_changed;
}

bool ImGui::VSliderFloat(const char* label, const ImVec2& size, float* v, float v_min, float v_max, const char* format, float power)
{
    return VSliderScalar(label, size, ImGuiDataType_Float, v, &v_min, &v_max, format, power);
}

bool ImGui::VSliderInt(const char* label, const ImVec2& size, int* v, int v_min, int v_max, const char* format)
{
    return VSliderScalar(label, size, ImGuiDataType_S32, v, &v_min, &v_max, format);
}

//-------------------------------------------------------------------------
// [SECTION] Widgets: InputScalar, InputFloat, InputInt, etc.
//-------------------------------------------------------------------------
// - ImParseFormatFindStart() [Internal]
// - ImParseFormatFindEnd() [Internal]
// - ImParseFormatTrimDecorations() [Internal]
// - ImParseFormatPrecision() [Internal]
// - TempInputTextScalar() [Internal]
// - InputScalar()
// - InputScalarN()
// - InputFloat()
// - InputFloat2()
// - InputFloat3()
// - InputFloat4()
// - InputInt()
// - InputInt2()
// - InputInt3()
// - InputInt4()
// - InputDouble()
//-------------------------------------------------------------------------

// We don't use strchr() because our strings are usually very short and often start with '%'
const char* ImParseFormatFindStart(const char* fmt)
{
    while (char c = fmt[0])
    {
        if (c == '%' && fmt[1] != '%')
            return fmt;
        else if (c == '%')
            fmt++;
        fmt++;
    }
    return fmt;
}

const char* ImParseFormatFindEnd(const char* fmt)
{
    // Printf/scanf types modifiers: I/L/h/j/l/t/w/z. Other uppercase letters qualify as types aka end of the format.
    if (fmt[0] != '%')
        return fmt;
    const unsigned int ignored_uppercase_mask = (1 << ('I'-'A')) | (1 << ('L'-'A'));
    const unsigned int ignored_lowercase_mask = (1 << ('h'-'a')) | (1 << ('j'-'a')) | (1 << ('l'-'a')) | (1 << ('t'-'a')) | (1 << ('w'-'a')) | (1 << ('z'-'a'));
    for (char c; (c = *fmt) != 0; fmt++)
    {
        if (c >= 'A' && c <= 'Z' && ((1 << (c - 'A')) & ignored_uppercase_mask) == 0)
            return fmt + 1;
        if (c >= 'a' && c <= 'z' && ((1 << (c - 'a')) & ignored_lowercase_mask) == 0)
            return fmt + 1;
    }
    return fmt;
}

// Extract the format out of a format string with leading or trailing decorations
//  fmt = "blah blah"  -> return fmt
//  fmt = "%.3f"       -> return fmt
//  fmt = "hello %.3f" -> return fmt + 6
//  fmt = "%.3f hello" -> return buf written with "%.3f"
const char* ImParseFormatTrimDecorations(const char* fmt, char* buf, size_t buf_size)
{
    const char* fmt_start = ImParseFormatFindStart(fmt);
    if (fmt_start[0] != '%')
        return fmt;
    const char* fmt_end = ImParseFormatFindEnd(fmt_start);
    if (fmt_end[0] == 0) // If we only have leading decoration, we don't need to copy the data.
        return fmt_start;
    ImStrncpy(buf, fmt_start, ImMin((size_t)(fmt_end - fmt_start) + 1, buf_size));
    return buf;
}

// Parse display precision back from the display format string
// FIXME: This is still used by some navigation code path to infer a minimum tweak step, but we should aim to rework widgets so it isn't needed.
int ImParseFormatPrecision(const char* fmt, int default_precision)
{
    fmt = ImParseFormatFindStart(fmt);
    if (fmt[0] != '%')
        return default_precision;
    fmt++;
    while (*fmt >= '0' && *fmt <= '9')
        fmt++;
    int precision = INT_MAX;
    if (*fmt == '.')
    {
        fmt = ImAtoi<int>(fmt + 1, &precision);
        if (precision < 0 || precision > 99)
            precision = default_precision;
    }
    if (*fmt == 'e' || *fmt == 'E') // Maximum precision with scientific notation
        precision = -1;
    if ((*fmt == 'g' || *fmt == 'G') && precision == INT_MAX)
        precision = -1;
    return (precision == INT_MAX) ? default_precision : precision;
}

// Create text input in place of another active widget (e.g. used when doing a CTRL+Click on drag/slider widgets)
// FIXME: Facilitate using this in variety of other situations.
bool ImGui::TempInputTextScalar(const ImRect& bb, ImGuiID id, const char* label, ImGuiDataType data_type, void* data_ptr, const char* format)
{
    ImGuiContext& g = *GImGui;

    // On the first frame, g.TempInputTextId == 0, then on subsequent frames it becomes == id.
    // We clear ActiveID on the first frame to allow the InputText() taking it back.
    const bool init = (g.TempInputTextId != id);
    if (init)
        ClearActiveID();

    char fmt_buf[32];
    char data_buf[32];
    format = ImParseFormatTrimDecorations(format, fmt_buf, IM_ARRAYSIZE(fmt_buf));
    DataTypeFormatString(data_buf, IM_ARRAYSIZE(data_buf), data_type, data_ptr, format);
    ImStrTrimBlanks(data_buf);

    g.CurrentWindow->DC.CursorPos = bb.Min;
    ImGuiInputTextFlags flags = ImGuiInputTextFlags_AutoSelectAll | ImGuiInputTextFlags_NoMarkEdited;
    flags |= ((data_type == ImGuiDataType_Float || data_type == ImGuiDataType_Double) ? ImGuiInputTextFlags_CharsScientific : ImGuiInputTextFlags_CharsDecimal);
    bool value_changed = InputTextEx(label, NULL, data_buf, IM_ARRAYSIZE(data_buf), bb.GetSize(), flags);
    if (init)
    {
        // First frame we started displaying the InputText widget, we expect it to take the active id.
        IM_ASSERT(g.ActiveId == id);
        g.TempInputTextId = g.ActiveId;
    }
    if (value_changed)
    {
        value_changed = DataTypeApplyOpFromText(data_buf, g.InputTextState.InitialTextA.Data, data_type, data_ptr, NULL);
        if (value_changed)
            MarkItemEdited(id);
    }
    return value_changed;
}

bool ImGui::InputScalar(const char* label, ImGuiDataType data_type, void* data_ptr, const void* step, const void* step_fast, const char* format, ImGuiInputTextFlags flags)
{
    ImGuiWindow* window = GetCurrentWindow();
    if (window->SkipItems)
        return false;

    ImGuiContext& g = *GImGui;
    ImGuiStyle& style = g.Style;

    if (format == NULL)
        format = DataTypeGetInfo(data_type)->PrintFmt;

    char buf[64];
    DataTypeFormatString(buf, IM_ARRAYSIZE(buf), data_type, data_ptr, format);

    bool value_changed = false;
    if ((flags & (ImGuiInputTextFlags_CharsHexadecimal | ImGuiInputTextFlags_CharsScientific)) == 0)
        flags |= ImGuiInputTextFlags_CharsDecimal;
    flags |= ImGuiInputTextFlags_AutoSelectAll;
    flags |= ImGuiInputTextFlags_NoMarkEdited;  // We call MarkItemEdited() ourselve by comparing the actual data rather than the string.

    if (step != NULL)
    {
        const float button_size = GetFrameHeight();

        BeginGroup(); // The only purpose of the group here is to allow the caller to query item data e.g. IsItemActive()
        PushID(label);
        SetNextItemWidth(ImMax(1.0f, CalcItemWidth() - (button_size + style.ItemInnerSpacing.x) * 2));
        if (InputText("", buf, IM_ARRAYSIZE(buf), flags)) // PushId(label) + "" gives us the expected ID from outside point of view
            value_changed = DataTypeApplyOpFromText(buf, g.InputTextState.InitialTextA.Data, data_type, data_ptr, format);

        // Step buttons
        const ImVec2 backup_frame_padding = style.FramePadding;
        style.FramePadding.x = style.FramePadding.y;
        ImGuiButtonFlags button_flags = ImGuiButtonFlags_Repeat | ImGuiButtonFlags_DontClosePopups;
        if (flags & ImGuiInputTextFlags_ReadOnly)
            button_flags |= ImGuiButtonFlags_Disabled;
        SameLine(0, style.ItemInnerSpacing.x);
        if (ButtonEx("-", ImVec2(button_size, button_size), button_flags))
        {
            DataTypeApplyOp(data_type, '-', data_ptr, data_ptr, g.IO.KeyCtrl && step_fast ? step_fast : step);
            value_changed = true;
        }
        SameLine(0, style.ItemInnerSpacing.x);
        if (ButtonEx("+", ImVec2(button_size, button_size), button_flags))
        {
            DataTypeApplyOp(data_type, '+', data_ptr, data_ptr, g.IO.KeyCtrl && step_fast ? step_fast : step);
            value_changed = true;
        }

        const char* label_end = FindRenderedTextEnd(label);
        if (label != label_end)
        {
            SameLine(0, style.ItemInnerSpacing.x);
            TextEx(label, label_end);
        }
        style.FramePadding = backup_frame_padding;

        PopID();
        EndGroup();
    }
    else
    {
        if (InputText(label, buf, IM_ARRAYSIZE(buf), flags))
            value_changed = DataTypeApplyOpFromText(buf, g.InputTextState.InitialTextA.Data, data_type, data_ptr, format);
    }
    if (value_changed)
        MarkItemEdited(window->DC.LastItemId);

    return value_changed;
}

bool ImGui::InputScalarN(const char* label, ImGuiDataType data_type, void* v, int components, const void* step, const void* step_fast, const char* format, ImGuiInputTextFlags flags)
{
    ImGuiWindow* window = GetCurrentWindow();
    if (window->SkipItems)
        return false;

    ImGuiContext& g = *GImGui;
    bool value_changed = false;
    BeginGroup();
    PushID(label);
    PushMultiItemsWidths(components, CalcItemWidth());
    size_t type_size = GDataTypeInfo[data_type].Size;
    for (int i = 0; i < components; i++)
    {
        PushID(i);
        if (i > 0)
            SameLine(0, g.Style.ItemInnerSpacing.x);
        value_changed |= InputScalar("", data_type, v, step, step_fast, format, flags);
        PopID();
        PopItemWidth();
        v = (void*)((char*)v + type_size);
    }
    PopID();

    const char* label_end = FindRenderedTextEnd(label);
    if (label != label_end)
    {
        SameLine(0.0f, g.Style.ItemInnerSpacing.x);
        TextEx(label, label_end);
    }

    EndGroup();
    return value_changed;
}

bool ImGui::InputFloat(const char* label, float* v, float step, float step_fast, const char* format, ImGuiInputTextFlags flags)
{
    flags |= ImGuiInputTextFlags_CharsScientific;
    return InputScalar(label, ImGuiDataType_Float, (void*)v, (void*)(step>0.0f ? &step : NULL), (void*)(step_fast>0.0f ? &step_fast : NULL), format, flags);
}

bool ImGui::InputFloat2(const char* label, float v[2], const char* format, ImGuiInputTextFlags flags)
{
    return InputScalarN(label, ImGuiDataType_Float, v, 2, NULL, NULL, format, flags);
}

bool ImGui::InputFloat3(const char* label, float v[3], const char* format, ImGuiInputTextFlags flags)
{
    return InputScalarN(label, ImGuiDataType_Float, v, 3, NULL, NULL, format, flags);
}

bool ImGui::InputFloat4(const char* label, float v[4], const char* format, ImGuiInputTextFlags flags)
{
    return InputScalarN(label, ImGuiDataType_Float, v, 4, NULL, NULL, format, flags);
}

// Prefer using "const char* format" directly, which is more flexible and consistent with other API.
#ifndef IMGUI_DISABLE_OBSOLETE_FUNCTIONS
bool ImGui::InputFloat(const char* label, float* v, float step, float step_fast, int decimal_precision, ImGuiInputTextFlags flags)
{
    char format[16] = "%f";
    if (decimal_precision >= 0)
        ImFormatString(format, IM_ARRAYSIZE(format), "%%.%df", decimal_precision);
    return InputFloat(label, v, step, step_fast, format, flags);
}

bool ImGui::InputFloat2(const char* label, float v[2], int decimal_precision, ImGuiInputTextFlags flags)
{
    char format[16] = "%f";
    if (decimal_precision >= 0)
        ImFormatString(format, IM_ARRAYSIZE(format), "%%.%df", decimal_precision);
    return InputScalarN(label, ImGuiDataType_Float, v, 2, NULL, NULL, format, flags);
}

bool ImGui::InputFloat3(const char* label, float v[3], int decimal_precision, ImGuiInputTextFlags flags)
{
    char format[16] = "%f";
    if (decimal_precision >= 0)
        ImFormatString(format, IM_ARRAYSIZE(format), "%%.%df", decimal_precision);
    return InputScalarN(label, ImGuiDataType_Float, v, 3, NULL, NULL, format, flags);
}

bool ImGui::InputFloat4(const char* label, float v[4], int decimal_precision, ImGuiInputTextFlags flags)
{
    char format[16] = "%f";
    if (decimal_precision >= 0)
        ImFormatString(format, IM_ARRAYSIZE(format), "%%.%df", decimal_precision);
    return InputScalarN(label, ImGuiDataType_Float, v, 4, NULL, NULL, format, flags);
}
#endif // IMGUI_DISABLE_OBSOLETE_FUNCTIONS

bool ImGui::InputInt(const char* label, int* v, int step, int step_fast, ImGuiInputTextFlags flags)
{
    // Hexadecimal input provided as a convenience but the flag name is awkward. Typically you'd use InputText() to parse your own data, if you want to handle prefixes.
    const char* format = (flags & ImGuiInputTextFlags_CharsHexadecimal) ? "%08X" : "%d";
    return InputScalar(label, ImGuiDataType_S32, (void*)v, (void*)(step>0 ? &step : NULL), (void*)(step_fast>0 ? &step_fast : NULL), format, flags);
}

bool ImGui::InputInt2(const char* label, int v[2], ImGuiInputTextFlags flags)
{
    return InputScalarN(label, ImGuiDataType_S32, v, 2, NULL, NULL, "%d", flags);
}

bool ImGui::InputInt3(const char* label, int v[3], ImGuiInputTextFlags flags)
{
    return InputScalarN(label, ImGuiDataType_S32, v, 3, NULL, NULL, "%d", flags);
}

bool ImGui::InputInt4(const char* label, int v[4], ImGuiInputTextFlags flags)
{
    return InputScalarN(label, ImGuiDataType_S32, v, 4, NULL, NULL, "%d", flags);
}

bool ImGui::InputDouble(const char* label, double* v, double step, double step_fast, const char* format, ImGuiInputTextFlags flags)
{
    flags |= ImGuiInputTextFlags_CharsScientific;
    return InputScalar(label, ImGuiDataType_Double, (void*)v, (void*)(step>0.0 ? &step : NULL), (void*)(step_fast>0.0 ? &step_fast : NULL), format, flags);
}

//-------------------------------------------------------------------------
// [SECTION] Widgets: InputText, InputTextMultiline, InputTextWithHint
//-------------------------------------------------------------------------
// - InputText()
// - InputTextWithHint()
// - InputTextMultiline()
// - InputTextEx() [Internal]
//-------------------------------------------------------------------------

bool ImGui::InputText(const char* label, char* buf, size_t buf_size, ImGuiInputTextFlags flags, ImGuiInputTextCallback callback, void* user_data)
{
    IM_ASSERT(!(flags & ImGuiInputTextFlags_Multiline)); // call InputTextMultiline()
    return InputTextEx(label, NULL, buf, (int)buf_size, ImVec2(0,0), flags, callback, user_data);
}

bool ImGui::InputTextMultiline(const char* label, char* buf, size_t buf_size, const ImVec2& size, ImGuiInputTextFlags flags, ImGuiInputTextCallback callback, void* user_data)
{
    return InputTextEx(label, NULL, buf, (int)buf_size, size, flags | ImGuiInputTextFlags_Multiline, callback, user_data);
}

bool ImGui::InputTextWithHint(const char* label, const char* hint, char* buf, size_t buf_size, ImGuiInputTextFlags flags, ImGuiInputTextCallback callback, void* user_data)
{
    IM_ASSERT(!(flags & ImGuiInputTextFlags_Multiline)); // call InputTextMultiline()
    return InputTextEx(label, hint, buf, (int)buf_size, ImVec2(0, 0), flags, callback, user_data);
}

static int InputTextCalcTextLenAndLineCount(const char* text_begin, const char** out_text_end)
{
    int line_count = 0;
    const char* s = text_begin;
    while (char c = *s++) // We are only matching for \n so we can ignore UTF-8 decoding
        if (c == '\n')
            line_count++;
    s--;
    if (s[0] != '\n' && s[0] != '\r')
        line_count++;
    *out_text_end = s;
    return line_count;
}

static ImVec2 InputTextCalcTextSizeW(const ImWchar* text_begin, const ImWchar* text_end, const ImWchar** remaining, ImVec2* out_offset, bool stop_on_new_line)
{
    ImGuiContext& g = *GImGui;
    ImFont* font = g.Font;
    const float line_height = g.FontSize;
    const float scale = line_height / font->FontSize;

    ImVec2 text_size = ImVec2(0,0);
    float line_width = 0.0f;

    const ImWchar* s = text_begin;
    while (s < text_end)
    {
        unsigned int c = (unsigned int)(*s++);
        if (c == '\n')
        {
            text_size.x = ImMax(text_size.x, line_width);
            text_size.y += line_height;
            line_width = 0.0f;
            if (stop_on_new_line)
                break;
            continue;
        }
        if (c == '\r')
            continue;

        const float char_width = font->GetCharAdvance((ImWchar)c) * scale;
        line_width += char_width;
    }

    if (text_size.x < line_width)
        text_size.x = line_width;

    if (out_offset)
        *out_offset = ImVec2(line_width, text_size.y + line_height);  // offset allow for the possibility of sitting after a trailing \n

    if (line_width > 0 || text_size.y == 0.0f)                        // whereas size.y will ignore the trailing \n
        text_size.y += line_height;

    if (remaining)
        *remaining = s;

    return text_size;
}

// Wrapper for stb_textedit.h to edit text (our wrapper is for: statically sized buffer, single-line, wchar characters. InputText converts between UTF-8 and wchar)
namespace ImStb
{

static int     STB_TEXTEDIT_STRINGLEN(const STB_TEXTEDIT_STRING* obj)                             { return obj->CurLenW; }
static ImWchar STB_TEXTEDIT_GETCHAR(const STB_TEXTEDIT_STRING* obj, int idx)                      { return obj->TextW[idx]; }
static float   STB_TEXTEDIT_GETWIDTH(STB_TEXTEDIT_STRING* obj, int line_start_idx, int char_idx)  { ImWchar c = obj->TextW[line_start_idx+char_idx]; if (c == '\n') return STB_TEXTEDIT_GETWIDTH_NEWLINE; return GImGui->Font->GetCharAdvance(c) * (GImGui->FontSize / GImGui->Font->FontSize); }
static int     STB_TEXTEDIT_KEYTOTEXT(int key)                                                    { return key >= 0x10000 ? 0 : key; }
static ImWchar STB_TEXTEDIT_NEWLINE = '\n';
static void    STB_TEXTEDIT_LAYOUTROW(StbTexteditRow* r, STB_TEXTEDIT_STRING* obj, int line_start_idx)
{
    const ImWchar* text = obj->TextW.Data;
    const ImWchar* text_remaining = NULL;
    const ImVec2 size = InputTextCalcTextSizeW(text + line_start_idx, text + obj->CurLenW, &text_remaining, NULL, true);
    r->x0 = 0.0f;
    r->x1 = size.x;
    r->baseline_y_delta = size.y;
    r->ymin = 0.0f;
    r->ymax = size.y;
    r->num_chars = (int)(text_remaining - (text + line_start_idx));
}

static bool is_separator(unsigned int c)                                        { return ImCharIsBlankW(c) || c==',' || c==';' || c=='(' || c==')' || c=='{' || c=='}' || c=='[' || c==']' || c=='|'; }
static int  is_word_boundary_from_right(STB_TEXTEDIT_STRING* obj, int idx)      { return idx > 0 ? (is_separator( obj->TextW[idx-1] ) && !is_separator( obj->TextW[idx] ) ) : 1; }
static int  STB_TEXTEDIT_MOVEWORDLEFT_IMPL(STB_TEXTEDIT_STRING* obj, int idx)   { idx--; while (idx >= 0 && !is_word_boundary_from_right(obj, idx)) idx--; return idx < 0 ? 0 : idx; }
#ifdef __APPLE__    // FIXME: Move setting to IO structure
static int  is_word_boundary_from_left(STB_TEXTEDIT_STRING* obj, int idx)       { return idx > 0 ? (!is_separator( obj->TextW[idx-1] ) && is_separator( obj->TextW[idx] ) ) : 1; }
static int  STB_TEXTEDIT_MOVEWORDRIGHT_IMPL(STB_TEXTEDIT_STRING* obj, int idx)  { idx++; int len = obj->CurLenW; while (idx < len && !is_word_boundary_from_left(obj, idx)) idx++; return idx > len ? len : idx; }
#else
static int  STB_TEXTEDIT_MOVEWORDRIGHT_IMPL(STB_TEXTEDIT_STRING* obj, int idx)  { idx++; int len = obj->CurLenW; while (idx < len && !is_word_boundary_from_right(obj, idx)) idx++; return idx > len ? len : idx; }
#endif
#define STB_TEXTEDIT_MOVEWORDLEFT   STB_TEXTEDIT_MOVEWORDLEFT_IMPL    // They need to be #define for stb_textedit.h
#define STB_TEXTEDIT_MOVEWORDRIGHT  STB_TEXTEDIT_MOVEWORDRIGHT_IMPL

static void STB_TEXTEDIT_DELETECHARS(STB_TEXTEDIT_STRING* obj, int pos, int n)
{
    ImWchar* dst = obj->TextW.Data + pos;

    // We maintain our buffer length in both UTF-8 and wchar formats
    obj->CurLenA -= ImTextCountUtf8BytesFromStr(dst, dst + n);
    obj->CurLenW -= n;

    // Offset remaining text (FIXME-OPT: Use memmove)
    const ImWchar* src = obj->TextW.Data + pos + n;
    while (ImWchar c = *src++)
        *dst++ = c;
    *dst = '\0';
}

static bool STB_TEXTEDIT_INSERTCHARS(STB_TEXTEDIT_STRING* obj, int pos, const ImWchar* new_text, int new_text_len)
{
    const bool is_resizable = (obj->UserFlags & ImGuiInputTextFlags_CallbackResize) != 0;
    const int text_len = obj->CurLenW;
    IM_ASSERT(pos <= text_len);

    const int new_text_len_utf8 = ImTextCountUtf8BytesFromStr(new_text, new_text + new_text_len);
    if (!is_resizable && (new_text_len_utf8 + obj->CurLenA + 1 > obj->BufCapacityA))
        return false;

    // Grow internal buffer if needed
    if (new_text_len + text_len + 1 > obj->TextW.Size)
    {
        if (!is_resizable)
            return false;
        IM_ASSERT(text_len < obj->TextW.Size);
        obj->TextW.resize(text_len + ImClamp(new_text_len * 4, 32, ImMax(256, new_text_len)) + 1);
    }

    ImWchar* text = obj->TextW.Data;
    if (pos != text_len)
        memmove(text + pos + new_text_len, text + pos, (size_t)(text_len - pos) * sizeof(ImWchar));
    memcpy(text + pos, new_text, (size_t)new_text_len * sizeof(ImWchar));

    obj->CurLenW += new_text_len;
    obj->CurLenA += new_text_len_utf8;
    obj->TextW[obj->CurLenW] = '\0';

    return true;
}

// We don't use an enum so we can build even with conflicting symbols (if another user of stb_textedit.h leak their STB_TEXTEDIT_K_* symbols)
#define STB_TEXTEDIT_K_LEFT         0x10000 // keyboard input to move cursor left
#define STB_TEXTEDIT_K_RIGHT        0x10001 // keyboard input to move cursor right
#define STB_TEXTEDIT_K_UP           0x10002 // keyboard input to move cursor up
#define STB_TEXTEDIT_K_DOWN         0x10003 // keyboard input to move cursor down
#define STB_TEXTEDIT_K_LINESTART    0x10004 // keyboard input to move cursor to start of line
#define STB_TEXTEDIT_K_LINEEND      0x10005 // keyboard input to move cursor to end of line
#define STB_TEXTEDIT_K_TEXTSTART    0x10006 // keyboard input to move cursor to start of text
#define STB_TEXTEDIT_K_TEXTEND      0x10007 // keyboard input to move cursor to end of text
#define STB_TEXTEDIT_K_DELETE       0x10008 // keyboard input to delete selection or character under cursor
#define STB_TEXTEDIT_K_BACKSPACE    0x10009 // keyboard input to delete selection or character left of cursor
#define STB_TEXTEDIT_K_UNDO         0x1000A // keyboard input to perform undo
#define STB_TEXTEDIT_K_REDO         0x1000B // keyboard input to perform redo
#define STB_TEXTEDIT_K_WORDLEFT     0x1000C // keyboard input to move cursor left one word
#define STB_TEXTEDIT_K_WORDRIGHT    0x1000D // keyboard input to move cursor right one word
#define STB_TEXTEDIT_K_SHIFT        0x20000

#define STB_TEXTEDIT_IMPLEMENTATION
#include "imstb_textedit.h"

}

void ImGuiInputTextState::OnKeyPressed(int key)
{
    stb_textedit_key(this, &Stb, key);
    CursorFollow = true;
    CursorAnimReset();
}

ImGuiInputTextCallbackData::ImGuiInputTextCallbackData()
{
    memset(this, 0, sizeof(*this));
}

// Public API to manipulate UTF-8 text
// We expose UTF-8 to the user (unlike the STB_TEXTEDIT_* functions which are manipulating wchar)
// FIXME: The existence of this rarely exercised code path is a bit of a nuisance.
void ImGuiInputTextCallbackData::DeleteChars(int pos, int bytes_count)
{
    IM_ASSERT(pos + bytes_count <= BufTextLen);
    char* dst = Buf + pos;
    const char* src = Buf + pos + bytes_count;
    while (char c = *src++)
        *dst++ = c;
    *dst = '\0';

    if (CursorPos + bytes_count >= pos)
        CursorPos -= bytes_count;
    else if (CursorPos >= pos)
        CursorPos = pos;
    SelectionStart = SelectionEnd = CursorPos;
    BufDirty = true;
    BufTextLen -= bytes_count;
}

void ImGuiInputTextCallbackData::InsertChars(int pos, const char* new_text, const char* new_text_end)
{
    const bool is_resizable = (Flags & ImGuiInputTextFlags_CallbackResize) != 0;
    const int new_text_len = new_text_end ? (int)(new_text_end - new_text) : (int)strlen(new_text);
    if (new_text_len + BufTextLen >= BufSize)
    {
        if (!is_resizable)
            return;

        // Contrary to STB_TEXTEDIT_INSERTCHARS() this is working in the UTF8 buffer, hence the midly similar code (until we remove the U16 buffer alltogether!)
        ImGuiContext& g = *GImGui;
        ImGuiInputTextState* edit_state = &g.InputTextState;
        IM_ASSERT(edit_state->ID != 0 && g.ActiveId == edit_state->ID);
        IM_ASSERT(Buf == edit_state->TextA.Data);
        int new_buf_size = BufTextLen + ImClamp(new_text_len * 4, 32, ImMax(256, new_text_len)) + 1;
        edit_state->TextA.reserve(new_buf_size + 1);
        Buf = edit_state->TextA.Data;
        BufSize = edit_state->BufCapacityA = new_buf_size;
    }

    if (BufTextLen != pos)
        memmove(Buf + pos + new_text_len, Buf + pos, (size_t)(BufTextLen - pos));
    memcpy(Buf + pos, new_text, (size_t)new_text_len * sizeof(char));
    Buf[BufTextLen + new_text_len] = '\0';

    if (CursorPos >= pos)
        CursorPos += new_text_len;
    SelectionStart = SelectionEnd = CursorPos;
    BufDirty = true;
    BufTextLen += new_text_len;
}

// Return false to discard a character.
static bool InputTextFilterCharacter(unsigned int* p_char, ImGuiInputTextFlags flags, ImGuiInputTextCallback callback, void* user_data)
{
    unsigned int c = *p_char;

    // Filter non-printable (NB: isprint is unreliable! see #2467)
    if (c < 0x20)
    {
        bool pass = false;
        pass |= (c == '\n' && (flags & ImGuiInputTextFlags_Multiline));
        pass |= (c == '\t' && (flags & ImGuiInputTextFlags_AllowTabInput));
        if (!pass)
            return false;
    }

    // Filter private Unicode range. GLFW on OSX seems to send private characters for special keys like arrow keys (FIXME)
    if (c >= 0xE000 && c <= 0xF8FF)
        return false;

    // Generic named filters
    if (flags & (ImGuiInputTextFlags_CharsDecimal | ImGuiInputTextFlags_CharsHexadecimal | ImGuiInputTextFlags_CharsUppercase | ImGuiInputTextFlags_CharsNoBlank | ImGuiInputTextFlags_CharsScientific))
    {
        if (flags & ImGuiInputTextFlags_CharsDecimal)
            if (!(c >= '0' && c <= '9') && (c != '.') && (c != '-') && (c != '+') && (c != '*') && (c != '/'))
                return false;

        if (flags & ImGuiInputTextFlags_CharsScientific)
            if (!(c >= '0' && c <= '9') && (c != '.') && (c != '-') && (c != '+') && (c != '*') && (c != '/') && (c != 'e') && (c != 'E'))
                return false;

        if (flags & ImGuiInputTextFlags_CharsHexadecimal)
            if (!(c >= '0' && c <= '9') && !(c >= 'a' && c <= 'f') && !(c >= 'A' && c <= 'F'))
                return false;

        if (flags & ImGuiInputTextFlags_CharsUppercase)
            if (c >= 'a' && c <= 'z')
                *p_char = (c += (unsigned int)('A'-'a'));

        if (flags & ImGuiInputTextFlags_CharsNoBlank)
            if (ImCharIsBlankW(c))
                return false;
    }

    // Custom callback filter
    if (flags & ImGuiInputTextFlags_CallbackCharFilter)
    {
        ImGuiInputTextCallbackData callback_data;
        memset(&callback_data, 0, sizeof(ImGuiInputTextCallbackData));
        callback_data.EventFlag = ImGuiInputTextFlags_CallbackCharFilter;
        callback_data.EventChar = (ImWchar)c;
        callback_data.Flags = flags;
        callback_data.UserData = user_data;
        if (callback(&callback_data) != 0)
            return false;
        *p_char = callback_data.EventChar;
        if (!callback_data.EventChar)
            return false;
    }

    return true;
}

// Edit a string of text
// - buf_size account for the zero-terminator, so a buf_size of 6 can hold "Hello" but not "Hello!".
//   This is so we can easily call InputText() on static arrays using ARRAYSIZE() and to match
//   Note that in std::string world, capacity() would omit 1 byte used by the zero-terminator.
// - When active, hold on a privately held copy of the text (and apply back to 'buf'). So changing 'buf' while the InputText is active has no effect.
// - If you want to use ImGui::InputText() with std::string, see misc/cpp/imgui_stdlib.h
// (FIXME: Rather confusing and messy function, among the worse part of our codebase, expecting to rewrite a V2 at some point.. Partly because we are
//  doing UTF8 > U16 > UTF8 conversions on the go to easily interface with stb_textedit. Ideally should stay in UTF-8 all the time. See https://github.com/nothings/stb/issues/188)
bool ImGui::InputTextEx(const char* label, const char* hint, char* buf, int buf_size, const ImVec2& size_arg, ImGuiInputTextFlags flags, ImGuiInputTextCallback callback, void* callback_user_data)
{
    ImGuiWindow* window = GetCurrentWindow();
    if (window->SkipItems)
        return false;

    IM_ASSERT(!((flags & ImGuiInputTextFlags_CallbackHistory) && (flags & ImGuiInputTextFlags_Multiline)));        // Can't use both together (they both use up/down keys)
    IM_ASSERT(!((flags & ImGuiInputTextFlags_CallbackCompletion) && (flags & ImGuiInputTextFlags_AllowTabInput))); // Can't use both together (they both use tab key)

    ImGuiContext& g = *GImGui;
    ImGuiIO& io = g.IO;
    const ImGuiStyle& style = g.Style;

    const bool RENDER_SELECTION_WHEN_INACTIVE = false;
    const bool is_multiline = (flags & ImGuiInputTextFlags_Multiline) != 0;
    const bool is_readonly = (flags & ImGuiInputTextFlags_ReadOnly) != 0;
    const bool is_password = (flags & ImGuiInputTextFlags_Password) != 0;
    const bool is_undoable = (flags & ImGuiInputTextFlags_NoUndoRedo) == 0;
    const bool is_resizable = (flags & ImGuiInputTextFlags_CallbackResize) != 0;
    if (is_resizable)
        IM_ASSERT(callback != NULL); // Must provide a callback if you set the ImGuiInputTextFlags_CallbackResize flag!

    if (is_multiline) // Open group before calling GetID() because groups tracks id created within their scope,
        BeginGroup();
    const ImGuiID id = window->GetID(label);
    const ImVec2 label_size = CalcTextSize(label, NULL, true);
    ImVec2 size = CalcItemSize(size_arg, CalcItemWidth(), (is_multiline ? GetTextLineHeight() * 8.0f : label_size.y) + style.FramePadding.y*2.0f); // Arbitrary default of 8 lines high for multi-line
    const ImRect frame_bb(window->DC.CursorPos, window->DC.CursorPos + size);
    const ImRect total_bb(frame_bb.Min, frame_bb.Max + ImVec2(label_size.x > 0.0f ? (style.ItemInnerSpacing.x + label_size.x) : 0.0f, 0.0f));

    ImGuiWindow* draw_window = window;
    if (is_multiline)
    {
        if (!ItemAdd(total_bb, id, &frame_bb))
        {
            ItemSize(total_bb, style.FramePadding.y);
            EndGroup();
            return false;
        }
        if (!BeginChildFrame(id, frame_bb.GetSize()))
        {
            EndChildFrame();
            EndGroup();
            return false;
        }
        draw_window = GetCurrentWindow();
        draw_window->DC.NavLayerActiveMaskNext |= draw_window->DC.NavLayerCurrentMask; // This is to ensure that EndChild() will display a navigation highlight
        size.x -= draw_window->ScrollbarSizes.x;
    }
    else
    {
        ItemSize(total_bb, style.FramePadding.y);
        if (!ItemAdd(total_bb, id, &frame_bb))
            return false;
    }
    const bool hovered = ItemHoverable(frame_bb, id);
    if (hovered)
        g.MouseCursor = ImGuiMouseCursor_TextInput;

    // NB: we are only allowed to access 'edit_state' if we are the active widget.
    ImGuiInputTextState* state = NULL;
    if (g.InputTextState.ID == id)
        state = &g.InputTextState;

    const bool focus_requested = FocusableItemRegister(window, id);
    const bool focus_requested_by_code = focus_requested && (g.FocusRequestCurrWindow == window && g.FocusRequestCurrCounterAll == window->DC.FocusCounterAll);
    const bool focus_requested_by_tab = focus_requested && !focus_requested_by_code;

    const bool user_clicked = hovered && io.MouseClicked[0];
    const bool user_nav_input_start = (g.ActiveId != id) && ((g.NavInputId == id) || (g.NavActivateId == id && g.NavInputSource == ImGuiInputSource_NavKeyboard));
    const bool user_scroll_finish = is_multiline && state != NULL && g.ActiveId == 0 && g.ActiveIdPreviousFrame == GetScrollbarID(draw_window, ImGuiAxis_Y);
    const bool user_scroll_active = is_multiline && state != NULL && g.ActiveId == GetScrollbarID(draw_window, ImGuiAxis_Y);

    bool clear_active_id = false;
    bool select_all = (g.ActiveId != id) && ((flags & ImGuiInputTextFlags_AutoSelectAll) != 0 || user_nav_input_start) && (!is_multiline);

    const bool init_make_active = (focus_requested || user_clicked || user_scroll_finish || user_nav_input_start);
    const bool init_state = (init_make_active || user_scroll_active);
    if (init_state && g.ActiveId != id)
    {
        // Access state even if we don't own it yet.
        state = &g.InputTextState;
        state->CursorAnimReset();

        // Take a copy of the initial buffer value (both in original UTF-8 format and converted to wchar)
        // From the moment we focused we are ignoring the content of 'buf' (unless we are in read-only mode)
        const int buf_len = (int)strlen(buf);
        state->InitialTextA.resize(buf_len + 1);    // UTF-8. we use +1 to make sure that .Data is always pointing to at least an empty string.
        memcpy(state->InitialTextA.Data, buf, buf_len + 1);

        // Start edition
        const char* buf_end = NULL;
        state->TextW.resize(buf_size + 1);          // wchar count <= UTF-8 count. we use +1 to make sure that .Data is always pointing to at least an empty string.
        state->TextA.resize(0);
        state->TextAIsValid = false;                // TextA is not valid yet (we will display buf until then)
        state->CurLenW = ImTextStrFromUtf8(state->TextW.Data, buf_size, buf, NULL, &buf_end);
        state->CurLenA = (int)(buf_end - buf);      // We can't get the result from ImStrncpy() above because it is not UTF-8 aware. Here we'll cut off malformed UTF-8.

        // Preserve cursor position and undo/redo stack if we come back to same widget
        // FIXME: For non-readonly widgets we might be able to require that TextAIsValid && TextA == buf ? (untested) and discard undo stack if user buffer has changed.
        const bool recycle_state = (state->ID == id);
        if (recycle_state)
        {
            // Recycle existing cursor/selection/undo stack but clamp position
            // Note a single mouse click will override the cursor/position immediately by calling stb_textedit_click handler.
            state->CursorClamp();
        }
        else
        {
            state->ID = id;
            state->ScrollX = 0.0f;
            stb_textedit_initialize_state(&state->Stb, !is_multiline);
            if (!is_multiline && focus_requested_by_code)
                select_all = true;
        }
        if (flags & ImGuiInputTextFlags_AlwaysInsertMode)
            state->Stb.insert_mode = 1;
        if (!is_multiline && (focus_requested_by_tab || (user_clicked && io.KeyCtrl)))
            select_all = true;
    }

    if (g.ActiveId != id && init_make_active)
    {
        IM_ASSERT(state && state->ID == id);
        SetActiveID(id, window);
        SetFocusID(id, window);
        FocusWindow(window);
        IM_ASSERT(ImGuiNavInput_COUNT < 32);
        g.ActiveIdBlockNavInputFlags = (1 << ImGuiNavInput_Cancel);
        if (flags & (ImGuiInputTextFlags_CallbackCompletion | ImGuiInputTextFlags_AllowTabInput))  // Disable keyboard tabbing out as we will use the \t character.
            g.ActiveIdBlockNavInputFlags |= (1 << ImGuiNavInput_KeyTab_);
        if (!is_multiline && !(flags & ImGuiInputTextFlags_CallbackHistory))
            g.ActiveIdAllowNavDirFlags = ((1 << ImGuiDir_Up) | (1 << ImGuiDir_Down));
    }

    // We have an edge case if ActiveId was set through another widget (e.g. widget being swapped), clear id immediately (don't wait until the end of the function)
    if (g.ActiveId == id && state == NULL)
        ClearActiveID();

    // Release focus when we click outside
    if (g.ActiveId == id && io.MouseClicked[0] && !init_state && !init_make_active) //-V560
        clear_active_id = true;

    // Lock the decision of whether we are going to take the path displaying the cursor or selection
    const bool render_cursor = (g.ActiveId == id) || (state && user_scroll_active);
    bool render_selection = state && state->HasSelection() && (RENDER_SELECTION_WHEN_INACTIVE || render_cursor);
    bool value_changed = false;
    bool enter_pressed = false;

    // When read-only we always use the live data passed to the function
    // FIXME-OPT: Because our selection/cursor code currently needs the wide text we need to convert it when active, which is not ideal :(
    if (is_readonly && state != NULL && (render_cursor || render_selection))
    {
        const char* buf_end = NULL;
        state->TextW.resize(buf_size + 1);
        state->CurLenW = ImTextStrFromUtf8(state->TextW.Data, state->TextW.Size, buf, NULL, &buf_end);
        state->CurLenA = (int)(buf_end - buf);
        state->CursorClamp();
        render_selection &= state->HasSelection();
    }

    // Select the buffer to render.
    const bool buf_display_from_state = (render_cursor || render_selection || g.ActiveId == id) && !is_readonly && state && state->TextAIsValid;
    const bool is_displaying_hint = (hint != NULL && (buf_display_from_state ? state->TextA.Data : buf)[0] == 0);

    // Password pushes a temporary font with only a fallback glyph
    if (is_password && !is_displaying_hint)
    {
        const ImFontGlyph* glyph = g.Font->FindGlyph('*');
        ImFont* password_font = &g.InputTextPasswordFont;
        password_font->FontSize = g.Font->FontSize;
        password_font->Scale = g.Font->Scale;
        password_font->DisplayOffset = g.Font->DisplayOffset;
        password_font->Ascent = g.Font->Ascent;
        password_font->Descent = g.Font->Descent;
        password_font->ContainerAtlas = g.Font->ContainerAtlas;
        password_font->FallbackGlyph = glyph;
        password_font->FallbackAdvanceX = glyph->AdvanceX;
        IM_ASSERT(password_font->Glyphs.empty() && password_font->IndexAdvanceX.empty() && password_font->IndexLookup.empty());
        PushFont(password_font);
    }

    // Process mouse inputs and character inputs
    int backup_current_text_length = 0;
    if (g.ActiveId == id)
    {
        IM_ASSERT(state != NULL);
        backup_current_text_length = state->CurLenA;
        state->BufCapacityA = buf_size;
        state->UserFlags = flags;
        state->UserCallback = callback;
        state->UserCallbackData = callback_user_data;

        // Although we are active we don't prevent mouse from hovering other elements unless we are interacting right now with the widget.
        // Down the line we should have a cleaner library-wide concept of Selected vs Active.
        g.ActiveIdAllowOverlap = !io.MouseDown[0];
        g.WantTextInputNextFrame = 1;

        // Edit in progress
        const float mouse_x = (io.MousePos.x - frame_bb.Min.x - style.FramePadding.x) + state->ScrollX;
        const float mouse_y = (is_multiline ? (io.MousePos.y - draw_window->DC.CursorPos.y - style.FramePadding.y) : (g.FontSize*0.5f));

        const bool is_osx = io.ConfigMacOSXBehaviors;
        if (select_all || (hovered && !is_osx && io.MouseDoubleClicked[0]))
        {
            state->SelectAll();
            state->SelectedAllMouseLock = true;
        }
        else if (hovered && is_osx && io.MouseDoubleClicked[0])
        {
            // Double-click select a word only, OS X style (by simulating keystrokes)
            state->OnKeyPressed(STB_TEXTEDIT_K_WORDLEFT);
            state->OnKeyPressed(STB_TEXTEDIT_K_WORDRIGHT | STB_TEXTEDIT_K_SHIFT);
        }
        else if (io.MouseClicked[0] && !state->SelectedAllMouseLock)
        {
            if (hovered)
            {
                stb_textedit_click(state, &state->Stb, mouse_x, mouse_y);
                state->CursorAnimReset();
            }
        }
        else if (io.MouseDown[0] && !state->SelectedAllMouseLock && (io.MouseDelta.x != 0.0f || io.MouseDelta.y != 0.0f))
        {
            stb_textedit_drag(state, &state->Stb, mouse_x, mouse_y);
            state->CursorAnimReset();
            state->CursorFollow = true;
        }
        if (state->SelectedAllMouseLock && !io.MouseDown[0])
            state->SelectedAllMouseLock = false;

        // It is ill-defined whether the back-end needs to send a \t character when pressing the TAB keys.
        // Win32 and GLFW naturally do it but not SDL.
        const bool ignore_char_inputs = (io.KeyCtrl && !io.KeyAlt) || (is_osx && io.KeySuper);
        if ((flags & ImGuiInputTextFlags_AllowTabInput) && IsKeyPressedMap(ImGuiKey_Tab) && !ignore_char_inputs && !io.KeyShift && !is_readonly)
            if (!io.InputQueueCharacters.contains('\t'))
            {
                unsigned int c = '\t'; // Insert TAB
                if (InputTextFilterCharacter(&c, flags, callback, callback_user_data))
                    state->OnKeyPressed((int)c);
            }

        // Process regular text input (before we check for Return because using some IME will effectively send a Return?)
        // We ignore CTRL inputs, but need to allow ALT+CTRL as some keyboards (e.g. German) use AltGR (which _is_ Alt+Ctrl) to input certain characters.
        if (io.InputQueueCharacters.Size > 0)
        {
            if (!ignore_char_inputs && !is_readonly && !user_nav_input_start)
                for (int n = 0; n < io.InputQueueCharacters.Size; n++)
                {
                    // Insert character if they pass filtering
                    unsigned int c = (unsigned int)io.InputQueueCharacters[n];
                    if (c == '\t' && io.KeyShift)
                        continue;
                    if (InputTextFilterCharacter(&c, flags, callback, callback_user_data))
                        state->OnKeyPressed((int)c);
                }

            // Consume characters
            io.InputQueueCharacters.resize(0);
        }
    }

    // Process other shortcuts/key-presses
    bool cancel_edit = false;
    if (g.ActiveId == id && !g.ActiveIdIsJustActivated && !clear_active_id)
    {
        IM_ASSERT(state != NULL);
        const int k_mask = (io.KeyShift ? STB_TEXTEDIT_K_SHIFT : 0);
        const bool is_osx = io.ConfigMacOSXBehaviors;
        const bool is_shortcut_key = (is_osx ? (io.KeySuper && !io.KeyCtrl) : (io.KeyCtrl && !io.KeySuper)) && !io.KeyAlt && !io.KeyShift; // OS X style: Shortcuts using Cmd/Super instead of Ctrl
        const bool is_osx_shift_shortcut = is_osx && io.KeySuper && io.KeyShift && !io.KeyCtrl && !io.KeyAlt;
        const bool is_wordmove_key_down = is_osx ? io.KeyAlt : io.KeyCtrl;                     // OS X style: Text editing cursor movement using Alt instead of Ctrl
        const bool is_startend_key_down = is_osx && io.KeySuper && !io.KeyCtrl && !io.KeyAlt;  // OS X style: Line/Text Start and End using Cmd+Arrows instead of Home/End
        const bool is_ctrl_key_only = io.KeyCtrl && !io.KeyShift && !io.KeyAlt && !io.KeySuper;
        const bool is_shift_key_only = io.KeyShift && !io.KeyCtrl && !io.KeyAlt && !io.KeySuper;

        const bool is_cut   = ((is_shortcut_key && IsKeyPressedMap(ImGuiKey_X)) || (is_shift_key_only && IsKeyPressedMap(ImGuiKey_Delete))) && !is_readonly && !is_password && (!is_multiline || state->HasSelection());
        const bool is_copy  = ((is_shortcut_key && IsKeyPressedMap(ImGuiKey_C)) || (is_ctrl_key_only  && IsKeyPressedMap(ImGuiKey_Insert))) && !is_password && (!is_multiline || state->HasSelection());
        const bool is_paste = ((is_shortcut_key && IsKeyPressedMap(ImGuiKey_V)) || (is_shift_key_only && IsKeyPressedMap(ImGuiKey_Insert))) && !is_readonly;
        const bool is_undo  = ((is_shortcut_key && IsKeyPressedMap(ImGuiKey_Z)) && !is_readonly && is_undoable);
        const bool is_redo  = ((is_shortcut_key && IsKeyPressedMap(ImGuiKey_Y)) || (is_osx_shift_shortcut && IsKeyPressedMap(ImGuiKey_Z))) && !is_readonly && is_undoable;

        if (IsKeyPressedMap(ImGuiKey_LeftArrow))                        { state->OnKeyPressed((is_startend_key_down ? STB_TEXTEDIT_K_LINESTART : is_wordmove_key_down ? STB_TEXTEDIT_K_WORDLEFT : STB_TEXTEDIT_K_LEFT) | k_mask); }
        else if (IsKeyPressedMap(ImGuiKey_RightArrow))                  { state->OnKeyPressed((is_startend_key_down ? STB_TEXTEDIT_K_LINEEND : is_wordmove_key_down ? STB_TEXTEDIT_K_WORDRIGHT : STB_TEXTEDIT_K_RIGHT) | k_mask); }
        else if (IsKeyPressedMap(ImGuiKey_UpArrow) && is_multiline)     { if (io.KeyCtrl) SetWindowScrollY(draw_window, ImMax(draw_window->Scroll.y - g.FontSize, 0.0f)); else state->OnKeyPressed((is_startend_key_down ? STB_TEXTEDIT_K_TEXTSTART : STB_TEXTEDIT_K_UP) | k_mask); }
        else if (IsKeyPressedMap(ImGuiKey_DownArrow) && is_multiline)   { if (io.KeyCtrl) SetWindowScrollY(draw_window, ImMin(draw_window->Scroll.y + g.FontSize, GetScrollMaxY())); else state->OnKeyPressed((is_startend_key_down ? STB_TEXTEDIT_K_TEXTEND : STB_TEXTEDIT_K_DOWN) | k_mask); }
        else if (IsKeyPressedMap(ImGuiKey_Home))                        { state->OnKeyPressed(io.KeyCtrl ? STB_TEXTEDIT_K_TEXTSTART | k_mask : STB_TEXTEDIT_K_LINESTART | k_mask); }
        else if (IsKeyPressedMap(ImGuiKey_End))                         { state->OnKeyPressed(io.KeyCtrl ? STB_TEXTEDIT_K_TEXTEND | k_mask : STB_TEXTEDIT_K_LINEEND | k_mask); }
        else if (IsKeyPressedMap(ImGuiKey_Delete) && !is_readonly)      { state->OnKeyPressed(STB_TEXTEDIT_K_DELETE | k_mask); }
        else if (IsKeyPressedMap(ImGuiKey_Backspace) && !is_readonly)
        {
            if (!state->HasSelection())
            {
                if (is_wordmove_key_down)
                    state->OnKeyPressed(STB_TEXTEDIT_K_WORDLEFT|STB_TEXTEDIT_K_SHIFT);
                else if (is_osx && io.KeySuper && !io.KeyAlt && !io.KeyCtrl)
                    state->OnKeyPressed(STB_TEXTEDIT_K_LINESTART|STB_TEXTEDIT_K_SHIFT);
            }
            state->OnKeyPressed(STB_TEXTEDIT_K_BACKSPACE | k_mask);
        }
        else if (IsKeyPressedMap(ImGuiKey_Enter))
        {
            bool ctrl_enter_for_new_line = (flags & ImGuiInputTextFlags_CtrlEnterForNewLine) != 0;
            if (!is_multiline || (ctrl_enter_for_new_line && !io.KeyCtrl) || (!ctrl_enter_for_new_line && io.KeyCtrl))
            {
                enter_pressed = clear_active_id = true;
            }
            else if (!is_readonly)
            {
                unsigned int c = '\n'; // Insert new line
                if (InputTextFilterCharacter(&c, flags, callback, callback_user_data))
                    state->OnKeyPressed((int)c);
            }
        }
        else if (IsKeyPressedMap(ImGuiKey_Escape))
        {
            clear_active_id = cancel_edit = true;
        }
        else if (is_undo || is_redo)
        {
            state->OnKeyPressed(is_undo ? STB_TEXTEDIT_K_UNDO : STB_TEXTEDIT_K_REDO);
            state->ClearSelection();
        }
        else if (is_shortcut_key && IsKeyPressedMap(ImGuiKey_A))
        {
            state->SelectAll();
            state->CursorFollow = true;
        }
        else if (is_cut || is_copy)
        {
            // Cut, Copy
            if (io.SetClipboardTextFn)
            {
                const int ib = state->HasSelection() ? ImMin(state->Stb.select_start, state->Stb.select_end) : 0;
                const int ie = state->HasSelection() ? ImMax(state->Stb.select_start, state->Stb.select_end) : state->CurLenW;
                const int clipboard_data_len = ImTextCountUtf8BytesFromStr(state->TextW.Data + ib, state->TextW.Data + ie) + 1;
                char* clipboard_data = (char*)IM_ALLOC(clipboard_data_len * sizeof(char));
                ImTextStrToUtf8(clipboard_data, clipboard_data_len, state->TextW.Data + ib, state->TextW.Data + ie);
                SetClipboardText(clipboard_data);
                MemFree(clipboard_data);
            }
            if (is_cut)
            {
                if (!state->HasSelection())
                    state->SelectAll();
                state->CursorFollow = true;
                stb_textedit_cut(state, &state->Stb);
            }
        }
        else if (is_paste)
        {
            if (const char* clipboard = GetClipboardText())
            {
                // Filter pasted buffer
                const int clipboard_len = (int)strlen(clipboard);
                ImWchar* clipboard_filtered = (ImWchar*)IM_ALLOC((clipboard_len+1) * sizeof(ImWchar));
                int clipboard_filtered_len = 0;
                for (const char* s = clipboard; *s; )
                {
                    unsigned int c;
                    s += ImTextCharFromUtf8(&c, s, NULL);
                    if (c == 0)
                        break;
                    if (c >= 0x10000 || !InputTextFilterCharacter(&c, flags, callback, callback_user_data))
                        continue;
                    clipboard_filtered[clipboard_filtered_len++] = (ImWchar)c;
                }
                clipboard_filtered[clipboard_filtered_len] = 0;
                if (clipboard_filtered_len > 0) // If everything was filtered, ignore the pasting operation
                {
                    stb_textedit_paste(state, &state->Stb, clipboard_filtered, clipboard_filtered_len);
                    state->CursorFollow = true;
                }
                MemFree(clipboard_filtered);
            }
        }

        // Update render selection flag after events have been handled, so selection highlight can be displayed during the same frame.
        render_selection |= state->HasSelection() && (RENDER_SELECTION_WHEN_INACTIVE || render_cursor);
    }

    // Process callbacks and apply result back to user's buffer.
    if (g.ActiveId == id)
    {
        IM_ASSERT(state != NULL);
        const char* apply_new_text = NULL;
        int apply_new_text_length = 0;
        if (cancel_edit)
        {
            // Restore initial value. Only return true if restoring to the initial value changes the current buffer contents.
            if (!is_readonly && strcmp(buf, state->InitialTextA.Data) != 0)
            {
                apply_new_text = state->InitialTextA.Data;
                apply_new_text_length = state->InitialTextA.Size - 1;
            }
        }

        // When using 'ImGuiInputTextFlags_EnterReturnsTrue' as a special case we reapply the live buffer back to the input buffer before clearing ActiveId, even though strictly speaking it wasn't modified on this frame.
        // If we didn't do that, code like InputInt() with ImGuiInputTextFlags_EnterReturnsTrue would fail. Also this allows the user to use InputText() with ImGuiInputTextFlags_EnterReturnsTrue without maintaining any user-side storage.
        bool apply_edit_back_to_user_buffer = !cancel_edit || (enter_pressed && (flags & ImGuiInputTextFlags_EnterReturnsTrue) != 0);
        if (apply_edit_back_to_user_buffer)
        {
            // Apply new value immediately - copy modified buffer back
            // Note that as soon as the input box is active, the in-widget value gets priority over any underlying modification of the input buffer
            // FIXME: We actually always render 'buf' when calling DrawList->AddText, making the comment above incorrect.
            // FIXME-OPT: CPU waste to do this every time the widget is active, should mark dirty state from the stb_textedit callbacks.
            if (!is_readonly)
            {
                state->TextAIsValid = true;
                state->TextA.resize(state->TextW.Size * 4 + 1);
                ImTextStrToUtf8(state->TextA.Data, state->TextA.Size, state->TextW.Data, NULL);
            }

            // User callback
            if ((flags & (ImGuiInputTextFlags_CallbackCompletion | ImGuiInputTextFlags_CallbackHistory | ImGuiInputTextFlags_CallbackAlways)) != 0)
            {
                IM_ASSERT(callback != NULL);

                // The reason we specify the usage semantic (Completion/History) is that Completion needs to disable keyboard TABBING at the moment.
                ImGuiInputTextFlags event_flag = 0;
                ImGuiKey event_key = ImGuiKey_COUNT;
                if ((flags & ImGuiInputTextFlags_CallbackCompletion) != 0 && IsKeyPressedMap(ImGuiKey_Tab))
                {
                    event_flag = ImGuiInputTextFlags_CallbackCompletion;
                    event_key = ImGuiKey_Tab;
                }
                else if ((flags & ImGuiInputTextFlags_CallbackHistory) != 0 && IsKeyPressedMap(ImGuiKey_UpArrow))
                {
                    event_flag = ImGuiInputTextFlags_CallbackHistory;
                    event_key = ImGuiKey_UpArrow;
                }
                else if ((flags & ImGuiInputTextFlags_CallbackHistory) != 0 && IsKeyPressedMap(ImGuiKey_DownArrow))
                {
                    event_flag = ImGuiInputTextFlags_CallbackHistory;
                    event_key = ImGuiKey_DownArrow;
                }
                else if (flags & ImGuiInputTextFlags_CallbackAlways)
                    event_flag = ImGuiInputTextFlags_CallbackAlways;

                if (event_flag)
                {
                    ImGuiInputTextCallbackData callback_data;
                    memset(&callback_data, 0, sizeof(ImGuiInputTextCallbackData));
                    callback_data.EventFlag = event_flag;
                    callback_data.Flags = flags;
                    callback_data.UserData = callback_user_data;

                    callback_data.EventKey = event_key;
                    callback_data.Buf = state->TextA.Data;
                    callback_data.BufTextLen = state->CurLenA;
                    callback_data.BufSize = state->BufCapacityA;
                    callback_data.BufDirty = false;

                    // We have to convert from wchar-positions to UTF-8-positions, which can be pretty slow (an incentive to ditch the ImWchar buffer, see https://github.com/nothings/stb/issues/188)
                    ImWchar* text = state->TextW.Data;
                    const int utf8_cursor_pos = callback_data.CursorPos = ImTextCountUtf8BytesFromStr(text, text + state->Stb.cursor);
                    const int utf8_selection_start = callback_data.SelectionStart = ImTextCountUtf8BytesFromStr(text, text + state->Stb.select_start);
                    const int utf8_selection_end = callback_data.SelectionEnd = ImTextCountUtf8BytesFromStr(text, text + state->Stb.select_end);

                    // Call user code
                    callback(&callback_data);

                    // Read back what user may have modified
                    IM_ASSERT(callback_data.Buf == state->TextA.Data);  // Invalid to modify those fields
                    IM_ASSERT(callback_data.BufSize == state->BufCapacityA);
                    IM_ASSERT(callback_data.Flags == flags);
                    if (callback_data.CursorPos != utf8_cursor_pos)            { state->Stb.cursor = ImTextCountCharsFromUtf8(callback_data.Buf, callback_data.Buf + callback_data.CursorPos); state->CursorFollow = true; }
                    if (callback_data.SelectionStart != utf8_selection_start)  { state->Stb.select_start = ImTextCountCharsFromUtf8(callback_data.Buf, callback_data.Buf + callback_data.SelectionStart); }
                    if (callback_data.SelectionEnd != utf8_selection_end)      { state->Stb.select_end = ImTextCountCharsFromUtf8(callback_data.Buf, callback_data.Buf + callback_data.SelectionEnd); }
                    if (callback_data.BufDirty)
                    {
                        IM_ASSERT(callback_data.BufTextLen == (int)strlen(callback_data.Buf)); // You need to maintain BufTextLen if you change the text!
                        if (callback_data.BufTextLen > backup_current_text_length && is_resizable)
                            state->TextW.resize(state->TextW.Size + (callback_data.BufTextLen - backup_current_text_length));
                        state->CurLenW = ImTextStrFromUtf8(state->TextW.Data, state->TextW.Size, callback_data.Buf, NULL);
                        state->CurLenA = callback_data.BufTextLen;  // Assume correct length and valid UTF-8 from user, saves us an extra strlen()
                        state->CursorAnimReset();
                    }
                }
            }

            // Will copy result string if modified
            if (!is_readonly && strcmp(state->TextA.Data, buf) != 0)
            {
                apply_new_text = state->TextA.Data;
                apply_new_text_length = state->CurLenA;
            }
        }

        // Copy result to user buffer
        if (apply_new_text)
        {
            IM_ASSERT(apply_new_text_length >= 0);
            if (backup_current_text_length != apply_new_text_length && is_resizable)
            {
                ImGuiInputTextCallbackData callback_data;
                callback_data.EventFlag = ImGuiInputTextFlags_CallbackResize;
                callback_data.Flags = flags;
                callback_data.Buf = buf;
                callback_data.BufTextLen = apply_new_text_length;
                callback_data.BufSize = ImMax(buf_size, apply_new_text_length + 1);
                callback_data.UserData = callback_user_data;
                callback(&callback_data);
                buf = callback_data.Buf;
                buf_size = callback_data.BufSize;
                apply_new_text_length = ImMin(callback_data.BufTextLen, buf_size - 1);
                IM_ASSERT(apply_new_text_length <= buf_size);
            }

            // If the underlying buffer resize was denied or not carried to the next frame, apply_new_text_length+1 may be >= buf_size.
            ImStrncpy(buf, apply_new_text, ImMin(apply_new_text_length + 1, buf_size));
            value_changed = true;
        }

        // Clear temporary user storage
        state->UserFlags = 0;
        state->UserCallback = NULL;
        state->UserCallbackData = NULL;
    }

    // Release active ID at the end of the function (so e.g. pressing Return still does a final application of the value)
    if (clear_active_id && g.ActiveId == id)
        ClearActiveID();

    // Render frame
    if (!is_multiline)
    {
        RenderNavHighlight(frame_bb, id);
        RenderFrame(frame_bb.Min, frame_bb.Max, GetColorU32(ImGuiCol_FrameBg), true, style.FrameRounding);
    }

    const ImVec4 clip_rect(frame_bb.Min.x, frame_bb.Min.y, frame_bb.Min.x + size.x, frame_bb.Min.y + size.y); // Not using frame_bb.Max because we have adjusted size
    ImVec2 draw_pos = is_multiline ? draw_window->DC.CursorPos : frame_bb.Min + style.FramePadding;
    ImVec2 text_size(0.0f, 0.0f);

    // Set upper limit of single-line InputTextEx() at 2 million characters strings. The current pathological worst case is a long line
    // without any carriage return, which would makes ImFont::RenderText() reserve too many vertices and probably crash. Avoid it altogether.
    // Note that we only use this limit on single-line InputText(), so a pathologically large line on a InputTextMultiline() would still crash.
    const int buf_display_max_length = 2 * 1024 * 1024;
    const char* buf_display = buf_display_from_state ? state->TextA.Data : buf; //-V595
    const char* buf_display_end = NULL; // We have specialized paths below for setting the length
    if (is_displaying_hint)
    {
        buf_display = hint;
        buf_display_end = hint + strlen(hint);
    }

    // Render text. We currently only render selection when the widget is active or while scrolling.
    // FIXME: We could remove the '&& render_cursor' to keep rendering selection when inactive.
    if (render_cursor || render_selection)
    {
        IM_ASSERT(state != NULL);
        if (!is_displaying_hint)
            buf_display_end = buf_display + state->CurLenA;

        // Render text (with cursor and selection)
        // This is going to be messy. We need to:
        // - Display the text (this alone can be more easily clipped)
        // - Handle scrolling, highlight selection, display cursor (those all requires some form of 1d->2d cursor position calculation)
        // - Measure text height (for scrollbar)
        // We are attempting to do most of that in **one main pass** to minimize the computation cost (non-negligible for large amount of text) + 2nd pass for selection rendering (we could merge them by an extra refactoring effort)
        // FIXME: This should occur on buf_display but we'd need to maintain cursor/select_start/select_end for UTF-8.
        const ImWchar* text_begin = state->TextW.Data;
        ImVec2 cursor_offset, select_start_offset;

        {
            // Find lines numbers straddling 'cursor' (slot 0) and 'select_start' (slot 1) positions.
            const ImWchar* searches_input_ptr[2] = { NULL, NULL };
            int searches_result_line_no[2] = { -1000, -1000 };
            int searches_remaining = 0;
            if (render_cursor)
            {
                searches_input_ptr[0] = text_begin + state->Stb.cursor;
                searches_result_line_no[0] = -1;
                searches_remaining++;
            }
            if (render_selection)
            {
                searches_input_ptr[1] = text_begin + ImMin(state->Stb.select_start, state->Stb.select_end);
                searches_result_line_no[1] = -1;
                searches_remaining++;
            }

            // Iterate all lines to find our line numbers
            // In multi-line mode, we never exit the loop until all lines are counted, so add one extra to the searches_remaining counter.
            searches_remaining += is_multiline ? 1 : 0;
            int line_count = 0;
            //for (const ImWchar* s = text_begin; (s = (const ImWchar*)wcschr((const wchar_t*)s, (wchar_t)'\n')) != NULL; s++)  // FIXME-OPT: Could use this when wchar_t are 16-bits
            for (const ImWchar* s = text_begin; *s != 0; s++)
                if (*s == '\n')
                {
                    line_count++;
                    if (searches_result_line_no[0] == -1 && s >= searches_input_ptr[0]) { searches_result_line_no[0] = line_count; if (--searches_remaining <= 0) break; }
                    if (searches_result_line_no[1] == -1 && s >= searches_input_ptr[1]) { searches_result_line_no[1] = line_count; if (--searches_remaining <= 0) break; }
                }
            line_count++;
            if (searches_result_line_no[0] == -1)
                searches_result_line_no[0] = line_count;
            if (searches_result_line_no[1] == -1)
                searches_result_line_no[1] = line_count;

            // Calculate 2d position by finding the beginning of the line and measuring distance
            cursor_offset.x = InputTextCalcTextSizeW(ImStrbolW(searches_input_ptr[0], text_begin), searches_input_ptr[0]).x;
            cursor_offset.y = searches_result_line_no[0] * g.FontSize;
            if (searches_result_line_no[1] >= 0)
            {
                select_start_offset.x = InputTextCalcTextSizeW(ImStrbolW(searches_input_ptr[1], text_begin), searches_input_ptr[1]).x;
                select_start_offset.y = searches_result_line_no[1] * g.FontSize;
            }

            // Store text height (note that we haven't calculated text width at all, see GitHub issues #383, #1224)
            if (is_multiline)
                text_size = ImVec2(size.x, line_count * g.FontSize);
        }

        // Scroll
        if (render_cursor && state->CursorFollow)
        {
            // Horizontal scroll in chunks of quarter width
            if (!(flags & ImGuiInputTextFlags_NoHorizontalScroll))
            {
                const float scroll_increment_x = size.x * 0.25f;
                if (cursor_offset.x < state->ScrollX)
                    state->ScrollX = (float)(int)ImMax(0.0f, cursor_offset.x - scroll_increment_x);
                else if (cursor_offset.x - size.x >= state->ScrollX)
                    state->ScrollX = (float)(int)(cursor_offset.x - size.x + scroll_increment_x);
            }
            else
            {
                state->ScrollX = 0.0f;
            }

            // Vertical scroll
            if (is_multiline)
            {
                float scroll_y = draw_window->Scroll.y;
                if (cursor_offset.y - g.FontSize < scroll_y)
                    scroll_y = ImMax(0.0f, cursor_offset.y - g.FontSize);
                else if (cursor_offset.y - size.y >= scroll_y)
                    scroll_y = cursor_offset.y - size.y;
                draw_window->DC.CursorPos.y += (draw_window->Scroll.y - scroll_y);   // Manipulate cursor pos immediately avoid a frame of lag
                draw_window->Scroll.y = scroll_y;
                draw_pos.y = draw_window->DC.CursorPos.y;
            }

            state->CursorFollow = false;
        }

        // Draw selection
        const ImVec2 draw_scroll = ImVec2(state->ScrollX, 0.0f);
        if (render_selection)
        {
            const ImWchar* text_selected_begin = text_begin + ImMin(state->Stb.select_start, state->Stb.select_end);
            const ImWchar* text_selected_end = text_begin + ImMax(state->Stb.select_start, state->Stb.select_end);

            ImU32 bg_color = GetColorU32(ImGuiCol_TextSelectedBg, render_cursor ? 1.0f : 0.6f); // FIXME: current code flow mandate that render_cursor is always true here, we are leaving the transparent one for tests.
            float bg_offy_up = is_multiline ? 0.0f : -1.0f;    // FIXME: those offsets should be part of the style? they don't play so well with multi-line selection.
            float bg_offy_dn = is_multiline ? 0.0f : 2.0f;
            ImVec2 rect_pos = draw_pos + select_start_offset - draw_scroll;
            for (const ImWchar* p = text_selected_begin; p < text_selected_end; )
            {
                if (rect_pos.y > clip_rect.w + g.FontSize)
                    break;
                if (rect_pos.y < clip_rect.y)
                {
                    //p = (const ImWchar*)wmemchr((const wchar_t*)p, '\n', text_selected_end - p);  // FIXME-OPT: Could use this when wchar_t are 16-bits
                    //p = p ? p + 1 : text_selected_end;
                    while (p < text_selected_end)
                        if (*p++ == '\n')
                            break;
                }
                else
                {
                    ImVec2 rect_size = InputTextCalcTextSizeW(p, text_selected_end, &p, NULL, true);
                    if (rect_size.x <= 0.0f) rect_size.x = (float)(int)(g.Font->GetCharAdvance((ImWchar)' ') * 0.50f); // So we can see selected empty lines
                    ImRect rect(rect_pos + ImVec2(0.0f, bg_offy_up - g.FontSize), rect_pos +ImVec2(rect_size.x, bg_offy_dn));
                    rect.ClipWith(clip_rect);
                    if (rect.Overlaps(clip_rect))
                        draw_window->DrawList->AddRectFilled(rect.Min, rect.Max, bg_color);
                }
                rect_pos.x = draw_pos.x - draw_scroll.x;
                rect_pos.y += g.FontSize;
            }
        }

        // We test for 'buf_display_max_length' as a way to avoid some pathological cases (e.g. single-line 1 MB string) which would make ImDrawList crash.
        if (is_multiline || (buf_display_end - buf_display) < buf_display_max_length)
        {
            ImU32 col = GetColorU32(is_displaying_hint ? ImGuiCol_TextDisabled : ImGuiCol_Text);
            draw_window->DrawList->AddText(g.Font, g.FontSize, draw_pos - draw_scroll, col, buf_display, buf_display_end, 0.0f, is_multiline ? NULL : &clip_rect);
        }

        // Draw blinking cursor
        if (render_cursor)
        {
            state->CursorAnim += io.DeltaTime;
            bool cursor_is_visible = (!g.IO.ConfigInputTextCursorBlink) || (state->CursorAnim <= 0.0f) || ImFmod(state->CursorAnim, 1.20f) <= 0.80f;
            ImVec2 cursor_screen_pos = draw_pos + cursor_offset - draw_scroll;
            ImRect cursor_screen_rect(cursor_screen_pos.x, cursor_screen_pos.y - g.FontSize + 0.5f, cursor_screen_pos.x + 1.0f, cursor_screen_pos.y - 1.5f);
            if (cursor_is_visible && cursor_screen_rect.Overlaps(clip_rect))
                draw_window->DrawList->AddLine(cursor_screen_rect.Min, cursor_screen_rect.GetBL(), GetColorU32(ImGuiCol_Text));

            // Notify OS of text input position for advanced IME (-1 x offset so that Windows IME can cover our cursor. Bit of an extra nicety.)
            if (!is_readonly)
            {
                g.PlatformImePos = ImVec2(cursor_screen_pos.x - 1, cursor_screen_pos.y - g.FontSize);
                g.PlatformImePosViewport = window->Viewport;
            }
        }
    }
    else
    {
        // Render text only (no selection, no cursor)
        if (is_multiline)
            text_size = ImVec2(size.x, InputTextCalcTextLenAndLineCount(buf_display, &buf_display_end) * g.FontSize); // We don't need width
        else if (!is_displaying_hint && g.ActiveId == id)
            buf_display_end = buf_display + state->CurLenA;
        else if (!is_displaying_hint)
            buf_display_end = buf_display + strlen(buf_display);

        if (is_multiline || (buf_display_end - buf_display) < buf_display_max_length)
        {
            ImU32 col = GetColorU32(is_displaying_hint ? ImGuiCol_TextDisabled : ImGuiCol_Text);
            draw_window->DrawList->AddText(g.Font, g.FontSize, draw_pos, col, buf_display, buf_display_end, 0.0f, is_multiline ? NULL : &clip_rect);
        }
    }

    if (is_multiline)
    {
        Dummy(text_size + ImVec2(0.0f, g.FontSize)); // Always add room to scroll an extra line
        EndChildFrame();
        EndGroup();
    }

    if (is_password && !is_displaying_hint)
        PopFont();

    // Log as text
    if (g.LogEnabled && !(is_password && !is_displaying_hint))
        LogRenderedText(&draw_pos, buf_display, buf_display_end);

    if (label_size.x > 0)
        RenderText(ImVec2(frame_bb.Max.x + style.ItemInnerSpacing.x, frame_bb.Min.y + style.FramePadding.y), label);

    if (value_changed && !(flags & ImGuiInputTextFlags_NoMarkEdited))
        MarkItemEdited(id);

    IMGUI_TEST_ENGINE_ITEM_INFO(id, label, window->DC.ItemFlags);
    if ((flags & ImGuiInputTextFlags_EnterReturnsTrue) != 0)
        return enter_pressed;
    else
        return value_changed;
}

//-------------------------------------------------------------------------
// [SECTION] Widgets: ColorEdit, ColorPicker, ColorButton, etc.
//-------------------------------------------------------------------------
// - ColorEdit3()
// - ColorEdit4()
// - ColorPicker3()
// - RenderColorRectWithAlphaCheckerboard() [Internal]
// - ColorPicker4()
// - ColorButton()
// - SetColorEditOptions()
// - ColorTooltip() [Internal]
// - ColorEditOptionsPopup() [Internal]
// - ColorPickerOptionsPopup() [Internal]
//-------------------------------------------------------------------------

bool ImGui::ColorEdit3(const char* label, float col[3], ImGuiColorEditFlags flags)
{
    return ColorEdit4(label, col, flags | ImGuiColorEditFlags_NoAlpha);
}

// Edit colors components (each component in 0.0f..1.0f range).
// See enum ImGuiColorEditFlags_ for available options. e.g. Only access 3 floats if ImGuiColorEditFlags_NoAlpha flag is set.
// With typical options: Left-click on colored square to open color picker. Right-click to open option menu. CTRL-Click over input fields to edit them and TAB to go to next item.
bool ImGui::ColorEdit4(const char* label, float col[4], ImGuiColorEditFlags flags)
{
    ImGuiWindow* window = GetCurrentWindow();
    if (window->SkipItems)
        return false;

    ImGuiContext& g = *GImGui;
    const ImGuiStyle& style = g.Style;
    const float square_sz = GetFrameHeight();
    const float w_extra = (flags & ImGuiColorEditFlags_NoSmallPreview) ? 0.0f : (square_sz + style.ItemInnerSpacing.x);
    const float w_items_all = CalcItemWidth() - w_extra;
    const char* label_display_end = FindRenderedTextEnd(label);
    g.NextItemData.ClearFlags();

    BeginGroup();
    PushID(label);

    // If we're not showing any slider there's no point in doing any HSV conversions
    const ImGuiColorEditFlags flags_untouched = flags;
    if (flags & ImGuiColorEditFlags_NoInputs)
        flags = (flags & (~ImGuiColorEditFlags__DisplayMask)) | ImGuiColorEditFlags_DisplayRGB | ImGuiColorEditFlags_NoOptions;

    // Context menu: display and modify options (before defaults are applied)
    if (!(flags & ImGuiColorEditFlags_NoOptions))
        ColorEditOptionsPopup(col, flags);

    // Read stored options
    if (!(flags & ImGuiColorEditFlags__DisplayMask))
        flags |= (g.ColorEditOptions & ImGuiColorEditFlags__DisplayMask);
    if (!(flags & ImGuiColorEditFlags__DataTypeMask))
        flags |= (g.ColorEditOptions & ImGuiColorEditFlags__DataTypeMask);
    if (!(flags & ImGuiColorEditFlags__PickerMask))
        flags |= (g.ColorEditOptions & ImGuiColorEditFlags__PickerMask);
    if (!(flags & ImGuiColorEditFlags__InputMask))
        flags |= (g.ColorEditOptions & ImGuiColorEditFlags__InputMask);
    flags |= (g.ColorEditOptions & ~(ImGuiColorEditFlags__DisplayMask | ImGuiColorEditFlags__DataTypeMask | ImGuiColorEditFlags__PickerMask | ImGuiColorEditFlags__InputMask));
    IM_ASSERT(ImIsPowerOfTwo(flags & ImGuiColorEditFlags__DisplayMask)); // Check that only 1 is selected
    IM_ASSERT(ImIsPowerOfTwo(flags & ImGuiColorEditFlags__InputMask));   // Check that only 1 is selected

    const bool alpha = (flags & ImGuiColorEditFlags_NoAlpha) == 0;
    const bool hdr = (flags & ImGuiColorEditFlags_HDR) != 0;
    const int components = alpha ? 4 : 3;

    // Convert to the formats we need
    float f[4] = { col[0], col[1], col[2], alpha ? col[3] : 1.0f };
    if ((flags & ImGuiColorEditFlags_InputHSV) && (flags & ImGuiColorEditFlags_DisplayRGB))
        ColorConvertHSVtoRGB(f[0], f[1], f[2], f[0], f[1], f[2]);
    else if ((flags & ImGuiColorEditFlags_InputRGB) && (flags & ImGuiColorEditFlags_DisplayHSV))
        ColorConvertRGBtoHSV(f[0], f[1], f[2], f[0], f[1], f[2]);
    int i[4] = { IM_F32_TO_INT8_UNBOUND(f[0]), IM_F32_TO_INT8_UNBOUND(f[1]), IM_F32_TO_INT8_UNBOUND(f[2]), IM_F32_TO_INT8_UNBOUND(f[3]) };

    bool value_changed = false;
    bool value_changed_as_float = false;

    if ((flags & (ImGuiColorEditFlags_DisplayRGB | ImGuiColorEditFlags_DisplayHSV)) != 0 && (flags & ImGuiColorEditFlags_NoInputs) == 0)
    {
        // RGB/HSV 0..255 Sliders
        const float w_item_one  = ImMax(1.0f, (float)(int)((w_items_all - (style.ItemInnerSpacing.x) * (components-1)) / (float)components));
        const float w_item_last = ImMax(1.0f, (float)(int)(w_items_all - (w_item_one + style.ItemInnerSpacing.x) * (components-1)));

        const bool hide_prefix = (w_item_one <= CalcTextSize((flags & ImGuiColorEditFlags_Float) ? "M:0.000" : "M:000").x);
        static const char* ids[4] = { "##X", "##Y", "##Z", "##W" };
        static const char* fmt_table_int[3][4] =
        {
            {   "%3d",   "%3d",   "%3d",   "%3d" }, // Short display
            { "R:%3d", "G:%3d", "B:%3d", "A:%3d" }, // Long display for RGBA
            { "H:%3d", "S:%3d", "V:%3d", "A:%3d" }  // Long display for HSVA
        };
        static const char* fmt_table_float[3][4] =
        {
            {   "%0.3f",   "%0.3f",   "%0.3f",   "%0.3f" }, // Short display
            { "R:%0.3f", "G:%0.3f", "B:%0.3f", "A:%0.3f" }, // Long display for RGBA
            { "H:%0.3f", "S:%0.3f", "V:%0.3f", "A:%0.3f" }  // Long display for HSVA
        };
        const int fmt_idx = hide_prefix ? 0 : (flags & ImGuiColorEditFlags_DisplayHSV) ? 2 : 1;

        for (int n = 0; n < components; n++)
        {
            if (n > 0)
                SameLine(0, style.ItemInnerSpacing.x);
            SetNextItemWidth((n + 1 < components) ? w_item_one : w_item_last);
            if (flags & ImGuiColorEditFlags_Float)
            {
                value_changed |= DragFloat(ids[n], &f[n], 1.0f/255.0f, 0.0f, hdr ? 0.0f : 1.0f, fmt_table_float[fmt_idx][n]);
                value_changed_as_float |= value_changed;
            }
            else
            {
                value_changed |= DragInt(ids[n], &i[n], 1.0f, 0, hdr ? 0 : 255, fmt_table_int[fmt_idx][n]);
            }
            if (!(flags & ImGuiColorEditFlags_NoOptions))
                OpenPopupOnItemClick("context");
        }
    }
    else if ((flags & ImGuiColorEditFlags_DisplayHex) != 0 && (flags & ImGuiColorEditFlags_NoInputs) == 0)
    {
        // RGB Hexadecimal Input
        char buf[64];
        if (alpha)
            ImFormatString(buf, IM_ARRAYSIZE(buf), "#%02X%02X%02X%02X", ImClamp(i[0],0,255), ImClamp(i[1],0,255), ImClamp(i[2],0,255), ImClamp(i[3],0,255));
        else
            ImFormatString(buf, IM_ARRAYSIZE(buf), "#%02X%02X%02X", ImClamp(i[0],0,255), ImClamp(i[1],0,255), ImClamp(i[2],0,255));
        SetNextItemWidth(w_items_all);
        if (InputText("##Text", buf, IM_ARRAYSIZE(buf), ImGuiInputTextFlags_CharsHexadecimal | ImGuiInputTextFlags_CharsUppercase))
        {
            value_changed = true;
            char* p = buf;
            while (*p == '#' || ImCharIsBlankA(*p))
                p++;
            i[0] = i[1] = i[2] = i[3] = 0;
            if (alpha)
                sscanf(p, "%02X%02X%02X%02X", (unsigned int*)&i[0], (unsigned int*)&i[1], (unsigned int*)&i[2], (unsigned int*)&i[3]); // Treat at unsigned (%X is unsigned)
            else
                sscanf(p, "%02X%02X%02X", (unsigned int*)&i[0], (unsigned int*)&i[1], (unsigned int*)&i[2]);
        }
        if (!(flags & ImGuiColorEditFlags_NoOptions))
            OpenPopupOnItemClick("context");
    }

    ImGuiWindow* picker_active_window = NULL;
    if (!(flags & ImGuiColorEditFlags_NoSmallPreview))
    {
        if (!(flags & ImGuiColorEditFlags_NoInputs))
            SameLine(0, style.ItemInnerSpacing.x);

        const ImVec4 col_v4(col[0], col[1], col[2], alpha ? col[3] : 1.0f);
        if (ColorButton("##ColorButton", col_v4, flags))
        {
            if (!(flags & ImGuiColorEditFlags_NoPicker))
            {
                // Store current color and open a picker
                g.ColorPickerRef = col_v4;
                OpenPopup("picker");
                SetNextWindowPos(window->DC.LastItemRect.GetBL() + ImVec2(-1,style.ItemSpacing.y));
            }
        }
        if (!(flags & ImGuiColorEditFlags_NoOptions))
            OpenPopupOnItemClick("context");

        if (BeginPopup("picker"))
        {
            picker_active_window = g.CurrentWindow;
            if (label != label_display_end)
            {
                TextEx(label, label_display_end);
                Spacing();
            }
            ImGuiColorEditFlags picker_flags_to_forward = ImGuiColorEditFlags__DataTypeMask | ImGuiColorEditFlags__PickerMask | ImGuiColorEditFlags__InputMask | ImGuiColorEditFlags_HDR | ImGuiColorEditFlags_NoAlpha | ImGuiColorEditFlags_AlphaBar;
            ImGuiColorEditFlags picker_flags = (flags_untouched & picker_flags_to_forward) | ImGuiColorEditFlags_DisplayHSV | ImGuiColorEditFlags_NoLabel | ImGuiColorEditFlags_AlphaPreviewHalf;
            SetNextItemWidth(square_sz * 12.0f); // Use 256 + bar sizes?
            value_changed |= ColorPicker4("##picker", col, picker_flags, &g.ColorPickerRef.x);
            EndPopup();
        }
    }

    if (label != label_display_end && !(flags & ImGuiColorEditFlags_NoLabel))
    {
        SameLine(0, style.ItemInnerSpacing.x);
        TextEx(label, label_display_end);
    }

    // Convert back
    if (value_changed && picker_active_window == NULL)
    {
        if (!value_changed_as_float)
            for (int n = 0; n < 4; n++)
                f[n] = i[n] / 255.0f;
        if ((flags & ImGuiColorEditFlags_DisplayHSV) && (flags & ImGuiColorEditFlags_InputRGB))
            ColorConvertHSVtoRGB(f[0], f[1], f[2], f[0], f[1], f[2]);
        if ((flags & ImGuiColorEditFlags_DisplayRGB) && (flags & ImGuiColorEditFlags_InputHSV))
            ColorConvertRGBtoHSV(f[0], f[1], f[2], f[0], f[1], f[2]);

        col[0] = f[0];
        col[1] = f[1];
        col[2] = f[2];
        if (alpha)
            col[3] = f[3];
    }

    PopID();
    EndGroup();

    // Drag and Drop Target
    // NB: The flag test is merely an optional micro-optimization, BeginDragDropTarget() does the same test.
    if ((window->DC.LastItemStatusFlags & ImGuiItemStatusFlags_HoveredRect) && !(flags & ImGuiColorEditFlags_NoDragDrop) && BeginDragDropTarget())
    {
        bool accepted_drag_drop = false;
        if (const ImGuiPayload* payload = AcceptDragDropPayload(IMGUI_PAYLOAD_TYPE_COLOR_3F))
        {
            memcpy((float*)col, payload->Data, sizeof(float) * 3); // Preserve alpha if any //-V512
            value_changed = accepted_drag_drop = true;
        }
        if (const ImGuiPayload* payload = AcceptDragDropPayload(IMGUI_PAYLOAD_TYPE_COLOR_4F))
        {
            memcpy((float*)col, payload->Data, sizeof(float) * components);
            value_changed = accepted_drag_drop = true;
        }

        // Drag-drop payloads are always RGB
        if (accepted_drag_drop && (flags & ImGuiColorEditFlags_InputHSV))
            ColorConvertRGBtoHSV(col[0], col[1], col[2], col[0], col[1], col[2]);
        EndDragDropTarget();
    }

    // When picker is being actively used, use its active id so IsItemActive() will function on ColorEdit4().
    if (picker_active_window && g.ActiveId != 0 && g.ActiveIdWindow == picker_active_window)
        window->DC.LastItemId = g.ActiveId;

    if (value_changed)
        MarkItemEdited(window->DC.LastItemId);

    return value_changed;
}

bool ImGui::ColorPicker3(const char* label, float col[3], ImGuiColorEditFlags flags)
{
    float col4[4] = { col[0], col[1], col[2], 1.0f };
    if (!ColorPicker4(label, col4, flags | ImGuiColorEditFlags_NoAlpha))
        return false;
    col[0] = col4[0]; col[1] = col4[1]; col[2] = col4[2];
    return true;
}

static inline ImU32 ImAlphaBlendColor(ImU32 col_a, ImU32 col_b)
{
    float t = ((col_b >> IM_COL32_A_SHIFT) & 0xFF) / 255.f;
    int r = ImLerp((int)(col_a >> IM_COL32_R_SHIFT) & 0xFF, (int)(col_b >> IM_COL32_R_SHIFT) & 0xFF, t);
    int g = ImLerp((int)(col_a >> IM_COL32_G_SHIFT) & 0xFF, (int)(col_b >> IM_COL32_G_SHIFT) & 0xFF, t);
    int b = ImLerp((int)(col_a >> IM_COL32_B_SHIFT) & 0xFF, (int)(col_b >> IM_COL32_B_SHIFT) & 0xFF, t);
    return IM_COL32(r, g, b, 0xFF);
}

// Helper for ColorPicker4()
// NB: This is rather brittle and will show artifact when rounding this enabled if rounded corners overlap multiple cells. Caller currently responsible for avoiding that.
// I spent a non reasonable amount of time trying to getting this right for ColorButton with rounding+anti-aliasing+ImGuiColorEditFlags_HalfAlphaPreview flag + various grid sizes and offsets, and eventually gave up... probably more reasonable to disable rounding alltogether.
void ImGui::RenderColorRectWithAlphaCheckerboard(ImVec2 p_min, ImVec2 p_max, ImU32 col, float grid_step, ImVec2 grid_off, float rounding, int rounding_corners_flags)
{
    ImGuiWindow* window = GetCurrentWindow();
    if (((col & IM_COL32_A_MASK) >> IM_COL32_A_SHIFT) < 0xFF)
    {
        ImU32 col_bg1 = GetColorU32(ImAlphaBlendColor(IM_COL32(204,204,204,255), col));
        ImU32 col_bg2 = GetColorU32(ImAlphaBlendColor(IM_COL32(128,128,128,255), col));
        window->DrawList->AddRectFilled(p_min, p_max, col_bg1, rounding, rounding_corners_flags);

        int yi = 0;
        for (float y = p_min.y + grid_off.y; y < p_max.y; y += grid_step, yi++)
        {
            float y1 = ImClamp(y, p_min.y, p_max.y), y2 = ImMin(y + grid_step, p_max.y);
            if (y2 <= y1)
                continue;
            for (float x = p_min.x + grid_off.x + (yi & 1) * grid_step; x < p_max.x; x += grid_step * 2.0f)
            {
                float x1 = ImClamp(x, p_min.x, p_max.x), x2 = ImMin(x + grid_step, p_max.x);
                if (x2 <= x1)
                    continue;
                int rounding_corners_flags_cell = 0;
                if (y1 <= p_min.y) { if (x1 <= p_min.x) rounding_corners_flags_cell |= ImDrawCornerFlags_TopLeft; if (x2 >= p_max.x) rounding_corners_flags_cell |= ImDrawCornerFlags_TopRight; }
                if (y2 >= p_max.y) { if (x1 <= p_min.x) rounding_corners_flags_cell |= ImDrawCornerFlags_BotLeft; if (x2 >= p_max.x) rounding_corners_flags_cell |= ImDrawCornerFlags_BotRight; }
                rounding_corners_flags_cell &= rounding_corners_flags;
                window->DrawList->AddRectFilled(ImVec2(x1,y1), ImVec2(x2,y2), col_bg2, rounding_corners_flags_cell ? rounding : 0.0f, rounding_corners_flags_cell);
            }
        }
    }
    else
    {
        window->DrawList->AddRectFilled(p_min, p_max, col, rounding, rounding_corners_flags);
    }
}

// Helper for ColorPicker4()
static void RenderArrowsForVerticalBar(ImDrawList* draw_list, ImVec2 pos, ImVec2 half_sz, float bar_w)
{
    ImGui::RenderArrowPointingAt(draw_list, ImVec2(pos.x + half_sz.x + 1,         pos.y), ImVec2(half_sz.x + 2, half_sz.y + 1), ImGuiDir_Right, IM_COL32_BLACK);
    ImGui::RenderArrowPointingAt(draw_list, ImVec2(pos.x + half_sz.x,             pos.y), half_sz,                              ImGuiDir_Right, IM_COL32_WHITE);
    ImGui::RenderArrowPointingAt(draw_list, ImVec2(pos.x + bar_w - half_sz.x - 1, pos.y), ImVec2(half_sz.x + 2, half_sz.y + 1), ImGuiDir_Left,  IM_COL32_BLACK);
    ImGui::RenderArrowPointingAt(draw_list, ImVec2(pos.x + bar_w - half_sz.x,     pos.y), half_sz,                              ImGuiDir_Left,  IM_COL32_WHITE);
}

// Note: ColorPicker4() only accesses 3 floats if ImGuiColorEditFlags_NoAlpha flag is set.
// (In C++ the 'float col[4]' notation for a function argument is equivalent to 'float* col', we only specify a size to facilitate understanding of the code.)
// FIXME: we adjust the big color square height based on item width, which may cause a flickering feedback loop (if automatic height makes a vertical scrollbar appears, affecting automatic width..)
bool ImGui::ColorPicker4(const char* label, float col[4], ImGuiColorEditFlags flags, const float* ref_col)
{
    ImGuiContext& g = *GImGui;
    ImGuiWindow* window = GetCurrentWindow();
    if (window->SkipItems)
        return false;

    ImDrawList* draw_list = window->DrawList;
    ImGuiStyle& style = g.Style;
    ImGuiIO& io = g.IO;

    const float width = CalcItemWidth();
    g.NextItemData.ClearFlags();

    PushID(label);
    BeginGroup();

    if (!(flags & ImGuiColorEditFlags_NoSidePreview))
        flags |= ImGuiColorEditFlags_NoSmallPreview;

    // Context menu: display and store options.
    if (!(flags & ImGuiColorEditFlags_NoOptions))
        ColorPickerOptionsPopup(col, flags);

    // Read stored options
    if (!(flags & ImGuiColorEditFlags__PickerMask))
        flags |= ((g.ColorEditOptions & ImGuiColorEditFlags__PickerMask) ? g.ColorEditOptions : ImGuiColorEditFlags__OptionsDefault) & ImGuiColorEditFlags__PickerMask;
    if (!(flags & ImGuiColorEditFlags__InputMask))
        flags |= ((g.ColorEditOptions & ImGuiColorEditFlags__InputMask) ? g.ColorEditOptions : ImGuiColorEditFlags__OptionsDefault) & ImGuiColorEditFlags__InputMask;
    IM_ASSERT(ImIsPowerOfTwo(flags & ImGuiColorEditFlags__PickerMask)); // Check that only 1 is selected
    IM_ASSERT(ImIsPowerOfTwo(flags & ImGuiColorEditFlags__InputMask));  // Check that only 1 is selected
    if (!(flags & ImGuiColorEditFlags_NoOptions))
        flags |= (g.ColorEditOptions & ImGuiColorEditFlags_AlphaBar);

    // Setup
    int components = (flags & ImGuiColorEditFlags_NoAlpha) ? 3 : 4;
    bool alpha_bar = (flags & ImGuiColorEditFlags_AlphaBar) && !(flags & ImGuiColorEditFlags_NoAlpha);
    ImVec2 picker_pos = window->DC.CursorPos;
    float square_sz = GetFrameHeight();
    float bars_width = square_sz; // Arbitrary smallish width of Hue/Alpha picking bars
    float sv_picker_size = ImMax(bars_width * 1, width - (alpha_bar ? 2 : 1) * (bars_width + style.ItemInnerSpacing.x)); // Saturation/Value picking box
    float bar0_pos_x = picker_pos.x + sv_picker_size + style.ItemInnerSpacing.x;
    float bar1_pos_x = bar0_pos_x + bars_width + style.ItemInnerSpacing.x;
    float bars_triangles_half_sz = (float)(int)(bars_width * 0.20f);

    float backup_initial_col[4];
    memcpy(backup_initial_col, col, components * sizeof(float));

    float wheel_thickness = sv_picker_size * 0.08f;
    float wheel_r_outer = sv_picker_size * 0.50f;
    float wheel_r_inner = wheel_r_outer - wheel_thickness;
    ImVec2 wheel_center(picker_pos.x + (sv_picker_size + bars_width)*0.5f, picker_pos.y + sv_picker_size*0.5f);

    // Note: the triangle is displayed rotated with triangle_pa pointing to Hue, but most coordinates stays unrotated for logic.
    float triangle_r = wheel_r_inner - (int)(sv_picker_size * 0.027f);
    ImVec2 triangle_pa = ImVec2(triangle_r, 0.0f); // Hue point.
    ImVec2 triangle_pb = ImVec2(triangle_r * -0.5f, triangle_r * -0.866025f); // Black point.
    ImVec2 triangle_pc = ImVec2(triangle_r * -0.5f, triangle_r * +0.866025f); // White point.

    float H = col[0], S = col[1], V = col[2];
    float R = col[0], G = col[1], B = col[2];
    if (flags & ImGuiColorEditFlags_InputRGB)
        ColorConvertRGBtoHSV(R, G, B, H, S, V);
    else if (flags & ImGuiColorEditFlags_InputHSV)
        ColorConvertHSVtoRGB(H, S, V, R, G, B);

    bool value_changed = false, value_changed_h = false, value_changed_sv = false;

    PushItemFlag(ImGuiItemFlags_NoNav, true);
    if (flags & ImGuiColorEditFlags_PickerHueWheel)
    {
        // Hue wheel + SV triangle logic
        InvisibleButton("hsv", ImVec2(sv_picker_size + style.ItemInnerSpacing.x + bars_width, sv_picker_size));
        if (IsItemActive())
        {
            ImVec2 initial_off = g.IO.MouseClickedPos[0] - wheel_center;
            ImVec2 current_off = g.IO.MousePos - wheel_center;
            float initial_dist2 = ImLengthSqr(initial_off);
            if (initial_dist2 >= (wheel_r_inner-1)*(wheel_r_inner-1) && initial_dist2 <= (wheel_r_outer+1)*(wheel_r_outer+1))
            {
                // Interactive with Hue wheel
                H = ImAtan2(current_off.y, current_off.x) / IM_PI*0.5f;
                if (H < 0.0f)
                    H += 1.0f;
                value_changed = value_changed_h = true;
            }
            float cos_hue_angle = ImCos(-H * 2.0f * IM_PI);
            float sin_hue_angle = ImSin(-H * 2.0f * IM_PI);
            if (ImTriangleContainsPoint(triangle_pa, triangle_pb, triangle_pc, ImRotate(initial_off, cos_hue_angle, sin_hue_angle)))
            {
                // Interacting with SV triangle
                ImVec2 current_off_unrotated = ImRotate(current_off, cos_hue_angle, sin_hue_angle);
                if (!ImTriangleContainsPoint(triangle_pa, triangle_pb, triangle_pc, current_off_unrotated))
                    current_off_unrotated = ImTriangleClosestPoint(triangle_pa, triangle_pb, triangle_pc, current_off_unrotated);
                float uu, vv, ww;
                ImTriangleBarycentricCoords(triangle_pa, triangle_pb, triangle_pc, current_off_unrotated, uu, vv, ww);
                V = ImClamp(1.0f - vv, 0.0001f, 1.0f);
                S = ImClamp(uu / V, 0.0001f, 1.0f);
                value_changed = value_changed_sv = true;
            }
        }
        if (!(flags & ImGuiColorEditFlags_NoOptions))
            OpenPopupOnItemClick("context");
    }
    else if (flags & ImGuiColorEditFlags_PickerHueBar)
    {
        // SV rectangle logic
        InvisibleButton("sv", ImVec2(sv_picker_size, sv_picker_size));
        if (IsItemActive())
        {
            S = ImSaturate((io.MousePos.x - picker_pos.x) / (sv_picker_size-1));
            V = 1.0f - ImSaturate((io.MousePos.y - picker_pos.y) / (sv_picker_size-1));
            value_changed = value_changed_sv = true;
        }
        if (!(flags & ImGuiColorEditFlags_NoOptions))
            OpenPopupOnItemClick("context");

        // Hue bar logic
        SetCursorScreenPos(ImVec2(bar0_pos_x, picker_pos.y));
        InvisibleButton("hue", ImVec2(bars_width, sv_picker_size));
        if (IsItemActive())
        {
            H = ImSaturate((io.MousePos.y - picker_pos.y) / (sv_picker_size-1));
            value_changed = value_changed_h = true;
        }
    }

    // Alpha bar logic
    if (alpha_bar)
    {
        SetCursorScreenPos(ImVec2(bar1_pos_x, picker_pos.y));
        InvisibleButton("alpha", ImVec2(bars_width, sv_picker_size));
        if (IsItemActive())
        {
            col[3] = 1.0f - ImSaturate((io.MousePos.y - picker_pos.y) / (sv_picker_size-1));
            value_changed = true;
        }
    }
    PopItemFlag(); // ImGuiItemFlags_NoNav

    if (!(flags & ImGuiColorEditFlags_NoSidePreview))
    {
        SameLine(0, style.ItemInnerSpacing.x);
        BeginGroup();
    }

    if (!(flags & ImGuiColorEditFlags_NoLabel))
    {
        const char* label_display_end = FindRenderedTextEnd(label);
        if (label != label_display_end)
        {
            if ((flags & ImGuiColorEditFlags_NoSidePreview))
                SameLine(0, style.ItemInnerSpacing.x);
            TextEx(label, label_display_end);
        }
    }

    if (!(flags & ImGuiColorEditFlags_NoSidePreview))
    {
        PushItemFlag(ImGuiItemFlags_NoNavDefaultFocus, true);
        ImVec4 col_v4(col[0], col[1], col[2], (flags & ImGuiColorEditFlags_NoAlpha) ? 1.0f : col[3]);
        if ((flags & ImGuiColorEditFlags_NoLabel))
            Text("Current");

        ImGuiColorEditFlags sub_flags_to_forward = ImGuiColorEditFlags__InputMask | ImGuiColorEditFlags_HDR | ImGuiColorEditFlags_AlphaPreview | ImGuiColorEditFlags_AlphaPreviewHalf | ImGuiColorEditFlags_NoTooltip;
        ColorButton("##current", col_v4, (flags & sub_flags_to_forward), ImVec2(square_sz * 3, square_sz * 2));
        if (ref_col != NULL)
        {
            Text("Original");
            ImVec4 ref_col_v4(ref_col[0], ref_col[1], ref_col[2], (flags & ImGuiColorEditFlags_NoAlpha) ? 1.0f : ref_col[3]);
            if (ColorButton("##original", ref_col_v4, (flags & sub_flags_to_forward), ImVec2(square_sz * 3, square_sz * 2)))
            {
                memcpy(col, ref_col, components * sizeof(float));
                value_changed = true;
            }
        }
        PopItemFlag();
        EndGroup();
    }

    // Convert back color to RGB
    if (value_changed_h || value_changed_sv)
    {
        if (flags & ImGuiColorEditFlags_InputRGB)
        {
            ColorConvertHSVtoRGB(H >= 1.0f ? H - 10 * 1e-6f : H, S > 0.0f ? S : 10*1e-6f, V > 0.0f ? V : 1e-6f, col[0], col[1], col[2]);
        }
        else if (flags & ImGuiColorEditFlags_InputHSV)
        {
            col[0] = H;
            col[1] = S;
            col[2] = V;
        }
    }

    // R,G,B and H,S,V slider color editor
    bool value_changed_fix_hue_wrap = false;
    if ((flags & ImGuiColorEditFlags_NoInputs) == 0)
    {
        PushItemWidth((alpha_bar ? bar1_pos_x : bar0_pos_x) + bars_width - picker_pos.x);
        ImGuiColorEditFlags sub_flags_to_forward = ImGuiColorEditFlags__DataTypeMask | ImGuiColorEditFlags__InputMask | ImGuiColorEditFlags_HDR | ImGuiColorEditFlags_NoAlpha | ImGuiColorEditFlags_NoOptions | ImGuiColorEditFlags_NoSmallPreview | ImGuiColorEditFlags_AlphaPreview | ImGuiColorEditFlags_AlphaPreviewHalf;
        ImGuiColorEditFlags sub_flags = (flags & sub_flags_to_forward) | ImGuiColorEditFlags_NoPicker;
        if (flags & ImGuiColorEditFlags_DisplayRGB || (flags & ImGuiColorEditFlags__DisplayMask) == 0)
            if (ColorEdit4("##rgb", col, sub_flags | ImGuiColorEditFlags_DisplayRGB))
            {
                // FIXME: Hackily differenciating using the DragInt (ActiveId != 0 && !ActiveIdAllowOverlap) vs. using the InputText or DropTarget.
                // For the later we don't want to run the hue-wrap canceling code. If you are well versed in HSV picker please provide your input! (See #2050)
                value_changed_fix_hue_wrap = (g.ActiveId != 0 && !g.ActiveIdAllowOverlap);
                value_changed = true;
            }
        if (flags & ImGuiColorEditFlags_DisplayHSV || (flags & ImGuiColorEditFlags__DisplayMask) == 0)
            value_changed |= ColorEdit4("##hsv", col, sub_flags | ImGuiColorEditFlags_DisplayHSV);
        if (flags & ImGuiColorEditFlags_DisplayHex || (flags & ImGuiColorEditFlags__DisplayMask) == 0)
            value_changed |= ColorEdit4("##hex", col, sub_flags | ImGuiColorEditFlags_DisplayHex);
        PopItemWidth();
    }

    // Try to cancel hue wrap (after ColorEdit4 call), if any
    if (value_changed_fix_hue_wrap && (flags & ImGuiColorEditFlags_InputRGB))
    {
        float new_H, new_S, new_V;
        ColorConvertRGBtoHSV(col[0], col[1], col[2], new_H, new_S, new_V);
        if (new_H <= 0 && H > 0)
        {
            if (new_V <= 0 && V != new_V)
                ColorConvertHSVtoRGB(H, S, new_V <= 0 ? V * 0.5f : new_V, col[0], col[1], col[2]);
            else if (new_S <= 0)
                ColorConvertHSVtoRGB(H, new_S <= 0 ? S * 0.5f : new_S, new_V, col[0], col[1], col[2]);
        }
    }

    if (value_changed)
    {
        if (flags & ImGuiColorEditFlags_InputRGB)
        {
            R = col[0];
            G = col[1];
            B = col[2];
            ColorConvertRGBtoHSV(R, G, B, H, S, V);
        }
        else if (flags & ImGuiColorEditFlags_InputHSV)
        {
            H = col[0];
            S = col[1];
            V = col[2];
            ColorConvertHSVtoRGB(H, S, V, R, G, B);
        }
    }

    ImVec4 hue_color_f(1, 1, 1, 1); ColorConvertHSVtoRGB(H, 1, 1, hue_color_f.x, hue_color_f.y, hue_color_f.z);
    ImU32 hue_color32 = ColorConvertFloat4ToU32(hue_color_f);
    ImU32 col32_no_alpha = ColorConvertFloat4ToU32(ImVec4(R, G, B, 1.0f));

    const ImU32 hue_colors[6+1] = { IM_COL32(255,0,0,255), IM_COL32(255,255,0,255), IM_COL32(0,255,0,255), IM_COL32(0,255,255,255), IM_COL32(0,0,255,255), IM_COL32(255,0,255,255), IM_COL32(255,0,0,255) };
    ImVec2 sv_cursor_pos;

    if (flags & ImGuiColorEditFlags_PickerHueWheel)
    {
        // Render Hue Wheel
        const float aeps = 1.5f / wheel_r_outer; // Half a pixel arc length in radians (2pi cancels out).
        const int segment_per_arc = ImMax(4, (int)wheel_r_outer / 12);
        for (int n = 0; n < 6; n++)
        {
            const float a0 = (n)     /6.0f * 2.0f * IM_PI - aeps;
            const float a1 = (n+1.0f)/6.0f * 2.0f * IM_PI + aeps;
            const int vert_start_idx = draw_list->VtxBuffer.Size;
            draw_list->PathArcTo(wheel_center, (wheel_r_inner + wheel_r_outer)*0.5f, a0, a1, segment_per_arc);
            draw_list->PathStroke(IM_COL32_WHITE, false, wheel_thickness);
            const int vert_end_idx = draw_list->VtxBuffer.Size;

            // Paint colors over existing vertices
            ImVec2 gradient_p0(wheel_center.x + ImCos(a0) * wheel_r_inner, wheel_center.y + ImSin(a0) * wheel_r_inner);
            ImVec2 gradient_p1(wheel_center.x + ImCos(a1) * wheel_r_inner, wheel_center.y + ImSin(a1) * wheel_r_inner);
            ShadeVertsLinearColorGradientKeepAlpha(draw_list, vert_start_idx, vert_end_idx, gradient_p0, gradient_p1, hue_colors[n], hue_colors[n+1]);
        }

        // Render Cursor + preview on Hue Wheel
        float cos_hue_angle = ImCos(H * 2.0f * IM_PI);
        float sin_hue_angle = ImSin(H * 2.0f * IM_PI);
        ImVec2 hue_cursor_pos(wheel_center.x + cos_hue_angle * (wheel_r_inner+wheel_r_outer)*0.5f, wheel_center.y + sin_hue_angle * (wheel_r_inner+wheel_r_outer)*0.5f);
        float hue_cursor_rad = value_changed_h ? wheel_thickness * 0.65f : wheel_thickness * 0.55f;
        int hue_cursor_segments = ImClamp((int)(hue_cursor_rad / 1.4f), 9, 32);
        draw_list->AddCircleFilled(hue_cursor_pos, hue_cursor_rad, hue_color32, hue_cursor_segments);
        draw_list->AddCircle(hue_cursor_pos, hue_cursor_rad+1, IM_COL32(128,128,128,255), hue_cursor_segments);
        draw_list->AddCircle(hue_cursor_pos, hue_cursor_rad, IM_COL32_WHITE, hue_cursor_segments);

        // Render SV triangle (rotated according to hue)
        ImVec2 tra = wheel_center + ImRotate(triangle_pa, cos_hue_angle, sin_hue_angle);
        ImVec2 trb = wheel_center + ImRotate(triangle_pb, cos_hue_angle, sin_hue_angle);
        ImVec2 trc = wheel_center + ImRotate(triangle_pc, cos_hue_angle, sin_hue_angle);
        ImVec2 uv_white = GetFontTexUvWhitePixel();
        draw_list->PrimReserve(6, 6);
        draw_list->PrimVtx(tra, uv_white, hue_color32);
        draw_list->PrimVtx(trb, uv_white, hue_color32);
        draw_list->PrimVtx(trc, uv_white, IM_COL32_WHITE);
        draw_list->PrimVtx(tra, uv_white, IM_COL32_BLACK_TRANS);
        draw_list->PrimVtx(trb, uv_white, IM_COL32_BLACK);
        draw_list->PrimVtx(trc, uv_white, IM_COL32_BLACK_TRANS);
        draw_list->AddTriangle(tra, trb, trc, IM_COL32(128,128,128,255), 1.5f);
        sv_cursor_pos = ImLerp(ImLerp(trc, tra, ImSaturate(S)), trb, ImSaturate(1 - V));
    }
    else if (flags & ImGuiColorEditFlags_PickerHueBar)
    {
        // Render SV Square
        draw_list->AddRectFilledMultiColor(picker_pos, picker_pos + ImVec2(sv_picker_size,sv_picker_size), IM_COL32_WHITE, hue_color32, hue_color32, IM_COL32_WHITE);
        draw_list->AddRectFilledMultiColor(picker_pos, picker_pos + ImVec2(sv_picker_size,sv_picker_size), IM_COL32_BLACK_TRANS, IM_COL32_BLACK_TRANS, IM_COL32_BLACK, IM_COL32_BLACK);
        RenderFrameBorder(picker_pos, picker_pos + ImVec2(sv_picker_size,sv_picker_size), 0.0f);
        sv_cursor_pos.x = ImClamp((float)(int)(picker_pos.x + ImSaturate(S)     * sv_picker_size + 0.5f), picker_pos.x + 2, picker_pos.x + sv_picker_size - 2); // Sneakily prevent the circle to stick out too much
        sv_cursor_pos.y = ImClamp((float)(int)(picker_pos.y + ImSaturate(1 - V) * sv_picker_size + 0.5f), picker_pos.y + 2, picker_pos.y + sv_picker_size - 2);

        // Render Hue Bar
        for (int i = 0; i < 6; ++i)
            draw_list->AddRectFilledMultiColor(ImVec2(bar0_pos_x, picker_pos.y + i * (sv_picker_size / 6)), ImVec2(bar0_pos_x + bars_width, picker_pos.y + (i + 1) * (sv_picker_size / 6)), hue_colors[i], hue_colors[i], hue_colors[i + 1], hue_colors[i + 1]);
        float bar0_line_y = (float)(int)(picker_pos.y + H * sv_picker_size + 0.5f);
        RenderFrameBorder(ImVec2(bar0_pos_x, picker_pos.y), ImVec2(bar0_pos_x + bars_width, picker_pos.y + sv_picker_size), 0.0f);
        RenderArrowsForVerticalBar(draw_list, ImVec2(bar0_pos_x - 1, bar0_line_y), ImVec2(bars_triangles_half_sz + 1, bars_triangles_half_sz), bars_width + 2.0f);
    }

    // Render cursor/preview circle (clamp S/V within 0..1 range because floating points colors may lead HSV values to be out of range)
    float sv_cursor_rad = value_changed_sv ? 10.0f : 6.0f;
    draw_list->AddCircleFilled(sv_cursor_pos, sv_cursor_rad, col32_no_alpha, 12);
    draw_list->AddCircle(sv_cursor_pos, sv_cursor_rad+1, IM_COL32(128,128,128,255), 12);
    draw_list->AddCircle(sv_cursor_pos, sv_cursor_rad, IM_COL32_WHITE, 12);

    // Render alpha bar
    if (alpha_bar)
    {
        float alpha = ImSaturate(col[3]);
        ImRect bar1_bb(bar1_pos_x, picker_pos.y, bar1_pos_x + bars_width, picker_pos.y + sv_picker_size);
        RenderColorRectWithAlphaCheckerboard(bar1_bb.Min, bar1_bb.Max, IM_COL32(0,0,0,0), bar1_bb.GetWidth() / 2.0f, ImVec2(0.0f, 0.0f));
        draw_list->AddRectFilledMultiColor(bar1_bb.Min, bar1_bb.Max, col32_no_alpha, col32_no_alpha, col32_no_alpha & ~IM_COL32_A_MASK, col32_no_alpha & ~IM_COL32_A_MASK);
        float bar1_line_y = (float)(int)(picker_pos.y + (1.0f - alpha) * sv_picker_size + 0.5f);
        RenderFrameBorder(bar1_bb.Min, bar1_bb.Max, 0.0f);
        RenderArrowsForVerticalBar(draw_list, ImVec2(bar1_pos_x - 1, bar1_line_y), ImVec2(bars_triangles_half_sz + 1, bars_triangles_half_sz), bars_width + 2.0f);
    }

    EndGroup();

    if (value_changed && memcmp(backup_initial_col, col, components * sizeof(float)) == 0)
        value_changed = false;
    if (value_changed)
        MarkItemEdited(window->DC.LastItemId);

    PopID();

    return value_changed;
}

// A little colored square. Return true when clicked.
// FIXME: May want to display/ignore the alpha component in the color display? Yet show it in the tooltip.
// 'desc_id' is not called 'label' because we don't display it next to the button, but only in the tooltip.
// Note that 'col' may be encoded in HSV if ImGuiColorEditFlags_InputHSV is set.
bool ImGui::ColorButton(const char* desc_id, const ImVec4& col, ImGuiColorEditFlags flags, ImVec2 size)
{
    ImGuiWindow* window = GetCurrentWindow();
    if (window->SkipItems)
        return false;

    ImGuiContext& g = *GImGui;
    const ImGuiID id = window->GetID(desc_id);
    float default_size = GetFrameHeight();
    if (size.x == 0.0f)
        size.x = default_size;
    if (size.y == 0.0f)
        size.y = default_size;
    const ImRect bb(window->DC.CursorPos, window->DC.CursorPos + size);
    ItemSize(bb, (size.y >= default_size) ? g.Style.FramePadding.y : 0.0f);
    if (!ItemAdd(bb, id))
        return false;

    bool hovered, held;
    bool pressed = ButtonBehavior(bb, id, &hovered, &held);

    if (flags & ImGuiColorEditFlags_NoAlpha)
        flags &= ~(ImGuiColorEditFlags_AlphaPreview | ImGuiColorEditFlags_AlphaPreviewHalf);

    ImVec4 col_rgb = col;
    if (flags & ImGuiColorEditFlags_InputHSV)
        ColorConvertHSVtoRGB(col_rgb.x, col_rgb.y, col_rgb.z, col_rgb.x, col_rgb.y, col_rgb.z);

    ImVec4 col_rgb_without_alpha(col_rgb.x, col_rgb.y, col_rgb.z, 1.0f);
    float grid_step = ImMin(size.x, size.y) / 2.99f;
    float rounding = ImMin(g.Style.FrameRounding, grid_step * 0.5f);
    ImRect bb_inner = bb;
    float off = -0.75f; // The border (using Col_FrameBg) tends to look off when color is near-opaque and rounding is enabled. This offset seemed like a good middle ground to reduce those artifacts.
    bb_inner.Expand(off);
    if ((flags & ImGuiColorEditFlags_AlphaPreviewHalf) && col_rgb.w < 1.0f)
    {
        float mid_x = (float)(int)((bb_inner.Min.x + bb_inner.Max.x) * 0.5f + 0.5f);
        RenderColorRectWithAlphaCheckerboard(ImVec2(bb_inner.Min.x + grid_step, bb_inner.Min.y), bb_inner.Max, GetColorU32(col_rgb), grid_step, ImVec2(-grid_step + off, off), rounding, ImDrawCornerFlags_TopRight| ImDrawCornerFlags_BotRight);
        window->DrawList->AddRectFilled(bb_inner.Min, ImVec2(mid_x, bb_inner.Max.y), GetColorU32(col_rgb_without_alpha), rounding, ImDrawCornerFlags_TopLeft|ImDrawCornerFlags_BotLeft);
    }
    else
    {
        // Because GetColorU32() multiplies by the global style Alpha and we don't want to display a checkerboard if the source code had no alpha
        ImVec4 col_source = (flags & ImGuiColorEditFlags_AlphaPreview) ? col_rgb : col_rgb_without_alpha;
        if (col_source.w < 1.0f)
            RenderColorRectWithAlphaCheckerboard(bb_inner.Min, bb_inner.Max, GetColorU32(col_source), grid_step, ImVec2(off, off), rounding);
        else
            window->DrawList->AddRectFilled(bb_inner.Min, bb_inner.Max, GetColorU32(col_source), rounding, ImDrawCornerFlags_All);
    }
    RenderNavHighlight(bb, id);
    if (g.Style.FrameBorderSize > 0.0f)
        RenderFrameBorder(bb.Min, bb.Max, rounding);
    else
        window->DrawList->AddRect(bb.Min, bb.Max, GetColorU32(ImGuiCol_FrameBg), rounding); // Color button are often in need of some sort of border

    // Drag and Drop Source
    // NB: The ActiveId test is merely an optional micro-optimization, BeginDragDropSource() does the same test.
    if (g.ActiveId == id && !(flags & ImGuiColorEditFlags_NoDragDrop) && BeginDragDropSource())
    {
        if (flags & ImGuiColorEditFlags_NoAlpha)
            SetDragDropPayload(IMGUI_PAYLOAD_TYPE_COLOR_3F, &col_rgb, sizeof(float) * 3, ImGuiCond_Once);
        else
            SetDragDropPayload(IMGUI_PAYLOAD_TYPE_COLOR_4F, &col_rgb, sizeof(float) * 4, ImGuiCond_Once);
        ColorButton(desc_id, col, flags);
        SameLine();
        TextEx("Color");
        EndDragDropSource();
    }

    // Tooltip
    if (!(flags & ImGuiColorEditFlags_NoTooltip) && hovered)
        ColorTooltip(desc_id, &col.x, flags & (ImGuiColorEditFlags__InputMask | ImGuiColorEditFlags_NoAlpha | ImGuiColorEditFlags_AlphaPreview | ImGuiColorEditFlags_AlphaPreviewHalf));

    if (pressed)
        MarkItemEdited(id);

    return pressed;
}

// Initialize/override default color options
void ImGui::SetColorEditOptions(ImGuiColorEditFlags flags)
{
    ImGuiContext& g = *GImGui;
    if ((flags & ImGuiColorEditFlags__DisplayMask) == 0)
        flags |= ImGuiColorEditFlags__OptionsDefault & ImGuiColorEditFlags__DisplayMask;
    if ((flags & ImGuiColorEditFlags__DataTypeMask) == 0)
        flags |= ImGuiColorEditFlags__OptionsDefault & ImGuiColorEditFlags__DataTypeMask;
    if ((flags & ImGuiColorEditFlags__PickerMask) == 0)
        flags |= ImGuiColorEditFlags__OptionsDefault & ImGuiColorEditFlags__PickerMask;
    if ((flags & ImGuiColorEditFlags__InputMask) == 0)
        flags |= ImGuiColorEditFlags__OptionsDefault & ImGuiColorEditFlags__InputMask;
    IM_ASSERT(ImIsPowerOfTwo(flags & ImGuiColorEditFlags__DisplayMask));    // Check only 1 option is selected
    IM_ASSERT(ImIsPowerOfTwo(flags & ImGuiColorEditFlags__DataTypeMask));   // Check only 1 option is selected
    IM_ASSERT(ImIsPowerOfTwo(flags & ImGuiColorEditFlags__PickerMask));     // Check only 1 option is selected
    IM_ASSERT(ImIsPowerOfTwo(flags & ImGuiColorEditFlags__InputMask));      // Check only 1 option is selected
    g.ColorEditOptions = flags;
}

// Note: only access 3 floats if ImGuiColorEditFlags_NoAlpha flag is set.
void ImGui::ColorTooltip(const char* text, const float* col, ImGuiColorEditFlags flags)
{
    ImGuiContext& g = *GImGui;

    BeginTooltipEx(0, true);
    const char* text_end = text ? FindRenderedTextEnd(text, NULL) : text;
    if (text_end > text)
    {
        TextEx(text, text_end);
        Separator();
    }

    ImVec2 sz(g.FontSize * 3 + g.Style.FramePadding.y * 2, g.FontSize * 3 + g.Style.FramePadding.y * 2);
    ImVec4 cf(col[0], col[1], col[2], (flags & ImGuiColorEditFlags_NoAlpha) ? 1.0f : col[3]);
    int cr = IM_F32_TO_INT8_SAT(col[0]), cg = IM_F32_TO_INT8_SAT(col[1]), cb = IM_F32_TO_INT8_SAT(col[2]), ca = (flags & ImGuiColorEditFlags_NoAlpha) ? 255 : IM_F32_TO_INT8_SAT(col[3]);
    ColorButton("##preview", cf, (flags & (ImGuiColorEditFlags__InputMask | ImGuiColorEditFlags_NoAlpha | ImGuiColorEditFlags_AlphaPreview | ImGuiColorEditFlags_AlphaPreviewHalf)) | ImGuiColorEditFlags_NoTooltip, sz);
    SameLine();
    if ((flags & ImGuiColorEditFlags_InputRGB) || !(flags & ImGuiColorEditFlags__InputMask))
    {
        if (flags & ImGuiColorEditFlags_NoAlpha)
            Text("#%02X%02X%02X\nR: %d, G: %d, B: %d\n(%.3f, %.3f, %.3f)", cr, cg, cb, cr, cg, cb, col[0], col[1], col[2]);
        else
            Text("#%02X%02X%02X%02X\nR:%d, G:%d, B:%d, A:%d\n(%.3f, %.3f, %.3f, %.3f)", cr, cg, cb, ca, cr, cg, cb, ca, col[0], col[1], col[2], col[3]);
    }
    else if (flags & ImGuiColorEditFlags_InputHSV)
    {
        if (flags & ImGuiColorEditFlags_NoAlpha)
            Text("H: %.3f, S: %.3f, V: %.3f", col[0], col[1], col[2]);
        else
            Text("H: %.3f, S: %.3f, V: %.3f, A: %.3f", col[0], col[1], col[2], col[3]);
    }
    EndTooltip();
}

void ImGui::ColorEditOptionsPopup(const float* col, ImGuiColorEditFlags flags)
{
    bool allow_opt_inputs = !(flags & ImGuiColorEditFlags__DisplayMask);
    bool allow_opt_datatype = !(flags & ImGuiColorEditFlags__DataTypeMask);
    if ((!allow_opt_inputs && !allow_opt_datatype) || !BeginPopup("context"))
        return;
    ImGuiContext& g = *GImGui;
    ImGuiColorEditFlags opts = g.ColorEditOptions;
    if (allow_opt_inputs)
    {
        if (RadioButton("RGB", (opts & ImGuiColorEditFlags_DisplayRGB) != 0)) opts = (opts & ~ImGuiColorEditFlags__DisplayMask) | ImGuiColorEditFlags_DisplayRGB;
        if (RadioButton("HSV", (opts & ImGuiColorEditFlags_DisplayHSV) != 0)) opts = (opts & ~ImGuiColorEditFlags__DisplayMask) | ImGuiColorEditFlags_DisplayHSV;
        if (RadioButton("Hex", (opts & ImGuiColorEditFlags_DisplayHex) != 0)) opts = (opts & ~ImGuiColorEditFlags__DisplayMask) | ImGuiColorEditFlags_DisplayHex;
    }
    if (allow_opt_datatype)
    {
        if (allow_opt_inputs) Separator();
        if (RadioButton("0..255",     (opts & ImGuiColorEditFlags_Uint8) != 0)) opts = (opts & ~ImGuiColorEditFlags__DataTypeMask) | ImGuiColorEditFlags_Uint8;
        if (RadioButton("0.00..1.00", (opts & ImGuiColorEditFlags_Float) != 0)) opts = (opts & ~ImGuiColorEditFlags__DataTypeMask) | ImGuiColorEditFlags_Float;
    }

    if (allow_opt_inputs || allow_opt_datatype)
        Separator();
    if (Button("Copy as..", ImVec2(-1,0)))
        OpenPopup("Copy");
    if (BeginPopup("Copy"))
    {
        int cr = IM_F32_TO_INT8_SAT(col[0]), cg = IM_F32_TO_INT8_SAT(col[1]), cb = IM_F32_TO_INT8_SAT(col[2]), ca = (flags & ImGuiColorEditFlags_NoAlpha) ? 255 : IM_F32_TO_INT8_SAT(col[3]);
        char buf[64];
        ImFormatString(buf, IM_ARRAYSIZE(buf), "(%.3ff, %.3ff, %.3ff, %.3ff)", col[0], col[1], col[2], (flags & ImGuiColorEditFlags_NoAlpha) ? 1.0f : col[3]);
        if (Selectable(buf))
            SetClipboardText(buf);
        ImFormatString(buf, IM_ARRAYSIZE(buf), "(%d,%d,%d,%d)", cr, cg, cb, ca);
        if (Selectable(buf))
            SetClipboardText(buf);
        if (flags & ImGuiColorEditFlags_NoAlpha)
            ImFormatString(buf, IM_ARRAYSIZE(buf), "0x%02X%02X%02X", cr, cg, cb);
        else
            ImFormatString(buf, IM_ARRAYSIZE(buf), "0x%02X%02X%02X%02X", cr, cg, cb, ca);
        if (Selectable(buf))
            SetClipboardText(buf);
        EndPopup();
    }

    g.ColorEditOptions = opts;
    EndPopup();
}

void ImGui::ColorPickerOptionsPopup(const float* ref_col, ImGuiColorEditFlags flags)
{
    bool allow_opt_picker = !(flags & ImGuiColorEditFlags__PickerMask);
    bool allow_opt_alpha_bar = !(flags & ImGuiColorEditFlags_NoAlpha) && !(flags & ImGuiColorEditFlags_AlphaBar);
    if ((!allow_opt_picker && !allow_opt_alpha_bar) || !BeginPopup("context"))
        return;
    ImGuiContext& g = *GImGui;
    if (allow_opt_picker)
    {
        ImVec2 picker_size(g.FontSize * 8, ImMax(g.FontSize * 8 - (GetFrameHeight() + g.Style.ItemInnerSpacing.x), 1.0f)); // FIXME: Picker size copied from main picker function
        PushItemWidth(picker_size.x);
        for (int picker_type = 0; picker_type < 2; picker_type++)
        {
            // Draw small/thumbnail version of each picker type (over an invisible button for selection)
            if (picker_type > 0) Separator();
            PushID(picker_type);
            ImGuiColorEditFlags picker_flags = ImGuiColorEditFlags_NoInputs|ImGuiColorEditFlags_NoOptions|ImGuiColorEditFlags_NoLabel|ImGuiColorEditFlags_NoSidePreview|(flags & ImGuiColorEditFlags_NoAlpha);
            if (picker_type == 0) picker_flags |= ImGuiColorEditFlags_PickerHueBar;
            if (picker_type == 1) picker_flags |= ImGuiColorEditFlags_PickerHueWheel;
            ImVec2 backup_pos = GetCursorScreenPos();
            if (Selectable("##selectable", false, 0, picker_size)) // By default, Selectable() is closing popup
                g.ColorEditOptions = (g.ColorEditOptions & ~ImGuiColorEditFlags__PickerMask) | (picker_flags & ImGuiColorEditFlags__PickerMask);
            SetCursorScreenPos(backup_pos);
            ImVec4 dummy_ref_col;
            memcpy(&dummy_ref_col, ref_col, sizeof(float) * ((picker_flags & ImGuiColorEditFlags_NoAlpha) ? 3 : 4));
            ColorPicker4("##dummypicker", &dummy_ref_col.x, picker_flags);
            PopID();
        }
        PopItemWidth();
    }
    if (allow_opt_alpha_bar)
    {
        if (allow_opt_picker) Separator();
        CheckboxFlags("Alpha Bar", (unsigned int*)&g.ColorEditOptions, ImGuiColorEditFlags_AlphaBar);
    }
    EndPopup();
}

//-------------------------------------------------------------------------
// [SECTION] Widgets: TreeNode, CollapsingHeader, etc.
//-------------------------------------------------------------------------
// - TreeNode()
// - TreeNodeV()
// - TreeNodeEx()
// - TreeNodeExV()
// - TreeNodeBehavior() [Internal]
// - TreePush()
// - TreePop()
// - TreeAdvanceToLabelPos()
// - GetTreeNodeToLabelSpacing()
// - SetNextItemOpen()
// - CollapsingHeader()
//-------------------------------------------------------------------------

bool ImGui::TreeNode(const char* str_id, const char* fmt, ...)
{
    va_list args;
    va_start(args, fmt);
    bool is_open = TreeNodeExV(str_id, 0, fmt, args);
    va_end(args);
    return is_open;
}

bool ImGui::TreeNode(const void* ptr_id, const char* fmt, ...)
{
    va_list args;
    va_start(args, fmt);
    bool is_open = TreeNodeExV(ptr_id, 0, fmt, args);
    va_end(args);
    return is_open;
}

bool ImGui::TreeNode(const char* label)
{
    ImGuiWindow* window = GetCurrentWindow();
    if (window->SkipItems)
        return false;
    return TreeNodeBehavior(window->GetID(label), 0, label, NULL);
}

bool ImGui::TreeNodeV(const char* str_id, const char* fmt, va_list args)
{
    return TreeNodeExV(str_id, 0, fmt, args);
}

bool ImGui::TreeNodeV(const void* ptr_id, const char* fmt, va_list args)
{
    return TreeNodeExV(ptr_id, 0, fmt, args);
}

bool ImGui::TreeNodeEx(const char* label, ImGuiTreeNodeFlags flags)
{
    ImGuiWindow* window = GetCurrentWindow();
    if (window->SkipItems)
        return false;

    return TreeNodeBehavior(window->GetID(label), flags, label, NULL);
}

bool ImGui::TreeNodeEx(const char* str_id, ImGuiTreeNodeFlags flags, const char* fmt, ...)
{
    va_list args;
    va_start(args, fmt);
    bool is_open = TreeNodeExV(str_id, flags, fmt, args);
    va_end(args);
    return is_open;
}

bool ImGui::TreeNodeEx(const void* ptr_id, ImGuiTreeNodeFlags flags, const char* fmt, ...)
{
    va_list args;
    va_start(args, fmt);
    bool is_open = TreeNodeExV(ptr_id, flags, fmt, args);
    va_end(args);
    return is_open;
}

bool ImGui::TreeNodeExV(const char* str_id, ImGuiTreeNodeFlags flags, const char* fmt, va_list args)
{
    ImGuiWindow* window = GetCurrentWindow();
    if (window->SkipItems)
        return false;

    ImGuiContext& g = *GImGui;
    const char* label_end = g.TempBuffer + ImFormatStringV(g.TempBuffer, IM_ARRAYSIZE(g.TempBuffer), fmt, args);
    return TreeNodeBehavior(window->GetID(str_id), flags, g.TempBuffer, label_end);
}

bool ImGui::TreeNodeExV(const void* ptr_id, ImGuiTreeNodeFlags flags, const char* fmt, va_list args)
{
    ImGuiWindow* window = GetCurrentWindow();
    if (window->SkipItems)
        return false;

    ImGuiContext& g = *GImGui;
    const char* label_end = g.TempBuffer + ImFormatStringV(g.TempBuffer, IM_ARRAYSIZE(g.TempBuffer), fmt, args);
    return TreeNodeBehavior(window->GetID(ptr_id), flags, g.TempBuffer, label_end);
}

bool ImGui::TreeNodeBehaviorIsOpen(ImGuiID id, ImGuiTreeNodeFlags flags)
{
    if (flags & ImGuiTreeNodeFlags_Leaf)
        return true;

    // We only write to the tree storage if the user clicks (or explicitly use the SetNextItemOpen function)
    ImGuiContext& g = *GImGui;
    ImGuiWindow* window = g.CurrentWindow;
    ImGuiStorage* storage = window->DC.StateStorage;

    bool is_open;
    if (g.NextItemData.Flags & ImGuiNextItemDataFlags_HasOpen)
    {
        if (g.NextItemData.OpenCond & ImGuiCond_Always)
        {
            is_open = g.NextItemData.OpenVal;
            storage->SetInt(id, is_open);
        }
        else
        {
            // We treat ImGuiCond_Once and ImGuiCond_FirstUseEver the same because tree node state are not saved persistently.
            const int stored_value = storage->GetInt(id, -1);
            if (stored_value == -1)
            {
                is_open = g.NextItemData.OpenVal;
                storage->SetInt(id, is_open);
            }
            else
            {
                is_open = stored_value != 0;
            }
        }
    }
    else
    {
        is_open = storage->GetInt(id, (flags & ImGuiTreeNodeFlags_DefaultOpen) ? 1 : 0) != 0;
    }

    // When logging is enabled, we automatically expand tree nodes (but *NOT* collapsing headers.. seems like sensible behavior).
    // NB- If we are above max depth we still allow manually opened nodes to be logged.
    if (g.LogEnabled && !(flags & ImGuiTreeNodeFlags_NoAutoOpenOnLog) && (window->DC.TreeDepth - g.LogDepthRef) < g.LogDepthToExpand)
        is_open = true;

    return is_open;
}

bool ImGui::TreeNodeBehavior(ImGuiID id, ImGuiTreeNodeFlags flags, const char* label, const char* label_end)
{
    ImGuiWindow* window = GetCurrentWindow();
    if (window->SkipItems)
        return false;

    ImGuiContext& g = *GImGui;
    const ImGuiStyle& style = g.Style;
    const bool display_frame = (flags & ImGuiTreeNodeFlags_Framed) != 0;
    const ImVec2 padding = (display_frame || (flags & ImGuiTreeNodeFlags_FramePadding)) ? style.FramePadding : ImVec2(style.FramePadding.x, 0.0f);

    if (!label_end)
        label_end = FindRenderedTextEnd(label);
    const ImVec2 label_size = CalcTextSize(label, label_end, false);

    // We vertically grow up to current line height up the typical widget height.
    const float text_base_offset_y = ImMax(padding.y, window->DC.CurrLineTextBaseOffset); // Latch before ItemSize changes it
    const float frame_height = ImMax(ImMin(window->DC.CurrLineSize.y, g.FontSize + style.FramePadding.y*2), label_size.y + padding.y*2);
    ImRect frame_bb = ImRect(window->DC.CursorPos, ImVec2(GetWorkRectMax().x, window->DC.CursorPos.y + frame_height));
    if (display_frame)
    {
        // Framed header expand a little outside the default padding
        frame_bb.Min.x -= (float)(int)(window->WindowPadding.x*0.5f) - 1;
        frame_bb.Max.x += (float)(int)(window->WindowPadding.x*0.5f) - 1;
    }

    const float text_offset_x = (g.FontSize + (display_frame ? padding.x*3 : padding.x*2));   // Collapser arrow width + Spacing
    const float text_width = g.FontSize + (label_size.x > 0.0f ? label_size.x + padding.x*2 : 0.0f);   // Include collapser
    ItemSize(ImVec2(text_width, frame_height), text_base_offset_y);

    // For regular tree nodes, we arbitrary allow to click past 2 worth of ItemSpacing
    // (Ideally we'd want to add a flag for the user to specify if we want the hit test to be done up to the right side of the content or not)
    const ImRect interact_bb = display_frame ? frame_bb : ImRect(frame_bb.Min.x, frame_bb.Min.y, frame_bb.Min.x + text_width + style.ItemSpacing.x*2, frame_bb.Max.y);
    bool is_open = TreeNodeBehaviorIsOpen(id, flags);
    bool is_leaf = (flags & ImGuiTreeNodeFlags_Leaf) != 0;

    // Store a flag for the current depth to tell if we will allow closing this node when navigating one of its child.
    // For this purpose we essentially compare if g.NavIdIsAlive went from 0 to 1 between TreeNode() and TreePop().
    // This is currently only support 32 level deep and we are fine with (1 << Depth) overflowing into a zero.
    if (is_open && !g.NavIdIsAlive && (flags & ImGuiTreeNodeFlags_NavLeftJumpsBackHere) && !(flags & ImGuiTreeNodeFlags_NoTreePushOnOpen))
        window->DC.TreeStoreMayJumpToParentOnPop |= (1 << window->DC.TreeDepth);

    bool item_add = ItemAdd(interact_bb, id);
    window->DC.LastItemStatusFlags |= ImGuiItemStatusFlags_HasDisplayRect;
    window->DC.LastItemDisplayRect = frame_bb;

    if (!item_add)
    {
        if (is_open && !(flags & ImGuiTreeNodeFlags_NoTreePushOnOpen))
            TreePushOverrideID(id);
        IMGUI_TEST_ENGINE_ITEM_INFO(window->DC.LastItemId, label, window->DC.ItemFlags | (is_leaf ? 0 : ImGuiItemStatusFlags_Openable) | (is_open ? ImGuiItemStatusFlags_Opened : 0));
        return is_open;
    }

    // Flags that affects opening behavior:
    // - 0 (default) .................... single-click anywhere to open
    // - OpenOnDoubleClick .............. double-click anywhere to open
    // - OpenOnArrow .................... single-click on arrow to open
    // - OpenOnDoubleClick|OpenOnArrow .. single-click on arrow or double-click anywhere to open
    ImGuiButtonFlags button_flags = ImGuiButtonFlags_NoKeyModifiers;
    if (flags & ImGuiTreeNodeFlags_AllowItemOverlap)
        button_flags |= ImGuiButtonFlags_AllowItemOverlap;
    if (flags & ImGuiTreeNodeFlags_OpenOnDoubleClick)
        button_flags |= ImGuiButtonFlags_PressedOnDoubleClick | ((flags & ImGuiTreeNodeFlags_OpenOnArrow) ? ImGuiButtonFlags_PressedOnClickRelease : 0);
    if (!is_leaf)
        button_flags |= ImGuiButtonFlags_PressedOnDragDropHold;

    bool selected = (flags & ImGuiTreeNodeFlags_Selected) != 0;
    const bool was_selected = selected;

    bool hovered, held;
    bool pressed = ButtonBehavior(interact_bb, id, &hovered, &held, button_flags);
    bool toggled = false;
    if (!is_leaf)
    {
        if (pressed)
        {
            toggled = !(flags & (ImGuiTreeNodeFlags_OpenOnArrow | ImGuiTreeNodeFlags_OpenOnDoubleClick)) || (g.NavActivateId == id);
            if (flags & ImGuiTreeNodeFlags_OpenOnArrow)
                toggled |= IsMouseHoveringRect(interact_bb.Min, ImVec2(interact_bb.Min.x + text_offset_x, interact_bb.Max.y)) && (!g.NavDisableMouseHover);
            if (flags & ImGuiTreeNodeFlags_OpenOnDoubleClick)
                toggled |= g.IO.MouseDoubleClicked[0];
            if (g.DragDropActive && is_open) // When using Drag and Drop "hold to open" we keep the node highlighted after opening, but never close it again.
                toggled = false;
        }

        if (g.NavId == id && g.NavMoveRequest && g.NavMoveDir == ImGuiDir_Left && is_open)
        {
            toggled = true;
            NavMoveRequestCancel();
        }
        if (g.NavId == id && g.NavMoveRequest && g.NavMoveDir == ImGuiDir_Right && !is_open) // If there's something upcoming on the line we may want to give it the priority?
        {
            toggled = true;
            NavMoveRequestCancel();
        }

        if (toggled)
        {
            is_open = !is_open;
            window->DC.StateStorage->SetInt(id, is_open);
        }
    }
    if (flags & ImGuiTreeNodeFlags_AllowItemOverlap)
        SetItemAllowOverlap();

    // In this branch, TreeNodeBehavior() cannot toggle the selection so this will never trigger.
    if (selected != was_selected) //-V547
        window->DC.LastItemStatusFlags |= ImGuiItemStatusFlags_ToggledSelection;

    // Render
    const ImU32 col = GetColorU32((held && hovered) ? ImGuiCol_HeaderActive : hovered ? ImGuiCol_HeaderHovered : ImGuiCol_Header);
    const ImVec2 text_pos = frame_bb.Min + ImVec2(text_offset_x, text_base_offset_y);
    ImGuiNavHighlightFlags nav_highlight_flags = ImGuiNavHighlightFlags_TypeThin;
    if (display_frame)
    {
        // Framed type
        RenderFrame(frame_bb.Min, frame_bb.Max, col, true, style.FrameRounding);
        RenderNavHighlight(frame_bb, id, nav_highlight_flags);
        RenderArrow(frame_bb.Min + ImVec2(padding.x, text_base_offset_y), is_open ? ImGuiDir_Down : ImGuiDir_Right, 1.0f);
        if (g.LogEnabled)
        {
            // NB: '##' is normally used to hide text (as a library-wide feature), so we need to specify the text range to make sure the ## aren't stripped out here.
            const char log_prefix[] = "\n##";
            const char log_suffix[] = "##";
            LogRenderedText(&text_pos, log_prefix, log_prefix+3);
            RenderTextClipped(text_pos, frame_bb.Max, label, label_end, &label_size);
            LogRenderedText(&text_pos, log_suffix, log_suffix+2);
        }
        else
        {
            RenderTextClipped(text_pos, frame_bb.Max, label, label_end, &label_size);
        }
    }
    else
    {
        // Unframed typed for tree nodes
        if (hovered || selected)
        {
            RenderFrame(frame_bb.Min, frame_bb.Max, col, false);
            RenderNavHighlight(frame_bb, id, nav_highlight_flags);
        }

        if (flags & ImGuiTreeNodeFlags_Bullet)
            RenderBullet(frame_bb.Min + ImVec2(text_offset_x * 0.5f, g.FontSize*0.50f + text_base_offset_y));
        else if (!is_leaf)
            RenderArrow(frame_bb.Min + ImVec2(padding.x, g.FontSize*0.15f + text_base_offset_y), is_open ? ImGuiDir_Down : ImGuiDir_Right, 0.70f);
        if (g.LogEnabled)
            LogRenderedText(&text_pos, ">");
        RenderText(text_pos, label, label_end, false);
    }

    if (is_open && !(flags & ImGuiTreeNodeFlags_NoTreePushOnOpen))
        TreePushOverrideID(id);
    IMGUI_TEST_ENGINE_ITEM_INFO(id, label, window->DC.ItemFlags | (is_leaf ? 0 : ImGuiItemStatusFlags_Openable) | (is_open ? ImGuiItemStatusFlags_Opened : 0));
    return is_open;
}

void ImGui::TreePush(const char* str_id)
{
    ImGuiWindow* window = GetCurrentWindow();
    Indent();
    window->DC.TreeDepth++;
    PushID(str_id ? str_id : "#TreePush");
}

void ImGui::TreePush(const void* ptr_id)
{
    ImGuiWindow* window = GetCurrentWindow();
    Indent();
    window->DC.TreeDepth++;
    PushID(ptr_id ? ptr_id : (const void*)"#TreePush");
}

void ImGui::TreePushOverrideID(ImGuiID id)
{
    ImGuiWindow* window = GetCurrentWindow();
    Indent();
    window->DC.TreeDepth++;
    window->IDStack.push_back(id);
}

void ImGui::TreePop()
{
    ImGuiContext& g = *GImGui;
    ImGuiWindow* window = g.CurrentWindow;
    Unindent();

    window->DC.TreeDepth--;
    if (g.NavMoveDir == ImGuiDir_Left && g.NavWindow == window && NavMoveRequestButNoResultYet())
        if (g.NavIdIsAlive && (window->DC.TreeStoreMayJumpToParentOnPop & (1 << window->DC.TreeDepth)))
        {
            SetNavID(window->IDStack.back(), g.NavLayer);
            NavMoveRequestCancel();
        }
    window->DC.TreeStoreMayJumpToParentOnPop &= (1 << window->DC.TreeDepth) - 1;

    IM_ASSERT(window->IDStack.Size > 1); // There should always be 1 element in the IDStack (pushed during window creation). If this triggers you called TreePop/PopID too much.
    PopID();
}

void ImGui::TreeAdvanceToLabelPos()
{
    ImGuiContext& g = *GImGui;
    g.CurrentWindow->DC.CursorPos.x += GetTreeNodeToLabelSpacing();
}

// Horizontal distance preceding label when using TreeNode() or Bullet()
float ImGui::GetTreeNodeToLabelSpacing()
{
    ImGuiContext& g = *GImGui;
    return g.FontSize + (g.Style.FramePadding.x * 2.0f);
}

// Set next TreeNode/CollapsingHeader open state.
void ImGui::SetNextItemOpen(bool is_open, ImGuiCond cond)
{
    ImGuiContext& g = *GImGui;
    if (g.CurrentWindow->SkipItems)
        return;
    g.NextItemData.Flags |= ImGuiNextItemDataFlags_HasOpen;
    g.NextItemData.OpenVal = is_open;
    g.NextItemData.OpenCond = cond ? cond : ImGuiCond_Always;
}

// CollapsingHeader returns true when opened but do not indent nor push into the ID stack (because of the ImGuiTreeNodeFlags_NoTreePushOnOpen flag).
// This is basically the same as calling TreeNodeEx(label, ImGuiTreeNodeFlags_CollapsingHeader). You can remove the _NoTreePushOnOpen flag if you want behavior closer to normal TreeNode().
bool ImGui::CollapsingHeader(const char* label, ImGuiTreeNodeFlags flags)
{
    ImGuiWindow* window = GetCurrentWindow();
    if (window->SkipItems)
        return false;

    return TreeNodeBehavior(window->GetID(label), flags | ImGuiTreeNodeFlags_CollapsingHeader, label);
}

bool ImGui::CollapsingHeader(const char* label, bool* p_open, ImGuiTreeNodeFlags flags)
{
    ImGuiWindow* window = GetCurrentWindow();
    if (window->SkipItems)
        return false;

    if (p_open && !*p_open)
        return false;

    ImGuiID id = window->GetID(label);
    bool is_open = TreeNodeBehavior(id, flags | ImGuiTreeNodeFlags_CollapsingHeader | (p_open ? ImGuiTreeNodeFlags_AllowItemOverlap : 0), label);
    if (p_open)
    {
        // Create a small overlapping close button
        // FIXME: We can evolve this into user accessible helpers to add extra buttons on title bars, headers, etc.
        // FIXME: CloseButton can overlap into text, need find a way to clip the text somehow.
        ImGuiContext& g = *GImGui;
        ImGuiItemHoveredDataBackup last_item_backup;
        float button_size = g.FontSize;
        ImVec2 button_pos = ImVec2(ImMin(window->DC.LastItemRect.Max.x, window->ClipRect.Max.x) - g.Style.FramePadding.x * 2.0f - button_size, window->DC.LastItemRect.Min.y);
        if (CloseButton(window->GetID((void*)((intptr_t)id + 1)), button_pos))
            *p_open = false;
        last_item_backup.Restore();
    }

    return is_open;
}

//-------------------------------------------------------------------------
// [SECTION] Widgets: Selectable
//-------------------------------------------------------------------------
// - Selectable()
//-------------------------------------------------------------------------

// Tip: pass a non-visible label (e.g. "##dummy") then you can use the space to draw other text or image.
// But you need to make sure the ID is unique, e.g. enclose calls in PushID/PopID or use ##unique_id.
bool ImGui::Selectable(const char* label, bool selected, ImGuiSelectableFlags flags, const ImVec2& size_arg)
{
    ImGuiWindow* window = GetCurrentWindow();
    if (window->SkipItems)
        return false;

    ImGuiContext& g = *GImGui;
    const ImGuiStyle& style = g.Style;

    if ((flags & ImGuiSelectableFlags_SpanAllColumns) && window->DC.CurrentColumns) // FIXME-OPT: Avoid if vertically clipped.
        PushColumnsBackground();

    ImGuiID id = window->GetID(label);
    ImVec2 label_size = CalcTextSize(label, NULL, true);
    ImVec2 size(size_arg.x != 0.0f ? size_arg.x : label_size.x, size_arg.y != 0.0f ? size_arg.y : label_size.y);
    ImVec2 pos = window->DC.CursorPos;
    pos.y += window->DC.CurrLineTextBaseOffset;
    ImRect bb_inner(pos, pos + size);
    ItemSize(size);

    // Fill horizontal space.
    ImVec2 window_padding = window->WindowPadding;
    float max_x = (flags & ImGuiSelectableFlags_SpanAllColumns) ? GetWindowContentRegionMax().x : GetContentRegionMax().x;
    float w_draw = ImMax(label_size.x, window->Pos.x + max_x - window_padding.x - pos.x);
    ImVec2 size_draw((size_arg.x != 0 && !(flags & ImGuiSelectableFlags_DrawFillAvailWidth)) ? size_arg.x : w_draw, size_arg.y != 0.0f ? size_arg.y : size.y);
    ImRect bb(pos, pos + size_draw);
    if (size_arg.x == 0.0f || (flags & ImGuiSelectableFlags_DrawFillAvailWidth))
        bb.Max.x += window_padding.x;

    // Selectables are tightly packed together so we extend the box to cover spacing between selectable.
    const float spacing_x = style.ItemSpacing.x;
    const float spacing_y = style.ItemSpacing.y;
    const float spacing_L = (float)(int)(spacing_x * 0.50f);
    const float spacing_U = (float)(int)(spacing_y * 0.50f);
    bb.Min.x -= spacing_L;
    bb.Min.y -= spacing_U;
    bb.Max.x += (spacing_x - spacing_L);
    bb.Max.y += (spacing_y - spacing_U);

    bool item_add;
    if (flags & ImGuiSelectableFlags_Disabled)
    {
        ImGuiItemFlags backup_item_flags = window->DC.ItemFlags;
        window->DC.ItemFlags |= ImGuiItemFlags_Disabled | ImGuiItemFlags_NoNavDefaultFocus;
        item_add = ItemAdd(bb, id);
        window->DC.ItemFlags = backup_item_flags;
    }
    else
    {
        item_add = ItemAdd(bb, id);
    }
    if (!item_add)
    {
        if ((flags & ImGuiSelectableFlags_SpanAllColumns) && window->DC.CurrentColumns)
            PopColumnsBackground();
        return false;
    }

    // We use NoHoldingActiveID on menus so user can click and _hold_ on a menu then drag to browse child entries
    ImGuiButtonFlags button_flags = 0;
    if (flags & ImGuiSelectableFlags_NoHoldingActiveID) button_flags |= ImGuiButtonFlags_NoHoldingActiveID;
    if (flags & ImGuiSelectableFlags_PressedOnClick) button_flags |= ImGuiButtonFlags_PressedOnClick;
    if (flags & ImGuiSelectableFlags_PressedOnRelease) button_flags |= ImGuiButtonFlags_PressedOnRelease;
    if (flags & ImGuiSelectableFlags_Disabled) button_flags |= ImGuiButtonFlags_Disabled;
    if (flags & ImGuiSelectableFlags_AllowDoubleClick) button_flags |= ImGuiButtonFlags_PressedOnClickRelease | ImGuiButtonFlags_PressedOnDoubleClick;
    if (flags & ImGuiSelectableFlags_AllowItemOverlap) button_flags |= ImGuiButtonFlags_AllowItemOverlap;

    if (flags & ImGuiSelectableFlags_Disabled)
        selected = false;

    const bool was_selected = selected;
    bool hovered, held;
    bool pressed = ButtonBehavior(bb, id, &hovered, &held, button_flags);
    // Hovering selectable with mouse updates NavId accordingly so navigation can be resumed with gamepad/keyboard (this doesn't happen on most widgets)
    if (pressed || hovered)
        if (!g.NavDisableMouseHover && g.NavWindow == window && g.NavLayer == window->DC.NavLayerCurrent)
        {
            g.NavDisableHighlight = true;
            SetNavID(id, window->DC.NavLayerCurrent);
        }
    if (pressed)
        MarkItemEdited(id);

    if (flags & ImGuiSelectableFlags_AllowItemOverlap)
        SetItemAllowOverlap();

    // In this branch, Selectable() cannot toggle the selection so this will never trigger.
    if (selected != was_selected) //-V547
        window->DC.LastItemStatusFlags |= ImGuiItemStatusFlags_ToggledSelection;

    // Render
    if (hovered || selected)
    {
        const ImU32 col = GetColorU32((held && hovered) ? ImGuiCol_HeaderActive : hovered ? ImGuiCol_HeaderHovered : ImGuiCol_Header);
        RenderFrame(bb.Min, bb.Max, col, false, 0.0f);
        RenderNavHighlight(bb, id, ImGuiNavHighlightFlags_TypeThin | ImGuiNavHighlightFlags_NoRounding);
    }

    if ((flags & ImGuiSelectableFlags_SpanAllColumns) && window->DC.CurrentColumns)
    {
        PopColumnsBackground();
        bb.Max.x -= (GetContentRegionMax().x - max_x);
    }

    if (flags & ImGuiSelectableFlags_Disabled) PushStyleColor(ImGuiCol_Text, style.Colors[ImGuiCol_TextDisabled]);
    RenderTextClipped(bb_inner.Min, bb_inner.Max, label, NULL, &label_size, style.SelectableTextAlign, &bb);
    if (flags & ImGuiSelectableFlags_Disabled) PopStyleColor();

    // Automatically close popups
    if (pressed && (window->Flags & ImGuiWindowFlags_Popup) && !(flags & ImGuiSelectableFlags_DontClosePopups) && !(window->DC.ItemFlags & ImGuiItemFlags_SelectableDontClosePopup))
        CloseCurrentPopup();

    IMGUI_TEST_ENGINE_ITEM_INFO(id, label, window->DC.ItemFlags);
    return pressed;
}

bool ImGui::Selectable(const char* label, bool* p_selected, ImGuiSelectableFlags flags, const ImVec2& size_arg)
{
    if (Selectable(label, *p_selected, flags, size_arg))
    {
        *p_selected = !*p_selected;
        return true;
    }
    return false;
}

//-------------------------------------------------------------------------
// [SECTION] Widgets: ListBox
//-------------------------------------------------------------------------
// - ListBox()
// - ListBoxHeader()
// - ListBoxFooter()
//-------------------------------------------------------------------------
// FIXME: This is an old API. We should redesign some of it, rename ListBoxHeader->BeginListBox, ListBoxFooter->EndListBox
// and promote using them over existing ListBox() functions, similarly to change with combo boxes.
//-------------------------------------------------------------------------

// FIXME: In principle this function should be called BeginListBox(). We should rename it after re-evaluating if we want to keep the same signature.
// Helper to calculate the size of a listbox and display a label on the right.
// Tip: To have a list filling the entire window width, PushItemWidth(-1) and pass an non-visible label e.g. "##empty"
bool ImGui::ListBoxHeader(const char* label, const ImVec2& size_arg)
{
    ImGuiContext& g = *GImGui;
    ImGuiWindow* window = GetCurrentWindow();
    if (window->SkipItems)
        return false;

    const ImGuiStyle& style = g.Style;
    const ImGuiID id = GetID(label);
    const ImVec2 label_size = CalcTextSize(label, NULL, true);

    // Size default to hold ~7 items. Fractional number of items helps seeing that we can scroll down/up without looking at scrollbar.
    ImVec2 size = CalcItemSize(size_arg, CalcItemWidth(), GetTextLineHeightWithSpacing() * 7.4f + style.ItemSpacing.y);
    ImVec2 frame_size = ImVec2(size.x, ImMax(size.y, label_size.y));
    ImRect frame_bb(window->DC.CursorPos, window->DC.CursorPos + frame_size);
    ImRect bb(frame_bb.Min, frame_bb.Max + ImVec2(label_size.x > 0.0f ? style.ItemInnerSpacing.x + label_size.x : 0.0f, 0.0f));
    window->DC.LastItemRect = bb; // Forward storage for ListBoxFooter.. dodgy.
    g.NextItemData.ClearFlags();

    if (!IsRectVisible(bb.Min, bb.Max))
    {
        ItemSize(bb.GetSize(), style.FramePadding.y);
        ItemAdd(bb, 0, &frame_bb);
        return false;
    }

    BeginGroup();
    if (label_size.x > 0)
        RenderText(ImVec2(frame_bb.Max.x + style.ItemInnerSpacing.x, frame_bb.Min.y + style.FramePadding.y), label);

    BeginChildFrame(id, frame_bb.GetSize());
    return true;
}

// FIXME: In principle this function should be called EndListBox(). We should rename it after re-evaluating if we want to keep the same signature.
bool ImGui::ListBoxHeader(const char* label, int items_count, int height_in_items)
{
    // Size default to hold ~7.25 items.
    // We add +25% worth of item height to allow the user to see at a glance if there are more items up/down, without looking at the scrollbar.
    // We don't add this extra bit if items_count <= height_in_items. It is slightly dodgy, because it means a dynamic list of items will make the widget resize occasionally when it crosses that size.
    // I am expecting that someone will come and complain about this behavior in a remote future, then we can advise on a better solution.
    if (height_in_items < 0)
        height_in_items = ImMin(items_count, 7);
    const ImGuiStyle& style = GetStyle();
    float height_in_items_f = (height_in_items < items_count) ? (height_in_items + 0.25f) : (height_in_items + 0.00f);

    // We include ItemSpacing.y so that a list sized for the exact number of items doesn't make a scrollbar appears. We could also enforce that by passing a flag to BeginChild().
    ImVec2 size;
    size.x = 0.0f;
    size.y = GetTextLineHeightWithSpacing() * height_in_items_f + style.FramePadding.y * 2.0f;
    return ListBoxHeader(label, size);
}

// FIXME: In principle this function should be called EndListBox(). We should rename it after re-evaluating if we want to keep the same signature.
void ImGui::ListBoxFooter()
{
    ImGuiWindow* parent_window = GetCurrentWindow()->ParentWindow;
    const ImRect bb = parent_window->DC.LastItemRect;
    const ImGuiStyle& style = GetStyle();

    EndChildFrame();

    // Redeclare item size so that it includes the label (we have stored the full size in LastItemRect)
    // We call SameLine() to restore DC.CurrentLine* data
    SameLine();
    parent_window->DC.CursorPos = bb.Min;
    ItemSize(bb, style.FramePadding.y);
    EndGroup();
}

bool ImGui::ListBox(const char* label, int* current_item, const char* const items[], int items_count, int height_items)
{
    const bool value_changed = ListBox(label, current_item, Items_ArrayGetter, (void*)items, items_count, height_items);
    return value_changed;
}

bool ImGui::ListBox(const char* label, int* current_item, bool (*items_getter)(void*, int, const char**), void* data, int items_count, int height_in_items)
{
    if (!ListBoxHeader(label, items_count, height_in_items))
        return false;

    // Assume all items have even height (= 1 line of text). If you need items of different or variable sizes you can create a custom version of ListBox() in your code without using the clipper.
    ImGuiContext& g = *GImGui;
    bool value_changed = false;
    ImGuiListClipper clipper(items_count, GetTextLineHeightWithSpacing()); // We know exactly our line height here so we pass it as a minor optimization, but generally you don't need to.
    while (clipper.Step())
        for (int i = clipper.DisplayStart; i < clipper.DisplayEnd; i++)
        {
            const bool item_selected = (i == *current_item);
            const char* item_text;
            if (!items_getter(data, i, &item_text))
                item_text = "*Unknown item*";

            PushID(i);
            if (Selectable(item_text, item_selected))
            {
                *current_item = i;
                value_changed = true;
            }
            if (item_selected)
                SetItemDefaultFocus();
            PopID();
        }
    ListBoxFooter();
    if (value_changed)
        MarkItemEdited(g.CurrentWindow->DC.LastItemId);

    return value_changed;
}

//-------------------------------------------------------------------------
// [SECTION] Widgets: PlotLines, PlotHistogram
//-------------------------------------------------------------------------
// - PlotEx() [Internal]
// - PlotLines()
// - PlotHistogram()
//-------------------------------------------------------------------------

void ImGui::PlotEx(ImGuiPlotType plot_type, const char* label, float (*values_getter)(void* data, int idx), void* data, int values_count, int values_offset, const char* overlay_text, float scale_min, float scale_max, ImVec2 frame_size)
{
    ImGuiWindow* window = GetCurrentWindow();
    if (window->SkipItems)
        return;

    ImGuiContext& g = *GImGui;
    const ImGuiStyle& style = g.Style;
    const ImGuiID id = window->GetID(label);

    const ImVec2 label_size = CalcTextSize(label, NULL, true);
    if (frame_size.x == 0.0f)
        frame_size.x = CalcItemWidth();
    if (frame_size.y == 0.0f)
        frame_size.y = label_size.y + (style.FramePadding.y * 2);

    const ImRect frame_bb(window->DC.CursorPos, window->DC.CursorPos + frame_size);
    const ImRect inner_bb(frame_bb.Min + style.FramePadding, frame_bb.Max - style.FramePadding);
    const ImRect total_bb(frame_bb.Min, frame_bb.Max + ImVec2(label_size.x > 0.0f ? style.ItemInnerSpacing.x + label_size.x : 0.0f, 0));
    ItemSize(total_bb, style.FramePadding.y);
    if (!ItemAdd(total_bb, 0, &frame_bb))
        return;
    const bool hovered = ItemHoverable(frame_bb, id);

    // Determine scale from values if not specified
    if (scale_min == FLT_MAX || scale_max == FLT_MAX)
    {
        float v_min = FLT_MAX;
        float v_max = -FLT_MAX;
        for (int i = 0; i < values_count; i++)
        {
            const float v = values_getter(data, i);
            if (v != v) // Ignore NaN values
                continue;
            v_min = ImMin(v_min, v);
            v_max = ImMax(v_max, v);
        }
        if (scale_min == FLT_MAX)
            scale_min = v_min;
        if (scale_max == FLT_MAX)
            scale_max = v_max;
    }

    RenderFrame(frame_bb.Min, frame_bb.Max, GetColorU32(ImGuiCol_FrameBg), true, style.FrameRounding);

    const int values_count_min = (plot_type == ImGuiPlotType_Lines) ? 2 : 1;
    if (values_count >= values_count_min)
    {
        int res_w = ImMin((int)frame_size.x, values_count) + ((plot_type == ImGuiPlotType_Lines) ? -1 : 0);
        int item_count = values_count + ((plot_type == ImGuiPlotType_Lines) ? -1 : 0);

        // Tooltip on hover
        int v_hovered = -1;
        if (hovered && inner_bb.Contains(g.IO.MousePos))
        {
            const float t = ImClamp((g.IO.MousePos.x - inner_bb.Min.x) / (inner_bb.Max.x - inner_bb.Min.x), 0.0f, 0.9999f);
            const int v_idx = (int)(t * item_count);
            IM_ASSERT(v_idx >= 0 && v_idx < values_count);

            const float v0 = values_getter(data, (v_idx + values_offset) % values_count);
            const float v1 = values_getter(data, (v_idx + 1 + values_offset) % values_count);
            if (plot_type == ImGuiPlotType_Lines)
                SetTooltip("%d: %8.4g\n%d: %8.4g", v_idx, v0, v_idx+1, v1);
            else if (plot_type == ImGuiPlotType_Histogram)
                SetTooltip("%d: %8.4g", v_idx, v0);
            v_hovered = v_idx;
        }

        const float t_step = 1.0f / (float)res_w;
        const float inv_scale = (scale_min == scale_max) ? 0.0f : (1.0f / (scale_max - scale_min));

        float v0 = values_getter(data, (0 + values_offset) % values_count);
        float t0 = 0.0f;
        ImVec2 tp0 = ImVec2( t0, 1.0f - ImSaturate((v0 - scale_min) * inv_scale) );                       // Point in the normalized space of our target rectangle
        float histogram_zero_line_t = (scale_min * scale_max < 0.0f) ? (-scale_min * inv_scale) : (scale_min < 0.0f ? 0.0f : 1.0f);   // Where does the zero line stands

        const ImU32 col_base = GetColorU32((plot_type == ImGuiPlotType_Lines) ? ImGuiCol_PlotLines : ImGuiCol_PlotHistogram);
        const ImU32 col_hovered = GetColorU32((plot_type == ImGuiPlotType_Lines) ? ImGuiCol_PlotLinesHovered : ImGuiCol_PlotHistogramHovered);

        for (int n = 0; n < res_w; n++)
        {
            const float t1 = t0 + t_step;
            const int v1_idx = (int)(t0 * item_count + 0.5f);
            IM_ASSERT(v1_idx >= 0 && v1_idx < values_count);
            const float v1 = values_getter(data, (v1_idx + values_offset + 1) % values_count);
            const ImVec2 tp1 = ImVec2( t1, 1.0f - ImSaturate((v1 - scale_min) * inv_scale) );

            // NB: Draw calls are merged together by the DrawList system. Still, we should render our batch are lower level to save a bit of CPU.
            ImVec2 pos0 = ImLerp(inner_bb.Min, inner_bb.Max, tp0);
            ImVec2 pos1 = ImLerp(inner_bb.Min, inner_bb.Max, (plot_type == ImGuiPlotType_Lines) ? tp1 : ImVec2(tp1.x, histogram_zero_line_t));
            if (plot_type == ImGuiPlotType_Lines)
            {
                window->DrawList->AddLine(pos0, pos1, v_hovered == v1_idx ? col_hovered : col_base);
            }
            else if (plot_type == ImGuiPlotType_Histogram)
            {
                if (pos1.x >= pos0.x + 2.0f)
                    pos1.x -= 1.0f;
                window->DrawList->AddRectFilled(pos0, pos1, v_hovered == v1_idx ? col_hovered : col_base);
            }

            t0 = t1;
            tp0 = tp1;
        }
    }

    // Text overlay
    if (overlay_text)
        RenderTextClipped(ImVec2(frame_bb.Min.x, frame_bb.Min.y + style.FramePadding.y), frame_bb.Max, overlay_text, NULL, NULL, ImVec2(0.5f,0.0f));

    if (label_size.x > 0.0f)
        RenderText(ImVec2(frame_bb.Max.x + style.ItemInnerSpacing.x, inner_bb.Min.y), label);
}

struct ImGuiPlotArrayGetterData
{
    const float* Values;
    int Stride;

    ImGuiPlotArrayGetterData(const float* values, int stride) { Values = values; Stride = stride; }
};

static float Plot_ArrayGetter(void* data, int idx)
{
    ImGuiPlotArrayGetterData* plot_data = (ImGuiPlotArrayGetterData*)data;
    const float v = *(const float*)(const void*)((const unsigned char*)plot_data->Values + (size_t)idx * plot_data->Stride);
    return v;
}

void ImGui::PlotLines(const char* label, const float* values, int values_count, int values_offset, const char* overlay_text, float scale_min, float scale_max, ImVec2 graph_size, int stride)
{
    ImGuiPlotArrayGetterData data(values, stride);
    PlotEx(ImGuiPlotType_Lines, label, &Plot_ArrayGetter, (void*)&data, values_count, values_offset, overlay_text, scale_min, scale_max, graph_size);
}

void ImGui::PlotLines(const char* label, float (*values_getter)(void* data, int idx), void* data, int values_count, int values_offset, const char* overlay_text, float scale_min, float scale_max, ImVec2 graph_size)
{
    PlotEx(ImGuiPlotType_Lines, label, values_getter, data, values_count, values_offset, overlay_text, scale_min, scale_max, graph_size);
}

void ImGui::PlotHistogram(const char* label, const float* values, int values_count, int values_offset, const char* overlay_text, float scale_min, float scale_max, ImVec2 graph_size, int stride)
{
    ImGuiPlotArrayGetterData data(values, stride);
    PlotEx(ImGuiPlotType_Histogram, label, &Plot_ArrayGetter, (void*)&data, values_count, values_offset, overlay_text, scale_min, scale_max, graph_size);
}

void ImGui::PlotHistogram(const char* label, float (*values_getter)(void* data, int idx), void* data, int values_count, int values_offset, const char* overlay_text, float scale_min, float scale_max, ImVec2 graph_size)
{
    PlotEx(ImGuiPlotType_Histogram, label, values_getter, data, values_count, values_offset, overlay_text, scale_min, scale_max, graph_size);
}

//-------------------------------------------------------------------------
// [SECTION] Widgets: Value helpers
// Those is not very useful, legacy API.
//-------------------------------------------------------------------------
// - Value()
//-------------------------------------------------------------------------

void ImGui::Value(const char* prefix, bool b)
{
    Text("%s: %s", prefix, (b ? "true" : "false"));
}

void ImGui::Value(const char* prefix, int v)
{
    Text("%s: %d", prefix, v);
}

void ImGui::Value(const char* prefix, unsigned int v)
{
    Text("%s: %d", prefix, v);
}

void ImGui::Value(const char* prefix, float v, const char* float_format)
{
    if (float_format)
    {
        char fmt[64];
        ImFormatString(fmt, IM_ARRAYSIZE(fmt), "%%s: %s", float_format);
        Text(fmt, prefix, v);
    }
    else
    {
        Text("%s: %.3f", prefix, v);
    }
}

//-------------------------------------------------------------------------
// [SECTION] MenuItem, BeginMenu, EndMenu, etc.
//-------------------------------------------------------------------------
// - ImGuiMenuColumns [Internal]
// - BeginMainMenuBar()
// - EndMainMenuBar()
// - BeginMenuBar()
// - EndMenuBar()
// - BeginMenu()
// - EndMenu()
// - MenuItem()
//-------------------------------------------------------------------------

// Helpers for internal use
ImGuiMenuColumns::ImGuiMenuColumns()
{
    Spacing = Width = NextWidth = 0.0f;
    memset(Pos, 0, sizeof(Pos));
    memset(NextWidths, 0, sizeof(NextWidths));
}

void ImGuiMenuColumns::Update(int count, float spacing, bool clear)
{
    IM_ASSERT(count == IM_ARRAYSIZE(Pos));
    IM_UNUSED(count);
    Width = NextWidth = 0.0f;
    Spacing = spacing;
    if (clear)
        memset(NextWidths, 0, sizeof(NextWidths));
    for (int i = 0; i < IM_ARRAYSIZE(Pos); i++)
    {
        if (i > 0 && NextWidths[i] > 0.0f)
            Width += Spacing;
        Pos[i] = (float)(int)Width;
        Width += NextWidths[i];
        NextWidths[i] = 0.0f;
    }
}

float ImGuiMenuColumns::DeclColumns(float w0, float w1, float w2) // not using va_arg because they promote float to double
{
    NextWidth = 0.0f;
    NextWidths[0] = ImMax(NextWidths[0], w0);
    NextWidths[1] = ImMax(NextWidths[1], w1);
    NextWidths[2] = ImMax(NextWidths[2], w2);
    for (int i = 0; i < IM_ARRAYSIZE(Pos); i++)
        NextWidth += NextWidths[i] + ((i > 0 && NextWidths[i] > 0.0f) ? Spacing : 0.0f);
    return ImMax(Width, NextWidth);
}

float ImGuiMenuColumns::CalcExtraSpace(float avail_w)
{
    return ImMax(0.0f, avail_w - Width);
}

// For the main menu bar, which cannot be moved, we honor g.Style.DisplaySafeAreaPadding to ensure text can be visible on a TV set.
bool ImGui::BeginMainMenuBar()
{
    ImGuiContext& g = *GImGui;
    ImGuiViewport* viewport = g.Viewports[0];
    g.NextWindowData.MenuBarOffsetMinVal = ImVec2(g.Style.DisplaySafeAreaPadding.x, ImMax(g.Style.DisplaySafeAreaPadding.y - g.Style.FramePadding.y, 0.0f));
    SetNextWindowPos(viewport->Pos);
    SetNextWindowSize(ImVec2(viewport->Size.x, g.NextWindowData.MenuBarOffsetMinVal.y + g.FontBaseSize + g.Style.FramePadding.y));
    SetNextWindowViewport(viewport->ID); // Enforce viewport so we don't create our onw viewport when ImGuiConfigFlags_ViewportsNoMerge is set.
    PushStyleVar(ImGuiStyleVar_WindowRounding, 0.0f);
    PushStyleVar(ImGuiStyleVar_WindowMinSize, ImVec2(0,0));
    ImGuiWindowFlags window_flags = ImGuiWindowFlags_NoDocking | ImGuiWindowFlags_NoTitleBar | ImGuiWindowFlags_NoResize | ImGuiWindowFlags_NoMove | ImGuiWindowFlags_NoScrollbar | ImGuiWindowFlags_NoSavedSettings | ImGuiWindowFlags_MenuBar;
    bool is_open = Begin("##MainMenuBar", NULL, window_flags) && BeginMenuBar();
    PopStyleVar(2);
    g.NextWindowData.MenuBarOffsetMinVal = ImVec2(0.0f, 0.0f);
    if (!is_open)
    {
        End();
        return false;
    }
    return true; //-V1020
}

void ImGui::EndMainMenuBar()
{
    EndMenuBar();

    // When the user has left the menu layer (typically: closed menus through activation of an item), we restore focus to the previous window
    // FIXME: With this strategy we won't be able to restore a NULL focus.
    ImGuiContext& g = *GImGui;
    if (g.CurrentWindow == g.NavWindow && g.NavLayer == 0 && !g.NavAnyRequest)
        FocusTopMostWindowUnderOne(g.NavWindow, NULL);

    End();
}

bool ImGui::BeginMenuBar()
{
    ImGuiWindow* window = GetCurrentWindow();
    if (window->SkipItems)
        return false;
    if (!(window->Flags & ImGuiWindowFlags_MenuBar))
        return false;

    IM_ASSERT(!window->DC.MenuBarAppending);
    BeginGroup(); // Backup position on layer 0
    PushID("##menubar");

    // We don't clip with current window clipping rectangle as it is already set to the area below. However we clip with window full rect.
    // We remove 1 worth of rounding to Max.x to that text in long menus and small windows don't tend to display over the lower-right rounded area, which looks particularly glitchy.
    ImRect bar_rect = window->MenuBarRect();
    ImRect clip_rect(ImFloor(bar_rect.Min.x + window->WindowBorderSize + 0.5f), ImFloor(bar_rect.Min.y + window->WindowBorderSize + 0.5f), ImFloor(ImMax(bar_rect.Min.x, bar_rect.Max.x - ImMax(window->WindowRounding, window->WindowBorderSize)) + 0.5f), ImFloor(bar_rect.Max.y + 0.5f));
    clip_rect.ClipWith(window->OuterRectClipped);
    PushClipRect(clip_rect.Min, clip_rect.Max, false);

    window->DC.CursorPos = ImVec2(bar_rect.Min.x + window->DC.MenuBarOffset.x, bar_rect.Min.y + window->DC.MenuBarOffset.y);
    window->DC.LayoutType = ImGuiLayoutType_Horizontal;
    window->DC.NavLayerCurrent = ImGuiNavLayer_Menu;
    window->DC.NavLayerCurrentMask = (1 << ImGuiNavLayer_Menu);
    window->DC.MenuBarAppending = true;
    AlignTextToFramePadding();
    return true;
}

void ImGui::EndMenuBar()
{
    ImGuiWindow* window = GetCurrentWindow();
    if (window->SkipItems)
        return;
    ImGuiContext& g = *GImGui;

    // Nav: When a move request within one of our child menu failed, capture the request to navigate among our siblings.
    if (NavMoveRequestButNoResultYet() && (g.NavMoveDir == ImGuiDir_Left || g.NavMoveDir == ImGuiDir_Right) && (g.NavWindow->Flags & ImGuiWindowFlags_ChildMenu))
    {
        ImGuiWindow* nav_earliest_child = g.NavWindow;
        while (nav_earliest_child->ParentWindow && (nav_earliest_child->ParentWindow->Flags & ImGuiWindowFlags_ChildMenu))
            nav_earliest_child = nav_earliest_child->ParentWindow;
        if (nav_earliest_child->ParentWindow == window && nav_earliest_child->DC.ParentLayoutType == ImGuiLayoutType_Horizontal && g.NavMoveRequestForward == ImGuiNavForward_None)
        {
            // To do so we claim focus back, restore NavId and then process the movement request for yet another frame.
            // This involve a one-frame delay which isn't very problematic in this situation. We could remove it by scoring in advance for multiple window (probably not worth the hassle/cost)
            const ImGuiNavLayer layer = ImGuiNavLayer_Menu;
            IM_ASSERT(window->DC.NavLayerActiveMaskNext & (1 << layer)); // Sanity check
            FocusWindow(window);
            SetNavIDWithRectRel(window->NavLastIds[layer], layer, window->NavRectRel[layer]);
            g.NavLayer = layer;
            g.NavDisableHighlight = true; // Hide highlight for the current frame so we don't see the intermediary selection.
            g.NavMoveRequestForward = ImGuiNavForward_ForwardQueued;
            NavMoveRequestCancel();
        }
    }

    IM_ASSERT(window->Flags & ImGuiWindowFlags_MenuBar);
    IM_ASSERT(window->DC.MenuBarAppending);
    PopClipRect();
    PopID();
    window->DC.MenuBarOffset.x = window->DC.CursorPos.x - window->MenuBarRect().Min.x; // Save horizontal position so next append can reuse it. This is kinda equivalent to a per-layer CursorPos.
    window->DC.GroupStack.back().EmitItem = false;
    EndGroup(); // Restore position on layer 0
    window->DC.LayoutType = ImGuiLayoutType_Vertical;
    window->DC.NavLayerCurrent = ImGuiNavLayer_Main;
    window->DC.NavLayerCurrentMask = (1 << ImGuiNavLayer_Main);
    window->DC.MenuBarAppending = false;
}

bool ImGui::BeginMenu(const char* label, bool enabled)
{
    ImGuiWindow* window = GetCurrentWindow();
    if (window->SkipItems)
        return false;

    ImGuiContext& g = *GImGui;
    const ImGuiStyle& style = g.Style;
    const ImGuiID id = window->GetID(label);

    ImVec2 label_size = CalcTextSize(label, NULL, true);

    bool pressed;
    bool menu_is_open = IsPopupOpen(id);
    bool menuset_is_open = !(window->Flags & ImGuiWindowFlags_Popup) && (g.OpenPopupStack.Size > g.BeginPopupStack.Size && g.OpenPopupStack[g.BeginPopupStack.Size].OpenParentId == window->IDStack.back());
    ImGuiWindow* backed_nav_window = g.NavWindow;
    if (menuset_is_open)
        g.NavWindow = window;  // Odd hack to allow hovering across menus of a same menu-set (otherwise we wouldn't be able to hover parent)

    // The reference position stored in popup_pos will be used by Begin() to find a suitable position for the child menu,
    // However the final position is going to be different! It is choosen by FindBestWindowPosForPopup().
    // e.g. Menus tend to overlap each other horizontally to amplify relative Z-ordering.
    ImVec2 popup_pos, pos = window->DC.CursorPos;
    if (window->DC.LayoutType == ImGuiLayoutType_Horizontal)
    {
        // Menu inside an horizontal menu bar
        // Selectable extend their highlight by half ItemSpacing in each direction.
        // For ChildMenu, the popup position will be overwritten by the call to FindBestWindowPosForPopup() in Begin()
        popup_pos = ImVec2(pos.x - 1.0f - (float)(int)(style.ItemSpacing.x * 0.5f), pos.y - style.FramePadding.y + window->MenuBarHeight());
        window->DC.CursorPos.x += (float)(int)(style.ItemSpacing.x * 0.5f);
        PushStyleVar(ImGuiStyleVar_ItemSpacing, ImVec2(style.ItemSpacing.x * 2.0f, style.ItemSpacing.y));
        float w = label_size.x;
        pressed = Selectable(label, menu_is_open, ImGuiSelectableFlags_NoHoldingActiveID | ImGuiSelectableFlags_PressedOnClick | ImGuiSelectableFlags_DontClosePopups | (!enabled ? ImGuiSelectableFlags_Disabled : 0), ImVec2(w, 0.0f));
        PopStyleVar();
        window->DC.CursorPos.x += (float)(int)(style.ItemSpacing.x * (-1.0f + 0.5f)); // -1 spacing to compensate the spacing added when Selectable() did a SameLine(). It would also work to call SameLine() ourselves after the PopStyleVar().
    }
    else
    {
        // Menu inside a menu
        popup_pos = ImVec2(pos.x, pos.y - style.WindowPadding.y);
        float w = window->MenuColumns.DeclColumns(label_size.x, 0.0f, (float)(int)(g.FontSize * 1.20f)); // Feedback to next frame
        float extra_w = ImMax(0.0f, GetContentRegionAvail().x - w);
        pressed = Selectable(label, menu_is_open, ImGuiSelectableFlags_NoHoldingActiveID | ImGuiSelectableFlags_PressedOnClick | ImGuiSelectableFlags_DontClosePopups | ImGuiSelectableFlags_DrawFillAvailWidth | (!enabled ? ImGuiSelectableFlags_Disabled : 0), ImVec2(w, 0.0f));
        if (!enabled) PushStyleColor(ImGuiCol_Text, g.Style.Colors[ImGuiCol_TextDisabled]);
        RenderArrow(pos + ImVec2(window->MenuColumns.Pos[2] + extra_w + g.FontSize * 0.30f, 0.0f), ImGuiDir_Right);
        if (!enabled) PopStyleColor();
    }

    const bool hovered = enabled && ItemHoverable(window->DC.LastItemRect, id);
    if (menuset_is_open)
        g.NavWindow = backed_nav_window;

    bool want_open = false;
    bool want_close = false;
    if (window->DC.LayoutType == ImGuiLayoutType_Vertical) // (window->Flags & (ImGuiWindowFlags_Popup|ImGuiWindowFlags_ChildMenu))
    {
        // Close menu when not hovering it anymore unless we are moving roughly in the direction of the menu
        // Implement http://bjk5.com/post/44698559168/breaking-down-amazons-mega-dropdown to avoid using timers, so menus feels more reactive.
        bool moving_toward_other_child_menu = false;

        ImGuiWindow* child_menu_window = (g.BeginPopupStack.Size < g.OpenPopupStack.Size && g.OpenPopupStack[g.BeginPopupStack.Size].SourceWindow == window) ? g.OpenPopupStack[g.BeginPopupStack.Size].Window : NULL;
        if (g.HoveredWindow == window && child_menu_window != NULL && !(window->Flags & ImGuiWindowFlags_MenuBar))
        {
            // FIXME-DPI: Values should be derived from a master "scale" factor.
            ImRect next_window_rect = child_menu_window->Rect();
            ImVec2 ta = g.IO.MousePos - g.IO.MouseDelta;
            ImVec2 tb = (window->Pos.x < child_menu_window->Pos.x) ? next_window_rect.GetTL() : next_window_rect.GetTR();
            ImVec2 tc = (window->Pos.x < child_menu_window->Pos.x) ? next_window_rect.GetBL() : next_window_rect.GetBR();
            float extra = ImClamp(ImFabs(ta.x - tb.x) * 0.30f, 5.0f, 30.0f);    // add a bit of extra slack.
            ta.x += (window->Pos.x < child_menu_window->Pos.x) ? -0.5f : +0.5f; // to avoid numerical issues
            tb.y = ta.y + ImMax((tb.y - extra) - ta.y, -100.0f);                // triangle is maximum 200 high to limit the slope and the bias toward large sub-menus // FIXME: Multiply by fb_scale?
            tc.y = ta.y + ImMin((tc.y + extra) - ta.y, +100.0f);
            moving_toward_other_child_menu = ImTriangleContainsPoint(ta, tb, tc, g.IO.MousePos);
            //GetForegroundDrawList()->AddTriangleFilled(ta, tb, tc, moving_within_opened_triangle ? IM_COL32(0,128,0,128) : IM_COL32(128,0,0,128)); // [DEBUG]
        }
        if (menu_is_open && !hovered && g.HoveredWindow == window && g.HoveredIdPreviousFrame != 0 && g.HoveredIdPreviousFrame != id && !moving_toward_other_child_menu)
            want_close = true;

        if (!menu_is_open && hovered && pressed) // Click to open
            want_open = true;
        else if (!menu_is_open && hovered && !moving_toward_other_child_menu) // Hover to open
            want_open = true;

        if (g.NavActivateId == id)
        {
            want_close = menu_is_open;
            want_open = !menu_is_open;
        }
        if (g.NavId == id && g.NavMoveRequest && g.NavMoveDir == ImGuiDir_Right) // Nav-Right to open
        {
            want_open = true;
            NavMoveRequestCancel();
        }
    }
    else
    {
        // Menu bar
        if (menu_is_open && pressed && menuset_is_open) // Click an open menu again to close it
        {
            want_close = true;
            want_open = menu_is_open = false;
        }
        else if (pressed || (hovered && menuset_is_open && !menu_is_open)) // First click to open, then hover to open others
        {
            want_open = true;
        }
        else if (g.NavId == id && g.NavMoveRequest && g.NavMoveDir == ImGuiDir_Down) // Nav-Down to open
        {
            want_open = true;
            NavMoveRequestCancel();
        }
    }

    if (!enabled) // explicitly close if an open menu becomes disabled, facilitate users code a lot in pattern such as 'if (BeginMenu("options", has_object)) { ..use object.. }'
        want_close = true;
    if (want_close && IsPopupOpen(id))
        ClosePopupToLevel(g.BeginPopupStack.Size, true);

    IMGUI_TEST_ENGINE_ITEM_INFO(id, label, window->DC.ItemFlags | ImGuiItemStatusFlags_Openable | (menu_is_open ? ImGuiItemStatusFlags_Opened : 0));

    if (!menu_is_open && want_open && g.OpenPopupStack.Size > g.BeginPopupStack.Size)
    {
        // Don't recycle same menu level in the same frame, first close the other menu and yield for a frame.
        OpenPopup(label);
        return false;
    }

    menu_is_open |= want_open;
    if (want_open)
        OpenPopup(label);

    if (menu_is_open)
    {
        // Sub-menus are ChildWindow so that mouse can be hovering across them (otherwise top-most popup menu would steal focus and not allow hovering on parent menu)
        SetNextWindowPos(popup_pos, ImGuiCond_Always);
        ImGuiWindowFlags flags = ImGuiWindowFlags_ChildMenu | ImGuiWindowFlags_AlwaysAutoResize | ImGuiWindowFlags_NoMove | ImGuiWindowFlags_NoTitleBar | ImGuiWindowFlags_NoSavedSettings | ImGuiWindowFlags_NoNavFocus;
        if (window->Flags & (ImGuiWindowFlags_Popup|ImGuiWindowFlags_ChildMenu))
            flags |= ImGuiWindowFlags_ChildWindow;
        menu_is_open = BeginPopupEx(id, flags); // menu_is_open can be 'false' when the popup is completely clipped (e.g. zero size display)
    }

    return menu_is_open;
}

void ImGui::EndMenu()
{
    // Nav: When a left move request _within our child menu_ failed, close ourselves (the _parent_ menu).
    // A menu doesn't close itself because EndMenuBar() wants the catch the last Left<>Right inputs.
    // However, it means that with the current code, a BeginMenu() from outside another menu or a menu-bar won't be closable with the Left direction.
    ImGuiContext& g = *GImGui;
    ImGuiWindow* window = g.CurrentWindow;
    if (g.NavWindow && g.NavWindow->ParentWindow == window && g.NavMoveDir == ImGuiDir_Left && NavMoveRequestButNoResultYet() && window->DC.LayoutType == ImGuiLayoutType_Vertical)
    {
        ClosePopupToLevel(g.BeginPopupStack.Size, true);
        NavMoveRequestCancel();
    }

    EndPopup();
}

bool ImGui::MenuItem(const char* label, const char* shortcut, bool selected, bool enabled)
{
    ImGuiWindow* window = GetCurrentWindow();
    if (window->SkipItems)
        return false;

    ImGuiContext& g = *GImGui;
    ImGuiStyle& style = g.Style;
    ImVec2 pos = window->DC.CursorPos;
    ImVec2 label_size = CalcTextSize(label, NULL, true);

    ImGuiSelectableFlags flags = ImGuiSelectableFlags_PressedOnRelease | (enabled ? 0 : ImGuiSelectableFlags_Disabled);
    bool pressed;
    if (window->DC.LayoutType == ImGuiLayoutType_Horizontal)
    {
        // Mimic the exact layout spacing of BeginMenu() to allow MenuItem() inside a menu bar, which is a little misleading but may be useful
        // Note that in this situation we render neither the shortcut neither the selected tick mark
        float w = label_size.x;
        window->DC.CursorPos.x += (float)(int)(style.ItemSpacing.x * 0.5f);
        PushStyleVar(ImGuiStyleVar_ItemSpacing, ImVec2(style.ItemSpacing.x * 2.0f, style.ItemSpacing.y));
        pressed = Selectable(label, false, flags, ImVec2(w, 0.0f));
        PopStyleVar();
        window->DC.CursorPos.x += (float)(int)(style.ItemSpacing.x * (-1.0f + 0.5f)); // -1 spacing to compensate the spacing added when Selectable() did a SameLine(). It would also work to call SameLine() ourselves after the PopStyleVar().
    }
    else
    {
        ImVec2 shortcut_size = shortcut ? CalcTextSize(shortcut, NULL) : ImVec2(0.0f, 0.0f);
        float w = window->MenuColumns.DeclColumns(label_size.x, shortcut_size.x, (float)(int)(g.FontSize * 1.20f)); // Feedback for next frame
        float extra_w = ImMax(0.0f, GetContentRegionAvail().x - w);
        pressed = Selectable(label, false, flags | ImGuiSelectableFlags_DrawFillAvailWidth, ImVec2(w, 0.0f));
        if (shortcut_size.x > 0.0f)
        {
            PushStyleColor(ImGuiCol_Text, g.Style.Colors[ImGuiCol_TextDisabled]);
            RenderText(pos + ImVec2(window->MenuColumns.Pos[1] + extra_w, 0.0f), shortcut, NULL, false);
            PopStyleColor();
        }
        if (selected)
            RenderCheckMark(pos + ImVec2(window->MenuColumns.Pos[2] + extra_w + g.FontSize * 0.40f, g.FontSize * 0.134f * 0.5f), GetColorU32(enabled ? ImGuiCol_Text : ImGuiCol_TextDisabled), g.FontSize  * 0.866f);
    }

    IMGUI_TEST_ENGINE_ITEM_INFO(window->DC.LastItemId, label, window->DC.ItemFlags | ImGuiItemStatusFlags_Checkable | (selected ? ImGuiItemStatusFlags_Checked : 0));
    return pressed;
}

bool ImGui::MenuItem(const char* label, const char* shortcut, bool* p_selected, bool enabled)
{
    if (MenuItem(label, shortcut, p_selected ? *p_selected : false, enabled))
    {
        if (p_selected)
            *p_selected = !*p_selected;
        return true;
    }
    return false;
}

//-------------------------------------------------------------------------
// [SECTION] Widgets: BeginTabBar, EndTabBar, etc.
//-------------------------------------------------------------------------
// [BETA API] API may evolve!
//-------------------------------------------------------------------------
// - BeginTabBar()
// - BeginTabBarEx() [Internal]
// - EndTabBar()
// - TabBarLayout() [Internal]
// - TabBarCalcTabID() [Internal]
// - TabBarCalcMaxTabWidth() [Internal]
// - TabBarFindTabById() [Internal]
// - TabBarAddTab() [Internal]
// - TabBarRemoveTab() [Internal]
// - TabBarCloseTab() [Internal]
// - TabBarScrollClamp()v
// - TabBarScrollToTab() [Internal]
// - TabBarQueueChangeTabOrder() [Internal]
// - TabBarScrollingButtons() [Internal]
// - TabBarTabListPopupButton() [Internal]
//-------------------------------------------------------------------------

namespace ImGui
{
    static void             TabBarLayout(ImGuiTabBar* tab_bar);
    static ImU32            TabBarCalcTabID(ImGuiTabBar* tab_bar, const char* label);
    static float            TabBarCalcMaxTabWidth();
    static float            TabBarScrollClamp(ImGuiTabBar* tab_bar, float scrolling);
    static void             TabBarScrollToTab(ImGuiTabBar* tab_bar, ImGuiTabItem* tab);
    static ImGuiTabItem*    TabBarScrollingButtons(ImGuiTabBar* tab_bar);
    static ImGuiTabItem*    TabBarTabListPopupButton(ImGuiTabBar* tab_bar);
}

ImGuiTabBar::ImGuiTabBar()
{
    ID = 0;
    SelectedTabId = NextSelectedTabId = VisibleTabId = 0;
    CurrFrameVisible = PrevFrameVisible = -1;
    ContentsHeight = 0.0f;
    OffsetMax = OffsetNextTab = 0.0f;
    ScrollingAnim = ScrollingTarget = ScrollingTargetDistToVisibility = ScrollingSpeed = 0.0f;
    Flags = ImGuiTabBarFlags_None;
    ReorderRequestTabId = 0;
    ReorderRequestDir = 0;
    WantLayout = VisibleTabWasSubmitted = false;
    LastTabItemIdx = -1;
}

static int IMGUI_CDECL TabItemComparerByVisibleOffset(const void* lhs, const void* rhs)
{
    const ImGuiTabItem* a = (const ImGuiTabItem*)lhs;
    const ImGuiTabItem* b = (const ImGuiTabItem*)rhs;
    return (int)(a->Offset - b->Offset);
}

static ImGuiTabBar* GetTabBarFromTabBarRef(const ImGuiTabBarRef& ref)
{
    ImGuiContext& g = *GImGui;
    return ref.Ptr ? ref.Ptr : g.TabBars.GetByIndex(ref.IndexInMainPool);
}

static ImGuiTabBarRef GetTabBarRefFromTabBar(ImGuiTabBar* tab_bar)
{
    ImGuiContext& g = *GImGui;
    if (g.TabBars.Contains(tab_bar))
        return ImGuiTabBarRef(g.TabBars.GetIndex(tab_bar));
    return ImGuiTabBarRef(tab_bar);
}

bool    ImGui::BeginTabBar(const char* str_id, ImGuiTabBarFlags flags)
{
    ImGuiContext& g = *GImGui;
    ImGuiWindow* window = g.CurrentWindow;
    if (window->SkipItems)
        return false;

    ImGuiID id = window->GetID(str_id);
    ImGuiTabBar* tab_bar = g.TabBars.GetOrAddByKey(id);
    ImRect tab_bar_bb = ImRect(window->DC.CursorPos.x, window->DC.CursorPos.y, window->InnerWorkRect.Max.x, window->DC.CursorPos.y + g.FontSize + g.Style.FramePadding.y * 2);
    tab_bar->ID = id;
    return BeginTabBarEx(tab_bar, tab_bar_bb, flags | ImGuiTabBarFlags_IsFocused, NULL);
}

bool    ImGui::BeginTabBarEx(ImGuiTabBar* tab_bar, const ImRect& tab_bar_bb, ImGuiTabBarFlags flags, ImGuiDockNode* dock_node)
{
    ImGuiContext& g = *GImGui;
    ImGuiWindow* window = g.CurrentWindow;
    if (window->SkipItems)
        return false;

    if ((flags & ImGuiTabBarFlags_DockNode) == 0)
        PushOverrideID(tab_bar->ID);

    // Add to stack
    g.CurrentTabBarStack.push_back(GetTabBarRefFromTabBar(tab_bar));
    g.CurrentTabBar = tab_bar;

    if (tab_bar->CurrFrameVisible == g.FrameCount)
    {
        //IMGUI_DEBUG_LOG("BeginTabBarEx already called this frame\n", g.FrameCount);
        //IM_ASSERT(0);
        return true;
    }

    // When toggling back from ordered to manually-reorderable, shuffle tabs to enforce the last visible order.
    // Otherwise, the most recently inserted tabs would move at the end of visible list which can be a little too confusing or magic for the user.
    if ((flags & ImGuiTabBarFlags_Reorderable) && !(tab_bar->Flags & ImGuiTabBarFlags_Reorderable) && tab_bar->Tabs.Size > 1 && tab_bar->PrevFrameVisible != -1)
        ImQsort(tab_bar->Tabs.Data, tab_bar->Tabs.Size, sizeof(ImGuiTabItem), TabItemComparerByVisibleOffset);

    // Flags
    if ((flags & ImGuiTabBarFlags_FittingPolicyMask_) == 0)
        flags |= ImGuiTabBarFlags_FittingPolicyDefault_;

    tab_bar->Flags = flags;
    tab_bar->BarRect = tab_bar_bb;
    tab_bar->WantLayout = true; // Layout will be done on the first call to ItemTab()
    tab_bar->PrevFrameVisible = tab_bar->CurrFrameVisible;
    tab_bar->CurrFrameVisible = g.FrameCount;
    tab_bar->FramePadding = g.Style.FramePadding;

    // Layout
    ItemSize(ImVec2(tab_bar->OffsetMax, tab_bar->BarRect.GetHeight()));
    window->DC.CursorPos.x = tab_bar->BarRect.Min.x;

    // Draw separator
    const ImU32 col = GetColorU32((flags & ImGuiTabBarFlags_IsFocused) ? ImGuiCol_TabActive : ImGuiCol_Tab);
    const float y = tab_bar->BarRect.Max.y - 1.0f;
    if (dock_node != NULL)
    {
        const float separator_min_x = dock_node->Pos.x + window->WindowBorderSize;
        const float separator_max_x = dock_node->Pos.x + dock_node->Size.x - window->WindowBorderSize;
        window->DrawList->AddLine(ImVec2(separator_min_x, y), ImVec2(separator_max_x, y), col, 1.0f);
    }
    else
    {
        const float separator_min_x = tab_bar->BarRect.Min.x - window->WindowPadding.x;
        const float separator_max_x = tab_bar->BarRect.Max.x + window->WindowPadding.x;
        window->DrawList->AddLine(ImVec2(separator_min_x, y), ImVec2(separator_max_x, y), col, 1.0f);
    }
    return true;
}

void    ImGui::EndTabBar()
{
    ImGuiContext& g = *GImGui;
    ImGuiWindow* window = g.CurrentWindow;
    if (window->SkipItems)
        return;

    ImGuiTabBar* tab_bar = g.CurrentTabBar;
    if (tab_bar == NULL)
    {
        IM_ASSERT(tab_bar != NULL && "Mismatched BeginTabBar()/EndTabBar()!");
        return; // FIXME-ERRORHANDLING
    }
    if (tab_bar->WantLayout)
        TabBarLayout(tab_bar);

    // Restore the last visible height if no tab is visible, this reduce vertical flicker/movement when a tabs gets removed without calling SetTabItemClosed().
    const bool tab_bar_appearing = (tab_bar->PrevFrameVisible + 1 < g.FrameCount);
    if (tab_bar->VisibleTabWasSubmitted || tab_bar->VisibleTabId == 0 || tab_bar_appearing)
        tab_bar->ContentsHeight = ImMax(window->DC.CursorPos.y - tab_bar->BarRect.Max.y, 0.0f);
    else
        window->DC.CursorPos.y = tab_bar->BarRect.Max.y + tab_bar->ContentsHeight;

    if ((tab_bar->Flags & ImGuiTabBarFlags_DockNode) == 0)
        PopID();

    g.CurrentTabBarStack.pop_back();
    g.CurrentTabBar = g.CurrentTabBarStack.empty() ? NULL : GetTabBarFromTabBarRef(g.CurrentTabBarStack.back());
}

// This is called only once a frame before by the first call to ItemTab()
// The reason we're not calling it in BeginTabBar() is to leave a chance to the user to call the SetTabItemClosed() functions.
static void ImGui::TabBarLayout(ImGuiTabBar* tab_bar)
{
    ImGuiContext& g = *GImGui;
    tab_bar->WantLayout = false;

    // Garbage collect
    int tab_dst_n = 0;
    for (int tab_src_n = 0; tab_src_n < tab_bar->Tabs.Size; tab_src_n++)
    {
        ImGuiTabItem* tab = &tab_bar->Tabs[tab_src_n];
        if (tab->LastFrameVisible < tab_bar->PrevFrameVisible)
        {
            if (tab->ID == tab_bar->SelectedTabId)
                tab_bar->SelectedTabId = 0;
            continue;
        }
        if (tab_dst_n != tab_src_n)
            tab_bar->Tabs[tab_dst_n] = tab_bar->Tabs[tab_src_n];
        tab_dst_n++;
    }
    if (tab_bar->Tabs.Size != tab_dst_n)
        tab_bar->Tabs.resize(tab_dst_n);

    // Setup next selected tab
    ImGuiID scroll_track_selected_tab_id = 0;
    if (tab_bar->NextSelectedTabId)
    {
        tab_bar->SelectedTabId = tab_bar->NextSelectedTabId;
        tab_bar->NextSelectedTabId = 0;
        scroll_track_selected_tab_id = tab_bar->SelectedTabId;
    }

    // Process order change request (we could probably process it when requested but it's just saner to do it in a single spot).
    if (tab_bar->ReorderRequestTabId != 0)
    {
        if (ImGuiTabItem* tab1 = TabBarFindTabByID(tab_bar, tab_bar->ReorderRequestTabId))
        {
            //IM_ASSERT(tab_bar->Flags & ImGuiTabBarFlags_Reorderable); // <- this may happen when using debug tools
            int tab2_order = tab_bar->GetTabOrder(tab1) + tab_bar->ReorderRequestDir;
            if (tab2_order >= 0 && tab2_order < tab_bar->Tabs.Size)
            {
                ImGuiTabItem* tab2 = &tab_bar->Tabs[tab2_order];
                ImGuiTabItem item_tmp = *tab1;
                *tab1 = *tab2;
                *tab2 = item_tmp;
                if (tab2->ID == tab_bar->SelectedTabId)
                    scroll_track_selected_tab_id = tab2->ID;
                tab1 = tab2 = NULL;
            }
            if (tab_bar->Flags & ImGuiTabBarFlags_SaveSettings)
                MarkIniSettingsDirty();
        }
        tab_bar->ReorderRequestTabId = 0;
    }

    // Tab List Popup (will alter tab_bar->BarRect and therefore the available width!)
    const bool tab_list_popup_button = (tab_bar->Flags & ImGuiTabBarFlags_TabListPopupButton) != 0;
    if (tab_list_popup_button)
        if (ImGuiTabItem* tab_to_select = TabBarTabListPopupButton(tab_bar)) // NB: Will alter BarRect.Max.x!
            scroll_track_selected_tab_id = tab_bar->SelectedTabId = tab_to_select->ID;

    // Compute ideal widths
    g.ShrinkWidthBuffer.resize(tab_bar->Tabs.Size);
    float width_total_contents = 0.0f;
    ImGuiTabItem* most_recently_selected_tab = NULL;
    bool found_selected_tab_id = false;
    for (int tab_n = 0; tab_n < tab_bar->Tabs.Size; tab_n++)
    {
        ImGuiTabItem* tab = &tab_bar->Tabs[tab_n];
        IM_ASSERT(tab->LastFrameVisible >= tab_bar->PrevFrameVisible);

        if (most_recently_selected_tab == NULL || most_recently_selected_tab->LastFrameSelected < tab->LastFrameSelected)
            most_recently_selected_tab = tab;
        if (tab->ID == tab_bar->SelectedTabId)
            found_selected_tab_id = true;

        // Refresh tab width immediately, otherwise changes of style e.g. style.FramePadding.x would noticeably lag in the tab bar.
        // Additionally, when using TabBarAddTab() to manipulate tab bar order we occasionally insert new tabs that don't have a width yet,
        // and we cannot wait for the next BeginTabItem() call. We cannot compute this width within TabBarAddTab() because font size depends on the active window.
        const char* tab_name = tab_bar->GetTabName(tab);
        const bool has_close_button = tab->Window ? tab->Window->HasCloseButton : ((tab->Flags & ImGuiTabItemFlags_NoCloseButton) == 0);
        tab->WidthContents = TabItemCalcSize(tab_name, has_close_button).x;

        width_total_contents += (tab_n > 0 ? g.Style.ItemInnerSpacing.x : 0.0f) + tab->WidthContents;

        // Store data so we can build an array sorted by width if we need to shrink tabs down
        g.ShrinkWidthBuffer[tab_n].Index = tab_n;
        g.ShrinkWidthBuffer[tab_n].Width = tab->WidthContents;
    }

    // Compute width
    const float width_avail = tab_bar->BarRect.GetWidth();
    float width_excess = (width_avail < width_total_contents) ? (width_total_contents - width_avail) : 0.0f;
    if (width_excess > 0.0f && (tab_bar->Flags & ImGuiTabBarFlags_FittingPolicyResizeDown))
    {
        // If we don't have enough room, resize down the largest tabs first
        ShrinkWidths(g.ShrinkWidthBuffer.Data, g.ShrinkWidthBuffer.Size, width_excess);
        for (int tab_n = 0; tab_n < tab_bar->Tabs.Size; tab_n++)
            tab_bar->Tabs[g.ShrinkWidthBuffer[tab_n].Index].Width = (float)(int)g.ShrinkWidthBuffer[tab_n].Width;
    }
    else
    {
        const float tab_max_width = TabBarCalcMaxTabWidth();
        for (int tab_n = 0; tab_n < tab_bar->Tabs.Size; tab_n++)
        {
            ImGuiTabItem* tab = &tab_bar->Tabs[tab_n];
            tab->Width = ImMin(tab->WidthContents, tab_max_width);
        }
    }

    // Layout all active tabs
    float offset_x = 0.0f;
    for (int tab_n = 0; tab_n < tab_bar->Tabs.Size; tab_n++)
    {
        ImGuiTabItem* tab = &tab_bar->Tabs[tab_n];
        tab->Offset = offset_x;
        if (scroll_track_selected_tab_id == 0 && g.NavJustMovedToId == tab->ID)
            scroll_track_selected_tab_id = tab->ID;
        offset_x += tab->Width + g.Style.ItemInnerSpacing.x;
    }
    tab_bar->OffsetMax = ImMax(offset_x - g.Style.ItemInnerSpacing.x, 0.0f);
    tab_bar->OffsetNextTab = 0.0f;

    // Horizontal scrolling buttons
    const bool scrolling_buttons = (tab_bar->OffsetMax > tab_bar->BarRect.GetWidth() && tab_bar->Tabs.Size > 1) && !(tab_bar->Flags & ImGuiTabBarFlags_NoTabListScrollingButtons) && (tab_bar->Flags & ImGuiTabBarFlags_FittingPolicyScroll);
    if (scrolling_buttons)
        if (ImGuiTabItem* tab_to_select = TabBarScrollingButtons(tab_bar)) // NB: Will alter BarRect.Max.x!
            scroll_track_selected_tab_id = tab_bar->SelectedTabId = tab_to_select->ID;

    // If we have lost the selected tab, select the next most recently active one
    if (found_selected_tab_id == false)
        tab_bar->SelectedTabId = 0;
    if (tab_bar->SelectedTabId == 0 && tab_bar->NextSelectedTabId == 0 && most_recently_selected_tab != NULL)
        scroll_track_selected_tab_id = tab_bar->SelectedTabId = most_recently_selected_tab->ID;

    // Lock in visible tab
    tab_bar->VisibleTabId = tab_bar->SelectedTabId;
    tab_bar->VisibleTabWasSubmitted = false;

    // CTRL+TAB can override visible tab temporarily
    if (g.NavWindowingTarget != NULL && g.NavWindowingTarget->DockNode && g.NavWindowingTarget->DockNode->TabBar == tab_bar)
        tab_bar->VisibleTabId = scroll_track_selected_tab_id = g.NavWindowingTarget->ID;

    // Update scrolling
    if (scroll_track_selected_tab_id)
        if (ImGuiTabItem* scroll_track_selected_tab = TabBarFindTabByID(tab_bar, scroll_track_selected_tab_id))
            TabBarScrollToTab(tab_bar, scroll_track_selected_tab);
    tab_bar->ScrollingAnim = TabBarScrollClamp(tab_bar, tab_bar->ScrollingAnim);
    tab_bar->ScrollingTarget = TabBarScrollClamp(tab_bar, tab_bar->ScrollingTarget);
    if (tab_bar->ScrollingAnim != tab_bar->ScrollingTarget)
    {
        // Scrolling speed adjust itself so we can always reach our target in 1/3 seconds.
        // Teleport if we are aiming far off the visible line
        tab_bar->ScrollingSpeed = ImMax(tab_bar->ScrollingSpeed, 70.0f * g.FontSize);
        tab_bar->ScrollingSpeed = ImMax(tab_bar->ScrollingSpeed, ImFabs(tab_bar->ScrollingTarget - tab_bar->ScrollingAnim) / 0.3f);
        const bool teleport = (tab_bar->PrevFrameVisible + 1 < g.FrameCount) || (tab_bar->ScrollingTargetDistToVisibility > 10.0f * g.FontSize);
        tab_bar->ScrollingAnim = teleport ? tab_bar->ScrollingTarget : ImLinearSweep(tab_bar->ScrollingAnim, tab_bar->ScrollingTarget, g.IO.DeltaTime * tab_bar->ScrollingSpeed);
    }
    else
    {
        tab_bar->ScrollingSpeed = 0.0f;
    }

    // Clear name buffers
    if ((tab_bar->Flags & ImGuiTabBarFlags_DockNode) == 0)
        tab_bar->TabsNames.Buf.resize(0);
}

// Dockables uses Name/ID in the global namespace. Non-dockable items use the ID stack.
static ImU32   ImGui::TabBarCalcTabID(ImGuiTabBar* tab_bar, const char* label)
{
    if (tab_bar->Flags & ImGuiTabBarFlags_DockNode)
    {
        ImGuiID id = ImHashStr(label);
        KeepAliveID(id);
        return id;
    }
    else
    {
        ImGuiWindow* window = GImGui->CurrentWindow;
        return window->GetID(label);
    }
}

static float ImGui::TabBarCalcMaxTabWidth()
{
    ImGuiContext& g = *GImGui;
    return g.FontSize * 20.0f;
}

ImGuiTabItem* ImGui::TabBarFindTabByID(ImGuiTabBar* tab_bar, ImGuiID tab_id)
{
    if (tab_id != 0)
        for (int n = 0; n < tab_bar->Tabs.Size; n++)
            if (tab_bar->Tabs[n].ID == tab_id)
                return &tab_bar->Tabs[n];
    return NULL;
}

// FIXME: See references to #2304 in TODO.txt
ImGuiTabItem* ImGui::TabBarFindMostRecentlySelectedTabForActiveWindow(ImGuiTabBar* tab_bar)
{
    ImGuiTabItem* most_recently_selected_tab = NULL;
    for (int tab_n = 0; tab_n < tab_bar->Tabs.Size; tab_n++)
    {
        ImGuiTabItem* tab = &tab_bar->Tabs[tab_n];
        if (most_recently_selected_tab == NULL || most_recently_selected_tab->LastFrameSelected < tab->LastFrameSelected)
            if (tab->Window && tab->Window->WasActive)
                most_recently_selected_tab = tab;
    }
    return most_recently_selected_tab;
}

// The purpose of this call is to register tab in advance so we can control their order at the time they appear. 
// Otherwise calling this is unnecessary as tabs are appending as needed by the BeginTabItem() function.
void ImGui::TabBarAddTab(ImGuiTabBar* tab_bar, ImGuiTabItemFlags tab_flags, ImGuiWindow* window)
{
    ImGuiContext& g = *GImGui;
    IM_ASSERT(TabBarFindTabByID(tab_bar, window->ID) == NULL);
    IM_ASSERT(g.CurrentTabBar == NULL);                     // Can't work while the tab bar is active as our tab doesn't have an X offset yet

    ImGuiTabItem new_tab;
    new_tab.ID = window->ID;
    new_tab.Flags = tab_flags;
    new_tab.LastFrameVisible = tab_bar->CurrFrameVisible;   // Required so BeginTabBar() doesn't ditch the tab
    if (new_tab.LastFrameVisible == -1)
        new_tab.LastFrameVisible = g.FrameCount - 1;
    new_tab.Window = window;                                // Required so tab bar layout can compute the tab width before tab submission
    tab_bar->Tabs.push_back(new_tab);
}

// The *TabId fields be already set by the docking system _before_ the actual TabItem was created, so we clear them regardless.
void ImGui::TabBarRemoveTab(ImGuiTabBar* tab_bar, ImGuiID tab_id)
{
    if (ImGuiTabItem* tab = TabBarFindTabByID(tab_bar, tab_id))
        tab_bar->Tabs.erase(tab);
    if (tab_bar->VisibleTabId == tab_id)      { tab_bar->VisibleTabId = 0; }
    if (tab_bar->SelectedTabId == tab_id)     { tab_bar->SelectedTabId = 0; }
    if (tab_bar->NextSelectedTabId == tab_id) { tab_bar->NextSelectedTabId = 0; }
}

// Called on manual closure attempt
void ImGui::TabBarCloseTab(ImGuiTabBar* tab_bar, ImGuiTabItem* tab)
{
    if ((tab_bar->VisibleTabId == tab->ID) && !(tab->Flags & ImGuiTabItemFlags_UnsavedDocument))
    {
        // This will remove a frame of lag for selecting another tab on closure.
        // However we don't run it in the case where the 'Unsaved' flag is set, so user gets a chance to fully undo the closure
        tab->LastFrameVisible = -1;
        tab_bar->SelectedTabId = tab_bar->NextSelectedTabId = 0;
    }
    else if ((tab_bar->VisibleTabId != tab->ID) && (tab->Flags & ImGuiTabItemFlags_UnsavedDocument))
    {
        // Actually select before expecting closure
        tab_bar->NextSelectedTabId = tab->ID;
    }
}

static float ImGui::TabBarScrollClamp(ImGuiTabBar* tab_bar, float scrolling)
{
    scrolling = ImMin(scrolling, tab_bar->OffsetMax - tab_bar->BarRect.GetWidth());
    return ImMax(scrolling, 0.0f);
}

static void ImGui::TabBarScrollToTab(ImGuiTabBar* tab_bar, ImGuiTabItem* tab)
{
    ImGuiContext& g = *GImGui;
    float margin = g.FontSize * 1.0f; // When to scroll to make Tab N+1 visible always make a bit of N visible to suggest more scrolling area (since we don't have a scrollbar)
    int order = tab_bar->GetTabOrder(tab);
    float tab_x1 = tab->Offset + (order > 0 ? -margin : 0.0f);
    float tab_x2 = tab->Offset + tab->Width + (order + 1 < tab_bar->Tabs.Size ? margin : 1.0f);
    tab_bar->ScrollingTargetDistToVisibility = 0.0f;
    if (tab_bar->ScrollingTarget > tab_x1)
    {
        tab_bar->ScrollingTargetDistToVisibility = ImMax(tab_bar->ScrollingAnim - tab_x2, 0.0f);
        tab_bar->ScrollingTarget = tab_x1;
    }
    else if (tab_bar->ScrollingTarget < tab_x2 - tab_bar->BarRect.GetWidth())
    {
        tab_bar->ScrollingTargetDistToVisibility = ImMax((tab_x1 - tab_bar->BarRect.GetWidth()) - tab_bar->ScrollingAnim, 0.0f);
        tab_bar->ScrollingTarget = tab_x2 - tab_bar->BarRect.GetWidth();
    }
}

void ImGui::TabBarQueueChangeTabOrder(ImGuiTabBar* tab_bar, const ImGuiTabItem* tab, int dir)
{
    IM_ASSERT(dir == -1 || dir == +1);
    IM_ASSERT(tab_bar->ReorderRequestTabId == 0);
    tab_bar->ReorderRequestTabId = tab->ID;
    tab_bar->ReorderRequestDir = dir;
}

static ImGuiTabItem* ImGui::TabBarScrollingButtons(ImGuiTabBar* tab_bar)
{
    ImGuiContext& g = *GImGui;
    ImGuiWindow* window = g.CurrentWindow;

    const ImVec2 arrow_button_size(g.FontSize - 2.0f, g.FontSize + g.Style.FramePadding.y * 2.0f);
    const float scrolling_buttons_width = arrow_button_size.x * 2.0f;

    const ImVec2 backup_cursor_pos = window->DC.CursorPos;
    //window->DrawList->AddRect(ImVec2(tab_bar->BarRect.Max.x - scrolling_buttons_width, tab_bar->BarRect.Min.y), ImVec2(tab_bar->BarRect.Max.x, tab_bar->BarRect.Max.y), IM_COL32(255,0,0,255));

    const ImRect avail_bar_rect = tab_bar->BarRect;
    bool want_clip_rect = !avail_bar_rect.Contains(ImRect(window->DC.CursorPos, window->DC.CursorPos + ImVec2(scrolling_buttons_width, 0.0f)));
    if (want_clip_rect)
        PushClipRect(tab_bar->BarRect.Min, tab_bar->BarRect.Max + ImVec2(g.Style.ItemInnerSpacing.x, 0.0f), true);

    ImGuiTabItem* tab_to_select = NULL;

    int select_dir = 0;
    ImVec4 arrow_col = g.Style.Colors[ImGuiCol_Text];
    arrow_col.w *= 0.5f;

    PushStyleColor(ImGuiCol_Text, arrow_col);
    PushStyleColor(ImGuiCol_Button, ImVec4(0, 0, 0, 0));
    const float backup_repeat_delay = g.IO.KeyRepeatDelay;
    const float backup_repeat_rate = g.IO.KeyRepeatRate;
    g.IO.KeyRepeatDelay = 0.250f;
    g.IO.KeyRepeatRate = 0.200f;
    window->DC.CursorPos = ImVec2(tab_bar->BarRect.Max.x - scrolling_buttons_width, tab_bar->BarRect.Min.y);
    if (ArrowButtonEx("##<", ImGuiDir_Left, arrow_button_size, ImGuiButtonFlags_PressedOnClick | ImGuiButtonFlags_Repeat))
        select_dir = -1;
    window->DC.CursorPos = ImVec2(tab_bar->BarRect.Max.x - scrolling_buttons_width + arrow_button_size.x, tab_bar->BarRect.Min.y);
    if (ArrowButtonEx("##>", ImGuiDir_Right, arrow_button_size, ImGuiButtonFlags_PressedOnClick | ImGuiButtonFlags_Repeat))
        select_dir = +1;
    PopStyleColor(2);
    g.IO.KeyRepeatRate = backup_repeat_rate;
    g.IO.KeyRepeatDelay = backup_repeat_delay;

    if (want_clip_rect)
        PopClipRect();

    if (select_dir != 0)
        if (ImGuiTabItem* tab_item = TabBarFindTabByID(tab_bar, tab_bar->SelectedTabId))
        {
            int selected_order = tab_bar->GetTabOrder(tab_item);
            int target_order = selected_order + select_dir;
            tab_to_select = &tab_bar->Tabs[(target_order >= 0 && target_order < tab_bar->Tabs.Size) ? target_order : selected_order]; // If we are at the end of the list, still scroll to make our tab visible
        }
    window->DC.CursorPos = backup_cursor_pos;
    tab_bar->BarRect.Max.x -= scrolling_buttons_width + 1.0f;

    return tab_to_select;
}

static ImGuiTabItem* ImGui::TabBarTabListPopupButton(ImGuiTabBar* tab_bar)
{
    ImGuiContext& g = *GImGui;
    ImGuiWindow* window = g.CurrentWindow;

    // We use g.Style.FramePadding.y to match the square ArrowButton size
    const float tab_list_popup_button_width = g.FontSize + g.Style.FramePadding.y;
    const ImVec2 backup_cursor_pos = window->DC.CursorPos;
    window->DC.CursorPos = ImVec2(tab_bar->BarRect.Min.x - g.Style.FramePadding.y, tab_bar->BarRect.Min.y);
    tab_bar->BarRect.Min.x += tab_list_popup_button_width;

    ImVec4 arrow_col = g.Style.Colors[ImGuiCol_Text];
    arrow_col.w *= 0.5f;
    PushStyleColor(ImGuiCol_Text, arrow_col);
    PushStyleColor(ImGuiCol_Button, ImVec4(0, 0, 0, 0));
    bool open = BeginCombo("##v", NULL, ImGuiComboFlags_NoPreview | ImGuiComboFlags_PopupAlignLeft);
    PopStyleColor(2);

    ImGuiTabItem* tab_to_select = NULL;
    if (open)
    {
        for (int tab_n = 0; tab_n < tab_bar->Tabs.Size; tab_n++)
        {
            ImGuiTabItem* tab = &tab_bar->Tabs[tab_n];
            const char* tab_name = tab_bar->GetTabName(tab);
            if (Selectable(tab_name, tab_bar->SelectedTabId == tab->ID))
                tab_to_select = tab;
        }
        EndCombo();
    }

    window->DC.CursorPos = backup_cursor_pos;
    return tab_to_select;
}

//-------------------------------------------------------------------------
// [SECTION] Widgets: BeginTabItem, EndTabItem, etc.
//-------------------------------------------------------------------------
// [BETA API] API may evolve!
//-------------------------------------------------------------------------
// - BeginTabItem()
// - EndTabItem()
// - TabItemEx() [Internal]
// - SetTabItemClosed()
// - TabItemCalcSize() [Internal]
// - TabItemBackground() [Internal]
// - TabItemLabelAndCloseButton() [Internal]
//-------------------------------------------------------------------------

bool    ImGui::BeginTabItem(const char* label, bool* p_open, ImGuiTabItemFlags flags)
{
    ImGuiContext& g = *GImGui;
    ImGuiWindow* window = g.CurrentWindow;
    if (window->SkipItems)
        return false;

    ImGuiTabBar* tab_bar = g.CurrentTabBar;
    if (tab_bar == NULL)
    {
        IM_ASSERT(tab_bar && "Needs to be called between BeginTabBar() and EndTabBar()!");
        return false; // FIXME-ERRORHANDLING
    }
    bool ret = TabItemEx(tab_bar, label, p_open, flags, NULL);
    if (ret && !(flags & ImGuiTabItemFlags_NoPushId))
    {
        ImGuiTabItem* tab = &tab_bar->Tabs[tab_bar->LastTabItemIdx];
        PushOverrideID(tab->ID); // We already hashed 'label' so push into the ID stack directly instead of doing another hash through PushID(label)
    }
    return ret;
}

void    ImGui::EndTabItem()
{
    ImGuiContext& g = *GImGui;
    ImGuiWindow* window = g.CurrentWindow;
    if (window->SkipItems)
        return;

    ImGuiTabBar* tab_bar = g.CurrentTabBar;
    if (tab_bar == NULL)
    {
        IM_ASSERT(tab_bar != NULL && "Needs to be called between BeginTabBar() and EndTabBar()!");
        return;
    }
    IM_ASSERT(tab_bar->LastTabItemIdx >= 0);
    ImGuiTabItem* tab = &tab_bar->Tabs[tab_bar->LastTabItemIdx];
    if (!(tab->Flags & ImGuiTabItemFlags_NoPushId))
        window->IDStack.pop_back();
}

bool    ImGui::TabItemEx(ImGuiTabBar* tab_bar, const char* label, bool* p_open, ImGuiTabItemFlags flags, ImGuiWindow* docked_window)
{
    // Layout whole tab bar if not already done
    if (tab_bar->WantLayout)
        TabBarLayout(tab_bar);

    ImGuiContext& g = *GImGui;
    ImGuiWindow* window = g.CurrentWindow;
    if (window->SkipItems)
        return false;

    const ImGuiStyle& style = g.Style;
    const ImGuiID id = TabBarCalcTabID(tab_bar, label);

    // If the user called us with *p_open == false, we early out and don't render. We make a dummy call to ItemAdd() so that attempts to use a contextual popup menu with an implicit ID won't use an older ID.
    if (p_open && !*p_open)
    {
        PushItemFlag(ImGuiItemFlags_NoNav | ImGuiItemFlags_NoNavDefaultFocus, true);
        ItemAdd(ImRect(), id);
        PopItemFlag();
        return false;
    }

    // Calculate tab contents size
    ImVec2 size = TabItemCalcSize(label, p_open != NULL);

    // Acquire tab data
    ImGuiTabItem* tab = TabBarFindTabByID(tab_bar, id);
    bool tab_is_new = false;
    if (tab == NULL)
    {
        tab_bar->Tabs.push_back(ImGuiTabItem());
        tab = &tab_bar->Tabs.back();
        tab->ID = id;
        tab->Width = size.x;
        tab_is_new = true;
    }
    tab_bar->LastTabItemIdx = (short)tab_bar->Tabs.index_from_ptr(tab);
    tab->WidthContents = size.x;

    if (p_open == NULL)
        flags |= ImGuiTabItemFlags_NoCloseButton;

    const bool tab_bar_appearing = (tab_bar->PrevFrameVisible + 1 < g.FrameCount);
    const bool tab_bar_focused = (tab_bar->Flags & ImGuiTabBarFlags_IsFocused) != 0;
    const bool tab_appearing = (tab->LastFrameVisible + 1 < g.FrameCount);
    tab->LastFrameVisible = g.FrameCount;
    tab->Flags = flags;
    tab->Window = docked_window;

    // Append name with zero-terminator
    if (tab_bar->Flags & ImGuiTabBarFlags_DockNode)
    {
        IM_ASSERT(tab->Window != NULL);
        tab->NameOffset = -1;
    }
    else
    {
        IM_ASSERT(tab->Window == NULL);
        tab->NameOffset = tab_bar->TabsNames.size();
        tab_bar->TabsNames.append(label, label + strlen(label) + 1); // Append name _with_ the zero-terminator.
    }

    // If we are not reorderable, always reset offset based on submission order.
    // (We already handled layout and sizing using the previous known order, but sizing is not affected by order!)
    if (!tab_appearing && !(tab_bar->Flags & ImGuiTabBarFlags_Reorderable))
    {
        tab->Offset = tab_bar->OffsetNextTab;
        tab_bar->OffsetNextTab += tab->Width + g.Style.ItemInnerSpacing.x;
    }

    // Update selected tab
    if (tab_appearing && (tab_bar->Flags & ImGuiTabBarFlags_AutoSelectNewTabs) && tab_bar->NextSelectedTabId == 0)
        if (!tab_bar_appearing || tab_bar->SelectedTabId == 0)
            tab_bar->NextSelectedTabId = id;  // New tabs gets activated
    if ((flags & ImGuiTabItemFlags_SetSelected) && (tab_bar->SelectedTabId != id)) // SetSelected can only be passed on explicit tab bar
        tab_bar->NextSelectedTabId = id;

    // Lock visibility
    bool tab_contents_visible = (tab_bar->VisibleTabId == id);
    if (tab_contents_visible)
        tab_bar->VisibleTabWasSubmitted = true;

    // On the very first frame of a tab bar we let first tab contents be visible to minimize appearing glitches
    if (!tab_contents_visible && tab_bar->SelectedTabId == 0 && tab_bar_appearing && docked_window == NULL)
        if (tab_bar->Tabs.Size == 1 && !(tab_bar->Flags & ImGuiTabBarFlags_AutoSelectNewTabs))
            tab_contents_visible = true;

    if (tab_appearing && !(tab_bar_appearing && !tab_is_new))
    {
        PushItemFlag(ImGuiItemFlags_NoNav | ImGuiItemFlags_NoNavDefaultFocus, true);
        ItemAdd(ImRect(), id);
        PopItemFlag();
        return tab_contents_visible;
    }

    if (tab_bar->SelectedTabId == id)
        tab->LastFrameSelected = g.FrameCount;

    // Backup current layout position
    const ImVec2 backup_main_cursor_pos = window->DC.CursorPos;

    // Layout
    size.x = tab->Width;
    window->DC.CursorPos = tab_bar->BarRect.Min + ImVec2((float)(int)tab->Offset - tab_bar->ScrollingAnim, 0.0f);
    ImVec2 pos = window->DC.CursorPos;
    ImRect bb(pos, pos + size);

    // We don't have CPU clipping primitives to clip the CloseButton (until it becomes a texture), so need to add an extra draw call (temporary in the case of vertical animation)
    bool want_clip_rect = (bb.Min.x < tab_bar->BarRect.Min.x) || (bb.Max.x >= tab_bar->BarRect.Max.x);
    if (want_clip_rect)
        PushClipRect(ImVec2(ImMax(bb.Min.x, tab_bar->BarRect.Min.x), bb.Min.y - 1), ImVec2(tab_bar->BarRect.Max.x, bb.Max.y), true);

    ItemSize(bb, style.FramePadding.y);
    if (!ItemAdd(bb, id))
    {
        if (want_clip_rect)
            PopClipRect();
        window->DC.CursorPos = backup_main_cursor_pos;
        return tab_contents_visible;
    }

    // Click to Select a tab
    ImGuiButtonFlags button_flags = (ImGuiButtonFlags_PressedOnClick | ImGuiButtonFlags_AllowItemOverlap);
    if (g.DragDropActive && !g.DragDropPayload.IsDataType(IMGUI_PAYLOAD_TYPE_WINDOW))
        button_flags |= ImGuiButtonFlags_PressedOnDragDropHold;
    bool hovered, held;
    bool pressed = ButtonBehavior(bb, id, &hovered, &held, button_flags);
    if (pressed)
        tab_bar->NextSelectedTabId = id;
    hovered |= (g.HoveredId == id);

    // Allow the close button to overlap unless we are dragging (in which case we don't want any overlapping tabs to be hovered)
    if (!held)
        SetItemAllowOverlap();

    // Drag and drop a single floating window node moves it
    // FIXME-DOCK: In theory we shouldn't test for the ConfigDockingNodifySingleWindows flag here.
    // When our single window node and OnlyNodeWithWindows are working properly we may remove this check here.
    ImGuiDockNode* node = docked_window ? docked_window->DockNode : NULL;
    const bool single_floating_window_node = node && node->IsRootNode() && !node->IsDockSpace() && node->Windows.Size == 1 && g.IO.ConfigDockingTabBarOnSingleWindows;
    if (held && single_floating_window_node && IsMouseDragging(0, 0.0f))
    {
        // Move
        StartMouseMovingWindow(docked_window);
    }
    else if (held && !tab_appearing && IsMouseDragging(0))
    {
        // Drag and drop: re-order tabs
        float drag_distance_from_edge_x = 0.0f;
        if (!g.DragDropActive && ((tab_bar->Flags & ImGuiTabBarFlags_Reorderable) || (docked_window != NULL)))
        {
            // While moving a tab it will jump on the other side of the mouse, so we also test for MouseDelta.x
            if (g.IO.MouseDelta.x < 0.0f && g.IO.MousePos.x < bb.Min.x)
            {
                drag_distance_from_edge_x = bb.Min.x - g.IO.MousePos.x;
                if (tab_bar->Flags & ImGuiTabBarFlags_Reorderable)
                    TabBarQueueChangeTabOrder(tab_bar, tab, -1);
            }
            else if (g.IO.MouseDelta.x > 0.0f && g.IO.MousePos.x > bb.Max.x)
            {
                drag_distance_from_edge_x = g.IO.MousePos.x - bb.Max.x;
                if (tab_bar->Flags & ImGuiTabBarFlags_Reorderable)
                    TabBarQueueChangeTabOrder(tab_bar, tab, +1);
            }
        }

        // Extract a Dockable window out of it's tab bar
        if (docked_window != NULL && !(docked_window->Flags & ImGuiWindowFlags_NoMove))
        {
            // We use a variable threshold to distinguish dragging tabs within a tab bar and extracting them out of the tab bar
            bool undocking_tab = (g.DragDropActive && g.DragDropPayload.SourceId == id);

            if (!undocking_tab) //&& (!g.IO.ConfigDockingWithShift || g.IO.KeyShift)
            {
                float threshold_base = g.FontSize;
                //float threshold_base = g.IO.ConfigDockingWithShift ? g.FontSize * 0.5f : g.FontSize;
                float threshold_x = (threshold_base * 2.2f);
                float threshold_y = (threshold_base * 1.5f) + ImClamp((ImFabs(g.IO.MouseDragMaxDistanceAbs[0].x) - threshold_base * 2.0f) * 0.20f, 0.0f, threshold_base * 4.0f);
                //GetOverlayDrawList(window)->AddRect(ImVec2(bb.Min.x - threshold_x, bb.Min.y - threshold_y), ImVec2(bb.Max.x + threshold_x, bb.Max.y + threshold_y), IM_COL32_WHITE); // [DEBUG]

                float distance_from_edge_y = ImMax(bb.Min.y - g.IO.MousePos.y, g.IO.MousePos.y - bb.Max.y);
                if (distance_from_edge_y >= threshold_y)
                    undocking_tab = true;
                else if (drag_distance_from_edge_x > threshold_x)
                    if ((tab_bar->ReorderRequestDir < 0 && tab_bar->GetTabOrder(tab) == 0) || (tab_bar->ReorderRequestDir > 0 && tab_bar->GetTabOrder(tab) == tab_bar->Tabs.Size - 1))
                        undocking_tab = true;
            }

            if (undocking_tab)
            {
                // Undock
                DockContextQueueUndockWindow(&g, docked_window);
                g.MovingWindow = docked_window;
                g.ActiveId = g.MovingWindow->MoveId;
                g.ActiveIdClickOffset -= g.MovingWindow->Pos - bb.Min;
            }
        }
    }

#if 0
    if (hovered && g.HoveredIdNotActiveTimer > 0.50f && bb.GetWidth() < tab->WidthContents)
    {
        // Enlarge tab display when hovering
        bb.Max.x = bb.Min.x + (float)(int)ImLerp(bb.GetWidth(), tab->WidthContents, ImSaturate((g.HoveredIdNotActiveTimer - 0.40f) * 6.0f));
        display_draw_list = GetForegroundDrawList(window);
        TabItemBackground(display_draw_list, bb, flags, GetColorU32(ImGuiCol_TitleBgActive));
    }
#endif

    // Render tab shape
    ImDrawList* display_draw_list = window->DrawList;
    const ImU32 tab_col = GetColorU32((held || hovered) ? ImGuiCol_TabHovered : tab_contents_visible ? (tab_bar_focused ? ImGuiCol_TabActive : ImGuiCol_TabUnfocusedActive) : (tab_bar_focused ? ImGuiCol_Tab : ImGuiCol_TabUnfocused));
    TabItemBackground(display_draw_list, bb, flags, tab_col);
    RenderNavHighlight(bb, id);

    // Select with right mouse button. This is so the common idiom for context menu automatically highlight the current widget.
    const bool hovered_unblocked = IsItemHovered(ImGuiHoveredFlags_AllowWhenBlockedByPopup);
    if (hovered_unblocked && (IsMouseClicked(1) || IsMouseReleased(1)))
        tab_bar->NextSelectedTabId = id;

    if (tab_bar->Flags & ImGuiTabBarFlags_NoCloseWithMiddleMouseButton)
        flags |= ImGuiTabItemFlags_NoCloseWithMiddleMouseButton;

    // Render tab label, process close button
    const ImGuiID close_button_id = p_open ? window->GetID((void*)((intptr_t)id + 1)) : 0;
    bool just_closed = TabItemLabelAndCloseButton(display_draw_list, bb, flags, tab_bar->FramePadding, label, id, close_button_id);
    if (just_closed && p_open != NULL)
    {
        *p_open = false;
        TabBarCloseTab(tab_bar, tab);
    }

    // Restore main window position so user can draw there
    if (want_clip_rect)
        PopClipRect();
    window->DC.CursorPos = backup_main_cursor_pos;

    // Tooltip (FIXME: Won't work over the close button because ItemOverlap systems messes up with HoveredIdTimer)
    // We test IsItemHovered() to discard e.g. when another item is active or drag and drop over the tab bar (which g.HoveredId ignores)
    if (g.HoveredId == id && !held && g.HoveredIdNotActiveTimer > 0.50f && IsItemHovered())
        if (!(tab_bar->Flags & ImGuiTabBarFlags_NoTooltip))
            SetTooltip("%.*s", (int)(FindRenderedTextEnd(label) - label), label);

    return tab_contents_visible;
}

// [Public] This is call is 100% optional but it allows to remove some one-frame glitches when a tab has been unexpectedly removed.
// To use it to need to call the function SetTabItemClosed() after BeginTabBar() and before any call to BeginTabItem()
void    ImGui::SetTabItemClosed(const char* label)
{
    ImGuiContext& g = *GImGui;
    bool is_within_manual_tab_bar = g.CurrentTabBar && !(g.CurrentTabBar->Flags & ImGuiTabBarFlags_DockNode);
    if (is_within_manual_tab_bar)
    {
        ImGuiTabBar* tab_bar = g.CurrentTabBar;
        IM_ASSERT(tab_bar->WantLayout);         // Needs to be called AFTER BeginTabBar() and BEFORE the first call to BeginTabItem()
        ImGuiID tab_id = TabBarCalcTabID(tab_bar, label);
        TabBarRemoveTab(tab_bar, tab_id);
    }
    else if (ImGuiWindow* window = FindWindowByName(label))
    {
        if (window->DockIsActive)
            if (ImGuiDockNode* node = window->DockNode)
            {
                ImGuiID tab_id = TabBarCalcTabID(node->TabBar, label);
                TabBarRemoveTab(node->TabBar, tab_id);
                window->DockTabWantClose = true;
            }
    }
}

ImVec2 ImGui::TabItemCalcSize(const char* label, bool has_close_button)
{
    ImGuiContext& g = *GImGui;
    ImVec2 label_size = CalcTextSize(label, NULL, true);
    ImVec2 size = ImVec2(label_size.x + g.Style.FramePadding.x, label_size.y + g.Style.FramePadding.y * 2.0f);
    if (has_close_button)
        size.x += g.Style.FramePadding.x + (g.Style.ItemInnerSpacing.x + g.FontSize); // We use Y intentionally to fit the close button circle.
    else
        size.x += g.Style.FramePadding.x + 1.0f;
    return ImVec2(ImMin(size.x, TabBarCalcMaxTabWidth()), size.y);
}

void ImGui::TabItemBackground(ImDrawList* draw_list, const ImRect& bb, ImGuiTabItemFlags flags, ImU32 col)
{
    // While rendering tabs, we trim 1 pixel off the top of our bounding box so they can fit within a regular frame height while looking "detached" from it.
    ImGuiContext& g = *GImGui;
    const float width = bb.GetWidth();
    IM_UNUSED(flags);
    IM_ASSERT(width > 0.0f);
    const float rounding = ImMax(0.0f, ImMin(g.Style.TabRounding, width * 0.5f - 1.0f));
    const float y1 = bb.Min.y + 1.0f;
    const float y2 = bb.Max.y + ((flags & ImGuiTabItemFlags_Preview) ? 0.0f : -1.0f);
    draw_list->PathLineTo(ImVec2(bb.Min.x, y2));
    draw_list->PathArcToFast(ImVec2(bb.Min.x + rounding, y1 + rounding), rounding, 6, 9);
    draw_list->PathArcToFast(ImVec2(bb.Max.x - rounding, y1 + rounding), rounding, 9, 12);
    draw_list->PathLineTo(ImVec2(bb.Max.x, y2));
    draw_list->PathFillConvex(col);
    if (g.Style.TabBorderSize > 0.0f)
    {
        draw_list->PathLineTo(ImVec2(bb.Min.x + 0.5f, y2));
        draw_list->PathArcToFast(ImVec2(bb.Min.x + rounding + 0.5f, y1 + rounding + 0.5f), rounding, 6, 9);
        draw_list->PathArcToFast(ImVec2(bb.Max.x - rounding - 0.5f, y1 + rounding + 0.5f), rounding, 9, 12);
        draw_list->PathLineTo(ImVec2(bb.Max.x - 0.5f, y2));
        draw_list->PathStroke(GetColorU32(ImGuiCol_Border), false, g.Style.TabBorderSize);
    }
}

// Render text label (with custom clipping) + Unsaved Document marker + Close Button logic
// We tend to lock style.FramePadding for a given tab-bar, hence the 'frame_padding' parameter.
bool ImGui::TabItemLabelAndCloseButton(ImDrawList* draw_list, const ImRect& bb, ImGuiTabItemFlags flags, ImVec2 frame_padding, const char* label, ImGuiID tab_id, ImGuiID close_button_id)
{
    ImGuiContext& g = *GImGui;
    ImVec2 label_size = CalcTextSize(label, NULL, true);
    if (bb.GetWidth() <= 1.0f)
        return false;

    // Render text label (with clipping + alpha gradient) + unsaved marker
    const char* TAB_UNSAVED_MARKER = "*";
    ImRect text_pixel_clip_bb(bb.Min.x + frame_padding.x, bb.Min.y + frame_padding.y, bb.Max.x - frame_padding.x, bb.Max.y);
    if (flags & ImGuiTabItemFlags_UnsavedDocument)
    {
        text_pixel_clip_bb.Max.x -= CalcTextSize(TAB_UNSAVED_MARKER, NULL, false).x;
        ImVec2 unsaved_marker_pos(ImMin(bb.Min.x + frame_padding.x + label_size.x + 2, text_pixel_clip_bb.Max.x), bb.Min.y + frame_padding.y + (float)(int)(-g.FontSize * 0.25f));
        RenderTextClippedEx(draw_list, unsaved_marker_pos, bb.Max - frame_padding, TAB_UNSAVED_MARKER, NULL, NULL);
    }
    ImRect text_ellipsis_clip_bb = text_pixel_clip_bb;

    // Close Button
    // We are relying on a subtle and confusing distinction between 'hovered' and 'g.HoveredId' which happens because we are using ImGuiButtonFlags_AllowOverlapMode + SetItemAllowOverlap()
    //  'hovered' will be true when hovering the Tab but NOT when hovering the close button
    //  'g.HoveredId==id' will be true when hovering the Tab including when hovering the close button
    //  'g.ActiveId==close_button_id' will be true when we are holding on the close button, in which case both hovered booleans are false
    bool close_button_pressed = false;
    bool close_button_visible = false;
    if (close_button_id != 0)
        if (g.HoveredId == tab_id || g.HoveredId == close_button_id || g.ActiveId == close_button_id)
            close_button_visible = true;
    if (close_button_visible)
    {
        ImGuiItemHoveredDataBackup last_item_backup;
        const float close_button_sz = g.FontSize;
        PushStyleVar(ImGuiStyleVar_FramePadding, frame_padding);
        if (CloseButton(close_button_id, ImVec2(bb.Max.x - frame_padding.x * 2.0f - close_button_sz, bb.Min.y)))
            close_button_pressed = true;
        PopStyleVar();
        last_item_backup.Restore();

        // Close with middle mouse button
        if (!(flags & ImGuiTabItemFlags_NoCloseWithMiddleMouseButton) && IsMouseClicked(2))
            close_button_pressed = true;

        text_pixel_clip_bb.Max.x -= close_button_sz;
    }

    // Label with ellipsis
    // FIXME: This should be extracted into a helper but the use of text_pixel_clip_bb and !close_button_visible makes it tricky to abstract at the moment
    const char* label_display_end = FindRenderedTextEnd(label);
    if (label_size.x > text_ellipsis_clip_bb.GetWidth())
    {
        const int ellipsis_dot_count = 3;
        const float ellipsis_width = (1.0f + 1.0f) * ellipsis_dot_count - 1.0f;
        const char* label_end = NULL;
        float label_size_clipped_x = g.Font->CalcTextSizeA(g.FontSize, text_ellipsis_clip_bb.GetWidth() - ellipsis_width + 1.0f, 0.0f, label, label_display_end, &label_end).x;
        if (label_end == label && label_end < label_display_end)    // Always display at least 1 character if there's no room for character + ellipsis
        {
            label_end = label + ImTextCountUtf8BytesFromChar(label, label_display_end);
            label_size_clipped_x = g.Font->CalcTextSizeA(g.FontSize, FLT_MAX, 0.0f, label, label_end).x;
        }
        while (label_end > label && ImCharIsBlankA(label_end[-1])) // Trim trailing space
        {
            label_end--;
            label_size_clipped_x -= g.Font->CalcTextSizeA(g.FontSize, FLT_MAX, 0.0f, label_end, label_end + 1).x; // Ascii blanks are always 1 byte
        }
        RenderTextClippedEx(draw_list, text_pixel_clip_bb.Min, text_pixel_clip_bb.Max, label, label_end, &label_size, ImVec2(0.0f, 0.0f));

        const float ellipsis_x = text_pixel_clip_bb.Min.x + label_size_clipped_x + 1.0f;
        if (!close_button_visible && ellipsis_x + ellipsis_width <= bb.Max.x)
            RenderPixelEllipsis(draw_list, ImVec2(ellipsis_x, text_pixel_clip_bb.Min.y), ellipsis_dot_count, GetColorU32(ImGuiCol_Text));
    }
    else
    {
        RenderTextClippedEx(draw_list, text_pixel_clip_bb.Min, text_pixel_clip_bb.Max, label, label_display_end, &label_size, ImVec2(0.0f, 0.0f));
    }

    return close_button_pressed;
}<|MERGE_RESOLUTION|>--- conflicted
+++ resolved
@@ -759,26 +759,18 @@
     bool hovered, held;
     bool pressed = ButtonBehavior(bb, id, &hovered, &held, ImGuiButtonFlags_None);
 
-<<<<<<< HEAD
+    // Render
     //bool is_dock_menu = (window->DockNodeAsHost && !window->Collapsed);
     ImVec2 off = dock_node ? ImVec2((float)(int)(-g.Style.ItemInnerSpacing.x * 0.5f) + 0.5f, 0.0f) : ImVec2(0.0f, 0.0f);
-=======
-    // Render
->>>>>>> 958d75c0
     ImU32 col = GetColorU32((held && hovered) ? ImGuiCol_ButtonActive : hovered ? ImGuiCol_ButtonHovered : ImGuiCol_Button);
     ImVec2 center = bb.GetCenter();
     if (hovered || held)
-<<<<<<< HEAD
-        window->DrawList->AddCircleFilled(bb.GetCenter() + off + ImVec2(0,-0.5f), g.FontSize * 0.5f + 1.0f, col, 9);
+        window->DrawList->AddCircleFilled(center + off + ImVec2(0,-0.5f), g.FontSize * 0.5f + 1.0f, col, 12);
 
     if (dock_node)
         RenderArrowDockMenu(window->DrawList, bb.Min + g.Style.FramePadding, g.FontSize, GetColorU32(ImGuiCol_Text));
     else
         RenderArrow(bb.Min + g.Style.FramePadding, window->Collapsed ? ImGuiDir_Right : ImGuiDir_Down, 1.0f);
-=======
-        window->DrawList->AddCircleFilled(center/* + ImVec2(0.0f, -0.5f)*/, g.FontSize * 0.5f + 1.0f, col, 12);
-    RenderArrow(bb.Min + g.Style.FramePadding, window->Collapsed ? ImGuiDir_Right : ImGuiDir_Down, 1.0f);
->>>>>>> 958d75c0
 
     // Switch to moving the window after mouse is moved beyond the initial drag threshold
     if (IsItemActive() && IsMouseDragging(0))

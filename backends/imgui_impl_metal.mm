// dear imgui: Renderer Backend for Metal
// This needs to be used along with a Platform Backend (e.g. OSX)

// Implemented features:
//  [X] Renderer: User texture binding. Use 'MTLTexture' as ImTextureID. Read the FAQ about ImTextureID!
//  [X] Renderer: Large meshes support (64k+ vertices) with 16-bit indices.
//  [X] Renderer: Multi-viewport support (multiple windows). Enable with 'io.ConfigFlags |= ImGuiConfigFlags_ViewportsEnable'.

// You can use unmodified imgui_impl_* files in your project. See examples/ folder for examples of using this.
// Prefer including the entire imgui/ repository into your project (either as a copy or as a submodule), and only build the backends you need.
// Learn about Dear ImGui:
// - FAQ                  https://dearimgui.com/faq
// - Getting Started      https://dearimgui.com/getting-started
// - Documentation        https://dearimgui.com/docs (same as your local docs/ folder).
// - Introduction, links and more at the top of imgui.cpp

// CHANGELOG
// (minor and older changes stripped away, please see git history for details)
//  2024-XX-XX: Metal: Added support for multiple windows via the ImGuiPlatformIO interface.
//  2022-08-23: Metal: Update deprecated property 'sampleCount'->'rasterSampleCount'.
//  2022-07-05: Metal: Add dispatch synchronization.
//  2022-06-30: Metal: Use __bridge for ARC based systems.
//  2022-06-01: Metal: Fixed null dereference on exit inside command buffer completion handler.
//  2022-04-27: Misc: Store backend data in a per-context struct, allowing to use this backend with multiple contexts.
//  2022-01-03: Metal: Ignore ImDrawCmd where ElemCount == 0 (very rare but can technically be manufactured by user code).
//  2021-12-30: Metal: Added Metal C++ support. Enable with '#define IMGUI_IMPL_METAL_CPP' in your imconfig.h file.
//  2021-08-24: Metal: Fixed a crash when clipping rect larger than framebuffer is submitted. (#4464)
//  2021-05-19: Metal: Replaced direct access to ImDrawCmd::TextureId with a call to ImDrawCmd::GetTexID(). (will become a requirement)
//  2021-02-18: Metal: Change blending equation to preserve alpha in output buffer.
//  2021-01-25: Metal: Fixed texture storage mode when building on Mac Catalyst.
//  2019-05-29: Metal: Added support for large mesh (64K+ vertices), enable ImGuiBackendFlags_RendererHasVtxOffset flag.
//  2019-04-30: Metal: Added support for special ImDrawCallback_ResetRenderState callback to reset render state.
//  2019-02-11: Metal: Projecting clipping rectangles correctly using draw_data->FramebufferScale to allow multi-viewports for retina display.
//  2018-11-30: Misc: Setting up io.BackendRendererName so it can be displayed in the About Window.
//  2018-07-05: Metal: Added new Metal backend implementation.

#include "imgui.h"
#ifndef IMGUI_DISABLE
#include "imgui_impl_metal.h"
#import <time.h>
#import <Metal/Metal.h>

<<<<<<< HEAD
#if defined(__clang__)
#if __has_warning("-Wunknown-warning-option")
#pragma clang diagnostic ignored "-Wunknown-warning-option"         // warning: unknown warning group 'xxx'
#endif
#pragma clang diagnostic ignored "-Wnontrivial-memaccess"           // warning: first argument in call to 'memset' is a pointer to non-trivially copyable type
#endif

// Forward Declarations
static void ImGui_ImplMetal_InitMultiViewportSupport();
static void ImGui_ImplMetal_ShutdownMultiViewportSupport();
static void ImGui_ImplMetal_CreateDeviceObjectsForPlatformWindows();
static void ImGui_ImplMetal_InvalidateDeviceObjectsForPlatformWindows();

=======
>>>>>>> f401021d
#pragma mark - Support classes

// A wrapper around a MTLBuffer object that knows the last time it was reused
@interface MetalBuffer : NSObject
@property (nonatomic, strong) id<MTLBuffer> buffer;
@property (nonatomic, assign) double        lastReuseTime;
- (instancetype)initWithBuffer:(id<MTLBuffer>)buffer;
@end

// An object that encapsulates the data necessary to uniquely identify a
// render pipeline state. These are used as cache keys.
@interface FramebufferDescriptor : NSObject<NSCopying>
@property (nonatomic, assign) unsigned long  sampleCount;
@property (nonatomic, assign) MTLPixelFormat colorPixelFormat;
@property (nonatomic, assign) MTLPixelFormat depthPixelFormat;
@property (nonatomic, assign) MTLPixelFormat stencilPixelFormat;
- (instancetype)initWithRenderPassDescriptor:(MTLRenderPassDescriptor*)renderPassDescriptor;
@end

// A singleton that stores long-lived objects that are needed by the Metal
// renderer backend. Stores the render pipeline state cache and the default
// font texture, and manages the reusable buffer cache.
@interface MetalContext : NSObject
@property (nonatomic, strong) id<MTLDevice>                 device;
@property (nonatomic, strong) id<MTLDepthStencilState>      depthStencilState;
@property (nonatomic, strong) FramebufferDescriptor*        framebufferDescriptor; // framebuffer descriptor for current frame; transient
@property (nonatomic, strong) NSMutableDictionary*          renderPipelineStateCache; // pipeline cache; keyed on framebuffer descriptors
@property (nonatomic, strong, nullable) id<MTLTexture>      fontTexture;
@property (nonatomic, strong) NSMutableArray<MetalBuffer*>* bufferCache;
@property (nonatomic, assign) double                        lastBufferCachePurge;
- (MetalBuffer*)dequeueReusableBufferOfLength:(NSUInteger)length device:(id<MTLDevice>)device;
- (id<MTLRenderPipelineState>)renderPipelineStateForFramebufferDescriptor:(FramebufferDescriptor*)descriptor device:(id<MTLDevice>)device;
@end

struct ImGui_ImplMetal_Data
{
    MetalContext*               SharedMetalContext;

    ImGui_ImplMetal_Data()      { memset((void*)this, 0, sizeof(*this)); }
};

static ImGui_ImplMetal_Data*    ImGui_ImplMetal_GetBackendData()    { return ImGui::GetCurrentContext() ? (ImGui_ImplMetal_Data*)ImGui::GetIO().BackendRendererUserData : nullptr; }
static void                     ImGui_ImplMetal_DestroyBackendData(){ IM_DELETE(ImGui_ImplMetal_GetBackendData()); }

static inline CFTimeInterval    GetMachAbsoluteTimeInSeconds()      { return (CFTimeInterval)(double)(clock_gettime_nsec_np(CLOCK_UPTIME_RAW) / 1e9); }

#ifdef IMGUI_IMPL_METAL_CPP

#pragma mark - Dear ImGui Metal C++ Backend API

bool ImGui_ImplMetal_Init(MTL::Device* device)
{
    return ImGui_ImplMetal_Init((__bridge id<MTLDevice>)(device));
}

void ImGui_ImplMetal_NewFrame(MTL::RenderPassDescriptor* renderPassDescriptor)
{
    ImGui_ImplMetal_NewFrame((__bridge MTLRenderPassDescriptor*)(renderPassDescriptor));
}

void ImGui_ImplMetal_RenderDrawData(ImDrawData* draw_data,
                                    MTL::CommandBuffer* commandBuffer,
                                    MTL::RenderCommandEncoder* commandEncoder)
{
    ImGui_ImplMetal_RenderDrawData(draw_data,
                                   (__bridge id<MTLCommandBuffer>)(commandBuffer),
                                   (__bridge id<MTLRenderCommandEncoder>)(commandEncoder));

}

bool ImGui_ImplMetal_CreateFontsTexture(MTL::Device* device)
{
    return ImGui_ImplMetal_CreateFontsTexture((__bridge id<MTLDevice>)(device));
}

bool ImGui_ImplMetal_CreateDeviceObjects(MTL::Device* device)
{
    return ImGui_ImplMetal_CreateDeviceObjects((__bridge id<MTLDevice>)(device));
}

#endif // #ifdef IMGUI_IMPL_METAL_CPP

#pragma mark - Dear ImGui Metal Backend API

bool ImGui_ImplMetal_Init(id<MTLDevice> device)
{
    ImGuiIO& io = ImGui::GetIO();
    IMGUI_CHECKVERSION();
    IM_ASSERT(io.BackendRendererUserData == nullptr && "Already initialized a renderer backend!");

    ImGui_ImplMetal_Data* bd = IM_NEW(ImGui_ImplMetal_Data)();
    io.BackendRendererUserData = (void*)bd;
    io.BackendRendererName = "imgui_impl_metal";
    io.BackendFlags |= ImGuiBackendFlags_RendererHasVtxOffset;  // We can honor the ImDrawCmd::VtxOffset field, allowing for large meshes.
    io.BackendFlags |= ImGuiBackendFlags_RendererHasViewports;  // We can create multi-viewports on the Renderer side (optional)

    bd->SharedMetalContext = [[MetalContext alloc] init];
    bd->SharedMetalContext.device = device;

    ImGui_ImplMetal_InitMultiViewportSupport();

    return true;
}

void ImGui_ImplMetal_Shutdown()
{
    ImGui_ImplMetal_Data* bd = ImGui_ImplMetal_GetBackendData();
    IM_ASSERT(bd != nullptr && "No renderer backend to shutdown, or already shutdown?");
    ImGui_ImplMetal_ShutdownMultiViewportSupport();
    ImGui_ImplMetal_DestroyDeviceObjects();
    ImGui_ImplMetal_DestroyBackendData();

    ImGuiIO& io = ImGui::GetIO();
    io.BackendRendererName = nullptr;
    io.BackendRendererUserData = nullptr;
    io.BackendFlags &= ~(ImGuiBackendFlags_RendererHasVtxOffset | ImGuiBackendFlags_RendererHasViewports);
}

void ImGui_ImplMetal_NewFrame(MTLRenderPassDescriptor* renderPassDescriptor)
{
    ImGui_ImplMetal_Data* bd = ImGui_ImplMetal_GetBackendData();
    IM_ASSERT(bd != nil && "Context or backend not initialized! Did you call ImGui_ImplMetal_Init()?");
    bd->SharedMetalContext.framebufferDescriptor = [[FramebufferDescriptor alloc] initWithRenderPassDescriptor:renderPassDescriptor];

    if (bd->SharedMetalContext.depthStencilState == nil)
        ImGui_ImplMetal_CreateDeviceObjects(bd->SharedMetalContext.device);
}

static void ImGui_ImplMetal_SetupRenderState(ImDrawData* drawData, id<MTLCommandBuffer> commandBuffer,
    id<MTLRenderCommandEncoder> commandEncoder, id<MTLRenderPipelineState> renderPipelineState,
    MetalBuffer* vertexBuffer, size_t vertexBufferOffset)
{
    IM_UNUSED(commandBuffer);
    ImGui_ImplMetal_Data* bd = ImGui_ImplMetal_GetBackendData();
    [commandEncoder setCullMode:MTLCullModeNone];
    [commandEncoder setDepthStencilState:bd->SharedMetalContext.depthStencilState];

    // Setup viewport, orthographic projection matrix
    // Our visible imgui space lies from draw_data->DisplayPos (top left) to
    // draw_data->DisplayPos+data_data->DisplaySize (bottom right). DisplayMin is typically (0,0) for single viewport apps.
    MTLViewport viewport =
    {
        .originX = 0.0,
        .originY = 0.0,
        .width = (double)(drawData->DisplaySize.x * drawData->FramebufferScale.x),
        .height = (double)(drawData->DisplaySize.y * drawData->FramebufferScale.y),
        .znear = 0.0,
        .zfar = 1.0
    };
    [commandEncoder setViewport:viewport];

    float L = drawData->DisplayPos.x;
    float R = drawData->DisplayPos.x + drawData->DisplaySize.x;
    float T = drawData->DisplayPos.y;
    float B = drawData->DisplayPos.y + drawData->DisplaySize.y;
    float N = (float)viewport.znear;
    float F = (float)viewport.zfar;
    const float ortho_projection[4][4] =
    {
        { 2.0f/(R-L),   0.0f,           0.0f,   0.0f },
        { 0.0f,         2.0f/(T-B),     0.0f,   0.0f },
        { 0.0f,         0.0f,        1/(F-N),   0.0f },
        { (R+L)/(L-R),  (T+B)/(B-T), N/(F-N),   1.0f },
    };
    [commandEncoder setVertexBytes:&ortho_projection length:sizeof(ortho_projection) atIndex:1];

    [commandEncoder setRenderPipelineState:renderPipelineState];

    [commandEncoder setVertexBuffer:vertexBuffer.buffer offset:0 atIndex:0];
    [commandEncoder setVertexBufferOffset:vertexBufferOffset atIndex:0];
}

// Metal Render function.
void ImGui_ImplMetal_RenderDrawData(ImDrawData* drawData, id<MTLCommandBuffer> commandBuffer, id<MTLRenderCommandEncoder> commandEncoder)
{
    ImGui_ImplMetal_Data* bd = ImGui_ImplMetal_GetBackendData();
    MetalContext* ctx = bd->SharedMetalContext;

    // Avoid rendering when minimized, scale coordinates for retina displays (screen coordinates != framebuffer coordinates)
    int fb_width = (int)(drawData->DisplaySize.x * drawData->FramebufferScale.x);
    int fb_height = (int)(drawData->DisplaySize.y * drawData->FramebufferScale.y);
    if (fb_width <= 0 || fb_height <= 0 || drawData->CmdListsCount == 0)
        return;

    // Try to retrieve a render pipeline state that is compatible with the framebuffer config for this frame
    // The hit rate for this cache should be very near 100%.
    id<MTLRenderPipelineState> renderPipelineState = ctx.renderPipelineStateCache[ctx.framebufferDescriptor];
    if (renderPipelineState == nil)
    {
        // No luck; make a new render pipeline state
        renderPipelineState = [ctx renderPipelineStateForFramebufferDescriptor:ctx.framebufferDescriptor device:commandBuffer.device];

        // Cache render pipeline state for later reuse
        ctx.renderPipelineStateCache[ctx.framebufferDescriptor] = renderPipelineState;
    }

    size_t vertexBufferLength = (size_t)drawData->TotalVtxCount * sizeof(ImDrawVert);
    size_t indexBufferLength = (size_t)drawData->TotalIdxCount * sizeof(ImDrawIdx);
    MetalBuffer* vertexBuffer = [ctx dequeueReusableBufferOfLength:vertexBufferLength device:commandBuffer.device];
    MetalBuffer* indexBuffer = [ctx dequeueReusableBufferOfLength:indexBufferLength device:commandBuffer.device];

    ImGui_ImplMetal_SetupRenderState(drawData, commandBuffer, commandEncoder, renderPipelineState, vertexBuffer, 0);

    // Will project scissor/clipping rectangles into framebuffer space
    ImVec2 clip_off = drawData->DisplayPos;         // (0,0) unless using multi-viewports
    ImVec2 clip_scale = drawData->FramebufferScale; // (1,1) unless using retina display which are often (2,2)

    // Render command lists
    size_t vertexBufferOffset = 0;
    size_t indexBufferOffset = 0;
    for (int n = 0; n < drawData->CmdListsCount; n++)
    {
        const ImDrawList* draw_list = drawData->CmdLists[n];

        memcpy((char*)vertexBuffer.buffer.contents + vertexBufferOffset, draw_list->VtxBuffer.Data, (size_t)draw_list->VtxBuffer.Size * sizeof(ImDrawVert));
        memcpy((char*)indexBuffer.buffer.contents + indexBufferOffset, draw_list->IdxBuffer.Data, (size_t)draw_list->IdxBuffer.Size * sizeof(ImDrawIdx));

        for (int cmd_i = 0; cmd_i < draw_list->CmdBuffer.Size; cmd_i++)
        {
            const ImDrawCmd* pcmd = &draw_list->CmdBuffer[cmd_i];
            if (pcmd->UserCallback)
            {
                // User callback, registered via ImDrawList::AddCallback()
                // (ImDrawCallback_ResetRenderState is a special callback value used by the user to request the renderer to reset render state.)
                if (pcmd->UserCallback == ImDrawCallback_ResetRenderState)
                    ImGui_ImplMetal_SetupRenderState(drawData, commandBuffer, commandEncoder, renderPipelineState, vertexBuffer, vertexBufferOffset);
                else
                    pcmd->UserCallback(draw_list, pcmd);
            }
            else
            {
                // Project scissor/clipping rectangles into framebuffer space
                ImVec2 clip_min((pcmd->ClipRect.x - clip_off.x) * clip_scale.x, (pcmd->ClipRect.y - clip_off.y) * clip_scale.y);
                ImVec2 clip_max((pcmd->ClipRect.z - clip_off.x) * clip_scale.x, (pcmd->ClipRect.w - clip_off.y) * clip_scale.y);

                // Clamp to viewport as setScissorRect() won't accept values that are off bounds
                if (clip_min.x < 0.0f) { clip_min.x = 0.0f; }
                if (clip_min.y < 0.0f) { clip_min.y = 0.0f; }
                if (clip_max.x > fb_width) { clip_max.x = (float)fb_width; }
                if (clip_max.y > fb_height) { clip_max.y = (float)fb_height; }
                if (clip_max.x <= clip_min.x || clip_max.y <= clip_min.y)
                    continue;
                if (pcmd->ElemCount == 0) // drawIndexedPrimitives() validation doesn't accept this
                    continue;

                // Apply scissor/clipping rectangle
                MTLScissorRect scissorRect =
                {
                    .x = NSUInteger(clip_min.x),
                    .y = NSUInteger(clip_min.y),
                    .width = NSUInteger(clip_max.x - clip_min.x),
                    .height = NSUInteger(clip_max.y - clip_min.y)
                };
                [commandEncoder setScissorRect:scissorRect];

                // Bind texture, Draw
                if (ImTextureID tex_id = pcmd->GetTexID())
                    [commandEncoder setFragmentTexture:(__bridge id<MTLTexture>)(void*)(intptr_t)(tex_id) atIndex:0];

                [commandEncoder setVertexBufferOffset:(vertexBufferOffset + pcmd->VtxOffset * sizeof(ImDrawVert)) atIndex:0];
                [commandEncoder drawIndexedPrimitives:MTLPrimitiveTypeTriangle
                                           indexCount:pcmd->ElemCount
                                            indexType:sizeof(ImDrawIdx) == 2 ? MTLIndexTypeUInt16 : MTLIndexTypeUInt32
                                          indexBuffer:indexBuffer.buffer
                                    indexBufferOffset:indexBufferOffset + pcmd->IdxOffset * sizeof(ImDrawIdx)];
            }
        }

        vertexBufferOffset += (size_t)draw_list->VtxBuffer.Size * sizeof(ImDrawVert);
        indexBufferOffset += (size_t)draw_list->IdxBuffer.Size * sizeof(ImDrawIdx);
    }

    [commandBuffer addCompletedHandler:^(id<MTLCommandBuffer>)
    {
        dispatch_async(dispatch_get_main_queue(), ^{
            ImGui_ImplMetal_Data* bd = ImGui_ImplMetal_GetBackendData();
            if (bd != nullptr)
            {
                @synchronized(bd->SharedMetalContext.bufferCache)
                {
                    [bd->SharedMetalContext.bufferCache addObject:vertexBuffer];
                    [bd->SharedMetalContext.bufferCache addObject:indexBuffer];
                }
            }
        });
    }];
}

bool ImGui_ImplMetal_CreateFontsTexture(id<MTLDevice> device)
{
    ImGui_ImplMetal_Data* bd = ImGui_ImplMetal_GetBackendData();
    ImGuiIO& io = ImGui::GetIO();

    // We are retrieving and uploading the font atlas as a 4-channels RGBA texture here.
    // In theory we could call GetTexDataAsAlpha8() and upload a 1-channel texture to save on memory access bandwidth.
    // However, using a shader designed for 1-channel texture would make it less obvious to use the ImTextureID facility to render users own textures.
    // You can make that change in your implementation.
    unsigned char* pixels;
    int width, height;
    io.Fonts->GetTexDataAsRGBA32(&pixels, &width, &height);
    MTLTextureDescriptor* textureDescriptor = [MTLTextureDescriptor texture2DDescriptorWithPixelFormat:MTLPixelFormatRGBA8Unorm
                                                                                                 width:(NSUInteger)width
                                                                                                height:(NSUInteger)height
                                                                                             mipmapped:NO];
    textureDescriptor.usage = MTLTextureUsageShaderRead;
#if TARGET_OS_OSX || TARGET_OS_MACCATALYST
    textureDescriptor.storageMode = MTLStorageModeManaged;
#else
    textureDescriptor.storageMode = MTLStorageModeShared;
#endif
    id <MTLTexture> texture = [device newTextureWithDescriptor:textureDescriptor];
    [texture replaceRegion:MTLRegionMake2D(0, 0, (NSUInteger)width, (NSUInteger)height) mipmapLevel:0 withBytes:pixels bytesPerRow:(NSUInteger)width * 4];
    bd->SharedMetalContext.fontTexture = texture;
    io.Fonts->SetTexID((ImTextureID)(intptr_t)(__bridge void*)bd->SharedMetalContext.fontTexture); // ImTextureID == ImU64

    return (bd->SharedMetalContext.fontTexture != nil);
}

void ImGui_ImplMetal_DestroyFontsTexture()
{
    ImGui_ImplMetal_Data* bd = ImGui_ImplMetal_GetBackendData();
    ImGuiIO& io = ImGui::GetIO();
    bd->SharedMetalContext.fontTexture = nil;
    io.Fonts->SetTexID(0);
}

bool ImGui_ImplMetal_CreateDeviceObjects(id<MTLDevice> device)
{
    ImGui_ImplMetal_Data* bd = ImGui_ImplMetal_GetBackendData();
    MTLDepthStencilDescriptor* depthStencilDescriptor = [[MTLDepthStencilDescriptor alloc] init];
    depthStencilDescriptor.depthWriteEnabled = NO;
    depthStencilDescriptor.depthCompareFunction = MTLCompareFunctionAlways;
    bd->SharedMetalContext.depthStencilState = [device newDepthStencilStateWithDescriptor:depthStencilDescriptor];
    ImGui_ImplMetal_CreateDeviceObjectsForPlatformWindows();
    ImGui_ImplMetal_CreateFontsTexture(device);

    return true;
}

void ImGui_ImplMetal_DestroyDeviceObjects()
{
    ImGui_ImplMetal_Data* bd = ImGui_ImplMetal_GetBackendData();
    ImGui_ImplMetal_DestroyFontsTexture();
    ImGui_ImplMetal_InvalidateDeviceObjectsForPlatformWindows();
    [bd->SharedMetalContext.renderPipelineStateCache removeAllObjects];
}

#pragma mark - Multi-viewport support

#import <QuartzCore/CAMetalLayer.h>

#if TARGET_OS_OSX
#import <Cocoa/Cocoa.h>
#endif

//--------------------------------------------------------------------------------------------------------
// MULTI-VIEWPORT / PLATFORM INTERFACE SUPPORT
// This is an _advanced_ and _optional_ feature, allowing the back-end to create and handle multiple viewports simultaneously.
// If you are new to dear imgui or creating a new binding for dear imgui, it is recommended that you completely ignore this section first..
//--------------------------------------------------------------------------------------------------------

struct ImGuiViewportDataMetal
{
    CAMetalLayer*               MetalLayer;
    id<MTLCommandQueue>         CommandQueue;
    MTLRenderPassDescriptor*    RenderPassDescriptor;
    void*                       Handle = nullptr;
    bool                        FirstFrame = true;
};

static void ImGui_ImplMetal_CreateWindow(ImGuiViewport* viewport)
{
    ImGui_ImplMetal_Data* bd = ImGui_ImplMetal_GetBackendData();
    ImGuiViewportDataMetal* data = IM_NEW(ImGuiViewportDataMetal)();
    viewport->RendererUserData = data;

    // PlatformHandleRaw should always be a NSWindow*, whereas PlatformHandle might be a higher-level handle (e.g. GLFWWindow*, SDL_Window*).
    // Some back-ends will leave PlatformHandleRaw == 0, in which case we assume PlatformHandle will contain the NSWindow*.
    void* handle = viewport->PlatformHandleRaw ? viewport->PlatformHandleRaw : viewport->PlatformHandle;
    IM_ASSERT(handle != nullptr);

    id<MTLDevice> device = bd->SharedMetalContext.device;
    CAMetalLayer* layer = [CAMetalLayer layer];
    layer.device = device;
    layer.framebufferOnly = YES;
    layer.pixelFormat = bd->SharedMetalContext.framebufferDescriptor.colorPixelFormat;
#if TARGET_OS_OSX
    NSWindow* window = (__bridge NSWindow*)handle;
    NSView* view = window.contentView;
    view.layer = layer;
    view.wantsLayer = YES;
#endif
    data->MetalLayer = layer;
    data->CommandQueue = [device newCommandQueue];
    data->RenderPassDescriptor = [[MTLRenderPassDescriptor alloc] init];
    data->Handle = handle;
}

static void ImGui_ImplMetal_DestroyWindow(ImGuiViewport* viewport)
{
    // The main viewport (owned by the application) will always have RendererUserData == 0 since we didn't create the data for it.
    if (ImGuiViewportDataMetal* data = (ImGuiViewportDataMetal*)viewport->RendererUserData)
        IM_DELETE(data);
    viewport->RendererUserData = nullptr;
}

inline static CGSize MakeScaledSize(CGSize size, CGFloat scale)
{
    return CGSizeMake(size.width * scale, size.height * scale);
}

static void ImGui_ImplMetal_SetWindowSize(ImGuiViewport* viewport, ImVec2 size)
{
    ImGuiViewportDataMetal* data = (ImGuiViewportDataMetal*)viewport->RendererUserData;
    data->MetalLayer.drawableSize = MakeScaledSize(CGSizeMake(size.x, size.y), viewport->DpiScale);
}

static void ImGui_ImplMetal_RenderWindow(ImGuiViewport* viewport, void*)
{
    ImGuiViewportDataMetal* data = (ImGuiViewportDataMetal*)viewport->RendererUserData;

#if TARGET_OS_OSX
    void* handle = viewport->PlatformHandleRaw ? viewport->PlatformHandleRaw : viewport->PlatformHandle;
    NSWindow* window = (__bridge NSWindow*)handle;

    // Always render the first frame, regardless of occlusionState, to avoid an initial flicker
    if ((window.occlusionState & NSWindowOcclusionStateVisible) == 0 && !data->FirstFrame)
    {
        // Do not render windows which are completely occluded. Calling -[CAMetalLayer nextDrawable] will hang for
        // approximately 1 second if the Metal layer is completely occluded.
        return;
    }
    data->FirstFrame = false;

    viewport->DpiScale = (float)window.backingScaleFactor;
    if (data->MetalLayer.contentsScale != viewport->DpiScale)
    {
        data->MetalLayer.contentsScale = viewport->DpiScale;
        data->MetalLayer.drawableSize = MakeScaledSize(window.frame.size, viewport->DpiScale);
    }
    viewport->DrawData->FramebufferScale = ImVec2(viewport->DpiScale, viewport->DpiScale);
#endif

    id <CAMetalDrawable> drawable = [data->MetalLayer nextDrawable];
    if (drawable == nil)
        return;

    MTLRenderPassDescriptor* renderPassDescriptor = data->RenderPassDescriptor;
    renderPassDescriptor.colorAttachments[0].texture = drawable.texture;
    renderPassDescriptor.colorAttachments[0].clearColor = MTLClearColorMake(0, 0, 0, 0);
    if ((viewport->Flags & ImGuiViewportFlags_NoRendererClear) == 0)
        renderPassDescriptor.colorAttachments[0].loadAction = MTLLoadActionClear;

    id <MTLCommandBuffer> commandBuffer = [data->CommandQueue commandBuffer];
    id <MTLRenderCommandEncoder> renderEncoder = [commandBuffer renderCommandEncoderWithDescriptor:renderPassDescriptor];
    ImGui_ImplMetal_RenderDrawData(viewport->DrawData, commandBuffer, renderEncoder);
    [renderEncoder endEncoding];

    [commandBuffer presentDrawable:drawable];
    [commandBuffer commit];
}

static void ImGui_ImplMetal_InitMultiViewportSupport()
{
    ImGuiPlatformIO& platform_io = ImGui::GetPlatformIO();
    platform_io.Renderer_CreateWindow = ImGui_ImplMetal_CreateWindow;
    platform_io.Renderer_DestroyWindow = ImGui_ImplMetal_DestroyWindow;
    platform_io.Renderer_SetWindowSize = ImGui_ImplMetal_SetWindowSize;
    platform_io.Renderer_RenderWindow = ImGui_ImplMetal_RenderWindow;
}

static void ImGui_ImplMetal_ShutdownMultiViewportSupport()
{
    ImGui::DestroyPlatformWindows();
}

static void ImGui_ImplMetal_CreateDeviceObjectsForPlatformWindows()
{
    ImGuiPlatformIO& platform_io = ImGui::GetPlatformIO();
    for (int i = 1; i < platform_io.Viewports.Size; i++)
        if (!platform_io.Viewports[i]->RendererUserData)
            ImGui_ImplMetal_CreateWindow(platform_io.Viewports[i]);
}

static void ImGui_ImplMetal_InvalidateDeviceObjectsForPlatformWindows()
{
    ImGuiPlatformIO& platform_io = ImGui::GetPlatformIO();
    for (int i = 1; i < platform_io.Viewports.Size; i++)
        if (platform_io.Viewports[i]->RendererUserData)
            ImGui_ImplMetal_DestroyWindow(platform_io.Viewports[i]);
}

#pragma mark - MetalBuffer implementation

@implementation MetalBuffer
- (instancetype)initWithBuffer:(id<MTLBuffer>)buffer
{
    if ((self = [super init]))
    {
        _buffer = buffer;
        _lastReuseTime = GetMachAbsoluteTimeInSeconds();
    }
    return self;
}
@end

#pragma mark - FramebufferDescriptor implementation

@implementation FramebufferDescriptor
- (instancetype)initWithRenderPassDescriptor:(MTLRenderPassDescriptor*)renderPassDescriptor
{
    if ((self = [super init]))
    {
        _sampleCount = renderPassDescriptor.colorAttachments[0].texture.sampleCount;
        _colorPixelFormat = renderPassDescriptor.colorAttachments[0].texture.pixelFormat;
        _depthPixelFormat = renderPassDescriptor.depthAttachment.texture.pixelFormat;
        _stencilPixelFormat = renderPassDescriptor.stencilAttachment.texture.pixelFormat;
    }
    return self;
}

- (nonnull id)copyWithZone:(nullable NSZone*)zone
{
    FramebufferDescriptor* copy = [[FramebufferDescriptor allocWithZone:zone] init];
    copy.sampleCount = self.sampleCount;
    copy.colorPixelFormat = self.colorPixelFormat;
    copy.depthPixelFormat = self.depthPixelFormat;
    copy.stencilPixelFormat = self.stencilPixelFormat;
    return copy;
}

- (NSUInteger)hash
{
    NSUInteger sc = _sampleCount & 0x3;
    NSUInteger cf = _colorPixelFormat & 0x3FF;
    NSUInteger df = _depthPixelFormat & 0x3FF;
    NSUInteger sf = _stencilPixelFormat & 0x3FF;
    NSUInteger hash = (sf << 22) | (df << 12) | (cf << 2) | sc;
    return hash;
}

- (BOOL)isEqual:(id)object
{
    FramebufferDescriptor* other = object;
    if (![other isKindOfClass:[FramebufferDescriptor class]])
        return NO;
    return other.sampleCount == self.sampleCount      &&
    other.colorPixelFormat   == self.colorPixelFormat &&
    other.depthPixelFormat   == self.depthPixelFormat &&
    other.stencilPixelFormat == self.stencilPixelFormat;
}

@end

#pragma mark - MetalContext implementation

@implementation MetalContext
- (instancetype)init
{
    if ((self = [super init]))
    {
        self.renderPipelineStateCache = [NSMutableDictionary dictionary];
        self.bufferCache = [NSMutableArray array];
        _lastBufferCachePurge = GetMachAbsoluteTimeInSeconds();
    }
    return self;
}

- (MetalBuffer*)dequeueReusableBufferOfLength:(NSUInteger)length device:(id<MTLDevice>)device
{
    uint64_t now = GetMachAbsoluteTimeInSeconds();

    @synchronized(self.bufferCache)
    {
        // Purge old buffers that haven't been useful for a while
        if (now - self.lastBufferCachePurge > 1.0)
        {
            NSMutableArray* survivors = [NSMutableArray array];
            for (MetalBuffer* candidate in self.bufferCache)
                if (candidate.lastReuseTime > self.lastBufferCachePurge)
                    [survivors addObject:candidate];
            self.bufferCache = [survivors mutableCopy];
            self.lastBufferCachePurge = now;
        }

        // See if we have a buffer we can reuse
        MetalBuffer* bestCandidate = nil;
        for (MetalBuffer* candidate in self.bufferCache)
            if (candidate.buffer.length >= length && (bestCandidate == nil || bestCandidate.lastReuseTime > candidate.lastReuseTime))
                bestCandidate = candidate;

        if (bestCandidate != nil)
        {
            [self.bufferCache removeObject:bestCandidate];
            bestCandidate.lastReuseTime = now;
            return bestCandidate;
        }
    }

    // No luck; make a new buffer
    id<MTLBuffer> backing = [device newBufferWithLength:length options:MTLResourceStorageModeShared];
    return [[MetalBuffer alloc] initWithBuffer:backing];
}

// Bilinear sampling is required by default. Set 'io.Fonts->Flags |= ImFontAtlasFlags_NoBakedLines' or 'style.AntiAliasedLinesUseTex = false' to allow point/nearest sampling.
- (id<MTLRenderPipelineState>)renderPipelineStateForFramebufferDescriptor:(FramebufferDescriptor*)descriptor device:(id<MTLDevice>)device
{
    NSError* error = nil;

    NSString* shaderSource = @""
    "#include <metal_stdlib>\n"
    "using namespace metal;\n"
    "\n"
    "struct Uniforms {\n"
    "    float4x4 projectionMatrix;\n"
    "};\n"
    "\n"
    "struct VertexIn {\n"
    "    float2 position  [[attribute(0)]];\n"
    "    float2 texCoords [[attribute(1)]];\n"
    "    uchar4 color     [[attribute(2)]];\n"
    "};\n"
    "\n"
    "struct VertexOut {\n"
    "    float4 position [[position]];\n"
    "    float2 texCoords;\n"
    "    float4 color;\n"
    "};\n"
    "\n"
    "vertex VertexOut vertex_main(VertexIn in                 [[stage_in]],\n"
    "                             constant Uniforms &uniforms [[buffer(1)]]) {\n"
    "    VertexOut out;\n"
    "    out.position = uniforms.projectionMatrix * float4(in.position, 0, 1);\n"
    "    out.texCoords = in.texCoords;\n"
    "    out.color = float4(in.color) / float4(255.0);\n"
    "    return out;\n"
    "}\n"
    "\n"
    "fragment half4 fragment_main(VertexOut in [[stage_in]],\n"
    "                             texture2d<half, access::sample> texture [[texture(0)]]) {\n"
    "    constexpr sampler linearSampler(coord::normalized, min_filter::linear, mag_filter::linear, mip_filter::linear);\n"
    "    half4 texColor = texture.sample(linearSampler, in.texCoords);\n"
    "    return half4(in.color) * texColor;\n"
    "}\n";

    id<MTLLibrary> library = [device newLibraryWithSource:shaderSource options:nil error:&error];
    if (library == nil)
    {
        NSLog(@"Error: failed to create Metal library: %@", error);
        return nil;
    }

    id<MTLFunction> vertexFunction = [library newFunctionWithName:@"vertex_main"];
    id<MTLFunction> fragmentFunction = [library newFunctionWithName:@"fragment_main"];

    if (vertexFunction == nil || fragmentFunction == nil)
    {
        NSLog(@"Error: failed to find Metal shader functions in library: %@", error);
        return nil;
    }

    MTLVertexDescriptor* vertexDescriptor = [MTLVertexDescriptor vertexDescriptor];
    vertexDescriptor.attributes[0].offset = offsetof(ImDrawVert, pos);
    vertexDescriptor.attributes[0].format = MTLVertexFormatFloat2; // position
    vertexDescriptor.attributes[0].bufferIndex = 0;
    vertexDescriptor.attributes[1].offset = offsetof(ImDrawVert, uv);
    vertexDescriptor.attributes[1].format = MTLVertexFormatFloat2; // texCoords
    vertexDescriptor.attributes[1].bufferIndex = 0;
    vertexDescriptor.attributes[2].offset = offsetof(ImDrawVert, col);
    vertexDescriptor.attributes[2].format = MTLVertexFormatUChar4; // color
    vertexDescriptor.attributes[2].bufferIndex = 0;
    vertexDescriptor.layouts[0].stepRate = 1;
    vertexDescriptor.layouts[0].stepFunction = MTLVertexStepFunctionPerVertex;
    vertexDescriptor.layouts[0].stride = sizeof(ImDrawVert);

    MTLRenderPipelineDescriptor* pipelineDescriptor = [[MTLRenderPipelineDescriptor alloc] init];
    pipelineDescriptor.vertexFunction = vertexFunction;
    pipelineDescriptor.fragmentFunction = fragmentFunction;
    pipelineDescriptor.vertexDescriptor = vertexDescriptor;
    pipelineDescriptor.rasterSampleCount = self.framebufferDescriptor.sampleCount;
    pipelineDescriptor.colorAttachments[0].pixelFormat = self.framebufferDescriptor.colorPixelFormat;
    pipelineDescriptor.colorAttachments[0].blendingEnabled = YES;
    pipelineDescriptor.colorAttachments[0].rgbBlendOperation = MTLBlendOperationAdd;
    pipelineDescriptor.colorAttachments[0].sourceRGBBlendFactor = MTLBlendFactorSourceAlpha;
    pipelineDescriptor.colorAttachments[0].destinationRGBBlendFactor = MTLBlendFactorOneMinusSourceAlpha;
    pipelineDescriptor.colorAttachments[0].alphaBlendOperation = MTLBlendOperationAdd;
    pipelineDescriptor.colorAttachments[0].sourceAlphaBlendFactor = MTLBlendFactorOne;
    pipelineDescriptor.colorAttachments[0].destinationAlphaBlendFactor = MTLBlendFactorOneMinusSourceAlpha;
    pipelineDescriptor.depthAttachmentPixelFormat = self.framebufferDescriptor.depthPixelFormat;
    pipelineDescriptor.stencilAttachmentPixelFormat = self.framebufferDescriptor.stencilPixelFormat;

    id<MTLRenderPipelineState> renderPipelineState = [device newRenderPipelineStateWithDescriptor:pipelineDescriptor error:&error];
    if (error != nil)
        NSLog(@"Error: failed to create Metal pipeline state: %@", error);

    return renderPipelineState;
}

@end

//-----------------------------------------------------------------------------

#endif // #ifndef IMGUI_DISABLE<|MERGE_RESOLUTION|>--- conflicted
+++ resolved
@@ -40,22 +40,12 @@
 #import <time.h>
 #import <Metal/Metal.h>
 
-<<<<<<< HEAD
-#if defined(__clang__)
-#if __has_warning("-Wunknown-warning-option")
-#pragma clang diagnostic ignored "-Wunknown-warning-option"         // warning: unknown warning group 'xxx'
-#endif
-#pragma clang diagnostic ignored "-Wnontrivial-memaccess"           // warning: first argument in call to 'memset' is a pointer to non-trivially copyable type
-#endif
-
 // Forward Declarations
 static void ImGui_ImplMetal_InitMultiViewportSupport();
 static void ImGui_ImplMetal_ShutdownMultiViewportSupport();
 static void ImGui_ImplMetal_CreateDeviceObjectsForPlatformWindows();
 static void ImGui_ImplMetal_InvalidateDeviceObjectsForPlatformWindows();
 
-=======
->>>>>>> f401021d
 #pragma mark - Support classes
 
 // A wrapper around a MTLBuffer object that knows the last time it was reused

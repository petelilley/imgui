--- conflicted
+++ resolved
@@ -226,14 +226,11 @@
     io.BackendRendererName = "imgui_impl_dx9";
 
     g_pd3dDevice = device;
-<<<<<<< HEAD
+    g_pd3dDevice->AddRef();
 
     if (io.ConfigFlags & ImGuiConfigFlags_ViewportsEnable)
         ImGui_ImplDX9_InitPlatformInterface();
 
-=======
-    g_pd3dDevice->AddRef();
->>>>>>> d88121ff
     return true;
 }
 

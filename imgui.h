--- conflicted
+++ resolved
@@ -178,13 +178,9 @@
 struct ImGuiListClipper;            // Helper to manually clip large list of items
 struct ImGuiOnceUponAFrame;         // Helper for running a block of code not more than once a frame
 struct ImGuiPayload;                // User data payload for drag and drop operations
-<<<<<<< HEAD
 struct ImGuiPlatformIO;             // Multi-viewport support: interface for Platform/Renderer backends + viewports to render
 struct ImGuiPlatformMonitor;        // Multi-viewport support: user-provided bounds for each connected monitor/display. Used when positioning popups and tooltips to avoid them straddling monitors
-struct ImGuiPlatformImeData;        // Platform IME data for io.SetPlatformImeDataFn() function.
-=======
 struct ImGuiPlatformImeData;        // Platform IME data for io.PlatformSetImeDataFn() function.
->>>>>>> 05a4f280
 struct ImGuiSizeCallbackData;       // Callback data when using SetNextWindowSizeConstraints() (rare/advanced use)
 struct ImGuiStorage;                // Helper for key->value storage (container sorted by key)
 struct ImGuiStoragePair;            // Helper for key->value storage (pair)

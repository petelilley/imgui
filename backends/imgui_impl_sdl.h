--- conflicted
+++ resolved
@@ -6,11 +6,8 @@
 //  [X] Platform: Clipboard support.
 //  [X] Platform: Keyboard support. Since 1.87 we are using the io.AddKeyEvent() function. Pass ImGuiKey values to all key functions e.g. ImGui::IsKeyPressed(ImGuiKey_Space). [Legacy SDL_SCANCODE_* values will also be supported unless IMGUI_DISABLE_OBSOLETE_KEYIO is set]
 //  [X] Platform: Gamepad support. Enabled with 'io.ConfigFlags |= ImGuiConfigFlags_NavEnableGamepad'.
-<<<<<<< HEAD
+//  [X] Platform: Mouse cursor shape and visibility. Disable with 'io.ConfigFlags |= ImGuiConfigFlags_NoMouseCursorChange'.
 //  [X] Platform: Multi-viewport support (multiple windows). Enable with 'io.ConfigFlags |= ImGuiConfigFlags_ViewportsEnable'.
-=======
-//  [X] Platform: Mouse cursor shape and visibility. Disable with 'io.ConfigFlags |= ImGuiConfigFlags_NoMouseCursorChange'.
->>>>>>> 790132a6
 // Missing features:
 //  [ ] Platform: SDL2 handling of IME under Windows appears to be broken and it explicitly disable the regular Windows IME. You can restore Windows IME by compiling SDL with SDL_DISABLE_WINDOWS_IME.
 //  [ ] Platform: Multi-viewport + Minimized windows seems to break mouse wheel events (at least under Windows).

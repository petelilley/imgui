--- conflicted
+++ resolved
@@ -25,12 +25,9 @@
 
 // CHANGELOG
 // (minor and older changes stripped away, please see git history for details)
-<<<<<<< HEAD
 //  2025-XX-XX: Platform: Added support for multiple windows via the ImGuiPlatformIO interface.
 //  2025-04-09: [Docking] Revert update monitors and work areas information every frame. Only do it on Windows. (#8415, #8558)
-=======
 //  2025-04-09: Don't attempt to call SDL_CaptureMouse() on drivers where we don't call SDL_GetGlobalMouseState(). (#8561)
->>>>>>> 43caca05
 //  2025-03-21: Fill gamepad inputs and set ImGuiBackendFlags_HasGamepad regardless of ImGuiConfigFlags_NavEnableGamepad being set.
 //  2025-03-10: When dealing with OEM keys, use scancodes instead of translated keycodes to choose ImGuiKey values. (#7136, #7201, #7206, #7306, #7670, #7672, #8468)
 //  2025-02-26: Only start SDL_CaptureMouse() when mouse is being dragged, to mitigate issues with e.g.Linux debuggers not claiming capture back. (#6410, #3650)
@@ -165,11 +162,8 @@
     SDL_Cursor*             MouseLastCursor;
     int                     MouseLastLeaveFrame;
     bool                    MouseCanUseGlobalState;
-<<<<<<< HEAD
+    bool                    MouseCanUseCapture;
     bool                    MouseCanReportHoveredViewport;  // This is hard to use/unreliable on SDL so we'll set ImGuiBackendFlags_HasMouseHoveredViewport dynamically based on state.
-=======
-    bool                    MouseCanUseCapture;
->>>>>>> 43caca05
 
     // Gamepad handling
     ImVector<SDL_GameController*> Gamepads;
@@ -535,22 +529,20 @@
     io.BackendPlatformName = "imgui_impl_sdl2";
     io.BackendFlags |= ImGuiBackendFlags_HasMouseCursors;           // We can honor GetMouseCursor() values (optional)
     io.BackendFlags |= ImGuiBackendFlags_HasSetMousePos;            // We can honor io.WantSetMousePos requests (optional, rarely used)
-    if (mouse_can_use_global_state)
-        io.BackendFlags |= ImGuiBackendFlags_PlatformHasViewports;  // We can create multi-viewports on the Platform side (optional)
+    // (ImGuiBackendFlags_PlatformHasViewports may be set just below)
 
     bd->Window = window;
     bd->WindowID = SDL_GetWindowID(window);
     bd->Renderer = renderer;
 
-<<<<<<< HEAD
     // SDL on Linux/OSX doesn't report events for unfocused windows (see https://github.com/ocornut/imgui/issues/4960)
     // We will use 'MouseCanReportHoveredViewport' to set 'ImGuiBackendFlags_HasMouseHoveredViewport' dynamically each frame.
-    bd->MouseCanUseGlobalState = mouse_can_use_global_state;
 #ifndef __APPLE__
     bd->MouseCanReportHoveredViewport = bd->MouseCanUseGlobalState;
 #else
     bd->MouseCanReportHoveredViewport = false;
-=======
+#endif
+
     // Check and store if we are on a SDL backend that supports SDL_GetGlobalMouseState() and SDL_CaptureMouse()
     // ("wayland" and "rpi" don't support it, but we chose to use a white-list instead of a black-list)
     bd->MouseCanUseGlobalState = false;
@@ -561,8 +553,10 @@
     for (const char* item : capture_and_global_state_whitelist)
         if (strncmp(sdl_backend, item, strlen(item)) == 0)
             bd->MouseCanUseGlobalState = bd->MouseCanUseCapture = true;
->>>>>>> 43caca05
-#endif
+#endif
+    if (bd->MouseCanUseGlobalState)
+        io.BackendFlags |= ImGuiBackendFlags_PlatformHasViewports;  // We can create multi-viewports on the Platform side (optional)
+
 
     ImGuiPlatformIO& platform_io = ImGui::GetPlatformIO();
     platform_io.Platform_SetClipboardTextFn = ImGui_ImplSDL2_SetClipboardText;

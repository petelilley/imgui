--- conflicted
+++ resolved
@@ -15,11 +15,8 @@
 
 // CHANGELOG
 // (minor and older changes stripped away, please see git history for details)
-<<<<<<< HEAD
 //  2022-XX-XX: Platform: Added support for multiple windows via the ImGuiPlatformIO interface.
-=======
 //  2022-05-13: OpenGL: Fix state corruption on OpenGL ES 2.0 due to not preserving GL_ELEMENT_ARRAY_BUFFER_BINDING and vertex attribute states.
->>>>>>> 60bea052
 //  2021-12-15: OpenGL: Using buffer orphaning + glBufferSubData(), seems to fix leaks with multi-viewports with some Intel HD drivers.
 //  2021-08-23: OpenGL: Fixed ES 3.0 shader ("#version 300 es") use normal precision floats to avoid wobbly rendering at HD resolutions.
 //  2021-08-19: OpenGL: Embed and use our own minimal GL loader (imgui_impl_opengl3_loader.h), removing requirement and support for third-party loader.
@@ -209,11 +206,10 @@
     return ImGui::GetCurrentContext() ? (ImGui_ImplOpenGL3_Data*)ImGui::GetIO().BackendRendererUserData : NULL;
 }
 
-<<<<<<< HEAD
 // Forward Declarations
 static void ImGui_ImplOpenGL3_InitPlatformInterface();
 static void ImGui_ImplOpenGL3_ShutdownPlatformInterface();
-=======
+
 // OpenGL vertex attribute state (for ES 1.0 and ES 2.0 only)
 #ifndef IMGUI_IMPL_OPENGL_USE_VERTEX_ARRAY
 struct ImGui_ImplOpenGL3_VtxAttribState
@@ -237,7 +233,6 @@
     }
 };
 #endif
->>>>>>> 60bea052
 
 // Functions
 bool    ImGui_ImplOpenGL3_Init(const char* glsl_version)

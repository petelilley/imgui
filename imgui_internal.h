// dear imgui, v1.63 WIP
// (internals)

// You may use this file to debug, understand or extend ImGui features but we don't provide any guarantee of forward compatibility!
// Set:
//   #define IMGUI_DEFINE_MATH_OPERATORS
// To implement maths operators for ImVec2 (disabled by default to not collide with using IM_VEC2_CLASS_EXTRA along with your own math types+operators)

#pragma once

#ifndef IMGUI_VERSION
#error Must include imgui.h before imgui_internal.h
#endif

#include <stdio.h>      // FILE*
#include <stdlib.h>     // NULL, malloc, free, qsort, atoi, atof
#include <math.h>       // sqrtf, fabsf, fmodf, powf, floorf, ceilf, cosf, sinf
#include <limits.h>     // INT_MIN, INT_MAX

#ifdef _MSC_VER
#pragma warning (push)
#pragma warning (disable: 4251) // class 'xxx' needs to have dll-interface to be used by clients of struct 'xxx' // when IMGUI_API is set to__declspec(dllexport)
#endif

#ifdef __clang__
#pragma clang diagnostic push
#pragma clang diagnostic ignored "-Wunused-function"        // for stb_textedit.h
#pragma clang diagnostic ignored "-Wmissing-prototypes"     // for stb_textedit.h
#pragma clang diagnostic ignored "-Wold-style-cast"
#endif

//-----------------------------------------------------------------------------
// Forward Declarations
//-----------------------------------------------------------------------------

struct ImRect;                      // An axis-aligned rectangle (2 points)
struct ImDrawDataBuilder;           // Helper to build a ImDrawData instance
struct ImDrawListSharedData;        // Data shared between all ImDrawList instances
struct ImGuiColMod;                 // Stacked color modifier, backup of modified data so we can restore it
struct ImGuiColumnData;             // Storage data for a single column
struct ImGuiColumnsSet;             // Storage data for a columns set
struct ImGuiContext;                // Main imgui context
struct ImGuiGroupData;              // Stacked storage data for BeginGroup()/EndGroup()
struct ImGuiItemHoveredDataBackup;  // Backup and restore IsItemHovered() internal data
struct ImGuiMenuColumns;            // Simple column measurement, currently used for MenuItem() only
struct ImGuiNavMoveResult;          // Result of a directional navigation move query result
struct ImGuiNextWindowData;         // Storage for SetNexWindow** functions
struct ImGuiPopupRef;               // Storage for current popup stack
struct ImGuiSettingsHandler;
struct ImGuiStyleMod;               // Stacked style modifier, backup of modified data so we can restore it
struct ImGuiTextEditState;          // Internal state of the currently focused/edited text input box
struct ImGuiWindow;                 // Storage for one window
struct ImGuiWindowTempData;         // Temporary storage for one, that's the data which in theory we could ditch at the end of the frame
struct ImGuiWindowSettings;         // Storage for window settings stored in .ini file (we keep one of those even if the actual window wasn't instanced during this session)

typedef int ImGuiLayoutType;        // enum: horizontal or vertical             // enum ImGuiLayoutType_
typedef int ImGuiButtonFlags;       // flags: for ButtonEx(), ButtonBehavior()  // enum ImGuiButtonFlags_
typedef int ImGuiItemFlags;         // flags: for PushItemFlag()                // enum ImGuiItemFlags_
typedef int ImGuiItemStatusFlags;   // flags: storage for DC.LastItemXXX        // enum ImGuiItemStatusFlags_
typedef int ImGuiNavHighlightFlags; // flags: for RenderNavHighlight()          // enum ImGuiNavHighlightFlags_
typedef int ImGuiNavDirSourceFlags; // flags: for GetNavInputAmount2d()         // enum ImGuiNavDirSourceFlags_
typedef int ImGuiNavMoveFlags;      // flags: for navigation requests           // enum ImGuiNavMoveFlags_
typedef int ImGuiSeparatorFlags;    // flags: for Separator() - internal        // enum ImGuiSeparatorFlags_
typedef int ImGuiSliderFlags;       // flags: for SliderBehavior()              // enum ImGuiSliderFlags_

//-------------------------------------------------------------------------
// STB libraries
//-------------------------------------------------------------------------

namespace ImGuiStb
{

#undef STB_TEXTEDIT_STRING
#undef STB_TEXTEDIT_CHARTYPE
#define STB_TEXTEDIT_STRING             ImGuiTextEditState
#define STB_TEXTEDIT_CHARTYPE           ImWchar
#define STB_TEXTEDIT_GETWIDTH_NEWLINE   -1.0f
#include "stb_textedit.h"

} // namespace ImGuiStb

//-----------------------------------------------------------------------------
// Context
//-----------------------------------------------------------------------------

#ifndef GImGui
extern IMGUI_API ImGuiContext* GImGui;  // Current implicit ImGui context pointer
#endif

//-----------------------------------------------------------------------------
// Helpers
//-----------------------------------------------------------------------------

#define IM_PI           3.14159265358979323846f
#ifdef _WIN32
#define IM_NEWLINE      "\r\n"   // Play it nice with Windows users (2018/05 news: Microsoft announced that Notepad will finally display Unix-style carriage returns!)
#else
#define IM_NEWLINE      "\n"
#endif

// Enforce cdecl calling convention for functions called by the standard library, in case compilation settings changed the default to e.g. __vectorcall
#ifdef _MSC_VER
#define IMGUI_CDECL __cdecl
#else
#define IMGUI_CDECL
#endif

// Helpers: UTF-8 <> wchar
IMGUI_API int           ImTextStrToUtf8(char* buf, int buf_size, const ImWchar* in_text, const ImWchar* in_text_end);      // return output UTF-8 bytes count
IMGUI_API int           ImTextCharFromUtf8(unsigned int* out_char, const char* in_text, const char* in_text_end);          // return input UTF-8 bytes count
IMGUI_API int           ImTextStrFromUtf8(ImWchar* buf, int buf_size, const char* in_text, const char* in_text_end, const char** in_remaining = NULL);   // return input UTF-8 bytes count
IMGUI_API int           ImTextCountCharsFromUtf8(const char* in_text, const char* in_text_end);                            // return number of UTF-8 code-points (NOT bytes count)
IMGUI_API int           ImTextCountUtf8BytesFromStr(const ImWchar* in_text, const ImWchar* in_text_end);                   // return number of bytes to express string as UTF-8 code-points

// Helpers: Misc
IMGUI_API ImU32         ImHash(const void* data, int data_size, ImU32 seed = 0);    // Pass data_size==0 for zero-terminated strings
IMGUI_API void*         ImFileLoadToMemory(const char* filename, const char* file_open_mode, size_t* out_file_size = NULL, int padding_bytes = 0);
IMGUI_API FILE*         ImFileOpen(const char* filename, const char* file_open_mode);
static inline bool      ImCharIsBlankA(char c)          { return c == ' ' || c == '\t'; }
static inline bool      ImCharIsBlankW(unsigned int c)  { return c == ' ' || c == '\t' || c == 0x3000; }
static inline bool      ImIsPowerOfTwo(int v)           { return v != 0 && (v & (v - 1)) == 0; }
static inline int       ImUpperPowerOfTwo(int v)        { v--; v |= v >> 1; v |= v >> 2; v |= v >> 4; v |= v >> 8; v |= v >> 16; v++; return v; }
#define ImQsort         qsort

// Helpers: Geometry
IMGUI_API ImVec2        ImLineClosestPoint(const ImVec2& a, const ImVec2& b, const ImVec2& p);
IMGUI_API bool          ImTriangleContainsPoint(const ImVec2& a, const ImVec2& b, const ImVec2& c, const ImVec2& p);
IMGUI_API ImVec2        ImTriangleClosestPoint(const ImVec2& a, const ImVec2& b, const ImVec2& c, const ImVec2& p);
IMGUI_API void          ImTriangleBarycentricCoords(const ImVec2& a, const ImVec2& b, const ImVec2& c, const ImVec2& p, float& out_u, float& out_v, float& out_w);

// Helpers: String
IMGUI_API int           ImStricmp(const char* str1, const char* str2);
IMGUI_API int           ImStrnicmp(const char* str1, const char* str2, size_t count);
IMGUI_API void          ImStrncpy(char* dst, const char* src, size_t count);
IMGUI_API char*         ImStrdup(const char* str);
IMGUI_API const char*   ImStrchrRange(const char* str_begin, const char* str_end, char c);
IMGUI_API int           ImStrlenW(const ImWchar* str);
IMGUI_API const ImWchar*ImStrbolW(const ImWchar* buf_mid_line, const ImWchar* buf_begin); // Find beginning-of-line
IMGUI_API const char*   ImStristr(const char* haystack, const char* haystack_end, const char* needle, const char* needle_end);
IMGUI_API void          ImStrTrimBlanks(char* str);
IMGUI_API int           ImFormatString(char* buf, size_t buf_size, const char* fmt, ...) IM_FMTARGS(3);
IMGUI_API int           ImFormatStringV(char* buf, size_t buf_size, const char* fmt, va_list args) IM_FMTLIST(3);
IMGUI_API const char*   ImParseFormatFindStart(const char* format);
IMGUI_API const char*   ImParseFormatFindEnd(const char* format);
IMGUI_API const char*   ImParseFormatTrimDecorations(const char* format, char* buf, int buf_size);
IMGUI_API int           ImParseFormatPrecision(const char* format, int default_value);

// Helpers: ImVec2/ImVec4 operators
// We are keeping those disabled by default so they don't leak in user space, to allow user enabling implicit cast operators between ImVec2 and their own types (using IM_VEC2_CLASS_EXTRA etc.)
// We unfortunately don't have a unary- operator for ImVec2 because this would needs to be defined inside the class itself.
#ifdef IMGUI_DEFINE_MATH_OPERATORS
static inline ImVec2 operator*(const ImVec2& lhs, const float rhs)              { return ImVec2(lhs.x*rhs, lhs.y*rhs); }
static inline ImVec2 operator/(const ImVec2& lhs, const float rhs)              { return ImVec2(lhs.x/rhs, lhs.y/rhs); }
static inline ImVec2 operator+(const ImVec2& lhs, const ImVec2& rhs)            { return ImVec2(lhs.x+rhs.x, lhs.y+rhs.y); }
static inline ImVec2 operator-(const ImVec2& lhs, const ImVec2& rhs)            { return ImVec2(lhs.x-rhs.x, lhs.y-rhs.y); }
static inline ImVec2 operator*(const ImVec2& lhs, const ImVec2& rhs)            { return ImVec2(lhs.x*rhs.x, lhs.y*rhs.y); }
static inline ImVec2 operator/(const ImVec2& lhs, const ImVec2& rhs)            { return ImVec2(lhs.x/rhs.x, lhs.y/rhs.y); }
static inline ImVec2& operator+=(ImVec2& lhs, const ImVec2& rhs)                { lhs.x += rhs.x; lhs.y += rhs.y; return lhs; }
static inline ImVec2& operator-=(ImVec2& lhs, const ImVec2& rhs)                { lhs.x -= rhs.x; lhs.y -= rhs.y; return lhs; }
static inline ImVec2& operator*=(ImVec2& lhs, const float rhs)                  { lhs.x *= rhs; lhs.y *= rhs; return lhs; }
static inline ImVec2& operator/=(ImVec2& lhs, const float rhs)                  { lhs.x /= rhs; lhs.y /= rhs; return lhs; }
static inline ImVec4 operator+(const ImVec4& lhs, const ImVec4& rhs)            { return ImVec4(lhs.x+rhs.x, lhs.y+rhs.y, lhs.z+rhs.z, lhs.w+rhs.w); }
static inline ImVec4 operator-(const ImVec4& lhs, const ImVec4& rhs)            { return ImVec4(lhs.x-rhs.x, lhs.y-rhs.y, lhs.z-rhs.z, lhs.w-rhs.w); }
static inline ImVec4 operator*(const ImVec4& lhs, const ImVec4& rhs)            { return ImVec4(lhs.x*rhs.x, lhs.y*rhs.y, lhs.z*rhs.z, lhs.w*rhs.w); }
#endif

// Helpers: Maths
// - Wrapper for standard libs functions. (Note that imgui_demo.cpp does _not_ use them to keep the code easy to copy)
#ifndef IMGUI_DISABLE_MATH_FUNCTIONS
static inline float  ImFabs(float x)                                            { return fabsf(x); }
static inline float  ImSqrt(float x)                                            { return sqrtf(x); }
static inline float  ImPow(float x, float y)                                    { return powf(x, y); }
static inline double ImPow(double x, double y)                                  { return pow(x, y); }
static inline float  ImFmod(float x, float y)                                   { return fmodf(x, y); }
static inline double ImFmod(double x, double y)                                 { return fmod(x, y); }
static inline float  ImCos(float x)                                             { return cosf(x); }
static inline float  ImSin(float x)                                             { return sinf(x); }
static inline float  ImAcos(float x)                                            { return acosf(x); }
static inline float  ImAtan2(float y, float x)                                  { return atan2f(y, x); }
static inline double ImAtof(const char* s)                                      { return atof(s); }
static inline float  ImFloorStd(float x)                                        { return floorf(x); }   // we already uses our own ImFloor() { return (float)(int)v } internally so the standard one wrapper is named differently (it's used by stb_truetype)
static inline float  ImCeil(float x)                                            { return ceilf(x); }
#endif
// - ImMin/ImMax/ImClamp/ImLerp/ImSwap are used by widgets which support for variety of types: signed/unsigned int/long long float/double, using templates here but we could also redefine them 6 times
template<typename T> static inline T ImMin(T lhs, T rhs)                        { return lhs < rhs ? lhs : rhs; }
template<typename T> static inline T ImMax(T lhs, T rhs)                        { return lhs >= rhs ? lhs : rhs; }
template<typename T> static inline T ImClamp(T v, T mn, T mx)                   { return (v < mn) ? mn : (v > mx) ? mx : v; }
template<typename T> static inline T ImLerp(T a, T b, float t)                  { return (T)(a + (b - a) * t); }
template<typename T> static inline void ImSwap(T& a, T& b)                      { T tmp = a; a = b; b = tmp; }
// - Misc maths helpers
static inline ImVec2 ImMin(const ImVec2& lhs, const ImVec2& rhs)                { return ImVec2(lhs.x < rhs.x ? lhs.x : rhs.x, lhs.y < rhs.y ? lhs.y : rhs.y); }
static inline ImVec2 ImMax(const ImVec2& lhs, const ImVec2& rhs)                { return ImVec2(lhs.x >= rhs.x ? lhs.x : rhs.x, lhs.y >= rhs.y ? lhs.y : rhs.y); }
static inline ImVec2 ImClamp(const ImVec2& v, const ImVec2& mn, ImVec2 mx)      { return ImVec2((v.x < mn.x) ? mn.x : (v.x > mx.x) ? mx.x : v.x, (v.y < mn.y) ? mn.y : (v.y > mx.y) ? mx.y : v.y); }
static inline ImVec2 ImLerp(const ImVec2& a, const ImVec2& b, float t)          { return ImVec2(a.x + (b.x - a.x) * t, a.y + (b.y - a.y) * t); }
static inline ImVec2 ImLerp(const ImVec2& a, const ImVec2& b, const ImVec2& t)  { return ImVec2(a.x + (b.x - a.x) * t.x, a.y + (b.y - a.y) * t.y); }
static inline ImVec4 ImLerp(const ImVec4& a, const ImVec4& b, float t)          { return ImVec4(a.x + (b.x - a.x) * t, a.y + (b.y - a.y) * t, a.z + (b.z - a.z) * t, a.w + (b.w - a.w) * t); }
static inline float  ImSaturate(float f)                                        { return (f < 0.0f) ? 0.0f : (f > 1.0f) ? 1.0f : f; }
static inline float  ImLengthSqr(const ImVec2& lhs)                             { return lhs.x*lhs.x + lhs.y*lhs.y; }
static inline float  ImLengthSqr(const ImVec4& lhs)                             { return lhs.x*lhs.x + lhs.y*lhs.y + lhs.z*lhs.z + lhs.w*lhs.w; }
static inline float  ImInvLength(const ImVec2& lhs, float fail_value)           { float d = lhs.x*lhs.x + lhs.y*lhs.y; if (d > 0.0f) return 1.0f / ImSqrt(d); return fail_value; }
static inline float  ImFloor(float f)                                           { return (float)(int)f; }
static inline ImVec2 ImFloor(const ImVec2& v)                                   { return ImVec2((float)(int)v.x, (float)(int)v.y); }
static inline float  ImDot(const ImVec2& a, const ImVec2& b)                    { return a.x * b.x + a.y * b.y; }
static inline ImVec2 ImRotate(const ImVec2& v, float cos_a, float sin_a)        { return ImVec2(v.x * cos_a - v.y * sin_a, v.x * sin_a + v.y * cos_a); }
static inline float  ImLinearSweep(float current, float target, float speed)    { if (current < target) return ImMin(current + speed, target); if (current > target) return ImMax(current - speed, target); return current; }
static inline ImVec2 ImMul(const ImVec2& lhs, const ImVec2& rhs)                { return ImVec2(lhs.x * rhs.x, lhs.y * rhs.y); }

//-----------------------------------------------------------------------------
// Types
//-----------------------------------------------------------------------------

enum ImGuiButtonFlags_
{
    ImGuiButtonFlags_None                   = 0,
    ImGuiButtonFlags_Repeat                 = 1 << 0,   // hold to repeat
    ImGuiButtonFlags_PressedOnClickRelease  = 1 << 1,   // return true on click + release on same item [DEFAULT if no PressedOn* flag is set]
    ImGuiButtonFlags_PressedOnClick         = 1 << 2,   // return true on click (default requires click+release)
    ImGuiButtonFlags_PressedOnRelease       = 1 << 3,   // return true on release (default requires click+release)
    ImGuiButtonFlags_PressedOnDoubleClick   = 1 << 4,   // return true on double-click (default requires click+release)
    ImGuiButtonFlags_FlattenChildren        = 1 << 5,   // allow interactions even if a child window is overlapping
    ImGuiButtonFlags_AllowItemOverlap       = 1 << 6,   // require previous frame HoveredId to either match id or be null before being usable, use along with SetItemAllowOverlap()
    ImGuiButtonFlags_DontClosePopups        = 1 << 7,   // disable automatically closing parent popup on press // [UNUSED]
    ImGuiButtonFlags_Disabled               = 1 << 8,   // disable interactions
    ImGuiButtonFlags_AlignTextBaseLine      = 1 << 9,   // vertically align button to match text baseline - ButtonEx() only // FIXME: Should be removed and handled by SmallButton(), not possible currently because of DC.CursorPosPrevLine
    ImGuiButtonFlags_NoKeyModifiers         = 1 << 10,  // disable interaction if a key modifier is held
    ImGuiButtonFlags_NoHoldingActiveID      = 1 << 11,  // don't set ActiveId while holding the mouse (ImGuiButtonFlags_PressedOnClick only)
    ImGuiButtonFlags_PressedOnDragDropHold  = 1 << 12,  // press when held into while we are drag and dropping another item (used by e.g. tree nodes, collapsing headers)
    ImGuiButtonFlags_NoNavFocus             = 1 << 13   // don't override navigation focus when activated
};

enum ImGuiSliderFlags_
{
    ImGuiSliderFlags_None                   = 0,
    ImGuiSliderFlags_Vertical               = 1 << 0
};

enum ImGuiColumnsFlags_
{
    // Default: 0
    ImGuiColumnsFlags_None                  = 0,
    ImGuiColumnsFlags_NoBorder              = 1 << 0,   // Disable column dividers
    ImGuiColumnsFlags_NoResize              = 1 << 1,   // Disable resizing columns when clicking on the dividers
    ImGuiColumnsFlags_NoPreserveWidths      = 1 << 2,   // Disable column width preservation when adjusting columns
    ImGuiColumnsFlags_NoForceWithinWindow   = 1 << 3,   // Disable forcing columns to fit within window
    ImGuiColumnsFlags_GrowParentContentsSize= 1 << 4    // (WIP) Restore pre-1.51 behavior of extending the parent window contents size but _without affecting the columns width at all_. Will eventually remove.
};

enum ImGuiSelectableFlagsPrivate_
{
    // NB: need to be in sync with last value of ImGuiSelectableFlags_
    ImGuiSelectableFlags_NoHoldingActiveID  = 1 << 10,
    ImGuiSelectableFlags_PressedOnClick     = 1 << 11,
    ImGuiSelectableFlags_PressedOnRelease   = 1 << 12,
    ImGuiSelectableFlags_Disabled           = 1 << 13,
    ImGuiSelectableFlags_DrawFillAvailWidth = 1 << 14
};

enum ImGuiSeparatorFlags_
{
    ImGuiSeparatorFlags_None                = 0,
    ImGuiSeparatorFlags_Horizontal          = 1 << 0,   // Axis default to current layout type, so generally Horizontal unless e.g. in a menu bar
    ImGuiSeparatorFlags_Vertical            = 1 << 1
};

// Storage for LastItem data
enum ImGuiItemStatusFlags_
{
    ImGuiItemStatusFlags_None               = 0,
    ImGuiItemStatusFlags_HoveredRect        = 1 << 0,
    ImGuiItemStatusFlags_HasDisplayRect     = 1 << 1
};

// FIXME: this is in development, not exposed/functional as a generic feature yet.
enum ImGuiLayoutType_
{
    ImGuiLayoutType_Vertical,
    ImGuiLayoutType_Horizontal
};

enum ImGuiAxis
{
    ImGuiAxis_None = -1,
    ImGuiAxis_X = 0,
    ImGuiAxis_Y = 1
};

enum ImGuiPlotType
{
    ImGuiPlotType_Lines,
    ImGuiPlotType_Histogram
};

enum ImGuiInputSource
{
    ImGuiInputSource_None = 0,
    ImGuiInputSource_Mouse,
    ImGuiInputSource_Nav,
    ImGuiInputSource_NavKeyboard,   // Only used occasionally for storage, not tested/handled by most code
    ImGuiInputSource_NavGamepad,    // "
    ImGuiInputSource_COUNT
};

// FIXME-NAV: Clarify/expose various repeat delay/rate
enum ImGuiInputReadMode
{
    ImGuiInputReadMode_Down,
    ImGuiInputReadMode_Pressed,
    ImGuiInputReadMode_Released,
    ImGuiInputReadMode_Repeat,
    ImGuiInputReadMode_RepeatSlow,
    ImGuiInputReadMode_RepeatFast
};

enum ImGuiNavHighlightFlags_
{
    ImGuiNavHighlightFlags_TypeDefault  = 1 << 0,
    ImGuiNavHighlightFlags_TypeThin     = 1 << 1,
    ImGuiNavHighlightFlags_AlwaysDraw   = 1 << 2,
    ImGuiNavHighlightFlags_NoRounding   = 1 << 3
};

enum ImGuiNavDirSourceFlags_
{
    ImGuiNavDirSourceFlags_Keyboard     = 1 << 0,
    ImGuiNavDirSourceFlags_PadDPad      = 1 << 1,
    ImGuiNavDirSourceFlags_PadLStick    = 1 << 2
};

enum ImGuiNavMoveFlags_
{
    ImGuiNavMoveFlags_LoopX                 = 1 << 0,   // On failed request, restart from opposite side
    ImGuiNavMoveFlags_LoopY                 = 1 << 1,
    ImGuiNavMoveFlags_WrapX                 = 1 << 2,   // On failed request, request from opposite side one line down (when NavDir==right) or one line up (when NavDir==left)
    ImGuiNavMoveFlags_WrapY                 = 1 << 3,   // This is not super useful for provided for completeness
    ImGuiNavMoveFlags_AllowCurrentNavId     = 1 << 4,   // Allow scoring and considering the current NavId as a move target candidate. This is used when the move source is offset (e.g. pressing PageDown actually needs to send a Up move request, if we are pressing PageDown from the bottom-most item we need to stay in place)
    ImGuiNavMoveFlags_AlsoScoreVisibleSet   = 1 << 5    // Store alternate result in NavMoveResultLocalVisibleSet that only comprise elements that are already fully visible.
};

enum ImGuiNavForward
{
    ImGuiNavForward_None,
    ImGuiNavForward_ForwardQueued,
    ImGuiNavForward_ForwardActive
};

// 2D axis aligned bounding-box
// NB: we can't rely on ImVec2 math operators being available here
struct IMGUI_API ImRect
{
    ImVec2      Min;    // Upper-left
    ImVec2      Max;    // Lower-right

    ImRect()                                        : Min(FLT_MAX,FLT_MAX), Max(-FLT_MAX,-FLT_MAX)  {}
    ImRect(const ImVec2& min, const ImVec2& max)    : Min(min), Max(max)                            {}
    ImRect(const ImVec4& v)                         : Min(v.x, v.y), Max(v.z, v.w)                  {}
    ImRect(float x1, float y1, float x2, float y2)  : Min(x1, y1), Max(x2, y2)                      {}

    ImVec2      GetCenter() const                   { return ImVec2((Min.x + Max.x) * 0.5f, (Min.y + Max.y) * 0.5f); }
    ImVec2      GetSize() const                     { return ImVec2(Max.x - Min.x, Max.y - Min.y); }
    float       GetWidth() const                    { return Max.x - Min.x; }
    float       GetHeight() const                   { return Max.y - Min.y; }
    ImVec2      GetTL() const                       { return Min; }                   // Top-left
    ImVec2      GetTR() const                       { return ImVec2(Max.x, Min.y); }  // Top-right
    ImVec2      GetBL() const                       { return ImVec2(Min.x, Max.y); }  // Bottom-left
    ImVec2      GetBR() const                       { return Max; }                   // Bottom-right
    bool        Contains(const ImVec2& p) const     { return p.x     >= Min.x && p.y     >= Min.y && p.x     <  Max.x && p.y     <  Max.y; }
    bool        Contains(const ImRect& r) const     { return r.Min.x >= Min.x && r.Min.y >= Min.y && r.Max.x <= Max.x && r.Max.y <= Max.y; }
    bool        Overlaps(const ImRect& r) const     { return r.Min.y <  Max.y && r.Max.y >  Min.y && r.Min.x <  Max.x && r.Max.x >  Min.x; }
    void        Add(const ImVec2& p)                { if (Min.x > p.x)     Min.x = p.x;     if (Min.y > p.y)     Min.y = p.y;     if (Max.x < p.x)     Max.x = p.x;     if (Max.y < p.y)     Max.y = p.y; }
    void        Add(const ImRect& r)                { if (Min.x > r.Min.x) Min.x = r.Min.x; if (Min.y > r.Min.y) Min.y = r.Min.y; if (Max.x < r.Max.x) Max.x = r.Max.x; if (Max.y < r.Max.y) Max.y = r.Max.y; }
    void        Expand(const float amount)          { Min.x -= amount;   Min.y -= amount;   Max.x += amount;   Max.y += amount; }
    void        Expand(const ImVec2& amount)        { Min.x -= amount.x; Min.y -= amount.y; Max.x += amount.x; Max.y += amount.y; }
    void        Translate(const ImVec2& d)          { Min.x += d.x; Min.y += d.y; Max.x += d.x; Max.y += d.y; }
    void        TranslateX(float dx)                { Min.x += dx; Max.x += dx; }
    void        TranslateY(float dy)                { Min.y += dy; Max.y += dy; }
    void        ClipWith(const ImRect& r)           { Min = ImMax(Min, r.Min); Max = ImMin(Max, r.Max); }                   // Simple version, may lead to an inverted rectangle, which is fine for Contains/Overlaps test but not for display.
    void        ClipWithFull(const ImRect& r)       { Min = ImClamp(Min, r.Min, r.Max); Max = ImClamp(Max, r.Min, r.Max); } // Full version, ensure both points are fully clipped.
    void        Floor()                             { Min.x = (float)(int)Min.x; Min.y = (float)(int)Min.y; Max.x = (float)(int)Max.x; Max.y = (float)(int)Max.y; }
    bool        IsInverted() const                  { return Min.x > Max.x || Min.y > Max.y; }
};

// Stacked color modifier, backup of modified data so we can restore it
struct ImGuiColMod
{
    ImGuiCol    Col;
    ImVec4      BackupValue;
};

// Stacked style modifier, backup of modified data so we can restore it. Data type inferred from the variable.
struct ImGuiStyleMod
{
    ImGuiStyleVar   VarIdx;
    union           { int BackupInt[2]; float BackupFloat[2]; };
    ImGuiStyleMod(ImGuiStyleVar idx, int v)     { VarIdx = idx; BackupInt[0] = v; }
    ImGuiStyleMod(ImGuiStyleVar idx, float v)   { VarIdx = idx; BackupFloat[0] = v; }
    ImGuiStyleMod(ImGuiStyleVar idx, ImVec2 v)  { VarIdx = idx; BackupFloat[0] = v.x; BackupFloat[1] = v.y; }
};

// Stacked storage data for BeginGroup()/EndGroup()
struct ImGuiGroupData
{
    ImVec2      BackupCursorPos;
    ImVec2      BackupCursorMaxPos;
    float       BackupIndentX;
    float       BackupGroupOffsetX;
    float       BackupCurrentLineHeight;
    float       BackupCurrentLineTextBaseOffset;
    float       BackupLogLinePosY;
    bool        BackupActiveIdIsAlive;
    bool        BackupActiveIdPreviousFrameIsAlive;
    bool        AdvanceCursor;
};

// Simple column measurement, currently used for MenuItem() only.. This is very short-sighted/throw-away code and NOT a generic helper.
struct IMGUI_API ImGuiMenuColumns
{
    int         Count;
    float       Spacing;
    float       Width, NextWidth;
    float       Pos[4], NextWidths[4];

    ImGuiMenuColumns();
    void        Update(int count, float spacing, bool clear);
    float       DeclColumns(float w0, float w1, float w2);
    float       CalcExtraSpace(float avail_w);
};

// Internal state of the currently focused/edited text input box
struct IMGUI_API ImGuiTextEditState
{
    ImGuiID             Id;                         // widget id owning the text state
    ImVector<ImWchar>   Text;                       // edit buffer, we need to persist but can't guarantee the persistence of the user-provided buffer. so we copy into own buffer.
    ImVector<char>      InitialText;                // backup of end-user buffer at the time of focus (in UTF-8, unaltered)
    ImVector<char>      TempTextBuffer;
    int                 CurLenA, CurLenW;           // we need to maintain our buffer length in both UTF-8 and wchar format.
    int                 BufSizeA;                   // end-user buffer size
    float               ScrollX;
    ImGuiStb::STB_TexteditState   StbState;
    float               CursorAnim;
    bool                CursorFollow;
    bool                SelectedAllMouseLock;

    ImGuiTextEditState()                            { memset(this, 0, sizeof(*this)); }
    void                CursorAnimReset()           { CursorAnim = -0.30f; }                                   // After a user-input the cursor stays on for a while without blinking
    void                CursorClamp()               { StbState.cursor = ImMin(StbState.cursor, CurLenW); StbState.select_start = ImMin(StbState.select_start, CurLenW); StbState.select_end = ImMin(StbState.select_end, CurLenW); }
    bool                HasSelection() const        { return StbState.select_start != StbState.select_end; }
    void                ClearSelection()            { StbState.select_start = StbState.select_end = StbState.cursor; }
    void                SelectAll()                 { StbState.select_start = 0; StbState.cursor = StbState.select_end = CurLenW; StbState.has_preferred_x = false; }
    void                OnKeyPressed(int key);
};

// Windows data saved in imgui.ini file
struct ImGuiWindowSettings
{
    char*       Name;
    ImGuiID     ID;
    ImVec2      Pos;     // NB: Settings position are stored RELATIVE to the viewport! Whereas runtime ones are absolute positions.
    ImVec2      Size;
    ImVec2      ViewportPos;
    ImGuiID     ViewportId;
    bool        Collapsed;

    ImGuiWindowSettings() { Name = NULL; ID = ViewportId = 0; Pos = Size = ViewportPos = ImVec2(0, 0); Collapsed = false; }
};

struct ImGuiSettingsHandler
{
    const char* TypeName;   // Short description stored in .ini file. Disallowed characters: '[' ']'
    ImGuiID     TypeHash;   // == ImHash(TypeName, 0, 0)
    void*       (*ReadOpenFn)(ImGuiContext* ctx, ImGuiSettingsHandler* handler, const char* name);              // Read: Called when entering into a new ini entry e.g. "[Window][Name]"
    void        (*ReadLineFn)(ImGuiContext* ctx, ImGuiSettingsHandler* handler, void* entry, const char* line); // Read: Called for every line of text within an ini entry
    void        (*WriteAllFn)(ImGuiContext* ctx, ImGuiSettingsHandler* handler, ImGuiTextBuffer* out_buf);      // Write: Output every entries into 'out_buf'
    void*       UserData;

    ImGuiSettingsHandler() { memset(this, 0, sizeof(*this)); }
};

// Storage for current popup stack
struct ImGuiPopupRef
{
    ImGuiID             PopupId;        // Set on OpenPopup()
    ImGuiWindow*        Window;         // Resolved on BeginPopup() - may stay unresolved if user never calls OpenPopup()
    ImGuiWindow*        ParentWindow;   // Set on OpenPopup()
    int                 OpenFrameCount; // Set on OpenPopup()
    ImGuiID             OpenParentId;   // Set on OpenPopup(), we need this to differenciate multiple menu sets from each others (e.g. inside menu bar vs loose menu items)
    ImVec2              OpenPopupPos;   // Set on OpenPopup(), preferred popup position (typically == OpenMousePos when using mouse)
    ImVec2              OpenMousePos;   // Set on OpenPopup(), copy of mouse position at the time of opening popup
};

struct ImGuiColumnData
{
    float               OffsetNorm;         // Column start offset, normalized 0.0 (far left) -> 1.0 (far right)
    float               OffsetNormBeforeResize;
    ImGuiColumnsFlags   Flags;              // Not exposed
    ImRect              ClipRect;

    ImGuiColumnData()   { OffsetNorm = OffsetNormBeforeResize = 0.0f; Flags = 0; }
};

struct ImGuiColumnsSet
{
    ImGuiID             ID;
    ImGuiColumnsFlags   Flags;
    bool                IsFirstFrame;
    bool                IsBeingResized;
    int                 Current;
    int                 Count;
    float               MinX, MaxX;
    float               LineMinY, LineMaxY;
    float               StartPosY;          // Copy of CursorPos
    float               StartMaxPosX;       // Copy of CursorMaxPos
    ImVector<ImGuiColumnData> Columns;

    ImGuiColumnsSet()   { Clear(); }
    void Clear()
    {
        ID = 0;
        Flags = 0;
        IsFirstFrame = false;
        IsBeingResized = false;
        Current = 0;
        Count = 1;
        MinX = MaxX = 0.0f;
        LineMinY = LineMaxY = 0.0f;
        StartPosY = 0.0f;
        StartMaxPosX = 0.0f;
        Columns.clear();
    }
};

// Data shared between all ImDrawList instances
struct IMGUI_API ImDrawListSharedData
{
    ImVec2          TexUvWhitePixel;            // UV of white pixel in the atlas
    ImFont*         Font;                       // Current/default font (optional, for simplified AddText overload)
    float           FontSize;                   // Current/default font size (optional, for simplified AddText overload)
    float           CurveTessellationTol;
    ImVec4          ClipRectFullscreen;         // Value for PushClipRectFullscreen()

    // Const data
    // FIXME: Bake rounded corners fill/borders in atlas
    ImVec2          CircleVtx12[12];

    ImDrawListSharedData();
};

struct ImDrawDataBuilder
{
    ImVector<ImDrawList*>   Layers[2];           // Global layers for: regular, tooltip

    void Clear()            { for (int n = 0; n < IM_ARRAYSIZE(Layers); n++) Layers[n].resize(0); }
    void ClearFreeMemory()  { for (int n = 0; n < IM_ARRAYSIZE(Layers); n++) Layers[n].clear(); }
    IMGUI_API void FlattenIntoSingleLayer();
};

enum ImGuiViewportFlagsPrivate_
{
    ImGuiViewportFlags_CanHostOtherWindows  = 1 << 10,  // Normal viewports are associated to a single window. The main viewport can host multiple windows.
};

// ImGuiViewport Private/Internals fields (cardinal sin: we are using inheritance!)
struct ImGuiViewportP : public ImGuiViewport
{
    int                 Idx;
    int                 LastFrameActive;          // Last frame number this viewport was activated by a window
    int                 LastFrameOverlayDrawList;
    int                 LastFrontMostStampCount;  // Last stamp number from when a window hosted by this viewport was made front-most (by comparing this value between two viewport we have an implicit viewport z-order
    ImGuiID             LastNameHash;
    ImVec2              LastPos;
    bool                CreatedPlatformWindow;
    float               Alpha;                    // Window opacity (when dragging dockable windows/viewports we make them transparent)
    float               LastAlpha;
    int                 PlatformMonitor;
    ImGuiWindow*        Window;
    ImDrawList*         OverlayDrawList;          // For convenience, a draw list we can render to that's always rendered last (we use it to draw software mouse cursor when io.MouseDrawCursor is set)
    ImDrawData          DrawDataP;
    ImDrawDataBuilder   DrawDataBuilder;
    ImVec2              RendererLastSize;

    ImGuiViewportP()         { Idx = -1; LastFrameActive = LastFrameOverlayDrawList = LastFrontMostStampCount = -1; LastNameHash = 0; CreatedPlatformWindow = false; Alpha = LastAlpha = 1.0f; PlatformMonitor = INT_MIN; Window = NULL; OverlayDrawList = NULL; RendererLastSize = ImVec2(-1.0f,-1.0f); }
    ~ImGuiViewportP()        { if (OverlayDrawList) IM_DELETE(OverlayDrawList); }
    ImRect  GetRect() const  { return ImRect(Pos.x, Pos.y, Pos.x + Size.x, Pos.y + Size.y); }
    ImVec2  GetCenter() const{ return ImVec2(Pos.x + Size.x * 0.5f, Pos.y + Size.y * 0.5f); }
};

struct ImGuiNavMoveResult
{
    ImGuiID       ID;           // Best candidate
    ImGuiWindow*  Window;       // Best candidate window
    float         DistBox;      // Best candidate box distance to current NavId
    float         DistCenter;   // Best candidate center distance to current NavId
    float         DistAxial;
    ImRect        RectRel;      // Best candidate bounding box in window relative space

    ImGuiNavMoveResult() { Clear(); }
    void Clear()         { ID = 0; Window = NULL; DistBox = DistCenter = DistAxial = FLT_MAX; RectRel = ImRect(); }
};

// Storage for SetNexWindow** functions
struct ImGuiNextWindowData
{
    ImGuiCond               PosCond;
    ImGuiCond               SizeCond;
    ImGuiCond               ContentSizeCond;
    ImGuiCond               CollapsedCond;
    ImGuiCond               SizeConstraintCond;
    ImGuiCond               FocusCond;
    ImGuiCond               BgAlphaCond;
    ImGuiCond               ViewportCond;
    ImVec2                  PosVal;
    ImVec2                  PosPivotVal;
    ImVec2                  SizeVal;
    ImVec2                  ContentSizeVal;
    bool                    CollapsedVal;
    ImRect                  SizeConstraintRect;
    ImGuiSizeCallback       SizeCallback;
    void*                   SizeCallbackUserData;
    float                   BgAlphaVal;
    ImGuiID                 ViewportId;
    ImVec2                  MenuBarOffsetMinVal;                // This is not exposed publicly, so we don't clear it.

    ImGuiNextWindowData()
    {
        PosCond = SizeCond = ContentSizeCond = CollapsedCond = SizeConstraintCond = FocusCond = BgAlphaCond = ViewportCond = 0;
        PosVal = PosPivotVal = SizeVal = ImVec2(0.0f, 0.0f);
        ContentSizeVal = ImVec2(0.0f, 0.0f);
        CollapsedVal = false;
        SizeConstraintRect = ImRect();
        SizeCallback = NULL;
        SizeCallbackUserData = NULL;
        BgAlphaVal = FLT_MAX;
        ViewportId = 0;
        MenuBarOffsetMinVal = ImVec2(0.0f, 0.0f);
    }

    void    Clear()
    {
        PosCond = SizeCond = ContentSizeCond = CollapsedCond = SizeConstraintCond = FocusCond = BgAlphaCond = ViewportCond = 0;
    }
};

// Main imgui context
struct ImGuiContext
{
    bool                    Initialized;
    bool                    FontAtlasOwnedByContext;            // Io.Fonts-> is owned by the ImGuiContext and will be destructed along with it.
    ImGuiIO                 IO;
    ImGuiPlatformIO         PlatformIO;
    ImGuiStyle              Style;
    ImFont*                 Font;                               // (Shortcut) == FontStack.empty() ? IO.Font : FontStack.back()
    float                   FontSize;                           // (Shortcut) == FontBaseSize * g.CurrentWindow->FontWindowScale == window->FontSize(). Text height for current window.
    float                   FontBaseSize;                       // (Shortcut) == IO.FontGlobalScale * Font->Scale * Font->FontSize. Base text height.
    ImDrawListSharedData    DrawListSharedData;

    float                   Time;
    int                     FrameCount;
    int                     FrameCountEnded;
    int                     FrameCountPlatformEnded;
    int                     FrameCountRendered;
    ImVector<ImGuiWindow*>  Windows;
    ImVector<ImGuiWindow*>  WindowsSortBuffer;
    ImVector<ImGuiWindow*>  CurrentWindowStack;
    ImGuiStorage            WindowsById;
    int                     WindowsActiveCount;
    int                     WindowsFrontMostStampCount;         // Every time the front-most window changes, we stamp its viewport with an incrementing counter
    ImGuiWindow*            CurrentWindow;                      // Being drawn into
    ImGuiWindow*            HoveredWindow;                      // Will catch mouse inputs
    ImGuiWindow*            HoveredRootWindow;                  // Will catch mouse inputs (for focus/move only)
    ImGuiWindow*            HoveredWindowUnderMovingWindow;
    ImGuiID                 HoveredId;                          // Hovered widget
    bool                    HoveredIdAllowOverlap;
    ImGuiID                 HoveredIdPreviousFrame;
    float                   HoveredIdTimer;
    ImGuiID                 ActiveId;                           // Active widget
    ImGuiID                 ActiveIdPreviousFrame;
    float                   ActiveIdTimer;
    bool                    ActiveIdIsAlive;                    // Active widget has been seen this frame
    bool                    ActiveIdIsJustActivated;            // Set at the time of activation for one frame
    bool                    ActiveIdAllowOverlap;               // Active widget allows another widget to steal active id (generally for overlapping widgets, but not always)
    bool                    ActiveIdValueChanged;
    bool                    ActiveIdPreviousFrameIsAlive;
    bool                    ActiveIdPreviousFrameValueChanged;
    int                     ActiveIdAllowNavDirFlags;           // Active widget allows using directional navigation (e.g. can activate a button and move away from it)
    ImVec2                  ActiveIdClickOffset;                // Clicked offset from upper-left corner, if applicable (currently only set by ButtonBehavior)
    ImGuiWindow*            ActiveIdWindow;
    ImGuiWindow*            ActiveIdPreviousFrameWindow;
    ImGuiInputSource        ActiveIdSource;                     // Activating with mouse or nav (gamepad/keyboard)
    ImGuiID                 LastActiveId;                       // Store the last non-zero ActiveId, useful for animation.
    float                   LastActiveIdTimer;                  // Store the last non-zero ActiveId timer since the beginning of activation, useful for animation.
    ImGuiWindow*            MovingWindow;                       // Track the window we clicked on (in order to preserve focus). The actually window that is moved is generally MovingWindow->RootWindow.
    ImVector<ImGuiColMod>   ColorModifiers;                     // Stack for PushStyleColor()/PopStyleColor()
    ImVector<ImGuiStyleMod> StyleModifiers;                     // Stack for PushStyleVar()/PopStyleVar()
    ImVector<ImFont*>       FontStack;                          // Stack for PushFont()/PopFont()
    ImVector<ImGuiPopupRef> OpenPopupStack;                     // Which popups are open (persistent)
    ImVector<ImGuiPopupRef> CurrentPopupStack;                  // Which level of BeginPopup() we are in (reset every frame)
    ImGuiNextWindowData     NextWindowData;                     // Storage for SetNextWindow** functions
    bool                    NextTreeNodeOpenVal;                // Storage for SetNextTreeNode** functions
    ImGuiCond               NextTreeNodeOpenCond;

    // Viewports
    ImVector<ImGuiViewportP*> Viewports;                        // Active viewports (always 1+, and generally 1 unless multi-viewports are enabled). Each viewports hold their copy of ImDrawData. 
    ImGuiViewportP*         CurrentViewport;                    // We track changes of viewport (happening in Begin) so we can call Platform_OnChangedViewport()
    ImGuiViewportP*         MouseRefViewport;
    ImGuiViewportP*         MouseLastHoveredViewport;           // Last known viewport that was hovered by mouse (even if we are not hovering any viewport any more)
    ImGuiID                 PlatformLastFocusedViewport;        // Record of last focused platform window/viewport, when this changes we stamp the viewport as front-most

    // Navigation data (for gamepad/keyboard)
    ImGuiWindow*            NavWindow;                          // Focused window for navigation. Could be called 'FocusWindow'
    ImGuiID                 NavId;                              // Focused item for navigation
    ImGuiID                 NavActivateId;                      // ~~ (g.ActiveId == 0) && IsNavInputPressed(ImGuiNavInput_Activate) ? NavId : 0, also set when calling ActivateItem()
    ImGuiID                 NavActivateDownId;                  // ~~ IsNavInputDown(ImGuiNavInput_Activate) ? NavId : 0
    ImGuiID                 NavActivatePressedId;               // ~~ IsNavInputPressed(ImGuiNavInput_Activate) ? NavId : 0
    ImGuiID                 NavInputId;                         // ~~ IsNavInputPressed(ImGuiNavInput_Input) ? NavId : 0
    ImGuiID                 NavJustTabbedId;                    // Just tabbed to this id.
    ImGuiID                 NavJustMovedToId;                   // Just navigated to this id (result of a successfully MoveRequest)
    ImGuiID                 NavNextActivateId;                  // Set by ActivateItem(), queued until next frame
    ImGuiInputSource        NavInputSource;                     // Keyboard or Gamepad mode?
    ImRect                  NavScoringRectScreen;               // Rectangle used for scoring, in screen space. Based of window->DC.NavRefRectRel[], modified for directional navigation scoring.
    int                     NavScoringCount;                    // Metrics for debugging
    ImGuiWindow*            NavWindowingTarget;                 // When selecting a window (holding Menu+FocusPrev/Next, or equivalent of CTRL-TAB) this window is temporarily displayed front-most.
    ImGuiWindow*            NavWindowingList;
    float                   NavWindowingHighlightTimer;
    float                   NavWindowingHighlightAlpha;
    bool                    NavWindowingToggleLayer;
    int                     NavLayer;                           // Layer we are navigating on. For now the system is hard-coded for 0=main contents and 1=menu/title bar, may expose layers later.
    int                     NavIdTabCounter;                    // == NavWindow->DC.FocusIdxTabCounter at time of NavId processing
    bool                    NavIdIsAlive;                       // Nav widget has been seen this frame ~~ NavRefRectRel is valid
    bool                    NavMousePosDirty;                   // When set we will update mouse position if (io.ConfigFlags & ImGuiConfigFlags_NavEnableSetMousePos) if set (NB: this not enabled by default)
    bool                    NavDisableHighlight;                // When user starts using mouse, we hide gamepad/keyboard highlight (NB: but they are still available, which is why NavDisableHighlight isn't always != NavDisableMouseHover)
    bool                    NavDisableMouseHover;               // When user starts using gamepad/keyboard, we hide mouse hovering highlight until mouse is touched again.
    bool                    NavAnyRequest;                      // ~~ NavMoveRequest || NavInitRequest
    bool                    NavInitRequest;                     // Init request for appearing window to select first item
    bool                    NavInitRequestFromMove;
    ImGuiID                 NavInitResultId;
    ImRect                  NavInitResultRectRel;
    bool                    NavMoveFromClampedRefRect;          // Set by manual scrolling, if we scroll to a point where NavId isn't visible we reset navigation from visible items
    bool                    NavMoveRequest;                     // Move request for this frame
    ImGuiNavMoveFlags       NavMoveRequestFlags;
    ImGuiNavForward         NavMoveRequestForward;              // None / ForwardQueued / ForwardActive (this is used to navigate sibling parent menus from a child menu)
    ImGuiDir                NavMoveDir, NavMoveDirLast;         // Direction of the move request (left/right/up/down), direction of the previous move request
    ImGuiDir                NavMoveClipDir;
    ImGuiNavMoveResult      NavMoveResultLocal;                 // Best move request candidate within NavWindow
    ImGuiNavMoveResult      NavMoveResultLocalVisibleSet;       // Best move request candidate within NavWindow that are mostly visible (when using ImGuiNavMoveFlags_AlsoScoreVisibleSet flag)
    ImGuiNavMoveResult      NavMoveResultOther;                 // Best move request candidate within NavWindow's flattened hierarchy (when using ImGuiWindowFlags_NavFlattened flag)

    // Render
    float                   DimBgRatio;                         // 0.0..1.0 animation when fading in a dimming background (for modal window and CTRL+TAB list)
    ImGuiMouseCursor        MouseCursor;

    // Drag and Drop
    bool                    DragDropActive;
    bool                    DragDropWithinSourceOrTarget;
    ImGuiDragDropFlags      DragDropSourceFlags;
    int                     DragDropMouseButton;
    ImGuiPayload            DragDropPayload;
    ImRect                  DragDropTargetRect;
    ImGuiID                 DragDropTargetId;
    ImGuiDragDropFlags      DragDropAcceptFlags;
    float                   DragDropAcceptIdCurrRectSurface;    // Target item surface (we resolve overlapping targets by prioritizing the smaller surface)
    ImGuiID                 DragDropAcceptIdCurr;               // Target item id (set at the time of accepting the payload)
    ImGuiID                 DragDropAcceptIdPrev;               // Target item id from previous frame (we need to store this to allow for overlapping drag and drop targets)
    int                     DragDropAcceptFrameCount;           // Last time a target expressed a desire to accept the source
    ImVector<unsigned char> DragDropPayloadBufHeap;             // We don't expose the ImVector<> directly
    unsigned char           DragDropPayloadBufLocal[8];         // Local buffer for small payloads

    // Widget state
    ImGuiTextEditState      InputTextState;
    ImFont                  InputTextPasswordFont;
    ImGuiID                 ScalarAsInputTextId;                // Temporary text input when CTRL+clicking on a slider, etc.
    ImGuiColorEditFlags     ColorEditOptions;                   // Store user options for color edit widgets
    ImVec4                  ColorPickerRef;
    bool                    DragCurrentAccumDirty;
    float                   DragCurrentAccum;                   // Accumulator for dragging modification. Always high-precision, not rounded by end-user precision settings
    float                   DragSpeedDefaultRatio;              // If speed == 0.0f, uses (max-min) * DragSpeedDefaultRatio
    ImVec2                  ScrollbarClickDeltaToGrabCenter;    // Distance between mouse and center of grab box, normalized in parent space. Use storage?
    int                     TooltipOverrideCount;
    ImVector<char>          PrivateClipboard;                   // If no custom clipboard handler is defined

    // Platform support
    ImVec2                  PlatformImePos, PlatformImeLastPos; // Cursor position request & last passed to the OS Input Method Editor
    ImGuiViewport*          PlatformImePosViewport;

    // Settings
    bool                           SettingsLoaded;
    float                          SettingsDirtyTimer;          // Save .ini Settings to memory when time reaches zero
    ImGuiTextBuffer                SettingsIniData;             // In memory .ini settings
    ImVector<ImGuiSettingsHandler> SettingsHandlers;            // List of .ini settings handlers
    ImVector<ImGuiWindowSettings>  SettingsWindows;             // ImGuiWindow .ini settings entries (parsed from the last loaded .ini file and maintained on saving)

    // Logging
    bool                    LogEnabled;
    FILE*                   LogFile;                            // If != NULL log to stdout/ file
    ImGuiTextBuffer         LogClipboard;                       // Accumulation buffer when log to clipboard. This is pointer so our GImGui static constructor doesn't call heap allocators.
    int                     LogStartDepth;
    int                     LogAutoExpandMaxDepth;

    // Misc
    float                   FramerateSecPerFrame[120];          // Calculate estimate of framerate for user over the last 2 seconds.
    int                     FramerateSecPerFrameIdx;
    float                   FramerateSecPerFrameAccum;
    int                     WantCaptureMouseNextFrame;          // Explicit capture via CaptureKeyboardFromApp()/CaptureMouseFromApp() sets those flags
    int                     WantCaptureKeyboardNextFrame;
    int                     WantTextInputNextFrame;
    char                    TempBuffer[1024*3+1];               // Temporary text buffer

    ImGuiContext(ImFontAtlas* shared_font_atlas)
    {
        Initialized = false;
        Font = NULL;
        FontSize = FontBaseSize = 0.0f;
        FontAtlasOwnedByContext = shared_font_atlas ? false : true;
        IO.Fonts = shared_font_atlas ? shared_font_atlas : IM_NEW(ImFontAtlas)();

        Time = 0.0f;
        FrameCount = 0;
        FrameCountEnded = FrameCountPlatformEnded = FrameCountRendered = -1;
        WindowsActiveCount = 0;
        WindowsFrontMostStampCount = 0;
        CurrentWindow = NULL;
        HoveredWindow = NULL;
        HoveredRootWindow = NULL;
        HoveredId = 0;
        HoveredIdAllowOverlap = false;
        HoveredIdPreviousFrame = 0;
        HoveredIdTimer = 0.0f;
        ActiveId = 0;
        ActiveIdPreviousFrame = 0;
        ActiveIdTimer = 0.0f;
        ActiveIdIsAlive = false;
        ActiveIdIsJustActivated = false;
        ActiveIdAllowOverlap = false;
        ActiveIdValueChanged = false;
        ActiveIdPreviousFrameIsAlive = false;
        ActiveIdPreviousFrameValueChanged = false;
        ActiveIdAllowNavDirFlags = 0;
        ActiveIdClickOffset = ImVec2(-1,-1);
        ActiveIdWindow = ActiveIdPreviousFrameWindow = NULL;
        ActiveIdSource = ImGuiInputSource_None;
        LastActiveId = 0;
        LastActiveIdTimer = 0.0f;
        MovingWindow = NULL;
        NextTreeNodeOpenVal = false;
        NextTreeNodeOpenCond = 0;

        CurrentViewport = NULL;
        MouseRefViewport = MouseLastHoveredViewport = NULL;
        PlatformLastFocusedViewport = 0;

        NavWindow = NULL;
        NavId = NavActivateId = NavActivateDownId = NavActivatePressedId = NavInputId = 0;
        NavJustTabbedId = NavJustMovedToId = NavNextActivateId = 0;
        NavInputSource = ImGuiInputSource_None;
        NavScoringRectScreen = ImRect();
        NavScoringCount = 0;
        NavWindowingTarget = NavWindowingList = NULL;
        NavWindowingHighlightTimer = NavWindowingHighlightAlpha = 0.0f;
        NavWindowingToggleLayer = false;
        NavLayer = 0;
        NavIdTabCounter = INT_MAX;
        NavIdIsAlive = false;
        NavMousePosDirty = false;
        NavDisableHighlight = true;
        NavDisableMouseHover = false;
        NavAnyRequest = false;
        NavInitRequest = false;
        NavInitRequestFromMove = false;
        NavInitResultId = 0;
        NavMoveFromClampedRefRect = false;
        NavMoveRequest = false;
        NavMoveRequestFlags = 0;
        NavMoveRequestForward = ImGuiNavForward_None;
        NavMoveDir = NavMoveDirLast = NavMoveClipDir = ImGuiDir_None;

        DimBgRatio = 0.0f;
        MouseCursor = ImGuiMouseCursor_Arrow;

        DragDropActive = DragDropWithinSourceOrTarget = false;
        DragDropSourceFlags = 0;
        DragDropMouseButton = -1;
        DragDropTargetId = 0;
        DragDropAcceptFlags = 0;
        DragDropAcceptIdCurrRectSurface = 0.0f;
        DragDropAcceptIdPrev = DragDropAcceptIdCurr = 0;
        DragDropAcceptFrameCount = -1;
        memset(DragDropPayloadBufLocal, 0, sizeof(DragDropPayloadBufLocal));

        ScalarAsInputTextId = 0;
        ColorEditOptions = ImGuiColorEditFlags__OptionsDefault;
        DragCurrentAccumDirty = false;
        DragCurrentAccum = 0.0f;
        DragSpeedDefaultRatio = 1.0f / 100.0f;
        ScrollbarClickDeltaToGrabCenter = ImVec2(0.0f, 0.0f);
        TooltipOverrideCount = 0;
        PlatformImePos = PlatformImeLastPos = ImVec2(FLT_MAX, FLT_MAX);
        PlatformImePosViewport = 0;

        SettingsLoaded = false;
        SettingsDirtyTimer = 0.0f;

        LogEnabled = false;
        LogFile = NULL;
        LogStartDepth = 0;
        LogAutoExpandMaxDepth = 2;

        memset(FramerateSecPerFrame, 0, sizeof(FramerateSecPerFrame));
        FramerateSecPerFrameIdx = 0;
        FramerateSecPerFrameAccum = 0.0f;
        WantCaptureMouseNextFrame = WantCaptureKeyboardNextFrame = WantTextInputNextFrame = -1;
        memset(TempBuffer, 0, sizeof(TempBuffer));
    }
};

// Transient per-window flags, reset at the beginning of the frame. For child window, inherited from parent on first Begin().
// This is going to be exposed in imgui.h when stabilized enough.
enum ImGuiItemFlags_
{
    ImGuiItemFlags_AllowKeyboardFocus           = 1 << 0,  // true
    ImGuiItemFlags_ButtonRepeat                 = 1 << 1,  // false    // Button() will return true multiple times based on io.KeyRepeatDelay and io.KeyRepeatRate settings.
    ImGuiItemFlags_Disabled                     = 1 << 2,  // false    // [BETA] Disable interactions but doesn't affect visuals yet. See github.com/ocornut/imgui/issues/211
    ImGuiItemFlags_NoNav                        = 1 << 3,  // false
    ImGuiItemFlags_NoNavDefaultFocus            = 1 << 4,  // false
    ImGuiItemFlags_SelectableDontClosePopup     = 1 << 5,  // false    // MenuItem/Selectable() automatically closes current Popup window
    ImGuiItemFlags_Default_                     = ImGuiItemFlags_AllowKeyboardFocus
};

// Transient per-window data, reset at the beginning of the frame. This used to be called ImGuiDrawContext, hence the DC variable name in ImGuiWindow.
// FIXME: That's theory, in practice the delimitation between ImGuiWindow and ImGuiWindowTempData is quite tenuous and could be reconsidered.
struct IMGUI_API ImGuiWindowTempData
{
    ImVec2                  CursorPos;
    ImVec2                  CursorPosPrevLine;
    ImVec2                  CursorStartPos;
    ImVec2                  CursorMaxPos;           // Used to implicitly calculate the size of our contents, always growing during the frame. Turned into window->SizeContents at the beginning of next frame
    float                   CurrentLineHeight;
    float                   CurrentLineTextBaseOffset;
    float                   PrevLineHeight;
    float                   PrevLineTextBaseOffset;
    float                   LogLinePosY;
    int                     TreeDepth;
    ImU32                   TreeDepthMayJumpToParentOnPop; // Store a copy of !g.NavIdIsAlive for TreeDepth 0..31
    ImGuiID                 LastItemId;
    ImGuiItemStatusFlags    LastItemStatusFlags;
    ImRect                  LastItemRect;           // Interaction rect
    ImRect                  LastItemDisplayRect;    // End-user display rect (only valid if LastItemStatusFlags & ImGuiItemStatusFlags_HasDisplayRect)
    bool                    NavHideHighlightOneFrame;
    bool                    NavHasScroll;           // Set when scrolling can be used (ScrollMax > 0.0f)
    int                     NavLayerCurrent;        // Current layer, 0..31 (we currently only use 0..1)
    int                     NavLayerCurrentMask;    // = (1 << NavLayerCurrent) used by ItemAdd prior to clipping.
    int                     NavLayerActiveMask;     // Which layer have been written to (result from previous frame)
    int                     NavLayerActiveMaskNext; // Which layer have been written to (buffer for current frame)
    bool                    MenuBarAppending;       // FIXME: Remove this
    ImVec2                  MenuBarOffset;          // MenuBarOffset.x is sort of equivalent of a per-layer CursorPos.x, saved/restored as we switch to the menu bar. The only situation when MenuBarOffset.y is > 0 if when (SafeAreaPadding.y > FramePadding.y), often used on TVs.
    ImVector<ImGuiWindow*>  ChildWindows;
    ImGuiStorage*           StateStorage;
    ImGuiLayoutType         LayoutType;
    ImGuiLayoutType         ParentLayoutType;       // Layout type of parent window at the time of Begin()

    // We store the current settings outside of the vectors to increase memory locality (reduce cache misses). The vectors are rarely modified. Also it allows us to not heap allocate for short-lived windows which are not using those settings.
    ImGuiItemFlags          ItemFlags;              // == ItemFlagsStack.back() [empty == ImGuiItemFlags_Default]
    float                   ItemWidth;              // == ItemWidthStack.back(). 0.0: default, >0.0: width in pixels, <0.0: align xx pixels to the right of window
    float                   TextWrapPos;            // == TextWrapPosStack.back() [empty == -1.0f]
    ImVector<ImGuiItemFlags>ItemFlagsStack;
    ImVector<float>         ItemWidthStack;
    ImVector<float>         TextWrapPosStack;
    ImVector<ImGuiGroupData>GroupStack;
    int                     StackSizesBackup[6];    // Store size of various stacks for asserting

    float                   IndentX;                // Indentation / start position from left of window (increased by TreePush/TreePop, etc.)
    float                   GroupOffsetX;
    float                   ColumnsOffsetX;         // Offset to the current column (if ColumnsCurrent > 0). FIXME: This and the above should be a stack to allow use cases like Tree->Column->Tree. Need revamp columns API.
    ImGuiColumnsSet*        ColumnsSet;             // Current columns set

    ImGuiWindowTempData()
    {
        CursorPos = CursorPosPrevLine = CursorStartPos = CursorMaxPos = ImVec2(0.0f, 0.0f);
        CurrentLineHeight = PrevLineHeight = 0.0f;
        CurrentLineTextBaseOffset = PrevLineTextBaseOffset = 0.0f;
        LogLinePosY = -1.0f;
        TreeDepth = 0;
        TreeDepthMayJumpToParentOnPop = 0x00;
        LastItemId = 0;
        LastItemStatusFlags = 0;
        LastItemRect = LastItemDisplayRect = ImRect();
        NavHideHighlightOneFrame = false;
        NavHasScroll = false;
        NavLayerActiveMask = NavLayerActiveMaskNext = 0x00;
        NavLayerCurrent = 0;
        NavLayerCurrentMask = 1 << 0;
        MenuBarAppending = false;
        MenuBarOffset = ImVec2(0.0f, 0.0f);
        StateStorage = NULL;
        LayoutType = ParentLayoutType = ImGuiLayoutType_Vertical;
        ItemWidth = 0.0f;
        ItemFlags = ImGuiItemFlags_Default_;
        TextWrapPos = -1.0f;
        memset(StackSizesBackup, 0, sizeof(StackSizesBackup));

        IndentX = 0.0f;
        GroupOffsetX = 0.0f;
        ColumnsOffsetX = 0.0f;
        ColumnsSet = NULL;
    }
};

// Storage for one window
struct IMGUI_API ImGuiWindow
{
    char*                   Name;
    ImGuiID                 ID;                                 // == ImHash(Name)
    ImGuiWindowFlags        Flags, FlagsPreviousFrame;          // See enum ImGuiWindowFlags_
    ImGuiViewportP*         Viewport;                           // Always set in Begin(), only inactive windows may have a NULL value here
    ImGuiID                 ViewportId;                         // We backup the viewport id (since the viewport may disappear or never be created if the window is inactive)
    ImVec2                  ViewportPos;                        // We backup the viewport position (since the viewport may disappear or never be created if the window is inactive)
    int                     ViewportAllowPlatformMonitorExtend; // Reset to -1 every frame (index is guaranteed to be valid between NewFrame..EndFrame), only used in the Appearing frame of a tooltip/popup to enforce clamping to a given monitor
    ImVec2                  Pos;                                // Position (always rounded-up to nearest pixel)
    ImVec2                  Size;                               // Current size (==SizeFull or collapsed title bar size)
    ImVec2                  SizeFull;                           // Size when non collapsed
    ImVec2                  SizeFullAtLastBegin;                // Copy of SizeFull at the end of Begin. This is the reference value we'll use on the next frame to decide if we need scrollbars.
    ImVec2                  SizeContents;                       // Size of contents (== extents reach of the drawing cursor) from previous frame. Include decoration, window title, border, menu, etc.
    ImVec2                  SizeContentsExplicit;               // Size of contents explicitly set by the user via SetNextWindowContentSize()
    ImVec2                  WindowPadding;                      // Window padding at the time of begin.
    float                   WindowRounding;                     // Window rounding at the time of begin.
    float                   WindowBorderSize;                   // Window border size at the time of begin.
    ImGuiID                 MoveId;                             // == window->GetID("#MOVE")
    ImGuiID                 ChildId;                            // ID of corresponding item in parent window (for navigation to return from child window to parent window)
    ImVec2                  Scroll;
    ImVec2                  ScrollTarget;                       // target scroll position. stored as cursor position with scrolling canceled out, so the highest point is always 0.0f. (FLT_MAX for no change)
    ImVec2                  ScrollTargetCenterRatio;            // 0.0f = scroll so that target position is at top, 0.5f = scroll so that target position is centered
    ImVec2                  ScrollbarSizes;                     // Size taken by scrollbars on each axis
    bool                    ScrollbarX, ScrollbarY;
    bool                    ViewportOwned;
    bool                    ViewportTryMerge;                   // Request attempt to merge into a host viewport and destroy our owned viewport
    bool                    ViewportTrySplit;                   // Request attempt to split out of a host viewport and create our owned viewport
    bool                    Active;                             // Set to true on Begin(), unless Collapsed
    bool                    WasActive;
    bool                    WriteAccessed;                      // Set to true when any widget access the current window
    bool                    Collapsed;                          // Set when collapsing window to become only title-bar
    bool                    CollapseToggleWanted;
    bool                    SkipItems;                          // Set when items can safely be all clipped (e.g. window not visible or collapsed)
    bool                    Appearing;                          // Set during the frame where the window is appearing (or re-appearing)
    bool                    HasCloseButton;                     // Set when the window has a close button (p_open != NULL)
    int                     BeginOrderWithinParent;             // Order within immediate parent window, if we are a child window. Otherwise 0.
    int                     BeginOrderWithinContext;            // Order within entire imgui context. This is mostly used for debugging submission order related issues.
    int                     BeginCount;                         // Number of Begin() during the current frame (generally 0 or 1, 1+ if appending via multiple Begin/End pairs)
    ImGuiID                 PopupId;                            // ID in the popup stack when this window is used as a popup/menu (because we use generic Name/ID for recycling)
    int                     AutoFitFramesX, AutoFitFramesY;
    bool                    AutoFitOnlyGrows;
    int                     AutoFitChildAxises;
    ImGuiDir                AutoPosLastDirection;
    int                     HiddenFrames;
    ImGuiCond               SetWindowPosAllowFlags;             // store acceptable condition flags for SetNextWindowPos() use.
    ImGuiCond               SetWindowSizeAllowFlags;            // store acceptable condition flags for SetNextWindowSize() use.
    ImGuiCond               SetWindowCollapsedAllowFlags;       // store acceptable condition flags for SetNextWindowCollapsed() use.
    ImVec2                  SetWindowPosVal;                    // store window position when using a non-zero Pivot (position set needs to be processed when we know the window size)
    ImVec2                  SetWindowPosPivot;                  // store window pivot for positioning. ImVec2(0,0) when positioning from top-left corner; ImVec2(0.5f,0.5f) for centering; ImVec2(1,1) for bottom right.

    ImGuiWindowTempData     DC;                                 // Temporary per-window data, reset at the beginning of the frame. This used to be called ImGuiDrawContext, hence the "DC" variable name.
    ImVector<ImGuiID>       IDStack;                            // ID stack. ID are hashes seeded with the value at the top of the stack
    ImRect                  ClipRect;                           // Current clipping rectangle. = DrawList->clip_rect_stack.back(). Scissoring / clipping rectangle. x1, y1, x2, y2.
    ImRect                  OuterRectClipped;                   // = WindowRect just after setup in Begin(). == window->Rect() for root window.
    ImRect                  InnerMainRect, InnerClipRect;
    ImRect                  ContentsRegionRect;                 // FIXME: This is currently confusing/misleading. Maximum visible content position ~~ Pos + (SizeContentsExplicit ? SizeContentsExplicit : Size - ScrollbarSizes) - CursorStartPos, per axis
    int                     LastFrameActive;                    // Last frame number the window was Active.
    float                   ItemWidthDefault;
    ImGuiMenuColumns        MenuColumns;                        // Simplified columns storage for menu items
    ImGuiStorage            StateStorage;
    ImVector<ImGuiColumnsSet> ColumnsStorage;
    float                   FontWindowScale;                    // User scale multiplier per-window
    float                   FontDpiScale;
    int                     SettingsIdx;                        // Index into SettingsWindow[] (indices are always valid as we only grow the array from the back)

    ImDrawList*             DrawList;                           // == &DrawListInst (for backward compatibility reason with code using imgui_internal.h we keep this a pointer)
    ImDrawList              DrawListInst;
    ImGuiWindow*            ParentWindow;                       // If we are a child _or_ popup window, this is pointing to our parent. Otherwise NULL.
    ImGuiWindow*            RootWindow;                         // Point to ourself or first ancestor that is not a child window.
    ImGuiWindow*            RootWindowForTitleBarHighlight;     // Point to ourself or first ancestor which will display TitleBgActive color when this window is active.
    ImGuiWindow*            RootWindowForNav;                   // Point to ourself or first ancestor which doesn't have the NavFlattened flag.

    ImGuiWindow*            NavLastChildNavWindow;              // When going to the menu bar, we remember the child window we came from. (This could probably be made implicit if we kept g.Windows sorted by last focused including child window.)
    ImGuiID                 NavLastIds[2];                      // Last known NavId for this window, per layer (0/1)
    ImRect                  NavRectRel[2];                      // Reference rectangle, in window relative space

    // Navigation / Focus
    // FIXME-NAV: Merge all this with the new Nav system, at least the request variables should be moved to ImGuiContext
    int                     FocusIdxAllCounter;                 // Start at -1 and increase as assigned via FocusItemRegister()
    int                     FocusIdxTabCounter;                 // (same, but only count widgets which you can Tab through)
    int                     FocusIdxAllRequestCurrent;          // Item being requested for focus
    int                     FocusIdxTabRequestCurrent;          // Tab-able item being requested for focus
    int                     FocusIdxAllRequestNext;             // Item being requested for focus, for next update (relies on layout to be stable between the frame pressing TAB and the next frame)
    int                     FocusIdxTabRequestNext;             // "

public:
    ImGuiWindow(ImGuiContext* context, const char* name);
    ~ImGuiWindow();

    ImGuiID     GetID(const char* str, const char* str_end = NULL);
    ImGuiID     GetID(const void* ptr);
    ImGuiID     GetIDNoKeepAlive(const char* str, const char* str_end = NULL);
    ImGuiID     GetIDFromRectangle(const ImRect& r_abs);

    // We don't use g.FontSize because the window may be != g.CurrentWidow.
    ImRect      Rect() const                            { return ImRect(Pos.x, Pos.y, Pos.x+Size.x, Pos.y+Size.y); }
    float       CalcFontSize() const                    { return GImGui->FontBaseSize * FontWindowScale * FontDpiScale; }
    float       TitleBarHeight() const                  { return (Flags & ImGuiWindowFlags_NoTitleBar) ? 0.0f : CalcFontSize() + GImGui->Style.FramePadding.y * 2.0f; }
    ImRect      TitleBarRect() const                    { return ImRect(Pos, ImVec2(Pos.x + SizeFull.x, Pos.y + TitleBarHeight())); }
    float       MenuBarHeight() const                   { return (Flags & ImGuiWindowFlags_MenuBar) ? DC.MenuBarOffset.y + CalcFontSize() + GImGui->Style.FramePadding.y * 2.0f : 0.0f; }
    ImRect      MenuBarRect() const                     { float y1 = Pos.y + TitleBarHeight(); return ImRect(Pos.x, y1, Pos.x + SizeFull.x, y1 + MenuBarHeight()); }
};

// Backup and restore just enough data to be able to use IsItemHovered() on item A after another B in the same window has overwritten the data.
struct ImGuiItemHoveredDataBackup
{
    ImGuiID                 LastItemId;
    ImGuiItemStatusFlags    LastItemStatusFlags;
    ImRect                  LastItemRect;
    ImRect                  LastItemDisplayRect;

    ImGuiItemHoveredDataBackup() { Backup(); }
    void Backup()           { ImGuiWindow* window = GImGui->CurrentWindow; LastItemId = window->DC.LastItemId; LastItemStatusFlags = window->DC.LastItemStatusFlags; LastItemRect = window->DC.LastItemRect; LastItemDisplayRect = window->DC.LastItemDisplayRect; }
    void Restore() const    { ImGuiWindow* window = GImGui->CurrentWindow; window->DC.LastItemId = LastItemId; window->DC.LastItemStatusFlags = LastItemStatusFlags; window->DC.LastItemRect = LastItemRect; window->DC.LastItemDisplayRect = LastItemDisplayRect; }
};

//-----------------------------------------------------------------------------
// Internal API
// No guarantee of forward compatibility here.
//-----------------------------------------------------------------------------

namespace ImGui
{
    // We should always have a CurrentWindow in the stack (there is an implicit "Debug" window)
    // If this ever crash because g.CurrentWindow is NULL it means that either
    // - ImGui::NewFrame() has never been called, which is illegal.
    // - You are calling ImGui functions after ImGui::EndFrame()/ImGui::Render() and before the next ImGui::NewFrame(), which is also illegal.
    inline    ImGuiWindow*  GetCurrentWindowRead()      { ImGuiContext& g = *GImGui; return g.CurrentWindow; }
    inline    ImGuiWindow*  GetCurrentWindow()          { ImGuiContext& g = *GImGui; g.CurrentWindow->WriteAccessed = true; return g.CurrentWindow; }
    IMGUI_API ImGuiWindow*  FindWindowByName(const char* name);
    IMGUI_API void          FocusWindow(ImGuiWindow* window); // FIXME: Rename to SetWindowFocus()
    IMGUI_API void          BringWindowToFront(ImGuiWindow* window);
    IMGUI_API void          BringWindowToBack(ImGuiWindow* window);
    IMGUI_API bool          IsWindowChildOf(ImGuiWindow* window, ImGuiWindow* potential_parent);
    IMGUI_API bool          IsWindowNavFocusable(ImGuiWindow* window);

    IMGUI_API void          SetCurrentFont(ImFont* font);
    inline ImFont*          GetDefaultFont() { ImGuiContext& g = *GImGui; return g.IO.FontDefault ? g.IO.FontDefault : g.IO.Fonts->Fonts[0]; }

    IMGUI_API void          Initialize(ImGuiContext* context);
    IMGUI_API void          Shutdown(ImGuiContext* context);    // Since 1.60 this is a _private_ function. You can call DestroyContext() to destroy the context created by CreateContext().

    IMGUI_API void          UpdateHoveredWindowAndCaptureFlags();
    IMGUI_API void          StartMouseMovingWindow(ImGuiWindow* window);
    IMGUI_API void          UpdateMouseMovingWindow();

    // Viewports
    IMGUI_API ImGuiViewportP*       FindViewportByID(ImGuiID id);
    IMGUI_API void                  ScaleWindowsInViewport(ImGuiViewportP* viewport, float scale);
    IMGUI_API void                  ShowViewportThumbnails();

    // Settings
    IMGUI_API void                  MarkIniSettingsDirty();
    IMGUI_API void                  MarkIniSettingsDirty(ImGuiWindow* window);
    IMGUI_API ImGuiSettingsHandler* FindSettingsHandler(const char* type_name);
    IMGUI_API ImGuiWindowSettings*  FindWindowSettings(ImGuiID id);

    inline ImGuiID          GetItemID()     { ImGuiContext& g = *GImGui; return g.CurrentWindow->DC.LastItemId; }
    inline ImGuiID          GetActiveID()   { ImGuiContext& g = *GImGui; return g.ActiveId; }
    inline ImGuiID          GetFocusID()    { ImGuiContext& g = *GImGui; return g.NavId; }
    IMGUI_API void          SetActiveID(ImGuiID id, ImGuiWindow* window);
    IMGUI_API void          SetFocusID(ImGuiID id, ImGuiWindow* window);
    IMGUI_API void          ClearActiveID();
    IMGUI_API ImGuiID       GetHoveredID();
    IMGUI_API void          SetHoveredID(ImGuiID id);
    IMGUI_API void          KeepAliveID(ImGuiID id);
    IMGUI_API void          MarkItemValueChanged(ImGuiID id);

    IMGUI_API void          ItemSize(const ImVec2& size, float text_offset_y = 0.0f);
    IMGUI_API void          ItemSize(const ImRect& bb, float text_offset_y = 0.0f);
    IMGUI_API bool          ItemAdd(const ImRect& bb, ImGuiID id, const ImRect* nav_bb = NULL);
    IMGUI_API bool          ItemHoverable(const ImRect& bb, ImGuiID id);
    IMGUI_API bool          IsClippedEx(const ImRect& bb, ImGuiID id, bool clip_even_when_logged);
    IMGUI_API bool          FocusableItemRegister(ImGuiWindow* window, ImGuiID id, bool tab_stop = true);      // Return true if focus is requested
    IMGUI_API void          FocusableItemUnregister(ImGuiWindow* window);
    IMGUI_API ImVec2        CalcItemSize(ImVec2 size, float default_x, float default_y);
    IMGUI_API float         CalcWrapWidthForPos(const ImVec2& pos, float wrap_pos_x);
    IMGUI_API void          PushMultiItemsWidths(int components, float width_full = 0.0f);
    IMGUI_API void          PushItemFlag(ImGuiItemFlags option, bool enabled);
    IMGUI_API void          PopItemFlag();

<<<<<<< HEAD
    IMGUI_API void          SetCurrentFont(ImFont* font);
    IMGUI_API ImDrawList*   GetOverlayDrawList(ImGuiViewportP* viewport);
    inline ImDrawList*      GetOverlayDrawList(ImGuiWindow* window) { return GetOverlayDrawList(window->Viewport); }

=======
>>>>>>> b629f903
    IMGUI_API void          OpenPopupEx(ImGuiID id);
    IMGUI_API void          ClosePopup(ImGuiID id);
    IMGUI_API void          ClosePopupToLevel(int remaining);
    IMGUI_API void          ClosePopupsOverWindow(ImGuiWindow* ref_window);
    IMGUI_API bool          IsPopupOpen(ImGuiID id);
    IMGUI_API bool          BeginPopupEx(ImGuiID id, ImGuiWindowFlags extra_flags);
    IMGUI_API void          BeginTooltipEx(ImGuiWindowFlags extra_flags, bool override_previous_tooltip = true);
    IMGUI_API ImGuiWindow*  GetFrontMostPopupModal();

    IMGUI_API void          NavInitWindow(ImGuiWindow* window, bool force_reinit);
    IMGUI_API void          NavMoveRequestCancel();
    IMGUI_API void          NavMoveRequestForward(ImGuiDir move_dir, ImGuiDir clip_dir, const ImRect& bb_rel, ImGuiNavMoveFlags move_flags);
    IMGUI_API void          NavMoveRequestTryWrapping(ImGuiWindow* window, ImGuiNavMoveFlags move_flags);
    IMGUI_API void          ActivateItem(ImGuiID id);   // Remotely activate a button, checkbox, tree node etc. given its unique ID. activation is queued and processed on the next frame when the item is encountered again.

    IMGUI_API float         GetNavInputAmount(ImGuiNavInput n, ImGuiInputReadMode mode);
    IMGUI_API ImVec2        GetNavInputAmount2d(ImGuiNavDirSourceFlags dir_sources, ImGuiInputReadMode mode, float slow_factor = 0.0f, float fast_factor = 0.0f);
    IMGUI_API int           CalcTypematicPressedRepeatAmount(float t, float t_prev, float repeat_delay, float repeat_rate);

    IMGUI_API void          Scrollbar(ImGuiLayoutType direction);
    IMGUI_API void          VerticalSeparator();        // Vertical separator, for menu bars (use current line height). not exposed because it is misleading what it doesn't have an effect on regular layout.
    IMGUI_API bool          SplitterBehavior(ImGuiID id, const ImRect& bb, ImGuiAxis axis, float* size1, float* size2, float min_size1, float min_size2, float hover_extend = 0.0f);

    IMGUI_API bool          BeginDragDropTargetCustom(const ImRect& bb, ImGuiID id);
    IMGUI_API void          ClearDragDrop();
    IMGUI_API bool          IsDragDropPayloadBeingAccepted();

    // FIXME-WIP: New Columns API
    IMGUI_API void          BeginColumns(const char* str_id, int count, ImGuiColumnsFlags flags = 0); // setup number of columns. use an identifier to distinguish multiple column sets. close with EndColumns().
    IMGUI_API void          EndColumns();                                                             // close columns
    IMGUI_API void          PushColumnClipRect(int column_index = -1);

    // NB: All position are in absolute pixels coordinates (never using window coordinates internally)
    // AVOID USING OUTSIDE OF IMGUI.CPP! NOT FOR PUBLIC CONSUMPTION. THOSE FUNCTIONS ARE A MESS. THEIR SIGNATURE AND BEHAVIOR WILL CHANGE, THEY NEED TO BE REFACTORED INTO SOMETHING DECENT.
    IMGUI_API void          RenderText(ImVec2 pos, const char* text, const char* text_end = NULL, bool hide_text_after_hash = true);
    IMGUI_API void          RenderTextWrapped(ImVec2 pos, const char* text, const char* text_end, float wrap_width);
    IMGUI_API void          RenderTextClipped(const ImVec2& pos_min, const ImVec2& pos_max, const char* text, const char* text_end, const ImVec2* text_size_if_known, const ImVec2& align = ImVec2(0,0), const ImRect* clip_rect = NULL);
    IMGUI_API void          RenderFrame(ImVec2 p_min, ImVec2 p_max, ImU32 fill_col, bool border = true, float rounding = 0.0f);
    IMGUI_API void          RenderFrameBorder(ImVec2 p_min, ImVec2 p_max, float rounding = 0.0f);
    IMGUI_API void          RenderColorRectWithAlphaCheckerboard(ImVec2 p_min, ImVec2 p_max, ImU32 fill_col, float grid_step, ImVec2 grid_off, float rounding = 0.0f, int rounding_corners_flags = ~0);
    IMGUI_API void          RenderArrow(ImVec2 pos, ImGuiDir dir, float scale = 1.0f);
    IMGUI_API void          RenderBullet(ImVec2 pos);
    IMGUI_API void          RenderCheckMark(ImVec2 pos, ImU32 col, float sz);
    IMGUI_API void          RenderNavHighlight(const ImRect& bb, ImGuiID id, ImGuiNavHighlightFlags flags = ImGuiNavHighlightFlags_TypeDefault); // Navigation highlight
    IMGUI_API void          RenderRectFilledRangeH(ImDrawList* draw_list, const ImRect& rect, ImU32 col, float x_start_norm, float x_end_norm, float rounding);
    IMGUI_API const char*   FindRenderedTextEnd(const char* text, const char* text_end = NULL); // Find the optional ## from which we stop displaying text.

    IMGUI_API bool          ButtonBehavior(const ImRect& bb, ImGuiID id, bool* out_hovered, bool* out_held, ImGuiButtonFlags flags = 0);
    IMGUI_API bool          ButtonEx(const char* label, const ImVec2& size_arg = ImVec2(0,0), ImGuiButtonFlags flags = 0);
    IMGUI_API bool          CloseButton(ImGuiID id, const ImVec2& pos, float radius);
    IMGUI_API bool          ArrowButtonEx(const char* str_id, ImGuiDir dir, ImVec2 size_arg, ImGuiButtonFlags flags);

    IMGUI_API bool          DragBehavior(ImGuiID id, ImGuiDataType data_type, void* v, float v_speed, const void* v_min, const void* v_max, const char* format, float power);
    IMGUI_API bool          SliderBehavior(const ImRect& bb, ImGuiID id, ImGuiDataType data_type, void* v, const void* v_min, const void* v_max, const char* format, float power, ImGuiSliderFlags flags = 0);

    IMGUI_API bool          InputTextEx(const char* label, char* buf, int buf_size, const ImVec2& size_arg, ImGuiInputTextFlags flags, ImGuiTextEditCallback callback = NULL, void* user_data = NULL);
    IMGUI_API bool          InputScalarAsWidgetReplacement(const ImRect& bb, ImGuiID id, const char* label, ImGuiDataType data_type, void* data_ptr, const char* format);

    IMGUI_API void          ColorTooltip(const char* text, const float* col, ImGuiColorEditFlags flags);
    IMGUI_API void          ColorEditOptionsPopup(const float* col, ImGuiColorEditFlags flags);

    IMGUI_API bool          TreeNodeBehavior(ImGuiID id, ImGuiTreeNodeFlags flags, const char* label, const char* label_end = NULL);
    IMGUI_API bool          TreeNodeBehaviorIsOpen(ImGuiID id, ImGuiTreeNodeFlags flags = 0);                     // Consume previous SetNextTreeNodeOpened() data, if any. May return true when logging
    IMGUI_API void          TreePushRawID(ImGuiID id);

    IMGUI_API void          PlotEx(ImGuiPlotType plot_type, const char* label, float (*values_getter)(void* data, int idx), void* data, int values_count, int values_offset, const char* overlay_text, float scale_min, float scale_max, ImVec2 graph_size);

    // Shade functions (write over already created vertices)
    IMGUI_API void          ShadeVertsLinearColorGradientKeepAlpha(ImDrawVert* vert_start, ImDrawVert* vert_end, ImVec2 gradient_p0, ImVec2 gradient_p1, ImU32 col0, ImU32 col1);
    IMGUI_API void          ShadeVertsLinearUV(ImDrawVert* vert_start, ImDrawVert* vert_end, const ImVec2& a, const ImVec2& b, const ImVec2& uv_a, const ImVec2& uv_b, bool clamp);

} // namespace ImGui

// ImFontAtlas internals
IMGUI_API bool              ImFontAtlasBuildWithStbTruetype(ImFontAtlas* atlas);
IMGUI_API void              ImFontAtlasBuildRegisterDefaultCustomRects(ImFontAtlas* atlas);
IMGUI_API void              ImFontAtlasBuildSetupFont(ImFontAtlas* atlas, ImFont* font, ImFontConfig* font_config, float ascent, float descent);
IMGUI_API void              ImFontAtlasBuildPackCustomRects(ImFontAtlas* atlas, void* spc);
IMGUI_API void              ImFontAtlasBuildFinish(ImFontAtlas* atlas);
IMGUI_API void              ImFontAtlasBuildMultiplyCalcLookupTable(unsigned char out_table[256], float in_multiply_factor);
IMGUI_API void              ImFontAtlasBuildMultiplyRectAlpha8(const unsigned char table[256], unsigned char* pixels, int x, int y, int w, int h, int stride);

#ifdef __clang__
#pragma clang diagnostic pop
#endif

#ifdef _MSC_VER
#pragma warning (pop)
#endif<|MERGE_RESOLUTION|>--- conflicted
+++ resolved
@@ -1140,11 +1140,13 @@
     IMGUI_API bool          IsWindowChildOf(ImGuiWindow* window, ImGuiWindow* potential_parent);
     IMGUI_API bool          IsWindowNavFocusable(ImGuiWindow* window);
 
+    IMGUI_API void          Initialize(ImGuiContext* context);
+    IMGUI_API void          Shutdown(ImGuiContext* context);    // Since 1.60 this is a _private_ function. You can call DestroyContext() to destroy the context created by CreateContext().
+
     IMGUI_API void          SetCurrentFont(ImFont* font);
     inline ImFont*          GetDefaultFont() { ImGuiContext& g = *GImGui; return g.IO.FontDefault ? g.IO.FontDefault : g.IO.Fonts->Fonts[0]; }
-
-    IMGUI_API void          Initialize(ImGuiContext* context);
-    IMGUI_API void          Shutdown(ImGuiContext* context);    // Since 1.60 this is a _private_ function. You can call DestroyContext() to destroy the context created by CreateContext().
+    IMGUI_API ImDrawList*   GetOverlayDrawList(ImGuiViewportP* viewport);
+    inline ImDrawList*      GetOverlayDrawList(ImGuiWindow* window) { return GetOverlayDrawList(window->Viewport); }
 
     IMGUI_API void          UpdateHoveredWindowAndCaptureFlags();
     IMGUI_API void          StartMouseMovingWindow(ImGuiWindow* window);
@@ -1185,13 +1187,6 @@
     IMGUI_API void          PushItemFlag(ImGuiItemFlags option, bool enabled);
     IMGUI_API void          PopItemFlag();
 
-<<<<<<< HEAD
-    IMGUI_API void          SetCurrentFont(ImFont* font);
-    IMGUI_API ImDrawList*   GetOverlayDrawList(ImGuiViewportP* viewport);
-    inline ImDrawList*      GetOverlayDrawList(ImGuiWindow* window) { return GetOverlayDrawList(window->Viewport); }
-
-=======
->>>>>>> b629f903
     IMGUI_API void          OpenPopupEx(ImGuiID id);
     IMGUI_API void          ClosePopup(ImGuiID id);
     IMGUI_API void          ClosePopupToLevel(int remaining);

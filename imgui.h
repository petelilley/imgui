--- conflicted
+++ resolved
@@ -733,15 +733,9 @@
 };
 
 // [BETA] Gamepad/Keyboard directional navigation
-<<<<<<< HEAD
-// Keyboard: Set io.ConfigFlags |= ImGuiConfigFlags_EnableKeyboard to enable. NewFrame() will automatically fill io.NavInputs[] based on your io.KeyDown[] + io.KeyMap[] arrays.
-// Gamepad:  Set io.ConfigFlags |= ImGuiConfigFlags_EnableGamepad to enable. Fill the io.NavInputs[] fields before calling NewFrame(). Note that io.NavInputs[] is cleared by EndFrame().
-// Read instructions in imgui.cpp for more details.
-=======
 // Keyboard: Set io.ConfigFlags |= ImGuiConfigFlags_NavEnableKeyboard to enable. NewFrame() will automatically fill io.NavInputs[] based on your io.KeyDown[] + io.KeyMap[] arrays.
 // Gamepad:  Set io.ConfigFlags |= ImGuiConfigFlags_NavEnableGamepad to enable. Fill the io.NavInputs[] fields before calling NewFrame(). Note that io.NavInputs[] is cleared by EndFrame().
 // Read instructions in imgui.cpp for more details. Download PNG/PSD at goo.gl/9LgVZW.
->>>>>>> 69e700f8
 enum ImGuiNavInput_
 {
     // Gamepad Mapping
@@ -776,7 +770,6 @@
 // Configuration flags stored in io.ConfigFlags
 enum ImGuiConfigFlags_
 {
-<<<<<<< HEAD
     // Navigation
     ImGuiConfigFlags_NavEnableKeyboard                  = 1 << 0,   // Master keyboard navigation enable flag. NewFrame() will automatically fill io.NavInputs[] based on io.KeyDown[].
     ImGuiConfigFlags_NavEnableGamepad                   = 1 << 1,   // Master gamepad navigation enable flag. This is mostly to instruct your imgui back-end to fill io.NavInputs[].
@@ -793,16 +786,6 @@
     ImGuiConfigFlags_IsSRGB                             = 1 << 10,  // Back-end is SRGB-aware (Storage flag to allow your back-end to communicate to shared widgets. Not used by core ImGui)
     ImGuiConfigFlags_IsTouchScreen                      = 1 << 11,  // Back-end is using a touch screen instead of a mouse (Storage flag to allow your back-end to communicate to shared widgets. Not used by core ImGui)
     ImGuiConfigFlags_IsOnScreenKeyboard                 = 1 << 12   // Back-end uses an on-screen keyboard when io.WantTextInput is set.
-=======
-    ImGuiConfigFlags_NavEnableKeyboard    = 1 << 0,   // Master keyboard navigation enable flag. NewFrame() will automatically fill io.NavInputs[] based on io.KeyDown[].
-    ImGuiConfigFlags_NavEnableGamepad     = 1 << 1,   // Master gamepad navigation enable flag. This is mostly to instruct your imgui back-end to fill io.NavInputs[].
-    ImGuiConfigFlags_NavMoveMouse         = 1 << 2,   // Request navigation to allow moving the mouse cursor. May be useful on TV/console systems where moving a virtual mouse is awkward. Will update io.MousePos and set io.WantMoveMouse=true. If enabled you MUST honor io.WantMoveMouse requests in your binding, otherwise ImGui will react as if the mouse is jumping around back and forth.
-    ImGuiConfigFlags_NavNoCaptureKeyboard = 1 << 3,   // Do not set the io.WantCaptureKeyboard flag with io.NavActive is set. 
-
-    // User storage (to allow your back-end/engine to communicate to code that may be shared between multiple projects. Those flags are not used by core ImGui)
-    ImGuiConfigFlags_IsSRGB               = 1 << 20,  // Back-end is SRGB-aware.
-    ImGuiConfigFlags_IsTouchScreen        = 1 << 21   // Back-end is using a touch screen instead of a mouse.
->>>>>>> 69e700f8
 };
 
 // Enumeration for PushStyleColor() / PopStyleColor()
@@ -1037,11 +1020,7 @@
 
     ImVec2        DisplaySize;              // <unset>              // Main display size. Used e.g. to clamp windows positions. This is the default viewport. Use BeginViewport() for other viewports.
     float         DeltaTime;                // = 1.0f/60.0f         // Time elapsed since last frame, in seconds.
-<<<<<<< HEAD
     ImGuiConfigFlags ConfigFlags;           // = 0                  // See ImGuiConfigFlags_ enum. Back-end options, Gamepad/keyboard navigation options, etc.
-=======
-    ImGuiConfigFlags ConfigFlags;           // = 0                  // See ImGuiConfigFlags_ enum. Gamepad/keyboard navigation options, etc.
->>>>>>> 69e700f8
     float         IniSavingRate;            // = 5.0f               // Maximum time between saving positions/sizes to .ini file, in seconds.
     const char*   IniFilename;              // = "imgui.ini"        // Path to .ini file. NULL to disable .ini saving.
     const char*   LogFilename;              // = "imgui_log.txt"    // Path to .log file (default parameter to ImGui::LogToFile when no file is specified).

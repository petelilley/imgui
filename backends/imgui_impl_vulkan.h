--- conflicted
+++ resolved
@@ -4,11 +4,8 @@
 // Implemented features:
 //  [x] Renderer: User texture binding. Use 'VkDescriptorSet' as ImTextureID. Read the FAQ about ImTextureID! See https://github.com/ocornut/imgui/pull/914 for discussions.
 //  [X] Renderer: Large meshes support (64k+ vertices) with 16-bit indices.
-<<<<<<< HEAD
+//  [X] Renderer: Expose selected render state for draw callbacks to use. Access in '(ImGui_ImplXXXX_RenderState*)platform_io.BackendRendererRenderState'.
 //  [x] Renderer: Multi-viewport / platform windows. With issues (flickering when creating a new viewport).
-=======
-//  [X] Renderer: Expose selected render state for draw callbacks to use. Access in '(ImGui_ImplXXXX_RenderState*)platform_io.BackendRendererRenderState'.
->>>>>>> 42206b3d
 
 // Important: on 32-bit systems, user texture binding is only supported if your imconfig file has '#define ImTextureID ImU64'.
 // See imgui_impl_vulkan.cpp file for details.

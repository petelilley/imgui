--- conflicted
+++ resolved
@@ -224,14 +224,12 @@
     ImGui_ImplDX9_CreateDeviceObjects();
 }
 
-<<<<<<< HEAD
 #ifndef WM_DPICHANGED
 #define WM_DPICHANGED 0x02E0 // From Windows SDK 8.1+ headers
 #endif
-=======
+
 // Forward declare message handler from imgui_impl_win32.cpp
 extern IMGUI_IMPL_API LRESULT ImGui_ImplWin32_WndProcHandler(HWND hWnd, UINT msg, WPARAM wParam, LPARAM lParam);
->>>>>>> 8836975d
 
 // Win32 message handler
 LRESULT WINAPI WndProc(HWND hWnd, UINT msg, WPARAM wParam, LPARAM lParam)

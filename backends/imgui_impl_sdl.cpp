--- conflicted
+++ resolved
@@ -20,11 +20,8 @@
 
 // CHANGELOG
 // (minor and older changes stripped away, please see git history for details)
-<<<<<<< HEAD
 //  2023-XX-XX: Platform: Added support for multiple windows via the ImGuiPlatformIO interface.
-=======
 //  2023-02-02: Avoid calling SDL_SetCursor() when cursor has not changed, as the function is surprisingly costly on Mac with latest SDL (may be fixed in next SDL version).
->>>>>>> 97a1f761
 //  2023-02-02: Added support for SDL 2.0.18+ preciseX/preciseY mouse wheel data for smooth scrolling + Scaling X value on Emscripten (bug?). (#4019, #6096)
 //  2023-02-02: Removed SDL_MOUSEWHEEL value clamping, as values seem correct in latest Emscripten. (#4019)
 //  2023-02-01: Flipping SDL_MOUSEWHEEL 'wheel.x' value to match other backends and offer consistent horizontal scrolling direction. (#4019, #6096, #1463)

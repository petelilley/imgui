// ImGui Platform Binding for: SDL2
// This needs to be used along with a Renderer (e.g. DirectX11, OpenGL3, Vulkan..)
// (Info: SDL2 is a cross-platform general purpose library for handling windows, inputs, graphics context creation, etc.)

// Implemented features:
<<<<<<< HEAD
//  [X] Multi-viewport windows (when ImGuiConfigFlags_ViewportsEnable is enabled).
=======
//  [X] Platform: Mouse cursor shape and visibility. Disable with 'io.ConfigFlags |= ImGuiConfigFlags_NoMouseCursorChange'.
//  [X] Platform: Clipboard support.
>>>>>>> a48815b8
// Missing features:
//  [ ] Platform: SDL2 handling of IME under Windows appears to be broken and it explicitly disable the regular Windows IME. You can restore Windows IME by compiling SDL with SDL_DISABLE_WINDOWS_IME.

// You can copy and use unmodified imgui_impl_* files in your project. See main.cpp for an example of using this.
// If you use this binding you'll need to call 4 functions: ImGui_ImplXXXX_Init(), ImGui_ImplXXXX_NewFrame(), ImGui::Render() and ImGui_ImplXXXX_Shutdown().
// If you are new to ImGui, see examples/README.txt and documentation at the top of imgui.cpp.
// https://github.com/ocornut/imgui

// CHANGELOG
// (minor and older changes stripped away, please see git history for details)
//  2018-XX-XX: Platform: Added support for multiple windows via the ImGuiPlatformIO interface.
//  2018-06-08: Misc: Extracted imgui_impl_sdl.cpp/.h away from the old combined SDL2+OpenGL/Vulkan examples.
//  2018-06-08: Misc: ImGui_ImplSDL2_InitForOpenGL() now takes a SDL_GLContext parameter. 
//  2018-05-09: Misc: Fixed clipboard paste memory leak (we didn't call SDL_FreeMemory on the data returned by SDL_GetClipboardText).
//  2018-03-20: Misc: Setup io.BackendFlags ImGuiBackendFlags_HasMouseCursors flag + honor ImGuiConfigFlags_NoMouseCursorChange flag.
//  2018-02-16: Inputs: Added support for mouse cursors, honoring ImGui::GetMouseCursor() value.
//  2018-02-06: Misc: Removed call to ImGui::Shutdown() which is not available from 1.60 WIP, user needs to call CreateContext/DestroyContext themselves.
//  2018-02-06: Inputs: Added mapping for ImGuiKey_Space.
//  2018-02-05: Misc: Using SDL_GetPerformanceCounter() instead of SDL_GetTicks() to be able to handle very high framerate (1000+ FPS).
//  2018-02-05: Inputs: Keyboard mapping is using scancodes everywhere instead of a confusing mixture of keycodes and scancodes. 
//  2018-01-20: Inputs: Added Horizontal Mouse Wheel support.
//  2018-01-19: Inputs: When available (SDL 2.0.4+) using SDL_CaptureMouse() to retrieve coordinates outside of client area when dragging. Otherwise (SDL 2.0.3 and before) testing for SDL_WINDOW_INPUT_FOCUS instead of SDL_WINDOW_MOUSE_FOCUS.
//  2018-01-18: Inputs: Added mapping for ImGuiKey_Insert.
//  2017-08-25: Inputs: MousePos set to -FLT_MAX,-FLT_MAX when mouse is unavailable/missing (instead of -1,-1).
//  2016-10-15: Misc: Added a void* user_data parameter to Clipboard function handlers.

#include "imgui.h"
#include "imgui_impl_sdl.h"

// SDL
// (the multi-viewports feature requires SDL features supported from SDL 2.0.5+)
#include <SDL.h>
#include <SDL_syswm.h>
#define SDL_HAS_WARP_MOUSE_GLOBAL           SDL_VERSION_ATLEAST(2,0,4)
#define SDL_HAS_CAPTURE_MOUSE               SDL_VERSION_ATLEAST(2,0,4)
#define SDL_HAS_WINDOW_OPACITY              SDL_VERSION_ATLEAST(2,0,5)
#define SDL_HAS_ALWAYS_ON_TOP               SDL_VERSION_ATLEAST(2,0,5)
#define SDL_HAS_USABLE_DISPLAY_BOUNDS       SDL_VERSION_ATLEAST(2,0,5)
#define SDL_HAS_PER_MONITOR_DPI             SDL_VERSION_ATLEAST(2,0,4)
#define SDL_HAS_VULKAN                      SDL_VERSION_ATLEAST(2,0,6)
#define SDL_HAS_MOUSE_FOCUS_CLICKTHROUGH    SDL_VERSION_ATLEAST(2,0,5)
#if !SDL_HAS_VULKAN
static const Uint32 SDL_WINDOW_VULKAN = 0x10000000;
#endif

// Data
static SDL_Window*  g_Window = NULL;
static Uint64       g_Time = 0;
static bool         g_MousePressed[3] = { false, false, false };
static SDL_Cursor*  g_MouseCursors[ImGuiMouseCursor_Count_] = { 0 };
static char*        g_ClipboardTextData = NULL;

// Forward Declarations
static void ImGui_ImplSDL2_InitPlatformInterface(SDL_Window* window, void* sdl_gl_context);
static void ImGui_ImplSDL2_ShutdownPlatformInterface();

static const char* ImGui_ImplSDL2_GetClipboardText(void*)
{
    if (g_ClipboardTextData)
        SDL_free(g_ClipboardTextData);
    g_ClipboardTextData = SDL_GetClipboardText();
    return g_ClipboardTextData;
}

static void ImGui_ImplSDL2_SetClipboardText(void*, const char* text)
{
    SDL_SetClipboardText(text);
}

// You can read the io.WantCaptureMouse, io.WantCaptureKeyboard flags to tell if dear imgui wants to use your inputs.
// - When io.WantCaptureMouse is true, do not dispatch mouse input data to your main application.
// - When io.WantCaptureKeyboard is true, do not dispatch keyboard input data to your main application.
// Generally you may always pass all inputs to dear imgui, and hide them from your application based on those two flags.
bool ImGui_ImplSDL2_ProcessEvent(SDL_Event* event)
{
    ImGuiIO& io = ImGui::GetIO();
    switch (event->type)
    {
    case SDL_MOUSEWHEEL:
        {
            if (event->wheel.x > 0) io.MouseWheelH += 1;
            if (event->wheel.x < 0) io.MouseWheelH -= 1;
            if (event->wheel.y > 0) io.MouseWheel += 1;
            if (event->wheel.y < 0) io.MouseWheel -= 1;
            return true;
        }
    case SDL_MOUSEBUTTONDOWN:
        {
            if (event->button.button == SDL_BUTTON_LEFT) g_MousePressed[0] = true;
            if (event->button.button == SDL_BUTTON_RIGHT) g_MousePressed[1] = true;
            if (event->button.button == SDL_BUTTON_MIDDLE) g_MousePressed[2] = true;
            return true;
        }
    case SDL_TEXTINPUT:
        {
            io.AddInputCharactersUTF8(event->text.text);
            return true;
        }
    case SDL_KEYDOWN:
    case SDL_KEYUP:
        {
            int key = event->key.keysym.scancode;
            IM_ASSERT(key >= 0 && key < IM_ARRAYSIZE(io.KeysDown));
            io.KeysDown[key] = (event->type == SDL_KEYDOWN);
            io.KeyShift = ((SDL_GetModState() & KMOD_SHIFT) != 0);
            io.KeyCtrl = ((SDL_GetModState() & KMOD_CTRL) != 0);
            io.KeyAlt = ((SDL_GetModState() & KMOD_ALT) != 0);
            io.KeySuper = ((SDL_GetModState() & KMOD_GUI) != 0);
            return true;
        }
    // Multi-viewport support
    case SDL_WINDOWEVENT:
        Uint8 window_event = event->window.event;
        if (window_event == SDL_WINDOWEVENT_CLOSE || window_event == SDL_WINDOWEVENT_MOVED || window_event == SDL_WINDOWEVENT_RESIZED)
            if (ImGuiViewport* viewport = ImGui::FindViewportByPlatformHandle((void*)SDL_GetWindowFromID(event->window.windowID)))
            {
                if (window_event == SDL_WINDOWEVENT_CLOSE)
                    viewport->PlatformRequestClose = true;
                if (window_event == SDL_WINDOWEVENT_MOVED)
                    viewport->PlatformRequestMove = true;
                if (window_event == SDL_WINDOWEVENT_RESIZED)
                    viewport->PlatformRequestResize = true;
                return true;
            }
        break;
    }
    return false;
}

static bool    ImGui_ImplSDL2_Init(SDL_Window* window, void* sdl_gl_context)
{
    g_Window = window;

    // Setup back-end capabilities flags
    ImGuiIO& io = ImGui::GetIO();
    io.BackendFlags |= ImGuiBackendFlags_HasMouseCursors;       // We can honor GetMouseCursor() values (optional)
#if SDL_HAS_WARP_MOUSE_GLOBAL
    io.BackendFlags |= ImGuiBackendFlags_HasSetMousePos;        // We can honor io.WantSetMousePos requests (optional, rarely used)
#endif
#if SDL_HAS_CAPTURE_MOUSE
    io.BackendFlags |= ImGuiBackendFlags_PlatformHasViewports;  // We can create multi-viewports on the Platform side (optional)
#endif

    // Keyboard mapping. ImGui will use those indices to peek into the io.KeysDown[] array.
    io.KeyMap[ImGuiKey_Tab] = SDL_SCANCODE_TAB;
    io.KeyMap[ImGuiKey_LeftArrow] = SDL_SCANCODE_LEFT;
    io.KeyMap[ImGuiKey_RightArrow] = SDL_SCANCODE_RIGHT;
    io.KeyMap[ImGuiKey_UpArrow] = SDL_SCANCODE_UP;
    io.KeyMap[ImGuiKey_DownArrow] = SDL_SCANCODE_DOWN;
    io.KeyMap[ImGuiKey_PageUp] = SDL_SCANCODE_PAGEUP;
    io.KeyMap[ImGuiKey_PageDown] = SDL_SCANCODE_PAGEDOWN;
    io.KeyMap[ImGuiKey_Home] = SDL_SCANCODE_HOME;
    io.KeyMap[ImGuiKey_End] = SDL_SCANCODE_END;
    io.KeyMap[ImGuiKey_Insert] = SDL_SCANCODE_INSERT;
    io.KeyMap[ImGuiKey_Delete] = SDL_SCANCODE_DELETE;
    io.KeyMap[ImGuiKey_Backspace] = SDL_SCANCODE_BACKSPACE;
    io.KeyMap[ImGuiKey_Space] = SDL_SCANCODE_SPACE;
    io.KeyMap[ImGuiKey_Enter] = SDL_SCANCODE_RETURN;
    io.KeyMap[ImGuiKey_Escape] = SDL_SCANCODE_ESCAPE;
    io.KeyMap[ImGuiKey_A] = SDL_SCANCODE_A;
    io.KeyMap[ImGuiKey_C] = SDL_SCANCODE_C;
    io.KeyMap[ImGuiKey_V] = SDL_SCANCODE_V;
    io.KeyMap[ImGuiKey_X] = SDL_SCANCODE_X;
    io.KeyMap[ImGuiKey_Y] = SDL_SCANCODE_Y;
    io.KeyMap[ImGuiKey_Z] = SDL_SCANCODE_Z;

    io.SetClipboardTextFn = ImGui_ImplSDL2_SetClipboardText;
    io.GetClipboardTextFn = ImGui_ImplSDL2_GetClipboardText;
    io.ClipboardUserData = NULL;

    g_MouseCursors[ImGuiMouseCursor_Arrow] = SDL_CreateSystemCursor(SDL_SYSTEM_CURSOR_ARROW);
    g_MouseCursors[ImGuiMouseCursor_TextInput] = SDL_CreateSystemCursor(SDL_SYSTEM_CURSOR_IBEAM);
    g_MouseCursors[ImGuiMouseCursor_ResizeAll] = SDL_CreateSystemCursor(SDL_SYSTEM_CURSOR_SIZEALL);
    g_MouseCursors[ImGuiMouseCursor_ResizeNS] = SDL_CreateSystemCursor(SDL_SYSTEM_CURSOR_SIZENS);
    g_MouseCursors[ImGuiMouseCursor_ResizeEW] = SDL_CreateSystemCursor(SDL_SYSTEM_CURSOR_SIZEWE);
    g_MouseCursors[ImGuiMouseCursor_ResizeNESW] = SDL_CreateSystemCursor(SDL_SYSTEM_CURSOR_SIZENESW);
    g_MouseCursors[ImGuiMouseCursor_ResizeNWSE] = SDL_CreateSystemCursor(SDL_SYSTEM_CURSOR_SIZENWSE);

    // Our mouse update function expect PlatformHandle to be filled for the main viewport
    ImGuiViewport* main_viewport = ImGui::GetMainViewport();
    main_viewport->PlatformHandle = (void*)window;

    // We need SDL_CaptureMouse(), SDL_GetGlobalMouseState() from SDL 2.0.4+ to support multiple viewports.
    // We left the call to ImGui_ImplSDL2_InitPlatformInterface() outside of #ifdef to avoid unused-function warnings.
    if ((io.ConfigFlags & ImGuiConfigFlags_ViewportsEnable) && (io.BackendFlags & ImGuiBackendFlags_PlatformHasViewports))
        ImGui_ImplSDL2_InitPlatformInterface(window, sdl_gl_context);

    return true;
}

bool ImGui_ImplSDL2_InitForOpenGL(SDL_Window* window, void* sdl_gl_context)
{
    (void)sdl_gl_context; // Viewport branch will need this.
    return ImGui_ImplSDL2_Init(window, sdl_gl_context);
}

bool ImGui_ImplSDL2_InitForVulkan(SDL_Window* window)
{
    #if !SDL_HAS_VULKAN
    IM_ASSERT(0 && "Unsupported");
    #endif
    return ImGui_ImplSDL2_Init(window, NULL);
}

void ImGui_ImplSDL2_Shutdown()
{
    ImGui_ImplSDL2_ShutdownPlatformInterface();
    g_Window = NULL;

    // Destroy last known clipboard data
    if (g_ClipboardTextData)
        SDL_free(g_ClipboardTextData);

    // Destroy SDL mouse cursors
    for (ImGuiMouseCursor cursor_n = 0; cursor_n < ImGuiMouseCursor_Count_; cursor_n++)
        SDL_FreeCursor(g_MouseCursors[cursor_n]);
    memset(g_MouseCursors, 0, sizeof(g_MouseCursors));
}

static void ImGui_ImplSDL2_UpdateMousePosAndButtons()
{
    ImGuiIO& io = ImGui::GetIO();
    const ImVec2 mouse_pos_backup = io.MousePos;
    io.MousePos = ImVec2(-FLT_MAX, -FLT_MAX);
    io.MousePosViewport = 0;
    io.MouseHoveredViewport = 0;

    // Set OS mouse position if requested (rarely used, only when ImGuiConfigFlags_NavEnableSetMousePos is enabled by user)
    // (When multi-viewports are enabled, all imgui positions are same as OS positions.)
#if SDL_HAS_WARP_MOUSE_GLOBAL
    if (io.WantSetMousePos)
    {
        if ((io.ConfigFlags & ImGuiConfigFlags_ViewportsEnable) == 0)
            SDL_WarpMouseInWindow(g_Window, (int)mouse_pos_backup.x, (int)mouse_pos_backup.y);
        else
            SDL_WarpMouseGlobal((int)mouse_pos_backup.x, (int)mouse_pos_backup.y);
    }
#endif

    int mx, my;
    Uint32 mouse_buttons = SDL_GetMouseState(&mx, &my);
    io.MouseDown[0] = g_MousePressed[0] || (mouse_buttons & SDL_BUTTON(SDL_BUTTON_LEFT)) != 0;  // If a mouse press event came, always pass it as "mouse held this frame", so we don't miss click-release events that are shorter than 1 frame.
    io.MouseDown[1] = g_MousePressed[1] || (mouse_buttons & SDL_BUTTON(SDL_BUTTON_RIGHT)) != 0;
    io.MouseDown[2] = g_MousePressed[2] || (mouse_buttons & SDL_BUTTON(SDL_BUTTON_MIDDLE)) != 0;
    g_MousePressed[0] = g_MousePressed[1] = g_MousePressed[2] = false;

#if SDL_HAS_CAPTURE_MOUSE
    SDL_Window* focused_window = SDL_GetKeyboardFocus();
    if (focused_window)
    {
        // SDL_GetMouseState() gives mouse position seemingly based on the last window entered/focused(?)
        // The creation of new windows at runtime and SDL_CaptureMouse both seems to severely mess up with that, so we retrieve that position globally.
        int wx, wy;
        SDL_GetWindowPosition(focused_window, &wx, &wy);
        SDL_GetGlobalMouseState(&mx, &my);
        mx -= wx;
        my -= wy;
    }
    if (ImGuiViewport* viewport = ImGui::FindViewportByPlatformHandle((void*)focused_window))
    {
        io.MousePos = ImVec2(viewport->Pos.x + (float)mx, viewport->Pos.y + (float)my);
        io.MousePosViewport = viewport->ID;
    }

    // We already retrieve global mouse position, SDL_CaptureMouse() also let the OS know e.g. that our imgui drag outside the SDL window boundaries shouldn't trigger the OS window resize cursor
    // The function is only supported from SDL 2.0.4 (released Jan 2016)
    bool any_mouse_button_down = ImGui::IsAnyMouseDown();
    SDL_CaptureMouse(any_mouse_button_down ? SDL_TRUE : SDL_FALSE);
#else
    if (SDL_GetWindowFlags(g_Window) & SDL_WINDOW_INPUT_FOCUS)
        io.MousePos = ImVec2((float)mx, (float)my);
#endif
}

static void ImGui_ImplSDL2_UpdateMouseCursor()
{
    ImGuiIO& io = ImGui::GetIO();
    if (io.ConfigFlags & ImGuiConfigFlags_NoMouseCursorChange)
        return;

    ImGuiMouseCursor imgui_cursor = ImGui::GetMouseCursor();
    if (io.MouseDrawCursor || imgui_cursor == ImGuiMouseCursor_None)
    {
        // Hide OS mouse cursor if imgui is drawing it or if it wants no cursor
        SDL_ShowCursor(SDL_FALSE);
    }
    else
    {
        // Show OS mouse cursor
        SDL_SetCursor(g_MouseCursors[imgui_cursor] ? g_MouseCursors[imgui_cursor] : g_MouseCursors[ImGuiMouseCursor_Arrow]);
        SDL_ShowCursor(SDL_TRUE);
    }
}

void ImGui_ImplSDL2_NewFrame(SDL_Window* window)
{
    ImGuiIO& io = ImGui::GetIO();
    IM_ASSERT(io.Fonts->IsBuilt());     // Font atlas needs to be built, call renderer _NewFrame() function e.g. ImGui_ImplOpenGL3_NewFrame() 

    // Setup display size (every frame to accommodate for window resizing)
    int w, h;
    int display_w, display_h;
    SDL_GetWindowSize(window, &w, &h);
    SDL_GL_GetDrawableSize(window, &display_w, &display_h);
    io.DisplaySize = ImVec2((float)w, (float)h);
    io.DisplayFramebufferScale = ImVec2(w > 0 ? ((float)display_w / w) : 0, h > 0 ? ((float)display_h / h) : 0);

    // Setup time step (we don't use SDL_GetTicks() because it is using millisecond resolution)
    static Uint64 frequency = SDL_GetPerformanceFrequency();
    Uint64 current_time = SDL_GetPerformanceCounter();
    io.DeltaTime = g_Time > 0 ? (float)((double)(current_time - g_Time) / frequency) : (float)(1.0f / 60.0f);
    g_Time = current_time;

    ImGui_ImplSDL2_UpdateMousePosAndButtons();
    ImGui_ImplSDL2_UpdateMouseCursor();
}

//--------------------------------------------------------------------------------------------------------
// MULTI-VIEWPORT / PLATFORM INTERFACE SUPPORT
// This is an _advanced_ and _optional_ feature, allowing the back-end to create and handle multiple viewports simultaneously.
// If you are new to dear imgui or creating a new binding for dear imgui, it is recommended that you completely ignore this section first..
//--------------------------------------------------------------------------------------------------------

struct ImGuiViewportDataSDL2
{
    SDL_Window*     Window;
    Uint32          WindowID;
    bool            WindowOwned;
    SDL_GLContext   GLContext;

    ImGuiViewportDataSDL2() { Window = NULL; WindowID = 0; WindowOwned = false; GLContext = NULL; }
    ~ImGuiViewportDataSDL2() { IM_ASSERT(Window == NULL && GLContext == NULL); }
};

static void ImGui_ImplSDL2_CreateWindow(ImGuiViewport* viewport)
{
    ImGuiViewportDataSDL2* data = IM_NEW(ImGuiViewportDataSDL2)();
    viewport->PlatformUserData = data;

    ImGuiViewport* main_viewport = ImGui::GetMainViewport();
    ImGuiViewportDataSDL2* main_viewport_data = (ImGuiViewportDataSDL2*)main_viewport->PlatformUserData;

    // Share GL resources with main context
    bool use_opengl = (main_viewport_data->GLContext != NULL);
    SDL_GLContext backup_context = NULL;
    if (use_opengl)
    {
        backup_context = SDL_GL_GetCurrentContext();
        SDL_GL_SetAttribute(SDL_GL_SHARE_WITH_CURRENT_CONTEXT, 1);
        SDL_GL_MakeCurrent(main_viewport_data->Window, main_viewport_data->GLContext);
    }

    // We don't enable SDL_WINDOW_RESIZABLE because it enforce windows decorations
    Uint32 sdl_flags = 0;
    sdl_flags |= use_opengl ? SDL_WINDOW_OPENGL : SDL_WINDOW_VULKAN;
    sdl_flags |= SDL_WINDOW_HIDDEN;
    sdl_flags |= (viewport->Flags & ImGuiViewportFlags_NoDecoration) ? SDL_WINDOW_BORDERLESS : 0;
    sdl_flags |= (viewport->Flags & ImGuiViewportFlags_NoDecoration) ? 0 : SDL_WINDOW_RESIZABLE;
#if SDL_HAS_ALWAYS_ON_TOP
    sdl_flags |= (viewport->Flags & ImGuiViewportFlags_TopMost) ? SDL_WINDOW_ALWAYS_ON_TOP : 0;
#endif
    data->Window = SDL_CreateWindow("No Title Yet", (int)viewport->Pos.x, (int)viewport->Pos.y, (int)viewport->Size.x, (int)viewport->Size.y, sdl_flags);
    data->WindowOwned = true; 
    if (use_opengl)
        data->GLContext = SDL_GL_CreateContext(data->Window);
    if (use_opengl && backup_context)
        SDL_GL_MakeCurrent(data->Window, backup_context);
    viewport->PlatformHandle = (void*)data->Window;
}

static void ImGui_ImplSDL2_DestroyWindow(ImGuiViewport* viewport)
{
    if (ImGuiViewportDataSDL2* data = (ImGuiViewportDataSDL2*)viewport->PlatformUserData)
    {
        if (data->GLContext && data->WindowOwned)
            SDL_GL_DeleteContext(data->GLContext);
        if (data->Window && data->WindowOwned)
            SDL_DestroyWindow(data->Window);
        data->GLContext = NULL;
        data->Window = NULL;
        IM_DELETE(data);
    }
    viewport->PlatformUserData = viewport->PlatformHandle = NULL;
}

static void ImGui_ImplSDL2_ShowWindow(ImGuiViewport* viewport)
{
    ImGuiViewportDataSDL2* data = (ImGuiViewportDataSDL2*)viewport->PlatformUserData;
#if defined(_WIN32)
    SDL_SysWMinfo info;
    SDL_VERSION(&info.version);
    if (SDL_GetWindowWMInfo(data->Window, &info))
    {
        HWND hwnd = info.info.win.window;

        // SDL hack: Hide icon from task bar
        // Note: SDL 2.0.6+ has a SDL_WINDOW_SKIP_TASKBAR flag which is supported under Windows but the way it create the window breaks our seamless transition.
        if (viewport->Flags & ImGuiViewportFlags_NoTaskBarIcon)
        {
            LONG ex_style = ::GetWindowLong(hwnd, GWL_EXSTYLE);
            ex_style &= ~WS_EX_APPWINDOW;
            ex_style |= WS_EX_TOOLWINDOW;
            ::SetWindowLong(hwnd, GWL_EXSTYLE, ex_style);
        }

        // SDL hack: SDL always activate/focus windows :/
        if (viewport->Flags & ImGuiViewportFlags_NoFocusOnAppearing)
        {
            ::ShowWindow(hwnd, SW_SHOWNA);
            return;
        }
    }
#endif

    SDL_ShowWindow(data->Window);
}

static ImVec2 ImGui_ImplSDL2_GetWindowPos(ImGuiViewport* viewport)
{
    ImGuiViewportDataSDL2* data = (ImGuiViewportDataSDL2*)viewport->PlatformUserData;
    int x = 0, y = 0;
    SDL_GetWindowPosition(data->Window, &x, &y);
    return ImVec2((float)x, (float)y);
}

static void ImGui_ImplSDL2_SetWindowPos(ImGuiViewport* viewport, ImVec2 pos)
{
    ImGuiViewportDataSDL2* data = (ImGuiViewportDataSDL2*)viewport->PlatformUserData;
    SDL_SetWindowPosition(data->Window, (int)pos.x, (int)pos.y);
}

static ImVec2 ImGui_ImplSDL2_GetWindowSize(ImGuiViewport* viewport)
{
    ImGuiViewportDataSDL2* data = (ImGuiViewportDataSDL2*)viewport->PlatformUserData;
    int w = 0, h = 0;
    SDL_GetWindowSize(data->Window, &w, &h);
    return ImVec2((float)w, (float)h);
}

static void ImGui_ImplSDL2_SetWindowSize(ImGuiViewport* viewport, ImVec2 size)
{
    ImGuiViewportDataSDL2* data = (ImGuiViewportDataSDL2*)viewport->PlatformUserData;
    SDL_SetWindowSize(data->Window, (int)size.x, (int)size.y);
}

static void ImGui_ImplSDL2_SetWindowTitle(ImGuiViewport* viewport, const char* title)
{
    ImGuiViewportDataSDL2* data = (ImGuiViewportDataSDL2*)viewport->PlatformUserData;
    SDL_SetWindowTitle(data->Window, title);
}

static void ImGui_ImplSDL2_SetWindowFocus(ImGuiViewport* viewport)
{
    ImGuiViewportDataSDL2* data = (ImGuiViewportDataSDL2*)viewport->PlatformUserData;
    SDL_RaiseWindow(data->Window);
}

static bool ImGui_ImplSDL2_GetWindowFocus(ImGuiViewport* viewport)
{
    ImGuiViewportDataSDL2* data = (ImGuiViewportDataSDL2*)viewport->PlatformUserData;
    return (SDL_GetWindowFlags(data->Window) & SDL_WINDOW_INPUT_FOCUS) != 0;
}

static void ImGui_ImplSDL2_RenderWindow(ImGuiViewport* viewport, void*)
{
    ImGuiViewportDataSDL2* data = (ImGuiViewportDataSDL2*)viewport->PlatformUserData;
    if (data->GLContext)
        SDL_GL_MakeCurrent(data->Window, data->GLContext);
}

static void ImGui_ImplSDL2_SwapBuffers(ImGuiViewport* viewport, void*)
{
    ImGuiViewportDataSDL2* data = (ImGuiViewportDataSDL2*)viewport->PlatformUserData;
    if (data->GLContext)
    {
        SDL_GL_MakeCurrent(data->Window, data->GLContext);
        SDL_GL_SwapWindow(data->Window);
    }
}

// Vulkan support (the Vulkan renderer needs to call a platform-side support function to create the surface)
// SDL is graceful enough to _not_ need <vulkan/vulkan.h> so we can safely include this.
#if SDL_HAS_VULKAN
#include <SDL_vulkan.h>
static int ImGui_ImplSDL2_CreateVkSurface(ImGuiViewport* viewport, ImU64 vk_instance, const void* vk_allocator, ImU64* out_vk_surface)
{
    ImGuiViewportDataSDL2* data = (ImGuiViewportDataSDL2*)viewport->PlatformUserData;
    (void)vk_allocator;
    SDL_bool ret = SDL_Vulkan_CreateSurface(data->Window, (VkInstance)vk_instance, (VkSurfaceKHR*)out_vk_surface);
    return ret ? 0 : 1; // ret ? VK_SUCCESS : VK_NOT_READY 
}
#endif // SDL_HAS_VULKAN

// FIXME-PLATFORM: SDL doesn't have an event to notify the application of display/monitor changes
static void ImGui_ImplSDL2_UpdateMonitors()
{
    ImGuiPlatformIO& platform_io = ImGui::GetPlatformIO();
    platform_io.Monitors.resize(0);
    int display_count = SDL_GetNumVideoDisplays();
    for (int n = 0; n < display_count; n++)
    {
        // Warning: the validity of monitor DPI information on Windows depends on the application DPI awareness settings, which generally needs to be set in the manifest or at runtime.
        ImGuiPlatformMonitor monitor;
        SDL_Rect r;
        SDL_GetDisplayBounds(n, &r);
        monitor.MainPos = monitor.WorkPos = ImVec2((float)r.x, (float)r.y);
        monitor.MainSize = monitor.WorkSize = ImVec2((float)r.w, (float)r.h);
#if SDL_HAS_USABLE_DISPLAY_BOUNDS
        SDL_GetDisplayUsableBounds(n, &r);
        monitor.WorkPos = ImVec2((float)r.x, (float)r.y);
        monitor.WorkSize = ImVec2((float)r.w, (float)r.h);
#endif
#if SDL_HAS_PER_MONITOR_DPI
        float dpi = 0.0f;
        if (SDL_GetDisplayDPI(n, &dpi, NULL, NULL))
            monitor.DpiScale = dpi / 96.0f;
#endif
        platform_io.Monitors.push_back(monitor);
    }
}

static void ImGui_ImplSDL2_InitPlatformInterface(SDL_Window* window, void* sdl_gl_context)
{
    // Register platform interface (will be coupled with a renderer interface)
    ImGuiPlatformIO& platform_io = ImGui::GetPlatformIO();
    platform_io.Platform_CreateWindow = ImGui_ImplSDL2_CreateWindow;
    platform_io.Platform_DestroyWindow = ImGui_ImplSDL2_DestroyWindow;
    platform_io.Platform_ShowWindow = ImGui_ImplSDL2_ShowWindow;
    platform_io.Platform_SetWindowPos = ImGui_ImplSDL2_SetWindowPos;
    platform_io.Platform_GetWindowPos = ImGui_ImplSDL2_GetWindowPos;
    platform_io.Platform_SetWindowSize = ImGui_ImplSDL2_SetWindowSize;
    platform_io.Platform_GetWindowSize = ImGui_ImplSDL2_GetWindowSize;
    platform_io.Platform_SetWindowFocus = ImGui_ImplSDL2_SetWindowFocus;
    platform_io.Platform_GetWindowFocus = ImGui_ImplSDL2_GetWindowFocus;
    platform_io.Platform_SetWindowTitle = ImGui_ImplSDL2_SetWindowTitle;
    platform_io.Platform_RenderWindow = ImGui_ImplSDL2_RenderWindow;
    platform_io.Platform_SwapBuffers = ImGui_ImplSDL2_SwapBuffers;
#if SDL_HAS_VULKAN
    platform_io.Platform_CreateVkSurface = ImGui_ImplSDL2_CreateVkSurface;
#endif

    // SDL2 by default doesn't pass mouse clicks to the application when the click focused a window. This is getting in the way of our interactions and we disable that behavior.
#if SDL_HAS_MOUSE_FOCUS_CLICKTHROUGH
    SDL_SetHint(SDL_HINT_MOUSE_FOCUS_CLICKTHROUGH, "1");
#endif

    ImGui_ImplSDL2_UpdateMonitors();

    // Register main window handle (which is owned by the main application, not by us)
    ImGuiViewport* main_viewport = ImGui::GetMainViewport();
    ImGuiViewportDataSDL2* data = IM_NEW(ImGuiViewportDataSDL2)();
    data->Window = window;
    data->WindowID = SDL_GetWindowID(window);
    data->WindowOwned = false;
    data->GLContext = sdl_gl_context;
    main_viewport->PlatformUserData = data;
    main_viewport->PlatformHandle = data->Window;
}

static void ImGui_ImplSDL2_ShutdownPlatformInterface()
{
}<|MERGE_RESOLUTION|>--- conflicted
+++ resolved
@@ -3,12 +3,9 @@
 // (Info: SDL2 is a cross-platform general purpose library for handling windows, inputs, graphics context creation, etc.)
 
 // Implemented features:
-<<<<<<< HEAD
-//  [X] Multi-viewport windows (when ImGuiConfigFlags_ViewportsEnable is enabled).
-=======
 //  [X] Platform: Mouse cursor shape and visibility. Disable with 'io.ConfigFlags |= ImGuiConfigFlags_NoMouseCursorChange'.
 //  [X] Platform: Clipboard support.
->>>>>>> a48815b8
+//  [X] Platform: Multi-viewport support (multiple windows). Enable with 'io.ConfigFlags |= ImGuiConfigFlags_ViewportsEnable'.
 // Missing features:
 //  [ ] Platform: SDL2 handling of IME under Windows appears to be broken and it explicitly disable the regular Windows IME. You can restore Windows IME by compiling SDL with SDL_DISABLE_WINDOWS_IME.
 

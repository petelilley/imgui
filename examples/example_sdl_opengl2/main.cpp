// dear imgui: standalone example application for SDL2 + OpenGL
// If you are new to dear imgui, see examples/README.txt and documentation at the top of imgui.cpp.
// (SDL is a cross-platform general purpose library for handling windows, inputs, OpenGL/Vulkan graphics context creation, etc.)

// **DO NOT USE THIS CODE IF YOUR CODE/ENGINE IS USING MODERN OPENGL (SHADERS, VBO, VAO, etc.)**
// **Prefer using the code in the example_sdl_opengl3/ folder**
// See imgui_impl_sdl.cpp for details.

#include "imgui.h"
#include "imgui_impl_sdl.h"
#include "imgui_impl_opengl2.h"
#include <stdio.h>
#include <SDL.h>
#include <SDL_opengl.h>

int main(int, char**)
{
    // Setup SDL
    if (SDL_Init(SDL_INIT_VIDEO|SDL_INIT_TIMER) != 0)
    {
        printf("Error: %s\n", SDL_GetError());
        return -1;
    }

    // Setup window
    SDL_GL_SetAttribute(SDL_GL_DOUBLEBUFFER, 1);
    SDL_GL_SetAttribute(SDL_GL_DEPTH_SIZE, 24);
    SDL_GL_SetAttribute(SDL_GL_STENCIL_SIZE, 8);
    SDL_GL_SetAttribute(SDL_GL_CONTEXT_MAJOR_VERSION, 2);
    SDL_GL_SetAttribute(SDL_GL_CONTEXT_MINOR_VERSION, 2);
    SDL_DisplayMode current;
    SDL_GetCurrentDisplayMode(0, &current);
    SDL_Window* window = SDL_CreateWindow("Dear ImGui SDL2+OpenGL example", SDL_WINDOWPOS_CENTERED, SDL_WINDOWPOS_CENTERED, 1280, 720, SDL_WINDOW_OPENGL|SDL_WINDOW_RESIZABLE);
    SDL_GLContext gl_context = SDL_GL_CreateContext(window);
    SDL_GL_SetSwapInterval(1); // Enable vsync

    // Setup Dear ImGui binding
    IMGUI_CHECKVERSION();
    ImGui::CreateContext();
    ImGuiIO& io = ImGui::GetIO(); (void)io;
    io.ConfigFlags |= ImGuiConfigFlags_NavEnableKeyboard;       // Enable Keyboard Controls
<<<<<<< HEAD
    io.ConfigFlags |= ImGuiConfigFlags_DockingEnable;           // Enable Docking
=======
    io.ConfigFlags |= ImGuiConfigFlags_ViewportsEnable;         // Enable Multi-Viewport / Platform Windows
    //io.ConfigFlags |= ImGuiConfigFlags_ViewportsNoTaskBarIcons;
    //io.ConfigFlags |= ImGuiConfigFlags_ViewportsNoMerge;
>>>>>>> 5eabf440

    ImGui_ImplSDL2_InitForOpenGL(window, gl_context);
    ImGui_ImplOpenGL2_Init();

    // Setup style
    ImGui::StyleColorsDark();
    //ImGui::StyleColorsClassic();

    // Load Fonts
    // - If no fonts are loaded, dear imgui will use the default font. You can also load multiple fonts and use ImGui::PushFont()/PopFont() to select them. 
    // - AddFontFromFileTTF() will return the ImFont* so you can store it if you need to select the font among multiple. 
    // - If the file cannot be loaded, the function will return NULL. Please handle those errors in your application (e.g. use an assertion, or display an error and quit).
    // - The fonts will be rasterized at a given size (w/ oversampling) and stored into a texture when calling ImFontAtlas::Build()/GetTexDataAsXXXX(), which ImGui_ImplXXXX_NewFrame below will call.
    // - Read 'misc/fonts/README.txt' for more instructions and details.
    // - Remember that in C/C++ if you want to include a backslash \ in a string literal you need to write a double backslash \\ !
    //io.Fonts->AddFontDefault();
    //io.Fonts->AddFontFromFileTTF("../../misc/fonts/Roboto-Medium.ttf", 16.0f);
    //io.Fonts->AddFontFromFileTTF("../../misc/fonts/Cousine-Regular.ttf", 15.0f);
    //io.Fonts->AddFontFromFileTTF("../../misc/fonts/DroidSans.ttf", 16.0f);
    //io.Fonts->AddFontFromFileTTF("../../misc/fonts/ProggyTiny.ttf", 10.0f);
    //ImFont* font = io.Fonts->AddFontFromFileTTF("c:\\Windows\\Fonts\\ArialUni.ttf", 18.0f, NULL, io.Fonts->GetGlyphRangesJapanese());
    //IM_ASSERT(font != NULL);

    bool show_demo_window = true;
    bool show_another_window = false;
    ImVec4 clear_color = ImVec4(0.45f, 0.55f, 0.60f, 1.00f);

    // Main loop
    bool done = false;
    while (!done)
    {
        // Poll and handle events (inputs, window resize, etc.)
        // You can read the io.WantCaptureMouse, io.WantCaptureKeyboard flags to tell if dear imgui wants to use your inputs.
        // - When io.WantCaptureMouse is true, do not dispatch mouse input data to your main application.
        // - When io.WantCaptureKeyboard is true, do not dispatch keyboard input data to your main application.
        // Generally you may always pass all inputs to dear imgui, and hide them from your application based on those two flags.
        SDL_Event event;
        while (SDL_PollEvent(&event))
        {
            ImGui_ImplSDL2_ProcessEvent(&event);
            if (event.type == SDL_QUIT)
                done = true;
        }

        // Start the Dear ImGui frame
        ImGui_ImplOpenGL2_NewFrame();
        ImGui_ImplSDL2_NewFrame(window);
        ImGui::NewFrame();

        // 1. Show the big demo window (Most of the sample code is in ImGui::ShowDemoWindow()! You can browse its code to learn more about Dear ImGui!).
        if (show_demo_window)
            ImGui::ShowDemoWindow(&show_demo_window);

        // 2. Show a simple window that we create ourselves. We use a Begin/End pair to created a named window.
        {
            static float f = 0.0f;
            static int counter = 0;

            ImGui::Begin("Hello, world!");                          // Create a window called "Hello, world!" and append into it.

            ImGui::Text("This is some useful text.");               // Display some text (you can use a format strings too)
            ImGui::Checkbox("Demo Window", &show_demo_window);      // Edit bools storing our window open/close state
            ImGui::Checkbox("Another Window", &show_another_window);

            ImGui::SliderFloat("float", &f, 0.0f, 1.0f);            // Edit 1 float using a slider from 0.0f to 1.0f    
            ImGui::ColorEdit3("clear color", (float*)&clear_color); // Edit 3 floats representing a color

            if (ImGui::Button("Button"))                            // Buttons return true when clicked (most widgets return true when edited/activated)
                counter++;
            ImGui::SameLine();
            ImGui::Text("counter = %d", counter);

            ImGui::Text("Application average %.3f ms/frame (%.1f FPS)", 1000.0f / ImGui::GetIO().Framerate, ImGui::GetIO().Framerate);
            ImGui::End();
        }

        // 3. Show another simple window.
        if (show_another_window)
        {
            ImGui::Begin("Another Window", &show_another_window);   // Pass a pointer to our bool variable (the window will have a closing button that will clear the bool when clicked)
            ImGui::Text("Hello from another window!");
            if (ImGui::Button("Close Me"))
                show_another_window = false;
            ImGui::End();
        }

        // Rendering
        ImGui::Render();
        glViewport(0, 0, (int)io.DisplaySize.x, (int)io.DisplaySize.y);
        glClearColor(clear_color.x, clear_color.y, clear_color.z, clear_color.w);
        glClear(GL_COLOR_BUFFER_BIT);
        //glUseProgram(0); // You may want this if using this code in an OpenGL 3+ context where shaders may be bound
        ImGui_ImplOpenGL2_RenderDrawData(ImGui::GetDrawData());
        SDL_GL_SwapWindow(window);
    }

    // Cleanup
    ImGui_ImplOpenGL2_Shutdown();
    ImGui_ImplSDL2_Shutdown();
    ImGui::DestroyContext();

    SDL_GL_DeleteContext(gl_context);
    SDL_DestroyWindow(window);
    SDL_Quit();

    return 0;
}<|MERGE_RESOLUTION|>--- conflicted
+++ resolved
@@ -39,13 +39,10 @@
     ImGui::CreateContext();
     ImGuiIO& io = ImGui::GetIO(); (void)io;
     io.ConfigFlags |= ImGuiConfigFlags_NavEnableKeyboard;       // Enable Keyboard Controls
-<<<<<<< HEAD
     io.ConfigFlags |= ImGuiConfigFlags_DockingEnable;           // Enable Docking
-=======
     io.ConfigFlags |= ImGuiConfigFlags_ViewportsEnable;         // Enable Multi-Viewport / Platform Windows
     //io.ConfigFlags |= ImGuiConfigFlags_ViewportsNoTaskBarIcons;
     //io.ConfigFlags |= ImGuiConfigFlags_ViewportsNoMerge;
->>>>>>> 5eabf440
 
     ImGui_ImplSDL2_InitForOpenGL(window, gl_context);
     ImGui_ImplOpenGL2_Init();

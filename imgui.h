--- conflicted
+++ resolved
@@ -2154,14 +2154,9 @@
     float       SeparatorTextBorderSize;    // Thickkness of border in SeparatorText()
     ImVec2      SeparatorTextAlign;         // Alignment of text within the separator. Defaults to (0.0f, 0.5f) (left aligned, center).
     ImVec2      SeparatorTextPadding;       // Horizontal offset of text from each edge of the separator + spacing on other axis. Generally small values. .y is recommended to be == FramePadding.y.
-<<<<<<< HEAD
-    ImVec2      DisplayWindowPadding;       // Window position are clamped to be visible within the display area or monitors by at least this amount. Only applies to regular windows.
-    ImVec2      DisplaySafeAreaPadding;     // If you cannot see the edges of your screen (e.g. on a TV) increase the safe area padding. Apply to popups/tooltips as well regular windows. NB: Prefer configuring your TV sets correctly!
-    float       DockingSeparatorSize;       // Thickness of resizing border between docked windows
-=======
     ImVec2      DisplayWindowPadding;       // Apply to regular windows: amount which we enforce to keep visible when moving near edges of your screen.
     ImVec2      DisplaySafeAreaPadding;     // Apply to every windows, menus, popups, tooltips: amount where we avoid displaying contents. Adjust if you cannot see the edges of your screen (e.g. on a TV where scaling has not been configured).
->>>>>>> 5cbc34a1
+    float       DockingSeparatorSize;       // Thickness of resizing border between docked windows
     float       MouseCursorScale;           // Scale software rendered mouse cursor (when io.MouseDrawCursor is enabled). We apply per-monitor DPI scaling over this scale. May be removed later.
     bool        AntiAliasedLines;           // Enable anti-aliased lines/borders. Disable if you are really tight on CPU/GPU. Latched at the beginning of the frame (copied to ImDrawList).
     bool        AntiAliasedLinesUseTex;     // Enable anti-aliased lines/borders using textures where possible. Require backend to render with bilinear filtering (NOT point/nearest filtering). Latched at the beginning of the frame (copied to ImDrawList).

--- conflicted
+++ resolved
@@ -15,11 +15,8 @@
 
 // CHANGELOG
 // (minor and older changes stripped away, please see git history for details)
-<<<<<<< HEAD
 //  2021-XX-XX: Platform: Added support for multiple windows via the ImGuiPlatformIO interface.
-=======
 //  2021-06-21: OpenGL: Destroy individual vertex/fragment shader objects right after they are linked into the main shader.
->>>>>>> e534c564
 //  2021-05-24: OpenGL: Access GL_CLIP_ORIGIN when "GL_ARB_clip_control" extension is detected, inside of just OpenGL 4.5 version.
 //  2021-05-19: OpenGL: Replaced direct access to ImDrawCmd::TextureId with a call to ImDrawCmd::GetTexID(). (will become a requirement)
 //  2021-04-06: OpenGL: Don't try to read GL_CLIP_ORIGIN unless we're OpenGL 4.5 or greater.

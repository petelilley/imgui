--- conflicted
+++ resolved
@@ -34,11 +34,8 @@
 
 // CHANGELOG
 // (minor and older changes stripped away, please see git history for details)
-<<<<<<< HEAD
 //  2025-XX-XX: Added support for multiple windows via the ImGuiPlatformIO interface.
-=======
 //  2025-03-21: Fill gamepad inputs and set ImGuiBackendFlags_HasGamepad regardless of ImGuiConfigFlags_NavEnableGamepad being set.
->>>>>>> a26fcf58
 //  2025-01-20: Removed notification observer when shutting down. (#8331)
 //  2024-08-22: moved some OS/backend related function pointers from ImGuiIO to ImGuiPlatformIO:
 //               - io.GetClipboardTextFn    -> platform_io.Platform_GetClipboardTextFn

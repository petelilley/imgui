// dear imgui: Renderer Backend for modern OpenGL with shaders / programmatic pipeline
// - Desktop GL: 2.x 3.x 4.x
// - Embedded GL: ES 2.0 (WebGL 1.0), ES 3.0 (WebGL 2.0)
// This needs to be used along with a Platform Backend (e.g. GLFW, SDL, Win32, custom..)

// Implemented features:
//  [X] Renderer: User texture binding. Use 'GLuint' OpenGL texture identifier as void*/ImTextureID. Read the FAQ about ImTextureID!
//  [X] Renderer: Multi-viewport support. Enable with 'io.ConfigFlags |= ImGuiConfigFlags_ViewportsEnable'.
//  [x] Renderer: Desktop GL only: Support for large meshes (64k+ vertices) with 16-bit indices.

// You can use unmodified imgui_impl_* files in your project. See examples/ folder for examples of using this.
// Prefer including the entire imgui/ repository into your project (either as a copy or as a submodule), and only build the backends you need.
// If you are new to Dear ImGui, read documentation from the docs/ folder + read the top of imgui.cpp.
// Read online: https://github.com/ocornut/imgui/tree/master/docs

// CHANGELOG
// (minor and older changes stripped away, please see git history for details)
<<<<<<< HEAD
//  2021-XX-XX: Platform: Added support for multiple windows via the ImGuiPlatformIO interface.
=======
//  2021-06-29: Reorganized backend to pull data from a single structure to facilitate usage with multiple-contexts (all g_XXXX access changed to bd->XXXX).
//  2021-06-25: OpenGL: Use OES_vertex_array extension on Emscripten + backup/restore current state.
>>>>>>> 70c60385
//  2021-06-21: OpenGL: Destroy individual vertex/fragment shader objects right after they are linked into the main shader.
//  2021-05-24: OpenGL: Access GL_CLIP_ORIGIN when "GL_ARB_clip_control" extension is detected, inside of just OpenGL 4.5 version.
//  2021-05-19: OpenGL: Replaced direct access to ImDrawCmd::TextureId with a call to ImDrawCmd::GetTexID(). (will become a requirement)
//  2021-04-06: OpenGL: Don't try to read GL_CLIP_ORIGIN unless we're OpenGL 4.5 or greater.
//  2021-02-18: OpenGL: Change blending equation to preserve alpha in output buffer.
//  2021-01-03: OpenGL: Backup, setup and restore GL_STENCIL_TEST state.
//  2020-10-23: OpenGL: Backup, setup and restore GL_PRIMITIVE_RESTART state.
//  2020-10-15: OpenGL: Use glGetString(GL_VERSION) instead of glGetIntegerv(GL_MAJOR_VERSION, ...) when the later returns zero (e.g. Desktop GL 2.x)
//  2020-09-17: OpenGL: Fix to avoid compiling/calling glBindSampler() on ES or pre 3.3 context which have the defines set by a loader.
//  2020-07-10: OpenGL: Added support for glad2 OpenGL loader.
//  2020-05-08: OpenGL: Made default GLSL version 150 (instead of 130) on OSX.
//  2020-04-21: OpenGL: Fixed handling of glClipControl(GL_UPPER_LEFT) by inverting projection matrix.
//  2020-04-12: OpenGL: Fixed context version check mistakenly testing for 4.0+ instead of 3.2+ to enable ImGuiBackendFlags_RendererHasVtxOffset.
//  2020-03-24: OpenGL: Added support for glbinding 2.x OpenGL loader.
//  2020-01-07: OpenGL: Added support for glbinding 3.x OpenGL loader.
//  2019-10-25: OpenGL: Using a combination of GL define and runtime GL version to decide whether to use glDrawElementsBaseVertex(). Fix building with pre-3.2 GL loaders.
//  2019-09-22: OpenGL: Detect default GL loader using __has_include compiler facility.
//  2019-09-16: OpenGL: Tweak initialization code to allow application calling ImGui_ImplOpenGL3_CreateFontsTexture() before the first NewFrame() call.
//  2019-05-29: OpenGL: Desktop GL only: Added support for large mesh (64K+ vertices), enable ImGuiBackendFlags_RendererHasVtxOffset flag.
//  2019-04-30: OpenGL: Added support for special ImDrawCallback_ResetRenderState callback to reset render state.
//  2019-03-29: OpenGL: Not calling glBindBuffer more than necessary in the render loop.
//  2019-03-15: OpenGL: Added a GL call + comments in ImGui_ImplOpenGL3_Init() to detect uninitialized GL function loaders early.
//  2019-03-03: OpenGL: Fix support for ES 2.0 (WebGL 1.0).
//  2019-02-20: OpenGL: Fix for OSX not supporting OpenGL 4.5, we don't try to read GL_CLIP_ORIGIN even if defined by the headers/loader.
//  2019-02-11: OpenGL: Projecting clipping rectangles correctly using draw_data->FramebufferScale to allow multi-viewports for retina display.
//  2019-02-01: OpenGL: Using GLSL 410 shaders for any version over 410 (e.g. 430, 450).
//  2018-11-30: Misc: Setting up io.BackendRendererName so it can be displayed in the About Window.
//  2018-11-13: OpenGL: Support for GL 4.5's glClipControl(GL_UPPER_LEFT) / GL_CLIP_ORIGIN.
//  2018-08-29: OpenGL: Added support for more OpenGL loaders: glew and glad, with comments indicative that any loader can be used.
//  2018-08-09: OpenGL: Default to OpenGL ES 3 on iOS and Android. GLSL version default to "#version 300 ES".
//  2018-07-30: OpenGL: Support for GLSL 300 ES and 410 core. Fixes for Emscripten compilation.
//  2018-07-10: OpenGL: Support for more GLSL versions (based on the GLSL version string). Added error output when shaders fail to compile/link.
//  2018-06-08: Misc: Extracted imgui_impl_opengl3.cpp/.h away from the old combined GLFW/SDL+OpenGL3 examples.
//  2018-06-08: OpenGL: Use draw_data->DisplayPos and draw_data->DisplaySize to setup projection matrix and clipping rectangle.
//  2018-05-25: OpenGL: Removed unnecessary backup/restore of GL_ELEMENT_ARRAY_BUFFER_BINDING since this is part of the VAO state.
//  2018-05-14: OpenGL: Making the call to glBindSampler() optional so 3.2 context won't fail if the function is a NULL pointer.
//  2018-03-06: OpenGL: Added const char* glsl_version parameter to ImGui_ImplOpenGL3_Init() so user can override the GLSL version e.g. "#version 150".
//  2018-02-23: OpenGL: Create the VAO in the render function so the setup can more easily be used with multiple shared GL context.
//  2018-02-16: Misc: Obsoleted the io.RenderDrawListsFn callback and exposed ImGui_ImplSdlGL3_RenderDrawData() in the .h file so you can call it yourself.
//  2018-01-07: OpenGL: Changed GLSL shader version from 330 to 150.
//  2017-09-01: OpenGL: Save and restore current bound sampler. Save and restore current polygon mode.
//  2017-05-01: OpenGL: Fixed save and restore of current blend func state.
//  2017-05-01: OpenGL: Fixed save and restore of current GL_ACTIVE_TEXTURE.
//  2016-09-05: OpenGL: Fixed save and restore of current scissor rectangle.
//  2016-07-29: OpenGL: Explicitly setting GL_UNPACK_ROW_LENGTH to reduce issues because SDL changes it. (#752)

//----------------------------------------
// OpenGL    GLSL      GLSL
// version   version   string
//----------------------------------------
//  2.0       110       "#version 110"
//  2.1       120       "#version 120"
//  3.0       130       "#version 130"
//  3.1       140       "#version 140"
//  3.2       150       "#version 150"
//  3.3       330       "#version 330 core"
//  4.0       400       "#version 400 core"
//  4.1       410       "#version 410 core"
//  4.2       420       "#version 410 core"
//  4.3       430       "#version 430 core"
//  ES 2.0    100       "#version 100"      = WebGL 1.0
//  ES 3.0    300       "#version 300 es"   = WebGL 2.0
//----------------------------------------

#if defined(_MSC_VER) && !defined(_CRT_SECURE_NO_WARNINGS)
#define _CRT_SECURE_NO_WARNINGS
#endif

#include "imgui.h"
#include "imgui_impl_opengl3.h"
#include <stdio.h>
#if defined(_MSC_VER) && _MSC_VER <= 1500 // MSVC 2008 or earlier
#include <stddef.h>     // intptr_t
#else
#include <stdint.h>     // intptr_t
#endif

// GL includes
#if defined(IMGUI_IMPL_OPENGL_ES2)
#include <GLES2/gl2.h>
#if defined(__EMSCRIPTEN__)
#ifndef GL_GLEXT_PROTOTYPES
#define GL_GLEXT_PROTOTYPES
#endif
#include <GLES2/gl2ext.h>
#endif
#elif defined(IMGUI_IMPL_OPENGL_ES3)
#if (defined(__APPLE__) && (TARGET_OS_IOS || TARGET_OS_TV))
#include <OpenGLES/ES3/gl.h>    // Use GL ES 3
#else
#include <GLES3/gl3.h>          // Use GL ES 3
#endif
#else
// About Desktop OpenGL function loaders:
//  Modern desktop OpenGL doesn't have a standard portable header file to load OpenGL function pointers.
//  Helper libraries are often used for this purpose! Here we are supporting a few common ones (gl3w, glew, glad).
//  You may use another loader/header of your choice (glext, glLoadGen, etc.), or chose to manually implement your own.
#if defined(IMGUI_IMPL_OPENGL_LOADER_GL3W)
#include <GL/gl3w.h>            // Needs to be initialized with gl3wInit() in user's code
#elif defined(IMGUI_IMPL_OPENGL_LOADER_GLEW)
#include <GL/glew.h>            // Needs to be initialized with glewInit() in user's code.
#elif defined(IMGUI_IMPL_OPENGL_LOADER_GLAD)
#include <glad/glad.h>          // Needs to be initialized with gladLoadGL() in user's code.
#elif defined(IMGUI_IMPL_OPENGL_LOADER_GLAD2)
#include <glad/gl.h>            // Needs to be initialized with gladLoadGL(...) or gladLoaderLoadGL() in user's code.
#elif defined(IMGUI_IMPL_OPENGL_LOADER_GLBINDING2)
#ifndef GLFW_INCLUDE_NONE
#define GLFW_INCLUDE_NONE       // GLFW including OpenGL headers causes ambiguity or multiple definition errors.
#endif
#include <glbinding/Binding.h>  // Needs to be initialized with glbinding::Binding::initialize() in user's code.
#include <glbinding/gl/gl.h>
using namespace gl;
#elif defined(IMGUI_IMPL_OPENGL_LOADER_GLBINDING3)
#ifndef GLFW_INCLUDE_NONE
#define GLFW_INCLUDE_NONE       // GLFW including OpenGL headers causes ambiguity or multiple definition errors.
#endif
#include <glbinding/glbinding.h>// Needs to be initialized with glbinding::initialize() in user's code.
#include <glbinding/gl/gl.h>
using namespace gl;
#else
#include IMGUI_IMPL_OPENGL_LOADER_CUSTOM
#endif
#endif

// Vertex arrays are not supported on ES2/WebGL1 unless Emscripten which uses an extension
#ifndef IMGUI_IMPL_OPENGL_ES2
#define IMGUI_IMPL_OPENGL_USE_VERTEX_ARRAY
#elif defined(__EMSCRIPTEN__)
#define IMGUI_IMPL_OPENGL_USE_VERTEX_ARRAY
#define glBindVertexArray       glBindVertexArrayOES
#define glGenVertexArrays       glGenVertexArraysOES
#define glDeleteVertexArrays    glDeleteVertexArraysOES
#define GL_VERTEX_ARRAY_BINDING GL_VERTEX_ARRAY_BINDING_OES
#endif

// Desktop GL 3.2+ has glDrawElementsBaseVertex() which GL ES and WebGL don't have.
#if !defined(IMGUI_IMPL_OPENGL_ES2) && !defined(IMGUI_IMPL_OPENGL_ES3) && defined(GL_VERSION_3_2)
#define IMGUI_IMPL_OPENGL_MAY_HAVE_VTX_OFFSET
#endif

// Desktop GL 3.3+ has glBindSampler()
#if !defined(IMGUI_IMPL_OPENGL_ES2) && !defined(IMGUI_IMPL_OPENGL_ES3) && defined(GL_VERSION_3_3)
#define IMGUI_IMPL_OPENGL_MAY_HAVE_BIND_SAMPLER
#endif

// Desktop GL 3.1+ has GL_PRIMITIVE_RESTART state
#if !defined(IMGUI_IMPL_OPENGL_ES2) && !defined(IMGUI_IMPL_OPENGL_ES3) && defined(GL_VERSION_3_1)
#define IMGUI_IMPL_OPENGL_MAY_HAVE_PRIMITIVE_RESTART
#endif

// Desktop GL use extension detection
#if !defined(IMGUI_IMPL_OPENGL_ES2) && !defined(IMGUI_IMPL_OPENGL_ES3)
#define IMGUI_IMPL_OPENGL_MAY_HAVE_EXTENSIONS
#endif

// OpenGL Data
struct ImGui_ImplOpenGL3_Data
{
    GLuint          GlVersion;               // Extracted at runtime using GL_MAJOR_VERSION, GL_MINOR_VERSION queries (e.g. 320 for GL 3.2)
    char            GlslVersionString[32];   // Specified by user or detected based on compile time GL settings.
    GLuint          FontTexture;
    GLuint          ShaderHandle;
    GLint           AttribLocationTex;       // Uniforms location
    GLint           AttribLocationProjMtx;
    GLuint          AttribLocationVtxPos;    // Vertex attributes location
    GLuint          AttribLocationVtxUV;
    GLuint          AttribLocationVtxColor;
    unsigned int    VboHandle, ElementsHandle;
    bool            HasClipOrigin;

    ImGui_ImplOpenGL3_Data() { memset(this, 0, sizeof(*this)); }
};

// Wrapping access to backend data (to facilitate multiple-contexts stored in io.BackendPlatformUserData)
static ImGui_ImplOpenGL3_Data*  g_Data;
static ImGui_ImplOpenGL3_Data*  ImGui_ImplOpenGL3_CreateBackendData()   { IM_ASSERT(g_Data == NULL); g_Data = IM_NEW(ImGui_ImplOpenGL3_Data); return g_Data; }
static ImGui_ImplOpenGL3_Data*  ImGui_ImplOpenGL3_GetBackendData()      { IM_ASSERT(ImGui::GetCurrentContext() != NULL); return g_Data; }
static void                     ImGui_ImplOpenGL3_DestroyBackendData()  { IM_DELETE(g_Data); g_Data = NULL; }

// Forward Declarations
static void ImGui_ImplOpenGL3_InitPlatformInterface();
static void ImGui_ImplOpenGL3_ShutdownPlatformInterface();

// Functions
bool    ImGui_ImplOpenGL3_Init(const char* glsl_version)
{
    ImGuiIO& io = ImGui::GetIO();
    IM_ASSERT(io.BackendRendererUserData == NULL && "Already initialized a renderer backend!");

    ImGui_ImplOpenGL3_Data* bd = ImGui_ImplOpenGL3_CreateBackendData();

    // Query for GL version (e.g. 320 for GL 3.2)
#if !defined(IMGUI_IMPL_OPENGL_ES2)
    GLint major = 0;
    GLint minor = 0;
    glGetIntegerv(GL_MAJOR_VERSION, &major);
    glGetIntegerv(GL_MINOR_VERSION, &minor);
    if (major == 0 && minor == 0)
    {
        // Query GL_VERSION in desktop GL 2.x, the string will start with "<major>.<minor>"
        const char* gl_version = (const char*)glGetString(GL_VERSION);
        sscanf(gl_version, "%d.%d", &major, &minor);
    }
    bd->GlVersion = (GLuint)(major * 100 + minor * 10);
#else
    bd->GlVersion = 200; // GLES 2
#endif

    // Setup backend capabilities flags
    io.BackendRendererUserData = (void*)bd;
    io.BackendRendererName = "imgui_impl_opengl3";
#ifdef IMGUI_IMPL_OPENGL_MAY_HAVE_VTX_OFFSET
    if (bd->GlVersion >= 320)
        io.BackendFlags |= ImGuiBackendFlags_RendererHasVtxOffset;  // We can honor the ImDrawCmd::VtxOffset field, allowing for large meshes.
#endif
    io.BackendFlags |= ImGuiBackendFlags_RendererHasViewports;  // We can create multi-viewports on the Renderer side (optional)

    // Store GLSL version string so we can refer to it later in case we recreate shaders.
    // Note: GLSL version is NOT the same as GL version. Leave this to NULL if unsure.
#if defined(IMGUI_IMPL_OPENGL_ES2)
    if (glsl_version == NULL)
        glsl_version = "#version 100";
#elif defined(IMGUI_IMPL_OPENGL_ES3)
    if (glsl_version == NULL)
        glsl_version = "#version 300 es";
#elif defined(__APPLE__)
    if (glsl_version == NULL)
        glsl_version = "#version 150";
#else
    if (glsl_version == NULL)
        glsl_version = "#version 130";
#endif
    IM_ASSERT((int)strlen(glsl_version) + 2 < IM_ARRAYSIZE(bd->GlslVersionString));
    strcpy(bd->GlslVersionString, glsl_version);
    strcat(bd->GlslVersionString, "\n");

    // Debugging construct to make it easily visible in the IDE and debugger which GL loader has been selected.
    // The code actually never uses the 'gl_loader' variable! It is only here so you can read it!
    // If auto-detection fails or doesn't select the same GL loader file as used by your application,
    // you are likely to get a crash below.
    // You can explicitly select a loader by using '#define IMGUI_IMPL_OPENGL_LOADER_XXX' in imconfig.h or compiler command-line.
    const char* gl_loader = "Unknown";
    IM_UNUSED(gl_loader);
#if defined(IMGUI_IMPL_OPENGL_LOADER_GL3W)
    gl_loader = "GL3W";
#elif defined(IMGUI_IMPL_OPENGL_LOADER_GLEW)
    gl_loader = "GLEW";
#elif defined(IMGUI_IMPL_OPENGL_LOADER_GLAD)
    gl_loader = "GLAD";
#elif defined(IMGUI_IMPL_OPENGL_LOADER_GLAD2)
    gl_loader = "GLAD2";
#elif defined(IMGUI_IMPL_OPENGL_LOADER_GLBINDING2)
    gl_loader = "glbinding2";
#elif defined(IMGUI_IMPL_OPENGL_LOADER_GLBINDING3)
    gl_loader = "glbinding3";
#elif defined(IMGUI_IMPL_OPENGL_LOADER_CUSTOM)
    gl_loader = "custom";
#else
    gl_loader = "none";
#endif

    // Make an arbitrary GL call (we don't actually need the result)
    // IF YOU GET A CRASH HERE: it probably means that you haven't initialized the OpenGL function loader used by this code.
    // Desktop OpenGL 3/4 need a function loader. See the IMGUI_IMPL_OPENGL_LOADER_xxx explanation above.
    GLint current_texture;
    glGetIntegerv(GL_TEXTURE_BINDING_2D, &current_texture);

    // Detect extensions we support
    bd->HasClipOrigin = (bd->GlVersion >= 450);
#ifdef IMGUI_IMPL_OPENGL_MAY_HAVE_EXTENSIONS
    GLint num_extensions = 0;
    glGetIntegerv(GL_NUM_EXTENSIONS, &num_extensions);
    for (GLint i = 0; i < num_extensions; i++)
    {
        const char* extension = (const char*)glGetStringi(GL_EXTENSIONS, i);
        if (extension != NULL && strcmp(extension, "GL_ARB_clip_control") == 0)
            bd->HasClipOrigin = true;
    }
#endif

    if (io.ConfigFlags & ImGuiConfigFlags_ViewportsEnable)
        ImGui_ImplOpenGL3_InitPlatformInterface();

    return true;
}

void    ImGui_ImplOpenGL3_Shutdown()
{
<<<<<<< HEAD
    ImGui_ImplOpenGL3_ShutdownPlatformInterface();
=======
    ImGuiIO& io = ImGui::GetIO();
>>>>>>> 70c60385
    ImGui_ImplOpenGL3_DestroyDeviceObjects();
    io.BackendRendererName = NULL;
    io.BackendRendererUserData = NULL;
    ImGui_ImplOpenGL3_DestroyBackendData();
}

void    ImGui_ImplOpenGL3_NewFrame()
{
    ImGui_ImplOpenGL3_Data* bd = ImGui_ImplOpenGL3_GetBackendData();
    if (!bd->ShaderHandle)
        ImGui_ImplOpenGL3_CreateDeviceObjects();
}

static void ImGui_ImplOpenGL3_SetupRenderState(ImDrawData* draw_data, int fb_width, int fb_height, GLuint vertex_array_object)
{
    ImGui_ImplOpenGL3_Data* bd = ImGui_ImplOpenGL3_GetBackendData();

    // Setup render state: alpha-blending enabled, no face culling, no depth testing, scissor enabled, polygon fill
    glEnable(GL_BLEND);
    glBlendEquation(GL_FUNC_ADD);
    glBlendFuncSeparate(GL_SRC_ALPHA, GL_ONE_MINUS_SRC_ALPHA, GL_ONE, GL_ONE_MINUS_SRC_ALPHA);
    glDisable(GL_CULL_FACE);
    glDisable(GL_DEPTH_TEST);
    glDisable(GL_STENCIL_TEST);
    glEnable(GL_SCISSOR_TEST);
#ifdef IMGUI_IMPL_OPENGL_MAY_HAVE_PRIMITIVE_RESTART
    if (bd->GlVersion >= 310)
        glDisable(GL_PRIMITIVE_RESTART);
#endif
#ifdef GL_POLYGON_MODE
    glPolygonMode(GL_FRONT_AND_BACK, GL_FILL);
#endif

    // Support for GL 4.5 rarely used glClipControl(GL_UPPER_LEFT)
#if defined(GL_CLIP_ORIGIN)
    bool clip_origin_lower_left = true;
    if (bd->HasClipOrigin)
    {
        GLenum current_clip_origin = 0; glGetIntegerv(GL_CLIP_ORIGIN, (GLint*)&current_clip_origin);
        if (current_clip_origin == GL_UPPER_LEFT)
            clip_origin_lower_left = false;
    }
#endif

    // Setup viewport, orthographic projection matrix
    // Our visible imgui space lies from draw_data->DisplayPos (top left) to draw_data->DisplayPos+data_data->DisplaySize (bottom right). DisplayPos is (0,0) for single viewport apps.
    glViewport(0, 0, (GLsizei)fb_width, (GLsizei)fb_height);
    float L = draw_data->DisplayPos.x;
    float R = draw_data->DisplayPos.x + draw_data->DisplaySize.x;
    float T = draw_data->DisplayPos.y;
    float B = draw_data->DisplayPos.y + draw_data->DisplaySize.y;
#if defined(GL_CLIP_ORIGIN)
    if (!clip_origin_lower_left) { float tmp = T; T = B; B = tmp; } // Swap top and bottom if origin is upper left
#endif
    const float ortho_projection[4][4] =
    {
        { 2.0f/(R-L),   0.0f,         0.0f,   0.0f },
        { 0.0f,         2.0f/(T-B),   0.0f,   0.0f },
        { 0.0f,         0.0f,        -1.0f,   0.0f },
        { (R+L)/(L-R),  (T+B)/(B-T),  0.0f,   1.0f },
    };
    glUseProgram(bd->ShaderHandle);
    glUniform1i(bd->AttribLocationTex, 0);
    glUniformMatrix4fv(bd->AttribLocationProjMtx, 1, GL_FALSE, &ortho_projection[0][0]);

#ifdef IMGUI_IMPL_OPENGL_MAY_HAVE_BIND_SAMPLER
    if (bd->GlVersion >= 330)
        glBindSampler(0, 0); // We use combined texture/sampler state. Applications using GL 3.3 may set that otherwise.
#endif

    (void)vertex_array_object;
#ifdef IMGUI_IMPL_OPENGL_USE_VERTEX_ARRAY
    glBindVertexArray(vertex_array_object);
#endif

    // Bind vertex/index buffers and setup attributes for ImDrawVert
    glBindBuffer(GL_ARRAY_BUFFER, bd->VboHandle);
    glBindBuffer(GL_ELEMENT_ARRAY_BUFFER, bd->ElementsHandle);
    glEnableVertexAttribArray(bd->AttribLocationVtxPos);
    glEnableVertexAttribArray(bd->AttribLocationVtxUV);
    glEnableVertexAttribArray(bd->AttribLocationVtxColor);
    glVertexAttribPointer(bd->AttribLocationVtxPos,   2, GL_FLOAT,         GL_FALSE, sizeof(ImDrawVert), (GLvoid*)IM_OFFSETOF(ImDrawVert, pos));
    glVertexAttribPointer(bd->AttribLocationVtxUV,    2, GL_FLOAT,         GL_FALSE, sizeof(ImDrawVert), (GLvoid*)IM_OFFSETOF(ImDrawVert, uv));
    glVertexAttribPointer(bd->AttribLocationVtxColor, 4, GL_UNSIGNED_BYTE, GL_TRUE,  sizeof(ImDrawVert), (GLvoid*)IM_OFFSETOF(ImDrawVert, col));
}

// OpenGL3 Render function.
// Note that this implementation is little overcomplicated because we are saving/setting up/restoring every OpenGL state explicitly.
// This is in order to be able to run within an OpenGL engine that doesn't do so.
void    ImGui_ImplOpenGL3_RenderDrawData(ImDrawData* draw_data)
{
    // Avoid rendering when minimized, scale coordinates for retina displays (screen coordinates != framebuffer coordinates)
    int fb_width = (int)(draw_data->DisplaySize.x * draw_data->FramebufferScale.x);
    int fb_height = (int)(draw_data->DisplaySize.y * draw_data->FramebufferScale.y);
    if (fb_width <= 0 || fb_height <= 0)
        return;

    ImGui_ImplOpenGL3_Data* bd = ImGui_ImplOpenGL3_GetBackendData();

    // Backup GL state
    GLenum last_active_texture; glGetIntegerv(GL_ACTIVE_TEXTURE, (GLint*)&last_active_texture);
    glActiveTexture(GL_TEXTURE0);
    GLuint last_program; glGetIntegerv(GL_CURRENT_PROGRAM, (GLint*)&last_program);
    GLuint last_texture; glGetIntegerv(GL_TEXTURE_BINDING_2D, (GLint*)&last_texture);
#ifdef IMGUI_IMPL_OPENGL_MAY_HAVE_BIND_SAMPLER
    GLuint last_sampler; if (bd->GlVersion >= 330) { glGetIntegerv(GL_SAMPLER_BINDING, (GLint*)&last_sampler); } else { last_sampler = 0; }
#endif
    GLuint last_array_buffer; glGetIntegerv(GL_ARRAY_BUFFER_BINDING, (GLint*)&last_array_buffer);
#ifdef IMGUI_IMPL_OPENGL_USE_VERTEX_ARRAY
    GLuint last_vertex_array_object; glGetIntegerv(GL_VERTEX_ARRAY_BINDING, (GLint*)&last_vertex_array_object);
#endif
#ifdef GL_POLYGON_MODE
    GLint last_polygon_mode[2]; glGetIntegerv(GL_POLYGON_MODE, last_polygon_mode);
#endif
    GLint last_viewport[4]; glGetIntegerv(GL_VIEWPORT, last_viewport);
    GLint last_scissor_box[4]; glGetIntegerv(GL_SCISSOR_BOX, last_scissor_box);
    GLenum last_blend_src_rgb; glGetIntegerv(GL_BLEND_SRC_RGB, (GLint*)&last_blend_src_rgb);
    GLenum last_blend_dst_rgb; glGetIntegerv(GL_BLEND_DST_RGB, (GLint*)&last_blend_dst_rgb);
    GLenum last_blend_src_alpha; glGetIntegerv(GL_BLEND_SRC_ALPHA, (GLint*)&last_blend_src_alpha);
    GLenum last_blend_dst_alpha; glGetIntegerv(GL_BLEND_DST_ALPHA, (GLint*)&last_blend_dst_alpha);
    GLenum last_blend_equation_rgb; glGetIntegerv(GL_BLEND_EQUATION_RGB, (GLint*)&last_blend_equation_rgb);
    GLenum last_blend_equation_alpha; glGetIntegerv(GL_BLEND_EQUATION_ALPHA, (GLint*)&last_blend_equation_alpha);
    GLboolean last_enable_blend = glIsEnabled(GL_BLEND);
    GLboolean last_enable_cull_face = glIsEnabled(GL_CULL_FACE);
    GLboolean last_enable_depth_test = glIsEnabled(GL_DEPTH_TEST);
    GLboolean last_enable_stencil_test = glIsEnabled(GL_STENCIL_TEST);
    GLboolean last_enable_scissor_test = glIsEnabled(GL_SCISSOR_TEST);
#ifdef IMGUI_IMPL_OPENGL_MAY_HAVE_PRIMITIVE_RESTART
    GLboolean last_enable_primitive_restart = (bd->GlVersion >= 310) ? glIsEnabled(GL_PRIMITIVE_RESTART) : GL_FALSE;
#endif

    // Setup desired GL state
    // Recreate the VAO every time (this is to easily allow multiple GL contexts to be rendered to. VAO are not shared among GL contexts)
    // The renderer would actually work without any VAO bound, but then our VertexAttrib calls would overwrite the default one currently bound.
    GLuint vertex_array_object = 0;
#ifdef IMGUI_IMPL_OPENGL_USE_VERTEX_ARRAY
    glGenVertexArrays(1, &vertex_array_object);
#endif
    ImGui_ImplOpenGL3_SetupRenderState(draw_data, fb_width, fb_height, vertex_array_object);

    // Will project scissor/clipping rectangles into framebuffer space
    ImVec2 clip_off = draw_data->DisplayPos;         // (0,0) unless using multi-viewports
    ImVec2 clip_scale = draw_data->FramebufferScale; // (1,1) unless using retina display which are often (2,2)

    // Render command lists
    for (int n = 0; n < draw_data->CmdListsCount; n++)
    {
        const ImDrawList* cmd_list = draw_data->CmdLists[n];

        // Upload vertex/index buffers
        glBufferData(GL_ARRAY_BUFFER, (GLsizeiptr)cmd_list->VtxBuffer.Size * (int)sizeof(ImDrawVert), (const GLvoid*)cmd_list->VtxBuffer.Data, GL_STREAM_DRAW);
        glBufferData(GL_ELEMENT_ARRAY_BUFFER, (GLsizeiptr)cmd_list->IdxBuffer.Size * (int)sizeof(ImDrawIdx), (const GLvoid*)cmd_list->IdxBuffer.Data, GL_STREAM_DRAW);

        for (int cmd_i = 0; cmd_i < cmd_list->CmdBuffer.Size; cmd_i++)
        {
            const ImDrawCmd* pcmd = &cmd_list->CmdBuffer[cmd_i];
            if (pcmd->UserCallback != NULL)
            {
                // User callback, registered via ImDrawList::AddCallback()
                // (ImDrawCallback_ResetRenderState is a special callback value used by the user to request the renderer to reset render state.)
                if (pcmd->UserCallback == ImDrawCallback_ResetRenderState)
                    ImGui_ImplOpenGL3_SetupRenderState(draw_data, fb_width, fb_height, vertex_array_object);
                else
                    pcmd->UserCallback(cmd_list, pcmd);
            }
            else
            {
                // Project scissor/clipping rectangles into framebuffer space
                ImVec4 clip_rect;
                clip_rect.x = (pcmd->ClipRect.x - clip_off.x) * clip_scale.x;
                clip_rect.y = (pcmd->ClipRect.y - clip_off.y) * clip_scale.y;
                clip_rect.z = (pcmd->ClipRect.z - clip_off.x) * clip_scale.x;
                clip_rect.w = (pcmd->ClipRect.w - clip_off.y) * clip_scale.y;

                if (clip_rect.x < fb_width && clip_rect.y < fb_height && clip_rect.z >= 0.0f && clip_rect.w >= 0.0f)
                {
                    // Apply scissor/clipping rectangle
                    glScissor((int)clip_rect.x, (int)(fb_height - clip_rect.w), (int)(clip_rect.z - clip_rect.x), (int)(clip_rect.w - clip_rect.y));

                    // Bind texture, Draw
                    glBindTexture(GL_TEXTURE_2D, (GLuint)(intptr_t)pcmd->GetTexID());
#ifdef IMGUI_IMPL_OPENGL_MAY_HAVE_VTX_OFFSET
                    if (bd->GlVersion >= 320)
                        glDrawElementsBaseVertex(GL_TRIANGLES, (GLsizei)pcmd->ElemCount, sizeof(ImDrawIdx) == 2 ? GL_UNSIGNED_SHORT : GL_UNSIGNED_INT, (void*)(intptr_t)(pcmd->IdxOffset * sizeof(ImDrawIdx)), (GLint)pcmd->VtxOffset);
                    else
#endif
                    glDrawElements(GL_TRIANGLES, (GLsizei)pcmd->ElemCount, sizeof(ImDrawIdx) == 2 ? GL_UNSIGNED_SHORT : GL_UNSIGNED_INT, (void*)(intptr_t)(pcmd->IdxOffset * sizeof(ImDrawIdx)));
                }
            }
        }
    }

    // Destroy the temporary VAO
#ifdef IMGUI_IMPL_OPENGL_USE_VERTEX_ARRAY
    glDeleteVertexArrays(1, &vertex_array_object);
#endif

    // Restore modified GL state
    glUseProgram(last_program);
    glBindTexture(GL_TEXTURE_2D, last_texture);
#ifdef IMGUI_IMPL_OPENGL_MAY_HAVE_BIND_SAMPLER
    if (bd->GlVersion >= 330)
        glBindSampler(0, last_sampler);
#endif
    glActiveTexture(last_active_texture);
#ifdef IMGUI_IMPL_OPENGL_USE_VERTEX_ARRAY
    glBindVertexArray(last_vertex_array_object);
#endif
    glBindBuffer(GL_ARRAY_BUFFER, last_array_buffer);
    glBlendEquationSeparate(last_blend_equation_rgb, last_blend_equation_alpha);
    glBlendFuncSeparate(last_blend_src_rgb, last_blend_dst_rgb, last_blend_src_alpha, last_blend_dst_alpha);
    if (last_enable_blend) glEnable(GL_BLEND); else glDisable(GL_BLEND);
    if (last_enable_cull_face) glEnable(GL_CULL_FACE); else glDisable(GL_CULL_FACE);
    if (last_enable_depth_test) glEnable(GL_DEPTH_TEST); else glDisable(GL_DEPTH_TEST);
    if (last_enable_stencil_test) glEnable(GL_STENCIL_TEST); else glDisable(GL_STENCIL_TEST);
    if (last_enable_scissor_test) glEnable(GL_SCISSOR_TEST); else glDisable(GL_SCISSOR_TEST);
#ifdef IMGUI_IMPL_OPENGL_MAY_HAVE_PRIMITIVE_RESTART
    if (bd->GlVersion >= 310) { if (last_enable_primitive_restart) glEnable(GL_PRIMITIVE_RESTART); else glDisable(GL_PRIMITIVE_RESTART); }
#endif

#ifdef GL_POLYGON_MODE
    glPolygonMode(GL_FRONT_AND_BACK, (GLenum)last_polygon_mode[0]);
#endif
    glViewport(last_viewport[0], last_viewport[1], (GLsizei)last_viewport[2], (GLsizei)last_viewport[3]);
    glScissor(last_scissor_box[0], last_scissor_box[1], (GLsizei)last_scissor_box[2], (GLsizei)last_scissor_box[3]);
}

bool ImGui_ImplOpenGL3_CreateFontsTexture()
{
    ImGuiIO& io = ImGui::GetIO();
    ImGui_ImplOpenGL3_Data* bd = ImGui_ImplOpenGL3_GetBackendData();

    // Build texture atlas
    unsigned char* pixels;
    int width, height;
    io.Fonts->GetTexDataAsRGBA32(&pixels, &width, &height);   // Load as RGBA 32-bit (75% of the memory is wasted, but default font is so small) because it is more likely to be compatible with user's existing shaders. If your ImTextureId represent a higher-level concept than just a GL texture id, consider calling GetTexDataAsAlpha8() instead to save on GPU memory.

    // Upload texture to graphics system
    GLint last_texture;
    glGetIntegerv(GL_TEXTURE_BINDING_2D, &last_texture);
    glGenTextures(1, &bd->FontTexture);
    glBindTexture(GL_TEXTURE_2D, bd->FontTexture);
    glTexParameteri(GL_TEXTURE_2D, GL_TEXTURE_MIN_FILTER, GL_LINEAR);
    glTexParameteri(GL_TEXTURE_2D, GL_TEXTURE_MAG_FILTER, GL_LINEAR);
#ifdef GL_UNPACK_ROW_LENGTH
    glPixelStorei(GL_UNPACK_ROW_LENGTH, 0);
#endif
    glTexImage2D(GL_TEXTURE_2D, 0, GL_RGBA, width, height, 0, GL_RGBA, GL_UNSIGNED_BYTE, pixels);

    // Store our identifier
    io.Fonts->SetTexID((ImTextureID)(intptr_t)bd->FontTexture);

    // Restore state
    glBindTexture(GL_TEXTURE_2D, last_texture);

    return true;
}

void ImGui_ImplOpenGL3_DestroyFontsTexture()
{
    ImGuiIO& io = ImGui::GetIO();
    ImGui_ImplOpenGL3_Data* bd = ImGui_ImplOpenGL3_GetBackendData();
    if (bd->FontTexture)
    {
        glDeleteTextures(1, &bd->FontTexture);
        io.Fonts->SetTexID(0);
        bd->FontTexture = 0;
    }
}

// If you get an error please report on github. You may try different GL context version or GLSL version. See GL<>GLSL version table at the top of this file.
static bool CheckShader(GLuint handle, const char* desc)
{
    ImGui_ImplOpenGL3_Data* bd = ImGui_ImplOpenGL3_GetBackendData();
    GLint status = 0, log_length = 0;
    glGetShaderiv(handle, GL_COMPILE_STATUS, &status);
    glGetShaderiv(handle, GL_INFO_LOG_LENGTH, &log_length);
    if ((GLboolean)status == GL_FALSE)
        fprintf(stderr, "ERROR: ImGui_ImplOpenGL3_CreateDeviceObjects: failed to compile %s! With GLSL: %s\n", desc, bd->GlslVersionString);
    if (log_length > 1)
    {
        ImVector<char> buf;
        buf.resize((int)(log_length + 1));
        glGetShaderInfoLog(handle, log_length, NULL, (GLchar*)buf.begin());
        fprintf(stderr, "%s\n", buf.begin());
    }
    return (GLboolean)status == GL_TRUE;
}

// If you get an error please report on GitHub. You may try different GL context version or GLSL version.
static bool CheckProgram(GLuint handle, const char* desc)
{
    ImGui_ImplOpenGL3_Data* bd = ImGui_ImplOpenGL3_GetBackendData();
    GLint status = 0, log_length = 0;
    glGetProgramiv(handle, GL_LINK_STATUS, &status);
    glGetProgramiv(handle, GL_INFO_LOG_LENGTH, &log_length);
    if ((GLboolean)status == GL_FALSE)
        fprintf(stderr, "ERROR: ImGui_ImplOpenGL3_CreateDeviceObjects: failed to link %s! With GLSL %s\n", desc, bd->GlslVersionString);
    if (log_length > 1)
    {
        ImVector<char> buf;
        buf.resize((int)(log_length + 1));
        glGetProgramInfoLog(handle, log_length, NULL, (GLchar*)buf.begin());
        fprintf(stderr, "%s\n", buf.begin());
    }
    return (GLboolean)status == GL_TRUE;
}

bool    ImGui_ImplOpenGL3_CreateDeviceObjects()
{
    ImGui_ImplOpenGL3_Data* bd = ImGui_ImplOpenGL3_GetBackendData();

    // Backup GL state
    GLint last_texture, last_array_buffer;
    glGetIntegerv(GL_TEXTURE_BINDING_2D, &last_texture);
    glGetIntegerv(GL_ARRAY_BUFFER_BINDING, &last_array_buffer);
#ifdef IMGUI_IMPL_OPENGL_USE_VERTEX_ARRAY
    GLint last_vertex_array;
    glGetIntegerv(GL_VERTEX_ARRAY_BINDING, &last_vertex_array);
#endif

    // Parse GLSL version string
    int glsl_version = 130;
    sscanf(bd->GlslVersionString, "#version %d", &glsl_version);

    const GLchar* vertex_shader_glsl_120 =
        "uniform mat4 ProjMtx;\n"
        "attribute vec2 Position;\n"
        "attribute vec2 UV;\n"
        "attribute vec4 Color;\n"
        "varying vec2 Frag_UV;\n"
        "varying vec4 Frag_Color;\n"
        "void main()\n"
        "{\n"
        "    Frag_UV = UV;\n"
        "    Frag_Color = Color;\n"
        "    gl_Position = ProjMtx * vec4(Position.xy,0,1);\n"
        "}\n";

    const GLchar* vertex_shader_glsl_130 =
        "uniform mat4 ProjMtx;\n"
        "in vec2 Position;\n"
        "in vec2 UV;\n"
        "in vec4 Color;\n"
        "out vec2 Frag_UV;\n"
        "out vec4 Frag_Color;\n"
        "void main()\n"
        "{\n"
        "    Frag_UV = UV;\n"
        "    Frag_Color = Color;\n"
        "    gl_Position = ProjMtx * vec4(Position.xy,0,1);\n"
        "}\n";

    const GLchar* vertex_shader_glsl_300_es =
        "precision mediump float;\n"
        "layout (location = 0) in vec2 Position;\n"
        "layout (location = 1) in vec2 UV;\n"
        "layout (location = 2) in vec4 Color;\n"
        "uniform mat4 ProjMtx;\n"
        "out vec2 Frag_UV;\n"
        "out vec4 Frag_Color;\n"
        "void main()\n"
        "{\n"
        "    Frag_UV = UV;\n"
        "    Frag_Color = Color;\n"
        "    gl_Position = ProjMtx * vec4(Position.xy,0,1);\n"
        "}\n";

    const GLchar* vertex_shader_glsl_410_core =
        "layout (location = 0) in vec2 Position;\n"
        "layout (location = 1) in vec2 UV;\n"
        "layout (location = 2) in vec4 Color;\n"
        "uniform mat4 ProjMtx;\n"
        "out vec2 Frag_UV;\n"
        "out vec4 Frag_Color;\n"
        "void main()\n"
        "{\n"
        "    Frag_UV = UV;\n"
        "    Frag_Color = Color;\n"
        "    gl_Position = ProjMtx * vec4(Position.xy,0,1);\n"
        "}\n";

    const GLchar* fragment_shader_glsl_120 =
        "#ifdef GL_ES\n"
        "    precision mediump float;\n"
        "#endif\n"
        "uniform sampler2D Texture;\n"
        "varying vec2 Frag_UV;\n"
        "varying vec4 Frag_Color;\n"
        "void main()\n"
        "{\n"
        "    gl_FragColor = Frag_Color * texture2D(Texture, Frag_UV.st);\n"
        "}\n";

    const GLchar* fragment_shader_glsl_130 =
        "uniform sampler2D Texture;\n"
        "in vec2 Frag_UV;\n"
        "in vec4 Frag_Color;\n"
        "out vec4 Out_Color;\n"
        "void main()\n"
        "{\n"
        "    Out_Color = Frag_Color * texture(Texture, Frag_UV.st);\n"
        "}\n";

    const GLchar* fragment_shader_glsl_300_es =
        "precision mediump float;\n"
        "uniform sampler2D Texture;\n"
        "in vec2 Frag_UV;\n"
        "in vec4 Frag_Color;\n"
        "layout (location = 0) out vec4 Out_Color;\n"
        "void main()\n"
        "{\n"
        "    Out_Color = Frag_Color * texture(Texture, Frag_UV.st);\n"
        "}\n";

    const GLchar* fragment_shader_glsl_410_core =
        "in vec2 Frag_UV;\n"
        "in vec4 Frag_Color;\n"
        "uniform sampler2D Texture;\n"
        "layout (location = 0) out vec4 Out_Color;\n"
        "void main()\n"
        "{\n"
        "    Out_Color = Frag_Color * texture(Texture, Frag_UV.st);\n"
        "}\n";

    // Select shaders matching our GLSL versions
    const GLchar* vertex_shader = NULL;
    const GLchar* fragment_shader = NULL;
    if (glsl_version < 130)
    {
        vertex_shader = vertex_shader_glsl_120;
        fragment_shader = fragment_shader_glsl_120;
    }
    else if (glsl_version >= 410)
    {
        vertex_shader = vertex_shader_glsl_410_core;
        fragment_shader = fragment_shader_glsl_410_core;
    }
    else if (glsl_version == 300)
    {
        vertex_shader = vertex_shader_glsl_300_es;
        fragment_shader = fragment_shader_glsl_300_es;
    }
    else
    {
        vertex_shader = vertex_shader_glsl_130;
        fragment_shader = fragment_shader_glsl_130;
    }

    // Create shaders
    const GLchar* vertex_shader_with_version[2] = { bd->GlslVersionString, vertex_shader };
    GLuint vert_handle = glCreateShader(GL_VERTEX_SHADER);
    glShaderSource(vert_handle, 2, vertex_shader_with_version, NULL);
    glCompileShader(vert_handle);
    CheckShader(vert_handle, "vertex shader");

    const GLchar* fragment_shader_with_version[2] = { bd->GlslVersionString, fragment_shader };
    GLuint frag_handle = glCreateShader(GL_FRAGMENT_SHADER);
    glShaderSource(frag_handle, 2, fragment_shader_with_version, NULL);
    glCompileShader(frag_handle);
    CheckShader(frag_handle, "fragment shader");

    // Link
    bd->ShaderHandle = glCreateProgram();
    glAttachShader(bd->ShaderHandle, vert_handle);
    glAttachShader(bd->ShaderHandle, frag_handle);
    glLinkProgram(bd->ShaderHandle);
    CheckProgram(bd->ShaderHandle, "shader program");

    glDetachShader(bd->ShaderHandle, vert_handle);
    glDetachShader(bd->ShaderHandle, frag_handle);
    glDeleteShader(vert_handle);
    glDeleteShader(frag_handle);

    bd->AttribLocationTex = glGetUniformLocation(bd->ShaderHandle, "Texture");
    bd->AttribLocationProjMtx = glGetUniformLocation(bd->ShaderHandle, "ProjMtx");
    bd->AttribLocationVtxPos = (GLuint)glGetAttribLocation(bd->ShaderHandle, "Position");
    bd->AttribLocationVtxUV = (GLuint)glGetAttribLocation(bd->ShaderHandle, "UV");
    bd->AttribLocationVtxColor = (GLuint)glGetAttribLocation(bd->ShaderHandle, "Color");

    // Create buffers
    glGenBuffers(1, &bd->VboHandle);
    glGenBuffers(1, &bd->ElementsHandle);

    ImGui_ImplOpenGL3_CreateFontsTexture();

    // Restore modified GL state
    glBindTexture(GL_TEXTURE_2D, last_texture);
    glBindBuffer(GL_ARRAY_BUFFER, last_array_buffer);
#ifdef IMGUI_IMPL_OPENGL_USE_VERTEX_ARRAY
    glBindVertexArray(last_vertex_array);
#endif

    return true;
}

void    ImGui_ImplOpenGL3_DestroyDeviceObjects()
{
    ImGui_ImplOpenGL3_Data* bd = ImGui_ImplOpenGL3_GetBackendData();
    if (bd->VboHandle)      { glDeleteBuffers(1, &bd->VboHandle); bd->VboHandle = 0; }
    if (bd->ElementsHandle) { glDeleteBuffers(1, &bd->ElementsHandle); bd->ElementsHandle = 0; }
    if (bd->ShaderHandle)   { glDeleteProgram(bd->ShaderHandle); bd->ShaderHandle = 0; }
    ImGui_ImplOpenGL3_DestroyFontsTexture();
}

//--------------------------------------------------------------------------------------------------------
// MULTI-VIEWPORT / PLATFORM INTERFACE SUPPORT
// This is an _advanced_ and _optional_ feature, allowing the backend to create and handle multiple viewports simultaneously.
// If you are new to dear imgui or creating a new binding for dear imgui, it is recommended that you completely ignore this section first..
//--------------------------------------------------------------------------------------------------------

static void ImGui_ImplOpenGL3_RenderWindow(ImGuiViewport* viewport, void*)
{
    if (!(viewport->Flags & ImGuiViewportFlags_NoRendererClear))
    {
        ImVec4 clear_color = ImVec4(0.0f, 0.0f, 0.0f, 1.0f);
        glClearColor(clear_color.x, clear_color.y, clear_color.z, clear_color.w);
        glClear(GL_COLOR_BUFFER_BIT);
    }
    ImGui_ImplOpenGL3_RenderDrawData(viewport->DrawData);
}

static void ImGui_ImplOpenGL3_InitPlatformInterface()
{
    ImGuiPlatformIO& platform_io = ImGui::GetPlatformIO();
    platform_io.Renderer_RenderWindow = ImGui_ImplOpenGL3_RenderWindow;
}

static void ImGui_ImplOpenGL3_ShutdownPlatformInterface()
{
    ImGui::DestroyPlatformWindows();
}<|MERGE_RESOLUTION|>--- conflicted
+++ resolved
@@ -15,12 +15,9 @@
 
 // CHANGELOG
 // (minor and older changes stripped away, please see git history for details)
-<<<<<<< HEAD
 //  2021-XX-XX: Platform: Added support for multiple windows via the ImGuiPlatformIO interface.
-=======
 //  2021-06-29: Reorganized backend to pull data from a single structure to facilitate usage with multiple-contexts (all g_XXXX access changed to bd->XXXX).
 //  2021-06-25: OpenGL: Use OES_vertex_array extension on Emscripten + backup/restore current state.
->>>>>>> 70c60385
 //  2021-06-21: OpenGL: Destroy individual vertex/fragment shader objects right after they are linked into the main shader.
 //  2021-05-24: OpenGL: Access GL_CLIP_ORIGIN when "GL_ARB_clip_control" extension is detected, inside of just OpenGL 4.5 version.
 //  2021-05-19: OpenGL: Replaced direct access to ImDrawCmd::TextureId with a call to ImDrawCmd::GetTexID(). (will become a requirement)
@@ -309,11 +306,9 @@
 
 void    ImGui_ImplOpenGL3_Shutdown()
 {
-<<<<<<< HEAD
+    ImGuiIO& io = ImGui::GetIO();
+
     ImGui_ImplOpenGL3_ShutdownPlatformInterface();
-=======
-    ImGuiIO& io = ImGui::GetIO();
->>>>>>> 70c60385
     ImGui_ImplOpenGL3_DestroyDeviceObjects();
     io.BackendRendererName = NULL;
     io.BackendRendererUserData = NULL;

--- conflicted
+++ resolved
@@ -21,11 +21,8 @@
 
 // CHANGELOG
 // (minor and older changes stripped away, please see git history for details)
-<<<<<<< HEAD
 //  2023-XX-XX: Platform: Added support for multiple windows via the ImGuiPlatformIO interface.
-=======
 //  2023-04-04: Inputs: Added support for io.AddMouseSourceEvent() to discriminate ImGuiMouseSource_Mouse/ImGuiMouseSource_TouchScreen/ImGuiMouseSource_Pen on Windows ONLY, using a custom WndProc hook. (#2702)
->>>>>>> c9fe7ebc
 //  2023-03-16: Inputs: Fixed key modifiers handling on secondary viewports (docking branch). Broken on 2023/01/04. (#6248, #6034)
 //  2023-03-14: Emscripten: Avoid using glfwGetError() and glfwGetGamepadState() which are not correctly implemented in Emscripten emulation. (#6240)
 //  2023-02-03: Emscripten: Registering custom low-level mouse wheel handler to get more accurate scrolling impulses on Emscripten. (#4019, #6096)
@@ -144,9 +141,6 @@
     bool                    InstalledCallbacks;
     bool                    CallbacksChainForAllWindows;
     bool                    WantUpdateMonitors;
-#ifdef _WIN32
-    WNDPROC                 GlfwWndProc;
-#endif
 
     // Chain GLFW callbacks: our callbacks will call the user's previously installed callbacks, if any.
     GLFWwindowfocusfun      PrevUserCallbackWindowFocus;
@@ -517,6 +511,22 @@
     case WM_XBUTTONDOWN: case WM_XBUTTONDBLCLK: case WM_XBUTTONUP:
         ImGui::GetIO().AddMouseSourceEvent(GetMouseSourceFromMessageExtraInfo());
         break;
+
+    // We have submitted https://github.com/glfw/glfw/pull/1568 to allow GLFW to support "transparent inputs".
+    // In the meanwhile we implement custom per-platform workarounds here (FIXME-VIEWPORT: Implement same work-around for Linux/OSX!)
+#if !GLFW_HAS_MOUSE_PASSTHROUGH && GLFW_HAS_WINDOW_HOVERED
+    case WM_NCHITTEST:
+    {
+        // Let mouse pass-through the window. This will allow the backend to call io.AddMouseViewportEvent() properly (which is OPTIONAL).
+        // The ImGuiViewportFlags_NoInputs flag is set while dragging a viewport, as want to detect the window behind the one we are dragging.
+        // If you cannot easily access those viewport flags from your windowing/event code: you may manually synchronize its state e.g. in
+        // your main loop after calling UpdatePlatformWindows(). Iterate all viewports/platform windows and pass the flag to your windowing system.
+        ImGuiViewport* viewport = (ImGuiViewport*)::GetPropA(hWnd, "IMGUI_VIEWPORT");
+        if (viewport && (viewport->Flags & ImGuiViewportFlags_NoInputs))
+            return HTTRANSPARENT;
+        break;
+    }
+#endif
     }
     return ::CallWindowProc(bd->GlfwWndProc, hWnd, msg, wParam, lParam);
 }
@@ -1060,26 +1070,6 @@
     viewport->PlatformUserData = viewport->PlatformHandle = nullptr;
 }
 
-// We have submitted https://github.com/glfw/glfw/pull/1568 to allow GLFW to support "transparent inputs".
-// In the meanwhile we implement custom per-platform workarounds here (FIXME-VIEWPORT: Implement same work-around for Linux/OSX!)
-#if !GLFW_HAS_MOUSE_PASSTHROUGH && GLFW_HAS_WINDOW_HOVERED && defined(_WIN32)
-static LRESULT CALLBACK WndProcNoInputs(HWND hWnd, UINT msg, WPARAM wParam, LPARAM lParam)
-{
-    ImGui_ImplGlfw_Data* bd = ImGui_ImplGlfw_GetBackendData();
-    if (msg == WM_NCHITTEST)
-    {
-        // Let mouse pass-through the window. This will allow the backend to call io.AddMouseViewportEvent() properly (which is OPTIONAL).
-        // The ImGuiViewportFlags_NoInputs flag is set while dragging a viewport, as want to detect the window behind the one we are dragging.
-        // If you cannot easily access those viewport flags from your windowing/event code: you may manually synchronize its state e.g. in
-        // your main loop after calling UpdatePlatformWindows(). Iterate all viewports/platform windows and pass the flag to your windowing system.
-        ImGuiViewport* viewport = (ImGuiViewport*)::GetPropA(hWnd, "IMGUI_VIEWPORT");
-        if (viewport->Flags & ImGuiViewportFlags_NoInputs)
-            return HTTRANSPARENT;
-    }
-    return ::CallWindowProc(bd->GlfwWndProc, hWnd, msg, wParam, lParam);
-}
-#endif
-
 static void ImGui_ImplGlfw_ShowWindow(ImGuiViewport* viewport)
 {
     ImGui_ImplGlfw_ViewportData* vd = (ImGui_ImplGlfw_ViewportData*)viewport->PlatformUserData;
@@ -1099,9 +1089,8 @@
 #if !GLFW_HAS_MOUSE_PASSTHROUGH && GLFW_HAS_WINDOW_HOVERED && defined(_WIN32)
     ImGui_ImplGlfw_Data* bd = ImGui_ImplGlfw_GetBackendData();
     ::SetPropA(hwnd, "IMGUI_VIEWPORT", viewport);
-    if (bd->GlfwWndProc == nullptr)
-        bd->GlfwWndProc = (WNDPROC)::GetWindowLongPtr(hwnd, GWLP_WNDPROC);
-    ::SetWindowLongPtr(hwnd, GWLP_WNDPROC, (LONG_PTR)WndProcNoInputs);
+    IM_ASSERT(bd->GlfwWndProc == (WNDPROC)::GetWindowLongPtr(hwnd, GWLP_WNDPROC));
+    ::SetWindowLongPtr(hwnd, GWLP_WNDPROC, (LONG_PTR)ImGui_ImplGlfw_WndProc);
 #endif
 
 #if !GLFW_HAS_FOCUS_ON_SHOW

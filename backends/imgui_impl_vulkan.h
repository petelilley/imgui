--- conflicted
+++ resolved
@@ -3,16 +3,11 @@
 
 // Implemented features:
 //  [X] Renderer: Support for large meshes (64k+ vertices) with 16-bit indices.
-<<<<<<< HEAD
-// Missing features:
-//  [ ] Platform: Multi-viewport / platform windows.
-//  [ ] Renderer: User texture binding. Changes of ImTextureID aren't supported by this backend! See https://github.com/ocornut/imgui/pull/914
-=======
+//  [x] Platform: Multi-viewport / platform windows. With issues (flickering when creating a new viewport).
 //  [!] Renderer: User texture binding. Use 'VkDescriptorSet' as ImTextureID. Read the FAQ about ImTextureID! See https://github.com/ocornut/imgui/pull/914 for discussions.
 
 // Important: on 32-bit systems, user texture binding is only supported if your imconfig file has '#define ImTextureID ImU64'.
 // See imgui_impl_vulkan.cpp file for details.
->>>>>>> 62d6be37
 
 // You can use unmodified imgui_impl_* files in your project. See examples/ folder for examples of using this.
 // Prefer including the entire imgui/ repository into your project (either as a copy or as a submodule), and only build the backends you need.

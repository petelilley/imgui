// dear imgui, v1.68 WIP
// (demo code)

// Message to the person tempted to delete this file when integrating Dear ImGui into their code base:
// Do NOT remove this file from your project! Think again! It is the most useful reference code that you and other coders
// will want to refer to and call. Have the ImGui::ShowDemoWindow() function wired in an always-available debug menu of
// your game/app! Removing this file from your project is hindering access to documentation for everyone in your team,
// likely leading you to poorer usage of the library.
// Everything in this file will be stripped out by the linker if you don't call ImGui::ShowDemoWindow().
// If you want to link core Dear ImGui in your shipped builds but want an easy guarantee that the demo will not be linked,
// you can setup your imconfig.h with #define IMGUI_DISABLE_DEMO_WINDOWS and those functions will be empty.
// In other situation, whenever you have Dear ImGui available you probably want this to be available for reference.
// Thank you,
// -Your beloved friend, imgui_demo.cpp (that you won't delete)

// Message to beginner C/C++ programmers about the meaning of the 'static' keyword:
// In this demo code, we frequently we use 'static' variables inside functions. A static variable persist across calls, so it is
// essentially like a global variable but declared inside the scope of the function. We do this as a way to gather code and data
// in the same place, to make the demo source code faster to read, faster to write, and smaller in size.
// It also happens to be a convenient way of storing simple UI related information as long as your function doesn't need to be reentrant
// or used in threads. This might be a pattern you will want to use in your code, but most of the real data you would be editing is
// likely going to be stored outside your functions.

/*

Index of this file:

// [SECTION] Forward Declarations, Helpers
// [SECTION] Demo Window / ShowDemoWindow()
// [SECTION] About Window / ShowAboutWindow()
// [SECTION] Style Editor / ShowStyleEditor()
// [SECTION] Example App: Main Menu Bar / ShowExampleAppMainMenuBar()
// [SECTION] Example App: Debug Console / ShowExampleAppConsole()
// [SECTION] Example App: Debug Log / ShowExampleAppLog()
// [SECTION] Example App: Simple Layout / ShowExampleAppLayout()
// [SECTION] Example App: Property Editor / ShowExampleAppPropertyEditor()
// [SECTION] Example App: Long Text / ShowExampleAppLongText()
// [SECTION] Example App: Auto Resize / ShowExampleAppAutoResize()
// [SECTION] Example App: Constrained Resize / ShowExampleAppConstrainedResize()
// [SECTION] Example App: Simple Overlay / ShowExampleAppSimpleOverlay()
// [SECTION] Example App: Manipulating Window Titles / ShowExampleAppWindowTitles()
// [SECTION] Example App: Custom Rendering using ImDrawList API / ShowExampleAppCustomRendering()
// [SECTION] Example App: Docking, DockSpace / ShowExampleAppDockSpace()
// [SECTION] Example App: Documents Handling / ShowExampleAppDocuments()

*/

#if defined(_MSC_VER) && !defined(_CRT_SECURE_NO_WARNINGS)
#define _CRT_SECURE_NO_WARNINGS
#endif

#include "imgui.h"
#include <ctype.h>          // toupper, isprint
#include <limits.h>         // INT_MIN, INT_MAX
#include <math.h>           // sqrtf, powf, cosf, sinf, floorf, ceilf
#include <stdio.h>          // vsnprintf, sscanf, printf
#include <stdlib.h>         // NULL, malloc, free, atoi
#if defined(_MSC_VER) && _MSC_VER <= 1500 // MSVC 2008 or earlier
#include <stddef.h>         // intptr_t
#else
#include <stdint.h>         // intptr_t
#endif

#ifdef _MSC_VER
#pragma warning (disable: 4996) // 'This function or variable may be unsafe': strcpy, strdup, sprintf, vsnprintf, sscanf, fopen
#define vsnprintf _vsnprintf
#endif
#ifdef __clang__
#pragma clang diagnostic ignored "-Wold-style-cast"             // warning : use of old-style cast                              // yes, they are more terse.
#pragma clang diagnostic ignored "-Wdeprecated-declarations"    // warning : 'xx' is deprecated: The POSIX name for this item.. // for strdup used in demo code (so user can copy & paste the code)
#pragma clang diagnostic ignored "-Wint-to-void-pointer-cast"   // warning : cast to 'void *' from smaller integer type 'int'
#pragma clang diagnostic ignored "-Wformat-security"            // warning : warning: format string is not a string literal
#pragma clang diagnostic ignored "-Wexit-time-destructors"      // warning : declaration requires an exit-time destructor       // exit-time destruction order is undefined. if MemFree() leads to users code that has been disabled before exit it might cause problems. ImGui coding style welcomes static/globals.
#if __has_warning("-Wzero-as-null-pointer-constant")
#pragma clang diagnostic ignored "-Wzero-as-null-pointer-constant"  // warning : zero as null pointer constant                  // some standard header variations use #define NULL 0
#endif
#if __has_warning("-Wdouble-promotion")
#pragma clang diagnostic ignored "-Wdouble-promotion"           // warning: implicit conversion from 'float' to 'double' when passing argument to function  // using printf() is a misery with this as C++ va_arg ellipsis changes float to double.
#endif
#if __has_warning("-Wreserved-id-macro")
#pragma clang diagnostic ignored "-Wreserved-id-macro"          // warning : macro name is a reserved identifier                //
#endif
#elif defined(__GNUC__)
#pragma GCC diagnostic ignored "-Wint-to-pointer-cast"          // warning: cast to pointer from integer of different size
#pragma GCC diagnostic ignored "-Wformat-security"              // warning : format string is not a string literal (potentially insecure)
#pragma GCC diagnostic ignored "-Wdouble-promotion"             // warning: implicit conversion from 'float' to 'double' when passing argument to function
#pragma GCC diagnostic ignored "-Wconversion"                   // warning: conversion to 'xxxx' from 'xxxx' may alter its value
#if (__GNUC__ >= 6)
#pragma GCC diagnostic ignored "-Wmisleading-indentation"       // warning: this 'if' clause does not guard this statement      // GCC 6.0+ only. See #883 on GitHub.
#endif
#endif

// Play it nice with Windows users. Notepad in 2017 still doesn't display text data with Unix-style \n.
#ifdef _WIN32
#define IM_NEWLINE "\r\n"
#else
#define IM_NEWLINE "\n"
#endif

#define IM_MAX(_A,_B)       (((_A) >= (_B)) ? (_A) : (_B))

//-----------------------------------------------------------------------------
// [SECTION] Forward Declarations, Helpers
//-----------------------------------------------------------------------------

#if !defined(IMGUI_DISABLE_OBSOLETE_FUNCTIONS) && defined(IMGUI_DISABLE_TEST_WINDOWS) && !defined(IMGUI_DISABLE_DEMO_WINDOWS)   // Obsolete name since 1.53, TEST->DEMO
#define IMGUI_DISABLE_DEMO_WINDOWS
#endif

#if !defined(IMGUI_DISABLE_DEMO_WINDOWS)

// Forward Declarations
static void ShowExampleAppDockSpace(bool* p_open);
static void ShowExampleAppDocuments(bool* p_open);
static void ShowExampleAppMainMenuBar();
static void ShowExampleAppConsole(bool* p_open);
static void ShowExampleAppLog(bool* p_open);
static void ShowExampleAppLayout(bool* p_open);
static void ShowExampleAppPropertyEditor(bool* p_open);
static void ShowExampleAppLongText(bool* p_open);
static void ShowExampleAppAutoResize(bool* p_open);
static void ShowExampleAppConstrainedResize(bool* p_open);
static void ShowExampleAppSimpleOverlay(bool* p_open);
static void ShowExampleAppWindowTitles(bool* p_open);
static void ShowExampleAppCustomRendering(bool* p_open);
static void ShowExampleMenuFile();

// Helper to display a little (?) mark which shows a tooltip when hovered.
static void ShowHelpMarker(const char* desc)
{
    ImGui::TextDisabled("(?)");
    if (ImGui::IsItemHovered())
    {
        ImGui::BeginTooltip();
        ImGui::PushTextWrapPos(ImGui::GetFontSize() * 35.0f);
        ImGui::TextUnformatted(desc);
        ImGui::PopTextWrapPos();
        ImGui::EndTooltip();
    }
}

static void ShowDockingDisabledMessage()
{
    ImGuiIO& io = ImGui::GetIO();
    ImGui::Text("ERROR: Docking is not enabled! See Demo > Configuration.");
    ImGui::Text("Set io.ConfigFlags |= ImGuiConfigFlags_DockingEnable in your code, or ");
    ImGui::SameLine(0.0f, 0.0f);
    if (ImGui::SmallButton("click here"))
        io.ConfigFlags |= ImGuiConfigFlags_DockingEnable;
}

// Helper to display basic user controls.
void ImGui::ShowUserGuide()
{
    ImGui::BulletText("Double-click on title bar to collapse window.");
    ImGui::BulletText("Click and drag on lower right corner to resize window\n(double-click to auto fit window to its contents).");
    ImGui::BulletText("Click and drag on any empty space to move window.");
    ImGui::BulletText("TAB/SHIFT+TAB to cycle through keyboard editable fields.");
    ImGui::BulletText("CTRL+Click on a slider or drag box to input value as text.");
    if (ImGui::GetIO().FontAllowUserScaling)
        ImGui::BulletText("CTRL+Mouse Wheel to zoom window contents.");
    ImGui::BulletText("Mouse Wheel to scroll.");
    ImGui::BulletText("While editing text:\n");
    ImGui::Indent();
    ImGui::BulletText("Hold SHIFT or use mouse to select text.");
    ImGui::BulletText("CTRL+Left/Right to word jump.");
    ImGui::BulletText("CTRL+A or double-click to select all.");
    ImGui::BulletText("CTRL+X,CTRL+C,CTRL+V to use clipboard.");
    ImGui::BulletText("CTRL+Z,CTRL+Y to undo/redo.");
    ImGui::BulletText("ESCAPE to revert.");
    ImGui::BulletText("You can apply arithmetic operators +,*,/ on numerical values.\nUse +- to subtract.");
    ImGui::Unindent();
}

//-----------------------------------------------------------------------------
// [SECTION] Demo Window / ShowDemoWindow()
//-----------------------------------------------------------------------------

// We split the contents of the big ShowDemoWindow() function into smaller functions (because the link time of very large functions grow non-linearly)
static void ShowDemoWindowWidgets();
static void ShowDemoWindowLayout();
static void ShowDemoWindowPopups();
static void ShowDemoWindowColumns();
static void ShowDemoWindowMisc();

// Demonstrate most Dear ImGui features (this is big function!)
// You may execute this function to experiment with the UI and understand what it does. You may then search for keywords in the code when you are interested by a specific feature.
void ImGui::ShowDemoWindow(bool* p_open)
{
    // Examples Apps (accessible from the "Examples" menu)
    static bool show_app_dockspace = false;
    static bool show_app_documents = false;
    static bool show_app_main_menu_bar = false;
    static bool show_app_console = false;
    static bool show_app_log = false;
    static bool show_app_layout = false;
    static bool show_app_property_editor = false;
    static bool show_app_long_text = false;
    static bool show_app_auto_resize = false;
    static bool show_app_constrained_resize = false;
    static bool show_app_simple_overlay = false;
    static bool show_app_window_titles = false;
    static bool show_app_custom_rendering = false;

    if (show_app_dockspace)           ShowExampleAppDockSpace(&show_app_dockspace);     // Process the Docking app first, as explicit DockSpace() nodes needs to be submitted early (read comments near the DockSpace function)
    if (show_app_documents)           ShowExampleAppDocuments(&show_app_documents);     // Process the Document app next, as it may also use a DockSpace()
    if (show_app_main_menu_bar)       ShowExampleAppMainMenuBar();
    if (show_app_console)             ShowExampleAppConsole(&show_app_console);
    if (show_app_log)                 ShowExampleAppLog(&show_app_log);
    if (show_app_layout)              ShowExampleAppLayout(&show_app_layout);
    if (show_app_property_editor)     ShowExampleAppPropertyEditor(&show_app_property_editor);
    if (show_app_long_text)           ShowExampleAppLongText(&show_app_long_text);
    if (show_app_auto_resize)         ShowExampleAppAutoResize(&show_app_auto_resize);
    if (show_app_constrained_resize)  ShowExampleAppConstrainedResize(&show_app_constrained_resize);
    if (show_app_simple_overlay)      ShowExampleAppSimpleOverlay(&show_app_simple_overlay);
    if (show_app_window_titles)       ShowExampleAppWindowTitles(&show_app_window_titles);
    if (show_app_custom_rendering)    ShowExampleAppCustomRendering(&show_app_custom_rendering);

    // Dear ImGui Apps (accessible from the "Help" menu)
    static bool show_app_metrics = false;
    static bool show_app_style_editor = false;
    static bool show_app_about = false;

    if (show_app_metrics)             { ImGui::ShowMetricsWindow(&show_app_metrics); }
    if (show_app_style_editor)        { ImGui::Begin("Style Editor", &show_app_style_editor); ImGui::ShowStyleEditor(); ImGui::End(); }
    if (show_app_about)               { ImGui::ShowAboutWindow(&show_app_about); }

    // Demonstrate the various window flags. Typically you would just use the default!
    static bool no_titlebar = false;
    static bool no_scrollbar = false;
    static bool no_menu = false;
    static bool no_move = false;
    static bool no_resize = false;
    static bool no_collapse = false;
    static bool no_close = false;
    static bool no_nav = false;
    static bool no_background = false;
    static bool no_bring_to_front = false;
    static bool no_docking = false;

    ImGuiWindowFlags window_flags = 0;
    if (no_titlebar)        window_flags |= ImGuiWindowFlags_NoTitleBar;
    if (no_scrollbar)       window_flags |= ImGuiWindowFlags_NoScrollbar;
    if (!no_menu)           window_flags |= ImGuiWindowFlags_MenuBar;
    if (no_move)            window_flags |= ImGuiWindowFlags_NoMove;
    if (no_resize)          window_flags |= ImGuiWindowFlags_NoResize;
    if (no_collapse)        window_flags |= ImGuiWindowFlags_NoCollapse;
    if (no_nav)             window_flags |= ImGuiWindowFlags_NoNav;
    if (no_background)      window_flags |= ImGuiWindowFlags_NoBackground;
    if (no_bring_to_front)  window_flags |= ImGuiWindowFlags_NoBringToFrontOnFocus;
    if (no_docking)         window_flags |= ImGuiWindowFlags_NoDocking;
    if (no_close)           p_open = NULL; // Don't pass our bool* to Begin

    // We specify a default position/size in case there's no data in the .ini file. Typically this isn't required! We only do it to make the Demo applications a little more welcoming.
    ImVec2 main_viewport_pos = ImGui::GetMainViewport()->Pos;
    ImGui::SetNextWindowPos(ImVec2(main_viewport_pos.x + 650, main_viewport_pos.y + 20), ImGuiCond_FirstUseEver);
    ImGui::SetNextWindowSize(ImVec2(550, 680), ImGuiCond_FirstUseEver);

    // Main body of the Demo window starts here.
    if (!ImGui::Begin("ImGui Demo", p_open, window_flags))
    {
        // Early out if the window is collapsed, as an optimization.
        ImGui::End();
        return;
    }
    ImGui::Text("dear imgui says hello. (%s)", IMGUI_VERSION);

    // Most "big" widgets share a common width settings by default.
    //ImGui::PushItemWidth(ImGui::GetWindowWidth() * 0.65f);    // Use 2/3 of the space for widgets and 1/3 for labels (default)
    ImGui::PushItemWidth(ImGui::GetFontSize() * -12);           // Use fixed width for labels (by passing a negative value), the rest goes to widgets. We choose a width proportional to our font size.

    // Menu
    if (ImGui::BeginMenuBar())
    {
        if (ImGui::BeginMenu("Menu"))
        {
            ShowExampleMenuFile();
            ImGui::EndMenu();
        }
        if (ImGui::BeginMenu("Examples"))
        {
            ImGui::MenuItem("Main menu bar", NULL, &show_app_main_menu_bar);
            ImGui::MenuItem("Console", NULL, &show_app_console);
            ImGui::MenuItem("Log", NULL, &show_app_log);
            ImGui::MenuItem("Simple layout", NULL, &show_app_layout);
            ImGui::MenuItem("Property editor", NULL, &show_app_property_editor);
            ImGui::MenuItem("Long text display", NULL, &show_app_long_text);
            ImGui::MenuItem("Auto-resizing window", NULL, &show_app_auto_resize);
            ImGui::MenuItem("Constrained-resizing window", NULL, &show_app_constrained_resize);
            ImGui::MenuItem("Simple overlay", NULL, &show_app_simple_overlay);
            ImGui::MenuItem("Manipulating window titles", NULL, &show_app_window_titles);
            ImGui::MenuItem("Custom rendering", NULL, &show_app_custom_rendering);
            ImGui::MenuItem("Dockspace", NULL, &show_app_dockspace);
            ImGui::MenuItem("Documents", NULL, &show_app_documents);
            ImGui::EndMenu();
        }
        if (ImGui::BeginMenu("Help"))
        {
            ImGui::MenuItem("Metrics", NULL, &show_app_metrics);
            ImGui::MenuItem("Style Editor", NULL, &show_app_style_editor);
            ImGui::MenuItem("About Dear ImGui", NULL, &show_app_about);
            ImGui::EndMenu();
        }
        ImGui::EndMenuBar();
    }

    ImGui::Spacing();
    if (ImGui::CollapsingHeader("Help"))
    {
        ImGui::Text("PROGRAMMER GUIDE:");
        ImGui::BulletText("Please see the ShowDemoWindow() code in imgui_demo.cpp. <- you are here!");
        ImGui::BulletText("Please see the comments in imgui.cpp.");
        ImGui::BulletText("Please see the examples/ in application.");
        ImGui::BulletText("Enable 'io.ConfigFlags |= NavEnableKeyboard' for keyboard controls.");
        ImGui::BulletText("Enable 'io.ConfigFlags |= NavEnableGamepad' for gamepad controls.");
        ImGui::Separator();

        ImGui::Text("USER GUIDE:");
        ImGui::ShowUserGuide();
    }

    if (ImGui::CollapsingHeader("Configuration"))
    {
        ImGuiIO& io = ImGui::GetIO();

        if (ImGui::TreeNode("Configuration##2"))
        {
            ImGui::CheckboxFlags("io.ConfigFlags: NavEnableKeyboard", (unsigned int *)&io.ConfigFlags, ImGuiConfigFlags_NavEnableKeyboard);
            ImGui::CheckboxFlags("io.ConfigFlags: NavEnableGamepad", (unsigned int *)&io.ConfigFlags, ImGuiConfigFlags_NavEnableGamepad);
            ImGui::SameLine(); ShowHelpMarker("Required back-end to feed in gamepad inputs in io.NavInputs[] and set io.BackendFlags |= ImGuiBackendFlags_HasGamepad.\n\nRead instructions in imgui.cpp for details.");
            ImGui::CheckboxFlags("io.ConfigFlags: NavEnableSetMousePos", (unsigned int *)&io.ConfigFlags, ImGuiConfigFlags_NavEnableSetMousePos);
            ImGui::SameLine(); ShowHelpMarker("Instruct navigation to move the mouse cursor. See comment for ImGuiConfigFlags_NavEnableSetMousePos.");
            ImGui::CheckboxFlags("io.ConfigFlags: NoMouse", (unsigned int *)&io.ConfigFlags, ImGuiConfigFlags_NoMouse);
            if (io.ConfigFlags & ImGuiConfigFlags_NoMouse) // Create a way to restore this flag otherwise we could be stuck completely!
            {
                if (fmodf((float)ImGui::GetTime(), 0.40f) < 0.20f)
                {
                    ImGui::SameLine();
                    ImGui::Text("<<PRESS SPACE TO DISABLE>>");
                }
                if (ImGui::IsKeyPressed(ImGui::GetKeyIndex(ImGuiKey_Space)))
                    io.ConfigFlags &= ~ImGuiConfigFlags_NoMouse;
            }
            ImGui::CheckboxFlags("io.ConfigFlags: NoMouseCursorChange", (unsigned int *)&io.ConfigFlags, ImGuiConfigFlags_NoMouseCursorChange);
            ImGui::SameLine(); ShowHelpMarker("Instruct back-end to not alter mouse cursor shape and visibility.");

            ImGui::CheckboxFlags("io.ConfigFlags: DockingEnable", (unsigned int *)&io.ConfigFlags, ImGuiConfigFlags_DockingEnable);
            ImGui::SameLine(); ShowHelpMarker(io.ConfigDockingWithShift ? "[beta] Use SHIFT to dock window into each others." : "[beta] Drag from title bar to dock windows into each others.");
            if (io.ConfigFlags & ImGuiConfigFlags_DockingEnable)
            {
                ImGui::Indent();
                ImGui::Checkbox("io.ConfigDockingNoSplit", &io.ConfigDockingNoSplit);
                ImGui::SameLine(); ShowHelpMarker("Simplified docking mode: disable window splitting, so docking is limited to merging multiple windows together into tab-bars.");
                ImGui::Checkbox("io.ConfigDockingWithShift", &io.ConfigDockingWithShift);
                ImGui::SameLine(); ShowHelpMarker("Enable docking when holding Shift only (allows to drop in wider space, reduce visual noise)");
                ImGui::Checkbox("io.ConfigDockingTabBarOnSingleWindows", &io.ConfigDockingTabBarOnSingleWindows);
                ImGui::SameLine(); ShowHelpMarker("Create a docking node and tab-bar on single floating windows.");
                ImGui::Checkbox("io.ConfigDockingTransparentPayload", &io.ConfigDockingTransparentPayload);
                ImGui::SameLine(); ShowHelpMarker("Make window or viewport transparent when docking and only display docking boxes on the target viewport. Useful if rendering of multiple viewport cannot be synced. Best used with ConfigViewportsNoAutoMerge.");
                ImGui::Unindent();
            }

            ImGui::CheckboxFlags("io.ConfigFlags: ViewportsEnable", (unsigned int *)&io.ConfigFlags, ImGuiConfigFlags_ViewportsEnable);
            ImGui::SameLine(); ShowHelpMarker("[beta] Enable beta multi-viewports support. See ImGuiPlatformIO for details.");
            if (io.ConfigFlags & ImGuiConfigFlags_ViewportsEnable)
            {
                ImGui::Indent();
                ImGui::Checkbox("io.ConfigViewportsNoAutoMerge", &io.ConfigViewportsNoAutoMerge);
                ImGui::SameLine(); ShowHelpMarker("Set to make all floating imgui windows always create their own viewport. Otherwise, they are merged into the main host viewports when overlapping it.");
                ImGui::Checkbox("io.ConfigViewportsNoTaskBarIcon", &io.ConfigViewportsNoTaskBarIcon);
                ImGui::SameLine(); ShowHelpMarker("Toggling this at runtime is normally unsupported (most platform back-ends won't refresh the task bar icon state right away).");
                ImGui::Checkbox("io.ConfigViewportsNoDecoration", &io.ConfigViewportsNoDecoration);
                ImGui::SameLine(); ShowHelpMarker("Toggling this at runtime is normally unsupported (most platform back-ends won't refresh the decoration right away).");
                ImGui::Checkbox("io.ConfigViewportsNoParent", &io.ConfigViewportsNoParent);
                ImGui::SameLine(); ShowHelpMarker("Toggling this at runtime is normally unsupported (most platform back-ends won't refresh the parenting right away).");
                ImGui::Unindent();
            }

            ImGui::Checkbox("io.ConfigInputTextCursorBlink", &io.ConfigInputTextCursorBlink);
            ImGui::SameLine(); ShowHelpMarker("Set to false to disable blinking cursor, for users who consider it distracting");
            ImGui::Checkbox("io.ConfigWindowsResizeFromEdges", &io.ConfigWindowsResizeFromEdges);
            ImGui::SameLine(); ShowHelpMarker("Enable resizing of windows from their edges and from the lower-left corner.\nThis requires (io.BackendFlags & ImGuiBackendFlags_HasMouseCursors) because it needs mouse cursor feedback.");
            ImGui::Checkbox("io.ConfigWindowsMoveFromTitleBarOnly", &io.ConfigWindowsMoveFromTitleBarOnly);
            ImGui::Checkbox("io.MouseDrawCursor", &io.MouseDrawCursor);
            ImGui::SameLine(); ShowHelpMarker("Instruct Dear ImGui to render a mouse cursor for you. Note that a mouse cursor rendered via your application GPU rendering path will feel more laggy than hardware cursor, but will be more in sync with your other visuals.\n\nSome desktop applications may use both kinds of cursors (e.g. enable software cursor only when resizing/dragging something).");
            ImGui::TreePop();
            ImGui::Separator();
        }

        if (ImGui::TreeNode("Backend Flags"))
        {
            ShowHelpMarker("Those flags are set by the back-ends (imgui_impl_xxx files) to specify their capabilities.");
            ImGuiBackendFlags backend_flags = io.BackendFlags; // Make a local copy to avoid modifying the back-end flags.
            ImGui::CheckboxFlags("io.BackendFlags: HasGamepad", (unsigned int *)&backend_flags, ImGuiBackendFlags_HasGamepad);
            ImGui::CheckboxFlags("io.BackendFlags: HasMouseCursors", (unsigned int *)&backend_flags, ImGuiBackendFlags_HasMouseCursors);
            ImGui::CheckboxFlags("io.BackendFlags: HasSetMousePos", (unsigned int *)&backend_flags, ImGuiBackendFlags_HasSetMousePos);
            ImGui::CheckboxFlags("io.BackendFlags: PlatformHasViewports", (unsigned int *)&backend_flags, ImGuiBackendFlags_PlatformHasViewports);
            ImGui::CheckboxFlags("io.BackendFlags: HasMouseHoveredViewport", (unsigned int *)&backend_flags, ImGuiBackendFlags_HasMouseHoveredViewport);
            ImGui::CheckboxFlags("io.BackendFlags: RendererHasViewports", (unsigned int *)&backend_flags, ImGuiBackendFlags_RendererHasViewports);
            ImGui::TreePop();
            ImGui::Separator();
        }

        if (ImGui::TreeNode("Style"))
        {
            ImGui::ShowStyleEditor();
            ImGui::TreePop();
            ImGui::Separator();
        }

        if (ImGui::TreeNode("Capture/Logging"))
        {
            ImGui::TextWrapped("The logging API redirects all text output so you can easily capture the content of a window or a block. Tree nodes can be automatically expanded.");
            ShowHelpMarker("Try opening any of the contents below in this window and then click one of the \"Log To\" button.");
            ImGui::LogButtons();
            ImGui::TextWrapped("You can also call ImGui::LogText() to output directly to the log without a visual output.");
            if (ImGui::Button("Copy \"Hello, world!\" to clipboard"))
            {
                ImGui::LogToClipboard();
                ImGui::LogText("Hello, world!");
                ImGui::LogFinish();
            }
            ImGui::TreePop();
        }
    }

    if (ImGui::CollapsingHeader("Window options"))
    {
        ImGui::Checkbox("No titlebar", &no_titlebar); ImGui::SameLine(150);
        ImGui::Checkbox("No scrollbar", &no_scrollbar); ImGui::SameLine(300);
        ImGui::Checkbox("No menu", &no_menu);
        ImGui::Checkbox("No move", &no_move); ImGui::SameLine(150);
        ImGui::Checkbox("No resize", &no_resize); ImGui::SameLine(300);
        ImGui::Checkbox("No collapse", &no_collapse);
        ImGui::Checkbox("No close", &no_close); ImGui::SameLine(150);
        ImGui::Checkbox("No nav", &no_nav); ImGui::SameLine(300);
        ImGui::Checkbox("No background", &no_background);
        ImGui::Checkbox("No bring to front", &no_bring_to_front);
        ImGui::Checkbox("No docking", &no_docking);
    }

    // All demo contents
    ShowDemoWindowWidgets();
    ShowDemoWindowLayout();
    ShowDemoWindowPopups();
    ShowDemoWindowColumns();
    ShowDemoWindowMisc();

    // End of ShowDemoWindow()
    ImGui::End();
}

static void ShowDemoWindowWidgets()
{
    if (!ImGui::CollapsingHeader("Widgets"))
        return;

    if (ImGui::TreeNode("Basic"))
    {
        static int clicked = 0;
        if (ImGui::Button("Button"))
            clicked++;
        if (clicked & 1)
        {
            ImGui::SameLine();
            ImGui::Text("Thanks for clicking me!");
        }

        static bool check = true;
        ImGui::Checkbox("checkbox", &check);

        static int e = 0;
        ImGui::RadioButton("radio a", &e, 0); ImGui::SameLine();
        ImGui::RadioButton("radio b", &e, 1); ImGui::SameLine();
        ImGui::RadioButton("radio c", &e, 2);

        // Color buttons, demonstrate using PushID() to add unique identifier in the ID stack, and changing style.
        for (int i = 0; i < 7; i++)
        {
            if (i > 0)
                ImGui::SameLine();
            ImGui::PushID(i);
            ImGui::PushStyleColor(ImGuiCol_Button, (ImVec4)ImColor::HSV(i/7.0f, 0.6f, 0.6f));
            ImGui::PushStyleColor(ImGuiCol_ButtonHovered, (ImVec4)ImColor::HSV(i/7.0f, 0.7f, 0.7f));
            ImGui::PushStyleColor(ImGuiCol_ButtonActive, (ImVec4)ImColor::HSV(i/7.0f, 0.8f, 0.8f));
            ImGui::Button("Click");
            ImGui::PopStyleColor(3);
            ImGui::PopID();
        }

        // Use AlignTextToFramePadding() to align text baseline to the baseline of framed elements (otherwise a Text+SameLine+Button sequence will have the text a little too high by default)
        ImGui::AlignTextToFramePadding();
        ImGui::Text("Hold to repeat:");
        ImGui::SameLine();

        // Arrow buttons with Repeater
        static int counter = 0;
        float spacing = ImGui::GetStyle().ItemInnerSpacing.x;
        ImGui::PushButtonRepeat(true);
        if (ImGui::ArrowButton("##left", ImGuiDir_Left)) { counter--; }
        ImGui::SameLine(0.0f, spacing);
        if (ImGui::ArrowButton("##right", ImGuiDir_Right)) { counter++; }
        ImGui::PopButtonRepeat();
        ImGui::SameLine();
        ImGui::Text("%d", counter);

        ImGui::Text("Hover over me");
        if (ImGui::IsItemHovered())
            ImGui::SetTooltip("I am a tooltip");

        ImGui::SameLine();
        ImGui::Text("- or me");
        if (ImGui::IsItemHovered())
        {
            ImGui::BeginTooltip();
            ImGui::Text("I am a fancy tooltip");
            static float arr[] = { 0.6f, 0.1f, 1.0f, 0.5f, 0.92f, 0.1f, 0.2f };
            ImGui::PlotLines("Curve", arr, IM_ARRAYSIZE(arr));
            ImGui::EndTooltip();
        }

        ImGui::Separator();

        ImGui::LabelText("label", "Value");

        {
            // Using the _simplified_ one-liner Combo() api here
            // See "Combo" section for examples of how to use the more complete BeginCombo()/EndCombo() api.
            const char* items[] = { "AAAA", "BBBB", "CCCC", "DDDD", "EEEE", "FFFF", "GGGG", "HHHH", "IIII", "JJJJ", "KKKK", "LLLLLLL", "MMMM", "OOOOOOO" };
            static int item_current = 0;
            ImGui::Combo("combo", &item_current, items, IM_ARRAYSIZE(items));
            ImGui::SameLine(); ShowHelpMarker("Refer to the \"Combo\" section below for an explanation of the full BeginCombo/EndCombo API, and demonstration of various flags.\n");
        }

        {
            static char str0[128] = "Hello, world!";
            static int i0 = 123;
            ImGui::InputText("input text", str0, IM_ARRAYSIZE(str0));
            ImGui::SameLine(); ShowHelpMarker("USER:\nHold SHIFT or use mouse to select text.\n" "CTRL+Left/Right to word jump.\n" "CTRL+A or double-click to select all.\n" "CTRL+X,CTRL+C,CTRL+V clipboard.\n" "CTRL+Z,CTRL+Y undo/redo.\n" "ESCAPE to revert.\n\nPROGRAMMER:\nYou can use the ImGuiInputTextFlags_CallbackResize facility if you need to wire InputText() to a dynamic string type. See misc/cpp/imgui_stdlib.h for an example (this is not demonstrated in imgui_demo.cpp).");

            ImGui::InputInt("input int", &i0);
            ImGui::SameLine(); ShowHelpMarker("You can apply arithmetic operators +,*,/ on numerical values.\n  e.g. [ 100 ], input \'*2\', result becomes [ 200 ]\nUse +- to subtract.\n");

            static float f0 = 0.001f;
            ImGui::InputFloat("input float", &f0, 0.01f, 1.0f, "%.3f");

            static double d0 = 999999.00000001;
            ImGui::InputDouble("input double", &d0, 0.01f, 1.0f, "%.8f");

            static float f1 = 1.e10f;
            ImGui::InputFloat("input scientific", &f1, 0.0f, 0.0f, "%e");
            ImGui::SameLine(); ShowHelpMarker("You can input value using the scientific notation,\n  e.g. \"1e+8\" becomes \"100000000\".\n");

            static float vec4a[4] = { 0.10f, 0.20f, 0.30f, 0.44f };
            ImGui::InputFloat3("input float3", vec4a);
        }

        {
            static int i1 = 50, i2 = 42;
            ImGui::DragInt("drag int", &i1, 1);
            ImGui::SameLine(); ShowHelpMarker("Click and drag to edit value.\nHold SHIFT/ALT for faster/slower edit.\nDouble-click or CTRL+click to input value.");

            ImGui::DragInt("drag int 0..100", &i2, 1, 0, 100, "%d%%");

            static float f1=1.00f, f2=0.0067f;
            ImGui::DragFloat("drag float", &f1, 0.005f);
            ImGui::DragFloat("drag small float", &f2, 0.0001f, 0.0f, 0.0f, "%.06f ns");
        }

        {
            static int i1=0;
            ImGui::SliderInt("slider int", &i1, -1, 3);
            ImGui::SameLine(); ShowHelpMarker("CTRL+click to input value.");

            static float f1=0.123f, f2=0.0f;
            ImGui::SliderFloat("slider float", &f1, 0.0f, 1.0f, "ratio = %.3f");
            ImGui::SliderFloat("slider float (curve)", &f2, -10.0f, 10.0f, "%.4f", 2.0f);
            static float angle = 0.0f;
            ImGui::SliderAngle("slider angle", &angle);
        }

        {
            static float col1[3] = { 1.0f,0.0f,0.2f };
            static float col2[4] = { 0.4f,0.7f,0.0f,0.5f };
            ImGui::ColorEdit3("color 1", col1);
            ImGui::SameLine(); ShowHelpMarker("Click on the colored square to open a color picker.\nClick and hold to use drag and drop.\nRight-click on the colored square to show options.\nCTRL+click on individual component to input value.\n");

            ImGui::ColorEdit4("color 2", col2);
        }

        {
            // List box
            const char* listbox_items[] = { "Apple", "Banana", "Cherry", "Kiwi", "Mango", "Orange", "Pineapple", "Strawberry", "Watermelon" };
            static int listbox_item_current = 1;
            ImGui::ListBox("listbox\n(single select)", &listbox_item_current, listbox_items, IM_ARRAYSIZE(listbox_items), 4);

            //static int listbox_item_current2 = 2;
            //ImGui::PushItemWidth(-1);
            //ImGui::ListBox("##listbox2", &listbox_item_current2, listbox_items, IM_ARRAYSIZE(listbox_items), 4);
            //ImGui::PopItemWidth();
        }

        ImGui::TreePop();
    }

    // Testing ImGuiOnceUponAFrame helper.
    //static ImGuiOnceUponAFrame once;
    //for (int i = 0; i < 5; i++)
    //    if (once)
    //        ImGui::Text("This will be displayed only once.");

    if (ImGui::TreeNode("Trees"))
    {
        if (ImGui::TreeNode("Basic trees"))
        {
            for (int i = 0; i < 5; i++)
                if (ImGui::TreeNode((void*)(intptr_t)i, "Child %d", i))
                {
                    ImGui::Text("blah blah");
                    ImGui::SameLine();
                    if (ImGui::SmallButton("button")) { };
                    ImGui::TreePop();
                }
            ImGui::TreePop();
        }

        if (ImGui::TreeNode("Advanced, with Selectable nodes"))
        {
            ShowHelpMarker("This is a more standard looking tree with selectable nodes.\nClick to select, CTRL+Click to toggle, click on arrows or double-click to open.");
            static bool align_label_with_current_x_position = false;
            ImGui::Checkbox("Align label with current X position)", &align_label_with_current_x_position);
            ImGui::Text("Hello!");
            if (align_label_with_current_x_position)
                ImGui::Unindent(ImGui::GetTreeNodeToLabelSpacing());

            static int selection_mask = (1 << 2); // Dumb representation of what may be user-side selection state. You may carry selection state inside or outside your objects in whatever format you see fit.
            int node_clicked = -1;                // Temporary storage of what node we have clicked to process selection at the end of the loop. May be a pointer to your own node type, etc.
            ImGui::PushStyleVar(ImGuiStyleVar_IndentSpacing, ImGui::GetFontSize()*3); // Increase spacing to differentiate leaves from expanded contents.
            for (int i = 0; i < 6; i++)
            {
                // Disable the default open on single-click behavior and pass in Selected flag according to our selection state.
                ImGuiTreeNodeFlags node_flags = ImGuiTreeNodeFlags_OpenOnArrow | ImGuiTreeNodeFlags_OpenOnDoubleClick | ((selection_mask & (1 << i)) ? ImGuiTreeNodeFlags_Selected : 0);
                if (i < 3)
                {
                    // Node
                    bool node_open = ImGui::TreeNodeEx((void*)(intptr_t)i, node_flags, "Selectable Node %d", i);
                    if (ImGui::IsItemClicked())
                        node_clicked = i;
                    if (node_open)
                    {
                        ImGui::Text("Blah blah\nBlah Blah");
                        ImGui::TreePop();
                    }
                }
                else
                {
                    // Leaf: The only reason we have a TreeNode at all is to allow selection of the leaf. Otherwise we can use BulletText() or TreeAdvanceToLabelPos()+Text().
                    node_flags |= ImGuiTreeNodeFlags_Leaf | ImGuiTreeNodeFlags_NoTreePushOnOpen; // ImGuiTreeNodeFlags_Bullet
                    ImGui::TreeNodeEx((void*)(intptr_t)i, node_flags, "Selectable Leaf %d", i);
                    if (ImGui::IsItemClicked())
                        node_clicked = i;
                }
            }
            if (node_clicked != -1)
            {
                // Update selection state. Process outside of tree loop to avoid visual inconsistencies during the clicking-frame.
                if (ImGui::GetIO().KeyCtrl)
                    selection_mask ^= (1 << node_clicked);          // CTRL+click to toggle
                else //if (!(selection_mask & (1 << node_clicked))) // Depending on selection behavior you want, this commented bit preserve selection when clicking on item that is part of the selection
                    selection_mask = (1 << node_clicked);           // Click to single-select
            }
            ImGui::PopStyleVar();
            if (align_label_with_current_x_position)
                ImGui::Indent(ImGui::GetTreeNodeToLabelSpacing());
            ImGui::TreePop();
        }
        ImGui::TreePop();
    }

    if (ImGui::TreeNode("Collapsing Headers"))
    {
        static bool closable_group = true;
        ImGui::Checkbox("Enable extra group", &closable_group);
        if (ImGui::CollapsingHeader("Header"))
        {
            ImGui::Text("IsItemHovered: %d", ImGui::IsItemHovered());
            for (int i = 0; i < 5; i++)
                ImGui::Text("Some content %d", i);
        }
        if (ImGui::CollapsingHeader("Header with a close button", &closable_group))
        {
            ImGui::Text("IsItemHovered: %d", ImGui::IsItemHovered());
            for (int i = 0; i < 5; i++)
                ImGui::Text("More content %d", i);
        }
        ImGui::TreePop();
    }

    if (ImGui::TreeNode("Bullets"))
    {
        ImGui::BulletText("Bullet point 1");
        ImGui::BulletText("Bullet point 2\nOn multiple lines");
        ImGui::Bullet(); ImGui::Text("Bullet point 3 (two calls)");
        ImGui::Bullet(); ImGui::SmallButton("Button");
        ImGui::TreePop();
    }

    if (ImGui::TreeNode("Text"))
    {
        if (ImGui::TreeNode("Colored Text"))
        {
            // Using shortcut. You can use PushStyleColor()/PopStyleColor() for more flexibility.
            ImGui::TextColored(ImVec4(1.0f,0.0f,1.0f,1.0f), "Pink");
            ImGui::TextColored(ImVec4(1.0f,1.0f,0.0f,1.0f), "Yellow");
            ImGui::TextDisabled("Disabled");
            ImGui::SameLine(); ShowHelpMarker("The TextDisabled color is stored in ImGuiStyle.");
            ImGui::TreePop();
        }

        if (ImGui::TreeNode("Word Wrapping"))
        {
            // Using shortcut. You can use PushTextWrapPos()/PopTextWrapPos() for more flexibility.
            ImGui::TextWrapped("This text should automatically wrap on the edge of the window. The current implementation for text wrapping follows simple rules suitable for English and possibly other languages.");
            ImGui::Spacing();

            static float wrap_width = 200.0f;
            ImGui::SliderFloat("Wrap width", &wrap_width, -20, 600, "%.0f");

            ImGui::Text("Test paragraph 1:");
            ImVec2 pos = ImGui::GetCursorScreenPos();
            ImGui::GetWindowDrawList()->AddRectFilled(ImVec2(pos.x + wrap_width, pos.y), ImVec2(pos.x + wrap_width + 10, pos.y + ImGui::GetTextLineHeight()), IM_COL32(255,0,255,255));
            ImGui::PushTextWrapPos(ImGui::GetCursorPos().x + wrap_width);
            ImGui::Text("The lazy dog is a good dog. This paragraph is made to fit within %.0f pixels. Testing a 1 character word. The quick brown fox jumps over the lazy dog.", wrap_width);
            ImGui::GetWindowDrawList()->AddRect(ImGui::GetItemRectMin(), ImGui::GetItemRectMax(), IM_COL32(255,255,0,255));
            ImGui::PopTextWrapPos();

            ImGui::Text("Test paragraph 2:");
            pos = ImGui::GetCursorScreenPos();
            ImGui::GetWindowDrawList()->AddRectFilled(ImVec2(pos.x + wrap_width, pos.y), ImVec2(pos.x + wrap_width + 10, pos.y + ImGui::GetTextLineHeight()), IM_COL32(255,0,255,255));
            ImGui::PushTextWrapPos(ImGui::GetCursorPos().x + wrap_width);
            ImGui::Text("aaaaaaaa bbbbbbbb, c cccccccc,dddddddd. d eeeeeeee   ffffffff. gggggggg!hhhhhhhh");
            ImGui::GetWindowDrawList()->AddRect(ImGui::GetItemRectMin(), ImGui::GetItemRectMax(), IM_COL32(255,255,0,255));
            ImGui::PopTextWrapPos();

            ImGui::TreePop();
        }

        if (ImGui::TreeNode("UTF-8 Text"))
        {
            // UTF-8 test with Japanese characters
            // (Needs a suitable font, try Noto, or Arial Unicode, or M+ fonts. Read misc/fonts/README.txt for details.)
            // - From C++11 you can use the u8"my text" syntax to encode literal strings as UTF-8
            // - For earlier compiler, you may be able to encode your sources as UTF-8 (e.g. Visual Studio save your file as 'UTF-8 without signature')
            // - FOR THIS DEMO FILE ONLY, BECAUSE WE WANT TO SUPPORT OLD COMPILERS, WE ARE *NOT* INCLUDING RAW UTF-8 CHARACTERS IN THIS SOURCE FILE.
            //   Instead we are encoding a few strings with hexadecimal constants. Don't do this in your application!
            //   Please use u8"text in any language" in your application!
            // Note that characters values are preserved even by InputText() if the font cannot be displayed, so you can safely copy & paste garbled characters into another application.
            ImGui::TextWrapped("CJK text will only appears if the font was loaded with the appropriate CJK character ranges. Call io.Font->AddFontFromFileTTF() manually to load extra character ranges. Read misc/fonts/README.txt for details.");
            ImGui::Text("Hiragana: \xe3\x81\x8b\xe3\x81\x8d\xe3\x81\x8f\xe3\x81\x91\xe3\x81\x93 (kakikukeko)"); // Normally we would use u8"blah blah" with the proper characters directly in the string.
            ImGui::Text("Kanjis: \xe6\x97\xa5\xe6\x9c\xac\xe8\xaa\x9e (nihongo)");
            static char buf[32] = "\xe6\x97\xa5\xe6\x9c\xac\xe8\xaa\x9e";
            //static char buf[32] = u8"NIHONGO"; // <- this is how you would write it with C++11, using real kanjis
            ImGui::InputText("UTF-8 input", buf, IM_ARRAYSIZE(buf));
            ImGui::TreePop();
        }
        ImGui::TreePop();
    }

    if (ImGui::TreeNode("Images"))
    {
        ImGuiIO& io = ImGui::GetIO();
        ImGui::TextWrapped("Below we are displaying the font texture (which is the only texture we have access to in this demo). Use the 'ImTextureID' type as storage to pass pointers or identifier to your own texture data. Hover the texture for a zoomed view!");

        // Here we are grabbing the font texture because that's the only one we have access to inside the demo code.
        // Remember that ImTextureID is just storage for whatever you want it to be, it is essentially a value that will be passed to the render function inside the ImDrawCmd structure.
        // If you use one of the default imgui_impl_XXXX.cpp renderer, they all have comments at the top of their file to specify what they expect to be stored in ImTextureID.
        // (for example, the imgui_impl_dx11.cpp renderer expect a 'ID3D11ShaderResourceView*' pointer. The imgui_impl_glfw_gl3.cpp renderer expect a GLuint OpenGL texture identifier etc.)
        // If you decided that ImTextureID = MyEngineTexture*, then you can pass your MyEngineTexture* pointers to ImGui::Image(), and gather width/height through your own functions, etc.
        // Using ShowMetricsWindow() as a "debugger" to inspect the draw data that are being passed to your render will help you debug issues if you are confused about this.
        // Consider using the lower-level ImDrawList::AddImage() API, via ImGui::GetWindowDrawList()->AddImage().
        ImTextureID my_tex_id = io.Fonts->TexID;
        float my_tex_w = (float)io.Fonts->TexWidth;
        float my_tex_h = (float)io.Fonts->TexHeight;

        ImGui::Text("%.0fx%.0f", my_tex_w, my_tex_h);
        ImVec2 pos = ImGui::GetCursorScreenPos();
        ImGui::Image(my_tex_id, ImVec2(my_tex_w, my_tex_h), ImVec2(0,0), ImVec2(1,1), ImColor(255,255,255,255), ImColor(255,255,255,128));
        if (ImGui::IsItemHovered())
        {
            ImGui::BeginTooltip();
            float region_sz = 32.0f;
            float region_x = io.MousePos.x - pos.x - region_sz * 0.5f; if (region_x < 0.0f) region_x = 0.0f; else if (region_x > my_tex_w - region_sz) region_x = my_tex_w - region_sz;
            float region_y = io.MousePos.y - pos.y - region_sz * 0.5f; if (region_y < 0.0f) region_y = 0.0f; else if (region_y > my_tex_h - region_sz) region_y = my_tex_h - region_sz;
            float zoom = 4.0f;
            ImGui::Text("Min: (%.2f, %.2f)", region_x, region_y);
            ImGui::Text("Max: (%.2f, %.2f)", region_x + region_sz, region_y + region_sz);
            ImVec2 uv0 = ImVec2((region_x) / my_tex_w, (region_y) / my_tex_h);
            ImVec2 uv1 = ImVec2((region_x + region_sz) / my_tex_w, (region_y + region_sz) / my_tex_h);
            ImGui::Image(my_tex_id, ImVec2(region_sz * zoom, region_sz * zoom), uv0, uv1, ImColor(255,255,255,255), ImColor(255,255,255,128));
            ImGui::EndTooltip();
        }
        ImGui::TextWrapped("And now some textured buttons..");
        static int pressed_count = 0;
        for (int i = 0; i < 8; i++)
        {
            ImGui::PushID(i);
            int frame_padding = -1 + i;     // -1 = uses default padding
            if (ImGui::ImageButton(my_tex_id, ImVec2(32,32), ImVec2(0,0), ImVec2(32.0f/my_tex_w,32/my_tex_h), frame_padding, ImColor(0,0,0,255)))
                pressed_count += 1;
            ImGui::PopID();
            ImGui::SameLine();
        }
        ImGui::NewLine();
        ImGui::Text("Pressed %d times.", pressed_count);
        ImGui::TreePop();
    }

    if (ImGui::TreeNode("Combo"))
    {
        // Expose flags as checkbox for the demo
        static ImGuiComboFlags flags = 0;
        ImGui::CheckboxFlags("ImGuiComboFlags_PopupAlignLeft", (unsigned int*)&flags, ImGuiComboFlags_PopupAlignLeft);
        if (ImGui::CheckboxFlags("ImGuiComboFlags_NoArrowButton", (unsigned int*)&flags, ImGuiComboFlags_NoArrowButton))
            flags &= ~ImGuiComboFlags_NoPreview;     // Clear the other flag, as we cannot combine both
        if (ImGui::CheckboxFlags("ImGuiComboFlags_NoPreview", (unsigned int*)&flags, ImGuiComboFlags_NoPreview))
            flags &= ~ImGuiComboFlags_NoArrowButton; // Clear the other flag, as we cannot combine both

        // General BeginCombo() API, you have full control over your selection data and display type.
        // (your selection data could be an index, a pointer to the object, an id for the object, a flag stored in the object itself, etc.)
        const char* items[] = { "AAAA", "BBBB", "CCCC", "DDDD", "EEEE", "FFFF", "GGGG", "HHHH", "IIII", "JJJJ", "KKKK", "LLLLLLL", "MMMM", "OOOOOOO" };
        static const char* item_current = items[0];            // Here our selection is a single pointer stored outside the object.
        if (ImGui::BeginCombo("combo 1", item_current, flags)) // The second parameter is the label previewed before opening the combo.
        {
            for (int n = 0; n < IM_ARRAYSIZE(items); n++)
            {
                bool is_selected = (item_current == items[n]);
                if (ImGui::Selectable(items[n], is_selected))
                    item_current = items[n];
                if (is_selected)
                    ImGui::SetItemDefaultFocus();   // Set the initial focus when opening the combo (scrolling + for keyboard navigation support in the upcoming navigation branch)
            }
            ImGui::EndCombo();
        }

        // Simplified one-liner Combo() API, using values packed in a single constant string
        static int item_current_2 = 0;
        ImGui::Combo("combo 2 (one-liner)", &item_current_2, "aaaa\0bbbb\0cccc\0dddd\0eeee\0\0");

        // Simplified one-liner Combo() using an array of const char*
        static int item_current_3 = -1; // If the selection isn't within 0..count, Combo won't display a preview
        ImGui::Combo("combo 3 (array)", &item_current_3, items, IM_ARRAYSIZE(items));

        // Simplified one-liner Combo() using an accessor function
        struct FuncHolder { static bool ItemGetter(void* data, int idx, const char** out_str) { *out_str = ((const char**)data)[idx]; return true; } };
        static int item_current_4 = 0;
        ImGui::Combo("combo 4 (function)", &item_current_4, &FuncHolder::ItemGetter, items, IM_ARRAYSIZE(items));

        ImGui::TreePop();
    }

    if (ImGui::TreeNode("Selectables"))
    {
        // Selectable() has 2 overloads:
        // - The one taking "bool selected" as a read-only selection information. When Selectable() has been clicked is returns true and you can alter selection state accordingly.
        // - The one taking "bool* p_selected" as a read-write selection information (convenient in some cases)
        // The earlier is more flexible, as in real application your selection may be stored in a different manner (in flags within objects, as an external list, etc).
        if (ImGui::TreeNode("Basic"))
        {
            static bool selection[5] = { false, true, false, false, false };
            ImGui::Selectable("1. I am selectable", &selection[0]);
            ImGui::Selectable("2. I am selectable", &selection[1]);
            ImGui::Text("3. I am not selectable");
            ImGui::Selectable("4. I am selectable", &selection[3]);
            if (ImGui::Selectable("5. I am double clickable", selection[4], ImGuiSelectableFlags_AllowDoubleClick))
                if (ImGui::IsMouseDoubleClicked(0))
                    selection[4] = !selection[4];
            ImGui::TreePop();
        }
        if (ImGui::TreeNode("Selection State: Single Selection"))
        {
            static int selected = -1;
            for (int n = 0; n < 5; n++)
            {
                char buf[32];
                sprintf(buf, "Object %d", n);
                if (ImGui::Selectable(buf, selected == n))
                    selected = n;
            }
            ImGui::TreePop();
        }
        if (ImGui::TreeNode("Selection State: Multiple Selection"))
        {
            ShowHelpMarker("Hold CTRL and click to select multiple items.");
            static bool selection[5] = { false, false, false, false, false };
            for (int n = 0; n < 5; n++)
            {
                char buf[32];
                sprintf(buf, "Object %d", n);
                if (ImGui::Selectable(buf, selection[n]))
                {
                    if (!ImGui::GetIO().KeyCtrl)    // Clear selection when CTRL is not held
                        memset(selection, 0, sizeof(selection));
                    selection[n] ^= 1;
                }
            }
            ImGui::TreePop();
        }
        if (ImGui::TreeNode("Rendering more text into the same line"))
        {
            // Using the Selectable() override that takes "bool* p_selected" parameter and toggle your booleans automatically.
            static bool selected[3] = { false, false, false };
            ImGui::Selectable("main.c",    &selected[0]); ImGui::SameLine(300); ImGui::Text(" 2,345 bytes");
            ImGui::Selectable("Hello.cpp", &selected[1]); ImGui::SameLine(300); ImGui::Text("12,345 bytes");
            ImGui::Selectable("Hello.h",   &selected[2]); ImGui::SameLine(300); ImGui::Text(" 2,345 bytes");
            ImGui::TreePop();
        }
        if (ImGui::TreeNode("In columns"))
        {
            ImGui::Columns(3, NULL, false);
            static bool selected[16] = { 0 };
            for (int i = 0; i < 16; i++)
            {
                char label[32]; sprintf(label, "Item %d", i);
                if (ImGui::Selectable(label, &selected[i])) {}
                ImGui::NextColumn();
            }
            ImGui::Columns(1);
            ImGui::TreePop();
        }
        if (ImGui::TreeNode("Grid"))
        {
            static bool selected[4*4] = { true, false, false, false, false, true, false, false, false, false, true, false, false, false, false, true };
            for (int i = 0; i < 4*4; i++)
            {
                ImGui::PushID(i);
                if (ImGui::Selectable("Sailor", &selected[i], 0, ImVec2(50,50)))
                {
                    // Note: We _unnecessarily_ test for both x/y and i here only to silence some static analyzer. The second part of each test is unnecessary.
                    int x = i % 4;
                    int y = i / 4;
                    if (x > 0)           { selected[i - 1] ^= 1; }
                    if (x < 3 && i < 15) { selected[i + 1] ^= 1; }
                    if (y > 0 && i > 3)  { selected[i - 4] ^= 1; }
                    if (y < 3 && i < 12) { selected[i + 4] ^= 1; }
                }
                if ((i % 4) < 3) ImGui::SameLine();
                ImGui::PopID();
            }
            ImGui::TreePop();
        }
        ImGui::TreePop();
    }

    if (ImGui::TreeNode("Filtered Text Input"))
    {
        static char buf1[64] = ""; ImGui::InputText("default", buf1, 64);
        static char buf2[64] = ""; ImGui::InputText("decimal", buf2, 64, ImGuiInputTextFlags_CharsDecimal);
        static char buf3[64] = ""; ImGui::InputText("hexadecimal", buf3, 64, ImGuiInputTextFlags_CharsHexadecimal | ImGuiInputTextFlags_CharsUppercase);
        static char buf4[64] = ""; ImGui::InputText("uppercase", buf4, 64, ImGuiInputTextFlags_CharsUppercase);
        static char buf5[64] = ""; ImGui::InputText("no blank", buf5, 64, ImGuiInputTextFlags_CharsNoBlank);
        struct TextFilters { static int FilterImGuiLetters(ImGuiInputTextCallbackData* data) { if (data->EventChar < 256 && strchr("imgui", (char)data->EventChar)) return 0; return 1; } };
        static char buf6[64] = ""; ImGui::InputText("\"imgui\" letters", buf6, 64, ImGuiInputTextFlags_CallbackCharFilter, TextFilters::FilterImGuiLetters);

        ImGui::Text("Password input");
        static char bufpass[64] = "password123";
        ImGui::InputText("password", bufpass, 64, ImGuiInputTextFlags_Password | ImGuiInputTextFlags_CharsNoBlank);
        ImGui::SameLine(); ShowHelpMarker("Display all characters as '*'.\nDisable clipboard cut and copy.\nDisable logging.\n");
        ImGui::InputText("password (clear)", bufpass, 64, ImGuiInputTextFlags_CharsNoBlank);

        ImGui::TreePop();
    }

    if (ImGui::TreeNode("Multi-line Text Input"))
    {
        // Note: we are using a fixed-sized buffer for simplicity here. See ImGuiInputTextFlags_CallbackResize
        // and the code in misc/cpp/imgui_stdlib.h for how to setup InputText() for dynamically resizing strings.
        static bool read_only = false;
        static char text[1024*16] =
            "/*\n"
            " The Pentium F00F bug, shorthand for F0 0F C7 C8,\n"
            " the hexadecimal encoding of one offending instruction,\n"
            " more formally, the invalid operand with locked CMPXCHG8B\n"
            " instruction bug, is a design flaw in the majority of\n"
            " Intel Pentium, Pentium MMX, and Pentium OverDrive\n"
            " processors (all in the P5 microarchitecture).\n"
            "*/\n\n"
            "label:\n"
            "\tlock cmpxchg8b eax\n";

        ShowHelpMarker("You can use the ImGuiInputTextFlags_CallbackResize facility if you need to wire InputTextMultiline() to a dynamic string type. See misc/cpp/imgui_stdlib.h for an example. (This is not demonstrated in imgui_demo.cpp)");
        ImGui::Checkbox("Read-only", &read_only);
        ImGuiInputTextFlags flags = ImGuiInputTextFlags_AllowTabInput | (read_only ? ImGuiInputTextFlags_ReadOnly : 0);
        ImGui::InputTextMultiline("##source", text, IM_ARRAYSIZE(text), ImVec2(-1.0f, ImGui::GetTextLineHeight() * 16), flags);
        ImGui::TreePop();
    }

    if (ImGui::TreeNode("Plots Widgets"))
    {
        static bool animate = true;
        ImGui::Checkbox("Animate", &animate);

        static float arr[] = { 0.6f, 0.1f, 1.0f, 0.5f, 0.92f, 0.1f, 0.2f };
        ImGui::PlotLines("Frame Times", arr, IM_ARRAYSIZE(arr));

        // Create a dummy array of contiguous float values to plot
        // Tip: If your float aren't contiguous but part of a structure, you can pass a pointer to your first float and the sizeof() of your structure in the Stride parameter.
        static float values[90] = { 0 };
        static int values_offset = 0;
        static double refresh_time = 0.0;
        if (!animate || refresh_time == 0.0)
            refresh_time = ImGui::GetTime();
        while (refresh_time < ImGui::GetTime()) // Create dummy data at fixed 60 hz rate for the demo
        {
            static float phase = 0.0f;
            values[values_offset] = cosf(phase);
            values_offset = (values_offset+1) % IM_ARRAYSIZE(values);
            phase += 0.10f*values_offset;
            refresh_time += 1.0f/60.0f;
        }
        ImGui::PlotLines("Lines", values, IM_ARRAYSIZE(values), values_offset, "avg 0.0", -1.0f, 1.0f, ImVec2(0,80));
        ImGui::PlotHistogram("Histogram", arr, IM_ARRAYSIZE(arr), 0, NULL, 0.0f, 1.0f, ImVec2(0,80));

        // Use functions to generate output
        // FIXME: This is rather awkward because current plot API only pass in indices. We probably want an API passing floats and user provide sample rate/count.
        struct Funcs
        {
            static float Sin(void*, int i) { return sinf(i * 0.1f); }
            static float Saw(void*, int i) { return (i & 1) ? 1.0f : -1.0f; }
        };
        static int func_type = 0, display_count = 70;
        ImGui::Separator();
        ImGui::PushItemWidth(100); ImGui::Combo("func", &func_type, "Sin\0Saw\0"); ImGui::PopItemWidth();
        ImGui::SameLine();
        ImGui::SliderInt("Sample count", &display_count, 1, 400);
        float (*func)(void*, int) = (func_type == 0) ? Funcs::Sin : Funcs::Saw;
        ImGui::PlotLines("Lines", func, NULL, display_count, 0, NULL, -1.0f, 1.0f, ImVec2(0,80));
        ImGui::PlotHistogram("Histogram", func, NULL, display_count, 0, NULL, -1.0f, 1.0f, ImVec2(0,80));
        ImGui::Separator();

        // Animate a simple progress bar
        static float progress = 0.0f, progress_dir = 1.0f;
        if (animate)
        {
            progress += progress_dir * 0.4f * ImGui::GetIO().DeltaTime;
            if (progress >= +1.1f) { progress = +1.1f; progress_dir *= -1.0f; }
            if (progress <= -0.1f) { progress = -0.1f; progress_dir *= -1.0f; }
        }

        // Typically we would use ImVec2(-1.0f,0.0f) to use all available width, or ImVec2(width,0.0f) for a specified width. ImVec2(0.0f,0.0f) uses ItemWidth.
        ImGui::ProgressBar(progress, ImVec2(0.0f,0.0f));
        ImGui::SameLine(0.0f, ImGui::GetStyle().ItemInnerSpacing.x);
        ImGui::Text("Progress Bar");

        float progress_saturated = (progress < 0.0f) ? 0.0f : (progress > 1.0f) ? 1.0f : progress;
        char buf[32];
        sprintf(buf, "%d/%d", (int)(progress_saturated*1753), 1753);
        ImGui::ProgressBar(progress, ImVec2(0.f,0.f), buf);
        ImGui::TreePop();
    }

    if (ImGui::TreeNode("Color/Picker Widgets"))
    {
        static ImVec4 color = ImColor(114, 144, 154, 200);

        static bool alpha_preview = true;
        static bool alpha_half_preview = false;
        static bool drag_and_drop = true;
        static bool options_menu = true;
        static bool hdr = false;
        ImGui::Checkbox("With Alpha Preview", &alpha_preview);
        ImGui::Checkbox("With Half Alpha Preview", &alpha_half_preview);
        ImGui::Checkbox("With Drag and Drop", &drag_and_drop);
        ImGui::Checkbox("With Options Menu", &options_menu); ImGui::SameLine(); ShowHelpMarker("Right-click on the individual color widget to show options.");
        ImGui::Checkbox("With HDR", &hdr); ImGui::SameLine(); ShowHelpMarker("Currently all this does is to lift the 0..1 limits on dragging widgets.");
        int misc_flags = (hdr ? ImGuiColorEditFlags_HDR : 0) | (drag_and_drop ? 0 : ImGuiColorEditFlags_NoDragDrop) | (alpha_half_preview ? ImGuiColorEditFlags_AlphaPreviewHalf : (alpha_preview ? ImGuiColorEditFlags_AlphaPreview : 0)) | (options_menu ? 0 : ImGuiColorEditFlags_NoOptions);

        ImGui::Text("Color widget:");
        ImGui::SameLine(); ShowHelpMarker("Click on the colored square to open a color picker.\nCTRL+click on individual component to input value.\n");
        ImGui::ColorEdit3("MyColor##1", (float*)&color, misc_flags);

        ImGui::Text("Color widget HSV with Alpha:");
        ImGui::ColorEdit4("MyColor##2", (float*)&color, ImGuiColorEditFlags_HSV | misc_flags);

        ImGui::Text("Color widget with Float Display:");
        ImGui::ColorEdit4("MyColor##2f", (float*)&color, ImGuiColorEditFlags_Float | misc_flags);

        ImGui::Text("Color button with Picker:");
        ImGui::SameLine(); ShowHelpMarker("With the ImGuiColorEditFlags_NoInputs flag you can hide all the slider/text inputs.\nWith the ImGuiColorEditFlags_NoLabel flag you can pass a non-empty label which will only be used for the tooltip and picker popup.");
        ImGui::ColorEdit4("MyColor##3", (float*)&color, ImGuiColorEditFlags_NoInputs | ImGuiColorEditFlags_NoLabel | misc_flags);

        ImGui::Text("Color button with Custom Picker Popup:");

        // Generate a dummy default palette. The palette will persist and can be edited.
        static bool saved_palette_init = true;
        static ImVec4 saved_palette[32] = { };
        if (saved_palette_init)
        {
            for (int n = 0; n < IM_ARRAYSIZE(saved_palette); n++)
            {
                ImGui::ColorConvertHSVtoRGB(n / 31.0f, 0.8f, 0.8f, saved_palette[n].x, saved_palette[n].y, saved_palette[n].z);
                saved_palette[n].w = 1.0f; // Alpha
            }
            saved_palette_init = false;
        }

        static ImVec4 backup_color;
        bool open_popup = ImGui::ColorButton("MyColor##3b", color, misc_flags);
        ImGui::SameLine();
        open_popup |= ImGui::Button("Palette");
        if (open_popup)
        {
            ImGui::OpenPopup("mypicker");
            backup_color = color;
        }
        if (ImGui::BeginPopup("mypicker"))
        {
            ImGui::Text("MY CUSTOM COLOR PICKER WITH AN AMAZING PALETTE!");
            ImGui::Separator();
            ImGui::ColorPicker4("##picker", (float*)&color, misc_flags | ImGuiColorEditFlags_NoSidePreview | ImGuiColorEditFlags_NoSmallPreview);
            ImGui::SameLine();

            ImGui::BeginGroup(); // Lock X position
            ImGui::Text("Current");
            ImGui::ColorButton("##current", color, ImGuiColorEditFlags_NoPicker | ImGuiColorEditFlags_AlphaPreviewHalf, ImVec2(60,40));
            ImGui::Text("Previous");
            if (ImGui::ColorButton("##previous", backup_color, ImGuiColorEditFlags_NoPicker | ImGuiColorEditFlags_AlphaPreviewHalf, ImVec2(60,40)))
                color = backup_color;
            ImGui::Separator();
            ImGui::Text("Palette");
            for (int n = 0; n < IM_ARRAYSIZE(saved_palette); n++)
            {
                ImGui::PushID(n);
                if ((n % 8) != 0)
                    ImGui::SameLine(0.0f, ImGui::GetStyle().ItemSpacing.y);
                if (ImGui::ColorButton("##palette", saved_palette[n], ImGuiColorEditFlags_NoAlpha | ImGuiColorEditFlags_NoPicker | ImGuiColorEditFlags_NoTooltip, ImVec2(20,20)))
                    color = ImVec4(saved_palette[n].x, saved_palette[n].y, saved_palette[n].z, color.w); // Preserve alpha!

                // Allow user to drop colors into each palette entry
                // (Note that ColorButton is already a drag source by default, unless using ImGuiColorEditFlags_NoDragDrop)
                if (ImGui::BeginDragDropTarget())
                {
                    if (const ImGuiPayload* payload = ImGui::AcceptDragDropPayload(IMGUI_PAYLOAD_TYPE_COLOR_3F))
                        memcpy((float*)&saved_palette[n], payload->Data, sizeof(float) * 3);
                    if (const ImGuiPayload* payload = ImGui::AcceptDragDropPayload(IMGUI_PAYLOAD_TYPE_COLOR_4F))
                        memcpy((float*)&saved_palette[n], payload->Data, sizeof(float) * 4);
                    ImGui::EndDragDropTarget();
                }

                ImGui::PopID();
            }
            ImGui::EndGroup();
            ImGui::EndPopup();
        }

        ImGui::Text("Color button only:");
        ImGui::ColorButton("MyColor##3c", *(ImVec4*)&color, misc_flags, ImVec2(80,80));

        ImGui::Text("Color picker:");
        static bool alpha = true;
        static bool alpha_bar = true;
        static bool side_preview = true;
        static bool ref_color = false;
        static ImVec4 ref_color_v(1.0f,0.0f,1.0f,0.5f);
        static int inputs_mode = 2;
        static int picker_mode = 0;
        ImGui::Checkbox("With Alpha", &alpha);
        ImGui::Checkbox("With Alpha Bar", &alpha_bar);
        ImGui::Checkbox("With Side Preview", &side_preview);
        if (side_preview)
        {
            ImGui::SameLine();
            ImGui::Checkbox("With Ref Color", &ref_color);
            if (ref_color)
            {
                ImGui::SameLine();
                ImGui::ColorEdit4("##RefColor", &ref_color_v.x, ImGuiColorEditFlags_NoInputs | misc_flags);
            }
        }
        ImGui::Combo("Inputs Mode", &inputs_mode, "All Inputs\0No Inputs\0RGB Input\0HSV Input\0HEX Input\0");
        ImGui::Combo("Picker Mode", &picker_mode, "Auto/Current\0Hue bar + SV rect\0Hue wheel + SV triangle\0");
        ImGui::SameLine(); ShowHelpMarker("User can right-click the picker to change mode.");
        ImGuiColorEditFlags flags = misc_flags;
        if (!alpha) flags |= ImGuiColorEditFlags_NoAlpha; // This is by default if you call ColorPicker3() instead of ColorPicker4()
        if (alpha_bar) flags |= ImGuiColorEditFlags_AlphaBar;
        if (!side_preview) flags |= ImGuiColorEditFlags_NoSidePreview;
        if (picker_mode == 1) flags |= ImGuiColorEditFlags_PickerHueBar;
        if (picker_mode == 2) flags |= ImGuiColorEditFlags_PickerHueWheel;
        if (inputs_mode == 1) flags |= ImGuiColorEditFlags_NoInputs;
        if (inputs_mode == 2) flags |= ImGuiColorEditFlags_RGB;
        if (inputs_mode == 3) flags |= ImGuiColorEditFlags_HSV;
        if (inputs_mode == 4) flags |= ImGuiColorEditFlags_HEX;
        ImGui::ColorPicker4("MyColor##4", (float*)&color, flags, ref_color ? &ref_color_v.x : NULL);

        ImGui::Text("Programmatically set defaults:");
        ImGui::SameLine(); ShowHelpMarker("SetColorEditOptions() is designed to allow you to set boot-time default.\nWe don't have Push/Pop functions because you can force options on a per-widget basis if needed, and the user can change non-forced ones with the options menu.\nWe don't have a getter to avoid encouraging you to persistently save values that aren't forward-compatible.");
        if (ImGui::Button("Default: Uint8 + HSV + Hue Bar"))
            ImGui::SetColorEditOptions(ImGuiColorEditFlags_Uint8 | ImGuiColorEditFlags_HSV | ImGuiColorEditFlags_PickerHueBar);
        if (ImGui::Button("Default: Float + HDR + Hue Wheel"))
            ImGui::SetColorEditOptions(ImGuiColorEditFlags_Float | ImGuiColorEditFlags_HDR | ImGuiColorEditFlags_PickerHueWheel);

        ImGui::TreePop();
    }

    if (ImGui::TreeNode("Range Widgets"))
    {
        static float begin = 10, end = 90;
        static int begin_i = 100, end_i = 1000;
        ImGui::DragFloatRange2("range", &begin, &end, 0.25f, 0.0f, 100.0f, "Min: %.1f %%", "Max: %.1f %%");
        ImGui::DragIntRange2("range int (no bounds)", &begin_i, &end_i, 5, 0, 0, "Min: %d units", "Max: %d units");
        ImGui::TreePop();
    }

    if (ImGui::TreeNode("Data Types"))
    {
        // The DragScalar/InputScalar/SliderScalar functions allow various data types: signed/unsigned int/long long and float/double
        // To avoid polluting the public API with all possible combinations, we use the ImGuiDataType enum to pass the type,
        // and passing all arguments by address.
        // This is the reason the test code below creates local variables to hold "zero" "one" etc. for each types.
        // In practice, if you frequently use a given type that is not covered by the normal API entry points, you can wrap it
        // yourself inside a 1 line function which can take typed argument as value instead of void*, and then pass their address
        // to the generic function. For example:
        //   bool MySliderU64(const char *label, u64* value, u64 min = 0, u64 max = 0, const char* format = "%lld")
        //   {
        //      return SliderScalar(label, ImGuiDataType_U64, value, &min, &max, format);
        //   }

        // Limits (as helper variables that we can take the address of)
        // Note that the SliderScalar function has a maximum usable range of half the natural type maximum, hence the /2 below.
        #ifndef LLONG_MIN
        ImS64 LLONG_MIN = -9223372036854775807LL - 1;
        ImS64 LLONG_MAX = 9223372036854775807LL;
        ImU64 ULLONG_MAX = (2ULL * 9223372036854775807LL + 1);
        #endif
        const ImS32   s32_zero = 0,   s32_one = 1,   s32_fifty = 50, s32_min = INT_MIN/2,   s32_max = INT_MAX/2,    s32_hi_a = INT_MAX/2 - 100,    s32_hi_b = INT_MAX/2;
        const ImU32   u32_zero = 0,   u32_one = 1,   u32_fifty = 50, u32_min = 0,           u32_max = UINT_MAX/2,   u32_hi_a = UINT_MAX/2 - 100,   u32_hi_b = UINT_MAX/2;
        const ImS64   s64_zero = 0,   s64_one = 1,   s64_fifty = 50, s64_min = LLONG_MIN/2, s64_max = LLONG_MAX/2,  s64_hi_a = LLONG_MAX/2 - 100,  s64_hi_b = LLONG_MAX/2;
        const ImU64   u64_zero = 0,   u64_one = 1,   u64_fifty = 50, u64_min = 0,           u64_max = ULLONG_MAX/2, u64_hi_a = ULLONG_MAX/2 - 100, u64_hi_b = ULLONG_MAX/2;
        const float   f32_zero = 0.f, f32_one = 1.f, f32_lo_a = -10000000000.0f, f32_hi_a = +10000000000.0f;
        const double  f64_zero = 0.,  f64_one = 1.,  f64_lo_a = -1000000000000000.0, f64_hi_a = +1000000000000000.0;

        // State
        static ImS32  s32_v = -1;
        static ImU32  u32_v = (ImU32)-1;
        static ImS64  s64_v = -1;
        static ImU64  u64_v = (ImU64)-1;
        static float  f32_v = 0.123f;
        static double f64_v = 90000.01234567890123456789;

        const float drag_speed = 0.2f;
        static bool drag_clamp = false;
        ImGui::Text("Drags:");
        ImGui::Checkbox("Clamp integers to 0..50", &drag_clamp); ImGui::SameLine(); ShowHelpMarker("As with every widgets in dear imgui, we never modify values unless there is a user interaction.\nYou can override the clamping limits by using CTRL+Click to input a value.");
        ImGui::DragScalar("drag s32",       ImGuiDataType_S32,    &s32_v, drag_speed, drag_clamp ? &s32_zero : NULL, drag_clamp ? &s32_fifty : NULL);
        ImGui::DragScalar("drag u32",       ImGuiDataType_U32,    &u32_v, drag_speed, drag_clamp ? &u32_zero : NULL, drag_clamp ? &u32_fifty : NULL, "%u ms");
        ImGui::DragScalar("drag s64",       ImGuiDataType_S64,    &s64_v, drag_speed, drag_clamp ? &s64_zero : NULL, drag_clamp ? &s64_fifty : NULL);
        ImGui::DragScalar("drag u64",       ImGuiDataType_U64,    &u64_v, drag_speed, drag_clamp ? &u64_zero : NULL, drag_clamp ? &u64_fifty : NULL);
        ImGui::DragScalar("drag float",     ImGuiDataType_Float,  &f32_v, 0.005f,  &f32_zero, &f32_one, "%f", 1.0f);
        ImGui::DragScalar("drag float ^2",  ImGuiDataType_Float,  &f32_v, 0.005f,  &f32_zero, &f32_one, "%f", 2.0f); ImGui::SameLine(); ShowHelpMarker("You can use the 'power' parameter to increase tweaking precision on one side of the range.");
        ImGui::DragScalar("drag double",    ImGuiDataType_Double, &f64_v, 0.0005f, &f64_zero, NULL,     "%.10f grams", 1.0f);
        ImGui::DragScalar("drag double ^2", ImGuiDataType_Double, &f64_v, 0.0005f, &f64_zero, &f64_one, "0 < %.10f < 1", 2.0f);

        ImGui::Text("Sliders");
        ImGui::SliderScalar("slider s32 low",     ImGuiDataType_S32,    &s32_v, &s32_zero, &s32_fifty,"%d");
        ImGui::SliderScalar("slider s32 high",    ImGuiDataType_S32,    &s32_v, &s32_hi_a, &s32_hi_b, "%d");
        ImGui::SliderScalar("slider s32 full",    ImGuiDataType_S32,    &s32_v, &s32_min,  &s32_max,  "%d");
        ImGui::SliderScalar("slider u32 low",     ImGuiDataType_U32,    &u32_v, &u32_zero, &u32_fifty,"%u");
        ImGui::SliderScalar("slider u32 high",    ImGuiDataType_U32,    &u32_v, &u32_hi_a, &u32_hi_b, "%u");
        ImGui::SliderScalar("slider u32 full",    ImGuiDataType_U32,    &u32_v, &u32_min,  &u32_max,  "%u");
        ImGui::SliderScalar("slider s64 low",     ImGuiDataType_S64,    &s64_v, &s64_zero, &s64_fifty,"%I64d");
        ImGui::SliderScalar("slider s64 high",    ImGuiDataType_S64,    &s64_v, &s64_hi_a, &s64_hi_b, "%I64d");
        ImGui::SliderScalar("slider s64 full",    ImGuiDataType_S64,    &s64_v, &s64_min,  &s64_max,  "%I64d");
        ImGui::SliderScalar("slider u64 low",     ImGuiDataType_U64,    &u64_v, &u64_zero, &u64_fifty,"%I64u ms");
        ImGui::SliderScalar("slider u64 high",    ImGuiDataType_U64,    &u64_v, &u64_hi_a, &u64_hi_b, "%I64u ms");
        ImGui::SliderScalar("slider u64 full",    ImGuiDataType_U64,    &u64_v, &u64_min,  &u64_max,  "%I64u ms");
        ImGui::SliderScalar("slider float low",   ImGuiDataType_Float,  &f32_v, &f32_zero, &f32_one);
        ImGui::SliderScalar("slider float low^2", ImGuiDataType_Float,  &f32_v, &f32_zero, &f32_one,  "%.10f", 2.0f);
        ImGui::SliderScalar("slider float high",  ImGuiDataType_Float,  &f32_v, &f32_lo_a, &f32_hi_a, "%e");
        ImGui::SliderScalar("slider double low",  ImGuiDataType_Double, &f64_v, &f64_zero, &f64_one,  "%.10f grams", 1.0f);
        ImGui::SliderScalar("slider double low^2",ImGuiDataType_Double, &f64_v, &f64_zero, &f64_one,  "%.10f", 2.0f);
        ImGui::SliderScalar("slider double high", ImGuiDataType_Double, &f64_v, &f64_lo_a, &f64_hi_a, "%e grams", 1.0f);

        static bool inputs_step = true;
        ImGui::Text("Inputs");
        ImGui::Checkbox("Show step buttons", &inputs_step);
        ImGui::InputScalar("input s32",     ImGuiDataType_S32,    &s32_v, inputs_step ? &s32_one : NULL, NULL, "%d");
        ImGui::InputScalar("input s32 hex", ImGuiDataType_S32,    &s32_v, inputs_step ? &s32_one : NULL, NULL, "%08X", ImGuiInputTextFlags_CharsHexadecimal);
        ImGui::InputScalar("input u32",     ImGuiDataType_U32,    &u32_v, inputs_step ? &u32_one : NULL, NULL, "%u");
        ImGui::InputScalar("input u32 hex", ImGuiDataType_U32,    &u32_v, inputs_step ? &u32_one : NULL, NULL, "%08X", ImGuiInputTextFlags_CharsHexadecimal);
        ImGui::InputScalar("input s64",     ImGuiDataType_S64,    &s64_v, inputs_step ? &s64_one : NULL);
        ImGui::InputScalar("input u64",     ImGuiDataType_U64,    &u64_v, inputs_step ? &u64_one : NULL);
        ImGui::InputScalar("input float",   ImGuiDataType_Float,  &f32_v, inputs_step ? &f32_one : NULL);
        ImGui::InputScalar("input double",  ImGuiDataType_Double, &f64_v, inputs_step ? &f64_one : NULL);

        ImGui::TreePop();
    }

    if (ImGui::TreeNode("Multi-component Widgets"))
    {
        static float vec4f[4] = { 0.10f, 0.20f, 0.30f, 0.44f };
        static int vec4i[4] = { 1, 5, 100, 255 };

        ImGui::InputFloat2("input float2", vec4f);
        ImGui::DragFloat2("drag float2", vec4f, 0.01f, 0.0f, 1.0f);
        ImGui::SliderFloat2("slider float2", vec4f, 0.0f, 1.0f);
        ImGui::InputInt2("input int2", vec4i);
        ImGui::DragInt2("drag int2", vec4i, 1, 0, 255);
        ImGui::SliderInt2("slider int2", vec4i, 0, 255);
        ImGui::Spacing();

        ImGui::InputFloat3("input float3", vec4f);
        ImGui::DragFloat3("drag float3", vec4f, 0.01f, 0.0f, 1.0f);
        ImGui::SliderFloat3("slider float3", vec4f, 0.0f, 1.0f);
        ImGui::InputInt3("input int3", vec4i);
        ImGui::DragInt3("drag int3", vec4i, 1, 0, 255);
        ImGui::SliderInt3("slider int3", vec4i, 0, 255);
        ImGui::Spacing();

        ImGui::InputFloat4("input float4", vec4f);
        ImGui::DragFloat4("drag float4", vec4f, 0.01f, 0.0f, 1.0f);
        ImGui::SliderFloat4("slider float4", vec4f, 0.0f, 1.0f);
        ImGui::InputInt4("input int4", vec4i);
        ImGui::DragInt4("drag int4", vec4i, 1, 0, 255);
        ImGui::SliderInt4("slider int4", vec4i, 0, 255);

        ImGui::TreePop();
    }

    if (ImGui::TreeNode("Vertical Sliders"))
    {
        const float spacing = 4;
        ImGui::PushStyleVar(ImGuiStyleVar_ItemSpacing, ImVec2(spacing, spacing));

        static int int_value = 0;
        ImGui::VSliderInt("##int", ImVec2(18,160), &int_value, 0, 5);
        ImGui::SameLine();

        static float values[7] = { 0.0f, 0.60f, 0.35f, 0.9f, 0.70f, 0.20f, 0.0f };
        ImGui::PushID("set1");
        for (int i = 0; i < 7; i++)
        {
            if (i > 0) ImGui::SameLine();
            ImGui::PushID(i);
            ImGui::PushStyleColor(ImGuiCol_FrameBg, (ImVec4)ImColor::HSV(i/7.0f, 0.5f, 0.5f));
            ImGui::PushStyleColor(ImGuiCol_FrameBgHovered, (ImVec4)ImColor::HSV(i/7.0f, 0.6f, 0.5f));
            ImGui::PushStyleColor(ImGuiCol_FrameBgActive, (ImVec4)ImColor::HSV(i/7.0f, 0.7f, 0.5f));
            ImGui::PushStyleColor(ImGuiCol_SliderGrab, (ImVec4)ImColor::HSV(i/7.0f, 0.9f, 0.9f));
            ImGui::VSliderFloat("##v", ImVec2(18,160), &values[i], 0.0f, 1.0f, "");
            if (ImGui::IsItemActive() || ImGui::IsItemHovered())
                ImGui::SetTooltip("%.3f", values[i]);
            ImGui::PopStyleColor(4);
            ImGui::PopID();
        }
        ImGui::PopID();

        ImGui::SameLine();
        ImGui::PushID("set2");
        static float values2[4] = { 0.20f, 0.80f, 0.40f, 0.25f };
        const int rows = 3;
        const ImVec2 small_slider_size(18, (160.0f-(rows-1)*spacing)/rows);
        for (int nx = 0; nx < 4; nx++)
        {
            if (nx > 0) ImGui::SameLine();
            ImGui::BeginGroup();
            for (int ny = 0; ny < rows; ny++)
            {
                ImGui::PushID(nx*rows+ny);
                ImGui::VSliderFloat("##v", small_slider_size, &values2[nx], 0.0f, 1.0f, "");
                if (ImGui::IsItemActive() || ImGui::IsItemHovered())
                    ImGui::SetTooltip("%.3f", values2[nx]);
                ImGui::PopID();
            }
            ImGui::EndGroup();
        }
        ImGui::PopID();

        ImGui::SameLine();
        ImGui::PushID("set3");
        for (int i = 0; i < 4; i++)
        {
            if (i > 0) ImGui::SameLine();
            ImGui::PushID(i);
            ImGui::PushStyleVar(ImGuiStyleVar_GrabMinSize, 40);
            ImGui::VSliderFloat("##v", ImVec2(40,160), &values[i], 0.0f, 1.0f, "%.2f\nsec");
            ImGui::PopStyleVar();
            ImGui::PopID();
        }
        ImGui::PopID();
        ImGui::PopStyleVar();
        ImGui::TreePop();
    }

    if (ImGui::TreeNode("Drag and Drop"))
    {
        {
            // ColorEdit widgets automatically act as drag source and drag target.
            // They are using standardized payload strings IMGUI_PAYLOAD_TYPE_COLOR_3F and IMGUI_PAYLOAD_TYPE_COLOR_4F to allow your own widgets
            // to use colors in their drag and drop interaction. Also see the demo in Color Picker -> Palette demo.
            ImGui::BulletText("Drag and drop in standard widgets");
            ImGui::Indent();
            static float col1[3] = { 1.0f,0.0f,0.2f };
            static float col2[4] = { 0.4f,0.7f,0.0f,0.5f };
            ImGui::ColorEdit3("color 1", col1);
            ImGui::ColorEdit4("color 2", col2);
            ImGui::Unindent();
        }

        {
            ImGui::BulletText("Drag and drop to copy/swap items");
            ImGui::Indent();
            enum Mode
            {
                Mode_Copy,
                Mode_Move,
                Mode_Swap
            };
            static int mode = 0;
            if (ImGui::RadioButton("Copy", mode == Mode_Copy)) { mode = Mode_Copy; } ImGui::SameLine();
            if (ImGui::RadioButton("Move", mode == Mode_Move)) { mode = Mode_Move; } ImGui::SameLine();
            if (ImGui::RadioButton("Swap", mode == Mode_Swap)) { mode = Mode_Swap; }
            static const char* names[9] = { "Bobby", "Beatrice", "Betty", "Brianna", "Barry", "Bernard", "Bibi", "Blaine", "Bryn" };
            for (int n = 0; n < IM_ARRAYSIZE(names); n++)
            {
                ImGui::PushID(n);
                if ((n % 3) != 0)
                    ImGui::SameLine();
                ImGui::Button(names[n], ImVec2(60,60));

                // Our buttons are both drag sources and drag targets here!
                if (ImGui::BeginDragDropSource(ImGuiDragDropFlags_None))
                {
                    ImGui::SetDragDropPayload("DND_DEMO_CELL", &n, sizeof(int));        // Set payload to carry the index of our item (could be anything)
                    if (mode == Mode_Copy) { ImGui::Text("Copy %s", names[n]); }        // Display preview (could be anything, e.g. when dragging an image we could decide to display the filename and a small preview of the image, etc.)
                    if (mode == Mode_Move) { ImGui::Text("Move %s", names[n]); }
                    if (mode == Mode_Swap) { ImGui::Text("Swap %s", names[n]); }
                    ImGui::EndDragDropSource();
                }
                if (ImGui::BeginDragDropTarget())
                {
                    if (const ImGuiPayload* payload = ImGui::AcceptDragDropPayload("DND_DEMO_CELL"))
                    {
                        IM_ASSERT(payload->DataSize == sizeof(int));
                        int payload_n = *(const int*)payload->Data;
                        if (mode == Mode_Copy)
                        {
                            names[n] = names[payload_n];
                        }
                        if (mode == Mode_Move)
                        {
                            names[n] = names[payload_n];
                            names[payload_n] = "";
                        }
                        if (mode == Mode_Swap)
                        {
                            const char* tmp = names[n];
                            names[n] = names[payload_n];
                            names[payload_n] = tmp;
                        }
                    }
                    ImGui::EndDragDropTarget();
                }
                ImGui::PopID();
            }
            ImGui::Unindent();
        }

        ImGui::TreePop();
    }

    if (ImGui::TreeNode("Querying Status (Active/Focused/Hovered etc.)"))
    {
        // Display the value of IsItemHovered() and other common item state functions. Note that the flags can be combined.
        // (because BulletText is an item itself and that would affect the output of IsItemHovered() we pass all state in a single call to simplify the code).
        static int item_type = 1;
        static bool b = false;
        static float col4f[4] = { 1.0f, 0.5, 0.0f, 1.0f };
        ImGui::RadioButton("Text", &item_type, 0);
        ImGui::RadioButton("Button", &item_type, 1);
        ImGui::RadioButton("Checkbox", &item_type, 2);
        ImGui::RadioButton("SliderFloat", &item_type, 3);
        ImGui::RadioButton("ColorEdit4", &item_type, 4);
        ImGui::RadioButton("ListBox", &item_type, 5);
        ImGui::Separator();
        bool ret = false;
        if (item_type == 0) { ImGui::Text("ITEM: Text"); }                                              // Testing text items with no identifier/interaction
        if (item_type == 1) { ret = ImGui::Button("ITEM: Button"); }                                    // Testing button
        if (item_type == 2) { ret = ImGui::Checkbox("ITEM: Checkbox", &b); }                            // Testing checkbox
        if (item_type == 3) { ret = ImGui::SliderFloat("ITEM: SliderFloat", &col4f[0], 0.0f, 1.0f); }   // Testing basic item
        if (item_type == 4) { ret = ImGui::ColorEdit4("ITEM: ColorEdit4", col4f); }                     // Testing multi-component items (IsItemXXX flags are reported merged)
        if (item_type == 5) { const char* items[] = { "Apple", "Banana", "Cherry", "Kiwi" }; static int current = 1; ret = ImGui::ListBox("ITEM: ListBox", &current, items, IM_ARRAYSIZE(items), IM_ARRAYSIZE(items)); }
        ImGui::BulletText(
            "Return value = %d\n"
            "IsItemFocused() = %d\n"
            "IsItemHovered() = %d\n"
            "IsItemHovered(_AllowWhenBlockedByPopup) = %d\n"
            "IsItemHovered(_AllowWhenBlockedByActiveItem) = %d\n"
            "IsItemHovered(_AllowWhenOverlapped) = %d\n"
            "IsItemHovered(_RectOnly) = %d\n"
            "IsItemActive() = %d\n"
            "IsItemEdited() = %d\n"
            "IsItemActivated() = %d\n"
            "IsItemDeactivated() = %d\n"
            "IsItemDeactivatedEdit() = %d\n"
            "IsItemVisible() = %d\n"
            "GetItemRectMin() = (%.1f, %.1f)\n"
            "GetItemRectMax() = (%.1f, %.1f)\n"
            "GetItemRectSize() = (%.1f, %.1f)",
            ret,
            ImGui::IsItemFocused(),
            ImGui::IsItemHovered(),
            ImGui::IsItemHovered(ImGuiHoveredFlags_AllowWhenBlockedByPopup),
            ImGui::IsItemHovered(ImGuiHoveredFlags_AllowWhenBlockedByActiveItem),
            ImGui::IsItemHovered(ImGuiHoveredFlags_AllowWhenOverlapped),
            ImGui::IsItemHovered(ImGuiHoveredFlags_RectOnly),
            ImGui::IsItemActive(),
            ImGui::IsItemEdited(),
            ImGui::IsItemActivated(),
            ImGui::IsItemDeactivated(),
            ImGui::IsItemDeactivatedAfterEdit(),
            ImGui::IsItemVisible(),
            ImGui::GetItemRectMin().x, ImGui::GetItemRectMin().y,
            ImGui::GetItemRectMax().x, ImGui::GetItemRectMax().y,
            ImGui::GetItemRectSize().x, ImGui::GetItemRectSize().y
        );

        static bool embed_all_inside_a_child_window = false;
        ImGui::Checkbox("Embed everything inside a child window (for additional testing)", &embed_all_inside_a_child_window);
        if (embed_all_inside_a_child_window)
            ImGui::BeginChild("outer_child", ImVec2(0, ImGui::GetFontSize() * 20), true);

        // Testing IsWindowFocused() function with its various flags. Note that the flags can be combined.
        ImGui::BulletText(
            "IsWindowFocused() = %d\n"
            "IsWindowFocused(_ChildWindows) = %d\n"
            "IsWindowFocused(_ChildWindows|_RootWindow) = %d\n"
            "IsWindowFocused(_RootWindow) = %d\n"
            "IsWindowFocused(_AnyWindow) = %d\n",
            ImGui::IsWindowFocused(),
            ImGui::IsWindowFocused(ImGuiFocusedFlags_ChildWindows),
            ImGui::IsWindowFocused(ImGuiFocusedFlags_ChildWindows | ImGuiFocusedFlags_RootWindow),
            ImGui::IsWindowFocused(ImGuiFocusedFlags_RootWindow),
            ImGui::IsWindowFocused(ImGuiFocusedFlags_AnyWindow));

        // Testing IsWindowHovered() function with its various flags. Note that the flags can be combined.
        ImGui::BulletText(
            "IsWindowHovered() = %d\n"
            "IsWindowHovered(_AllowWhenBlockedByPopup) = %d\n"
            "IsWindowHovered(_AllowWhenBlockedByActiveItem) = %d\n"
            "IsWindowHovered(_ChildWindows) = %d\n"
            "IsWindowHovered(_ChildWindows|_RootWindow) = %d\n"
            "IsWindowHovered(_RootWindow) = %d\n"
            "IsWindowHovered(_AnyWindow) = %d\n",
            ImGui::IsWindowHovered(),
            ImGui::IsWindowHovered(ImGuiHoveredFlags_AllowWhenBlockedByPopup),
            ImGui::IsWindowHovered(ImGuiHoveredFlags_AllowWhenBlockedByActiveItem),
            ImGui::IsWindowHovered(ImGuiHoveredFlags_ChildWindows),
            ImGui::IsWindowHovered(ImGuiHoveredFlags_ChildWindows | ImGuiHoveredFlags_RootWindow),
            ImGui::IsWindowHovered(ImGuiHoveredFlags_RootWindow),
            ImGui::IsWindowHovered(ImGuiHoveredFlags_AnyWindow));

        ImGui::BeginChild("child", ImVec2(0, 50), true);
        ImGui::Text("This is another child window for testing the _ChildWindows flag.");
        ImGui::EndChild();
        if (embed_all_inside_a_child_window)
            ImGui::EndChild();

        // Calling IsItemHovered() after begin returns the hovered status of the title bar.
        // This is useful in particular if you want to create a context menu (with BeginPopupContextItem) associated to the title bar of a window.
        // This will also work when docked into a Tab (the Tab replace the Title Bar and guarantee the same properties).
        static bool test_window = false;
        ImGui::Checkbox("Hovered/Active tests after Begin() for title bar testing", &test_window);
        if (test_window)
        {
            // FIXME-DOCK: This window cannot be docked within the ImGui Demo window, this will cause a feedback loop and get them stuck.
            // Could we fix this through an ImGuiWindowClass feature? Or an API call to tag our parent as "don't skip items"?
            ImGui::Begin("Title bar Hovered/Active tests", &test_window);
            if (ImGui::BeginPopupContextItem()) // <-- This is using IsItemHovered()
            {
                if (ImGui::MenuItem("Close")) { test_window = false; }
                ImGui::EndPopup();
            }
            //if (IsItemHovered() || IsItemActive()) { printf("[%05d] Hovered %d Active %d\n", GetFrameCount(), IsItemHovered(), IsItemActive()); } // [DEBUG]
            ImGui::Text(
                "IsItemHovered() after begin = %d (== is title bar hovered)\n"
                "IsItemActive() after begin = %d (== is window being clicked/moved)\n",
                ImGui::IsItemHovered(), ImGui::IsItemActive());
            ImGui::End();
        }

        ImGui::TreePop();
    }
}

static void ShowDemoWindowLayout()
{
    if (!ImGui::CollapsingHeader("Layout"))
        return;

    if (ImGui::TreeNode("Child windows"))
    {
        ShowHelpMarker("Use child windows to begin into a self-contained independent scrolling/clipping regions within a host window.");
        static bool disable_mouse_wheel = false;
        static bool disable_menu = false;
        ImGui::Checkbox("Disable Mouse Wheel", &disable_mouse_wheel);
        ImGui::Checkbox("Disable Menu", &disable_menu);

        static int line = 50;
        bool goto_line = ImGui::Button("Goto");
        ImGui::SameLine();
        ImGui::PushItemWidth(100);
        goto_line |= ImGui::InputInt("##Line", &line, 0, 0, ImGuiInputTextFlags_EnterReturnsTrue);
        ImGui::PopItemWidth();

        // Child 1: no border, enable horizontal scrollbar
        {
            ImGuiWindowFlags window_flags = ImGuiWindowFlags_HorizontalScrollbar | (disable_mouse_wheel ? ImGuiWindowFlags_NoScrollWithMouse : 0);
            ImGui::BeginChild("Child1", ImVec2(ImGui::GetWindowContentRegionWidth() * 0.5f, 260), false, window_flags);
            for (int i = 0; i < 100; i++)
            {
                ImGui::Text("%04d: scrollable region", i);
                if (goto_line && line == i)
                    ImGui::SetScrollHereY();
            }
            if (goto_line && line >= 100)
                ImGui::SetScrollHereY();
            ImGui::EndChild();
        }

        ImGui::SameLine();

        // Child 2: rounded border
        {
            ImGuiWindowFlags window_flags = (disable_mouse_wheel ? ImGuiWindowFlags_NoScrollWithMouse : 0) | (disable_menu ? 0 : ImGuiWindowFlags_MenuBar);
            ImGui::PushStyleVar(ImGuiStyleVar_ChildRounding, 5.0f);
            ImGui::BeginChild("Child2", ImVec2(0, 260), true, window_flags);
            if (!disable_menu && ImGui::BeginMenuBar())
            {
                if (ImGui::BeginMenu("Menu"))
                {
                    ShowExampleMenuFile();
                    ImGui::EndMenu();
                }
                ImGui::EndMenuBar();
            }
            ImGui::Columns(2);
            for (int i = 0; i < 100; i++)
            {
                char buf[32];
                sprintf(buf, "%03d", i);
                ImGui::Button(buf, ImVec2(-1.0f, 0.0f));
                ImGui::NextColumn();
            }
            ImGui::EndChild();
            ImGui::PopStyleVar();
        }

        ImGui::Separator();

        // Demonstrate a few extra things
        // - Changing ImGuiCol_ChildBg (which is transparent black in default styles)
        // - Using SetCursorPos() to position the child window (because the child window is an item from the POV of the parent window)
        //   You can also call SetNextWindowPos() to position the child window. The parent window will effectively layout from this position.
        // - Using ImGui::GetItemRectMin/Max() to query the "item" state (because the child window is an item from the POV of the parent window)
        //   See "Widgets" -> "Querying Status (Active/Focused/Hovered etc.)" section for more details about this.
        {
            ImGui::SetCursorPosX(50);
            ImGui::PushStyleColor(ImGuiCol_ChildBg, IM_COL32(255, 0, 0, 100));
            ImGui::BeginChild("blah", ImVec2(200, 100), true, ImGuiWindowFlags_None);
            for (int n = 0; n < 50; n++)
                ImGui::Text("Some test %d", n);
            ImGui::EndChild();
            ImVec2 child_rect_min = ImGui::GetItemRectMin();
            ImVec2 child_rect_max = ImGui::GetItemRectMax();
            ImGui::PopStyleColor();
            ImGui::Text("Rect of child window is: (%.0f,%.0f) (%.0f,%.0f)", child_rect_min.x, child_rect_min.y, child_rect_max.x, child_rect_max.y);
        }

        ImGui::TreePop();
    }

    if (ImGui::TreeNode("Widgets Width"))
    {
        static float f = 0.0f;
        ImGui::Text("PushItemWidth(100)");
        ImGui::SameLine(); ShowHelpMarker("Fixed width.");
        ImGui::PushItemWidth(100);
        ImGui::DragFloat("float##1", &f);
        ImGui::PopItemWidth();

        ImGui::Text("PushItemWidth(GetWindowWidth() * 0.5f)");
        ImGui::SameLine(); ShowHelpMarker("Half of window width.");
        ImGui::PushItemWidth(ImGui::GetWindowWidth() * 0.5f);
        ImGui::DragFloat("float##2", &f);
        ImGui::PopItemWidth();

        ImGui::Text("PushItemWidth(GetContentRegionAvailWidth() * 0.5f)");
        ImGui::SameLine(); ShowHelpMarker("Half of available width.\n(~ right-cursor_pos)\n(works within a column set)");
        ImGui::PushItemWidth(ImGui::GetContentRegionAvailWidth() * 0.5f);
        ImGui::DragFloat("float##3", &f);
        ImGui::PopItemWidth();

        ImGui::Text("PushItemWidth(-100)");
        ImGui::SameLine(); ShowHelpMarker("Align to right edge minus 100");
        ImGui::PushItemWidth(-100);
        ImGui::DragFloat("float##4", &f);
        ImGui::PopItemWidth();

        ImGui::Text("PushItemWidth(-1)");
        ImGui::SameLine(); ShowHelpMarker("Align to right edge");
        ImGui::PushItemWidth(-1);
        ImGui::DragFloat("float##5", &f);
        ImGui::PopItemWidth();

        ImGui::TreePop();
    }

    if (ImGui::TreeNode("Basic Horizontal Layout"))
    {
        ImGui::TextWrapped("(Use ImGui::SameLine() to keep adding items to the right of the preceding item)");

        // Text
        ImGui::Text("Two items: Hello"); ImGui::SameLine();
        ImGui::TextColored(ImVec4(1,1,0,1), "Sailor");

        // Adjust spacing
        ImGui::Text("More spacing: Hello"); ImGui::SameLine(0, 20);
        ImGui::TextColored(ImVec4(1,1,0,1), "Sailor");

        // Button
        ImGui::AlignTextToFramePadding();
        ImGui::Text("Normal buttons"); ImGui::SameLine();
        ImGui::Button("Banana"); ImGui::SameLine();
        ImGui::Button("Apple"); ImGui::SameLine();
        ImGui::Button("Corniflower");

        // Button
        ImGui::Text("Small buttons"); ImGui::SameLine();
        ImGui::SmallButton("Like this one"); ImGui::SameLine();
        ImGui::Text("can fit within a text block.");

        // Aligned to arbitrary position. Easy/cheap column.
        ImGui::Text("Aligned");
        ImGui::SameLine(150); ImGui::Text("x=150");
        ImGui::SameLine(300); ImGui::Text("x=300");
        ImGui::Text("Aligned");
        ImGui::SameLine(150); ImGui::SmallButton("x=150");
        ImGui::SameLine(300); ImGui::SmallButton("x=300");

        // Checkbox
        static bool c1 = false, c2 = false, c3 = false, c4 = false;
        ImGui::Checkbox("My", &c1); ImGui::SameLine();
        ImGui::Checkbox("Tailor", &c2); ImGui::SameLine();
        ImGui::Checkbox("Is", &c3); ImGui::SameLine();
        ImGui::Checkbox("Rich", &c4);

        // Various
        static float f0 = 1.0f, f1 = 2.0f, f2 = 3.0f;
        ImGui::PushItemWidth(80);
        const char* items[] = { "AAAA", "BBBB", "CCCC", "DDDD" };
        static int item = -1;
        ImGui::Combo("Combo", &item, items, IM_ARRAYSIZE(items)); ImGui::SameLine();
        ImGui::SliderFloat("X", &f0, 0.0f, 5.0f); ImGui::SameLine();
        ImGui::SliderFloat("Y", &f1, 0.0f, 5.0f); ImGui::SameLine();
        ImGui::SliderFloat("Z", &f2, 0.0f, 5.0f);
        ImGui::PopItemWidth();

        ImGui::PushItemWidth(80);
        ImGui::Text("Lists:");
        static int selection[4] = { 0, 1, 2, 3 };
        for (int i = 0; i < 4; i++)
        {
            if (i > 0) ImGui::SameLine();
            ImGui::PushID(i);
            ImGui::ListBox("", &selection[i], items, IM_ARRAYSIZE(items));
            ImGui::PopID();
            //if (ImGui::IsItemHovered()) ImGui::SetTooltip("ListBox %d hovered", i);
        }
        ImGui::PopItemWidth();

        // Dummy
        ImVec2 button_sz(40, 40);
        ImGui::Button("A", button_sz); ImGui::SameLine();
        ImGui::Dummy(button_sz); ImGui::SameLine();
        ImGui::Button("B", button_sz);

        // Manually wrapping (we should eventually provide this as an automatic layout feature, but for now you can do it manually)
        ImGui::Text("Manually wrapping:");
        ImGuiStyle& style = ImGui::GetStyle();
        int buttons_count = 20;
        float window_visible_x2 = ImGui::GetWindowPos().x + ImGui::GetWindowContentRegionMax().x;
        for (int n = 0; n < buttons_count; n++)
        {
            ImGui::PushID(n);
            ImGui::Button("Box", button_sz);
            float last_button_x2 = ImGui::GetItemRectMax().x;
            float next_button_x2 = last_button_x2 + style.ItemSpacing.x + button_sz.x; // Expected position if next button was on same line
            if (n + 1 < buttons_count && next_button_x2 < window_visible_x2)
                ImGui::SameLine();
            ImGui::PopID();
        }

        ImGui::TreePop();
    }

    if (ImGui::TreeNode("Tabs"))
    {
        if (ImGui::TreeNode("Basic"))
        {
            ImGuiTabBarFlags tab_bar_flags = ImGuiTabBarFlags_None;
            if (ImGui::BeginTabBar("MyTabBar", tab_bar_flags))
            {
                if (ImGui::BeginTabItem("Avocado"))
                {
                    ImGui::Text("This is the Avocado tab!\nblah blah blah blah blah");
                    ImGui::EndTabItem();
                }
                if (ImGui::BeginTabItem("Broccoli"))
                {
                    ImGui::Text("This is the Broccoli tab!\nblah blah blah blah blah");
                    ImGui::EndTabItem();
                }
                if (ImGui::BeginTabItem("Cucumber"))
                {
                    ImGui::Text("This is the Cucumber tab!\nblah blah blah blah blah");
                    ImGui::EndTabItem();
                }
                ImGui::EndTabBar();
            }
            ImGui::Separator();
            ImGui::TreePop();
        }

        if (ImGui::TreeNode("Advanced & Close Button"))
        {
            // Expose a couple of the available flags. In most cases you may just call BeginTabBar() with no flags (0).
            static ImGuiTabBarFlags tab_bar_flags = ImGuiTabBarFlags_Reorderable;
            ImGui::CheckboxFlags("ImGuiTabBarFlags_Reorderable", (unsigned int*)&tab_bar_flags, ImGuiTabBarFlags_Reorderable);
            ImGui::CheckboxFlags("ImGuiTabBarFlags_AutoSelectNewTabs", (unsigned int*)&tab_bar_flags, ImGuiTabBarFlags_AutoSelectNewTabs);
            ImGui::CheckboxFlags("ImGuiTabBarFlags_TabListPopupButton", (unsigned int*)&tab_bar_flags, ImGuiTabBarFlags_TabListPopupButton);
            ImGui::CheckboxFlags("ImGuiTabBarFlags_NoCloseWithMiddleMouseButton", (unsigned int*)&tab_bar_flags, ImGuiTabBarFlags_NoCloseWithMiddleMouseButton);
            if ((tab_bar_flags & ImGuiTabBarFlags_FittingPolicyMask_) == 0)
                tab_bar_flags |= ImGuiTabBarFlags_FittingPolicyDefault_;
            if (ImGui::CheckboxFlags("ImGuiTabBarFlags_FittingPolicyResizeDown", (unsigned int*)&tab_bar_flags, ImGuiTabBarFlags_FittingPolicyResizeDown))
                tab_bar_flags &= ~(ImGuiTabBarFlags_FittingPolicyMask_ ^ ImGuiTabBarFlags_FittingPolicyResizeDown);
            if (ImGui::CheckboxFlags("ImGuiTabBarFlags_FittingPolicyScroll", (unsigned int*)&tab_bar_flags, ImGuiTabBarFlags_FittingPolicyScroll))
                tab_bar_flags &= ~(ImGuiTabBarFlags_FittingPolicyMask_ ^ ImGuiTabBarFlags_FittingPolicyScroll);

            // Tab Bar
            const char* names[4] = { "Artichoke", "Beetroot", "Celery", "Daikon" };
            static bool opened[4] = { true, true, true, true }; // Persistent user state
            for (int n = 0; n < IM_ARRAYSIZE(opened); n++)
            {
                if (n > 0) { ImGui::SameLine(); }
                ImGui::Checkbox(names[n], &opened[n]);
            }

            // Passing a bool* to BeginTabItem() is similar to passing one to Begin(): the underlying bool will be set to false when the tab is closed.
            if (ImGui::BeginTabBar("MyTabBar", tab_bar_flags))
            {
                for (int n = 0; n < IM_ARRAYSIZE(opened); n++)
                    if (opened[n] && ImGui::BeginTabItem(names[n], &opened[n]))
                    {
                        ImGui::Text("This is the %s tab!", names[n]);
                        if (n & 1)
                            ImGui::Text("I am an odd tab.");
                        ImGui::EndTabItem();
                    }
                ImGui::EndTabBar();
            }
            ImGui::Separator();
            ImGui::TreePop();
        }
        ImGui::TreePop();
    }

    if (ImGui::TreeNode("Groups"))
    {
        ShowHelpMarker("Using ImGui::BeginGroup()/EndGroup() to layout items. BeginGroup() basically locks the horizontal position. EndGroup() bundles the whole group so that you can use functions such as IsItemHovered() on it.");
        ImGui::BeginGroup();
        {
            ImGui::BeginGroup();
            ImGui::Button("AAA");
            ImGui::SameLine();
            ImGui::Button("BBB");
            ImGui::SameLine();
            ImGui::BeginGroup();
            ImGui::Button("CCC");
            ImGui::Button("DDD");
            ImGui::EndGroup();
            ImGui::SameLine();
            ImGui::Button("EEE");
            ImGui::EndGroup();
            if (ImGui::IsItemHovered())
                ImGui::SetTooltip("First group hovered");
        }
        // Capture the group size and create widgets using the same size
        ImVec2 size = ImGui::GetItemRectSize();
        const float values[5] = { 0.5f, 0.20f, 0.80f, 0.60f, 0.25f };
        ImGui::PlotHistogram("##values", values, IM_ARRAYSIZE(values), 0, NULL, 0.0f, 1.0f, size);

        ImGui::Button("ACTION", ImVec2((size.x - ImGui::GetStyle().ItemSpacing.x)*0.5f, size.y));
        ImGui::SameLine();
        ImGui::Button("REACTION", ImVec2((size.x - ImGui::GetStyle().ItemSpacing.x)*0.5f, size.y));
        ImGui::EndGroup();
        ImGui::SameLine();

        ImGui::Button("LEVERAGE\nBUZZWORD", size);
        ImGui::SameLine();

        if (ImGui::ListBoxHeader("List", size))
        {
            ImGui::Selectable("Selected", true);
            ImGui::Selectable("Not Selected", false);
            ImGui::ListBoxFooter();
        }

        ImGui::TreePop();
    }

    if (ImGui::TreeNode("Text Baseline Alignment"))
    {
        ShowHelpMarker("This is testing the vertical alignment that gets applied on text to keep it aligned with widgets. Lines only composed of text or \"small\" widgets fit in less vertical spaces than lines with normal widgets.");

        ImGui::Text("One\nTwo\nThree"); ImGui::SameLine();
        ImGui::Text("Hello\nWorld"); ImGui::SameLine();
        ImGui::Text("Banana");

        ImGui::Text("Banana"); ImGui::SameLine();
        ImGui::Text("Hello\nWorld"); ImGui::SameLine();
        ImGui::Text("One\nTwo\nThree");

        ImGui::Button("HOP##1"); ImGui::SameLine();
        ImGui::Text("Banana"); ImGui::SameLine();
        ImGui::Text("Hello\nWorld"); ImGui::SameLine();
        ImGui::Text("Banana");

        ImGui::Button("HOP##2"); ImGui::SameLine();
        ImGui::Text("Hello\nWorld"); ImGui::SameLine();
        ImGui::Text("Banana");

        ImGui::Button("TEST##1"); ImGui::SameLine();
        ImGui::Text("TEST"); ImGui::SameLine();
        ImGui::SmallButton("TEST##2");

        ImGui::AlignTextToFramePadding(); // If your line starts with text, call this to align it to upcoming widgets.
        ImGui::Text("Text aligned to Widget"); ImGui::SameLine();
        ImGui::Button("Widget##1"); ImGui::SameLine();
        ImGui::Text("Widget"); ImGui::SameLine();
        ImGui::SmallButton("Widget##2"); ImGui::SameLine();
        ImGui::Button("Widget##3");

        // Tree
        const float spacing = ImGui::GetStyle().ItemInnerSpacing.x;
        ImGui::Button("Button##1");
        ImGui::SameLine(0.0f, spacing);
        if (ImGui::TreeNode("Node##1")) { for (int i = 0; i < 6; i++) ImGui::BulletText("Item %d..", i); ImGui::TreePop(); }    // Dummy tree data

        ImGui::AlignTextToFramePadding();         // Vertically align text node a bit lower so it'll be vertically centered with upcoming widget. Otherwise you can use SmallButton (smaller fit).
        bool node_open = ImGui::TreeNode("Node##2");  // Common mistake to avoid: if we want to SameLine after TreeNode we need to do it before we add child content.
        ImGui::SameLine(0.0f, spacing); ImGui::Button("Button##2");
        if (node_open) { for (int i = 0; i < 6; i++) ImGui::BulletText("Item %d..", i); ImGui::TreePop(); }   // Dummy tree data

        // Bullet
        ImGui::Button("Button##3");
        ImGui::SameLine(0.0f, spacing);
        ImGui::BulletText("Bullet text");

        ImGui::AlignTextToFramePadding();
        ImGui::BulletText("Node");
        ImGui::SameLine(0.0f, spacing); ImGui::Button("Button##4");

        ImGui::TreePop();
    }

    if (ImGui::TreeNode("Scrolling"))
    {
        ShowHelpMarker("Use SetScrollHereY() or SetScrollFromPosY() to scroll to a given position.");

        static bool track = true;
        static int track_line = 50, scroll_to_px = 200;
        ImGui::Checkbox("Track", &track);
        ImGui::PushItemWidth(100);
        ImGui::SameLine(130); track |= ImGui::DragInt("##line", &track_line, 0.25f, 0, 99, "Line = %d");
        bool scroll_to = ImGui::Button("Scroll To Pos");
        ImGui::SameLine(130); scroll_to |= ImGui::DragInt("##pos_y", &scroll_to_px, 1.00f, 0, 9999, "Y = %d px");
        ImGui::PopItemWidth();
        if (scroll_to) track = false;

        for (int i = 0; i < 5; i++)
        {
            if (i > 0) ImGui::SameLine();
            ImGui::BeginGroup();
            ImGui::Text("%s", i == 0 ? "Top" : i == 1 ? "25%" : i == 2 ? "Center" : i == 3 ? "75%" : "Bottom");
            ImGui::BeginChild(ImGui::GetID((void*)(intptr_t)i), ImVec2(ImGui::GetWindowWidth() * 0.17f, 200.0f), true);
            if (scroll_to)
                ImGui::SetScrollFromPosY(ImGui::GetCursorStartPos().y + scroll_to_px, i * 0.25f);
            for (int line = 0; line < 100; line++)
            {
                if (track && line == track_line)
                {
                    ImGui::TextColored(ImVec4(1,1,0,1), "Line %d", line);
                    ImGui::SetScrollHereY(i * 0.25f); // 0.0f:top, 0.5f:center, 1.0f:bottom
                }
                else
                {
                    ImGui::Text("Line %d", line);
                }
            }
            float scroll_y = ImGui::GetScrollY(), scroll_max_y = ImGui::GetScrollMaxY();
            ImGui::EndChild();
            ImGui::Text("%.0f/%0.f", scroll_y, scroll_max_y);
            ImGui::EndGroup();
        }
        ImGui::TreePop();
    }

    if (ImGui::TreeNode("Horizontal Scrolling"))
    {
        ShowHelpMarker("Horizontal scrolling for a window has to be enabled explicitly via the ImGuiWindowFlags_HorizontalScrollbar flag.\n\nYou may want to explicitly specify content width by calling SetNextWindowContentWidth() before Begin().");
        static int lines = 7;
        ImGui::SliderInt("Lines", &lines, 1, 15);
        ImGui::PushStyleVar(ImGuiStyleVar_FrameRounding, 3.0f);
        ImGui::PushStyleVar(ImGuiStyleVar_FramePadding, ImVec2(2.0f, 1.0f));
        ImGui::BeginChild("scrolling", ImVec2(0, ImGui::GetFrameHeightWithSpacing() * 7 + 30), true, ImGuiWindowFlags_HorizontalScrollbar);
        for (int line = 0; line < lines; line++)
        {
            // Display random stuff (for the sake of this trivial demo we are using basic Button+SameLine. If you want to create your own time line for a real application you may be better off
            // manipulating the cursor position yourself, aka using SetCursorPos/SetCursorScreenPos to position the widgets yourself. You may also want to use the lower-level ImDrawList API)
            int num_buttons = 10 + ((line & 1) ? line * 9 : line * 3);
            for (int n = 0; n < num_buttons; n++)
            {
                if (n > 0) ImGui::SameLine();
                ImGui::PushID(n + line * 1000);
                char num_buf[16];
                sprintf(num_buf, "%d", n);
                const char* label = (!(n%15)) ? "FizzBuzz" : (!(n%3)) ? "Fizz" : (!(n%5)) ? "Buzz" : num_buf;
                float hue = n*0.05f;
                ImGui::PushStyleColor(ImGuiCol_Button, (ImVec4)ImColor::HSV(hue, 0.6f, 0.6f));
                ImGui::PushStyleColor(ImGuiCol_ButtonHovered, (ImVec4)ImColor::HSV(hue, 0.7f, 0.7f));
                ImGui::PushStyleColor(ImGuiCol_ButtonActive, (ImVec4)ImColor::HSV(hue, 0.8f, 0.8f));
                ImGui::Button(label, ImVec2(40.0f + sinf((float)(line + n)) * 20.0f, 0.0f));
                ImGui::PopStyleColor(3);
                ImGui::PopID();
            }
        }
        float scroll_x = ImGui::GetScrollX(), scroll_max_x = ImGui::GetScrollMaxX();
        ImGui::EndChild();
        ImGui::PopStyleVar(2);
        float scroll_x_delta = 0.0f;
        ImGui::SmallButton("<<"); if (ImGui::IsItemActive()) { scroll_x_delta = -ImGui::GetIO().DeltaTime * 1000.0f; } ImGui::SameLine();
        ImGui::Text("Scroll from code"); ImGui::SameLine();
        ImGui::SmallButton(">>"); if (ImGui::IsItemActive()) { scroll_x_delta = +ImGui::GetIO().DeltaTime * 1000.0f; } ImGui::SameLine();
        ImGui::Text("%.0f/%.0f", scroll_x, scroll_max_x);
        if (scroll_x_delta != 0.0f)
        {
            ImGui::BeginChild("scrolling"); // Demonstrate a trick: you can use Begin to set yourself in the context of another window (here we are already out of your child window)
            ImGui::SetScrollX(ImGui::GetScrollX() + scroll_x_delta);
            ImGui::EndChild();
        }
        ImGui::TreePop();
    }

    if (ImGui::TreeNode("Clipping"))
    {
        static ImVec2 size(100, 100), offset(50, 20);
        ImGui::TextWrapped("On a per-widget basis we are occasionally clipping text CPU-side if it won't fit in its frame. Otherwise we are doing coarser clipping + passing a scissor rectangle to the renderer. The system is designed to try minimizing both execution and CPU/GPU rendering cost.");
        ImGui::DragFloat2("size", (float*)&size, 0.5f, 1.0f, 200.0f, "%.0f");
        ImGui::TextWrapped("(Click and drag)");
        ImVec2 pos = ImGui::GetCursorScreenPos();
        ImVec4 clip_rect(pos.x, pos.y, pos.x + size.x, pos.y + size.y);
        ImGui::InvisibleButton("##dummy", size);
        if (ImGui::IsItemActive() && ImGui::IsMouseDragging()) { offset.x += ImGui::GetIO().MouseDelta.x; offset.y += ImGui::GetIO().MouseDelta.y; }
        ImGui::GetWindowDrawList()->AddRectFilled(pos, ImVec2(pos.x + size.x, pos.y + size.y), IM_COL32(90, 90, 120, 255));
        ImGui::GetWindowDrawList()->AddText(ImGui::GetFont(), ImGui::GetFontSize()*2.0f, ImVec2(pos.x + offset.x, pos.y + offset.y), IM_COL32(255, 255, 255, 255), "Line 1 hello\nLine 2 clip me!", NULL, 0.0f, &clip_rect);
        ImGui::TreePop();
    }
}

static void ShowDemoWindowPopups()
{
    if (!ImGui::CollapsingHeader("Popups & Modal windows"))
        return;

    // The properties of popups windows are:
    // - They block normal mouse hovering detection outside them. (*)
    // - Unless modal, they can be closed by clicking anywhere outside them, or by pressing ESCAPE.
    // - Their visibility state (~bool) is held internally by imgui instead of being held by the programmer as we are used to with regular Begin() calls.
    //   User can manipulate the visibility state by calling OpenPopup().
    // (*) One can use IsItemHovered(ImGuiHoveredFlags_AllowWhenBlockedByPopup) to bypass it and detect hovering even when normally blocked by a popup.
    // Those three properties are connected. The library needs to hold their visibility state because it can close popups at any time.

    // Typical use for regular windows:
    //   bool my_tool_is_active = false; if (ImGui::Button("Open")) my_tool_is_active = true; [...] if (my_tool_is_active) Begin("My Tool", &my_tool_is_active) { [...] } End();
    // Typical use for popups:
    //   if (ImGui::Button("Open")) ImGui::OpenPopup("MyPopup"); if (ImGui::BeginPopup("MyPopup") { [...] EndPopup(); }

    // With popups we have to go through a library call (here OpenPopup) to manipulate the visibility state.
    // This may be a bit confusing at first but it should quickly make sense. Follow on the examples below.

    if (ImGui::TreeNode("Popups"))
    {
        ImGui::TextWrapped("When a popup is active, it inhibits interacting with windows that are behind the popup. Clicking outside the popup closes it.");

        static int selected_fish = -1;
        const char* names[] = { "Bream", "Haddock", "Mackerel", "Pollock", "Tilefish" };
        static bool toggles[] = { true, false, false, false, false };

        // Simple selection popup
        // (If you want to show the current selection inside the Button itself, you may want to build a string using the "###" operator to preserve a constant ID with a variable label)
        if (ImGui::Button("Select.."))
            ImGui::OpenPopup("my_select_popup");
        ImGui::SameLine();
        ImGui::TextUnformatted(selected_fish == -1 ? "<None>" : names[selected_fish]);
        if (ImGui::BeginPopup("my_select_popup"))
        {
            ImGui::Text("Aquarium");
            ImGui::Separator();
            for (int i = 0; i < IM_ARRAYSIZE(names); i++)
                if (ImGui::Selectable(names[i]))
                    selected_fish = i;
            ImGui::EndPopup();
        }

        // Showing a menu with toggles
        if (ImGui::Button("Toggle.."))
            ImGui::OpenPopup("my_toggle_popup");
        if (ImGui::BeginPopup("my_toggle_popup"))
        {
            for (int i = 0; i < IM_ARRAYSIZE(names); i++)
                ImGui::MenuItem(names[i], "", &toggles[i]);
            if (ImGui::BeginMenu("Sub-menu"))
            {
                ImGui::MenuItem("Click me");
                ImGui::EndMenu();
            }

            ImGui::Separator();
            ImGui::Text("Tooltip here");
            if (ImGui::IsItemHovered())
                ImGui::SetTooltip("I am a tooltip over a popup");

            if (ImGui::Button("Stacked Popup"))
                ImGui::OpenPopup("another popup");
            if (ImGui::BeginPopup("another popup"))
            {
                for (int i = 0; i < IM_ARRAYSIZE(names); i++)
                    ImGui::MenuItem(names[i], "", &toggles[i]);
                if (ImGui::BeginMenu("Sub-menu"))
                {
                    ImGui::MenuItem("Click me");
                    ImGui::EndMenu();
                }
                ImGui::EndPopup();
            }
            ImGui::EndPopup();
        }

        // Call the more complete ShowExampleMenuFile which we use in various places of this demo
        if (ImGui::Button("File Menu.."))
            ImGui::OpenPopup("my_file_popup");
        if (ImGui::BeginPopup("my_file_popup"))
        {
            ShowExampleMenuFile();
            ImGui::EndPopup();
        }

        ImGui::TreePop();
    }

    if (ImGui::TreeNode("Context menus"))
    {
        // BeginPopupContextItem() is a helper to provide common/simple popup behavior of essentially doing:
        //    if (IsItemHovered() && IsMouseReleased(0))
        //       OpenPopup(id);
        //    return BeginPopup(id);
        // For more advanced uses you may want to replicate and cuztomize this code. This the comments inside BeginPopupContextItem() implementation.
        static float value = 0.5f;
        ImGui::Text("Value = %.3f (<-- right-click here)", value);
        if (ImGui::BeginPopupContextItem("item context menu"))
        {
            if (ImGui::Selectable("Set to zero")) value = 0.0f;
            if (ImGui::Selectable("Set to PI")) value = 3.1415f;
            ImGui::PushItemWidth(-1);
            ImGui::DragFloat("##Value", &value, 0.1f, 0.0f, 0.0f);
            ImGui::PopItemWidth();
            ImGui::EndPopup();
        }

        // We can also use OpenPopupOnItemClick() which is the same as BeginPopupContextItem() but without the Begin call.
        // So here we will make it that clicking on the text field with the right mouse button (1) will toggle the visibility of the popup above.
        ImGui::Text("(You can also right-click me to the same popup as above.)");
        ImGui::OpenPopupOnItemClick("item context menu", 1);

        // When used after an item that has an ID (here the Button), we can skip providing an ID to BeginPopupContextItem().
        // BeginPopupContextItem() will use the last item ID as the popup ID.
        // In addition here, we want to include your editable label inside the button label. We use the ### operator to override the ID (read FAQ about ID for details)
        static char name[32] = "Label1";
        char buf[64]; sprintf(buf, "Button: %s###Button", name); // ### operator override ID ignoring the preceding label
        ImGui::Button(buf);
        if (ImGui::BeginPopupContextItem())
        {
            ImGui::Text("Edit name:");
            ImGui::InputText("##edit", name, IM_ARRAYSIZE(name));
            if (ImGui::Button("Close"))
                ImGui::CloseCurrentPopup();
            ImGui::EndPopup();
        }
        ImGui::SameLine(); ImGui::Text("(<-- right-click here)");

        ImGui::TreePop();
    }

    if (ImGui::TreeNode("Modals"))
    {
        ImGui::TextWrapped("Modal windows are like popups but the user cannot close them by clicking outside the window.");

        if (ImGui::Button("Delete.."))
            ImGui::OpenPopup("Delete?");

        if (ImGui::BeginPopupModal("Delete?", NULL, ImGuiWindowFlags_AlwaysAutoResize))
        {
            ImGui::Text("All those beautiful files will be deleted.\nThis operation cannot be undone!\n\n");
            ImGui::Separator();

            //static int dummy_i = 0;
            //ImGui::Combo("Combo", &dummy_i, "Delete\0Delete harder\0");

            static bool dont_ask_me_next_time = false;
            ImGui::PushStyleVar(ImGuiStyleVar_FramePadding, ImVec2(0, 0));
            ImGui::Checkbox("Don't ask me next time", &dont_ask_me_next_time);
            ImGui::PopStyleVar();

            if (ImGui::Button("OK", ImVec2(120, 0))) { ImGui::CloseCurrentPopup(); }
            ImGui::SetItemDefaultFocus();
            ImGui::SameLine();
            if (ImGui::Button("Cancel", ImVec2(120, 0))) { ImGui::CloseCurrentPopup(); }
            ImGui::EndPopup();
        }

        if (ImGui::Button("Stacked modals.."))
            ImGui::OpenPopup("Stacked 1");
        if (ImGui::BeginPopupModal("Stacked 1", NULL, ImGuiWindowFlags_MenuBar))
        {
            if (ImGui::BeginMenuBar())
            {
                if (ImGui::BeginMenu("File"))
                {
                    if (ImGui::MenuItem("Dummy menu item")) {}
                    ImGui::EndMenu();
                }
                ImGui::EndMenuBar();
            }
            ImGui::Text("Hello from Stacked The First\nUsing style.Colors[ImGuiCol_ModalWindowDimBg] behind it.");

            // Testing behavior of widgets stacking their own regular popups over the modal.
            static int item = 1;
            static float color[4] = { 0.4f,0.7f,0.0f,0.5f };
            ImGui::Combo("Combo", &item, "aaaa\0bbbb\0cccc\0dddd\0eeee\0\0");
            ImGui::ColorEdit4("color", color);

            if (ImGui::Button("Add another modal.."))
                ImGui::OpenPopup("Stacked 2");

            // Also demonstrate passing a bool* to BeginPopupModal(), this will create a regular close button which will close the popup.
            // Note that the visibility state of popups is owned by imgui, so the input value of the bool actually doesn't matter here.
            bool dummy_open = true;
            if (ImGui::BeginPopupModal("Stacked 2", &dummy_open))
            {
                ImGui::Text("Hello from Stacked The Second!");
                if (ImGui::Button("Close"))
                    ImGui::CloseCurrentPopup();
                ImGui::EndPopup();
            }

            if (ImGui::Button("Close"))
                ImGui::CloseCurrentPopup();
            ImGui::EndPopup();
        }

        ImGui::TreePop();
    }

    if (ImGui::TreeNode("Menus inside a regular window"))
    {
        ImGui::TextWrapped("Below we are testing adding menu items to a regular window. It's rather unusual but should work!");
        ImGui::Separator();
        // NB: As a quirk in this very specific example, we want to differentiate the parent of this menu from the parent of the various popup menus above.
        // To do so we are encloding the items in a PushID()/PopID() block to make them two different menusets. If we don't, opening any popup above and hovering our menu here
        // would open it. This is because once a menu is active, we allow to switch to a sibling menu by just hovering on it, which is the desired behavior for regular menus.
        ImGui::PushID("foo");
        ImGui::MenuItem("Menu item", "CTRL+M");
        if (ImGui::BeginMenu("Menu inside a regular window"))
        {
            ShowExampleMenuFile();
            ImGui::EndMenu();
        }
        ImGui::PopID();
        ImGui::Separator();
        ImGui::TreePop();
    }
}

static void ShowDemoWindowColumns()
{
    if (!ImGui::CollapsingHeader("Columns"))
        return;

    ImGui::PushID("Columns");

    // Basic columns
    if (ImGui::TreeNode("Basic"))
    {
        ImGui::Text("Without border:");
        ImGui::Columns(3, "mycolumns3", false);  // 3-ways, no border
        ImGui::Separator();
        for (int n = 0; n < 14; n++)
        {
            char label[32];
            sprintf(label, "Item %d", n);
            if (ImGui::Selectable(label)) {}
            //if (ImGui::Button(label, ImVec2(-1,0))) {}
            ImGui::NextColumn();
        }
        ImGui::Columns(1);
        ImGui::Separator();

        ImGui::Text("With border:");
        ImGui::Columns(4, "mycolumns"); // 4-ways, with border
        ImGui::Separator();
        ImGui::Text("ID"); ImGui::NextColumn();
        ImGui::Text("Name"); ImGui::NextColumn();
        ImGui::Text("Path"); ImGui::NextColumn();
        ImGui::Text("Hovered"); ImGui::NextColumn();
        ImGui::Separator();
        const char* names[3] = { "One", "Two", "Three" };
        const char* paths[3] = { "/path/one", "/path/two", "/path/three" };
        static int selected = -1;
        for (int i = 0; i < 3; i++)
        {
            char label[32];
            sprintf(label, "%04d", i);
            if (ImGui::Selectable(label, selected == i, ImGuiSelectableFlags_SpanAllColumns))
                selected = i;
            bool hovered = ImGui::IsItemHovered();
            ImGui::NextColumn();
            ImGui::Text(names[i]); ImGui::NextColumn();
            ImGui::Text(paths[i]); ImGui::NextColumn();
            ImGui::Text("%d", hovered); ImGui::NextColumn();
        }
        ImGui::Columns(1);
        ImGui::Separator();
        ImGui::TreePop();
    }

    // Create multiple items in a same cell before switching to next column
    if (ImGui::TreeNode("Mixed items"))
    {
        ImGui::Columns(3, "mixed");
        ImGui::Separator();

        ImGui::Text("Hello");
        ImGui::Button("Banana");
        ImGui::NextColumn();

        ImGui::Text("ImGui");
        ImGui::Button("Apple");
        static float foo = 1.0f;
        ImGui::InputFloat("red", &foo, 0.05f, 0, "%.3f");
        ImGui::Text("An extra line here.");
        ImGui::NextColumn();

        ImGui::Text("Sailor");
        ImGui::Button("Corniflower");
        static float bar = 1.0f;
        ImGui::InputFloat("blue", &bar, 0.05f, 0, "%.3f");
        ImGui::NextColumn();

        if (ImGui::CollapsingHeader("Category A")) { ImGui::Text("Blah blah blah"); } ImGui::NextColumn();
        if (ImGui::CollapsingHeader("Category B")) { ImGui::Text("Blah blah blah"); } ImGui::NextColumn();
        if (ImGui::CollapsingHeader("Category C")) { ImGui::Text("Blah blah blah"); } ImGui::NextColumn();
        ImGui::Columns(1);
        ImGui::Separator();
        ImGui::TreePop();
    }

    // Word wrapping
    if (ImGui::TreeNode("Word-wrapping"))
    {
        ImGui::Columns(2, "word-wrapping");
        ImGui::Separator();
        ImGui::TextWrapped("The quick brown fox jumps over the lazy dog.");
        ImGui::TextWrapped("Hello Left");
        ImGui::NextColumn();
        ImGui::TextWrapped("The quick brown fox jumps over the lazy dog.");
        ImGui::TextWrapped("Hello Right");
        ImGui::Columns(1);
        ImGui::Separator();
        ImGui::TreePop();
    }

    if (ImGui::TreeNode("Borders"))
    {
        // NB: Future columns API should allow automatic horizontal borders.
        static bool h_borders = true;
        static bool v_borders = true;
        ImGui::Checkbox("horizontal", &h_borders);
        ImGui::SameLine();
        ImGui::Checkbox("vertical", &v_borders);
        ImGui::Columns(4, NULL, v_borders);
        for (int i = 0; i < 4*3; i++)
        {
            if (h_borders && ImGui::GetColumnIndex() == 0)
                ImGui::Separator();
            ImGui::Text("%c%c%c", 'a'+i, 'a'+i, 'a'+i);
            ImGui::Text("Width %.2f\nOffset %.2f", ImGui::GetColumnWidth(), ImGui::GetColumnOffset());
            ImGui::NextColumn();
        }
        ImGui::Columns(1);
        if (h_borders)
            ImGui::Separator();
        ImGui::TreePop();
    }

    // Scrolling columns
    /*
    if (ImGui::TreeNode("Vertical Scrolling"))
    {
        ImGui::BeginChild("##header", ImVec2(0, ImGui::GetTextLineHeightWithSpacing()+ImGui::GetStyle().ItemSpacing.y));
        ImGui::Columns(3);
        ImGui::Text("ID"); ImGui::NextColumn();
        ImGui::Text("Name"); ImGui::NextColumn();
        ImGui::Text("Path"); ImGui::NextColumn();
        ImGui::Columns(1);
        ImGui::Separator();
        ImGui::EndChild();
        ImGui::BeginChild("##scrollingregion", ImVec2(0, 60));
        ImGui::Columns(3);
        for (int i = 0; i < 10; i++)
        {
            ImGui::Text("%04d", i); ImGui::NextColumn();
            ImGui::Text("Foobar"); ImGui::NextColumn();
            ImGui::Text("/path/foobar/%04d/", i); ImGui::NextColumn();
        }
        ImGui::Columns(1);
        ImGui::EndChild();
        ImGui::TreePop();
    }
    */

    if (ImGui::TreeNode("Horizontal Scrolling"))
    {
        ImGui::SetNextWindowContentSize(ImVec2(1500.0f, 0.0f));
        ImGui::BeginChild("##ScrollingRegion", ImVec2(0, ImGui::GetFontSize() * 20), false, ImGuiWindowFlags_HorizontalScrollbar);
        ImGui::Columns(10);
        int ITEMS_COUNT = 2000;
        ImGuiListClipper clipper(ITEMS_COUNT);  // Also demonstrate using the clipper for large list
        while (clipper.Step())
        {
            for (int i = clipper.DisplayStart; i < clipper.DisplayEnd; i++)
                for (int j = 0; j < 10; j++)
                {
                    ImGui::Text("Line %d Column %d...", i, j);
                    ImGui::NextColumn();
                }
        }
        ImGui::Columns(1);
        ImGui::EndChild();
        ImGui::TreePop();
    }

    bool node_open = ImGui::TreeNode("Tree within single cell");
    ImGui::SameLine(); ShowHelpMarker("NB: Tree node must be poped before ending the cell. There's no storage of state per-cell.");
    if (node_open)
    {
        ImGui::Columns(2, "tree items");
        ImGui::Separator();
        if (ImGui::TreeNode("Hello")) { ImGui::BulletText("Sailor"); ImGui::TreePop(); } ImGui::NextColumn();
        if (ImGui::TreeNode("Bonjour")) { ImGui::BulletText("Marin"); ImGui::TreePop(); } ImGui::NextColumn();
        ImGui::Columns(1);
        ImGui::Separator();
        ImGui::TreePop();
    }
    ImGui::PopID();
}

static void ShowDemoWindowMisc()
{
    if (ImGui::CollapsingHeader("Filtering"))
    {
        static ImGuiTextFilter filter;
        ImGui::Text("Filter usage:\n"
                    "  \"\"         display all lines\n"
                    "  \"xxx\"      display lines containing \"xxx\"\n"
                    "  \"xxx,yyy\"  display lines containing \"xxx\" or \"yyy\"\n"
                    "  \"-xxx\"     hide lines containing \"xxx\"");
        filter.Draw();
        const char* lines[] = { "aaa1.c", "bbb1.c", "ccc1.c", "aaa2.cpp", "bbb2.cpp", "ccc2.cpp", "abc.h", "hello, world" };
        for (int i = 0; i < IM_ARRAYSIZE(lines); i++)
            if (filter.PassFilter(lines[i]))
                ImGui::BulletText("%s", lines[i]);
    }

    if (ImGui::CollapsingHeader("Inputs, Navigation & Focus"))
    {
        ImGuiIO& io = ImGui::GetIO();

        ImGui::Text("WantCaptureMouse: %d", io.WantCaptureMouse);
        ImGui::Text("WantCaptureKeyboard: %d", io.WantCaptureKeyboard);
        ImGui::Text("WantTextInput: %d", io.WantTextInput);
        ImGui::Text("WantSetMousePos: %d", io.WantSetMousePos);
        ImGui::Text("NavActive: %d, NavVisible: %d", io.NavActive, io.NavVisible);

        if (ImGui::TreeNode("Keyboard, Mouse & Navigation State"))
        {
            if (ImGui::IsMousePosValid())
                ImGui::Text("Mouse pos: (%g, %g)", io.MousePos.x, io.MousePos.y);
            else
                ImGui::Text("Mouse pos: <INVALID>");
            ImGui::Text("Mouse delta: (%g, %g)", io.MouseDelta.x, io.MouseDelta.y);
            ImGui::Text("Mouse down:");     for (int i = 0; i < IM_ARRAYSIZE(io.MouseDown); i++) if (io.MouseDownDuration[i] >= 0.0f)   { ImGui::SameLine(); ImGui::Text("b%d (%.02f secs)", i, io.MouseDownDuration[i]); }
            ImGui::Text("Mouse clicked:");  for (int i = 0; i < IM_ARRAYSIZE(io.MouseDown); i++) if (ImGui::IsMouseClicked(i))          { ImGui::SameLine(); ImGui::Text("b%d", i); }
            ImGui::Text("Mouse dbl-clicked:"); for (int i = 0; i < IM_ARRAYSIZE(io.MouseDown); i++) if (ImGui::IsMouseDoubleClicked(i)) { ImGui::SameLine(); ImGui::Text("b%d", i); }
            ImGui::Text("Mouse released:"); for (int i = 0; i < IM_ARRAYSIZE(io.MouseDown); i++) if (ImGui::IsMouseReleased(i))         { ImGui::SameLine(); ImGui::Text("b%d", i); }
            ImGui::Text("Mouse wheel: %.1f", io.MouseWheel);

            ImGui::Text("Keys down:");      for (int i = 0; i < IM_ARRAYSIZE(io.KeysDown); i++) if (io.KeysDownDuration[i] >= 0.0f)     { ImGui::SameLine(); ImGui::Text("%d (%.02f secs)", i, io.KeysDownDuration[i]); }
            ImGui::Text("Keys pressed:");   for (int i = 0; i < IM_ARRAYSIZE(io.KeysDown); i++) if (ImGui::IsKeyPressed(i))             { ImGui::SameLine(); ImGui::Text("%d", i); }
            ImGui::Text("Keys release:");   for (int i = 0; i < IM_ARRAYSIZE(io.KeysDown); i++) if (ImGui::IsKeyReleased(i))            { ImGui::SameLine(); ImGui::Text("%d", i); }
            ImGui::Text("Keys mods: %s%s%s%s", io.KeyCtrl ? "CTRL " : "", io.KeyShift ? "SHIFT " : "", io.KeyAlt ? "ALT " : "", io.KeySuper ? "SUPER " : "");

            ImGui::Text("NavInputs down:"); for (int i = 0; i < IM_ARRAYSIZE(io.NavInputs); i++) if (io.NavInputs[i] > 0.0f)                    { ImGui::SameLine(); ImGui::Text("[%d] %.2f", i, io.NavInputs[i]); }
            ImGui::Text("NavInputs pressed:"); for (int i = 0; i < IM_ARRAYSIZE(io.NavInputs); i++) if (io.NavInputsDownDuration[i] == 0.0f)    { ImGui::SameLine(); ImGui::Text("[%d]", i); }
            ImGui::Text("NavInputs duration:"); for (int i = 0; i < IM_ARRAYSIZE(io.NavInputs); i++) if (io.NavInputsDownDuration[i] >= 0.0f)   { ImGui::SameLine(); ImGui::Text("[%d] %.2f", i, io.NavInputsDownDuration[i]); }

            ImGui::Button("Hovering me sets the\nkeyboard capture flag");
            if (ImGui::IsItemHovered())
                ImGui::CaptureKeyboardFromApp(true);
            ImGui::SameLine();
            ImGui::Button("Holding me clears the\nthe keyboard capture flag");
            if (ImGui::IsItemActive())
                ImGui::CaptureKeyboardFromApp(false);

            ImGui::TreePop();
        }

        if (ImGui::TreeNode("Tabbing"))
        {
            ImGui::Text("Use TAB/SHIFT+TAB to cycle through keyboard editable fields.");
            static char buf[32] = "dummy";
            ImGui::InputText("1", buf, IM_ARRAYSIZE(buf));
            ImGui::InputText("2", buf, IM_ARRAYSIZE(buf));
            ImGui::InputText("3", buf, IM_ARRAYSIZE(buf));
            ImGui::PushAllowKeyboardFocus(false);
            ImGui::InputText("4 (tab skip)", buf, IM_ARRAYSIZE(buf));
            //ImGui::SameLine(); ShowHelperMarker("Use ImGui::PushAllowKeyboardFocus(bool)\nto disable tabbing through certain widgets.");
            ImGui::PopAllowKeyboardFocus();
            ImGui::InputText("5", buf, IM_ARRAYSIZE(buf));
            ImGui::TreePop();
        }

        if (ImGui::TreeNode("Focus from code"))
        {
            bool focus_1 = ImGui::Button("Focus on 1"); ImGui::SameLine();
            bool focus_2 = ImGui::Button("Focus on 2"); ImGui::SameLine();
            bool focus_3 = ImGui::Button("Focus on 3");
            int has_focus = 0;
            static char buf[128] = "click on a button to set focus";

            if (focus_1) ImGui::SetKeyboardFocusHere();
            ImGui::InputText("1", buf, IM_ARRAYSIZE(buf));
            if (ImGui::IsItemActive()) has_focus = 1;

            if (focus_2) ImGui::SetKeyboardFocusHere();
            ImGui::InputText("2", buf, IM_ARRAYSIZE(buf));
            if (ImGui::IsItemActive()) has_focus = 2;

            ImGui::PushAllowKeyboardFocus(false);
            if (focus_3) ImGui::SetKeyboardFocusHere();
            ImGui::InputText("3 (tab skip)", buf, IM_ARRAYSIZE(buf));
            if (ImGui::IsItemActive()) has_focus = 3;
            ImGui::PopAllowKeyboardFocus();

            if (has_focus)
                ImGui::Text("Item with focus: %d", has_focus);
            else
                ImGui::Text("Item with focus: <none>");

            // Use >= 0 parameter to SetKeyboardFocusHere() to focus an upcoming item
            static float f3[3] = { 0.0f, 0.0f, 0.0f };
            int focus_ahead = -1;
            if (ImGui::Button("Focus on X")) { focus_ahead = 0; } ImGui::SameLine();
            if (ImGui::Button("Focus on Y")) { focus_ahead = 1; } ImGui::SameLine();
            if (ImGui::Button("Focus on Z")) { focus_ahead = 2; }
            if (focus_ahead != -1) ImGui::SetKeyboardFocusHere(focus_ahead);
            ImGui::SliderFloat3("Float3", &f3[0], 0.0f, 1.0f);

            ImGui::TextWrapped("NB: Cursor & selection are preserved when refocusing last used item in code.");
            ImGui::TreePop();
        }

        if (ImGui::TreeNode("Dragging"))
        {
            ImGui::TextWrapped("You can use ImGui::GetMouseDragDelta(0) to query for the dragged amount on any widget.");
            for (int button = 0; button < 3; button++)
                ImGui::Text("IsMouseDragging(%d):\n  w/ default threshold: %d,\n  w/ zero threshold: %d\n  w/ large threshold: %d",
                    button, ImGui::IsMouseDragging(button), ImGui::IsMouseDragging(button, 0.0f), ImGui::IsMouseDragging(button, 20.0f));
            ImGui::Button("Drag Me");
            if (ImGui::IsItemActive())
            {
                // Draw a line between the button and the mouse cursor
                ImDrawList* draw_list = ImGui::GetWindowDrawList();
                draw_list->PushClipRectFullScreen();
                draw_list->AddLine(io.MouseClickedPos[0], io.MousePos, ImGui::GetColorU32(ImGuiCol_Button), 4.0f);
                draw_list->PopClipRect();

                // Drag operations gets "unlocked" when the mouse has moved past a certain threshold (the default threshold is stored in io.MouseDragThreshold)
                // You can request a lower or higher threshold using the second parameter of IsMouseDragging() and GetMouseDragDelta()
                ImVec2 value_raw = ImGui::GetMouseDragDelta(0, 0.0f);
                ImVec2 value_with_lock_threshold = ImGui::GetMouseDragDelta(0);
                ImVec2 mouse_delta = io.MouseDelta;
                ImGui::SameLine(); ImGui::Text("Raw (%.1f, %.1f), WithLockThresold (%.1f, %.1f), MouseDelta (%.1f, %.1f)", value_raw.x, value_raw.y, value_with_lock_threshold.x, value_with_lock_threshold.y, mouse_delta.x, mouse_delta.y);
            }
            ImGui::TreePop();
        }

        if (ImGui::TreeNode("Mouse cursors"))
        {
            const char* mouse_cursors_names[] = { "Arrow", "TextInput", "Move", "ResizeNS", "ResizeEW", "ResizeNESW", "ResizeNWSE", "Hand" };
            IM_ASSERT(IM_ARRAYSIZE(mouse_cursors_names) == ImGuiMouseCursor_COUNT);

            ImGui::Text("Current mouse cursor = %d: %s", ImGui::GetMouseCursor(), mouse_cursors_names[ImGui::GetMouseCursor()]);
            ImGui::Text("Hover to see mouse cursors:");
            ImGui::SameLine(); ShowHelpMarker("Your application can render a different mouse cursor based on what ImGui::GetMouseCursor() returns. If software cursor rendering (io.MouseDrawCursor) is set ImGui will draw the right cursor for you, otherwise your backend needs to handle it.");
            for (int i = 0; i < ImGuiMouseCursor_COUNT; i++)
            {
                char label[32];
                sprintf(label, "Mouse cursor %d: %s", i, mouse_cursors_names[i]);
                ImGui::Bullet(); ImGui::Selectable(label, false);
                if (ImGui::IsItemHovered() || ImGui::IsItemFocused())
                    ImGui::SetMouseCursor(i);
            }
            ImGui::TreePop();
        }
    }
}

//-----------------------------------------------------------------------------
// [SECTION] About Window / ShowAboutWindow()
// Access from ImGui Demo -> Help -> About
//-----------------------------------------------------------------------------

void ImGui::ShowAboutWindow(bool* p_open)
{
    if (!ImGui::Begin("About Dear ImGui", p_open, ImGuiWindowFlags_AlwaysAutoResize))
    {
        ImGui::End();
        return;
    }
    ImGui::Text("Dear ImGui %s", ImGui::GetVersion());
    ImGui::Separator();
    ImGui::Text("By Omar Cornut and all dear imgui contributors.");
    ImGui::Text("Dear ImGui is licensed under the MIT License, see LICENSE for more information.");

    static bool show_config_info = false;
    ImGui::Checkbox("Config/Build Information", &show_config_info);
    if (show_config_info)
    {
        ImGuiIO& io = ImGui::GetIO();
        ImGuiStyle& style = ImGui::GetStyle();

        bool copy_to_clipboard = ImGui::Button("Copy to clipboard");
        ImGui::BeginChildFrame(ImGui::GetID("cfginfos"), ImVec2(0, ImGui::GetTextLineHeightWithSpacing() * 18), ImGuiWindowFlags_NoMove);
        if (copy_to_clipboard)
            ImGui::LogToClipboard();

        ImGui::Text("Dear ImGui %s (%d)", IMGUI_VERSION, IMGUI_VERSION_NUM);
        ImGui::Separator();
        ImGui::Text("sizeof(size_t): %d, sizeof(ImDrawIdx): %d, sizeof(ImDrawVert): %d", (int)sizeof(size_t), (int)sizeof(ImDrawIdx), (int)sizeof(ImDrawVert));
        ImGui::Text("define: __cplusplus=%d", (int)__cplusplus);
#ifdef IMGUI_DISABLE_OBSOLETE_FUNCTIONS
        ImGui::Text("define: IMGUI_DISABLE_OBSOLETE_FUNCTIONS");
#endif
#ifdef IMGUI_DISABLE_WIN32_DEFAULT_CLIPBOARD_FUNCTIONS
        ImGui::Text("define: IMGUI_DISABLE_WIN32_DEFAULT_CLIPBOARD_FUNCTIONS");
#endif
#ifdef IMGUI_DISABLE_WIN32_DEFAULT_IME_FUNCTIONS
        ImGui::Text("define: IMGUI_DISABLE_WIN32_DEFAULT_IME_FUNCTIONS");
#endif
#ifdef IMGUI_DISABLE_WIN32_FUNCTIONS
        ImGui::Text("define: IMGUI_DISABLE_WIN32_FUNCTIONS");
#endif
#ifdef IMGUI_DISABLE_FORMAT_STRING_FUNCTIONS
        ImGui::Text("define: IMGUI_DISABLE_FORMAT_STRING_FUNCTIONS");
#endif
#ifdef IMGUI_DISABLE_MATH_FUNCTIONS
        ImGui::Text("define: IMGUI_DISABLE_MATH_FUNCTIONS");
#endif
#ifdef IMGUI_DISABLE_DEFAULT_ALLOCATORS
        ImGui::Text("define: IMGUI_DISABLE_DEFAULT_ALLOCATORS");
#endif
#ifdef IMGUI_USE_BGRA_PACKED_COLOR
        ImGui::Text("define: IMGUI_USE_BGRA_PACKED_COLOR");
#endif
#ifdef _WIN32
        ImGui::Text("define: _WIN32");
#endif
#ifdef _WIN64
        ImGui::Text("define: _WIN64");
#endif
#ifdef __linux__
        ImGui::Text("define: __linux__");
#endif
#ifdef __APPLE__
        ImGui::Text("define: __APPLE__");
#endif
#ifdef _MSC_VER
        ImGui::Text("define: _MSC_VER=%d", _MSC_VER);
#endif
#ifdef __MINGW32__
        ImGui::Text("define: __MINGW32__");
#endif
#ifdef __MINGW64__
        ImGui::Text("define: __MINGW64__");
#endif
#ifdef __GNUC__
        ImGui::Text("define: __GNUC__=%d", (int)__GNUC__);
#endif
#ifdef __clang_version__
        ImGui::Text("define: __clang_version__=%s", __clang_version__);
#endif
#ifdef IMGUI_HAS_VIEWPORT
        ImGui::Text("define: IMGUI_HAS_VIEWPORT");
#endif
#ifdef IMGUI_HAS_DOCK
        ImGui::Text("define: IMGUI_HAS_DOCK");
#endif
        ImGui::Separator();
        ImGui::Text("io.BackendPlatformName: %s", io.BackendPlatformName ? io.BackendPlatformName : "NULL");
        ImGui::Text("io.BackendRendererName: %s", io.BackendRendererName ? io.BackendRendererName : "NULL");
        ImGui::Text("io.ConfigFlags: 0x%08X", io.ConfigFlags);
        if (io.ConfigFlags & ImGuiConfigFlags_NavEnableKeyboard)        ImGui::Text(" NavEnableKeyboard");
        if (io.ConfigFlags & ImGuiConfigFlags_NavEnableGamepad)         ImGui::Text(" NavEnableGamepad");
        if (io.ConfigFlags & ImGuiConfigFlags_NavEnableSetMousePos)     ImGui::Text(" NavEnableSetMousePos");
        if (io.ConfigFlags & ImGuiConfigFlags_NavNoCaptureKeyboard)     ImGui::Text(" NavNoCaptureKeyboard");
        if (io.ConfigFlags & ImGuiConfigFlags_NoMouse)                  ImGui::Text(" NoMouse");
        if (io.ConfigFlags & ImGuiConfigFlags_NoMouseCursorChange)      ImGui::Text(" NoMouseCursorChange");
        if (io.ConfigFlags & ImGuiConfigFlags_DockingEnable)            ImGui::Text(" DockingEnable");
        if (io.ConfigFlags & ImGuiConfigFlags_ViewportsEnable)          ImGui::Text(" ViewportsEnable");
        if (io.ConfigFlags & ImGuiConfigFlags_DpiEnableScaleViewports)  ImGui::Text(" DpiEnableScaleViewports");
        if (io.ConfigFlags & ImGuiConfigFlags_DpiEnableScaleFonts)      ImGui::Text(" DpiEnableScaleFonts");
        if (io.MouseDrawCursor)                                         ImGui::Text("io.MouseDrawCursor");
        if (io.ConfigViewportsNoAutoMerge)                              ImGui::Text("io.ConfigViewportsNoAutoMerge");
        if (io.ConfigViewportsNoTaskBarIcon)                            ImGui::Text("io.ConfigViewportsNoTaskBarIcon");
        if (io.ConfigViewportsNoDecoration)                             ImGui::Text("io.ConfigViewportsNoDecoration");
        if (io.ConfigViewportsNoParent)                                 ImGui::Text("io.ConfigViewportsNoParent");
        if (io.ConfigDockingNoSplit)                                    ImGui::Text("io.ConfigDockingNoSplit");
        if (io.ConfigDockingWithShift)                                  ImGui::Text("io.ConfigDockingWithShift");
        if (io.ConfigDockingTabBarOnSingleWindows)                      ImGui::Text("io.ConfigDockingTabBarOnSingleWindows");
        if (io.ConfigDockingTransparentPayload)                         ImGui::Text("io.ConfigDockingTransparentPayload");
        if (io.ConfigMacOSXBehaviors)                                   ImGui::Text("io.ConfigMacOSXBehaviors");
        if (io.ConfigInputTextCursorBlink)                              ImGui::Text("io.ConfigInputTextCursorBlink");
        if (io.ConfigWindowsResizeFromEdges)                            ImGui::Text("io.ConfigWindowsResizeFromEdges");
        if (io.ConfigWindowsMoveFromTitleBarOnly)                       ImGui::Text("io.ConfigWindowsMoveFromTitleBarOnly");
        ImGui::Text("io.BackendFlags: 0x%08X", io.BackendFlags);
        if (io.BackendFlags & ImGuiBackendFlags_HasGamepad)             ImGui::Text(" HasGamepad");
        if (io.BackendFlags & ImGuiBackendFlags_HasMouseCursors)        ImGui::Text(" HasMouseCursors");
        if (io.BackendFlags & ImGuiBackendFlags_HasSetMousePos)         ImGui::Text(" HasSetMousePos");
        if (io.BackendFlags & ImGuiBackendFlags_PlatformHasViewports)   ImGui::Text(" PlatformHasViewports");
        if (io.BackendFlags & ImGuiBackendFlags_HasMouseHoveredViewport)ImGui::Text(" HasMouseHoveredViewport");
        if (io.BackendFlags & ImGuiBackendFlags_RendererHasViewports)   ImGui::Text(" RendererHasViewports");
        ImGui::Separator();
        ImGui::Text("io.Fonts: %d fonts, Flags: 0x%08X, TexSize: %d,%d", io.Fonts->Fonts.Size, io.Fonts->Flags, io.Fonts->TexWidth, io.Fonts->TexHeight);
        ImGui::Text("io.DisplaySize: %.2f,%.2f", io.DisplaySize.x, io.DisplaySize.y);
        ImGui::Text("io.DisplayFramebufferScale: %.2f,%.2f", io.DisplayFramebufferScale.x, io.DisplayFramebufferScale.y);
        ImGui::Separator();
        ImGui::Text("style.WindowPadding: %.2f,%.2f", style.WindowPadding.x, style.WindowPadding.y);
        ImGui::Text("style.WindowBorderSize: %.2f", style.WindowBorderSize);
        ImGui::Text("style.FramePadding: %.2f,%.2f", style.FramePadding.x, style.FramePadding.y);
        ImGui::Text("style.FrameRounding: %.2f", style.FrameRounding);
        ImGui::Text("style.FrameBorderSize: %.2f", style.FrameBorderSize);
        ImGui::Text("style.ItemSpacing: %.2f,%.2f", style.ItemSpacing.x, style.ItemSpacing.y);
        ImGui::Text("style.ItemInnerSpacing: %.2f,%.2f", style.ItemInnerSpacing.x, style.ItemInnerSpacing.y);

        if (copy_to_clipboard)
            ImGui::LogFinish();
        ImGui::EndChildFrame();
    }
    ImGui::End();
}

//-----------------------------------------------------------------------------
// [SECTION] Style Editor / ShowStyleEditor()
//-----------------------------------------------------------------------------

// Demo helper function to select among default colors. See ShowStyleEditor() for more advanced options.
// Here we use the simplified Combo() api that packs items into a single literal string. Useful for quick combo boxes where the choices are known locally.
bool ImGui::ShowStyleSelector(const char* label)
{
    static int style_idx = -1;
    if (ImGui::Combo(label, &style_idx, "Classic\0Dark\0Light\0"))
    {
        switch (style_idx)
        {
        case 0: ImGui::StyleColorsClassic(); break;
        case 1: ImGui::StyleColorsDark(); break;
        case 2: ImGui::StyleColorsLight(); break;
        }
        return true;
    }
    return false;
}

// Demo helper function to select among loaded fonts.
// Here we use the regular BeginCombo()/EndCombo() api which is more the more flexible one.
void ImGui::ShowFontSelector(const char* label)
{
    ImGuiIO& io = ImGui::GetIO();
    ImFont* font_current = ImGui::GetFont();
    if (ImGui::BeginCombo(label, font_current->GetDebugName()))
    {
        for (int n = 0; n < io.Fonts->Fonts.Size; n++)
            if (ImGui::Selectable(io.Fonts->Fonts[n]->GetDebugName(), io.Fonts->Fonts[n] == font_current))
                io.FontDefault = io.Fonts->Fonts[n];
        ImGui::EndCombo();
    }
    ImGui::SameLine();
    ShowHelpMarker(
        "- Load additional fonts with io.Fonts->AddFontFromFileTTF().\n"
        "- The font atlas is built when calling io.Fonts->GetTexDataAsXXXX() or io.Fonts->Build().\n"
        "- Read FAQ and documentation in misc/fonts/ for more details.\n"
        "- If you need to add/remove fonts at runtime (e.g. for DPI change), do it before calling NewFrame().");
}

void ImGui::ShowStyleEditor(ImGuiStyle* ref)
{
    // You can pass in a reference ImGuiStyle structure to compare to, revert to and save to (else it compares to an internally stored reference)
    ImGuiStyle& style = ImGui::GetStyle();
    static ImGuiStyle ref_saved_style;

    // Default to using internal storage as reference
    static bool init = true;
    if (init && ref == NULL)
        ref_saved_style = style;
    init = false;
    if (ref == NULL)
        ref = &ref_saved_style;

    ImGui::PushItemWidth(ImGui::GetWindowWidth() * 0.50f);

    if (ImGui::ShowStyleSelector("Colors##Selector"))
        ref_saved_style = style;
    ImGui::ShowFontSelector("Fonts##Selector");

    // Simplified Settings
    if (ImGui::SliderFloat("FrameRounding", &style.FrameRounding, 0.0f, 12.0f, "%.0f"))
        style.GrabRounding = style.FrameRounding; // Make GrabRounding always the same value as FrameRounding
    { bool window_border = (style.WindowBorderSize > 0.0f); if (ImGui::Checkbox("WindowBorder", &window_border)) style.WindowBorderSize = window_border ? 1.0f : 0.0f; }
    ImGui::SameLine();
    { bool frame_border = (style.FrameBorderSize > 0.0f); if (ImGui::Checkbox("FrameBorder", &frame_border)) style.FrameBorderSize = frame_border ? 1.0f : 0.0f; }
    ImGui::SameLine();
    { bool popup_border = (style.PopupBorderSize > 0.0f); if (ImGui::Checkbox("PopupBorder", &popup_border)) style.PopupBorderSize = popup_border ? 1.0f : 0.0f; }

    // Save/Revert button
    if (ImGui::Button("Save Ref"))
        *ref = ref_saved_style = style;
    ImGui::SameLine();
    if (ImGui::Button("Revert Ref"))
        style = *ref;
    ImGui::SameLine();
    ShowHelpMarker("Save/Revert in local non-persistent storage. Default Colors definition are not affected. Use \"Export Colors\" below to save them somewhere.");

    ImGui::Separator();

    if (ImGui::BeginTabBar("##tabs", ImGuiTabBarFlags_None))
    {
        if (ImGui::BeginTabItem("Sizes"))
        {
            ImGui::Text("Main");
            ImGui::SliderFloat2("WindowPadding", (float*)&style.WindowPadding, 0.0f, 20.0f, "%.0f");
            ImGui::SliderFloat2("FramePadding", (float*)&style.FramePadding, 0.0f, 20.0f, "%.0f");
            ImGui::SliderFloat2("ItemSpacing", (float*)&style.ItemSpacing, 0.0f, 20.0f, "%.0f");
            ImGui::SliderFloat2("ItemInnerSpacing", (float*)&style.ItemInnerSpacing, 0.0f, 20.0f, "%.0f");
            ImGui::SliderFloat2("TouchExtraPadding", (float*)&style.TouchExtraPadding, 0.0f, 10.0f, "%.0f");
            ImGui::SliderFloat("IndentSpacing", &style.IndentSpacing, 0.0f, 30.0f, "%.0f");
            ImGui::SliderFloat("ScrollbarSize", &style.ScrollbarSize, 1.0f, 20.0f, "%.0f");
            ImGui::SliderFloat("GrabMinSize", &style.GrabMinSize, 1.0f, 20.0f, "%.0f");
            ImGui::Text("Borders");
            ImGui::SliderFloat("WindowBorderSize", &style.WindowBorderSize, 0.0f, 1.0f, "%.0f");
            ImGui::SliderFloat("ChildBorderSize", &style.ChildBorderSize, 0.0f, 1.0f, "%.0f");
            ImGui::SliderFloat("PopupBorderSize", &style.PopupBorderSize, 0.0f, 1.0f, "%.0f");
            ImGui::SliderFloat("FrameBorderSize", &style.FrameBorderSize, 0.0f, 1.0f, "%.0f");
            ImGui::SliderFloat("TabBorderSize", &style.TabBorderSize, 0.0f, 1.0f, "%.0f");
            ImGui::Text("Rounding");
            ImGui::SliderFloat("WindowRounding", &style.WindowRounding, 0.0f, 12.0f, "%.0f");
            ImGui::SliderFloat("ChildRounding", &style.ChildRounding, 0.0f, 12.0f, "%.0f");
            ImGui::SliderFloat("FrameRounding", &style.FrameRounding, 0.0f, 12.0f, "%.0f");
            ImGui::SliderFloat("PopupRounding", &style.PopupRounding, 0.0f, 12.0f, "%.0f");
            ImGui::SliderFloat("ScrollbarRounding", &style.ScrollbarRounding, 0.0f, 12.0f, "%.0f");
            ImGui::SliderFloat("GrabRounding", &style.GrabRounding, 0.0f, 12.0f, "%.0f");
            ImGui::SliderFloat("TabRounding", &style.TabRounding, 0.0f, 12.0f, "%.0f");
            ImGui::Text("Alignment");
            ImGui::SliderFloat2("WindowTitleAlign", (float*)&style.WindowTitleAlign, 0.0f, 1.0f, "%.2f");
            ImGui::SliderFloat2("ButtonTextAlign", (float*)&style.ButtonTextAlign, 0.0f, 1.0f, "%.2f"); ImGui::SameLine(); ShowHelpMarker("Alignment applies when a button is larger than its text content.");
            ImGui::Text("Safe Area Padding"); ImGui::SameLine(); ShowHelpMarker("Adjust if you cannot see the edges of your screen (e.g. on a TV where scaling has not been configured).");
            ImGui::SliderFloat2("DisplaySafeAreaPadding", (float*)&style.DisplaySafeAreaPadding, 0.0f, 30.0f, "%.0f");
            ImGui::EndTabItem();
        }

        if (ImGui::BeginTabItem("Colors"))
        {
            static int output_dest = 0;
            static bool output_only_modified = true;
            if (ImGui::Button("Export Unsaved"))
            {
                if (output_dest == 0)
                    ImGui::LogToClipboard();
                else
                    ImGui::LogToTTY();
                ImGui::LogText("ImVec4* colors = ImGui::GetStyle().Colors;" IM_NEWLINE);
                for (int i = 0; i < ImGuiCol_COUNT; i++)
                {
                    const ImVec4& col = style.Colors[i];
                    const char* name = ImGui::GetStyleColorName(i);
                    if (!output_only_modified || memcmp(&col, &ref->Colors[i], sizeof(ImVec4)) != 0)
                        ImGui::LogText("colors[ImGuiCol_%s]%*s= ImVec4(%.2ff, %.2ff, %.2ff, %.2ff);" IM_NEWLINE, name, 23 - (int)strlen(name), "", col.x, col.y, col.z, col.w);
                }
                ImGui::LogFinish();
            }
            ImGui::SameLine(); ImGui::PushItemWidth(120); ImGui::Combo("##output_type", &output_dest, "To Clipboard\0To TTY\0"); ImGui::PopItemWidth();
            ImGui::SameLine(); ImGui::Checkbox("Only Modified Colors", &output_only_modified);

            static ImGuiTextFilter filter;
            filter.Draw("Filter colors", ImGui::GetFontSize() * 16);

            static ImGuiColorEditFlags alpha_flags = 0;
            ImGui::RadioButton("Opaque", &alpha_flags, 0); ImGui::SameLine();
            ImGui::RadioButton("Alpha", &alpha_flags, ImGuiColorEditFlags_AlphaPreview); ImGui::SameLine();
            ImGui::RadioButton("Both", &alpha_flags, ImGuiColorEditFlags_AlphaPreviewHalf); ImGui::SameLine();
            ShowHelpMarker("In the color list:\nLeft-click on colored square to open color picker,\nRight-click to open edit options menu.");

            ImGui::BeginChild("##colors", ImVec2(0, 0), true, ImGuiWindowFlags_AlwaysVerticalScrollbar | ImGuiWindowFlags_AlwaysHorizontalScrollbar | ImGuiWindowFlags_NavFlattened);
            ImGui::PushItemWidth(-160);
            for (int i = 0; i < ImGuiCol_COUNT; i++)
            {
                const char* name = ImGui::GetStyleColorName(i);
                if (!filter.PassFilter(name))
                    continue;
                ImGui::PushID(i);
                ImGui::ColorEdit4("##color", (float*)&style.Colors[i], ImGuiColorEditFlags_AlphaBar | alpha_flags);
                if (memcmp(&style.Colors[i], &ref->Colors[i], sizeof(ImVec4)) != 0)
                {
                    // Tips: in a real user application, you may want to merge and use an icon font into the main font, so instead of "Save"/"Revert" you'd use icons.
                    // Read the FAQ and misc/fonts/README.txt about using icon fonts. It's really easy and super convenient!
                    ImGui::SameLine(0.0f, style.ItemInnerSpacing.x); if (ImGui::Button("Save")) ref->Colors[i] = style.Colors[i];
                    ImGui::SameLine(0.0f, style.ItemInnerSpacing.x); if (ImGui::Button("Revert")) style.Colors[i] = ref->Colors[i];
                }
                ImGui::SameLine(0.0f, style.ItemInnerSpacing.x);
                ImGui::TextUnformatted(name);
                ImGui::PopID();
            }
            ImGui::PopItemWidth();
            ImGui::EndChild();

            ImGui::EndTabItem();
        }

        if (ImGui::BeginTabItem("Fonts"))
        {
            ImGuiIO& io = ImGui::GetIO();
            ImFontAtlas* atlas = io.Fonts;
            ShowHelpMarker("Read FAQ and misc/fonts/README.txt for details on font loading.");
            ImGui::PushItemWidth(120);
            for (int i = 0; i < atlas->Fonts.Size; i++)
            {
                ImFont* font = atlas->Fonts[i];
                ImGui::PushID(font);
                bool font_details_opened = ImGui::TreeNode(font, "Font %d: \"%s\"\n%.2f px, %d glyphs, %d file(s)", i, font->ConfigData ? font->ConfigData[0].Name : "", font->FontSize, font->Glyphs.Size, font->ConfigDataCount);
                ImGui::SameLine(); if (ImGui::SmallButton("Set as default")) { io.FontDefault = font; }
                if (font_details_opened)
                {
                    ImGui::PushFont(font);
                    ImGui::Text("The quick brown fox jumps over the lazy dog");
                    ImGui::PopFont();
                    ImGui::DragFloat("Font scale", &font->Scale, 0.005f, 0.3f, 2.0f, "%.1f");   // Scale only this font
                    ImGui::SameLine(); ShowHelpMarker("Note than the default embedded font is NOT meant to be scaled.\n\nFont are currently rendered into bitmaps at a given size at the time of building the atlas. You may oversample them to get some flexibility with scaling. You can also render at multiple sizes and select which one to use at runtime.\n\n(Glimmer of hope: the atlas system should hopefully be rewritten in the future to make scaling more natural and automatic.)");
                    ImGui::InputFloat("Font offset", &font->DisplayOffset.y, 1, 1, "%.0f");
                    ImGui::Text("Ascent: %f, Descent: %f, Height: %f", font->Ascent, font->Descent, font->Ascent - font->Descent);
                    ImGui::Text("Fallback character: '%c' (%d)", font->FallbackChar, font->FallbackChar);
                    const float surface_sqrt = sqrtf((float)font->MetricsTotalSurface);
                    ImGui::Text("Texture surface: %d pixels (approx) ~ %dx%d", font->MetricsTotalSurface, (int)surface_sqrt, (int)surface_sqrt);
                    for (int config_i = 0; config_i < font->ConfigDataCount; config_i++)
                        if (ImFontConfig* cfg = &font->ConfigData[config_i])
                            ImGui::BulletText("Input %d: \'%s\', Oversample: (%d,%d), PixelSnapH: %d", config_i, cfg->Name, cfg->OversampleH, cfg->OversampleV, cfg->PixelSnapH);
                    if (ImGui::TreeNode("Glyphs", "Glyphs (%d)", font->Glyphs.Size))
                    {
                        // Display all glyphs of the fonts in separate pages of 256 characters
                        for (int base = 0; base < 0x10000; base += 256)
                        {
                            int count = 0;
                            for (int n = 0; n < 256; n++)
                                count += font->FindGlyphNoFallback((ImWchar)(base + n)) ? 1 : 0;
                            if (count > 0 && ImGui::TreeNode((void*)(intptr_t)base, "U+%04X..U+%04X (%d %s)", base, base + 255, count, count > 1 ? "glyphs" : "glyph"))
                            {
                                float cell_size = font->FontSize * 1;
                                float cell_spacing = style.ItemSpacing.y;
                                ImVec2 base_pos = ImGui::GetCursorScreenPos();
                                ImDrawList* draw_list = ImGui::GetWindowDrawList();
                                for (int n = 0; n < 256; n++)
                                {
                                    ImVec2 cell_p1(base_pos.x + (n % 16) * (cell_size + cell_spacing), base_pos.y + (n / 16) * (cell_size + cell_spacing));
                                    ImVec2 cell_p2(cell_p1.x + cell_size, cell_p1.y + cell_size);
                                    const ImFontGlyph* glyph = font->FindGlyphNoFallback((ImWchar)(base + n));
                                    draw_list->AddRect(cell_p1, cell_p2, glyph ? IM_COL32(255, 255, 255, 100) : IM_COL32(255, 255, 255, 50));
                                    if (glyph)
                                        font->RenderChar(draw_list, cell_size, cell_p1, ImGui::GetColorU32(ImGuiCol_Text), (ImWchar)(base + n)); // We use ImFont::RenderChar as a shortcut because we don't have UTF-8 conversion functions available to generate a string.
                                    if (glyph && ImGui::IsMouseHoveringRect(cell_p1, cell_p2))
                                    {
                                        ImGui::BeginTooltip();
                                        ImGui::Text("Codepoint: U+%04X", base + n);
                                        ImGui::Separator();
                                        ImGui::Text("AdvanceX: %.1f", glyph->AdvanceX);
                                        ImGui::Text("Pos: (%.2f,%.2f)->(%.2f,%.2f)", glyph->X0, glyph->Y0, glyph->X1, glyph->Y1);
                                        ImGui::Text("UV: (%.3f,%.3f)->(%.3f,%.3f)", glyph->U0, glyph->V0, glyph->U1, glyph->V1);
                                        ImGui::EndTooltip();
                                    }
                                }
                                ImGui::Dummy(ImVec2((cell_size + cell_spacing) * 16, (cell_size + cell_spacing) * 16));
                                ImGui::TreePop();
                            }
                        }
                        ImGui::TreePop();
                    }
                    ImGui::TreePop();
                }
                ImGui::PopID();
            }
            if (ImGui::TreeNode("Atlas texture", "Atlas texture (%dx%d pixels)", atlas->TexWidth, atlas->TexHeight))
            {
                ImGui::Image(atlas->TexID, ImVec2((float)atlas->TexWidth, (float)atlas->TexHeight), ImVec2(0, 0), ImVec2(1, 1), ImColor(255, 255, 255, 255), ImColor(255, 255, 255, 128));
                ImGui::TreePop();
            }

            static float window_scale = 1.0f;
            if (ImGui::DragFloat("this window scale", &window_scale, 0.005f, 0.3f, 2.0f, "%.2f"))   // scale only this window
                ImGui::SetWindowFontScale(window_scale);
            ImGui::DragFloat("global scale", &io.FontGlobalScale, 0.005f, 0.3f, 2.0f, "%.2f");      // scale everything
            ImGui::PopItemWidth();

            ImGui::EndTabItem();
        }

        if (ImGui::BeginTabItem("Rendering"))
        {
            ImGui::Checkbox("Anti-aliased lines", &style.AntiAliasedLines); ImGui::SameLine(); ShowHelpMarker("When disabling anti-aliasing lines, you'll probably want to disable borders in your style as well.");
            ImGui::Checkbox("Anti-aliased fill", &style.AntiAliasedFill);
            ImGui::PushItemWidth(100);
            ImGui::DragFloat("Curve Tessellation Tolerance", &style.CurveTessellationTol, 0.02f, 0.10f, FLT_MAX, "%.2f", 2.0f);
            if (style.CurveTessellationTol < 0.10f) style.CurveTessellationTol = 0.10f;
            ImGui::DragFloat("Global Alpha", &style.Alpha, 0.005f, 0.20f, 1.0f, "%.2f"); // Not exposing zero here so user doesn't "lose" the UI (zero alpha clips all widgets). But application code could have a toggle to switch between zero and non-zero.
            ImGui::PopItemWidth();

            ImGui::EndTabItem();
        }

        ImGui::EndTabBar();
    }

    ImGui::PopItemWidth();
}

//-----------------------------------------------------------------------------
// [SECTION] Example App: Main Menu Bar / ShowExampleAppMainMenuBar()
//-----------------------------------------------------------------------------

// Demonstrate creating a fullscreen menu bar and populating it.
static void ShowExampleAppMainMenuBar()
{
    if (ImGui::BeginMainMenuBar())
    {
        if (ImGui::BeginMenu("File"))
        {
            ShowExampleMenuFile();
            ImGui::EndMenu();
        }
        if (ImGui::BeginMenu("Edit"))
        {
            if (ImGui::MenuItem("Undo", "CTRL+Z")) {}
            if (ImGui::MenuItem("Redo", "CTRL+Y", false, false)) {}  // Disabled item
            ImGui::Separator();
            if (ImGui::MenuItem("Cut", "CTRL+X")) {}
            if (ImGui::MenuItem("Copy", "CTRL+C")) {}
            if (ImGui::MenuItem("Paste", "CTRL+V")) {}
            ImGui::EndMenu();
        }
        ImGui::EndMainMenuBar();
    }
}

static void ShowExampleMenuFile()
{
    ImGui::MenuItem("(dummy menu)", NULL, false, false);
    if (ImGui::MenuItem("New")) {}
    if (ImGui::MenuItem("Open", "Ctrl+O")) {}
    if (ImGui::BeginMenu("Open Recent"))
    {
        ImGui::MenuItem("fish_hat.c");
        ImGui::MenuItem("fish_hat.inl");
        ImGui::MenuItem("fish_hat.h");
        if (ImGui::BeginMenu("More.."))
        {
            ImGui::MenuItem("Hello");
            ImGui::MenuItem("Sailor");
            if (ImGui::BeginMenu("Recurse.."))
            {
                ShowExampleMenuFile();
                ImGui::EndMenu();
            }
            ImGui::EndMenu();
        }
        ImGui::EndMenu();
    }
    if (ImGui::MenuItem("Save", "Ctrl+S")) {}
    if (ImGui::MenuItem("Save As..")) {}
    ImGui::Separator();
    if (ImGui::BeginMenu("Options"))
    {
        static bool enabled = true;
        ImGui::MenuItem("Enabled", "", &enabled);
        ImGui::BeginChild("child", ImVec2(0, 60), true);
        for (int i = 0; i < 10; i++)
            ImGui::Text("Scrolling Text %d", i);
        ImGui::EndChild();
        static float f = 0.5f;
        static int n = 0;
        static bool b = true;
        ImGui::SliderFloat("Value", &f, 0.0f, 1.0f);
        ImGui::InputFloat("Input", &f, 0.1f);
        ImGui::Combo("Combo", &n, "Yes\0No\0Maybe\0\0");
        ImGui::Checkbox("Check", &b);
        ImGui::EndMenu();
    }
    if (ImGui::BeginMenu("Colors"))
    {
        float sz = ImGui::GetTextLineHeight();
        for (int i = 0; i < ImGuiCol_COUNT; i++)
        {
            const char* name = ImGui::GetStyleColorName((ImGuiCol)i);
            ImVec2 p = ImGui::GetCursorScreenPos();
            ImGui::GetWindowDrawList()->AddRectFilled(p, ImVec2(p.x+sz, p.y+sz), ImGui::GetColorU32((ImGuiCol)i));
            ImGui::Dummy(ImVec2(sz, sz));
            ImGui::SameLine();
            ImGui::MenuItem(name);
        }
        ImGui::EndMenu();
    }
    if (ImGui::BeginMenu("Disabled", false)) // Disabled
    {
        IM_ASSERT(0);
    }
    if (ImGui::MenuItem("Checked", NULL, true)) {}
    if (ImGui::MenuItem("Quit", "Alt+F4")) {}
}

//-----------------------------------------------------------------------------
// [SECTION] Example App: Debug Console / ShowExampleAppConsole()
//-----------------------------------------------------------------------------

// Demonstrate creating a simple console window, with scrolling, filtering, completion and history.
// For the console example, here we are using a more C++ like approach of declaring a class to hold the data and the functions.
struct ExampleAppConsole
{
    char                  InputBuf[256];
    ImVector<char*>       Items;
    bool                  ScrollToBottom;
    ImVector<char*>       History;
    int                   HistoryPos;    // -1: new line, 0..History.Size-1 browsing history.
    ImVector<const char*> Commands;

    ExampleAppConsole()
    {
        ClearLog();
        memset(InputBuf, 0, sizeof(InputBuf));
        HistoryPos = -1;
        Commands.push_back("HELP");
        Commands.push_back("HISTORY");
        Commands.push_back("CLEAR");
        Commands.push_back("CLASSIFY");  // "classify" is only here to provide an example of "C"+[tab] completing to "CL" and displaying matches.
        AddLog("Welcome to Dear ImGui!");
    }
    ~ExampleAppConsole()
    {
        ClearLog();
        for (int i = 0; i < History.Size; i++)
            free(History[i]);
    }

    // Portable helpers
    static int   Stricmp(const char* str1, const char* str2)         { int d; while ((d = toupper(*str2) - toupper(*str1)) == 0 && *str1) { str1++; str2++; } return d; }
    static int   Strnicmp(const char* str1, const char* str2, int n) { int d = 0; while (n > 0 && (d = toupper(*str2) - toupper(*str1)) == 0 && *str1) { str1++; str2++; n--; } return d; }
    static char* Strdup(const char *str)                             { size_t len = strlen(str) + 1; void* buf = malloc(len); IM_ASSERT(buf); return (char*)memcpy(buf, (const void*)str, len); }
    static void  Strtrim(char* str)                                  { char* str_end = str + strlen(str); while (str_end > str && str_end[-1] == ' ') str_end--; *str_end = 0; }

    void    ClearLog()
    {
        for (int i = 0; i < Items.Size; i++)
            free(Items[i]);
        Items.clear();
        ScrollToBottom = true;
    }

    void    AddLog(const char* fmt, ...) IM_FMTARGS(2)
    {
        // FIXME-OPT
        char buf[1024];
        va_list args;
        va_start(args, fmt);
        vsnprintf(buf, IM_ARRAYSIZE(buf), fmt, args);
        buf[IM_ARRAYSIZE(buf)-1] = 0;
        va_end(args);
        Items.push_back(Strdup(buf));
        ScrollToBottom = true;
    }

    void    Draw(const char* title, bool* p_open)
    {
        ImGui::SetNextWindowSize(ImVec2(520,600), ImGuiCond_FirstUseEver);
        if (!ImGui::Begin(title, p_open))
        {
            ImGui::End();
            return;
        }

        // As a specific feature guaranteed by the library, after calling Begin() the last Item represent the title bar. So e.g. IsItemHovered() will return true when hovering the title bar.
        // Here we create a context menu only available from the title bar.
        if (ImGui::BeginPopupContextItem())
        {
            if (ImGui::MenuItem("Close Console"))
                *p_open = false;
            ImGui::EndPopup();
        }

        ImGui::TextWrapped("This example implements a console with basic coloring, completion and history. A more elaborate implementation may want to store entries along with extra data such as timestamp, emitter, etc.");
        ImGui::TextWrapped("Enter 'HELP' for help, press TAB to use text completion.");

        // TODO: display items starting from the bottom

        if (ImGui::SmallButton("Add Dummy Text")) { AddLog("%d some text", Items.Size); AddLog("some more text"); AddLog("display very important message here!"); } ImGui::SameLine();
        if (ImGui::SmallButton("Add Dummy Error")) { AddLog("[error] something went wrong"); } ImGui::SameLine();
        if (ImGui::SmallButton("Clear")) { ClearLog(); } ImGui::SameLine();
        bool copy_to_clipboard = ImGui::SmallButton("Copy"); ImGui::SameLine();
        if (ImGui::SmallButton("Scroll to bottom")) ScrollToBottom = true;
        //static float t = 0.0f; if (ImGui::GetTime() - t > 0.02f) { t = ImGui::GetTime(); AddLog("Spam %f", t); }

        ImGui::Separator();

        ImGui::PushStyleVar(ImGuiStyleVar_FramePadding, ImVec2(0,0));
        static ImGuiTextFilter filter;
        filter.Draw("Filter (\"incl,-excl\") (\"error\")", 180);
        ImGui::PopStyleVar();
        ImGui::Separator();

        const float footer_height_to_reserve = ImGui::GetStyle().ItemSpacing.y + ImGui::GetFrameHeightWithSpacing(); // 1 separator, 1 input text
        ImGui::BeginChild("ScrollingRegion", ImVec2(0, -footer_height_to_reserve), false, ImGuiWindowFlags_HorizontalScrollbar); // Leave room for 1 separator + 1 InputText
        if (ImGui::BeginPopupContextWindow())
        {
            if (ImGui::Selectable("Clear")) ClearLog();
            ImGui::EndPopup();
        }

        // Display every line as a separate entry so we can change their color or add custom widgets. If you only want raw text you can use ImGui::TextUnformatted(log.begin(), log.end());
        // NB- if you have thousands of entries this approach may be too inefficient and may require user-side clipping to only process visible items.
        // You can seek and display only the lines that are visible using the ImGuiListClipper helper, if your elements are evenly spaced and you have cheap random access to the elements.
        // To use the clipper we could replace the 'for (int i = 0; i < Items.Size; i++)' loop with:
        //     ImGuiListClipper clipper(Items.Size);
        //     while (clipper.Step())
        //         for (int i = clipper.DisplayStart; i < clipper.DisplayEnd; i++)
        // However, note that you can not use this code as is if a filter is active because it breaks the 'cheap random-access' property. We would need random-access on the post-filtered list.
        // A typical application wanting coarse clipping and filtering may want to pre-compute an array of indices that passed the filtering test, recomputing this array when user changes the filter,
        // and appending newly elements as they are inserted. This is left as a task to the user until we can manage to improve this example code!
        // If your items are of variable size you may want to implement code similar to what ImGuiListClipper does. Or split your data into fixed height items to allow random-seeking into your list.
        ImGui::PushStyleVar(ImGuiStyleVar_ItemSpacing, ImVec2(4,1)); // Tighten spacing
        if (copy_to_clipboard)
            ImGui::LogToClipboard();
        ImVec4 col_default_text = ImGui::GetStyleColorVec4(ImGuiCol_Text);
        for (int i = 0; i < Items.Size; i++)
        {
            const char* item = Items[i];
            if (!filter.PassFilter(item))
                continue;
            ImVec4 col = col_default_text;
            if (strstr(item, "[error]")) col = ImColor(1.0f,0.4f,0.4f,1.0f);
            else if (strncmp(item, "# ", 2) == 0) col = ImColor(1.0f,0.78f,0.58f,1.0f);
            ImGui::PushStyleColor(ImGuiCol_Text, col);
            ImGui::TextUnformatted(item);
            ImGui::PopStyleColor();
        }
        if (copy_to_clipboard)
            ImGui::LogFinish();
        if (ScrollToBottom)
            ImGui::SetScrollHereY(1.0f);
        ScrollToBottom = false;
        ImGui::PopStyleVar();
        ImGui::EndChild();
        ImGui::Separator();

        // Command-line
        bool reclaim_focus = false;
        if (ImGui::InputText("Input", InputBuf, IM_ARRAYSIZE(InputBuf), ImGuiInputTextFlags_EnterReturnsTrue|ImGuiInputTextFlags_CallbackCompletion|ImGuiInputTextFlags_CallbackHistory, &TextEditCallbackStub, (void*)this))
        {
            char* s = InputBuf;
            Strtrim(s);
            if (s[0])
                ExecCommand(s);
            strcpy(s, "");
            reclaim_focus = true;
        }

        // Auto-focus on window apparition
        ImGui::SetItemDefaultFocus();
        if (reclaim_focus)
            ImGui::SetKeyboardFocusHere(-1); // Auto focus previous widget

        ImGui::End();
    }

    void    ExecCommand(const char* command_line)
    {
        AddLog("# %s\n", command_line);

        // Insert into history. First find match and delete it so it can be pushed to the back. This isn't trying to be smart or optimal.
        HistoryPos = -1;
        for (int i = History.Size-1; i >= 0; i--)
            if (Stricmp(History[i], command_line) == 0)
            {
                free(History[i]);
                History.erase(History.begin() + i);
                break;
            }
        History.push_back(Strdup(command_line));

        // Process command
        if (Stricmp(command_line, "CLEAR") == 0)
        {
            ClearLog();
        }
        else if (Stricmp(command_line, "HELP") == 0)
        {
            AddLog("Commands:");
            for (int i = 0; i < Commands.Size; i++)
                AddLog("- %s", Commands[i]);
        }
        else if (Stricmp(command_line, "HISTORY") == 0)
        {
            int first = History.Size - 10;
            for (int i = first > 0 ? first : 0; i < History.Size; i++)
                AddLog("%3d: %s\n", i, History[i]);
        }
        else
        {
            AddLog("Unknown command: '%s'\n", command_line);
        }
    }

    static int TextEditCallbackStub(ImGuiInputTextCallbackData* data) // In C++11 you are better off using lambdas for this sort of forwarding callbacks
    {
        ExampleAppConsole* console = (ExampleAppConsole*)data->UserData;
        return console->TextEditCallback(data);
    }

    int     TextEditCallback(ImGuiInputTextCallbackData* data)
    {
        //AddLog("cursor: %d, selection: %d-%d", data->CursorPos, data->SelectionStart, data->SelectionEnd);
        switch (data->EventFlag)
        {
        case ImGuiInputTextFlags_CallbackCompletion:
            {
                // Example of TEXT COMPLETION

                // Locate beginning of current word
                const char* word_end = data->Buf + data->CursorPos;
                const char* word_start = word_end;
                while (word_start > data->Buf)
                {
                    const char c = word_start[-1];
                    if (c == ' ' || c == '\t' || c == ',' || c == ';')
                        break;
                    word_start--;
                }

                // Build a list of candidates
                ImVector<const char*> candidates;
                for (int i = 0; i < Commands.Size; i++)
                    if (Strnicmp(Commands[i], word_start, (int)(word_end-word_start)) == 0)
                        candidates.push_back(Commands[i]);

                if (candidates.Size == 0)
                {
                    // No match
                    AddLog("No match for \"%.*s\"!\n", (int)(word_end-word_start), word_start);
                }
                else if (candidates.Size == 1)
                {
                    // Single match. Delete the beginning of the word and replace it entirely so we've got nice casing
                    data->DeleteChars((int)(word_start-data->Buf), (int)(word_end-word_start));
                    data->InsertChars(data->CursorPos, candidates[0]);
                    data->InsertChars(data->CursorPos, " ");
                }
                else
                {
                    // Multiple matches. Complete as much as we can, so inputing "C" will complete to "CL" and display "CLEAR" and "CLASSIFY"
                    int match_len = (int)(word_end - word_start);
                    for (;;)
                    {
                        int c = 0;
                        bool all_candidates_matches = true;
                        for (int i = 0; i < candidates.Size && all_candidates_matches; i++)
                            if (i == 0)
                                c = toupper(candidates[i][match_len]);
                            else if (c == 0 || c != toupper(candidates[i][match_len]))
                                all_candidates_matches = false;
                        if (!all_candidates_matches)
                            break;
                        match_len++;
                    }

                    if (match_len > 0)
                    {
                        data->DeleteChars((int)(word_start - data->Buf), (int)(word_end-word_start));
                        data->InsertChars(data->CursorPos, candidates[0], candidates[0] + match_len);
                    }

                    // List matches
                    AddLog("Possible matches:\n");
                    for (int i = 0; i < candidates.Size; i++)
                        AddLog("- %s\n", candidates[i]);
                }

                break;
            }
        case ImGuiInputTextFlags_CallbackHistory:
            {
                // Example of HISTORY
                const int prev_history_pos = HistoryPos;
                if (data->EventKey == ImGuiKey_UpArrow)
                {
                    if (HistoryPos == -1)
                        HistoryPos = History.Size - 1;
                    else if (HistoryPos > 0)
                        HistoryPos--;
                }
                else if (data->EventKey == ImGuiKey_DownArrow)
                {
                    if (HistoryPos != -1)
                        if (++HistoryPos >= History.Size)
                            HistoryPos = -1;
                }

                // A better implementation would preserve the data on the current input line along with cursor position.
                if (prev_history_pos != HistoryPos)
                {
                    const char* history_str = (HistoryPos >= 0) ? History[HistoryPos] : "";
                    data->DeleteChars(0, data->BufTextLen);
                    data->InsertChars(0, history_str);
                }
            }
        }
        return 0;
    }
};

static void ShowExampleAppConsole(bool* p_open)
{
    static ExampleAppConsole console;
    console.Draw("Example: Console", p_open);
}

//-----------------------------------------------------------------------------
// [SECTION] Example App: Debug Log / ShowExampleAppLog()
//-----------------------------------------------------------------------------

// Usage:
//  static ExampleAppLog my_log;
//  my_log.AddLog("Hello %d world\n", 123);
//  my_log.Draw("title");
struct ExampleAppLog
{
    ImGuiTextBuffer     Buf;
    ImGuiTextFilter     Filter;
    ImVector<int>       LineOffsets;        // Index to lines offset. We maintain this with AddLog() calls, allowing us to have a random access on lines
    bool                ScrollToBottom;

    ExampleAppLog()
    {
        ScrollToBottom = false;
        Clear();
    }

    void    Clear()
    {
        Buf.clear();
        LineOffsets.clear();
        LineOffsets.push_back(0);
    }

    void    AddLog(const char* fmt, ...) IM_FMTARGS(2)
    {
        int old_size = Buf.size();
        va_list args;
        va_start(args, fmt);
        Buf.appendfv(fmt, args);
        va_end(args);
        for (int new_size = Buf.size(); old_size < new_size; old_size++)
            if (Buf[old_size] == '\n')
                LineOffsets.push_back(old_size + 1);
        ScrollToBottom = true;
    }

    void    Draw(const char* title, bool* p_open = NULL)
    {
        if (!ImGui::Begin(title, p_open))
        {
            ImGui::End();
            return;
        }
        if (ImGui::Button("Clear")) Clear();
        ImGui::SameLine();
        bool copy = ImGui::Button("Copy");
        ImGui::SameLine();
        Filter.Draw("Filter", -100.0f);
        ImGui::Separator();
        ImGui::BeginChild("scrolling", ImVec2(0,0), false, ImGuiWindowFlags_HorizontalScrollbar);
        if (copy)
            ImGui::LogToClipboard();

        ImGui::PushStyleVar(ImGuiStyleVar_ItemSpacing, ImVec2(0, 0));
        const char* buf = Buf.begin();
        const char* buf_end = Buf.end();
        if (Filter.IsActive())
        {
            for (int line_no = 0; line_no < LineOffsets.Size; line_no++)
            {
                const char* line_start = buf + LineOffsets[line_no];
                const char* line_end = (line_no + 1 < LineOffsets.Size) ? (buf + LineOffsets[line_no + 1] - 1) : buf_end;
                if (Filter.PassFilter(line_start, line_end))
                    ImGui::TextUnformatted(line_start, line_end);
            }
        }
        else
        {
            // The simplest and easy way to display the entire buffer:
            //   ImGui::TextUnformatted(buf_begin, buf_end);
            // And it'll just work. TextUnformatted() has specialization for large blob of text and will fast-forward to skip non-visible lines.
            // Here we instead demonstrate using the clipper to only process lines that are within the visible area.
            // If you have tens of thousands of items and their processing cost is non-negligible, coarse clipping them on your side is recommended.
            // Using ImGuiListClipper requires A) random access into your data, and B) items all being the  same height,
            // both of which we can handle since we an array pointing to the beginning of each line of text.
            // When using the filter (in the block of code above) we don't have random access into the data to display anymore, which is why we don't use the clipper.
            // Storing or skimming through the search result would make it possible (and would be recommended if you want to search through tens of thousands of entries)
            ImGuiListClipper clipper;
            clipper.Begin(LineOffsets.Size);
            while (clipper.Step())
            {
                for (int line_no = clipper.DisplayStart; line_no < clipper.DisplayEnd; line_no++)
                {
                    const char* line_start = buf + LineOffsets[line_no];
                    const char* line_end = (line_no + 1 < LineOffsets.Size) ? (buf + LineOffsets[line_no + 1] - 1) : buf_end;
                    ImGui::TextUnformatted(line_start, line_end);
                }
            }
            clipper.End();
        }
        ImGui::PopStyleVar();

        if (ScrollToBottom)
            ImGui::SetScrollHereY(1.0f);
        ScrollToBottom = false;
        ImGui::EndChild();
        ImGui::End();
    }
};

// Demonstrate creating a simple log window with basic filtering.
static void ShowExampleAppLog(bool* p_open)
{
    static ExampleAppLog log;

    // For the demo: add a debug button before the normal log window contents
    // We take advantage of the fact that multiple calls to Begin()/End() are appending to the same window.
    ImGui::SetNextWindowSize(ImVec2(500, 400), ImGuiCond_FirstUseEver);
    ImGui::Begin("Example: Log", p_open);
    if (ImGui::SmallButton("Add 5 entries"))
    {
        static int counter = 0;
        for (int n = 0; n < 5; n++)
        {
            const char* categories[3] = { "info", "warn", "error" };
            const char* words[] = { "Bumfuzzled", "Cattywampus", "Snickersnee", "Abibliophobia", "Absquatulate", "Nincompoop", "Pauciloquent" };
            log.AddLog("[%05d] [%s] Hello, current time is %.1f, here's a word: '%s'\n",
                ImGui::GetFrameCount(), categories[counter % IM_ARRAYSIZE(categories)], ImGui::GetTime(), words[counter % IM_ARRAYSIZE(words)]);
            counter++;
        }
    }
    ImGui::End();

    log.Draw("Example: Log", p_open);
}

//-----------------------------------------------------------------------------
// [SECTION] Example App: Simple Layout / ShowExampleAppLayout()
//-----------------------------------------------------------------------------

// Demonstrate create a window with multiple child windows.
static void ShowExampleAppLayout(bool* p_open)
{
    ImGui::SetNextWindowSize(ImVec2(500, 440), ImGuiCond_FirstUseEver);
    if (ImGui::Begin("Example: Simple layout", p_open, ImGuiWindowFlags_MenuBar))
    {
        if (ImGui::BeginMenuBar())
        {
            if (ImGui::BeginMenu("File"))
            {
                if (ImGui::MenuItem("Close")) *p_open = false;
                ImGui::EndMenu();
            }
            ImGui::EndMenuBar();
        }

        // left
        static int selected = 0;
        ImGui::BeginChild("left pane", ImVec2(150, 0), true);
        for (int i = 0; i < 100; i++)
        {
            char label[128];
            sprintf(label, "MyObject %d", i);
            if (ImGui::Selectable(label, selected == i))
                selected = i;
        }
        ImGui::EndChild();
        ImGui::SameLine();

        // right
        ImGui::BeginGroup();
            ImGui::BeginChild("item view", ImVec2(0, -ImGui::GetFrameHeightWithSpacing())); // Leave room for 1 line below us
                ImGui::Text("MyObject: %d", selected);
                ImGui::Separator();
                if (ImGui::BeginTabBar("##Tabs", ImGuiTabBarFlags_None))
                {
                    if (ImGui::BeginTabItem("Description"))
                    {
                        ImGui::TextWrapped("Lorem ipsum dolor sit amet, consectetur adipiscing elit, sed do eiusmod tempor incididunt ut labore et dolore magna aliqua. ");
                        ImGui::EndTabItem();
                    }
                    if (ImGui::BeginTabItem("Details"))
                    {
                        ImGui::Text("ID: 0123456789");
                        ImGui::EndTabItem();
                    }
                    ImGui::EndTabBar();
                }
            ImGui::EndChild();
            if (ImGui::Button("Revert")) {}
            ImGui::SameLine();
            if (ImGui::Button("Save")) {}
        ImGui::EndGroup();
    }
    ImGui::End();
}

//-----------------------------------------------------------------------------
// [SECTION] Example App: Property Editor / ShowExampleAppPropertyEditor()
//-----------------------------------------------------------------------------

// Demonstrate create a simple property editor.
static void ShowExampleAppPropertyEditor(bool* p_open)
{
    ImGui::SetNextWindowSize(ImVec2(430,450), ImGuiCond_FirstUseEver);
    if (!ImGui::Begin("Example: Property editor", p_open))
    {
        ImGui::End();
        return;
    }

    ShowHelpMarker("This example shows how you may implement a property editor using two columns.\nAll objects/fields data are dummies here.\nRemember that in many simple cases, you can use ImGui::SameLine(xxx) to position\nyour cursor horizontally instead of using the Columns() API.");

    ImGui::PushStyleVar(ImGuiStyleVar_FramePadding, ImVec2(2,2));
    ImGui::Columns(2);
    ImGui::Separator();

    struct funcs
    {
        static void ShowDummyObject(const char* prefix, int uid)
        {
            ImGui::PushID(uid);                      // Use object uid as identifier. Most commonly you could also use the object pointer as a base ID.
            ImGui::AlignTextToFramePadding();  // Text and Tree nodes are less high than regular widgets, here we add vertical spacing to make the tree lines equal high.
            bool node_open = ImGui::TreeNode("Object", "%s_%u", prefix, uid);
            ImGui::NextColumn();
            ImGui::AlignTextToFramePadding();
            ImGui::Text("my sailor is rich");
            ImGui::NextColumn();
            if (node_open)
            {
                static float dummy_members[8] = { 0.0f,0.0f,1.0f,3.1416f,100.0f,999.0f };
                for (int i = 0; i < 8; i++)
                {
                    ImGui::PushID(i); // Use field index as identifier.
                    if (i < 2)
                    {
                        ShowDummyObject("Child", 424242);
                    }
                    else
                    {
                        // Here we use a TreeNode to highlight on hover (we could use e.g. Selectable as well)
                        ImGui::AlignTextToFramePadding();
                        ImGui::TreeNodeEx("Field", ImGuiTreeNodeFlags_Leaf | ImGuiTreeNodeFlags_NoTreePushOnOpen | ImGuiTreeNodeFlags_Bullet, "Field_%d", i);
                        ImGui::NextColumn();
                        ImGui::PushItemWidth(-1);
                        if (i >= 5)
                            ImGui::InputFloat("##value", &dummy_members[i], 1.0f);
                        else
                            ImGui::DragFloat("##value", &dummy_members[i], 0.01f);
                        ImGui::PopItemWidth();
                        ImGui::NextColumn();
                    }
                    ImGui::PopID();
                }
                ImGui::TreePop();
            }
            ImGui::PopID();
        }
    };

    // Iterate dummy objects with dummy members (all the same data)
    for (int obj_i = 0; obj_i < 3; obj_i++)
        funcs::ShowDummyObject("Object", obj_i);

    ImGui::Columns(1);
    ImGui::Separator();
    ImGui::PopStyleVar();
    ImGui::End();
}

//-----------------------------------------------------------------------------
// [SECTION] Example App: Long Text / ShowExampleAppLongText()
//-----------------------------------------------------------------------------

// Demonstrate/test rendering huge amount of text, and the incidence of clipping.
static void ShowExampleAppLongText(bool* p_open)
{
    ImGui::SetNextWindowSize(ImVec2(520,600), ImGuiCond_FirstUseEver);
    if (!ImGui::Begin("Example: Long text display", p_open))
    {
        ImGui::End();
        return;
    }

    static int test_type = 0;
    static ImGuiTextBuffer log;
    static int lines = 0;
    ImGui::Text("Printing unusually long amount of text.");
    ImGui::Combo("Test type", &test_type, "Single call to TextUnformatted()\0Multiple calls to Text(), clipped manually\0Multiple calls to Text(), not clipped (slow)\0");
    ImGui::Text("Buffer contents: %d lines, %d bytes", lines, log.size());
    if (ImGui::Button("Clear")) { log.clear(); lines = 0; }
    ImGui::SameLine();
    if (ImGui::Button("Add 1000 lines"))
    {
        for (int i = 0; i < 1000; i++)
            log.appendf("%i The quick brown fox jumps over the lazy dog\n", lines+i);
        lines += 1000;
    }
    ImGui::BeginChild("Log");
    switch (test_type)
    {
    case 0:
        // Single call to TextUnformatted() with a big buffer
        ImGui::TextUnformatted(log.begin(), log.end());
        break;
    case 1:
        {
            // Multiple calls to Text(), manually coarsely clipped - demonstrate how to use the ImGuiListClipper helper.
            ImGui::PushStyleVar(ImGuiStyleVar_ItemSpacing, ImVec2(0,0));
            ImGuiListClipper clipper(lines);
            while (clipper.Step())
                for (int i = clipper.DisplayStart; i < clipper.DisplayEnd; i++)
                    ImGui::Text("%i The quick brown fox jumps over the lazy dog", i);
            ImGui::PopStyleVar();
            break;
        }
    case 2:
        // Multiple calls to Text(), not clipped (slow)
        ImGui::PushStyleVar(ImGuiStyleVar_ItemSpacing, ImVec2(0,0));
        for (int i = 0; i < lines; i++)
            ImGui::Text("%i The quick brown fox jumps over the lazy dog", i);
        ImGui::PopStyleVar();
        break;
    }
    ImGui::EndChild();
    ImGui::End();
}

//-----------------------------------------------------------------------------
// [SECTION] Example App: Auto Resize / ShowExampleAppAutoResize()
//-----------------------------------------------------------------------------

// Demonstrate creating a window which gets auto-resized according to its content.
static void ShowExampleAppAutoResize(bool* p_open)
{
    if (!ImGui::Begin("Example: Auto-resizing window", p_open, ImGuiWindowFlags_AlwaysAutoResize))
    {
        ImGui::End();
        return;
    }

    static int lines = 10;
    ImGui::Text("Window will resize every-frame to the size of its content.\nNote that you probably don't want to query the window size to\noutput your content because that would create a feedback loop.");
    ImGui::SliderInt("Number of lines", &lines, 1, 20);
    for (int i = 0; i < lines; i++)
        ImGui::Text("%*sThis is line %d", i * 4, "", i); // Pad with space to extend size horizontally
    ImGui::End();
}

//-----------------------------------------------------------------------------
// [SECTION] Example App: Constrained Resize / ShowExampleAppConstrainedResize()
//-----------------------------------------------------------------------------

// Demonstrate creating a window with custom resize constraints.
static void ShowExampleAppConstrainedResize(bool* p_open)
{
    struct CustomConstraints // Helper functions to demonstrate programmatic constraints
    {
        static void Square(ImGuiSizeCallbackData* data) { data->DesiredSize = ImVec2(IM_MAX(data->DesiredSize.x, data->DesiredSize.y), IM_MAX(data->DesiredSize.x, data->DesiredSize.y)); }
        static void Step(ImGuiSizeCallbackData* data)   { float step = (float)(int)(intptr_t)data->UserData; data->DesiredSize = ImVec2((int)(data->DesiredSize.x / step + 0.5f) * step, (int)(data->DesiredSize.y / step + 0.5f) * step); }
    };

    static bool auto_resize = false;
    static int type = 0;
    static int display_lines = 10;
    if (type == 0) ImGui::SetNextWindowSizeConstraints(ImVec2(-1, 0),    ImVec2(-1, FLT_MAX));      // Vertical only
    if (type == 1) ImGui::SetNextWindowSizeConstraints(ImVec2(0, -1),    ImVec2(FLT_MAX, -1));      // Horizontal only
    if (type == 2) ImGui::SetNextWindowSizeConstraints(ImVec2(100, 100), ImVec2(FLT_MAX, FLT_MAX)); // Width > 100, Height > 100
    if (type == 3) ImGui::SetNextWindowSizeConstraints(ImVec2(400, -1),  ImVec2(500, -1));          // Width 400-500
    if (type == 4) ImGui::SetNextWindowSizeConstraints(ImVec2(-1, 400),  ImVec2(-1, 500));          // Height 400-500
    if (type == 5) ImGui::SetNextWindowSizeConstraints(ImVec2(0, 0),     ImVec2(FLT_MAX, FLT_MAX), CustomConstraints::Square);                     // Always Square
    if (type == 6) ImGui::SetNextWindowSizeConstraints(ImVec2(0, 0),     ImVec2(FLT_MAX, FLT_MAX), CustomConstraints::Step, (void*)(intptr_t)100); // Fixed Step

    ImGuiWindowFlags flags = auto_resize ? ImGuiWindowFlags_AlwaysAutoResize : 0;
    if (ImGui::Begin("Example: Constrained Resize", p_open, flags))
    {
        const char* desc[] =
        {
            "Resize vertical only",
            "Resize horizontal only",
            "Width > 100, Height > 100",
            "Width 400-500",
            "Height 400-500",
            "Custom: Always Square",
            "Custom: Fixed Steps (100)",
        };
        if (ImGui::IsWindowDocked())
            ImGui::Text("Warning: Sizing Constraints won't work if the window is docked!");
        if (ImGui::Button("200x200")) { ImGui::SetWindowSize(ImVec2(200, 200)); } ImGui::SameLine();
        if (ImGui::Button("500x500")) { ImGui::SetWindowSize(ImVec2(500, 500)); } ImGui::SameLine();
        if (ImGui::Button("800x200")) { ImGui::SetWindowSize(ImVec2(800, 200)); }
        ImGui::PushItemWidth(200);
        ImGui::Combo("Constraint", &type, desc, IM_ARRAYSIZE(desc));
        ImGui::DragInt("Lines", &display_lines, 0.2f, 1, 100);
        ImGui::PopItemWidth();
        ImGui::Checkbox("Auto-resize", &auto_resize);
        for (int i = 0; i < display_lines; i++)
            ImGui::Text("%*sHello, sailor! Making this line long enough for the example.", i * 4, "");
    }
    ImGui::End();
}

//-----------------------------------------------------------------------------
// [SECTION] Example App: Simple Overlay / ShowExampleAppSimpleOverlay()
//-----------------------------------------------------------------------------

// Demonstrate creating a simple static window with no decoration + a context-menu to choose which corner of the screen to use.
static void ShowExampleAppSimpleOverlay(bool* p_open)
{
    // FIXME-VIEWPORT-ABS: Select a default viewport
    const float DISTANCE = 10.0f;
    static int corner = 0;
    ImGuiIO& io = ImGui::GetIO();
    if (corner != -1)
    {
<<<<<<< HEAD
        ImGuiViewport* viewport = ImGui::GetMainViewport();
        ImVec2 window_pos = ImVec2((corner & 1) ? (viewport->Pos.x + viewport->Size.x - DISTANCE) : (viewport->Pos.x + DISTANCE), (corner & 2) ? (viewport->Pos.y + viewport->Size.y - DISTANCE) : (viewport->Pos.y + DISTANCE));
        ImVec2 window_pos_pivot = ImVec2((corner & 1) ? 1.0f : 0.0f, (corner & 2) ? 1.0f : 0.0f);
        ImGui::SetNextWindowPos(window_pos, ImGuiCond_Always, window_pos_pivot);
        ImGui::SetNextWindowViewport(viewport->ID);
=======
        ImVec2 window_pos = ImVec2((corner & 1) ? io.DisplaySize.x - DISTANCE : DISTANCE, (corner & 2) ? io.DisplaySize.y - DISTANCE : DISTANCE);
        ImVec2 window_pos_pivot = ImVec2((corner & 1) ? 1.0f : 0.0f, (corner & 2) ? 1.0f : 0.0f);
        ImGui::SetNextWindowPos(window_pos, ImGuiCond_Always, window_pos_pivot);
>>>>>>> 29d38b59
    }
    ImGui::SetNextWindowBgAlpha(0.3f); // Transparent background
    if (ImGui::Begin("Example: Simple overlay", p_open, (corner != -1 ? ImGuiWindowFlags_NoMove : 0) | ImGuiWindowFlags_NoDocking | ImGuiWindowFlags_NoTitleBar | ImGuiWindowFlags_NoResize | ImGuiWindowFlags_AlwaysAutoResize | ImGuiWindowFlags_NoSavedSettings | ImGuiWindowFlags_NoFocusOnAppearing | ImGuiWindowFlags_NoNav))
    {
        ImGui::Text("Simple overlay\n" "in the corner of the screen.\n" "(right-click to change position)");
        ImGui::Separator();
        if (ImGui::IsMousePosValid())
            ImGui::Text("Mouse Position: (%.1f,%.1f)", io.MousePos.x, io.MousePos.y);
        else
            ImGui::Text("Mouse Position: <invalid>");
        if (ImGui::BeginPopupContextWindow())
        {
            if (ImGui::MenuItem("Custom",       NULL, corner == -1)) corner = -1;
            if (ImGui::MenuItem("Top-left",     NULL, corner == 0)) corner = 0;
            if (ImGui::MenuItem("Top-right",    NULL, corner == 1)) corner = 1;
            if (ImGui::MenuItem("Bottom-left",  NULL, corner == 2)) corner = 2;
            if (ImGui::MenuItem("Bottom-right", NULL, corner == 3)) corner = 3;
            if (p_open && ImGui::MenuItem("Close")) *p_open = false;
            ImGui::EndPopup();
        }
    }
    ImGui::End();
}

//-----------------------------------------------------------------------------
// [SECTION] Example App: Manipulating Window Titles / ShowExampleAppWindowTitles()
//-----------------------------------------------------------------------------

// Demonstrate using "##" and "###" in identifiers to manipulate ID generation.
// This apply to all regular items as well. Read FAQ section "How can I have multiple widgets with the same label? Can I have widget without a label? (Yes). A primer on the purpose of labels/IDs." for details.
static void ShowExampleAppWindowTitles(bool*)
{
    // By default, Windows are uniquely identified by their title.
    // You can use the "##" and "###" markers to manipulate the display/ID.

    // Using "##" to display same title but have unique identifier.
    ImGui::SetNextWindowPos(ImVec2(100, 100), ImGuiCond_FirstUseEver);
    ImGui::Begin("Same title as another window##1");
    ImGui::Text("This is window 1.\nMy title is the same as window 2, but my identifier is unique.");
    ImGui::End();

    ImGui::SetNextWindowPos(ImVec2(100, 200), ImGuiCond_FirstUseEver);
    ImGui::Begin("Same title as another window##2");
    ImGui::Text("This is window 2.\nMy title is the same as window 1, but my identifier is unique.");
    ImGui::End();

    // Using "###" to display a changing title but keep a static identifier "AnimatedTitle"
    char buf[128];
    sprintf(buf, "Animated title %c %d###AnimatedTitle", "|/-\\"[(int)(ImGui::GetTime() / 0.25f) & 3], ImGui::GetFrameCount());
    ImGui::SetNextWindowPos(ImVec2(100, 300), ImGuiCond_FirstUseEver);
    ImGui::Begin(buf);
    ImGui::Text("This window has a changing title.");
    ImGui::End();
}

//-----------------------------------------------------------------------------
// [SECTION] Example App: Custom Rendering using ImDrawList API / ShowExampleAppCustomRendering()
//-----------------------------------------------------------------------------

// Demonstrate using the low-level ImDrawList to draw custom shapes.
static void ShowExampleAppCustomRendering(bool* p_open)
{
    ImGui::SetNextWindowSize(ImVec2(350, 560), ImGuiCond_FirstUseEver);
    if (!ImGui::Begin("Example: Custom rendering", p_open))
    {
        ImGui::End();
        return;
    }

    // Tip: If you do a lot of custom rendering, you probably want to use your own geometrical types and benefit of overloaded operators, etc.
    // Define IM_VEC2_CLASS_EXTRA in imconfig.h to create implicit conversions between your types and ImVec2/ImVec4.
    // ImGui defines overloaded operators but they are internal to imgui.cpp and not exposed outside (to avoid messing with your types)
    // In this example we are not using the maths operators!
    ImDrawList* draw_list = ImGui::GetWindowDrawList();

    // Primitives
    ImGui::Text("Primitives");
    static float sz = 36.0f;
    static float thickness = 4.0f;
    static ImVec4 col = ImVec4(1.0f, 1.0f, 0.4f, 1.0f);
    ImGui::DragFloat("Size", &sz, 0.2f, 2.0f, 72.0f, "%.0f");
    ImGui::DragFloat("Thickness", &thickness, 0.05f, 1.0f, 8.0f, "%.02f");
    ImGui::ColorEdit4("Color", &col.x);
    {
        const ImVec2 p = ImGui::GetCursorScreenPos();
        const ImU32 col32 = ImColor(col);
        float x = p.x + 4.0f, y = p.y + 4.0f, spacing = 8.0f;
        for (int n = 0; n < 2; n++)
        {
            // First line uses a thickness of 1.0, second line uses the configurable thickness
            float th = (n == 0) ? 1.0f : thickness;
            draw_list->AddCircle(ImVec2(x+sz*0.5f, y+sz*0.5f), sz*0.5f, col32, 6, th); x += sz+spacing;     // Hexagon
            draw_list->AddCircle(ImVec2(x+sz*0.5f, y+sz*0.5f), sz*0.5f, col32, 20, th); x += sz+spacing;    // Circle
            draw_list->AddRect(ImVec2(x, y), ImVec2(x+sz, y+sz), col32, 0.0f,  ImDrawCornerFlags_All, th); x += sz+spacing;
            draw_list->AddRect(ImVec2(x, y), ImVec2(x+sz, y+sz), col32, 10.0f, ImDrawCornerFlags_All, th); x += sz+spacing;
            draw_list->AddRect(ImVec2(x, y), ImVec2(x+sz, y+sz), col32, 10.0f, ImDrawCornerFlags_TopLeft|ImDrawCornerFlags_BotRight, th); x += sz+spacing;
            draw_list->AddTriangle(ImVec2(x+sz*0.5f, y), ImVec2(x+sz,y+sz-0.5f), ImVec2(x,y+sz-0.5f), col32, th); x += sz+spacing;
            draw_list->AddLine(ImVec2(x, y), ImVec2(x+sz, y   ), col32, th); x += sz+spacing;               // Horizontal line (note: drawing a filled rectangle will be faster!)
            draw_list->AddLine(ImVec2(x, y), ImVec2(x,    y+sz), col32, th); x += spacing;                  // Vertical line (note: drawing a filled rectangle will be faster!)
            draw_list->AddLine(ImVec2(x, y), ImVec2(x+sz, y+sz), col32, th); x += sz+spacing;               // Diagonal line
            draw_list->AddBezierCurve(ImVec2(x, y), ImVec2(x+sz*1.3f,y+sz*0.3f), ImVec2(x+sz-sz*1.3f,y+sz-sz*0.3f), ImVec2(x+sz, y+sz), col32, th);
            x = p.x + 4;
            y += sz+spacing;
        }
        draw_list->AddCircleFilled(ImVec2(x+sz*0.5f, y+sz*0.5f), sz*0.5f, col32, 6); x += sz+spacing;       // Hexagon
        draw_list->AddCircleFilled(ImVec2(x+sz*0.5f, y+sz*0.5f), sz*0.5f, col32, 32); x += sz+spacing;      // Circle
        draw_list->AddRectFilled(ImVec2(x, y), ImVec2(x+sz, y+sz), col32); x += sz+spacing;
        draw_list->AddRectFilled(ImVec2(x, y), ImVec2(x+sz, y+sz), col32, 10.0f); x += sz+spacing;
        draw_list->AddRectFilled(ImVec2(x, y), ImVec2(x+sz, y+sz), col32, 10.0f, ImDrawCornerFlags_TopLeft|ImDrawCornerFlags_BotRight); x += sz+spacing;
        draw_list->AddTriangleFilled(ImVec2(x+sz*0.5f, y), ImVec2(x+sz,y+sz-0.5f), ImVec2(x,y+sz-0.5f), col32); x += sz+spacing;
        draw_list->AddRectFilled(ImVec2(x, y), ImVec2(x+sz, y+thickness), col32); x += sz+spacing;          // Horizontal line (faster than AddLine, but only handle integer thickness)
        draw_list->AddRectFilled(ImVec2(x, y), ImVec2(x+thickness, y+sz), col32); x += spacing+spacing;     // Vertical line (faster than AddLine, but only handle integer thickness)
        draw_list->AddRectFilled(ImVec2(x, y), ImVec2(x+1, y+1), col32);          x += sz;                  // Pixel (faster than AddLine)
        draw_list->AddRectFilledMultiColor(ImVec2(x, y), ImVec2(x+sz, y+sz), IM_COL32(0,0,0,255), IM_COL32(255,0,0,255), IM_COL32(255,255,0,255), IM_COL32(0,255,0,255));
        ImGui::Dummy(ImVec2((sz+spacing)*8, (sz+spacing)*3));
    }
    ImGui::Separator();
    {
        static ImVector<ImVec2> points;
        static bool adding_line = false;
        ImGui::Text("Canvas example");
        if (ImGui::Button("Clear")) points.clear();
        if (points.Size >= 2) { ImGui::SameLine(); if (ImGui::Button("Undo")) { points.pop_back(); points.pop_back(); } }
        ImGui::Text("Left-click and drag to add lines,\nRight-click to undo");

        // Here we are using InvisibleButton() as a convenience to 1) advance the cursor and 2) allows us to use IsItemHovered()
        // But you can also draw directly and poll mouse/keyboard by yourself. You can manipulate the cursor using GetCursorPos() and SetCursorPos().
        // If you only use the ImDrawList API, you can notify the owner window of its extends by using SetCursorPos(max).
        ImVec2 canvas_pos = ImGui::GetCursorScreenPos();            // ImDrawList API uses screen coordinates!
        ImVec2 canvas_size = ImGui::GetContentRegionAvail();        // Resize canvas to what's available
        if (canvas_size.x < 50.0f) canvas_size.x = 50.0f;
        if (canvas_size.y < 50.0f) canvas_size.y = 50.0f;
        draw_list->AddRectFilledMultiColor(canvas_pos, ImVec2(canvas_pos.x + canvas_size.x, canvas_pos.y + canvas_size.y), IM_COL32(50, 50, 50, 255), IM_COL32(50, 50, 60, 255), IM_COL32(60, 60, 70, 255), IM_COL32(50, 50, 60, 255));
        draw_list->AddRect(canvas_pos, ImVec2(canvas_pos.x + canvas_size.x, canvas_pos.y + canvas_size.y), IM_COL32(255, 255, 255, 255));

        bool adding_preview = false;
        ImGui::InvisibleButton("canvas", canvas_size);
        ImVec2 mouse_pos_in_canvas = ImVec2(ImGui::GetIO().MousePos.x - canvas_pos.x, ImGui::GetIO().MousePos.y - canvas_pos.y);
        if (adding_line)
        {
            adding_preview = true;
            points.push_back(mouse_pos_in_canvas);
            if (!ImGui::IsMouseDown(0))
                adding_line = adding_preview = false;
        }
        if (ImGui::IsItemHovered())
        {
            if (!adding_line && ImGui::IsMouseClicked(0))
            {
                points.push_back(mouse_pos_in_canvas);
                adding_line = true;
            }
            if (ImGui::IsMouseClicked(1) && !points.empty())
            {
                adding_line = adding_preview = false;
                points.pop_back();
                points.pop_back();
            }
        }
        draw_list->PushClipRect(canvas_pos, ImVec2(canvas_pos.x + canvas_size.x, canvas_pos.y + canvas_size.y), true);      // clip lines within the canvas (if we resize it, etc.)
        for (int i = 0; i < points.Size - 1; i += 2)
            draw_list->AddLine(ImVec2(canvas_pos.x + points[i].x, canvas_pos.y + points[i].y), ImVec2(canvas_pos.x + points[i + 1].x, canvas_pos.y + points[i + 1].y), IM_COL32(255, 255, 0, 255), 2.0f);
        draw_list->PopClipRect();
        if (adding_preview)
            points.pop_back();
    }
    ImGui::End();
}

//-----------------------------------------------------------------------------
// [SECTION] Example App: Docking, DockSpace / ShowExampleAppDockSpace()
//-----------------------------------------------------------------------------

// Demonstrate using DockSpace() to create an explicit docking node within an existing window.
// Note that you already dock windows into each others _without_ a DockSpace() by just holding SHIFT when moving a window.
// DockSpace() is only useful to construct to a central location for your application.
void ShowExampleAppDockSpace(bool* p_open)
{
    static bool opt_fullscreen_persistant = true;
    static ImGuiDockNodeFlags opt_flags = ImGuiDockNodeFlags_None;
    bool opt_fullscreen = opt_fullscreen_persistant;

    // We are using the ImGuiWindowFlags_NoDocking flag to make the parent window not dockable into,
    // because it would be confusing to have two docking targets within each others.
    ImGuiWindowFlags window_flags = ImGuiWindowFlags_MenuBar | ImGuiWindowFlags_NoDocking;
    if (opt_fullscreen)
    {
        ImGuiViewport* viewport = ImGui::GetMainViewport();
        ImGui::SetNextWindowPos(viewport->Pos);
        ImGui::SetNextWindowSize(viewport->Size);
        ImGui::SetNextWindowViewport(viewport->ID);
        ImGui::PushStyleVar(ImGuiStyleVar_WindowRounding, 0.0f);
        ImGui::PushStyleVar(ImGuiStyleVar_WindowBorderSize, 0.0f);
        window_flags |= ImGuiWindowFlags_NoTitleBar | ImGuiWindowFlags_NoCollapse | ImGuiWindowFlags_NoResize | ImGuiWindowFlags_NoMove;
        window_flags |= ImGuiWindowFlags_NoBringToFrontOnFocus | ImGuiWindowFlags_NoNavFocus;
    }

    // When using ImGuiDockNodeFlags_PassthruDockspace, DockSpace() will render our background and handle the pass-thru hole, so we ask Begin() to not render a background.
    if (opt_flags & ImGuiDockNodeFlags_PassthruDockspace)
        window_flags |= ImGuiWindowFlags_NoBackground;

    ImGui::PushStyleVar(ImGuiStyleVar_WindowPadding, ImVec2(0.0f, 0.0f));
    ImGui::Begin("DockSpace Demo", p_open, window_flags);
    ImGui::PopStyleVar();

    if (opt_fullscreen)
        ImGui::PopStyleVar(2);

    // Dockspace
    ImGuiIO& io = ImGui::GetIO();
    if (io.ConfigFlags & ImGuiConfigFlags_DockingEnable)
    {
        ImGuiID dockspace_id = ImGui::GetID("MyDockspace");
        ImGui::DockSpace(dockspace_id, ImVec2(0.0f, 0.0f), opt_flags);
    }
    else
    {
        ShowDockingDisabledMessage();
    }

    if (ImGui::BeginMenuBar())
    {
        if (ImGui::BeginMenu("Docking"))
        {
            // Disabling fullscreen would allow the window to be moved to the front of other windows, 
            // which we can't undo at the moment without finer window depth/z control.
            //ImGui::MenuItem("Fullscreen", NULL, &opt_fullscreen_persistant);

            if (ImGui::MenuItem("Flag: NoSplit",                "", (opt_flags & ImGuiDockNodeFlags_NoSplit) != 0))                 opt_flags ^= ImGuiDockNodeFlags_NoSplit;
            if (ImGui::MenuItem("Flag: NoDockingInCentralNode", "", (opt_flags & ImGuiDockNodeFlags_NoDockingInCentralNode) != 0))  opt_flags ^= ImGuiDockNodeFlags_NoDockingInCentralNode;
            if (ImGui::MenuItem("Flag: NoResize",               "", (opt_flags & ImGuiDockNodeFlags_NoResize) != 0))                opt_flags ^= ImGuiDockNodeFlags_NoResize;
            if (ImGui::MenuItem("Flag: PassthruDockspace",      "", (opt_flags & ImGuiDockNodeFlags_PassthruDockspace) != 0))       opt_flags ^= ImGuiDockNodeFlags_PassthruDockspace;
            if (ImGui::MenuItem("Flag: AutoHideTabBar",         "", (opt_flags & ImGuiDockNodeFlags_AutoHideTabBar) != 0))          opt_flags ^= ImGuiDockNodeFlags_AutoHideTabBar;
            ImGui::Separator();
            if (ImGui::MenuItem("Close DockSpace", NULL, false, p_open != NULL))
                *p_open = false;
            ImGui::EndMenu();
        }
        ShowHelpMarker(
            "You can _always_ dock _any_ window into another by holding the SHIFT key while moving a window. Try it now!" "\n"
            "This demo app has nothing to do with it!" "\n\n"
            "This demo app only demonstrate the use of ImGui::DockSpace() which allows you to manually create a docking node _within_ another window. This is useful so you can decorate your main application window (e.g. with a menu bar)." "\n\n"
            "ImGui::DockSpace() comes with one hard constraint: it needs to be submitted _before_ any window which may be docked into it. Therefore, if you use a dock spot as the central point of your application, you'll probably want it to be part of the very first window you are submitting to imgui every frame." "\n\n"
            "(NB: because of this constraint, the implicit \"Debug\" window can not be docked into an explicit DockSpace() node, because that window is submitted as part of the NewFrame() call. An easy workaround is that you can create your own implicit \"Debug##2\" window after calling DockSpace() and leave it in the window stack for anyone to use.)"
        );

        ImGui::EndMenuBar();
    }

    ImGui::End();
}

//-----------------------------------------------------------------------------
// [SECTION] Example App: Documents Handling / ShowExampleAppDocuments()
//-----------------------------------------------------------------------------

// Simplified structure to mimic a Document model
struct MyDocument
{
    const char* Name;           // Document title
    bool        Open;           // Set when the document is open (in this demo, we keep an array of all available documents to simplify the demo)
    bool        OpenPrev;       // Copy of Open from last update.
    bool        Dirty;          // Set when the document has been modified
    bool        WantClose;      // Set when the document
    ImVec4      Color;          // An arbitrary variable associated to the document

    MyDocument(const char* name, bool open = true, const ImVec4& color = ImVec4(1.0f,1.0f,1.0f,1.0f))
    {
        Name = name;
        Open = OpenPrev = open;
        Dirty = false;
        WantClose = false;
        Color = color;
    }
    void DoOpen()       { Open = true; }
    void DoQueueClose() { WantClose = true; }
    void DoForceClose() { Open = false; Dirty = false; }
    void DoSave()       { Dirty = false; }

    // Display dummy contents for the Document
    static void DisplayContents(MyDocument* doc)
    {
        ImGui::PushID(doc);
        ImGui::Text("Document \"%s\"", doc->Name);
        ImGui::PushStyleColor(ImGuiCol_Text, doc->Color);
        ImGui::TextWrapped("Lorem ipsum dolor sit amet, consectetur adipiscing elit, sed do eiusmod tempor incididunt ut labore et dolore magna aliqua.");
        ImGui::PopStyleColor();
        if (ImGui::Button("Modify", ImVec2(100, 0)))
            doc->Dirty = true;
        ImGui::SameLine();
        if (ImGui::Button("Save", ImVec2(100, 0)))
            doc->DoSave();
        ImGui::ColorEdit3("color", &doc->Color.x);  // Useful to test drag and drop and hold-dragged-to-open-tab behavior.
        ImGui::PopID();
    }

    // Display context menu for the Document
    static void DisplayContextMenu(MyDocument* doc)
    {
        if (!ImGui::BeginPopupContextItem())
            return;

        char buf[256];
        sprintf(buf, "Save %s", doc->Name);
        if (ImGui::MenuItem(buf, "CTRL+S", false, doc->Open))
            doc->DoSave();
        if (ImGui::MenuItem("Close", "CTRL+W", false, doc->Open))
            doc->DoQueueClose();
        ImGui::EndPopup();
    }
};

struct ExampleAppDocuments
{
    ImVector<MyDocument> Documents;

    ExampleAppDocuments()
    {
        Documents.push_back(MyDocument("Lettuce",             true,  ImVec4(0.4f, 0.8f, 0.4f, 1.0f)));
        Documents.push_back(MyDocument("Eggplant",            true,  ImVec4(0.8f, 0.5f, 1.0f, 1.0f)));
        Documents.push_back(MyDocument("Carrot",              true,  ImVec4(1.0f, 0.8f, 0.5f, 1.0f)));
        Documents.push_back(MyDocument("Tomato",              false, ImVec4(1.0f, 0.3f, 0.4f, 1.0f)));
        Documents.push_back(MyDocument("A Rather Long Title", false));
        Documents.push_back(MyDocument("Some Document",       false));
    }
};

// [Optional] Notify the system of Tabs/Windows closure that happened outside the regular tab interface.
// If a tab has been closed programmatically (aka closed from another source such as the Checkbox() in the demo, as opposed
// to clicking on the regular tab closing button) and stops being submitted, it will take a frame for the tab bar to notice its absence.
// During this frame there will be a gap in the tab bar, and if the tab that has disappeared was the selected one, the tab bar
// will report no selected tab during the frame. This will effectively give the impression of a flicker for one frame.
// We call SetTabItemClosed() to manually notify the Tab Bar or Docking system of removed tabs to avoid this glitch.
// Note that this completely optional, and only affect tab bars with the ImGuiTabBarFlags_Reorderable flag.
static void NotifyOfDocumentsClosedElsewhere(ExampleAppDocuments& app)
{
    for (int doc_n = 0; doc_n < app.Documents.Size; doc_n++)
    {
        MyDocument* doc = &app.Documents[doc_n];
        if (!doc->Open && doc->OpenPrev)
            ImGui::SetTabItemClosed(doc->Name);
        doc->OpenPrev = doc->Open;
    }
}

void ShowExampleAppDocuments(bool* p_open)
{
    static ExampleAppDocuments app;

    // Options
    enum Target
    {
        Target_None,
        Target_Tab,                 // Create documents as local tab into a local tab bar
        Target_DockspaceAndWindow   // Create documents as regular windows, and create an embedded dockspace
    };
    static Target opt_target = Target_Tab;
    static bool   opt_reorderable = true;
    static ImGuiTabBarFlags opt_fitting_flags = ImGuiTabBarFlags_FittingPolicyDefault_;

    // When (opt_target == Target_DockspaceAndWindow) there is the possibily that one of our child Document window (e.g. "Eggplant")
    // that we emit gets docked into the same spot as the parent window ("Example: Documents").
    // This would create a problematic feedback loop because selecting the "Eggplant" tab would make the "Example: Documents" tab
    // not visible, which in turn would stop submitting the "Eggplant" window.
    // We avoid this problem by submitting our documents window even if our parent window is not currently visible.
    // Another solution may be to make the "Example: Documents" window use the ImGuiWindowFlags_NoDocking.

    bool window_contents_visible = ImGui::Begin("Example: Documents", p_open, ImGuiWindowFlags_MenuBar);
    if (!window_contents_visible && opt_target != Target_DockspaceAndWindow)
    {
        ImGui::End();
        return;
    }

    // Menu
    if (ImGui::BeginMenuBar())
    {
        if (ImGui::BeginMenu("File"))
        {
            int open_count = 0;
            for (int doc_n = 0; doc_n < app.Documents.Size; doc_n++)
                open_count += app.Documents[doc_n].Open ? 1 : 0;

            if (ImGui::BeginMenu("Open", open_count < app.Documents.Size))
            {
                for (int doc_n = 0; doc_n < app.Documents.Size; doc_n++)
                {
                    MyDocument* doc = &app.Documents[doc_n];
                    if (!doc->Open)
                        if (ImGui::MenuItem(doc->Name))
                            doc->DoOpen();
                }
                ImGui::EndMenu();
            }
            if (ImGui::MenuItem("Close All Documents", NULL, false, open_count > 0))
                for (int doc_n = 0; doc_n < app.Documents.Size; doc_n++)
                    app.Documents[doc_n].DoQueueClose();
            if (ImGui::MenuItem("Exit", "Alt+F4")) {}
            ImGui::EndMenu();
        }
        ImGui::EndMenuBar();
    }

    // [Debug] List documents with one checkbox for each
    for (int doc_n = 0; doc_n < app.Documents.Size; doc_n++)
    {
        MyDocument* doc = &app.Documents[doc_n];
        if (doc_n > 0)
            ImGui::SameLine();
        ImGui::PushID(doc);
        if (ImGui::Checkbox(doc->Name, &doc->Open))
            if (!doc->Open)
                doc->DoForceClose();
        ImGui::PopID();
    }
    ImGui::PushItemWidth(ImGui::GetFontSize() * 12);
    ImGui::Combo("Output", (int*)&opt_target, "None\0TabBar+Tabs\0DockSpace+Window\0");
    ImGui::PopItemWidth();
    bool redock_all = false;
    if (opt_target == Target_Tab)                { ImGui::SameLine(); ImGui::Checkbox("Reorderable Tabs", &opt_reorderable); }
    if (opt_target == Target_DockspaceAndWindow) { ImGui::SameLine(); redock_all = ImGui::Button("Redock all"); }

    ImGui::Separator();

    // Tabs
    if (opt_target == Target_Tab)
    {
        ImGuiTabBarFlags tab_bar_flags = (opt_fitting_flags) | (opt_reorderable ? ImGuiTabBarFlags_Reorderable : 0);
        if (ImGui::BeginTabBar("##tabs", tab_bar_flags))
        {
            if (opt_reorderable)
                NotifyOfDocumentsClosedElsewhere(app);

            // [DEBUG] Stress tests
            //if ((ImGui::GetFrameCount() % 30) == 0) docs[1].Open ^= 1;            // [DEBUG] Automatically show/hide a tab. Test various interactions e.g. dragging with this on.
            //if (ImGui::GetIO().KeyCtrl) ImGui::SetTabItemSelected(docs[1].Name);  // [DEBUG] Test SetTabItemSelected(), probably not very useful as-is anyway..

            // Submit Tabs
            for (int doc_n = 0; doc_n < app.Documents.Size; doc_n++)
            {
                MyDocument* doc = &app.Documents[doc_n];
                if (!doc->Open)
                    continue;

                ImGuiTabItemFlags tab_flags = (doc->Dirty ? ImGuiTabItemFlags_UnsavedDocument : 0);
                bool visible = ImGui::BeginTabItem(doc->Name, &doc->Open, tab_flags);

                // Cancel attempt to close when unsaved add to save queue so we can display a popup.
                if (!doc->Open && doc->Dirty)
                {
                    doc->Open = true;
                    doc->DoQueueClose();
                }

                MyDocument::DisplayContextMenu(doc);
                if (visible)
                {
                    MyDocument::DisplayContents(doc);
                    ImGui::EndTabItem();
                }
            }

            ImGui::EndTabBar();
        }
    }
    else if (opt_target == Target_DockspaceAndWindow)
    {
        if (ImGui::GetIO().ConfigFlags & ImGuiConfigFlags_DockingEnable)
        {
            NotifyOfDocumentsClosedElsewhere(app);
            
            // Create a DockSpace node where any window can be docked
            ImGuiID dockspace_id = ImGui::GetID("MyDockSpace");
            ImGui::DockSpace(dockspace_id);

            // Create Windows
            for (int doc_n = 0; doc_n < app.Documents.Size; doc_n++)
            {
                MyDocument* doc = &app.Documents[doc_n];
                if (!doc->Open)
                    continue;

                // FIXME-DOCK: SetNextWindowDock()
                //ImGuiID default_dock_id = GetDockspaceRootDocumentDockID();
                //ImGuiID default_dock_id = GetDockspacePreferedDocumentDockID();
                ImGui::SetNextWindowDockID(dockspace_id, redock_all ? ImGuiCond_Always : ImGuiCond_FirstUseEver);
                ImGuiWindowFlags window_flags = (doc->Dirty ? ImGuiWindowFlags_UnsavedDocument : 0);
                bool visible = ImGui::Begin(doc->Name, &doc->Open, window_flags);

                // Cancel attempt to close when unsaved add to save queue so we can display a popup.
                if (!doc->Open && doc->Dirty)
                {
                    doc->Open = true;
                    doc->DoQueueClose();
                }

                MyDocument::DisplayContextMenu(doc);
                if (visible)
                    MyDocument::DisplayContents(doc);

                ImGui::End();
            }
        }
        else
        {
            ShowDockingDisabledMessage();
        }
    }

    // Early out other contents
    if (!window_contents_visible)
    {
        ImGui::End();
        return;
    }

    // Update closing queue
    static ImVector<MyDocument*> close_queue;
    if (close_queue.empty())
    {
        // Close queue is locked once we started a popup
        for (int doc_n = 0; doc_n < app.Documents.Size; doc_n++)
        {
            MyDocument* doc = &app.Documents[doc_n];
            if (doc->WantClose)
            {
                doc->WantClose = false;
                close_queue.push_back(doc);
            }
        }
    }

    // Display closing confirmation UI
    if (!close_queue.empty())
    {
        int close_queue_unsaved_documents = 0;
        for (int n = 0; n < close_queue.Size; n++)
            if (close_queue[n]->Dirty)
                close_queue_unsaved_documents++;

        if (close_queue_unsaved_documents == 0)
        {
            // Close documents when all are unsaved
            for (int n = 0; n < close_queue.Size; n++)
                close_queue[n]->DoForceClose();
            close_queue.clear();
        }
        else
        {
            if (!ImGui::IsPopupOpen("Save?"))
                ImGui::OpenPopup("Save?");
            if (ImGui::BeginPopupModal("Save?"))
            {
                ImGui::Text("Save change to the following items?");
                ImGui::PushItemWidth(-1.0f);
                ImGui::ListBoxHeader("##", close_queue_unsaved_documents, 6);
                for (int n = 0; n < close_queue.Size; n++)
                    if (close_queue[n]->Dirty)
                        ImGui::Text("%s", close_queue[n]->Name);
                ImGui::ListBoxFooter();

                if (ImGui::Button("Yes", ImVec2(80, 0)))
                {
                    for (int n = 0; n < close_queue.Size; n++)
                    {
                        if (close_queue[n]->Dirty)
                            close_queue[n]->DoSave();
                        close_queue[n]->DoForceClose();
                    }
                    close_queue.clear();
                    ImGui::CloseCurrentPopup();
                }
                ImGui::SameLine();
                if (ImGui::Button("No", ImVec2(80, 0)))
                {
                    for (int n = 0; n < close_queue.Size; n++)
                        close_queue[n]->DoForceClose();
                    close_queue.clear();
                    ImGui::CloseCurrentPopup();
                }
                ImGui::SameLine();
                if (ImGui::Button("Cancel", ImVec2(80, 0)))
                {
                    close_queue.clear();
                    ImGui::CloseCurrentPopup();
                }
                ImGui::EndPopup();
            }
        }
    }

    ImGui::End();
}

// End of Demo code
#else

void ImGui::ShowAboutWindow(bool*) {}
void ImGui::ShowDemoWindow(bool*) {}
void ImGui::ShowUserGuide() {}
void ImGui::ShowStyleEditor(ImGuiStyle*) {}

#endif<|MERGE_RESOLUTION|>--- conflicted
+++ resolved
@@ -3883,17 +3883,11 @@
     ImGuiIO& io = ImGui::GetIO();
     if (corner != -1)
     {
-<<<<<<< HEAD
         ImGuiViewport* viewport = ImGui::GetMainViewport();
         ImVec2 window_pos = ImVec2((corner & 1) ? (viewport->Pos.x + viewport->Size.x - DISTANCE) : (viewport->Pos.x + DISTANCE), (corner & 2) ? (viewport->Pos.y + viewport->Size.y - DISTANCE) : (viewport->Pos.y + DISTANCE));
         ImVec2 window_pos_pivot = ImVec2((corner & 1) ? 1.0f : 0.0f, (corner & 2) ? 1.0f : 0.0f);
         ImGui::SetNextWindowPos(window_pos, ImGuiCond_Always, window_pos_pivot);
         ImGui::SetNextWindowViewport(viewport->ID);
-=======
-        ImVec2 window_pos = ImVec2((corner & 1) ? io.DisplaySize.x - DISTANCE : DISTANCE, (corner & 2) ? io.DisplaySize.y - DISTANCE : DISTANCE);
-        ImVec2 window_pos_pivot = ImVec2((corner & 1) ? 1.0f : 0.0f, (corner & 2) ? 1.0f : 0.0f);
-        ImGui::SetNextWindowPos(window_pos, ImGuiCond_Always, window_pos_pivot);
->>>>>>> 29d38b59
     }
     ImGui::SetNextWindowBgAlpha(0.3f); // Transparent background
     if (ImGui::Begin("Example: Simple overlay", p_open, (corner != -1 ? ImGuiWindowFlags_NoMove : 0) | ImGuiWindowFlags_NoDocking | ImGuiWindowFlags_NoTitleBar | ImGuiWindowFlags_NoResize | ImGuiWindowFlags_AlwaysAutoResize | ImGuiWindowFlags_NoSavedSettings | ImGuiWindowFlags_NoFocusOnAppearing | ImGuiWindowFlags_NoNav))

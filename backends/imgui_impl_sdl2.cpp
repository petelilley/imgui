// dear imgui: Platform Backend for SDL2
// This needs to be used along with a Renderer (e.g. DirectX11, OpenGL3, Vulkan..)
// (Info: SDL2 is a cross-platform general purpose library for handling windows, inputs, graphics context creation, etc.)
// (Prefer SDL 2.0.5+ for full feature support.)

// Implemented features:
//  [X] Platform: Clipboard support.
//  [X] Platform: Mouse support. Can discriminate Mouse/TouchScreen.
//  [X] Platform: Keyboard support. Since 1.87 we are using the io.AddKeyEvent() function. Pass ImGuiKey values to all key functions e.g. ImGui::IsKeyPressed(ImGuiKey_Space). [Legacy SDL_SCANCODE_* values are obsolete since 1.87 and not supported since 1.91.5]
//  [X] Platform: Gamepad support. Enabled with 'io.ConfigFlags |= ImGuiConfigFlags_NavEnableGamepad'.
//  [X] Platform: Mouse cursor shape and visibility (ImGuiBackendFlags_HasMouseCursors). Disable with 'io.ConfigFlags |= ImGuiConfigFlags_NoMouseCursorChange'.
//  [X] Platform: Basic IME support. App needs to call 'SDL_SetHint(SDL_HINT_IME_SHOW_UI, "1");' before SDL_CreateWindow()!.
//  [X] Platform: Multi-viewport support (multiple windows). Enable with 'io.ConfigFlags |= ImGuiConfigFlags_ViewportsEnable'.
// Missing features or Issues:
//  [ ] Platform: Multi-viewport: Minimized windows seems to break mouse wheel events (at least under Windows).
//  [ ] Platform: Multi-viewport: ParentViewportID not honored, and so io.ConfigViewportsNoDefaultParent has no effect (minor).

// You can use unmodified imgui_impl_* files in your project. See examples/ folder for examples of using this.
// Prefer including the entire imgui/ repository into your project (either as a copy or as a submodule), and only build the backends you need.
// Learn about Dear ImGui:
// - FAQ                  https://dearimgui.com/faq
// - Getting Started      https://dearimgui.com/getting-started
// - Documentation        https://dearimgui.com/docs (same as your local docs/ folder).
// - Introduction, links and more at the top of imgui.cpp

// CHANGELOG
// (minor and older changes stripped away, please see git history for details)
<<<<<<< HEAD
//  2025-XX-XX: Platform: Added support for multiple windows via the ImGuiPlatformIO interface.
//  2025-02-21: [Docking] Update monitors and work areas information every frame, as the later may change regardless of monitor changes. (#8415)
=======
//  2025-02-18: Added ImGuiMouseCursor_Wait and ImGuiMouseCursor_Progress mouse cursor support.
>>>>>>> 434b7710
//  2025-02-10: Using SDL_OpenURL() in platform_io.Platform_OpenInShellFn handler.
//  2025-01-20: Made ImGui_ImplSDL2_SetGamepadMode(ImGui_ImplSDL2_GamepadMode_Manual) accept an empty array.
//  2024-10-24: Emscripten: from SDL 2.30.9, SDL_EVENT_MOUSE_WHEEL event doesn't require dividing by 100.0f.
//  2024-09-09: use SDL_Vulkan_GetDrawableSize() when available. (#7967, #3190)
//  2024-08-22: moved some OS/backend related function pointers from ImGuiIO to ImGuiPlatformIO:
//               - io.GetClipboardTextFn    -> platform_io.Platform_GetClipboardTextFn
//               - io.SetClipboardTextFn    -> platform_io.Platform_SetClipboardTextFn
//               - io.PlatformOpenInShellFn -> platform_io.Platform_OpenInShellFn
//               - io.PlatformSetImeDataFn  -> platform_io.Platform_SetImeDataFn
//  2024-08-19: Storing SDL's Uint32 WindowID inside ImGuiViewport::PlatformHandle instead of SDL_Window*.
//  2024-08-19: ImGui_ImplSDL2_ProcessEvent() now ignores events intended for other SDL windows. (#7853)
//  2024-07-02: Emscripten: Added io.PlatformOpenInShellFn() handler for Emscripten versions.
//  2024-07-02: Update for io.SetPlatformImeDataFn() -> io.PlatformSetImeDataFn() renaming in main library.
//  2024-02-14: Inputs: Handle gamepad disconnection. Added ImGui_ImplSDL2_SetGamepadMode().
//  2023-10-05: Inputs: Added support for extra ImGuiKey values: F13 to F24 function keys, app back/forward keys.
//  2023-04-06: Inputs: Avoid calling SDL_StartTextInput()/SDL_StopTextInput() as they don't only pertain to IME. It's unclear exactly what their relation is to IME. (#6306)
//  2023-04-04: Inputs: Added support for io.AddMouseSourceEvent() to discriminate ImGuiMouseSource_Mouse/ImGuiMouseSource_TouchScreen. (#2702)
//  2023-02-23: Accept SDL_GetPerformanceCounter() not returning a monotonically increasing value. (#6189, #6114, #3644)
//  2023-02-07: Implement IME handler (io.SetPlatformImeDataFn will call SDL_SetTextInputRect()/SDL_StartTextInput()).
//  2023-02-07: *BREAKING CHANGE* Renamed this backend file from imgui_impl_sdl.cpp/.h to imgui_impl_sdl2.cpp/.h in prevision for the future release of SDL3.
//  2023-02-02: Avoid calling SDL_SetCursor() when cursor has not changed, as the function is surprisingly costly on Mac with latest SDL (may be fixed in next SDL version).
//  2023-02-02: Added support for SDL 2.0.18+ preciseX/preciseY mouse wheel data for smooth scrolling + Scaling X value on Emscripten (bug?). (#4019, #6096)
//  2023-02-02: Removed SDL_MOUSEWHEEL value clamping, as values seem correct in latest Emscripten. (#4019)
//  2023-02-01: Flipping SDL_MOUSEWHEEL 'wheel.x' value to match other backends and offer consistent horizontal scrolling direction. (#4019, #6096, #1463)
//  2022-10-11: Using 'nullptr' instead of 'NULL' as per our switch to C++11.
//  2022-09-26: Inputs: Disable SDL 2.0.22 new "auto capture" (SDL_HINT_MOUSE_AUTO_CAPTURE) which prevents drag and drop across windows for multi-viewport support + don't capture when drag and dropping. (#5710)
//  2022-09-26: Inputs: Renamed ImGuiKey_ModXXX introduced in 1.87 to ImGuiMod_XXX (old names still supported).
//  2022-03-22: Inputs: Fix mouse position issues when dragging outside of boundaries. SDL_CaptureMouse() erroneously still gives out LEAVE events when hovering OS decorations.
//  2022-03-22: Inputs: Added support for extra mouse buttons (SDL_BUTTON_X1/SDL_BUTTON_X2).
//  2022-02-04: Added SDL_Renderer* parameter to ImGui_ImplSDL2_InitForSDLRenderer(), so we can use SDL_GetRendererOutputSize() instead of SDL_GL_GetDrawableSize() when bound to a SDL_Renderer.
//  2022-01-26: Inputs: replaced short-lived io.AddKeyModsEvent() (added two weeks ago) with io.AddKeyEvent() using ImGuiKey_ModXXX flags. Sorry for the confusion.
//  2021-01-20: Inputs: calling new io.AddKeyAnalogEvent() for gamepad support, instead of writing directly to io.NavInputs[].
//  2022-01-17: Inputs: calling new io.AddMousePosEvent(), io.AddMouseButtonEvent(), io.AddMouseWheelEvent() API (1.87+).
//  2022-01-17: Inputs: always update key mods next and before key event (not in NewFrame) to fix input queue with very low framerates.
//  2022-01-12: Update mouse inputs using SDL_MOUSEMOTION/SDL_WINDOWEVENT_LEAVE + fallback to provide it when focused but not hovered/captured. More standard and will allow us to pass it to future input queue API.
//  2022-01-12: Maintain our own copy of MouseButtonsDown mask instead of using ImGui::IsAnyMouseDown() which will be obsoleted.
//  2022-01-10: Inputs: calling new io.AddKeyEvent(), io.AddKeyModsEvent() + io.SetKeyEventNativeData() API (1.87+). Support for full ImGuiKey range.
//  2021-08-17: Calling io.AddFocusEvent() on SDL_WINDOWEVENT_FOCUS_GAINED/SDL_WINDOWEVENT_FOCUS_LOST.
//  2021-07-29: Inputs: MousePos is correctly reported when the host platform window is hovered but not focused (using SDL_GetMouseFocus() + SDL_HINT_MOUSE_FOCUS_CLICKTHROUGH, requires SDL 2.0.5+)
//  2021-06:29: *BREAKING CHANGE* Removed 'SDL_Window* window' parameter to ImGui_ImplSDL2_NewFrame() which was unnecessary.
//  2021-06-29: Reorganized backend to pull data from a single structure to facilitate usage with multiple-contexts (all g_XXXX access changed to bd->XXXX).
//  2021-03-22: Rework global mouse pos availability check listing supported platforms explicitly, effectively fixing mouse access on Raspberry Pi. (#2837, #3950)
//  2020-05-25: Misc: Report a zero display-size when window is minimized, to be consistent with other backends.
//  2020-02-20: Inputs: Fixed mapping for ImGuiKey_KeyPadEnter (using SDL_SCANCODE_KP_ENTER instead of SDL_SCANCODE_RETURN2).
//  2019-12-17: Inputs: On Wayland, use SDL_GetMouseState (because there is no global mouse state).
//  2019-12-05: Inputs: Added support for ImGuiMouseCursor_NotAllowed mouse cursor.
//  2019-07-21: Inputs: Added mapping for ImGuiKey_KeyPadEnter.
//  2019-04-23: Inputs: Added support for SDL_GameController (if ImGuiConfigFlags_NavEnableGamepad is set by user application).
//  2019-03-12: Misc: Preserve DisplayFramebufferScale when main window is minimized.
//  2018-12-21: Inputs: Workaround for Android/iOS which don't seem to handle focus related calls.
//  2018-11-30: Misc: Setting up io.BackendPlatformName so it can be displayed in the About Window.
//  2018-11-14: Changed the signature of ImGui_ImplSDL2_ProcessEvent() to take a 'const SDL_Event*'.
//  2018-08-01: Inputs: Workaround for Emscripten which doesn't seem to handle focus related calls.
//  2018-06-29: Inputs: Added support for the ImGuiMouseCursor_Hand cursor.
//  2018-06-08: Misc: Extracted imgui_impl_sdl.cpp/.h away from the old combined SDL2+OpenGL/Vulkan examples.
//  2018-06-08: Misc: ImGui_ImplSDL2_InitForOpenGL() now takes a SDL_GLContext parameter.
//  2018-05-09: Misc: Fixed clipboard paste memory leak (we didn't call SDL_FreeMemory on the data returned by SDL_GetClipboardText).
//  2018-03-20: Misc: Setup io.BackendFlags ImGuiBackendFlags_HasMouseCursors flag + honor ImGuiConfigFlags_NoMouseCursorChange flag.
//  2018-02-16: Inputs: Added support for mouse cursors, honoring ImGui::GetMouseCursor() value.
//  2018-02-06: Misc: Removed call to ImGui::Shutdown() which is not available from 1.60 WIP, user needs to call CreateContext/DestroyContext themselves.
//  2018-02-06: Inputs: Added mapping for ImGuiKey_Space.
//  2018-02-05: Misc: Using SDL_GetPerformanceCounter() instead of SDL_GetTicks() to be able to handle very high framerate (1000+ FPS).
//  2018-02-05: Inputs: Keyboard mapping is using scancodes everywhere instead of a confusing mixture of keycodes and scancodes.
//  2018-01-20: Inputs: Added Horizontal Mouse Wheel support.
//  2018-01-19: Inputs: When available (SDL 2.0.4+) using SDL_CaptureMouse() to retrieve coordinates outside of client area when dragging. Otherwise (SDL 2.0.3 and before) testing for SDL_WINDOW_INPUT_FOCUS instead of SDL_WINDOW_MOUSE_FOCUS.
//  2018-01-18: Inputs: Added mapping for ImGuiKey_Insert.
//  2017-08-25: Inputs: MousePos set to -FLT_MAX,-FLT_MAX when mouse is unavailable/missing (instead of -1,-1).
//  2016-10-15: Misc: Added a void* user_data parameter to Clipboard function handlers.

#include "imgui.h"
#ifndef IMGUI_DISABLE
#include "imgui_impl_sdl2.h"

// Clang warnings with -Weverything
#if defined(__clang__)
#pragma clang diagnostic push
#pragma clang diagnostic ignored "-Wimplicit-int-float-conversion"  // warning: implicit conversion from 'xxx' to 'float' may lose precision
#endif

// SDL
// (the multi-viewports feature requires SDL features supported from SDL 2.0.4+. SDL 2.0.5+ is highly recommended)
#include <SDL.h>
#include <SDL_syswm.h>
#ifdef __APPLE__
#include <TargetConditionals.h>
#endif
#ifdef __EMSCRIPTEN__
#include <emscripten/em_js.h>
#endif

#if SDL_VERSION_ATLEAST(2,0,4) && !defined(__EMSCRIPTEN__) && !defined(__ANDROID__) && !(defined(__APPLE__) && TARGET_OS_IOS) && !defined(__amigaos4__)
#define SDL_HAS_CAPTURE_AND_GLOBAL_MOUSE    1
#else
#define SDL_HAS_CAPTURE_AND_GLOBAL_MOUSE    0
#endif
#define SDL_HAS_WINDOW_ALPHA                SDL_VERSION_ATLEAST(2,0,5)
#define SDL_HAS_ALWAYS_ON_TOP               SDL_VERSION_ATLEAST(2,0,5)
#define SDL_HAS_USABLE_DISPLAY_BOUNDS       SDL_VERSION_ATLEAST(2,0,5)
#define SDL_HAS_PER_MONITOR_DPI             SDL_VERSION_ATLEAST(2,0,4)
#define SDL_HAS_VULKAN                      SDL_VERSION_ATLEAST(2,0,6)
#define SDL_HAS_DISPLAY_EVENT               SDL_VERSION_ATLEAST(2,0,9)
#define SDL_HAS_OPEN_URL                    SDL_VERSION_ATLEAST(2,0,14)
#define SDL_HAS_SHOW_WINDOW_ACTIVATION_HINT SDL_VERSION_ATLEAST(2,0,18)
#if SDL_HAS_VULKAN
#include <SDL_vulkan.h>
#else
static const Uint32 SDL_WINDOW_VULKAN = 0x10000000;
#endif

// SDL Data
struct ImGui_ImplSDL2_Data
{
    SDL_Window*             Window;
    Uint32                  WindowID;
    SDL_Renderer*           Renderer;
    Uint64                  Time;
    char*                   ClipboardTextData;
    bool                    UseVulkan;

    // Mouse handling
    Uint32                  MouseWindowID;
    int                     MouseButtonsDown;
    SDL_Cursor*             MouseCursors[ImGuiMouseCursor_COUNT];
    SDL_Cursor*             MouseLastCursor;
    int                     MouseLastLeaveFrame;
    bool                    MouseCanUseGlobalState;
    bool                    MouseCanReportHoveredViewport;  // This is hard to use/unreliable on SDL so we'll set ImGuiBackendFlags_HasMouseHoveredViewport dynamically based on state.

    // Gamepad handling
    ImVector<SDL_GameController*> Gamepads;
    ImGui_ImplSDL2_GamepadMode    GamepadMode;
    bool                          WantUpdateGamepadsList;

    ImGui_ImplSDL2_Data()   { memset((void*)this, 0, sizeof(*this)); }
};

// Backend data stored in io.BackendPlatformUserData to allow support for multiple Dear ImGui contexts
// It is STRONGLY preferred that you use docking branch with multi-viewports (== single Dear ImGui context + multiple windows) instead of multiple Dear ImGui contexts.
// FIXME: multi-context support is not well tested and probably dysfunctional in this backend.
// FIXME: some shared resources (mouse cursor shape, gamepad) are mishandled when using multi-context.
static ImGui_ImplSDL2_Data* ImGui_ImplSDL2_GetBackendData()
{
    return ImGui::GetCurrentContext() ? (ImGui_ImplSDL2_Data*)ImGui::GetIO().BackendPlatformUserData : nullptr;
}

// Forward Declarations
static void ImGui_ImplSDL2_UpdateMonitors();
static void ImGui_ImplSDL2_InitMultiViewportSupport(SDL_Window* window, void* sdl_gl_context);
static void ImGui_ImplSDL2_ShutdownMultiViewportSupport();

// Functions
static const char* ImGui_ImplSDL2_GetClipboardText(ImGuiContext*)
{
    ImGui_ImplSDL2_Data* bd = ImGui_ImplSDL2_GetBackendData();
    if (bd->ClipboardTextData)
        SDL_free(bd->ClipboardTextData);
    bd->ClipboardTextData = SDL_GetClipboardText();
    return bd->ClipboardTextData;
}

static void ImGui_ImplSDL2_SetClipboardText(ImGuiContext*, const char* text)
{
    SDL_SetClipboardText(text);
}

// Note: native IME will only display if user calls SDL_SetHint(SDL_HINT_IME_SHOW_UI, "1") _before_ SDL_CreateWindow().
static void ImGui_ImplSDL2_PlatformSetImeData(ImGuiContext*, ImGuiViewport* viewport, ImGuiPlatformImeData* data)
{
    if (data->WantVisible)
    {
        SDL_Rect r;
        r.x = (int)(data->InputPos.x - viewport->Pos.x);
        r.y = (int)(data->InputPos.y - viewport->Pos.y + data->InputLineHeight);
        r.w = 1;
        r.h = (int)data->InputLineHeight;
        SDL_SetTextInputRect(&r);
    }
}

// Not static to allow third-party code to use that if they want to (but undocumented)
ImGuiKey ImGui_ImplSDL2_KeyEventToImGuiKey(SDL_Keycode keycode, SDL_Scancode scancode);
ImGuiKey ImGui_ImplSDL2_KeyEventToImGuiKey(SDL_Keycode keycode, SDL_Scancode scancode)
{
    IM_UNUSED(scancode);
    switch (keycode)
    {
        case SDLK_TAB: return ImGuiKey_Tab;
        case SDLK_LEFT: return ImGuiKey_LeftArrow;
        case SDLK_RIGHT: return ImGuiKey_RightArrow;
        case SDLK_UP: return ImGuiKey_UpArrow;
        case SDLK_DOWN: return ImGuiKey_DownArrow;
        case SDLK_PAGEUP: return ImGuiKey_PageUp;
        case SDLK_PAGEDOWN: return ImGuiKey_PageDown;
        case SDLK_HOME: return ImGuiKey_Home;
        case SDLK_END: return ImGuiKey_End;
        case SDLK_INSERT: return ImGuiKey_Insert;
        case SDLK_DELETE: return ImGuiKey_Delete;
        case SDLK_BACKSPACE: return ImGuiKey_Backspace;
        case SDLK_SPACE: return ImGuiKey_Space;
        case SDLK_RETURN: return ImGuiKey_Enter;
        case SDLK_ESCAPE: return ImGuiKey_Escape;
        case SDLK_QUOTE: return ImGuiKey_Apostrophe;
        case SDLK_COMMA: return ImGuiKey_Comma;
        case SDLK_MINUS: return ImGuiKey_Minus;
        case SDLK_PERIOD: return ImGuiKey_Period;
        case SDLK_SLASH: return ImGuiKey_Slash;
        case SDLK_SEMICOLON: return ImGuiKey_Semicolon;
        case SDLK_EQUALS: return ImGuiKey_Equal;
        case SDLK_LEFTBRACKET: return ImGuiKey_LeftBracket;
        case SDLK_BACKSLASH: return ImGuiKey_Backslash;
        case SDLK_RIGHTBRACKET: return ImGuiKey_RightBracket;
        case SDLK_BACKQUOTE: return ImGuiKey_GraveAccent;
        case SDLK_CAPSLOCK: return ImGuiKey_CapsLock;
        case SDLK_SCROLLLOCK: return ImGuiKey_ScrollLock;
        case SDLK_NUMLOCKCLEAR: return ImGuiKey_NumLock;
        case SDLK_PRINTSCREEN: return ImGuiKey_PrintScreen;
        case SDLK_PAUSE: return ImGuiKey_Pause;
        case SDLK_KP_0: return ImGuiKey_Keypad0;
        case SDLK_KP_1: return ImGuiKey_Keypad1;
        case SDLK_KP_2: return ImGuiKey_Keypad2;
        case SDLK_KP_3: return ImGuiKey_Keypad3;
        case SDLK_KP_4: return ImGuiKey_Keypad4;
        case SDLK_KP_5: return ImGuiKey_Keypad5;
        case SDLK_KP_6: return ImGuiKey_Keypad6;
        case SDLK_KP_7: return ImGuiKey_Keypad7;
        case SDLK_KP_8: return ImGuiKey_Keypad8;
        case SDLK_KP_9: return ImGuiKey_Keypad9;
        case SDLK_KP_PERIOD: return ImGuiKey_KeypadDecimal;
        case SDLK_KP_DIVIDE: return ImGuiKey_KeypadDivide;
        case SDLK_KP_MULTIPLY: return ImGuiKey_KeypadMultiply;
        case SDLK_KP_MINUS: return ImGuiKey_KeypadSubtract;
        case SDLK_KP_PLUS: return ImGuiKey_KeypadAdd;
        case SDLK_KP_ENTER: return ImGuiKey_KeypadEnter;
        case SDLK_KP_EQUALS: return ImGuiKey_KeypadEqual;
        case SDLK_LCTRL: return ImGuiKey_LeftCtrl;
        case SDLK_LSHIFT: return ImGuiKey_LeftShift;
        case SDLK_LALT: return ImGuiKey_LeftAlt;
        case SDLK_LGUI: return ImGuiKey_LeftSuper;
        case SDLK_RCTRL: return ImGuiKey_RightCtrl;
        case SDLK_RSHIFT: return ImGuiKey_RightShift;
        case SDLK_RALT: return ImGuiKey_RightAlt;
        case SDLK_RGUI: return ImGuiKey_RightSuper;
        case SDLK_APPLICATION: return ImGuiKey_Menu;
        case SDLK_0: return ImGuiKey_0;
        case SDLK_1: return ImGuiKey_1;
        case SDLK_2: return ImGuiKey_2;
        case SDLK_3: return ImGuiKey_3;
        case SDLK_4: return ImGuiKey_4;
        case SDLK_5: return ImGuiKey_5;
        case SDLK_6: return ImGuiKey_6;
        case SDLK_7: return ImGuiKey_7;
        case SDLK_8: return ImGuiKey_8;
        case SDLK_9: return ImGuiKey_9;
        case SDLK_a: return ImGuiKey_A;
        case SDLK_b: return ImGuiKey_B;
        case SDLK_c: return ImGuiKey_C;
        case SDLK_d: return ImGuiKey_D;
        case SDLK_e: return ImGuiKey_E;
        case SDLK_f: return ImGuiKey_F;
        case SDLK_g: return ImGuiKey_G;
        case SDLK_h: return ImGuiKey_H;
        case SDLK_i: return ImGuiKey_I;
        case SDLK_j: return ImGuiKey_J;
        case SDLK_k: return ImGuiKey_K;
        case SDLK_l: return ImGuiKey_L;
        case SDLK_m: return ImGuiKey_M;
        case SDLK_n: return ImGuiKey_N;
        case SDLK_o: return ImGuiKey_O;
        case SDLK_p: return ImGuiKey_P;
        case SDLK_q: return ImGuiKey_Q;
        case SDLK_r: return ImGuiKey_R;
        case SDLK_s: return ImGuiKey_S;
        case SDLK_t: return ImGuiKey_T;
        case SDLK_u: return ImGuiKey_U;
        case SDLK_v: return ImGuiKey_V;
        case SDLK_w: return ImGuiKey_W;
        case SDLK_x: return ImGuiKey_X;
        case SDLK_y: return ImGuiKey_Y;
        case SDLK_z: return ImGuiKey_Z;
        case SDLK_F1: return ImGuiKey_F1;
        case SDLK_F2: return ImGuiKey_F2;
        case SDLK_F3: return ImGuiKey_F3;
        case SDLK_F4: return ImGuiKey_F4;
        case SDLK_F5: return ImGuiKey_F5;
        case SDLK_F6: return ImGuiKey_F6;
        case SDLK_F7: return ImGuiKey_F7;
        case SDLK_F8: return ImGuiKey_F8;
        case SDLK_F9: return ImGuiKey_F9;
        case SDLK_F10: return ImGuiKey_F10;
        case SDLK_F11: return ImGuiKey_F11;
        case SDLK_F12: return ImGuiKey_F12;
        case SDLK_F13: return ImGuiKey_F13;
        case SDLK_F14: return ImGuiKey_F14;
        case SDLK_F15: return ImGuiKey_F15;
        case SDLK_F16: return ImGuiKey_F16;
        case SDLK_F17: return ImGuiKey_F17;
        case SDLK_F18: return ImGuiKey_F18;
        case SDLK_F19: return ImGuiKey_F19;
        case SDLK_F20: return ImGuiKey_F20;
        case SDLK_F21: return ImGuiKey_F21;
        case SDLK_F22: return ImGuiKey_F22;
        case SDLK_F23: return ImGuiKey_F23;
        case SDLK_F24: return ImGuiKey_F24;
        case SDLK_AC_BACK: return ImGuiKey_AppBack;
        case SDLK_AC_FORWARD: return ImGuiKey_AppForward;
        default: break;
    }
    return ImGuiKey_None;
}

static void ImGui_ImplSDL2_UpdateKeyModifiers(SDL_Keymod sdl_key_mods)
{
    ImGuiIO& io = ImGui::GetIO();
    io.AddKeyEvent(ImGuiMod_Ctrl, (sdl_key_mods & KMOD_CTRL) != 0);
    io.AddKeyEvent(ImGuiMod_Shift, (sdl_key_mods & KMOD_SHIFT) != 0);
    io.AddKeyEvent(ImGuiMod_Alt, (sdl_key_mods & KMOD_ALT) != 0);
    io.AddKeyEvent(ImGuiMod_Super, (sdl_key_mods & KMOD_GUI) != 0);
}

static ImGuiViewport* ImGui_ImplSDL2_GetViewportForWindowID(Uint32 window_id)
{
    return ImGui::FindViewportByPlatformHandle((void*)(intptr_t)window_id);
}

// You can read the io.WantCaptureMouse, io.WantCaptureKeyboard flags to tell if dear imgui wants to use your inputs.
// - When io.WantCaptureMouse is true, do not dispatch mouse input data to your main application, or clear/overwrite your copy of the mouse data.
// - When io.WantCaptureKeyboard is true, do not dispatch keyboard input data to your main application, or clear/overwrite your copy of the keyboard data.
// Generally you may always pass all inputs to dear imgui, and hide them from your application based on those two flags.
bool ImGui_ImplSDL2_ProcessEvent(const SDL_Event* event)
{
    ImGui_ImplSDL2_Data* bd = ImGui_ImplSDL2_GetBackendData();
    IM_ASSERT(bd != nullptr && "Context or backend not initialized! Did you call ImGui_ImplSDL2_Init()?");
    ImGuiIO& io = ImGui::GetIO();

    switch (event->type)
    {
        case SDL_MOUSEMOTION:
        {
            if (ImGui_ImplSDL2_GetViewportForWindowID(event->motion.windowID) == nullptr)
                return false;
            ImVec2 mouse_pos((float)event->motion.x, (float)event->motion.y);
            if (io.ConfigFlags & ImGuiConfigFlags_ViewportsEnable)
            {
                int window_x, window_y;
                SDL_GetWindowPosition(SDL_GetWindowFromID(event->motion.windowID), &window_x, &window_y);
                mouse_pos.x += window_x;
                mouse_pos.y += window_y;
            }
            io.AddMouseSourceEvent(event->motion.which == SDL_TOUCH_MOUSEID ? ImGuiMouseSource_TouchScreen : ImGuiMouseSource_Mouse);
            io.AddMousePosEvent(mouse_pos.x, mouse_pos.y);
            return true;
        }
        case SDL_MOUSEWHEEL:
        {
            if (ImGui_ImplSDL2_GetViewportForWindowID(event->wheel.windowID) == nullptr)
                return false;
            //IMGUI_DEBUG_LOG("wheel %.2f %.2f, precise %.2f %.2f\n", (float)event->wheel.x, (float)event->wheel.y, event->wheel.preciseX, event->wheel.preciseY);
#if SDL_VERSION_ATLEAST(2,0,18) // If this fails to compile on Emscripten: update to latest Emscripten!
            float wheel_x = -event->wheel.preciseX;
            float wheel_y = event->wheel.preciseY;
#else
            float wheel_x = -(float)event->wheel.x;
            float wheel_y = (float)event->wheel.y;
#endif
#if defined(__EMSCRIPTEN__) && !SDL_VERSION_ATLEAST(2,31,0)
            wheel_x /= 100.0f;
#endif
            io.AddMouseSourceEvent(event->wheel.which == SDL_TOUCH_MOUSEID ? ImGuiMouseSource_TouchScreen : ImGuiMouseSource_Mouse);
            io.AddMouseWheelEvent(wheel_x, wheel_y);
            return true;
        }
        case SDL_MOUSEBUTTONDOWN:
        case SDL_MOUSEBUTTONUP:
        {
            if (ImGui_ImplSDL2_GetViewportForWindowID(event->button.windowID) == nullptr)
                return false;
            int mouse_button = -1;
            if (event->button.button == SDL_BUTTON_LEFT) { mouse_button = 0; }
            if (event->button.button == SDL_BUTTON_RIGHT) { mouse_button = 1; }
            if (event->button.button == SDL_BUTTON_MIDDLE) { mouse_button = 2; }
            if (event->button.button == SDL_BUTTON_X1) { mouse_button = 3; }
            if (event->button.button == SDL_BUTTON_X2) { mouse_button = 4; }
            if (mouse_button == -1)
                break;
            io.AddMouseSourceEvent(event->button.which == SDL_TOUCH_MOUSEID ? ImGuiMouseSource_TouchScreen : ImGuiMouseSource_Mouse);
            io.AddMouseButtonEvent(mouse_button, (event->type == SDL_MOUSEBUTTONDOWN));
            bd->MouseButtonsDown = (event->type == SDL_MOUSEBUTTONDOWN) ? (bd->MouseButtonsDown | (1 << mouse_button)) : (bd->MouseButtonsDown & ~(1 << mouse_button));
            return true;
        }
        case SDL_TEXTINPUT:
        {
            if (ImGui_ImplSDL2_GetViewportForWindowID(event->text.windowID) == nullptr)
                return false;
            io.AddInputCharactersUTF8(event->text.text);
            return true;
        }
        case SDL_KEYDOWN:
        case SDL_KEYUP:
        {
            if (ImGui_ImplSDL2_GetViewportForWindowID(event->key.windowID) == nullptr)
                return false;
            ImGui_ImplSDL2_UpdateKeyModifiers((SDL_Keymod)event->key.keysym.mod);
            //IMGUI_DEBUG_LOG("SDL_KEY_%s : key=%d ('%s'), scancode=%d ('%s'), mod=%X\n",
            //    (event->type == SDL_KEYDOWN) ? "DOWN" : "UP  ", event->key.keysym.sym, SDL_GetKeyName(event->key.keysym.sym), event->key.keysym.scancode, SDL_GetScancodeName(event->key.keysym.scancode), event->key.keysym.mod);
            ImGuiKey key = ImGui_ImplSDL2_KeyEventToImGuiKey(event->key.keysym.sym, event->key.keysym.scancode);
            io.AddKeyEvent(key, (event->type == SDL_KEYDOWN));
            io.SetKeyEventNativeData(key, event->key.keysym.sym, event->key.keysym.scancode, event->key.keysym.scancode); // To support legacy indexing (<1.87 user code). Legacy backend uses SDLK_*** as indices to IsKeyXXX() functions.
            return true;
        }
        case SDL_WINDOWEVENT:
        {
            ImGuiViewport* viewport = ImGui_ImplSDL2_GetViewportForWindowID(event->window.windowID);
            if (viewport == NULL)
                return false;

            // - When capturing mouse, SDL will send a bunch of conflicting LEAVE/ENTER event on every mouse move, but the final ENTER tends to be right.
            // - However we won't get a correct LEAVE event for a captured window.
            // - In some cases, when detaching a window from main viewport SDL may send SDL_WINDOWEVENT_ENTER one frame too late,
            //   causing SDL_WINDOWEVENT_LEAVE on previous frame to interrupt drag operation by clear mouse position. This is why
            //   we delay process the SDL_WINDOWEVENT_LEAVE events by one frame. See issue #5012 for details.
            Uint8 window_event = event->window.event;
            if (window_event == SDL_WINDOWEVENT_ENTER)
            {
                bd->MouseWindowID = event->window.windowID;
                bd->MouseLastLeaveFrame = 0;
            }
            if (window_event == SDL_WINDOWEVENT_LEAVE)
                bd->MouseLastLeaveFrame = ImGui::GetFrameCount() + 1;
            if (window_event == SDL_WINDOWEVENT_FOCUS_GAINED)
                io.AddFocusEvent(true);
            else if (window_event == SDL_WINDOWEVENT_FOCUS_LOST)
                io.AddFocusEvent(false);
            else if (window_event == SDL_WINDOWEVENT_CLOSE)
                viewport->PlatformRequestClose = true;
            else if (window_event == SDL_WINDOWEVENT_MOVED)
                viewport->PlatformRequestMove = true;
            else if (window_event == SDL_WINDOWEVENT_RESIZED)
                viewport->PlatformRequestResize = true;
            return true;
        }
        case SDL_CONTROLLERDEVICEADDED:
        case SDL_CONTROLLERDEVICEREMOVED:
        {
            bd->WantUpdateGamepadsList = true;
            return true;
        }
    }
    return false;
}

#ifdef __EMSCRIPTEN__
EM_JS(void, ImGui_ImplSDL2_EmscriptenOpenURL, (char const* url), { url = url ? UTF8ToString(url) : null; if (url) window.open(url, '_blank'); });
#endif

static bool ImGui_ImplSDL2_Init(SDL_Window* window, SDL_Renderer* renderer, void* sdl_gl_context)
{
    ImGuiIO& io = ImGui::GetIO();
    IMGUI_CHECKVERSION();
    IM_ASSERT(io.BackendPlatformUserData == nullptr && "Already initialized a platform backend!");

    // Check and store if we are on a SDL backend that supports global mouse position
    // ("wayland" and "rpi" don't support it, but we chose to use a white-list instead of a black-list)
    bool mouse_can_use_global_state = false;
#if SDL_HAS_CAPTURE_AND_GLOBAL_MOUSE
    const char* sdl_backend = SDL_GetCurrentVideoDriver();
    const char* global_mouse_whitelist[] = { "windows", "cocoa", "x11", "DIVE", "VMAN" };
    for (int n = 0; n < IM_ARRAYSIZE(global_mouse_whitelist); n++)
        if (strncmp(sdl_backend, global_mouse_whitelist[n], strlen(global_mouse_whitelist[n])) == 0)
            mouse_can_use_global_state = true;
#endif

    // Setup backend capabilities flags
    ImGui_ImplSDL2_Data* bd = IM_NEW(ImGui_ImplSDL2_Data)();
    io.BackendPlatformUserData = (void*)bd;
    io.BackendPlatformName = "imgui_impl_sdl2";
    io.BackendFlags |= ImGuiBackendFlags_HasMouseCursors;           // We can honor GetMouseCursor() values (optional)
    io.BackendFlags |= ImGuiBackendFlags_HasSetMousePos;            // We can honor io.WantSetMousePos requests (optional, rarely used)
    if (mouse_can_use_global_state)
        io.BackendFlags |= ImGuiBackendFlags_PlatformHasViewports;  // We can create multi-viewports on the Platform side (optional)

    bd->Window = window;
    bd->WindowID = SDL_GetWindowID(window);
    bd->Renderer = renderer;

    // SDL on Linux/OSX doesn't report events for unfocused windows (see https://github.com/ocornut/imgui/issues/4960)
    // We will use 'MouseCanReportHoveredViewport' to set 'ImGuiBackendFlags_HasMouseHoveredViewport' dynamically each frame.
    bd->MouseCanUseGlobalState = mouse_can_use_global_state;
#ifndef __APPLE__
    bd->MouseCanReportHoveredViewport = bd->MouseCanUseGlobalState;
#else
    bd->MouseCanReportHoveredViewport = false;
#endif

    ImGuiPlatformIO& platform_io = ImGui::GetPlatformIO();
    platform_io.Platform_SetClipboardTextFn = ImGui_ImplSDL2_SetClipboardText;
    platform_io.Platform_GetClipboardTextFn = ImGui_ImplSDL2_GetClipboardText;
    platform_io.Platform_ClipboardUserData = nullptr;
    platform_io.Platform_SetImeDataFn = ImGui_ImplSDL2_PlatformSetImeData;
#ifdef __EMSCRIPTEN__
    platform_io.Platform_OpenInShellFn = [](ImGuiContext*, const char* url) { ImGui_ImplSDL2_EmscriptenOpenURL(url); return true; };
#elif SDL_HAS_OPEN_URL
    platform_io.Platform_OpenInShellFn = [](ImGuiContext*, const char* url) { return SDL_OpenURL(url) == 0; };
#endif

    // Update monitor a first time during init
    ImGui_ImplSDL2_UpdateMonitors();

    // Gamepad handling
    bd->GamepadMode = ImGui_ImplSDL2_GamepadMode_AutoFirst;
    bd->WantUpdateGamepadsList = true;

    // Load mouse cursors
    bd->MouseCursors[ImGuiMouseCursor_Arrow] = SDL_CreateSystemCursor(SDL_SYSTEM_CURSOR_ARROW);
    bd->MouseCursors[ImGuiMouseCursor_TextInput] = SDL_CreateSystemCursor(SDL_SYSTEM_CURSOR_IBEAM);
    bd->MouseCursors[ImGuiMouseCursor_ResizeAll] = SDL_CreateSystemCursor(SDL_SYSTEM_CURSOR_SIZEALL);
    bd->MouseCursors[ImGuiMouseCursor_ResizeNS] = SDL_CreateSystemCursor(SDL_SYSTEM_CURSOR_SIZENS);
    bd->MouseCursors[ImGuiMouseCursor_ResizeEW] = SDL_CreateSystemCursor(SDL_SYSTEM_CURSOR_SIZEWE);
    bd->MouseCursors[ImGuiMouseCursor_ResizeNESW] = SDL_CreateSystemCursor(SDL_SYSTEM_CURSOR_SIZENESW);
    bd->MouseCursors[ImGuiMouseCursor_ResizeNWSE] = SDL_CreateSystemCursor(SDL_SYSTEM_CURSOR_SIZENWSE);
    bd->MouseCursors[ImGuiMouseCursor_Hand] = SDL_CreateSystemCursor(SDL_SYSTEM_CURSOR_HAND);
    bd->MouseCursors[ImGuiMouseCursor_Wait] = SDL_CreateSystemCursor(SDL_SYSTEM_CURSOR_WAIT);
    bd->MouseCursors[ImGuiMouseCursor_Progress] = SDL_CreateSystemCursor(SDL_SYSTEM_CURSOR_WAITARROW);
    bd->MouseCursors[ImGuiMouseCursor_NotAllowed] = SDL_CreateSystemCursor(SDL_SYSTEM_CURSOR_NO);

    // Set platform dependent data in viewport
    // Our mouse update function expect PlatformHandle to be filled for the main viewport
    ImGuiViewport* main_viewport = ImGui::GetMainViewport();
    main_viewport->PlatformHandle = (void*)(intptr_t)bd->WindowID;
    main_viewport->PlatformHandleRaw = nullptr;
    SDL_SysWMinfo info;
    SDL_VERSION(&info.version);
    if (SDL_GetWindowWMInfo(window, &info))
    {
#if defined(SDL_VIDEO_DRIVER_WINDOWS)
        main_viewport->PlatformHandleRaw = (void*)info.info.win.window;
#elif defined(__APPLE__) && defined(SDL_VIDEO_DRIVER_COCOA)
        main_viewport->PlatformHandleRaw = (void*)info.info.cocoa.window;
#endif
    }

    // From 2.0.5: Set SDL hint to receive mouse click events on window focus, otherwise SDL doesn't emit the event.
    // Without this, when clicking to gain focus, our widgets wouldn't activate even though they showed as hovered.
    // (This is unfortunately a global SDL setting, so enabling it might have a side-effect on your application.
    // It is unlikely to make a difference, but if your app absolutely needs to ignore the initial on-focus click:
    // you can ignore SDL_MOUSEBUTTONDOWN events coming right after a SDL_WINDOWEVENT_FOCUS_GAINED)
#ifdef SDL_HINT_MOUSE_FOCUS_CLICKTHROUGH
    SDL_SetHint(SDL_HINT_MOUSE_FOCUS_CLICKTHROUGH, "1");
#endif

    // From 2.0.18: Enable native IME.
    // IMPORTANT: This is used at the time of SDL_CreateWindow() so this will only affects secondary windows, if any.
    // For the main window to be affected, your application needs to call this manually before calling SDL_CreateWindow().
#ifdef SDL_HINT_IME_SHOW_UI
    SDL_SetHint(SDL_HINT_IME_SHOW_UI, "1");
#endif

    // From 2.0.22: Disable auto-capture, this is preventing drag and drop across multiple windows (see #5710)
#ifdef SDL_HINT_MOUSE_AUTO_CAPTURE
    SDL_SetHint(SDL_HINT_MOUSE_AUTO_CAPTURE, "0");
#endif

    // We need SDL_CaptureMouse(), SDL_GetGlobalMouseState() from SDL 2.0.4+ to support multiple viewports.
    // We left the call to ImGui_ImplSDL2_InitMultiViewportSupport() outside of #ifdef to avoid unused-function warnings.
    if (io.BackendFlags & ImGuiBackendFlags_PlatformHasViewports)
        ImGui_ImplSDL2_InitMultiViewportSupport(window, sdl_gl_context);

    return true;
}

bool ImGui_ImplSDL2_InitForOpenGL(SDL_Window* window, void* sdl_gl_context)
{
    return ImGui_ImplSDL2_Init(window, nullptr, sdl_gl_context);
}

bool ImGui_ImplSDL2_InitForVulkan(SDL_Window* window)
{
#if !SDL_HAS_VULKAN
    IM_ASSERT(0 && "Unsupported");
#endif
    if (!ImGui_ImplSDL2_Init(window, nullptr, nullptr))
        return false;
    ImGui_ImplSDL2_Data* bd = ImGui_ImplSDL2_GetBackendData();
    bd->UseVulkan = true;
    return true;
}

bool ImGui_ImplSDL2_InitForD3D(SDL_Window* window)
{
#if !defined(_WIN32)
    IM_ASSERT(0 && "Unsupported");
#endif
    return ImGui_ImplSDL2_Init(window, nullptr, nullptr);
}

bool ImGui_ImplSDL2_InitForMetal(SDL_Window* window)
{
    return ImGui_ImplSDL2_Init(window, nullptr, nullptr);
}

bool ImGui_ImplSDL2_InitForSDLRenderer(SDL_Window* window, SDL_Renderer* renderer)
{
    return ImGui_ImplSDL2_Init(window, renderer, nullptr);
}

bool ImGui_ImplSDL2_InitForOther(SDL_Window* window)
{
    return ImGui_ImplSDL2_Init(window, nullptr, nullptr);
}

static void ImGui_ImplSDL2_CloseGamepads();

void ImGui_ImplSDL2_Shutdown()
{
    ImGui_ImplSDL2_Data* bd = ImGui_ImplSDL2_GetBackendData();
    IM_ASSERT(bd != nullptr && "No platform backend to shutdown, or already shutdown?");
    ImGuiIO& io = ImGui::GetIO();

    ImGui_ImplSDL2_ShutdownMultiViewportSupport();

    if (bd->ClipboardTextData)
        SDL_free(bd->ClipboardTextData);
    for (ImGuiMouseCursor cursor_n = 0; cursor_n < ImGuiMouseCursor_COUNT; cursor_n++)
        SDL_FreeCursor(bd->MouseCursors[cursor_n]);
    ImGui_ImplSDL2_CloseGamepads();

    io.BackendPlatformName = nullptr;
    io.BackendPlatformUserData = nullptr;
    io.BackendFlags &= ~(ImGuiBackendFlags_HasMouseCursors | ImGuiBackendFlags_HasSetMousePos | ImGuiBackendFlags_HasGamepad | ImGuiBackendFlags_PlatformHasViewports | ImGuiBackendFlags_HasMouseHoveredViewport);
    IM_DELETE(bd);
}

// This code is incredibly messy because some of the functions we need for full viewport support are not available in SDL < 2.0.4.
static void ImGui_ImplSDL2_UpdateMouseData()
{
    ImGui_ImplSDL2_Data* bd = ImGui_ImplSDL2_GetBackendData();
    ImGuiIO& io = ImGui::GetIO();

    // We forward mouse input when hovered or captured (via SDL_MOUSEMOTION) or when focused (below)
#if SDL_HAS_CAPTURE_AND_GLOBAL_MOUSE
    // SDL_CaptureMouse() let the OS know e.g. that our imgui drag outside the SDL window boundaries shouldn't e.g. trigger other operations outside
    SDL_CaptureMouse((bd->MouseButtonsDown != 0) ? SDL_TRUE : SDL_FALSE);
    SDL_Window* focused_window = SDL_GetKeyboardFocus();
    const bool is_app_focused = (focused_window && (bd->Window == focused_window || ImGui_ImplSDL2_GetViewportForWindowID(SDL_GetWindowID(focused_window)) != NULL));
#else
    SDL_Window* focused_window = bd->Window;
    const bool is_app_focused = (SDL_GetWindowFlags(bd->Window) & SDL_WINDOW_INPUT_FOCUS) != 0; // SDL 2.0.3 and non-windowed systems: single-viewport only
#endif

    if (is_app_focused)
    {
        // (Optional) Set OS mouse position from Dear ImGui if requested (rarely used, only when io.ConfigNavMoveSetMousePos is enabled by user)
        if (io.WantSetMousePos)
        {
#if SDL_HAS_CAPTURE_AND_GLOBAL_MOUSE
            if (io.ConfigFlags & ImGuiConfigFlags_ViewportsEnable)
                SDL_WarpMouseGlobal((int)io.MousePos.x, (int)io.MousePos.y);
            else
#endif
                SDL_WarpMouseInWindow(bd->Window, (int)io.MousePos.x, (int)io.MousePos.y);
        }

        // (Optional) Fallback to provide mouse position when focused (SDL_MOUSEMOTION already provides this when hovered or captured)
        if (bd->MouseCanUseGlobalState && bd->MouseButtonsDown == 0)
        {
            // Single-viewport mode: mouse position in client window coordinates (io.MousePos is (0,0) when the mouse is on the upper-left corner of the app window)
            // Multi-viewport mode: mouse position in OS absolute coordinates (io.MousePos is (0,0) when the mouse is on the upper-left of the primary monitor)
            int mouse_x, mouse_y, window_x, window_y;
            SDL_GetGlobalMouseState(&mouse_x, &mouse_y);
            if (!(io.ConfigFlags & ImGuiConfigFlags_ViewportsEnable))
            {
                SDL_GetWindowPosition(focused_window, &window_x, &window_y);
                mouse_x -= window_x;
                mouse_y -= window_y;
            }
            io.AddMousePosEvent((float)mouse_x, (float)mouse_y);
        }
    }

    // (Optional) When using multiple viewports: call io.AddMouseViewportEvent() with the viewport the OS mouse cursor is hovering.
    // If ImGuiBackendFlags_HasMouseHoveredViewport is not set by the backend, Dear imGui will ignore this field and infer the information using its flawed heuristic.
    // - [!] SDL backend does NOT correctly ignore viewports with the _NoInputs flag.
    //       Some backend are not able to handle that correctly. If a backend report an hovered viewport that has the _NoInputs flag (e.g. when dragging a window
    //       for docking, the viewport has the _NoInputs flag in order to allow us to find the viewport under), then Dear ImGui is forced to ignore the value reported
    //       by the backend, and use its flawed heuristic to guess the viewport behind.
    // - [X] SDL backend correctly reports this regardless of another viewport behind focused and dragged from (we need this to find a useful drag and drop target).
    if (io.BackendFlags & ImGuiBackendFlags_HasMouseHoveredViewport)
    {
        ImGuiID mouse_viewport_id = 0;
        if (ImGuiViewport* mouse_viewport = ImGui_ImplSDL2_GetViewportForWindowID(bd->MouseWindowID))
            mouse_viewport_id = mouse_viewport->ID;
        io.AddMouseViewportEvent(mouse_viewport_id);
    }
}

static void ImGui_ImplSDL2_UpdateMouseCursor()
{
    ImGuiIO& io = ImGui::GetIO();
    if (io.ConfigFlags & ImGuiConfigFlags_NoMouseCursorChange)
        return;
    ImGui_ImplSDL2_Data* bd = ImGui_ImplSDL2_GetBackendData();

    ImGuiMouseCursor imgui_cursor = ImGui::GetMouseCursor();
    if (io.MouseDrawCursor || imgui_cursor == ImGuiMouseCursor_None)
    {
        // Hide OS mouse cursor if imgui is drawing it or if it wants no cursor
        SDL_ShowCursor(SDL_FALSE);
    }
    else
    {
        // Show OS mouse cursor
        SDL_Cursor* expected_cursor = bd->MouseCursors[imgui_cursor] ? bd->MouseCursors[imgui_cursor] : bd->MouseCursors[ImGuiMouseCursor_Arrow];
        if (bd->MouseLastCursor != expected_cursor)
        {
            SDL_SetCursor(expected_cursor); // SDL function doesn't have an early out (see #6113)
            bd->MouseLastCursor = expected_cursor;
        }
        SDL_ShowCursor(SDL_TRUE);
    }
}

static void ImGui_ImplSDL2_CloseGamepads()
{
    ImGui_ImplSDL2_Data* bd = ImGui_ImplSDL2_GetBackendData();
    if (bd->GamepadMode != ImGui_ImplSDL2_GamepadMode_Manual)
        for (SDL_GameController* gamepad : bd->Gamepads)
            SDL_GameControllerClose(gamepad);
    bd->Gamepads.resize(0);
}

void ImGui_ImplSDL2_SetGamepadMode(ImGui_ImplSDL2_GamepadMode mode, struct _SDL_GameController** manual_gamepads_array, int manual_gamepads_count)
{
    ImGui_ImplSDL2_Data* bd = ImGui_ImplSDL2_GetBackendData();
    ImGui_ImplSDL2_CloseGamepads();
    if (mode == ImGui_ImplSDL2_GamepadMode_Manual)
    {
        IM_ASSERT(manual_gamepads_array != nullptr || manual_gamepads_count <= 0);
        for (int n = 0; n < manual_gamepads_count; n++)
            bd->Gamepads.push_back(manual_gamepads_array[n]);
    }
    else
    {
        IM_ASSERT(manual_gamepads_array == nullptr && manual_gamepads_count <= 0);
        bd->WantUpdateGamepadsList = true;
    }
    bd->GamepadMode = mode;
}

static void ImGui_ImplSDL2_UpdateGamepadButton(ImGui_ImplSDL2_Data* bd, ImGuiIO& io, ImGuiKey key, SDL_GameControllerButton button_no)
{
    bool merged_value = false;
    for (SDL_GameController* gamepad : bd->Gamepads)
        merged_value |= SDL_GameControllerGetButton(gamepad, button_no) != 0;
    io.AddKeyEvent(key, merged_value);
}

static inline float Saturate(float v) { return v < 0.0f ? 0.0f : v  > 1.0f ? 1.0f : v; }
static void ImGui_ImplSDL2_UpdateGamepadAnalog(ImGui_ImplSDL2_Data* bd, ImGuiIO& io, ImGuiKey key, SDL_GameControllerAxis axis_no, float v0, float v1)
{
    float merged_value = 0.0f;
    for (SDL_GameController* gamepad : bd->Gamepads)
    {
        float vn = Saturate((float)(SDL_GameControllerGetAxis(gamepad, axis_no) - v0) / (float)(v1 - v0));
        if (merged_value < vn)
            merged_value = vn;
    }
    io.AddKeyAnalogEvent(key, merged_value > 0.1f, merged_value);
}

static void ImGui_ImplSDL2_UpdateGamepads()
{
    ImGui_ImplSDL2_Data* bd = ImGui_ImplSDL2_GetBackendData();
    ImGuiIO& io = ImGui::GetIO();

    // Update list of controller(s) to use
    if (bd->WantUpdateGamepadsList && bd->GamepadMode != ImGui_ImplSDL2_GamepadMode_Manual)
    {
        ImGui_ImplSDL2_CloseGamepads();
        int joystick_count = SDL_NumJoysticks();
        for (int n = 0; n < joystick_count; n++)
            if (SDL_IsGameController(n))
                if (SDL_GameController* gamepad = SDL_GameControllerOpen(n))
                {
                    bd->Gamepads.push_back(gamepad);
                    if (bd->GamepadMode == ImGui_ImplSDL2_GamepadMode_AutoFirst)
                        break;
                }
        bd->WantUpdateGamepadsList = false;
    }

    // FIXME: Technically feeding gamepad shouldn't depend on this now that they are regular inputs.
    if ((io.ConfigFlags & ImGuiConfigFlags_NavEnableGamepad) == 0)
        return;
    io.BackendFlags &= ~ImGuiBackendFlags_HasGamepad;
    if (bd->Gamepads.Size == 0)
        return;
    io.BackendFlags |= ImGuiBackendFlags_HasGamepad;

    // Update gamepad inputs
    const int thumb_dead_zone = 8000; // SDL_gamecontroller.h suggests using this value.
    ImGui_ImplSDL2_UpdateGamepadButton(bd, io, ImGuiKey_GamepadStart,       SDL_CONTROLLER_BUTTON_START);
    ImGui_ImplSDL2_UpdateGamepadButton(bd, io, ImGuiKey_GamepadBack,        SDL_CONTROLLER_BUTTON_BACK);
    ImGui_ImplSDL2_UpdateGamepadButton(bd, io, ImGuiKey_GamepadFaceLeft,    SDL_CONTROLLER_BUTTON_X);              // Xbox X, PS Square
    ImGui_ImplSDL2_UpdateGamepadButton(bd, io, ImGuiKey_GamepadFaceRight,   SDL_CONTROLLER_BUTTON_B);              // Xbox B, PS Circle
    ImGui_ImplSDL2_UpdateGamepadButton(bd, io, ImGuiKey_GamepadFaceUp,      SDL_CONTROLLER_BUTTON_Y);              // Xbox Y, PS Triangle
    ImGui_ImplSDL2_UpdateGamepadButton(bd, io, ImGuiKey_GamepadFaceDown,    SDL_CONTROLLER_BUTTON_A);              // Xbox A, PS Cross
    ImGui_ImplSDL2_UpdateGamepadButton(bd, io, ImGuiKey_GamepadDpadLeft,    SDL_CONTROLLER_BUTTON_DPAD_LEFT);
    ImGui_ImplSDL2_UpdateGamepadButton(bd, io, ImGuiKey_GamepadDpadRight,   SDL_CONTROLLER_BUTTON_DPAD_RIGHT);
    ImGui_ImplSDL2_UpdateGamepadButton(bd, io, ImGuiKey_GamepadDpadUp,      SDL_CONTROLLER_BUTTON_DPAD_UP);
    ImGui_ImplSDL2_UpdateGamepadButton(bd, io, ImGuiKey_GamepadDpadDown,    SDL_CONTROLLER_BUTTON_DPAD_DOWN);
    ImGui_ImplSDL2_UpdateGamepadButton(bd, io, ImGuiKey_GamepadL1,          SDL_CONTROLLER_BUTTON_LEFTSHOULDER);
    ImGui_ImplSDL2_UpdateGamepadButton(bd, io, ImGuiKey_GamepadR1,          SDL_CONTROLLER_BUTTON_RIGHTSHOULDER);
    ImGui_ImplSDL2_UpdateGamepadAnalog(bd, io, ImGuiKey_GamepadL2,          SDL_CONTROLLER_AXIS_TRIGGERLEFT,  0.0f, 32767);
    ImGui_ImplSDL2_UpdateGamepadAnalog(bd, io, ImGuiKey_GamepadR2,          SDL_CONTROLLER_AXIS_TRIGGERRIGHT, 0.0f, 32767);
    ImGui_ImplSDL2_UpdateGamepadButton(bd, io, ImGuiKey_GamepadL3,          SDL_CONTROLLER_BUTTON_LEFTSTICK);
    ImGui_ImplSDL2_UpdateGamepadButton(bd, io, ImGuiKey_GamepadR3,          SDL_CONTROLLER_BUTTON_RIGHTSTICK);
    ImGui_ImplSDL2_UpdateGamepadAnalog(bd, io, ImGuiKey_GamepadLStickLeft,  SDL_CONTROLLER_AXIS_LEFTX,  -thumb_dead_zone, -32768);
    ImGui_ImplSDL2_UpdateGamepadAnalog(bd, io, ImGuiKey_GamepadLStickRight, SDL_CONTROLLER_AXIS_LEFTX,  +thumb_dead_zone, +32767);
    ImGui_ImplSDL2_UpdateGamepadAnalog(bd, io, ImGuiKey_GamepadLStickUp,    SDL_CONTROLLER_AXIS_LEFTY,  -thumb_dead_zone, -32768);
    ImGui_ImplSDL2_UpdateGamepadAnalog(bd, io, ImGuiKey_GamepadLStickDown,  SDL_CONTROLLER_AXIS_LEFTY,  +thumb_dead_zone, +32767);
    ImGui_ImplSDL2_UpdateGamepadAnalog(bd, io, ImGuiKey_GamepadRStickLeft,  SDL_CONTROLLER_AXIS_RIGHTX, -thumb_dead_zone, -32768);
    ImGui_ImplSDL2_UpdateGamepadAnalog(bd, io, ImGuiKey_GamepadRStickRight, SDL_CONTROLLER_AXIS_RIGHTX, +thumb_dead_zone, +32767);
    ImGui_ImplSDL2_UpdateGamepadAnalog(bd, io, ImGuiKey_GamepadRStickUp,    SDL_CONTROLLER_AXIS_RIGHTY, -thumb_dead_zone, -32768);
    ImGui_ImplSDL2_UpdateGamepadAnalog(bd, io, ImGuiKey_GamepadRStickDown,  SDL_CONTROLLER_AXIS_RIGHTY, +thumb_dead_zone, +32767);
}

// FIXME: Note that doesn't update with DPI/Scaling change only as SDL2 doesn't have an event for it (SDL3 has).
static void ImGui_ImplSDL2_UpdateMonitors()
{
    ImGuiPlatformIO& platform_io = ImGui::GetPlatformIO();
    platform_io.Monitors.resize(0);
    int display_count = SDL_GetNumVideoDisplays();
    for (int n = 0; n < display_count; n++)
    {
        // Warning: the validity of monitor DPI information on Windows depends on the application DPI awareness settings, which generally needs to be set in the manifest or at runtime.
        ImGuiPlatformMonitor monitor;
        SDL_Rect r;
        SDL_GetDisplayBounds(n, &r);
        monitor.MainPos = monitor.WorkPos = ImVec2((float)r.x, (float)r.y);
        monitor.MainSize = monitor.WorkSize = ImVec2((float)r.w, (float)r.h);
#if SDL_HAS_USABLE_DISPLAY_BOUNDS
        SDL_GetDisplayUsableBounds(n, &r);
        monitor.WorkPos = ImVec2((float)r.x, (float)r.y);
        monitor.WorkSize = ImVec2((float)r.w, (float)r.h);
#endif
#if SDL_HAS_PER_MONITOR_DPI
        // FIXME-VIEWPORT: On MacOS SDL reports actual monitor DPI scale, ignoring OS configuration. We may want to set
        //  DpiScale to cocoa_window.backingScaleFactor here.
        float dpi = 0.0f;
        if (!SDL_GetDisplayDPI(n, &dpi, nullptr, nullptr))
        {
            if (dpi <= 0.0f)
                continue; // Some accessibility applications are declaring virtual monitors with a DPI of 0, see #7902.
            monitor.DpiScale = dpi / 96.0f;
        }
#endif
        monitor.PlatformHandle = (void*)(intptr_t)n;
        platform_io.Monitors.push_back(monitor);
    }
}

void ImGui_ImplSDL2_NewFrame()
{
    ImGui_ImplSDL2_Data* bd = ImGui_ImplSDL2_GetBackendData();
    IM_ASSERT(bd != nullptr && "Context or backend not initialized! Did you call ImGui_ImplSDL2_Init()?");
    ImGuiIO& io = ImGui::GetIO();

    // Setup display size (every frame to accommodate for window resizing)
    int w, h;
    int display_w, display_h;
    SDL_GetWindowSize(bd->Window, &w, &h);
    if (SDL_GetWindowFlags(bd->Window) & SDL_WINDOW_MINIMIZED)
        w = h = 0;
    if (bd->Renderer != nullptr)
        SDL_GetRendererOutputSize(bd->Renderer, &display_w, &display_h);
#if SDL_HAS_VULKAN
    else if (SDL_GetWindowFlags(bd->Window) & SDL_WINDOW_VULKAN)
        SDL_Vulkan_GetDrawableSize(bd->Window, &display_w, &display_h);
#endif
    else
        SDL_GL_GetDrawableSize(bd->Window, &display_w, &display_h);
    io.DisplaySize = ImVec2((float)w, (float)h);
    if (w > 0 && h > 0)
        io.DisplayFramebufferScale = ImVec2((float)display_w / w, (float)display_h / h);

    // Update monitors
    ImGui_ImplSDL2_UpdateMonitors();

    // Setup time step (we don't use SDL_GetTicks() because it is using millisecond resolution)
    // (Accept SDL_GetPerformanceCounter() not returning a monotonically increasing value. Happens in VMs and Emscripten, see #6189, #6114, #3644)
    static Uint64 frequency = SDL_GetPerformanceFrequency();
    Uint64 current_time = SDL_GetPerformanceCounter();
    if (current_time <= bd->Time)
        current_time = bd->Time + 1;
    io.DeltaTime = bd->Time > 0 ? (float)((double)(current_time - bd->Time) / frequency) : (float)(1.0f / 60.0f);
    bd->Time = current_time;

    if (bd->MouseLastLeaveFrame && bd->MouseLastLeaveFrame >= ImGui::GetFrameCount() && bd->MouseButtonsDown == 0)
    {
        bd->MouseWindowID = 0;
        bd->MouseLastLeaveFrame = 0;
        io.AddMousePosEvent(-FLT_MAX, -FLT_MAX);
    }

    // Our io.AddMouseViewportEvent() calls will only be valid when not capturing.
    // Technically speaking testing for 'bd->MouseButtonsDown == 0' would be more rigorous, but testing for payload reduces noise and potential side-effects.
    if (bd->MouseCanReportHoveredViewport && ImGui::GetDragDropPayload() == nullptr)
        io.BackendFlags |= ImGuiBackendFlags_HasMouseHoveredViewport;
    else
        io.BackendFlags &= ~ImGuiBackendFlags_HasMouseHoveredViewport;

    ImGui_ImplSDL2_UpdateMouseData();
    ImGui_ImplSDL2_UpdateMouseCursor();

    // Update game controllers (if enabled and available)
    ImGui_ImplSDL2_UpdateGamepads();
}

//--------------------------------------------------------------------------------------------------------
// MULTI-VIEWPORT / PLATFORM INTERFACE SUPPORT
// This is an _advanced_ and _optional_ feature, allowing the backend to create and handle multiple viewports simultaneously.
// If you are new to dear imgui or creating a new binding for dear imgui, it is recommended that you completely ignore this section first..
//--------------------------------------------------------------------------------------------------------

// Helper structure we store in the void* RendererUserData field of each ImGuiViewport to easily retrieve our backend data.
struct ImGui_ImplSDL2_ViewportData
{
    SDL_Window*     Window;
    Uint32          WindowID;
    bool            WindowOwned;
    SDL_GLContext   GLContext;

    ImGui_ImplSDL2_ViewportData() { Window = nullptr; WindowID = 0; WindowOwned = false; GLContext = nullptr; }
    ~ImGui_ImplSDL2_ViewportData() { IM_ASSERT(Window == nullptr && GLContext == nullptr); }
};

static void ImGui_ImplSDL2_CreateWindow(ImGuiViewport* viewport)
{
    ImGui_ImplSDL2_Data* bd = ImGui_ImplSDL2_GetBackendData();
    ImGui_ImplSDL2_ViewportData* vd = IM_NEW(ImGui_ImplSDL2_ViewportData)();
    viewport->PlatformUserData = vd;

    ImGuiViewport* main_viewport = ImGui::GetMainViewport();
    ImGui_ImplSDL2_ViewportData* main_viewport_data = (ImGui_ImplSDL2_ViewportData*)main_viewport->PlatformUserData;

    // Share GL resources with main context
    bool use_opengl = (main_viewport_data->GLContext != nullptr);
    SDL_GLContext backup_context = nullptr;
    if (use_opengl)
    {
        backup_context = SDL_GL_GetCurrentContext();
        SDL_GL_SetAttribute(SDL_GL_SHARE_WITH_CURRENT_CONTEXT, 1);
        SDL_GL_MakeCurrent(main_viewport_data->Window, main_viewport_data->GLContext);
    }

    Uint32 sdl_flags = 0;
    sdl_flags |= use_opengl ? SDL_WINDOW_OPENGL : (bd->UseVulkan ? SDL_WINDOW_VULKAN : 0);
    sdl_flags |= SDL_GetWindowFlags(bd->Window) & SDL_WINDOW_ALLOW_HIGHDPI;
    sdl_flags |= SDL_WINDOW_HIDDEN;
    sdl_flags |= (viewport->Flags & ImGuiViewportFlags_NoDecoration) ? SDL_WINDOW_BORDERLESS : 0;
    sdl_flags |= (viewport->Flags & ImGuiViewportFlags_NoDecoration) ? 0 : SDL_WINDOW_RESIZABLE;
#if !defined(_WIN32)
    // See SDL hack in ImGui_ImplSDL2_ShowWindow().
    sdl_flags |= (viewport->Flags & ImGuiViewportFlags_NoTaskBarIcon) ? SDL_WINDOW_SKIP_TASKBAR : 0;
#endif
#if SDL_HAS_ALWAYS_ON_TOP
    sdl_flags |= (viewport->Flags & ImGuiViewportFlags_TopMost) ? SDL_WINDOW_ALWAYS_ON_TOP : 0;
#endif
    vd->Window = SDL_CreateWindow("No Title Yet", (int)viewport->Pos.x, (int)viewport->Pos.y, (int)viewport->Size.x, (int)viewport->Size.y, sdl_flags);
    vd->WindowOwned = true;
    if (use_opengl)
    {
        vd->GLContext = SDL_GL_CreateContext(vd->Window);
        SDL_GL_SetSwapInterval(0);
    }
    if (use_opengl && backup_context)
        SDL_GL_MakeCurrent(vd->Window, backup_context);

    viewport->PlatformHandle = (void*)(intptr_t)SDL_GetWindowID(vd->Window);
    viewport->PlatformHandleRaw = nullptr;
    SDL_SysWMinfo info;
    SDL_VERSION(&info.version);
    if (SDL_GetWindowWMInfo(vd->Window, &info))
    {
#if defined(SDL_VIDEO_DRIVER_WINDOWS)
        viewport->PlatformHandleRaw = info.info.win.window;
#elif defined(__APPLE__) && defined(SDL_VIDEO_DRIVER_COCOA)
        viewport->PlatformHandleRaw = (void*)info.info.cocoa.window;
#endif
    }
}

static void ImGui_ImplSDL2_DestroyWindow(ImGuiViewport* viewport)
{
    if (ImGui_ImplSDL2_ViewportData* vd = (ImGui_ImplSDL2_ViewportData*)viewport->PlatformUserData)
    {
        if (vd->GLContext && vd->WindowOwned)
            SDL_GL_DeleteContext(vd->GLContext);
        if (vd->Window && vd->WindowOwned)
            SDL_DestroyWindow(vd->Window);
        vd->GLContext = nullptr;
        vd->Window = nullptr;
        IM_DELETE(vd);
    }
    viewport->PlatformUserData = viewport->PlatformHandle = nullptr;
}

static void ImGui_ImplSDL2_ShowWindow(ImGuiViewport* viewport)
{
    ImGui_ImplSDL2_ViewportData* vd = (ImGui_ImplSDL2_ViewportData*)viewport->PlatformUserData;
#if defined(_WIN32) && !(defined(WINAPI_FAMILY) && (WINAPI_FAMILY == WINAPI_FAMILY_APP || WINAPI_FAMILY == WINAPI_FAMILY_GAMES))
    HWND hwnd = (HWND)viewport->PlatformHandleRaw;

    // SDL hack: Hide icon from task bar
    // Note: SDL 2.0.6+ has a SDL_WINDOW_SKIP_TASKBAR flag which is supported under Windows but the way it create the window breaks our seamless transition.
    if (viewport->Flags & ImGuiViewportFlags_NoTaskBarIcon)
    {
        LONG ex_style = ::GetWindowLong(hwnd, GWL_EXSTYLE);
        ex_style &= ~WS_EX_APPWINDOW;
        ex_style |= WS_EX_TOOLWINDOW;
        ::SetWindowLong(hwnd, GWL_EXSTYLE, ex_style);
    }
#endif

#if SDL_HAS_SHOW_WINDOW_ACTIVATION_HINT
    SDL_SetHint(SDL_HINT_WINDOW_NO_ACTIVATION_WHEN_SHOWN, (viewport->Flags & ImGuiViewportFlags_NoFocusOnAppearing) ? "1" : "0");
#elif defined(_WIN32)
    // SDL hack: SDL always activate/focus windows :/
    if (viewport->Flags & ImGuiViewportFlags_NoFocusOnAppearing)
    {
        ::ShowWindow(hwnd, SW_SHOWNA);
        return;
    }
#endif
    SDL_ShowWindow(vd->Window);
}

static ImVec2 ImGui_ImplSDL2_GetWindowPos(ImGuiViewport* viewport)
{
    ImGui_ImplSDL2_ViewportData* vd = (ImGui_ImplSDL2_ViewportData*)viewport->PlatformUserData;
    int x = 0, y = 0;
    SDL_GetWindowPosition(vd->Window, &x, &y);
    return ImVec2((float)x, (float)y);
}

static void ImGui_ImplSDL2_SetWindowPos(ImGuiViewport* viewport, ImVec2 pos)
{
    ImGui_ImplSDL2_ViewportData* vd = (ImGui_ImplSDL2_ViewportData*)viewport->PlatformUserData;
    SDL_SetWindowPosition(vd->Window, (int)pos.x, (int)pos.y);
}

static ImVec2 ImGui_ImplSDL2_GetWindowSize(ImGuiViewport* viewport)
{
    ImGui_ImplSDL2_ViewportData* vd = (ImGui_ImplSDL2_ViewportData*)viewport->PlatformUserData;
    int w = 0, h = 0;
    SDL_GetWindowSize(vd->Window, &w, &h);
    return ImVec2((float)w, (float)h);
}

static void ImGui_ImplSDL2_SetWindowSize(ImGuiViewport* viewport, ImVec2 size)
{
    ImGui_ImplSDL2_ViewportData* vd = (ImGui_ImplSDL2_ViewportData*)viewport->PlatformUserData;
    SDL_SetWindowSize(vd->Window, (int)size.x, (int)size.y);
}

static void ImGui_ImplSDL2_SetWindowTitle(ImGuiViewport* viewport, const char* title)
{
    ImGui_ImplSDL2_ViewportData* vd = (ImGui_ImplSDL2_ViewportData*)viewport->PlatformUserData;
    SDL_SetWindowTitle(vd->Window, title);
}

#if SDL_HAS_WINDOW_ALPHA
static void ImGui_ImplSDL2_SetWindowAlpha(ImGuiViewport* viewport, float alpha)
{
    ImGui_ImplSDL2_ViewportData* vd = (ImGui_ImplSDL2_ViewportData*)viewport->PlatformUserData;
    SDL_SetWindowOpacity(vd->Window, alpha);
}
#endif

static void ImGui_ImplSDL2_SetWindowFocus(ImGuiViewport* viewport)
{
    ImGui_ImplSDL2_ViewportData* vd = (ImGui_ImplSDL2_ViewportData*)viewport->PlatformUserData;
    SDL_RaiseWindow(vd->Window);
}

static bool ImGui_ImplSDL2_GetWindowFocus(ImGuiViewport* viewport)
{
    ImGui_ImplSDL2_ViewportData* vd = (ImGui_ImplSDL2_ViewportData*)viewport->PlatformUserData;
    return (SDL_GetWindowFlags(vd->Window) & SDL_WINDOW_INPUT_FOCUS) != 0;
}

static bool ImGui_ImplSDL2_GetWindowMinimized(ImGuiViewport* viewport)
{
    ImGui_ImplSDL2_ViewportData* vd = (ImGui_ImplSDL2_ViewportData*)viewport->PlatformUserData;
    return (SDL_GetWindowFlags(vd->Window) & SDL_WINDOW_MINIMIZED) != 0;
}

static void ImGui_ImplSDL2_RenderWindow(ImGuiViewport* viewport, void*)
{
    ImGui_ImplSDL2_ViewportData* vd = (ImGui_ImplSDL2_ViewportData*)viewport->PlatformUserData;
    if (vd->GLContext)
        SDL_GL_MakeCurrent(vd->Window, vd->GLContext);
}

static void ImGui_ImplSDL2_SwapBuffers(ImGuiViewport* viewport, void*)
{
    ImGui_ImplSDL2_ViewportData* vd = (ImGui_ImplSDL2_ViewportData*)viewport->PlatformUserData;
    if (vd->GLContext)
    {
        SDL_GL_MakeCurrent(vd->Window, vd->GLContext);
        SDL_GL_SwapWindow(vd->Window);
    }
}

// Vulkan support (the Vulkan renderer needs to call a platform-side support function to create the surface)
// SDL is graceful enough to _not_ need <vulkan/vulkan.h> so we can safely include this.
#if SDL_HAS_VULKAN
#include <SDL_vulkan.h>
static int ImGui_ImplSDL2_CreateVkSurface(ImGuiViewport* viewport, ImU64 vk_instance, const void* vk_allocator, ImU64* out_vk_surface)
{
    ImGui_ImplSDL2_ViewportData* vd = (ImGui_ImplSDL2_ViewportData*)viewport->PlatformUserData;
    (void)vk_allocator;
    SDL_bool ret = SDL_Vulkan_CreateSurface(vd->Window, (VkInstance)vk_instance, (VkSurfaceKHR*)out_vk_surface);
    return ret ? 0 : 1; // ret ? VK_SUCCESS : VK_NOT_READY
}
#endif // SDL_HAS_VULKAN

static void ImGui_ImplSDL2_InitMultiViewportSupport(SDL_Window* window, void* sdl_gl_context)
{
    // Register platform interface (will be coupled with a renderer interface)
    ImGuiPlatformIO& platform_io = ImGui::GetPlatformIO();
    platform_io.Platform_CreateWindow = ImGui_ImplSDL2_CreateWindow;
    platform_io.Platform_DestroyWindow = ImGui_ImplSDL2_DestroyWindow;
    platform_io.Platform_ShowWindow = ImGui_ImplSDL2_ShowWindow;
    platform_io.Platform_SetWindowPos = ImGui_ImplSDL2_SetWindowPos;
    platform_io.Platform_GetWindowPos = ImGui_ImplSDL2_GetWindowPos;
    platform_io.Platform_SetWindowSize = ImGui_ImplSDL2_SetWindowSize;
    platform_io.Platform_GetWindowSize = ImGui_ImplSDL2_GetWindowSize;
    platform_io.Platform_SetWindowFocus = ImGui_ImplSDL2_SetWindowFocus;
    platform_io.Platform_GetWindowFocus = ImGui_ImplSDL2_GetWindowFocus;
    platform_io.Platform_GetWindowMinimized = ImGui_ImplSDL2_GetWindowMinimized;
    platform_io.Platform_SetWindowTitle = ImGui_ImplSDL2_SetWindowTitle;
    platform_io.Platform_RenderWindow = ImGui_ImplSDL2_RenderWindow;
    platform_io.Platform_SwapBuffers = ImGui_ImplSDL2_SwapBuffers;
#if SDL_HAS_WINDOW_ALPHA
    platform_io.Platform_SetWindowAlpha = ImGui_ImplSDL2_SetWindowAlpha;
#endif
#if SDL_HAS_VULKAN
    platform_io.Platform_CreateVkSurface = ImGui_ImplSDL2_CreateVkSurface;
#endif

    // Register main window handle (which is owned by the main application, not by us)
    // This is mostly for simplicity and consistency, so that our code (e.g. mouse handling etc.) can use same logic for main and secondary viewports.
    ImGuiViewport* main_viewport = ImGui::GetMainViewport();
    ImGui_ImplSDL2_ViewportData* vd = IM_NEW(ImGui_ImplSDL2_ViewportData)();
    vd->Window = window;
    vd->WindowID = SDL_GetWindowID(window);
    vd->WindowOwned = false;
    vd->GLContext = sdl_gl_context;
    main_viewport->PlatformUserData = vd;
    main_viewport->PlatformHandle = (void*)(intptr_t)vd->WindowID;
}

static void ImGui_ImplSDL2_ShutdownMultiViewportSupport()
{
    ImGui::DestroyPlatformWindows();
}

//-----------------------------------------------------------------------------

#if defined(__clang__)
#pragma clang diagnostic pop
#endif

#endif // #ifndef IMGUI_DISABLE<|MERGE_RESOLUTION|>--- conflicted
+++ resolved
@@ -25,12 +25,9 @@
 
 // CHANGELOG
 // (minor and older changes stripped away, please see git history for details)
-<<<<<<< HEAD
 //  2025-XX-XX: Platform: Added support for multiple windows via the ImGuiPlatformIO interface.
 //  2025-02-21: [Docking] Update monitors and work areas information every frame, as the later may change regardless of monitor changes. (#8415)
-=======
 //  2025-02-18: Added ImGuiMouseCursor_Wait and ImGuiMouseCursor_Progress mouse cursor support.
->>>>>>> 434b7710
 //  2025-02-10: Using SDL_OpenURL() in platform_io.Platform_OpenInShellFn handler.
 //  2025-01-20: Made ImGui_ImplSDL2_SetGamepadMode(ImGui_ImplSDL2_GamepadMode_Manual) accept an empty array.
 //  2024-10-24: Emscripten: from SDL 2.30.9, SDL_EVENT_MOUSE_WHEEL event doesn't require dividing by 100.0f.

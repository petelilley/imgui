// dear imgui: Renderer for OpenGL3 / OpenGL ES2 / OpenGL ES3 (modern OpenGL with shaders / programmatic pipeline)
// This needs to be used along with a Platform Binding (e.g. GLFW, SDL, Win32, custom..)
// (Note: We are using GL3W as a helper library to access OpenGL functions since there is no standard header to access modern OpenGL functions easily. Alternatives are GLEW, Glad, etc..)

// Implemented features:
//  [X] Renderer: User texture binding. Use 'GLuint' OpenGL texture identifier as void*/ImTextureID. Read the FAQ about ImTextureID in imgui.cpp.
//  [X] Renderer: Multi-viewport support. Enable with 'io.ConfigFlags |= ImGuiConfigFlags_ViewportsEnable'.

// You can copy and use unmodified imgui_impl_* files in your project. See main.cpp for an example of using this.
// If you are new to dear imgui, read examples/README.txt and read the documentation at the top of imgui.cpp.
// https://github.com/ocornut/imgui

// CHANGELOG
// (minor and older changes stripped away, please see git history for details)
<<<<<<< HEAD
//  2018-XX-XX: Platform: Added support for multiple windows via the ImGuiPlatformIO interface.
=======
//  2019-02-11: OpenGL: Projecting clipping rectangles correctly using draw_data->FramebufferScale to allow multi-viewports for retina display.
>>>>>>> d16dbc5b
//  2019-02-01: OpenGL: Using GLSL 410 shaders for any version over 410 (e.g. 430, 450).
//  2018-11-30: Misc: Setting up io.BackendRendererName so it can be displayed in the About Window.
//  2018-11-13: OpenGL: Support for GL 4.5's glClipControl(GL_UPPER_LEFT).
//  2018-08-29: OpenGL: Added support for more OpenGL loaders: glew and glad, with comments indicative that any loader can be used.
//  2018-08-09: OpenGL: Default to OpenGL ES 3 on iOS and Android. GLSL version default to "#version 300 ES".
//  2018-07-30: OpenGL: Support for GLSL 300 ES and 410 core. Fixes for Emscripten compilation.
//  2018-07-10: OpenGL: Support for more GLSL versions (based on the GLSL version string). Added error output when shaders fail to compile/link.
//  2018-06-08: Misc: Extracted imgui_impl_opengl3.cpp/.h away from the old combined GLFW/SDL+OpenGL3 examples.
//  2018-06-08: OpenGL: Use draw_data->DisplayPos and draw_data->DisplaySize to setup projection matrix and clipping rectangle.
//  2018-05-25: OpenGL: Removed unnecessary backup/restore of GL_ELEMENT_ARRAY_BUFFER_BINDING since this is part of the VAO state.
//  2018-05-14: OpenGL: Making the call to glBindSampler() optional so 3.2 context won't fail if the function is a NULL pointer.
//  2018-03-06: OpenGL: Added const char* glsl_version parameter to ImGui_ImplOpenGL3_Init() so user can override the GLSL version e.g. "#version 150".
//  2018-02-23: OpenGL: Create the VAO in the render function so the setup can more easily be used with multiple shared GL context.
//  2018-02-16: Misc: Obsoleted the io.RenderDrawListsFn callback and exposed ImGui_ImplSdlGL3_RenderDrawData() in the .h file so you can call it yourself.
//  2018-01-07: OpenGL: Changed GLSL shader version from 330 to 150.
//  2017-09-01: OpenGL: Save and restore current bound sampler. Save and restore current polygon mode.
//  2017-05-01: OpenGL: Fixed save and restore of current blend func state.
//  2017-05-01: OpenGL: Fixed save and restore of current GL_ACTIVE_TEXTURE.
//  2016-09-05: OpenGL: Fixed save and restore of current scissor rectangle.
//  2016-07-29: OpenGL: Explicitly setting GL_UNPACK_ROW_LENGTH to reduce issues because SDL changes it. (#752)

//----------------------------------------
// OpenGL    GLSL      GLSL
// version   version   string
//----------------------------------------
//  2.0       110       "#version 110"
//  2.1       120
//  3.0       130
//  3.1       140
//  3.2       150       "#version 150"
//  3.3       330
//  4.0       400
//  4.1       410       "#version 410 core"
//  4.2       420
//  4.3       430
//  ES 2.0    100       "#version 100"
//  ES 3.0    300       "#version 300 es"
//----------------------------------------

#if defined(_MSC_VER) && !defined(_CRT_SECURE_NO_WARNINGS)
#define _CRT_SECURE_NO_WARNINGS
#endif

#include "imgui.h"
#include "imgui_impl_opengl3.h"
#include <stdio.h>
#if defined(_MSC_VER) && _MSC_VER <= 1500 // MSVC 2008 or earlier
#include <stddef.h>     // intptr_t
#else
#include <stdint.h>     // intptr_t
#endif
#if defined(__APPLE__)
#include "TargetConditionals.h"
#endif

// iOS, Android and Emscripten can use GL ES 3
// Call ImGui_ImplOpenGL3_Init() with "#version 300 es"
#if (defined(__APPLE__) && TARGET_OS_IOS) || (defined(__ANDROID__)) || (defined(__EMSCRIPTEN__))
#define USE_GL_ES3
#endif

#ifdef USE_GL_ES3
// OpenGL ES 3
#include <GLES3/gl3.h>  // Use GL ES 3
#else
// Regular OpenGL
// About OpenGL function loaders: modern OpenGL doesn't have a standard header file and requires individual function pointers to be loaded manually.
// Helper libraries are often used for this purpose! Here we are supporting a few common ones: gl3w, glew, glad.
// You may use another loader/header of your choice (glext, glLoadGen, etc.), or chose to manually implement your own.
#if defined(IMGUI_IMPL_OPENGL_LOADER_GL3W)
#include <GL/gl3w.h>
#elif defined(IMGUI_IMPL_OPENGL_LOADER_GLEW)
#include <GL/glew.h>
#elif defined(IMGUI_IMPL_OPENGL_LOADER_GLAD)
#include <glad/glad.h>
#else
#include IMGUI_IMPL_OPENGL_LOADER_CUSTOM
#endif
#endif

// OpenGL Data
static char         g_GlslVersionString[32] = "";
static GLuint       g_FontTexture = 0;
static GLuint       g_ShaderHandle = 0, g_VertHandle = 0, g_FragHandle = 0;
static int          g_AttribLocationTex = 0, g_AttribLocationProjMtx = 0;
static int          g_AttribLocationPosition = 0, g_AttribLocationUV = 0, g_AttribLocationColor = 0;
static unsigned int g_VboHandle = 0, g_ElementsHandle = 0;

// Forward Declarations
static void ImGui_ImplOpenGL3_InitPlatformInterface();
static void ImGui_ImplOpenGL3_ShutdownPlatformInterface();

// Functions
bool    ImGui_ImplOpenGL3_Init(const char* glsl_version)
{
    // Setup back-end capabilities flags
    ImGuiIO& io = ImGui::GetIO();
    io.BackendFlags |= ImGuiBackendFlags_RendererHasViewports;    // We can create multi-viewports on the Renderer side (optional)
    io.BackendRendererName = "imgui_impl_opengl3";

    // Store GLSL version string so we can refer to it later in case we recreate shaders. Note: GLSL version is NOT the same as GL version. Leave this to NULL if unsure.
#ifdef USE_GL_ES3
    if (glsl_version == NULL)
        glsl_version = "#version 300 es";
#else
    if (glsl_version == NULL)
        glsl_version = "#version 130";
#endif
    IM_ASSERT((int)strlen(glsl_version) + 2 < IM_ARRAYSIZE(g_GlslVersionString));
    strcpy(g_GlslVersionString, glsl_version);
    strcat(g_GlslVersionString, "\n");

    if (io.ConfigFlags & ImGuiConfigFlags_ViewportsEnable)
        ImGui_ImplOpenGL3_InitPlatformInterface();

    return true;
}

void    ImGui_ImplOpenGL3_Shutdown()
{
    ImGui_ImplOpenGL3_ShutdownPlatformInterface();
    ImGui_ImplOpenGL3_DestroyDeviceObjects();
}

void    ImGui_ImplOpenGL3_NewFrame()
{
    if (!g_FontTexture)
        ImGui_ImplOpenGL3_CreateDeviceObjects();
}

// OpenGL3 Render function.
// (this used to be set in io.RenderDrawListsFn and called by ImGui::Render(), but you can now call this directly from your main loop)
// Note that this implementation is little overcomplicated because we are saving/setting up/restoring every OpenGL state explicitly, in order to be able to run within any OpenGL engine that doesn't do so.
void    ImGui_ImplOpenGL3_RenderDrawData(ImDrawData* draw_data)
{
    // Avoid rendering when minimized, scale coordinates for retina displays (screen coordinates != framebuffer coordinates)
    int fb_width = (int)(draw_data->DisplaySize.x * draw_data->FramebufferScale.x);
    int fb_height = (int)(draw_data->DisplaySize.y * draw_data->FramebufferScale.y);
    if (fb_width <= 0 || fb_height <= 0)
        return;

    // Backup GL state
    GLenum last_active_texture; glGetIntegerv(GL_ACTIVE_TEXTURE, (GLint*)&last_active_texture);
    glActiveTexture(GL_TEXTURE0);
    GLint last_program; glGetIntegerv(GL_CURRENT_PROGRAM, &last_program);
    GLint last_texture; glGetIntegerv(GL_TEXTURE_BINDING_2D, &last_texture);
#ifdef GL_SAMPLER_BINDING
    GLint last_sampler; glGetIntegerv(GL_SAMPLER_BINDING, &last_sampler);
#endif
    GLint last_array_buffer; glGetIntegerv(GL_ARRAY_BUFFER_BINDING, &last_array_buffer);
    GLint last_vertex_array; glGetIntegerv(GL_VERTEX_ARRAY_BINDING, &last_vertex_array);
#ifdef GL_POLYGON_MODE
    GLint last_polygon_mode[2]; glGetIntegerv(GL_POLYGON_MODE, last_polygon_mode);
#endif
    GLint last_viewport[4]; glGetIntegerv(GL_VIEWPORT, last_viewport);
    GLint last_scissor_box[4]; glGetIntegerv(GL_SCISSOR_BOX, last_scissor_box);
    GLenum last_blend_src_rgb; glGetIntegerv(GL_BLEND_SRC_RGB, (GLint*)&last_blend_src_rgb);
    GLenum last_blend_dst_rgb; glGetIntegerv(GL_BLEND_DST_RGB, (GLint*)&last_blend_dst_rgb);
    GLenum last_blend_src_alpha; glGetIntegerv(GL_BLEND_SRC_ALPHA, (GLint*)&last_blend_src_alpha);
    GLenum last_blend_dst_alpha; glGetIntegerv(GL_BLEND_DST_ALPHA, (GLint*)&last_blend_dst_alpha);
    GLenum last_blend_equation_rgb; glGetIntegerv(GL_BLEND_EQUATION_RGB, (GLint*)&last_blend_equation_rgb);
    GLenum last_blend_equation_alpha; glGetIntegerv(GL_BLEND_EQUATION_ALPHA, (GLint*)&last_blend_equation_alpha);
    GLboolean last_enable_blend = glIsEnabled(GL_BLEND);
    GLboolean last_enable_cull_face = glIsEnabled(GL_CULL_FACE);
    GLboolean last_enable_depth_test = glIsEnabled(GL_DEPTH_TEST);
    GLboolean last_enable_scissor_test = glIsEnabled(GL_SCISSOR_TEST);
    bool clip_origin_lower_left = true;
#ifdef GL_CLIP_ORIGIN
    GLenum last_clip_origin = 0; glGetIntegerv(GL_CLIP_ORIGIN, (GLint*)&last_clip_origin); // Support for GL 4.5's glClipControl(GL_UPPER_LEFT)
    if (last_clip_origin == GL_UPPER_LEFT)
        clip_origin_lower_left = false;
#endif

    // Setup render state: alpha-blending enabled, no face culling, no depth testing, scissor enabled, polygon fill
    glEnable(GL_BLEND);
    glBlendEquation(GL_FUNC_ADD);
    glBlendFunc(GL_SRC_ALPHA, GL_ONE_MINUS_SRC_ALPHA);
    glDisable(GL_CULL_FACE);
    glDisable(GL_DEPTH_TEST);
    glEnable(GL_SCISSOR_TEST);
#ifdef GL_POLYGON_MODE
    glPolygonMode(GL_FRONT_AND_BACK, GL_FILL);
#endif

    // Setup viewport, orthographic projection matrix
    // Our visible imgui space lies from draw_data->DisplayPos (top left) to draw_data->DisplayPos+data_data->DisplaySize (bottom right). DisplayMin is (0,0) for single viewport apps.
    glViewport(0, 0, (GLsizei)fb_width, (GLsizei)fb_height);
    float L = draw_data->DisplayPos.x;
    float R = draw_data->DisplayPos.x + draw_data->DisplaySize.x;
    float T = draw_data->DisplayPos.y;
    float B = draw_data->DisplayPos.y + draw_data->DisplaySize.y;
    const float ortho_projection[4][4] =
    {
        { 2.0f/(R-L),   0.0f,         0.0f,   0.0f },
        { 0.0f,         2.0f/(T-B),   0.0f,   0.0f },
        { 0.0f,         0.0f,        -1.0f,   0.0f },
        { (R+L)/(L-R),  (T+B)/(B-T),  0.0f,   1.0f },
    };
    glUseProgram(g_ShaderHandle);
    glUniform1i(g_AttribLocationTex, 0);
    glUniformMatrix4fv(g_AttribLocationProjMtx, 1, GL_FALSE, &ortho_projection[0][0]);
#ifdef GL_SAMPLER_BINDING
    glBindSampler(0, 0); // We use combined texture/sampler state. Applications using GL 3.3 may set that otherwise.
#endif
    // Recreate the VAO every time
    // (This is to easily allow multiple GL contexts. VAO are not shared among GL contexts, and we don't track creation/deletion of windows so we don't have an obvious key to use to cache them.)
    GLuint vao_handle = 0;
    glGenVertexArrays(1, &vao_handle);
    glBindVertexArray(vao_handle);
    glBindBuffer(GL_ARRAY_BUFFER, g_VboHandle);
    glEnableVertexAttribArray(g_AttribLocationPosition);
    glEnableVertexAttribArray(g_AttribLocationUV);
    glEnableVertexAttribArray(g_AttribLocationColor);
    glVertexAttribPointer(g_AttribLocationPosition, 2, GL_FLOAT, GL_FALSE, sizeof(ImDrawVert), (GLvoid*)IM_OFFSETOF(ImDrawVert, pos));
    glVertexAttribPointer(g_AttribLocationUV, 2, GL_FLOAT, GL_FALSE, sizeof(ImDrawVert), (GLvoid*)IM_OFFSETOF(ImDrawVert, uv));
    glVertexAttribPointer(g_AttribLocationColor, 4, GL_UNSIGNED_BYTE, GL_TRUE, sizeof(ImDrawVert), (GLvoid*)IM_OFFSETOF(ImDrawVert, col));

    // Will project scissor/clipping rectangles into framebuffer space
    ImVec2 clip_off = draw_data->DisplayPos;         // (0,0) unless using multi-viewports
    ImVec2 clip_scale = draw_data->FramebufferScale; // (1,1) unless using retina display which are often (2,2)

    // Render command lists
    for (int n = 0; n < draw_data->CmdListsCount; n++)
    {
        const ImDrawList* cmd_list = draw_data->CmdLists[n];
        size_t idx_buffer_offset = 0;

        glBindBuffer(GL_ARRAY_BUFFER, g_VboHandle);
        glBufferData(GL_ARRAY_BUFFER, (GLsizeiptr)cmd_list->VtxBuffer.Size * sizeof(ImDrawVert), (const GLvoid*)cmd_list->VtxBuffer.Data, GL_STREAM_DRAW);

        glBindBuffer(GL_ELEMENT_ARRAY_BUFFER, g_ElementsHandle);
        glBufferData(GL_ELEMENT_ARRAY_BUFFER, (GLsizeiptr)cmd_list->IdxBuffer.Size * sizeof(ImDrawIdx), (const GLvoid*)cmd_list->IdxBuffer.Data, GL_STREAM_DRAW);

        for (int cmd_i = 0; cmd_i < cmd_list->CmdBuffer.Size; cmd_i++)
        {
            const ImDrawCmd* pcmd = &cmd_list->CmdBuffer[cmd_i];
            if (pcmd->UserCallback)
            {
                // User callback (registered via ImDrawList::AddCallback)
                pcmd->UserCallback(cmd_list, pcmd);
            }
            else
            {
                // Project scissor/clipping rectangles into framebuffer space
                ImVec4 clip_rect;
                clip_rect.x = (pcmd->ClipRect.x - clip_off.x) * clip_scale.x;
                clip_rect.y = (pcmd->ClipRect.y - clip_off.y) * clip_scale.y;
                clip_rect.z = (pcmd->ClipRect.z - clip_off.x) * clip_scale.x;
                clip_rect.w = (pcmd->ClipRect.w - clip_off.y) * clip_scale.y;

                if (clip_rect.x < fb_width && clip_rect.y < fb_height && clip_rect.z >= 0.0f && clip_rect.w >= 0.0f)
                {
                    // Apply scissor/clipping rectangle
                    if (clip_origin_lower_left)
                        glScissor((int)clip_rect.x, (int)(fb_height - clip_rect.w), (int)(clip_rect.z - clip_rect.x), (int)(clip_rect.w - clip_rect.y));
                    else
                        glScissor((int)clip_rect.x, (int)clip_rect.y, (int)clip_rect.z, (int)clip_rect.w); // Support for GL 4.5's glClipControl(GL_UPPER_LEFT)

                    // Bind texture, Draw
                    glBindTexture(GL_TEXTURE_2D, (GLuint)(intptr_t)pcmd->TextureId);
                    glDrawElements(GL_TRIANGLES, (GLsizei)pcmd->ElemCount, sizeof(ImDrawIdx) == 2 ? GL_UNSIGNED_SHORT : GL_UNSIGNED_INT, (void*)idx_buffer_offset);
                }
            }
            idx_buffer_offset += pcmd->ElemCount * sizeof(ImDrawIdx);
        }
    }
    glDeleteVertexArrays(1, &vao_handle);

    // Restore modified GL state
    glUseProgram(last_program);
    glBindTexture(GL_TEXTURE_2D, last_texture);
#ifdef GL_SAMPLER_BINDING
    glBindSampler(0, last_sampler);
#endif
    glActiveTexture(last_active_texture);
    glBindVertexArray(last_vertex_array);
    glBindBuffer(GL_ARRAY_BUFFER, last_array_buffer);
    glBlendEquationSeparate(last_blend_equation_rgb, last_blend_equation_alpha);
    glBlendFuncSeparate(last_blend_src_rgb, last_blend_dst_rgb, last_blend_src_alpha, last_blend_dst_alpha);
    if (last_enable_blend) glEnable(GL_BLEND); else glDisable(GL_BLEND);
    if (last_enable_cull_face) glEnable(GL_CULL_FACE); else glDisable(GL_CULL_FACE);
    if (last_enable_depth_test) glEnable(GL_DEPTH_TEST); else glDisable(GL_DEPTH_TEST);
    if (last_enable_scissor_test) glEnable(GL_SCISSOR_TEST); else glDisable(GL_SCISSOR_TEST);
#ifdef GL_POLYGON_MODE
    glPolygonMode(GL_FRONT_AND_BACK, (GLenum)last_polygon_mode[0]);
#endif
    glViewport(last_viewport[0], last_viewport[1], (GLsizei)last_viewport[2], (GLsizei)last_viewport[3]);
    glScissor(last_scissor_box[0], last_scissor_box[1], (GLsizei)last_scissor_box[2], (GLsizei)last_scissor_box[3]);
}

bool ImGui_ImplOpenGL3_CreateFontsTexture()
{
    // Build texture atlas
    ImGuiIO& io = ImGui::GetIO();
    unsigned char* pixels;
    int width, height;
    io.Fonts->GetTexDataAsRGBA32(&pixels, &width, &height);   // Load as RGBA 32-bits (75% of the memory is wasted, but default font is so small) because it is more likely to be compatible with user's existing shaders. If your ImTextureId represent a higher-level concept than just a GL texture id, consider calling GetTexDataAsAlpha8() instead to save on GPU memory.

    // Upload texture to graphics system
    GLint last_texture;
    glGetIntegerv(GL_TEXTURE_BINDING_2D, &last_texture);
    glGenTextures(1, &g_FontTexture);
    glBindTexture(GL_TEXTURE_2D, g_FontTexture);
    glTexParameteri(GL_TEXTURE_2D, GL_TEXTURE_MIN_FILTER, GL_LINEAR);
    glTexParameteri(GL_TEXTURE_2D, GL_TEXTURE_MAG_FILTER, GL_LINEAR);
    glPixelStorei(GL_UNPACK_ROW_LENGTH, 0);
    glTexImage2D(GL_TEXTURE_2D, 0, GL_RGBA, width, height, 0, GL_RGBA, GL_UNSIGNED_BYTE, pixels);

    // Store our identifier
    io.Fonts->TexID = (ImTextureID)(intptr_t)g_FontTexture;

    // Restore state
    glBindTexture(GL_TEXTURE_2D, last_texture);

    return true;
}

void ImGui_ImplOpenGL3_DestroyFontsTexture()
{
    if (g_FontTexture)
    {
        ImGuiIO& io = ImGui::GetIO();
        glDeleteTextures(1, &g_FontTexture);
        io.Fonts->TexID = 0;
        g_FontTexture = 0;
    }
}

// If you get an error please report on github. You may try different GL context version or GLSL version. See GL<>GLSL version table at the top of this file.
static bool CheckShader(GLuint handle, const char* desc)
{
    GLint status = 0, log_length = 0;
    glGetShaderiv(handle, GL_COMPILE_STATUS, &status);
    glGetShaderiv(handle, GL_INFO_LOG_LENGTH, &log_length);
    if ((GLboolean)status == GL_FALSE)
        fprintf(stderr, "ERROR: ImGui_ImplOpenGL3_CreateDeviceObjects: failed to compile %s!\n", desc);
    if (log_length > 0)
    {
        ImVector<char> buf;
        buf.resize((int)(log_length + 1));
        glGetShaderInfoLog(handle, log_length, NULL, (GLchar*)buf.begin());
        fprintf(stderr, "%s\n", buf.begin());
    }
    return (GLboolean)status == GL_TRUE;
}

// If you get an error please report on GitHub. You may try different GL context version or GLSL version.
static bool CheckProgram(GLuint handle, const char* desc)
{
    GLint status = 0, log_length = 0;
    glGetProgramiv(handle, GL_LINK_STATUS, &status);
    glGetProgramiv(handle, GL_INFO_LOG_LENGTH, &log_length);
    if ((GLboolean)status == GL_FALSE)
        fprintf(stderr, "ERROR: ImGui_ImplOpenGL3_CreateDeviceObjects: failed to link %s! (with GLSL '%s')\n", desc, g_GlslVersionString);
    if (log_length > 0)
    {
        ImVector<char> buf;
        buf.resize((int)(log_length + 1));
        glGetProgramInfoLog(handle, log_length, NULL, (GLchar*)buf.begin());
        fprintf(stderr, "%s\n", buf.begin());
    }
    return (GLboolean)status == GL_TRUE;
}

bool    ImGui_ImplOpenGL3_CreateDeviceObjects()
{
    // Backup GL state
    GLint last_texture, last_array_buffer, last_vertex_array;
    glGetIntegerv(GL_TEXTURE_BINDING_2D, &last_texture);
    glGetIntegerv(GL_ARRAY_BUFFER_BINDING, &last_array_buffer);
    glGetIntegerv(GL_VERTEX_ARRAY_BINDING, &last_vertex_array);

    // Parse GLSL version string
    int glsl_version = 130;
    sscanf(g_GlslVersionString, "#version %d", &glsl_version);

    const GLchar* vertex_shader_glsl_120 =
        "uniform mat4 ProjMtx;\n"
        "attribute vec2 Position;\n"
        "attribute vec2 UV;\n"
        "attribute vec4 Color;\n"
        "varying vec2 Frag_UV;\n"
        "varying vec4 Frag_Color;\n"
        "void main()\n"
        "{\n"
        "    Frag_UV = UV;\n"
        "    Frag_Color = Color;\n"
        "    gl_Position = ProjMtx * vec4(Position.xy,0,1);\n"
        "}\n";

    const GLchar* vertex_shader_glsl_130 =
        "uniform mat4 ProjMtx;\n"
        "in vec2 Position;\n"
        "in vec2 UV;\n"
        "in vec4 Color;\n"
        "out vec2 Frag_UV;\n"
        "out vec4 Frag_Color;\n"
        "void main()\n"
        "{\n"
        "    Frag_UV = UV;\n"
        "    Frag_Color = Color;\n"
        "    gl_Position = ProjMtx * vec4(Position.xy,0,1);\n"
        "}\n";

    const GLchar* vertex_shader_glsl_300_es =
        "precision mediump float;\n"
        "layout (location = 0) in vec2 Position;\n"
        "layout (location = 1) in vec2 UV;\n"
        "layout (location = 2) in vec4 Color;\n"
        "uniform mat4 ProjMtx;\n"
        "out vec2 Frag_UV;\n"
        "out vec4 Frag_Color;\n"
        "void main()\n"
        "{\n"
        "    Frag_UV = UV;\n"
        "    Frag_Color = Color;\n"
        "    gl_Position = ProjMtx * vec4(Position.xy,0,1);\n"
        "}\n";

    const GLchar* vertex_shader_glsl_410_core =
        "layout (location = 0) in vec2 Position;\n"
        "layout (location = 1) in vec2 UV;\n"
        "layout (location = 2) in vec4 Color;\n"
        "uniform mat4 ProjMtx;\n"
        "out vec2 Frag_UV;\n"
        "out vec4 Frag_Color;\n"
        "void main()\n"
        "{\n"
        "    Frag_UV = UV;\n"
        "    Frag_Color = Color;\n"
        "    gl_Position = ProjMtx * vec4(Position.xy,0,1);\n"
        "}\n";

    const GLchar* fragment_shader_glsl_120 =
        "#ifdef GL_ES\n"
        "    precision mediump float;\n"
        "#endif\n"
        "uniform sampler2D Texture;\n"
        "varying vec2 Frag_UV;\n"
        "varying vec4 Frag_Color;\n"
        "void main()\n"
        "{\n"
        "    gl_FragColor = Frag_Color * texture2D(Texture, Frag_UV.st);\n"
        "}\n";

    const GLchar* fragment_shader_glsl_130 =
        "uniform sampler2D Texture;\n"
        "in vec2 Frag_UV;\n"
        "in vec4 Frag_Color;\n"
        "out vec4 Out_Color;\n"
        "void main()\n"
        "{\n"
        "    Out_Color = Frag_Color * texture(Texture, Frag_UV.st);\n"
        "}\n";

    const GLchar* fragment_shader_glsl_300_es =
        "precision mediump float;\n"
        "uniform sampler2D Texture;\n"
        "in vec2 Frag_UV;\n"
        "in vec4 Frag_Color;\n"
        "layout (location = 0) out vec4 Out_Color;\n"
        "void main()\n"
        "{\n"
        "    Out_Color = Frag_Color * texture(Texture, Frag_UV.st);\n"
        "}\n";

    const GLchar* fragment_shader_glsl_410_core =
        "in vec2 Frag_UV;\n"
        "in vec4 Frag_Color;\n"
        "uniform sampler2D Texture;\n"
        "layout (location = 0) out vec4 Out_Color;\n"
        "void main()\n"
        "{\n"
        "    Out_Color = Frag_Color * texture(Texture, Frag_UV.st);\n"
        "}\n";

    // Select shaders matching our GLSL versions
    const GLchar* vertex_shader = NULL;
    const GLchar* fragment_shader = NULL;
    if (glsl_version < 130)
    {
        vertex_shader = vertex_shader_glsl_120;
        fragment_shader = fragment_shader_glsl_120;
    }
    else if (glsl_version >= 410)
    {
        vertex_shader = vertex_shader_glsl_410_core;
        fragment_shader = fragment_shader_glsl_410_core;
    }
    else if (glsl_version == 300)
    {
        vertex_shader = vertex_shader_glsl_300_es;
        fragment_shader = fragment_shader_glsl_300_es;
    }
    else
    {
        vertex_shader = vertex_shader_glsl_130;
        fragment_shader = fragment_shader_glsl_130;
    }

    // Create shaders
    const GLchar* vertex_shader_with_version[2] = { g_GlslVersionString, vertex_shader };
    g_VertHandle = glCreateShader(GL_VERTEX_SHADER);
    glShaderSource(g_VertHandle, 2, vertex_shader_with_version, NULL);
    glCompileShader(g_VertHandle);
    CheckShader(g_VertHandle, "vertex shader");

    const GLchar* fragment_shader_with_version[2] = { g_GlslVersionString, fragment_shader };
    g_FragHandle = glCreateShader(GL_FRAGMENT_SHADER);
    glShaderSource(g_FragHandle, 2, fragment_shader_with_version, NULL);
    glCompileShader(g_FragHandle);
    CheckShader(g_FragHandle, "fragment shader");

    g_ShaderHandle = glCreateProgram();
    glAttachShader(g_ShaderHandle, g_VertHandle);
    glAttachShader(g_ShaderHandle, g_FragHandle);
    glLinkProgram(g_ShaderHandle);
    CheckProgram(g_ShaderHandle, "shader program");

    g_AttribLocationTex = glGetUniformLocation(g_ShaderHandle, "Texture");
    g_AttribLocationProjMtx = glGetUniformLocation(g_ShaderHandle, "ProjMtx");
    g_AttribLocationPosition = glGetAttribLocation(g_ShaderHandle, "Position");
    g_AttribLocationUV = glGetAttribLocation(g_ShaderHandle, "UV");
    g_AttribLocationColor = glGetAttribLocation(g_ShaderHandle, "Color");

    // Create buffers
    glGenBuffers(1, &g_VboHandle);
    glGenBuffers(1, &g_ElementsHandle);

    ImGui_ImplOpenGL3_CreateFontsTexture();

    // Restore modified GL state
    glBindTexture(GL_TEXTURE_2D, last_texture);
    glBindBuffer(GL_ARRAY_BUFFER, last_array_buffer);
    glBindVertexArray(last_vertex_array);

    return true;
}

void    ImGui_ImplOpenGL3_DestroyDeviceObjects()
{
    if (g_VboHandle) glDeleteBuffers(1, &g_VboHandle);
    if (g_ElementsHandle) glDeleteBuffers(1, &g_ElementsHandle);
    g_VboHandle = g_ElementsHandle = 0;

    if (g_ShaderHandle && g_VertHandle) glDetachShader(g_ShaderHandle, g_VertHandle);
    if (g_VertHandle) glDeleteShader(g_VertHandle);
    g_VertHandle = 0;

    if (g_ShaderHandle && g_FragHandle) glDetachShader(g_ShaderHandle, g_FragHandle);
    if (g_FragHandle) glDeleteShader(g_FragHandle);
    g_FragHandle = 0;

    if (g_ShaderHandle) glDeleteProgram(g_ShaderHandle);
    g_ShaderHandle = 0;

    ImGui_ImplOpenGL3_DestroyFontsTexture();
}

//--------------------------------------------------------------------------------------------------------
// MULTI-VIEWPORT / PLATFORM INTERFACE SUPPORT
// This is an _advanced_ and _optional_ feature, allowing the back-end to create and handle multiple viewports simultaneously.
// If you are new to dear imgui or creating a new binding for dear imgui, it is recommended that you completely ignore this section first..
//--------------------------------------------------------------------------------------------------------

static void ImGui_ImplOpenGL3_RenderWindow(ImGuiViewport* viewport, void*)
{
    if (!(viewport->Flags & ImGuiViewportFlags_NoRendererClear))
    {
        ImVec4 clear_color = ImVec4(0.0f, 0.0f, 0.0f, 1.0f);
        glClearColor(clear_color.x, clear_color.y, clear_color.z, clear_color.w);
        glClear(GL_COLOR_BUFFER_BIT);
    }
    ImGui_ImplOpenGL3_RenderDrawData(viewport->DrawData);
}

static void ImGui_ImplOpenGL3_InitPlatformInterface()
{
    ImGuiPlatformIO& platform_io = ImGui::GetPlatformIO();
    platform_io.Renderer_RenderWindow = ImGui_ImplOpenGL3_RenderWindow;
}

static void ImGui_ImplOpenGL3_ShutdownPlatformInterface()
{
    ImGui::DestroyPlatformWindows();
}<|MERGE_RESOLUTION|>--- conflicted
+++ resolved
@@ -12,11 +12,8 @@
 
 // CHANGELOG
 // (minor and older changes stripped away, please see git history for details)
-<<<<<<< HEAD
 //  2018-XX-XX: Platform: Added support for multiple windows via the ImGuiPlatformIO interface.
-=======
 //  2019-02-11: OpenGL: Projecting clipping rectangles correctly using draw_data->FramebufferScale to allow multi-viewports for retina display.
->>>>>>> d16dbc5b
 //  2019-02-01: OpenGL: Using GLSL 410 shaders for any version over 410 (e.g. 430, 450).
 //  2018-11-30: Misc: Setting up io.BackendRendererName so it can be displayed in the About Window.
 //  2018-11-13: OpenGL: Support for GL 4.5's glClipControl(GL_UPPER_LEFT).

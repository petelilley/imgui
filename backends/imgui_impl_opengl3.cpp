// dear imgui: Renderer Backend for modern OpenGL with shaders / programmatic pipeline
// - Desktop GL: 2.x 3.x 4.x
// - Embedded GL: ES 2.0 (WebGL 1.0), ES 3.0 (WebGL 2.0)
// This needs to be used along with a Platform Backend (e.g. GLFW, SDL, Win32, custom..)

// Implemented features:
//  [X] Renderer: User texture binding. Use 'GLuint' OpenGL texture as texture identifier. Read the FAQ about ImTextureID/ImTextureRef!
//  [x] Renderer: Large meshes support (64k+ vertices) even with 16-bit indices (ImGuiBackendFlags_RendererHasVtxOffset) [Desktop OpenGL only!]
<<<<<<< HEAD
//  [X] Renderer: Multi-viewport support (multiple windows). Enable with 'io.ConfigFlags |= ImGuiConfigFlags_ViewportsEnable'.
=======
//  [X] Renderer: Texture updates support for dynamic font atlas (ImGuiBackendFlags_RendererHasTextures).
>>>>>>> 96be9573

// About WebGL/ES:
// - You need to '#define IMGUI_IMPL_OPENGL_ES2' or '#define IMGUI_IMPL_OPENGL_ES3' to use WebGL or OpenGL ES.
// - This is done automatically on iOS, Android and Emscripten targets.
// - For other targets, the define needs to be visible from the imgui_impl_opengl3.cpp compilation unit. If unsure, define globally or in imconfig.h.

// You can use unmodified imgui_impl_* files in your project. See examples/ folder for examples of using this.
// Prefer including the entire imgui/ repository into your project (either as a copy or as a submodule), and only build the backends you need.
// Learn about Dear ImGui:
// - FAQ                  https://dearimgui.com/faq
// - Getting Started      https://dearimgui.com/getting-started
// - Documentation        https://dearimgui.com/docs (same as your local docs/ folder).
// - Introduction, links and more at the top of imgui.cpp

// CHANGELOG
// (minor and older changes stripped away, please see git history for details)
<<<<<<< HEAD
//  2025-XX-XX: Platform: Added support for multiple windows via the ImGuiPlatformIO interface.
=======
//  2025-06-11: OpenGL: Added support for ImGuiBackendFlags_RendererHasTextures, for dynamic font atlas. Removed ImGui_ImplOpenGL3_CreateFontsTexture() and ImGui_ImplOpenGL3_DestroyFontsTexture().
//  2025-06-04: OpenGL: Made GLES 3.20 contexts not access GL_CONTEXT_PROFILE_MASK nor GL_PRIMITIVE_RESTART. (#8664)
>>>>>>> 96be9573
//  2025-02-18: OpenGL: Lazily reinitialize embedded GL loader for when calling backend from e.g. other DLL boundaries. (#8406)
//  2024-10-07: OpenGL: Changed default texture sampler to Clamp instead of Repeat/Wrap.
//  2024-06-28: OpenGL: ImGui_ImplOpenGL3_NewFrame() recreates font texture if it has been destroyed by ImGui_ImplOpenGL3_DestroyFontsTexture(). (#7748)
//  2024-05-07: OpenGL: Update loader for Linux to support EGL/GLVND. (#7562)
//  2024-04-16: OpenGL: Detect ES3 contexts on desktop based on version string, to e.g. avoid calling glPolygonMode() on them. (#7447)
//  2024-01-09: OpenGL: Update GL3W based imgui_impl_opengl3_loader.h to load "libGL.so" and variants, fixing regression on distros missing a symlink.
//  2023-11-08: OpenGL: Update GL3W based imgui_impl_opengl3_loader.h to load "libGL.so" instead of "libGL.so.1", accommodating for NetBSD systems having only "libGL.so.3" available. (#6983)
//  2023-10-05: OpenGL: Rename symbols in our internal loader so that LTO compilation with another copy of gl3w is possible. (#6875, #6668, #4445)
//  2023-06-20: OpenGL: Fixed erroneous use glGetIntegerv(GL_CONTEXT_PROFILE_MASK) on contexts lower than 3.2. (#6539, #6333)
//  2023-05-09: OpenGL: Support for glBindSampler() backup/restore on ES3. (#6375)
//  2023-04-18: OpenGL: Restore front and back polygon mode separately when supported by context. (#6333)
//  2023-03-23: OpenGL: Properly restoring "no shader program bound" if it was the case prior to running the rendering function. (#6267, #6220, #6224)
//  2023-03-15: OpenGL: Fixed GL loader crash when GL_VERSION returns NULL. (#6154, #4445, #3530)
//  2023-03-06: OpenGL: Fixed restoration of a potentially deleted OpenGL program, by calling glIsProgram(). (#6220, #6224)
//  2022-11-09: OpenGL: Reverted use of glBufferSubData(), too many corruptions issues + old issues seemingly can't be reproed with Intel drivers nowadays (revert 2021-12-15 and 2022-05-23 changes).
//  2022-10-11: Using 'nullptr' instead of 'NULL' as per our switch to C++11.
//  2022-09-27: OpenGL: Added ability to '#define IMGUI_IMPL_OPENGL_DEBUG'.
//  2022-05-23: OpenGL: Reworking 2021-12-15 "Using buffer orphaning" so it only happens on Intel GPU, seems to cause problems otherwise. (#4468, #4825, #4832, #5127).
//  2022-05-13: OpenGL: Fixed state corruption on OpenGL ES 2.0 due to not preserving GL_ELEMENT_ARRAY_BUFFER_BINDING and vertex attribute states.
//  2021-12-15: OpenGL: Using buffer orphaning + glBufferSubData(), seems to fix leaks with multi-viewports with some Intel HD drivers.
//  2021-08-23: OpenGL: Fixed ES 3.0 shader ("#version 300 es") use normal precision floats to avoid wobbly rendering at HD resolutions.
//  2021-08-19: OpenGL: Embed and use our own minimal GL loader (imgui_impl_opengl3_loader.h), removing requirement and support for third-party loader.
//  2021-06-29: Reorganized backend to pull data from a single structure to facilitate usage with multiple-contexts (all g_XXXX access changed to bd->XXXX).
//  2021-06-25: OpenGL: Use OES_vertex_array extension on Emscripten + backup/restore current state.
//  2021-06-21: OpenGL: Destroy individual vertex/fragment shader objects right after they are linked into the main shader.
//  2021-05-24: OpenGL: Access GL_CLIP_ORIGIN when "GL_ARB_clip_control" extension is detected, inside of just OpenGL 4.5 version.
//  2021-05-19: OpenGL: Replaced direct access to ImDrawCmd::TextureId with a call to ImDrawCmd::GetTexID(). (will become a requirement)
//  2021-04-06: OpenGL: Don't try to read GL_CLIP_ORIGIN unless we're OpenGL 4.5 or greater.
//  2021-02-18: OpenGL: Change blending equation to preserve alpha in output buffer.
//  2021-01-03: OpenGL: Backup, setup and restore GL_STENCIL_TEST state.
//  2020-10-23: OpenGL: Backup, setup and restore GL_PRIMITIVE_RESTART state.
//  2020-10-15: OpenGL: Use glGetString(GL_VERSION) instead of glGetIntegerv(GL_MAJOR_VERSION, ...) when the later returns zero (e.g. Desktop GL 2.x)
//  2020-09-17: OpenGL: Fix to avoid compiling/calling glBindSampler() on ES or pre-3.3 context which have the defines set by a loader.
//  2020-07-10: OpenGL: Added support for glad2 OpenGL loader.
//  2020-05-08: OpenGL: Made default GLSL version 150 (instead of 130) on OSX.
//  2020-04-21: OpenGL: Fixed handling of glClipControl(GL_UPPER_LEFT) by inverting projection matrix.
//  2020-04-12: OpenGL: Fixed context version check mistakenly testing for 4.0+ instead of 3.2+ to enable ImGuiBackendFlags_RendererHasVtxOffset.
//  2020-03-24: OpenGL: Added support for glbinding 2.x OpenGL loader.
//  2020-01-07: OpenGL: Added support for glbinding 3.x OpenGL loader.
//  2019-10-25: OpenGL: Using a combination of GL define and runtime GL version to decide whether to use glDrawElementsBaseVertex(). Fix building with pre-3.2 GL loaders.
//  2019-09-22: OpenGL: Detect default GL loader using __has_include compiler facility.
//  2019-09-16: OpenGL: Tweak initialization code to allow application calling ImGui_ImplOpenGL3_CreateFontsTexture() before the first NewFrame() call.
//  2019-05-29: OpenGL: Desktop GL only: Added support for large mesh (64K+ vertices), enable ImGuiBackendFlags_RendererHasVtxOffset flag.
//  2019-04-30: OpenGL: Added support for special ImDrawCallback_ResetRenderState callback to reset render state.
//  2019-03-29: OpenGL: Not calling glBindBuffer more than necessary in the render loop.
//  2019-03-15: OpenGL: Added a GL call + comments in ImGui_ImplOpenGL3_Init() to detect uninitialized GL function loaders early.
//  2019-03-03: OpenGL: Fix support for ES 2.0 (WebGL 1.0).
//  2019-02-20: OpenGL: Fix for OSX not supporting OpenGL 4.5, we don't try to read GL_CLIP_ORIGIN even if defined by the headers/loader.
//  2019-02-11: OpenGL: Projecting clipping rectangles correctly using draw_data->FramebufferScale to allow multi-viewports for retina display.
//  2019-02-01: OpenGL: Using GLSL 410 shaders for any version over 410 (e.g. 430, 450).
//  2018-11-30: Misc: Setting up io.BackendRendererName so it can be displayed in the About Window.
//  2018-11-13: OpenGL: Support for GL 4.5's glClipControl(GL_UPPER_LEFT) / GL_CLIP_ORIGIN.
//  2018-08-29: OpenGL: Added support for more OpenGL loaders: glew and glad, with comments indicative that any loader can be used.
//  2018-08-09: OpenGL: Default to OpenGL ES 3 on iOS and Android. GLSL version default to "#version 300 ES".
//  2018-07-30: OpenGL: Support for GLSL 300 ES and 410 core. Fixes for Emscripten compilation.
//  2018-07-10: OpenGL: Support for more GLSL versions (based on the GLSL version string). Added error output when shaders fail to compile/link.
//  2018-06-08: Misc: Extracted imgui_impl_opengl3.cpp/.h away from the old combined GLFW/SDL+OpenGL3 examples.
//  2018-06-08: OpenGL: Use draw_data->DisplayPos and draw_data->DisplaySize to setup projection matrix and clipping rectangle.
//  2018-05-25: OpenGL: Removed unnecessary backup/restore of GL_ELEMENT_ARRAY_BUFFER_BINDING since this is part of the VAO state.
//  2018-05-14: OpenGL: Making the call to glBindSampler() optional so 3.2 context won't fail if the function is a nullptr pointer.
//  2018-03-06: OpenGL: Added const char* glsl_version parameter to ImGui_ImplOpenGL3_Init() so user can override the GLSL version e.g. "#version 150".
//  2018-02-23: OpenGL: Create the VAO in the render function so the setup can more easily be used with multiple shared GL context.
//  2018-02-16: Misc: Obsoleted the io.RenderDrawListsFn callback and exposed ImGui_ImplSdlGL3_RenderDrawData() in the .h file so you can call it yourself.
//  2018-01-07: OpenGL: Changed GLSL shader version from 330 to 150.
//  2017-09-01: OpenGL: Save and restore current bound sampler. Save and restore current polygon mode.
//  2017-05-01: OpenGL: Fixed save and restore of current blend func state.
//  2017-05-01: OpenGL: Fixed save and restore of current GL_ACTIVE_TEXTURE.
//  2016-09-05: OpenGL: Fixed save and restore of current scissor rectangle.
//  2016-07-29: OpenGL: Explicitly setting GL_UNPACK_ROW_LENGTH to reduce issues because SDL changes it. (#752)

//----------------------------------------
// OpenGL    GLSL      GLSL
// version   version   string
//----------------------------------------
//  2.0       110       "#version 110"
//  2.1       120       "#version 120"
//  3.0       130       "#version 130"
//  3.1       140       "#version 140"
//  3.2       150       "#version 150"
//  3.3       330       "#version 330 core"
//  4.0       400       "#version 400 core"
//  4.1       410       "#version 410 core"
//  4.2       420       "#version 410 core"
//  4.3       430       "#version 430 core"
//  ES 2.0    100       "#version 100"      = WebGL 1.0
//  ES 3.0    300       "#version 300 es"   = WebGL 2.0
//----------------------------------------

#if defined(_MSC_VER) && !defined(_CRT_SECURE_NO_WARNINGS)
#define _CRT_SECURE_NO_WARNINGS
#endif

#include "imgui.h"
#ifndef IMGUI_DISABLE
#include "imgui_impl_opengl3.h"
#include <stdio.h>
#include <stdint.h>     // intptr_t
#if defined(__APPLE__)
#include <TargetConditionals.h>
#endif

// Clang/GCC warnings with -Weverything
#if defined(__clang__)
#pragma clang diagnostic push
#pragma clang diagnostic ignored "-Wunknown-warning-option" // warning: ignore unknown flags
#pragma clang diagnostic ignored "-Wold-style-cast"         // warning: use of old-style cast
#pragma clang diagnostic ignored "-Wsign-conversion"        // warning: implicit conversion changes signedness
#pragma clang diagnostic ignored "-Wunused-macros"          // warning: macro is not used
#pragma clang diagnostic ignored "-Wnonportable-system-include-path"
#pragma clang diagnostic ignored "-Wcast-function-type"     // warning: cast between incompatible function types (for loader)
#endif
#if defined(__GNUC__)
#pragma GCC diagnostic push
#pragma GCC diagnostic ignored "-Wpragmas"                  // warning: unknown option after '#pragma GCC diagnostic' kind
#pragma GCC diagnostic ignored "-Wunknown-warning-option"   // warning: unknown warning group 'xxx'
#pragma GCC diagnostic ignored "-Wcast-function-type"       // warning: cast between incompatible function types (for loader)
#pragma GCC diagnostic ignored "-Wstrict-overflow"          // warning: assuming signed overflow does not occur when simplifying division / ..when changing X +- C1 cmp C2 to X cmp C2 -+ C1
#endif

// GL includes
#if defined(IMGUI_IMPL_OPENGL_ES2)
#if (defined(__APPLE__) && (TARGET_OS_IOS || TARGET_OS_TV))
#include <OpenGLES/ES2/gl.h>    // Use GL ES 2
#else
#include <GLES2/gl2.h>          // Use GL ES 2
#endif
#if defined(__EMSCRIPTEN__)
#ifndef GL_GLEXT_PROTOTYPES
#define GL_GLEXT_PROTOTYPES
#endif
#include <GLES2/gl2ext.h>
#endif
#elif defined(IMGUI_IMPL_OPENGL_ES3)
#if (defined(__APPLE__) && (TARGET_OS_IOS || TARGET_OS_TV))
#include <OpenGLES/ES3/gl.h>    // Use GL ES 3
#else
#include <GLES3/gl3.h>          // Use GL ES 3
#endif
#elif !defined(IMGUI_IMPL_OPENGL_LOADER_CUSTOM)
// Modern desktop OpenGL doesn't have a standard portable header file to load OpenGL function pointers.
// Helper libraries are often used for this purpose! Here we are using our own minimal custom loader based on gl3w.
// In the rest of your app/engine, you can use another loader of your choice (gl3w, glew, glad, glbinding, glext, glLoadGen, etc.).
// If you happen to be developing a new feature for this backend (imgui_impl_opengl3.cpp):
// - You may need to regenerate imgui_impl_opengl3_loader.h to add new symbols. See https://github.com/dearimgui/gl3w_stripped
//   Typically you would run: python3 ./gl3w_gen.py --output ../imgui/backends/imgui_impl_opengl3_loader.h --ref ../imgui/backends/imgui_impl_opengl3.cpp ./extra_symbols.txt
// - You can temporarily use an unstripped version. See https://github.com/dearimgui/gl3w_stripped/releases
// Changes to this backend using new APIs should be accompanied by a regenerated stripped loader version.
#define IMGL3W_IMPL
#define IMGUI_IMPL_OPENGL_LOADER_IMGL3W
#include "imgui_impl_opengl3_loader.h"
#endif

// Vertex arrays are not supported on ES2/WebGL1 unless Emscripten which uses an extension
#ifndef IMGUI_IMPL_OPENGL_ES2
#define IMGUI_IMPL_OPENGL_USE_VERTEX_ARRAY
#elif defined(__EMSCRIPTEN__)
#define IMGUI_IMPL_OPENGL_USE_VERTEX_ARRAY
#define glBindVertexArray       glBindVertexArrayOES
#define glGenVertexArrays       glGenVertexArraysOES
#define glDeleteVertexArrays    glDeleteVertexArraysOES
#define GL_VERTEX_ARRAY_BINDING GL_VERTEX_ARRAY_BINDING_OES
#endif

// Desktop GL 2.0+ has extension and glPolygonMode() which GL ES and WebGL don't have..
// A desktop ES context can technically compile fine with our loader, so we also perform a runtime checks
#if !defined(IMGUI_IMPL_OPENGL_ES2) && !defined(IMGUI_IMPL_OPENGL_ES3)
#define IMGUI_IMPL_OPENGL_HAS_EXTENSIONS        // has glGetIntegerv(GL_NUM_EXTENSIONS)
#define IMGUI_IMPL_OPENGL_MAY_HAVE_POLYGON_MODE // may have glPolygonMode()
#endif

// Desktop GL 2.1+ and GL ES 3.0+ have glBindBuffer() with GL_PIXEL_UNPACK_BUFFER target.
#if !defined(IMGUI_IMPL_OPENGL_ES2)
#define IMGUI_IMPL_OPENGL_MAY_HAVE_BIND_BUFFER_PIXEL_UNPACK
#endif

// Desktop GL 3.1+ has GL_PRIMITIVE_RESTART state
#if !defined(IMGUI_IMPL_OPENGL_ES2) && !defined(IMGUI_IMPL_OPENGL_ES3) && defined(GL_VERSION_3_1)
#define IMGUI_IMPL_OPENGL_MAY_HAVE_PRIMITIVE_RESTART
#endif

// Desktop GL 3.2+ has glDrawElementsBaseVertex() which GL ES and WebGL don't have.
#if !defined(IMGUI_IMPL_OPENGL_ES2) && !defined(IMGUI_IMPL_OPENGL_ES3) && defined(GL_VERSION_3_2)
#define IMGUI_IMPL_OPENGL_MAY_HAVE_VTX_OFFSET
#endif

// Desktop GL 3.3+ and GL ES 3.0+ have glBindSampler()
#if !defined(IMGUI_IMPL_OPENGL_ES2) && (defined(IMGUI_IMPL_OPENGL_ES3) || defined(GL_VERSION_3_3))
#define IMGUI_IMPL_OPENGL_MAY_HAVE_BIND_SAMPLER
#endif

// [Debugging]
//#define IMGUI_IMPL_OPENGL_DEBUG
#ifdef IMGUI_IMPL_OPENGL_DEBUG
#include <stdio.h>
#define GL_CALL(_CALL)      do { _CALL; GLenum gl_err = glGetError(); if (gl_err != 0) fprintf(stderr, "GL error 0x%x returned from '%s'.\n", gl_err, #_CALL); } while (0)  // Call with error check
#else
#define GL_CALL(_CALL)      _CALL   // Call without error check
#endif

// OpenGL Data
struct ImGui_ImplOpenGL3_Data
{
    GLuint          GlVersion;               // Extracted at runtime using GL_MAJOR_VERSION, GL_MINOR_VERSION queries (e.g. 320 for GL 3.2)
    char            GlslVersionString[32];   // Specified by user or detected based on compile time GL settings.
    bool            GlProfileIsES2;
    bool            GlProfileIsES3;
    bool            GlProfileIsCompat;
    GLint           GlProfileMask;
    GLint           MaxTextureSize;
    GLuint          ShaderHandle;
    GLint           AttribLocationTex;       // Uniforms location
    GLint           AttribLocationProjMtx;
    GLuint          AttribLocationVtxPos;    // Vertex attributes location
    GLuint          AttribLocationVtxUV;
    GLuint          AttribLocationVtxColor;
    unsigned int    VboHandle, ElementsHandle;
    GLsizeiptr      VertexBufferSize;
    GLsizeiptr      IndexBufferSize;
    bool            HasPolygonMode;
    bool            HasClipOrigin;
    bool            UseBufferSubData;
    ImVector<char>  TempBuffer;

    ImGui_ImplOpenGL3_Data() { memset((void*)this, 0, sizeof(*this)); }
};

// Backend data stored in io.BackendRendererUserData to allow support for multiple Dear ImGui contexts
// It is STRONGLY preferred that you use docking branch with multi-viewports (== single Dear ImGui context + multiple windows) instead of multiple Dear ImGui contexts.
static ImGui_ImplOpenGL3_Data* ImGui_ImplOpenGL3_GetBackendData()
{
    return ImGui::GetCurrentContext() ? (ImGui_ImplOpenGL3_Data*)ImGui::GetIO().BackendRendererUserData : nullptr;
}

// Forward Declarations
static void ImGui_ImplOpenGL3_InitMultiViewportSupport();
static void ImGui_ImplOpenGL3_ShutdownMultiViewportSupport();

// OpenGL vertex attribute state (for ES 1.0 and ES 2.0 only)
#ifndef IMGUI_IMPL_OPENGL_USE_VERTEX_ARRAY
struct ImGui_ImplOpenGL3_VtxAttribState
{
    GLint   Enabled, Size, Type, Normalized, Stride;
    GLvoid* Ptr;

    void GetState(GLint index)
    {
        glGetVertexAttribiv(index, GL_VERTEX_ATTRIB_ARRAY_ENABLED, &Enabled);
        glGetVertexAttribiv(index, GL_VERTEX_ATTRIB_ARRAY_SIZE, &Size);
        glGetVertexAttribiv(index, GL_VERTEX_ATTRIB_ARRAY_TYPE, &Type);
        glGetVertexAttribiv(index, GL_VERTEX_ATTRIB_ARRAY_NORMALIZED, &Normalized);
        glGetVertexAttribiv(index, GL_VERTEX_ATTRIB_ARRAY_STRIDE, &Stride);
        glGetVertexAttribPointerv(index, GL_VERTEX_ATTRIB_ARRAY_POINTER, &Ptr);
    }
    void SetState(GLint index)
    {
        glVertexAttribPointer(index, Size, Type, (GLboolean)Normalized, Stride, Ptr);
        if (Enabled) glEnableVertexAttribArray(index); else glDisableVertexAttribArray(index);
    }
};
#endif

// Not static to allow third-party code to use that if they want to (but undocumented)
bool ImGui_ImplOpenGL3_InitLoader();
bool ImGui_ImplOpenGL3_InitLoader()
{
    // Initialize our loader
#ifdef IMGUI_IMPL_OPENGL_LOADER_IMGL3W
    if (glGetIntegerv == nullptr && imgl3wInit() != 0)
    {
        fprintf(stderr, "Failed to initialize OpenGL loader!\n");
        return false;
    }
#endif
    return true;
}

// Functions
bool    ImGui_ImplOpenGL3_Init(const char* glsl_version)
{
    ImGuiIO& io = ImGui::GetIO();
    IMGUI_CHECKVERSION();
    IM_ASSERT(io.BackendRendererUserData == nullptr && "Already initialized a renderer backend!");

    // Initialize loader
    if (!ImGui_ImplOpenGL3_InitLoader())
        return false;

    // Setup backend capabilities flags
    ImGui_ImplOpenGL3_Data* bd = IM_NEW(ImGui_ImplOpenGL3_Data)();
    io.BackendRendererUserData = (void*)bd;
    io.BackendRendererName = "imgui_impl_opengl3";

    // Query for GL version (e.g. 320 for GL 3.2)
    const char* gl_version_str = (const char*)glGetString(GL_VERSION);
#if defined(IMGUI_IMPL_OPENGL_ES2)
    // GLES 2
    bd->GlVersion = 200;
    bd->GlProfileIsES2 = true;
    IM_UNUSED(gl_version_str);
#else
    // Desktop or GLES 3
    GLint major = 0;
    GLint minor = 0;
    glGetIntegerv(GL_MAJOR_VERSION, &major);
    glGetIntegerv(GL_MINOR_VERSION, &minor);
    if (major == 0 && minor == 0)
        sscanf(gl_version_str, "%d.%d", &major, &minor); // Query GL_VERSION in desktop GL 2.x, the string will start with "<major>.<minor>"
    bd->GlVersion = (GLuint)(major * 100 + minor * 10);
    glGetIntegerv(GL_MAX_TEXTURE_SIZE, &bd->MaxTextureSize);

#if defined(IMGUI_IMPL_OPENGL_ES3)
    bd->GlProfileIsES3 = true;
#else
    if (strncmp(gl_version_str, "OpenGL ES 3", 11) == 0)
        bd->GlProfileIsES3 = true;
#endif

#if defined(GL_CONTEXT_PROFILE_MASK)
    if (!bd->GlProfileIsES3 && bd->GlVersion >= 320)
        glGetIntegerv(GL_CONTEXT_PROFILE_MASK, &bd->GlProfileMask);
    bd->GlProfileIsCompat = (bd->GlProfileMask & GL_CONTEXT_COMPATIBILITY_PROFILE_BIT) != 0;
#endif

    bd->UseBufferSubData = false;
    /*
    // Query vendor to enable glBufferSubData kludge
#ifdef _WIN32
    if (const char* vendor = (const char*)glGetString(GL_VENDOR))
        if (strncmp(vendor, "Intel", 5) == 0)
            bd->UseBufferSubData = true;
#endif
    */
#endif

#ifdef IMGUI_IMPL_OPENGL_DEBUG
    printf("GlVersion = %d, \"%s\"\nGlProfileIsCompat = %d\nGlProfileMask = 0x%X\nGlProfileIsES2/IsEs3 = %d/%d\nGL_VENDOR = '%s'\nGL_RENDERER = '%s'\n", bd->GlVersion, gl_version_str, bd->GlProfileIsCompat, bd->GlProfileMask, bd->GlProfileIsES2, bd->GlProfileIsES3, (const char*)glGetString(GL_VENDOR), (const char*)glGetString(GL_RENDERER)); // [DEBUG]
#endif

#ifdef IMGUI_IMPL_OPENGL_MAY_HAVE_VTX_OFFSET
    if (bd->GlVersion >= 320)
        io.BackendFlags |= ImGuiBackendFlags_RendererHasVtxOffset;  // We can honor the ImDrawCmd::VtxOffset field, allowing for large meshes.
#endif
<<<<<<< HEAD
    io.BackendFlags |= ImGuiBackendFlags_RendererHasViewports;  // We can create multi-viewports on the Renderer side (optional)
=======
    io.BackendFlags |= ImGuiBackendFlags_RendererHasTextures;       // We can honor ImGuiPlatformIO::Textures[] requests during render.

    ImGuiPlatformIO& platform_io = ImGui::GetPlatformIO();
    platform_io.Renderer_TextureMaxWidth = platform_io.Renderer_TextureMaxHeight = (int)bd->MaxTextureSize;
>>>>>>> 96be9573

    // Store GLSL version string so we can refer to it later in case we recreate shaders.
    // Note: GLSL version is NOT the same as GL version. Leave this to nullptr if unsure.
    if (glsl_version == nullptr)
    {
#if defined(IMGUI_IMPL_OPENGL_ES2)
        glsl_version = "#version 100";
#elif defined(IMGUI_IMPL_OPENGL_ES3)
        glsl_version = "#version 300 es";
#elif defined(__APPLE__)
        glsl_version = "#version 150";
#else
        glsl_version = "#version 130";
#endif
    }
    IM_ASSERT((int)strlen(glsl_version) + 2 < IM_ARRAYSIZE(bd->GlslVersionString));
    strcpy(bd->GlslVersionString, glsl_version);
    strcat(bd->GlslVersionString, "\n");

    // Make an arbitrary GL call (we don't actually need the result)
    // IF YOU GET A CRASH HERE: it probably means the OpenGL function loader didn't do its job. Let us know!
    GLint current_texture;
    glGetIntegerv(GL_TEXTURE_BINDING_2D, &current_texture);

    // Detect extensions we support
#ifdef IMGUI_IMPL_OPENGL_MAY_HAVE_POLYGON_MODE
    bd->HasPolygonMode = (!bd->GlProfileIsES2 && !bd->GlProfileIsES3);
#endif
    bd->HasClipOrigin = (bd->GlVersion >= 450);
#ifdef IMGUI_IMPL_OPENGL_HAS_EXTENSIONS
    GLint num_extensions = 0;
    glGetIntegerv(GL_NUM_EXTENSIONS, &num_extensions);
    for (GLint i = 0; i < num_extensions; i++)
    {
        const char* extension = (const char*)glGetStringi(GL_EXTENSIONS, i);
        if (extension != nullptr && strcmp(extension, "GL_ARB_clip_control") == 0)
            bd->HasClipOrigin = true;
    }
#endif

    ImGui_ImplOpenGL3_InitMultiViewportSupport();

    return true;
}

void    ImGui_ImplOpenGL3_Shutdown()
{
    ImGui_ImplOpenGL3_Data* bd = ImGui_ImplOpenGL3_GetBackendData();
    IM_ASSERT(bd != nullptr && "No renderer backend to shutdown, or already shutdown?");
    ImGuiIO& io = ImGui::GetIO();

    ImGui_ImplOpenGL3_ShutdownMultiViewportSupport();
    ImGui_ImplOpenGL3_DestroyDeviceObjects();
    io.BackendRendererName = nullptr;
    io.BackendRendererUserData = nullptr;
<<<<<<< HEAD
    io.BackendFlags &= ~(ImGuiBackendFlags_RendererHasVtxOffset | ImGuiBackendFlags_RendererHasViewports);
=======
    io.BackendFlags &= ~(ImGuiBackendFlags_RendererHasVtxOffset | ImGuiBackendFlags_RendererHasTextures);
>>>>>>> 96be9573
    IM_DELETE(bd);
}

void    ImGui_ImplOpenGL3_NewFrame()
{
    ImGui_ImplOpenGL3_Data* bd = ImGui_ImplOpenGL3_GetBackendData();
    IM_ASSERT(bd != nullptr && "Context or backend not initialized! Did you call ImGui_ImplOpenGL3_Init()?");

    ImGui_ImplOpenGL3_InitLoader(); // Lazily init loader if not already done for e.g. DLL boundaries.

    if (!bd->ShaderHandle)
        ImGui_ImplOpenGL3_CreateDeviceObjects();
}

static void ImGui_ImplOpenGL3_SetupRenderState(ImDrawData* draw_data, int fb_width, int fb_height, GLuint vertex_array_object)
{
    ImGui_ImplOpenGL3_Data* bd = ImGui_ImplOpenGL3_GetBackendData();

    // Setup render state: alpha-blending enabled, no face culling, no depth testing, scissor enabled, polygon fill
    glEnable(GL_BLEND);
    glBlendEquation(GL_FUNC_ADD);
    glBlendFuncSeparate(GL_SRC_ALPHA, GL_ONE_MINUS_SRC_ALPHA, GL_ONE, GL_ONE_MINUS_SRC_ALPHA);
    glDisable(GL_CULL_FACE);
    glDisable(GL_DEPTH_TEST);
    glDisable(GL_STENCIL_TEST);
    glEnable(GL_SCISSOR_TEST);
#ifdef IMGUI_IMPL_OPENGL_MAY_HAVE_PRIMITIVE_RESTART
    if (!bd->GlProfileIsES3 && bd->GlVersion >= 310)
        glDisable(GL_PRIMITIVE_RESTART);
#endif
#ifdef IMGUI_IMPL_OPENGL_MAY_HAVE_POLYGON_MODE
    if (bd->HasPolygonMode)
        glPolygonMode(GL_FRONT_AND_BACK, GL_FILL);
#endif

    // Support for GL 4.5 rarely used glClipControl(GL_UPPER_LEFT)
#if defined(GL_CLIP_ORIGIN)
    bool clip_origin_lower_left = true;
    if (bd->HasClipOrigin)
    {
        GLenum current_clip_origin = 0; glGetIntegerv(GL_CLIP_ORIGIN, (GLint*)&current_clip_origin);
        if (current_clip_origin == GL_UPPER_LEFT)
            clip_origin_lower_left = false;
    }
#endif

    // Setup viewport, orthographic projection matrix
    // Our visible imgui space lies from draw_data->DisplayPos (top left) to draw_data->DisplayPos+data_data->DisplaySize (bottom right). DisplayPos is (0,0) for single viewport apps.
    GL_CALL(glViewport(0, 0, (GLsizei)fb_width, (GLsizei)fb_height));
    float L = draw_data->DisplayPos.x;
    float R = draw_data->DisplayPos.x + draw_data->DisplaySize.x;
    float T = draw_data->DisplayPos.y;
    float B = draw_data->DisplayPos.y + draw_data->DisplaySize.y;
#if defined(GL_CLIP_ORIGIN)
    if (!clip_origin_lower_left) { float tmp = T; T = B; B = tmp; } // Swap top and bottom if origin is upper left
#endif
    const float ortho_projection[4][4] =
    {
        { 2.0f/(R-L),   0.0f,         0.0f,   0.0f },
        { 0.0f,         2.0f/(T-B),   0.0f,   0.0f },
        { 0.0f,         0.0f,        -1.0f,   0.0f },
        { (R+L)/(L-R),  (T+B)/(B-T),  0.0f,   1.0f },
    };
    glUseProgram(bd->ShaderHandle);
    glUniform1i(bd->AttribLocationTex, 0);
    glUniformMatrix4fv(bd->AttribLocationProjMtx, 1, GL_FALSE, &ortho_projection[0][0]);

#ifdef IMGUI_IMPL_OPENGL_MAY_HAVE_BIND_SAMPLER
    if (bd->GlVersion >= 330 || bd->GlProfileIsES3)
        glBindSampler(0, 0); // We use combined texture/sampler state. Applications using GL 3.3 and GL ES 3.0 may set that otherwise.
#endif

    (void)vertex_array_object;
#ifdef IMGUI_IMPL_OPENGL_USE_VERTEX_ARRAY
    glBindVertexArray(vertex_array_object);
#endif

    // Bind vertex/index buffers and setup attributes for ImDrawVert
    GL_CALL(glBindBuffer(GL_ARRAY_BUFFER, bd->VboHandle));
    GL_CALL(glBindBuffer(GL_ELEMENT_ARRAY_BUFFER, bd->ElementsHandle));
    GL_CALL(glEnableVertexAttribArray(bd->AttribLocationVtxPos));
    GL_CALL(glEnableVertexAttribArray(bd->AttribLocationVtxUV));
    GL_CALL(glEnableVertexAttribArray(bd->AttribLocationVtxColor));
    GL_CALL(glVertexAttribPointer(bd->AttribLocationVtxPos,   2, GL_FLOAT,         GL_FALSE, sizeof(ImDrawVert), (GLvoid*)offsetof(ImDrawVert, pos)));
    GL_CALL(glVertexAttribPointer(bd->AttribLocationVtxUV,    2, GL_FLOAT,         GL_FALSE, sizeof(ImDrawVert), (GLvoid*)offsetof(ImDrawVert, uv)));
    GL_CALL(glVertexAttribPointer(bd->AttribLocationVtxColor, 4, GL_UNSIGNED_BYTE, GL_TRUE, sizeof(ImDrawVert), (GLvoid*)offsetof(ImDrawVert, col)));
}

// OpenGL3 Render function.
// Note that this implementation is little overcomplicated because we are saving/setting up/restoring every OpenGL state explicitly.
// This is in order to be able to run within an OpenGL engine that doesn't do so.
void    ImGui_ImplOpenGL3_RenderDrawData(ImDrawData* draw_data)
{
    // Avoid rendering when minimized, scale coordinates for retina displays (screen coordinates != framebuffer coordinates)
    int fb_width = (int)(draw_data->DisplaySize.x * draw_data->FramebufferScale.x);
    int fb_height = (int)(draw_data->DisplaySize.y * draw_data->FramebufferScale.y);
    if (fb_width <= 0 || fb_height <= 0)
        return;

    ImGui_ImplOpenGL3_InitLoader(); // Lazily init loader if not already done for e.g. DLL boundaries.

    ImGui_ImplOpenGL3_Data* bd = ImGui_ImplOpenGL3_GetBackendData();

    // Catch up with texture updates. Most of the times, the list will have 1 element with an OK status, aka nothing to do.
    // (This almost always points to ImGui::GetPlatformIO().Textures[] but is part of ImDrawData to allow overriding or disabling texture updates).
    if (draw_data->Textures != nullptr)
        for (ImTextureData* tex : *draw_data->Textures)
            if (tex->Status != ImTextureStatus_OK)
                ImGui_ImplOpenGL3_UpdateTexture(tex);

    // Backup GL state
    GLenum last_active_texture; glGetIntegerv(GL_ACTIVE_TEXTURE, (GLint*)&last_active_texture);
    glActiveTexture(GL_TEXTURE0);
    GLuint last_program; glGetIntegerv(GL_CURRENT_PROGRAM, (GLint*)&last_program);
    GLuint last_texture; glGetIntegerv(GL_TEXTURE_BINDING_2D, (GLint*)&last_texture);
#ifdef IMGUI_IMPL_OPENGL_MAY_HAVE_BIND_SAMPLER
    GLuint last_sampler; if (bd->GlVersion >= 330 || bd->GlProfileIsES3) { glGetIntegerv(GL_SAMPLER_BINDING, (GLint*)&last_sampler); } else { last_sampler = 0; }
#endif
    GLuint last_array_buffer; glGetIntegerv(GL_ARRAY_BUFFER_BINDING, (GLint*)&last_array_buffer);
#ifndef IMGUI_IMPL_OPENGL_USE_VERTEX_ARRAY
    // This is part of VAO on OpenGL 3.0+ and OpenGL ES 3.0+.
    GLint last_element_array_buffer; glGetIntegerv(GL_ELEMENT_ARRAY_BUFFER_BINDING, &last_element_array_buffer);
    ImGui_ImplOpenGL3_VtxAttribState last_vtx_attrib_state_pos; last_vtx_attrib_state_pos.GetState(bd->AttribLocationVtxPos);
    ImGui_ImplOpenGL3_VtxAttribState last_vtx_attrib_state_uv; last_vtx_attrib_state_uv.GetState(bd->AttribLocationVtxUV);
    ImGui_ImplOpenGL3_VtxAttribState last_vtx_attrib_state_color; last_vtx_attrib_state_color.GetState(bd->AttribLocationVtxColor);
#endif
#ifdef IMGUI_IMPL_OPENGL_USE_VERTEX_ARRAY
    GLuint last_vertex_array_object; glGetIntegerv(GL_VERTEX_ARRAY_BINDING, (GLint*)&last_vertex_array_object);
#endif
#ifdef IMGUI_IMPL_OPENGL_MAY_HAVE_POLYGON_MODE
    GLint last_polygon_mode[2]; if (bd->HasPolygonMode) { glGetIntegerv(GL_POLYGON_MODE, last_polygon_mode); }
#endif
    GLint last_viewport[4]; glGetIntegerv(GL_VIEWPORT, last_viewport);
    GLint last_scissor_box[4]; glGetIntegerv(GL_SCISSOR_BOX, last_scissor_box);
    GLenum last_blend_src_rgb; glGetIntegerv(GL_BLEND_SRC_RGB, (GLint*)&last_blend_src_rgb);
    GLenum last_blend_dst_rgb; glGetIntegerv(GL_BLEND_DST_RGB, (GLint*)&last_blend_dst_rgb);
    GLenum last_blend_src_alpha; glGetIntegerv(GL_BLEND_SRC_ALPHA, (GLint*)&last_blend_src_alpha);
    GLenum last_blend_dst_alpha; glGetIntegerv(GL_BLEND_DST_ALPHA, (GLint*)&last_blend_dst_alpha);
    GLenum last_blend_equation_rgb; glGetIntegerv(GL_BLEND_EQUATION_RGB, (GLint*)&last_blend_equation_rgb);
    GLenum last_blend_equation_alpha; glGetIntegerv(GL_BLEND_EQUATION_ALPHA, (GLint*)&last_blend_equation_alpha);
    GLboolean last_enable_blend = glIsEnabled(GL_BLEND);
    GLboolean last_enable_cull_face = glIsEnabled(GL_CULL_FACE);
    GLboolean last_enable_depth_test = glIsEnabled(GL_DEPTH_TEST);
    GLboolean last_enable_stencil_test = glIsEnabled(GL_STENCIL_TEST);
    GLboolean last_enable_scissor_test = glIsEnabled(GL_SCISSOR_TEST);
#ifdef IMGUI_IMPL_OPENGL_MAY_HAVE_PRIMITIVE_RESTART
    GLboolean last_enable_primitive_restart = (!bd->GlProfileIsES3 && bd->GlVersion >= 310) ? glIsEnabled(GL_PRIMITIVE_RESTART) : GL_FALSE;
#endif

    // Setup desired GL state
    // Recreate the VAO every time (this is to easily allow multiple GL contexts to be rendered to. VAO are not shared among GL contexts)
    // The renderer would actually work without any VAO bound, but then our VertexAttrib calls would overwrite the default one currently bound.
    GLuint vertex_array_object = 0;
#ifdef IMGUI_IMPL_OPENGL_USE_VERTEX_ARRAY
    GL_CALL(glGenVertexArrays(1, &vertex_array_object));
#endif
    ImGui_ImplOpenGL3_SetupRenderState(draw_data, fb_width, fb_height, vertex_array_object);

    // Will project scissor/clipping rectangles into framebuffer space
    ImVec2 clip_off = draw_data->DisplayPos;         // (0,0) unless using multi-viewports
    ImVec2 clip_scale = draw_data->FramebufferScale; // (1,1) unless using retina display which are often (2,2)

    // Render command lists
    for (int n = 0; n < draw_data->CmdListsCount; n++)
    {
        const ImDrawList* draw_list = draw_data->CmdLists[n];

        // Upload vertex/index buffers
        // - OpenGL drivers are in a very sorry state nowadays....
        //   During 2021 we attempted to switch from glBufferData() to orphaning+glBufferSubData() following reports
        //   of leaks on Intel GPU when using multi-viewports on Windows.
        // - After this we kept hearing of various display corruptions issues. We started disabling on non-Intel GPU, but issues still got reported on Intel.
        // - We are now back to using exclusively glBufferData(). So bd->UseBufferSubData IS ALWAYS FALSE in this code.
        //   We are keeping the old code path for a while in case people finding new issues may want to test the bd->UseBufferSubData path.
        // - See https://github.com/ocornut/imgui/issues/4468 and please report any corruption issues.
        const GLsizeiptr vtx_buffer_size = (GLsizeiptr)draw_list->VtxBuffer.Size * (int)sizeof(ImDrawVert);
        const GLsizeiptr idx_buffer_size = (GLsizeiptr)draw_list->IdxBuffer.Size * (int)sizeof(ImDrawIdx);
        if (bd->UseBufferSubData)
        {
            if (bd->VertexBufferSize < vtx_buffer_size)
            {
                bd->VertexBufferSize = vtx_buffer_size;
                GL_CALL(glBufferData(GL_ARRAY_BUFFER, bd->VertexBufferSize, nullptr, GL_STREAM_DRAW));
            }
            if (bd->IndexBufferSize < idx_buffer_size)
            {
                bd->IndexBufferSize = idx_buffer_size;
                GL_CALL(glBufferData(GL_ELEMENT_ARRAY_BUFFER, bd->IndexBufferSize, nullptr, GL_STREAM_DRAW));
            }
            GL_CALL(glBufferSubData(GL_ARRAY_BUFFER, 0, vtx_buffer_size, (const GLvoid*)draw_list->VtxBuffer.Data));
            GL_CALL(glBufferSubData(GL_ELEMENT_ARRAY_BUFFER, 0, idx_buffer_size, (const GLvoid*)draw_list->IdxBuffer.Data));
        }
        else
        {
            GL_CALL(glBufferData(GL_ARRAY_BUFFER, vtx_buffer_size, (const GLvoid*)draw_list->VtxBuffer.Data, GL_STREAM_DRAW));
            GL_CALL(glBufferData(GL_ELEMENT_ARRAY_BUFFER, idx_buffer_size, (const GLvoid*)draw_list->IdxBuffer.Data, GL_STREAM_DRAW));
        }

        for (int cmd_i = 0; cmd_i < draw_list->CmdBuffer.Size; cmd_i++)
        {
            const ImDrawCmd* pcmd = &draw_list->CmdBuffer[cmd_i];
            if (pcmd->UserCallback != nullptr)
            {
                // User callback, registered via ImDrawList::AddCallback()
                // (ImDrawCallback_ResetRenderState is a special callback value used by the user to request the renderer to reset render state.)
                if (pcmd->UserCallback == ImDrawCallback_ResetRenderState)
                    ImGui_ImplOpenGL3_SetupRenderState(draw_data, fb_width, fb_height, vertex_array_object);
                else
                    pcmd->UserCallback(draw_list, pcmd);
            }
            else
            {
                // Project scissor/clipping rectangles into framebuffer space
                ImVec2 clip_min((pcmd->ClipRect.x - clip_off.x) * clip_scale.x, (pcmd->ClipRect.y - clip_off.y) * clip_scale.y);
                ImVec2 clip_max((pcmd->ClipRect.z - clip_off.x) * clip_scale.x, (pcmd->ClipRect.w - clip_off.y) * clip_scale.y);
                if (clip_max.x <= clip_min.x || clip_max.y <= clip_min.y)
                    continue;

                // Apply scissor/clipping rectangle (Y is inverted in OpenGL)
                GL_CALL(glScissor((int)clip_min.x, (int)((float)fb_height - clip_max.y), (int)(clip_max.x - clip_min.x), (int)(clip_max.y - clip_min.y)));

                // Bind texture, Draw
                GL_CALL(glBindTexture(GL_TEXTURE_2D, (GLuint)(intptr_t)pcmd->GetTexID()));
#ifdef IMGUI_IMPL_OPENGL_MAY_HAVE_VTX_OFFSET
                if (bd->GlVersion >= 320)
                    GL_CALL(glDrawElementsBaseVertex(GL_TRIANGLES, (GLsizei)pcmd->ElemCount, sizeof(ImDrawIdx) == 2 ? GL_UNSIGNED_SHORT : GL_UNSIGNED_INT, (void*)(intptr_t)(pcmd->IdxOffset * sizeof(ImDrawIdx)), (GLint)pcmd->VtxOffset));
                else
#endif
                GL_CALL(glDrawElements(GL_TRIANGLES, (GLsizei)pcmd->ElemCount, sizeof(ImDrawIdx) == 2 ? GL_UNSIGNED_SHORT : GL_UNSIGNED_INT, (void*)(intptr_t)(pcmd->IdxOffset * sizeof(ImDrawIdx))));
            }
        }
    }

    // Destroy the temporary VAO
#ifdef IMGUI_IMPL_OPENGL_USE_VERTEX_ARRAY
    GL_CALL(glDeleteVertexArrays(1, &vertex_array_object));
#endif

    // Restore modified GL state
    // This "glIsProgram()" check is required because if the program is "pending deletion" at the time of binding backup, it will have been deleted by now and will cause an OpenGL error. See #6220.
    if (last_program == 0 || glIsProgram(last_program)) glUseProgram(last_program);
    glBindTexture(GL_TEXTURE_2D, last_texture);
#ifdef IMGUI_IMPL_OPENGL_MAY_HAVE_BIND_SAMPLER
    if (bd->GlVersion >= 330 || bd->GlProfileIsES3)
        glBindSampler(0, last_sampler);
#endif
    glActiveTexture(last_active_texture);
#ifdef IMGUI_IMPL_OPENGL_USE_VERTEX_ARRAY
    glBindVertexArray(last_vertex_array_object);
#endif
    glBindBuffer(GL_ARRAY_BUFFER, last_array_buffer);
#ifndef IMGUI_IMPL_OPENGL_USE_VERTEX_ARRAY
    glBindBuffer(GL_ELEMENT_ARRAY_BUFFER, last_element_array_buffer);
    last_vtx_attrib_state_pos.SetState(bd->AttribLocationVtxPos);
    last_vtx_attrib_state_uv.SetState(bd->AttribLocationVtxUV);
    last_vtx_attrib_state_color.SetState(bd->AttribLocationVtxColor);
#endif
    glBlendEquationSeparate(last_blend_equation_rgb, last_blend_equation_alpha);
    glBlendFuncSeparate(last_blend_src_rgb, last_blend_dst_rgb, last_blend_src_alpha, last_blend_dst_alpha);
    if (last_enable_blend) glEnable(GL_BLEND); else glDisable(GL_BLEND);
    if (last_enable_cull_face) glEnable(GL_CULL_FACE); else glDisable(GL_CULL_FACE);
    if (last_enable_depth_test) glEnable(GL_DEPTH_TEST); else glDisable(GL_DEPTH_TEST);
    if (last_enable_stencil_test) glEnable(GL_STENCIL_TEST); else glDisable(GL_STENCIL_TEST);
    if (last_enable_scissor_test) glEnable(GL_SCISSOR_TEST); else glDisable(GL_SCISSOR_TEST);
#ifdef IMGUI_IMPL_OPENGL_MAY_HAVE_PRIMITIVE_RESTART
    if (!bd->GlProfileIsES3 && bd->GlVersion >= 310) { if (last_enable_primitive_restart) glEnable(GL_PRIMITIVE_RESTART); else glDisable(GL_PRIMITIVE_RESTART); }
#endif

#ifdef IMGUI_IMPL_OPENGL_MAY_HAVE_POLYGON_MODE
    // Desktop OpenGL 3.0 and OpenGL 3.1 had separate polygon draw modes for front-facing and back-facing faces of polygons
    if (bd->HasPolygonMode) { if (bd->GlVersion <= 310 || bd->GlProfileIsCompat) { glPolygonMode(GL_FRONT, (GLenum)last_polygon_mode[0]); glPolygonMode(GL_BACK, (GLenum)last_polygon_mode[1]); } else { glPolygonMode(GL_FRONT_AND_BACK, (GLenum)last_polygon_mode[0]); } }
#endif // IMGUI_IMPL_OPENGL_MAY_HAVE_POLYGON_MODE

    glViewport(last_viewport[0], last_viewport[1], (GLsizei)last_viewport[2], (GLsizei)last_viewport[3]);
    glScissor(last_scissor_box[0], last_scissor_box[1], (GLsizei)last_scissor_box[2], (GLsizei)last_scissor_box[3]);
    (void)bd; // Not all compilation paths use this
}

static void ImGui_ImplOpenGL3_DestroyTexture(ImTextureData* tex)
{
    GLuint gl_tex_id = (GLuint)(intptr_t)tex->TexID;
    glDeleteTextures(1, &gl_tex_id);

    // Clear identifiers and mark as destroyed (in order to allow e.g. calling InvalidateDeviceObjects while running)
    tex->SetTexID(ImTextureID_Invalid);
    tex->SetStatus(ImTextureStatus_Destroyed);
}

void ImGui_ImplOpenGL3_UpdateTexture(ImTextureData* tex)
{
    if (tex->Status == ImTextureStatus_WantCreate)
    {
        // Create and upload new texture to graphics system
        //IMGUI_DEBUG_LOG("UpdateTexture #%03d: WantCreate %dx%d\n", tex->UniqueID, tex->Width, tex->Height);
        IM_ASSERT(tex->TexID == 0 && tex->BackendUserData == nullptr);
        IM_ASSERT(tex->Format == ImTextureFormat_RGBA32);
        const void* pixels = tex->GetPixels();
        GLuint gl_texture_id = 0;

        // Upload texture to graphics system
        // (Bilinear sampling is required by default. Set 'io.Fonts->Flags |= ImFontAtlasFlags_NoBakedLines' or 'style.AntiAliasedLinesUseTex = false' to allow point/nearest sampling)
        GLint last_texture;
        GL_CALL(glGetIntegerv(GL_TEXTURE_BINDING_2D, &last_texture));
        GL_CALL(glGenTextures(1, &gl_texture_id));
        GL_CALL(glBindTexture(GL_TEXTURE_2D, gl_texture_id));
        GL_CALL(glTexParameteri(GL_TEXTURE_2D, GL_TEXTURE_MIN_FILTER, GL_LINEAR));
        GL_CALL(glTexParameteri(GL_TEXTURE_2D, GL_TEXTURE_MAG_FILTER, GL_LINEAR));
        GL_CALL(glTexParameteri(GL_TEXTURE_2D, GL_TEXTURE_WRAP_S, GL_CLAMP_TO_EDGE));
        GL_CALL(glTexParameteri(GL_TEXTURE_2D, GL_TEXTURE_WRAP_T, GL_CLAMP_TO_EDGE));
#ifdef GL_UNPACK_ROW_LENGTH // Not on WebGL/ES
        GL_CALL(glPixelStorei(GL_UNPACK_ROW_LENGTH, 0));
#endif
        GL_CALL(glTexImage2D(GL_TEXTURE_2D, 0, GL_RGBA, tex->Width, tex->Height, 0, GL_RGBA, GL_UNSIGNED_BYTE, pixels));

        // Store identifiers
        tex->SetTexID((ImTextureID)(intptr_t)gl_texture_id);
        tex->SetStatus(ImTextureStatus_OK);

        // Restore state
        GL_CALL(glBindTexture(GL_TEXTURE_2D, last_texture));
    }
    else if (tex->Status == ImTextureStatus_WantUpdates)
    {
        // Update selected blocks. We only ever write to textures regions which have never been used before!
        // This backend choose to use tex->Updates[] but you can use tex->UpdateRect to upload a single region.
        GLint last_texture;
        GL_CALL(glGetIntegerv(GL_TEXTURE_BINDING_2D, &last_texture));

        GLuint gl_tex_id = (GLuint)(intptr_t)tex->TexID;
        GL_CALL(glBindTexture(GL_TEXTURE_2D, gl_tex_id));
#if 0// GL_UNPACK_ROW_LENGTH // Not on WebGL/ES
        GL_CALL(glPixelStorei(GL_UNPACK_ROW_LENGTH, tex->Width));
        for (ImTextureRect& r : tex->Updates)
            GL_CALL(glTexSubImage2D(GL_TEXTURE_2D, 0, r.x, r.y, r.w, r.h, GL_RGBA, GL_UNSIGNED_BYTE, tex->GetPixelsAt(r.x, r.y)));
        GL_CALL(glPixelStorei(GL_UNPACK_ROW_LENGTH, 0));
#else
        // GL ES doesn't have GL_UNPACK_ROW_LENGTH, so we need to (A) copy to a contiguous buffer or (B) upload line by line.
        ImGui_ImplOpenGL3_Data* bd = ImGui_ImplOpenGL3_GetBackendData();
        for (ImTextureRect& r : tex->Updates)
        {
            const int src_pitch = r.w * tex->BytesPerPixel;
            bd->TempBuffer.resize(r.h * src_pitch);
            char* out_p = bd->TempBuffer.Data;
            for (int y = 0; y < r.h; y++, out_p += src_pitch)
                memcpy(out_p, tex->GetPixelsAt(r.x, r.y + y), src_pitch);
            IM_ASSERT(out_p == bd->TempBuffer.end());
            GL_CALL(glTexSubImage2D(GL_TEXTURE_2D, 0, r.x, r.y, r.w, r.h, GL_RGBA, GL_UNSIGNED_BYTE, bd->TempBuffer.Data));
        }
#endif
        tex->SetStatus(ImTextureStatus_OK);
        GL_CALL(glBindTexture(GL_TEXTURE_2D, last_texture)); // Restore state
    }
    else if (tex->Status == ImTextureStatus_WantDestroy && tex->UnusedFrames > 0)
        ImGui_ImplOpenGL3_DestroyTexture(tex);
}

// If you get an error please report on github. You may try different GL context version or GLSL version. See GL<>GLSL version table at the top of this file.
static bool CheckShader(GLuint handle, const char* desc)
{
    ImGui_ImplOpenGL3_Data* bd = ImGui_ImplOpenGL3_GetBackendData();
    GLint status = 0, log_length = 0;
    glGetShaderiv(handle, GL_COMPILE_STATUS, &status);
    glGetShaderiv(handle, GL_INFO_LOG_LENGTH, &log_length);
    if ((GLboolean)status == GL_FALSE)
        fprintf(stderr, "ERROR: ImGui_ImplOpenGL3_CreateDeviceObjects: failed to compile %s! With GLSL: %s\n", desc, bd->GlslVersionString);
    if (log_length > 1)
    {
        ImVector<char> buf;
        buf.resize((int)(log_length + 1));
        glGetShaderInfoLog(handle, log_length, nullptr, (GLchar*)buf.begin());
        fprintf(stderr, "%s\n", buf.begin());
    }
    return (GLboolean)status == GL_TRUE;
}

// If you get an error please report on GitHub. You may try different GL context version or GLSL version.
static bool CheckProgram(GLuint handle, const char* desc)
{
    ImGui_ImplOpenGL3_Data* bd = ImGui_ImplOpenGL3_GetBackendData();
    GLint status = 0, log_length = 0;
    glGetProgramiv(handle, GL_LINK_STATUS, &status);
    glGetProgramiv(handle, GL_INFO_LOG_LENGTH, &log_length);
    if ((GLboolean)status == GL_FALSE)
        fprintf(stderr, "ERROR: ImGui_ImplOpenGL3_CreateDeviceObjects: failed to link %s! With GLSL %s\n", desc, bd->GlslVersionString);
    if (log_length > 1)
    {
        ImVector<char> buf;
        buf.resize((int)(log_length + 1));
        glGetProgramInfoLog(handle, log_length, nullptr, (GLchar*)buf.begin());
        fprintf(stderr, "%s\n", buf.begin());
    }
    return (GLboolean)status == GL_TRUE;
}

bool    ImGui_ImplOpenGL3_CreateDeviceObjects()
{
    ImGui_ImplOpenGL3_Data* bd = ImGui_ImplOpenGL3_GetBackendData();

    // Backup GL state
    GLint last_texture, last_array_buffer;
    glGetIntegerv(GL_TEXTURE_BINDING_2D, &last_texture);
    glGetIntegerv(GL_ARRAY_BUFFER_BINDING, &last_array_buffer);
#ifdef IMGUI_IMPL_OPENGL_MAY_HAVE_BIND_BUFFER_PIXEL_UNPACK
    GLint last_pixel_unpack_buffer = 0;
    if (bd->GlVersion >= 210) { glGetIntegerv(GL_PIXEL_UNPACK_BUFFER_BINDING, &last_pixel_unpack_buffer); glBindBuffer(GL_PIXEL_UNPACK_BUFFER, 0); }
#endif
#ifdef IMGUI_IMPL_OPENGL_USE_VERTEX_ARRAY
    GLint last_vertex_array;
    glGetIntegerv(GL_VERTEX_ARRAY_BINDING, &last_vertex_array);
#endif

    // Parse GLSL version string
    int glsl_version = 130;
    sscanf(bd->GlslVersionString, "#version %d", &glsl_version);

    const GLchar* vertex_shader_glsl_120 =
        "uniform mat4 ProjMtx;\n"
        "attribute vec2 Position;\n"
        "attribute vec2 UV;\n"
        "attribute vec4 Color;\n"
        "varying vec2 Frag_UV;\n"
        "varying vec4 Frag_Color;\n"
        "void main()\n"
        "{\n"
        "    Frag_UV = UV;\n"
        "    Frag_Color = Color;\n"
        "    gl_Position = ProjMtx * vec4(Position.xy,0,1);\n"
        "}\n";

    const GLchar* vertex_shader_glsl_130 =
        "uniform mat4 ProjMtx;\n"
        "in vec2 Position;\n"
        "in vec2 UV;\n"
        "in vec4 Color;\n"
        "out vec2 Frag_UV;\n"
        "out vec4 Frag_Color;\n"
        "void main()\n"
        "{\n"
        "    Frag_UV = UV;\n"
        "    Frag_Color = Color;\n"
        "    gl_Position = ProjMtx * vec4(Position.xy,0,1);\n"
        "}\n";

    const GLchar* vertex_shader_glsl_300_es =
        "precision highp float;\n"
        "layout (location = 0) in vec2 Position;\n"
        "layout (location = 1) in vec2 UV;\n"
        "layout (location = 2) in vec4 Color;\n"
        "uniform mat4 ProjMtx;\n"
        "out vec2 Frag_UV;\n"
        "out vec4 Frag_Color;\n"
        "void main()\n"
        "{\n"
        "    Frag_UV = UV;\n"
        "    Frag_Color = Color;\n"
        "    gl_Position = ProjMtx * vec4(Position.xy,0,1);\n"
        "}\n";

    const GLchar* vertex_shader_glsl_410_core =
        "layout (location = 0) in vec2 Position;\n"
        "layout (location = 1) in vec2 UV;\n"
        "layout (location = 2) in vec4 Color;\n"
        "uniform mat4 ProjMtx;\n"
        "out vec2 Frag_UV;\n"
        "out vec4 Frag_Color;\n"
        "void main()\n"
        "{\n"
        "    Frag_UV = UV;\n"
        "    Frag_Color = Color;\n"
        "    gl_Position = ProjMtx * vec4(Position.xy,0,1);\n"
        "}\n";

    const GLchar* fragment_shader_glsl_120 =
        "#ifdef GL_ES\n"
        "    precision mediump float;\n"
        "#endif\n"
        "uniform sampler2D Texture;\n"
        "varying vec2 Frag_UV;\n"
        "varying vec4 Frag_Color;\n"
        "void main()\n"
        "{\n"
        "    gl_FragColor = Frag_Color * texture2D(Texture, Frag_UV.st);\n"
        "}\n";

    const GLchar* fragment_shader_glsl_130 =
        "uniform sampler2D Texture;\n"
        "in vec2 Frag_UV;\n"
        "in vec4 Frag_Color;\n"
        "out vec4 Out_Color;\n"
        "void main()\n"
        "{\n"
        "    Out_Color = Frag_Color * texture(Texture, Frag_UV.st);\n"
        "}\n";

    const GLchar* fragment_shader_glsl_300_es =
        "precision mediump float;\n"
        "uniform sampler2D Texture;\n"
        "in vec2 Frag_UV;\n"
        "in vec4 Frag_Color;\n"
        "layout (location = 0) out vec4 Out_Color;\n"
        "void main()\n"
        "{\n"
        "    Out_Color = Frag_Color * texture(Texture, Frag_UV.st);\n"
        "}\n";

    const GLchar* fragment_shader_glsl_410_core =
        "in vec2 Frag_UV;\n"
        "in vec4 Frag_Color;\n"
        "uniform sampler2D Texture;\n"
        "layout (location = 0) out vec4 Out_Color;\n"
        "void main()\n"
        "{\n"
        "    Out_Color = Frag_Color * texture(Texture, Frag_UV.st);\n"
        "}\n";

    // Select shaders matching our GLSL versions
    const GLchar* vertex_shader = nullptr;
    const GLchar* fragment_shader = nullptr;
    if (glsl_version < 130)
    {
        vertex_shader = vertex_shader_glsl_120;
        fragment_shader = fragment_shader_glsl_120;
    }
    else if (glsl_version >= 410)
    {
        vertex_shader = vertex_shader_glsl_410_core;
        fragment_shader = fragment_shader_glsl_410_core;
    }
    else if (glsl_version == 300)
    {
        vertex_shader = vertex_shader_glsl_300_es;
        fragment_shader = fragment_shader_glsl_300_es;
    }
    else
    {
        vertex_shader = vertex_shader_glsl_130;
        fragment_shader = fragment_shader_glsl_130;
    }

    // Create shaders
    const GLchar* vertex_shader_with_version[2] = { bd->GlslVersionString, vertex_shader };
    GLuint vert_handle;
    GL_CALL(vert_handle = glCreateShader(GL_VERTEX_SHADER));
    glShaderSource(vert_handle, 2, vertex_shader_with_version, nullptr);
    glCompileShader(vert_handle);
    CheckShader(vert_handle, "vertex shader");

    const GLchar* fragment_shader_with_version[2] = { bd->GlslVersionString, fragment_shader };
    GLuint frag_handle;
    GL_CALL(frag_handle = glCreateShader(GL_FRAGMENT_SHADER));
    glShaderSource(frag_handle, 2, fragment_shader_with_version, nullptr);
    glCompileShader(frag_handle);
    CheckShader(frag_handle, "fragment shader");

    // Link
    bd->ShaderHandle = glCreateProgram();
    glAttachShader(bd->ShaderHandle, vert_handle);
    glAttachShader(bd->ShaderHandle, frag_handle);
    glLinkProgram(bd->ShaderHandle);
    CheckProgram(bd->ShaderHandle, "shader program");

    glDetachShader(bd->ShaderHandle, vert_handle);
    glDetachShader(bd->ShaderHandle, frag_handle);
    glDeleteShader(vert_handle);
    glDeleteShader(frag_handle);

    bd->AttribLocationTex = glGetUniformLocation(bd->ShaderHandle, "Texture");
    bd->AttribLocationProjMtx = glGetUniformLocation(bd->ShaderHandle, "ProjMtx");
    bd->AttribLocationVtxPos = (GLuint)glGetAttribLocation(bd->ShaderHandle, "Position");
    bd->AttribLocationVtxUV = (GLuint)glGetAttribLocation(bd->ShaderHandle, "UV");
    bd->AttribLocationVtxColor = (GLuint)glGetAttribLocation(bd->ShaderHandle, "Color");

    // Create buffers
    glGenBuffers(1, &bd->VboHandle);
    glGenBuffers(1, &bd->ElementsHandle);

    // Restore modified GL state
    glBindTexture(GL_TEXTURE_2D, last_texture);
    glBindBuffer(GL_ARRAY_BUFFER, last_array_buffer);
#ifdef IMGUI_IMPL_OPENGL_MAY_HAVE_BIND_BUFFER_PIXEL_UNPACK
    if (bd->GlVersion >= 210) { glBindBuffer(GL_PIXEL_UNPACK_BUFFER, last_pixel_unpack_buffer); }
#endif
#ifdef IMGUI_IMPL_OPENGL_USE_VERTEX_ARRAY
    glBindVertexArray(last_vertex_array);
#endif

    return true;
}

void    ImGui_ImplOpenGL3_DestroyDeviceObjects()
{
    ImGui_ImplOpenGL3_Data* bd = ImGui_ImplOpenGL3_GetBackendData();
    if (bd->VboHandle)      { glDeleteBuffers(1, &bd->VboHandle); bd->VboHandle = 0; }
    if (bd->ElementsHandle) { glDeleteBuffers(1, &bd->ElementsHandle); bd->ElementsHandle = 0; }
    if (bd->ShaderHandle)   { glDeleteProgram(bd->ShaderHandle); bd->ShaderHandle = 0; }

    // Destroy all textures
    for (ImTextureData* tex : ImGui::GetPlatformIO().Textures)
        if (tex->RefCount == 1)
            ImGui_ImplOpenGL3_DestroyTexture(tex);
}

//--------------------------------------------------------------------------------------------------------
// MULTI-VIEWPORT / PLATFORM INTERFACE SUPPORT
// This is an _advanced_ and _optional_ feature, allowing the backend to create and handle multiple viewports simultaneously.
// If you are new to dear imgui or creating a new binding for dear imgui, it is recommended that you completely ignore this section first..
//--------------------------------------------------------------------------------------------------------

static void ImGui_ImplOpenGL3_RenderWindow(ImGuiViewport* viewport, void*)
{
    if (!(viewport->Flags & ImGuiViewportFlags_NoRendererClear))
    {
        ImVec4 clear_color = ImVec4(0.0f, 0.0f, 0.0f, 1.0f);
        glClearColor(clear_color.x, clear_color.y, clear_color.z, clear_color.w);
        glClear(GL_COLOR_BUFFER_BIT);
    }
    ImGui_ImplOpenGL3_RenderDrawData(viewport->DrawData);
}

static void ImGui_ImplOpenGL3_InitMultiViewportSupport()
{
    ImGuiPlatformIO& platform_io = ImGui::GetPlatformIO();
    platform_io.Renderer_RenderWindow = ImGui_ImplOpenGL3_RenderWindow;
}

static void ImGui_ImplOpenGL3_ShutdownMultiViewportSupport()
{
    ImGui::DestroyPlatformWindows();
}

//-----------------------------------------------------------------------------

#if defined(__GNUC__)
#pragma GCC diagnostic pop
#endif
#if defined(__clang__)
#pragma clang diagnostic pop
#endif

#endif // #ifndef IMGUI_DISABLE<|MERGE_RESOLUTION|>--- conflicted
+++ resolved
@@ -6,11 +6,8 @@
 // Implemented features:
 //  [X] Renderer: User texture binding. Use 'GLuint' OpenGL texture as texture identifier. Read the FAQ about ImTextureID/ImTextureRef!
 //  [x] Renderer: Large meshes support (64k+ vertices) even with 16-bit indices (ImGuiBackendFlags_RendererHasVtxOffset) [Desktop OpenGL only!]
-<<<<<<< HEAD
+//  [X] Renderer: Texture updates support for dynamic font atlas (ImGuiBackendFlags_RendererHasTextures).
 //  [X] Renderer: Multi-viewport support (multiple windows). Enable with 'io.ConfigFlags |= ImGuiConfigFlags_ViewportsEnable'.
-=======
-//  [X] Renderer: Texture updates support for dynamic font atlas (ImGuiBackendFlags_RendererHasTextures).
->>>>>>> 96be9573
 
 // About WebGL/ES:
 // - You need to '#define IMGUI_IMPL_OPENGL_ES2' or '#define IMGUI_IMPL_OPENGL_ES3' to use WebGL or OpenGL ES.
@@ -27,12 +24,9 @@
 
 // CHANGELOG
 // (minor and older changes stripped away, please see git history for details)
-<<<<<<< HEAD
 //  2025-XX-XX: Platform: Added support for multiple windows via the ImGuiPlatformIO interface.
-=======
 //  2025-06-11: OpenGL: Added support for ImGuiBackendFlags_RendererHasTextures, for dynamic font atlas. Removed ImGui_ImplOpenGL3_CreateFontsTexture() and ImGui_ImplOpenGL3_DestroyFontsTexture().
 //  2025-06-04: OpenGL: Made GLES 3.20 contexts not access GL_CONTEXT_PROFILE_MASK nor GL_PRIMITIVE_RESTART. (#8664)
->>>>>>> 96be9573
 //  2025-02-18: OpenGL: Lazily reinitialize embedded GL loader for when calling backend from e.g. other DLL boundaries. (#8406)
 //  2024-10-07: OpenGL: Changed default texture sampler to Clamp instead of Repeat/Wrap.
 //  2024-06-28: OpenGL: ImGui_ImplOpenGL3_NewFrame() recreates font texture if it has been destroyed by ImGui_ImplOpenGL3_DestroyFontsTexture(). (#7748)
@@ -375,14 +369,11 @@
     if (bd->GlVersion >= 320)
         io.BackendFlags |= ImGuiBackendFlags_RendererHasVtxOffset;  // We can honor the ImDrawCmd::VtxOffset field, allowing for large meshes.
 #endif
-<<<<<<< HEAD
-    io.BackendFlags |= ImGuiBackendFlags_RendererHasViewports;  // We can create multi-viewports on the Renderer side (optional)
-=======
     io.BackendFlags |= ImGuiBackendFlags_RendererHasTextures;       // We can honor ImGuiPlatformIO::Textures[] requests during render.
+    io.BackendFlags |= ImGuiBackendFlags_RendererHasViewports;      // We can create multi-viewports on the Renderer side (optional)
 
     ImGuiPlatformIO& platform_io = ImGui::GetPlatformIO();
     platform_io.Renderer_TextureMaxWidth = platform_io.Renderer_TextureMaxHeight = (int)bd->MaxTextureSize;
->>>>>>> 96be9573
 
     // Store GLSL version string so we can refer to it later in case we recreate shaders.
     // Note: GLSL version is NOT the same as GL version. Leave this to nullptr if unsure.
@@ -438,11 +429,7 @@
     ImGui_ImplOpenGL3_DestroyDeviceObjects();
     io.BackendRendererName = nullptr;
     io.BackendRendererUserData = nullptr;
-<<<<<<< HEAD
-    io.BackendFlags &= ~(ImGuiBackendFlags_RendererHasVtxOffset | ImGuiBackendFlags_RendererHasViewports);
-=======
-    io.BackendFlags &= ~(ImGuiBackendFlags_RendererHasVtxOffset | ImGuiBackendFlags_RendererHasTextures);
->>>>>>> 96be9573
+    io.BackendFlags &= ~(ImGuiBackendFlags_RendererHasVtxOffset | ImGuiBackendFlags_RendererHasTextures | ImGuiBackendFlags_RendererHasViewports);
     IM_DELETE(bd);
 }
 

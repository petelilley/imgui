// dear imgui: Platform Backend for SDL2
// This needs to be used along with a Renderer (e.g. DirectX11, OpenGL3, Vulkan..)
// (Info: SDL2 is a cross-platform general purpose library for handling windows, inputs, graphics context creation, etc.)
// (Requires: SDL 2.0. Prefer SDL 2.0.4+ for full feature support.)

// Implemented features:
//  [X] Platform: Mouse cursor shape and visibility. Disable with 'io.ConfigFlags |= ImGuiConfigFlags_NoMouseCursorChange'.
//  [X] Platform: Clipboard support.
//  [X] Platform: Keyboard arrays indexed using SDL_SCANCODE_* codes, e.g. ImGui::IsKeyPressed(SDL_SCANCODE_SPACE).
//  [X] Platform: Gamepad support. Enabled with 'io.ConfigFlags |= ImGuiConfigFlags_NavEnableGamepad'.
//  [X] Platform: Multi-viewport support (multiple windows). Enable with 'io.ConfigFlags |= ImGuiConfigFlags_ViewportsEnable'.
// Missing features:
//  [ ] Platform: SDL2 handling of IME under Windows appears to be broken and it explicitly disable the regular Windows IME. You can restore Windows IME by compiling SDL with SDL_DISABLE_WINDOWS_IME.
//  [ ] Platform: Multi-viewport + Minimized windows seems to break mouse wheel events (at least under Windows).

// You can use unmodified imgui_impl_* files in your project. See examples/ folder for examples of using this.
// Prefer including the entire imgui/ repository into your project (either as a copy or as a submodule), and only build the backends you need.
// If you are new to Dear ImGui, read documentation from the docs/ folder + read the top of imgui.cpp.
// Read online: https://github.com/ocornut/imgui/tree/master/docs

// CHANGELOG
// (minor and older changes stripped away, please see git history for details)
<<<<<<< HEAD
//  2021-XX-XX: Platform: Added support for multiple windows via the ImGuiPlatformIO interface.
=======
//  2021-06:29: *BREAKING CHANGE* Removed 'SDL_Window* window' parameter to ImGui_ImplSDL2_NewFrame() which was unnecessary.
>>>>>>> 5dd1e38b
//  2021-06-29: Reorganized backend to pull data from a single structure to facilitate usage with multiple-contexts (all g_XXXX access changed to bd->XXXX).
//  2021-03-22: Rework global mouse pos availability check listing supported platforms explicitly, effectively fixing mouse access on Raspberry Pi. (#2837, #3950)
//  2020-05-25: Misc: Report a zero display-size when window is minimized, to be consistent with other backends.
//  2020-02-20: Inputs: Fixed mapping for ImGuiKey_KeyPadEnter (using SDL_SCANCODE_KP_ENTER instead of SDL_SCANCODE_RETURN2).
//  2019-12-17: Inputs: On Wayland, use SDL_GetMouseState (because there is no global mouse state).
//  2019-12-05: Inputs: Added support for ImGuiMouseCursor_NotAllowed mouse cursor.
//  2019-07-21: Inputs: Added mapping for ImGuiKey_KeyPadEnter.
//  2019-04-23: Inputs: Added support for SDL_GameController (if ImGuiConfigFlags_NavEnableGamepad is set by user application).
//  2019-03-12: Misc: Preserve DisplayFramebufferScale when main window is minimized.
//  2018-12-21: Inputs: Workaround for Android/iOS which don't seem to handle focus related calls.
//  2018-11-30: Misc: Setting up io.BackendPlatformName so it can be displayed in the About Window.
//  2018-11-14: Changed the signature of ImGui_ImplSDL2_ProcessEvent() to take a 'const SDL_Event*'.
//  2018-08-01: Inputs: Workaround for Emscripten which doesn't seem to handle focus related calls.
//  2018-06-29: Inputs: Added support for the ImGuiMouseCursor_Hand cursor.
//  2018-06-08: Misc: Extracted imgui_impl_sdl.cpp/.h away from the old combined SDL2+OpenGL/Vulkan examples.
//  2018-06-08: Misc: ImGui_ImplSDL2_InitForOpenGL() now takes a SDL_GLContext parameter.
//  2018-05-09: Misc: Fixed clipboard paste memory leak (we didn't call SDL_FreeMemory on the data returned by SDL_GetClipboardText).
//  2018-03-20: Misc: Setup io.BackendFlags ImGuiBackendFlags_HasMouseCursors flag + honor ImGuiConfigFlags_NoMouseCursorChange flag.
//  2018-02-16: Inputs: Added support for mouse cursors, honoring ImGui::GetMouseCursor() value.
//  2018-02-06: Misc: Removed call to ImGui::Shutdown() which is not available from 1.60 WIP, user needs to call CreateContext/DestroyContext themselves.
//  2018-02-06: Inputs: Added mapping for ImGuiKey_Space.
//  2018-02-05: Misc: Using SDL_GetPerformanceCounter() instead of SDL_GetTicks() to be able to handle very high framerate (1000+ FPS).
//  2018-02-05: Inputs: Keyboard mapping is using scancodes everywhere instead of a confusing mixture of keycodes and scancodes.
//  2018-01-20: Inputs: Added Horizontal Mouse Wheel support.
//  2018-01-19: Inputs: When available (SDL 2.0.4+) using SDL_CaptureMouse() to retrieve coordinates outside of client area when dragging. Otherwise (SDL 2.0.3 and before) testing for SDL_WINDOW_INPUT_FOCUS instead of SDL_WINDOW_MOUSE_FOCUS.
//  2018-01-18: Inputs: Added mapping for ImGuiKey_Insert.
//  2017-08-25: Inputs: MousePos set to -FLT_MAX,-FLT_MAX when mouse is unavailable/missing (instead of -1,-1).
//  2016-10-15: Misc: Added a void* user_data parameter to Clipboard function handlers.

#include "imgui.h"
#include "imgui_impl_sdl.h"

// SDL
// (the multi-viewports feature requires SDL features supported from SDL 2.0.4+. SDL 2.0.5+ is highly recommended)
#include <SDL.h>
#include <SDL_syswm.h>
#if defined(__APPLE__)
#include "TargetConditionals.h"
#endif

#define SDL_HAS_CAPTURE_AND_GLOBAL_MOUSE    SDL_VERSION_ATLEAST(2,0,4)
#define SDL_HAS_WINDOW_ALPHA                SDL_VERSION_ATLEAST(2,0,5)
#define SDL_HAS_ALWAYS_ON_TOP               SDL_VERSION_ATLEAST(2,0,5)
#define SDL_HAS_USABLE_DISPLAY_BOUNDS       SDL_VERSION_ATLEAST(2,0,5)
#define SDL_HAS_PER_MONITOR_DPI             SDL_VERSION_ATLEAST(2,0,4)
#define SDL_HAS_VULKAN                      SDL_VERSION_ATLEAST(2,0,6)
#define SDL_HAS_MOUSE_FOCUS_CLICKTHROUGH    SDL_VERSION_ATLEAST(2,0,5)
#if !SDL_HAS_VULKAN
static const Uint32 SDL_WINDOW_VULKAN = 0x10000000;
#endif

 // SDL Data
struct ImGui_ImplSDL2_Data
{
    SDL_Window* Window;
    Uint64      Time;
    bool        MousePressed[3];
    SDL_Cursor* MouseCursors[ImGuiMouseCursor_COUNT];
    char*       ClipboardTextData;
    bool        MouseCanUseGlobalState;
    bool        UseVulkan;

    ImGui_ImplSDL2_Data()   { memset(this, 0, sizeof(*this)); }
};

// Backend data stored in io.BackendPlatformUserData to allow support for multiple Dear ImGui contexts
// It is STRONGLY preferred that you use docking branch with multi-viewports (== single Dear ImGui context + multiple windows) instead of multiple Dear ImGui contexts.
// FIXME: multi-context support is not well tested and probably dysfunctional in this backend.
// FIXME: some shared resources (mouse cursor shape, gamepad) are mishandled when using multi-context.
static ImGui_ImplSDL2_Data* ImGui_ImplSDL2_GetBackendData()
{
    return ImGui::GetCurrentContext() ? (ImGui_ImplSDL2_Data*)ImGui::GetIO().BackendPlatformUserData : NULL;
}

// Forward Declarations
static void ImGui_ImplSDL2_UpdateMonitors();
static void ImGui_ImplSDL2_InitPlatformInterface(SDL_Window* window, void* sdl_gl_context);
static void ImGui_ImplSDL2_ShutdownPlatformInterface();

// Functions
static const char* ImGui_ImplSDL2_GetClipboardText(void*)
{
    ImGui_ImplSDL2_Data* bd = ImGui_ImplSDL2_GetBackendData();
    if (bd->ClipboardTextData)
        SDL_free(bd->ClipboardTextData);
    bd->ClipboardTextData = SDL_GetClipboardText();
    return bd->ClipboardTextData;
}

static void ImGui_ImplSDL2_SetClipboardText(void*, const char* text)
{
    SDL_SetClipboardText(text);
}

// You can read the io.WantCaptureMouse, io.WantCaptureKeyboard flags to tell if dear imgui wants to use your inputs.
// - When io.WantCaptureMouse is true, do not dispatch mouse input data to your main application.
// - When io.WantCaptureKeyboard is true, do not dispatch keyboard input data to your main application.
// Generally you may always pass all inputs to dear imgui, and hide them from your application based on those two flags.
// If you have multiple SDL events and some of them are not meant to be used by dear imgui, you may need to filter events based on their windowID field.
bool ImGui_ImplSDL2_ProcessEvent(const SDL_Event* event)
{
    ImGuiIO& io = ImGui::GetIO();
    ImGui_ImplSDL2_Data* bd = ImGui_ImplSDL2_GetBackendData();

    switch (event->type)
    {
    case SDL_MOUSEWHEEL:
        {
            if (event->wheel.x > 0) io.MouseWheelH += 1;
            if (event->wheel.x < 0) io.MouseWheelH -= 1;
            if (event->wheel.y > 0) io.MouseWheel += 1;
            if (event->wheel.y < 0) io.MouseWheel -= 1;
            return true;
        }
    case SDL_MOUSEBUTTONDOWN:
        {
            if (event->button.button == SDL_BUTTON_LEFT) { bd->MousePressed[0] = true; }
            if (event->button.button == SDL_BUTTON_RIGHT) { bd->MousePressed[1] = true; }
            if (event->button.button == SDL_BUTTON_MIDDLE) { bd->MousePressed[2] = true; }
            return true;
        }
    case SDL_TEXTINPUT:
        {
            io.AddInputCharactersUTF8(event->text.text);
            return true;
        }
    case SDL_KEYDOWN:
    case SDL_KEYUP:
        {
            int key = event->key.keysym.scancode;
            IM_ASSERT(key >= 0 && key < IM_ARRAYSIZE(io.KeysDown));
            io.KeysDown[key] = (event->type == SDL_KEYDOWN);
            io.KeyShift = ((SDL_GetModState() & KMOD_SHIFT) != 0);
            io.KeyCtrl = ((SDL_GetModState() & KMOD_CTRL) != 0);
            io.KeyAlt = ((SDL_GetModState() & KMOD_ALT) != 0);
#ifdef _WIN32
            io.KeySuper = false;
#else
            io.KeySuper = ((SDL_GetModState() & KMOD_GUI) != 0);
#endif
            return true;
        }
    // Multi-viewport support
    case SDL_WINDOWEVENT:
        Uint8 window_event = event->window.event;
        if (window_event == SDL_WINDOWEVENT_CLOSE || window_event == SDL_WINDOWEVENT_MOVED || window_event == SDL_WINDOWEVENT_RESIZED)
            if (ImGuiViewport* viewport = ImGui::FindViewportByPlatformHandle((void*)SDL_GetWindowFromID(event->window.windowID)))
            {
                if (window_event == SDL_WINDOWEVENT_CLOSE)
                    viewport->PlatformRequestClose = true;
                if (window_event == SDL_WINDOWEVENT_MOVED)
                    viewport->PlatformRequestMove = true;
                if (window_event == SDL_WINDOWEVENT_RESIZED)
                    viewport->PlatformRequestResize = true;
                return true;
            }
        break;
    }
    return false;
}

static bool ImGui_ImplSDL2_Init(SDL_Window* window, void* sdl_gl_context)
{
    ImGuiIO& io = ImGui::GetIO();
    IM_ASSERT(io.BackendPlatformUserData == NULL && "Already initialized a platform backend!");

    // Setup backend capabilities flags
    ImGui_ImplSDL2_Data* bd = IM_NEW(ImGui_ImplSDL2_Data)();
    io.BackendPlatformUserData = (void*)bd;
    io.BackendPlatformName = "imgui_impl_sdl";
    io.BackendFlags |= ImGuiBackendFlags_HasMouseCursors;       // We can honor GetMouseCursor() values (optional)
    io.BackendFlags |= ImGuiBackendFlags_HasSetMousePos;        // We can honor io.WantSetMousePos requests (optional, rarely used)
#if SDL_HAS_CAPTURE_AND_GLOBAL_MOUSE
    io.BackendFlags |= ImGuiBackendFlags_PlatformHasViewports;  // We can create multi-viewports on the Platform side (optional)
#endif

    bd->Window = window;

    // Keyboard mapping. Dear ImGui will use those indices to peek into the io.KeysDown[] array.
    io.KeyMap[ImGuiKey_Tab] = SDL_SCANCODE_TAB;
    io.KeyMap[ImGuiKey_LeftArrow] = SDL_SCANCODE_LEFT;
    io.KeyMap[ImGuiKey_RightArrow] = SDL_SCANCODE_RIGHT;
    io.KeyMap[ImGuiKey_UpArrow] = SDL_SCANCODE_UP;
    io.KeyMap[ImGuiKey_DownArrow] = SDL_SCANCODE_DOWN;
    io.KeyMap[ImGuiKey_PageUp] = SDL_SCANCODE_PAGEUP;
    io.KeyMap[ImGuiKey_PageDown] = SDL_SCANCODE_PAGEDOWN;
    io.KeyMap[ImGuiKey_Home] = SDL_SCANCODE_HOME;
    io.KeyMap[ImGuiKey_End] = SDL_SCANCODE_END;
    io.KeyMap[ImGuiKey_Insert] = SDL_SCANCODE_INSERT;
    io.KeyMap[ImGuiKey_Delete] = SDL_SCANCODE_DELETE;
    io.KeyMap[ImGuiKey_Backspace] = SDL_SCANCODE_BACKSPACE;
    io.KeyMap[ImGuiKey_Space] = SDL_SCANCODE_SPACE;
    io.KeyMap[ImGuiKey_Enter] = SDL_SCANCODE_RETURN;
    io.KeyMap[ImGuiKey_Escape] = SDL_SCANCODE_ESCAPE;
    io.KeyMap[ImGuiKey_KeyPadEnter] = SDL_SCANCODE_KP_ENTER;
    io.KeyMap[ImGuiKey_A] = SDL_SCANCODE_A;
    io.KeyMap[ImGuiKey_C] = SDL_SCANCODE_C;
    io.KeyMap[ImGuiKey_V] = SDL_SCANCODE_V;
    io.KeyMap[ImGuiKey_X] = SDL_SCANCODE_X;
    io.KeyMap[ImGuiKey_Y] = SDL_SCANCODE_Y;
    io.KeyMap[ImGuiKey_Z] = SDL_SCANCODE_Z;

    io.SetClipboardTextFn = ImGui_ImplSDL2_SetClipboardText;
    io.GetClipboardTextFn = ImGui_ImplSDL2_GetClipboardText;
    io.ClipboardUserData = NULL;

    // Load mouse cursors
    bd->MouseCursors[ImGuiMouseCursor_Arrow] = SDL_CreateSystemCursor(SDL_SYSTEM_CURSOR_ARROW);
    bd->MouseCursors[ImGuiMouseCursor_TextInput] = SDL_CreateSystemCursor(SDL_SYSTEM_CURSOR_IBEAM);
    bd->MouseCursors[ImGuiMouseCursor_ResizeAll] = SDL_CreateSystemCursor(SDL_SYSTEM_CURSOR_SIZEALL);
    bd->MouseCursors[ImGuiMouseCursor_ResizeNS] = SDL_CreateSystemCursor(SDL_SYSTEM_CURSOR_SIZENS);
    bd->MouseCursors[ImGuiMouseCursor_ResizeEW] = SDL_CreateSystemCursor(SDL_SYSTEM_CURSOR_SIZEWE);
    bd->MouseCursors[ImGuiMouseCursor_ResizeNESW] = SDL_CreateSystemCursor(SDL_SYSTEM_CURSOR_SIZENESW);
    bd->MouseCursors[ImGuiMouseCursor_ResizeNWSE] = SDL_CreateSystemCursor(SDL_SYSTEM_CURSOR_SIZENWSE);
    bd->MouseCursors[ImGuiMouseCursor_Hand] = SDL_CreateSystemCursor(SDL_SYSTEM_CURSOR_HAND);
    bd->MouseCursors[ImGuiMouseCursor_NotAllowed] = SDL_CreateSystemCursor(SDL_SYSTEM_CURSOR_NO);

    // Check and store if we are on a SDL backend that supports global mouse position
    // ("wayland" and "rpi" don't support it, but we chose to use a white-list instead of a black-list)
    const char* sdl_backend = SDL_GetCurrentVideoDriver();
    const char* global_mouse_whitelist[] = { "windows", "cocoa", "x11", "DIVE", "VMAN" };
    bd->MouseCanUseGlobalState = false;
    for (int n = 0; n < IM_ARRAYSIZE(global_mouse_whitelist); n++)
        if (strncmp(sdl_backend, global_mouse_whitelist[n], strlen(global_mouse_whitelist[n])) == 0)
            bd->MouseCanUseGlobalState = true;

    // Our mouse update function expect PlatformHandle to be filled for the main viewport
    ImGuiViewport* main_viewport = ImGui::GetMainViewport();
    main_viewport->PlatformHandle = (void*)window;
#if defined(_WIN32)
    SDL_SysWMinfo info;
    SDL_VERSION(&info.version);
    if (SDL_GetWindowWMInfo(window, &info))
        main_viewport->PlatformHandleRaw = info.info.win.window;
#endif

    // Update monitors
    ImGui_ImplSDL2_UpdateMonitors();

    // We need SDL_CaptureMouse(), SDL_GetGlobalMouseState() from SDL 2.0.4+ to support multiple viewports.
    // We left the call to ImGui_ImplSDL2_InitPlatformInterface() outside of #ifdef to avoid unused-function warnings.
    if ((io.ConfigFlags & ImGuiConfigFlags_ViewportsEnable) && (io.BackendFlags & ImGuiBackendFlags_PlatformHasViewports))
        ImGui_ImplSDL2_InitPlatformInterface(window, sdl_gl_context);

    return true;
}

bool ImGui_ImplSDL2_InitForOpenGL(SDL_Window* window, void* sdl_gl_context)
{
    return ImGui_ImplSDL2_Init(window, sdl_gl_context);
}

bool ImGui_ImplSDL2_InitForVulkan(SDL_Window* window)
{
#if !SDL_HAS_VULKAN
    IM_ASSERT(0 && "Unsupported");
#endif
    if (!ImGui_ImplSDL2_Init(window, NULL))
        return false;
    ImGui_ImplSDL2_Data* bd = ImGui_ImplSDL2_GetBackendData();
    bd->UseVulkan = true;
    return true;
}

bool ImGui_ImplSDL2_InitForD3D(SDL_Window* window)
{
#if !defined(_WIN32)
    IM_ASSERT(0 && "Unsupported");
#endif
    return ImGui_ImplSDL2_Init(window, NULL);
}

bool ImGui_ImplSDL2_InitForMetal(SDL_Window* window)
{
    return ImGui_ImplSDL2_Init(window, NULL);
}

void ImGui_ImplSDL2_Shutdown()
{
    ImGuiIO& io = ImGui::GetIO();
    ImGui_ImplSDL2_Data* bd = ImGui_ImplSDL2_GetBackendData();

<<<<<<< HEAD
    ImGui_ImplSDL2_ShutdownPlatformInterface();

    // Destroy last known clipboard data
=======
>>>>>>> 5dd1e38b
    if (bd->ClipboardTextData)
        SDL_free(bd->ClipboardTextData);
    for (ImGuiMouseCursor cursor_n = 0; cursor_n < ImGuiMouseCursor_COUNT; cursor_n++)
        SDL_FreeCursor(bd->MouseCursors[cursor_n]);

    io.BackendPlatformName = NULL;
    io.BackendPlatformUserData = NULL;
    IM_DELETE(bd);
}

// This code is incredibly messy because some of the functions we need for full viewport support are not available in SDL < 2.0.4.
static void ImGui_ImplSDL2_UpdateMousePosAndButtons()
{
    ImGuiIO& io = ImGui::GetIO();
    ImGui_ImplSDL2_Data* bd = ImGui_ImplSDL2_GetBackendData();

    io.MouseHoveredViewport = 0;

    // [1]
    // Only when requested by io.WantSetMousePos: set OS mouse pos from Dear ImGui mouse pos.
    // (rarely used, mostly when ImGuiConfigFlags_NavEnableSetMousePos is enabled by user)
    if (io.WantSetMousePos)
    {
#if SDL_HAS_CAPTURE_AND_GLOBAL_MOUSE
        if (io.ConfigFlags & ImGuiConfigFlags_ViewportsEnable)
            SDL_WarpMouseGlobal((int)io.MousePos.x, (int)io.MousePos.y);
        else
#endif
            SDL_WarpMouseInWindow(bd->Window, (int)io.MousePos.x, (int)io.MousePos.y);
    }
    else
    {
        io.MousePos = ImVec2(-FLT_MAX, -FLT_MAX);
    }

    // [2]
    // Set Dear ImGui mouse pos from OS mouse pos + get buttons. (this is the common behavior)
    int mouse_x_local, mouse_y_local;
    Uint32 mouse_buttons = SDL_GetMouseState(&mouse_x_local, &mouse_y_local);
    io.MouseDown[0] = bd->MousePressed[0] || (mouse_buttons & SDL_BUTTON(SDL_BUTTON_LEFT)) != 0;      // If a mouse press event came, always pass it as "mouse held this frame", so we don't miss click-release events that are shorter than 1 frame.
    io.MouseDown[1] = bd->MousePressed[1] || (mouse_buttons & SDL_BUTTON(SDL_BUTTON_RIGHT)) != 0;
    io.MouseDown[2] = bd->MousePressed[2] || (mouse_buttons & SDL_BUTTON(SDL_BUTTON_MIDDLE)) != 0;
    bd->MousePressed[0] = bd->MousePressed[1] = bd->MousePressed[2] = false;

#if SDL_HAS_CAPTURE_AND_GLOBAL_MOUSE && !defined(__EMSCRIPTEN__) && !defined(__ANDROID__) && !(defined(__APPLE__) && TARGET_OS_IOS)

    if (bd->MouseCanUseGlobalState)
    {
        // SDL 2.0.4 and later has SDL_GetGlobalMouseState() and SDL_CaptureMouse()
        int mouse_x_global, mouse_y_global;
        SDL_GetGlobalMouseState(&mouse_x_global, &mouse_y_global);

        if (io.ConfigFlags & ImGuiConfigFlags_ViewportsEnable)
        {
            // Multi-viewport mode: mouse position in OS absolute coordinates (io.MousePos is (0,0) when the mouse is on the upper-left of the primary monitor)
            if (SDL_Window* focused_window = SDL_GetKeyboardFocus())
                if (ImGui::FindViewportByPlatformHandle((void*)focused_window) != NULL)
                    io.MousePos = ImVec2((float)mouse_x_global, (float)mouse_y_global);
        }
        else
        {
            // Single-viewport mode: mouse position in client window coordinatesio.MousePos is (0,0) when the mouse is on the upper-left corner of the app window)
            if (SDL_GetWindowFlags(bd->Window) & SDL_WINDOW_INPUT_FOCUS)
            {
                int window_x, window_y;
                SDL_GetWindowPosition(bd->Window, &window_x, &window_y);
                io.MousePos = ImVec2((float)(mouse_x_global - window_x), (float)(mouse_y_global - window_y));
            }
        }
    }
    else
    {
        if (SDL_GetWindowFlags(bd->Window) & SDL_WINDOW_INPUT_FOCUS)
            io.MousePos = ImVec2((float)mouse_x_local, (float)mouse_y_local);
    }

    // SDL_CaptureMouse() let the OS know e.g. that our imgui drag outside the SDL window boundaries shouldn't e.g. trigger the OS window resize cursor.
    // The function is only supported from SDL 2.0.4 (released Jan 2016)
    bool any_mouse_button_down = ImGui::IsAnyMouseDown();
    SDL_CaptureMouse(any_mouse_button_down ? SDL_TRUE : SDL_FALSE);
#else
    // SDL 2.0.3 and before: single-viewport only
    if (SDL_GetWindowFlags(bd->Window) & SDL_WINDOW_INPUT_FOCUS)
        io.MousePos = ImVec2((float)mouse_x_local, (float)mouse_y_local);
#endif
}

static void ImGui_ImplSDL2_UpdateMouseCursor()
{
    ImGuiIO& io = ImGui::GetIO();
    if (io.ConfigFlags & ImGuiConfigFlags_NoMouseCursorChange)
        return;
    ImGui_ImplSDL2_Data* bd = ImGui_ImplSDL2_GetBackendData();

    ImGuiMouseCursor imgui_cursor = ImGui::GetMouseCursor();
    if (io.MouseDrawCursor || imgui_cursor == ImGuiMouseCursor_None)
    {
        // Hide OS mouse cursor if imgui is drawing it or if it wants no cursor
        SDL_ShowCursor(SDL_FALSE);
    }
    else
    {
        // Show OS mouse cursor
        SDL_SetCursor(bd->MouseCursors[imgui_cursor] ? bd->MouseCursors[imgui_cursor] : bd->MouseCursors[ImGuiMouseCursor_Arrow]);
        SDL_ShowCursor(SDL_TRUE);
    }
}

static void ImGui_ImplSDL2_UpdateGamepads()
{
    ImGuiIO& io = ImGui::GetIO();
    memset(io.NavInputs, 0, sizeof(io.NavInputs));
    if ((io.ConfigFlags & ImGuiConfigFlags_NavEnableGamepad) == 0)
        return;

    // Get gamepad
    SDL_GameController* game_controller = SDL_GameControllerOpen(0);
    if (!game_controller)
    {
        io.BackendFlags &= ~ImGuiBackendFlags_HasGamepad;
        return;
    }

    // Update gamepad inputs
    #define MAP_BUTTON(NAV_NO, BUTTON_NO)       { io.NavInputs[NAV_NO] = (SDL_GameControllerGetButton(game_controller, BUTTON_NO) != 0) ? 1.0f : 0.0f; }
    #define MAP_ANALOG(NAV_NO, AXIS_NO, V0, V1) { float vn = (float)(SDL_GameControllerGetAxis(game_controller, AXIS_NO) - V0) / (float)(V1 - V0); if (vn > 1.0f) vn = 1.0f; if (vn > 0.0f && io.NavInputs[NAV_NO] < vn) io.NavInputs[NAV_NO] = vn; }
    const int thumb_dead_zone = 8000;           // SDL_gamecontroller.h suggests using this value.
    MAP_BUTTON(ImGuiNavInput_Activate,      SDL_CONTROLLER_BUTTON_A);               // Cross / A
    MAP_BUTTON(ImGuiNavInput_Cancel,        SDL_CONTROLLER_BUTTON_B);               // Circle / B
    MAP_BUTTON(ImGuiNavInput_Menu,          SDL_CONTROLLER_BUTTON_X);               // Square / X
    MAP_BUTTON(ImGuiNavInput_Input,         SDL_CONTROLLER_BUTTON_Y);               // Triangle / Y
    MAP_BUTTON(ImGuiNavInput_DpadLeft,      SDL_CONTROLLER_BUTTON_DPAD_LEFT);       // D-Pad Left
    MAP_BUTTON(ImGuiNavInput_DpadRight,     SDL_CONTROLLER_BUTTON_DPAD_RIGHT);      // D-Pad Right
    MAP_BUTTON(ImGuiNavInput_DpadUp,        SDL_CONTROLLER_BUTTON_DPAD_UP);         // D-Pad Up
    MAP_BUTTON(ImGuiNavInput_DpadDown,      SDL_CONTROLLER_BUTTON_DPAD_DOWN);       // D-Pad Down
    MAP_BUTTON(ImGuiNavInput_FocusPrev,     SDL_CONTROLLER_BUTTON_LEFTSHOULDER);    // L1 / LB
    MAP_BUTTON(ImGuiNavInput_FocusNext,     SDL_CONTROLLER_BUTTON_RIGHTSHOULDER);   // R1 / RB
    MAP_BUTTON(ImGuiNavInput_TweakSlow,     SDL_CONTROLLER_BUTTON_LEFTSHOULDER);    // L1 / LB
    MAP_BUTTON(ImGuiNavInput_TweakFast,     SDL_CONTROLLER_BUTTON_RIGHTSHOULDER);   // R1 / RB
    MAP_ANALOG(ImGuiNavInput_LStickLeft,    SDL_CONTROLLER_AXIS_LEFTX, -thumb_dead_zone, -32768);
    MAP_ANALOG(ImGuiNavInput_LStickRight,   SDL_CONTROLLER_AXIS_LEFTX, +thumb_dead_zone, +32767);
    MAP_ANALOG(ImGuiNavInput_LStickUp,      SDL_CONTROLLER_AXIS_LEFTY, -thumb_dead_zone, -32767);
    MAP_ANALOG(ImGuiNavInput_LStickDown,    SDL_CONTROLLER_AXIS_LEFTY, +thumb_dead_zone, +32767);

    io.BackendFlags |= ImGuiBackendFlags_HasGamepad;
    #undef MAP_BUTTON
    #undef MAP_ANALOG
}

<<<<<<< HEAD
// FIXME-PLATFORM: SDL doesn't have an event to notify the application of display/monitor changes
static void ImGui_ImplSDL2_UpdateMonitors()
{
    ImGuiPlatformIO& platform_io = ImGui::GetPlatformIO();
    platform_io.Monitors.resize(0);
    int display_count = SDL_GetNumVideoDisplays();
    for (int n = 0; n < display_count; n++)
    {
        // Warning: the validity of monitor DPI information on Windows depends on the application DPI awareness settings, which generally needs to be set in the manifest or at runtime.
        ImGuiPlatformMonitor monitor;
        SDL_Rect r;
        SDL_GetDisplayBounds(n, &r);
        monitor.MainPos = monitor.WorkPos = ImVec2((float)r.x, (float)r.y);
        monitor.MainSize = monitor.WorkSize = ImVec2((float)r.w, (float)r.h);
#if SDL_HAS_USABLE_DISPLAY_BOUNDS
        SDL_GetDisplayUsableBounds(n, &r);
        monitor.WorkPos = ImVec2((float)r.x, (float)r.y);
        monitor.WorkSize = ImVec2((float)r.w, (float)r.h);
#endif
#if SDL_HAS_PER_MONITOR_DPI
        float dpi = 0.0f;
        if (!SDL_GetDisplayDPI(n, &dpi, NULL, NULL))
            monitor.DpiScale = dpi / 96.0f;
#endif
        platform_io.Monitors.push_back(monitor);
    }
}

void ImGui_ImplSDL2_NewFrame(SDL_Window* window)
=======
void ImGui_ImplSDL2_NewFrame()
>>>>>>> 5dd1e38b
{
    ImGuiIO& io = ImGui::GetIO();
    ImGui_ImplSDL2_Data* bd = ImGui_ImplSDL2_GetBackendData();
    IM_ASSERT(bd != NULL && "Did you call ImGui_ImplSDL2_Init()?");

    // Setup display size (every frame to accommodate for window resizing)
    int w, h;
    int display_w, display_h;
    SDL_GetWindowSize(bd->Window, &w, &h);
    if (SDL_GetWindowFlags(bd->Window) & SDL_WINDOW_MINIMIZED)
        w = h = 0;
    SDL_GL_GetDrawableSize(bd->Window, &display_w, &display_h);
    io.DisplaySize = ImVec2((float)w, (float)h);
    if (w > 0 && h > 0)
        io.DisplayFramebufferScale = ImVec2((float)display_w / w, (float)display_h / h);

    // Setup time step (we don't use SDL_GetTicks() because it is using millisecond resolution)
    static Uint64 frequency = SDL_GetPerformanceFrequency();
    Uint64 current_time = SDL_GetPerformanceCounter();
    io.DeltaTime = bd->Time > 0 ? (float)((double)(current_time - bd->Time) / frequency) : (float)(1.0f / 60.0f);
    bd->Time = current_time;

    ImGui_ImplSDL2_UpdateMousePosAndButtons();
    ImGui_ImplSDL2_UpdateMouseCursor();

    // Update game controllers (if enabled and available)
    ImGui_ImplSDL2_UpdateGamepads();
}

//--------------------------------------------------------------------------------------------------------
// MULTI-VIEWPORT / PLATFORM INTERFACE SUPPORT
// This is an _advanced_ and _optional_ feature, allowing the backend to create and handle multiple viewports simultaneously.
// If you are new to dear imgui or creating a new binding for dear imgui, it is recommended that you completely ignore this section first..
//--------------------------------------------------------------------------------------------------------

// Helper structure we store in the void* RenderUserData field of each ImGuiViewport to easily retrieve our backend data.
struct ImGui_ImplSDL2_ViewportData
{
    SDL_Window*     Window;
    Uint32          WindowID;
    bool            WindowOwned;
    SDL_GLContext   GLContext;

    ImGui_ImplSDL2_ViewportData() { Window = NULL; WindowID = 0; WindowOwned = false; GLContext = NULL; }
    ~ImGui_ImplSDL2_ViewportData() { IM_ASSERT(Window == NULL && GLContext == NULL); }
};

static void ImGui_ImplSDL2_CreateWindow(ImGuiViewport* viewport)
{
    ImGui_ImplSDL2_Data* bd = ImGui_ImplSDL2_GetBackendData();
    ImGui_ImplSDL2_ViewportData* vd = IM_NEW(ImGui_ImplSDL2_ViewportData)();
    viewport->PlatformUserData = vd;

    ImGuiViewport* main_viewport = ImGui::GetMainViewport();
    ImGui_ImplSDL2_ViewportData* main_viewport_data = (ImGui_ImplSDL2_ViewportData*)main_viewport->PlatformUserData;

    // Share GL resources with main context
    bool use_opengl = (main_viewport_data->GLContext != NULL);
    SDL_GLContext backup_context = NULL;
    if (use_opengl)
    {
        backup_context = SDL_GL_GetCurrentContext();
        SDL_GL_SetAttribute(SDL_GL_SHARE_WITH_CURRENT_CONTEXT, 1);
        SDL_GL_MakeCurrent(main_viewport_data->Window, main_viewport_data->GLContext);
    }

    Uint32 sdl_flags = 0;
    sdl_flags |= use_opengl ? SDL_WINDOW_OPENGL : (bd->UseVulkan ? SDL_WINDOW_VULKAN : 0);
    sdl_flags |= SDL_GetWindowFlags(bd->Window) & SDL_WINDOW_ALLOW_HIGHDPI;
    sdl_flags |= SDL_WINDOW_HIDDEN;
    sdl_flags |= (viewport->Flags & ImGuiViewportFlags_NoDecoration) ? SDL_WINDOW_BORDERLESS : 0;
    sdl_flags |= (viewport->Flags & ImGuiViewportFlags_NoDecoration) ? 0 : SDL_WINDOW_RESIZABLE;
#if !defined(_WIN32)
    // See SDL hack in ImGui_ImplSDL2_ShowWindow().
    sdl_flags |= (viewport->Flags & ImGuiViewportFlags_NoTaskBarIcon) ? SDL_WINDOW_SKIP_TASKBAR : 0;
#endif
#if SDL_HAS_ALWAYS_ON_TOP
    sdl_flags |= (viewport->Flags & ImGuiViewportFlags_TopMost) ? SDL_WINDOW_ALWAYS_ON_TOP : 0;
#endif
    vd->Window = SDL_CreateWindow("No Title Yet", (int)viewport->Pos.x, (int)viewport->Pos.y, (int)viewport->Size.x, (int)viewport->Size.y, sdl_flags);
    vd->WindowOwned = true;
    if (use_opengl)
    {
        vd->GLContext = SDL_GL_CreateContext(vd->Window);
        SDL_GL_SetSwapInterval(0);
    }
    if (use_opengl && backup_context)
        SDL_GL_MakeCurrent(vd->Window, backup_context);

    viewport->PlatformHandle = (void*)vd->Window;
#if defined(_WIN32)
    SDL_SysWMinfo info;
    SDL_VERSION(&info.version);
    if (SDL_GetWindowWMInfo(vd->Window, &info))
        viewport->PlatformHandleRaw = info.info.win.window;
#endif
}

static void ImGui_ImplSDL2_DestroyWindow(ImGuiViewport* viewport)
{
    if (ImGui_ImplSDL2_ViewportData* vd = (ImGui_ImplSDL2_ViewportData*)viewport->PlatformUserData)
    {
        if (vd->GLContext && vd->WindowOwned)
            SDL_GL_DeleteContext(vd->GLContext);
        if (vd->Window && vd->WindowOwned)
            SDL_DestroyWindow(vd->Window);
        vd->GLContext = NULL;
        vd->Window = NULL;
        IM_DELETE(vd);
    }
    viewport->PlatformUserData = viewport->PlatformHandle = NULL;
}

static void ImGui_ImplSDL2_ShowWindow(ImGuiViewport* viewport)
{
    ImGui_ImplSDL2_ViewportData* vd = (ImGui_ImplSDL2_ViewportData*)viewport->PlatformUserData;
#if defined(_WIN32)
    HWND hwnd = (HWND)viewport->PlatformHandleRaw;

    // SDL hack: Hide icon from task bar
    // Note: SDL 2.0.6+ has a SDL_WINDOW_SKIP_TASKBAR flag which is supported under Windows but the way it create the window breaks our seamless transition.
    if (viewport->Flags & ImGuiViewportFlags_NoTaskBarIcon)
    {
        LONG ex_style = ::GetWindowLong(hwnd, GWL_EXSTYLE);
        ex_style &= ~WS_EX_APPWINDOW;
        ex_style |= WS_EX_TOOLWINDOW;
        ::SetWindowLong(hwnd, GWL_EXSTYLE, ex_style);
    }

    // SDL hack: SDL always activate/focus windows :/
    if (viewport->Flags & ImGuiViewportFlags_NoFocusOnAppearing)
    {
        ::ShowWindow(hwnd, SW_SHOWNA);
        return;
    }
#endif

    SDL_ShowWindow(vd->Window);
}

static ImVec2 ImGui_ImplSDL2_GetWindowPos(ImGuiViewport* viewport)
{
    ImGui_ImplSDL2_ViewportData* vd = (ImGui_ImplSDL2_ViewportData*)viewport->PlatformUserData;
    int x = 0, y = 0;
    SDL_GetWindowPosition(vd->Window, &x, &y);
    return ImVec2((float)x, (float)y);
}

static void ImGui_ImplSDL2_SetWindowPos(ImGuiViewport* viewport, ImVec2 pos)
{
    ImGui_ImplSDL2_ViewportData* vd = (ImGui_ImplSDL2_ViewportData*)viewport->PlatformUserData;
    SDL_SetWindowPosition(vd->Window, (int)pos.x, (int)pos.y);
}

static ImVec2 ImGui_ImplSDL2_GetWindowSize(ImGuiViewport* viewport)
{
    ImGui_ImplSDL2_ViewportData* vd = (ImGui_ImplSDL2_ViewportData*)viewport->PlatformUserData;
    int w = 0, h = 0;
    SDL_GetWindowSize(vd->Window, &w, &h);
    return ImVec2((float)w, (float)h);
}

static void ImGui_ImplSDL2_SetWindowSize(ImGuiViewport* viewport, ImVec2 size)
{
    ImGui_ImplSDL2_ViewportData* vd = (ImGui_ImplSDL2_ViewportData*)viewport->PlatformUserData;
    SDL_SetWindowSize(vd->Window, (int)size.x, (int)size.y);
}

static void ImGui_ImplSDL2_SetWindowTitle(ImGuiViewport* viewport, const char* title)
{
    ImGui_ImplSDL2_ViewportData* vd = (ImGui_ImplSDL2_ViewportData*)viewport->PlatformUserData;
    SDL_SetWindowTitle(vd->Window, title);
}

#if SDL_HAS_WINDOW_ALPHA
static void ImGui_ImplSDL2_SetWindowAlpha(ImGuiViewport* viewport, float alpha)
{
    ImGui_ImplSDL2_ViewportData* vd = (ImGui_ImplSDL2_ViewportData*)viewport->PlatformUserData;
    SDL_SetWindowOpacity(vd->Window, alpha);
}
#endif

static void ImGui_ImplSDL2_SetWindowFocus(ImGuiViewport* viewport)
{
    ImGui_ImplSDL2_ViewportData* vd = (ImGui_ImplSDL2_ViewportData*)viewport->PlatformUserData;
    SDL_RaiseWindow(vd->Window);
}

static bool ImGui_ImplSDL2_GetWindowFocus(ImGuiViewport* viewport)
{
    ImGui_ImplSDL2_ViewportData* vd = (ImGui_ImplSDL2_ViewportData*)viewport->PlatformUserData;
    return (SDL_GetWindowFlags(vd->Window) & SDL_WINDOW_INPUT_FOCUS) != 0;
}

static bool ImGui_ImplSDL2_GetWindowMinimized(ImGuiViewport* viewport)
{
    ImGui_ImplSDL2_ViewportData* vd = (ImGui_ImplSDL2_ViewportData*)viewport->PlatformUserData;
    return (SDL_GetWindowFlags(vd->Window) & SDL_WINDOW_MINIMIZED) != 0;
}

static void ImGui_ImplSDL2_RenderWindow(ImGuiViewport* viewport, void*)
{
    ImGui_ImplSDL2_ViewportData* vd = (ImGui_ImplSDL2_ViewportData*)viewport->PlatformUserData;
    if (vd->GLContext)
        SDL_GL_MakeCurrent(vd->Window, vd->GLContext);
}

static void ImGui_ImplSDL2_SwapBuffers(ImGuiViewport* viewport, void*)
{
    ImGui_ImplSDL2_ViewportData* vd = (ImGui_ImplSDL2_ViewportData*)viewport->PlatformUserData;
    if (vd->GLContext)
    {
        SDL_GL_MakeCurrent(vd->Window, vd->GLContext);
        SDL_GL_SwapWindow(vd->Window);
    }
}

// Vulkan support (the Vulkan renderer needs to call a platform-side support function to create the surface)
// SDL is graceful enough to _not_ need <vulkan/vulkan.h> so we can safely include this.
#if SDL_HAS_VULKAN
#include <SDL_vulkan.h>
static int ImGui_ImplSDL2_CreateVkSurface(ImGuiViewport* viewport, ImU64 vk_instance, const void* vk_allocator, ImU64* out_vk_surface)
{
    ImGui_ImplSDL2_ViewportData* vd = (ImGui_ImplSDL2_ViewportData*)viewport->PlatformUserData;
    (void)vk_allocator;
    SDL_bool ret = SDL_Vulkan_CreateSurface(vd->Window, (VkInstance)vk_instance, (VkSurfaceKHR*)out_vk_surface);
    return ret ? 0 : 1; // ret ? VK_SUCCESS : VK_NOT_READY
}
#endif // SDL_HAS_VULKAN

static void ImGui_ImplSDL2_InitPlatformInterface(SDL_Window* window, void* sdl_gl_context)
{
    // Register platform interface (will be coupled with a renderer interface)
    ImGuiPlatformIO& platform_io = ImGui::GetPlatformIO();
    platform_io.Platform_CreateWindow = ImGui_ImplSDL2_CreateWindow;
    platform_io.Platform_DestroyWindow = ImGui_ImplSDL2_DestroyWindow;
    platform_io.Platform_ShowWindow = ImGui_ImplSDL2_ShowWindow;
    platform_io.Platform_SetWindowPos = ImGui_ImplSDL2_SetWindowPos;
    platform_io.Platform_GetWindowPos = ImGui_ImplSDL2_GetWindowPos;
    platform_io.Platform_SetWindowSize = ImGui_ImplSDL2_SetWindowSize;
    platform_io.Platform_GetWindowSize = ImGui_ImplSDL2_GetWindowSize;
    platform_io.Platform_SetWindowFocus = ImGui_ImplSDL2_SetWindowFocus;
    platform_io.Platform_GetWindowFocus = ImGui_ImplSDL2_GetWindowFocus;
    platform_io.Platform_GetWindowMinimized = ImGui_ImplSDL2_GetWindowMinimized;
    platform_io.Platform_SetWindowTitle = ImGui_ImplSDL2_SetWindowTitle;
    platform_io.Platform_RenderWindow = ImGui_ImplSDL2_RenderWindow;
    platform_io.Platform_SwapBuffers = ImGui_ImplSDL2_SwapBuffers;
#if SDL_HAS_WINDOW_ALPHA
    platform_io.Platform_SetWindowAlpha = ImGui_ImplSDL2_SetWindowAlpha;
#endif
#if SDL_HAS_VULKAN
    platform_io.Platform_CreateVkSurface = ImGui_ImplSDL2_CreateVkSurface;
#endif

    // SDL2 by default doesn't pass mouse clicks to the application when the click focused a window. This is getting in the way of our interactions and we disable that behavior.
#if SDL_HAS_MOUSE_FOCUS_CLICKTHROUGH
    SDL_SetHint(SDL_HINT_MOUSE_FOCUS_CLICKTHROUGH, "1");
#endif

    // Register main window handle (which is owned by the main application, not by us)
    // This is mostly for simplicity and consistency, so that our code (e.g. mouse handling etc.) can use same logic for main and secondary viewports.
    ImGuiViewport* main_viewport = ImGui::GetMainViewport();
    ImGui_ImplSDL2_ViewportData* vd = IM_NEW(ImGui_ImplSDL2_ViewportData)();
    vd->Window = window;
    vd->WindowID = SDL_GetWindowID(window);
    vd->WindowOwned = false;
    vd->GLContext = sdl_gl_context;
    main_viewport->PlatformUserData = vd;
    main_viewport->PlatformHandle = vd->Window;
}

static void ImGui_ImplSDL2_ShutdownPlatformInterface()
{
}<|MERGE_RESOLUTION|>--- conflicted
+++ resolved
@@ -20,11 +20,8 @@
 
 // CHANGELOG
 // (minor and older changes stripped away, please see git history for details)
-<<<<<<< HEAD
 //  2021-XX-XX: Platform: Added support for multiple windows via the ImGuiPlatformIO interface.
-=======
 //  2021-06:29: *BREAKING CHANGE* Removed 'SDL_Window* window' parameter to ImGui_ImplSDL2_NewFrame() which was unnecessary.
->>>>>>> 5dd1e38b
 //  2021-06-29: Reorganized backend to pull data from a single structure to facilitate usage with multiple-contexts (all g_XXXX access changed to bd->XXXX).
 //  2021-03-22: Rework global mouse pos availability check listing supported platforms explicitly, effectively fixing mouse access on Raspberry Pi. (#2837, #3950)
 //  2020-05-25: Misc: Report a zero display-size when window is minimized, to be consistent with other backends.
@@ -307,12 +304,9 @@
     ImGuiIO& io = ImGui::GetIO();
     ImGui_ImplSDL2_Data* bd = ImGui_ImplSDL2_GetBackendData();
 
-<<<<<<< HEAD
     ImGui_ImplSDL2_ShutdownPlatformInterface();
 
     // Destroy last known clipboard data
-=======
->>>>>>> 5dd1e38b
     if (bd->ClipboardTextData)
         SDL_free(bd->ClipboardTextData);
     for (ImGuiMouseCursor cursor_n = 0; cursor_n < ImGuiMouseCursor_COUNT; cursor_n++)
@@ -462,7 +456,6 @@
     #undef MAP_ANALOG
 }
 
-<<<<<<< HEAD
 // FIXME-PLATFORM: SDL doesn't have an event to notify the application of display/monitor changes
 static void ImGui_ImplSDL2_UpdateMonitors()
 {
@@ -491,14 +484,11 @@
     }
 }
 
-void ImGui_ImplSDL2_NewFrame(SDL_Window* window)
-=======
 void ImGui_ImplSDL2_NewFrame()
->>>>>>> 5dd1e38b
-{
-    ImGuiIO& io = ImGui::GetIO();
+{
     ImGui_ImplSDL2_Data* bd = ImGui_ImplSDL2_GetBackendData();
     IM_ASSERT(bd != NULL && "Did you call ImGui_ImplSDL2_Init()?");
+    ImGuiIO& io = ImGui::GetIO();
 
     // Setup display size (every frame to accommodate for window resizing)
     int w, h;

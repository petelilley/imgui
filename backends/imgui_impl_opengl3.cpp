--- conflicted
+++ resolved
@@ -307,13 +307,9 @@
 void    ImGui_ImplOpenGL3_Shutdown()
 {
     ImGuiIO& io = ImGui::GetIO();
-<<<<<<< HEAD
+    ImGui_ImplOpenGL3_Data* bd = ImGui_ImplOpenGL3_GetBackendData();
 
     ImGui_ImplOpenGL3_ShutdownPlatformInterface();
-=======
-    ImGui_ImplOpenGL3_Data* bd = ImGui_ImplOpenGL3_GetBackendData();
-
->>>>>>> 5dd1e38b
     ImGui_ImplOpenGL3_DestroyDeviceObjects();
     io.BackendRendererName = NULL;
     io.BackendRendererUserData = NULL;

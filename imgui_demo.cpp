--- conflicted
+++ resolved
@@ -194,7 +194,8 @@
     if (no_close)     p_open = NULL; // Don't pass our bool* to Begin
 
     // We specify a default position/size in case there's no data in the .ini file. Typically this isn't required! We only do it to make the Demo applications a little more welcoming.
-    ImGui::SetNextWindowPos(ImVec2(650, 20), ImGuiCond_FirstUseEver);
+    ImVec2 main_viewport_pos = ImGui::GetMainViewport()->Pos;
+    ImGui::SetNextWindowPos(ImVec2(main_viewport_pos.x + 650, main_viewport_pos.y + 20), ImGuiCond_FirstUseEver);
     ImGui::SetNextWindowSize(ImVec2(550, 680), ImGuiCond_FirstUseEver);
 
     // Main body of the Demo window starts here.
@@ -3377,15 +3378,9 @@
             draw_list->AddRect(ImVec2(x, y), ImVec2(x+sz, y+sz), col32, 10.0f, ImDrawCornerFlags_All, curr_thickness); x += sz+spacing;
             draw_list->AddRect(ImVec2(x, y), ImVec2(x+sz, y+sz), col32, 10.0f, ImDrawCornerFlags_TopLeft|ImDrawCornerFlags_BotRight, curr_thickness); x += sz+spacing;
             draw_list->AddTriangle(ImVec2(x+sz*0.5f, y), ImVec2(x+sz,y+sz-0.5f), ImVec2(x,y+sz-0.5f), col32, curr_thickness); x += sz+spacing;
-<<<<<<< HEAD
-            draw_list->AddLine(ImVec2(x, y), ImVec2(x+sz, y   ), col32, curr_thickness); x += sz+spacing; // Horizontal line (note: drawing a filled rectangle will be faster!)
-            draw_list->AddLine(ImVec2(x, y), ImVec2(x,    y+sz), col32, curr_thickness); x += spacing;    // Vertical line (note: drawing a filled rectangle will be faster!)
-            draw_list->AddLine(ImVec2(x, y), ImVec2(x+sz, y+sz), col32, curr_thickness); x += sz+spacing; // Diagonal line
-=======
             draw_list->AddLine(ImVec2(x, y), ImVec2(x+sz, y   ), col32, curr_thickness); x += sz+spacing;   // Horizontal line (note: drawing a filled rectangle will be faster!)
             draw_list->AddLine(ImVec2(x, y), ImVec2(x,    y+sz), col32, curr_thickness); x += spacing;      // Vertical line (note: drawing a filled rectangle will be faster!)
             draw_list->AddLine(ImVec2(x, y), ImVec2(x+sz, y+sz), col32, curr_thickness); x += sz+spacing;   // Diagonal line
->>>>>>> d3be9185
             draw_list->AddBezierCurve(ImVec2(x, y), ImVec2(x+sz*1.3f,y+sz*0.3f), ImVec2(x+sz-sz*1.3f,y+sz-sz*0.3f), ImVec2(x+sz, y+sz), col32, curr_thickness);
             x = p.x + 4;
             y += sz+spacing;

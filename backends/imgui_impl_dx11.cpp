// dear imgui: Renderer Backend for DirectX11
// This needs to be used along with a Platform Backend (e.g. Win32)

// Implemented features:
//  [X] Renderer: User texture binding. Use 'ID3D11ShaderResourceView*' as ImTextureID. Read the FAQ about ImTextureID!
//  [X] Renderer: Large meshes support (64k+ vertices) even with 16-bit indices (ImGuiBackendFlags_RendererHasVtxOffset).
//  [X] Renderer: Expose selected render state for draw callbacks to use. Access in '(ImGui_ImplXXXX_RenderState*)GetPlatformIO().Renderer_RenderState'.
//  [X] Renderer: Multi-viewport support (multiple windows). Enable with 'io.ConfigFlags |= ImGuiConfigFlags_ViewportsEnable'.

// You can use unmodified imgui_impl_* files in your project. See examples/ folder for examples of using this.
// Prefer including the entire imgui/ repository into your project (either as a copy or as a submodule), and only build the backends you need.
// Learn about Dear ImGui:
// - FAQ                  https://dearimgui.com/faq
// - Getting Started      https://dearimgui.com/getting-started
// - Documentation        https://dearimgui.com/docs (same as your local docs/ folder).
// - Introduction, links and more at the top of imgui.cpp

// CHANGELOG
// (minor and older changes stripped away, please see git history for details)
<<<<<<< HEAD
//  2025-XX-XX: Platform: Added support for multiple windows via the ImGuiPlatformIO interface.
//  2025-02-24: [Docking] Added undocumented ImGui_ImplDX11_SetSwapChainDescs() to configure swap chain creation for secondary viewports.
=======
//  2025-05-07: DirectX11: Honor draw_data->FramebufferScale to allow for custom backends and experiment using it (consistently with other renderer backends, even though in normal condition it is not set under Windows).
>>>>>>> b5a73033
//  2025-01-06: DirectX11: Expose VertexConstantBuffer in ImGui_ImplDX11_RenderState. Reset projection matrix in ImDrawCallback_ResetRenderState handler.
//  2024-10-07: DirectX11: Changed default texture sampler to Clamp instead of Repeat/Wrap.
//  2024-10-07: DirectX11: Expose selected render state in ImGui_ImplDX11_RenderState, which you can access in 'void* platform_io.Renderer_RenderState' during draw callbacks.
//  2022-10-11: Using 'nullptr' instead of 'NULL' as per our switch to C++11.
//  2021-06-29: Reorganized backend to pull data from a single structure to facilitate usage with multiple-contexts (all g_XXXX access changed to bd->XXXX).
//  2021-05-19: DirectX11: Replaced direct access to ImDrawCmd::TextureId with a call to ImDrawCmd::GetTexID(). (will become a requirement)
//  2021-02-18: DirectX11: Change blending equation to preserve alpha in output buffer.
//  2019-08-01: DirectX11: Fixed code querying the Geometry Shader state (would generally error with Debug layer enabled).
//  2019-07-21: DirectX11: Backup, clear and restore Geometry Shader is any is bound when calling ImGui_ImplDX11_RenderDrawData. Clearing Hull/Domain/Compute shaders without backup/restore.
//  2019-05-29: DirectX11: Added support for large mesh (64K+ vertices), enable ImGuiBackendFlags_RendererHasVtxOffset flag.
//  2019-04-30: DirectX11: Added support for special ImDrawCallback_ResetRenderState callback to reset render state.
//  2018-12-03: Misc: Added #pragma comment statement to automatically link with d3dcompiler.lib when using D3DCompile().
//  2018-11-30: Misc: Setting up io.BackendRendererName so it can be displayed in the About Window.
//  2018-08-01: DirectX11: Querying for IDXGIFactory instead of IDXGIFactory1 to increase compatibility.
//  2018-07-13: DirectX11: Fixed unreleased resources in Init and Shutdown functions.
//  2018-06-08: Misc: Extracted imgui_impl_dx11.cpp/.h away from the old combined DX11+Win32 example.
//  2018-06-08: DirectX11: Use draw_data->DisplayPos and draw_data->DisplaySize to setup projection matrix and clipping rectangle.
//  2018-02-16: Misc: Obsoleted the io.RenderDrawListsFn callback and exposed ImGui_ImplDX11_RenderDrawData() in the .h file so you can call it yourself.
//  2018-02-06: Misc: Removed call to ImGui::Shutdown() which is not available from 1.60 WIP, user needs to call CreateContext/DestroyContext themselves.
//  2016-05-07: DirectX11: Disabling depth-write.

#include "imgui.h"
#ifndef IMGUI_DISABLE
#include "imgui_impl_dx11.h"

// DirectX
#include <stdio.h>
#include <d3d11.h>
#include <d3dcompiler.h>
#ifdef _MSC_VER
#pragma comment(lib, "d3dcompiler") // Automatically link with d3dcompiler.lib as we are using D3DCompile() below.
#endif

// DirectX11 data
struct ImGui_ImplDX11_Data
{
    ID3D11Device*               pd3dDevice;
    ID3D11DeviceContext*        pd3dDeviceContext;
    IDXGIFactory*               pFactory;
    ID3D11Buffer*               pVB;
    ID3D11Buffer*               pIB;
    ID3D11VertexShader*         pVertexShader;
    ID3D11InputLayout*          pInputLayout;
    ID3D11Buffer*               pVertexConstantBuffer;
    ID3D11PixelShader*          pPixelShader;
    ID3D11SamplerState*         pFontSampler;
    ID3D11ShaderResourceView*   pFontTextureView;
    ID3D11RasterizerState*      pRasterizerState;
    ID3D11BlendState*           pBlendState;
    ID3D11DepthStencilState*    pDepthStencilState;
    int                         VertexBufferSize;
    int                         IndexBufferSize;
    ImVector<DXGI_SWAP_CHAIN_DESC> SwapChainDescsForViewports;

    ImGui_ImplDX11_Data()       { memset((void*)this, 0, sizeof(*this)); VertexBufferSize = 5000; IndexBufferSize = 10000; }
};

struct VERTEX_CONSTANT_BUFFER_DX11
{
    float   mvp[4][4];
};

// Backend data stored in io.BackendRendererUserData to allow support for multiple Dear ImGui contexts
// It is STRONGLY preferred that you use docking branch with multi-viewports (== single Dear ImGui context + multiple windows) instead of multiple Dear ImGui contexts.
static ImGui_ImplDX11_Data* ImGui_ImplDX11_GetBackendData()
{
    return ImGui::GetCurrentContext() ? (ImGui_ImplDX11_Data*)ImGui::GetIO().BackendRendererUserData : nullptr;
}

// Forward Declarations
static void ImGui_ImplDX11_InitMultiViewportSupport();
static void ImGui_ImplDX11_ShutdownMultiViewportSupport();

// Functions
static void ImGui_ImplDX11_SetupRenderState(ImDrawData* draw_data, ID3D11DeviceContext* device_ctx)
{
    ImGui_ImplDX11_Data* bd = ImGui_ImplDX11_GetBackendData();

    // Setup viewport
    D3D11_VIEWPORT vp = {};
    vp.Width = draw_data->DisplaySize.x * draw_data->FramebufferScale.x;
    vp.Height = draw_data->DisplaySize.y * draw_data->FramebufferScale.y;
    vp.MinDepth = 0.0f;
    vp.MaxDepth = 1.0f;
    vp.TopLeftX = vp.TopLeftY = 0;
    device_ctx->RSSetViewports(1, &vp);

    // Setup orthographic projection matrix into our constant buffer
    // Our visible imgui space lies from draw_data->DisplayPos (top left) to draw_data->DisplayPos+data_data->DisplaySize (bottom right). DisplayPos is (0,0) for single viewport apps.
    D3D11_MAPPED_SUBRESOURCE mapped_resource;
    if (device_ctx->Map(bd->pVertexConstantBuffer, 0, D3D11_MAP_WRITE_DISCARD, 0, &mapped_resource) == S_OK)
    {
        VERTEX_CONSTANT_BUFFER_DX11* constant_buffer = (VERTEX_CONSTANT_BUFFER_DX11*)mapped_resource.pData;
        float L = draw_data->DisplayPos.x;
        float R = draw_data->DisplayPos.x + draw_data->DisplaySize.x;
        float T = draw_data->DisplayPos.y;
        float B = draw_data->DisplayPos.y + draw_data->DisplaySize.y;
        float mvp[4][4] =
        {
            { 2.0f/(R-L),   0.0f,           0.0f,       0.0f },
            { 0.0f,         2.0f/(T-B),     0.0f,       0.0f },
            { 0.0f,         0.0f,           0.5f,       0.0f },
            { (R+L)/(L-R),  (T+B)/(B-T),    0.5f,       1.0f },
        };
        memcpy(&constant_buffer->mvp, mvp, sizeof(mvp));
        device_ctx->Unmap(bd->pVertexConstantBuffer, 0);
    }

    // Setup shader and vertex buffers
    unsigned int stride = sizeof(ImDrawVert);
    unsigned int offset = 0;
    device_ctx->IASetInputLayout(bd->pInputLayout);
    device_ctx->IASetVertexBuffers(0, 1, &bd->pVB, &stride, &offset);
    device_ctx->IASetIndexBuffer(bd->pIB, sizeof(ImDrawIdx) == 2 ? DXGI_FORMAT_R16_UINT : DXGI_FORMAT_R32_UINT, 0);
    device_ctx->IASetPrimitiveTopology(D3D11_PRIMITIVE_TOPOLOGY_TRIANGLELIST);
    device_ctx->VSSetShader(bd->pVertexShader, nullptr, 0);
    device_ctx->VSSetConstantBuffers(0, 1, &bd->pVertexConstantBuffer);
    device_ctx->PSSetShader(bd->pPixelShader, nullptr, 0);
    device_ctx->PSSetSamplers(0, 1, &bd->pFontSampler);
    device_ctx->GSSetShader(nullptr, nullptr, 0);
    device_ctx->HSSetShader(nullptr, nullptr, 0); // In theory we should backup and restore this as well.. very infrequently used..
    device_ctx->DSSetShader(nullptr, nullptr, 0); // In theory we should backup and restore this as well.. very infrequently used..
    device_ctx->CSSetShader(nullptr, nullptr, 0); // In theory we should backup and restore this as well.. very infrequently used..

    // Setup render state
    const float blend_factor[4] = { 0.f, 0.f, 0.f, 0.f };
    device_ctx->OMSetBlendState(bd->pBlendState, blend_factor, 0xffffffff);
    device_ctx->OMSetDepthStencilState(bd->pDepthStencilState, 0);
    device_ctx->RSSetState(bd->pRasterizerState);
}

// Render function
void ImGui_ImplDX11_RenderDrawData(ImDrawData* draw_data)
{
    // Avoid rendering when minimized
    if (draw_data->DisplaySize.x <= 0.0f || draw_data->DisplaySize.y <= 0.0f)
        return;

    ImGui_ImplDX11_Data* bd = ImGui_ImplDX11_GetBackendData();
    ID3D11DeviceContext* device = bd->pd3dDeviceContext;

    // Create and grow vertex/index buffers if needed
    if (!bd->pVB || bd->VertexBufferSize < draw_data->TotalVtxCount)
    {
        if (bd->pVB) { bd->pVB->Release(); bd->pVB = nullptr; }
        bd->VertexBufferSize = draw_data->TotalVtxCount + 5000;
        D3D11_BUFFER_DESC desc = {};
        desc.Usage = D3D11_USAGE_DYNAMIC;
        desc.ByteWidth = bd->VertexBufferSize * sizeof(ImDrawVert);
        desc.BindFlags = D3D11_BIND_VERTEX_BUFFER;
        desc.CPUAccessFlags = D3D11_CPU_ACCESS_WRITE;
        desc.MiscFlags = 0;
        if (bd->pd3dDevice->CreateBuffer(&desc, nullptr, &bd->pVB) < 0)
            return;
    }
    if (!bd->pIB || bd->IndexBufferSize < draw_data->TotalIdxCount)
    {
        if (bd->pIB) { bd->pIB->Release(); bd->pIB = nullptr; }
        bd->IndexBufferSize = draw_data->TotalIdxCount + 10000;
        D3D11_BUFFER_DESC desc = {};
        desc.Usage = D3D11_USAGE_DYNAMIC;
        desc.ByteWidth = bd->IndexBufferSize * sizeof(ImDrawIdx);
        desc.BindFlags = D3D11_BIND_INDEX_BUFFER;
        desc.CPUAccessFlags = D3D11_CPU_ACCESS_WRITE;
        if (bd->pd3dDevice->CreateBuffer(&desc, nullptr, &bd->pIB) < 0)
            return;
    }

    // Upload vertex/index data into a single contiguous GPU buffer
    D3D11_MAPPED_SUBRESOURCE vtx_resource, idx_resource;
    if (device->Map(bd->pVB, 0, D3D11_MAP_WRITE_DISCARD, 0, &vtx_resource) != S_OK)
        return;
    if (device->Map(bd->pIB, 0, D3D11_MAP_WRITE_DISCARD, 0, &idx_resource) != S_OK)
        return;
    ImDrawVert* vtx_dst = (ImDrawVert*)vtx_resource.pData;
    ImDrawIdx* idx_dst = (ImDrawIdx*)idx_resource.pData;
    for (int n = 0; n < draw_data->CmdListsCount; n++)
    {
        const ImDrawList* draw_list = draw_data->CmdLists[n];
        memcpy(vtx_dst, draw_list->VtxBuffer.Data, draw_list->VtxBuffer.Size * sizeof(ImDrawVert));
        memcpy(idx_dst, draw_list->IdxBuffer.Data, draw_list->IdxBuffer.Size * sizeof(ImDrawIdx));
        vtx_dst += draw_list->VtxBuffer.Size;
        idx_dst += draw_list->IdxBuffer.Size;
    }
    device->Unmap(bd->pVB, 0);
    device->Unmap(bd->pIB, 0);

    // Backup DX state that will be modified to restore it afterwards (unfortunately this is very ugly looking and verbose. Close your eyes!)
    struct BACKUP_DX11_STATE
    {
        UINT                        ScissorRectsCount, ViewportsCount;
        D3D11_RECT                  ScissorRects[D3D11_VIEWPORT_AND_SCISSORRECT_OBJECT_COUNT_PER_PIPELINE];
        D3D11_VIEWPORT              Viewports[D3D11_VIEWPORT_AND_SCISSORRECT_OBJECT_COUNT_PER_PIPELINE];
        ID3D11RasterizerState*      RS;
        ID3D11BlendState*           BlendState;
        FLOAT                       BlendFactor[4];
        UINT                        SampleMask;
        UINT                        StencilRef;
        ID3D11DepthStencilState*    DepthStencilState;
        ID3D11ShaderResourceView*   PSShaderResource;
        ID3D11SamplerState*         PSSampler;
        ID3D11PixelShader*          PS;
        ID3D11VertexShader*         VS;
        ID3D11GeometryShader*       GS;
        UINT                        PSInstancesCount, VSInstancesCount, GSInstancesCount;
        ID3D11ClassInstance         *PSInstances[256], *VSInstances[256], *GSInstances[256];   // 256 is max according to PSSetShader documentation
        D3D11_PRIMITIVE_TOPOLOGY    PrimitiveTopology;
        ID3D11Buffer*               IndexBuffer, *VertexBuffer, *VSConstantBuffer;
        UINT                        IndexBufferOffset, VertexBufferStride, VertexBufferOffset;
        DXGI_FORMAT                 IndexBufferFormat;
        ID3D11InputLayout*          InputLayout;
    };
    BACKUP_DX11_STATE old = {};
    old.ScissorRectsCount = old.ViewportsCount = D3D11_VIEWPORT_AND_SCISSORRECT_OBJECT_COUNT_PER_PIPELINE;
    device->RSGetScissorRects(&old.ScissorRectsCount, old.ScissorRects);
    device->RSGetViewports(&old.ViewportsCount, old.Viewports);
    device->RSGetState(&old.RS);
    device->OMGetBlendState(&old.BlendState, old.BlendFactor, &old.SampleMask);
    device->OMGetDepthStencilState(&old.DepthStencilState, &old.StencilRef);
    device->PSGetShaderResources(0, 1, &old.PSShaderResource);
    device->PSGetSamplers(0, 1, &old.PSSampler);
    old.PSInstancesCount = old.VSInstancesCount = old.GSInstancesCount = 256;
    device->PSGetShader(&old.PS, old.PSInstances, &old.PSInstancesCount);
    device->VSGetShader(&old.VS, old.VSInstances, &old.VSInstancesCount);
    device->VSGetConstantBuffers(0, 1, &old.VSConstantBuffer);
    device->GSGetShader(&old.GS, old.GSInstances, &old.GSInstancesCount);

    device->IAGetPrimitiveTopology(&old.PrimitiveTopology);
    device->IAGetIndexBuffer(&old.IndexBuffer, &old.IndexBufferFormat, &old.IndexBufferOffset);
    device->IAGetVertexBuffers(0, 1, &old.VertexBuffer, &old.VertexBufferStride, &old.VertexBufferOffset);
    device->IAGetInputLayout(&old.InputLayout);

    // Setup desired DX state
    ImGui_ImplDX11_SetupRenderState(draw_data, device);

    // Setup render state structure (for callbacks and custom texture bindings)
    ImGuiPlatformIO& platform_io = ImGui::GetPlatformIO();
    ImGui_ImplDX11_RenderState render_state;
    render_state.Device = bd->pd3dDevice;
    render_state.DeviceContext = bd->pd3dDeviceContext;
    render_state.SamplerDefault = bd->pFontSampler;
    render_state.VertexConstantBuffer = bd->pVertexConstantBuffer;
    platform_io.Renderer_RenderState = &render_state;

    // Render command lists
    // (Because we merged all buffers into a single one, we maintain our own offset into them)
    int global_idx_offset = 0;
    int global_vtx_offset = 0;
    ImVec2 clip_off = draw_data->DisplayPos;
    ImVec2 clip_scale = draw_data->FramebufferScale;
    for (int n = 0; n < draw_data->CmdListsCount; n++)
    {
        const ImDrawList* draw_list = draw_data->CmdLists[n];
        for (int cmd_i = 0; cmd_i < draw_list->CmdBuffer.Size; cmd_i++)
        {
            const ImDrawCmd* pcmd = &draw_list->CmdBuffer[cmd_i];
            if (pcmd->UserCallback != nullptr)
            {
                // User callback, registered via ImDrawList::AddCallback()
                // (ImDrawCallback_ResetRenderState is a special callback value used by the user to request the renderer to reset render state.)
                if (pcmd->UserCallback == ImDrawCallback_ResetRenderState)
                    ImGui_ImplDX11_SetupRenderState(draw_data, device);
                else
                    pcmd->UserCallback(draw_list, pcmd);
            }
            else
            {
                // Project scissor/clipping rectangles into framebuffer space
                ImVec2 clip_min((pcmd->ClipRect.x - clip_off.x) * clip_scale.x, (pcmd->ClipRect.y - clip_off.y) * clip_scale.y);
                ImVec2 clip_max((pcmd->ClipRect.z - clip_off.x) * clip_scale.x, (pcmd->ClipRect.w - clip_off.y) * clip_scale.y);
                if (clip_max.x <= clip_min.x || clip_max.y <= clip_min.y)
                    continue;

                // Apply scissor/clipping rectangle
                const D3D11_RECT r = { (LONG)clip_min.x, (LONG)clip_min.y, (LONG)clip_max.x, (LONG)clip_max.y };
                device->RSSetScissorRects(1, &r);

                // Bind texture, Draw
                ID3D11ShaderResourceView* texture_srv = (ID3D11ShaderResourceView*)pcmd->GetTexID();
                device->PSSetShaderResources(0, 1, &texture_srv);
                device->DrawIndexed(pcmd->ElemCount, pcmd->IdxOffset + global_idx_offset, pcmd->VtxOffset + global_vtx_offset);
            }
        }
        global_idx_offset += draw_list->IdxBuffer.Size;
        global_vtx_offset += draw_list->VtxBuffer.Size;
    }
    platform_io.Renderer_RenderState = nullptr;

    // Restore modified DX state
    device->RSSetScissorRects(old.ScissorRectsCount, old.ScissorRects);
    device->RSSetViewports(old.ViewportsCount, old.Viewports);
    device->RSSetState(old.RS); if (old.RS) old.RS->Release();
    device->OMSetBlendState(old.BlendState, old.BlendFactor, old.SampleMask); if (old.BlendState) old.BlendState->Release();
    device->OMSetDepthStencilState(old.DepthStencilState, old.StencilRef); if (old.DepthStencilState) old.DepthStencilState->Release();
    device->PSSetShaderResources(0, 1, &old.PSShaderResource); if (old.PSShaderResource) old.PSShaderResource->Release();
    device->PSSetSamplers(0, 1, &old.PSSampler); if (old.PSSampler) old.PSSampler->Release();
    device->PSSetShader(old.PS, old.PSInstances, old.PSInstancesCount); if (old.PS) old.PS->Release();
    for (UINT i = 0; i < old.PSInstancesCount; i++) if (old.PSInstances[i]) old.PSInstances[i]->Release();
    device->VSSetShader(old.VS, old.VSInstances, old.VSInstancesCount); if (old.VS) old.VS->Release();
    device->VSSetConstantBuffers(0, 1, &old.VSConstantBuffer); if (old.VSConstantBuffer) old.VSConstantBuffer->Release();
    device->GSSetShader(old.GS, old.GSInstances, old.GSInstancesCount); if (old.GS) old.GS->Release();
    for (UINT i = 0; i < old.VSInstancesCount; i++) if (old.VSInstances[i]) old.VSInstances[i]->Release();
    device->IASetPrimitiveTopology(old.PrimitiveTopology);
    device->IASetIndexBuffer(old.IndexBuffer, old.IndexBufferFormat, old.IndexBufferOffset); if (old.IndexBuffer) old.IndexBuffer->Release();
    device->IASetVertexBuffers(0, 1, &old.VertexBuffer, &old.VertexBufferStride, &old.VertexBufferOffset); if (old.VertexBuffer) old.VertexBuffer->Release();
    device->IASetInputLayout(old.InputLayout); if (old.InputLayout) old.InputLayout->Release();
}

static void ImGui_ImplDX11_CreateFontsTexture()
{
    // Build texture atlas
    ImGuiIO& io = ImGui::GetIO();
    ImGui_ImplDX11_Data* bd = ImGui_ImplDX11_GetBackendData();
    unsigned char* pixels;
    int width, height;
    io.Fonts->GetTexDataAsRGBA32(&pixels, &width, &height);

    // Upload texture to graphics system
    {
        D3D11_TEXTURE2D_DESC desc;
        ZeroMemory(&desc, sizeof(desc));
        desc.Width = width;
        desc.Height = height;
        desc.MipLevels = 1;
        desc.ArraySize = 1;
        desc.Format = DXGI_FORMAT_R8G8B8A8_UNORM;
        desc.SampleDesc.Count = 1;
        desc.Usage = D3D11_USAGE_DEFAULT;
        desc.BindFlags = D3D11_BIND_SHADER_RESOURCE;
        desc.CPUAccessFlags = 0;

        ID3D11Texture2D* pTexture = nullptr;
        D3D11_SUBRESOURCE_DATA subResource;
        subResource.pSysMem = pixels;
        subResource.SysMemPitch = desc.Width * 4;
        subResource.SysMemSlicePitch = 0;
        bd->pd3dDevice->CreateTexture2D(&desc, &subResource, &pTexture);
        IM_ASSERT(pTexture != nullptr);

        // Create texture view
        D3D11_SHADER_RESOURCE_VIEW_DESC srvDesc;
        ZeroMemory(&srvDesc, sizeof(srvDesc));
        srvDesc.Format = DXGI_FORMAT_R8G8B8A8_UNORM;
        srvDesc.ViewDimension = D3D11_SRV_DIMENSION_TEXTURE2D;
        srvDesc.Texture2D.MipLevels = desc.MipLevels;
        srvDesc.Texture2D.MostDetailedMip = 0;
        bd->pd3dDevice->CreateShaderResourceView(pTexture, &srvDesc, &bd->pFontTextureView);
        pTexture->Release();
    }

    // Store our identifier
    io.Fonts->SetTexID((ImTextureID)bd->pFontTextureView);
}

static void ImGui_ImplDX11_DestroyFontsTexture()
{
    ImGui_ImplDX11_Data* bd = ImGui_ImplDX11_GetBackendData();
    if (bd->pFontTextureView)
    {
        bd->pFontTextureView->Release();
        bd->pFontTextureView = nullptr;
        ImGui::GetIO().Fonts->SetTexID(0); // We copied data->pFontTextureView to io.Fonts->TexID so let's clear that as well.
    }
}

bool    ImGui_ImplDX11_CreateDeviceObjects()
{
    ImGui_ImplDX11_Data* bd = ImGui_ImplDX11_GetBackendData();
    if (!bd->pd3dDevice)
        return false;
    if (bd->pFontSampler)
        ImGui_ImplDX11_InvalidateDeviceObjects();

    // By using D3DCompile() from <d3dcompiler.h> / d3dcompiler.lib, we introduce a dependency to a given version of d3dcompiler_XX.dll (see D3DCOMPILER_DLL_A)
    // If you would like to use this DX11 sample code but remove this dependency you can:
    //  1) compile once, save the compiled shader blobs into a file or source code and pass them to CreateVertexShader()/CreatePixelShader() [preferred solution]
    //  2) use code to detect any version of the DLL and grab a pointer to D3DCompile from the DLL.
    // See https://github.com/ocornut/imgui/pull/638 for sources and details.

    // Create the vertex shader
    {
        static const char* vertexShader =
            "cbuffer vertexBuffer : register(b0) \
            {\
              float4x4 ProjectionMatrix; \
            };\
            struct VS_INPUT\
            {\
              float2 pos : POSITION;\
              float4 col : COLOR0;\
              float2 uv  : TEXCOORD0;\
            };\
            \
            struct PS_INPUT\
            {\
              float4 pos : SV_POSITION;\
              float4 col : COLOR0;\
              float2 uv  : TEXCOORD0;\
            };\
            \
            PS_INPUT main(VS_INPUT input)\
            {\
              PS_INPUT output;\
              output.pos = mul( ProjectionMatrix, float4(input.pos.xy, 0.f, 1.f));\
              output.col = input.col;\
              output.uv  = input.uv;\
              return output;\
            }";

        ID3DBlob* vertexShaderBlob;
        if (FAILED(D3DCompile(vertexShader, strlen(vertexShader), nullptr, nullptr, nullptr, "main", "vs_4_0", 0, 0, &vertexShaderBlob, nullptr)))
            return false; // NB: Pass ID3DBlob* pErrorBlob to D3DCompile() to get error showing in (const char*)pErrorBlob->GetBufferPointer(). Make sure to Release() the blob!
        if (bd->pd3dDevice->CreateVertexShader(vertexShaderBlob->GetBufferPointer(), vertexShaderBlob->GetBufferSize(), nullptr, &bd->pVertexShader) != S_OK)
        {
            vertexShaderBlob->Release();
            return false;
        }

        // Create the input layout
        D3D11_INPUT_ELEMENT_DESC local_layout[] =
        {
            { "POSITION", 0, DXGI_FORMAT_R32G32_FLOAT,   0, (UINT)offsetof(ImDrawVert, pos), D3D11_INPUT_PER_VERTEX_DATA, 0 },
            { "TEXCOORD", 0, DXGI_FORMAT_R32G32_FLOAT,   0, (UINT)offsetof(ImDrawVert, uv),  D3D11_INPUT_PER_VERTEX_DATA, 0 },
            { "COLOR",    0, DXGI_FORMAT_R8G8B8A8_UNORM, 0, (UINT)offsetof(ImDrawVert, col), D3D11_INPUT_PER_VERTEX_DATA, 0 },
        };
        if (bd->pd3dDevice->CreateInputLayout(local_layout, 3, vertexShaderBlob->GetBufferPointer(), vertexShaderBlob->GetBufferSize(), &bd->pInputLayout) != S_OK)
        {
            vertexShaderBlob->Release();
            return false;
        }
        vertexShaderBlob->Release();

        // Create the constant buffer
        {
            D3D11_BUFFER_DESC desc = {};
            desc.ByteWidth = sizeof(VERTEX_CONSTANT_BUFFER_DX11);
            desc.Usage = D3D11_USAGE_DYNAMIC;
            desc.BindFlags = D3D11_BIND_CONSTANT_BUFFER;
            desc.CPUAccessFlags = D3D11_CPU_ACCESS_WRITE;
            desc.MiscFlags = 0;
            bd->pd3dDevice->CreateBuffer(&desc, nullptr, &bd->pVertexConstantBuffer);
        }
    }

    // Create the pixel shader
    {
        static const char* pixelShader =
            "struct PS_INPUT\
            {\
            float4 pos : SV_POSITION;\
            float4 col : COLOR0;\
            float2 uv  : TEXCOORD0;\
            };\
            sampler sampler0;\
            Texture2D texture0;\
            \
            float4 main(PS_INPUT input) : SV_Target\
            {\
            float4 out_col = input.col * texture0.Sample(sampler0, input.uv); \
            return out_col; \
            }";

        ID3DBlob* pixelShaderBlob;
        if (FAILED(D3DCompile(pixelShader, strlen(pixelShader), nullptr, nullptr, nullptr, "main", "ps_4_0", 0, 0, &pixelShaderBlob, nullptr)))
            return false; // NB: Pass ID3DBlob* pErrorBlob to D3DCompile() to get error showing in (const char*)pErrorBlob->GetBufferPointer(). Make sure to Release() the blob!
        if (bd->pd3dDevice->CreatePixelShader(pixelShaderBlob->GetBufferPointer(), pixelShaderBlob->GetBufferSize(), nullptr, &bd->pPixelShader) != S_OK)
        {
            pixelShaderBlob->Release();
            return false;
        }
        pixelShaderBlob->Release();
    }

    // Create the blending setup
    {
        D3D11_BLEND_DESC desc;
        ZeroMemory(&desc, sizeof(desc));
        desc.AlphaToCoverageEnable = false;
        desc.RenderTarget[0].BlendEnable = true;
        desc.RenderTarget[0].SrcBlend = D3D11_BLEND_SRC_ALPHA;
        desc.RenderTarget[0].DestBlend = D3D11_BLEND_INV_SRC_ALPHA;
        desc.RenderTarget[0].BlendOp = D3D11_BLEND_OP_ADD;
        desc.RenderTarget[0].SrcBlendAlpha = D3D11_BLEND_ONE;
        desc.RenderTarget[0].DestBlendAlpha = D3D11_BLEND_INV_SRC_ALPHA;
        desc.RenderTarget[0].BlendOpAlpha = D3D11_BLEND_OP_ADD;
        desc.RenderTarget[0].RenderTargetWriteMask = D3D11_COLOR_WRITE_ENABLE_ALL;
        bd->pd3dDevice->CreateBlendState(&desc, &bd->pBlendState);
    }

    // Create the rasterizer state
    {
        D3D11_RASTERIZER_DESC desc;
        ZeroMemory(&desc, sizeof(desc));
        desc.FillMode = D3D11_FILL_SOLID;
        desc.CullMode = D3D11_CULL_NONE;
        desc.ScissorEnable = true;
        desc.DepthClipEnable = true;
        bd->pd3dDevice->CreateRasterizerState(&desc, &bd->pRasterizerState);
    }

    // Create depth-stencil State
    {
        D3D11_DEPTH_STENCIL_DESC desc;
        ZeroMemory(&desc, sizeof(desc));
        desc.DepthEnable = false;
        desc.DepthWriteMask = D3D11_DEPTH_WRITE_MASK_ALL;
        desc.DepthFunc = D3D11_COMPARISON_ALWAYS;
        desc.StencilEnable = false;
        desc.FrontFace.StencilFailOp = desc.FrontFace.StencilDepthFailOp = desc.FrontFace.StencilPassOp = D3D11_STENCIL_OP_KEEP;
        desc.FrontFace.StencilFunc = D3D11_COMPARISON_ALWAYS;
        desc.BackFace = desc.FrontFace;
        bd->pd3dDevice->CreateDepthStencilState(&desc, &bd->pDepthStencilState);
    }

    // Create texture sampler
    // (Bilinear sampling is required by default. Set 'io.Fonts->Flags |= ImFontAtlasFlags_NoBakedLines' or 'style.AntiAliasedLinesUseTex = false' to allow point/nearest sampling)
    {
        D3D11_SAMPLER_DESC desc;
        ZeroMemory(&desc, sizeof(desc));
        desc.Filter = D3D11_FILTER_MIN_MAG_MIP_LINEAR;
        desc.AddressU = D3D11_TEXTURE_ADDRESS_CLAMP;
        desc.AddressV = D3D11_TEXTURE_ADDRESS_CLAMP;
        desc.AddressW = D3D11_TEXTURE_ADDRESS_CLAMP;
        desc.MipLODBias = 0.f;
        desc.ComparisonFunc = D3D11_COMPARISON_ALWAYS;
        desc.MinLOD = 0.f;
        desc.MaxLOD = 0.f;
        bd->pd3dDevice->CreateSamplerState(&desc, &bd->pFontSampler);
    }

    ImGui_ImplDX11_CreateFontsTexture();

    return true;
}

void    ImGui_ImplDX11_InvalidateDeviceObjects()
{
    ImGui_ImplDX11_Data* bd = ImGui_ImplDX11_GetBackendData();
    if (!bd->pd3dDevice)
        return;

    ImGui_ImplDX11_DestroyFontsTexture();

    if (bd->pFontSampler)           { bd->pFontSampler->Release(); bd->pFontSampler = nullptr; }
    if (bd->pIB)                    { bd->pIB->Release(); bd->pIB = nullptr; }
    if (bd->pVB)                    { bd->pVB->Release(); bd->pVB = nullptr; }
    if (bd->pBlendState)            { bd->pBlendState->Release(); bd->pBlendState = nullptr; }
    if (bd->pDepthStencilState)     { bd->pDepthStencilState->Release(); bd->pDepthStencilState = nullptr; }
    if (bd->pRasterizerState)       { bd->pRasterizerState->Release(); bd->pRasterizerState = nullptr; }
    if (bd->pPixelShader)           { bd->pPixelShader->Release(); bd->pPixelShader = nullptr; }
    if (bd->pVertexConstantBuffer)  { bd->pVertexConstantBuffer->Release(); bd->pVertexConstantBuffer = nullptr; }
    if (bd->pInputLayout)           { bd->pInputLayout->Release(); bd->pInputLayout = nullptr; }
    if (bd->pVertexShader)          { bd->pVertexShader->Release(); bd->pVertexShader = nullptr; }
}

bool    ImGui_ImplDX11_Init(ID3D11Device* device, ID3D11DeviceContext* device_context)
{
    ImGuiIO& io = ImGui::GetIO();
    IMGUI_CHECKVERSION();
    IM_ASSERT(io.BackendRendererUserData == nullptr && "Already initialized a renderer backend!");

    // Setup backend capabilities flags
    ImGui_ImplDX11_Data* bd = IM_NEW(ImGui_ImplDX11_Data)();
    io.BackendRendererUserData = (void*)bd;
    io.BackendRendererName = "imgui_impl_dx11";
    io.BackendFlags |= ImGuiBackendFlags_RendererHasVtxOffset;  // We can honor the ImDrawCmd::VtxOffset field, allowing for large meshes.
    io.BackendFlags |= ImGuiBackendFlags_RendererHasViewports;  // We can create multi-viewports on the Renderer side (optional)

    // Get factory from device
    IDXGIDevice* pDXGIDevice = nullptr;
    IDXGIAdapter* pDXGIAdapter = nullptr;
    IDXGIFactory* pFactory = nullptr;

    if (device->QueryInterface(IID_PPV_ARGS(&pDXGIDevice)) == S_OK)
        if (pDXGIDevice->GetParent(IID_PPV_ARGS(&pDXGIAdapter)) == S_OK)
            if (pDXGIAdapter->GetParent(IID_PPV_ARGS(&pFactory)) == S_OK)
            {
                bd->pd3dDevice = device;
                bd->pd3dDeviceContext = device_context;
                bd->pFactory = pFactory;
            }
    if (pDXGIDevice) pDXGIDevice->Release();
    if (pDXGIAdapter) pDXGIAdapter->Release();
    bd->pd3dDevice->AddRef();
    bd->pd3dDeviceContext->AddRef();

    ImGui_ImplDX11_InitMultiViewportSupport();

    return true;
}

void ImGui_ImplDX11_Shutdown()
{
    ImGui_ImplDX11_Data* bd = ImGui_ImplDX11_GetBackendData();
    IM_ASSERT(bd != nullptr && "No renderer backend to shutdown, or already shutdown?");
    ImGuiIO& io = ImGui::GetIO();

    ImGui_ImplDX11_ShutdownMultiViewportSupport();
    ImGui_ImplDX11_InvalidateDeviceObjects();
    if (bd->pFactory)             { bd->pFactory->Release(); }
    if (bd->pd3dDevice)           { bd->pd3dDevice->Release(); }
    if (bd->pd3dDeviceContext)    { bd->pd3dDeviceContext->Release(); }
    io.BackendRendererName = nullptr;
    io.BackendRendererUserData = nullptr;
    io.BackendFlags &= ~(ImGuiBackendFlags_RendererHasVtxOffset | ImGuiBackendFlags_RendererHasViewports);
    IM_DELETE(bd);
}

void ImGui_ImplDX11_NewFrame()
{
    ImGui_ImplDX11_Data* bd = ImGui_ImplDX11_GetBackendData();
    IM_ASSERT(bd != nullptr && "Context or backend not initialized! Did you call ImGui_ImplDX11_Init()?");

    if (!bd->pFontSampler)
        ImGui_ImplDX11_CreateDeviceObjects();
}

//--------------------------------------------------------------------------------------------------------
// MULTI-VIEWPORT / PLATFORM INTERFACE SUPPORT
// This is an _advanced_ and _optional_ feature, allowing the backend to create and handle multiple viewports simultaneously.
// If you are new to dear imgui or creating a new binding for dear imgui, it is recommended that you completely ignore this section first..
//--------------------------------------------------------------------------------------------------------

// Helper structure we store in the void* RendererUserData field of each ImGuiViewport to easily retrieve our backend data.
struct ImGui_ImplDX11_ViewportData
{
    IDXGISwapChain*                 SwapChain;
    ID3D11RenderTargetView*         RTView;

    ImGui_ImplDX11_ViewportData()   { SwapChain = nullptr; RTView = nullptr; }
    ~ImGui_ImplDX11_ViewportData()  { IM_ASSERT(SwapChain == nullptr && RTView == nullptr); }
};

// Multi-Viewports: configure templates used when creating swapchains for secondary viewports. Will try them in order.
// This is intentionally not declared in the .h file yet, so you will need to copy this declaration:
void ImGui_ImplDX11_SetSwapChainDescs(const DXGI_SWAP_CHAIN_DESC* desc_templates, int desc_templates_count);
void ImGui_ImplDX11_SetSwapChainDescs(const DXGI_SWAP_CHAIN_DESC* desc_templates, int desc_templates_count)
{
    ImGui_ImplDX11_Data* bd = ImGui_ImplDX11_GetBackendData();
    bd->SwapChainDescsForViewports.resize(desc_templates_count);
    memcpy(bd->SwapChainDescsForViewports.Data, desc_templates, sizeof(DXGI_SWAP_CHAIN_DESC));
}

static void ImGui_ImplDX11_CreateWindow(ImGuiViewport* viewport)
{
    ImGui_ImplDX11_Data* bd = ImGui_ImplDX11_GetBackendData();
    ImGui_ImplDX11_ViewportData* vd = IM_NEW(ImGui_ImplDX11_ViewportData)();
    viewport->RendererUserData = vd;

    // PlatformHandleRaw should always be a HWND, whereas PlatformHandle might be a higher-level handle (e.g. GLFWWindow*, SDL's WindowID).
    // Some backends will leave PlatformHandleRaw == 0, in which case we assume PlatformHandle will contain the HWND.
    HWND hwnd = viewport->PlatformHandleRaw ? (HWND)viewport->PlatformHandleRaw : (HWND)viewport->PlatformHandle;
    IM_ASSERT(hwnd != 0);
    IM_ASSERT(vd->SwapChain == nullptr && vd->RTView == nullptr);

    // Create swap chain
    HRESULT hr = DXGI_ERROR_UNSUPPORTED;
    for (const DXGI_SWAP_CHAIN_DESC& sd_template : bd->SwapChainDescsForViewports)
    {
        IM_ASSERT(sd_template.BufferDesc.Width == 0 && sd_template.BufferDesc.Height == 0 && sd_template.OutputWindow == nullptr);
        DXGI_SWAP_CHAIN_DESC sd = sd_template;
        sd.BufferDesc.Width = (UINT)viewport->Size.x;
        sd.BufferDesc.Height = (UINT)viewport->Size.y;
        sd.OutputWindow = hwnd;
        hr = bd->pFactory->CreateSwapChain(bd->pd3dDevice, &sd, &vd->SwapChain);
        if (SUCCEEDED(hr))
            break;
    }
    IM_ASSERT(SUCCEEDED(hr));

    // Create the render target
    if (vd->SwapChain != nullptr)
    {
        ID3D11Texture2D* pBackBuffer;
        vd->SwapChain->GetBuffer(0, IID_PPV_ARGS(&pBackBuffer));
        bd->pd3dDevice->CreateRenderTargetView(pBackBuffer, nullptr, &vd->RTView);
        pBackBuffer->Release();
    }
}

static void ImGui_ImplDX11_DestroyWindow(ImGuiViewport* viewport)
{
    // The main viewport (owned by the application) will always have RendererUserData == nullptr since we didn't create the data for it.
    if (ImGui_ImplDX11_ViewportData* vd = (ImGui_ImplDX11_ViewportData*)viewport->RendererUserData)
    {
        if (vd->SwapChain)
            vd->SwapChain->Release();
        vd->SwapChain = nullptr;
        if (vd->RTView)
            vd->RTView->Release();
        vd->RTView = nullptr;
        IM_DELETE(vd);
    }
    viewport->RendererUserData = nullptr;
}

static void ImGui_ImplDX11_SetWindowSize(ImGuiViewport* viewport, ImVec2 size)
{
    ImGui_ImplDX11_Data* bd = ImGui_ImplDX11_GetBackendData();
    ImGui_ImplDX11_ViewportData* vd = (ImGui_ImplDX11_ViewportData*)viewport->RendererUserData;
    if (vd->RTView)
    {
        vd->RTView->Release();
        vd->RTView = nullptr;
    }
    if (vd->SwapChain)
    {
        ID3D11Texture2D* pBackBuffer = nullptr;
        vd->SwapChain->ResizeBuffers(0, (UINT)size.x, (UINT)size.y, DXGI_FORMAT_UNKNOWN, 0);
        vd->SwapChain->GetBuffer(0, IID_PPV_ARGS(&pBackBuffer));
        if (pBackBuffer == nullptr) { fprintf(stderr, "ImGui_ImplDX11_SetWindowSize() failed creating buffers.\n"); return; }
        bd->pd3dDevice->CreateRenderTargetView(pBackBuffer, nullptr, &vd->RTView);
        pBackBuffer->Release();
    }
}

static void ImGui_ImplDX11_RenderWindow(ImGuiViewport* viewport, void*)
{
    ImGui_ImplDX11_Data* bd = ImGui_ImplDX11_GetBackendData();
    ImGui_ImplDX11_ViewportData* vd = (ImGui_ImplDX11_ViewportData*)viewport->RendererUserData;
    ImVec4 clear_color = ImVec4(0.0f, 0.0f, 0.0f, 1.0f);
    bd->pd3dDeviceContext->OMSetRenderTargets(1, &vd->RTView, nullptr);
    if (!(viewport->Flags & ImGuiViewportFlags_NoRendererClear))
        bd->pd3dDeviceContext->ClearRenderTargetView(vd->RTView, (float*)&clear_color);
    ImGui_ImplDX11_RenderDrawData(viewport->DrawData);
}

static void ImGui_ImplDX11_SwapBuffers(ImGuiViewport* viewport, void*)
{
    ImGui_ImplDX11_ViewportData* vd = (ImGui_ImplDX11_ViewportData*)viewport->RendererUserData;
    vd->SwapChain->Present(0, 0); // Present without vsync
}

static void ImGui_ImplDX11_InitMultiViewportSupport()
{
    ImGuiPlatformIO& platform_io = ImGui::GetPlatformIO();
    platform_io.Renderer_CreateWindow = ImGui_ImplDX11_CreateWindow;
    platform_io.Renderer_DestroyWindow = ImGui_ImplDX11_DestroyWindow;
    platform_io.Renderer_SetWindowSize = ImGui_ImplDX11_SetWindowSize;
    platform_io.Renderer_RenderWindow = ImGui_ImplDX11_RenderWindow;
    platform_io.Renderer_SwapBuffers = ImGui_ImplDX11_SwapBuffers;

    // Default swapchain format
    DXGI_SWAP_CHAIN_DESC sd;
    ZeroMemory(&sd, sizeof(sd));
    sd.BufferDesc.Format = DXGI_FORMAT_R8G8B8A8_UNORM;
    sd.SampleDesc.Count = 1;
    sd.SampleDesc.Quality = 0;
    sd.BufferUsage = DXGI_USAGE_RENDER_TARGET_OUTPUT;
    sd.BufferCount = 1;
    sd.Windowed = TRUE;
    sd.SwapEffect = DXGI_SWAP_EFFECT_DISCARD;
    sd.Flags = 0;
    ImGui_ImplDX11_SetSwapChainDescs(&sd, 1);
}

static void ImGui_ImplDX11_ShutdownMultiViewportSupport()
{
    ImGui::DestroyPlatformWindows();
}

//-----------------------------------------------------------------------------

#endif // #ifndef IMGUI_DISABLE<|MERGE_RESOLUTION|>--- conflicted
+++ resolved
@@ -17,12 +17,9 @@
 
 // CHANGELOG
 // (minor and older changes stripped away, please see git history for details)
-<<<<<<< HEAD
 //  2025-XX-XX: Platform: Added support for multiple windows via the ImGuiPlatformIO interface.
+//  2025-05-07: DirectX11: Honor draw_data->FramebufferScale to allow for custom backends and experiment using it (consistently with other renderer backends, even though in normal condition it is not set under Windows).
 //  2025-02-24: [Docking] Added undocumented ImGui_ImplDX11_SetSwapChainDescs() to configure swap chain creation for secondary viewports.
-=======
-//  2025-05-07: DirectX11: Honor draw_data->FramebufferScale to allow for custom backends and experiment using it (consistently with other renderer backends, even though in normal condition it is not set under Windows).
->>>>>>> b5a73033
 //  2025-01-06: DirectX11: Expose VertexConstantBuffer in ImGui_ImplDX11_RenderState. Reset projection matrix in ImDrawCallback_ResetRenderState handler.
 //  2024-10-07: DirectX11: Changed default texture sampler to Clamp instead of Repeat/Wrap.
 //  2024-10-07: DirectX11: Expose selected render state in ImGui_ImplDX11_RenderState, which you can access in 'void* platform_io.Renderer_RenderState' during draw callbacks.

// dear imgui, v1.77 WIP
// (internal structures/api)

// You may use this file to debug, understand or extend ImGui features but we don't provide any guarantee of forward compatibility!
// Set:
//   #define IMGUI_DEFINE_MATH_OPERATORS
// To implement maths operators for ImVec2 (disabled by default to not collide with using IM_VEC2_CLASS_EXTRA along with your own math types+operators)

/*

Index of this file:
// Header mess
// Forward declarations
// STB libraries includes
// Context pointer
// Generic helpers
// Misc data structures
// Main imgui context
// Tab bar, tab item
// Internal API

*/

#pragma once
#ifndef IMGUI_DISABLE

//-----------------------------------------------------------------------------
// Header mess
//-----------------------------------------------------------------------------

#ifndef IMGUI_VERSION
#error Must include imgui.h before imgui_internal.h
#endif

#include <stdio.h>      // FILE*, sscanf
#include <stdlib.h>     // NULL, malloc, free, qsort, atoi, atof
#include <math.h>       // sqrtf, fabsf, fmodf, powf, floorf, ceilf, cosf, sinf
#include <limits.h>     // INT_MIN, INT_MAX

// Visual Studio warnings
#ifdef _MSC_VER
#pragma warning (push)
#pragma warning (disable: 4251) // class 'xxx' needs to have dll-interface to be used by clients of struct 'xxx' // when IMGUI_API is set to__declspec(dllexport)
#endif

// Clang/GCC warnings with -Weverything
#if defined(__clang__)
#pragma clang diagnostic push
#pragma clang diagnostic ignored "-Wunused-function"        // for stb_textedit.h
#pragma clang diagnostic ignored "-Wmissing-prototypes"     // for stb_textedit.h
#pragma clang diagnostic ignored "-Wold-style-cast"
#if __has_warning("-Wzero-as-null-pointer-constant")
#pragma clang diagnostic ignored "-Wzero-as-null-pointer-constant"
#endif
#if __has_warning("-Wdouble-promotion")
#pragma clang diagnostic ignored "-Wdouble-promotion"
#endif
#elif defined(__GNUC__)
#pragma GCC diagnostic push
#pragma GCC diagnostic ignored "-Wpragmas"                  // warning: unknown option after '#pragma GCC diagnostic' kind
#pragma GCC diagnostic ignored "-Wclass-memaccess"          // [__GNUC__ >= 8] warning: 'memset/memcpy' clearing/writing an object of type 'xxxx' with no trivial copy-assignment; use assignment or value-initialization instead
#endif

// Legacy defines
#ifdef IMGUI_DISABLE_FORMAT_STRING_FUNCTIONS                // Renamed in 1.74
#error Use IMGUI_DISABLE_DEFAULT_FORMAT_FUNCTIONS
#endif
#ifdef IMGUI_DISABLE_MATH_FUNCTIONS                         // Renamed in 1.74
#error Use IMGUI_DISABLE_DEFAULT_MATH_FUNCTIONS
#endif

//-----------------------------------------------------------------------------
// Forward declarations
//-----------------------------------------------------------------------------

struct ImBitVector;                 // Store 1-bit per value
struct ImRect;                      // An axis-aligned rectangle (2 points)
struct ImDrawDataBuilder;           // Helper to build a ImDrawData instance
struct ImDrawListSharedData;        // Data shared between all ImDrawList instances
struct ImGuiColorMod;               // Stacked color modifier, backup of modified data so we can restore it
struct ImGuiColumnData;             // Storage data for a single column
struct ImGuiColumns;                // Storage data for a columns set
struct ImGuiContext;                // Main Dear ImGui context
struct ImGuiDataTypeInfo;           // Type information associated to a ImGuiDataType enum
struct ImGuiDockContext;            // Docking system context
struct ImGuiDockNode;               // Docking system node (hold a list of Windows OR two child dock nodes)
struct ImGuiDockNodeSettings;       // Storage for a dock node in .ini file (we preserve those even if the associated dock node isn't active during the session)
struct ImGuiGroupData;              // Stacked storage data for BeginGroup()/EndGroup()
struct ImGuiInputTextState;         // Internal state of the currently focused/edited text input box
struct ImGuiItemHoveredDataBackup;  // Backup and restore IsItemHovered() internal data
struct ImGuiMenuColumns;            // Simple column measurement, currently used for MenuItem() only
struct ImGuiNavMoveResult;          // Result of a gamepad/keyboard directional navigation move query result
struct ImGuiNextWindowData;         // Storage for SetNextWindow** functions
struct ImGuiNextItemData;           // Storage for SetNextItem** functions
struct ImGuiPopupData;              // Storage for current popup stack
struct ImGuiSettingsHandler;        // Storage for one type registered in the .ini file
struct ImGuiStyleMod;               // Stacked style modifier, backup of modified data so we can restore it
struct ImGuiTabBar;                 // Storage for a tab bar
struct ImGuiTabItem;                // Storage for a tab item (within a tab bar)
struct ImGuiWindow;                 // Storage for one window
struct ImGuiWindowTempData;         // Temporary storage for one window (that's the data which in theory we could ditch at the end of the frame)
struct ImGuiWindowSettings;         // Storage for a window .ini settings (we keep one of those even if the actual window wasn't instanced during this session)

// Use your programming IDE "Go to definition" facility on the names of the center columns to find the actual flags/enum lists.
typedef int ImGuiDataAuthority;         // -> enum ImGuiDataAuthority_      // Enum: for storing the source authority (dock node vs window) of a field
typedef int ImGuiLayoutType;            // -> enum ImGuiLayoutType_         // Enum: Horizontal or vertical
typedef int ImGuiButtonFlags;           // -> enum ImGuiButtonFlags_        // Flags: for ButtonEx(), ButtonBehavior()
typedef int ImGuiColumnsFlags;          // -> enum ImGuiColumnsFlags_       // Flags: BeginColumns()
typedef int ImGuiDragFlags;             // -> enum ImGuiDragFlags_          // Flags: for DragBehavior()
typedef int ImGuiItemFlags;             // -> enum ImGuiItemFlags_          // Flags: for PushItemFlag()
typedef int ImGuiItemStatusFlags;       // -> enum ImGuiItemStatusFlags_    // Flags: for DC.LastItemStatusFlags
typedef int ImGuiNavHighlightFlags;     // -> enum ImGuiNavHighlightFlags_  // Flags: for RenderNavHighlight()
typedef int ImGuiNavDirSourceFlags;     // -> enum ImGuiNavDirSourceFlags_  // Flags: for GetNavInputAmount2d()
typedef int ImGuiNavMoveFlags;          // -> enum ImGuiNavMoveFlags_       // Flags: for navigation requests
typedef int ImGuiNextItemDataFlags;     // -> enum ImGuiNextItemDataFlags_  // Flags: for SetNextItemXXX() functions
typedef int ImGuiNextWindowDataFlags;   // -> enum ImGuiNextWindowDataFlags_// Flags: for SetNextWindowXXX() functions
typedef int ImGuiSeparatorFlags;        // -> enum ImGuiSeparatorFlags_     // Flags: for SeparatorEx()
typedef int ImGuiSliderFlags;           // -> enum ImGuiSliderFlags_        // Flags: for SliderBehavior()
typedef int ImGuiTextFlags;             // -> enum ImGuiTextFlags_          // Flags: for TextEx()
typedef int ImGuiTooltipFlags;          // -> enum ImGuiTooltipFlags_       // Flags: for BeginTooltipEx()

//-------------------------------------------------------------------------
// STB libraries includes
//-------------------------------------------------------------------------

namespace ImStb
{

#undef STB_TEXTEDIT_STRING
#undef STB_TEXTEDIT_CHARTYPE
#define STB_TEXTEDIT_STRING             ImGuiInputTextState
#define STB_TEXTEDIT_CHARTYPE           ImWchar
#define STB_TEXTEDIT_GETWIDTH_NEWLINE   -1.0f
#define STB_TEXTEDIT_UNDOSTATECOUNT     99
#define STB_TEXTEDIT_UNDOCHARCOUNT      999
#include "imstb_textedit.h"

} // namespace ImStb

//-----------------------------------------------------------------------------
// Context pointer
//-----------------------------------------------------------------------------

#ifndef GImGui
extern IMGUI_API ImGuiContext* GImGui;  // Current implicit context pointer
#endif

// Internal Drag and Drop payload types. String starting with '_' are reserved for Dear ImGui.
#define IMGUI_PAYLOAD_TYPE_WINDOW       "_IMWINDOW"     // Payload == ImGuiWindow*

//-----------------------------------------------------------------------------
// Macros
//-----------------------------------------------------------------------------

// Debug Logging
#ifndef IMGUI_DEBUG_LOG
#define IMGUI_DEBUG_LOG(_FMT,...)       printf("[%05d] " _FMT, GImGui->FrameCount, __VA_ARGS__)
#endif

// Debug Logging for selected systems. Remove the '((void)0) //' to enable.
//#define IMGUI_DEBUG_LOG_POPUP         IMGUI_DEBUG_LOG // Enable log
//#define IMGUI_DEBUG_LOG_VIEWPORT      IMGUI_DEBUG_LOG // Enable log
//#define IMGUI_DEBUG_LOG_DOCKING       IMGUI_DEBUG_LOG // Enable log
#define IMGUI_DEBUG_LOG_POPUP(...)      ((void)0)       // Disable log
#define IMGUI_DEBUG_LOG_VIEWPORT(...)   ((void)0)       // Disable log
#define IMGUI_DEBUG_LOG_DOCKING(...)    ((void)0)       // Disable log

// Static Asserts
#if (__cplusplus >= 201100)
#define IM_STATIC_ASSERT(_COND)         static_assert(_COND, "")
#else
#define IM_STATIC_ASSERT(_COND)         typedef char static_assertion_##__line__[(_COND)?1:-1]
#endif

// "Paranoid" Debug Asserts are meant to only be enabled during specific debugging/work, otherwise would slow down the code too much.
// We currently don't have many of those so the effect is currently negligible, but onward intent to add more aggressive ones in the code.
//#define IMGUI_DEBUG_PARANOID
#ifdef IMGUI_DEBUG_PARANOID
#define IM_ASSERT_PARANOID(_EXPR)       IM_ASSERT(_EXPR)
#else
#define IM_ASSERT_PARANOID(_EXPR)
#endif

// Error handling
// Down the line in some frameworks/languages we would like to have a way to redirect those to the programmer and recover from more faults.
#ifndef IM_ASSERT_USER_ERROR
#define IM_ASSERT_USER_ERROR(_EXP,_MSG) IM_ASSERT((_EXP) && _MSG)   // Recoverable User Error
#endif

// Misc Macros
#define IM_PI                           3.14159265358979323846f
#ifdef _WIN32
#define IM_NEWLINE                      "\r\n"   // Play it nice with Windows users (Update: since 2018-05, Notepad finally appears to support Unix-style carriage returns!)
#else
#define IM_NEWLINE                      "\n"
#endif
#define IM_TABSIZE                      (4)
#define IM_F32_TO_INT8_UNBOUND(_VAL)    ((int)((_VAL) * 255.0f + ((_VAL)>=0 ? 0.5f : -0.5f)))   // Unsaturated, for display purpose
#define IM_F32_TO_INT8_SAT(_VAL)        ((int)(ImSaturate(_VAL) * 255.0f + 0.5f))               // Saturated, always output 0..255
#define IM_FLOOR(_VAL)                  ((float)(int)(_VAL))                                    // ImFloor() is not inlined in MSVC debug builds
#define IM_ROUND(_VAL)                  ((float)(int)((_VAL) + 0.5f))                           //

// Enforce cdecl calling convention for functions called by the standard library, in case compilation settings changed the default to e.g. __vectorcall
#ifdef _MSC_VER
#define IMGUI_CDECL __cdecl
#else
#define IMGUI_CDECL
#endif

//-----------------------------------------------------------------------------
// Generic helpers
// Note that the ImXXX helpers functions are lower-level than ImGui functions.
// ImGui functions or the ImGui context are never called/used from other ImXXX functions.
//-----------------------------------------------------------------------------
// - Helpers: Misc
// - Helpers: Bit manipulation
// - Helpers: String, Formatting
// - Helpers: UTF-8 <> wchar conversions
// - Helpers: ImVec2/ImVec4 operators
// - Helpers: Maths
// - Helpers: Geometry
// - Helpers: Bit arrays
// - Helper: ImBitVector
// - Helper: ImPool<>
// - Helper: ImChunkStream<>
//-----------------------------------------------------------------------------

// Helpers: Misc
#define ImQsort         qsort
IMGUI_API ImU32         ImHashData(const void* data, size_t data_size, ImU32 seed = 0);
IMGUI_API ImU32         ImHashStr(const char* data, size_t data_size = 0, ImU32 seed = 0);
#ifndef IMGUI_DISABLE_OBSOLETE_FUNCTIONS
static inline ImU32     ImHash(const void* data, int size, ImU32 seed = 0) { return size ? ImHashData(data, (size_t)size, seed) : ImHashStr((const char*)data, 0, seed); } // [moved to ImHashStr/ImHashData in 1.68]
#endif

// Helpers: Color Blending
IMGUI_API ImU32         ImAlphaBlendColors(ImU32 col_a, ImU32 col_b);

// Helpers: Bit manipulation
static inline bool      ImIsPowerOfTwo(int v)           { return v != 0 && (v & (v - 1)) == 0; }
static inline int       ImUpperPowerOfTwo(int v)        { v--; v |= v >> 1; v |= v >> 2; v |= v >> 4; v |= v >> 8; v |= v >> 16; v++; return v; }

// Helpers: String, Formatting
IMGUI_API int           ImStricmp(const char* str1, const char* str2);
IMGUI_API int           ImStrnicmp(const char* str1, const char* str2, size_t count);
IMGUI_API void          ImStrncpy(char* dst, const char* src, size_t count);
IMGUI_API char*         ImStrdup(const char* str);
IMGUI_API char*         ImStrdupcpy(char* dst, size_t* p_dst_size, const char* str);
IMGUI_API const char*   ImStrchrRange(const char* str_begin, const char* str_end, char c);
IMGUI_API int           ImStrlenW(const ImWchar* str);
IMGUI_API const char*   ImStreolRange(const char* str, const char* str_end);                // End end-of-line
IMGUI_API const ImWchar*ImStrbolW(const ImWchar* buf_mid_line, const ImWchar* buf_begin);   // Find beginning-of-line
IMGUI_API const char*   ImStristr(const char* haystack, const char* haystack_end, const char* needle, const char* needle_end);
IMGUI_API void          ImStrTrimBlanks(char* str);
IMGUI_API const char*   ImStrSkipBlank(const char* str);
IMGUI_API int           ImFormatString(char* buf, size_t buf_size, const char* fmt, ...) IM_FMTARGS(3);
IMGUI_API int           ImFormatStringV(char* buf, size_t buf_size, const char* fmt, va_list args) IM_FMTLIST(3);
IMGUI_API const char*   ImParseFormatFindStart(const char* format);
IMGUI_API const char*   ImParseFormatFindEnd(const char* format);
IMGUI_API const char*   ImParseFormatTrimDecorations(const char* format, char* buf, size_t buf_size);
IMGUI_API int           ImParseFormatPrecision(const char* format, int default_value);
static inline bool      ImCharIsBlankA(char c)          { return c == ' ' || c == '\t'; }
static inline bool      ImCharIsBlankW(unsigned int c)  { return c == ' ' || c == '\t' || c == 0x3000; }

// Helpers: UTF-8 <> wchar conversions
IMGUI_API int           ImTextStrToUtf8(char* buf, int buf_size, const ImWchar* in_text, const ImWchar* in_text_end);      // return output UTF-8 bytes count
IMGUI_API int           ImTextCharFromUtf8(unsigned int* out_char, const char* in_text, const char* in_text_end);          // read one character. return input UTF-8 bytes count
IMGUI_API int           ImTextStrFromUtf8(ImWchar* buf, int buf_size, const char* in_text, const char* in_text_end, const char** in_remaining = NULL);   // return input UTF-8 bytes count
IMGUI_API int           ImTextCountCharsFromUtf8(const char* in_text, const char* in_text_end);                            // return number of UTF-8 code-points (NOT bytes count)
IMGUI_API int           ImTextCountUtf8BytesFromChar(const char* in_text, const char* in_text_end);                        // return number of bytes to express one char in UTF-8
IMGUI_API int           ImTextCountUtf8BytesFromStr(const ImWchar* in_text, const ImWchar* in_text_end);                   // return number of bytes to express string in UTF-8

// Helpers: ImVec2/ImVec4 operators
// We are keeping those disabled by default so they don't leak in user space, to allow user enabling implicit cast operators between ImVec2 and their own types (using IM_VEC2_CLASS_EXTRA etc.)
// We unfortunately don't have a unary- operator for ImVec2 because this would needs to be defined inside the class itself.
#ifdef IMGUI_DEFINE_MATH_OPERATORS
static inline ImVec2 operator*(const ImVec2& lhs, const float rhs)              { return ImVec2(lhs.x*rhs, lhs.y*rhs); }
static inline ImVec2 operator/(const ImVec2& lhs, const float rhs)              { return ImVec2(lhs.x/rhs, lhs.y/rhs); }
static inline ImVec2 operator+(const ImVec2& lhs, const ImVec2& rhs)            { return ImVec2(lhs.x+rhs.x, lhs.y+rhs.y); }
static inline ImVec2 operator-(const ImVec2& lhs, const ImVec2& rhs)            { return ImVec2(lhs.x-rhs.x, lhs.y-rhs.y); }
static inline ImVec2 operator*(const ImVec2& lhs, const ImVec2& rhs)            { return ImVec2(lhs.x*rhs.x, lhs.y*rhs.y); }
static inline ImVec2 operator/(const ImVec2& lhs, const ImVec2& rhs)            { return ImVec2(lhs.x/rhs.x, lhs.y/rhs.y); }
static inline ImVec2& operator*=(ImVec2& lhs, const float rhs)                  { lhs.x *= rhs; lhs.y *= rhs; return lhs; }
static inline ImVec2& operator/=(ImVec2& lhs, const float rhs)                  { lhs.x /= rhs; lhs.y /= rhs; return lhs; }
static inline ImVec2& operator+=(ImVec2& lhs, const ImVec2& rhs)                { lhs.x += rhs.x; lhs.y += rhs.y; return lhs; }
static inline ImVec2& operator-=(ImVec2& lhs, const ImVec2& rhs)                { lhs.x -= rhs.x; lhs.y -= rhs.y; return lhs; }
static inline ImVec2& operator*=(ImVec2& lhs, const ImVec2& rhs)                { lhs.x *= rhs.x; lhs.y *= rhs.y; return lhs; }
static inline ImVec2& operator/=(ImVec2& lhs, const ImVec2& rhs)                { lhs.x /= rhs.x; lhs.y /= rhs.y; return lhs; }
static inline ImVec4 operator+(const ImVec4& lhs, const ImVec4& rhs)            { return ImVec4(lhs.x+rhs.x, lhs.y+rhs.y, lhs.z+rhs.z, lhs.w+rhs.w); }
static inline ImVec4 operator-(const ImVec4& lhs, const ImVec4& rhs)            { return ImVec4(lhs.x-rhs.x, lhs.y-rhs.y, lhs.z-rhs.z, lhs.w-rhs.w); }
static inline ImVec4 operator*(const ImVec4& lhs, const ImVec4& rhs)            { return ImVec4(lhs.x*rhs.x, lhs.y*rhs.y, lhs.z*rhs.z, lhs.w*rhs.w); }
#endif

// Helpers: File System
#ifdef IMGUI_DISABLE_FILE_FUNCTIONS
#define IMGUI_DISABLE_DEFAULT_FILE_FUNCTIONS
typedef void* ImFileHandle;
static inline ImFileHandle  ImFileOpen(const char*, const char*)                    { return NULL; }
static inline bool          ImFileClose(ImFileHandle)                               { return false; }
static inline ImU64         ImFileGetSize(ImFileHandle)                             { return (ImU64)-1; }
static inline ImU64         ImFileRead(void*, ImU64, ImU64, ImFileHandle)           { return 0; }
static inline ImU64         ImFileWrite(const void*, ImU64, ImU64, ImFileHandle)    { return 0; }
#endif

#ifndef IMGUI_DISABLE_DEFAULT_FILE_FUNCTIONS
typedef FILE* ImFileHandle;
IMGUI_API ImFileHandle      ImFileOpen(const char* filename, const char* mode);
IMGUI_API bool              ImFileClose(ImFileHandle file);
IMGUI_API ImU64             ImFileGetSize(ImFileHandle file);
IMGUI_API ImU64             ImFileRead(void* data, ImU64 size, ImU64 count, ImFileHandle file);
IMGUI_API ImU64             ImFileWrite(const void* data, ImU64 size, ImU64 count, ImFileHandle file);
#else
#define IMGUI_DISABLE_TTY_FUNCTIONS // Can't use stdout, fflush if we are not using default file functions
#endif
IMGUI_API void*             ImFileLoadToMemory(const char* filename, const char* mode, size_t* out_file_size = NULL, int padding_bytes = 0);

// Helpers: Maths
// - Wrapper for standard libs functions. (Note that imgui_demo.cpp does _not_ use them to keep the code easy to copy)
#ifndef IMGUI_DISABLE_DEFAULT_MATH_FUNCTIONS
#define ImFabs(X)           fabsf(X)
#define ImSqrt(X)           sqrtf(X)
#define ImFmod(X, Y)        fmodf((X), (Y))
#define ImCos(X)            cosf(X)
#define ImSin(X)            sinf(X)
#define ImAcos(X)           acosf(X)
#define ImAtan2(Y, X)       atan2f((Y), (X))
#define ImAtof(STR)         atof(STR)
#define ImFloorStd(X)       floorf(X)           // We already uses our own ImFloor() { return (float)(int)v } internally so the standard one wrapper is named differently (it's used by e.g. stb_truetype)
#define ImCeil(X)           ceilf(X)
static inline float  ImPow(float x, float y)    { return powf(x, y); }          // DragBehaviorT/SliderBehaviorT uses ImPow with either float/double and need the precision
static inline double ImPow(double x, double y)  { return pow(x, y); }
#endif
// - ImMin/ImMax/ImClamp/ImLerp/ImSwap are used by widgets which support variety of types: signed/unsigned int/long long float/double
// (Exceptionally using templates here but we could also redefine them for those types)
template<typename T> static inline T ImMin(T lhs, T rhs)                        { return lhs < rhs ? lhs : rhs; }
template<typename T> static inline T ImMax(T lhs, T rhs)                        { return lhs >= rhs ? lhs : rhs; }
template<typename T> static inline T ImClamp(T v, T mn, T mx)                   { return (v < mn) ? mn : (v > mx) ? mx : v; }
template<typename T> static inline T ImLerp(T a, T b, float t)                  { return (T)(a + (b - a) * t); }
template<typename T> static inline void ImSwap(T& a, T& b)                      { T tmp = a; a = b; b = tmp; }
template<typename T> static inline T ImAddClampOverflow(T a, T b, T mn, T mx)   { if (b < 0 && (a < mn - b)) return mn; if (b > 0 && (a > mx - b)) return mx; return a + b; }
template<typename T> static inline T ImSubClampOverflow(T a, T b, T mn, T mx)   { if (b > 0 && (a < mn + b)) return mn; if (b < 0 && (a > mx + b)) return mx; return a - b; }
// - Misc maths helpers
static inline ImVec2 ImMin(const ImVec2& lhs, const ImVec2& rhs)                { return ImVec2(lhs.x < rhs.x ? lhs.x : rhs.x, lhs.y < rhs.y ? lhs.y : rhs.y); }
static inline ImVec2 ImMax(const ImVec2& lhs, const ImVec2& rhs)                { return ImVec2(lhs.x >= rhs.x ? lhs.x : rhs.x, lhs.y >= rhs.y ? lhs.y : rhs.y); }
static inline ImVec2 ImClamp(const ImVec2& v, const ImVec2& mn, ImVec2 mx)      { return ImVec2((v.x < mn.x) ? mn.x : (v.x > mx.x) ? mx.x : v.x, (v.y < mn.y) ? mn.y : (v.y > mx.y) ? mx.y : v.y); }
static inline ImVec2 ImLerp(const ImVec2& a, const ImVec2& b, float t)          { return ImVec2(a.x + (b.x - a.x) * t, a.y + (b.y - a.y) * t); }
static inline ImVec2 ImLerp(const ImVec2& a, const ImVec2& b, const ImVec2& t)  { return ImVec2(a.x + (b.x - a.x) * t.x, a.y + (b.y - a.y) * t.y); }
static inline ImVec4 ImLerp(const ImVec4& a, const ImVec4& b, float t)          { return ImVec4(a.x + (b.x - a.x) * t, a.y + (b.y - a.y) * t, a.z + (b.z - a.z) * t, a.w + (b.w - a.w) * t); }
static inline float  ImSaturate(float f)                                        { return (f < 0.0f) ? 0.0f : (f > 1.0f) ? 1.0f : f; }
static inline float  ImLengthSqr(const ImVec2& lhs)                             { return lhs.x*lhs.x + lhs.y*lhs.y; }
static inline float  ImLengthSqr(const ImVec4& lhs)                             { return lhs.x*lhs.x + lhs.y*lhs.y + lhs.z*lhs.z + lhs.w*lhs.w; }
static inline float  ImInvLength(const ImVec2& lhs, float fail_value)           { float d = lhs.x*lhs.x + lhs.y*lhs.y; if (d > 0.0f) return 1.0f / ImSqrt(d); return fail_value; }
static inline float  ImFloor(float f)                                           { return (float)(int)(f); }
static inline ImVec2 ImFloor(const ImVec2& v)                                   { return ImVec2((float)(int)(v.x), (float)(int)(v.y)); }
static inline int    ImModPositive(int a, int b)                                { return (a + b) % b; }
static inline float  ImDot(const ImVec2& a, const ImVec2& b)                    { return a.x * b.x + a.y * b.y; }
static inline ImVec2 ImRotate(const ImVec2& v, float cos_a, float sin_a)        { return ImVec2(v.x * cos_a - v.y * sin_a, v.x * sin_a + v.y * cos_a); }
static inline float  ImLinearSweep(float current, float target, float speed)    { if (current < target) return ImMin(current + speed, target); if (current > target) return ImMax(current - speed, target); return current; }
static inline ImVec2 ImMul(const ImVec2& lhs, const ImVec2& rhs)                { return ImVec2(lhs.x * rhs.x, lhs.y * rhs.y); }

// Helpers: Geometry
IMGUI_API ImVec2     ImBezierCalc(const ImVec2& p1, const ImVec2& p2, const ImVec2& p3, const ImVec2& p4, float t);                                         // Cubic Bezier
IMGUI_API ImVec2     ImBezierClosestPoint(const ImVec2& p1, const ImVec2& p2, const ImVec2& p3, const ImVec2& p4, const ImVec2& p, int num_segments);       // For curves with explicit number of segments
IMGUI_API ImVec2     ImBezierClosestPointCasteljau(const ImVec2& p1, const ImVec2& p2, const ImVec2& p3, const ImVec2& p4, const ImVec2& p, float tess_tol);// For auto-tessellated curves you can use tess_tol = style.CurveTessellationTol
IMGUI_API ImVec2     ImLineClosestPoint(const ImVec2& a, const ImVec2& b, const ImVec2& p);
IMGUI_API bool       ImTriangleContainsPoint(const ImVec2& a, const ImVec2& b, const ImVec2& c, const ImVec2& p);
IMGUI_API ImVec2     ImTriangleClosestPoint(const ImVec2& a, const ImVec2& b, const ImVec2& c, const ImVec2& p);
IMGUI_API void       ImTriangleBarycentricCoords(const ImVec2& a, const ImVec2& b, const ImVec2& c, const ImVec2& p, float& out_u, float& out_v, float& out_w);
inline float         ImTriangleArea(const ImVec2& a, const ImVec2& b, const ImVec2& c) { return ImFabs((a.x * (b.y - c.y)) + (b.x * (c.y - a.y)) + (c.x * (a.y - b.y))) * 0.5f; }
IMGUI_API ImGuiDir   ImGetDirQuadrantFromDelta(float dx, float dy);

// Helpers: Bit arrays
inline bool          ImBitArrayTestBit(const ImU32* arr, int n)         { ImU32 mask = (ImU32)1 << (n & 31); return (arr[n >> 5] & mask) != 0; }
inline void          ImBitArrayClearBit(ImU32* arr, int n)              { ImU32 mask = (ImU32)1 << (n & 31); arr[n >> 5] &= ~mask; }
inline void          ImBitArraySetBit(ImU32* arr, int n)                { ImU32 mask = (ImU32)1 << (n & 31); arr[n >> 5] |= mask; }
inline void          ImBitArraySetBitRange(ImU32* arr, int n, int n2)
{
    while (n <= n2)
    {
        int a_mod = (n & 31);
        int b_mod = ((n2 >= n + 31) ? 31 : (n2 & 31)) + 1;
        ImU32 mask = (ImU32)(((ImU64)1 << b_mod) - 1) & ~(ImU32)(((ImU64)1 << a_mod) - 1);
        arr[n >> 5] |= mask;
        n = (n + 32) & ~31;
    }
}

// Helper: ImBitVector
// Store 1-bit per value.
struct IMGUI_API ImBitVector
{
    ImVector<ImU32> Storage;
    void            Create(int sz)              { Storage.resize((sz + 31) >> 5); memset(Storage.Data, 0, (size_t)Storage.Size * sizeof(Storage.Data[0])); }
    void            Clear()                     { Storage.clear(); }
    bool            TestBit(int n) const        { IM_ASSERT(n < (Storage.Size << 5)); return ImBitArrayTestBit(Storage.Data, n); }
    void            SetBit(int n)               { IM_ASSERT(n < (Storage.Size << 5)); ImBitArraySetBit(Storage.Data, n); }
    void            ClearBit(int n)             { IM_ASSERT(n < (Storage.Size << 5)); ImBitArrayClearBit(Storage.Data, n); }
};

// Helper: ImPool<>
// Basic keyed storage for contiguous instances, slow/amortized insertion, O(1) indexable, O(Log N) queries by ID over a dense/hot buffer,
// Honor constructor/destructor. Add/remove invalidate all pointers. Indexes have the same lifetime as the associated object.
typedef int ImPoolIdx;
template<typename T>
struct IMGUI_API ImPool
{
    ImVector<T>     Buf;        // Contiguous data
    ImGuiStorage    Map;        // ID->Index
    ImPoolIdx       FreeIdx;    // Next free idx to use

    ImPool()    { FreeIdx = 0; }
    ~ImPool()   { Clear(); }
    T*          GetByKey(ImGuiID key)               { int idx = Map.GetInt(key, -1); return (idx != -1) ? &Buf[idx] : NULL; }
    T*          GetByIndex(ImPoolIdx n)             { return &Buf[n]; }
    ImPoolIdx   GetIndex(const T* p) const          { IM_ASSERT(p >= Buf.Data && p < Buf.Data + Buf.Size); return (ImPoolIdx)(p - Buf.Data); }
    T*          GetOrAddByKey(ImGuiID key)          { int* p_idx = Map.GetIntRef(key, -1); if (*p_idx != -1) return &Buf[*p_idx]; *p_idx = FreeIdx; return Add(); }
    bool        Contains(const T* p) const          { return (p >= Buf.Data && p < Buf.Data + Buf.Size); }
    void        Clear()                             { for (int n = 0; n < Map.Data.Size; n++) { int idx = Map.Data[n].val_i; if (idx != -1) Buf[idx].~T(); } Map.Clear(); Buf.clear(); FreeIdx = 0; }
    T*          Add()                               { int idx = FreeIdx; if (idx == Buf.Size) { Buf.resize(Buf.Size + 1); FreeIdx++; } else { FreeIdx = *(int*)&Buf[idx]; } IM_PLACEMENT_NEW(&Buf[idx]) T(); return &Buf[idx]; }
    void        Remove(ImGuiID key, const T* p)     { Remove(key, GetIndex(p)); }
    void        Remove(ImGuiID key, ImPoolIdx idx)  { Buf[idx].~T(); *(int*)&Buf[idx] = FreeIdx; FreeIdx = idx; Map.SetInt(key, -1); }
    void        Reserve(int capacity)               { Buf.reserve(capacity); Map.Data.reserve(capacity); }
    int         GetSize() const                     { return Buf.Size; }
};

// Helper: ImChunkStream<>
// Build and iterate a contiguous stream of variable-sized structures.
// This is used by Settings to store persistent data while reducing allocation count.
// We store the chunk size first, and align the final size on 4 bytes boundaries (this what the '(X + 3) & ~3' statement is for)
// The tedious/zealous amount of casting is to avoid -Wcast-align warnings.
template<typename T>
struct IMGUI_API ImChunkStream
{
    ImVector<char>  Buf;

    void    clear()                     { Buf.clear(); }
    bool    empty() const               { return Buf.Size == 0; }
    int     size() const                { return Buf.Size; }
    T*      alloc_chunk(size_t sz)      { size_t HDR_SZ = 4; sz = ((HDR_SZ + sz) + 3u) & ~3u; int off = Buf.Size; Buf.resize(off + (int)sz); ((int*)(void*)(Buf.Data + off))[0] = (int)sz; return (T*)(void*)(Buf.Data + off + (int)HDR_SZ); }
    T*      begin()                     { size_t HDR_SZ = 4; if (!Buf.Data) return NULL; return (T*)(void*)(Buf.Data + HDR_SZ); }
    T*      next_chunk(T* p)            { size_t HDR_SZ = 4; IM_ASSERT(p >= begin() && p < end()); p = (T*)(void*)((char*)(void*)p + chunk_size(p)); if (p == (T*)(void*)((char*)end() + HDR_SZ)) return (T*)0; IM_ASSERT(p < end()); return p; }
    int     chunk_size(const T* p)      { return ((const int*)p)[-1]; }
    T*      end()                       { return (T*)(void*)(Buf.Data + Buf.Size); }
    int     offset_from_ptr(const T* p) { IM_ASSERT(p >= begin() && p < end()); const ptrdiff_t off = (const char*)p - Buf.Data; return (int)off; }
    T*      ptr_from_offset(int off)    { IM_ASSERT(off >= 4 && off < Buf.Size); return (T*)(void*)(Buf.Data + off); }
};

//-----------------------------------------------------------------------------
// Misc data structures
//-----------------------------------------------------------------------------

enum ImGuiButtonFlags_
{
    ImGuiButtonFlags_None                   = 0,
    ImGuiButtonFlags_Repeat                 = 1 << 0,   // hold to repeat
    ImGuiButtonFlags_PressedOnClick         = 1 << 1,   // return true on click (mouse down event)
    ImGuiButtonFlags_PressedOnClickRelease  = 1 << 2,   // [Default] return true on click + release on same item <-- this is what the majority of Button are using
    ImGuiButtonFlags_PressedOnClickReleaseAnywhere = 1 << 3, // return true on click + release even if the release event is not done while hovering the item
    ImGuiButtonFlags_PressedOnRelease       = 1 << 4,   // return true on release (default requires click+release)
    ImGuiButtonFlags_PressedOnDoubleClick   = 1 << 5,   // return true on double-click (default requires click+release)
    ImGuiButtonFlags_PressedOnDragDropHold  = 1 << 6,   // return true when held into while we are drag and dropping another item (used by e.g. tree nodes, collapsing headers)
    ImGuiButtonFlags_FlattenChildren        = 1 << 7,   // allow interactions even if a child window is overlapping
    ImGuiButtonFlags_AllowItemOverlap       = 1 << 8,   // require previous frame HoveredId to either match id or be null before being usable, use along with SetItemAllowOverlap()
    ImGuiButtonFlags_DontClosePopups        = 1 << 9,   // disable automatically closing parent popup on press // [UNUSED]
    ImGuiButtonFlags_Disabled               = 1 << 10,  // disable interactions
    ImGuiButtonFlags_AlignTextBaseLine      = 1 << 11,  // vertically align button to match text baseline - ButtonEx() only // FIXME: Should be removed and handled by SmallButton(), not possible currently because of DC.CursorPosPrevLine
    ImGuiButtonFlags_NoKeyModifiers         = 1 << 12,  // disable mouse interaction if a key modifier is held
    ImGuiButtonFlags_NoHoldingActiveId      = 1 << 13,  // don't set ActiveId while holding the mouse (ImGuiButtonFlags_PressedOnClick only)
    ImGuiButtonFlags_NoNavFocus             = 1 << 14,  // don't override navigation focus when activated
    ImGuiButtonFlags_NoHoveredOnFocus       = 1 << 15,  // don't report as hovered when nav focus is on this item
    ImGuiButtonFlags_MouseButtonLeft        = 1 << 16,  // [Default] react on left mouse button
    ImGuiButtonFlags_MouseButtonRight       = 1 << 17,  // react on right mouse button
    ImGuiButtonFlags_MouseButtonMiddle      = 1 << 18,  // react on center mouse button

    ImGuiButtonFlags_MouseButtonMask_       = ImGuiButtonFlags_MouseButtonLeft | ImGuiButtonFlags_MouseButtonRight | ImGuiButtonFlags_MouseButtonMiddle,
    ImGuiButtonFlags_MouseButtonShift_      = 16,
    ImGuiButtonFlags_MouseButtonDefault_    = ImGuiButtonFlags_MouseButtonLeft,
    ImGuiButtonFlags_PressedOnMask_         = ImGuiButtonFlags_PressedOnClick | ImGuiButtonFlags_PressedOnClickRelease | ImGuiButtonFlags_PressedOnClickReleaseAnywhere | ImGuiButtonFlags_PressedOnRelease | ImGuiButtonFlags_PressedOnDoubleClick | ImGuiButtonFlags_PressedOnDragDropHold,
    ImGuiButtonFlags_PressedOnDefault_      = ImGuiButtonFlags_PressedOnClickRelease
};

enum ImGuiSliderFlags_
{
    ImGuiSliderFlags_None                   = 0,
    ImGuiSliderFlags_Vertical               = 1 << 0
};

enum ImGuiDragFlags_
{
    ImGuiDragFlags_None                     = 0,
    ImGuiDragFlags_Vertical                 = 1 << 0
};

enum ImGuiColumnsFlags_
{
    // Default: 0
    ImGuiColumnsFlags_None                  = 0,
    ImGuiColumnsFlags_NoBorder              = 1 << 0,   // Disable column dividers
    ImGuiColumnsFlags_NoResize              = 1 << 1,   // Disable resizing columns when clicking on the dividers
    ImGuiColumnsFlags_NoPreserveWidths      = 1 << 2,   // Disable column width preservation when adjusting columns
    ImGuiColumnsFlags_NoForceWithinWindow   = 1 << 3,   // Disable forcing columns to fit within window
    ImGuiColumnsFlags_GrowParentContentsSize= 1 << 4    // (WIP) Restore pre-1.51 behavior of extending the parent window contents size but _without affecting the columns width at all_. Will eventually remove.
};

// Extend ImGuiSelectableFlags_
enum ImGuiSelectableFlagsPrivate_
{
    // NB: need to be in sync with last value of ImGuiSelectableFlags_
    ImGuiSelectableFlags_NoHoldingActiveID  = 1 << 20,
    ImGuiSelectableFlags_SelectOnClick      = 1 << 21,  // Override button behavior to react on Click (default is Click+Release)
    ImGuiSelectableFlags_SelectOnRelease    = 1 << 22,  // Override button behavior to react on Release (default is Click+Release)
    ImGuiSelectableFlags_SpanAvailWidth     = 1 << 23,  // Span all avail width even if we declared less for layout purpose. FIXME: We may be able to remove this (added in 6251d379, 2bcafc86 for menus)
    ImGuiSelectableFlags_DrawHoveredWhenHeld= 1 << 24,  // Always show active when held, even is not hovered. This concept could probably be renamed/formalized somehow.
    ImGuiSelectableFlags_SetNavIdOnHover    = 1 << 25
};

// Extend ImGuiTreeNodeFlags_
enum ImGuiTreeNodeFlagsPrivate_
{
    ImGuiTreeNodeFlags_ClipLabelForTrailingButton = 1 << 20
};

enum ImGuiSeparatorFlags_
{
    ImGuiSeparatorFlags_None                = 0,
    ImGuiSeparatorFlags_Horizontal          = 1 << 0,   // Axis default to current layout type, so generally Horizontal unless e.g. in a menu bar
    ImGuiSeparatorFlags_Vertical            = 1 << 1,
    ImGuiSeparatorFlags_SpanAllColumns      = 1 << 2
};

// Transient per-window flags, reset at the beginning of the frame. For child window, inherited from parent on first Begin().
// This is going to be exposed in imgui.h when stabilized enough.
enum ImGuiItemFlags_
{
    ImGuiItemFlags_None                     = 0,
    ImGuiItemFlags_NoTabStop                = 1 << 0,  // false
    ImGuiItemFlags_ButtonRepeat             = 1 << 1,  // false    // Button() will return true multiple times based on io.KeyRepeatDelay and io.KeyRepeatRate settings.
    ImGuiItemFlags_Disabled                 = 1 << 2,  // false    // [BETA] Disable interactions but doesn't affect visuals yet. See github.com/ocornut/imgui/issues/211
    ImGuiItemFlags_NoNav                    = 1 << 3,  // false
    ImGuiItemFlags_NoNavDefaultFocus        = 1 << 4,  // false
    ImGuiItemFlags_SelectableDontClosePopup = 1 << 5,  // false    // MenuItem/Selectable() automatically closes current Popup window
    ImGuiItemFlags_MixedValue               = 1 << 6,  // false    // [BETA] Represent a mixed/indeterminate value, generally multi-selection where values differ. Currently only supported by Checkbox() (later should support all sorts of widgets)
    ImGuiItemFlags_Default_                 = 0
};

// Storage for LastItem data
enum ImGuiItemStatusFlags_
{
    ImGuiItemStatusFlags_None               = 0,
    ImGuiItemStatusFlags_HoveredRect        = 1 << 0,
    ImGuiItemStatusFlags_HasDisplayRect     = 1 << 1,
    ImGuiItemStatusFlags_Edited             = 1 << 2,   // Value exposed by item was edited in the current frame (should match the bool return value of most widgets)
    ImGuiItemStatusFlags_ToggledSelection   = 1 << 3,   // Set when Selectable(), TreeNode() reports toggling a selection. We can't report "Selected" because reporting the change allows us to handle clipping with less issues.
    ImGuiItemStatusFlags_ToggledOpen        = 1 << 4,   // Set when TreeNode() reports toggling their open state.
    ImGuiItemStatusFlags_HasDeactivated     = 1 << 5,   // Set if the widget/group is able to provide data for the ImGuiItemStatusFlags_Deactivated flag.
    ImGuiItemStatusFlags_Deactivated        = 1 << 6    // Only valid if ImGuiItemStatusFlags_HasDeactivated is set.

#ifdef IMGUI_ENABLE_TEST_ENGINE
    , // [imgui_tests only]
    ImGuiItemStatusFlags_Openable           = 1 << 10,  //
    ImGuiItemStatusFlags_Opened             = 1 << 11,  //
    ImGuiItemStatusFlags_Checkable          = 1 << 12,  //
    ImGuiItemStatusFlags_Checked            = 1 << 13   //
#endif
};

enum ImGuiTextFlags_
{
    ImGuiTextFlags_None = 0,
    ImGuiTextFlags_NoWidthForLargeClippedText = 1 << 0
};

enum ImGuiTooltipFlags_
{
    ImGuiTooltipFlags_None = 0,
    ImGuiTooltipFlags_OverridePreviousTooltip = 1 << 0      // Override will clear/ignore previously submitted tooltip (defaults to append)
};

// FIXME: this is in development, not exposed/functional as a generic feature yet.
// Horizontal/Vertical enums are fixed to 0/1 so they may be used to index ImVec2
enum ImGuiLayoutType_
{
    ImGuiLayoutType_Horizontal = 0,
    ImGuiLayoutType_Vertical = 1
};

enum ImGuiLogType
{
    ImGuiLogType_None = 0,
    ImGuiLogType_TTY,
    ImGuiLogType_File,
    ImGuiLogType_Buffer,
    ImGuiLogType_Clipboard
};

// X/Y enums are fixed to 0/1 so they may be used to index ImVec2
enum ImGuiAxis
{
    ImGuiAxis_None = -1,
    ImGuiAxis_X = 0,
    ImGuiAxis_Y = 1
};

enum ImGuiPlotType
{
    ImGuiPlotType_Lines,
    ImGuiPlotType_Histogram
};

enum ImGuiInputSource
{
    ImGuiInputSource_None = 0,
    ImGuiInputSource_Mouse,
    ImGuiInputSource_Nav,
    ImGuiInputSource_NavKeyboard,   // Only used occasionally for storage, not tested/handled by most code
    ImGuiInputSource_NavGamepad,    // "
    ImGuiInputSource_COUNT
};

// FIXME-NAV: Clarify/expose various repeat delay/rate
enum ImGuiInputReadMode
{
    ImGuiInputReadMode_Down,
    ImGuiInputReadMode_Pressed,
    ImGuiInputReadMode_Released,
    ImGuiInputReadMode_Repeat,
    ImGuiInputReadMode_RepeatSlow,
    ImGuiInputReadMode_RepeatFast
};

enum ImGuiNavHighlightFlags_
{
    ImGuiNavHighlightFlags_None         = 0,
    ImGuiNavHighlightFlags_TypeDefault  = 1 << 0,
    ImGuiNavHighlightFlags_TypeThin     = 1 << 1,
    ImGuiNavHighlightFlags_AlwaysDraw   = 1 << 2,       // Draw rectangular highlight if (g.NavId == id) _even_ when using the mouse.
    ImGuiNavHighlightFlags_NoRounding   = 1 << 3
};

enum ImGuiNavDirSourceFlags_
{
    ImGuiNavDirSourceFlags_None         = 0,
    ImGuiNavDirSourceFlags_Keyboard     = 1 << 0,
    ImGuiNavDirSourceFlags_PadDPad      = 1 << 1,
    ImGuiNavDirSourceFlags_PadLStick    = 1 << 2
};

enum ImGuiNavMoveFlags_
{
    ImGuiNavMoveFlags_None                  = 0,
    ImGuiNavMoveFlags_LoopX                 = 1 << 0,   // On failed request, restart from opposite side
    ImGuiNavMoveFlags_LoopY                 = 1 << 1,
    ImGuiNavMoveFlags_WrapX                 = 1 << 2,   // On failed request, request from opposite side one line down (when NavDir==right) or one line up (when NavDir==left)
    ImGuiNavMoveFlags_WrapY                 = 1 << 3,   // This is not super useful for provided for completeness
    ImGuiNavMoveFlags_AllowCurrentNavId     = 1 << 4,   // Allow scoring and considering the current NavId as a move target candidate. This is used when the move source is offset (e.g. pressing PageDown actually needs to send a Up move request, if we are pressing PageDown from the bottom-most item we need to stay in place)
    ImGuiNavMoveFlags_AlsoScoreVisibleSet   = 1 << 5,   // Store alternate result in NavMoveResultLocalVisibleSet that only comprise elements that are already fully visible.
    ImGuiNavMoveFlags_ScrollToEdge          = 1 << 6
};

enum ImGuiNavForward
{
    ImGuiNavForward_None,
    ImGuiNavForward_ForwardQueued,
    ImGuiNavForward_ForwardActive
};

enum ImGuiNavLayer
{
    ImGuiNavLayer_Main  = 0,    // Main scrolling layer
    ImGuiNavLayer_Menu  = 1,    // Menu layer (access with Alt/ImGuiNavInput_Menu)
    ImGuiNavLayer_COUNT
};

enum ImGuiPopupPositionPolicy
{
    ImGuiPopupPositionPolicy_Default,
    ImGuiPopupPositionPolicy_ComboBox
};

// 1D vector (this odd construct is used to facilitate the transition between 1D and 2D, and the maintenance of some branches/patches)
struct ImVec1
{
    float   x;
    ImVec1()         { x = 0.0f; }
    ImVec1(float _x) { x = _x; }
};

// 2D vector (half-size integer)
struct ImVec2ih
{
    short   x, y;
    ImVec2ih()                           { x = y = 0; }
    ImVec2ih(short _x, short _y)         { x = _x; y = _y; }
    explicit ImVec2ih(const ImVec2& rhs) { x = (short)rhs.x; y = (short)rhs.y; }
};

// 2D axis aligned bounding-box
// NB: we can't rely on ImVec2 math operators being available here
struct IMGUI_API ImRect
{
    ImVec2      Min;    // Upper-left
    ImVec2      Max;    // Lower-right

    ImRect()                                        : Min(0.0f, 0.0f), Max(0.0f, 0.0f)              {}
    ImRect(const ImVec2& min, const ImVec2& max)    : Min(min), Max(max)                            {}
    ImRect(const ImVec4& v)                         : Min(v.x, v.y), Max(v.z, v.w)                  {}
    ImRect(float x1, float y1, float x2, float y2)  : Min(x1, y1), Max(x2, y2)                      {}

    ImVec2      GetCenter() const                   { return ImVec2((Min.x + Max.x) * 0.5f, (Min.y + Max.y) * 0.5f); }
    ImVec2      GetSize() const                     { return ImVec2(Max.x - Min.x, Max.y - Min.y); }
    float       GetWidth() const                    { return Max.x - Min.x; }
    float       GetHeight() const                   { return Max.y - Min.y; }
    ImVec2      GetTL() const                       { return Min; }                   // Top-left
    ImVec2      GetTR() const                       { return ImVec2(Max.x, Min.y); }  // Top-right
    ImVec2      GetBL() const                       { return ImVec2(Min.x, Max.y); }  // Bottom-left
    ImVec2      GetBR() const                       { return Max; }                   // Bottom-right
    bool        Contains(const ImVec2& p) const     { return p.x     >= Min.x && p.y     >= Min.y && p.x     <  Max.x && p.y     <  Max.y; }
    bool        Contains(const ImRect& r) const     { return r.Min.x >= Min.x && r.Min.y >= Min.y && r.Max.x <= Max.x && r.Max.y <= Max.y; }
    bool        Overlaps(const ImRect& r) const     { return r.Min.y <  Max.y && r.Max.y >  Min.y && r.Min.x <  Max.x && r.Max.x >  Min.x; }
    void        Add(const ImVec2& p)                { if (Min.x > p.x)     Min.x = p.x;     if (Min.y > p.y)     Min.y = p.y;     if (Max.x < p.x)     Max.x = p.x;     if (Max.y < p.y)     Max.y = p.y; }
    void        Add(const ImRect& r)                { if (Min.x > r.Min.x) Min.x = r.Min.x; if (Min.y > r.Min.y) Min.y = r.Min.y; if (Max.x < r.Max.x) Max.x = r.Max.x; if (Max.y < r.Max.y) Max.y = r.Max.y; }
    void        Expand(const float amount)          { Min.x -= amount;   Min.y -= amount;   Max.x += amount;   Max.y += amount; }
    void        Expand(const ImVec2& amount)        { Min.x -= amount.x; Min.y -= amount.y; Max.x += amount.x; Max.y += amount.y; }
    void        Translate(const ImVec2& d)          { Min.x += d.x; Min.y += d.y; Max.x += d.x; Max.y += d.y; }
    void        TranslateX(float dx)                { Min.x += dx; Max.x += dx; }
    void        TranslateY(float dy)                { Min.y += dy; Max.y += dy; }
    void        ClipWith(const ImRect& r)           { Min = ImMax(Min, r.Min); Max = ImMin(Max, r.Max); }                   // Simple version, may lead to an inverted rectangle, which is fine for Contains/Overlaps test but not for display.
    void        ClipWithFull(const ImRect& r)       { Min = ImClamp(Min, r.Min, r.Max); Max = ImClamp(Max, r.Min, r.Max); } // Full version, ensure both points are fully clipped.
    void        Floor()                             { Min.x = IM_FLOOR(Min.x); Min.y = IM_FLOOR(Min.y); Max.x = IM_FLOOR(Max.x); Max.y = IM_FLOOR(Max.y); }
    bool        IsInverted() const                  { return Min.x > Max.x || Min.y > Max.y; }
};

struct ImGuiDataTypeTempStorage
{
    ImU8        Data[8];        // Can fit any data up to ImGuiDataType_COUNT
};

// Type information associated to one ImGuiDataType. Retrieve with DataTypeGetInfo().
struct ImGuiDataTypeInfo
{
    size_t      Size;           // Size in byte
    const char* PrintFmt;       // Default printf format for the type
    const char* ScanFmt;        // Default scanf format for the type
};

// Extend ImGuiDataType_
enum ImGuiDataTypePrivate_
{
    ImGuiDataType_String = ImGuiDataType_COUNT + 1,
    ImGuiDataType_Pointer,
    ImGuiDataType_ID
};

// Stacked color modifier, backup of modified data so we can restore it
struct ImGuiColorMod
{
    ImGuiCol    Col;
    ImVec4      BackupValue;
};

// Stacked style modifier, backup of modified data so we can restore it. Data type inferred from the variable.
struct ImGuiStyleMod
{
    ImGuiStyleVar   VarIdx;
    union           { int BackupInt[2]; float BackupFloat[2]; };
    ImGuiStyleMod(ImGuiStyleVar idx, int v)     { VarIdx = idx; BackupInt[0] = v; }
    ImGuiStyleMod(ImGuiStyleVar idx, float v)   { VarIdx = idx; BackupFloat[0] = v; }
    ImGuiStyleMod(ImGuiStyleVar idx, ImVec2 v)  { VarIdx = idx; BackupFloat[0] = v.x; BackupFloat[1] = v.y; }
};

// Stacked storage data for BeginGroup()/EndGroup()
struct ImGuiGroupData
{
    ImVec2      BackupCursorPos;
    ImVec2      BackupCursorMaxPos;
    ImVec1      BackupIndent;
    ImVec1      BackupGroupOffset;
    ImVec2      BackupCurrLineSize;
    float       BackupCurrLineTextBaseOffset;
    ImGuiID     BackupActiveIdIsAlive;
    bool        BackupActiveIdPreviousFrameIsAlive;
    bool        EmitItem;
};

// Simple column measurement, currently used for MenuItem() only.. This is very short-sighted/throw-away code and NOT a generic helper.
struct IMGUI_API ImGuiMenuColumns
{
    float       Spacing;
    float       Width, NextWidth;
    float       Pos[3], NextWidths[3];

    ImGuiMenuColumns();
    void        Update(int count, float spacing, bool clear);
    float       DeclColumns(float w0, float w1, float w2);
    float       CalcExtraSpace(float avail_w) const;
};

// Internal state of the currently focused/edited text input box
// For a given item ID, access with ImGui::GetInputTextState()
struct IMGUI_API ImGuiInputTextState
{
    ImGuiID                 ID;                     // widget id owning the text state
    int                     CurLenW, CurLenA;       // we need to maintain our buffer length in both UTF-8 and wchar format. UTF-8 length is valid even if TextA is not.
    ImVector<ImWchar>       TextW;                  // edit buffer, we need to persist but can't guarantee the persistence of the user-provided buffer. so we copy into own buffer.
    ImVector<char>          TextA;                  // temporary UTF8 buffer for callbacks and other operations. this is not updated in every code-path! size=capacity.
    ImVector<char>          InitialTextA;           // backup of end-user buffer at the time of focus (in UTF-8, unaltered)
    bool                    TextAIsValid;           // temporary UTF8 buffer is not initially valid before we make the widget active (until then we pull the data from user argument)
    int                     BufCapacityA;           // end-user buffer capacity
    float                   ScrollX;                // horizontal scrolling/offset
    ImStb::STB_TexteditState Stb;                   // state for stb_textedit.h
    float                   CursorAnim;             // timer for cursor blink, reset on every user action so the cursor reappears immediately
    bool                    CursorFollow;           // set when we want scrolling to follow the current cursor position (not always!)
    bool                    SelectedAllMouseLock;   // after a double-click to select all, we ignore further mouse drags to update selection
    ImGuiInputTextFlags     UserFlags;              // Temporarily set while we call user's callback
    ImGuiInputTextCallback  UserCallback;           // "
    void*                   UserCallbackData;       // "

    ImGuiInputTextState()                   { memset(this, 0, sizeof(*this)); }
    void        ClearText()                 { CurLenW = CurLenA = 0; TextW[0] = 0; TextA[0] = 0; CursorClamp(); }
    void        ClearFreeMemory()           { TextW.clear(); TextA.clear(); InitialTextA.clear(); }
    int         GetUndoAvailCount() const   { return Stb.undostate.undo_point; }
    int         GetRedoAvailCount() const   { return STB_TEXTEDIT_UNDOSTATECOUNT - Stb.undostate.redo_point; }
    void        OnKeyPressed(int key);      // Cannot be inline because we call in code in stb_textedit.h implementation

    // Cursor & Selection
    void        CursorAnimReset()           { CursorAnim = -0.30f; }                                   // After a user-input the cursor stays on for a while without blinking
    void        CursorClamp()               { Stb.cursor = ImMin(Stb.cursor, CurLenW); Stb.select_start = ImMin(Stb.select_start, CurLenW); Stb.select_end = ImMin(Stb.select_end, CurLenW); }
    bool        HasSelection() const        { return Stb.select_start != Stb.select_end; }
    void        ClearSelection()            { Stb.select_start = Stb.select_end = Stb.cursor; }
    void        SelectAll()                 { Stb.select_start = 0; Stb.cursor = Stb.select_end = CurLenW; Stb.has_preferred_x = 0; }
};

// Windows data saved in imgui.ini file
// Because we never destroy or rename ImGuiWindowSettings, we can store the names in a separate buffer easily.
// (this is designed to be stored in a ImChunkStream buffer, with the variable-length Name following our structure)
struct ImGuiWindowSettings
{
    ImGuiID     ID;
    ImVec2ih    Pos;            // NB: Settings position are stored RELATIVE to the viewport! Whereas runtime ones are absolute positions.
    ImVec2ih    Size;
    ImVec2ih    ViewportPos;
    ImGuiID     ViewportId;
    ImGuiID     DockId;         // ID of last known DockNode (even if the DockNode is invisible because it has only 1 active window), or 0 if none.
    ImGuiID     ClassId;        // ID of window class if specified
    short       DockOrder;      // Order of the last time the window was visible within its DockNode. This is used to reorder windows that are reappearing on the same frame. Same value between windows that were active and windows that were none are possible.
    bool        Collapsed;
    bool        WantApply;      // Set when loaded from .ini data (to enable merging/loading .ini data into an already running context)

<<<<<<< HEAD
    ImGuiWindowSettings()       { ID = 0; Pos = Size = ViewportPos = ImVec2ih(0, 0); ViewportId = DockId = ClassId = 0; DockOrder = -1; Collapsed = false; }
=======
    ImGuiWindowSettings()       { ID = 0; Pos = Size = ImVec2ih(0, 0); Collapsed = WantApply = false; }
>>>>>>> d33021d8
    char* GetName()             { return (char*)(this + 1); }
};

struct ImGuiSettingsHandler
{
    const char* TypeName;       // Short description stored in .ini file. Disallowed characters: '[' ']'
    ImGuiID     TypeHash;       // == ImHashStr(TypeName)
    void        (*ClearAllFn)(ImGuiContext* ctx, ImGuiSettingsHandler* handler);                                // Clear all settings data
    void        (*ApplyAllFn)(ImGuiContext* ctx, ImGuiSettingsHandler* handler);                                // Read: Called after reading (in registration order)
    void*       (*ReadOpenFn)(ImGuiContext* ctx, ImGuiSettingsHandler* handler, const char* name);              // Read: Called when entering into a new ini entry e.g. "[Window][Name]"
    void        (*ReadLineFn)(ImGuiContext* ctx, ImGuiSettingsHandler* handler, void* entry, const char* line); // Read: Called for every line of text within an ini entry
    void        (*WriteAllFn)(ImGuiContext* ctx, ImGuiSettingsHandler* handler, ImGuiTextBuffer* out_buf);      // Write: Output every entries into 'out_buf'
    void*       UserData;

    ImGuiSettingsHandler() { memset(this, 0, sizeof(*this)); }
};

// Storage for current popup stack
struct ImGuiPopupData
{
    ImGuiID             PopupId;        // Set on OpenPopup()
    ImGuiWindow*        Window;         // Resolved on BeginPopup() - may stay unresolved if user never calls OpenPopup()
    ImGuiWindow*        SourceWindow;   // Set on OpenPopup() copy of NavWindow at the time of opening the popup
    int                 OpenFrameCount; // Set on OpenPopup()
    ImGuiID             OpenParentId;   // Set on OpenPopup(), we need this to differentiate multiple menu sets from each others (e.g. inside menu bar vs loose menu items)
    ImVec2              OpenPopupPos;   // Set on OpenPopup(), preferred popup position (typically == OpenMousePos when using mouse)
    ImVec2              OpenMousePos;   // Set on OpenPopup(), copy of mouse position at the time of opening popup

    ImGuiPopupData() { PopupId = 0; Window = SourceWindow = NULL; OpenFrameCount = -1; OpenParentId = 0; }
};

struct ImGuiColumnData
{
    float               OffsetNorm;         // Column start offset, normalized 0.0 (far left) -> 1.0 (far right)
    float               OffsetNormBeforeResize;
    ImGuiColumnsFlags   Flags;              // Not exposed
    ImRect              ClipRect;

    ImGuiColumnData()   { OffsetNorm = OffsetNormBeforeResize = 0.0f; Flags = ImGuiColumnsFlags_None; }
};

struct ImGuiColumns
{
    ImGuiID             ID;
    ImGuiColumnsFlags   Flags;
    bool                IsFirstFrame;
    bool                IsBeingResized;
    int                 Current;
    int                 Count;
    float               OffMinX, OffMaxX;       // Offsets from HostWorkRect.Min.x
    float               LineMinY, LineMaxY;
    float               HostCursorPosY;         // Backup of CursorPos at the time of BeginColumns()
    float               HostCursorMaxPosX;      // Backup of CursorMaxPos at the time of BeginColumns()
    ImRect              HostClipRect;           // Backup of ClipRect at the time of BeginColumns()
    ImRect              HostWorkRect;           // Backup of WorkRect at the time of BeginColumns()
    ImVector<ImGuiColumnData> Columns;
    ImDrawListSplitter  Splitter;

    ImGuiColumns()      { Clear(); }
    void Clear()
    {
        ID = 0;
        Flags = ImGuiColumnsFlags_None;
        IsFirstFrame = false;
        IsBeingResized = false;
        Current = 0;
        Count = 1;
        OffMinX = OffMaxX = 0.0f;
        LineMinY = LineMaxY = 0.0f;
        HostCursorPosY = 0.0f;
        HostCursorMaxPosX = 0.0f;
        Columns.clear();
    }
};

// ImDrawList: Helper function to calculate a circle's segment count given its radius and a "maximum error" value.
#define IM_DRAWLIST_CIRCLE_AUTO_SEGMENT_MIN                     12
#define IM_DRAWLIST_CIRCLE_AUTO_SEGMENT_MAX                     512
#define IM_DRAWLIST_CIRCLE_AUTO_SEGMENT_CALC(_RAD,_MAXERROR)    ImClamp((int)((IM_PI * 2.0f) / ImAcos(((_RAD) - (_MAXERROR)) / (_RAD))), IM_DRAWLIST_CIRCLE_AUTO_SEGMENT_MIN, IM_DRAWLIST_CIRCLE_AUTO_SEGMENT_MAX)

// ImDrawList: You may set this to higher values (e.g. 2 or 3) to increase tessellation of fast rounded corners path.
#ifndef IM_DRAWLIST_ARCFAST_TESSELLATION_MULTIPLIER
#define IM_DRAWLIST_ARCFAST_TESSELLATION_MULTIPLIER             1
#endif

// Data shared between all ImDrawList instances
// You may want to create your own instance of this if you want to use ImDrawList completely without ImGui. In that case, watch out for future changes to this structure.
struct IMGUI_API ImDrawListSharedData
{
    ImVec2          TexUvWhitePixel;            // UV of white pixel in the atlas
    ImFont*         Font;                       // Current/default font (optional, for simplified AddText overload)
    float           FontSize;                   // Current/default font size (optional, for simplified AddText overload)
    float           CurveTessellationTol;       // Tessellation tolerance when using PathBezierCurveTo()
    float           CircleSegmentMaxError;      // Number of circle segments to use per pixel of radius for AddCircle() etc
    ImVec4          ClipRectFullscreen;         // Value for PushClipRectFullscreen()
    ImDrawListFlags InitialFlags;               // Initial flags at the beginning of the frame (it is possible to alter flags on a per-drawlist basis afterwards)

    // [Internal] Lookup tables
    ImVec2          ArcFastVtx[12 * IM_DRAWLIST_ARCFAST_TESSELLATION_MULTIPLIER];  // FIXME: Bake rounded corners fill/borders in atlas
    ImU8            CircleSegmentCounts[64];    // Precomputed segment count for given radius (array index + 1) before we calculate it dynamically (to avoid calculation overhead)

    ImDrawListSharedData();
    void SetCircleSegmentMaxError(float max_error);
};

struct ImDrawDataBuilder
{
    ImVector<ImDrawList*>   Layers[2];           // Global layers for: regular, tooltip

    void Clear()            { for (int n = 0; n < IM_ARRAYSIZE(Layers); n++) Layers[n].resize(0); }
    void ClearFreeMemory()  { for (int n = 0; n < IM_ARRAYSIZE(Layers); n++) Layers[n].clear(); }
    IMGUI_API void FlattenIntoSingleLayer();
};

// ImGuiViewport Private/Internals fields (cardinal sin: we are using inheritance!)
// Note that every instance of ImGuiViewport is in fact a ImGuiViewportP.
struct ImGuiViewportP : public ImGuiViewport
{
    int                 Idx;
    int                 LastFrameActive;          // Last frame number this viewport was activated by a window
    int                 LastFrameDrawLists[2];    // Last frame number the background (0) and foreground (1) draw lists were used
    int                 LastFrontMostStampCount;  // Last stamp number from when a window hosted by this viewport was made front-most (by comparing this value between two viewport we have an implicit viewport z-order
    ImGuiID             LastNameHash;
    ImVec2              LastPos;
    float               Alpha;                    // Window opacity (when dragging dockable windows/viewports we make them transparent)
    float               LastAlpha;
    short               PlatformMonitor;
    bool                PlatformWindowCreated;
    ImGuiWindow*        Window;                   // Set when the viewport is owned by a window (and ImGuiViewportFlags_CanHostOtherWindows is NOT set)
    ImDrawList*         DrawLists[2];             // Convenience background (0) and foreground (1) draw lists. We use them to draw software mouser cursor when io.MouseDrawCursor is set and to draw most debug overlays.
    ImDrawData          DrawDataP;
    ImDrawDataBuilder   DrawDataBuilder;
    ImVec2              LastPlatformPos;
    ImVec2              LastPlatformSize;
    ImVec2              LastRendererSize;
    ImVec2              CurrWorkOffsetMin;        // Work area top-left offset being increased during the frame
    ImVec2              CurrWorkOffsetMax;        // Work area bottom-right offset being decreased during the frame

    ImGuiViewportP()                { Idx = -1; LastFrameActive = LastFrameDrawLists[0] = LastFrameDrawLists[1] = LastFrontMostStampCount = -1; LastNameHash = 0; Alpha = LastAlpha = 1.0f; PlatformMonitor = -1; PlatformWindowCreated = false; Window = NULL; DrawLists[0] = DrawLists[1] = NULL; LastPlatformPos = LastPlatformSize = LastRendererSize = ImVec2(FLT_MAX, FLT_MAX); }
    ~ImGuiViewportP()               { if (DrawLists[0]) IM_DELETE(DrawLists[0]); if (DrawLists[1]) IM_DELETE(DrawLists[1]); }
    ImRect  GetMainRect() const     { return ImRect(Pos.x, Pos.y, Pos.x + Size.x, Pos.y + Size.y); }
    ImRect  GetWorkRect() const     { return ImRect(Pos.x + WorkOffsetMin.x, Pos.y + WorkOffsetMin.y, Pos.x + Size.x + WorkOffsetMax.x, Pos.y + Size.y + WorkOffsetMax.y); }
    void    ClearRequestFlags()     { PlatformRequestClose = PlatformRequestMove = PlatformRequestResize = false; }
};

struct ImGuiNavMoveResult
{
    ImGuiWindow*    Window;             // Best candidate window
    ImGuiID         ID;                 // Best candidate ID
    ImGuiID         FocusScopeId;       // Best candidate focus scope ID
    float           DistBox;            // Best candidate box distance to current NavId
    float           DistCenter;         // Best candidate center distance to current NavId
    float           DistAxial;
    ImRect          RectRel;            // Best candidate bounding box in window relative space

    ImGuiNavMoveResult() { Clear(); }
    void Clear()         { Window = NULL; ID = FocusScopeId = 0; DistBox = DistCenter = DistAxial = FLT_MAX; RectRel = ImRect(); }
};

enum ImGuiNextWindowDataFlags_
{
    ImGuiNextWindowDataFlags_None               = 0,
    ImGuiNextWindowDataFlags_HasPos             = 1 << 0,
    ImGuiNextWindowDataFlags_HasSize            = 1 << 1,
    ImGuiNextWindowDataFlags_HasContentSize     = 1 << 2,
    ImGuiNextWindowDataFlags_HasCollapsed       = 1 << 3,
    ImGuiNextWindowDataFlags_HasSizeConstraint  = 1 << 4,
    ImGuiNextWindowDataFlags_HasFocus           = 1 << 5,
    ImGuiNextWindowDataFlags_HasBgAlpha         = 1 << 6,
    ImGuiNextWindowDataFlags_HasScroll          = 1 << 7,
    ImGuiNextWindowDataFlags_HasViewport        = 1 << 8,
    ImGuiNextWindowDataFlags_HasDock            = 1 << 9,
    ImGuiNextWindowDataFlags_HasWindowClass     = 1 << 10
};

// Storage for SetNexWindow** functions
struct ImGuiNextWindowData
{
    ImGuiNextWindowDataFlags    Flags;
    ImGuiCond                   PosCond;
    ImGuiCond                   SizeCond;
    ImGuiCond                   CollapsedCond;
    ImGuiCond                   DockCond;
    ImVec2                      PosVal;
    ImVec2                      PosPivotVal;
    ImVec2                      SizeVal;
    ImVec2                      ContentSizeVal;
    ImVec2                      ScrollVal;
    bool                        PosUndock;
    bool                        CollapsedVal;
    ImRect                      SizeConstraintRect;
    ImGuiSizeCallback           SizeCallback;
    void*                       SizeCallbackUserData;
    float                       BgAlphaVal;             // Override background alpha
    ImGuiID                     ViewportId;
    ImGuiID                     DockId;
    ImGuiWindowClass            WindowClass;
    ImVec2                      MenuBarOffsetMinVal;    // (Always on) This is not exposed publicly, so we don't clear it and it doesn't have a corresponding flag (could we? for consistency?)

    ImGuiNextWindowData()       { memset(this, 0, sizeof(*this)); }
    inline void ClearFlags()    { Flags = ImGuiNextWindowDataFlags_None; }
};

enum ImGuiNextItemDataFlags_
{
    ImGuiNextItemDataFlags_None     = 0,
    ImGuiNextItemDataFlags_HasWidth = 1 << 0,
    ImGuiNextItemDataFlags_HasOpen  = 1 << 1
};

struct ImGuiNextItemData
{
    ImGuiNextItemDataFlags      Flags;
    float                       Width;          // Set by SetNextItemWidth()
    ImGuiID                     FocusScopeId;   // Set by SetNextItemMultiSelectData() (!= 0 signify value has been set, so it's an alternate version of HasSelectionData, we don't use Flags for this because they are cleared too early. This is mostly used for debugging)
    ImGuiCond                   OpenCond;
    bool                        OpenVal;        // Set by SetNextItemOpen()

    ImGuiNextItemData()         { memset(this, 0, sizeof(*this)); }
    inline void ClearFlags()    { Flags = ImGuiNextItemDataFlags_None; } // Also cleared manually by ItemAdd()!
};

//-----------------------------------------------------------------------------
// Tabs
//-----------------------------------------------------------------------------

struct ImGuiShrinkWidthItem
{
    int             Index;
    float           Width;
};

struct ImGuiPtrOrIndex
{
    void*           Ptr;                // Either field can be set, not both. e.g. Dock node tab bars are loose while BeginTabBar() ones are in a pool.
    int             Index;              // Usually index in a main pool.

    ImGuiPtrOrIndex(void* ptr)          { Ptr = ptr; Index = -1; }
    ImGuiPtrOrIndex(int index)          { Ptr = NULL; Index = index; }
};

//-----------------------------------------------------------------------------
// Docking
//-----------------------------------------------------------------------------

// Extend ImGuiDockNodeFlags_
enum ImGuiDockNodeFlagsPrivate_
{
    // [Internal]
    ImGuiDockNodeFlags_DockSpace                = 1 << 10,  // Local, Saved  // A dockspace is a node that occupy space within an existing user window. Otherwise the node is floating and create its own window.
    ImGuiDockNodeFlags_CentralNode              = 1 << 11,  // Local, Saved  // The central node has 2 main properties: stay visible when empty, only use "remaining" spaces from its neighbor.
    ImGuiDockNodeFlags_NoTabBar                 = 1 << 12,  // Local, Saved  // Tab bar is completely unavailable. No triangle in the corner to enable it back.
    ImGuiDockNodeFlags_HiddenTabBar             = 1 << 13,  // Local, Saved  // Tab bar is hidden, with a triangle in the corner to show it again (NB: actual tab-bar instance may be destroyed as this is only used for single-window tab bar)
    ImGuiDockNodeFlags_NoWindowMenuButton       = 1 << 14,  // Local, Saved  // Disable window/docking menu (that one that appears instead of the collapse button)
    ImGuiDockNodeFlags_NoCloseButton            = 1 << 15,  // Local, Saved  //
    ImGuiDockNodeFlags_NoDocking                = 1 << 16,  // Local, Saved  // Disable any form of docking in this dockspace or individual node. (On a whole dockspace, this pretty much defeat the purpose of using a dockspace at all). Note: when turned on, existing docked nodes will be preserved.
    ImGuiDockNodeFlags_SharedFlagsInheritMask_  = ~0,
    ImGuiDockNodeFlags_LocalFlagsMask_          = ImGuiDockNodeFlags_NoSplit | ImGuiDockNodeFlags_NoResize | ImGuiDockNodeFlags_AutoHideTabBar | ImGuiDockNodeFlags_DockSpace | ImGuiDockNodeFlags_CentralNode | ImGuiDockNodeFlags_NoTabBar | ImGuiDockNodeFlags_HiddenTabBar | ImGuiDockNodeFlags_NoWindowMenuButton | ImGuiDockNodeFlags_NoCloseButton | ImGuiDockNodeFlags_NoDocking,
    ImGuiDockNodeFlags_LocalFlagsTransferMask_  = ImGuiDockNodeFlags_LocalFlagsMask_ & ~ImGuiDockNodeFlags_DockSpace,  // When splitting those flags are moved to the inheriting child, never duplicated
    ImGuiDockNodeFlags_SavedFlagsMask_          = ImGuiDockNodeFlags_NoResize | ImGuiDockNodeFlags_DockSpace | ImGuiDockNodeFlags_CentralNode | ImGuiDockNodeFlags_NoTabBar | ImGuiDockNodeFlags_HiddenTabBar | ImGuiDockNodeFlags_NoWindowMenuButton | ImGuiDockNodeFlags_NoCloseButton | ImGuiDockNodeFlags_NoDocking
};

// Store the source authority (dock node vs window) of a field
enum ImGuiDataAuthority_
{
    ImGuiDataAuthority_Auto,
    ImGuiDataAuthority_DockNode,
    ImGuiDataAuthority_Window
};

enum ImGuiDockNodeState
{
    ImGuiDockNodeState_Unknown,
    ImGuiDockNodeState_HostWindowHiddenBecauseSingleWindow,
    ImGuiDockNodeState_HostWindowHiddenBecauseWindowsAreResizing,
    ImGuiDockNodeState_HostWindowVisible
};

// sizeof() 116~160
struct ImGuiDockNode
{
    ImGuiID                 ID;
    ImGuiDockNodeFlags      SharedFlags;                // Flags shared by all nodes of a same dockspace hierarchy (inherited from the root node)
    ImGuiDockNodeFlags      LocalFlags;                 // Flags specific to this node
    ImGuiDockNode*          ParentNode;
    ImGuiDockNode*          ChildNodes[2];              // [Split node only] Child nodes (left/right or top/bottom). Consider switching to an array.
    ImVector<ImGuiWindow*>  Windows;                    // Note: unordered list! Iterate TabBar->Tabs for user-order.
    ImGuiTabBar*            TabBar;
    ImVec2                  Pos;                        // Current position
    ImVec2                  Size;                       // Current size
    ImVec2                  SizeRef;                    // [Split node only] Last explicitly written-to size (overridden when using a splitter affecting the node), used to calculate Size.
    ImGuiAxis               SplitAxis;                  // [Split node only] Split axis (X or Y)
    ImGuiWindowClass        WindowClass;                // [Root node only]

    ImGuiDockNodeState      State;
    ImGuiWindow*            HostWindow;
    ImGuiWindow*            VisibleWindow;              // Generally point to window which is ID is == SelectedTabID, but when CTRL+Tabbing this can be a different window.
    ImGuiDockNode*          CentralNode;                // [Root node only] Pointer to central node.
    ImGuiDockNode*          OnlyNodeWithWindows;        // [Root node only] Set when there is a single visible node within the hierarchy.
    int                     LastFrameAlive;             // Last frame number the node was updated or kept alive explicitly with DockSpace() + ImGuiDockNodeFlags_KeepAliveOnly
    int                     LastFrameActive;            // Last frame number the node was updated.
    int                     LastFrameFocused;           // Last frame number the node was focused.
    ImGuiID                 LastFocusedNodeId;          // [Root node only] Which of our child docking node (any ancestor in the hierarchy) was last focused.
    ImGuiID                 SelectedTabId;              // [Leaf node only] Which of our tab/window is selected.
    ImGuiID                 WantCloseTabId;             // [Leaf node only] Set when closing a specific tab/window.
    ImGuiDataAuthority      AuthorityForPos         :3;
    ImGuiDataAuthority      AuthorityForSize        :3;
    ImGuiDataAuthority      AuthorityForViewport    :3;
    bool                    IsVisible               :1; // Set to false when the node is hidden (usually disabled as it has no active window)
    bool                    IsFocused               :1;
    bool                    HasCloseButton          :1;
    bool                    HasWindowMenuButton     :1;
    bool                    EnableCloseButton       :1;
    bool                    WantCloseAll            :1; // Set when closing all tabs at once.
    bool                    WantLockSizeOnce        :1;
    bool                    WantMouseMove           :1; // After a node extraction we need to transition toward moving the newly created host window
    bool                    WantHiddenTabBarUpdate  :1;
    bool                    WantHiddenTabBarToggle  :1;
    bool                    MarkedForPosSizeWrite   :1; // Update by DockNodeTreeUpdatePosSize() write-filtering

    ImGuiDockNode(ImGuiID id);
    ~ImGuiDockNode();
    bool                    IsRootNode() const      { return ParentNode == NULL; }
    bool                    IsDockSpace() const     { return (LocalFlags & ImGuiDockNodeFlags_DockSpace) != 0; }
    bool                    IsFloatingNode() const  { return ParentNode == NULL && (LocalFlags & ImGuiDockNodeFlags_DockSpace) == 0; }
    bool                    IsCentralNode() const   { return (LocalFlags & ImGuiDockNodeFlags_CentralNode) != 0; }
    bool                    IsHiddenTabBar() const  { return (LocalFlags & ImGuiDockNodeFlags_HiddenTabBar) != 0; } // Hidden tab bar can be shown back by clicking the small triangle
    bool                    IsNoTabBar() const      { return (LocalFlags & ImGuiDockNodeFlags_NoTabBar) != 0; }     // Never show a tab bar
    bool                    IsSplitNode() const     { return ChildNodes[0] != NULL; }
    bool                    IsLeafNode() const      { return ChildNodes[0] == NULL; }
    bool                    IsEmpty() const         { return ChildNodes[0] == NULL && Windows.Size == 0; }
    ImGuiDockNodeFlags      GetMergedFlags() const  { return SharedFlags | LocalFlags; }
    ImRect                  Rect() const            { return ImRect(Pos.x, Pos.y, Pos.x + Size.x, Pos.y + Size.y); }
};

//-----------------------------------------------------------------------------
// Main Dear ImGui context
//-----------------------------------------------------------------------------

struct ImGuiContext
{
    bool                    Initialized;
    bool                    FontAtlasOwnedByContext;            // IO.Fonts-> is owned by the ImGuiContext and will be destructed along with it.
    ImGuiIO                 IO;
    ImGuiPlatformIO         PlatformIO;
    ImGuiStyle              Style;
    ImGuiConfigFlags        ConfigFlagsCurrFrame;               // = g.IO.ConfigFlags at the time of NewFrame()
    ImGuiConfigFlags        ConfigFlagsLastFrame;
    ImFont*                 Font;                               // (Shortcut) == FontStack.empty() ? IO.Font : FontStack.back()
    float                   FontSize;                           // (Shortcut) == FontBaseSize * g.CurrentWindow->FontWindowScale == window->FontSize(). Text height for current window.
    float                   FontBaseSize;                       // (Shortcut) == IO.FontGlobalScale * Font->Scale * Font->FontSize. Base text height.
    ImDrawListSharedData    DrawListSharedData;
    double                  Time;
    int                     FrameCount;
    int                     FrameCountEnded;
    int                     FrameCountPlatformEnded;
    int                     FrameCountRendered;
    bool                    WithinFrameScope;                   // Set by NewFrame(), cleared by EndFrame()
    bool                    WithinFrameScopeWithImplicitWindow; // Set by NewFrame(), cleared by EndFrame() when the implicit debug window has been pushed
    bool                    WithinEndChild;                     // Set within EndChild()
    bool                    TestEngineHookItems;                // Will call test engine hooks: ImGuiTestEngineHook_ItemAdd(), ImGuiTestEngineHook_ItemInfo(), ImGuiTestEngineHook_Log()
    ImGuiID                 TestEngineHookIdInfo;               // Will call test engine hooks: ImGuiTestEngineHook_IdInfo() from GetID()
    void*                   TestEngine;                         // Test engine user data

    // Windows state
    ImVector<ImGuiWindow*>  Windows;                            // Windows, sorted in display order, back to front
    ImVector<ImGuiWindow*>  WindowsFocusOrder;                  // Windows, sorted in focus order, back to front. (FIXME: We could only store root windows here! Need to sort out the Docking equivalent which is RootWindowDockStop and is unfortunately a little more dynamic)
    ImVector<ImGuiWindow*>  WindowsTempSortBuffer;              // Temporary buffer used in EndFrame() to reorder windows so parents are kept before their child
    ImVector<ImGuiWindow*>  CurrentWindowStack;
    ImGuiStorage            WindowsById;                        // Map window's ImGuiID to ImGuiWindow*
    int                     WindowsActiveCount;                 // Number of unique windows submitted by frame
    ImGuiWindow*            CurrentWindow;                      // Window being drawn into
    ImGuiWindow*            HoveredWindow;                      // Will catch mouse inputs
    ImGuiWindow*            HoveredRootWindow;                  // Will catch mouse inputs (for focus/move only)
    ImGuiWindow*            HoveredWindowUnderMovingWindow;     // Hovered window ignoring MovingWindow. Only set if MovingWindow is set.
    ImGuiWindow*            MovingWindow;                       // Track the window we clicked on (in order to preserve focus). The actually window that is moved is generally MovingWindow->RootWindow.
    ImGuiWindow*            WheelingWindow;                     // Track the window we started mouse-wheeling on. Until a timer elapse or mouse has moved, generally keep scrolling the same window even if during the course of scrolling the mouse ends up hovering a child window.
    ImVec2                  WheelingWindowRefMousePos;
    float                   WheelingWindowTimer;

    // Item/widgets state and tracking information
    ImGuiID                 HoveredId;                          // Hovered widget
    bool                    HoveredIdAllowOverlap;
    ImGuiID                 HoveredIdPreviousFrame;
    float                   HoveredIdTimer;                     // Measure contiguous hovering time
    float                   HoveredIdNotActiveTimer;            // Measure contiguous hovering time where the item has not been active
    ImGuiID                 ActiveId;                           // Active widget
    ImGuiID                 ActiveIdIsAlive;                    // Active widget has been seen this frame (we can't use a bool as the ActiveId may change within the frame)
    float                   ActiveIdTimer;
    bool                    ActiveIdIsJustActivated;            // Set at the time of activation for one frame
    bool                    ActiveIdAllowOverlap;               // Active widget allows another widget to steal active id (generally for overlapping widgets, but not always)
    bool                    ActiveIdHasBeenPressedBefore;       // Track whether the active id led to a press (this is to allow changing between PressOnClick and PressOnRelease without pressing twice). Used by range_select branch.
    bool                    ActiveIdHasBeenEditedBefore;        // Was the value associated to the widget Edited over the course of the Active state.
    bool                    ActiveIdHasBeenEditedThisFrame;
    ImU32                   ActiveIdUsingNavDirMask;            // Active widget will want to read those nav move requests (e.g. can activate a button and move away from it)
    ImU32                   ActiveIdUsingNavInputMask;          // Active widget will want to read those nav inputs.
    ImU64                   ActiveIdUsingKeyInputMask;          // Active widget will want to read those key inputs. When we grow the ImGuiKey enum we'll need to either to order the enum to make useful keys come first, either redesign this into e.g. a small array.
    ImVec2                  ActiveIdClickOffset;                // Clicked offset from upper-left corner, if applicable (currently only set by ButtonBehavior)
    ImGuiWindow*            ActiveIdWindow;
    ImGuiInputSource        ActiveIdSource;                     // Activating with mouse or nav (gamepad/keyboard)
    int                     ActiveIdMouseButton;
    ImGuiID                 ActiveIdPreviousFrame;
    bool                    ActiveIdPreviousFrameIsAlive;
    bool                    ActiveIdPreviousFrameHasBeenEditedBefore;
    ImGuiWindow*            ActiveIdPreviousFrameWindow;
    ImGuiID                 LastActiveId;                       // Store the last non-zero ActiveId, useful for animation.
    float                   LastActiveIdTimer;                  // Store the last non-zero ActiveId timer since the beginning of activation, useful for animation.

    // Next window/item data
    ImGuiNextWindowData     NextWindowData;                     // Storage for SetNextWindow** functions
    ImGuiNextItemData       NextItemData;                       // Storage for SetNextItem** functions

    // Shared stacks
    ImVector<ImGuiColorMod> ColorModifiers;                     // Stack for PushStyleColor()/PopStyleColor()
    ImVector<ImGuiStyleMod> StyleModifiers;                     // Stack for PushStyleVar()/PopStyleVar()
    ImVector<ImFont*>       FontStack;                          // Stack for PushFont()/PopFont()
    ImVector<ImGuiPopupData>OpenPopupStack;                     // Which popups are open (persistent)
    ImVector<ImGuiPopupData>BeginPopupStack;                    // Which level of BeginPopup() we are in (reset every frame)

    // Viewports
    ImVector<ImGuiViewportP*> Viewports;                        // Active viewports (always 1+, and generally 1 unless multi-viewports are enabled). Each viewports hold their copy of ImDrawData.
    float                   CurrentDpiScale;                    // == CurrentViewport->DpiScale
    ImGuiViewportP*         CurrentViewport;                    // We track changes of viewport (happening in Begin) so we can call Platform_OnChangedViewport()
    ImGuiViewportP*         MouseViewport;
    ImGuiViewportP*         MouseLastHoveredViewport;           // Last known viewport that was hovered by mouse (even if we are not hovering any viewport any more) + honoring the _NoInputs flag.
    ImGuiID                 PlatformLastFocusedViewport;        // Record of last focused platform window/viewport, when this changes we stamp the viewport as front-most
    int                     ViewportFrontMostStampCount;        // Every time the front-most window changes, we stamp its viewport with an incrementing counter

    // Gamepad/keyboard Navigation
    ImGuiWindow*            NavWindow;                          // Focused window for navigation. Could be called 'FocusWindow'
    ImGuiID                 NavId;                              // Focused item for navigation
    ImGuiID                 NavFocusScopeId;
    ImGuiID                 NavActivateId;                      // ~~ (g.ActiveId == 0) && IsNavInputPressed(ImGuiNavInput_Activate) ? NavId : 0, also set when calling ActivateItem()
    ImGuiID                 NavActivateDownId;                  // ~~ IsNavInputDown(ImGuiNavInput_Activate) ? NavId : 0
    ImGuiID                 NavActivatePressedId;               // ~~ IsNavInputPressed(ImGuiNavInput_Activate) ? NavId : 0
    ImGuiID                 NavInputId;                         // ~~ IsNavInputPressed(ImGuiNavInput_Input) ? NavId : 0
    ImGuiID                 NavJustTabbedId;                    // Just tabbed to this id.
    ImGuiID                 NavJustMovedToId;                   // Just navigated to this id (result of a successfully MoveRequest).
    ImGuiID                 NavJustMovedToFocusScopeId;         // Just navigated to this focus scope id (result of a successfully MoveRequest).
    ImGuiKeyModFlags        NavJustMovedToKeyMods;
    ImGuiID                 NavNextActivateId;                  // Set by ActivateItem(), queued until next frame.
    ImGuiInputSource        NavInputSource;                     // Keyboard or Gamepad mode? THIS WILL ONLY BE None or NavGamepad or NavKeyboard.
    ImRect                  NavScoringRect;                     // Rectangle used for scoring, in screen space. Based of window->DC.NavRefRectRel[], modified for directional navigation scoring.
    int                     NavScoringCount;                    // Metrics for debugging
    ImGuiNavLayer           NavLayer;                           // Layer we are navigating on. For now the system is hard-coded for 0=main contents and 1=menu/title bar, may expose layers later.
    int                     NavIdTabCounter;                    // == NavWindow->DC.FocusIdxTabCounter at time of NavId processing
    bool                    NavIdIsAlive;                       // Nav widget has been seen this frame ~~ NavRefRectRel is valid
    bool                    NavMousePosDirty;                   // When set we will update mouse position if (io.ConfigFlags & ImGuiConfigFlags_NavEnableSetMousePos) if set (NB: this not enabled by default)
    bool                    NavDisableHighlight;                // When user starts using mouse, we hide gamepad/keyboard highlight (NB: but they are still available, which is why NavDisableHighlight isn't always != NavDisableMouseHover)
    bool                    NavDisableMouseHover;               // When user starts using gamepad/keyboard, we hide mouse hovering highlight until mouse is touched again.
    bool                    NavAnyRequest;                      // ~~ NavMoveRequest || NavInitRequest
    bool                    NavInitRequest;                     // Init request for appearing window to select first item
    bool                    NavInitRequestFromMove;
    ImGuiID                 NavInitResultId;
    ImRect                  NavInitResultRectRel;
    bool                    NavMoveFromClampedRefRect;          // Set by manual scrolling, if we scroll to a point where NavId isn't visible we reset navigation from visible items
    bool                    NavMoveRequest;                     // Move request for this frame
    ImGuiNavMoveFlags       NavMoveRequestFlags;
    ImGuiNavForward         NavMoveRequestForward;              // None / ForwardQueued / ForwardActive (this is used to navigate sibling parent menus from a child menu)
    ImGuiKeyModFlags        NavMoveRequestKeyMods;
    ImGuiDir                NavMoveDir, NavMoveDirLast;         // Direction of the move request (left/right/up/down), direction of the previous move request
    ImGuiDir                NavMoveClipDir;                     // FIXME-NAV: Describe the purpose of this better. Might want to rename?
    ImGuiNavMoveResult      NavMoveResultLocal;                 // Best move request candidate within NavWindow
    ImGuiNavMoveResult      NavMoveResultLocalVisibleSet;       // Best move request candidate within NavWindow that are mostly visible (when using ImGuiNavMoveFlags_AlsoScoreVisibleSet flag)
    ImGuiNavMoveResult      NavMoveResultOther;                 // Best move request candidate within NavWindow's flattened hierarchy (when using ImGuiWindowFlags_NavFlattened flag)

    // Navigation: Windowing (CTRL+TAB, holding Menu button + directional pads to move/resize)
    ImGuiWindow*            NavWindowingTarget;                 // When selecting a window (holding Menu+FocusPrev/Next, or equivalent of CTRL-TAB) this window is temporarily displayed top-most.
    ImGuiWindow*            NavWindowingTargetAnim;             // Record of last valid NavWindowingTarget until DimBgRatio and NavWindowingHighlightAlpha becomes 0.0f
    ImGuiWindow*            NavWindowingList;
    float                   NavWindowingTimer;
    float                   NavWindowingHighlightAlpha;
    bool                    NavWindowingToggleLayer;

    // Legacy Focus/Tabbing system (older than Nav, active even if Nav is disabled, misnamed. FIXME-NAV: This needs a redesign!)
    ImGuiWindow*            FocusRequestCurrWindow;             //
    ImGuiWindow*            FocusRequestNextWindow;             //
    int                     FocusRequestCurrCounterRegular;     // Any item being requested for focus, stored as an index (we on layout to be stable between the frame pressing TAB and the next frame, semi-ouch)
    int                     FocusRequestCurrCounterTabStop;     // Tab item being requested for focus, stored as an index
    int                     FocusRequestNextCounterRegular;     // Stored for next frame
    int                     FocusRequestNextCounterTabStop;     // "
    bool                    FocusTabPressed;                    //

    // Render
    float                   DimBgRatio;                         // 0.0..1.0 animation when fading in a dimming background (for modal window and CTRL+TAB list)
    ImGuiMouseCursor        MouseCursor;

    // Drag and Drop
    bool                    DragDropActive;
    bool                    DragDropWithinSource;               // Set when within a BeginDragDropXXX/EndDragDropXXX block for a drag source.
    bool                    DragDropWithinTarget;               // Set when within a BeginDragDropXXX/EndDragDropXXX block for a drag target.
    ImGuiDragDropFlags      DragDropSourceFlags;
    int                     DragDropSourceFrameCount;
    int                     DragDropMouseButton;
    ImGuiPayload            DragDropPayload;
    ImRect                  DragDropTargetRect;                 // Store rectangle of current target candidate (we favor small targets when overlapping)
    ImGuiID                 DragDropTargetId;
    ImGuiDragDropFlags      DragDropAcceptFlags;
    float                   DragDropAcceptIdCurrRectSurface;    // Target item surface (we resolve overlapping targets by prioritizing the smaller surface)
    ImGuiID                 DragDropAcceptIdCurr;               // Target item id (set at the time of accepting the payload)
    ImGuiID                 DragDropAcceptIdPrev;               // Target item id from previous frame (we need to store this to allow for overlapping drag and drop targets)
    int                     DragDropAcceptFrameCount;           // Last time a target expressed a desire to accept the source
    ImGuiID                 DragDropHoldJustPressedId;          // Set when holding a payload just made ButtonBehavior() return a press.
    ImVector<unsigned char> DragDropPayloadBufHeap;             // We don't expose the ImVector<> directly, ImGuiPayload only holds pointer+size
    unsigned char           DragDropPayloadBufLocal[16];        // Local buffer for small payloads

    // Tab bars
    ImGuiTabBar*                    CurrentTabBar;
    ImPool<ImGuiTabBar>             TabBars;
    ImVector<ImGuiPtrOrIndex>       CurrentTabBarStack;
    ImVector<ImGuiShrinkWidthItem>  ShrinkWidthBuffer;

    // Widget state
    ImVec2                  LastValidMousePos;
    ImGuiInputTextState     InputTextState;
    ImFont                  InputTextPasswordFont;
    ImGuiID                 TempInputId;                        // Temporary text input when CTRL+clicking on a slider, etc.
    ImGuiColorEditFlags     ColorEditOptions;                   // Store user options for color edit widgets
    float                   ColorEditLastHue;                   // Backup of last Hue associated to LastColor[3], so we can restore Hue in lossy RGB<>HSV round trips
    float                   ColorEditLastSat;                   // Backup of last Saturation associated to LastColor[3], so we can restore Saturation in lossy RGB<>HSV round trips
    float                   ColorEditLastColor[3];
    ImVec4                  ColorPickerRef;                     // Initial/reference color at the time of opening the color picker.
    bool                    DragCurrentAccumDirty;
    float                   DragCurrentAccum;                   // Accumulator for dragging modification. Always high-precision, not rounded by end-user precision settings
    float                   DragSpeedDefaultRatio;              // If speed == 0.0f, uses (max-min) * DragSpeedDefaultRatio
    float                   ScrollbarClickDeltaToGrabCenter;    // Distance between mouse and center of grab box, normalized in parent space. Use storage?
    int                     TooltipOverrideCount;
    ImVector<char>          ClipboardHandlerData;               // If no custom clipboard handler is defined
    ImVector<ImGuiID>       MenusIdSubmittedThisFrame;          // A list of menu IDs that were rendered at least once

    // Platform support
    ImVec2                  PlatformImePos;                     // Cursor position request & last passed to the OS Input Method Editor
    ImVec2                  PlatformImeLastPos;
    ImGuiViewportP*         PlatformImePosViewport;

    // Extensions
    // FIXME: We could provide an API to register one slot in an array held in ImGuiContext?
    ImGuiDockContext*       DockContext;

    // Settings
    bool                    SettingsLoaded;
    float                   SettingsDirtyTimer;                 // Save .ini Settings to memory when time reaches zero
    ImGuiTextBuffer         SettingsIniData;                    // In memory .ini settings
    ImVector<ImGuiSettingsHandler>      SettingsHandlers;       // List of .ini settings handlers
    ImChunkStream<ImGuiWindowSettings>  SettingsWindows;        // ImGuiWindow .ini settings entries

    // Capture/Logging
    bool                    LogEnabled;
    ImGuiLogType            LogType;
    ImFileHandle            LogFile;                            // If != NULL log to stdout/ file
    ImGuiTextBuffer         LogBuffer;                          // Accumulation buffer when log to clipboard. This is pointer so our GImGui static constructor doesn't call heap allocators.
    float                   LogLinePosY;
    bool                    LogLineFirstItem;
    int                     LogDepthRef;
    int                     LogDepthToExpand;
    int                     LogDepthToExpandDefault;            // Default/stored value for LogDepthMaxExpand if not specified in the LogXXX function call.

    // Debug Tools
    bool                    DebugItemPickerActive;
    ImGuiID                 DebugItemPickerBreakId;             // Will call IM_DEBUG_BREAK() when encountering this id

    // Misc
    float                   FramerateSecPerFrame[120];          // Calculate estimate of framerate for user over the last 2 seconds.
    int                     FramerateSecPerFrameIdx;
    float                   FramerateSecPerFrameAccum;
    int                     WantCaptureMouseNextFrame;          // Explicit capture via CaptureKeyboardFromApp()/CaptureMouseFromApp() sets those flags
    int                     WantCaptureKeyboardNextFrame;
    int                     WantTextInputNextFrame;
    char                    TempBuffer[1024*3+1];               // Temporary text buffer

    ImGuiContext(ImFontAtlas* shared_font_atlas)
    {
        Initialized = false;
        ConfigFlagsCurrFrame = ConfigFlagsLastFrame = ImGuiConfigFlags_None;
        FontAtlasOwnedByContext = shared_font_atlas ? false : true;
        Font = NULL;
        FontSize = FontBaseSize = 0.0f;
        IO.Fonts = shared_font_atlas ? shared_font_atlas : IM_NEW(ImFontAtlas)();
        Time = 0.0f;
        FrameCount = 0;
        FrameCountEnded = FrameCountPlatformEnded = FrameCountRendered = -1;
        WithinFrameScope = WithinFrameScopeWithImplicitWindow = WithinEndChild = false;
        TestEngineHookItems = false;
        TestEngineHookIdInfo = 0;
        TestEngine = NULL;

        WindowsActiveCount = 0;
        CurrentWindow = NULL;
        HoveredWindow = NULL;
        HoveredRootWindow = NULL;
        HoveredWindowUnderMovingWindow = NULL;
        MovingWindow = NULL;
        WheelingWindow = NULL;
        WheelingWindowTimer = 0.0f;

        HoveredId = 0;
        HoveredIdAllowOverlap = false;
        HoveredIdPreviousFrame = 0;
        HoveredIdTimer = HoveredIdNotActiveTimer = 0.0f;
        ActiveId = 0;
        ActiveIdIsAlive = 0;
        ActiveIdTimer = 0.0f;
        ActiveIdIsJustActivated = false;
        ActiveIdAllowOverlap = false;
        ActiveIdHasBeenPressedBefore = false;
        ActiveIdHasBeenEditedBefore = false;
        ActiveIdHasBeenEditedThisFrame = false;
        ActiveIdUsingNavDirMask = 0x00;
        ActiveIdUsingNavInputMask = 0x00;
        ActiveIdUsingKeyInputMask = 0x00;
        ActiveIdClickOffset = ImVec2(-1,-1);
        ActiveIdWindow = NULL;
        ActiveIdSource = ImGuiInputSource_None;
        ActiveIdMouseButton = 0;
        ActiveIdPreviousFrame = 0;
        ActiveIdPreviousFrameIsAlive = false;
        ActiveIdPreviousFrameHasBeenEditedBefore = false;
        ActiveIdPreviousFrameWindow = NULL;
        LastActiveId = 0;
        LastActiveIdTimer = 0.0f;

        CurrentDpiScale = 0.0f;
        CurrentViewport = NULL;
        MouseViewport = MouseLastHoveredViewport = NULL;
        PlatformLastFocusedViewport = 0;
        ViewportFrontMostStampCount = 0;

        NavWindow = NULL;
        NavId = NavFocusScopeId = NavActivateId = NavActivateDownId = NavActivatePressedId = NavInputId = 0;
        NavJustTabbedId = NavJustMovedToId = NavJustMovedToFocusScopeId = NavNextActivateId = 0;
        NavJustMovedToKeyMods = ImGuiKeyModFlags_None;
        NavInputSource = ImGuiInputSource_None;
        NavScoringRect = ImRect();
        NavScoringCount = 0;
        NavLayer = ImGuiNavLayer_Main;
        NavIdTabCounter = INT_MAX;
        NavIdIsAlive = false;
        NavMousePosDirty = false;
        NavDisableHighlight = true;
        NavDisableMouseHover = false;
        NavAnyRequest = false;
        NavInitRequest = false;
        NavInitRequestFromMove = false;
        NavInitResultId = 0;
        NavMoveFromClampedRefRect = false;
        NavMoveRequest = false;
        NavMoveRequestFlags = ImGuiNavMoveFlags_None;
        NavMoveRequestForward = ImGuiNavForward_None;
        NavMoveRequestKeyMods = ImGuiKeyModFlags_None;
        NavMoveDir = NavMoveDirLast = NavMoveClipDir = ImGuiDir_None;

        NavWindowingTarget = NavWindowingTargetAnim = NavWindowingList = NULL;
        NavWindowingTimer = NavWindowingHighlightAlpha = 0.0f;
        NavWindowingToggleLayer = false;

        FocusRequestCurrWindow = FocusRequestNextWindow = NULL;
        FocusRequestCurrCounterRegular = FocusRequestCurrCounterTabStop = INT_MAX;
        FocusRequestNextCounterRegular = FocusRequestNextCounterTabStop = INT_MAX;
        FocusTabPressed = false;

        DimBgRatio = 0.0f;
        MouseCursor = ImGuiMouseCursor_Arrow;

        DragDropActive = DragDropWithinSource = DragDropWithinTarget = false;
        DragDropSourceFlags = ImGuiDragDropFlags_None;
        DragDropSourceFrameCount = -1;
        DragDropMouseButton = -1;
        DragDropTargetId = 0;
        DragDropAcceptFlags = ImGuiDragDropFlags_None;
        DragDropAcceptIdCurrRectSurface = 0.0f;
        DragDropAcceptIdPrev = DragDropAcceptIdCurr = 0;
        DragDropAcceptFrameCount = -1;
        DragDropHoldJustPressedId = 0;
        memset(DragDropPayloadBufLocal, 0, sizeof(DragDropPayloadBufLocal));

        CurrentTabBar = NULL;

        LastValidMousePos = ImVec2(0.0f, 0.0f);
        TempInputId = 0;
        ColorEditOptions = ImGuiColorEditFlags__OptionsDefault;
        ColorEditLastHue = ColorEditLastSat = 0.0f;
        ColorEditLastColor[0] = ColorEditLastColor[1] = ColorEditLastColor[2] = FLT_MAX;
        DragCurrentAccumDirty = false;
        DragCurrentAccum = 0.0f;
        DragSpeedDefaultRatio = 1.0f / 100.0f;
        ScrollbarClickDeltaToGrabCenter = 0.0f;
        TooltipOverrideCount = 0;

        PlatformImePos = PlatformImeLastPos = ImVec2(FLT_MAX, FLT_MAX);
        PlatformImePosViewport = 0;

        DockContext = NULL;

        SettingsLoaded = false;
        SettingsDirtyTimer = 0.0f;

        LogEnabled = false;
        LogType = ImGuiLogType_None;
        LogFile = NULL;
        LogLinePosY = FLT_MAX;
        LogLineFirstItem = false;
        LogDepthRef = 0;
        LogDepthToExpand = LogDepthToExpandDefault = 2;

        DebugItemPickerActive = false;
        DebugItemPickerBreakId = 0;

        memset(FramerateSecPerFrame, 0, sizeof(FramerateSecPerFrame));
        FramerateSecPerFrameIdx = 0;
        FramerateSecPerFrameAccum = 0.0f;
        WantCaptureMouseNextFrame = WantCaptureKeyboardNextFrame = WantTextInputNextFrame = -1;
        memset(TempBuffer, 0, sizeof(TempBuffer));
    }
};

//-----------------------------------------------------------------------------
// ImGuiWindow
//-----------------------------------------------------------------------------

// Transient per-window data, reset at the beginning of the frame. This used to be called ImGuiDrawContext, hence the DC variable name in ImGuiWindow.
// FIXME: That's theory, in practice the delimitation between ImGuiWindow and ImGuiWindowTempData is quite tenuous and could be reconsidered.
struct IMGUI_API ImGuiWindowTempData
{
    // Layout
    ImVec2                  CursorPos;              // Current emitting position, in absolute coordinates.
    ImVec2                  CursorPosPrevLine;
    ImVec2                  CursorStartPos;         // Initial position after Begin(), generally ~ window position + WindowPadding.
    ImVec2                  CursorMaxPos;           // Used to implicitly calculate the size of our contents, always growing during the frame. Used to calculate window->ContentSize at the beginning of next frame
    ImVec2                  CurrLineSize;
    ImVec2                  PrevLineSize;
    float                   CurrLineTextBaseOffset; // Baseline offset (0.0f by default on a new line, generally == style.FramePadding.y when a framed item has been added).
    float                   PrevLineTextBaseOffset;
    ImVec1                  Indent;                 // Indentation / start position from left of window (increased by TreePush/TreePop, etc.)
    ImVec1                  ColumnsOffset;          // Offset to the current column (if ColumnsCurrent > 0). FIXME: This and the above should be a stack to allow use cases like Tree->Column->Tree. Need revamp columns API.
    ImVec1                  GroupOffset;

    // Last item status
    ImGuiID                 LastItemId;             // ID for last item
    ImGuiItemStatusFlags    LastItemStatusFlags;    // Status flags for last item (see ImGuiItemStatusFlags_)
    ImRect                  LastItemRect;           // Interaction rect for last item
    ImRect                  LastItemDisplayRect;    // End-user display rect for last item (only valid if LastItemStatusFlags & ImGuiItemStatusFlags_HasDisplayRect)

    // Keyboard/Gamepad navigation
    ImGuiNavLayer           NavLayerCurrent;        // Current layer, 0..31 (we currently only use 0..1)
    int                     NavLayerCurrentMask;    // = (1 << NavLayerCurrent) used by ItemAdd prior to clipping.
    int                     NavLayerActiveMask;     // Which layer have been written to (result from previous frame)
    int                     NavLayerActiveMaskNext; // Which layer have been written to (buffer for current frame)
    ImGuiID                 NavFocusScopeIdCurrent; // Current focus scope ID while appending
    bool                    NavHideHighlightOneFrame;
    bool                    NavHasScroll;           // Set when scrolling can be used (ScrollMax > 0.0f)

    // Miscellaneous
    bool                    MenuBarAppending;       // FIXME: Remove this
    ImVec2                  MenuBarOffset;          // MenuBarOffset.x is sort of equivalent of a per-layer CursorPos.x, saved/restored as we switch to the menu bar. The only situation when MenuBarOffset.y is > 0 if when (SafeAreaPadding.y > FramePadding.y), often used on TVs.
    ImGuiMenuColumns        MenuColumns;            // Simplified columns storage for menu items measurement
    int                     TreeDepth;              // Current tree depth.
    ImU32                   TreeJumpToParentOnPopMask; // Store a copy of !g.NavIdIsAlive for TreeDepth 0..31.. Could be turned into a ImU64 if necessary.
    ImVector<ImGuiWindow*>  ChildWindows;
    ImGuiStorage*           StateStorage;           // Current persistent per-window storage (store e.g. tree node open/close state)
    ImGuiColumns*           CurrentColumns;         // Current columns set
    ImGuiLayoutType         LayoutType;
    ImGuiLayoutType         ParentLayoutType;       // Layout type of parent window at the time of Begin()
    int                     FocusCounterRegular;    // (Legacy Focus/Tabbing system) Sequential counter, start at -1 and increase as assigned via FocusableItemRegister() (FIXME-NAV: Needs redesign)
    int                     FocusCounterTabStop;    // (Legacy Focus/Tabbing system) Same, but only count widgets which you can Tab through.

    // Local parameters stacks
    // We store the current settings outside of the vectors to increase memory locality (reduce cache misses). The vectors are rarely modified. Also it allows us to not heap allocate for short-lived windows which are not using those settings.
    ImGuiItemFlags          ItemFlags;              // == ItemFlagsStack.back() [empty == ImGuiItemFlags_Default]
    float                   ItemWidth;              // == ItemWidthStack.back(). 0.0: default, >0.0: width in pixels, <0.0: align xx pixels to the right of window
    float                   TextWrapPos;            // == TextWrapPosStack.back() [empty == -1.0f]
    ImVector<ImGuiItemFlags>ItemFlagsStack;
    ImVector<float>         ItemWidthStack;
    ImVector<float>         TextWrapPosStack;
    ImVector<ImGuiGroupData>GroupStack;
    short                   StackSizesBackup[6];    // Store size of various stacks for asserting

    ImGuiWindowTempData()
    {
        CursorPos = CursorPosPrevLine = CursorStartPos = CursorMaxPos = ImVec2(0.0f, 0.0f);
        CurrLineSize = PrevLineSize = ImVec2(0.0f, 0.0f);
        CurrLineTextBaseOffset = PrevLineTextBaseOffset = 0.0f;
        Indent = ImVec1(0.0f);
        ColumnsOffset = ImVec1(0.0f);
        GroupOffset = ImVec1(0.0f);

        LastItemId = 0;
        LastItemStatusFlags = ImGuiItemStatusFlags_None;
        LastItemRect = LastItemDisplayRect = ImRect();

        NavLayerActiveMask = NavLayerActiveMaskNext = 0x00;
        NavLayerCurrent = ImGuiNavLayer_Main;
        NavLayerCurrentMask = (1 << ImGuiNavLayer_Main);
        NavFocusScopeIdCurrent = 0;
        NavHideHighlightOneFrame = false;
        NavHasScroll = false;

        MenuBarAppending = false;
        MenuBarOffset = ImVec2(0.0f, 0.0f);
        TreeDepth = 0;
        TreeJumpToParentOnPopMask = 0x00;
        StateStorage = NULL;
        CurrentColumns = NULL;
        LayoutType = ParentLayoutType = ImGuiLayoutType_Vertical;
        FocusCounterRegular = FocusCounterTabStop = -1;

        ItemFlags = ImGuiItemFlags_Default_;
        ItemWidth = 0.0f;
        TextWrapPos = -1.0f;
        memset(StackSizesBackup, 0, sizeof(StackSizesBackup));
    }
};

// Storage for one window
struct IMGUI_API ImGuiWindow
{
    char*                   Name;                               // Window name, owned by the window.
    ImGuiID                 ID;                                 // == ImHashStr(Name)
    ImGuiWindowFlags        Flags, FlagsPreviousFrame;          // See enum ImGuiWindowFlags_
    ImGuiWindowClass        WindowClass;                        // Advanced users only. Set with SetNextWindowClass()
    ImGuiViewportP*         Viewport;                           // Always set in Begin(), only inactive windows may have a NULL value here
    ImGuiID                 ViewportId;                         // We backup the viewport id (since the viewport may disappear or never be created if the window is inactive)
    ImVec2                  ViewportPos;                        // We backup the viewport position (since the viewport may disappear or never be created if the window is inactive)
    int                     ViewportAllowPlatformMonitorExtend; // Reset to -1 every frame (index is guaranteed to be valid between NewFrame..EndFrame), only used in the Appearing frame of a tooltip/popup to enforce clamping to a given monitor
    ImVec2                  Pos;                                // Position (always rounded-up to nearest pixel)
    ImVec2                  Size;                               // Current size (==SizeFull or collapsed title bar size)
    ImVec2                  SizeFull;                           // Size when non collapsed
    ImVec2                  ContentSize;                        // Size of contents/scrollable client area (calculated from the extents reach of the cursor) from previous frame. Does not include window decoration or window padding.
    ImVec2                  ContentSizeExplicit;                // Size of contents/scrollable client area explicitly request by the user via SetNextWindowContentSize().
    ImVec2                  WindowPadding;                      // Window padding at the time of Begin().
    float                   WindowRounding;                     // Window rounding at the time of Begin().
    float                   WindowBorderSize;                   // Window border size at the time of Begin().
    int                     NameBufLen;                         // Size of buffer storing Name. May be larger than strlen(Name)!
    ImGuiID                 MoveId;                             // == window->GetID("#MOVE")
    ImGuiID                 ChildId;                            // ID of corresponding item in parent window (for navigation to return from child window to parent window)
    ImVec2                  Scroll;
    ImVec2                  ScrollMax;
    ImVec2                  ScrollTarget;                       // target scroll position. stored as cursor position with scrolling canceled out, so the highest point is always 0.0f. (FLT_MAX for no change)
    ImVec2                  ScrollTargetCenterRatio;            // 0.0f = scroll so that target position is at top, 0.5f = scroll so that target position is centered
    ImVec2                  ScrollbarSizes;                     // Size taken by each scrollbars on their smaller axis. Pay attention! ScrollbarSizes.x == width of the vertical scrollbar, ScrollbarSizes.y = height of the horizontal scrollbar.
    bool                    ScrollbarX, ScrollbarY;             // Are scrollbars visible?
    bool                    ViewportOwned;
    bool                    Active;                             // Set to true on Begin(), unless Collapsed
    bool                    WasActive;
    bool                    WriteAccessed;                      // Set to true when any widget access the current window
    bool                    Collapsed;                          // Set when collapsing window to become only title-bar
    bool                    WantCollapseToggle;
    bool                    SkipItems;                          // Set when items can safely be all clipped (e.g. window not visible or collapsed)
    bool                    Appearing;                          // Set during the frame where the window is appearing (or re-appearing)
    bool                    Hidden;                             // Do not display (== (HiddenFrames*** > 0))
    bool                    IsFallbackWindow;                   // Set on the "Debug##Default" window.
    bool                    HasCloseButton;                     // Set when the window has a close button (p_open != NULL)
    signed char             ResizeBorderHeld;                   // Current border being held for resize (-1: none, otherwise 0-3)
    short                   BeginCount;                         // Number of Begin() during the current frame (generally 0 or 1, 1+ if appending via multiple Begin/End pairs)
    short                   BeginOrderWithinParent;             // Order within immediate parent window, if we are a child window. Otherwise 0.
    short                   BeginOrderWithinContext;            // Order within entire imgui context. This is mostly used for debugging submission order related issues.
    ImGuiID                 PopupId;                            // ID in the popup stack when this window is used as a popup/menu (because we use generic Name/ID for recycling)
    ImS8                    AutoFitFramesX, AutoFitFramesY;
    ImS8                    AutoFitChildAxises;
    bool                    AutoFitOnlyGrows;
    ImGuiDir                AutoPosLastDirection;
    int                     HiddenFramesCanSkipItems;           // Hide the window for N frames
    int                     HiddenFramesCannotSkipItems;        // Hide the window for N frames while allowing items to be submitted so we can measure their size
    ImGuiCond               SetWindowPosAllowFlags;             // store acceptable condition flags for SetNextWindowPos() use.
    ImGuiCond               SetWindowSizeAllowFlags;            // store acceptable condition flags for SetNextWindowSize() use.
    ImGuiCond               SetWindowCollapsedAllowFlags;       // store acceptable condition flags for SetNextWindowCollapsed() use.
    ImGuiCond               SetWindowDockAllowFlags;            // store acceptable condition flags for SetNextWindowDock() use.
    ImVec2                  SetWindowPosVal;                    // store window position when using a non-zero Pivot (position set needs to be processed when we know the window size)
    ImVec2                  SetWindowPosPivot;                  // store window pivot for positioning. ImVec2(0,0) when positioning from top-left corner; ImVec2(0.5f,0.5f) for centering; ImVec2(1,1) for bottom right.

    ImVector<ImGuiID>       IDStack;                            // ID stack. ID are hashes seeded with the value at the top of the stack. (In theory this should be in the TempData structure)
    ImGuiWindowTempData     DC;                                 // Temporary per-window data, reset at the beginning of the frame. This used to be called ImGuiDrawContext, hence the "DC" variable name.

    // The best way to understand what those rectangles are is to use the 'Metrics -> Tools -> Show windows rectangles' viewer.
    // The main 'OuterRect', omitted as a field, is window->Rect().
    ImRect                  OuterRectClipped;                   // == Window->Rect() just after setup in Begin(). == window->Rect() for root window.
    ImRect                  InnerRect;                          // Inner rectangle (omit title bar, menu bar, scroll bar)
    ImRect                  InnerClipRect;                      // == InnerRect shrunk by WindowPadding*0.5f on each side, clipped within viewport or parent clip rect.
    ImRect                  WorkRect;                           // Cover the whole scrolling region, shrunk by WindowPadding*1.0f on each side. This is meant to replace ContentRegionRect over time (from 1.71+ onward).
    ImRect                  ClipRect;                           // Current clipping/scissoring rectangle, evolve as we are using PushClipRect(), etc. == DrawList->clip_rect_stack.back().
    ImRect                  ContentRegionRect;                  // FIXME: This is currently confusing/misleading. It is essentially WorkRect but not handling of scrolling. We currently rely on it as right/bottom aligned sizing operation need some size to rely on.
    ImVec2ih                HitTestHoleSize, HitTestHoleOffset;

    int                     LastFrameActive;                    // Last frame number the window was Active.
    int                     LastFrameJustFocused;               // Last frame number the window was made Focused.
    float                   LastTimeActive;                     // Last timestamp the window was Active (using float as we don't need high precision there)
    float                   ItemWidthDefault;
    ImGuiStorage            StateStorage;
    ImVector<ImGuiColumns>  ColumnsStorage;
    float                   FontWindowScale;                    // User scale multiplier per-window, via SetWindowFontScale()
    float                   FontDpiScale;
    int                     SettingsOffset;                     // Offset into SettingsWindows[] (offsets are always valid as we only grow the array from the back)

    ImDrawList*             DrawList;                           // == &DrawListInst (for backward compatibility reason with code using imgui_internal.h we keep this a pointer)
    ImDrawList              DrawListInst;
    ImGuiWindow*            ParentWindow;                       // If we are a child _or_ popup window, this is pointing to our parent. Otherwise NULL.
    ImGuiWindow*            RootWindow;                         // Point to ourself or first ancestor that is not a child window.
    ImGuiWindow*            RootWindowDockStop;                 // Point to ourself or first ancestor that is not a child window. Doesn't cross through dock nodes. We use this so IsWindowFocused() can behave consistently regardless of docking state.
    ImGuiWindow*            RootWindowForTitleBarHighlight;     // Point to ourself or first ancestor which will display TitleBgActive color when this window is active.
    ImGuiWindow*            RootWindowForNav;                   // Point to ourself or first ancestor which doesn't have the NavFlattened flag.

    ImGuiWindow*            NavLastChildNavWindow;              // When going to the menu bar, we remember the child window we came from. (This could probably be made implicit if we kept g.Windows sorted by last focused including child window.)
    ImGuiID                 NavLastIds[ImGuiNavLayer_COUNT];    // Last known NavId for this window, per layer (0/1)
    ImRect                  NavRectRel[ImGuiNavLayer_COUNT];    // Reference rectangle, in window relative space

    bool                    MemoryCompacted;
    int                     MemoryDrawListIdxCapacity;
    int                     MemoryDrawListVtxCapacity;

    // Docking
    ImGuiDockNode*          DockNode;                           // Which node are we docked into. Important: Prefer testing DockIsActive in many cases as this will still be set when the dock node is hidden.
    ImGuiDockNode*          DockNodeAsHost;                     // Which node are we owning (for parent windows)
    ImGuiID                 DockId;                             // Backup of last valid DockNode->ID, so single window remember their dock node id even when they are not bound any more
    ImGuiItemStatusFlags    DockTabItemStatusFlags;
    ImRect                  DockTabItemRect;
    short                   DockOrder;                          // Order of the last time the window was visible within its DockNode. This is used to reorder windows that are reappearing on the same frame. Same value between windows that were active and windows that were none are possible.
    bool                    DockIsActive        :1;             // When docking artifacts are actually visible. When this is set, DockNode is guaranteed to be != NULL. ~~ (DockNode != NULL) && (DockNode->Windows.Size > 1).
    bool                    DockTabIsVisible    :1;             // Is our window visible this frame? ~~ is the corresponding tab selected?
    bool                    DockTabWantClose    :1;

public:
    ImGuiWindow(ImGuiContext* context, const char* name);
    ~ImGuiWindow();

    ImGuiID     GetID(const char* str, const char* str_end = NULL);
    ImGuiID     GetID(const void* ptr);
    ImGuiID     GetID(int n);
    ImGuiID     GetIDNoKeepAlive(const char* str, const char* str_end = NULL);
    ImGuiID     GetIDNoKeepAlive(const void* ptr);
    ImGuiID     GetIDNoKeepAlive(int n);
    ImGuiID     GetIDFromRectangle(const ImRect& r_abs);

    // We don't use g.FontSize because the window may be != g.CurrentWidow.
    ImRect      Rect() const                { return ImRect(Pos.x, Pos.y, Pos.x+Size.x, Pos.y+Size.y); }
    float       CalcFontSize() const        { ImGuiContext& g = *GImGui; float scale = g.FontBaseSize * FontWindowScale * FontDpiScale; if (ParentWindow) scale *= ParentWindow->FontWindowScale; return scale; }
    float       TitleBarHeight() const      { ImGuiContext& g = *GImGui; return (Flags & ImGuiWindowFlags_NoTitleBar) ? 0.0f : CalcFontSize() + g.Style.FramePadding.y * 2.0f; }
    ImRect      TitleBarRect() const        { return ImRect(Pos, ImVec2(Pos.x + SizeFull.x, Pos.y + TitleBarHeight())); }
    float       MenuBarHeight() const       { ImGuiContext& g = *GImGui; return (Flags & ImGuiWindowFlags_MenuBar) ? DC.MenuBarOffset.y + CalcFontSize() + g.Style.FramePadding.y * 2.0f : 0.0f; }
    ImRect      MenuBarRect() const         { float y1 = Pos.y + TitleBarHeight(); return ImRect(Pos.x, y1, Pos.x + SizeFull.x, y1 + MenuBarHeight()); }
};

// Backup and restore just enough data to be able to use IsItemHovered() on item A after another B in the same window has overwritten the data.
struct ImGuiItemHoveredDataBackup
{
    ImGuiID                 LastItemId;
    ImGuiItemStatusFlags    LastItemStatusFlags;
    ImRect                  LastItemRect;
    ImRect                  LastItemDisplayRect;

    ImGuiItemHoveredDataBackup() { Backup(); }
    void Backup()           { ImGuiWindow* window = GImGui->CurrentWindow; LastItemId = window->DC.LastItemId; LastItemStatusFlags = window->DC.LastItemStatusFlags; LastItemRect = window->DC.LastItemRect; LastItemDisplayRect = window->DC.LastItemDisplayRect; }
    void Restore() const    { ImGuiWindow* window = GImGui->CurrentWindow; window->DC.LastItemId = LastItemId; window->DC.LastItemStatusFlags = LastItemStatusFlags; window->DC.LastItemRect = LastItemRect; window->DC.LastItemDisplayRect = LastItemDisplayRect; }
};

//-----------------------------------------------------------------------------
// Tab bar, tab item
//-----------------------------------------------------------------------------

// Extend ImGuiTabBarFlags_
enum ImGuiTabBarFlagsPrivate_
{
    ImGuiTabBarFlags_DockNode                   = 1 << 20,  // Part of a dock node [we don't use this in the master branch but it facilitate branch syncing to keep this around]
    ImGuiTabBarFlags_IsFocused                  = 1 << 21,
    ImGuiTabBarFlags_SaveSettings               = 1 << 22   // FIXME: Settings are handled by the docking system, this only request the tab bar to mark settings dirty when reordering tabs
};

// Extend ImGuiTabItemFlags_
enum ImGuiTabItemFlagsPrivate_
{
    ImGuiTabItemFlags_NoCloseButton             = 1 << 20,  // Track whether p_open was set or not (we'll need this info on the next frame to recompute ContentWidth during layout)
    ImGuiTabItemFlags_Unsorted                  = 1 << 21,  // [Docking] Trailing tabs with the _Unsorted flag will be sorted based on the DockOrder of their Window.
    ImGuiTabItemFlags_Preview                   = 1 << 22   // [Docking] Display tab shape for docking preview (height is adjusted slightly to compensate for the yet missing tab bar)
};

// Storage for one active tab item (sizeof() 32~40 bytes)
struct ImGuiTabItem
{
    ImGuiID             ID;
    ImGuiTabItemFlags   Flags;
    ImGuiWindow*        Window;                 // When TabItem is part of a DockNode's TabBar, we hold on to a window.
    int                 LastFrameVisible;
    int                 LastFrameSelected;      // This allows us to infer an ordered list of the last activated tabs with little maintenance
    int                 NameOffset;             // When Window==NULL, offset to name within parent ImGuiTabBar::TabsNames
    float               Offset;                 // Position relative to beginning of tab
    float               Width;                  // Width currently displayed
    float               ContentWidth;           // Width of actual contents, stored during BeginTabItem() call

    ImGuiTabItem()      { ID = 0; Flags = ImGuiTabItemFlags_None; Window = NULL; LastFrameVisible = LastFrameSelected = -1; NameOffset = -1; Offset = Width = ContentWidth = 0.0f; }
};

// Storage for a tab bar (sizeof() 92~96 bytes)
struct ImGuiTabBar
{
    ImVector<ImGuiTabItem> Tabs;
    ImGuiID             ID;                     // Zero for tab-bars used by docking
    ImGuiID             SelectedTabId;          // Selected tab/window
    ImGuiID             NextSelectedTabId;
    ImGuiID             VisibleTabId;           // Can occasionally be != SelectedTabId (e.g. when previewing contents for CTRL+TAB preview)
    int                 CurrFrameVisible;
    int                 PrevFrameVisible;
    ImRect              BarRect;
    float               LastTabContentHeight;   // Record the height of contents submitted below the tab bar
    float               OffsetMax;              // Distance from BarRect.Min.x, locked during layout
    float               OffsetMaxIdeal;         // Ideal offset if all tabs were visible and not clipped
    float               OffsetNextTab;          // Distance from BarRect.Min.x, incremented with each BeginTabItem() call, not used if ImGuiTabBarFlags_Reorderable if set.
    float               ScrollingAnim;
    float               ScrollingTarget;
    float               ScrollingTargetDistToVisibility;
    float               ScrollingSpeed;
    ImGuiTabBarFlags    Flags;
    ImGuiID             ReorderRequestTabId;
    ImS8                ReorderRequestDir;
    bool                WantLayout;
    bool                VisibleTabWasSubmitted;
    short               LastTabItemIdx;         // For BeginTabItem()/EndTabItem()
    ImVec2              FramePadding;           // style.FramePadding locked at the time of BeginTabBar()
    ImGuiTextBuffer     TabsNames;              // For non-docking tab bar we re-append names in a contiguous buffer.

    ImGuiTabBar();
    int                 GetTabOrder(const ImGuiTabItem* tab) const  { return Tabs.index_from_ptr(tab); }
    const char*         GetTabName(const ImGuiTabItem* tab) const
    {
        if (tab->Window)
            return tab->Window->Name;
        IM_ASSERT(tab->NameOffset != -1 && tab->NameOffset < TabsNames.Buf.Size);
        return TabsNames.Buf.Data + tab->NameOffset;
    }
};

//-----------------------------------------------------------------------------
// Internal API
// No guarantee of forward compatibility here.
//-----------------------------------------------------------------------------

namespace ImGui
{
    // Windows
    // We should always have a CurrentWindow in the stack (there is an implicit "Debug" window)
    // If this ever crash because g.CurrentWindow is NULL it means that either
    // - ImGui::NewFrame() has never been called, which is illegal.
    // - You are calling ImGui functions after ImGui::EndFrame()/ImGui::Render() and before the next ImGui::NewFrame(), which is also illegal.
    inline    ImGuiWindow*  GetCurrentWindowRead()      { ImGuiContext& g = *GImGui; return g.CurrentWindow; }
    inline    ImGuiWindow*  GetCurrentWindow()          { ImGuiContext& g = *GImGui; g.CurrentWindow->WriteAccessed = true; return g.CurrentWindow; }
    IMGUI_API ImGuiWindow*  FindWindowByID(ImGuiID id);
    IMGUI_API ImGuiWindow*  FindWindowByName(const char* name);
    IMGUI_API void          UpdateWindowParentAndRootLinks(ImGuiWindow* window, ImGuiWindowFlags flags, ImGuiWindow* parent_window);
    IMGUI_API ImVec2        CalcWindowExpectedSize(ImGuiWindow* window);
    IMGUI_API bool          IsWindowChildOf(ImGuiWindow* window, ImGuiWindow* potential_parent);
    IMGUI_API bool          IsWindowNavFocusable(ImGuiWindow* window);
    IMGUI_API ImRect        GetWindowAllowedExtentRect(ImGuiWindow* window);
    IMGUI_API void          SetWindowPos(ImGuiWindow* window, const ImVec2& pos, ImGuiCond cond = 0);
    IMGUI_API void          SetWindowSize(ImGuiWindow* window, const ImVec2& size, ImGuiCond cond = 0);
    IMGUI_API void          SetWindowCollapsed(ImGuiWindow* window, bool collapsed, ImGuiCond cond = 0);

    // Windows: Display Order and Focus Order
    IMGUI_API void          FocusWindow(ImGuiWindow* window);
    IMGUI_API void          FocusTopMostWindowUnderOne(ImGuiWindow* under_this_window, ImGuiWindow* ignore_window);
    IMGUI_API void          BringWindowToFocusFront(ImGuiWindow* window);
    IMGUI_API void          BringWindowToDisplayFront(ImGuiWindow* window);
    IMGUI_API void          BringWindowToDisplayBack(ImGuiWindow* window);

    // Fonts, drawing
    IMGUI_API void          SetCurrentFont(ImFont* font);
    inline ImFont*          GetDefaultFont() { ImGuiContext& g = *GImGui; return g.IO.FontDefault ? g.IO.FontDefault : g.IO.Fonts->Fonts[0]; }
    inline ImDrawList*      GetForegroundDrawList(ImGuiWindow* window) { return GetForegroundDrawList(window->Viewport); }

    // Init
    IMGUI_API void          Initialize(ImGuiContext* context);
    IMGUI_API void          Shutdown(ImGuiContext* context);    // Since 1.60 this is a _private_ function. You can call DestroyContext() to destroy the context created by CreateContext().

    // NewFrame
    IMGUI_API void          UpdateHoveredWindowAndCaptureFlags();
    IMGUI_API void          StartMouseMovingWindow(ImGuiWindow* window);
    IMGUI_API void          StartMouseMovingWindowOrNode(ImGuiWindow* window, ImGuiDockNode* node, bool undock_floating_node);
    IMGUI_API void          UpdateMouseMovingWindowNewFrame();
    IMGUI_API void          UpdateMouseMovingWindowEndFrame();

    // Viewports
    IMGUI_API void                  TranslateWindowsInViewport(ImGuiViewportP* viewport, const ImVec2& old_pos, const ImVec2& new_pos);
    IMGUI_API void                  ScaleWindowsInViewport(ImGuiViewportP* viewport, float scale);
    IMGUI_API void                  DestroyPlatformWindow(ImGuiViewportP* viewport);
    IMGUI_API void                  ShowViewportThumbnails();

    // Settings
    IMGUI_API void                  MarkIniSettingsDirty();
    IMGUI_API void                  MarkIniSettingsDirty(ImGuiWindow* window);
    IMGUI_API void                  ClearIniSettings();
    IMGUI_API ImGuiWindowSettings*  CreateNewWindowSettings(const char* name);
    IMGUI_API ImGuiWindowSettings*  FindWindowSettings(ImGuiID id);
    IMGUI_API ImGuiWindowSettings*  FindOrCreateWindowSettings(const char* name);
    IMGUI_API ImGuiSettingsHandler* FindSettingsHandler(const char* type_name);

    // Scrolling
    IMGUI_API void          SetNextWindowScroll(const ImVec2& scroll); // Use -1.0f on one axis to leave as-is
    IMGUI_API void          SetScrollX(ImGuiWindow* window, float new_scroll_x);
    IMGUI_API void          SetScrollY(ImGuiWindow* window, float new_scroll_y);
    IMGUI_API void          SetScrollFromPosX(ImGuiWindow* window, float local_x, float center_x_ratio = 0.5f);
    IMGUI_API void          SetScrollFromPosY(ImGuiWindow* window, float local_y, float center_y_ratio = 0.5f);
    IMGUI_API ImVec2        ScrollToBringRectIntoView(ImGuiWindow* window, const ImRect& item_rect);

    // Basic Accessors
    inline ImGuiID          GetItemID()     { ImGuiContext& g = *GImGui; return g.CurrentWindow->DC.LastItemId; }
    inline ImGuiItemStatusFlags GetItemStatusFlags() { ImGuiContext& g = *GImGui; return g.CurrentWindow->DC.LastItemStatusFlags; }
    inline ImGuiID          GetActiveID()   { ImGuiContext& g = *GImGui; return g.ActiveId; }
    inline ImGuiID          GetFocusID()    { ImGuiContext& g = *GImGui; return g.NavId; }
    IMGUI_API void          SetActiveID(ImGuiID id, ImGuiWindow* window);
    IMGUI_API void          SetFocusID(ImGuiID id, ImGuiWindow* window);
    IMGUI_API void          ClearActiveID();
    IMGUI_API ImGuiID       GetHoveredID();
    IMGUI_API void          SetHoveredID(ImGuiID id);
    IMGUI_API void          KeepAliveID(ImGuiID id);
    IMGUI_API void          MarkItemEdited(ImGuiID id);     // Mark data associated to given item as "edited", used by IsItemDeactivatedAfterEdit() function.
    IMGUI_API void          PushOverrideID(ImGuiID id);     // Push given value at the top of the ID stack (whereas PushID combines old and new hashes)

    // Basic Helpers for widget code
    IMGUI_API void          ItemSize(const ImVec2& size, float text_baseline_y = -1.0f);
    IMGUI_API void          ItemSize(const ImRect& bb, float text_baseline_y = -1.0f);
    IMGUI_API bool          ItemAdd(const ImRect& bb, ImGuiID id, const ImRect* nav_bb = NULL);
    IMGUI_API bool          ItemHoverable(const ImRect& bb, ImGuiID id);
    IMGUI_API bool          IsClippedEx(const ImRect& bb, ImGuiID id, bool clip_even_when_logged);
    IMGUI_API bool          FocusableItemRegister(ImGuiWindow* window, ImGuiID id);   // Return true if focus is requested
    IMGUI_API void          FocusableItemUnregister(ImGuiWindow* window);
    IMGUI_API ImVec2        CalcItemSize(ImVec2 size, float default_w, float default_h);
    IMGUI_API float         CalcWrapWidthForPos(const ImVec2& pos, float wrap_pos_x);
    IMGUI_API void          PushMultiItemsWidths(int components, float width_full);
    IMGUI_API void          PushItemFlag(ImGuiItemFlags option, bool enabled);
    IMGUI_API void          PopItemFlag();
    IMGUI_API bool          IsItemToggledSelection();                           // Was the last item selection toggled? (after Selectable(), TreeNode() etc. We only returns toggle _event_ in order to handle clipping correctly)
    IMGUI_API ImVec2        GetContentRegionMaxAbs();
    IMGUI_API void          ShrinkWidths(ImGuiShrinkWidthItem* items, int count, float width_excess);

    // Logging/Capture
    IMGUI_API void          LogBegin(ImGuiLogType type, int auto_open_depth);   // -> BeginCapture() when we design v2 api, for now stay under the radar by using the old name.
    IMGUI_API void          LogToBuffer(int auto_open_depth = -1);              // Start logging/capturing to internal buffer

    // Popups, Modals, Tooltips
    IMGUI_API bool          BeginChildEx(const char* name, ImGuiID id, const ImVec2& size_arg, bool border, ImGuiWindowFlags flags);
    IMGUI_API void          OpenPopupEx(ImGuiID id);
    IMGUI_API void          ClosePopupToLevel(int remaining, bool restore_focus_to_window_under_popup);
    IMGUI_API void          ClosePopupsOverWindow(ImGuiWindow* ref_window, bool restore_focus_to_window_under_popup);
    IMGUI_API bool          IsPopupOpen(ImGuiID id); // Test for id within current popup stack level (currently begin-ed into); this doesn't scan the whole popup stack!
    IMGUI_API bool          BeginPopupEx(ImGuiID id, ImGuiWindowFlags extra_flags);
    IMGUI_API void          BeginTooltipEx(ImGuiWindowFlags extra_flags, ImGuiTooltipFlags tooltip_flags);
    IMGUI_API ImGuiWindow*  GetTopMostPopupModal();
    IMGUI_API ImVec2        FindBestWindowPosForPopup(ImGuiWindow* window);
    IMGUI_API ImVec2        FindBestWindowPosForPopupEx(const ImVec2& ref_pos, const ImVec2& size, ImGuiDir* last_dir, const ImRect& r_outer, const ImRect& r_avoid, ImGuiPopupPositionPolicy policy = ImGuiPopupPositionPolicy_Default);

    // Navigation
    IMGUI_API void          NavInitWindow(ImGuiWindow* window, bool force_reinit);
    IMGUI_API bool          NavMoveRequestButNoResultYet();
    IMGUI_API void          NavMoveRequestCancel();
    IMGUI_API void          NavMoveRequestForward(ImGuiDir move_dir, ImGuiDir clip_dir, const ImRect& bb_rel, ImGuiNavMoveFlags move_flags);
    IMGUI_API void          NavMoveRequestTryWrapping(ImGuiWindow* window, ImGuiNavMoveFlags move_flags);
    IMGUI_API float         GetNavInputAmount(ImGuiNavInput n, ImGuiInputReadMode mode);
    IMGUI_API ImVec2        GetNavInputAmount2d(ImGuiNavDirSourceFlags dir_sources, ImGuiInputReadMode mode, float slow_factor = 0.0f, float fast_factor = 0.0f);
    IMGUI_API int           CalcTypematicRepeatAmount(float t0, float t1, float repeat_delay, float repeat_rate);
    IMGUI_API void          ActivateItem(ImGuiID id);   // Remotely activate a button, checkbox, tree node etc. given its unique ID. activation is queued and processed on the next frame when the item is encountered again.
    IMGUI_API void          SetNavID(ImGuiID id, int nav_layer, ImGuiID focus_scope_id);
    IMGUI_API void          SetNavIDWithRectRel(ImGuiID id, int nav_layer, ImGuiID focus_scope_id, const ImRect& rect_rel);

    // Focus scope (WIP)
    IMGUI_API void          PushFocusScope(ImGuiID id);     // Note: this is storing in same stack as IDStack, so Push/Pop mismatch will be reported there.
    IMGUI_API void          PopFocusScope();
    inline ImGuiID          GetFocusScopeID()               { ImGuiContext& g = *GImGui; return g.NavFocusScopeId; }

    // Inputs
    // FIXME: Eventually we should aim to move e.g. IsActiveIdUsingKey() into IsKeyXXX functions.
    inline bool             IsActiveIdUsingNavDir(ImGuiDir dir)                         { ImGuiContext& g = *GImGui; return (g.ActiveIdUsingNavDirMask & (1 << dir)) != 0; }
    inline bool             IsActiveIdUsingNavInput(ImGuiNavInput input)                { ImGuiContext& g = *GImGui; return (g.ActiveIdUsingNavInputMask & (1 << input)) != 0; }
    inline bool             IsActiveIdUsingKey(ImGuiKey key)                            { ImGuiContext& g = *GImGui; IM_ASSERT(key < 64); return (g.ActiveIdUsingKeyInputMask & ((ImU64)1 << key)) != 0; }
    IMGUI_API bool          IsMouseDragPastThreshold(ImGuiMouseButton button, float lock_threshold = -1.0f);
    inline bool             IsKeyPressedMap(ImGuiKey key, bool repeat = true)           { ImGuiContext& g = *GImGui; const int key_index = g.IO.KeyMap[key]; return (key_index >= 0) ? IsKeyPressed(key_index, repeat) : false; }
    inline bool             IsNavInputDown(ImGuiNavInput n)                             { ImGuiContext& g = *GImGui; return g.IO.NavInputs[n] > 0.0f; }
    inline bool             IsNavInputTest(ImGuiNavInput n, ImGuiInputReadMode rm)      { return (GetNavInputAmount(n, rm) > 0.0f); }
    IMGUI_API ImGuiKeyModFlags GetMergedKeyModFlags();

    // Docking
    // (some functions are only declared in imgui.cpp, see Docking section)
    IMGUI_API void          DockContextInitialize(ImGuiContext* ctx);
    IMGUI_API void          DockContextShutdown(ImGuiContext* ctx);
    IMGUI_API void          DockContextOnLoadSettings(ImGuiContext* ctx);
    IMGUI_API void          DockContextRebuildNodes(ImGuiContext* ctx);
    IMGUI_API void          DockContextUpdateUndocking(ImGuiContext* ctx);
    IMGUI_API void          DockContextUpdateDocking(ImGuiContext* ctx);
    IMGUI_API ImGuiID       DockContextGenNodeID(ImGuiContext* ctx);
    IMGUI_API void          DockContextQueueDock(ImGuiContext* ctx, ImGuiWindow* target, ImGuiDockNode* target_node, ImGuiWindow* payload, ImGuiDir split_dir, float split_ratio, bool split_outer);
    IMGUI_API void          DockContextQueueUndockWindow(ImGuiContext* ctx, ImGuiWindow* window);
    IMGUI_API void          DockContextQueueUndockNode(ImGuiContext* ctx, ImGuiDockNode* node);
    IMGUI_API bool          DockContextCalcDropPosForDocking(ImGuiWindow* target, ImGuiDockNode* target_node, ImGuiWindow* payload, ImGuiDir split_dir, bool split_outer, ImVec2* out_pos);
    inline ImGuiDockNode*   DockNodeGetRootNode(ImGuiDockNode* node) { while (node->ParentNode) node = node->ParentNode; return node; }
    inline ImGuiDockNode*   GetWindowDockNode() { ImGuiContext& g = *GImGui; return g.CurrentWindow->DockNode; }
    IMGUI_API bool          GetWindowAlwaysWantOwnTabBar(ImGuiWindow* window);
    IMGUI_API void          BeginDocked(ImGuiWindow* window, bool* p_open);
    IMGUI_API void          BeginDockableDragDropSource(ImGuiWindow* window);
    IMGUI_API void          BeginDockableDragDropTarget(ImGuiWindow* window);
    IMGUI_API void          SetWindowDock(ImGuiWindow* window, ImGuiID dock_id, ImGuiCond cond);

    // Docking - Builder function needs to be generally called before the node is used/submitted.
    // - The DockBuilderXXX functions are designed to _eventually_ become a public API, but it is too early to expose it and guarantee stability.
    // - Do not hold on ImGuiDockNode* pointers! They may be invalidated by any split/merge/remove operation and every frame.
    // - To create a DockSpace() node, make sure to set the ImGuiDockNodeFlags_DockSpace flag when calling DockBuilderAddNode().
    //   You can create dockspace nodes (attached to a window) _or_ floating nodes (carry its own window) with this API.
    // - DockBuilderSplitNode() create 2 child nodes within 1 node. The initial node becomes a parent node.
    // - If you intend to split the node immediately after creation using DockBuilderSplitNode(), make sure
    //   to call DockBuilderSetNodeSize() beforehand. If you don't, the resulting split sizes may not be reliable.
    // - Call DockBuilderFinish() after you are done.
    IMGUI_API void          DockBuilderDockWindow(const char* window_name, ImGuiID node_id);
    IMGUI_API ImGuiDockNode*DockBuilderGetNode(ImGuiID node_id);
    inline ImGuiDockNode*   DockBuilderGetCentralNode(ImGuiID node_id)              { ImGuiDockNode* node = DockBuilderGetNode(node_id); if (!node) return NULL; return DockNodeGetRootNode(node)->CentralNode; }
    IMGUI_API ImGuiID       DockBuilderAddNode(ImGuiID node_id = 0, ImGuiDockNodeFlags flags = 0);
    IMGUI_API void          DockBuilderRemoveNode(ImGuiID node_id);                 // Remove node and all its child, undock all windows
    IMGUI_API void          DockBuilderRemoveNodeDockedWindows(ImGuiID node_id, bool clear_persistent_docking_references = true);
    IMGUI_API void          DockBuilderRemoveNodeChildNodes(ImGuiID node_id);       // Remove all split/hierarchy. All remaining docked windows will be re-docked to the root.
    IMGUI_API void          DockBuilderSetNodePos(ImGuiID node_id, ImVec2 pos);
    IMGUI_API void          DockBuilderSetNodeSize(ImGuiID node_id, ImVec2 size);
    IMGUI_API ImGuiID       DockBuilderSplitNode(ImGuiID node_id, ImGuiDir split_dir, float size_ratio_for_node_at_dir, ImGuiID* out_id_at_dir, ImGuiID* out_id_at_opposite_dir); // Create 2 child nodes in this parent node.
    IMGUI_API void          DockBuilderCopyDockSpace(ImGuiID src_dockspace_id, ImGuiID dst_dockspace_id, ImVector<const char*>* in_window_remap_pairs);
    IMGUI_API void          DockBuilderCopyNode(ImGuiID src_node_id, ImGuiID dst_node_id, ImVector<ImGuiID>* out_node_remap_pairs);
    IMGUI_API void          DockBuilderCopyWindowSettings(const char* src_name, const char* dst_name);
    IMGUI_API void          DockBuilderFinish(ImGuiID node_id);

    // Drag and Drop
    IMGUI_API bool          BeginDragDropTargetCustom(const ImRect& bb, ImGuiID id);
    IMGUI_API void          ClearDragDrop();
    IMGUI_API bool          IsDragDropPayloadBeingAccepted();

    // Internal Columns API (this is not exposed because we will encourage transitioning to the Tables api)
    IMGUI_API void          BeginColumns(const char* str_id, int count, ImGuiColumnsFlags flags = 0); // setup number of columns. use an identifier to distinguish multiple column sets. close with EndColumns().
    IMGUI_API void          EndColumns();                                                             // close columns
    IMGUI_API void          PushColumnClipRect(int column_index);
    IMGUI_API void          PushColumnsBackground();
    IMGUI_API void          PopColumnsBackground();
    IMGUI_API ImGuiID       GetColumnsID(const char* str_id, int count);
    IMGUI_API ImGuiColumns* FindOrCreateColumns(ImGuiWindow* window, ImGuiID id);
    IMGUI_API float         GetColumnOffsetFromNorm(const ImGuiColumns* columns, float offset_norm);
    IMGUI_API float         GetColumnNormFromOffset(const ImGuiColumns* columns, float offset);

    // Tab Bars
    IMGUI_API bool          BeginTabBarEx(ImGuiTabBar* tab_bar, const ImRect& bb, ImGuiTabBarFlags flags, ImGuiDockNode* dock_node);
    IMGUI_API ImGuiTabItem* TabBarFindTabByID(ImGuiTabBar* tab_bar, ImGuiID tab_id);
    IMGUI_API ImGuiTabItem* TabBarFindMostRecentlySelectedTabForActiveWindow(ImGuiTabBar* tab_bar);
    IMGUI_API void          TabBarAddTab(ImGuiTabBar* tab_bar, ImGuiTabItemFlags tab_flags, ImGuiWindow* window);
    IMGUI_API void          TabBarRemoveTab(ImGuiTabBar* tab_bar, ImGuiID tab_id);
    IMGUI_API void          TabBarCloseTab(ImGuiTabBar* tab_bar, ImGuiTabItem* tab);
    IMGUI_API void          TabBarQueueChangeTabOrder(ImGuiTabBar* tab_bar, const ImGuiTabItem* tab, int dir);
    IMGUI_API bool          TabItemEx(ImGuiTabBar* tab_bar, const char* label, bool* p_open, ImGuiTabItemFlags flags, ImGuiWindow* docked_window);
    IMGUI_API ImVec2        TabItemCalcSize(const char* label, bool has_close_button);
    IMGUI_API void          TabItemBackground(ImDrawList* draw_list, const ImRect& bb, ImGuiTabItemFlags flags, ImU32 col);
    IMGUI_API bool          TabItemLabelAndCloseButton(ImDrawList* draw_list, const ImRect& bb, ImGuiTabItemFlags flags, ImVec2 frame_padding, const char* label, ImGuiID tab_id, ImGuiID close_button_id, bool is_contents_visible);

    // Render helpers
    // AVOID USING OUTSIDE OF IMGUI.CPP! NOT FOR PUBLIC CONSUMPTION. THOSE FUNCTIONS ARE A MESS. THEIR SIGNATURE AND BEHAVIOR WILL CHANGE, THEY NEED TO BE REFACTORED INTO SOMETHING DECENT.
    // NB: All position are in absolute pixels coordinates (we are never using window coordinates internally)
    IMGUI_API void          RenderText(ImVec2 pos, const char* text, const char* text_end = NULL, bool hide_text_after_hash = true);
    IMGUI_API void          RenderTextWrapped(ImVec2 pos, const char* text, const char* text_end, float wrap_width);
    IMGUI_API void          RenderTextClipped(const ImVec2& pos_min, const ImVec2& pos_max, const char* text, const char* text_end, const ImVec2* text_size_if_known, const ImVec2& align = ImVec2(0,0), const ImRect* clip_rect = NULL);
    IMGUI_API void          RenderTextClippedEx(ImDrawList* draw_list, const ImVec2& pos_min, const ImVec2& pos_max, const char* text, const char* text_end, const ImVec2* text_size_if_known, const ImVec2& align = ImVec2(0, 0), const ImRect* clip_rect = NULL);
    IMGUI_API void          RenderTextEllipsis(ImDrawList* draw_list, const ImVec2& pos_min, const ImVec2& pos_max, float clip_max_x, float ellipsis_max_x, const char* text, const char* text_end, const ImVec2* text_size_if_known);
    IMGUI_API void          RenderFrame(ImVec2 p_min, ImVec2 p_max, ImU32 fill_col, bool border = true, float rounding = 0.0f);
    IMGUI_API void          RenderFrameBorder(ImVec2 p_min, ImVec2 p_max, float rounding = 0.0f);
    IMGUI_API void          RenderColorRectWithAlphaCheckerboard(ImDrawList* draw_list, ImVec2 p_min, ImVec2 p_max, ImU32 fill_col, float grid_step, ImVec2 grid_off, float rounding = 0.0f, int rounding_corners_flags = ~0);
    IMGUI_API void          RenderNavHighlight(const ImRect& bb, ImGuiID id, ImGuiNavHighlightFlags flags = ImGuiNavHighlightFlags_TypeDefault); // Navigation highlight
    IMGUI_API const char*   FindRenderedTextEnd(const char* text, const char* text_end = NULL); // Find the optional ## from which we stop displaying text.
    IMGUI_API void          LogRenderedText(const ImVec2* ref_pos, const char* text, const char* text_end = NULL);

    // Render helpers (those functions don't access any ImGui state!)
    IMGUI_API void          RenderArrow(ImDrawList* draw_list, ImVec2 pos, ImU32 col, ImGuiDir dir, float scale = 1.0f);
    IMGUI_API void          RenderBullet(ImDrawList* draw_list, ImVec2 pos, ImU32 col);
    IMGUI_API void          RenderCheckMark(ImDrawList* draw_list, ImVec2 pos, ImU32 col, float sz);
    IMGUI_API void          RenderMouseCursor(ImDrawList* draw_list, ImVec2 pos, float scale, ImGuiMouseCursor mouse_cursor, ImU32 col_fill, ImU32 col_border, ImU32 col_shadow);
    IMGUI_API void          RenderArrowPointingAt(ImDrawList* draw_list, ImVec2 pos, ImVec2 half_sz, ImGuiDir direction, ImU32 col);
    IMGUI_API void          RenderArrowDockMenu(ImDrawList* draw_list, ImVec2 p_min, float sz, ImU32 col);
    IMGUI_API void          RenderRectFilledRangeH(ImDrawList* draw_list, const ImRect& rect, ImU32 col, float x_start_norm, float x_end_norm, float rounding);
    IMGUI_API void          RenderRectFilledWithHole(ImDrawList* draw_list, ImRect outer, ImRect inner, ImU32 col, float rounding);

#ifndef IMGUI_DISABLE_OBSOLETE_FUNCTIONS
    // [1.71: 2019/06/07: Updating prototypes of some of the internal functions. Leaving those for reference for a short while]
    inline void RenderArrow(ImVec2 pos, ImGuiDir dir, float scale=1.0f) { ImGuiWindow* window = GetCurrentWindow(); RenderArrow(window->DrawList, pos, GetColorU32(ImGuiCol_Text), dir, scale); }
    inline void RenderBullet(ImVec2 pos)                                { ImGuiWindow* window = GetCurrentWindow(); RenderBullet(window->DrawList, pos, GetColorU32(ImGuiCol_Text)); }
#endif

    // Widgets
    IMGUI_API void          TextEx(const char* text, const char* text_end = NULL, ImGuiTextFlags flags = 0);
    IMGUI_API bool          ButtonEx(const char* label, const ImVec2& size_arg = ImVec2(0,0), ImGuiButtonFlags flags = 0);
    IMGUI_API bool          CloseButton(ImGuiID id, const ImVec2& pos);
    IMGUI_API bool          CollapseButton(ImGuiID id, const ImVec2& pos, ImGuiDockNode* dock_node);
    IMGUI_API bool          ArrowButtonEx(const char* str_id, ImGuiDir dir, ImVec2 size_arg, ImGuiButtonFlags flags = 0);
    IMGUI_API void          Scrollbar(ImGuiAxis axis);
    IMGUI_API bool          ScrollbarEx(const ImRect& bb, ImGuiID id, ImGuiAxis axis, float* p_scroll_v, float avail_v, float contents_v, ImDrawCornerFlags rounding_corners);
    IMGUI_API ImRect        GetWindowScrollbarRect(ImGuiWindow* window, ImGuiAxis axis);
    IMGUI_API ImGuiID       GetWindowScrollbarID(ImGuiWindow* window, ImGuiAxis axis);
    IMGUI_API ImGuiID       GetWindowResizeID(ImGuiWindow* window, int n); // 0..3: corners, 4..7: borders
    IMGUI_API void          SeparatorEx(ImGuiSeparatorFlags flags);

    // Widgets low-level behaviors
    IMGUI_API bool          ButtonBehavior(const ImRect& bb, ImGuiID id, bool* out_hovered, bool* out_held, ImGuiButtonFlags flags = 0);
    IMGUI_API bool          DragBehavior(ImGuiID id, ImGuiDataType data_type, void* p_v, float v_speed, const void* p_min, const void* p_max, const char* format, float power, ImGuiDragFlags flags);
    IMGUI_API bool          SliderBehavior(const ImRect& bb, ImGuiID id, ImGuiDataType data_type, void* p_v, const void* p_min, const void* p_max, const char* format, float power, ImGuiSliderFlags flags, ImRect* out_grab_bb);
    IMGUI_API bool          SplitterBehavior(const ImRect& bb, ImGuiID id, ImGuiAxis axis, float* size1, float* size2, float min_size1, float min_size2, float hover_extend = 0.0f, float hover_visibility_delay = 0.0f);
    IMGUI_API bool          TreeNodeBehavior(ImGuiID id, ImGuiTreeNodeFlags flags, const char* label, const char* label_end = NULL);
    IMGUI_API bool          TreeNodeBehaviorIsOpen(ImGuiID id, ImGuiTreeNodeFlags flags = 0);                     // Consume previous SetNextItemOpen() data, if any. May return true when logging
    IMGUI_API void          TreePushOverrideID(ImGuiID id);

    // Template functions are instantiated in imgui_widgets.cpp for a finite number of types.
    // To use them externally (for custom widget) you may need an "extern template" statement in your code in order to link to existing instances and silence Clang warnings (see #2036).
    // e.g. " extern template IMGUI_API float RoundScalarWithFormatT<float, float>(const char* format, ImGuiDataType data_type, float v); "
    template<typename T, typename SIGNED_T, typename FLOAT_T>   IMGUI_API bool  DragBehaviorT(ImGuiDataType data_type, T* v, float v_speed, T v_min, T v_max, const char* format, float power, ImGuiDragFlags flags);
    template<typename T, typename SIGNED_T, typename FLOAT_T>   IMGUI_API bool  SliderBehaviorT(const ImRect& bb, ImGuiID id, ImGuiDataType data_type, T* v, T v_min, T v_max, const char* format, float power, ImGuiSliderFlags flags, ImRect* out_grab_bb);
    template<typename T, typename FLOAT_T>                      IMGUI_API float SliderCalcRatioFromValueT(ImGuiDataType data_type, T v, T v_min, T v_max, float power, float linear_zero_pos);
    template<typename T, typename SIGNED_T>                     IMGUI_API T     RoundScalarWithFormatT(const char* format, ImGuiDataType data_type, T v);

    // Data type helpers
    IMGUI_API const ImGuiDataTypeInfo*  DataTypeGetInfo(ImGuiDataType data_type);
    IMGUI_API int           DataTypeFormatString(char* buf, int buf_size, ImGuiDataType data_type, const void* p_data, const char* format);
    IMGUI_API void          DataTypeApplyOp(ImGuiDataType data_type, int op, void* output, void* arg_1, const void* arg_2);
    IMGUI_API bool          DataTypeApplyOpFromText(const char* buf, const char* initial_value_buf, ImGuiDataType data_type, void* p_data, const char* format);
    IMGUI_API bool          DataTypeClamp(ImGuiDataType data_type, void* p_data, const void* p_min, const void* p_max);

    // InputText
    IMGUI_API bool          InputTextEx(const char* label, const char* hint, char* buf, int buf_size, const ImVec2& size_arg, ImGuiInputTextFlags flags, ImGuiInputTextCallback callback = NULL, void* user_data = NULL);
    IMGUI_API bool          TempInputText(const ImRect& bb, ImGuiID id, const char* label, char* buf, int buf_size, ImGuiInputTextFlags flags);
    IMGUI_API bool          TempInputScalar(const ImRect& bb, ImGuiID id, const char* label, ImGuiDataType data_type, void* p_data, const char* format, const void* p_clamp_min = NULL, const void* p_clamp_max = NULL);
    inline bool             TempInputIsActive(ImGuiID id)       { ImGuiContext& g = *GImGui; return (g.ActiveId == id && g.TempInputId == id); }
    inline ImGuiInputTextState* GetInputTextState(ImGuiID id)   { ImGuiContext& g = *GImGui; return (g.InputTextState.ID == id) ? &g.InputTextState : NULL; } // Get input text state if active

    // Color
    IMGUI_API void          ColorTooltip(const char* text, const float* col, ImGuiColorEditFlags flags);
    IMGUI_API void          ColorEditOptionsPopup(const float* col, ImGuiColorEditFlags flags);
    IMGUI_API void          ColorPickerOptionsPopup(const float* ref_col, ImGuiColorEditFlags flags);

    // Plot
    IMGUI_API int           PlotEx(ImGuiPlotType plot_type, const char* label, float (*values_getter)(void* data, int idx), void* data, int values_count, int values_offset, const char* overlay_text, float scale_min, float scale_max, ImVec2 frame_size);

    // Shade functions (write over already created vertices)
    IMGUI_API void          ShadeVertsLinearColorGradientKeepAlpha(ImDrawList* draw_list, int vert_start_idx, int vert_end_idx, ImVec2 gradient_p0, ImVec2 gradient_p1, ImU32 col0, ImU32 col1);
    IMGUI_API void          ShadeVertsLinearUV(ImDrawList* draw_list, int vert_start_idx, int vert_end_idx, const ImVec2& a, const ImVec2& b, const ImVec2& uv_a, const ImVec2& uv_b, bool clamp);

    // Garbage collection
    IMGUI_API void          GcCompactTransientWindowBuffers(ImGuiWindow* window);
    IMGUI_API void          GcAwakeTransientWindowBuffers(ImGuiWindow* window);

    // Debug Tools
    inline void             DebugDrawItemRect(ImU32 col = IM_COL32(255,0,0,255))    { ImGuiContext& g = *GImGui; ImGuiWindow* window = g.CurrentWindow; GetForegroundDrawList(window)->AddRect(window->DC.LastItemRect.Min, window->DC.LastItemRect.Max, col); }
    inline void             DebugStartItemPicker()                                  { ImGuiContext& g = *GImGui; g.DebugItemPickerActive = true; }

} // namespace ImGui

// ImFontAtlas internals
IMGUI_API bool              ImFontAtlasBuildWithStbTruetype(ImFontAtlas* atlas);
IMGUI_API void              ImFontAtlasBuildInit(ImFontAtlas* atlas);
IMGUI_API void              ImFontAtlasBuildSetupFont(ImFontAtlas* atlas, ImFont* font, ImFontConfig* font_config, float ascent, float descent);
IMGUI_API void              ImFontAtlasBuildPackCustomRects(ImFontAtlas* atlas, void* stbrp_context_opaque);
IMGUI_API void              ImFontAtlasBuildFinish(ImFontAtlas* atlas);
IMGUI_API void              ImFontAtlasBuildMultiplyCalcLookupTable(unsigned char out_table[256], float in_multiply_factor);
IMGUI_API void              ImFontAtlasBuildMultiplyRectAlpha8(const unsigned char table[256], unsigned char* pixels, int x, int y, int w, int h, int stride);

// Debug Tools
// Use 'Metrics->Tools->Item Picker' to break into the call-stack of a specific item.
#ifndef IM_DEBUG_BREAK
#if defined(__clang__)
#define IM_DEBUG_BREAK()    __builtin_debugtrap()
#elif defined (_MSC_VER)
#define IM_DEBUG_BREAK()    __debugbreak()
#else
#define IM_DEBUG_BREAK()    IM_ASSERT(0)    // It is expected that you define IM_DEBUG_BREAK() into something that will break nicely in a debugger!
#endif
#endif // #ifndef IM_DEBUG_BREAK

// Test Engine Hooks (imgui_tests)
//#define IMGUI_ENABLE_TEST_ENGINE
#ifdef IMGUI_ENABLE_TEST_ENGINE
extern void                 ImGuiTestEngineHook_PreNewFrame(ImGuiContext* ctx);
extern void                 ImGuiTestEngineHook_PostNewFrame(ImGuiContext* ctx);
extern void                 ImGuiTestEngineHook_ItemAdd(ImGuiContext* ctx, const ImRect& bb, ImGuiID id);
extern void                 ImGuiTestEngineHook_ItemInfo(ImGuiContext* ctx, ImGuiID id, const char* label, ImGuiItemStatusFlags flags);
extern void                 ImGuiTestEngineHook_IdInfo(ImGuiContext* ctx, ImGuiDataType data_type, ImGuiID id, const void* data_id);
extern void                 ImGuiTestEngineHook_IdInfo(ImGuiContext* ctx, ImGuiDataType data_type, ImGuiID id, const void* data_id, const void* data_id_end);
extern void                 ImGuiTestEngineHook_Log(ImGuiContext* ctx, const char* fmt, ...);
#define IMGUI_TEST_ENGINE_ITEM_ADD(_BB,_ID)                 if (g.TestEngineHookItems) ImGuiTestEngineHook_ItemAdd(&g, _BB, _ID)               // Register item bounding box
#define IMGUI_TEST_ENGINE_ITEM_INFO(_ID,_LABEL,_FLAGS)      if (g.TestEngineHookItems) ImGuiTestEngineHook_ItemInfo(&g, _ID, _LABEL, _FLAGS)   // Register item label and status flags (optional)
#define IMGUI_TEST_ENGINE_LOG(_FMT,...)                     if (g.TestEngineHookItems) ImGuiTestEngineHook_Log(&g, _FMT, __VA_ARGS__)          // Custom log entry from user land into test log
#define IMGUI_TEST_ENGINE_ID_INFO(_ID,_TYPE,_DATA)          if (g.TestEngineHookIdInfo == id) ImGuiTestEngineHook_IdInfo(&g, _TYPE, _ID, (const void*)(_DATA));
#define IMGUI_TEST_ENGINE_ID_INFO2(_ID,_TYPE,_DATA,_DATA2)  if (g.TestEngineHookIdInfo == id) ImGuiTestEngineHook_IdInfo(&g, _TYPE, _ID, (const void*)(_DATA), (const void*)(_DATA2));
#else
#define IMGUI_TEST_ENGINE_ITEM_ADD(_BB,_ID)                 do { } while (0)
#define IMGUI_TEST_ENGINE_ITEM_INFO(_ID,_LABEL,_FLAGS)      do { } while (0)
#define IMGUI_TEST_ENGINE_LOG(_FMT,...)                     do { } while (0)
#define IMGUI_TEST_ENGINE_ID_INFO(_ID,_TYPE,_DATA)          do { } while (0)
#define IMGUI_TEST_ENGINE_ID_INFO2(_ID,_TYPE,_DATA,_DATA2)  do { } while (0)
#endif

#if defined(__clang__)
#pragma clang diagnostic pop
#elif defined(__GNUC__)
#pragma GCC diagnostic pop
#endif

#ifdef _MSC_VER
#pragma warning (pop)
#endif

#endif // #ifndef IMGUI_DISABLE<|MERGE_RESOLUTION|>--- conflicted
+++ resolved
@@ -846,11 +846,7 @@
     bool        Collapsed;
     bool        WantApply;      // Set when loaded from .ini data (to enable merging/loading .ini data into an already running context)
 
-<<<<<<< HEAD
-    ImGuiWindowSettings()       { ID = 0; Pos = Size = ViewportPos = ImVec2ih(0, 0); ViewportId = DockId = ClassId = 0; DockOrder = -1; Collapsed = false; }
-=======
-    ImGuiWindowSettings()       { ID = 0; Pos = Size = ImVec2ih(0, 0); Collapsed = WantApply = false; }
->>>>>>> d33021d8
+    ImGuiWindowSettings()       { ID = 0; Pos = Size = ViewportPos = ImVec2ih(0, 0); ViewportId = DockId = ClassId = 0; DockOrder = -1; Collapsed = WantApply = false; }
     char* GetName()             { return (char*)(this + 1); }
 };
 

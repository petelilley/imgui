--- conflicted
+++ resolved
@@ -27,11 +27,7 @@
 // ImVector<>
 // ImGuiStyle
 // ImGuiIO
-<<<<<<< HEAD
-// Misc data structures (ImGuiInputTextCallbackData, ImGuiSizeCallbackData, ImGuiWindowClass, ImGuiPayload)
-=======
-// Misc data structures (ImGuiInputTextCallbackData, ImGuiSizeCallbackData, ImGuiPayload, ImGuiTableSortSpecs, ImGuiTableColumnSortSpecs)
->>>>>>> 738606a2
+// Misc data structures (ImGuiInputTextCallbackData, ImGuiSizeCallbackData, ImGuiWindowClass, ImGuiPayload, ImGuiTableSortSpecs, ImGuiTableColumnSortSpecs)
 // Obsolete functions
 // Helpers (ImGuiOnceUponAFrame, ImGuiTextFilter, ImGuiTextBuffer, ImGuiStorage, ImGuiListClipper, ImColor)
 // Draw List API (ImDrawCallback, ImDrawCmd, ImDrawIdx, ImDrawVert, ImDrawChannel, ImDrawListSplitter, ImDrawListFlags, ImDrawList, ImDrawData)
@@ -67,12 +63,9 @@
 #define IMGUI_VERSION               "1.80 WIP"
 #define IMGUI_VERSION_NUM           17906
 #define IMGUI_CHECKVERSION()        ImGui::DebugCheckVersionAndDataLayout(IMGUI_VERSION, sizeof(ImGuiIO), sizeof(ImGuiStyle), sizeof(ImVec2), sizeof(ImVec4), sizeof(ImDrawVert), sizeof(ImDrawIdx))
-<<<<<<< HEAD
-#define IMGUI_HAS_VIEWPORT          1 // Viewport WIP branch
-#define IMGUI_HAS_DOCK              1 // Docking WIP branch
-=======
 #define IMGUI_HAS_TABLE
->>>>>>> 738606a2
+#define IMGUI_HAS_VIEWPORT          // Viewport WIP branch
+#define IMGUI_HAS_DOCK              // Docking WIP branch
 
 // Define attributes of all API symbols declarations (e.g. for DLL under Windows)
 // IMGUI_API is used for core imgui functions, IMGUI_IMPL_API is used for the default backends files (imgui_impl_xxx.h)

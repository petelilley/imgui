// dear imgui, v1.84 WIP
// (internal structures/api)

// You may use this file to debug, understand or extend ImGui features but we don't provide any guarantee of forward compatibility!
// Set:
//   #define IMGUI_DEFINE_MATH_OPERATORS
// To implement maths operators for ImVec2 (disabled by default to not collide with using IM_VEC2_CLASS_EXTRA along with your own math types+operators)

/*

Index of this file:

// [SECTION] Header mess
// [SECTION] Forward declarations
// [SECTION] Context pointer
// [SECTION] STB libraries includes
// [SECTION] Macros
// [SECTION] Generic helpers
// [SECTION] ImDrawList support
// [SECTION] Widgets support: flags, enums, data structures
// [SECTION] Columns support
// [SECTION] Multi-select support
// [SECTION] Docking support
// [SECTION] Viewport support
// [SECTION] Settings support
// [SECTION] Metrics, Debug
// [SECTION] Generic context hooks
// [SECTION] ImGuiContext (main imgui context)
// [SECTION] ImGuiWindowTempData, ImGuiWindow
// [SECTION] Tab bar, Tab item support
// [SECTION] Table support
// [SECTION] ImGui internal API
// [SECTION] ImFontAtlas internal API
// [SECTION] Test Engine specific hooks (imgui_test_engine)

*/

#pragma once
#ifndef IMGUI_DISABLE

//-----------------------------------------------------------------------------
// [SECTION] Header mess
//-----------------------------------------------------------------------------

#ifndef IMGUI_VERSION
#error Must include imgui.h before imgui_internal.h
#endif

#include <stdio.h>      // FILE*, sscanf
#include <stdlib.h>     // NULL, malloc, free, qsort, atoi, atof
#include <math.h>       // sqrtf, fabsf, fmodf, powf, floorf, ceilf, cosf, sinf
#include <limits.h>     // INT_MIN, INT_MAX

// Enable SSE intrinsics if available
#if (defined __SSE__ || defined __x86_64__ || defined _M_X64) && !defined(IMGUI_DISABLE_SSE)
#define IMGUI_ENABLE_SSE
#include <immintrin.h>
#endif

// Visual Studio warnings
#ifdef _MSC_VER
#pragma warning (push)
#pragma warning (disable: 4251)     // class 'xxx' needs to have dll-interface to be used by clients of struct 'xxx' // when IMGUI_API is set to__declspec(dllexport)
#pragma warning (disable: 26812)    // The enum type 'xxx' is unscoped. Prefer 'enum class' over 'enum' (Enum.3). [MSVC Static Analyzer)
#pragma warning (disable: 26495)    // [Static Analyzer] Variable 'XXX' is uninitialized. Always initialize a member variable (type.6).
#if defined(_MSC_VER) && _MSC_VER >= 1922 // MSVC 2019 16.2 or later
#pragma warning (disable: 5054)     // operator '|': deprecated between enumerations of different types
#endif
#endif

// Clang/GCC warnings with -Weverything
#if defined(__clang__)
#pragma clang diagnostic push
#if __has_warning("-Wunknown-warning-option")
#pragma clang diagnostic ignored "-Wunknown-warning-option"         // warning: unknown warning group 'xxx'
#endif
#pragma clang diagnostic ignored "-Wunknown-pragmas"                // warning: unknown warning group 'xxx'
#pragma clang diagnostic ignored "-Wfloat-equal"                    // warning: comparing floating point with == or != is unsafe // storing and comparing against same constants ok, for ImFloorSigned()
#pragma clang diagnostic ignored "-Wunused-function"                // for stb_textedit.h
#pragma clang diagnostic ignored "-Wmissing-prototypes"             // for stb_textedit.h
#pragma clang diagnostic ignored "-Wold-style-cast"
#pragma clang diagnostic ignored "-Wzero-as-null-pointer-constant"
#pragma clang diagnostic ignored "-Wdouble-promotion"
#pragma clang diagnostic ignored "-Wimplicit-int-float-conversion"  // warning: implicit conversion from 'xxx' to 'float' may lose precision
#elif defined(__GNUC__)
#pragma GCC diagnostic push
#pragma GCC diagnostic ignored "-Wpragmas"              // warning: unknown option after '#pragma GCC diagnostic' kind
#pragma GCC diagnostic ignored "-Wclass-memaccess"      // [__GNUC__ >= 8] warning: 'memset/memcpy' clearing/writing an object of type 'xxxx' with no trivial copy-assignment; use assignment or value-initialization instead
#endif

// Legacy defines
#ifdef IMGUI_DISABLE_FORMAT_STRING_FUNCTIONS            // Renamed in 1.74
#error Use IMGUI_DISABLE_DEFAULT_FORMAT_FUNCTIONS
#endif
#ifdef IMGUI_DISABLE_MATH_FUNCTIONS                     // Renamed in 1.74
#error Use IMGUI_DISABLE_DEFAULT_MATH_FUNCTIONS
#endif

// Enable stb_truetype by default unless FreeType is enabled.
// You can compile with both by defining both IMGUI_ENABLE_FREETYPE and IMGUI_ENABLE_STB_TRUETYPE together.
#ifndef IMGUI_ENABLE_FREETYPE
#define IMGUI_ENABLE_STB_TRUETYPE
#endif

//-----------------------------------------------------------------------------
// [SECTION] Forward declarations
//-----------------------------------------------------------------------------

struct ImBitVector;                 // Store 1-bit per value
struct ImRect;                      // An axis-aligned rectangle (2 points)
struct ImDrawDataBuilder;           // Helper to build a ImDrawData instance
struct ImDrawListSharedData;        // Data shared between all ImDrawList instances
struct ImGuiColorMod;               // Stacked color modifier, backup of modified data so we can restore it
struct ImGuiContext;                // Main Dear ImGui context
struct ImGuiContextHook;            // Hook for extensions like ImGuiTestEngine
struct ImGuiDataTypeInfo;           // Type information associated to a ImGuiDataType enum
struct ImGuiDockContext;            // Docking system context
struct ImGuiDockRequest;            // Docking system dock/undock queued request
struct ImGuiDockNode;               // Docking system node (hold a list of Windows OR two child dock nodes)
struct ImGuiDockNodeSettings;       // Storage for a dock node in .ini file (we preserve those even if the associated dock node isn't active during the session)
struct ImGuiGroupData;              // Stacked storage data for BeginGroup()/EndGroup()
struct ImGuiInputTextState;         // Internal state of the currently focused/edited text input box
struct ImGuiLastItemDataBackup;     // Backup and restore IsItemHovered() internal data
struct ImGuiMenuColumns;            // Simple column measurement, currently used for MenuItem() only
struct ImGuiNavItemData;            // Result of a gamepad/keyboard directional navigation move query result
struct ImGuiMetricsConfig;          // Storage for ShowMetricsWindow() and DebugNodeXXX() functions
struct ImGuiNextWindowData;         // Storage for SetNextWindow** functions
struct ImGuiNextItemData;           // Storage for SetNextItem** functions
struct ImGuiOldColumnData;          // Storage data for a single column for legacy Columns() api
struct ImGuiOldColumns;             // Storage data for a columns set for legacy Columns() api
struct ImGuiPopupData;              // Storage for current popup stack
struct ImGuiSettingsHandler;        // Storage for one type registered in the .ini file
struct ImGuiStackSizes;             // Storage of stack sizes for debugging/asserting
struct ImGuiStyleMod;               // Stacked style modifier, backup of modified data so we can restore it
struct ImGuiTabBar;                 // Storage for a tab bar
struct ImGuiTabItem;                // Storage for a tab item (within a tab bar)
struct ImGuiTable;                  // Storage for a table
struct ImGuiTableColumn;            // Storage for one column of a table
struct ImGuiTableTempData;          // Temporary storage for one table (one per table in the stack), shared between tables.
struct ImGuiTableSettings;          // Storage for a table .ini settings
struct ImGuiTableColumnsSettings;   // Storage for a column .ini settings
struct ImGuiWindow;                 // Storage for one window
struct ImGuiWindowTempData;         // Temporary storage for one window (that's the data which in theory we could ditch at the end of the frame, in practice we currently keep it for each window)
struct ImGuiWindowSettings;         // Storage for a window .ini settings (we keep one of those even if the actual window wasn't instanced during this session)

// Use your programming IDE "Go to definition" facility on the names of the center columns to find the actual flags/enum lists.
typedef int ImGuiDataAuthority;         // -> enum ImGuiDataAuthority_      // Enum: for storing the source authority (dock node vs window) of a field
typedef int ImGuiLayoutType;            // -> enum ImGuiLayoutType_         // Enum: Horizontal or vertical
typedef int ImGuiItemFlags;             // -> enum ImGuiItemFlags_          // Flags: for PushItemFlag()
typedef int ImGuiItemAddFlags;          // -> enum ImGuiItemAddFlags_       // Flags: for ItemAdd()
typedef int ImGuiItemStatusFlags;       // -> enum ImGuiItemStatusFlags_    // Flags: for DC.LastItemStatusFlags
typedef int ImGuiOldColumnFlags;        // -> enum ImGuiOldColumnFlags_     // Flags: for BeginColumns()
typedef int ImGuiNavHighlightFlags;     // -> enum ImGuiNavHighlightFlags_  // Flags: for RenderNavHighlight()
typedef int ImGuiNavDirSourceFlags;     // -> enum ImGuiNavDirSourceFlags_  // Flags: for GetNavInputAmount2d()
typedef int ImGuiNavMoveFlags;          // -> enum ImGuiNavMoveFlags_       // Flags: for navigation requests
typedef int ImGuiNextItemDataFlags;     // -> enum ImGuiNextItemDataFlags_  // Flags: for SetNextItemXXX() functions
typedef int ImGuiNextWindowDataFlags;   // -> enum ImGuiNextWindowDataFlags_// Flags: for SetNextWindowXXX() functions
typedef int ImGuiSeparatorFlags;        // -> enum ImGuiSeparatorFlags_     // Flags: for SeparatorEx()
typedef int ImGuiTextFlags;             // -> enum ImGuiTextFlags_          // Flags: for TextEx()
typedef int ImGuiTooltipFlags;          // -> enum ImGuiTooltipFlags_       // Flags: for BeginTooltipEx()

typedef void (*ImGuiErrorLogCallback)(void* user_data, const char* fmt, ...);

//-----------------------------------------------------------------------------
// [SECTION] Context pointer
// See implementation of this variable in imgui.cpp for comments and details.
//-----------------------------------------------------------------------------

#ifndef GImGui
extern IMGUI_API ImGuiContext* GImGui;  // Current implicit context pointer
#endif

//-------------------------------------------------------------------------
// [SECTION] STB libraries includes
//-------------------------------------------------------------------------

namespace ImStb
{

#undef STB_TEXTEDIT_STRING
#undef STB_TEXTEDIT_CHARTYPE
#define STB_TEXTEDIT_STRING             ImGuiInputTextState
#define STB_TEXTEDIT_CHARTYPE           ImWchar
#define STB_TEXTEDIT_GETWIDTH_NEWLINE   (-1.0f)
#define STB_TEXTEDIT_UNDOSTATECOUNT     99
#define STB_TEXTEDIT_UNDOCHARCOUNT      999
#include "imstb_textedit.h"

} // namespace ImStb

//-----------------------------------------------------------------------------
// [SECTION] Macros
//-----------------------------------------------------------------------------

// Internal Drag and Drop payload types. String starting with '_' are reserved for Dear ImGui.
#define IMGUI_PAYLOAD_TYPE_WINDOW       "_IMWINDOW"     // Payload == ImGuiWindow*

// Debug Logging
#ifndef IMGUI_DEBUG_LOG
#define IMGUI_DEBUG_LOG(_FMT,...)       printf("[%05d] " _FMT, GImGui->FrameCount, __VA_ARGS__)
#endif

// Debug Logging for selected systems. Remove the '((void)0) //' to enable.
//#define IMGUI_DEBUG_LOG_POPUP         IMGUI_DEBUG_LOG // Enable log
//#define IMGUI_DEBUG_LOG_NAV           IMGUI_DEBUG_LOG // Enable log
//#define IMGUI_DEBUG_LOG_VIEWPORT      IMGUI_DEBUG_LOG // Enable log
//#define IMGUI_DEBUG_LOG_DOCKING       IMGUI_DEBUG_LOG // Enable log
#define IMGUI_DEBUG_LOG_POPUP(...)      ((void)0)       // Disable log
#define IMGUI_DEBUG_LOG_NAV(...)        ((void)0)       // Disable log
#define IMGUI_DEBUG_LOG_VIEWPORT(...)   ((void)0)       // Disable log
#define IMGUI_DEBUG_LOG_DOCKING(...)    ((void)0)       // Disable log

// Static Asserts
#if (__cplusplus >= 201100) || (defined(_MSVC_LANG) && _MSVC_LANG >= 201100)
#define IM_STATIC_ASSERT(_COND)         static_assert(_COND, "")
#else
#define IM_STATIC_ASSERT(_COND)         typedef char static_assertion_##__line__[(_COND)?1:-1]
#endif

// "Paranoid" Debug Asserts are meant to only be enabled during specific debugging/work, otherwise would slow down the code too much.
// We currently don't have many of those so the effect is currently negligible, but onward intent to add more aggressive ones in the code.
//#define IMGUI_DEBUG_PARANOID
#ifdef IMGUI_DEBUG_PARANOID
#define IM_ASSERT_PARANOID(_EXPR)       IM_ASSERT(_EXPR)
#else
#define IM_ASSERT_PARANOID(_EXPR)
#endif

// Error handling
// Down the line in some frameworks/languages we would like to have a way to redirect those to the programmer and recover from more faults.
#ifndef IM_ASSERT_USER_ERROR
#define IM_ASSERT_USER_ERROR(_EXP,_MSG) IM_ASSERT((_EXP) && _MSG)   // Recoverable User Error
#endif

// Misc Macros
#define IM_PI                           3.14159265358979323846f
#ifdef _WIN32
#define IM_NEWLINE                      "\r\n"   // Play it nice with Windows users (Update: since 2018-05, Notepad finally appears to support Unix-style carriage returns!)
#else
#define IM_NEWLINE                      "\n"
#endif
#define IM_TABSIZE                      (4)
#define IM_MEMALIGN(_OFF,_ALIGN)        (((_OFF) + (_ALIGN - 1)) & ~(_ALIGN - 1))               // Memory align e.g. IM_ALIGN(0,4)=0, IM_ALIGN(1,4)=4, IM_ALIGN(4,4)=4, IM_ALIGN(5,4)=8
#define IM_F32_TO_INT8_UNBOUND(_VAL)    ((int)((_VAL) * 255.0f + ((_VAL)>=0 ? 0.5f : -0.5f)))   // Unsaturated, for display purpose
#define IM_F32_TO_INT8_SAT(_VAL)        ((int)(ImSaturate(_VAL) * 255.0f + 0.5f))               // Saturated, always output 0..255
#define IM_FLOOR(_VAL)                  ((float)(int)(_VAL))                                    // ImFloor() is not inlined in MSVC debug builds
#define IM_ROUND(_VAL)                  ((float)(int)((_VAL) + 0.5f))                           //

// Enforce cdecl calling convention for functions called by the standard library, in case compilation settings changed the default to e.g. __vectorcall
#ifdef _MSC_VER
#define IMGUI_CDECL __cdecl
#else
#define IMGUI_CDECL
#endif

// Warnings
#if defined(_MSC_VER) && !defined(__clang__)
#define IM_MSVC_WARNING_SUPPRESS(XXXX)  __pragma(warning(suppress: XXXX))
#else
#define IM_MSVC_WARNING_SUPPRESS(XXXX)
#endif

// Debug Tools
// Use 'Metrics->Tools->Item Picker' to break into the call-stack of a specific item.
#ifndef IM_DEBUG_BREAK
#if defined(__clang__)
#define IM_DEBUG_BREAK()    __builtin_debugtrap()
#elif defined (_MSC_VER)
#define IM_DEBUG_BREAK()    __debugbreak()
#else
#define IM_DEBUG_BREAK()    IM_ASSERT(0)    // It is expected that you define IM_DEBUG_BREAK() into something that will break nicely in a debugger!
#endif
#endif // #ifndef IM_DEBUG_BREAK

//-----------------------------------------------------------------------------
// [SECTION] Generic helpers
// Note that the ImXXX helpers functions are lower-level than ImGui functions.
// ImGui functions or the ImGui context are never called/used from other ImXXX functions.
//-----------------------------------------------------------------------------
// - Helpers: Hashing
// - Helpers: Sorting
// - Helpers: Bit manipulation
// - Helpers: String, Formatting
// - Helpers: UTF-8 <> wchar conversions
// - Helpers: ImVec2/ImVec4 operators
// - Helpers: Maths
// - Helpers: Geometry
// - Helper: ImVec1
// - Helper: ImVec2ih
// - Helper: ImRect
// - Helper: ImBitArray
// - Helper: ImBitVector
// - Helper: ImSpan<>, ImSpanAllocator<>
// - Helper: ImPool<>
// - Helper: ImChunkStream<>
//-----------------------------------------------------------------------------

// Helpers: Hashing
IMGUI_API ImGuiID       ImHashData(const void* data, size_t data_size, ImU32 seed = 0);
IMGUI_API ImGuiID       ImHashStr(const char* data, size_t data_size = 0, ImU32 seed = 0);
#ifndef IMGUI_DISABLE_OBSOLETE_FUNCTIONS
static inline ImGuiID   ImHash(const void* data, int size, ImU32 seed = 0) { return size ? ImHashData(data, (size_t)size, seed) : ImHashStr((const char*)data, 0, seed); } // [moved to ImHashStr/ImHashData in 1.68]
#endif

// Helpers: Sorting
#define ImQsort         qsort

// Helpers: Color Blending
IMGUI_API ImU32         ImAlphaBlendColors(ImU32 col_a, ImU32 col_b);

// Helpers: Bit manipulation
static inline bool      ImIsPowerOfTwo(int v)           { return v != 0 && (v & (v - 1)) == 0; }
static inline bool      ImIsPowerOfTwo(ImU64 v)         { return v != 0 && (v & (v - 1)) == 0; }
static inline int       ImUpperPowerOfTwo(int v)        { v--; v |= v >> 1; v |= v >> 2; v |= v >> 4; v |= v >> 8; v |= v >> 16; v++; return v; }

// Helpers: String, Formatting
IMGUI_API int           ImStricmp(const char* str1, const char* str2);
IMGUI_API int           ImStrnicmp(const char* str1, const char* str2, size_t count);
IMGUI_API void          ImStrncpy(char* dst, const char* src, size_t count);
IMGUI_API char*         ImStrdup(const char* str);
IMGUI_API char*         ImStrdupcpy(char* dst, size_t* p_dst_size, const char* str);
IMGUI_API const char*   ImStrchrRange(const char* str_begin, const char* str_end, char c);
IMGUI_API int           ImStrlenW(const ImWchar* str);
IMGUI_API const char*   ImStreolRange(const char* str, const char* str_end);                // End end-of-line
IMGUI_API const ImWchar*ImStrbolW(const ImWchar* buf_mid_line, const ImWchar* buf_begin);   // Find beginning-of-line
IMGUI_API const char*   ImStristr(const char* haystack, const char* haystack_end, const char* needle, const char* needle_end);
IMGUI_API void          ImStrTrimBlanks(char* str);
IMGUI_API const char*   ImStrSkipBlank(const char* str);
IMGUI_API int           ImFormatString(char* buf, size_t buf_size, const char* fmt, ...) IM_FMTARGS(3);
IMGUI_API int           ImFormatStringV(char* buf, size_t buf_size, const char* fmt, va_list args) IM_FMTLIST(3);
IMGUI_API const char*   ImParseFormatFindStart(const char* format);
IMGUI_API const char*   ImParseFormatFindEnd(const char* format);
IMGUI_API const char*   ImParseFormatTrimDecorations(const char* format, char* buf, size_t buf_size);
IMGUI_API int           ImParseFormatPrecision(const char* format, int default_value);
static inline bool      ImCharIsBlankA(char c)          { return c == ' ' || c == '\t'; }
static inline bool      ImCharIsBlankW(unsigned int c)  { return c == ' ' || c == '\t' || c == 0x3000; }

// Helpers: UTF-8 <> wchar conversions
IMGUI_API const char*   ImTextCharToUtf8(char out_buf[5], unsigned int c);                                                      // return out_buf
IMGUI_API int           ImTextStrToUtf8(char* out_buf, int out_buf_size, const ImWchar* in_text, const ImWchar* in_text_end);   // return output UTF-8 bytes count
IMGUI_API int           ImTextCharFromUtf8(unsigned int* out_char, const char* in_text, const char* in_text_end);               // read one character. return input UTF-8 bytes count
IMGUI_API int           ImTextStrFromUtf8(ImWchar* out_buf, int out_buf_size, const char* in_text, const char* in_text_end, const char** in_remaining = NULL);   // return input UTF-8 bytes count
IMGUI_API int           ImTextCountCharsFromUtf8(const char* in_text, const char* in_text_end);                                 // return number of UTF-8 code-points (NOT bytes count)
IMGUI_API int           ImTextCountUtf8BytesFromChar(const char* in_text, const char* in_text_end);                             // return number of bytes to express one char in UTF-8
IMGUI_API int           ImTextCountUtf8BytesFromStr(const ImWchar* in_text, const ImWchar* in_text_end);                        // return number of bytes to express string in UTF-8

// Helpers: ImVec2/ImVec4 operators
// We are keeping those disabled by default so they don't leak in user space, to allow user enabling implicit cast operators between ImVec2 and their own types (using IM_VEC2_CLASS_EXTRA etc.)
// We unfortunately don't have a unary- operator for ImVec2 because this would needs to be defined inside the class itself.
#ifdef IMGUI_DEFINE_MATH_OPERATORS
IM_MSVC_RUNTIME_CHECKS_OFF
static inline ImVec2 operator*(const ImVec2& lhs, const float rhs)              { return ImVec2(lhs.x * rhs, lhs.y * rhs); }
static inline ImVec2 operator/(const ImVec2& lhs, const float rhs)              { return ImVec2(lhs.x / rhs, lhs.y / rhs); }
static inline ImVec2 operator+(const ImVec2& lhs, const ImVec2& rhs)            { return ImVec2(lhs.x + rhs.x, lhs.y + rhs.y); }
static inline ImVec2 operator-(const ImVec2& lhs, const ImVec2& rhs)            { return ImVec2(lhs.x - rhs.x, lhs.y - rhs.y); }
static inline ImVec2 operator*(const ImVec2& lhs, const ImVec2& rhs)            { return ImVec2(lhs.x * rhs.x, lhs.y * rhs.y); }
static inline ImVec2 operator/(const ImVec2& lhs, const ImVec2& rhs)            { return ImVec2(lhs.x / rhs.x, lhs.y / rhs.y); }
static inline ImVec2& operator*=(ImVec2& lhs, const float rhs)                  { lhs.x *= rhs; lhs.y *= rhs; return lhs; }
static inline ImVec2& operator/=(ImVec2& lhs, const float rhs)                  { lhs.x /= rhs; lhs.y /= rhs; return lhs; }
static inline ImVec2& operator+=(ImVec2& lhs, const ImVec2& rhs)                { lhs.x += rhs.x; lhs.y += rhs.y; return lhs; }
static inline ImVec2& operator-=(ImVec2& lhs, const ImVec2& rhs)                { lhs.x -= rhs.x; lhs.y -= rhs.y; return lhs; }
static inline ImVec2& operator*=(ImVec2& lhs, const ImVec2& rhs)                { lhs.x *= rhs.x; lhs.y *= rhs.y; return lhs; }
static inline ImVec2& operator/=(ImVec2& lhs, const ImVec2& rhs)                { lhs.x /= rhs.x; lhs.y /= rhs.y; return lhs; }
static inline ImVec4 operator+(const ImVec4& lhs, const ImVec4& rhs)            { return ImVec4(lhs.x + rhs.x, lhs.y + rhs.y, lhs.z + rhs.z, lhs.w + rhs.w); }
static inline ImVec4 operator-(const ImVec4& lhs, const ImVec4& rhs)            { return ImVec4(lhs.x - rhs.x, lhs.y - rhs.y, lhs.z - rhs.z, lhs.w - rhs.w); }
static inline ImVec4 operator*(const ImVec4& lhs, const ImVec4& rhs)            { return ImVec4(lhs.x * rhs.x, lhs.y * rhs.y, lhs.z * rhs.z, lhs.w * rhs.w); }
IM_MSVC_RUNTIME_CHECKS_RESTORE
#endif

// Helpers: File System
#ifdef IMGUI_DISABLE_FILE_FUNCTIONS
#define IMGUI_DISABLE_DEFAULT_FILE_FUNCTIONS
typedef void* ImFileHandle;
static inline ImFileHandle  ImFileOpen(const char*, const char*)                    { return NULL; }
static inline bool          ImFileClose(ImFileHandle)                               { return false; }
static inline ImU64         ImFileGetSize(ImFileHandle)                             { return (ImU64)-1; }
static inline ImU64         ImFileRead(void*, ImU64, ImU64, ImFileHandle)           { return 0; }
static inline ImU64         ImFileWrite(const void*, ImU64, ImU64, ImFileHandle)    { return 0; }
#endif
#ifndef IMGUI_DISABLE_DEFAULT_FILE_FUNCTIONS
typedef FILE* ImFileHandle;
IMGUI_API ImFileHandle      ImFileOpen(const char* filename, const char* mode);
IMGUI_API bool              ImFileClose(ImFileHandle file);
IMGUI_API ImU64             ImFileGetSize(ImFileHandle file);
IMGUI_API ImU64             ImFileRead(void* data, ImU64 size, ImU64 count, ImFileHandle file);
IMGUI_API ImU64             ImFileWrite(const void* data, ImU64 size, ImU64 count, ImFileHandle file);
#else
#define IMGUI_DISABLE_TTY_FUNCTIONS // Can't use stdout, fflush if we are not using default file functions
#endif
IMGUI_API void*             ImFileLoadToMemory(const char* filename, const char* mode, size_t* out_file_size = NULL, int padding_bytes = 0);

// Helpers: Maths
IM_MSVC_RUNTIME_CHECKS_OFF
// - Wrapper for standard libs functions. (Note that imgui_demo.cpp does _not_ use them to keep the code easy to copy)
#ifndef IMGUI_DISABLE_DEFAULT_MATH_FUNCTIONS
#define ImFabs(X)           fabsf(X)
#define ImSqrt(X)           sqrtf(X)
#define ImFmod(X, Y)        fmodf((X), (Y))
#define ImCos(X)            cosf(X)
#define ImSin(X)            sinf(X)
#define ImAcos(X)           acosf(X)
#define ImAtan2(Y, X)       atan2f((Y), (X))
#define ImAtof(STR)         atof(STR)
//#define ImFloorStd(X)     floorf(X)           // We use our own, see ImFloor() and ImFloorSigned()
#define ImCeil(X)           ceilf(X)
static inline float  ImPow(float x, float y)    { return powf(x, y); }          // DragBehaviorT/SliderBehaviorT uses ImPow with either float/double and need the precision
static inline double ImPow(double x, double y)  { return pow(x, y); }
static inline float  ImLog(float x)             { return logf(x); }             // DragBehaviorT/SliderBehaviorT uses ImLog with either float/double and need the precision
static inline double ImLog(double x)            { return log(x); }
static inline int    ImAbs(int x)               { return x < 0 ? -x : x; }
static inline float  ImAbs(float x)             { return fabsf(x); }
static inline double ImAbs(double x)            { return fabs(x); }
static inline float  ImSign(float x)            { return (x < 0.0f) ? -1.0f : ((x > 0.0f) ? 1.0f : 0.0f); } // Sign operator - returns -1, 0 or 1 based on sign of argument
static inline double ImSign(double x)           { return (x < 0.0) ? -1.0 : ((x > 0.0) ? 1.0 : 0.0); }
#ifdef IMGUI_ENABLE_SSE
static inline float  ImRsqrt(float x)           { return _mm_cvtss_f32(_mm_rsqrt_ss(_mm_set_ss(x))); }
#else
static inline float  ImRsqrt(float x)           { return 1.0f / sqrtf(x); }
#endif
static inline double ImRsqrt(double x)          { return 1.0 / sqrt(x); }
#endif
// - ImMin/ImMax/ImClamp/ImLerp/ImSwap are used by widgets which support variety of types: signed/unsigned int/long long float/double
// (Exceptionally using templates here but we could also redefine them for those types)
template<typename T> static inline T ImMin(T lhs, T rhs)                        { return lhs < rhs ? lhs : rhs; }
template<typename T> static inline T ImMax(T lhs, T rhs)                        { return lhs >= rhs ? lhs : rhs; }
template<typename T> static inline T ImClamp(T v, T mn, T mx)                   { return (v < mn) ? mn : (v > mx) ? mx : v; }
template<typename T> static inline T ImLerp(T a, T b, float t)                  { return (T)(a + (b - a) * t); }
template<typename T> static inline void ImSwap(T& a, T& b)                      { T tmp = a; a = b; b = tmp; }
template<typename T> static inline T ImAddClampOverflow(T a, T b, T mn, T mx)   { if (b < 0 && (a < mn - b)) return mn; if (b > 0 && (a > mx - b)) return mx; return a + b; }
template<typename T> static inline T ImSubClampOverflow(T a, T b, T mn, T mx)   { if (b > 0 && (a < mn + b)) return mn; if (b < 0 && (a > mx + b)) return mx; return a - b; }
// - Misc maths helpers
static inline ImVec2 ImMin(const ImVec2& lhs, const ImVec2& rhs)                { return ImVec2(lhs.x < rhs.x ? lhs.x : rhs.x, lhs.y < rhs.y ? lhs.y : rhs.y); }
static inline ImVec2 ImMax(const ImVec2& lhs, const ImVec2& rhs)                { return ImVec2(lhs.x >= rhs.x ? lhs.x : rhs.x, lhs.y >= rhs.y ? lhs.y : rhs.y); }
static inline ImVec2 ImClamp(const ImVec2& v, const ImVec2& mn, ImVec2 mx)      { return ImVec2((v.x < mn.x) ? mn.x : (v.x > mx.x) ? mx.x : v.x, (v.y < mn.y) ? mn.y : (v.y > mx.y) ? mx.y : v.y); }
static inline ImVec2 ImLerp(const ImVec2& a, const ImVec2& b, float t)          { return ImVec2(a.x + (b.x - a.x) * t, a.y + (b.y - a.y) * t); }
static inline ImVec2 ImLerp(const ImVec2& a, const ImVec2& b, const ImVec2& t)  { return ImVec2(a.x + (b.x - a.x) * t.x, a.y + (b.y - a.y) * t.y); }
static inline ImVec4 ImLerp(const ImVec4& a, const ImVec4& b, float t)          { return ImVec4(a.x + (b.x - a.x) * t, a.y + (b.y - a.y) * t, a.z + (b.z - a.z) * t, a.w + (b.w - a.w) * t); }
static inline float  ImSaturate(float f)                                        { return (f < 0.0f) ? 0.0f : (f > 1.0f) ? 1.0f : f; }
static inline float  ImLengthSqr(const ImVec2& lhs)                             { return (lhs.x * lhs.x) + (lhs.y * lhs.y); }
static inline float  ImLengthSqr(const ImVec4& lhs)                             { return (lhs.x * lhs.x) + (lhs.y * lhs.y) + (lhs.z * lhs.z) + (lhs.w * lhs.w); }
static inline float  ImInvLength(const ImVec2& lhs, float fail_value)           { float d = (lhs.x * lhs.x) + (lhs.y * lhs.y); if (d > 0.0f) return ImRsqrt(d); return fail_value; }
static inline float  ImFloor(float f)                                           { return (float)(int)(f); }
static inline float  ImFloorSigned(float f)                                     { return (float)((f >= 0 || (int)f == f) ? (int)f : (int)f - 1); } // Decent replacement for floorf()
static inline ImVec2 ImFloor(const ImVec2& v)                                   { return ImVec2((float)(int)(v.x), (float)(int)(v.y)); }
static inline int    ImModPositive(int a, int b)                                { return (a + b) % b; }
static inline float  ImDot(const ImVec2& a, const ImVec2& b)                    { return a.x * b.x + a.y * b.y; }
static inline ImVec2 ImRotate(const ImVec2& v, float cos_a, float sin_a)        { return ImVec2(v.x * cos_a - v.y * sin_a, v.x * sin_a + v.y * cos_a); }
static inline float  ImLinearSweep(float current, float target, float speed)    { if (current < target) return ImMin(current + speed, target); if (current > target) return ImMax(current - speed, target); return current; }
static inline ImVec2 ImMul(const ImVec2& lhs, const ImVec2& rhs)                { return ImVec2(lhs.x * rhs.x, lhs.y * rhs.y); }
IM_MSVC_RUNTIME_CHECKS_RESTORE

// Helpers: Geometry
IMGUI_API ImVec2     ImBezierCubicCalc(const ImVec2& p1, const ImVec2& p2, const ImVec2& p3, const ImVec2& p4, float t);
IMGUI_API ImVec2     ImBezierCubicClosestPoint(const ImVec2& p1, const ImVec2& p2, const ImVec2& p3, const ImVec2& p4, const ImVec2& p, int num_segments);       // For curves with explicit number of segments
IMGUI_API ImVec2     ImBezierCubicClosestPointCasteljau(const ImVec2& p1, const ImVec2& p2, const ImVec2& p3, const ImVec2& p4, const ImVec2& p, float tess_tol);// For auto-tessellated curves you can use tess_tol = style.CurveTessellationTol
IMGUI_API ImVec2     ImBezierQuadraticCalc(const ImVec2& p1, const ImVec2& p2, const ImVec2& p3, float t);
IMGUI_API ImVec2     ImLineClosestPoint(const ImVec2& a, const ImVec2& b, const ImVec2& p);
IMGUI_API bool       ImTriangleContainsPoint(const ImVec2& a, const ImVec2& b, const ImVec2& c, const ImVec2& p);
IMGUI_API ImVec2     ImTriangleClosestPoint(const ImVec2& a, const ImVec2& b, const ImVec2& c, const ImVec2& p);
IMGUI_API void       ImTriangleBarycentricCoords(const ImVec2& a, const ImVec2& b, const ImVec2& c, const ImVec2& p, float& out_u, float& out_v, float& out_w);
inline float         ImTriangleArea(const ImVec2& a, const ImVec2& b, const ImVec2& c) { return ImFabs((a.x * (b.y - c.y)) + (b.x * (c.y - a.y)) + (c.x * (a.y - b.y))) * 0.5f; }
IMGUI_API ImGuiDir   ImGetDirQuadrantFromDelta(float dx, float dy);

// Helper: ImVec1 (1D vector)
// (this odd construct is used to facilitate the transition between 1D and 2D, and the maintenance of some branches/patches)
IM_MSVC_RUNTIME_CHECKS_OFF
struct ImVec1
{
    float   x;
    ImVec1()         { x = 0.0f; }
    ImVec1(float _x) { x = _x; }
};

// Helper: ImVec2ih (2D vector, half-size integer, for long-term packed storage)
struct ImVec2ih
{
    short   x, y;
    ImVec2ih()                           { x = y = 0; }
    ImVec2ih(short _x, short _y)         { x = _x; y = _y; }
    explicit ImVec2ih(const ImVec2& rhs) { x = (short)rhs.x; y = (short)rhs.y; }
};

// Helper: ImRect (2D axis aligned bounding-box)
// NB: we can't rely on ImVec2 math operators being available here!
struct IMGUI_API ImRect
{
    ImVec2      Min;    // Upper-left
    ImVec2      Max;    // Lower-right

    ImRect()                                        : Min(0.0f, 0.0f), Max(0.0f, 0.0f)  {}
    ImRect(const ImVec2& min, const ImVec2& max)    : Min(min), Max(max)                {}
    ImRect(const ImVec4& v)                         : Min(v.x, v.y), Max(v.z, v.w)      {}
    ImRect(float x1, float y1, float x2, float y2)  : Min(x1, y1), Max(x2, y2)          {}

    ImVec2      GetCenter() const                   { return ImVec2((Min.x + Max.x) * 0.5f, (Min.y + Max.y) * 0.5f); }
    ImVec2      GetSize() const                     { return ImVec2(Max.x - Min.x, Max.y - Min.y); }
    float       GetWidth() const                    { return Max.x - Min.x; }
    float       GetHeight() const                   { return Max.y - Min.y; }
    float       GetArea() const                     { return (Max.x - Min.x) * (Max.y - Min.y); }
    ImVec2      GetTL() const                       { return Min; }                   // Top-left
    ImVec2      GetTR() const                       { return ImVec2(Max.x, Min.y); }  // Top-right
    ImVec2      GetBL() const                       { return ImVec2(Min.x, Max.y); }  // Bottom-left
    ImVec2      GetBR() const                       { return Max; }                   // Bottom-right
    bool        Contains(const ImVec2& p) const     { return p.x     >= Min.x && p.y     >= Min.y && p.x     <  Max.x && p.y     <  Max.y; }
    bool        Contains(const ImRect& r) const     { return r.Min.x >= Min.x && r.Min.y >= Min.y && r.Max.x <= Max.x && r.Max.y <= Max.y; }
    bool        Overlaps(const ImRect& r) const     { return r.Min.y <  Max.y && r.Max.y >  Min.y && r.Min.x <  Max.x && r.Max.x >  Min.x; }
    void        Add(const ImVec2& p)                { if (Min.x > p.x)     Min.x = p.x;     if (Min.y > p.y)     Min.y = p.y;     if (Max.x < p.x)     Max.x = p.x;     if (Max.y < p.y)     Max.y = p.y; }
    void        Add(const ImRect& r)                { if (Min.x > r.Min.x) Min.x = r.Min.x; if (Min.y > r.Min.y) Min.y = r.Min.y; if (Max.x < r.Max.x) Max.x = r.Max.x; if (Max.y < r.Max.y) Max.y = r.Max.y; }
    void        Expand(const float amount)          { Min.x -= amount;   Min.y -= amount;   Max.x += amount;   Max.y += amount; }
    void        Expand(const ImVec2& amount)        { Min.x -= amount.x; Min.y -= amount.y; Max.x += amount.x; Max.y += amount.y; }
    void        Translate(const ImVec2& d)          { Min.x += d.x; Min.y += d.y; Max.x += d.x; Max.y += d.y; }
    void        TranslateX(float dx)                { Min.x += dx; Max.x += dx; }
    void        TranslateY(float dy)                { Min.y += dy; Max.y += dy; }
    void        ClipWith(const ImRect& r)           { Min = ImMax(Min, r.Min); Max = ImMin(Max, r.Max); }                   // Simple version, may lead to an inverted rectangle, which is fine for Contains/Overlaps test but not for display.
    void        ClipWithFull(const ImRect& r)       { Min = ImClamp(Min, r.Min, r.Max); Max = ImClamp(Max, r.Min, r.Max); } // Full version, ensure both points are fully clipped.
    void        Floor()                             { Min.x = IM_FLOOR(Min.x); Min.y = IM_FLOOR(Min.y); Max.x = IM_FLOOR(Max.x); Max.y = IM_FLOOR(Max.y); }
    bool        IsInverted() const                  { return Min.x > Max.x || Min.y > Max.y; }
    ImVec4      ToVec4() const                      { return ImVec4(Min.x, Min.y, Max.x, Max.y); }
};
IM_MSVC_RUNTIME_CHECKS_RESTORE

// Helper: ImBitArray
inline bool     ImBitArrayTestBit(const ImU32* arr, int n)      { ImU32 mask = (ImU32)1 << (n & 31); return (arr[n >> 5] & mask) != 0; }
inline void     ImBitArrayClearBit(ImU32* arr, int n)           { ImU32 mask = (ImU32)1 << (n & 31); arr[n >> 5] &= ~mask; }
inline void     ImBitArraySetBit(ImU32* arr, int n)             { ImU32 mask = (ImU32)1 << (n & 31); arr[n >> 5] |= mask; }
inline void     ImBitArraySetBitRange(ImU32* arr, int n, int n2) // Works on range [n..n2)
{
    n2--;
    while (n <= n2)
    {
        int a_mod = (n & 31);
        int b_mod = (n2 > (n | 31) ? 31 : (n2 & 31)) + 1;
        ImU32 mask = (ImU32)(((ImU64)1 << b_mod) - 1) & ~(ImU32)(((ImU64)1 << a_mod) - 1);
        arr[n >> 5] |= mask;
        n = (n + 32) & ~31;
    }
}

// Helper: ImBitArray class (wrapper over ImBitArray functions)
// Store 1-bit per value.
template<int BITCOUNT>
struct IMGUI_API ImBitArray
{
    ImU32           Storage[(BITCOUNT + 31) >> 5];
    ImBitArray()                                { ClearAllBits(); }
    void            ClearAllBits()              { memset(Storage, 0, sizeof(Storage)); }
    void            SetAllBits()                { memset(Storage, 255, sizeof(Storage)); }
    bool            TestBit(int n) const        { IM_ASSERT(n < BITCOUNT); return ImBitArrayTestBit(Storage, n); }
    void            SetBit(int n)               { IM_ASSERT(n < BITCOUNT); ImBitArraySetBit(Storage, n); }
    void            ClearBit(int n)             { IM_ASSERT(n < BITCOUNT); ImBitArrayClearBit(Storage, n); }
    void            SetBitRange(int n, int n2)  { ImBitArraySetBitRange(Storage, n, n2); } // Works on range [n..n2)
};

// Helper: ImBitVector
// Store 1-bit per value.
struct IMGUI_API ImBitVector
{
    ImVector<ImU32> Storage;
    void            Create(int sz)              { Storage.resize((sz + 31) >> 5); memset(Storage.Data, 0, (size_t)Storage.Size * sizeof(Storage.Data[0])); }
    void            Clear()                     { Storage.clear(); }
    bool            TestBit(int n) const        { IM_ASSERT(n < (Storage.Size << 5)); return ImBitArrayTestBit(Storage.Data, n); }
    void            SetBit(int n)               { IM_ASSERT(n < (Storage.Size << 5)); ImBitArraySetBit(Storage.Data, n); }
    void            ClearBit(int n)             { IM_ASSERT(n < (Storage.Size << 5)); ImBitArrayClearBit(Storage.Data, n); }
};

// Helper: ImSpan<>
// Pointing to a span of data we don't own.
template<typename T>
struct ImSpan
{
    T*                  Data;
    T*                  DataEnd;

    // Constructors, destructor
    inline ImSpan()                                 { Data = DataEnd = NULL; }
    inline ImSpan(T* data, int size)                { Data = data; DataEnd = data + size; }
    inline ImSpan(T* data, T* data_end)             { Data = data; DataEnd = data_end; }

    inline void         set(T* data, int size)      { Data = data; DataEnd = data + size; }
    inline void         set(T* data, T* data_end)   { Data = data; DataEnd = data_end; }
    inline int          size() const                { return (int)(ptrdiff_t)(DataEnd - Data); }
    inline int          size_in_bytes() const       { return (int)(ptrdiff_t)(DataEnd - Data) * (int)sizeof(T); }
    inline T&           operator[](int i)           { T* p = Data + i; IM_ASSERT(p >= Data && p < DataEnd); return *p; }
    inline const T&     operator[](int i) const     { const T* p = Data + i; IM_ASSERT(p >= Data && p < DataEnd); return *p; }

    inline T*           begin()                     { return Data; }
    inline const T*     begin() const               { return Data; }
    inline T*           end()                       { return DataEnd; }
    inline const T*     end() const                 { return DataEnd; }

    // Utilities
    inline int  index_from_ptr(const T* it) const   { IM_ASSERT(it >= Data && it < DataEnd); const ptrdiff_t off = it - Data; return (int)off; }
};

// Helper: ImSpanAllocator<>
// Facilitate storing multiple chunks into a single large block (the "arena")
// - Usage: call Reserve() N times, allocate GetArenaSizeInBytes() worth, pass it to SetArenaBasePtr(), call GetSpan() N times to retrieve the aligned ranges.
template<int CHUNKS>
struct ImSpanAllocator
{
    char*   BasePtr;
    int     CurrOff;
    int     CurrIdx;
    int     Offsets[CHUNKS];
    int     Sizes[CHUNKS];

    ImSpanAllocator()                               { memset(this, 0, sizeof(*this)); }
    inline void  Reserve(int n, size_t sz, int a=4) { IM_ASSERT(n == CurrIdx && n < CHUNKS); CurrOff = IM_MEMALIGN(CurrOff, a); Offsets[n] = CurrOff; Sizes[n] = (int)sz; CurrIdx++; CurrOff += (int)sz; }
    inline int   GetArenaSizeInBytes()              { return CurrOff; }
    inline void  SetArenaBasePtr(void* base_ptr)    { BasePtr = (char*)base_ptr; }
    inline void* GetSpanPtrBegin(int n)             { IM_ASSERT(n >= 0 && n < CHUNKS && CurrIdx == CHUNKS); return (void*)(BasePtr + Offsets[n]); }
    inline void* GetSpanPtrEnd(int n)               { IM_ASSERT(n >= 0 && n < CHUNKS && CurrIdx == CHUNKS); return (void*)(BasePtr + Offsets[n] + Sizes[n]); }
    template<typename T>
    inline void  GetSpan(int n, ImSpan<T>* span)    { span->set((T*)GetSpanPtrBegin(n), (T*)GetSpanPtrEnd(n)); }
};

// Helper: ImPool<>
// Basic keyed storage for contiguous instances, slow/amortized insertion, O(1) indexable, O(Log N) queries by ID over a dense/hot buffer,
// Honor constructor/destructor. Add/remove invalidate all pointers. Indexes have the same lifetime as the associated object.
typedef int ImPoolIdx;
template<typename T>
struct IMGUI_API ImPool
{
    ImVector<T>     Buf;        // Contiguous data
    ImGuiStorage    Map;        // ID->Index
    ImPoolIdx       FreeIdx;    // Next free idx to use
    ImPoolIdx       AliveCount; // Number of active/alive items (for display purpose)

    ImPool()    { FreeIdx = AliveCount = 0; }
    ~ImPool()   { Clear(); }
    T*          GetByKey(ImGuiID key)               { int idx = Map.GetInt(key, -1); return (idx != -1) ? &Buf[idx] : NULL; }
    T*          GetByIndex(ImPoolIdx n)             { return &Buf[n]; }
    ImPoolIdx   GetIndex(const T* p) const          { IM_ASSERT(p >= Buf.Data && p < Buf.Data + Buf.Size); return (ImPoolIdx)(p - Buf.Data); }
    T*          GetOrAddByKey(ImGuiID key)          { int* p_idx = Map.GetIntRef(key, -1); if (*p_idx != -1) return &Buf[*p_idx]; *p_idx = FreeIdx; return Add(); }
    bool        Contains(const T* p) const          { return (p >= Buf.Data && p < Buf.Data + Buf.Size); }
    void        Clear()                             { for (int n = 0; n < Map.Data.Size; n++) { int idx = Map.Data[n].val_i; if (idx != -1) Buf[idx].~T(); } Map.Clear(); Buf.clear(); FreeIdx = AliveCount = 0; }
    T*          Add()                               { int idx = FreeIdx; if (idx == Buf.Size) { Buf.resize(Buf.Size + 1); FreeIdx++; } else { FreeIdx = *(int*)&Buf[idx]; } IM_PLACEMENT_NEW(&Buf[idx]) T(); AliveCount++; return &Buf[idx]; }
    void        Remove(ImGuiID key, const T* p)     { Remove(key, GetIndex(p)); }
    void        Remove(ImGuiID key, ImPoolIdx idx)  { Buf[idx].~T(); *(int*)&Buf[idx] = FreeIdx; FreeIdx = idx; Map.SetInt(key, -1); AliveCount--; }
    void        Reserve(int capacity)               { Buf.reserve(capacity); Map.Data.reserve(capacity); }

    // To iterate a ImPool: for (int n = 0; n < pool.GetMapSize(); n++) if (T* t = pool.TryGetMapData(n)) { ... }
    // Can be avoided if you know .Remove() has never been called on the pool, or AliveCount == GetMapSize()
    int         GetAliveCount() const               { return AliveCount; }      // Number of active/alive items in the pool (for display purpose)
    int         GetBufSize() const                  { return Buf.Size; }
    int         GetMapSize() const                  { return Map.Data.Size; }   // It is the map we need iterate to find valid items, since we don't have "alive" storage anywhere
    T*          TryGetMapData(ImPoolIdx n)          { int idx = Map.Data[n].val_i; if (idx == -1) return NULL; return GetByIndex(idx); }
#ifndef IMGUI_DISABLE_OBSOLETE_FUNCTIONS
    int         GetSize()                           { return GetMapSize(); } // For ImPlot: should use GetMapSize() from (IMGUI_VERSION_NUM >= 18304)
#endif
};

// Helper: ImChunkStream<>
// Build and iterate a contiguous stream of variable-sized structures.
// This is used by Settings to store persistent data while reducing allocation count.
// We store the chunk size first, and align the final size on 4 bytes boundaries.
// The tedious/zealous amount of casting is to avoid -Wcast-align warnings.
template<typename T>
struct IMGUI_API ImChunkStream
{
    ImVector<char>  Buf;

    void    clear()                     { Buf.clear(); }
    bool    empty() const               { return Buf.Size == 0; }
    int     size() const                { return Buf.Size; }
    T*      alloc_chunk(size_t sz)      { size_t HDR_SZ = 4; sz = IM_MEMALIGN(HDR_SZ + sz, 4u); int off = Buf.Size; Buf.resize(off + (int)sz); ((int*)(void*)(Buf.Data + off))[0] = (int)sz; return (T*)(void*)(Buf.Data + off + (int)HDR_SZ); }
    T*      begin()                     { size_t HDR_SZ = 4; if (!Buf.Data) return NULL; return (T*)(void*)(Buf.Data + HDR_SZ); }
    T*      next_chunk(T* p)            { size_t HDR_SZ = 4; IM_ASSERT(p >= begin() && p < end()); p = (T*)(void*)((char*)(void*)p + chunk_size(p)); if (p == (T*)(void*)((char*)end() + HDR_SZ)) return (T*)0; IM_ASSERT(p < end()); return p; }
    int     chunk_size(const T* p)      { return ((const int*)p)[-1]; }
    T*      end()                       { return (T*)(void*)(Buf.Data + Buf.Size); }
    int     offset_from_ptr(const T* p) { IM_ASSERT(p >= begin() && p < end()); const ptrdiff_t off = (const char*)p - Buf.Data; return (int)off; }
    T*      ptr_from_offset(int off)    { IM_ASSERT(off >= 4 && off < Buf.Size); return (T*)(void*)(Buf.Data + off); }
    void    swap(ImChunkStream<T>& rhs) { rhs.Buf.swap(Buf); }

};

//-----------------------------------------------------------------------------
// [SECTION] ImDrawList support
//-----------------------------------------------------------------------------

// ImDrawList: Helper function to calculate a circle's segment count given its radius and a "maximum error" value.
// Estimation of number of circle segment based on error is derived using method described in https://stackoverflow.com/a/2244088/15194693
// Number of segments (N) is calculated using equation:
//   N = ceil ( pi / acos(1 - error / r) )     where r > 0, error <= r
// Our equation is significantly simpler that one in the post thanks for choosing segment that is
// perpendicular to X axis. Follow steps in the article from this starting condition and you will
// will get this result.
//
// Rendering circles with an odd number of segments, while mathematically correct will produce
// asymmetrical results on the raster grid. Therefore we're rounding N to next even number (7->8, 8->8, 9->10 etc.)
//
#define IM_ROUNDUP_TO_EVEN(_V)                                  ((((_V) + 1) / 2) * 2)
#define IM_DRAWLIST_CIRCLE_AUTO_SEGMENT_MIN                     4
#define IM_DRAWLIST_CIRCLE_AUTO_SEGMENT_MAX                     512
#define IM_DRAWLIST_CIRCLE_AUTO_SEGMENT_CALC(_RAD,_MAXERROR)    ImClamp(IM_ROUNDUP_TO_EVEN((int)ImCeil(IM_PI / ImAcos(1 - ImMin((_MAXERROR), (_RAD)) / (_RAD)))), IM_DRAWLIST_CIRCLE_AUTO_SEGMENT_MIN, IM_DRAWLIST_CIRCLE_AUTO_SEGMENT_MAX)

// Raw equation from IM_DRAWLIST_CIRCLE_AUTO_SEGMENT_CALC rewritten for 'r' and 'error'.
#define IM_DRAWLIST_CIRCLE_AUTO_SEGMENT_CALC_R(_N,_MAXERROR)    ((_MAXERROR) / (1 - ImCos(IM_PI / ImMax((float)(_N), IM_PI))))
#define IM_DRAWLIST_CIRCLE_AUTO_SEGMENT_CALC_ERROR(_N,_RAD)     ((1 - ImCos(IM_PI / ImMax((float)(_N), IM_PI))) / (_RAD))

// ImDrawList: Lookup table size for adaptive arc drawing, cover full circle.
#ifndef IM_DRAWLIST_ARCFAST_TABLE_SIZE
#define IM_DRAWLIST_ARCFAST_TABLE_SIZE                          48 // Number of samples in lookup table.
#endif
#define IM_DRAWLIST_ARCFAST_SAMPLE_MAX                          IM_DRAWLIST_ARCFAST_TABLE_SIZE // Sample index _PathArcToFastEx() for 360 angle.

// Data shared between all ImDrawList instances
// You may want to create your own instance of this if you want to use ImDrawList completely without ImGui. In that case, watch out for future changes to this structure.
struct IMGUI_API ImDrawListSharedData
{
    ImVec2          TexUvWhitePixel;            // UV of white pixel in the atlas
    ImFont*         Font;                       // Current/default font (optional, for simplified AddText overload)
    float           FontSize;                   // Current/default font size (optional, for simplified AddText overload)
    float           CurveTessellationTol;       // Tessellation tolerance when using PathBezierCurveTo()
    float           CircleSegmentMaxError;      // Number of circle segments to use per pixel of radius for AddCircle() etc
    ImVec4          ClipRectFullscreen;         // Value for PushClipRectFullscreen()
    ImDrawListFlags InitialFlags;               // Initial flags at the beginning of the frame (it is possible to alter flags on a per-drawlist basis afterwards)

    // [Internal] Lookup tables
    ImVec2          ArcFastVtx[IM_DRAWLIST_ARCFAST_TABLE_SIZE]; // Sample points on the quarter of the circle.
    float           ArcFastRadiusCutoff;                        // Cutoff radius after which arc drawing will fallback to slower PathArcTo()
    ImU8            CircleSegmentCounts[64];    // Precomputed segment count for given radius before we calculate it dynamically (to avoid calculation overhead)
    const ImVec4*   TexUvLines;                 // UV of anti-aliased lines in the atlas

    ImDrawListSharedData();
    void SetCircleTessellationMaxError(float max_error);
};

struct ImDrawDataBuilder
{
    ImVector<ImDrawList*>   Layers[2];           // Global layers for: regular, tooltip

    void Clear()                    { for (int n = 0; n < IM_ARRAYSIZE(Layers); n++) Layers[n].resize(0); }
    void ClearFreeMemory()          { for (int n = 0; n < IM_ARRAYSIZE(Layers); n++) Layers[n].clear(); }
    int  GetDrawListCount() const   { int count = 0; for (int n = 0; n < IM_ARRAYSIZE(Layers); n++) count += Layers[n].Size; return count; }
    IMGUI_API void FlattenIntoSingleLayer();
};

//-----------------------------------------------------------------------------
// [SECTION] Widgets support: flags, enums, data structures
//-----------------------------------------------------------------------------

// Transient per-window flags, reset at the beginning of the frame. For child window, inherited from parent on first Begin().
// This is going to be exposed in imgui.h when stabilized enough.
enum ImGuiItemFlags_
{
    ImGuiItemFlags_None                     = 0,
    ImGuiItemFlags_NoTabStop                = 1 << 0,  // false     // Disable keyboard tabbing (FIXME: should merge with _NoNav)
    ImGuiItemFlags_ButtonRepeat             = 1 << 1,  // false     // Button() will return true multiple times based on io.KeyRepeatDelay and io.KeyRepeatRate settings.
    ImGuiItemFlags_Disabled                 = 1 << 2,  // false     // Disable interactions but doesn't affect visuals. See PushDisabled()/PushDisabled(). See github.com/ocornut/imgui/issues/211
    ImGuiItemFlags_NoNav                    = 1 << 3,  // false     // Disable keyboard/gamepad directional navigation (FIXME: should merge with _NoTabStop)
    ImGuiItemFlags_NoNavDefaultFocus        = 1 << 4,  // false     // Disable item being a candidate for default focus (e.g. used by title bar items)
    ImGuiItemFlags_SelectableDontClosePopup = 1 << 5,  // false     // Disable MenuItem/Selectable() automatically closing their popup window
    ImGuiItemFlags_MixedValue               = 1 << 6,  // false     // [BETA] Represent a mixed/indeterminate value, generally multi-selection where values differ. Currently only supported by Checkbox() (later should support all sorts of widgets)
    ImGuiItemFlags_ReadOnly                 = 1 << 7   // false     // [ALPHA] Allow hovering interactions but underlying value is not changed.
};

// Flags for ItemAdd()
// FIXME-NAV: _Focusable is _ALMOST_ what you would expect to be called '_TabStop' but because SetKeyboardFocusHere() works on items with no TabStop we distinguish Focusable from TabStop.
enum ImGuiItemAddFlags_
{
    ImGuiItemAddFlags_None                  = 0,
    ImGuiItemAddFlags_Focusable             = 1 << 0    // FIXME-NAV: In current/legacy scheme, Focusable+TabStop support are opt-in by widgets. We will transition it toward being opt-out, so this flag is expected to eventually disappear.
};

// Storage for LastItem data
enum ImGuiItemStatusFlags_
{
    ImGuiItemStatusFlags_None               = 0,
    ImGuiItemStatusFlags_HoveredRect        = 1 << 0,   // Mouse position is within item rectangle (does NOT mean that the window is in correct z-order and can be hovered!, this is only one part of the most-common IsItemHovered test)
    ImGuiItemStatusFlags_HasDisplayRect     = 1 << 1,   // window->DC.LastItemDisplayRect is valid
    ImGuiItemStatusFlags_Edited             = 1 << 2,   // Value exposed by item was edited in the current frame (should match the bool return value of most widgets)
    ImGuiItemStatusFlags_ToggledSelection   = 1 << 3,   // Set when Selectable(), TreeNode() reports toggling a selection. We can't report "Selected", only state changes, in order to easily handle clipping with less issues.
    ImGuiItemStatusFlags_ToggledOpen        = 1 << 4,   // Set when TreeNode() reports toggling their open state.
    ImGuiItemStatusFlags_HasDeactivated     = 1 << 5,   // Set if the widget/group is able to provide data for the ImGuiItemStatusFlags_Deactivated flag.
    ImGuiItemStatusFlags_Deactivated        = 1 << 6,   // Only valid if ImGuiItemStatusFlags_HasDeactivated is set.
    ImGuiItemStatusFlags_HoveredWindow      = 1 << 7,   // Override the HoveredWindow test to allow cross-window hover testing.
    ImGuiItemStatusFlags_FocusedByCode      = 1 << 8,   // Set when the Focusable item just got focused from code.
    ImGuiItemStatusFlags_FocusedByTabbing   = 1 << 9,   // Set when the Focusable item just got focused by Tabbing.
    ImGuiItemStatusFlags_Focused            = ImGuiItemStatusFlags_FocusedByCode | ImGuiItemStatusFlags_FocusedByTabbing

#ifdef IMGUI_ENABLE_TEST_ENGINE
    , // [imgui_tests only]
    ImGuiItemStatusFlags_Openable           = 1 << 20,  //
    ImGuiItemStatusFlags_Opened             = 1 << 21,  //
    ImGuiItemStatusFlags_Checkable          = 1 << 22,  //
    ImGuiItemStatusFlags_Checked            = 1 << 23   //
#endif
};

// Extend ImGuiInputTextFlags_
enum ImGuiInputTextFlagsPrivate_
{
    // [Internal]
    ImGuiInputTextFlags_Multiline           = 1 << 26,  // For internal use by InputTextMultiline()
    ImGuiInputTextFlags_NoMarkEdited        = 1 << 27,  // For internal use by functions using InputText() before reformatting data
    ImGuiInputTextFlags_MergedItem          = 1 << 28   // For internal use by TempInputText(), will skip calling ItemAdd(). Require bounding-box to strictly match.
};

// Extend ImGuiButtonFlags_
enum ImGuiButtonFlagsPrivate_
{
    ImGuiButtonFlags_PressedOnClick         = 1 << 4,   // return true on click (mouse down event)
    ImGuiButtonFlags_PressedOnClickRelease  = 1 << 5,   // [Default] return true on click + release on same item <-- this is what the majority of Button are using
    ImGuiButtonFlags_PressedOnClickReleaseAnywhere = 1 << 6, // return true on click + release even if the release event is not done while hovering the item
    ImGuiButtonFlags_PressedOnRelease       = 1 << 7,   // return true on release (default requires click+release)
    ImGuiButtonFlags_PressedOnDoubleClick   = 1 << 8,   // return true on double-click (default requires click+release)
    ImGuiButtonFlags_PressedOnDragDropHold  = 1 << 9,   // return true when held into while we are drag and dropping another item (used by e.g. tree nodes, collapsing headers)
    ImGuiButtonFlags_Repeat                 = 1 << 10,  // hold to repeat
    ImGuiButtonFlags_FlattenChildren        = 1 << 11,  // allow interactions even if a child window is overlapping
    ImGuiButtonFlags_AllowItemOverlap       = 1 << 12,  // require previous frame HoveredId to either match id or be null before being usable, use along with SetItemAllowOverlap()
    ImGuiButtonFlags_DontClosePopups        = 1 << 13,  // disable automatically closing parent popup on press // [UNUSED]
    //ImGuiButtonFlags_Disabled             = 1 << 14,  // disable interactions -> use PushDisabled() or ImGuiItemFlags_Disabled
    ImGuiButtonFlags_AlignTextBaseLine      = 1 << 15,  // vertically align button to match text baseline - ButtonEx() only // FIXME: Should be removed and handled by SmallButton(), not possible currently because of DC.CursorPosPrevLine
    ImGuiButtonFlags_NoKeyModifiers         = 1 << 16,  // disable mouse interaction if a key modifier is held
    ImGuiButtonFlags_NoHoldingActiveId      = 1 << 17,  // don't set ActiveId while holding the mouse (ImGuiButtonFlags_PressedOnClick only)
    ImGuiButtonFlags_NoNavFocus             = 1 << 18,  // don't override navigation focus when activated
    ImGuiButtonFlags_NoHoveredOnFocus       = 1 << 19,  // don't report as hovered when nav focus is on this item
    ImGuiButtonFlags_PressedOnMask_         = ImGuiButtonFlags_PressedOnClick | ImGuiButtonFlags_PressedOnClickRelease | ImGuiButtonFlags_PressedOnClickReleaseAnywhere | ImGuiButtonFlags_PressedOnRelease | ImGuiButtonFlags_PressedOnDoubleClick | ImGuiButtonFlags_PressedOnDragDropHold,
    ImGuiButtonFlags_PressedOnDefault_      = ImGuiButtonFlags_PressedOnClickRelease
};

// Extend ImGuiComboFlags_
enum ImGuiComboFlagsPrivate_
{
    ImGuiComboFlags_CustomPreview           = 1 << 20   // enable BeginComboPreview()
};

// Extend ImGuiSliderFlags_
enum ImGuiSliderFlagsPrivate_
{
    ImGuiSliderFlags_Vertical               = 1 << 20,  // Should this slider be orientated vertically?
    ImGuiSliderFlags_ReadOnly               = 1 << 21
};

// Extend ImGuiSelectableFlags_
enum ImGuiSelectableFlagsPrivate_
{
    // NB: need to be in sync with last value of ImGuiSelectableFlags_
    ImGuiSelectableFlags_NoHoldingActiveID      = 1 << 20,
    ImGuiSelectableFlags_SelectOnNav            = 1 << 21,  // (WIP) Auto-select when moved into. This is not exposed in public API as to handle multi-select and modifiers we will need user to explicitly control focus scope. May be replaced with a BeginSelection() API.
    ImGuiSelectableFlags_SelectOnClick          = 1 << 22,  // Override button behavior to react on Click (default is Click+Release)
    ImGuiSelectableFlags_SelectOnRelease        = 1 << 23,  // Override button behavior to react on Release (default is Click+Release)
    ImGuiSelectableFlags_SpanAvailWidth         = 1 << 24,  // Span all avail width even if we declared less for layout purpose. FIXME: We may be able to remove this (added in 6251d379, 2bcafc86 for menus)
    ImGuiSelectableFlags_DrawHoveredWhenHeld    = 1 << 25,  // Always show active when held, even is not hovered. This concept could probably be renamed/formalized somehow.
    ImGuiSelectableFlags_SetNavIdOnHover        = 1 << 26,  // Set Nav/Focus ID on mouse hover (used by MenuItem)
    ImGuiSelectableFlags_NoPadWithHalfSpacing   = 1 << 27   // Disable padding each side with ItemSpacing * 0.5f
};

// Extend ImGuiTreeNodeFlags_
enum ImGuiTreeNodeFlagsPrivate_
{
    ImGuiTreeNodeFlags_ClipLabelForTrailingButton = 1 << 20
};

enum ImGuiSeparatorFlags_
{
    ImGuiSeparatorFlags_None                = 0,
    ImGuiSeparatorFlags_Horizontal          = 1 << 0,   // Axis default to current layout type, so generally Horizontal unless e.g. in a menu bar
    ImGuiSeparatorFlags_Vertical            = 1 << 1,
    ImGuiSeparatorFlags_SpanAllColumns      = 1 << 2
};

enum ImGuiTextFlags_
{
    ImGuiTextFlags_None = 0,
    ImGuiTextFlags_NoWidthForLargeClippedText = 1 << 0
};

enum ImGuiTooltipFlags_
{
    ImGuiTooltipFlags_None = 0,
    ImGuiTooltipFlags_OverridePreviousTooltip = 1 << 0      // Override will clear/ignore previously submitted tooltip (defaults to append)
};

// FIXME: this is in development, not exposed/functional as a generic feature yet.
// Horizontal/Vertical enums are fixed to 0/1 so they may be used to index ImVec2
enum ImGuiLayoutType_
{
    ImGuiLayoutType_Horizontal = 0,
    ImGuiLayoutType_Vertical = 1
};

enum ImGuiLogType
{
    ImGuiLogType_None = 0,
    ImGuiLogType_TTY,
    ImGuiLogType_File,
    ImGuiLogType_Buffer,
    ImGuiLogType_Clipboard
};

// X/Y enums are fixed to 0/1 so they may be used to index ImVec2
enum ImGuiAxis
{
    ImGuiAxis_None = -1,
    ImGuiAxis_X = 0,
    ImGuiAxis_Y = 1
};

enum ImGuiPlotType
{
    ImGuiPlotType_Lines,
    ImGuiPlotType_Histogram
};

enum ImGuiInputSource
{
    ImGuiInputSource_None = 0,
    ImGuiInputSource_Mouse,
    ImGuiInputSource_Keyboard,
    ImGuiInputSource_Gamepad,
    ImGuiInputSource_Nav,               // Stored in g.ActiveIdSource only
    ImGuiInputSource_Clipboard,         // Currently only used by InputText()
    ImGuiInputSource_COUNT
};

// FIXME-NAV: Clarify/expose various repeat delay/rate
enum ImGuiInputReadMode
{
    ImGuiInputReadMode_Down,
    ImGuiInputReadMode_Pressed,
    ImGuiInputReadMode_Released,
    ImGuiInputReadMode_Repeat,
    ImGuiInputReadMode_RepeatSlow,
    ImGuiInputReadMode_RepeatFast
};

enum ImGuiNavHighlightFlags_
{
    ImGuiNavHighlightFlags_None         = 0,
    ImGuiNavHighlightFlags_TypeDefault  = 1 << 0,
    ImGuiNavHighlightFlags_TypeThin     = 1 << 1,
    ImGuiNavHighlightFlags_AlwaysDraw   = 1 << 2,       // Draw rectangular highlight if (g.NavId == id) _even_ when using the mouse.
    ImGuiNavHighlightFlags_NoRounding   = 1 << 3
};

enum ImGuiNavDirSourceFlags_
{
    ImGuiNavDirSourceFlags_None         = 0,
    ImGuiNavDirSourceFlags_Keyboard     = 1 << 0,
    ImGuiNavDirSourceFlags_PadDPad      = 1 << 1,
    ImGuiNavDirSourceFlags_PadLStick    = 1 << 2
};

enum ImGuiNavMoveFlags_
{
    ImGuiNavMoveFlags_None                  = 0,
    ImGuiNavMoveFlags_LoopX                 = 1 << 0,   // On failed request, restart from opposite side
    ImGuiNavMoveFlags_LoopY                 = 1 << 1,
    ImGuiNavMoveFlags_WrapX                 = 1 << 2,   // On failed request, request from opposite side one line down (when NavDir==right) or one line up (when NavDir==left)
    ImGuiNavMoveFlags_WrapY                 = 1 << 3,   // This is not super useful for provided for completeness
    ImGuiNavMoveFlags_AllowCurrentNavId     = 1 << 4,   // Allow scoring and considering the current NavId as a move target candidate. This is used when the move source is offset (e.g. pressing PageDown actually needs to send a Up move request, if we are pressing PageDown from the bottom-most item we need to stay in place)
    ImGuiNavMoveFlags_AlsoScoreVisibleSet   = 1 << 5,   // Store alternate result in NavMoveResultLocalVisibleSet that only comprise elements that are already fully visible.
    ImGuiNavMoveFlags_ScrollToEdge          = 1 << 6
};

enum ImGuiNavForward
{
    ImGuiNavForward_None,
    ImGuiNavForward_ForwardQueued,
    ImGuiNavForward_ForwardActive
};

enum ImGuiNavLayer
{
    ImGuiNavLayer_Main  = 0,    // Main scrolling layer
    ImGuiNavLayer_Menu  = 1,    // Menu layer (access with Alt/ImGuiNavInput_Menu)
    ImGuiNavLayer_COUNT
};

enum ImGuiPopupPositionPolicy
{
    ImGuiPopupPositionPolicy_Default,
    ImGuiPopupPositionPolicy_ComboBox,
    ImGuiPopupPositionPolicy_Tooltip
};

struct ImGuiDataTypeTempStorage
{
    ImU8        Data[8];        // Can fit any data up to ImGuiDataType_COUNT
};

// Type information associated to one ImGuiDataType. Retrieve with DataTypeGetInfo().
struct ImGuiDataTypeInfo
{
    size_t      Size;           // Size in bytes
    const char* Name;           // Short descriptive name for the type, for debugging
    const char* PrintFmt;       // Default printf format for the type
    const char* ScanFmt;        // Default scanf format for the type
};

// Extend ImGuiDataType_
enum ImGuiDataTypePrivate_
{
    ImGuiDataType_String = ImGuiDataType_COUNT + 1,
    ImGuiDataType_Pointer,
    ImGuiDataType_ID
};

// Stacked color modifier, backup of modified data so we can restore it
struct ImGuiColorMod
{
    ImGuiCol    Col;
    ImVec4      BackupValue;
};

// Stacked style modifier, backup of modified data so we can restore it. Data type inferred from the variable.
struct ImGuiStyleMod
{
    ImGuiStyleVar   VarIdx;
    union           { int BackupInt[2]; float BackupFloat[2]; };
    ImGuiStyleMod(ImGuiStyleVar idx, int v)     { VarIdx = idx; BackupInt[0] = v; }
    ImGuiStyleMod(ImGuiStyleVar idx, float v)   { VarIdx = idx; BackupFloat[0] = v; }
    ImGuiStyleMod(ImGuiStyleVar idx, ImVec2 v)  { VarIdx = idx; BackupFloat[0] = v.x; BackupFloat[1] = v.y; }
};

// Storage data for BeginComboPreview()/EndComboPreview()
struct IMGUI_API ImGuiComboPreviewData
{
    ImRect          PreviewRect;
    ImVec2          BackupCursorPos;
    ImVec2          BackupCursorMaxPos;
    ImVec2          BackupCursorPosPrevLine;
    float           BackupPrevLineTextBaseOffset;
    ImGuiLayoutType BackupLayout;

    ImGuiComboPreviewData() { memset(this, 0, sizeof(*this)); }
};

// Stacked storage data for BeginGroup()/EndGroup()
struct IMGUI_API ImGuiGroupData
{
    ImGuiID     WindowID;
    ImVec2      BackupCursorPos;
    ImVec2      BackupCursorMaxPos;
    ImVec1      BackupIndent;
    ImVec1      BackupGroupOffset;
    ImVec2      BackupCurrLineSize;
    float       BackupCurrLineTextBaseOffset;
    ImGuiID     BackupActiveIdIsAlive;
    bool        BackupActiveIdPreviousFrameIsAlive;
    bool        BackupHoveredIdIsAlive;
    bool        EmitItem;
};

// Simple column measurement, currently used for MenuItem() only.. This is very short-sighted/throw-away code and NOT a generic helper.
struct IMGUI_API ImGuiMenuColumns
{
    ImU32       TotalWidth;
    ImU32       NextTotalWidth;
    ImU16       Spacing;
    ImU16       OffsetIcon;         // Always zero for now
    ImU16       OffsetLabel;        // Offsets are locked in Update()
    ImU16       OffsetShortcut;
    ImU16       OffsetMark;
    ImU16       Widths[4];          // Width of:   Icon, Label, Shortcut, Mark  (accumulators for current frame)

    ImGuiMenuColumns() { memset(this, 0, sizeof(*this)); }
    void        Update(float spacing, bool window_reappearing);
    float       DeclColumns(float w_icon, float w_label, float w_shortcut, float w_mark);
    void        CalcNextTotalWidth(bool update_offsets);
};

// Internal state of the currently focused/edited text input box
// For a given item ID, access with ImGui::GetInputTextState()
struct IMGUI_API ImGuiInputTextState
{
    ImGuiID                 ID;                     // widget id owning the text state
    int                     CurLenW, CurLenA;       // we need to maintain our buffer length in both UTF-8 and wchar format. UTF-8 length is valid even if TextA is not.
    ImVector<ImWchar>       TextW;                  // edit buffer, we need to persist but can't guarantee the persistence of the user-provided buffer. so we copy into own buffer.
    ImVector<char>          TextA;                  // temporary UTF8 buffer for callbacks and other operations. this is not updated in every code-path! size=capacity.
    ImVector<char>          InitialTextA;           // backup of end-user buffer at the time of focus (in UTF-8, unaltered)
    bool                    TextAIsValid;           // temporary UTF8 buffer is not initially valid before we make the widget active (until then we pull the data from user argument)
    int                     BufCapacityA;           // end-user buffer capacity
    float                   ScrollX;                // horizontal scrolling/offset
    ImStb::STB_TexteditState Stb;                   // state for stb_textedit.h
    float                   CursorAnim;             // timer for cursor blink, reset on every user action so the cursor reappears immediately
    bool                    CursorFollow;           // set when we want scrolling to follow the current cursor position (not always!)
    bool                    SelectedAllMouseLock;   // after a double-click to select all, we ignore further mouse drags to update selection
    bool                    Edited;                 // edited this frame
    ImGuiInputTextFlags     Flags;                  // copy of InputText() flags
    ImGuiInputTextCallback  UserCallback;           // "
    void*                   UserCallbackData;       // "

    ImGuiInputTextState()                   { memset(this, 0, sizeof(*this)); }
    void        ClearText()                 { CurLenW = CurLenA = 0; TextW[0] = 0; TextA[0] = 0; CursorClamp(); }
    void        ClearFreeMemory()           { TextW.clear(); TextA.clear(); InitialTextA.clear(); }
    int         GetUndoAvailCount() const   { return Stb.undostate.undo_point; }
    int         GetRedoAvailCount() const   { return STB_TEXTEDIT_UNDOSTATECOUNT - Stb.undostate.redo_point; }
    void        OnKeyPressed(int key);      // Cannot be inline because we call in code in stb_textedit.h implementation

    // Cursor & Selection
    void        CursorAnimReset()           { CursorAnim = -0.30f; }                                   // After a user-input the cursor stays on for a while without blinking
    void        CursorClamp()               { Stb.cursor = ImMin(Stb.cursor, CurLenW); Stb.select_start = ImMin(Stb.select_start, CurLenW); Stb.select_end = ImMin(Stb.select_end, CurLenW); }
    bool        HasSelection() const        { return Stb.select_start != Stb.select_end; }
    void        ClearSelection()            { Stb.select_start = Stb.select_end = Stb.cursor; }
    int         GetCursorPos() const        { return Stb.cursor; }
    int         GetSelectionStart() const   { return Stb.select_start; }
    int         GetSelectionEnd() const     { return Stb.select_end; }
    void        SelectAll()                 { Stb.select_start = 0; Stb.cursor = Stb.select_end = CurLenW; Stb.has_preferred_x = 0; }
};

// Storage for current popup stack
struct ImGuiPopupData
{
    ImGuiID             PopupId;        // Set on OpenPopup()
    ImGuiWindow*        Window;         // Resolved on BeginPopup() - may stay unresolved if user never calls OpenPopup()
    ImGuiWindow*        SourceWindow;   // Set on OpenPopup() copy of NavWindow at the time of opening the popup
    int                 OpenFrameCount; // Set on OpenPopup()
    ImGuiID             OpenParentId;   // Set on OpenPopup(), we need this to differentiate multiple menu sets from each others (e.g. inside menu bar vs loose menu items)
    ImVec2              OpenPopupPos;   // Set on OpenPopup(), preferred popup position (typically == OpenMousePos when using mouse)
    ImVec2              OpenMousePos;   // Set on OpenPopup(), copy of mouse position at the time of opening popup

    ImGuiPopupData()    { memset(this, 0, sizeof(*this)); OpenFrameCount = -1; }
};

struct ImGuiNavItemData
{
    ImGuiWindow*        Window;         // Init,Move    // Best candidate window (result->ItemWindow->RootWindowForNav == request->Window)
    ImGuiID             ID;             // Init,Move    // Best candidate item ID
    ImGuiID             FocusScopeId;   // Init,Move    // Best candidate focus scope ID
    ImRect              RectRel;        // Init,Move    // Best candidate bounding box in window relative space
    float               DistBox;        //      Move    // Best candidate box distance to current NavId
    float               DistCenter;     //      Move    // Best candidate center distance to current NavId
    float               DistAxial;      //      Move    // Best candidate axial distance to current NavId

    ImGuiNavItemData()  { Clear(); }
    void Clear()        { Window = NULL; ID = FocusScopeId = 0; RectRel = ImRect(); DistBox = DistCenter = DistAxial = FLT_MAX; }
};

enum ImGuiNextWindowDataFlags_
{
    ImGuiNextWindowDataFlags_None               = 0,
    ImGuiNextWindowDataFlags_HasPos             = 1 << 0,
    ImGuiNextWindowDataFlags_HasSize            = 1 << 1,
    ImGuiNextWindowDataFlags_HasContentSize     = 1 << 2,
    ImGuiNextWindowDataFlags_HasCollapsed       = 1 << 3,
    ImGuiNextWindowDataFlags_HasSizeConstraint  = 1 << 4,
    ImGuiNextWindowDataFlags_HasFocus           = 1 << 5,
    ImGuiNextWindowDataFlags_HasBgAlpha         = 1 << 6,
    ImGuiNextWindowDataFlags_HasScroll          = 1 << 7,
    ImGuiNextWindowDataFlags_HasViewport        = 1 << 8,
    ImGuiNextWindowDataFlags_HasDock            = 1 << 9,
    ImGuiNextWindowDataFlags_HasWindowClass     = 1 << 10
};

// Storage for SetNexWindow** functions
struct ImGuiNextWindowData
{
    ImGuiNextWindowDataFlags    Flags;
    ImGuiCond                   PosCond;
    ImGuiCond                   SizeCond;
    ImGuiCond                   CollapsedCond;
    ImGuiCond                   DockCond;
    ImVec2                      PosVal;
    ImVec2                      PosPivotVal;
    ImVec2                      SizeVal;
    ImVec2                      ContentSizeVal;
    ImVec2                      ScrollVal;
    bool                        PosUndock;
    bool                        CollapsedVal;
    ImRect                      SizeConstraintRect;
    ImGuiSizeCallback           SizeCallback;
    void*                       SizeCallbackUserData;
    float                       BgAlphaVal;             // Override background alpha
<<<<<<< HEAD
    ImGuiID                     ViewportId;
    ImGuiID                     DockId;
    ImGuiWindowClass            WindowClass;
=======
>>>>>>> 5dd1e38b
    ImVec2                      MenuBarOffsetMinVal;    // (Always on) This is not exposed publicly, so we don't clear it and it doesn't have a corresponding flag (could we? for consistency?)

    ImGuiNextWindowData()       { memset(this, 0, sizeof(*this)); }
    inline void ClearFlags()    { Flags = ImGuiNextWindowDataFlags_None; }
};

enum ImGuiNextItemDataFlags_
{
    ImGuiNextItemDataFlags_None     = 0,
    ImGuiNextItemDataFlags_HasWidth = 1 << 0,
    ImGuiNextItemDataFlags_HasOpen  = 1 << 1
};

struct ImGuiNextItemData
{
    ImGuiNextItemDataFlags      Flags;
    float                       Width;          // Set by SetNextItemWidth()
    ImGuiID                     FocusScopeId;   // Set by SetNextItemMultiSelectData() (!= 0 signify value has been set, so it's an alternate version of HasSelectionData, we don't use Flags for this because they are cleared too early. This is mostly used for debugging)
    ImGuiCond                   OpenCond;
    bool                        OpenVal;        // Set by SetNextItemOpen()

    ImGuiNextItemData()         { memset(this, 0, sizeof(*this)); }
    inline void ClearFlags()    { Flags = ImGuiNextItemDataFlags_None; } // Also cleared manually by ItemAdd()!
};

struct ImGuiShrinkWidthItem
{
    int         Index;
    float       Width;
};

struct ImGuiPtrOrIndex
{
    void*       Ptr;            // Either field can be set, not both. e.g. Dock node tab bars are loose while BeginTabBar() ones are in a pool.
    int         Index;          // Usually index in a main pool.

    ImGuiPtrOrIndex(void* ptr)  { Ptr = ptr; Index = -1; }
    ImGuiPtrOrIndex(int index)  { Ptr = NULL; Index = index; }
};

//-----------------------------------------------------------------------------
// [SECTION] Columns support
//-----------------------------------------------------------------------------

// Flags for internal's BeginColumns(). Prefix using BeginTable() nowadays!
enum ImGuiOldColumnFlags_
{
    ImGuiOldColumnFlags_None                    = 0,
    ImGuiOldColumnFlags_NoBorder                = 1 << 0,   // Disable column dividers
    ImGuiOldColumnFlags_NoResize                = 1 << 1,   // Disable resizing columns when clicking on the dividers
    ImGuiOldColumnFlags_NoPreserveWidths        = 1 << 2,   // Disable column width preservation when adjusting columns
    ImGuiOldColumnFlags_NoForceWithinWindow     = 1 << 3,   // Disable forcing columns to fit within window
    ImGuiOldColumnFlags_GrowParentContentsSize  = 1 << 4    // (WIP) Restore pre-1.51 behavior of extending the parent window contents size but _without affecting the columns width at all_. Will eventually remove.

    // Obsolete names (will be removed)
#ifndef IMGUI_DISABLE_OBSOLETE_FUNCTIONS
    , ImGuiColumnsFlags_None                    = ImGuiOldColumnFlags_None,
    ImGuiColumnsFlags_NoBorder                  = ImGuiOldColumnFlags_NoBorder,
    ImGuiColumnsFlags_NoResize                  = ImGuiOldColumnFlags_NoResize,
    ImGuiColumnsFlags_NoPreserveWidths          = ImGuiOldColumnFlags_NoPreserveWidths,
    ImGuiColumnsFlags_NoForceWithinWindow       = ImGuiOldColumnFlags_NoForceWithinWindow,
    ImGuiColumnsFlags_GrowParentContentsSize    = ImGuiOldColumnFlags_GrowParentContentsSize
#endif
};

struct ImGuiOldColumnData
{
    float               OffsetNorm;         // Column start offset, normalized 0.0 (far left) -> 1.0 (far right)
    float               OffsetNormBeforeResize;
    ImGuiOldColumnFlags Flags;              // Not exposed
    ImRect              ClipRect;

    ImGuiOldColumnData() { memset(this, 0, sizeof(*this)); }
};

struct ImGuiOldColumns
{
    ImGuiID             ID;
    ImGuiOldColumnFlags Flags;
    bool                IsFirstFrame;
    bool                IsBeingResized;
    int                 Current;
    int                 Count;
    float               OffMinX, OffMaxX;       // Offsets from HostWorkRect.Min.x
    float               LineMinY, LineMaxY;
    float               HostCursorPosY;         // Backup of CursorPos at the time of BeginColumns()
    float               HostCursorMaxPosX;      // Backup of CursorMaxPos at the time of BeginColumns()
    ImRect              HostInitialClipRect;    // Backup of ClipRect at the time of BeginColumns()
    ImRect              HostBackupClipRect;     // Backup of ClipRect during PushColumnsBackground()/PopColumnsBackground()
    ImRect              HostBackupParentWorkRect;//Backup of WorkRect at the time of BeginColumns()
    ImVector<ImGuiOldColumnData> Columns;
    ImDrawListSplitter  Splitter;

    ImGuiOldColumns()   { memset(this, 0, sizeof(*this)); }
};

//-----------------------------------------------------------------------------
// [SECTION] Multi-select support
//-----------------------------------------------------------------------------

#ifdef IMGUI_HAS_MULTI_SELECT
// <this is filled in 'range_select' branch>
#endif // #ifdef IMGUI_HAS_MULTI_SELECT

//-----------------------------------------------------------------------------
// [SECTION] Docking support
//-----------------------------------------------------------------------------

#ifdef IMGUI_HAS_DOCK

// Extend ImGuiDockNodeFlags_
enum ImGuiDockNodeFlagsPrivate_
{
    // [Internal]
    ImGuiDockNodeFlags_DockSpace                = 1 << 10,  // Local, Saved  // A dockspace is a node that occupy space within an existing user window. Otherwise the node is floating and create its own window.
    ImGuiDockNodeFlags_CentralNode              = 1 << 11,  // Local, Saved  // The central node has 2 main properties: stay visible when empty, only use "remaining" spaces from its neighbor.
    ImGuiDockNodeFlags_NoTabBar                 = 1 << 12,  // Local, Saved  // Tab bar is completely unavailable. No triangle in the corner to enable it back.
    ImGuiDockNodeFlags_HiddenTabBar             = 1 << 13,  // Local, Saved  // Tab bar is hidden, with a triangle in the corner to show it again (NB: actual tab-bar instance may be destroyed as this is only used for single-window tab bar)
    ImGuiDockNodeFlags_NoWindowMenuButton       = 1 << 14,  // Local, Saved  // Disable window/docking menu (that one that appears instead of the collapse button)
    ImGuiDockNodeFlags_NoCloseButton            = 1 << 15,  // Local, Saved  //
    ImGuiDockNodeFlags_NoDocking                = 1 << 16,  // Local, Saved  // Disable any form of docking in this dockspace or individual node. (On a whole dockspace, this pretty much defeat the purpose of using a dockspace at all). Note: when turned on, existing docked nodes will be preserved.
    ImGuiDockNodeFlags_NoDockingSplitMe         = 1 << 17,  // [EXPERIMENTAL] Prevent another window/node from splitting this node.
    ImGuiDockNodeFlags_NoDockingSplitOther      = 1 << 18,  // [EXPERIMENTAL] Prevent this node from splitting another window/node.
    ImGuiDockNodeFlags_NoDockingOverMe          = 1 << 19,  // [EXPERIMENTAL] Prevent another window/node to be docked over this node.
    ImGuiDockNodeFlags_NoDockingOverOther       = 1 << 20,  // [EXPERIMENTAL] Prevent this node to be docked over another window or non-empty node.
    ImGuiDockNodeFlags_NoDockingOverEmpty       = 1 << 21,  // [EXPERIMENTAL] Prevent this node to be docked over an empty node (e.g. DockSpace with no other windows)
    ImGuiDockNodeFlags_NoResizeX                = 1 << 22,  // [EXPERIMENTAL]
    ImGuiDockNodeFlags_NoResizeY                = 1 << 23,  // [EXPERIMENTAL]
    ImGuiDockNodeFlags_SharedFlagsInheritMask_  = ~0,
    ImGuiDockNodeFlags_NoResizeFlagsMask_       = ImGuiDockNodeFlags_NoResize | ImGuiDockNodeFlags_NoResizeX | ImGuiDockNodeFlags_NoResizeY,
    ImGuiDockNodeFlags_LocalFlagsMask_          = ImGuiDockNodeFlags_NoSplit | ImGuiDockNodeFlags_NoResizeFlagsMask_ | ImGuiDockNodeFlags_AutoHideTabBar | ImGuiDockNodeFlags_DockSpace | ImGuiDockNodeFlags_CentralNode | ImGuiDockNodeFlags_NoTabBar | ImGuiDockNodeFlags_HiddenTabBar | ImGuiDockNodeFlags_NoWindowMenuButton | ImGuiDockNodeFlags_NoCloseButton | ImGuiDockNodeFlags_NoDocking,
    ImGuiDockNodeFlags_LocalFlagsTransferMask_  = ImGuiDockNodeFlags_LocalFlagsMask_ & ~ImGuiDockNodeFlags_DockSpace,  // When splitting those flags are moved to the inheriting child, never duplicated
    ImGuiDockNodeFlags_SavedFlagsMask_          = ImGuiDockNodeFlags_NoResizeFlagsMask_ | ImGuiDockNodeFlags_DockSpace | ImGuiDockNodeFlags_CentralNode | ImGuiDockNodeFlags_NoTabBar | ImGuiDockNodeFlags_HiddenTabBar | ImGuiDockNodeFlags_NoWindowMenuButton | ImGuiDockNodeFlags_NoCloseButton | ImGuiDockNodeFlags_NoDocking
};

// Store the source authority (dock node vs window) of a field
enum ImGuiDataAuthority_
{
    ImGuiDataAuthority_Auto,
    ImGuiDataAuthority_DockNode,
    ImGuiDataAuthority_Window
};

enum ImGuiDockNodeState
{
    ImGuiDockNodeState_Unknown,
    ImGuiDockNodeState_HostWindowHiddenBecauseSingleWindow,
    ImGuiDockNodeState_HostWindowHiddenBecauseWindowsAreResizing,
    ImGuiDockNodeState_HostWindowVisible
};

// sizeof() 156~192
struct IMGUI_API ImGuiDockNode
{
    ImGuiID                 ID;
    ImGuiDockNodeFlags      SharedFlags;                // (Write) Flags shared by all nodes of a same dockspace hierarchy (inherited from the root node)
    ImGuiDockNodeFlags      LocalFlags;                 // (Write) Flags specific to this node
    ImGuiDockNodeFlags      LocalFlagsInWindows;        // (Write) Flags specific to this node, applied from windows
    ImGuiDockNodeFlags      MergedFlags;                // (Read)  Effective flags (== SharedFlags | LocalFlagsInNode | LocalFlagsInWindows)
    ImGuiDockNodeState      State;
    ImGuiDockNode*          ParentNode;
    ImGuiDockNode*          ChildNodes[2];              // [Split node only] Child nodes (left/right or top/bottom). Consider switching to an array.
    ImVector<ImGuiWindow*>  Windows;                    // Note: unordered list! Iterate TabBar->Tabs for user-order.
    ImGuiTabBar*            TabBar;
    ImVec2                  Pos;                        // Current position
    ImVec2                  Size;                       // Current size
    ImVec2                  SizeRef;                    // [Split node only] Last explicitly written-to size (overridden when using a splitter affecting the node), used to calculate Size.
    ImGuiAxis               SplitAxis;                  // [Split node only] Split axis (X or Y)
    ImGuiWindowClass        WindowClass;                // [Root node only]

    ImGuiWindow*            HostWindow;
    ImGuiWindow*            VisibleWindow;              // Generally point to window which is ID is == SelectedTabID, but when CTRL+Tabbing this can be a different window.
    ImGuiDockNode*          CentralNode;                // [Root node only] Pointer to central node.
    ImGuiDockNode*          OnlyNodeWithWindows;        // [Root node only] Set when there is a single visible node within the hierarchy.
    int                     LastFrameAlive;             // Last frame number the node was updated or kept alive explicitly with DockSpace() + ImGuiDockNodeFlags_KeepAliveOnly
    int                     LastFrameActive;            // Last frame number the node was updated.
    int                     LastFrameFocused;           // Last frame number the node was focused.
    ImGuiID                 LastFocusedNodeId;          // [Root node only] Which of our child docking node (any ancestor in the hierarchy) was last focused.
    ImGuiID                 SelectedTabId;              // [Leaf node only] Which of our tab/window is selected.
    ImGuiID                 WantCloseTabId;             // [Leaf node only] Set when closing a specific tab/window.
    ImGuiDataAuthority      AuthorityForPos         :3;
    ImGuiDataAuthority      AuthorityForSize        :3;
    ImGuiDataAuthority      AuthorityForViewport    :3;
    bool                    IsVisible               :1; // Set to false when the node is hidden (usually disabled as it has no active window)
    bool                    IsFocused               :1;
    bool                    HasCloseButton          :1; // Provide space for a close button (if any of the docked window has one). Note that button may be hidden on window without one.
    bool                    HasWindowMenuButton     :1;
    bool                    WantCloseAll            :1; // Set when closing all tabs at once.
    bool                    WantLockSizeOnce        :1;
    bool                    WantMouseMove           :1; // After a node extraction we need to transition toward moving the newly created host window
    bool                    WantHiddenTabBarUpdate  :1;
    bool                    WantHiddenTabBarToggle  :1;
    bool                    MarkedForPosSizeWrite   :1; // Update by DockNodeTreeUpdatePosSize() write-filtering

    ImGuiDockNode(ImGuiID id);
    ~ImGuiDockNode();
    bool                    IsRootNode() const      { return ParentNode == NULL; }
    bool                    IsDockSpace() const     { return (MergedFlags & ImGuiDockNodeFlags_DockSpace) != 0; }
    bool                    IsFloatingNode() const  { return ParentNode == NULL && (MergedFlags & ImGuiDockNodeFlags_DockSpace) == 0; }
    bool                    IsCentralNode() const   { return (MergedFlags & ImGuiDockNodeFlags_CentralNode) != 0; }
    bool                    IsHiddenTabBar() const  { return (MergedFlags & ImGuiDockNodeFlags_HiddenTabBar) != 0; } // Hidden tab bar can be shown back by clicking the small triangle
    bool                    IsNoTabBar() const      { return (MergedFlags & ImGuiDockNodeFlags_NoTabBar) != 0; }     // Never show a tab bar
    bool                    IsSplitNode() const     { return ChildNodes[0] != NULL; }
    bool                    IsLeafNode() const      { return ChildNodes[0] == NULL; }
    bool                    IsEmpty() const         { return ChildNodes[0] == NULL && Windows.Size == 0; }
    ImRect                  Rect() const            { return ImRect(Pos.x, Pos.y, Pos.x + Size.x, Pos.y + Size.y); }

    void                    SetLocalFlags(ImGuiDockNodeFlags flags) { LocalFlags = flags; UpdateMergedFlags(); }
    void                    UpdateMergedFlags()     { MergedFlags = SharedFlags | LocalFlags | LocalFlagsInWindows; }
};

// List of colors that are stored at the time of Begin() into Docked Windows.
// We currently store the packed colors in a simple array window->DockStyle.Colors[].
// A better solution may involve appending into a log of colors in ImGuiContext + store offsets into those arrays in ImGuiWindow,
// but it would be more complex as we'd need to double-buffer both as e.g. drop target may refer to window from last frame.
enum ImGuiWindowDockStyleCol
{
    ImGuiWindowDockStyleCol_Text,
    ImGuiWindowDockStyleCol_Tab,
    ImGuiWindowDockStyleCol_TabHovered,
    ImGuiWindowDockStyleCol_TabActive,
    ImGuiWindowDockStyleCol_TabUnfocused,
    ImGuiWindowDockStyleCol_TabUnfocusedActive,
    ImGuiWindowDockStyleCol_COUNT
};

struct ImGuiWindowDockStyle
{
    ImU32 Colors[ImGuiWindowDockStyleCol_COUNT];
};

struct ImGuiDockContext
{
    ImGuiStorage                    Nodes;          // Map ID -> ImGuiDockNode*: Active nodes
    ImVector<ImGuiDockRequest>      Requests;
    ImVector<ImGuiDockNodeSettings> NodesSettings;
    bool                            WantFullRebuild;
    ImGuiDockContext()              { memset(this, 0, sizeof(*this)); }
};

#endif // #ifdef IMGUI_HAS_DOCK

//-----------------------------------------------------------------------------
// [SECTION] Viewport support
//-----------------------------------------------------------------------------

// ImGuiViewport Private/Internals fields (cardinal sin: we are using inheritance!)
// Every instance of ImGuiViewport is in fact a ImGuiViewportP.
struct ImGuiViewportP : public ImGuiViewport
{
    int                 Idx;
    int                 LastFrameActive;        // Last frame number this viewport was activated by a window
    int                 LastFrontMostStampCount;// Last stamp number from when a window hosted by this viewport was made front-most (by comparing this value between two viewport we have an implicit viewport z-order
    ImGuiID             LastNameHash;
    ImVec2              LastPos;
    float               Alpha;                  // Window opacity (when dragging dockable windows/viewports we make them transparent)
    float               LastAlpha;
    short               PlatformMonitor;
    bool                PlatformWindowCreated;
    ImGuiWindow*        Window;                 // Set when the viewport is owned by a window (and ImGuiViewportFlags_CanHostOtherWindows is NOT set)
    int                 DrawListsLastFrame[2];  // Last frame number the background (0) and foreground (1) draw lists were used
    ImDrawList*         DrawLists[2];           // Convenience background (0) and foreground (1) draw lists. We use them to draw software mouser cursor when io.MouseDrawCursor is set and to draw most debug overlays.
    ImDrawData          DrawDataP;
    ImDrawDataBuilder   DrawDataBuilder;
    ImVec2              LastPlatformPos;
    ImVec2              LastPlatformSize;
    ImVec2              LastRendererSize;
    ImVec2              WorkOffsetMin;          // Work Area: Offset from Pos to top-left corner of Work Area. Generally (0,0) or (0,+main_menu_bar_height). Work Area is Full Area but without menu-bars/status-bars (so WorkArea always fit inside Pos/Size!)
    ImVec2              WorkOffsetMax;          // Work Area: Offset from Pos+Size to bottom-right corner of Work Area. Generally (0,0) or (0,-status_bar_height).
    ImVec2              BuildWorkOffsetMin;     // Work Area: Offset being built during current frame. Generally >= 0.0f.
    ImVec2              BuildWorkOffsetMax;     // Work Area: Offset being built during current frame. Generally <= 0.0f.

    ImGuiViewportP()                    { Idx = -1; LastFrameActive = DrawListsLastFrame[0] = DrawListsLastFrame[1] = LastFrontMostStampCount = -1; LastNameHash = 0; Alpha = LastAlpha = 1.0f; PlatformMonitor = -1; PlatformWindowCreated = false; Window = NULL; DrawLists[0] = DrawLists[1] = NULL; LastPlatformPos = LastPlatformSize = LastRendererSize = ImVec2(FLT_MAX, FLT_MAX); }
    ~ImGuiViewportP()                   { if (DrawLists[0]) IM_DELETE(DrawLists[0]); if (DrawLists[1]) IM_DELETE(DrawLists[1]); }
    void    ClearRequestFlags()         { PlatformRequestClose = PlatformRequestMove = PlatformRequestResize = false; }

    // Calculate work rect pos/size given a set of offset (we have 1 pair of offset for rect locked from last frame data, and 1 pair for currently building rect)
    ImVec2  CalcWorkRectPos(const ImVec2& off_min) const                            { return ImVec2(Pos.x + off_min.x, Pos.y + off_min.y); }
    ImVec2  CalcWorkRectSize(const ImVec2& off_min, const ImVec2& off_max) const    { return ImVec2(ImMax(0.0f, Size.x - off_min.x + off_max.x), ImMax(0.0f, Size.y - off_min.y + off_max.y)); }
    void    UpdateWorkRect()            { WorkPos = CalcWorkRectPos(WorkOffsetMin); WorkSize = CalcWorkRectSize(WorkOffsetMin, WorkOffsetMax); } // Update public fields

    // Helpers to retrieve ImRect (we don't need to store BuildWorkRect as every access tend to change it, hence the code asymmetry)
    ImRect  GetMainRect() const         { return ImRect(Pos.x, Pos.y, Pos.x + Size.x, Pos.y + Size.y); }
    ImRect  GetWorkRect() const         { return ImRect(WorkPos.x, WorkPos.y, WorkPos.x + WorkSize.x, WorkPos.y + WorkSize.y); }
    ImRect  GetBuildWorkRect() const    { ImVec2 pos = CalcWorkRectPos(BuildWorkOffsetMin); ImVec2 size = CalcWorkRectSize(BuildWorkOffsetMin, BuildWorkOffsetMax); return ImRect(pos.x, pos.y, pos.x + size.x, pos.y + size.y); }
};

//-----------------------------------------------------------------------------
// [SECTION] Settings support
//-----------------------------------------------------------------------------

// Windows data saved in imgui.ini file
// Because we never destroy or rename ImGuiWindowSettings, we can store the names in a separate buffer easily.
// (this is designed to be stored in a ImChunkStream buffer, with the variable-length Name following our structure)
struct ImGuiWindowSettings
{
    ImGuiID     ID;
    ImVec2ih    Pos;            // NB: Settings position are stored RELATIVE to the viewport! Whereas runtime ones are absolute positions.
    ImVec2ih    Size;
    ImVec2ih    ViewportPos;
    ImGuiID     ViewportId;
    ImGuiID     DockId;         // ID of last known DockNode (even if the DockNode is invisible because it has only 1 active window), or 0 if none.
    ImGuiID     ClassId;        // ID of window class if specified
    short       DockOrder;      // Order of the last time the window was visible within its DockNode. This is used to reorder windows that are reappearing on the same frame. Same value between windows that were active and windows that were none are possible.
    bool        Collapsed;
    bool        WantApply;      // Set when loaded from .ini data (to enable merging/loading .ini data into an already running context)

    ImGuiWindowSettings()       { memset(this, 0, sizeof(*this)); DockOrder = -1; }
    char* GetName()             { return (char*)(this + 1); }
};

struct ImGuiSettingsHandler
{
    const char* TypeName;       // Short description stored in .ini file. Disallowed characters: '[' ']'
    ImGuiID     TypeHash;       // == ImHashStr(TypeName)
    void        (*ClearAllFn)(ImGuiContext* ctx, ImGuiSettingsHandler* handler);                                // Clear all settings data
    void        (*ReadInitFn)(ImGuiContext* ctx, ImGuiSettingsHandler* handler);                                // Read: Called before reading (in registration order)
    void*       (*ReadOpenFn)(ImGuiContext* ctx, ImGuiSettingsHandler* handler, const char* name);              // Read: Called when entering into a new ini entry e.g. "[Window][Name]"
    void        (*ReadLineFn)(ImGuiContext* ctx, ImGuiSettingsHandler* handler, void* entry, const char* line); // Read: Called for every line of text within an ini entry
    void        (*ApplyAllFn)(ImGuiContext* ctx, ImGuiSettingsHandler* handler);                                // Read: Called after reading (in registration order)
    void        (*WriteAllFn)(ImGuiContext* ctx, ImGuiSettingsHandler* handler, ImGuiTextBuffer* out_buf);      // Write: Output every entries into 'out_buf'
    void*       UserData;

    ImGuiSettingsHandler() { memset(this, 0, sizeof(*this)); }
};

//-----------------------------------------------------------------------------
// [SECTION] Metrics, Debug
//-----------------------------------------------------------------------------

struct ImGuiMetricsConfig
{
    bool        ShowWindowsRects;
    bool        ShowWindowsBeginOrder;
    bool        ShowTablesRects;
    bool        ShowDrawCmdMesh;
    bool        ShowDrawCmdBoundingBoxes;
    bool        ShowDockingNodes;
    int         ShowWindowsRectsType;
    int         ShowTablesRectsType;

    ImGuiMetricsConfig()
    {
        ShowWindowsRects = false;
        ShowWindowsBeginOrder = false;
        ShowTablesRects = false;
        ShowDrawCmdMesh = true;
        ShowDrawCmdBoundingBoxes = true;
        ShowDockingNodes = false;
        ShowWindowsRectsType = -1;
        ShowTablesRectsType = -1;
    }
};

struct IMGUI_API ImGuiStackSizes
{
    short   SizeOfIDStack;
    short   SizeOfColorStack;
    short   SizeOfStyleVarStack;
    short   SizeOfFontStack;
    short   SizeOfFocusScopeStack;
    short   SizeOfGroupStack;
    short   SizeOfBeginPopupStack;

    ImGuiStackSizes() { memset(this, 0, sizeof(*this)); }
    void SetToCurrentState();
    void CompareWithCurrentState();
};

//-----------------------------------------------------------------------------
// [SECTION] Generic context hooks
//-----------------------------------------------------------------------------

typedef void (*ImGuiContextHookCallback)(ImGuiContext* ctx, ImGuiContextHook* hook);
enum ImGuiContextHookType { ImGuiContextHookType_NewFramePre, ImGuiContextHookType_NewFramePost, ImGuiContextHookType_EndFramePre, ImGuiContextHookType_EndFramePost, ImGuiContextHookType_RenderPre, ImGuiContextHookType_RenderPost, ImGuiContextHookType_Shutdown, ImGuiContextHookType_PendingRemoval_ };

struct ImGuiContextHook
{
    ImGuiID                     HookId;     // A unique ID assigned by AddContextHook()
    ImGuiContextHookType        Type;
    ImGuiID                     Owner;
    ImGuiContextHookCallback    Callback;
    void*                       UserData;

    ImGuiContextHook()          { memset(this, 0, sizeof(*this)); }
};

//-----------------------------------------------------------------------------
// [SECTION] ImGuiContext (main imgui context)
//-----------------------------------------------------------------------------

struct ImGuiContext
{
    bool                    Initialized;
    bool                    FontAtlasOwnedByContext;            // IO.Fonts-> is owned by the ImGuiContext and will be destructed along with it.
    ImGuiIO                 IO;
    ImGuiPlatformIO         PlatformIO;
    ImGuiStyle              Style;
    ImGuiConfigFlags        ConfigFlagsCurrFrame;               // = g.IO.ConfigFlags at the time of NewFrame()
    ImGuiConfigFlags        ConfigFlagsLastFrame;
    ImFont*                 Font;                               // (Shortcut) == FontStack.empty() ? IO.Font : FontStack.back()
    float                   FontSize;                           // (Shortcut) == FontBaseSize * g.CurrentWindow->FontWindowScale == window->FontSize(). Text height for current window.
    float                   FontBaseSize;                       // (Shortcut) == IO.FontGlobalScale * Font->Scale * Font->FontSize. Base text height.
    ImDrawListSharedData    DrawListSharedData;
    double                  Time;
    int                     FrameCount;
    int                     FrameCountEnded;
    int                     FrameCountPlatformEnded;
    int                     FrameCountRendered;
    bool                    WithinFrameScope;                   // Set by NewFrame(), cleared by EndFrame()
    bool                    WithinFrameScopeWithImplicitWindow; // Set by NewFrame(), cleared by EndFrame() when the implicit debug window has been pushed
    bool                    WithinEndChild;                     // Set within EndChild()
    bool                    GcCompactAll;                       // Request full GC
    bool                    TestEngineHookItems;                // Will call test engine hooks: ImGuiTestEngineHook_ItemAdd(), ImGuiTestEngineHook_ItemInfo(), ImGuiTestEngineHook_Log()
    ImGuiID                 TestEngineHookIdInfo;               // Will call test engine hooks: ImGuiTestEngineHook_IdInfo() from GetID()
    void*                   TestEngine;                         // Test engine user data

    // Windows state
    ImVector<ImGuiWindow*>  Windows;                            // Windows, sorted in display order, back to front
    ImVector<ImGuiWindow*>  WindowsFocusOrder;                  // Root windows, sorted in focus order, back to front.
    ImVector<ImGuiWindow*>  WindowsTempSortBuffer;              // Temporary buffer used in EndFrame() to reorder windows so parents are kept before their child
    ImVector<ImGuiWindow*>  CurrentWindowStack;
    ImGuiStorage            WindowsById;                        // Map window's ImGuiID to ImGuiWindow*
    int                     WindowsActiveCount;                 // Number of unique windows submitted by frame
    ImVec2                  WindowsHoverPadding;                // Padding around resizable windows for which hovering on counts as hovering the window == ImMax(style.TouchExtraPadding, WINDOWS_HOVER_PADDING)
    ImGuiWindow*            CurrentWindow;                      // Window being drawn into
    ImGuiWindow*            HoveredWindow;                      // Window the mouse is hovering. Will typically catch mouse inputs.
    ImGuiWindow*            HoveredWindowUnderMovingWindow;     // Hovered window ignoring MovingWindow. Only set if MovingWindow is set.
    ImGuiDockNode*          HoveredDockNode;                    // Hovered dock node.
    ImGuiWindow*            MovingWindow;                       // Track the window we clicked on (in order to preserve focus). The actual window that is moved is generally MovingWindow->RootWindowDockTree.
    ImGuiWindow*            WheelingWindow;                     // Track the window we started mouse-wheeling on. Until a timer elapse or mouse has moved, generally keep scrolling the same window even if during the course of scrolling the mouse ends up hovering a child window.
    ImVec2                  WheelingWindowRefMousePos;
    float                   WheelingWindowTimer;

    // Item/widgets state and tracking information
    ImGuiItemFlags          CurrentItemFlags;                   // == g.ItemFlagsStack.back()
    ImGuiID                 HoveredId;                          // Hovered widget, filled during the frame
    ImGuiID                 HoveredIdPreviousFrame;
    bool                    HoveredIdAllowOverlap;
    bool                    HoveredIdUsingMouseWheel;           // Hovered widget will use mouse wheel. Blocks scrolling the underlying window.
    bool                    HoveredIdPreviousFrameUsingMouseWheel;
    bool                    HoveredIdDisabled;                  // At least one widget passed the rect test, but has been discarded by disabled flag or popup inhibit. May be true even if HoveredId == 0.
    float                   HoveredIdTimer;                     // Measure contiguous hovering time
    float                   HoveredIdNotActiveTimer;            // Measure contiguous hovering time where the item has not been active
    ImGuiID                 ActiveId;                           // Active widget
    ImGuiID                 ActiveIdIsAlive;                    // Active widget has been seen this frame (we can't use a bool as the ActiveId may change within the frame)
    float                   ActiveIdTimer;
    bool                    ActiveIdIsJustActivated;            // Set at the time of activation for one frame
    bool                    ActiveIdAllowOverlap;               // Active widget allows another widget to steal active id (generally for overlapping widgets, but not always)
    bool                    ActiveIdNoClearOnFocusLoss;         // Disable losing active id if the active id window gets unfocused.
    bool                    ActiveIdHasBeenPressedBefore;       // Track whether the active id led to a press (this is to allow changing between PressOnClick and PressOnRelease without pressing twice). Used by range_select branch.
    bool                    ActiveIdHasBeenEditedBefore;        // Was the value associated to the widget Edited over the course of the Active state.
    bool                    ActiveIdHasBeenEditedThisFrame;
    bool                    ActiveIdUsingMouseWheel;            // Active widget will want to read mouse wheel. Blocks scrolling the underlying window.
    ImU32                   ActiveIdUsingNavDirMask;            // Active widget will want to read those nav move requests (e.g. can activate a button and move away from it)
    ImU32                   ActiveIdUsingNavInputMask;          // Active widget will want to read those nav inputs.
    ImU64                   ActiveIdUsingKeyInputMask;          // Active widget will want to read those key inputs. When we grow the ImGuiKey enum we'll need to either to order the enum to make useful keys come first, either redesign this into e.g. a small array.
    ImVec2                  ActiveIdClickOffset;                // Clicked offset from upper-left corner, if applicable (currently only set by ButtonBehavior)
    ImGuiWindow*            ActiveIdWindow;
    ImGuiInputSource        ActiveIdSource;                     // Activating with mouse or nav (gamepad/keyboard)
    int                     ActiveIdMouseButton;
    ImGuiID                 ActiveIdPreviousFrame;
    bool                    ActiveIdPreviousFrameIsAlive;
    bool                    ActiveIdPreviousFrameHasBeenEditedBefore;
    ImGuiWindow*            ActiveIdPreviousFrameWindow;
    ImGuiID                 LastActiveId;                       // Store the last non-zero ActiveId, useful for animation.
    float                   LastActiveIdTimer;                  // Store the last non-zero ActiveId timer since the beginning of activation, useful for animation.

    // Next window/item data
    ImGuiNextWindowData     NextWindowData;                     // Storage for SetNextWindow** functions
    ImGuiNextItemData       NextItemData;                       // Storage for SetNextItem** functions

    // Shared stacks
    ImVector<ImGuiColorMod> ColorStack;                         // Stack for PushStyleColor()/PopStyleColor() - inherited by Begin()
    ImVector<ImGuiStyleMod> StyleVarStack;                      // Stack for PushStyleVar()/PopStyleVar() - inherited by Begin()
    ImVector<ImFont*>       FontStack;                          // Stack for PushFont()/PopFont() - inherited by Begin()
    ImVector<ImGuiID>       FocusScopeStack;                    // Stack for PushFocusScope()/PopFocusScope() - not inherited by Begin(), unless child window
    ImVector<ImGuiItemFlags>ItemFlagsStack;                     // Stack for PushItemFlag()/PopItemFlag() - inherited by Begin()
    ImVector<ImGuiGroupData>GroupStack;                         // Stack for BeginGroup()/EndGroup() - not inherited by Begin()
    ImVector<ImGuiPopupData>OpenPopupStack;                     // Which popups are open (persistent)
    ImVector<ImGuiPopupData>BeginPopupStack;                    // Which level of BeginPopup() we are in (reset every frame)

    // Viewports
    ImVector<ImGuiViewportP*> Viewports;                        // Active viewports (always 1+, and generally 1 unless multi-viewports are enabled). Each viewports hold their copy of ImDrawData.
    float                   CurrentDpiScale;                    // == CurrentViewport->DpiScale
    ImGuiViewportP*         CurrentViewport;                    // We track changes of viewport (happening in Begin) so we can call Platform_OnChangedViewport()
    ImGuiViewportP*         MouseViewport;
    ImGuiViewportP*         MouseLastHoveredViewport;           // Last known viewport that was hovered by mouse (even if we are not hovering any viewport any more) + honoring the _NoInputs flag.
    ImGuiID                 PlatformLastFocusedViewportId;
    ImGuiPlatformMonitor    FallbackMonitor;                    // Virtual monitor used as fallback if backend doesn't provide monitor information.
    int                     ViewportFrontMostStampCount;        // Every time the front-most window changes, we stamp its viewport with an incrementing counter

    // Gamepad/keyboard Navigation
    ImGuiWindow*            NavWindow;                          // Focused window for navigation. Could be called 'FocusWindow'
    ImGuiID                 NavId;                              // Focused item for navigation
    ImGuiID                 NavFocusScopeId;                    // Identify a selection scope (selection code often wants to "clear other items" when landing on an item of the selection set)
    ImGuiID                 NavActivateId;                      // ~~ (g.ActiveId == 0) && IsNavInputPressed(ImGuiNavInput_Activate) ? NavId : 0, also set when calling ActivateItem()
    ImGuiID                 NavActivateDownId;                  // ~~ IsNavInputDown(ImGuiNavInput_Activate) ? NavId : 0
    ImGuiID                 NavActivatePressedId;               // ~~ IsNavInputPressed(ImGuiNavInput_Activate) ? NavId : 0
    ImGuiID                 NavInputId;                         // ~~ IsNavInputPressed(ImGuiNavInput_Input) ? NavId : 0
    ImGuiID                 NavJustTabbedId;                    // Just tabbed to this id.
    ImGuiID                 NavJustMovedToId;                   // Just navigated to this id (result of a successfully MoveRequest).
    ImGuiID                 NavJustMovedToFocusScopeId;         // Just navigated to this focus scope id (result of a successfully MoveRequest).
    ImGuiKeyModFlags        NavJustMovedToKeyMods;
    ImGuiID                 NavNextActivateId;                  // Set by ActivateItem(), queued until next frame.
    ImGuiInputSource        NavInputSource;                     // Keyboard or Gamepad mode? THIS WILL ONLY BE None or NavGamepad or NavKeyboard.
    ImRect                  NavScoringRect;                     // Rectangle used for scoring, in screen space. Based of window->NavRectRel[], modified for directional navigation scoring.
    int                     NavScoringCount;                    // Metrics for debugging
    ImGuiNavLayer           NavLayer;                           // Layer we are navigating on. For now the system is hard-coded for 0=main contents and 1=menu/title bar, may expose layers later.
    int                     NavIdTabCounter;                    // == NavWindow->DC.FocusIdxTabCounter at time of NavId processing
    bool                    NavIdIsAlive;                       // Nav widget has been seen this frame ~~ NavRectRel is valid
    bool                    NavMousePosDirty;                   // When set we will update mouse position if (io.ConfigFlags & ImGuiConfigFlags_NavEnableSetMousePos) if set (NB: this not enabled by default)
    bool                    NavDisableHighlight;                // When user starts using mouse, we hide gamepad/keyboard highlight (NB: but they are still available, which is why NavDisableHighlight isn't always != NavDisableMouseHover)
    bool                    NavDisableMouseHover;               // When user starts using gamepad/keyboard, we hide mouse hovering highlight until mouse is touched again.
    bool                    NavAnyRequest;                      // ~~ NavMoveRequest || NavInitRequest
    bool                    NavInitRequest;                     // Init request for appearing window to select first item
    bool                    NavInitRequestFromMove;
    ImGuiID                 NavInitResultId;                    // Init request result (first item of the window, or one for which SetItemDefaultFocus() was called)
    ImRect                  NavInitResultRectRel;               // Init request result rectangle (relative to parent window)
    bool                    NavMoveRequest;                     // Move request for this frame
    ImGuiNavMoveFlags       NavMoveRequestFlags;
    ImGuiNavForward         NavMoveRequestForward;              // None / ForwardQueued / ForwardActive (this is used to navigate sibling parent menus from a child menu)
    ImGuiKeyModFlags        NavMoveRequestKeyMods;
    ImGuiDir                NavMoveDir, NavMoveDirLast;         // Direction of the move request (left/right/up/down), direction of the previous move request
    ImGuiDir                NavMoveClipDir;                     // FIXME-NAV: Describe the purpose of this better. Might want to rename?
    ImGuiNavItemData        NavMoveResultLocal;                 // Best move request candidate within NavWindow
    ImGuiNavItemData        NavMoveResultLocalVisibleSet;       // Best move request candidate within NavWindow that are mostly visible (when using ImGuiNavMoveFlags_AlsoScoreVisibleSet flag)
    ImGuiNavItemData        NavMoveResultOther;                 // Best move request candidate within NavWindow's flattened hierarchy (when using ImGuiWindowFlags_NavFlattened flag)
    ImGuiWindow*            NavWrapRequestWindow;               // Window which requested trying nav wrap-around.
    ImGuiNavMoveFlags       NavWrapRequestFlags;                // Wrap-around operation flags.

    // Navigation: Windowing (CTRL+TAB for list, or Menu button + keys or directional pads to move/resize)
    ImGuiWindow*            NavWindowingTarget;                 // Target window when doing CTRL+Tab (or Pad Menu + FocusPrev/Next), this window is temporarily displayed top-most!
    ImGuiWindow*            NavWindowingTargetAnim;             // Record of last valid NavWindowingTarget until DimBgRatio and NavWindowingHighlightAlpha becomes 0.0f, so the fade-out can stay on it.
    ImGuiWindow*            NavWindowingListWindow;             // Internal window actually listing the CTRL+Tab contents
    float                   NavWindowingTimer;
    float                   NavWindowingHighlightAlpha;
    bool                    NavWindowingToggleLayer;

    // Legacy Focus/Tabbing system (older than Nav, active even if Nav is disabled, misnamed. FIXME-NAV: This needs a redesign!)
    ImGuiWindow*            TabFocusRequestCurrWindow;          //
    ImGuiWindow*            TabFocusRequestNextWindow;          //
    int                     TabFocusRequestCurrCounterRegular;  // Any item being requested for focus, stored as an index (we on layout to be stable between the frame pressing TAB and the next frame, semi-ouch)
    int                     TabFocusRequestCurrCounterTabStop;  // Tab item being requested for focus, stored as an index
    int                     TabFocusRequestNextCounterRegular;  // Stored for next frame
    int                     TabFocusRequestNextCounterTabStop;  // "
    bool                    TabFocusPressed;                    // Set in NewFrame() when user pressed Tab

    // Render
    float                   DimBgRatio;                         // 0.0..1.0 animation when fading in a dimming background (for modal window and CTRL+TAB list)
    ImGuiMouseCursor        MouseCursor;

    // Drag and Drop
    bool                    DragDropActive;
    bool                    DragDropWithinSource;               // Set when within a BeginDragDropXXX/EndDragDropXXX block for a drag source.
    bool                    DragDropWithinTarget;               // Set when within a BeginDragDropXXX/EndDragDropXXX block for a drag target.
    ImGuiDragDropFlags      DragDropSourceFlags;
    int                     DragDropSourceFrameCount;
    int                     DragDropMouseButton;
    ImGuiPayload            DragDropPayload;
    ImRect                  DragDropTargetRect;                 // Store rectangle of current target candidate (we favor small targets when overlapping)
    ImGuiID                 DragDropTargetId;
    ImGuiDragDropFlags      DragDropAcceptFlags;
    float                   DragDropAcceptIdCurrRectSurface;    // Target item surface (we resolve overlapping targets by prioritizing the smaller surface)
    ImGuiID                 DragDropAcceptIdCurr;               // Target item id (set at the time of accepting the payload)
    ImGuiID                 DragDropAcceptIdPrev;               // Target item id from previous frame (we need to store this to allow for overlapping drag and drop targets)
    int                     DragDropAcceptFrameCount;           // Last time a target expressed a desire to accept the source
    ImGuiID                 DragDropHoldJustPressedId;          // Set when holding a payload just made ButtonBehavior() return a press.
    ImVector<unsigned char> DragDropPayloadBufHeap;             // We don't expose the ImVector<> directly, ImGuiPayload only holds pointer+size
    unsigned char           DragDropPayloadBufLocal[16];        // Local buffer for small payloads

    // Table
    ImGuiTable*                     CurrentTable;
    int                             CurrentTableStackIdx;
    ImPool<ImGuiTable>              Tables;
    ImVector<ImGuiTableTempData>    TablesTempDataStack;
    ImVector<float>                 TablesLastTimeActive;       // Last used timestamp of each tables (SOA, for efficient GC)
    ImVector<ImDrawChannel>         DrawChannelsTempMergeBuffer;

    // Tab bars
    ImGuiTabBar*                    CurrentTabBar;
    ImPool<ImGuiTabBar>             TabBars;
    ImVector<ImGuiPtrOrIndex>       CurrentTabBarStack;
    ImVector<ImGuiShrinkWidthItem>  ShrinkWidthBuffer;

    // Widget state
    ImVec2                  LastValidMousePos;
    ImGuiInputTextState     InputTextState;
    ImFont                  InputTextPasswordFont;
    ImGuiID                 TempInputId;                        // Temporary text input when CTRL+clicking on a slider, etc.
    ImGuiColorEditFlags     ColorEditOptions;                   // Store user options for color edit widgets
    float                   ColorEditLastHue;                   // Backup of last Hue associated to LastColor[3], so we can restore Hue in lossy RGB<>HSV round trips
    float                   ColorEditLastSat;                   // Backup of last Saturation associated to LastColor[3], so we can restore Saturation in lossy RGB<>HSV round trips
    float                   ColorEditLastColor[3];
    ImVec4                  ColorPickerRef;                     // Initial/reference color at the time of opening the color picker.
    ImGuiComboPreviewData   ComboPreviewData;
    float                   SliderCurrentAccum;                 // Accumulated slider delta when using navigation controls.
    bool                    SliderCurrentAccumDirty;            // Has the accumulated slider delta changed since last time we tried to apply it?
    bool                    DragCurrentAccumDirty;
    float                   DragCurrentAccum;                   // Accumulator for dragging modification. Always high-precision, not rounded by end-user precision settings
    float                   DragSpeedDefaultRatio;              // If speed == 0.0f, uses (max-min) * DragSpeedDefaultRatio
    float                   ScrollbarClickDeltaToGrabCenter;    // Distance between mouse and center of grab box, normalized in parent space. Use storage?
    int                     TooltipOverrideCount;
    float                   TooltipSlowDelay;                   // Time before slow tooltips appears (FIXME: This is temporary until we merge in tooltip timer+priority work)
    ImVector<char>          ClipboardHandlerData;               // If no custom clipboard handler is defined
    ImVector<ImGuiID>       MenusIdSubmittedThisFrame;          // A list of menu IDs that were rendered at least once

    // Platform support
    ImVec2                  PlatformImePos;                     // Cursor position request & last passed to the OS Input Method Editor
    ImVec2                  PlatformImeLastPos;
    ImGuiViewportP*         PlatformImePosViewport;
    char                    PlatformLocaleDecimalPoint;         // '.' or *localeconv()->decimal_point

    // Extensions
    // FIXME: We could provide an API to register one slot in an array held in ImGuiContext?
    ImGuiDockContext        DockContext;

    // Settings
    bool                    SettingsLoaded;
    float                   SettingsDirtyTimer;                 // Save .ini Settings to memory when time reaches zero
    ImGuiTextBuffer         SettingsIniData;                    // In memory .ini settings
    ImVector<ImGuiSettingsHandler>      SettingsHandlers;       // List of .ini settings handlers
    ImChunkStream<ImGuiWindowSettings>  SettingsWindows;        // ImGuiWindow .ini settings entries
    ImChunkStream<ImGuiTableSettings>   SettingsTables;         // ImGuiTable .ini settings entries
    ImVector<ImGuiContextHook>          Hooks;                  // Hooks for extensions (e.g. test engine)
    ImGuiID                             HookIdNext;             // Next available HookId

    // Capture/Logging
    bool                    LogEnabled;                         // Currently capturing
    ImGuiLogType            LogType;                            // Capture target
    ImFileHandle            LogFile;                            // If != NULL log to stdout/ file
    ImGuiTextBuffer         LogBuffer;                          // Accumulation buffer when log to clipboard. This is pointer so our GImGui static constructor doesn't call heap allocators.
    const char*             LogNextPrefix;
    const char*             LogNextSuffix;
    float                   LogLinePosY;
    bool                    LogLineFirstItem;
    int                     LogDepthRef;
    int                     LogDepthToExpand;
    int                     LogDepthToExpandDefault;            // Default/stored value for LogDepthMaxExpand if not specified in the LogXXX function call.

    // Debug Tools
    bool                    DebugItemPickerActive;              // Item picker is active (started with DebugStartItemPicker())
    ImGuiID                 DebugItemPickerBreakId;             // Will call IM_DEBUG_BREAK() when encountering this id
    ImGuiMetricsConfig      DebugMetricsConfig;

    // Misc
    float                   FramerateSecPerFrame[120];          // Calculate estimate of framerate for user over the last 2 seconds.
    int                     FramerateSecPerFrameIdx;
    int                     FramerateSecPerFrameCount;
    float                   FramerateSecPerFrameAccum;
    int                     WantCaptureMouseNextFrame;          // Explicit capture via CaptureKeyboardFromApp()/CaptureMouseFromApp() sets those flags
    int                     WantCaptureKeyboardNextFrame;
    int                     WantTextInputNextFrame;
    char                    TempBuffer[1024 * 3 + 1];           // Temporary text buffer

    ImGuiContext(ImFontAtlas* shared_font_atlas)
    {
        Initialized = false;
        ConfigFlagsCurrFrame = ConfigFlagsLastFrame = ImGuiConfigFlags_None;
        FontAtlasOwnedByContext = shared_font_atlas ? false : true;
        Font = NULL;
        FontSize = FontBaseSize = 0.0f;
        IO.Fonts = shared_font_atlas ? shared_font_atlas : IM_NEW(ImFontAtlas)();
        Time = 0.0f;
        FrameCount = 0;
        FrameCountEnded = FrameCountPlatformEnded = FrameCountRendered = -1;
        WithinFrameScope = WithinFrameScopeWithImplicitWindow = WithinEndChild = false;
        GcCompactAll = false;
        TestEngineHookItems = false;
        TestEngineHookIdInfo = 0;
        TestEngine = NULL;

        WindowsActiveCount = 0;
        CurrentWindow = NULL;
        HoveredWindow = NULL;
        HoveredWindowUnderMovingWindow = NULL;
        HoveredDockNode = NULL;
        MovingWindow = NULL;
        WheelingWindow = NULL;
        WheelingWindowTimer = 0.0f;

        CurrentItemFlags = ImGuiItemFlags_None;
        HoveredId = HoveredIdPreviousFrame = 0;
        HoveredIdAllowOverlap = false;
        HoveredIdUsingMouseWheel = HoveredIdPreviousFrameUsingMouseWheel = false;
        HoveredIdDisabled = false;
        HoveredIdTimer = HoveredIdNotActiveTimer = 0.0f;
        ActiveId = 0;
        ActiveIdIsAlive = 0;
        ActiveIdTimer = 0.0f;
        ActiveIdIsJustActivated = false;
        ActiveIdAllowOverlap = false;
        ActiveIdNoClearOnFocusLoss = false;
        ActiveIdHasBeenPressedBefore = false;
        ActiveIdHasBeenEditedBefore = false;
        ActiveIdHasBeenEditedThisFrame = false;
        ActiveIdUsingMouseWheel = false;
        ActiveIdUsingNavDirMask = 0x00;
        ActiveIdUsingNavInputMask = 0x00;
        ActiveIdUsingKeyInputMask = 0x00;
        ActiveIdClickOffset = ImVec2(-1, -1);
        ActiveIdWindow = NULL;
        ActiveIdSource = ImGuiInputSource_None;
        ActiveIdMouseButton = -1;
        ActiveIdPreviousFrame = 0;
        ActiveIdPreviousFrameIsAlive = false;
        ActiveIdPreviousFrameHasBeenEditedBefore = false;
        ActiveIdPreviousFrameWindow = NULL;
        LastActiveId = 0;
        LastActiveIdTimer = 0.0f;

        CurrentDpiScale = 0.0f;
        CurrentViewport = NULL;
        MouseViewport = MouseLastHoveredViewport = NULL;
        PlatformLastFocusedViewportId = 0;
        ViewportFrontMostStampCount = 0;

        NavWindow = NULL;
        NavId = NavFocusScopeId = NavActivateId = NavActivateDownId = NavActivatePressedId = NavInputId = 0;
        NavJustTabbedId = NavJustMovedToId = NavJustMovedToFocusScopeId = NavNextActivateId = 0;
        NavJustMovedToKeyMods = ImGuiKeyModFlags_None;
        NavInputSource = ImGuiInputSource_None;
        NavScoringRect = ImRect();
        NavScoringCount = 0;
        NavLayer = ImGuiNavLayer_Main;
        NavIdTabCounter = INT_MAX;
        NavIdIsAlive = false;
        NavMousePosDirty = false;
        NavDisableHighlight = true;
        NavDisableMouseHover = false;
        NavAnyRequest = false;
        NavInitRequest = false;
        NavInitRequestFromMove = false;
        NavInitResultId = 0;
        NavMoveRequest = false;
        NavMoveRequestFlags = ImGuiNavMoveFlags_None;
        NavMoveRequestForward = ImGuiNavForward_None;
        NavMoveRequestKeyMods = ImGuiKeyModFlags_None;
        NavMoveDir = NavMoveDirLast = NavMoveClipDir = ImGuiDir_None;
        NavWrapRequestWindow = NULL;
        NavWrapRequestFlags = ImGuiNavMoveFlags_None;

        NavWindowingTarget = NavWindowingTargetAnim = NavWindowingListWindow = NULL;
        NavWindowingTimer = NavWindowingHighlightAlpha = 0.0f;
        NavWindowingToggleLayer = false;

        TabFocusRequestCurrWindow = TabFocusRequestNextWindow = NULL;
        TabFocusRequestCurrCounterRegular = TabFocusRequestCurrCounterTabStop = INT_MAX;
        TabFocusRequestNextCounterRegular = TabFocusRequestNextCounterTabStop = INT_MAX;
        TabFocusPressed = false;

        DimBgRatio = 0.0f;
        MouseCursor = ImGuiMouseCursor_Arrow;

        DragDropActive = DragDropWithinSource = DragDropWithinTarget = false;
        DragDropSourceFlags = ImGuiDragDropFlags_None;
        DragDropSourceFrameCount = -1;
        DragDropMouseButton = -1;
        DragDropTargetId = 0;
        DragDropAcceptFlags = ImGuiDragDropFlags_None;
        DragDropAcceptIdCurrRectSurface = 0.0f;
        DragDropAcceptIdPrev = DragDropAcceptIdCurr = 0;
        DragDropAcceptFrameCount = -1;
        DragDropHoldJustPressedId = 0;
        memset(DragDropPayloadBufLocal, 0, sizeof(DragDropPayloadBufLocal));

        CurrentTable = NULL;
        CurrentTableStackIdx = -1;
        CurrentTabBar = NULL;

        LastValidMousePos = ImVec2(0.0f, 0.0f);
        TempInputId = 0;
        ColorEditOptions = ImGuiColorEditFlags__OptionsDefault;
        ColorEditLastHue = ColorEditLastSat = 0.0f;
        ColorEditLastColor[0] = ColorEditLastColor[1] = ColorEditLastColor[2] = FLT_MAX;
        SliderCurrentAccum = 0.0f;
        SliderCurrentAccumDirty = false;
        DragCurrentAccumDirty = false;
        DragCurrentAccum = 0.0f;
        DragSpeedDefaultRatio = 1.0f / 100.0f;
        ScrollbarClickDeltaToGrabCenter = 0.0f;
        TooltipOverrideCount = 0;
        TooltipSlowDelay = 0.50f;

        PlatformImePos = PlatformImeLastPos = ImVec2(FLT_MAX, FLT_MAX);
        PlatformImePosViewport = 0;
        PlatformLocaleDecimalPoint = '.';

        SettingsLoaded = false;
        SettingsDirtyTimer = 0.0f;
        HookIdNext = 0;

        LogEnabled = false;
        LogType = ImGuiLogType_None;
        LogNextPrefix = LogNextSuffix = NULL;
        LogFile = NULL;
        LogLinePosY = FLT_MAX;
        LogLineFirstItem = false;
        LogDepthRef = 0;
        LogDepthToExpand = LogDepthToExpandDefault = 2;

        DebugItemPickerActive = false;
        DebugItemPickerBreakId = 0;

        memset(FramerateSecPerFrame, 0, sizeof(FramerateSecPerFrame));
        FramerateSecPerFrameIdx = FramerateSecPerFrameCount = 0;
        FramerateSecPerFrameAccum = 0.0f;
        WantCaptureMouseNextFrame = WantCaptureKeyboardNextFrame = WantTextInputNextFrame = -1;
        memset(TempBuffer, 0, sizeof(TempBuffer));
    }
};

//-----------------------------------------------------------------------------
// [SECTION] ImGuiWindowTempData, ImGuiWindow
//-----------------------------------------------------------------------------

// Transient per-window data, reset at the beginning of the frame. This used to be called ImGuiDrawContext, hence the DC variable name in ImGuiWindow.
// (That's theory, in practice the delimitation between ImGuiWindow and ImGuiWindowTempData is quite tenuous and could be reconsidered..)
// (This doesn't need a constructor because we zero-clear it as part of ImGuiWindow and all frame-temporary data are setup on Begin)
struct IMGUI_API ImGuiWindowTempData
{
    // Layout
    ImVec2                  CursorPos;              // Current emitting position, in absolute coordinates.
    ImVec2                  CursorPosPrevLine;
    ImVec2                  CursorStartPos;         // Initial position after Begin(), generally ~ window position + WindowPadding.
    ImVec2                  CursorMaxPos;           // Used to implicitly calculate ContentSize at the beginning of next frame, for scrolling range and auto-resize. Always growing during the frame.
    ImVec2                  IdealMaxPos;            // Used to implicitly calculate ContentSizeIdeal at the beginning of next frame, for auto-resize only. Always growing during the frame.
    ImVec2                  CurrLineSize;
    ImVec2                  PrevLineSize;
    float                   CurrLineTextBaseOffset; // Baseline offset (0.0f by default on a new line, generally == style.FramePadding.y when a framed item has been added).
    float                   PrevLineTextBaseOffset;
    ImVec1                  Indent;                 // Indentation / start position from left of window (increased by TreePush/TreePop, etc.)
    ImVec1                  ColumnsOffset;          // Offset to the current column (if ColumnsCurrent > 0). FIXME: This and the above should be a stack to allow use cases like Tree->Column->Tree. Need revamp columns API.
    ImVec1                  GroupOffset;

    // Last item status
    ImGuiID                 LastItemId;             // ID for last item
    ImGuiItemStatusFlags    LastItemStatusFlags;    // Status flags for last item (see ImGuiItemStatusFlags_)
    ImRect                  LastItemRect;           // Interaction rect for last item
    ImRect                  LastItemDisplayRect;    // End-user display rect for last item (only valid if LastItemStatusFlags & ImGuiItemStatusFlags_HasDisplayRect)

    // Keyboard/Gamepad navigation
    ImGuiNavLayer           NavLayerCurrent;        // Current layer, 0..31 (we currently only use 0..1)
    short                   NavLayersActiveMask;    // Which layers have been written to (result from previous frame)
    short                   NavLayersActiveMaskNext;// Which layers have been written to (accumulator for current frame)
    ImGuiID                 NavFocusScopeIdCurrent; // Current focus scope ID while appending
    bool                    NavHideHighlightOneFrame;
    bool                    NavHasScroll;           // Set when scrolling can be used (ScrollMax > 0.0f)

    // Miscellaneous
    bool                    MenuBarAppending;       // FIXME: Remove this
    ImVec2                  MenuBarOffset;          // MenuBarOffset.x is sort of equivalent of a per-layer CursorPos.x, saved/restored as we switch to the menu bar. The only situation when MenuBarOffset.y is > 0 if when (SafeAreaPadding.y > FramePadding.y), often used on TVs.
    ImGuiMenuColumns        MenuColumns;            // Simplified columns storage for menu items measurement
    int                     TreeDepth;              // Current tree depth.
    ImU32                   TreeJumpToParentOnPopMask; // Store a copy of !g.NavIdIsAlive for TreeDepth 0..31.. Could be turned into a ImU64 if necessary.
    ImVector<ImGuiWindow*>  ChildWindows;
    ImGuiStorage*           StateStorage;           // Current persistent per-window storage (store e.g. tree node open/close state)
    ImGuiOldColumns*        CurrentColumns;         // Current columns set
    int                     CurrentTableIdx;        // Current table index (into g.Tables)
    ImGuiLayoutType         LayoutType;
    ImGuiLayoutType         ParentLayoutType;       // Layout type of parent window at the time of Begin()
    int                     FocusCounterRegular;    // (Legacy Focus/Tabbing system) Sequential counter, start at -1 and increase as assigned via FocusableItemRegister() (FIXME-NAV: Needs redesign)
    int                     FocusCounterTabStop;    // (Legacy Focus/Tabbing system) Same, but only count widgets which you can Tab through.

    // Local parameters stacks
    // We store the current settings outside of the vectors to increase memory locality (reduce cache misses). The vectors are rarely modified. Also it allows us to not heap allocate for short-lived windows which are not using those settings.
    float                   ItemWidth;              // Current item width (>0.0: width in pixels, <0.0: align xx pixels to the right of window).
    float                   TextWrapPos;            // Current text wrap pos.
    ImVector<float>         ItemWidthStack;         // Store item widths to restore (attention: .back() is not == ItemWidth)
    ImVector<float>         TextWrapPosStack;       // Store text wrap pos to restore (attention: .back() is not == TextWrapPos)
    ImGuiStackSizes         StackSizesOnBegin;      // Store size of various stacks for asserting
};

// Storage for one window
struct IMGUI_API ImGuiWindow
{
    char*                   Name;                               // Window name, owned by the window.
    ImGuiID                 ID;                                 // == ImHashStr(Name)
    ImGuiWindowFlags        Flags, FlagsPreviousFrame;          // See enum ImGuiWindowFlags_
    ImGuiWindowClass        WindowClass;                        // Advanced users only. Set with SetNextWindowClass()
    ImGuiViewportP*         Viewport;                           // Always set in Begin(), only inactive windows may have a NULL value here
    ImGuiID                 ViewportId;                         // We backup the viewport id (since the viewport may disappear or never be created if the window is inactive)
    ImVec2                  ViewportPos;                        // We backup the viewport position (since the viewport may disappear or never be created if the window is inactive)
    int                     ViewportAllowPlatformMonitorExtend; // Reset to -1 every frame (index is guaranteed to be valid between NewFrame..EndFrame), only used in the Appearing frame of a tooltip/popup to enforce clamping to a given monitor
    ImVec2                  Pos;                                // Position (always rounded-up to nearest pixel)
    ImVec2                  Size;                               // Current size (==SizeFull or collapsed title bar size)
    ImVec2                  SizeFull;                           // Size when non collapsed
    ImVec2                  ContentSize;                        // Size of contents/scrollable client area (calculated from the extents reach of the cursor) from previous frame. Does not include window decoration or window padding.
    ImVec2                  ContentSizeIdeal;
    ImVec2                  ContentSizeExplicit;                // Size of contents/scrollable client area explicitly request by the user via SetNextWindowContentSize().
    ImVec2                  WindowPadding;                      // Window padding at the time of Begin().
    float                   WindowRounding;                     // Window rounding at the time of Begin(). May be clamped lower to avoid rendering artifacts with title bar, menu bar etc.
    float                   WindowBorderSize;                   // Window border size at the time of Begin().
    int                     NameBufLen;                         // Size of buffer storing Name. May be larger than strlen(Name)!
    ImGuiID                 MoveId;                             // == window->GetID("#MOVE")
    ImGuiID                 ChildId;                            // ID of corresponding item in parent window (for navigation to return from child window to parent window)
    ImVec2                  Scroll;
    ImVec2                  ScrollMax;
    ImVec2                  ScrollTarget;                       // target scroll position. stored as cursor position with scrolling canceled out, so the highest point is always 0.0f. (FLT_MAX for no change)
    ImVec2                  ScrollTargetCenterRatio;            // 0.0f = scroll so that target position is at top, 0.5f = scroll so that target position is centered
    ImVec2                  ScrollTargetEdgeSnapDist;           // 0.0f = no snapping, >0.0f snapping threshold
    ImVec2                  ScrollbarSizes;                     // Size taken by each scrollbars on their smaller axis. Pay attention! ScrollbarSizes.x == width of the vertical scrollbar, ScrollbarSizes.y = height of the horizontal scrollbar.
    bool                    ScrollbarX, ScrollbarY;             // Are scrollbars visible?
    bool                    ViewportOwned;
    bool                    Active;                             // Set to true on Begin(), unless Collapsed
    bool                    WasActive;
    bool                    WriteAccessed;                      // Set to true when any widget access the current window
    bool                    Collapsed;                          // Set when collapsing window to become only title-bar
    bool                    WantCollapseToggle;
    bool                    SkipItems;                          // Set when items can safely be all clipped (e.g. window not visible or collapsed)
    bool                    Appearing;                          // Set during the frame where the window is appearing (or re-appearing)
    bool                    Hidden;                             // Do not display (== HiddenFrames*** > 0)
    bool                    IsFallbackWindow;                   // Set on the "Debug##Default" window.
    bool                    HasCloseButton;                     // Set when the window has a close button (p_open != NULL)
    signed char             ResizeBorderHeld;                   // Current border being held for resize (-1: none, otherwise 0-3)
    short                   BeginCount;                         // Number of Begin() during the current frame (generally 0 or 1, 1+ if appending via multiple Begin/End pairs)
    short                   BeginOrderWithinParent;             // Begin() order within immediate parent window, if we are a child window. Otherwise 0.
    short                   BeginOrderWithinContext;            // Begin() order within entire imgui context. This is mostly used for debugging submission order related issues.
    short                   FocusOrder;                         // Order within WindowsFocusOrder[], altered when windows are focused.
    ImGuiID                 PopupId;                            // ID in the popup stack when this window is used as a popup/menu (because we use generic Name/ID for recycling)
    ImS8                    AutoFitFramesX, AutoFitFramesY;
    ImS8                    AutoFitChildAxises;
    bool                    AutoFitOnlyGrows;
    ImGuiDir                AutoPosLastDirection;
    ImS8                    HiddenFramesCanSkipItems;           // Hide the window for N frames
    ImS8                    HiddenFramesCannotSkipItems;        // Hide the window for N frames while allowing items to be submitted so we can measure their size
    ImS8                    HiddenFramesForRenderOnly;          // Hide the window until frame N at Render() time only
    ImS8                    DisableInputsFrames;                // Disable window interactions for N frames
    ImGuiCond               SetWindowPosAllowFlags : 8;         // store acceptable condition flags for SetNextWindowPos() use.
    ImGuiCond               SetWindowSizeAllowFlags : 8;        // store acceptable condition flags for SetNextWindowSize() use.
    ImGuiCond               SetWindowCollapsedAllowFlags : 8;   // store acceptable condition flags for SetNextWindowCollapsed() use.
    ImGuiCond               SetWindowDockAllowFlags : 8;        // store acceptable condition flags for SetNextWindowDock() use.
    ImVec2                  SetWindowPosVal;                    // store window position when using a non-zero Pivot (position set needs to be processed when we know the window size)
    ImVec2                  SetWindowPosPivot;                  // store window pivot for positioning. ImVec2(0, 0) when positioning from top-left corner; ImVec2(0.5f, 0.5f) for centering; ImVec2(1, 1) for bottom right.

    ImVector<ImGuiID>       IDStack;                            // ID stack. ID are hashes seeded with the value at the top of the stack. (In theory this should be in the TempData structure)
    ImGuiWindowTempData     DC;                                 // Temporary per-window data, reset at the beginning of the frame. This used to be called ImGuiDrawContext, hence the "DC" variable name.

    // The best way to understand what those rectangles are is to use the 'Metrics->Tools->Show Windows Rectangles' viewer.
    // The main 'OuterRect', omitted as a field, is window->Rect().
    ImRect                  OuterRectClipped;                   // == Window->Rect() just after setup in Begin(). == window->Rect() for root window.
    ImRect                  InnerRect;                          // Inner rectangle (omit title bar, menu bar, scroll bar)
    ImRect                  InnerClipRect;                      // == InnerRect shrunk by WindowPadding*0.5f on each side, clipped within viewport or parent clip rect.
    ImRect                  WorkRect;                           // Initially covers the whole scrolling region. Reduced by containers e.g columns/tables when active. Shrunk by WindowPadding*1.0f on each side. This is meant to replace ContentRegionRect over time (from 1.71+ onward).
    ImRect                  ParentWorkRect;                     // Backup of WorkRect before entering a container such as columns/tables. Used by e.g. SpanAllColumns functions to easily access. Stacked containers are responsible for maintaining this. // FIXME-WORKRECT: Could be a stack?
    ImRect                  ClipRect;                           // Current clipping/scissoring rectangle, evolve as we are using PushClipRect(), etc. == DrawList->clip_rect_stack.back().
    ImRect                  ContentRegionRect;                  // FIXME: This is currently confusing/misleading. It is essentially WorkRect but not handling of scrolling. We currently rely on it as right/bottom aligned sizing operation need some size to rely on.
    ImVec2ih                HitTestHoleSize;                    // Define an optional rectangular hole where mouse will pass-through the window.
    ImVec2ih                HitTestHoleOffset;

    int                     LastFrameActive;                    // Last frame number the window was Active.
    int                     LastFrameJustFocused;               // Last frame number the window was made Focused.
    float                   LastTimeActive;                     // Last timestamp the window was Active (using float as we don't need high precision there)
    float                   ItemWidthDefault;
    ImGuiStorage            StateStorage;
    ImVector<ImGuiOldColumns> ColumnsStorage;
    float                   FontWindowScale;                    // User scale multiplier per-window, via SetWindowFontScale()
    float                   FontDpiScale;
    int                     SettingsOffset;                     // Offset into SettingsWindows[] (offsets are always valid as we only grow the array from the back)

    ImDrawList*             DrawList;                           // == &DrawListInst (for backward compatibility reason with code using imgui_internal.h we keep this a pointer)
    ImDrawList              DrawListInst;
    ImGuiWindow*            ParentWindow;                       // If we are a child _or_ popup window, this is pointing to our parent. Otherwise NULL.
    ImGuiWindow*            RootWindow;                         // Point to ourself or first ancestor that is not a child window. Doesn't cross through dock nodes. We use this so IsWindowFocused() can behave consistently regardless of docking state.
    ImGuiWindow*            RootWindowDockTree;                 // Point to ourself or first ancestor that is not a child window. Cross through dock nodes.
    ImGuiWindow*            RootWindowForTitleBarHighlight;     // Point to ourself or first ancestor which will display TitleBgActive color when this window is active.
    ImGuiWindow*            RootWindowForNav;                   // Point to ourself or first ancestor which doesn't have the NavFlattened flag.

    ImGuiWindow*            NavLastChildNavWindow;              // When going to the menu bar, we remember the child window we came from. (This could probably be made implicit if we kept g.Windows sorted by last focused including child window.)
    ImGuiID                 NavLastIds[ImGuiNavLayer_COUNT];    // Last known NavId for this window, per layer (0/1)
    ImRect                  NavRectRel[ImGuiNavLayer_COUNT];    // Reference rectangle, in window relative space

    int                     MemoryDrawListIdxCapacity;          // Backup of last idx/vtx count, so when waking up the window we can preallocate and avoid iterative alloc/copy
    int                     MemoryDrawListVtxCapacity;
    bool                    MemoryCompacted;                    // Set when window extraneous data have been garbage collected

    // Docking
    bool                    DockIsActive        :1;             // When docking artifacts are actually visible. When this is set, DockNode is guaranteed to be != NULL. ~~ (DockNode != NULL) && (DockNode->Windows.Size > 1).
    bool                    DockNodeIsVisible   :1;
    bool                    DockTabIsVisible    :1;             // Is our window visible this frame? ~~ is the corresponding tab selected?
    bool                    DockTabWantClose    :1;
    short                   DockOrder;                          // Order of the last time the window was visible within its DockNode. This is used to reorder windows that are reappearing on the same frame. Same value between windows that were active and windows that were none are possible.
    ImGuiWindowDockStyle    DockStyle;
    ImGuiDockNode*          DockNode;                           // Which node are we docked into. Important: Prefer testing DockIsActive in many cases as this will still be set when the dock node is hidden.
    ImGuiDockNode*          DockNodeAsHost;                     // Which node are we owning (for parent windows)
    ImGuiID                 DockId;                             // Backup of last valid DockNode->ID, so single window remember their dock node id even when they are not bound any more
    ImGuiItemStatusFlags    DockTabItemStatusFlags;
    ImRect                  DockTabItemRect;

public:
    ImGuiWindow(ImGuiContext* context, const char* name);
    ~ImGuiWindow();

    ImGuiID     GetID(const char* str, const char* str_end = NULL);
    ImGuiID     GetID(const void* ptr);
    ImGuiID     GetID(int n);
    ImGuiID     GetIDNoKeepAlive(const char* str, const char* str_end = NULL);
    ImGuiID     GetIDNoKeepAlive(const void* ptr);
    ImGuiID     GetIDNoKeepAlive(int n);
    ImGuiID     GetIDFromRectangle(const ImRect& r_abs);

    // We don't use g.FontSize because the window may be != g.CurrentWidow.
    ImRect      Rect() const            { return ImRect(Pos.x, Pos.y, Pos.x + Size.x, Pos.y + Size.y); }
    float       CalcFontSize() const    { ImGuiContext& g = *GImGui; float scale = g.FontBaseSize * FontWindowScale * FontDpiScale; if (ParentWindow) scale *= ParentWindow->FontWindowScale; return scale; }
    float       TitleBarHeight() const  { ImGuiContext& g = *GImGui; return (Flags & ImGuiWindowFlags_NoTitleBar) ? 0.0f : CalcFontSize() + g.Style.FramePadding.y * 2.0f; }
    ImRect      TitleBarRect() const    { return ImRect(Pos, ImVec2(Pos.x + SizeFull.x, Pos.y + TitleBarHeight())); }
    float       MenuBarHeight() const   { ImGuiContext& g = *GImGui; return (Flags & ImGuiWindowFlags_MenuBar) ? DC.MenuBarOffset.y + CalcFontSize() + g.Style.FramePadding.y * 2.0f : 0.0f; }
    ImRect      MenuBarRect() const     { float y1 = Pos.y + TitleBarHeight(); return ImRect(Pos.x, y1, Pos.x + SizeFull.x, y1 + MenuBarHeight()); }
};

// Backup and restore just enough data to be able to use IsItemHovered() on item A after another B in the same window has overwritten the data.
struct ImGuiLastItemDataBackup
{
    ImGuiID                 LastItemId;
    ImGuiItemStatusFlags    LastItemStatusFlags;
    ImRect                  LastItemRect;
    ImRect                  LastItemDisplayRect;

    ImGuiLastItemDataBackup() { Backup(); }
    void Backup()           { ImGuiWindow* window = GImGui->CurrentWindow; LastItemId = window->DC.LastItemId; LastItemStatusFlags = window->DC.LastItemStatusFlags; LastItemRect = window->DC.LastItemRect; LastItemDisplayRect = window->DC.LastItemDisplayRect; }
    void Restore() const    { ImGuiWindow* window = GImGui->CurrentWindow; window->DC.LastItemId = LastItemId; window->DC.LastItemStatusFlags = LastItemStatusFlags; window->DC.LastItemRect = LastItemRect; window->DC.LastItemDisplayRect = LastItemDisplayRect; }
};

//-----------------------------------------------------------------------------
// [SECTION] Tab bar, Tab item support
//-----------------------------------------------------------------------------

// Extend ImGuiTabBarFlags_
enum ImGuiTabBarFlagsPrivate_
{
    ImGuiTabBarFlags_DockNode                   = 1 << 20,  // Part of a dock node [we don't use this in the master branch but it facilitate branch syncing to keep this around]
    ImGuiTabBarFlags_IsFocused                  = 1 << 21,
    ImGuiTabBarFlags_SaveSettings               = 1 << 22   // FIXME: Settings are handled by the docking system, this only request the tab bar to mark settings dirty when reordering tabs
};

// Extend ImGuiTabItemFlags_
enum ImGuiTabItemFlagsPrivate_
{
    ImGuiTabItemFlags_SectionMask_              = ImGuiTabItemFlags_Leading | ImGuiTabItemFlags_Trailing,
    ImGuiTabItemFlags_NoCloseButton             = 1 << 20,  // Track whether p_open was set or not (we'll need this info on the next frame to recompute ContentWidth during layout)
    ImGuiTabItemFlags_Button                    = 1 << 21,  // Used by TabItemButton, change the tab item behavior to mimic a button
    ImGuiTabItemFlags_Unsorted                  = 1 << 22,  // [Docking] Trailing tabs with the _Unsorted flag will be sorted based on the DockOrder of their Window.
    ImGuiTabItemFlags_Preview                   = 1 << 23   // [Docking] Display tab shape for docking preview (height is adjusted slightly to compensate for the yet missing tab bar)
};

// Storage for one active tab item (sizeof() 48 bytes)
struct ImGuiTabItem
{
    ImGuiID             ID;
    ImGuiTabItemFlags   Flags;
    ImGuiWindow*        Window;                 // When TabItem is part of a DockNode's TabBar, we hold on to a window.
    int                 LastFrameVisible;
    int                 LastFrameSelected;      // This allows us to infer an ordered list of the last activated tabs with little maintenance
    float               Offset;                 // Position relative to beginning of tab
    float               Width;                  // Width currently displayed
    float               ContentWidth;           // Width of label, stored during BeginTabItem() call
    ImS32               NameOffset;             // When Window==NULL, offset to name within parent ImGuiTabBar::TabsNames
    ImS16               BeginOrder;             // BeginTabItem() order, used to re-order tabs after toggling ImGuiTabBarFlags_Reorderable
    ImS16               IndexDuringLayout;      // Index only used during TabBarLayout()
    bool                WantClose;              // Marked as closed by SetTabItemClosed()

    ImGuiTabItem()      { memset(this, 0, sizeof(*this)); LastFrameVisible = LastFrameSelected = -1; NameOffset = -1; BeginOrder = IndexDuringLayout = -1; }
};

// Storage for a tab bar (sizeof() 152 bytes)
struct IMGUI_API ImGuiTabBar
{
    ImVector<ImGuiTabItem> Tabs;
    ImGuiTabBarFlags    Flags;
    ImGuiID             ID;                     // Zero for tab-bars used by docking
    ImGuiID             SelectedTabId;          // Selected tab/window
    ImGuiID             NextSelectedTabId;      // Next selected tab/window. Will also trigger a scrolling animation
    ImGuiID             VisibleTabId;           // Can occasionally be != SelectedTabId (e.g. when previewing contents for CTRL+TAB preview)
    int                 CurrFrameVisible;
    int                 PrevFrameVisible;
    ImRect              BarRect;
    float               CurrTabsContentsHeight;
    float               PrevTabsContentsHeight; // Record the height of contents submitted below the tab bar
    float               WidthAllTabs;           // Actual width of all tabs (locked during layout)
    float               WidthAllTabsIdeal;      // Ideal width if all tabs were visible and not clipped
    float               ScrollingAnim;
    float               ScrollingTarget;
    float               ScrollingTargetDistToVisibility;
    float               ScrollingSpeed;
    float               ScrollingRectMinX;
    float               ScrollingRectMaxX;
    ImGuiID             ReorderRequestTabId;
    ImS16               ReorderRequestOffset;
    ImS8                BeginCount;
    bool                WantLayout;
    bool                VisibleTabWasSubmitted;
    bool                TabsAddedNew;           // Set to true when a new tab item or button has been added to the tab bar during last frame
    ImS16               TabsActiveCount;        // Number of tabs submitted this frame.
    ImS16               LastTabItemIdx;         // Index of last BeginTabItem() tab for use by EndTabItem()
    float               ItemSpacingY;
    ImVec2              FramePadding;           // style.FramePadding locked at the time of BeginTabBar()
    ImVec2              BackupCursorPos;
    ImGuiTextBuffer     TabsNames;              // For non-docking tab bar we re-append names in a contiguous buffer.

    ImGuiTabBar();
    int                 GetTabOrder(const ImGuiTabItem* tab) const  { return Tabs.index_from_ptr(tab); }
    const char*         GetTabName(const ImGuiTabItem* tab) const
    {
        if (tab->Window)
            return tab->Window->Name;
        IM_ASSERT(tab->NameOffset != -1 && tab->NameOffset < TabsNames.Buf.Size);
        return TabsNames.Buf.Data + tab->NameOffset;
    }
};

//-----------------------------------------------------------------------------
// [SECTION] Table support
//-----------------------------------------------------------------------------

#define IM_COL32_DISABLE                IM_COL32(0,0,0,1)   // Special sentinel code which cannot be used as a regular color.
#define IMGUI_TABLE_MAX_COLUMNS         64                  // sizeof(ImU64) * 8. This is solely because we frequently encode columns set in a ImU64.
#define IMGUI_TABLE_MAX_DRAW_CHANNELS   (4 + 64 * 2)        // See TableSetupDrawChannels()

// Our current column maximum is 64 but we may raise that in the future.
typedef ImS8 ImGuiTableColumnIdx;
typedef ImU8 ImGuiTableDrawChannelIdx;

// [Internal] sizeof() ~ 104
// We use the terminology "Enabled" to refer to a column that is not Hidden by user/api.
// We use the terminology "Clipped" to refer to a column that is out of sight because of scrolling/clipping.
// This is in contrast with some user-facing api such as IsItemVisible() / IsRectVisible() which use "Visible" to mean "not clipped".
struct ImGuiTableColumn
{
    ImGuiTableColumnFlags   Flags;                          // Flags after some patching (not directly same as provided by user). See ImGuiTableColumnFlags_
    float                   WidthGiven;                     // Final/actual width visible == (MaxX - MinX), locked in TableUpdateLayout(). May be > WidthRequest to honor minimum width, may be < WidthRequest to honor shrinking columns down in tight space.
    float                   MinX;                           // Absolute positions
    float                   MaxX;
    float                   WidthRequest;                   // Master width absolute value when !(Flags & _WidthStretch). When Stretch this is derived every frame from StretchWeight in TableUpdateLayout()
    float                   WidthAuto;                      // Automatic width
    float                   StretchWeight;                  // Master width weight when (Flags & _WidthStretch). Often around ~1.0f initially.
    float                   InitStretchWeightOrWidth;       // Value passed to TableSetupColumn(). For Width it is a content width (_without padding_).
    ImRect                  ClipRect;                       // Clipping rectangle for the column
    ImGuiID                 UserID;                         // Optional, value passed to TableSetupColumn()
    float                   WorkMinX;                       // Contents region min ~(MinX + CellPaddingX + CellSpacingX1) == cursor start position when entering column
    float                   WorkMaxX;                       // Contents region max ~(MaxX - CellPaddingX - CellSpacingX2)
    float                   ItemWidth;                      // Current item width for the column, preserved across rows
    float                   ContentMaxXFrozen;              // Contents maximum position for frozen rows (apart from headers), from which we can infer content width.
    float                   ContentMaxXUnfrozen;
    float                   ContentMaxXHeadersUsed;         // Contents maximum position for headers rows (regardless of freezing). TableHeader() automatically softclip itself + report ideal desired size, to avoid creating extraneous draw calls
    float                   ContentMaxXHeadersIdeal;
    ImS16                   NameOffset;                     // Offset into parent ColumnsNames[]
    ImGuiTableColumnIdx     DisplayOrder;                   // Index within Table's IndexToDisplayOrder[] (column may be reordered by users)
    ImGuiTableColumnIdx     IndexWithinEnabledSet;          // Index within enabled/visible set (<= IndexToDisplayOrder)
    ImGuiTableColumnIdx     PrevEnabledColumn;              // Index of prev enabled/visible column within Columns[], -1 if first enabled/visible column
    ImGuiTableColumnIdx     NextEnabledColumn;              // Index of next enabled/visible column within Columns[], -1 if last enabled/visible column
    ImGuiTableColumnIdx     SortOrder;                      // Index of this column within sort specs, -1 if not sorting on this column, 0 for single-sort, may be >0 on multi-sort
    ImGuiTableDrawChannelIdx DrawChannelCurrent;            // Index within DrawSplitter.Channels[]
    ImGuiTableDrawChannelIdx DrawChannelFrozen;             // Draw channels for frozen rows (often headers)
    ImGuiTableDrawChannelIdx DrawChannelUnfrozen;           // Draw channels for unfrozen rows
    bool                    IsEnabled;                      // IsUserEnabled && (Flags & ImGuiTableColumnFlags_Disabled) == 0
    bool                    IsUserEnabled;                  // Is the column not marked Hidden by the user? (unrelated to being off view, e.g. clipped by scrolling).
    bool                    IsUserEnabledNextFrame;
    bool                    IsVisibleX;                     // Is actually in view (e.g. overlapping the host window clipping rectangle, not scrolled).
    bool                    IsVisibleY;
    bool                    IsRequestOutput;                // Return value for TableSetColumnIndex() / TableNextColumn(): whether we request user to output contents or not.
    bool                    IsSkipItems;                    // Do we want item submissions to this column to be completely ignored (no layout will happen).
    bool                    IsPreserveWidthAuto;
    ImS8                    NavLayerCurrent;                // ImGuiNavLayer in 1 byte
    ImU8                    AutoFitQueue;                   // Queue of 8 values for the next 8 frames to request auto-fit
    ImU8                    CannotSkipItemsQueue;           // Queue of 8 values for the next 8 frames to disable Clipped/SkipItem
    ImU8                    SortDirection : 2;              // ImGuiSortDirection_Ascending or ImGuiSortDirection_Descending
    ImU8                    SortDirectionsAvailCount : 2;   // Number of available sort directions (0 to 3)
    ImU8                    SortDirectionsAvailMask : 4;    // Mask of available sort directions (1-bit each)
    ImU8                    SortDirectionsAvailList;        // Ordered of available sort directions (2-bits each)

    ImGuiTableColumn()
    {
        memset(this, 0, sizeof(*this));
        StretchWeight = WidthRequest = -1.0f;
        NameOffset = -1;
        DisplayOrder = IndexWithinEnabledSet = -1;
        PrevEnabledColumn = NextEnabledColumn = -1;
        SortOrder = -1;
        SortDirection = ImGuiSortDirection_None;
        DrawChannelCurrent = DrawChannelFrozen = DrawChannelUnfrozen = (ImU8)-1;
    }
};

// Transient cell data stored per row.
// sizeof() ~ 6
struct ImGuiTableCellData
{
    ImU32                       BgColor;    // Actual color
    ImGuiTableColumnIdx         Column;     // Column number
};

// FIXME-TABLE: more transient data could be stored in a per-stacked table structure: DrawSplitter, SortSpecs, incoming RowData
struct ImGuiTable
{
    ImGuiID                     ID;
    ImGuiTableFlags             Flags;
    void*                       RawData;                    // Single allocation to hold Columns[], DisplayOrderToIndex[] and RowCellData[]
    ImGuiTableTempData*         TempData;                   // Transient data while table is active. Point within g.CurrentTableStack[]
    ImSpan<ImGuiTableColumn>    Columns;                    // Point within RawData[]
    ImSpan<ImGuiTableColumnIdx> DisplayOrderToIndex;        // Point within RawData[]. Store display order of columns (when not reordered, the values are 0...Count-1)
    ImSpan<ImGuiTableCellData>  RowCellData;                // Point within RawData[]. Store cells background requests for current row.
    ImU64                       EnabledMaskByDisplayOrder;  // Column DisplayOrder -> IsEnabled map
    ImU64                       EnabledMaskByIndex;         // Column Index -> IsEnabled map (== not hidden by user/api) in a format adequate for iterating column without touching cold data
    ImU64                       VisibleMaskByIndex;         // Column Index -> IsVisibleX|IsVisibleY map (== not hidden by user/api && not hidden by scrolling/cliprect)
    ImU64                       RequestOutputMaskByIndex;   // Column Index -> IsVisible || AutoFit (== expect user to submit items)
    ImGuiTableFlags             SettingsLoadedFlags;        // Which data were loaded from the .ini file (e.g. when order is not altered we won't save order)
    int                         SettingsOffset;             // Offset in g.SettingsTables
    int                         LastFrameActive;
    int                         ColumnsCount;               // Number of columns declared in BeginTable()
    int                         CurrentRow;
    int                         CurrentColumn;
    ImS16                       InstanceCurrent;            // Count of BeginTable() calls with same ID in the same frame (generally 0). This is a little bit similar to BeginCount for a window, but multiple table with same ID look are multiple tables, they are just synched.
    ImS16                       InstanceInteracted;         // Mark which instance (generally 0) of the same ID is being interacted with
    float                       RowPosY1;
    float                       RowPosY2;
    float                       RowMinHeight;               // Height submitted to TableNextRow()
    float                       RowTextBaseline;
    float                       RowIndentOffsetX;
    ImGuiTableRowFlags          RowFlags : 16;              // Current row flags, see ImGuiTableRowFlags_
    ImGuiTableRowFlags          LastRowFlags : 16;
    int                         RowBgColorCounter;          // Counter for alternating background colors (can be fast-forwarded by e.g clipper), not same as CurrentRow because header rows typically don't increase this.
    ImU32                       RowBgColor[2];              // Background color override for current row.
    ImU32                       BorderColorStrong;
    ImU32                       BorderColorLight;
    float                       BorderX1;
    float                       BorderX2;
    float                       HostIndentX;
    float                       MinColumnWidth;
    float                       OuterPaddingX;
    float                       CellPaddingX;               // Padding from each borders
    float                       CellPaddingY;
    float                       CellSpacingX1;              // Spacing between non-bordered cells
    float                       CellSpacingX2;
    float                       LastOuterHeight;            // Outer height from last frame
    float                       LastFirstRowHeight;         // Height of first row from last frame
    float                       InnerWidth;                 // User value passed to BeginTable(), see comments at the top of BeginTable() for details.
    float                       ColumnsGivenWidth;          // Sum of current column width
    float                       ColumnsAutoFitWidth;        // Sum of ideal column width in order nothing to be clipped, used for auto-fitting and content width submission in outer window
    float                       ResizedColumnNextWidth;
    float                       ResizeLockMinContentsX2;    // Lock minimum contents width while resizing down in order to not create feedback loops. But we allow growing the table.
    float                       RefScale;                   // Reference scale to be able to rescale columns on font/dpi changes.
    ImRect                      OuterRect;                  // Note: for non-scrolling table, OuterRect.Max.y is often FLT_MAX until EndTable(), unless a height has been specified in BeginTable().
    ImRect                      InnerRect;                  // InnerRect but without decoration. As with OuterRect, for non-scrolling tables, InnerRect.Max.y is
    ImRect                      WorkRect;
    ImRect                      InnerClipRect;
    ImRect                      BgClipRect;                 // We use this to cpu-clip cell background color fill
    ImRect                      Bg0ClipRectForDrawCmd;      // Actual ImDrawCmd clip rect for BG0/1 channel. This tends to be == OuterWindow->ClipRect at BeginTable() because output in BG0/BG1 is cpu-clipped
    ImRect                      Bg2ClipRectForDrawCmd;      // Actual ImDrawCmd clip rect for BG2 channel. This tends to be a correct, tight-fit, because output to BG2 are done by widgets relying on regular ClipRect.
    ImRect                      HostClipRect;               // This is used to check if we can eventually merge our columns draw calls into the current draw call of the current window.
    ImRect                      HostBackupInnerClipRect;    // Backup of InnerWindow->ClipRect during PushTableBackground()/PopTableBackground()
    ImGuiWindow*                OuterWindow;                // Parent window for the table
    ImGuiWindow*                InnerWindow;                // Window holding the table data (== OuterWindow or a child window)
    ImGuiTextBuffer             ColumnsNames;               // Contiguous buffer holding columns names
    ImDrawListSplitter*         DrawSplitter;               // Shortcut to TempData->DrawSplitter while in table. Isolate draw commands per columns to avoid switching clip rect constantly
    ImGuiTableColumnSortSpecs   SortSpecsSingle;
    ImVector<ImGuiTableColumnSortSpecs> SortSpecsMulti;     // FIXME-OPT: Using a small-vector pattern would be good.
    ImGuiTableSortSpecs         SortSpecs;                  // Public facing sorts specs, this is what we return in TableGetSortSpecs()
    ImGuiTableColumnIdx         SortSpecsCount;
    ImGuiTableColumnIdx         ColumnsEnabledCount;        // Number of enabled columns (<= ColumnsCount)
    ImGuiTableColumnIdx         ColumnsEnabledFixedCount;   // Number of enabled columns (<= ColumnsCount)
    ImGuiTableColumnIdx         DeclColumnsCount;           // Count calls to TableSetupColumn()
    ImGuiTableColumnIdx         HoveredColumnBody;          // Index of column whose visible region is being hovered. Important: == ColumnsCount when hovering empty region after the right-most column!
    ImGuiTableColumnIdx         HoveredColumnBorder;        // Index of column whose right-border is being hovered (for resizing).
    ImGuiTableColumnIdx         AutoFitSingleColumn;        // Index of single column requesting auto-fit.
    ImGuiTableColumnIdx         ResizedColumn;              // Index of column being resized. Reset when InstanceCurrent==0.
    ImGuiTableColumnIdx         LastResizedColumn;          // Index of column being resized from previous frame.
    ImGuiTableColumnIdx         HeldHeaderColumn;           // Index of column header being held.
    ImGuiTableColumnIdx         ReorderColumn;              // Index of column being reordered. (not cleared)
    ImGuiTableColumnIdx         ReorderColumnDir;           // -1 or +1
    ImGuiTableColumnIdx         LeftMostEnabledColumn;      // Index of left-most non-hidden column.
    ImGuiTableColumnIdx         RightMostEnabledColumn;     // Index of right-most non-hidden column.
    ImGuiTableColumnIdx         LeftMostStretchedColumn;    // Index of left-most stretched column.
    ImGuiTableColumnIdx         RightMostStretchedColumn;   // Index of right-most stretched column.
    ImGuiTableColumnIdx         ContextPopupColumn;         // Column right-clicked on, of -1 if opening context menu from a neutral/empty spot
    ImGuiTableColumnIdx         FreezeRowsRequest;          // Requested frozen rows count
    ImGuiTableColumnIdx         FreezeRowsCount;            // Actual frozen row count (== FreezeRowsRequest, or == 0 when no scrolling offset)
    ImGuiTableColumnIdx         FreezeColumnsRequest;       // Requested frozen columns count
    ImGuiTableColumnIdx         FreezeColumnsCount;         // Actual frozen columns count (== FreezeColumnsRequest, or == 0 when no scrolling offset)
    ImGuiTableColumnIdx         RowCellDataCurrent;         // Index of current RowCellData[] entry in current row
    ImGuiTableDrawChannelIdx    DummyDrawChannel;           // Redirect non-visible columns here.
    ImGuiTableDrawChannelIdx    Bg2DrawChannelCurrent;      // For Selectable() and other widgets drawing across columns after the freezing line. Index within DrawSplitter.Channels[]
    ImGuiTableDrawChannelIdx    Bg2DrawChannelUnfrozen;
    bool                        IsLayoutLocked;             // Set by TableUpdateLayout() which is called when beginning the first row.
    bool                        IsInsideRow;                // Set when inside TableBeginRow()/TableEndRow().
    bool                        IsInitializing;
    bool                        IsSortSpecsDirty;
    bool                        IsUsingHeaders;             // Set when the first row had the ImGuiTableRowFlags_Headers flag.
    bool                        IsContextPopupOpen;         // Set when default context menu is open (also see: ContextPopupColumn, InstanceInteracted).
    bool                        IsSettingsRequestLoad;
    bool                        IsSettingsDirty;            // Set when table settings have changed and needs to be reported into ImGuiTableSetttings data.
    bool                        IsDefaultDisplayOrder;      // Set when display order is unchanged from default (DisplayOrder contains 0...Count-1)
    bool                        IsResetAllRequest;
    bool                        IsResetDisplayOrderRequest;
    bool                        IsUnfrozenRows;             // Set when we got past the frozen row.
    bool                        IsDefaultSizingPolicy;      // Set if user didn't explicitly set a sizing policy in BeginTable()
    bool                        MemoryCompacted;
    bool                        HostSkipItems;              // Backup of InnerWindow->SkipItem at the end of BeginTable(), because we will overwrite InnerWindow->SkipItem on a per-column basis

    IMGUI_API ImGuiTable()      { memset(this, 0, sizeof(*this)); LastFrameActive = -1; }
    IMGUI_API ~ImGuiTable()     { IM_FREE(RawData); }
};

// Transient data that are only needed between BeginTable() and EndTable(), those buffers are shared (1 per level of stacked table).
// - Accessing those requires chasing an extra pointer so for very frequently used data we leave them in the main table structure.
// - We also leave out of this structure data that tend to be particularly useful for debugging/metrics.
struct ImGuiTableTempData
{
    int                         TableIndex;                 // Index in g.Tables.Buf[] pool
    float                       LastTimeActive;             // Last timestamp this structure was used

    ImVec2                      UserOuterSize;              // outer_size.x passed to BeginTable()
    ImDrawListSplitter          DrawSplitter;

    ImRect                      HostBackupWorkRect;         // Backup of InnerWindow->WorkRect at the end of BeginTable()
    ImRect                      HostBackupParentWorkRect;   // Backup of InnerWindow->ParentWorkRect at the end of BeginTable()
    ImVec2                      HostBackupPrevLineSize;     // Backup of InnerWindow->DC.PrevLineSize at the end of BeginTable()
    ImVec2                      HostBackupCurrLineSize;     // Backup of InnerWindow->DC.CurrLineSize at the end of BeginTable()
    ImVec2                      HostBackupCursorMaxPos;     // Backup of InnerWindow->DC.CursorMaxPos at the end of BeginTable()
    ImVec1                      HostBackupColumnsOffset;    // Backup of OuterWindow->DC.ColumnsOffset at the end of BeginTable()
    float                       HostBackupItemWidth;        // Backup of OuterWindow->DC.ItemWidth at the end of BeginTable()
    int                         HostBackupItemWidthStackSize;//Backup of OuterWindow->DC.ItemWidthStack.Size at the end of BeginTable()

    IMGUI_API ImGuiTableTempData() { memset(this, 0, sizeof(*this)); LastTimeActive = -1.0f; }
};

// sizeof() ~ 12
struct ImGuiTableColumnSettings
{
    float                   WidthOrWeight;
    ImGuiID                 UserID;
    ImGuiTableColumnIdx     Index;
    ImGuiTableColumnIdx     DisplayOrder;
    ImGuiTableColumnIdx     SortOrder;
    ImU8                    SortDirection : 2;
    ImU8                    IsEnabled : 1; // "Visible" in ini file
    ImU8                    IsStretch : 1;

    ImGuiTableColumnSettings()
    {
        WidthOrWeight = 0.0f;
        UserID = 0;
        Index = -1;
        DisplayOrder = SortOrder = -1;
        SortDirection = ImGuiSortDirection_None;
        IsEnabled = 1;
        IsStretch = 0;
    }
};

// This is designed to be stored in a single ImChunkStream (1 header followed by N ImGuiTableColumnSettings, etc.)
struct ImGuiTableSettings
{
    ImGuiID                     ID;                     // Set to 0 to invalidate/delete the setting
    ImGuiTableFlags             SaveFlags;              // Indicate data we want to save using the Resizable/Reorderable/Sortable/Hideable flags (could be using its own flags..)
    float                       RefScale;               // Reference scale to be able to rescale columns on font/dpi changes.
    ImGuiTableColumnIdx         ColumnsCount;
    ImGuiTableColumnIdx         ColumnsCountMax;        // Maximum number of columns this settings instance can store, we can recycle a settings instance with lower number of columns but not higher
    bool                        WantApply;              // Set when loaded from .ini data (to enable merging/loading .ini data into an already running context)

    ImGuiTableSettings()        { memset(this, 0, sizeof(*this)); }
    ImGuiTableColumnSettings*   GetColumnSettings()     { return (ImGuiTableColumnSettings*)(this + 1); }
};

//-----------------------------------------------------------------------------
// [SECTION] ImGui internal API
// No guarantee of forward compatibility here!
//-----------------------------------------------------------------------------

namespace ImGui
{
    // Windows
    // We should always have a CurrentWindow in the stack (there is an implicit "Debug" window)
    // If this ever crash because g.CurrentWindow is NULL it means that either
    // - ImGui::NewFrame() has never been called, which is illegal.
    // - You are calling ImGui functions after ImGui::EndFrame()/ImGui::Render() and before the next ImGui::NewFrame(), which is also illegal.
    inline    ImGuiWindow*  GetCurrentWindowRead()      { ImGuiContext& g = *GImGui; return g.CurrentWindow; }
    inline    ImGuiWindow*  GetCurrentWindow()          { ImGuiContext& g = *GImGui; g.CurrentWindow->WriteAccessed = true; return g.CurrentWindow; }
    IMGUI_API ImGuiWindow*  FindWindowByID(ImGuiID id);
    IMGUI_API ImGuiWindow*  FindWindowByName(const char* name);
    IMGUI_API void          UpdateWindowParentAndRootLinks(ImGuiWindow* window, ImGuiWindowFlags flags, ImGuiWindow* parent_window);
    IMGUI_API ImVec2        CalcWindowNextAutoFitSize(ImGuiWindow* window);
    IMGUI_API bool          IsWindowChildOf(ImGuiWindow* window, ImGuiWindow* potential_parent);
    IMGUI_API bool          IsWindowAbove(ImGuiWindow* potential_above, ImGuiWindow* potential_below);
    IMGUI_API bool          IsWindowNavFocusable(ImGuiWindow* window);
    IMGUI_API void          SetWindowPos(ImGuiWindow* window, const ImVec2& pos, ImGuiCond cond = 0);
    IMGUI_API void          SetWindowSize(ImGuiWindow* window, const ImVec2& size, ImGuiCond cond = 0);
    IMGUI_API void          SetWindowCollapsed(ImGuiWindow* window, bool collapsed, ImGuiCond cond = 0);
    IMGUI_API void          SetWindowHitTestHole(ImGuiWindow* window, const ImVec2& pos, const ImVec2& size);

    // Windows: Display Order and Focus Order
    IMGUI_API void          FocusWindow(ImGuiWindow* window);
    IMGUI_API void          FocusTopMostWindowUnderOne(ImGuiWindow* under_this_window, ImGuiWindow* ignore_window);
    IMGUI_API void          BringWindowToFocusFront(ImGuiWindow* window);
    IMGUI_API void          BringWindowToDisplayFront(ImGuiWindow* window);
    IMGUI_API void          BringWindowToDisplayBack(ImGuiWindow* window);

    // Fonts, drawing
    IMGUI_API void          SetCurrentFont(ImFont* font);
    inline ImFont*          GetDefaultFont() { ImGuiContext& g = *GImGui; return g.IO.FontDefault ? g.IO.FontDefault : g.IO.Fonts->Fonts[0]; }
    inline ImDrawList*      GetForegroundDrawList(ImGuiWindow* window) { return GetForegroundDrawList(window->Viewport); }

    // Init
    IMGUI_API void          Initialize(ImGuiContext* context);
    IMGUI_API void          Shutdown(ImGuiContext* context);    // Since 1.60 this is a _private_ function. You can call DestroyContext() to destroy the context created by CreateContext().

    // NewFrame
    IMGUI_API void          UpdateHoveredWindowAndCaptureFlags();
    IMGUI_API void          StartMouseMovingWindow(ImGuiWindow* window);
    IMGUI_API void          StartMouseMovingWindowOrNode(ImGuiWindow* window, ImGuiDockNode* node, bool undock_floating_node);
    IMGUI_API void          UpdateMouseMovingWindowNewFrame();
    IMGUI_API void          UpdateMouseMovingWindowEndFrame();

    // Generic context hooks
    IMGUI_API ImGuiID       AddContextHook(ImGuiContext* context, const ImGuiContextHook* hook);
    IMGUI_API void          RemoveContextHook(ImGuiContext* context, ImGuiID hook_to_remove);
    IMGUI_API void          CallContextHooks(ImGuiContext* context, ImGuiContextHookType type);

    // Viewports
    IMGUI_API void                  TranslateWindowsInViewport(ImGuiViewportP* viewport, const ImVec2& old_pos, const ImVec2& new_pos);
    IMGUI_API void                  ScaleWindowsInViewport(ImGuiViewportP* viewport, float scale);
    IMGUI_API void                  DestroyPlatformWindow(ImGuiViewportP* viewport);
    IMGUI_API void                  SetCurrentViewport(ImGuiWindow* window, ImGuiViewportP* viewport);
    const ImGuiPlatformMonitor*     GetViewportPlatformMonitor(ImGuiViewport* viewport);

    // Settings
    IMGUI_API void                  MarkIniSettingsDirty();
    IMGUI_API void                  MarkIniSettingsDirty(ImGuiWindow* window);
    IMGUI_API void                  ClearIniSettings();
    IMGUI_API ImGuiWindowSettings*  CreateNewWindowSettings(const char* name);
    IMGUI_API ImGuiWindowSettings*  FindWindowSettings(ImGuiID id);
    IMGUI_API ImGuiWindowSettings*  FindOrCreateWindowSettings(const char* name);
    IMGUI_API ImGuiSettingsHandler* FindSettingsHandler(const char* type_name);

    // Scrolling
    IMGUI_API void          SetNextWindowScroll(const ImVec2& scroll); // Use -1.0f on one axis to leave as-is
    IMGUI_API void          SetScrollX(ImGuiWindow* window, float scroll_x);
    IMGUI_API void          SetScrollY(ImGuiWindow* window, float scroll_y);
    IMGUI_API void          SetScrollFromPosX(ImGuiWindow* window, float local_x, float center_x_ratio);
    IMGUI_API void          SetScrollFromPosY(ImGuiWindow* window, float local_y, float center_y_ratio);
    IMGUI_API ImVec2        ScrollToBringRectIntoView(ImGuiWindow* window, const ImRect& item_rect);

    // Basic Accessors
    inline ImGuiID          GetItemID()     { ImGuiContext& g = *GImGui; return g.CurrentWindow->DC.LastItemId; }   // Get ID of last item (~~ often same ImGui::GetID(label) beforehand)
    inline ImGuiItemStatusFlags GetItemStatusFlags() { ImGuiContext& g = *GImGui; return g.CurrentWindow->DC.LastItemStatusFlags; }
    inline ImGuiID          GetActiveID()   { ImGuiContext& g = *GImGui; return g.ActiveId; }
    inline ImGuiID          GetFocusID()    { ImGuiContext& g = *GImGui; return g.NavId; }
    inline ImGuiItemFlags   GetItemFlags()  { ImGuiContext& g = *GImGui; return g.CurrentItemFlags; }
    IMGUI_API void          SetActiveID(ImGuiID id, ImGuiWindow* window);
    IMGUI_API void          SetFocusID(ImGuiID id, ImGuiWindow* window);
    IMGUI_API void          ClearActiveID();
    IMGUI_API ImGuiID       GetHoveredID();
    IMGUI_API void          SetHoveredID(ImGuiID id);
    IMGUI_API void          KeepAliveID(ImGuiID id);
    IMGUI_API void          MarkItemEdited(ImGuiID id);     // Mark data associated to given item as "edited", used by IsItemDeactivatedAfterEdit() function.
    IMGUI_API void          PushOverrideID(ImGuiID id);     // Push given value as-is at the top of the ID stack (whereas PushID combines old and new hashes)
    IMGUI_API ImGuiID       GetIDWithSeed(const char* str_id_begin, const char* str_id_end, ImGuiID seed);

    // Basic Helpers for widget code
    IMGUI_API void          ItemSize(const ImVec2& size, float text_baseline_y = -1.0f);
    IMGUI_API void          ItemSize(const ImRect& bb, float text_baseline_y = -1.0f);
    IMGUI_API bool          ItemAdd(const ImRect& bb, ImGuiID id, const ImRect* nav_bb = NULL, ImGuiItemAddFlags flags = 0);
    IMGUI_API bool          ItemHoverable(const ImRect& bb, ImGuiID id);
    IMGUI_API void          ItemFocusable(ImGuiWindow* window, ImGuiID id);
    IMGUI_API bool          IsClippedEx(const ImRect& bb, ImGuiID id, bool clip_even_when_logged);
    IMGUI_API void          SetLastItemData(ImGuiWindow* window, ImGuiID item_id, ImGuiItemStatusFlags status_flags, const ImRect& item_rect);
    IMGUI_API ImVec2        CalcItemSize(ImVec2 size, float default_w, float default_h);
    IMGUI_API float         CalcWrapWidthForPos(const ImVec2& pos, float wrap_pos_x);
    IMGUI_API void          PushMultiItemsWidths(int components, float width_full);
    IMGUI_API bool          IsItemToggledSelection();                                   // Was the last item selection toggled? (after Selectable(), TreeNode() etc. We only returns toggle _event_ in order to handle clipping correctly)
    IMGUI_API ImVec2        GetContentRegionMaxAbs();
    IMGUI_API void          ShrinkWidths(ImGuiShrinkWidthItem* items, int count, float width_excess);

    // Parameter stacks
    IMGUI_API void          PushItemFlag(ImGuiItemFlags option, bool enabled);
    IMGUI_API void          PopItemFlag();
    IMGUI_API void          PushDisabled(bool disabled = true);
    IMGUI_API void          PopDisabled();

#ifndef IMGUI_DISABLE_OBSOLETE_FUNCTIONS
    // If you have old/custom copy-and-pasted widgets that used FocusableItemRegister():
    //  (Old) IMGUI_VERSION_NUM  < 18209: using 'ItemAdd(....)'                              and 'bool focused = FocusableItemRegister(...)'
    //  (New) IMGUI_VERSION_NUM >= 18209: using 'ItemAdd(..., ImGuiItemAddFlags_Focusable)'  and 'bool focused = (GetItemStatusFlags() & ImGuiItemStatusFlags_Focused) != 0'
    // Widget code are simplified as there's no need to call FocusableItemUnregister() while managing the transition from regular widget to TempInputText()
    inline bool FocusableItemRegister(ImGuiWindow* window, ImGuiID id)  { IM_ASSERT(0); IM_UNUSED(window); IM_UNUSED(id); return false; } // -> pass ImGuiItemAddFlags_Focusable flag to ItemAdd()
    inline void FocusableItemUnregister(ImGuiWindow* window)            { IM_ASSERT(0); IM_UNUSED(window); }                              // -> unnecessary: TempInputText() uses ImGuiInputTextFlags_MergedItem
#endif

    // Logging/Capture
    IMGUI_API void          LogBegin(ImGuiLogType type, int auto_open_depth);           // -> BeginCapture() when we design v2 api, for now stay under the radar by using the old name.
    IMGUI_API void          LogToBuffer(int auto_open_depth = -1);                      // Start logging/capturing to internal buffer
    IMGUI_API void          LogRenderedText(const ImVec2* ref_pos, const char* text, const char* text_end = NULL);
    IMGUI_API void          LogSetNextTextDecoration(const char* prefix, const char* suffix);

    // Popups, Modals, Tooltips
    IMGUI_API bool          BeginChildEx(const char* name, ImGuiID id, const ImVec2& size_arg, bool border, ImGuiWindowFlags flags);
    IMGUI_API void          OpenPopupEx(ImGuiID id, ImGuiPopupFlags popup_flags = ImGuiPopupFlags_None);
    IMGUI_API void          ClosePopupToLevel(int remaining, bool restore_focus_to_window_under_popup);
    IMGUI_API void          ClosePopupsOverWindow(ImGuiWindow* ref_window, bool restore_focus_to_window_under_popup);
    IMGUI_API bool          IsPopupOpen(ImGuiID id, ImGuiPopupFlags popup_flags);
    IMGUI_API bool          BeginPopupEx(ImGuiID id, ImGuiWindowFlags extra_flags);
    IMGUI_API void          BeginTooltipEx(ImGuiWindowFlags extra_flags, ImGuiTooltipFlags tooltip_flags);
    IMGUI_API ImRect        GetPopupAllowedExtentRect(ImGuiWindow* window);
    IMGUI_API ImGuiWindow*  GetTopMostPopupModal();
    IMGUI_API ImVec2        FindBestWindowPosForPopup(ImGuiWindow* window);
    IMGUI_API ImVec2        FindBestWindowPosForPopupEx(const ImVec2& ref_pos, const ImVec2& size, ImGuiDir* last_dir, const ImRect& r_outer, const ImRect& r_avoid, ImGuiPopupPositionPolicy policy);
    IMGUI_API bool          BeginViewportSideBar(const char* name, ImGuiViewport* viewport, ImGuiDir dir, float size, ImGuiWindowFlags window_flags);

    // Menus
    IMGUI_API bool          MenuItemEx(const char* label, const char* icon, const char* shortcut = NULL, bool selected = false, bool enabled = true);

    // Combos
    IMGUI_API bool          BeginComboPopup(ImGuiID popup_id, const ImRect& bb, ImGuiComboFlags flags);
    IMGUI_API bool          BeginComboPreview();
    IMGUI_API void          EndComboPreview();

    // Gamepad/Keyboard Navigation
    IMGUI_API void          NavInitWindow(ImGuiWindow* window, bool force_reinit);
    IMGUI_API bool          NavMoveRequestButNoResultYet();
    IMGUI_API void          NavMoveRequestCancel();
    IMGUI_API void          NavMoveRequestForward(ImGuiDir move_dir, ImGuiDir clip_dir, const ImRect& bb_rel, ImGuiNavMoveFlags move_flags);
    IMGUI_API void          NavMoveRequestTryWrapping(ImGuiWindow* window, ImGuiNavMoveFlags move_flags);
    IMGUI_API float         GetNavInputAmount(ImGuiNavInput n, ImGuiInputReadMode mode);
    IMGUI_API ImVec2        GetNavInputAmount2d(ImGuiNavDirSourceFlags dir_sources, ImGuiInputReadMode mode, float slow_factor = 0.0f, float fast_factor = 0.0f);
    IMGUI_API int           CalcTypematicRepeatAmount(float t0, float t1, float repeat_delay, float repeat_rate);
    IMGUI_API void          ActivateItem(ImGuiID id);   // Remotely activate a button, checkbox, tree node etc. given its unique ID. activation is queued and processed on the next frame when the item is encountered again.
    IMGUI_API void          SetNavID(ImGuiID id, ImGuiNavLayer nav_layer, ImGuiID focus_scope_id, const ImRect& rect_rel);

    // Focus Scope (WIP)
    // This is generally used to identify a selection set (multiple of which may be in the same window), as selection
    // patterns generally need to react (e.g. clear selection) when landing on an item of the set.
    IMGUI_API void          PushFocusScope(ImGuiID id);
    IMGUI_API void          PopFocusScope();
    inline ImGuiID          GetFocusedFocusScope()          { ImGuiContext& g = *GImGui; return g.NavFocusScopeId; }                            // Focus scope which is actually active
    inline ImGuiID          GetFocusScope()                 { ImGuiContext& g = *GImGui; return g.CurrentWindow->DC.NavFocusScopeIdCurrent; }   // Focus scope we are outputting into, set by PushFocusScope()

    // Inputs
    // FIXME: Eventually we should aim to move e.g. IsActiveIdUsingKey() into IsKeyXXX functions.
    IMGUI_API void          SetItemUsingMouseWheel();
    IMGUI_API void          SetActiveIdUsingNavAndKeys();
    inline bool             IsActiveIdUsingNavDir(ImGuiDir dir)                         { ImGuiContext& g = *GImGui; return (g.ActiveIdUsingNavDirMask & (1 << dir)) != 0; }
    inline bool             IsActiveIdUsingNavInput(ImGuiNavInput input)                { ImGuiContext& g = *GImGui; return (g.ActiveIdUsingNavInputMask & (1 << input)) != 0; }
    inline bool             IsActiveIdUsingKey(ImGuiKey key)                            { ImGuiContext& g = *GImGui; IM_ASSERT(key < 64); return (g.ActiveIdUsingKeyInputMask & ((ImU64)1 << key)) != 0; }
    IMGUI_API bool          IsMouseDragPastThreshold(ImGuiMouseButton button, float lock_threshold = -1.0f);
    inline bool             IsKeyPressedMap(ImGuiKey key, bool repeat = true)           { ImGuiContext& g = *GImGui; const int key_index = g.IO.KeyMap[key]; return (key_index >= 0) ? IsKeyPressed(key_index, repeat) : false; }
    inline bool             IsNavInputDown(ImGuiNavInput n)                             { ImGuiContext& g = *GImGui; return g.IO.NavInputs[n] > 0.0f; }
    inline bool             IsNavInputTest(ImGuiNavInput n, ImGuiInputReadMode rm)      { return (GetNavInputAmount(n, rm) > 0.0f); }
    IMGUI_API ImGuiKeyModFlags GetMergedKeyModFlags();

    // Docking
    // (some functions are only declared in imgui.cpp, see Docking section)
    IMGUI_API void          DockContextInitialize(ImGuiContext* ctx);
    IMGUI_API void          DockContextShutdown(ImGuiContext* ctx);
    IMGUI_API void          DockContextClearNodes(ImGuiContext* ctx, ImGuiID root_id, bool clear_settings_refs); // Use root_id==0 to clear all
    IMGUI_API void          DockContextRebuildNodes(ImGuiContext* ctx);
    IMGUI_API void          DockContextNewFrameUpdateUndocking(ImGuiContext* ctx);
    IMGUI_API void          DockContextNewFrameUpdateDocking(ImGuiContext* ctx);
    IMGUI_API ImGuiID       DockContextGenNodeID(ImGuiContext* ctx);
    IMGUI_API void          DockContextQueueDock(ImGuiContext* ctx, ImGuiWindow* target, ImGuiDockNode* target_node, ImGuiWindow* payload, ImGuiDir split_dir, float split_ratio, bool split_outer);
    IMGUI_API void          DockContextQueueUndockWindow(ImGuiContext* ctx, ImGuiWindow* window);
    IMGUI_API void          DockContextQueueUndockNode(ImGuiContext* ctx, ImGuiDockNode* node);
    IMGUI_API bool          DockContextCalcDropPosForDocking(ImGuiWindow* target, ImGuiDockNode* target_node, ImGuiWindow* payload, ImGuiDir split_dir, bool split_outer, ImVec2* out_pos);
    IMGUI_API bool          DockNodeBeginAmendTabBar(ImGuiDockNode* node);
    IMGUI_API void          DockNodeEndAmendTabBar();
    inline ImGuiDockNode*   DockNodeGetRootNode(ImGuiDockNode* node)                 { while (node->ParentNode) node = node->ParentNode; return node; }
    inline int              DockNodeGetDepth(const ImGuiDockNode* node)              { int depth = 0; while (node->ParentNode) { node = node->ParentNode; depth++; } return depth; }
    inline ImGuiID          DockNodeGetWindowMenuButtonId(const ImGuiDockNode* node) { return ImHashStr("#COLLAPSE", 0, node->ID); }
    inline ImGuiDockNode*   GetWindowDockNode()                                      { ImGuiContext& g = *GImGui; return g.CurrentWindow->DockNode; }
    IMGUI_API bool          GetWindowAlwaysWantOwnTabBar(ImGuiWindow* window);
    IMGUI_API void          BeginDocked(ImGuiWindow* window, bool* p_open);
    IMGUI_API void          BeginDockableDragDropSource(ImGuiWindow* window);
    IMGUI_API void          BeginDockableDragDropTarget(ImGuiWindow* window);
    IMGUI_API void          SetWindowDock(ImGuiWindow* window, ImGuiID dock_id, ImGuiCond cond);

    // Docking - Builder function needs to be generally called before the node is used/submitted.
    // - The DockBuilderXXX functions are designed to _eventually_ become a public API, but it is too early to expose it and guarantee stability.
    // - Do not hold on ImGuiDockNode* pointers! They may be invalidated by any split/merge/remove operation and every frame.
    // - To create a DockSpace() node, make sure to set the ImGuiDockNodeFlags_DockSpace flag when calling DockBuilderAddNode().
    //   You can create dockspace nodes (attached to a window) _or_ floating nodes (carry its own window) with this API.
    // - DockBuilderSplitNode() create 2 child nodes within 1 node. The initial node becomes a parent node.
    // - If you intend to split the node immediately after creation using DockBuilderSplitNode(), make sure
    //   to call DockBuilderSetNodeSize() beforehand. If you don't, the resulting split sizes may not be reliable.
    // - Call DockBuilderFinish() after you are done.
    IMGUI_API void          DockBuilderDockWindow(const char* window_name, ImGuiID node_id);
    IMGUI_API ImGuiDockNode*DockBuilderGetNode(ImGuiID node_id);
    inline ImGuiDockNode*   DockBuilderGetCentralNode(ImGuiID node_id)              { ImGuiDockNode* node = DockBuilderGetNode(node_id); if (!node) return NULL; return DockNodeGetRootNode(node)->CentralNode; }
    IMGUI_API ImGuiID       DockBuilderAddNode(ImGuiID node_id = 0, ImGuiDockNodeFlags flags = 0);
    IMGUI_API void          DockBuilderRemoveNode(ImGuiID node_id);                 // Remove node and all its child, undock all windows
    IMGUI_API void          DockBuilderRemoveNodeDockedWindows(ImGuiID node_id, bool clear_settings_refs = true);
    IMGUI_API void          DockBuilderRemoveNodeChildNodes(ImGuiID node_id);       // Remove all split/hierarchy. All remaining docked windows will be re-docked to the remaining root node (node_id).
    IMGUI_API void          DockBuilderSetNodePos(ImGuiID node_id, ImVec2 pos);
    IMGUI_API void          DockBuilderSetNodeSize(ImGuiID node_id, ImVec2 size);
    IMGUI_API ImGuiID       DockBuilderSplitNode(ImGuiID node_id, ImGuiDir split_dir, float size_ratio_for_node_at_dir, ImGuiID* out_id_at_dir, ImGuiID* out_id_at_opposite_dir); // Create 2 child nodes in this parent node.
    IMGUI_API void          DockBuilderCopyDockSpace(ImGuiID src_dockspace_id, ImGuiID dst_dockspace_id, ImVector<const char*>* in_window_remap_pairs);
    IMGUI_API void          DockBuilderCopyNode(ImGuiID src_node_id, ImGuiID dst_node_id, ImVector<ImGuiID>* out_node_remap_pairs);
    IMGUI_API void          DockBuilderCopyWindowSettings(const char* src_name, const char* dst_name);
    IMGUI_API void          DockBuilderFinish(ImGuiID node_id);

    // Drag and Drop
    IMGUI_API bool          BeginDragDropTargetCustom(const ImRect& bb, ImGuiID id);
    IMGUI_API void          ClearDragDrop();
    IMGUI_API bool          IsDragDropPayloadBeingAccepted();

    // Internal Columns API (this is not exposed because we will encourage transitioning to the Tables API)
    IMGUI_API void          SetWindowClipRectBeforeSetChannel(ImGuiWindow* window, const ImRect& clip_rect);
    IMGUI_API void          BeginColumns(const char* str_id, int count, ImGuiOldColumnFlags flags = 0); // setup number of columns. use an identifier to distinguish multiple column sets. close with EndColumns().
    IMGUI_API void          EndColumns();                                                               // close columns
    IMGUI_API void          PushColumnClipRect(int column_index);
    IMGUI_API void          PushColumnsBackground();
    IMGUI_API void          PopColumnsBackground();
    IMGUI_API ImGuiID       GetColumnsID(const char* str_id, int count);
    IMGUI_API ImGuiOldColumns* FindOrCreateColumns(ImGuiWindow* window, ImGuiID id);
    IMGUI_API float         GetColumnOffsetFromNorm(const ImGuiOldColumns* columns, float offset_norm);
    IMGUI_API float         GetColumnNormFromOffset(const ImGuiOldColumns* columns, float offset);

    // Tables: Candidates for public API
    IMGUI_API void          TableOpenContextMenu(int column_n = -1);
    IMGUI_API void          TableSetColumnWidth(int column_n, float width);
    IMGUI_API void          TableSetColumnSortDirection(int column_n, ImGuiSortDirection sort_direction, bool append_to_sort_specs);
    IMGUI_API int           TableGetHoveredColumn(); // May use (TableGetColumnFlags() & ImGuiTableColumnFlags_IsHovered) instead. Return hovered column. return -1 when table is not hovered. return columns_count if the unused space at the right of visible columns is hovered.
    IMGUI_API float         TableGetHeaderRowHeight();
    IMGUI_API void          TablePushBackgroundChannel();
    IMGUI_API void          TablePopBackgroundChannel();

    // Tables: Internals
    inline    ImGuiTable*   GetCurrentTable() { ImGuiContext& g = *GImGui; return g.CurrentTable; }
    IMGUI_API ImGuiTable*   TableFindByID(ImGuiID id);
    IMGUI_API bool          BeginTableEx(const char* name, ImGuiID id, int columns_count, ImGuiTableFlags flags = 0, const ImVec2& outer_size = ImVec2(0, 0), float inner_width = 0.0f);
    IMGUI_API void          TableBeginInitMemory(ImGuiTable* table, int columns_count);
    IMGUI_API void          TableBeginApplyRequests(ImGuiTable* table);
    IMGUI_API void          TableSetupDrawChannels(ImGuiTable* table);
    IMGUI_API void          TableUpdateLayout(ImGuiTable* table);
    IMGUI_API void          TableUpdateBorders(ImGuiTable* table);
    IMGUI_API void          TableUpdateColumnsWeightFromWidth(ImGuiTable* table);
    IMGUI_API void          TableDrawBorders(ImGuiTable* table);
    IMGUI_API void          TableDrawContextMenu(ImGuiTable* table);
    IMGUI_API void          TableMergeDrawChannels(ImGuiTable* table);
    IMGUI_API void          TableSortSpecsSanitize(ImGuiTable* table);
    IMGUI_API void          TableSortSpecsBuild(ImGuiTable* table);
    IMGUI_API ImGuiSortDirection TableGetColumnNextSortDirection(ImGuiTableColumn* column);
    IMGUI_API void          TableFixColumnSortDirection(ImGuiTable* table, ImGuiTableColumn* column);
    IMGUI_API float         TableGetColumnWidthAuto(ImGuiTable* table, ImGuiTableColumn* column);
    IMGUI_API void          TableBeginRow(ImGuiTable* table);
    IMGUI_API void          TableEndRow(ImGuiTable* table);
    IMGUI_API void          TableBeginCell(ImGuiTable* table, int column_n);
    IMGUI_API void          TableEndCell(ImGuiTable* table);
    IMGUI_API ImRect        TableGetCellBgRect(const ImGuiTable* table, int column_n);
    IMGUI_API const char*   TableGetColumnName(const ImGuiTable* table, int column_n);
    IMGUI_API ImGuiID       TableGetColumnResizeID(const ImGuiTable* table, int column_n, int instance_no = 0);
    IMGUI_API float         TableGetMaxColumnWidth(const ImGuiTable* table, int column_n);
    IMGUI_API void          TableSetColumnWidthAutoSingle(ImGuiTable* table, int column_n);
    IMGUI_API void          TableSetColumnWidthAutoAll(ImGuiTable* table);
    IMGUI_API void          TableRemove(ImGuiTable* table);
    IMGUI_API void          TableGcCompactTransientBuffers(ImGuiTable* table);
    IMGUI_API void          TableGcCompactTransientBuffers(ImGuiTableTempData* table);
    IMGUI_API void          TableGcCompactSettings();

    // Tables: Settings
    IMGUI_API void                  TableLoadSettings(ImGuiTable* table);
    IMGUI_API void                  TableSaveSettings(ImGuiTable* table);
    IMGUI_API void                  TableResetSettings(ImGuiTable* table);
    IMGUI_API ImGuiTableSettings*   TableGetBoundSettings(ImGuiTable* table);
    IMGUI_API void                  TableSettingsInstallHandler(ImGuiContext* context);
    IMGUI_API ImGuiTableSettings*   TableSettingsCreate(ImGuiID id, int columns_count);
    IMGUI_API ImGuiTableSettings*   TableSettingsFindByID(ImGuiID id);

    // Tab Bars
    IMGUI_API bool          BeginTabBarEx(ImGuiTabBar* tab_bar, const ImRect& bb, ImGuiTabBarFlags flags, ImGuiDockNode* dock_node);
    IMGUI_API ImGuiTabItem* TabBarFindTabByID(ImGuiTabBar* tab_bar, ImGuiID tab_id);
    IMGUI_API ImGuiTabItem* TabBarFindMostRecentlySelectedTabForActiveWindow(ImGuiTabBar* tab_bar);
    IMGUI_API void          TabBarAddTab(ImGuiTabBar* tab_bar, ImGuiTabItemFlags tab_flags, ImGuiWindow* window);
    IMGUI_API void          TabBarRemoveTab(ImGuiTabBar* tab_bar, ImGuiID tab_id);
    IMGUI_API void          TabBarCloseTab(ImGuiTabBar* tab_bar, ImGuiTabItem* tab);
    IMGUI_API void          TabBarQueueReorder(ImGuiTabBar* tab_bar, const ImGuiTabItem* tab, int offset);
    IMGUI_API void          TabBarQueueReorderFromMousePos(ImGuiTabBar* tab_bar, const ImGuiTabItem* tab, ImVec2 mouse_pos);
    IMGUI_API bool          TabBarProcessReorder(ImGuiTabBar* tab_bar);
    IMGUI_API bool          TabItemEx(ImGuiTabBar* tab_bar, const char* label, bool* p_open, ImGuiTabItemFlags flags, ImGuiWindow* docked_window);
    IMGUI_API ImVec2        TabItemCalcSize(const char* label, bool has_close_button);
    IMGUI_API void          TabItemBackground(ImDrawList* draw_list, const ImRect& bb, ImGuiTabItemFlags flags, ImU32 col);
    IMGUI_API void          TabItemLabelAndCloseButton(ImDrawList* draw_list, const ImRect& bb, ImGuiTabItemFlags flags, ImVec2 frame_padding, const char* label, ImGuiID tab_id, ImGuiID close_button_id, bool is_contents_visible, bool* out_just_closed, bool* out_text_clipped);

    // Render helpers
    // AVOID USING OUTSIDE OF IMGUI.CPP! NOT FOR PUBLIC CONSUMPTION. THOSE FUNCTIONS ARE A MESS. THEIR SIGNATURE AND BEHAVIOR WILL CHANGE, THEY NEED TO BE REFACTORED INTO SOMETHING DECENT.
    // NB: All position are in absolute pixels coordinates (we are never using window coordinates internally)
    IMGUI_API void          RenderText(ImVec2 pos, const char* text, const char* text_end = NULL, bool hide_text_after_hash = true);
    IMGUI_API void          RenderTextWrapped(ImVec2 pos, const char* text, const char* text_end, float wrap_width);
    IMGUI_API void          RenderTextClipped(const ImVec2& pos_min, const ImVec2& pos_max, const char* text, const char* text_end, const ImVec2* text_size_if_known, const ImVec2& align = ImVec2(0, 0), const ImRect* clip_rect = NULL);
    IMGUI_API void          RenderTextClippedEx(ImDrawList* draw_list, const ImVec2& pos_min, const ImVec2& pos_max, const char* text, const char* text_end, const ImVec2* text_size_if_known, const ImVec2& align = ImVec2(0, 0), const ImRect* clip_rect = NULL);
    IMGUI_API void          RenderTextEllipsis(ImDrawList* draw_list, const ImVec2& pos_min, const ImVec2& pos_max, float clip_max_x, float ellipsis_max_x, const char* text, const char* text_end, const ImVec2* text_size_if_known);
    IMGUI_API void          RenderFrame(ImVec2 p_min, ImVec2 p_max, ImU32 fill_col, bool border = true, float rounding = 0.0f);
    IMGUI_API void          RenderFrameBorder(ImVec2 p_min, ImVec2 p_max, float rounding = 0.0f);
    IMGUI_API void          RenderColorRectWithAlphaCheckerboard(ImDrawList* draw_list, ImVec2 p_min, ImVec2 p_max, ImU32 fill_col, float grid_step, ImVec2 grid_off, float rounding = 0.0f, ImDrawFlags flags = 0);
    IMGUI_API void          RenderNavHighlight(const ImRect& bb, ImGuiID id, ImGuiNavHighlightFlags flags = ImGuiNavHighlightFlags_TypeDefault); // Navigation highlight
    IMGUI_API const char*   FindRenderedTextEnd(const char* text, const char* text_end = NULL); // Find the optional ## from which we stop displaying text.

    // Render helpers (those functions don't access any ImGui state!)
    IMGUI_API void          RenderArrow(ImDrawList* draw_list, ImVec2 pos, ImU32 col, ImGuiDir dir, float scale = 1.0f);
    IMGUI_API void          RenderBullet(ImDrawList* draw_list, ImVec2 pos, ImU32 col);
    IMGUI_API void          RenderCheckMark(ImDrawList* draw_list, ImVec2 pos, ImU32 col, float sz);
    IMGUI_API void          RenderMouseCursor(ImDrawList* draw_list, ImVec2 pos, float scale, ImGuiMouseCursor mouse_cursor, ImU32 col_fill, ImU32 col_border, ImU32 col_shadow);
    IMGUI_API void          RenderArrowPointingAt(ImDrawList* draw_list, ImVec2 pos, ImVec2 half_sz, ImGuiDir direction, ImU32 col);
    IMGUI_API void          RenderArrowDockMenu(ImDrawList* draw_list, ImVec2 p_min, float sz, ImU32 col);
    IMGUI_API void          RenderRectFilledRangeH(ImDrawList* draw_list, const ImRect& rect, ImU32 col, float x_start_norm, float x_end_norm, float rounding);
    IMGUI_API void          RenderRectFilledWithHole(ImDrawList* draw_list, ImRect outer, ImRect inner, ImU32 col, float rounding);

#ifndef IMGUI_DISABLE_OBSOLETE_FUNCTIONS
    // [1.71: 2019/06/07: Updating prototypes of some of the internal functions. Leaving those for reference for a short while]
    inline void RenderArrow(ImVec2 pos, ImGuiDir dir, float scale=1.0f) { ImGuiWindow* window = GetCurrentWindow(); RenderArrow(window->DrawList, pos, GetColorU32(ImGuiCol_Text), dir, scale); }
    inline void RenderBullet(ImVec2 pos)                                { ImGuiWindow* window = GetCurrentWindow(); RenderBullet(window->DrawList, pos, GetColorU32(ImGuiCol_Text)); }
#endif

    // Widgets
    IMGUI_API void          TextEx(const char* text, const char* text_end = NULL, ImGuiTextFlags flags = 0);
    IMGUI_API bool          ButtonEx(const char* label, const ImVec2& size_arg = ImVec2(0, 0), ImGuiButtonFlags flags = 0);
    IMGUI_API bool          CloseButton(ImGuiID id, const ImVec2& pos);
    IMGUI_API bool          CollapseButton(ImGuiID id, const ImVec2& pos, ImGuiDockNode* dock_node);
    IMGUI_API bool          ArrowButtonEx(const char* str_id, ImGuiDir dir, ImVec2 size_arg, ImGuiButtonFlags flags = 0);
    IMGUI_API void          Scrollbar(ImGuiAxis axis);
    IMGUI_API bool          ScrollbarEx(const ImRect& bb, ImGuiID id, ImGuiAxis axis, float* p_scroll_v, float avail_v, float contents_v, ImDrawFlags flags);
    IMGUI_API bool          ImageButtonEx(ImGuiID id, ImTextureID texture_id, const ImVec2& size, const ImVec2& uv0, const ImVec2& uv1, const ImVec2& padding, const ImVec4& bg_col, const ImVec4& tint_col);
    IMGUI_API ImRect        GetWindowScrollbarRect(ImGuiWindow* window, ImGuiAxis axis);
    IMGUI_API ImGuiID       GetWindowScrollbarID(ImGuiWindow* window, ImGuiAxis axis);
    IMGUI_API ImGuiID       GetWindowResizeCornerID(ImGuiWindow* window, int n); // 0..3: corners
    IMGUI_API ImGuiID       GetWindowResizeBorderID(ImGuiWindow* window, ImGuiDir dir);
    IMGUI_API void          SeparatorEx(ImGuiSeparatorFlags flags);
    IMGUI_API bool          CheckboxFlags(const char* label, ImS64* flags, ImS64 flags_value);
    IMGUI_API bool          CheckboxFlags(const char* label, ImU64* flags, ImU64 flags_value);

    // Widgets low-level behaviors
    IMGUI_API bool          ButtonBehavior(const ImRect& bb, ImGuiID id, bool* out_hovered, bool* out_held, ImGuiButtonFlags flags = 0);
    IMGUI_API bool          DragBehavior(ImGuiID id, ImGuiDataType data_type, void* p_v, float v_speed, const void* p_min, const void* p_max, const char* format, ImGuiSliderFlags flags);
    IMGUI_API bool          SliderBehavior(const ImRect& bb, ImGuiID id, ImGuiDataType data_type, void* p_v, const void* p_min, const void* p_max, const char* format, ImGuiSliderFlags flags, ImRect* out_grab_bb);
    IMGUI_API bool          SplitterBehavior(const ImRect& bb, ImGuiID id, ImGuiAxis axis, float* size1, float* size2, float min_size1, float min_size2, float hover_extend = 0.0f, float hover_visibility_delay = 0.0f);
    IMGUI_API bool          TreeNodeBehavior(ImGuiID id, ImGuiTreeNodeFlags flags, const char* label, const char* label_end = NULL);
    IMGUI_API bool          TreeNodeBehaviorIsOpen(ImGuiID id, ImGuiTreeNodeFlags flags = 0);                     // Consume previous SetNextItemOpen() data, if any. May return true when logging
    IMGUI_API void          TreePushOverrideID(ImGuiID id);

    // Template functions are instantiated in imgui_widgets.cpp for a finite number of types.
    // To use them externally (for custom widget) you may need an "extern template" statement in your code in order to link to existing instances and silence Clang warnings (see #2036).
    // e.g. " extern template IMGUI_API float RoundScalarWithFormatT<float, float>(const char* format, ImGuiDataType data_type, float v); "
    template<typename T, typename SIGNED_T, typename FLOAT_T>   IMGUI_API float ScaleRatioFromValueT(ImGuiDataType data_type, T v, T v_min, T v_max, bool is_logarithmic, float logarithmic_zero_epsilon, float zero_deadzone_size);
    template<typename T, typename SIGNED_T, typename FLOAT_T>   IMGUI_API T     ScaleValueFromRatioT(ImGuiDataType data_type, float t, T v_min, T v_max, bool is_logarithmic, float logarithmic_zero_epsilon, float zero_deadzone_size);
    template<typename T, typename SIGNED_T, typename FLOAT_T>   IMGUI_API bool  DragBehaviorT(ImGuiDataType data_type, T* v, float v_speed, T v_min, T v_max, const char* format, ImGuiSliderFlags flags);
    template<typename T, typename SIGNED_T, typename FLOAT_T>   IMGUI_API bool  SliderBehaviorT(const ImRect& bb, ImGuiID id, ImGuiDataType data_type, T* v, T v_min, T v_max, const char* format, ImGuiSliderFlags flags, ImRect* out_grab_bb);
    template<typename T, typename SIGNED_T>                     IMGUI_API T     RoundScalarWithFormatT(const char* format, ImGuiDataType data_type, T v);
    template<typename T>                                        IMGUI_API bool  CheckboxFlagsT(const char* label, T* flags, T flags_value);

    // Data type helpers
    IMGUI_API const ImGuiDataTypeInfo*  DataTypeGetInfo(ImGuiDataType data_type);
    IMGUI_API int           DataTypeFormatString(char* buf, int buf_size, ImGuiDataType data_type, const void* p_data, const char* format);
    IMGUI_API void          DataTypeApplyOp(ImGuiDataType data_type, int op, void* output, const void* arg_1, const void* arg_2);
    IMGUI_API bool          DataTypeApplyOpFromText(const char* buf, const char* initial_value_buf, ImGuiDataType data_type, void* p_data, const char* format);
    IMGUI_API int           DataTypeCompare(ImGuiDataType data_type, const void* arg_1, const void* arg_2);
    IMGUI_API bool          DataTypeClamp(ImGuiDataType data_type, void* p_data, const void* p_min, const void* p_max);

    // InputText
    IMGUI_API bool          InputTextEx(const char* label, const char* hint, char* buf, int buf_size, const ImVec2& size_arg, ImGuiInputTextFlags flags, ImGuiInputTextCallback callback = NULL, void* user_data = NULL);
    IMGUI_API bool          TempInputText(const ImRect& bb, ImGuiID id, const char* label, char* buf, int buf_size, ImGuiInputTextFlags flags);
    IMGUI_API bool          TempInputScalar(const ImRect& bb, ImGuiID id, const char* label, ImGuiDataType data_type, void* p_data, const char* format, const void* p_clamp_min = NULL, const void* p_clamp_max = NULL);
    inline bool             TempInputIsActive(ImGuiID id)       { ImGuiContext& g = *GImGui; return (g.ActiveId == id && g.TempInputId == id); }
    inline ImGuiInputTextState* GetInputTextState(ImGuiID id)   { ImGuiContext& g = *GImGui; return (g.InputTextState.ID == id) ? &g.InputTextState : NULL; } // Get input text state if active

    // Color
    IMGUI_API void          ColorTooltip(const char* text, const float* col, ImGuiColorEditFlags flags);
    IMGUI_API void          ColorEditOptionsPopup(const float* col, ImGuiColorEditFlags flags);
    IMGUI_API void          ColorPickerOptionsPopup(const float* ref_col, ImGuiColorEditFlags flags);

    // Plot
    IMGUI_API int           PlotEx(ImGuiPlotType plot_type, const char* label, float (*values_getter)(void* data, int idx), void* data, int values_count, int values_offset, const char* overlay_text, float scale_min, float scale_max, ImVec2 frame_size);

    // Shade functions (write over already created vertices)
    IMGUI_API void          ShadeVertsLinearColorGradientKeepAlpha(ImDrawList* draw_list, int vert_start_idx, int vert_end_idx, ImVec2 gradient_p0, ImVec2 gradient_p1, ImU32 col0, ImU32 col1);
    IMGUI_API void          ShadeVertsLinearUV(ImDrawList* draw_list, int vert_start_idx, int vert_end_idx, const ImVec2& a, const ImVec2& b, const ImVec2& uv_a, const ImVec2& uv_b, bool clamp);

    // Garbage collection
    IMGUI_API void          GcCompactTransientMiscBuffers();
    IMGUI_API void          GcCompactTransientWindowBuffers(ImGuiWindow* window);
    IMGUI_API void          GcAwakeTransientWindowBuffers(ImGuiWindow* window);

    // Debug Tools
    IMGUI_API void          ErrorCheckEndFrameRecover(ImGuiErrorLogCallback log_callback, void* user_data = NULL);
    inline void             DebugDrawItemRect(ImU32 col = IM_COL32(255,0,0,255))    { ImGuiContext& g = *GImGui; ImGuiWindow* window = g.CurrentWindow; GetForegroundDrawList(window)->AddRect(window->DC.LastItemRect.Min, window->DC.LastItemRect.Max, col); }
    inline void             DebugStartItemPicker()                                  { ImGuiContext& g = *GImGui; g.DebugItemPickerActive = true; }

    IMGUI_API void          ShowFontAtlas(ImFontAtlas* atlas);
    IMGUI_API void          DebugNodeColumns(ImGuiOldColumns* columns);
    IMGUI_API void          DebugNodeDockNode(ImGuiDockNode* node, const char* label);
    IMGUI_API void          DebugNodeDrawList(ImGuiWindow* window, ImGuiViewportP* viewport, const ImDrawList* draw_list, const char* label);
    IMGUI_API void          DebugNodeDrawCmdShowMeshAndBoundingBox(ImDrawList* out_draw_list, const ImDrawList* draw_list, const ImDrawCmd* draw_cmd, bool show_mesh, bool show_aabb);
    IMGUI_API void          DebugNodeFont(ImFont* font);
    IMGUI_API void          DebugNodeStorage(ImGuiStorage* storage, const char* label);
    IMGUI_API void          DebugNodeTabBar(ImGuiTabBar* tab_bar, const char* label);
    IMGUI_API void          DebugNodeTable(ImGuiTable* table);
    IMGUI_API void          DebugNodeTableSettings(ImGuiTableSettings* settings);
    IMGUI_API void          DebugNodeWindow(ImGuiWindow* window, const char* label);
    IMGUI_API void          DebugNodeWindowSettings(ImGuiWindowSettings* settings);
    IMGUI_API void          DebugNodeWindowsList(ImVector<ImGuiWindow*>* windows, const char* label);
    IMGUI_API void          DebugNodeViewport(ImGuiViewportP* viewport);
    IMGUI_API void          DebugRenderViewportThumbnail(ImDrawList* draw_list, ImGuiViewportP* viewport, const ImRect& bb);

} // namespace ImGui


//-----------------------------------------------------------------------------
// [SECTION] ImFontAtlas internal API
//-----------------------------------------------------------------------------

// This structure is likely to evolve as we add support for incremental atlas updates
struct ImFontBuilderIO
{
    bool    (*FontBuilder_Build)(ImFontAtlas* atlas);
};

// Helper for font builder
IMGUI_API const ImFontBuilderIO* ImFontAtlasGetBuilderForStbTruetype();
IMGUI_API void      ImFontAtlasBuildInit(ImFontAtlas* atlas);
IMGUI_API void      ImFontAtlasBuildSetupFont(ImFontAtlas* atlas, ImFont* font, ImFontConfig* font_config, float ascent, float descent);
IMGUI_API void      ImFontAtlasBuildPackCustomRects(ImFontAtlas* atlas, void* stbrp_context_opaque);
IMGUI_API void      ImFontAtlasBuildFinish(ImFontAtlas* atlas);
IMGUI_API void      ImFontAtlasBuildRender8bppRectFromString(ImFontAtlas* atlas, int x, int y, int w, int h, const char* in_str, char in_marker_char, unsigned char in_marker_pixel_value);
IMGUI_API void      ImFontAtlasBuildRender32bppRectFromString(ImFontAtlas* atlas, int x, int y, int w, int h, const char* in_str, char in_marker_char, unsigned int in_marker_pixel_value);
IMGUI_API void      ImFontAtlasBuildMultiplyCalcLookupTable(unsigned char out_table[256], float in_multiply_factor);
IMGUI_API void      ImFontAtlasBuildMultiplyRectAlpha8(const unsigned char table[256], unsigned char* pixels, int x, int y, int w, int h, int stride);

//-----------------------------------------------------------------------------
// [SECTION] Test Engine specific hooks (imgui_test_engine)
//-----------------------------------------------------------------------------

#ifdef IMGUI_ENABLE_TEST_ENGINE
extern void         ImGuiTestEngineHook_ItemAdd(ImGuiContext* ctx, const ImRect& bb, ImGuiID id);
extern void         ImGuiTestEngineHook_ItemInfo(ImGuiContext* ctx, ImGuiID id, const char* label, ImGuiItemStatusFlags flags);
extern void         ImGuiTestEngineHook_IdInfo(ImGuiContext* ctx, ImGuiDataType data_type, ImGuiID id, const void* data_id);
extern void         ImGuiTestEngineHook_IdInfo(ImGuiContext* ctx, ImGuiDataType data_type, ImGuiID id, const void* data_id, const void* data_id_end);
extern void         ImGuiTestEngineHook_Log(ImGuiContext* ctx, const char* fmt, ...);
#define IMGUI_TEST_ENGINE_ITEM_ADD(_BB,_ID)                 if (g.TestEngineHookItems) ImGuiTestEngineHook_ItemAdd(&g, _BB, _ID)               // Register item bounding box
#define IMGUI_TEST_ENGINE_ITEM_INFO(_ID,_LABEL,_FLAGS)      if (g.TestEngineHookItems) ImGuiTestEngineHook_ItemInfo(&g, _ID, _LABEL, _FLAGS)   // Register item label and status flags (optional)
#define IMGUI_TEST_ENGINE_LOG(_FMT,...)                     if (g.TestEngineHookItems) ImGuiTestEngineHook_Log(&g, _FMT, __VA_ARGS__)          // Custom log entry from user land into test log
#define IMGUI_TEST_ENGINE_ID_INFO(_ID,_TYPE,_DATA)          if (g.TestEngineHookIdInfo == _ID) ImGuiTestEngineHook_IdInfo(&g, _TYPE, _ID, (const void*)(_DATA));
#define IMGUI_TEST_ENGINE_ID_INFO2(_ID,_TYPE,_DATA,_DATA2)  if (g.TestEngineHookIdInfo == _ID) ImGuiTestEngineHook_IdInfo(&g, _TYPE, _ID, (const void*)(_DATA), (const void*)(_DATA2));
#else
#define IMGUI_TEST_ENGINE_ITEM_INFO(_ID,_LABEL,_FLAGS)      ((void)0)
#endif

//-----------------------------------------------------------------------------

#if defined(__clang__)
#pragma clang diagnostic pop
#elif defined(__GNUC__)
#pragma GCC diagnostic pop
#endif

#ifdef _MSC_VER
#pragma warning (pop)
#endif

#endif // #ifndef IMGUI_DISABLE<|MERGE_RESOLUTION|>--- conflicted
+++ resolved
@@ -1164,12 +1164,9 @@
     ImGuiSizeCallback           SizeCallback;
     void*                       SizeCallbackUserData;
     float                       BgAlphaVal;             // Override background alpha
-<<<<<<< HEAD
     ImGuiID                     ViewportId;
     ImGuiID                     DockId;
     ImGuiWindowClass            WindowClass;
-=======
->>>>>>> 5dd1e38b
     ImVec2                      MenuBarOffsetMinVal;    // (Always on) This is not exposed publicly, so we don't clear it and it doesn't have a corresponding flag (could we? for consistency?)
 
     ImGuiNextWindowData()       { memset(this, 0, sizeof(*this)); }

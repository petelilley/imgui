// dear imgui, v1.50 WIP
// (main code and documentation)

// See ImGui::ShowTestWindow() in imgui_demo.cpp for demo code.
// Newcomers, read 'Programmer guide' below for notes on how to setup ImGui in your codebase.
// Get latest version at https://github.com/ocornut/imgui
// Releases change-log at https://github.com/ocornut/imgui/releases
// Developed by Omar Cornut and every direct or indirect contributors to the GitHub.
// This library is free but I need your support to sustain development and maintenance.
// If you work for a company, please consider financial support, e.g: https://www.patreon.com/imgui

/*

 Index
 - MISSION STATEMENT
 - END-USER GUIDE
 - PROGRAMMER GUIDE (read me!)
 - API BREAKING CHANGES (read me when you update!)
 - FREQUENTLY ASKED QUESTIONS (FAQ), TIPS
   - How can I help?
   - How do I update to a newer version of ImGui?
   - What is ImTextureID and how do I display an image?
   - I integrated ImGui in my engine and the text or lines are blurry..
   - I integrated ImGui in my engine and some elements are clipping or disappearing when I move windows around..
   - How can I have multiple widgets with the same label? Can I have widget without a label? (Yes). A primer on the purpose of labels/IDs.
   - How can I tell when ImGui wants my mouse/keyboard inputs and when I can pass them to my application?
   - How can I load a different font than the default?
   - How can I load multiple fonts?
   - How can I display and input non-latin characters such as Chinese, Japanese, Korean, Cyrillic?
   - How can I use the drawing facilities without an ImGui window? (using ImDrawList API)
 - ISSUES & TODO-LIST
 - CODE


 MISSION STATEMENT
 =================

 - easy to use to create code-driven and data-driven tools
 - easy to use to create ad hoc short-lived tools and long-lived, more elaborate tools
 - easy to hack and improve
 - minimize screen real-estate usage
 - minimize setup and maintenance
 - minimize state storage on user side
 - portable, minimize dependencies, run on target (consoles, phones, etc.)
 - efficient runtime (NB- we do allocate when "growing" content - creating a window / opening a tree node for the first time, etc. - but a typical frame won't allocate anything)
 - read about immediate-mode gui principles @ http://mollyrocket.com/861, http://mollyrocket.com/forums/index.html

 Designed for developers and content-creators, not the typical end-user! Some of the weaknesses includes:
 - doesn't look fancy, doesn't animate
 - limited layout features, intricate layouts are typically crafted in code
 - occasionally uses statically sized buffers for string manipulations - won't crash, but some very long pieces of text may be clipped. functions like ImGui::TextUnformatted() don't have such restriction.


 END-USER GUIDE
 ==============

 - double-click title bar to collapse window
 - click upper right corner to close a window, available when 'bool* p_open' is passed to ImGui::Begin()
 - click and drag on lower right corner to resize window
 - click and drag on any empty space to move window
 - double-click/double-tap on lower right corner grip to auto-fit to content
 - TAB/SHIFT+TAB to cycle through keyboard editable fields
 - use mouse wheel to scroll
 - use CTRL+mouse wheel to zoom window contents (if IO.FontAllowScaling is true)
 - CTRL+Click on a slider or drag box to input value as text
 - text editor:
   - Hold SHIFT or use mouse to select text.
   - CTRL+Left/Right to word jump
   - CTRL+Shift+Left/Right to select words
   - CTRL+A our Double-Click to select all
   - CTRL+X,CTRL+C,CTRL+V to use OS clipboard
   - CTRL+Z,CTRL+Y to undo/redo
   - ESCAPE to revert text to its original value
   - You can apply arithmetic operators +,*,/ on numerical values. Use +- to subtract (because - would set a negative value!)


 PROGRAMMER GUIDE
 ================

 - read the FAQ below this section!
 - your code creates the UI, if your code doesn't run the UI is gone! == very dynamic UI, no construction/destructions steps, less data retention on your side, no state duplication, less sync, less bugs.
 - call and read ImGui::ShowTestWindow() for demo code demonstrating most features.
 - see examples/ folder for standalone sample applications. Prefer reading examples/opengl_example/ first as it is the simplest.
   you may be able to grab and copy a ready made imgui_impl_*** file from the examples/.
 - customization: PushStyleColor()/PushStyleVar() or the style editor to tweak the look of the interface (e.g. if you want a more compact UI or a different color scheme).

 - getting started:
   - init: call ImGui::GetIO() to retrieve the ImGuiIO structure and fill the fields marked 'Settings'.
   - init: call io.Fonts->GetTexDataAsRGBA32(...) and load the font texture pixels into graphics memory.
   - every frame:
      1/ in your mainloop or right after you got your keyboard/mouse info, call ImGui::GetIO() and fill the fields marked 'Input'
      2/ call ImGui::NewFrame() as early as you can!
      3/ use any ImGui function you want between NewFrame() and Render()
      4/ call ImGui::Render() as late as you can to end the frame and finalize render data. it will call your RenderDrawListFn handler that you set in the IO structure.
         (if you don't need to render, you still need to call Render() and ignore the callback, or call EndFrame() instead. if you call neither some aspects of windows focusing/moving will appear broken.)
   - all rendering information are stored into command-lists until ImGui::Render() is called.
   - ImGui never touches or know about your GPU state. the only function that knows about GPU is the RenderDrawListFn handler that you provide.
   - effectively it means you can create widgets at any time in your code, regardless of considerations of being in "update" vs "render" phases of your own application.
   - refer to the examples applications in the examples/ folder for instruction on how to setup your code.
   - a typical application skeleton may be:

        // Application init
        ImGuiIO& io = ImGui::GetIO();
        io.DisplaySize.x = 1920.0f;
        io.DisplaySize.y = 1280.0f;
        io.IniFilename = "imgui.ini";
        io.RenderDrawListsFn = my_render_function;  // Setup a render function, or set to NULL and call GetDrawData() after Render() to access the render data.
        // TODO: Fill others settings of the io structure

        // Load texture atlas
        // There is a default font so you don't need to care about choosing a font yet
        unsigned char* pixels;
        int width, height;
        io.Fonts->GetTexDataAsRGBA32(pixels, &width, &height);
        // TODO: At this points you've got a texture pointed to by 'pixels' and you need to upload that your your graphic system
        // TODO: Store your texture pointer/identifier (whatever your engine uses) in 'io.Fonts->TexID'

        // Application main loop
        while (true)
        {
            // 1) get low-level inputs (e.g. on Win32, GetKeyboardState(), or poll your events, etc.)
            // TODO: fill all fields of IO structure and call NewFrame
            ImGuiIO& io = ImGui::GetIO();
            io.DeltaTime = 1.0f/60.0f;
            io.MousePos = mouse_pos;
            io.MouseDown[0] = mouse_button_0;
            io.MouseDown[1] = mouse_button_1;
            io.KeysDown[i] = ...

            // 2) call NewFrame(), after this point you can use ImGui::* functions anytime
            ImGui::NewFrame();

            // 3) most of your application code here
            MyGameUpdate(); // may use any ImGui functions, e.g. ImGui::Begin("My window"); ImGui::Text("Hello, world!"); ImGui::End();
            MyGameRender(); // may use any ImGui functions

            // 4) render & swap video buffers
            ImGui::Render();
            SwapBuffers();
        }

   - You can read back 'io.WantCaptureMouse', 'io.WantCaptureKeybord' etc. flags from the IO structure to tell how ImGui intends to use your
     inputs and to know if you should share them or hide them from the rest of your application. Read the FAQ below for more information.


 API BREAKING CHANGES
 ====================

 Occasionally introducing changes that are breaking the API. The breakage are generally minor and easy to fix.
 Here is a change-log of API breaking changes, if you are using one of the functions listed, expect to have to fix some code.
 Also read releases logs https://github.com/ocornut/imgui/releases for more details.

 - 2016/08/xx (1.XX) - removed ColorEditMode() and ImGuiColorEditMode in favor of ImGuiColorEditFlags and parameters to ColorEdit*() functions
                       replaced ColorEdit4() third parameter 'bool show_alpha=true' to 'ImGuiColorEditFlags flags=0x01' where ImGuiColorEditFlags_Alpha=0x01 for dodgy compatibility
 - 2016/07/30 (1.50) - SameLine(x) with x>0.0f is now relative to left of column/group if any, and not always to left of window. This was sort of always the intent and hopefully breakage should be minimal.
 - 2016/05/12 (1.49) - title bar (using ImGuiCol_TitleBg/ImGuiCol_TitleBgActive colors) isn't rendered over a window background (ImGuiCol_WindowBg color) anymore. 
                       If your TitleBg/TitleBgActive alpha was 1.0f or you are using the default theme it will not affect you. 
                       However if your TitleBg/TitleBgActive alpha was <1.0f you need to tweak your custom theme to readjust for the fact that we don't draw a WindowBg background behind the title bar.
                       This helper function will convert an old TitleBg/TitleBgActive color into a new one with the same visual output, given the OLD color and the OLD WindowBg color.
                           ImVec4 ConvertTitleBgCol(const ImVec4& win_bg_col, const ImVec4& title_bg_col)
                           {
                               float new_a = 1.0f - ((1.0f - win_bg_col.w) * (1.0f - title_bg_col.w)), k = title_bg_col.w / new_a;
                               return ImVec4((win_bg_col.x * win_bg_col.w + title_bg_col.x) * k, (win_bg_col.y * win_bg_col.w + title_bg_col.y) * k, (win_bg_col.z * win_bg_col.w + title_bg_col.z) * k, new_a);
                           }
                       If this is confusing, pick the RGB value from title bar from an old screenshot and apply this as TitleBg/TitleBgActive. Or you may just create TitleBgActive from a tweaked TitleBg color.
 - 2016/05/07 (1.49) - removed confusing set of GetInternalState(), GetInternalStateSize(), SetInternalState() functions. Now using CreateContext(), DestroyContext(), GetCurrentContext(), SetCurrentContext().
 - 2016/05/02 (1.49) - renamed SetNextTreeNodeOpened() to SetNextTreeNodeOpen(), no redirection.
 - 2016/05/01 (1.49) - obsoleted old signature of CollapsingHeader(const char* label, const char* str_id = NULL, bool display_frame = true, bool default_open = false) as extra parameters were badly designed and rarely used. You can replace the "default_open = true" flag in new API with CollapsingHeader(label, ImGuiTreeNodeFlags_DefaultOpen).
 - 2016/04/26 (1.49) - changed ImDrawList::PushClipRect(ImVec4 rect) to ImDraw::PushClipRect(Imvec2 min,ImVec2 max,bool intersect_with_current_clip_rect=false). Note that higher-level ImGui::PushClipRect() is preferable because it will clip at logic/widget level, whereas ImDrawList::PushClipRect() only affect your renderer.
 - 2016/04/03 (1.48) - removed style.WindowFillAlphaDefault setting which was redundant. Bake default BG alpha inside style.Colors[ImGuiCol_WindowBg] and all other Bg color values. (ref github issue #337).
 - 2016/04/03 (1.48) - renamed ImGuiCol_TooltipBg to ImGuiCol_PopupBg, used by popups/menus and tooltips. popups/menus were previously using ImGuiCol_WindowBg. (ref github issue #337)
 - 2016/03/21 (1.48) - renamed GetWindowFont() to GetFont(), GetWindowFontSize() to GetFontSize(). Kept inline redirection function (will obsolete).
 - 2016/03/02 (1.48) - InputText() completion/history/always callbacks: if you modify the text buffer manually (without using DeleteChars()/InsertChars() helper) you need to maintain the BufTextLen field. added an assert.
 - 2016/01/23 (1.48) - fixed not honoring exact width passed to PushItemWidth(), previously it would add extra FramePadding.x*2 over that width. if you had manual pixel-perfect alignment in place it might affect you.
 - 2015/12/27 (1.48) - fixed ImDrawList::AddRect() which used to render a rectangle 1 px too large on each axis.
 - 2015/12/04 (1.47) - renamed Color() helpers to ValueColor() - dangerously named, rarely used and probably to be made obsolete.
 - 2015/08/29 (1.45) - with the addition of horizontal scrollbar we made various fixes to inconsistencies with dealing with cursor position.
                       GetCursorPos()/SetCursorPos() functions now include the scrolled amount. It shouldn't affect the majority of users, but take note that SetCursorPosX(100.0f) puts you at +100 from the starting x position which may include scrolling, not at +100 from the window left side.
                       GetContentRegionMax()/GetWindowContentRegionMin()/GetWindowContentRegionMax() functions allow include the scrolled amount. Typically those were used in cases where no scrolling would happen so it may not be a problem, but watch out!
 - 2015/08/29 (1.45) - renamed style.ScrollbarWidth to style.ScrollbarSize
 - 2015/08/05 (1.44) - split imgui.cpp into extra files: imgui_demo.cpp imgui_draw.cpp imgui_internal.h that you need to add to your project.
 - 2015/07/18 (1.44) - fixed angles in ImDrawList::PathArcTo(), PathArcToFast() (introduced in 1.43) being off by an extra PI for no justifiable reason
 - 2015/07/14 (1.43) - add new ImFontAtlas::AddFont() API. For the old AddFont***, moved the 'font_no' parameter of ImFontAtlas::AddFont** functions to the ImFontConfig structure.
                       you need to render your textured triangles with bilinear filtering to benefit from sub-pixel positioning of text.
 - 2015/07/08 (1.43) - switched rendering data to use indexed rendering. this is saving a fair amount of CPU/GPU and enables us to get anti-aliasing for a marginal cost.
                       this necessary change will break your rendering function! the fix should be very easy. sorry for that :(
                     - if you are using a vanilla copy of one of the imgui_impl_XXXX.cpp provided in the example, you just need to update your copy and you can ignore the rest.
                     - the signature of the io.RenderDrawListsFn handler has changed!
                            ImGui_XXXX_RenderDrawLists(ImDrawList** const cmd_lists, int cmd_lists_count)
                       became:
                            ImGui_XXXX_RenderDrawLists(ImDrawData* draw_data).
                              argument   'cmd_lists'        -> 'draw_data->CmdLists'
                              argument   'cmd_lists_count'  -> 'draw_data->CmdListsCount'
                              ImDrawList 'commands'         -> 'CmdBuffer'
                              ImDrawList 'vtx_buffer'       -> 'VtxBuffer'
                              ImDrawList  n/a               -> 'IdxBuffer' (new)
                              ImDrawCmd  'vtx_count'        -> 'ElemCount'
                              ImDrawCmd  'clip_rect'        -> 'ClipRect'
                              ImDrawCmd  'user_callback'    -> 'UserCallback'
                              ImDrawCmd  'texture_id'       -> 'TextureId'
                     - each ImDrawList now contains both a vertex buffer and an index buffer. For each command, render ElemCount/3 triangles using indices from the index buffer.
                     - if you REALLY cannot render indexed primitives, you can call the draw_data->DeIndexAllBuffers() method to de-index the buffers. This is slow and a waste of CPU/GPU. Prefer using indexed rendering!
                     - refer to code in the examples/ folder or ask on the GitHub if you are unsure of how to upgrade. please upgrade!
 - 2015/07/10 (1.43) - changed SameLine() parameters from int to float.
 - 2015/07/02 (1.42) - renamed SetScrollPosHere() to SetScrollFromCursorPos(). Kept inline redirection function (will obsolete).
 - 2015/07/02 (1.42) - renamed GetScrollPosY() to GetScrollY(). Necessary to reduce confusion along with other scrolling functions, because positions (e.g. cursor position) are not equivalent to scrolling amount.
 - 2015/06/14 (1.41) - changed ImageButton() default bg_col parameter from (0,0,0,1) (black) to (0,0,0,0) (transparent) - makes a difference when texture have transparence
 - 2015/06/14 (1.41) - changed Selectable() API from (label, selected, size) to (label, selected, flags, size). Size override should have been rarely be used. Sorry!
 - 2015/05/31 (1.40) - renamed GetWindowCollapsed() to IsWindowCollapsed() for consistency. Kept inline redirection function (will obsolete).
 - 2015/05/31 (1.40) - renamed IsRectClipped() to IsRectVisible() for consistency. Note that return value is opposite! Kept inline redirection function (will obsolete).
 - 2015/05/27 (1.40) - removed the third 'repeat_if_held' parameter from Button() - sorry! it was rarely used and inconsistent. Use PushButtonRepeat(true) / PopButtonRepeat() to enable repeat on desired buttons.
 - 2015/05/11 (1.40) - changed BeginPopup() API, takes a string identifier instead of a bool. ImGui needs to manage the open/closed state of popups. Call OpenPopup() to actually set the "open" state of a popup. BeginPopup() returns true if the popup is opened.
 - 2015/05/03 (1.40) - removed style.AutoFitPadding, using style.WindowPadding makes more sense (the default values were already the same).
 - 2015/04/13 (1.38) - renamed IsClipped() to IsRectClipped(). Kept inline redirection function until 1.50.
 - 2015/04/09 (1.38) - renamed ImDrawList::AddArc() to ImDrawList::AddArcFast() for compatibility with future API
 - 2015/04/03 (1.38) - removed ImGuiCol_CheckHovered, ImGuiCol_CheckActive, replaced with the more general ImGuiCol_FrameBgHovered, ImGuiCol_FrameBgActive.
 - 2014/04/03 (1.38) - removed support for passing -FLT_MAX..+FLT_MAX as the range for a SliderFloat(). Use DragFloat() or Inputfloat() instead.
 - 2015/03/17 (1.36) - renamed GetItemBoxMin()/GetItemBoxMax()/IsMouseHoveringBox() to GetItemRectMin()/GetItemRectMax()/IsMouseHoveringRect(). Kept inline redirection function until 1.50.
 - 2015/03/15 (1.36) - renamed style.TreeNodeSpacing to style.IndentSpacing, ImGuiStyleVar_TreeNodeSpacing to ImGuiStyleVar_IndentSpacing
 - 2015/03/13 (1.36) - renamed GetWindowIsFocused() to IsWindowFocused(). Kept inline redirection function until 1.50.
 - 2015/03/08 (1.35) - renamed style.ScrollBarWidth to style.ScrollbarWidth (casing)
 - 2015/02/27 (1.34) - renamed OpenNextNode(bool) to SetNextTreeNodeOpened(bool, ImGuiSetCond). Kept inline redirection function until 1.50.
 - 2015/02/27 (1.34) - renamed ImGuiSetCondition_*** to ImGuiSetCond_***, and _FirstUseThisSession becomes _Once.
 - 2015/02/11 (1.32) - changed text input callback ImGuiTextEditCallback return type from void-->int. reserved for future use, return 0 for now.
 - 2015/02/10 (1.32) - renamed GetItemWidth() to CalcItemWidth() to clarify its evolving behavior
 - 2015/02/08 (1.31) - renamed GetTextLineSpacing() to GetTextLineHeightWithSpacing()
 - 2015/02/01 (1.31) - removed IO.MemReallocFn (unused)
 - 2015/01/19 (1.30) - renamed ImGuiStorage::GetIntPtr()/GetFloatPtr() to GetIntRef()/GetIntRef() because Ptr was conflicting with actual pointer storage functions.
 - 2015/01/11 (1.30) - big font/image API change! now loads TTF file. allow for multiple fonts. no need for a PNG loader.
              (1.30) - removed GetDefaultFontData(). uses io.Fonts->GetTextureData*() API to retrieve uncompressed pixels.
                       this sequence:
                           const void* png_data;
                           unsigned int png_size;
                           ImGui::GetDefaultFontData(NULL, NULL, &png_data, &png_size);
                           // <Copy to GPU>
                       became:
                           unsigned char* pixels;
                           int width, height;
                           io.Fonts->GetTexDataAsRGBA32(&pixels, &width, &height);
                           // <Copy to GPU>
                           io.Fonts->TexID = (your_texture_identifier);
                       you now have much more flexibility to load multiple TTF fonts and manage the texture buffer for internal needs.
                       it is now recommended that you sample the font texture with bilinear interpolation.
              (1.30) - added texture identifier in ImDrawCmd passed to your render function (we can now render images). make sure to set io.Fonts->TexID.
              (1.30) - removed IO.PixelCenterOffset (unnecessary, can be handled in user projection matrix)
              (1.30) - removed ImGui::IsItemFocused() in favor of ImGui::IsItemActive() which handles all widgets
 - 2014/12/10 (1.18) - removed SetNewWindowDefaultPos() in favor of new generic API SetNextWindowPos(pos, ImGuiSetCondition_FirstUseEver)
 - 2014/11/28 (1.17) - moved IO.Font*** options to inside the IO.Font-> structure (FontYOffset, FontTexUvForWhite, FontBaseScale, FontFallbackGlyph)
 - 2014/11/26 (1.17) - reworked syntax of IMGUI_ONCE_UPON_A_FRAME helper macro to increase compiler compatibility
 - 2014/11/07 (1.15) - renamed IsHovered() to IsItemHovered()
 - 2014/10/02 (1.14) - renamed IMGUI_INCLUDE_IMGUI_USER_CPP to IMGUI_INCLUDE_IMGUI_USER_INL and imgui_user.cpp to imgui_user.inl (more IDE friendly)
 - 2014/09/25 (1.13) - removed 'text_end' parameter from IO.SetClipboardTextFn (the string is now always zero-terminated for simplicity)
 - 2014/09/24 (1.12) - renamed SetFontScale() to SetWindowFontScale()
 - 2014/09/24 (1.12) - moved IM_MALLOC/IM_REALLOC/IM_FREE preprocessor defines to IO.MemAllocFn/IO.MemReallocFn/IO.MemFreeFn
 - 2014/08/30 (1.09) - removed IO.FontHeight (now computed automatically)
 - 2014/08/30 (1.09) - moved IMGUI_FONT_TEX_UV_FOR_WHITE preprocessor define to IO.FontTexUvForWhite
 - 2014/08/28 (1.09) - changed the behavior of IO.PixelCenterOffset following various rendering fixes


 FREQUENTLY ASKED QUESTIONS (FAQ), TIPS
 ======================================

 Q: How can I help?
 A: - If you are experienced enough with ImGui and with C/C++, look at the todo list and see how you want/can help!
    - Become a Patron/donate. Convince your company to become a Patron or provide serious funding for development time.

 Q: How do I update to a newer version of ImGui?
 A: Overwrite the following files:
      imgui.cpp
      imgui.h
      imgui_demo.cpp
      imgui_draw.cpp
      imgui_internal.h
      stb_rect_pack.h
      stb_textedit.h
      stb_truetype.h
    Don't overwrite imconfig.h if you have made modification to your copy.
    Check the "API BREAKING CHANGES" sections for a list of occasional API breaking changes. If you have a problem with a function, search for its name
    in the code, there will likely be a comment about it. Please report any issue to the GitHub page!


 Q: What is ImTextureID and how do I display an image?
 A: ImTextureID is a void* used to pass renderer-agnostic texture references around until it hits your render function.
    ImGui knows nothing about what those bits represent, it just passes them around. It is up to you to decide what you want the void* to carry!
    It could be an identifier to your OpenGL texture (cast GLuint to void*), a pointer to your custom engine material (cast MyMaterial* to void*), etc.
    At the end of the chain, your renderer takes this void* to cast it back into whatever it needs to select a current texture to render.
    Refer to examples applications, where each renderer (in a imgui_impl_xxxx.cpp file) is treating ImTextureID as a different thing.
    (c++ tip: OpenGL uses integers to identify textures. You can safely store an integer into a void*, just cast it to void*, don't take it's address!)
    To display a custom image/texture within an ImGui window, you may use ImGui::Image(), ImGui::ImageButton(), ImDrawList::AddImage() functions.
    ImGui will generate the geometry and draw calls using the ImTextureID that you passed and which your renderer can use.
    It is your responsibility to get textures uploaded to your GPU.

 Q: I integrated ImGui in my engine and the text or lines are blurry..
 A: In your Render function, try translating your projection matrix by (0.5f,0.5f) or (0.375f,0.375f).
    Also make sure your orthographic projection matrix and io.DisplaySize matches your actual framebuffer dimension.

 Q: I integrated ImGui in my engine and some elements are clipping or disappearing when I move windows around..
 A: Most likely you are mishandling the clipping rectangles in your render function. Rectangles provided by ImGui are defined as (x1,y1,x2,y2) and NOT as (x1,y1,width,height).

 Q: Can I have multiple widgets with the same label? Can I have widget without a label? (Yes)
 A: Yes. A primer on the use of labels/IDs in ImGui..

   - Elements that are not clickable, such as Text() items don't need an ID.

   - Interactive widgets require state to be carried over multiple frames (most typically ImGui often needs to remember what is the "active" widget).
     to do so they need an unique ID. unique ID are typically derived from a string label, an integer index or a pointer.

       Button("OK");        // Label = "OK",     ID = hash of "OK"
       Button("Cancel");    // Label = "Cancel", ID = hash of "Cancel"

   - ID are uniquely scoped within windows, tree nodes, etc. so no conflict can happen if you have two buttons called "OK" in two different windows
     or in two different locations of a tree.

   - If you have a same ID twice in the same location, you'll have a conflict:

       Button("OK");
       Button("OK");           // ID collision! Both buttons will be treated as the same.

     Fear not! this is easy to solve and there are many ways to solve it!

   - When passing a label you can optionally specify extra unique ID information within string itself. This helps solving the simpler collision cases.
     use "##" to pass a complement to the ID that won't be visible to the end-user:

       Button("Play");         // Label = "Play",   ID = hash of "Play"
       Button("Play##foo1");   // Label = "Play",   ID = hash of "Play##foo1" (different from above)
       Button("Play##foo2");   // Label = "Play",   ID = hash of "Play##foo2" (different from above)

   - If you want to completely hide the label, but still need an ID:

       Checkbox("##On", &b);   // Label = "",       ID = hash of "##On" (no label!)

   - Occasionally/rarely you might want change a label while preserving a constant ID. This allows you to animate labels.
     For example you may want to include varying information in a window title bar (and windows are uniquely identified by their ID.. obviously)
     Use "###" to pass a label that isn't part of ID:

       Button("Hello###ID";   // Label = "Hello",  ID = hash of "ID"
       Button("World###ID";   // Label = "World",  ID = hash of "ID" (same as above)

       sprintf(buf, "My game (%f FPS)###MyGame");
       Begin(buf);            // Variable label,   ID = hash of "MyGame"

   - Use PushID() / PopID() to create scopes and avoid ID conflicts within the same Window.
     This is the most convenient way of distinguishing ID if you are iterating and creating many UI elements.
     You can push a pointer, a string or an integer value. Remember that ID are formed from the concatenation of everything in the ID stack!

       for (int i = 0; i < 100; i++)
       {
         PushID(i);
         Button("Click");   // Label = "Click",  ID = hash of integer + "label" (unique)
         PopID();
       }

       for (int i = 0; i < 100; i++)
       {
         MyObject* obj = Objects[i];
         PushID(obj);
         Button("Click");   // Label = "Click",  ID = hash of pointer + "label" (unique)
         PopID();
       }

       for (int i = 0; i < 100; i++)
       {
         MyObject* obj = Objects[i];
         PushID(obj->Name);
         Button("Click");   // Label = "Click",  ID = hash of string + "label" (unique)
         PopID();
       }

   - More example showing that you can stack multiple prefixes into the ID stack:

       Button("Click");     // Label = "Click",  ID = hash of "Click"
       PushID("node");
       Button("Click");     // Label = "Click",  ID = hash of "node" + "Click"
         PushID(my_ptr);
           Button("Click"); // Label = "Click",  ID = hash of "node" + ptr + "Click"
         PopID();
       PopID();

   - Tree nodes implicitly creates a scope for you by calling PushID().

       Button("Click");     // Label = "Click",  ID = hash of "Click"
       if (TreeNode("node"))
       {
         Button("Click");   // Label = "Click",  ID = hash of "node" + "Click"
         TreePop();
       }

   - When working with trees, ID are used to preserve the open/close state of each tree node.
     Depending on your use cases you may want to use strings, indices or pointers as ID.
      e.g. when displaying a single object that may change over time (1-1 relationship), using a static string as ID will preserve your node open/closed state when the targeted object change.
      e.g. when displaying a list of objects, using indices or pointers as ID will preserve the node open/closed state differently. experiment and see what makes more sense!

 Q: How can I tell when ImGui wants my mouse/keyboard inputs and when I can pass them to my application?
 A: You can read the 'io.WantCaptureXXX' flags in the ImGuiIO structure. Preferably read them after calling ImGui::NewFrame() to avoid those flags lagging by one frame, but either should be fine.
    When 'io.WantCaptureMouse' or 'io.WantCaptureKeyboard' flags are set you may want to discard/hide the inputs from the rest of your application.
    When 'io.WantInputsCharacters' is set to may want to notify your OS to popup an on-screen keyboard, if available.
    ImGui is tracking dragging and widget activity that may occur outside the boundary of a window, so 'io.WantCaptureMouse' is a more accurate and complete than testing for ImGui::IsMouseHoveringAnyWindow().
    (Advanced note: text input releases focus on Return 'KeyDown', so the following Return 'KeyUp' event that your application receive will typically have 'io.WantcaptureKeyboard=false'. 
     Depending on your application logic it may or not be inconvenient. You might want to track which key-downs were for ImGui (e.g. with an array of bool) and filter out the corresponding key-ups.)

 Q: How can I load a different font than the default? (default is an embedded version of ProggyClean.ttf, rendered at size 13)
 A: Use the font atlas to load the TTF file you want:

      ImGuiIO& io = ImGui::GetIO();
      io.Fonts->AddFontFromFileTTF("myfontfile.ttf", size_in_pixels);
      io.Fonts->GetTexDataAsRGBA32() or GetTexDataAsAlpha8()

 Q: How can I load multiple fonts?
 A: Use the font atlas to pack them into a single texture:
    (Read extra_fonts/README.txt and the code in ImFontAtlas for more details.)

      ImGuiIO& io = ImGui::GetIO();
      ImFont* font0 = io.Fonts->AddFontDefault();
      ImFont* font1 = io.Fonts->AddFontFromFileTTF("myfontfile.ttf", size_in_pixels);
      ImFont* font2 = io.Fonts->AddFontFromFileTTF("myfontfile2.ttf", size_in_pixels);
      io.Fonts->GetTexDataAsRGBA32() or GetTexDataAsAlpha8()
      // the first loaded font gets used by default
      // use ImGui::PushFont()/ImGui::PopFont() to change the font at runtime

      // Options
      ImFontConfig config;
      config.OversampleH = 3;
      config.OversampleV = 1;
      config.GlyphExtraSpacing.x = 1.0f;
      io.Fonts->LoadFromFileTTF("myfontfile.ttf", size_pixels, &config);

      // Combine multiple fonts into one
      ImWchar ranges[] = { 0xf000, 0xf3ff, 0 };
      ImFontConfig config;
      config.MergeMode = true;
      io.Fonts->AddFontDefault();
      io.Fonts->LoadFromFileTTF("fontawesome-webfont.ttf", 16.0f, &config, ranges);
      io.Fonts->LoadFromFileTTF("myfontfile.ttf", size_pixels, NULL, &config, io.Fonts->GetGlyphRangesJapanese());

 Q: How can I display and input non-Latin characters such as Chinese, Japanese, Korean, Cyrillic?
 A: When loading a font, pass custom Unicode ranges to specify the glyphs to load. 
    All your strings needs to use UTF-8 encoding. Specifying literal in your source code using a local code page (such as CP-923 for Japanese or CP-1251 for Cyrillic) will not work.
    In C++11 you can encode a string literal in UTF-8 by using the u8"hello" syntax. Otherwise you can convert yourself to UTF-8 or load text data from file already saved as UTF-8.
    You can also try to remap your local codepage characters to their Unicode codepoint using font->AddRemapChar(), but international users may have problems reading/editing your source code.

      io.Fonts->AddFontFromFileTTF("myfontfile.ttf", size_in_pixels, NULL, io.Fonts->GetGlyphRangesJapanese());  // Load Japanese characters
      io.Fonts->GetTexDataAsRGBA32() or GetTexDataAsAlpha8()
      io.ImeWindowHandle = MY_HWND;      // To input using Microsoft IME, give ImGui the hwnd of your application

    As for text input, depends on you passing the right character code to io.AddInputCharacter(). The example applications do that.

 Q: How can I use the drawing facilities without an ImGui window? (using ImDrawList API)
 A: The easiest way is to create a dummy window. Call Begin() with NoTitleBar|NoResize|NoMove|NoScrollbar|NoSavedSettings|NoInputs flag, zero background alpha, 
    then retrieve the ImDrawList* via GetWindowDrawList() and draw to it in any way you like.

 - tip: the construct 'IMGUI_ONCE_UPON_A_FRAME { ... }' will run the block of code only once a frame. You can use it to quickly add custom UI in the middle of a deep nested inner loop in your code.
 - tip: you can create widgets without a Begin()/End() block, they will go in an implicit window called "Debug"
 - tip: you can call Begin() multiple times with the same name during the same frame, it will keep appending to the same window. this is also useful to set yourself in the context of another window (to get/set other settings)
 - tip: you can call Render() multiple times (e.g for VR renders).
 - tip: call and read the ShowTestWindow() code in imgui_demo.cpp for more example of how to use ImGui!


 ISSUES & TODO-LIST
 ==================
 Issue numbers (#) refer to github issues listed at https://github.com/ocornut/imgui/issues
 The list below consist mostly of notes of things to do before they are requested/discussed by users (at that point it usually happens on the github)

 - doc: add a proper documentation+regression testing system (#435)
 - window: add a way for very transient windows (non-saved, temporary overlay over hundreds of objects) to "clean" up from the global window list. perhaps a lightweight explicit cleanup pass.
 - window: calling SetNextWindowSize() every frame with <= 0 doesn't do anything, may be useful to allow (particularly when used for a single axis) (#690)
 - window: auto-fit feedback loop when user relies on any dynamic layout (window width multiplier, column) appears weird to end-user. clarify.
 - window: allow resizing of child windows (possibly given min/max for each axis?)
 - window: background options for child windows, border option (disable rounding)
 - window: add a way to clear an existing window instead of appending (e.g. for tooltip override using a consistent api rather than the deferred tooltip)
 - window: resizing from any sides? + mouse cursor directives for app.
!- window: begin with *p_open == false should return false.
 - window: get size/pos helpers given names (see discussion in #249)
 - window: a collapsed window can be stuck behind the main menu bar?
 - window: when window is small, prioritize resize button over close button.
 - window: detect extra End() call that pop the "Debug" window out and assert at call site instead of later.
 - window/tooltip: allow to set the width of a tooltip to allow TextWrapped() etc. while keeping the height automatic.
 - window: increase minimum size of a window with menus or fix the menu rendering so that it doesn't look odd.
 - draw-list: maintaining bounding box per command would allow to merge draw command when clipping isn't relied on (typical non-scrolling window or non-overflowing column would merge with previous command).
!- scrolling: allow immediately effective change of scroll if we haven't appended items yet
 - splitter/separator: formalize the splitter idiom into an official api (we want to handle n-way split) (#319)
 - widgets: display mode: widget-label, label-widget (aligned on column or using fixed size), label-newline-tab-widget etc.
 - widgets: clean up widgets internal toward exposing everything.
 - widgets: add disabled and read-only modes (#211)
 - main: considering adding an Init() function? some constructs are awkward in the implementation because of the lack of them.
!- main: make it so that a frame with no window registered won't refocus every window on subsequent frames (~bump LastFrameActive of all windows).
 - main: IsItemHovered() make it more consistent for various type of widgets, widgets with multiple components, etc. also effectively IsHovered() region sometimes differs from hot region, e.g tree nodes
 - main: IsItemHovered() info stored in a stack? so that 'if TreeNode() { Text; TreePop; } if IsHovered' return the hover state of the TreeNode?
 - input text: clean up the mess caused by converting UTF-8 <> wchar. the code is rather inefficient right now.
 - input text: reorganize event handling, allow CharFilter to modify buffers, allow multiple events? (#541)
 - input text: flag to disable live update of the user buffer (also applies to float/int text input) 
 - input text: resize behavior - field could stretch when being edited? hover tooltip shows more text?
 - input text: add ImGuiInputTextFlags_EnterToApply? (off #218)
 - input text: add discard flag (e.g. ImGuiInputTextFlags_DiscardActiveBuffer) or make it easier to clear active focus for text replacement during edition (#725)
 - input text multi-line: don't directly call AddText() which does an unnecessary vertex reserve for character count prior to clipping. and/or more line-based clipping to AddText(). and/or reorganize TextUnformatted/RenderText for more efficiency for large text (e.g TextUnformatted could clip and log separately, etc).
 - input text multi-line: way to dynamically grow the buffer without forcing the user to initially allocate for worse case (follow up on #200)
 - input text multi-line: line numbers? status bar? (follow up on #200)
 - input text multi-line: behave better when user changes input buffer while editing is active (even though it is illegal behavior). namely, the change of buffer can create a scrollbar glitch (#725)
 - input text: allow centering/positioning text so that ctrl+clicking Drag or Slider keeps the textual value at the same pixel position.
 - input number: optional range min/max for Input*() functions
 - input number: holding [-]/[+] buttons could increase the step speed non-linearly (or user-controlled)
 - input number: use mouse wheel to step up/down
 - input number: applying arithmetics ops (+,-,*,/) messes up with text edit undo stack.
 - button: provide a button that looks framed.
 - text: proper alignment options
 - image/image button: misalignment on padded/bordered button?
 - image/image button: parameters are confusing, image() has tint_col,border_col whereas imagebutton() has bg_col/tint_col. Even thou they are different parameters ordering could be more consistent. can we fix that?
 - layout: horizontal layout helper (#97)
 - layout: horizontal flow until no space left (#404)
 - layout: more generic alignment state (left/right/centered) for single items?
 - layout: clean up the InputFloatN/SliderFloatN/ColorEdit4 layout code. item width should include frame padding.
 - layout: BeginGroup() needs a border option.
 - columns: declare column set (each column: fixed size, %, fill, distribute default size among fills) (#513, #125)
 - columns: add a conditional parameter to SetColumnOffset() (#513, #125)
 - columns: separator function or parameter that works within the column (currently Separator() bypass all columns) (#125)
 - columns: columns header to act as button (~sort op) and allow resize/reorder (#513, #125)
 - columns: user specify columns size (#513, #125)
 - columns: flag to add horizontal separator above/below?
 - columns/layout: setup minimum line height (equivalent of automatically calling AlignFirstTextHeightToWidgets)
 - combo: sparse combo boxes (via function call?) / iterators
 - combo: contents should extends to fit label if combo widget is small
 - combo/listbox: keyboard control. need InputText-like non-active focus + key handling. considering keyboard for custom listbox (pr #203)
 - listbox: multiple selection
 - listbox: user may want to initial scroll to focus on the one selected value?
 - listbox: keyboard navigation.
 - listbox: scrolling should track modified selection.
!- popups/menus: clarify usage of popups id, how MenuItem/Selectable closing parent popups affects the ID, etc. this is quite fishy needs improvement! (#331, #402)
 - popups: add variant using global identifier similar to Begin/End (#402)
 - popups: border options. richer api like BeginChild() perhaps? (#197)
 - tooltip: tooltip that doesn't fit in entire screen seems to lose their "last prefered button" and may teleport when moving mouse
 - menus: local shortcuts, global shortcuts (#456, #126)
 - menus: icons
 - menus: menubars: some sort of priority / effect of main menu-bar on desktop size?
 - menus: calling BeginMenu() twice with a same name doesn't seem to append nicely
 - statusbar: add a per-window status bar helper similar to what menubar does.
 - tabs (#261, #351)
 - separator: separator on the initial position of a window is not visible (cursorpos.y <= clippos.y)
!- color: the color helpers/typing is a mess and needs sorting out.
 - color: add a better color picker (#346)
 - node/graph editor (#306)
 - pie menus patterns (#434)
 - drag'n drop, dragging helpers (carry dragging info, visualize drag source before clicking, drop target, etc.) (#143, #479)
 - plot: PlotLines() should use the polygon-stroke facilities (currently issues with averaging normals)
 - plot: make it easier for user to draw extra stuff into the graph (e.g: draw basis, highlight certain points, 2d plots, multiple plots)
 - plot: "smooth" automatic scale over time, user give an input 0.0(full user scale) 1.0(full derived from value)
 - plot: add a helper e.g. Plot(char* label, float value, float time_span=2.0f) that stores values and Plot them for you - probably another function name. and/or automatically allow to plot ANY displayed value (more reliance on stable ID)
 - slider: allow using the [-]/[+] buttons used by InputFloat()/InputInt()
 - slider: initial absolute click is imprecise. change to relative movement slider (same as scrollbar).
 - slider: add dragging-based widgets to edit values with mouse (on 2 axises), saving screen real-estate.
 - slider: tint background based on value (e.g. v_min -> v_max, or use 0.0f either side of the sign)
 - slider & drag: int data passing through a float
 - drag float: up/down axis
 - drag float: added leeway on edge (e.g. a few invisible steps past the clamp limits)
 - tree node / optimization: avoid formatting when clipped.
 - tree node: tree-node/header right-most side doesn't take account of horizontal scrolling.
 - tree node: add treenode/treepush int variants? not there because (void*) cast from int warns on some platforms/settings?
 - tree node: try to apply scrolling at time of TreePop() if node was just opened and end of node is past scrolling limits?
 - tree node / selectable render mismatch which is visible if you use them both next to each other (e.g. cf. property viewer)
 - tree node: tweak color scheme to distinguish headers from selected tree node (#581)
 - textwrapped: figure out better way to use TextWrapped() in an always auto-resize context (tooltip, etc.) (#249)
 - settings: write more decent code to allow saving/loading new fields
 - settings: api for per-tool simple persistent data (bool,int,float,columns sizes,etc.) in .ini file
 - style: add window shadows.
 - style/optimization: store rounded corners in texture to use 1 quad per corner (filled and wireframe) to lower the cost of rounding.
 - style: color-box not always square?
 - style: a concept of "compact style" that the end-user can easily rely on (e.g. PushStyleCompact()?) that maps to other settings? avoid implementing duplicate helpers such as SmallCheckbox(), etc.
 - style: try to make PushStyleVar() more robust to incorrect parameters (to be more friendly to edit & continues situation).
 - style/opt: PopStyleVar could be optimized by having GetStyleVar returns the type, using a table mapping stylevar enum to data type.
 - style: global scale setting.
 - style: WindowPadding needs to be EVEN needs the 0.5 multiplier probably have a subtle effect on clip rectangle
 - text: simple markup language for color change?
 - font: dynamic font atlas to avoid baking huge ranges into bitmap and make scaling easier.
 - font: small opt: for monospace font (like the defalt one) we can trim IndexXAdvance as long as trailing value is == FallbackXAdvance
 - font: add support for kerning, probably optional. perhaps default to (32..128)^2 matrix ~ 36KB then hash fallback.
 - font: add a simpler CalcTextSizeA() api? current one ok but not welcome if user needs to call it directly (without going through ImGui::CalcTextSize)
 - font: fix AddRemapChar() to work before font has been built.
 - log: LogButtons() options for specifying depth and/or hiding depth slider
 - log: have more control over the log scope (e.g. stop logging when leaving current tree node scope)
 - log: be able to log anything (e.g. right-click on a window/tree-node, shows context menu? log into tty/file/clipboard)
 - log: let user copy any window content to clipboard easily (CTRL+C on windows? while moving it? context menu?). code is commented because it fails with multiple Begin/End pairs.
 - filters: set a current filter that tree node can automatically query to hide themselves
 - filters: handle wildcards (with implicit leading/trailing *), regexps
 - shortcuts: add a shortcut api, e.g. parse "&Save" and/or "Save (CTRL+S)", pass in to widgets or provide simple ways to use (button=activate, input=focus)
!- keyboard: tooltip & combo boxes are messing up / not honoring keyboard tabbing
 - keyboard: full keyboard navigation and focus. (#323)
 - focus: preserve ActiveId/focus stack state, e.g. when opening a menu and close it, previously selected InputText() focus gets restored (#622)
 - focus: SetKeyboardFocusHere() on with >= 0 offset could be done on same frame (else latch and modulate on beginning of next frame)
 - input: rework IO system to be able to pass actual ordered/timestamped events. (~#335, #71)
 - input: allow to decide and pass explicit double-clicks (e.g. for windows by the CS_DBLCLKS style).
 - input: support track pad style scrolling & slider edit.
 - misc: provide a way to compile out the entire implementation while providing a dummy API (e.g. #define IMGUI_DUMMY_IMPL)
 - misc: double-clicking on title bar to minimize isn't consistent, perhaps move to single-click on left-most collapse icon?
 - misc: provide HoveredTime and ActivatedTime to ease the creation of animations.
 - style editor: have a more global HSV setter (e.g. alter hue on all elements). consider replacing active/hovered by offset in HSV space? (#438)
 - style editor: color child window height expressed in multiple of line height.
 - remote: make a system like RemoteImGui first-class citizen/project (#75)
 - drawlist: move Font, FontSize, FontTexUvWhitePixel inside ImDrawList and make it self-contained (apart from drawing settings?)
 - drawlist: end-user probably can't call Clear() directly because we expect a texture to be pushed in the stack.
 - examples: directx9: save/restore device state more thoroughly.
 - examples: window minimize, maximize (#583)
 - optimization: add a flag to disable most of rendering, for the case where the user expect to skip it (#335)
 - optimization: use another hash function than crc32, e.g. FNV1a
 - optimization/render: merge command-lists with same clip-rect into one even if they aren't sequential? (as long as in-between clip rectangle don't overlap)?
 - optimization: turn some the various stack vectors into statically-sized arrays
 - optimization: better clipping for multi-component widgets
*/

#if defined(_MSC_VER) && !defined(_CRT_SECURE_NO_WARNINGS)
#define _CRT_SECURE_NO_WARNINGS
#endif

#include "imgui.h"
#define IMGUI_DEFINE_MATH_OPERATORS
#define IMGUI_DEFINE_PLACEMENT_NEW
#include "imgui_internal.h"

#include <ctype.h>      // toupper, isprint
#include <stdlib.h>     // NULL, malloc, free, qsort, atoi
#include <stdio.h>      // vsnprintf, sscanf, printf
#include <limits.h>     // INT_MIN, INT_MAX
#if defined(_MSC_VER) && _MSC_VER <= 1500 // MSVC 2008 or earlier
#include <stddef.h>     // intptr_t
#else
#include <stdint.h>     // intptr_t
#endif

#ifdef _MSC_VER
#pragma warning (disable: 4127) // condition expression is constant
#pragma warning (disable: 4505) // unreferenced local function has been removed (stb stuff)
#pragma warning (disable: 4996) // 'This function or variable may be unsafe': strcpy, strdup, sprintf, vsnprintf, sscanf, fopen
#endif

// Clang warnings with -Weverything
#ifdef __clang__
#pragma clang diagnostic ignored "-Wold-style-cast"         // warning : use of old-style cast                              // yes, they are more terse.
#pragma clang diagnostic ignored "-Wfloat-equal"            // warning : comparing floating point with == or != is unsafe   // storing and comparing against same constants ok.
#pragma clang diagnostic ignored "-Wformat-nonliteral"      // warning : format string is not a string literal              // passing non-literal to vsnformat(). yes, user passing incorrect format strings can crash the code.
#pragma clang diagnostic ignored "-Wexit-time-destructors"  // warning : declaration requires an exit-time destructor       // exit-time destruction order is undefined. if MemFree() leads to users code that has been disabled before exit it might cause problems. ImGui coding style welcomes static/globals.
#pragma clang diagnostic ignored "-Wglobal-constructors"    // warning : declaration requires a global destructor           // similar to above, not sure what the exact difference it.
#pragma clang diagnostic ignored "-Wsign-conversion"        // warning : implicit conversion changes signedness             //
#pragma clang diagnostic ignored "-Wint-to-void-pointer-cast" // warning : cast to 'void *' from smaller integer type 'int' //
#elif defined(__GNUC__)
#pragma GCC diagnostic ignored "-Wunused-function"          // warning: 'xxxx' defined but not used
#pragma GCC diagnostic ignored "-Wint-to-pointer-cast"      // warning: cast to pointer from integer of different size
#pragma GCC diagnostic ignored "-Wformat"                   // warning: format '%p' expects argument of type 'void*', but argument 6 has type 'ImGuiWindow*'
#pragma GCC diagnostic ignored "-Wdouble-promotion"         // warning: implicit conversion from 'float' to 'double' when passing argument to function
#pragma GCC diagnostic ignored "-Wconversion"               // warning: conversion to 'xxxx' from 'xxxx' may alter its value
#endif

//-------------------------------------------------------------------------
// Forward Declarations
//-------------------------------------------------------------------------

static void             LogRenderedText(const ImVec2& ref_pos, const char* text, const char* text_end = NULL);

static void             PushMultiItemsWidths(int components, float w_full = 0.0f);
static float            GetDraggedColumnOffset(int column_index);

static bool             IsKeyPressedMap(ImGuiKey key, bool repeat = true);

static void             SetCurrentFont(ImFont* font);
static void             SetCurrentWindow(ImGuiWindow* window);
static void             SetWindowScrollY(ImGuiWindow* window, float new_scroll_y);
static void             SetWindowPos(ImGuiWindow* window, const ImVec2& pos, ImGuiSetCond cond);
static void             SetWindowSize(ImGuiWindow* window, const ImVec2& size, ImGuiSetCond cond);
static void             SetWindowCollapsed(ImGuiWindow* window, bool collapsed, ImGuiSetCond cond);
static ImGuiWindow*     FindHoveredWindow(ImVec2 pos, bool excluding_childs);
static ImGuiWindow*     CreateNewWindow(const char* name, ImVec2 size, ImGuiWindowFlags flags);
static inline bool      IsWindowContentHoverable(ImGuiWindow* window);
static void             ClearSetNextWindowData();
static void             CheckStacksSize(ImGuiWindow* window, bool write);
static void             Scrollbar(ImGuiWindow* window, bool horizontal);

static void             AddDrawListToRenderList(ImVector<ImDrawList*>& out_render_list, ImDrawList* draw_list);
static void             AddWindowToRenderList(ImVector<ImDrawList*>& out_render_list, ImGuiWindow* window);
static void             AddWindowToSortedBuffer(ImVector<ImGuiWindow*>& out_sorted_windows, ImGuiWindow* window);

static ImGuiIniData*    FindWindowSettings(const char* name);
static ImGuiIniData*    AddWindowSettings(const char* name);
static void             LoadSettings();
static void             SaveSettings();
static void             MarkSettingsDirty();

static void             PushColumnClipRect(int column_index = -1);
static ImRect           GetVisibleRect();

static bool             BeginPopupEx(const char* str_id, ImGuiWindowFlags extra_flags);
static void             CloseInactivePopups();
static void             ClosePopupToLevel(int remaining);
static void             ClosePopup(ImGuiID id);
static bool             IsPopupOpen(ImGuiID id);
static ImGuiWindow*     GetFrontMostModalRootWindow();
static ImVec2           FindBestPopupWindowPos(const ImVec2& base_pos, const ImVec2& size, int* last_dir, const ImRect& rect_to_avoid);

static bool             InputTextFilterCharacter(unsigned int* p_char, ImGuiInputTextFlags flags, ImGuiTextEditCallback callback, void* user_data);
static int              InputTextCalcTextLenAndLineCount(const char* text_begin, const char** out_text_end);
static ImVec2           InputTextCalcTextSizeW(const ImWchar* text_begin, const ImWchar* text_end, const ImWchar** remaining = NULL, ImVec2* out_offset = NULL, bool stop_on_new_line = false);

static inline void      DataTypeFormatString(ImGuiDataType data_type, void* data_ptr, const char* display_format, char* buf, int buf_size);
static inline void      DataTypeFormatString(ImGuiDataType data_type, void* data_ptr, int decimal_precision, char* buf, int buf_size);
static void             DataTypeApplyOp(ImGuiDataType data_type, int op, void* value1, const void* value2);
static bool             DataTypeApplyOpFromText(const char* buf, const char* initial_value_buf, ImGuiDataType data_type, void* data_ptr, const char* scalar_format);

//-----------------------------------------------------------------------------
// Platform dependent default implementations
//-----------------------------------------------------------------------------

static const char*      GetClipboardTextFn_DefaultImpl();
static void             SetClipboardTextFn_DefaultImpl(const char* text);
static void             ImeSetInputScreenPosFn_DefaultImpl(int x, int y);

//-----------------------------------------------------------------------------
// Context
//-----------------------------------------------------------------------------

// Default context, default font atlas.
// New contexts always point by default to this font atlas. It can be changed by reassigning the GetIO().Fonts variable.
static ImGuiContext     GImDefaultContext;
static ImFontAtlas      GImDefaultFontAtlas;

// Current context pointer. Implicitely used by all ImGui functions. Always assumed to be != NULL. Change to a different context by calling ImGui::SetCurrentContext()
// ImGui is currently not thread-safe because of this variable. If you want thread-safety to allow N threads to access N different contexts, you might work around it by (A) having two instances of the ImGui code under different namespaces or (B) change this variable to be TLS. Further development aim to make this context pointer explicit to all calls. Also read https://github.com/ocornut/imgui/issues/586
ImGuiContext*           GImGui = &GImDefaultContext;

//-----------------------------------------------------------------------------
// User facing structures
//-----------------------------------------------------------------------------

ImGuiStyle::ImGuiStyle()
{
    Alpha                   = 1.0f;             // Global alpha applies to everything in ImGui
    WindowPadding           = ImVec2(8,8);      // Padding within a window
    WindowMinSize           = ImVec2(32,32);    // Minimum window size
    WindowRounding          = 9.0f;             // Radius of window corners rounding. Set to 0.0f to have rectangular windows
    WindowTitleAlign        = ImGuiAlign_Left;  // Alignment for title bar text
    ChildWindowRounding     = 0.0f;             // Radius of child window corners rounding. Set to 0.0f to have rectangular child windows
    FramePadding            = ImVec2(4,3);      // Padding within a framed rectangle (used by most widgets)
    FrameRounding           = 0.0f;             // Radius of frame corners rounding. Set to 0.0f to have rectangular frames (used by most widgets).
    ItemSpacing             = ImVec2(8,4);      // Horizontal and vertical spacing between widgets/lines
    ItemInnerSpacing        = ImVec2(4,4);      // Horizontal and vertical spacing between within elements of a composed widget (e.g. a slider and its label)
    TouchExtraPadding       = ImVec2(0,0);      // Expand reactive bounding box for touch-based system where touch position is not accurate enough. Unfortunately we don't sort widgets so priority on overlap will always be given to the first widget. So don't grow this too much!
    IndentSpacing           = 21.0f;            // Horizontal spacing when e.g. entering a tree node. Generally == (FontSize + FramePadding.x*2).
    ColumnsMinSpacing       = 6.0f;             // Minimum horizontal spacing between two columns
    ScrollbarSize           = 16.0f;            // Width of the vertical scrollbar, Height of the horizontal scrollbar
    ScrollbarRounding       = 9.0f;             // Radius of grab corners rounding for scrollbar
    GrabMinSize             = 10.0f;            // Minimum width/height of a grab box for slider/scrollbar
    GrabRounding            = 0.0f;             // Radius of grabs corners rounding. Set to 0.0f to have rectangular slider grabs.
    DisplayWindowPadding    = ImVec2(22,22);    // Window positions are clamped to be visible within the display area by at least this amount. Only covers regular windows.
    DisplaySafeAreaPadding  = ImVec2(4,4);      // If you cannot see the edge of your screen (e.g. on a TV) increase the safe area padding. Covers popups/tooltips as well regular windows.
    AntiAliasedLines        = true;             // Enable anti-aliasing on lines/borders. Disable if you are really short on CPU/GPU.
    AntiAliasedShapes       = true;             // Enable anti-aliasing on filled shapes (rounded rectangles, circles, etc.)
    CurveTessellationTol    = 1.25f;            // Tessellation tolerance. Decrease for highly tessellated curves (higher quality, more polygons), increase to reduce quality.

    Colors[ImGuiCol_Text]                   = ImVec4(0.90f, 0.90f, 0.90f, 1.00f);
    Colors[ImGuiCol_TextDisabled]           = ImVec4(0.60f, 0.60f, 0.60f, 1.00f);
    Colors[ImGuiCol_WindowBg]               = ImVec4(0.00f, 0.00f, 0.00f, 0.70f);
    Colors[ImGuiCol_ChildWindowBg]          = ImVec4(0.00f, 0.00f, 0.00f, 0.00f);
    Colors[ImGuiCol_PopupBg]                = ImVec4(0.05f, 0.05f, 0.10f, 0.90f);
    Colors[ImGuiCol_Border]                 = ImVec4(0.70f, 0.70f, 0.70f, 0.65f);
    Colors[ImGuiCol_BorderShadow]           = ImVec4(0.00f, 0.00f, 0.00f, 0.00f);
    Colors[ImGuiCol_FrameBg]                = ImVec4(0.80f, 0.80f, 0.80f, 0.30f);   // Background of checkbox, radio button, plot, slider, text input
    Colors[ImGuiCol_FrameBgHovered]         = ImVec4(0.90f, 0.80f, 0.80f, 0.40f);
    Colors[ImGuiCol_FrameBgActive]          = ImVec4(0.90f, 0.65f, 0.65f, 0.45f);
    Colors[ImGuiCol_TitleBg]                = ImVec4(0.27f, 0.27f, 0.54f, 0.83f);
    Colors[ImGuiCol_TitleBgCollapsed]       = ImVec4(0.40f, 0.40f, 0.80f, 0.20f);
    Colors[ImGuiCol_TitleBgActive]          = ImVec4(0.32f, 0.32f, 0.63f, 0.87f);
    Colors[ImGuiCol_MenuBarBg]              = ImVec4(0.40f, 0.40f, 0.55f, 0.80f);
    Colors[ImGuiCol_ScrollbarBg]            = ImVec4(0.20f, 0.25f, 0.30f, 0.60f);
    Colors[ImGuiCol_ScrollbarGrab]          = ImVec4(0.40f, 0.40f, 0.80f, 0.30f);
    Colors[ImGuiCol_ScrollbarGrabHovered]   = ImVec4(0.40f, 0.40f, 0.80f, 0.40f);
    Colors[ImGuiCol_ScrollbarGrabActive]    = ImVec4(0.80f, 0.50f, 0.50f, 0.40f);
    Colors[ImGuiCol_ComboBg]                = ImVec4(0.20f, 0.20f, 0.20f, 0.99f);
    Colors[ImGuiCol_CheckMark]              = ImVec4(0.90f, 0.90f, 0.90f, 0.50f);
    Colors[ImGuiCol_SliderGrab]             = ImVec4(1.00f, 1.00f, 1.00f, 0.30f);
    Colors[ImGuiCol_SliderGrabActive]       = ImVec4(0.80f, 0.50f, 0.50f, 1.00f);
    Colors[ImGuiCol_Button]                 = ImVec4(0.67f, 0.40f, 0.40f, 0.60f);
    Colors[ImGuiCol_ButtonHovered]          = ImVec4(0.67f, 0.40f, 0.40f, 1.00f);
    Colors[ImGuiCol_ButtonActive]           = ImVec4(0.80f, 0.50f, 0.50f, 1.00f);
    Colors[ImGuiCol_Header]                 = ImVec4(0.40f, 0.40f, 0.90f, 0.45f);
    Colors[ImGuiCol_HeaderHovered]          = ImVec4(0.45f, 0.45f, 0.90f, 0.80f);
    Colors[ImGuiCol_HeaderActive]           = ImVec4(0.53f, 0.53f, 0.87f, 0.80f);
    Colors[ImGuiCol_Column]                 = ImVec4(0.50f, 0.50f, 0.50f, 1.00f);
    Colors[ImGuiCol_ColumnHovered]          = ImVec4(0.70f, 0.60f, 0.60f, 1.00f);
    Colors[ImGuiCol_ColumnActive]           = ImVec4(0.90f, 0.70f, 0.70f, 1.00f);
    Colors[ImGuiCol_ResizeGrip]             = ImVec4(1.00f, 1.00f, 1.00f, 0.30f);
    Colors[ImGuiCol_ResizeGripHovered]      = ImVec4(1.00f, 1.00f, 1.00f, 0.60f);
    Colors[ImGuiCol_ResizeGripActive]       = ImVec4(1.00f, 1.00f, 1.00f, 0.90f);
    Colors[ImGuiCol_CloseButton]            = ImVec4(0.50f, 0.50f, 0.90f, 0.50f);
    Colors[ImGuiCol_CloseButtonHovered]     = ImVec4(0.70f, 0.70f, 0.90f, 0.60f);
    Colors[ImGuiCol_CloseButtonActive]      = ImVec4(0.70f, 0.70f, 0.70f, 1.00f);
    Colors[ImGuiCol_PlotLines]              = ImVec4(1.00f, 1.00f, 1.00f, 1.00f);
    Colors[ImGuiCol_PlotLinesHovered]       = ImVec4(0.90f, 0.70f, 0.00f, 1.00f);
    Colors[ImGuiCol_PlotHistogram]          = ImVec4(0.90f, 0.70f, 0.00f, 1.00f);
    Colors[ImGuiCol_PlotHistogramHovered]   = ImVec4(1.00f, 0.60f, 0.00f, 1.00f);
    Colors[ImGuiCol_TextSelectedBg]         = ImVec4(0.00f, 0.00f, 1.00f, 0.35f);
    Colors[ImGuiCol_ModalWindowDarkening]   = ImVec4(0.20f, 0.20f, 0.20f, 0.35f);
}

ImGuiIO::ImGuiIO()
{
    // Most fields are initialized with zero
    memset(this, 0, sizeof(*this));

    DisplaySize = ImVec2(-1.0f, -1.0f);
    DeltaTime = 1.0f/60.0f;
    IniSavingRate = 5.0f;
    IniFilename = "imgui.ini";
    LogFilename = "imgui_log.txt";
    Fonts = &GImDefaultFontAtlas;
    FontGlobalScale = 1.0f;
    DisplayFramebufferScale = ImVec2(1.0f, 1.0f);
    MousePos = ImVec2(-1,-1);
    MousePosPrev = ImVec2(-1,-1);
    MouseDoubleClickTime = 0.30f;
    MouseDoubleClickMaxDist = 6.0f;
    MouseDragThreshold = 6.0f;
    for (int i = 0; i < IM_ARRAYSIZE(MouseDownDuration); i++)
        MouseDownDuration[i] = MouseDownDurationPrev[i] = -1.0f;
    for (int i = 0; i < IM_ARRAYSIZE(KeysDownDuration); i++)
        KeysDownDuration[i] = KeysDownDurationPrev[i] = -1.0f;
    for (int i = 0; i < ImGuiKey_COUNT; i++)
        KeyMap[i] = -1;
    KeyRepeatDelay = 0.250f;
    KeyRepeatRate = 0.050f;
    UserData = NULL;

    // User functions
    RenderDrawListsFn = NULL;
    MemAllocFn = malloc;
    MemFreeFn = free;
    GetClipboardTextFn = GetClipboardTextFn_DefaultImpl;   // Platform dependent default implementations
    SetClipboardTextFn = SetClipboardTextFn_DefaultImpl;
    ImeSetInputScreenPosFn = ImeSetInputScreenPosFn_DefaultImpl;

    // Set OS X style defaults based on __APPLE__ compile time flag
#ifdef __APPLE__
    OSXBehaviors = true;
#endif
}

// Pass in translated ASCII characters for text input.
// - with glfw you can get those from the callback set in glfwSetCharCallback()
// - on Windows you can get those using ToAscii+keyboard state, or via the WM_CHAR message
void ImGuiIO::AddInputCharacter(ImWchar c)
{
    const int n = ImStrlenW(InputCharacters);
    if (n + 1 < IM_ARRAYSIZE(InputCharacters))
    {
        InputCharacters[n] = c;
        InputCharacters[n+1] = '\0';
    }
}

void ImGuiIO::AddInputCharactersUTF8(const char* utf8_chars)
{
    // We can't pass more wchars than ImGuiIO::InputCharacters[] can hold so don't convert more
    const int wchars_buf_len = sizeof(ImGuiIO::InputCharacters) / sizeof(ImWchar);
    ImWchar wchars[wchars_buf_len];
    ImTextStrFromUtf8(wchars, wchars_buf_len, utf8_chars, NULL);
    for (int i = 0; i < wchars_buf_len && wchars[i] != 0; i++)
        AddInputCharacter(wchars[i]);
}

//-----------------------------------------------------------------------------
// HELPERS
//-----------------------------------------------------------------------------

#define IM_F32_TO_INT8_UNBOUND(_VAL)    ((int)((_VAL) * 255.0f + ((_VAL)>=0 ? 0.5f : -0.5f)))   // Unsaturated, for display purpose 
#define IM_F32_TO_INT8_SAT(_VAL)        ((int)(ImSaturate(_VAL) * 255.0f + 0.5f))               // Saturated, always output 0..255

// Play it nice with Windows users. Notepad in 2015 still doesn't display text data with Unix-style \n.
#ifdef _WIN32
#define IM_NEWLINE "\r\n"
#else
#define IM_NEWLINE "\n"
#endif

bool ImIsPointInTriangle(const ImVec2& p, const ImVec2& a, const ImVec2& b, const ImVec2& c)
{
    bool b1 = ((p.x - b.x) * (a.y - b.y) - (p.y - b.y) * (a.x - b.x)) < 0.0f;
    bool b2 = ((p.x - c.x) * (b.y - c.y) - (p.y - c.y) * (b.x - c.x)) < 0.0f;
    bool b3 = ((p.x - a.x) * (c.y - a.y) - (p.y - a.y) * (c.x - a.x)) < 0.0f;
    return ((b1 == b2) && (b2 == b3));
}

int ImStricmp(const char* str1, const char* str2)
{
    int d;
    while ((d = toupper(*str2) - toupper(*str1)) == 0 && *str1) { str1++; str2++; }
    return d;
}

int ImStrnicmp(const char* str1, const char* str2, int count)
{
    int d = 0;
    while (count > 0 && (d = toupper(*str2) - toupper(*str1)) == 0 && *str1) { str1++; str2++; count--; }
    return d;
}

void ImStrncpy(char* dst, const char* src, int count)
{
    if (count < 1) return;
    strncpy(dst, src, (size_t)count);
    dst[count-1] = 0;
}

char* ImStrdup(const char *str)
{
    size_t len = strlen(str) + 1;
    void* buff = ImGui::MemAlloc(len);
    return (char*)memcpy(buff, (const void*)str, len);
}

int ImStrlenW(const ImWchar* str)
{
    int n = 0;
    while (*str++) n++;
    return n;
}

const ImWchar* ImStrbolW(const ImWchar* buf_mid_line, const ImWchar* buf_begin) // find beginning-of-line
{
    while (buf_mid_line > buf_begin && buf_mid_line[-1] != '\n')
        buf_mid_line--;
    return buf_mid_line;
}

const char* ImStristr(const char* haystack, const char* haystack_end, const char* needle, const char* needle_end)
{
    if (!needle_end)
        needle_end = needle + strlen(needle);

    const char un0 = (char)toupper(*needle);
    while ((!haystack_end && *haystack) || (haystack_end && haystack < haystack_end))
    {
        if (toupper(*haystack) == un0)
        {
            const char* b = needle + 1;
            for (const char* a = haystack + 1; b < needle_end; a++, b++)
                if (toupper(*a) != toupper(*b))
                    break;
            if (b == needle_end)
                return haystack;
        }
        haystack++;
    }
    return NULL;
}

int ImFormatString(char* buf, int buf_size, const char* fmt, ...)
{
    va_list args;
    va_start(args, fmt);
    int w = vsnprintf(buf, buf_size, fmt, args);
    va_end(args);
    buf[buf_size-1] = 0;
    return (w == -1) ? buf_size : w;
}

int ImFormatStringV(char* buf, int buf_size, const char* fmt, va_list args)
{
    int w = vsnprintf(buf, buf_size, fmt, args);
    buf[buf_size-1] = 0;
    return (w == -1) ? buf_size : w;
}

// Pass data_size==0 for zero-terminated strings
// FIXME-OPT: Replace with e.g. FNV1a hash? CRC32 pretty much randomly access 1KB. Need to do proper measurements.
ImU32 ImHash(const void* data, int data_size, ImU32 seed)
{
    static ImU32 crc32_lut[256] = { 0 };
    if (!crc32_lut[1])
    {
        const ImU32 polynomial = 0xEDB88320;
        for (ImU32 i = 0; i < 256; i++)
        {
            ImU32 crc = i;
            for (ImU32 j = 0; j < 8; j++)
                crc = (crc >> 1) ^ (ImU32(-int(crc & 1)) & polynomial);
            crc32_lut[i] = crc;
        }
    }

    seed = ~seed;
    ImU32 crc = seed;
    const unsigned char* current = (const unsigned char*)data;

    if (data_size > 0)
    {
        // Known size
        while (data_size--)
            crc = (crc >> 8) ^ crc32_lut[(crc & 0xFF) ^ *current++];
    }
    else
    {
        // Zero-terminated string
        while (unsigned char c = *current++)
        {
            // We support a syntax of "label###id" where only "###id" is included in the hash, and only "label" gets displayed.
            // Because this syntax is rarely used we are optimizing for the common case.
            // - If we reach ### in the string we discard the hash so far and reset to the seed.
            // - We don't do 'current += 2; continue;' after handling ### to keep the code smaller.
            if (c == '#' && current[0] == '#' && current[1] == '#')
                crc = seed;
            crc = (crc >> 8) ^ crc32_lut[(crc & 0xFF) ^ c];
        }
    }
    return ~crc;
}

//-----------------------------------------------------------------------------
// ImText* helpers
//-----------------------------------------------------------------------------

// Convert UTF-8 to 32-bits character, process single character input.
// Based on stb_from_utf8() from github.com/nothings/stb/
// We handle UTF-8 decoding error by skipping forward.
int ImTextCharFromUtf8(unsigned int* out_char, const char* in_text, const char* in_text_end)
{
    unsigned int c = (unsigned int)-1;
    const unsigned char* str = (const unsigned char*)in_text;
    if (!(*str & 0x80))
    {
        c = (unsigned int)(*str++);
        *out_char = c;
        return 1;
    }
    if ((*str & 0xe0) == 0xc0)
    {
        *out_char = 0xFFFD; // will be invalid but not end of string
        if (in_text_end && in_text_end - (const char*)str < 2) return 1;
        if (*str < 0xc2) return 2;
        c = (unsigned int)((*str++ & 0x1f) << 6);
        if ((*str & 0xc0) != 0x80) return 2;
        c += (*str++ & 0x3f);
        *out_char = c;
        return 2;
    }
    if ((*str & 0xf0) == 0xe0)
    {
        *out_char = 0xFFFD; // will be invalid but not end of string
        if (in_text_end && in_text_end - (const char*)str < 3) return 1;
        if (*str == 0xe0 && (str[1] < 0xa0 || str[1] > 0xbf)) return 3;
        if (*str == 0xed && str[1] > 0x9f) return 3; // str[1] < 0x80 is checked below
        c = (unsigned int)((*str++ & 0x0f) << 12);
        if ((*str & 0xc0) != 0x80) return 3;
        c += (unsigned int)((*str++ & 0x3f) << 6);
        if ((*str & 0xc0) != 0x80) return 3;
        c += (*str++ & 0x3f);
        *out_char = c;
        return 3;
    }
    if ((*str & 0xf8) == 0xf0)
    {
        *out_char = 0xFFFD; // will be invalid but not end of string
        if (in_text_end && in_text_end - (const char*)str < 4) return 1;
        if (*str > 0xf4) return 4;
        if (*str == 0xf0 && (str[1] < 0x90 || str[1] > 0xbf)) return 4;
        if (*str == 0xf4 && str[1] > 0x8f) return 4; // str[1] < 0x80 is checked below
        c = (unsigned int)((*str++ & 0x07) << 18);
        if ((*str & 0xc0) != 0x80) return 4;
        c += (unsigned int)((*str++ & 0x3f) << 12);
        if ((*str & 0xc0) != 0x80) return 4;
        c += (unsigned int)((*str++ & 0x3f) << 6);
        if ((*str & 0xc0) != 0x80) return 4;
        c += (*str++ & 0x3f);
        // utf-8 encodings of values used in surrogate pairs are invalid
        if ((c & 0xFFFFF800) == 0xD800) return 4;
        *out_char = c;
        return 4;
    }
    *out_char = 0;
    return 0;
}

int ImTextStrFromUtf8(ImWchar* buf, int buf_size, const char* in_text, const char* in_text_end, const char** in_text_remaining)
{
    ImWchar* buf_out = buf;
    ImWchar* buf_end = buf + buf_size;
    while (buf_out < buf_end-1 && (!in_text_end || in_text < in_text_end) && *in_text)
    {
        unsigned int c;
        in_text += ImTextCharFromUtf8(&c, in_text, in_text_end);
        if (c == 0)
            break;
        if (c < 0x10000)    // FIXME: Losing characters that don't fit in 2 bytes
            *buf_out++ = (ImWchar)c;
    }
    *buf_out = 0;
    if (in_text_remaining)
        *in_text_remaining = in_text;
    return (int)(buf_out - buf);
}

int ImTextCountCharsFromUtf8(const char* in_text, const char* in_text_end)
{
    int char_count = 0;
    while ((!in_text_end || in_text < in_text_end) && *in_text)
    {
        unsigned int c;
        in_text += ImTextCharFromUtf8(&c, in_text, in_text_end);
        if (c == 0)
            break;
        if (c < 0x10000)
            char_count++;
    }
    return char_count;
}

// Based on stb_to_utf8() from github.com/nothings/stb/
static inline int ImTextCharToUtf8(char* buf, int buf_size, unsigned int c)
{
    if (c < 0x80)
    {
        buf[0] = (char)c;
        return 1;
    }
    if (c < 0x800)
    {
        if (buf_size < 2) return 0;
        buf[0] = (char)(0xc0 + (c >> 6));
        buf[1] = (char)(0x80 + (c & 0x3f));
        return 2;
    }
    if (c >= 0xdc00 && c < 0xe000)
    {
        return 0;
    }
    if (c >= 0xd800 && c < 0xdc00)
    {
        if (buf_size < 4) return 0;
        buf[0] = (char)(0xf0 + (c >> 18));
        buf[1] = (char)(0x80 + ((c >> 12) & 0x3f));
        buf[2] = (char)(0x80 + ((c >> 6) & 0x3f));
        buf[3] = (char)(0x80 + ((c ) & 0x3f));
        return 4;
    }
    //else if (c < 0x10000)
    {
        if (buf_size < 3) return 0;
        buf[0] = (char)(0xe0 + (c >> 12));
        buf[1] = (char)(0x80 + ((c>> 6) & 0x3f));
        buf[2] = (char)(0x80 + ((c ) & 0x3f));
        return 3;
    }
}

static inline int ImTextCountUtf8BytesFromChar(unsigned int c)
{
    if (c < 0x80) return 1;
    if (c < 0x800) return 2;
    if (c >= 0xdc00 && c < 0xe000) return 0;
    if (c >= 0xd800 && c < 0xdc00) return 4;
    return 3;
}

int ImTextStrToUtf8(char* buf, int buf_size, const ImWchar* in_text, const ImWchar* in_text_end)
{
    char* buf_out = buf;
    const char* buf_end = buf + buf_size;
    while (buf_out < buf_end-1 && (!in_text_end || in_text < in_text_end) && *in_text)
    {
        unsigned int c = (unsigned int)(*in_text++);
        if (c < 0x80)
            *buf_out++ = (char)c;
        else
            buf_out += ImTextCharToUtf8(buf_out, (int)(buf_end-buf_out-1), c);
    }
    *buf_out = 0;
    return (int)(buf_out - buf);
}

int ImTextCountUtf8BytesFromStr(const ImWchar* in_text, const ImWchar* in_text_end)
{
    int bytes_count = 0;
    while ((!in_text_end || in_text < in_text_end) && *in_text)
    {
        unsigned int c = (unsigned int)(*in_text++);
        if (c < 0x80)
            bytes_count++;
        else
            bytes_count += ImTextCountUtf8BytesFromChar(c);
    }
    return bytes_count;
}

ImVec4 ImGui::ColorConvertU32ToFloat4(ImU32 in)
{
    float s = 1.0f/255.0f;
    return ImVec4((in & 0xFF) * s, ((in >> 8) & 0xFF) * s, ((in >> 16) & 0xFF) * s, (in >> 24) * s);
}

ImU32 ImGui::ColorConvertFloat4ToU32(const ImVec4& in)
{
    ImU32 out;
    out  = ((ImU32)IM_F32_TO_INT8_SAT(in.x));
    out |= ((ImU32)IM_F32_TO_INT8_SAT(in.y)) << 8;
    out |= ((ImU32)IM_F32_TO_INT8_SAT(in.z)) << 16;
    out |= ((ImU32)IM_F32_TO_INT8_SAT(in.w)) << 24;
    return out;
}

ImU32 ImGui::GetColorU32(ImGuiCol idx, float alpha_mul)  
{ 
    ImVec4 c = GImGui->Style.Colors[idx]; 
    c.w *= GImGui->Style.Alpha * alpha_mul; 
    return ImGui::ColorConvertFloat4ToU32(c); 
}

ImU32 ImGui::GetColorU32(const ImVec4& col)
{ 
    ImVec4 c = col; 
    c.w *= GImGui->Style.Alpha; 
    return ImGui::ColorConvertFloat4ToU32(c); 
}

// Convert rgb floats ([0-1],[0-1],[0-1]) to hsv floats ([0-1],[0-1],[0-1]), from Foley & van Dam p592
// Optimized http://lolengine.net/blog/2013/01/13/fast-rgb-to-hsv
void ImGui::ColorConvertRGBtoHSV(float r, float g, float b, float& out_h, float& out_s, float& out_v)
{
    float K = 0.f;
    if (g < b)
    {
        const float tmp = g; g = b; b = tmp;
        K = -1.f;
    }
    if (r < g)
    {
        const float tmp = r; r = g; g = tmp;
        K = -2.f / 6.f - K;
    }

    const float chroma = r - (g < b ? g : b);
    out_h = fabsf(K + (g - b) / (6.f * chroma + 1e-20f));
    out_s = chroma / (r + 1e-20f);
    out_v = r;
}

// Convert hsv floats ([0-1],[0-1],[0-1]) to rgb floats ([0-1],[0-1],[0-1]), from Foley & van Dam p593
// also http://en.wikipedia.org/wiki/HSL_and_HSV
void ImGui::ColorConvertHSVtoRGB(float h, float s, float v, float& out_r, float& out_g, float& out_b)
{
    if (s == 0.0f)
    {
        // gray
        out_r = out_g = out_b = v;
        return;
    }

    h = fmodf(h, 1.0f) / (60.0f/360.0f);
    int   i = (int)h;
    float f = h - (float)i;
    float p = v * (1.0f - s);
    float q = v * (1.0f - s * f);
    float t = v * (1.0f - s * (1.0f - f));

    switch (i)
    {
    case 0: out_r = v; out_g = t; out_b = p; break;
    case 1: out_r = q; out_g = v; out_b = p; break;
    case 2: out_r = p; out_g = v; out_b = t; break;
    case 3: out_r = p; out_g = q; out_b = v; break;
    case 4: out_r = t; out_g = p; out_b = v; break;
    case 5: default: out_r = v; out_g = p; out_b = q; break;
    }
}

// Load file content into memory
// Memory allocated with ImGui::MemAlloc(), must be freed by user using ImGui::MemFree()
void* ImLoadFileToMemory(const char* filename, const char* file_open_mode, int* out_file_size, int padding_bytes)
{
    IM_ASSERT(filename && file_open_mode);
    if (out_file_size)
        *out_file_size = 0;

    FILE* f;
    if ((f = fopen(filename, file_open_mode)) == NULL)
        return NULL;

    long file_size_signed;
    if (fseek(f, 0, SEEK_END) || (file_size_signed = ftell(f)) == -1 || fseek(f, 0, SEEK_SET))
    {
        fclose(f);
        return NULL;
    }

    int file_size = (int)file_size_signed;
    void* file_data = ImGui::MemAlloc(file_size + padding_bytes);
    if (file_data == NULL)
    {
        fclose(f);
        return NULL;
    }
    if (fread(file_data, 1, (size_t)file_size, f) != (size_t)file_size)
    {
        fclose(f);
        ImGui::MemFree(file_data);
        return NULL;
    }
    if (padding_bytes > 0)
        memset((void *)(((char*)file_data) + file_size), 0, padding_bytes);

    fclose(f);
    if (out_file_size)
        *out_file_size = file_size;

    return file_data;
}

//-----------------------------------------------------------------------------
// ImGuiStorage
//-----------------------------------------------------------------------------

// Helper: Key->value storage
void ImGuiStorage::Clear()
{
    Data.clear();
}

// std::lower_bound but without the bullshit
static ImVector<ImGuiStorage::Pair>::iterator LowerBound(ImVector<ImGuiStorage::Pair>& data, ImGuiID key)
{
    ImVector<ImGuiStorage::Pair>::iterator first = data.begin();
    ImVector<ImGuiStorage::Pair>::iterator last = data.end();
    int count = (int)(last - first);
    while (count > 0)
    {
        int count2 = count / 2;
        ImVector<ImGuiStorage::Pair>::iterator mid = first + count2;
        if (mid->key < key)
        {
            first = ++mid;
            count -= count2 + 1;
        }
        else
        {
            count = count2;
        }
    }
    return first;
}

int ImGuiStorage::GetInt(ImGuiID key, int default_val) const
{
    ImVector<Pair>::iterator it = LowerBound(const_cast<ImVector<ImGuiStorage::Pair>&>(Data), key);
    if (it == Data.end() || it->key != key)
        return default_val;
    return it->val_i;
}

bool ImGuiStorage::GetBool(ImGuiID key, bool default_val) const
{
    return GetInt(key, default_val ? 1 : 0) != 0;
}

float ImGuiStorage::GetFloat(ImGuiID key, float default_val) const
{
    ImVector<Pair>::iterator it = LowerBound(const_cast<ImVector<ImGuiStorage::Pair>&>(Data), key);
    if (it == Data.end() || it->key != key)
        return default_val;
    return it->val_f;
}

void* ImGuiStorage::GetVoidPtr(ImGuiID key) const
{
    ImVector<Pair>::iterator it = LowerBound(const_cast<ImVector<ImGuiStorage::Pair>&>(Data), key);
    if (it == Data.end() || it->key != key)
        return NULL;
    return it->val_p;
}

// References are only valid until a new value is added to the storage. Calling a Set***() function or a Get***Ref() function invalidates the pointer.
int* ImGuiStorage::GetIntRef(ImGuiID key, int default_val)
{
    ImVector<Pair>::iterator it = LowerBound(Data, key);
    if (it == Data.end() || it->key != key)
        it = Data.insert(it, Pair(key, default_val));
    return &it->val_i;
}

bool* ImGuiStorage::GetBoolRef(ImGuiID key, bool default_val)
{
    return (bool*)GetIntRef(key, default_val ? 1 : 0);
}

float* ImGuiStorage::GetFloatRef(ImGuiID key, float default_val)
{
    ImVector<Pair>::iterator it = LowerBound(Data, key);
    if (it == Data.end() || it->key != key)
        it = Data.insert(it, Pair(key, default_val));
    return &it->val_f;
}

void** ImGuiStorage::GetVoidPtrRef(ImGuiID key, void* default_val)
{
    ImVector<Pair>::iterator it = LowerBound(Data, key);
    if (it == Data.end() || it->key != key)
        it = Data.insert(it, Pair(key, default_val));
    return &it->val_p;
}

// FIXME-OPT: Need a way to reuse the result of lower_bound when doing GetInt()/SetInt() - not too bad because it only happens on explicit interaction (maximum one a frame)
void ImGuiStorage::SetInt(ImGuiID key, int val)
{
    ImVector<Pair>::iterator it = LowerBound(Data, key);
    if (it == Data.end() || it->key != key)
    {
        Data.insert(it, Pair(key, val));
        return;
    }
    it->val_i = val;
}

void ImGuiStorage::SetBool(ImGuiID key, bool val)
{
    SetInt(key, val ? 1 : 0);
}

void ImGuiStorage::SetFloat(ImGuiID key, float val)
{
    ImVector<Pair>::iterator it = LowerBound(Data, key);
    if (it == Data.end() || it->key != key)
    {
        Data.insert(it, Pair(key, val));
        return;
    }
    it->val_f = val;
}

void ImGuiStorage::SetVoidPtr(ImGuiID key, void* val)
{
    ImVector<Pair>::iterator it = LowerBound(Data, key);
    if (it == Data.end() || it->key != key)
    {
        Data.insert(it, Pair(key, val));
        return;
    }
    it->val_p = val;
}

void ImGuiStorage::SetAllInt(int v)
{
    for (int i = 0; i < Data.Size; i++)
        Data[i].val_i = v;
}

//-----------------------------------------------------------------------------
// ImGuiTextFilter
//-----------------------------------------------------------------------------

// Helper: Parse and apply text filters. In format "aaaaa[,bbbb][,ccccc]"
ImGuiTextFilter::ImGuiTextFilter(const char* default_filter)
{
    if (default_filter)
    {
        ImStrncpy(InputBuf, default_filter, IM_ARRAYSIZE(InputBuf));
        Build();
    }
    else
    {
        InputBuf[0] = 0;
        CountGrep = 0;
    }
}

bool ImGuiTextFilter::Draw(const char* label, float width)
{
    if (width != 0.0f)
        ImGui::PushItemWidth(width);
    bool value_changed = ImGui::InputText(label, InputBuf, IM_ARRAYSIZE(InputBuf));
    if (width != 0.0f)
        ImGui::PopItemWidth();
    if (value_changed)
        Build();
    return value_changed;
}

void ImGuiTextFilter::TextRange::split(char separator, ImVector<TextRange>& out)
{
    out.resize(0);
    const char* wb = b;
    const char* we = wb;
    while (we < e)
    {
        if (*we == separator)
        {
            out.push_back(TextRange(wb, we));
            wb = we + 1;
        }
        we++;
    }
    if (wb != we)
        out.push_back(TextRange(wb, we));
}

void ImGuiTextFilter::Build()
{
    Filters.resize(0);
    TextRange input_range(InputBuf, InputBuf+strlen(InputBuf));
    input_range.split(',', Filters);

    CountGrep = 0;
    for (int i = 0; i != Filters.Size; i++)
    {
        Filters[i].trim_blanks();
        if (Filters[i].empty())
            continue;
        if (Filters[i].front() != '-')
            CountGrep += 1;
    }
}

bool ImGuiTextFilter::PassFilter(const char* text, const char* text_end) const
{
    if (Filters.empty())
        return true;

    if (text == NULL)
        text = "";

    for (int i = 0; i != Filters.Size; i++)
    {
        const TextRange& f = Filters[i];
        if (f.empty())
            continue;
        if (f.front() == '-')
        {
            // Subtract
            if (ImStristr(text, text_end, f.begin()+1, f.end()) != NULL)
                return false;
        }
        else
        {
            // Grep
            if (ImStristr(text, text_end, f.begin(), f.end()) != NULL)
                return true;
        }
    }

    // Implicit * grep
    if (CountGrep == 0)
        return true;

    return false;
}

//-----------------------------------------------------------------------------
// ImGuiTextBuffer
//-----------------------------------------------------------------------------

// On some platform vsnprintf() takes va_list by reference and modifies it.
// va_copy is the 'correct' way to copy a va_list but Visual Studio prior to 2013 doesn't have it.
#ifndef va_copy
#define va_copy(dest, src) (dest = src)
#endif

// Helper: Text buffer for logging/accumulating text
void ImGuiTextBuffer::appendv(const char* fmt, va_list args)
{
    va_list args_copy;
    va_copy(args_copy, args);

    int len = vsnprintf(NULL, 0, fmt, args);         // FIXME-OPT: could do a first pass write attempt, likely successful on first pass.
    if (len <= 0)
        return;

    const int write_off = Buf.Size;
    const int needed_sz = write_off + len;
    if (write_off + len >= Buf.Capacity)
    {
        int double_capacity = Buf.Capacity * 2;
        Buf.reserve(needed_sz > double_capacity ? needed_sz : double_capacity);
    }

    Buf.resize(needed_sz);
    ImFormatStringV(&Buf[write_off] - 1, len+1, fmt, args_copy);
}

void ImGuiTextBuffer::append(const char* fmt, ...)
{
    va_list args;
    va_start(args, fmt);
    appendv(fmt, args);
    va_end(args);
}

//-----------------------------------------------------------------------------
// ImGuiSimpleColumns
//-----------------------------------------------------------------------------

ImGuiSimpleColumns::ImGuiSimpleColumns()
{
    Count = 0;
    Spacing = Width = NextWidth = 0.0f;
    memset(Pos, 0, sizeof(Pos));
    memset(NextWidths, 0, sizeof(NextWidths));
}

void ImGuiSimpleColumns::Update(int count, float spacing, bool clear)
{
    IM_ASSERT(Count <= IM_ARRAYSIZE(Pos));
    Count = count;
    Width = NextWidth = 0.0f;
    Spacing = spacing;
    if (clear) memset(NextWidths, 0, sizeof(NextWidths));
    for (int i = 0; i < Count; i++)
    {
        if (i > 0 && NextWidths[i] > 0.0f)
            Width += Spacing;
        Pos[i] = (float)(int)Width;
        Width += NextWidths[i];
        NextWidths[i] = 0.0f;
    }
}

float ImGuiSimpleColumns::DeclColumns(float w0, float w1, float w2) // not using va_arg because they promote float to double
{
    NextWidth = 0.0f;
    NextWidths[0] = ImMax(NextWidths[0], w0);
    NextWidths[1] = ImMax(NextWidths[1], w1);
    NextWidths[2] = ImMax(NextWidths[2], w2);
    for (int i = 0; i < 3; i++)
        NextWidth += NextWidths[i] + ((i > 0 && NextWidths[i] > 0.0f) ? Spacing : 0.0f);
    return ImMax(Width, NextWidth);
}

float ImGuiSimpleColumns::CalcExtraSpace(float avail_w)
{
    return ImMax(0.0f, avail_w - Width);
}

//-----------------------------------------------------------------------------
// ImGuiListClipper
//-----------------------------------------------------------------------------

static void SetCursorPosYAndSetupDummyPrevLine(float pos_y, float line_height)
{
    // Set cursor position and a few other things so that SetScrollHere() and Columns() can work when seeking cursor. 
    // FIXME: It is problematic that we have to do that here, because custom/equivalent end-user code would stumble on the same issue. Consider moving within SetCursorXXX functions?
    ImGui::SetCursorPosY(pos_y);
    ImGuiWindow* window = ImGui::GetCurrentWindow();
    window->DC.CursorPosPrevLine.y = window->DC.CursorPos.y - line_height;      // Setting those fields so that SetScrollHere() can properly function after the end of our clipper usage.
    window->DC.PrevLineHeight = (line_height - GImGui->Style.ItemSpacing.y);    // If we end up needing more accurate data (to e.g. use SameLine) we may as well make the clipper have a fourth step to let user process and display the last item in their list.
    if (window->DC.ColumnsCount > 1)
        window->DC.ColumnsCellMinY = window->DC.CursorPos.y;                    // Setting this so that cell Y position are set properly
}

// Use case A: Begin() called from constructor with items_height<0, then called again from Sync() in StepNo 1
// Use case B: Begin() called from constructor with items_height>0
// FIXME-LEGACY: Ideally we should remove the Begin/End functions but they are part of the legacy API we still support. This is why some of the code in Step() calling Begin() and reassign some fields, spaghetti style.
void ImGuiListClipper::Begin(int count, float items_height)
{
    StartPosY = ImGui::GetCursorPosY();
    ItemsHeight = items_height;
    ItemsCount = count;
    StepNo = 0;
    DisplayEnd = DisplayStart = -1;
    if (ItemsHeight > 0.0f)
    {
        ImGui::CalcListClipping(ItemsCount, ItemsHeight, &DisplayStart, &DisplayEnd); // calculate how many to clip/display
        if (DisplayStart > 0)
            SetCursorPosYAndSetupDummyPrevLine(StartPosY + DisplayStart * ItemsHeight, ItemsHeight); // advance cursor
        StepNo = 2;
    }
}

void ImGuiListClipper::End()
{
    if (ItemsCount < 0)
        return;
    // In theory here we should assert that ImGui::GetCursorPosY() == StartPosY + DisplayEnd * ItemsHeight, but it feels saner to just seek at the end and not assert/crash the user.
    if (ItemsCount < INT_MAX)
        SetCursorPosYAndSetupDummyPrevLine(StartPosY + ItemsCount * ItemsHeight, ItemsHeight); // advance cursor
    ItemsCount = -1;
    StepNo = 3;
}

bool ImGuiListClipper::Step()
{
    if (ItemsCount == 0 || ImGui::GetCurrentWindowRead()->SkipItems)
    {
        ItemsCount = -1; 
        return false; 
    }
    if (StepNo == 0) // Step 0: the clipper let you process the first element, regardless of it being visible or not, so we can measure the element height.
    {
        DisplayStart = 0;
        DisplayEnd = 1;
        StartPosY = ImGui::GetCursorPosY();
        StepNo = 1;
        return true;
    }
    if (StepNo == 1) // Step 1: the clipper infer height from first element, calculate the actual range of elements to display, and position the cursor before the first element.
    {
        if (ItemsCount == 1) { ItemsCount = -1; return false; }
        float items_height = ImGui::GetCursorPosY() - StartPosY;
        IM_ASSERT(items_height > 0.0f);   // If this triggers, it means Item 0 hasn't moved the cursor vertically
        Begin(ItemsCount-1, items_height);
        DisplayStart++;
        DisplayEnd++;
        StepNo = 3;
        return true;
    }
    if (StepNo == 2) // Step 2: dummy step only required if an explicit items_height was passed to constructor or Begin() and user still call Step(). Does nothing and switch to Step 3.
    {
        IM_ASSERT(DisplayStart >= 0 && DisplayEnd >= 0);
        StepNo = 3;
        return true;
    }
    if (StepNo == 3) // Step 3: the clipper validate that we have reached the expected Y position (corresponding to element DisplayEnd), advance the cursor to the end of the list and then returns 'false' to end the loop.
        End();
    return false;
}

//-----------------------------------------------------------------------------
// ImGuiWindow
//-----------------------------------------------------------------------------

ImGuiWindow::ImGuiWindow(const char* name)
{
    Name = ImStrdup(name);
    ID = ImHash(name, 0);
    IDStack.push_back(ID);
    MoveId = GetID("#MOVE");

    Flags = 0;
    IndexWithinParent = 0;
    PosFloat = Pos = ImVec2(0.0f, 0.0f);
    Size = SizeFull = ImVec2(0.0f, 0.0f);
    SizeContents = SizeContentsExplicit = ImVec2(0.0f, 0.0f);
    WindowPadding = ImVec2(0.0f, 0.0f);
    Scroll = ImVec2(0.0f, 0.0f);
    ScrollTarget = ImVec2(FLT_MAX, FLT_MAX);
    ScrollTargetCenterRatio = ImVec2(0.5f, 0.5f);
    ScrollbarX = ScrollbarY = false;
    ScrollbarSizes = ImVec2(0.0f, 0.0f);
    BorderSize = 0.0f;
    Active = WasActive = false;
    Accessed = false;
    Collapsed = false;
    SkipItems = false;
    BeginCount = 0;
    PopupId = 0;
    AutoFitFramesX = AutoFitFramesY = -1;
    AutoFitOnlyGrows = false;
    AutoPosLastDirection = -1;
    HiddenFrames = 0;
    SetWindowPosAllowFlags = SetWindowSizeAllowFlags = SetWindowCollapsedAllowFlags = ImGuiSetCond_Always | ImGuiSetCond_Once | ImGuiSetCond_FirstUseEver | ImGuiSetCond_Appearing;
    SetWindowPosCenterWanted = false;

    LastFrameActive = -1;
    ItemWidthDefault = 0.0f;
    FontWindowScale = 1.0f;

    DrawList = (ImDrawList*)ImGui::MemAlloc(sizeof(ImDrawList));
    IM_PLACEMENT_NEW(DrawList) ImDrawList();
    DrawList->_OwnerName = Name;
    RootWindow = NULL;
    RootNonPopupWindow = NULL;
    ParentWindow = NULL;

    FocusIdxAllCounter = FocusIdxTabCounter = -1;
    FocusIdxAllRequestCurrent = FocusIdxTabRequestCurrent = INT_MAX;
    FocusIdxAllRequestNext = FocusIdxTabRequestNext = INT_MAX;
}

ImGuiWindow::~ImGuiWindow()
{
    DrawList->~ImDrawList();
    ImGui::MemFree(DrawList);
    DrawList = NULL;
    ImGui::MemFree(Name);
    Name = NULL;
}

ImGuiID ImGuiWindow::GetID(const char* str, const char* str_end)
{
    ImGuiID seed = IDStack.back();
    ImGuiID id = ImHash(str, str_end ? (int)(str_end - str) : 0, seed);
    ImGui::KeepAliveID(id);
    return id;
}

ImGuiID ImGuiWindow::GetID(const void* ptr)
{
    ImGuiID seed = IDStack.back();
    ImGuiID id = ImHash(&ptr, sizeof(void*), seed);
    ImGui::KeepAliveID(id);
    return id;
}

ImGuiID ImGuiWindow::GetIDNoKeepAlive(const char* str, const char* str_end)
{
    ImGuiID seed = IDStack.back();
    return ImHash(str, str_end ? (int)(str_end - str) : 0, seed);
}

//-----------------------------------------------------------------------------
// Internal API exposed in imgui_internal.h
//-----------------------------------------------------------------------------

static void SetCurrentWindow(ImGuiWindow* window)
{
    ImGuiContext& g = *GImGui;
    g.CurrentWindow = window;
    if (window)
        g.FontSize = window->CalcFontSize();
}

ImGuiWindow* ImGui::GetParentWindow()
{
    ImGuiContext& g = *GImGui;
    IM_ASSERT(g.CurrentWindowStack.Size >= 2);
    return g.CurrentWindowStack[(unsigned int)g.CurrentWindowStack.Size - 2];
}

void ImGui::SetActiveID(ImGuiID id, ImGuiWindow* window = NULL)
{
    ImGuiContext& g = *GImGui;
    g.ActiveId = id;
    g.ActiveIdAllowOverlap = false;
    g.ActiveIdIsJustActivated = true;
    g.ActiveIdWindow = window;
}

void ImGui::SetHoveredID(ImGuiID id)
{
    ImGuiContext& g = *GImGui;
    g.HoveredId = id;
    g.HoveredIdAllowOverlap = false;
}

void ImGui::KeepAliveID(ImGuiID id)
{
    ImGuiContext& g = *GImGui;
    if (g.ActiveId == id)
        g.ActiveIdIsAlive = true;
}

// Advance cursor given item size for layout.
void ImGui::ItemSize(const ImVec2& size, float text_offset_y)
{
    ImGuiWindow* window = GetCurrentWindow();
    if (window->SkipItems)
        return;

    // Always align ourselves on pixel boundaries
    ImGuiContext& g = *GImGui;
    const float line_height = ImMax(window->DC.CurrentLineHeight, size.y);
    const float text_base_offset = ImMax(window->DC.CurrentLineTextBaseOffset, text_offset_y);
    window->DC.CursorPosPrevLine = ImVec2(window->DC.CursorPos.x + size.x, window->DC.CursorPos.y);
    window->DC.CursorPos = ImVec2((float)(int)(window->Pos.x + window->DC.IndentX + window->DC.ColumnsOffsetX), (float)(int)(window->DC.CursorPos.y + line_height + g.Style.ItemSpacing.y));
    window->DC.CursorMaxPos.x = ImMax(window->DC.CursorMaxPos.x, window->DC.CursorPosPrevLine.x);
    window->DC.CursorMaxPos.y = ImMax(window->DC.CursorMaxPos.y, window->DC.CursorPos.y);

    //window->DrawList->AddCircle(window->DC.CursorMaxPos, 3.0f, IM_COL32(255,0,0,255), 4); // Debug

    window->DC.PrevLineHeight = line_height;
    window->DC.PrevLineTextBaseOffset = text_base_offset;
    window->DC.CurrentLineHeight = window->DC.CurrentLineTextBaseOffset = 0.0f;
}

void ImGui::ItemSize(const ImRect& bb, float text_offset_y)
{
    ItemSize(bb.GetSize(), text_offset_y);
}

// Declare item bounding box for clipping and interaction.
// Note that the size can be different than the one provided to ItemSize(). Typically, widgets that spread over available surface
// declares their minimum size requirement to ItemSize() and then use a larger region for drawing/interaction, which is passed to ItemAdd().
bool ImGui::ItemAdd(const ImRect& bb, const ImGuiID* id)
{
    ImGuiWindow* window = GetCurrentWindow();
    window->DC.LastItemId = id ? *id : 0;
    window->DC.LastItemRect = bb;
    window->DC.LastItemHoveredAndUsable = window->DC.LastItemHoveredRect = false;
    if (IsClippedEx(bb, id, false))
        return false;

    // This is a sensible default, but widgets are free to override it after calling ItemAdd()
    ImGuiContext& g = *GImGui;
    if (IsMouseHoveringRect(bb.Min, bb.Max))
    {
        // Matching the behavior of IsHovered() but allow if ActiveId==window->MoveID (we clicked on the window background)
        // So that clicking on items with no active id such as Text() still returns true with IsItemHovered()
        window->DC.LastItemHoveredRect = true;
        if (g.HoveredRootWindow == window->RootWindow)
            if (g.ActiveId == 0 || (id && g.ActiveId == *id) || g.ActiveIdAllowOverlap || (g.ActiveId == window->MoveId))
                if (IsWindowContentHoverable(window))
                    window->DC.LastItemHoveredAndUsable = true;
    }

    return true;
}

bool ImGui::IsClippedEx(const ImRect& bb, const ImGuiID* id, bool clip_even_when_logged)
{
    ImGuiContext& g = *GImGui;
    ImGuiWindow* window = GetCurrentWindowRead();

    if (!bb.Overlaps(window->ClipRect))
        if (!id || *id != GImGui->ActiveId)
            if (clip_even_when_logged || !g.LogEnabled)
                return true;
    return false;
}

// NB: This is an internal helper. The user-facing IsItemHovered() is using data emitted from ItemAdd(), with a slightly different logic.
bool ImGui::IsHovered(const ImRect& bb, ImGuiID id, bool flatten_childs)
{
    ImGuiContext& g = *GImGui;
    if (g.HoveredId == 0 || g.HoveredId == id || g.HoveredIdAllowOverlap)
    {
        ImGuiWindow* window = GetCurrentWindowRead();
        if (g.HoveredWindow == window || (flatten_childs && g.HoveredRootWindow == window->RootWindow))
            if ((g.ActiveId == 0 || g.ActiveId == id || g.ActiveIdAllowOverlap) && IsMouseHoveringRect(bb.Min, bb.Max))
                if (IsWindowContentHoverable(g.HoveredRootWindow))
                    return true;
    }
    return false;
}

bool ImGui::FocusableItemRegister(ImGuiWindow* window, bool is_active, bool tab_stop)
{
    ImGuiContext& g = *GImGui;

    const bool allow_keyboard_focus = window->DC.AllowKeyboardFocus;
    window->FocusIdxAllCounter++;
    if (allow_keyboard_focus)
        window->FocusIdxTabCounter++;

    // Process keyboard input at this point: TAB, Shift-TAB switch focus
    // We can always TAB out of a widget that doesn't allow tabbing in.
    if (tab_stop && window->FocusIdxAllRequestNext == INT_MAX && window->FocusIdxTabRequestNext == INT_MAX && is_active && IsKeyPressedMap(ImGuiKey_Tab))
    {
        // Modulo on index will be applied at the end of frame once we've got the total counter of items.
        window->FocusIdxTabRequestNext = window->FocusIdxTabCounter + (g.IO.KeyShift ? (allow_keyboard_focus ? -1 : 0) : +1);
    }

    if (window->FocusIdxAllCounter == window->FocusIdxAllRequestCurrent)
        return true;

    if (allow_keyboard_focus)
        if (window->FocusIdxTabCounter == window->FocusIdxTabRequestCurrent)
            return true;

    return false;
}

void ImGui::FocusableItemUnregister(ImGuiWindow* window)
{
    window->FocusIdxAllCounter--;
    window->FocusIdxTabCounter--;
}

ImVec2 ImGui::CalcItemSize(ImVec2 size, float default_x, float default_y)
{
    ImGuiContext& g = *GImGui;
    ImVec2 content_max;
    if (size.x < 0.0f || size.y < 0.0f)
        content_max = g.CurrentWindow->Pos + GetContentRegionMax();
    if (size.x <= 0.0f)
        size.x = (size.x == 0.0f) ? default_x : ImMax(content_max.x - g.CurrentWindow->DC.CursorPos.x, 4.0f) + size.x;
    if (size.y <= 0.0f)
        size.y = (size.y == 0.0f) ? default_y : ImMax(content_max.y - g.CurrentWindow->DC.CursorPos.y, 4.0f) + size.y;
    return size;
}

float ImGui::CalcWrapWidthForPos(const ImVec2& pos, float wrap_pos_x)
{
    if (wrap_pos_x < 0.0f)
        return 0.0f;

    ImGuiWindow* window = GetCurrentWindowRead();
    if (wrap_pos_x == 0.0f)
        wrap_pos_x = GetContentRegionMax().x + window->Pos.x;
    else if (wrap_pos_x > 0.0f)
        wrap_pos_x += window->Pos.x - window->Scroll.x; // wrap_pos_x is provided is window local space

    return ImMax(wrap_pos_x - pos.x, 1.0f);
}

//-----------------------------------------------------------------------------

void* ImGui::MemAlloc(size_t sz)
{
    GImGui->IO.MetricsAllocs++;
    return GImGui->IO.MemAllocFn(sz);
}

void ImGui::MemFree(void* ptr)
{
    if (ptr) GImGui->IO.MetricsAllocs--;
    return GImGui->IO.MemFreeFn(ptr);
}

const char* ImGui::GetClipboardText()
{
    return GImGui->IO.GetClipboardTextFn ? GImGui->IO.GetClipboardTextFn() : "";
}

void ImGui::SetClipboardText(const char* text)
{
    if (GImGui->IO.SetClipboardTextFn)
        GImGui->IO.SetClipboardTextFn(text);
}

const char* ImGui::GetVersion()
{
    return IMGUI_VERSION;
}

// Internal state access - if you want to share ImGui state between modules (e.g. DLL) or allocate it yourself
// Note that we still point to some static data and members (such as GFontAtlas), so the state instance you end up using will point to the static data within its module
ImGuiContext* ImGui::GetCurrentContext()
{
    return GImGui;
}

void ImGui::SetCurrentContext(ImGuiContext* ctx)
{
    GImGui = ctx;
}

ImGuiContext* ImGui::CreateContext(void* (*malloc_fn)(size_t), void (*free_fn)(void*))
{
    if (!malloc_fn) malloc_fn = malloc;
    ImGuiContext* ctx = (ImGuiContext*)malloc_fn(sizeof(ImGuiContext));
    IM_PLACEMENT_NEW(ctx) ImGuiContext();
    ctx->IO.MemAllocFn = malloc_fn;
    ctx->IO.MemFreeFn = free_fn ? free_fn : free;
    return ctx;
}

void ImGui::DestroyContext(ImGuiContext* ctx)
{
    void (*free_fn)(void*) = ctx->IO.MemFreeFn;
    ctx->~ImGuiContext();
    free_fn(ctx);
    if (GImGui == ctx)
        GImGui = NULL;
}

ImGuiIO& ImGui::GetIO()
{
    return GImGui->IO;
}

ImGuiStyle& ImGui::GetStyle()
{
    return GImGui->Style;
}

// Same value as passed to your RenderDrawListsFn() function. valid after Render() and until the next call to NewFrame()
ImDrawData* ImGui::GetDrawData()
{
    return GImGui->RenderDrawData.Valid ? &GImGui->RenderDrawData : NULL;
}

float ImGui::GetTime()
{
    return GImGui->Time;
}

int ImGui::GetFrameCount()
{
    return GImGui->FrameCount;
}

void ImGui::NewFrame()
{
    ImGuiContext& g = *GImGui;

    // Check user data
    IM_ASSERT(g.IO.DeltaTime >= 0.0f);               // Need a positive DeltaTime (zero is tolerated but will cause some timing issues)
    IM_ASSERT(g.IO.DisplaySize.x >= 0.0f && g.IO.DisplaySize.y >= 0.0f);
    IM_ASSERT(g.IO.Fonts->Fonts.Size > 0);           // Font Atlas not created. Did you call io.Fonts->GetTexDataAsRGBA32 / GetTexDataAsAlpha8 ?
    IM_ASSERT(g.IO.Fonts->Fonts[0]->IsLoaded());     // Font Atlas not created. Did you call io.Fonts->GetTexDataAsRGBA32 / GetTexDataAsAlpha8 ?
    IM_ASSERT(g.Style.CurveTessellationTol > 0.0f);  // Invalid style setting

    if (!g.Initialized)
    {
        // Initialize on first frame
        g.LogClipboard = (ImGuiTextBuffer*)ImGui::MemAlloc(sizeof(ImGuiTextBuffer));
        IM_PLACEMENT_NEW(g.LogClipboard) ImGuiTextBuffer();

        IM_ASSERT(g.Settings.empty());
        LoadSettings();
        g.Initialized = true;
    }

    SetCurrentFont(g.IO.Fonts->Fonts[0]);

    g.Time += g.IO.DeltaTime;
    g.FrameCount += 1;
    g.Tooltip[0] = '\0';
    g.OverlayDrawList.Clear();
    g.OverlayDrawList.PushTextureID(g.IO.Fonts->TexID);
    g.OverlayDrawList.PushClipRectFullScreen();

    // Mark rendering data as invalid to prevent user who may have a handle on it to use it
    g.RenderDrawData.Valid = false;
    g.RenderDrawData.CmdLists = NULL;
    g.RenderDrawData.CmdListsCount = g.RenderDrawData.TotalVtxCount = g.RenderDrawData.TotalIdxCount = 0;

    // Update inputs state
    if (g.IO.MousePos.x < 0 && g.IO.MousePos.y < 0)
        g.IO.MousePos = ImVec2(-9999.0f, -9999.0f);
    if ((g.IO.MousePos.x < 0 && g.IO.MousePos.y < 0) || (g.IO.MousePosPrev.x < 0 && g.IO.MousePosPrev.y < 0))   // if mouse just appeared or disappeared (negative coordinate) we cancel out movement in MouseDelta
        g.IO.MouseDelta = ImVec2(0.0f, 0.0f);
    else
        g.IO.MouseDelta = g.IO.MousePos - g.IO.MousePosPrev;
    g.IO.MousePosPrev = g.IO.MousePos;
    for (int i = 0; i < IM_ARRAYSIZE(g.IO.MouseDown); i++)
    {
        g.IO.MouseClicked[i] = g.IO.MouseDown[i] && g.IO.MouseDownDuration[i] < 0.0f;
        g.IO.MouseReleased[i] = !g.IO.MouseDown[i] && g.IO.MouseDownDuration[i] >= 0.0f;
        g.IO.MouseDownDurationPrev[i] = g.IO.MouseDownDuration[i];
        g.IO.MouseDownDuration[i] = g.IO.MouseDown[i] ? (g.IO.MouseDownDuration[i] < 0.0f ? 0.0f : g.IO.MouseDownDuration[i] + g.IO.DeltaTime) : -1.0f;
        g.IO.MouseDoubleClicked[i] = false;
        if (g.IO.MouseClicked[i])
        {
            if (g.Time - g.IO.MouseClickedTime[i] < g.IO.MouseDoubleClickTime)
            {
                if (ImLengthSqr(g.IO.MousePos - g.IO.MouseClickedPos[i]) < g.IO.MouseDoubleClickMaxDist * g.IO.MouseDoubleClickMaxDist)
                    g.IO.MouseDoubleClicked[i] = true;
                g.IO.MouseClickedTime[i] = -FLT_MAX;    // so the third click isn't turned into a double-click
            }
            else
            {
                g.IO.MouseClickedTime[i] = g.Time;
            }
            g.IO.MouseClickedPos[i] = g.IO.MousePos;
            g.IO.MouseDragMaxDistanceSqr[i] = 0.0f;
        }
        else if (g.IO.MouseDown[i])
        {
            g.IO.MouseDragMaxDistanceSqr[i] = ImMax(g.IO.MouseDragMaxDistanceSqr[i], ImLengthSqr(g.IO.MousePos - g.IO.MouseClickedPos[i]));
        }
    }
    memcpy(g.IO.KeysDownDurationPrev, g.IO.KeysDownDuration, sizeof(g.IO.KeysDownDuration));
    for (int i = 0; i < IM_ARRAYSIZE(g.IO.KeysDown); i++)
        g.IO.KeysDownDuration[i] = g.IO.KeysDown[i] ? (g.IO.KeysDownDuration[i] < 0.0f ? 0.0f : g.IO.KeysDownDuration[i] + g.IO.DeltaTime) : -1.0f;

    // Calculate frame-rate for the user, as a purely luxurious feature
    g.FramerateSecPerFrameAccum += g.IO.DeltaTime - g.FramerateSecPerFrame[g.FramerateSecPerFrameIdx];
    g.FramerateSecPerFrame[g.FramerateSecPerFrameIdx] = g.IO.DeltaTime;
    g.FramerateSecPerFrameIdx = (g.FramerateSecPerFrameIdx + 1) % IM_ARRAYSIZE(g.FramerateSecPerFrame);
    g.IO.Framerate = 1.0f / (g.FramerateSecPerFrameAccum / (float)IM_ARRAYSIZE(g.FramerateSecPerFrame));

    // Clear reference to active widget if the widget isn't alive anymore
    g.HoveredIdPreviousFrame = g.HoveredId;
    g.HoveredId = 0;
    g.HoveredIdAllowOverlap = false;
    if (!g.ActiveIdIsAlive && g.ActiveIdPreviousFrame == g.ActiveId && g.ActiveId != 0)
        SetActiveID(0);
    g.ActiveIdPreviousFrame = g.ActiveId;
    g.ActiveIdIsAlive = false;
    g.ActiveIdIsJustActivated = false;

    // Handle user moving window (at the beginning of the frame to avoid input lag or sheering). Only valid for root windows.
    if (g.MovedWindowMoveId && g.MovedWindowMoveId == g.ActiveId)
    {
        KeepAliveID(g.MovedWindowMoveId);
        IM_ASSERT(g.MovedWindow && g.MovedWindow->RootWindow);
        IM_ASSERT(g.MovedWindow->RootWindow->MoveId == g.MovedWindowMoveId);
        if (g.IO.MouseDown[0])
        {
            if (!(g.MovedWindow->Flags & ImGuiWindowFlags_NoMove))
            {
                g.MovedWindow->PosFloat += g.IO.MouseDelta;
                if (!(g.MovedWindow->Flags & ImGuiWindowFlags_NoSavedSettings))
                    MarkSettingsDirty();
            }
            FocusWindow(g.MovedWindow);
        }
        else
        {
            SetActiveID(0);
            g.MovedWindow = NULL;
            g.MovedWindowMoveId = 0;
        }
    }
    else
    {
        g.MovedWindow = NULL;
        g.MovedWindowMoveId = 0;
    }

    // Delay saving settings so we don't spam disk too much
    if (g.SettingsDirtyTimer > 0.0f)
    {
        g.SettingsDirtyTimer -= g.IO.DeltaTime;
        if (g.SettingsDirtyTimer <= 0.0f)
            SaveSettings();
    }

    // Find the window we are hovering. Child windows can extend beyond the limit of their parent so we need to derive HoveredRootWindow from HoveredWindow
    g.HoveredWindow = g.MovedWindow ? g.MovedWindow : FindHoveredWindow(g.IO.MousePos, false);
    if (g.HoveredWindow && (g.HoveredWindow->Flags & ImGuiWindowFlags_ChildWindow))
        g.HoveredRootWindow = g.HoveredWindow->RootWindow;
    else
        g.HoveredRootWindow = g.MovedWindow ? g.MovedWindow->RootWindow : FindHoveredWindow(g.IO.MousePos, true);

    if (ImGuiWindow* modal_window = GetFrontMostModalRootWindow())
    {
        g.ModalWindowDarkeningRatio = ImMin(g.ModalWindowDarkeningRatio + g.IO.DeltaTime * 6.0f, 1.0f);
        ImGuiWindow* window = g.HoveredRootWindow;
        while (window && window != modal_window)
            window = window->ParentWindow;
        if (!window)
            g.HoveredRootWindow = g.HoveredWindow = NULL;
    }
    else
    {
        g.ModalWindowDarkeningRatio = 0.0f;
    }

    // Are we using inputs? Tell user so they can capture/discard the inputs away from the rest of their application.
    // When clicking outside of a window we assume the click is owned by the application and won't request capture. We need to track click ownership.
    int mouse_earliest_button_down = -1;
    bool mouse_any_down = false;
    for (int i = 0; i < IM_ARRAYSIZE(g.IO.MouseDown); i++)
    {
        if (g.IO.MouseClicked[i])
            g.IO.MouseDownOwned[i] = (g.HoveredWindow != NULL) || (!g.OpenPopupStack.empty());
        mouse_any_down |= g.IO.MouseDown[i];
        if (g.IO.MouseDown[i])
            if (mouse_earliest_button_down == -1 || g.IO.MouseClickedTime[mouse_earliest_button_down] > g.IO.MouseClickedTime[i])
                mouse_earliest_button_down = i;
    }
    bool mouse_avail_to_imgui = (mouse_earliest_button_down == -1) || g.IO.MouseDownOwned[mouse_earliest_button_down];
    if (g.CaptureMouseNextFrame != -1)
        g.IO.WantCaptureMouse = (g.CaptureMouseNextFrame != 0);
    else
        g.IO.WantCaptureMouse = (mouse_avail_to_imgui && (g.HoveredWindow != NULL || mouse_any_down)) || (g.ActiveId != 0) || (!g.OpenPopupStack.empty());
    g.IO.WantCaptureKeyboard = (g.CaptureKeyboardNextFrame != -1) ? (g.CaptureKeyboardNextFrame != 0) : (g.ActiveId != 0);
    g.IO.WantTextInput = (g.ActiveId != 0 && g.InputTextState.Id == g.ActiveId);
    g.MouseCursor = ImGuiMouseCursor_Arrow;
    g.CaptureMouseNextFrame = g.CaptureKeyboardNextFrame = -1;
    g.OsImePosRequest = ImVec2(1.0f, 1.0f); // OS Input Method Editor showing on top-left of our window by default

    // If mouse was first clicked outside of ImGui bounds we also cancel out hovering.
    if (!mouse_avail_to_imgui)
        g.HoveredWindow = g.HoveredRootWindow = NULL;

    // Scale & Scrolling
    if (g.HoveredWindow && g.IO.MouseWheel != 0.0f && !g.HoveredWindow->Collapsed)
    {
        ImGuiWindow* window = g.HoveredWindow;
        if (g.IO.KeyCtrl)
        {
            if (g.IO.FontAllowUserScaling)
            {
                // Zoom / Scale window
                float new_font_scale = ImClamp(window->FontWindowScale + g.IO.MouseWheel * 0.10f, 0.50f, 2.50f);
                float scale = new_font_scale / window->FontWindowScale;
                window->FontWindowScale = new_font_scale;

                const ImVec2 offset = window->Size * (1.0f - scale) * (g.IO.MousePos - window->Pos) / window->Size;
                window->Pos += offset;
                window->PosFloat += offset;
                window->Size *= scale;
                window->SizeFull *= scale;
            }
        }
        else if (!(window->Flags & ImGuiWindowFlags_NoScrollWithMouse))
        {
            // Scroll
            const int scroll_lines = (window->Flags & ImGuiWindowFlags_ComboBox) ? 3 : 5;
            SetWindowScrollY(window, window->Scroll.y - g.IO.MouseWheel * window->CalcFontSize() * scroll_lines);
        }
    }

    // Pressing TAB activate widget focus
    // NB: Don't discard FocusedWindow if it isn't active, so that a window that go on/off programatically won't lose its keyboard focus.
    if (g.ActiveId == 0 && g.FocusedWindow != NULL && g.FocusedWindow->Active && IsKeyPressedMap(ImGuiKey_Tab, false))
        g.FocusedWindow->FocusIdxTabRequestNext = 0;

    // Mark all windows as not visible
    for (int i = 0; i != g.Windows.Size; i++)
    {
        ImGuiWindow* window = g.Windows[i];
        window->WasActive = window->Active;
        window->Active = false;
        window->Accessed = false;
    }

    // Closing the focused window restore focus to the first active root window in descending z-order
    if (g.FocusedWindow && !g.FocusedWindow->WasActive)
        for (int i = g.Windows.Size-1; i >= 0; i--)
            if (g.Windows[i]->WasActive && !(g.Windows[i]->Flags & ImGuiWindowFlags_ChildWindow))
            {
                FocusWindow(g.Windows[i]);
                break;
            }

    // No window should be open at the beginning of the frame.
    // But in order to allow the user to call NewFrame() multiple times without calling Render(), we are doing an explicit clear.
    g.CurrentWindowStack.resize(0);
    g.CurrentPopupStack.resize(0);
    CloseInactivePopups();

    // Create implicit window - we will only render it if the user has added something to it.
    ImGui::SetNextWindowSize(ImVec2(400,400), ImGuiSetCond_FirstUseEver);
    ImGui::Begin("Debug");
}

// NB: behavior of ImGui after Shutdown() is not tested/guaranteed at the moment. This function is merely here to free heap allocations.
void ImGui::Shutdown()
{
    ImGuiContext& g = *GImGui;

    // The fonts atlas can be used prior to calling NewFrame(), so we clear it even if g.Initialized is FALSE (which would happen if we never called NewFrame)
    if (g.IO.Fonts) // Testing for NULL to allow user to NULLify in case of running Shutdown() on multiple contexts. Bit hacky.
        g.IO.Fonts->Clear();

    // Cleanup of other data are conditional on actually having used ImGui.
    if (!g.Initialized)
        return;

    SaveSettings();

    for (int i = 0; i < g.Windows.Size; i++)
    {
        g.Windows[i]->~ImGuiWindow();
        ImGui::MemFree(g.Windows[i]);
    }
    g.Windows.clear();
    g.WindowsSortBuffer.clear();
    g.CurrentWindowStack.clear();
    g.FocusedWindow = NULL;
    g.HoveredWindow = NULL;
    g.HoveredRootWindow = NULL;
    for (int i = 0; i < g.Settings.Size; i++)
        ImGui::MemFree(g.Settings[i].Name);
    g.Settings.clear();
    g.ColorModifiers.clear();
    g.StyleModifiers.clear();
    g.FontStack.clear();
    g.OpenPopupStack.clear();
    g.CurrentPopupStack.clear();
    for (int i = 0; i < IM_ARRAYSIZE(g.RenderDrawLists); i++)
        g.RenderDrawLists[i].clear();
    g.OverlayDrawList.ClearFreeMemory();
    g.ColorEditModeStorage.Clear();
    if (g.PrivateClipboard)
    {
        ImGui::MemFree(g.PrivateClipboard);
        g.PrivateClipboard = NULL;
    }
    g.InputTextState.Text.clear();
    g.InputTextState.InitialText.clear();
    g.InputTextState.TempTextBuffer.clear();

    if (g.LogFile && g.LogFile != stdout)
    {
        fclose(g.LogFile);
        g.LogFile = NULL;
    }
    if (g.LogClipboard)
    {
        g.LogClipboard->~ImGuiTextBuffer();
        ImGui::MemFree(g.LogClipboard);
    }

    g.Initialized = false;
}

static ImGuiIniData* FindWindowSettings(const char* name)
{
    ImGuiContext& g = *GImGui;
    ImGuiID id = ImHash(name, 0);
    for (int i = 0; i != g.Settings.Size; i++)
    {
        ImGuiIniData* ini = &g.Settings[i];
        if (ini->Id == id)
            return ini;
    }
    return NULL;
}

static ImGuiIniData* AddWindowSettings(const char* name)
{
    GImGui->Settings.resize(GImGui->Settings.Size + 1);
    ImGuiIniData* ini = &GImGui->Settings.back();
    ini->Name = ImStrdup(name);
    ini->Id = ImHash(name, 0);
    ini->Collapsed = false;
    ini->Pos = ImVec2(FLT_MAX,FLT_MAX);
    ini->Size = ImVec2(0,0);
    return ini;
}

// Zero-tolerance, poor-man .ini parsing
// FIXME: Write something less rubbish
static void LoadSettings()
{
    ImGuiContext& g = *GImGui;
    const char* filename = g.IO.IniFilename;
    if (!filename)
        return;

    int file_size;
    char* file_data = (char*)ImLoadFileToMemory(filename, "rb", &file_size, 1);
    if (!file_data)
        return;

    ImGuiIniData* settings = NULL;
    const char* buf_end = file_data + file_size;
    for (const char* line_start = file_data; line_start < buf_end; )
    {
        const char* line_end = line_start;
        while (line_end < buf_end && *line_end != '\n' && *line_end != '\r')
            line_end++;

        if (line_start[0] == '[' && line_end > line_start && line_end[-1] == ']')
        {
            char name[64];
            ImFormatString(name, IM_ARRAYSIZE(name), "%.*s", (int)(line_end-line_start-2), line_start+1);
            settings = FindWindowSettings(name);
            if (!settings)
                settings = AddWindowSettings(name);
        }
        else if (settings)
        {
            float x, y;
            int i;
            if (sscanf(line_start, "Pos=%f,%f", &x, &y) == 2)
                settings->Pos = ImVec2(x, y);
            else if (sscanf(line_start, "Size=%f,%f", &x, &y) == 2)
                settings->Size = ImMax(ImVec2(x, y), g.Style.WindowMinSize);
            else if (sscanf(line_start, "Collapsed=%d", &i) == 1)
                settings->Collapsed = (i != 0);
        }

        line_start = line_end+1;
    }

    ImGui::MemFree(file_data);
}

static void SaveSettings()
{
    ImGuiContext& g = *GImGui;
    const char* filename = g.IO.IniFilename;
    if (!filename)
        return;

    // Gather data from windows that were active during this session
    for (int i = 0; i != g.Windows.Size; i++)
    {
        ImGuiWindow* window = g.Windows[i];
        if (window->Flags & ImGuiWindowFlags_NoSavedSettings)
            continue;
        ImGuiIniData* settings = FindWindowSettings(window->Name);
        settings->Pos = window->Pos;
        settings->Size = window->SizeFull;
        settings->Collapsed = window->Collapsed;
    }

    // Write .ini file
    // If a window wasn't opened in this session we preserve its settings
    FILE* f = fopen(filename, "wt");
    if (!f)
        return;
    for (int i = 0; i != g.Settings.Size; i++)
    {
        const ImGuiIniData* settings = &g.Settings[i];
        if (settings->Pos.x == FLT_MAX)
            continue;
        const char* name = settings->Name;
        if (const char* p = strstr(name, "###"))  // Skip to the "###" marker if any. We don't skip past to match the behavior of GetID()
            name = p;
        fprintf(f, "[%s]\n", name);
        fprintf(f, "Pos=%d,%d\n", (int)settings->Pos.x, (int)settings->Pos.y);
        fprintf(f, "Size=%d,%d\n", (int)settings->Size.x, (int)settings->Size.y);
        fprintf(f, "Collapsed=%d\n", settings->Collapsed);
        fprintf(f, "\n");
    }

    fclose(f);
}

static void MarkSettingsDirty()
{
    ImGuiContext& g = *GImGui;
    if (g.SettingsDirtyTimer <= 0.0f)
        g.SettingsDirtyTimer = g.IO.IniSavingRate;
}

// FIXME: Add a more explicit sort order in the window structure.
static int ChildWindowComparer(const void* lhs, const void* rhs)
{
    const ImGuiWindow* a = *(const ImGuiWindow**)lhs;
    const ImGuiWindow* b = *(const ImGuiWindow**)rhs;
    if (int d = (a->Flags & ImGuiWindowFlags_Popup) - (b->Flags & ImGuiWindowFlags_Popup))
        return d;
    if (int d = (a->Flags & ImGuiWindowFlags_Tooltip) - (b->Flags & ImGuiWindowFlags_Tooltip))
        return d;
    if (int d = (a->Flags & ImGuiWindowFlags_ComboBox) - (b->Flags & ImGuiWindowFlags_ComboBox))
        return d;
    return (a->IndexWithinParent - b->IndexWithinParent);
}

static void AddWindowToSortedBuffer(ImVector<ImGuiWindow*>& out_sorted_windows, ImGuiWindow* window)
{
    out_sorted_windows.push_back(window);
    if (window->Active)
    {
        int count = window->DC.ChildWindows.Size;
        if (count > 1)
            qsort(window->DC.ChildWindows.begin(), (size_t)count, sizeof(ImGuiWindow*), ChildWindowComparer);
        for (int i = 0; i < count; i++)
        {
            ImGuiWindow* child = window->DC.ChildWindows[i];
            if (child->Active)
                AddWindowToSortedBuffer(out_sorted_windows, child);
        }
    }
}

static void AddDrawListToRenderList(ImVector<ImDrawList*>& out_render_list, ImDrawList* draw_list)
{
    if (draw_list->CmdBuffer.empty())
        return;

    // Remove trailing command if unused
    ImDrawCmd& last_cmd = draw_list->CmdBuffer.back();
    if (last_cmd.ElemCount == 0 && last_cmd.UserCallback == NULL)
    {
        draw_list->CmdBuffer.pop_back();
        if (draw_list->CmdBuffer.empty())
            return;
    }

    // Draw list sanity check. Detect mismatch between PrimReserve() calls and incrementing _VtxCurrentIdx, _VtxWritePtr etc.
    IM_ASSERT(draw_list->_VtxWritePtr == draw_list->VtxBuffer.Data + draw_list->VtxBuffer.Size);
    IM_ASSERT(draw_list->_IdxWritePtr == draw_list->IdxBuffer.Data + draw_list->IdxBuffer.Size);
    IM_ASSERT((int)draw_list->_VtxCurrentIdx == draw_list->VtxBuffer.Size);                   

    // Check that draw_list doesn't use more vertices than indexable (default ImDrawIdx = 2 bytes = 64K vertices)
    // If this assert triggers because you are drawing lots of stuff manually, A) workaround by calling BeginChild()/EndChild() to put your draw commands in multiple draw lists, B) #define ImDrawIdx to a 'unsigned int' in imconfig.h and render accordingly.
    IM_ASSERT((int64_t)draw_list->_VtxCurrentIdx <= ((int64_t)1L << (sizeof(ImDrawIdx)*8)));  // Too many vertices in same ImDrawList. See comment above.
    
    out_render_list.push_back(draw_list);
    GImGui->IO.MetricsRenderVertices += draw_list->VtxBuffer.Size;
    GImGui->IO.MetricsRenderIndices += draw_list->IdxBuffer.Size;
}

static void AddWindowToRenderList(ImVector<ImDrawList*>& out_render_list, ImGuiWindow* window)
{
    AddDrawListToRenderList(out_render_list, window->DrawList);
    for (int i = 0; i < window->DC.ChildWindows.Size; i++)
    {
        ImGuiWindow* child = window->DC.ChildWindows[i];
        if (!child->Active) // clipped children may have been marked not active
            continue;
        if ((child->Flags & ImGuiWindowFlags_Popup) && child->HiddenFrames > 0)
            continue;
        AddWindowToRenderList(out_render_list, child);
    }
}

// When using this function it is sane to ensure that float are perfectly rounded to integer values, to that e.g. (int)(max.x-min.x) in user's render produce correct result.
void ImGui::PushClipRect(const ImVec2& clip_rect_min, const ImVec2& clip_rect_max, bool intersect_with_current_clip_rect)
{
    ImGuiWindow* window = GetCurrentWindow();
    window->DrawList->PushClipRect(clip_rect_min, clip_rect_max, intersect_with_current_clip_rect);
    window->ClipRect = window->DrawList->_ClipRectStack.back();
}

void ImGui::PopClipRect()
{
    ImGuiWindow* window = GetCurrentWindow();
    window->DrawList->PopClipRect();
    window->ClipRect = window->DrawList->_ClipRectStack.back();
}

// This is normally called by Render(). You may want to call it directly if you want to avoid calling Render() but the gain will be very minimal.
void ImGui::EndFrame()
{
    ImGuiContext& g = *GImGui;
    IM_ASSERT(g.Initialized);                       // Forgot to call ImGui::NewFrame()
    IM_ASSERT(g.FrameCountEnded != g.FrameCount);   // ImGui::EndFrame() called multiple times, or forgot to call ImGui::NewFrame() again

    // Render tooltip
    if (g.Tooltip[0])
    {
        ImGui::BeginTooltip();
        ImGui::TextUnformatted(g.Tooltip);
        ImGui::EndTooltip();
    }

    // Notify OS when our Input Method Editor cursor has moved (e.g. CJK inputs using Microsoft IME)
    if (g.IO.ImeSetInputScreenPosFn && ImLengthSqr(g.OsImePosRequest - g.OsImePosSet) > 0.0001f)
    {
        g.IO.ImeSetInputScreenPosFn((int)g.OsImePosRequest.x, (int)g.OsImePosRequest.y);
        g.OsImePosSet = g.OsImePosRequest;
    }

    // Hide implicit "Debug" window if it hasn't been used
    IM_ASSERT(g.CurrentWindowStack.Size == 1);    // Mismatched Begin()/End() calls
    if (g.CurrentWindow && !g.CurrentWindow->Accessed)
        g.CurrentWindow->Active = false;
    ImGui::End();

    // Click to focus window and start moving (after we're done with all our widgets)
    if (g.ActiveId == 0 && g.HoveredId == 0 && g.IO.MouseClicked[0])
    {
        if (!(g.FocusedWindow && !g.FocusedWindow->WasActive && g.FocusedWindow->Active)) // Unless we just made a popup appear
        {
            if (g.HoveredRootWindow != NULL)
            {
                FocusWindow(g.HoveredWindow);
                if (!(g.HoveredWindow->Flags & ImGuiWindowFlags_NoMove))
                {
                    g.MovedWindow = g.HoveredWindow;
                    g.MovedWindowMoveId = g.HoveredRootWindow->MoveId;
                    SetActiveID(g.MovedWindowMoveId, g.HoveredRootWindow);
                }
            }
            else if (g.FocusedWindow != NULL && GetFrontMostModalRootWindow() == NULL)
            {
                // Clicking on void disable focus
                FocusWindow(NULL);
            }
        }
    }

    // Sort the window list so that all child windows are after their parent
    // We cannot do that on FocusWindow() because childs may not exist yet
    g.WindowsSortBuffer.resize(0);
    g.WindowsSortBuffer.reserve(g.Windows.Size);
    for (int i = 0; i != g.Windows.Size; i++)
    {
        ImGuiWindow* window = g.Windows[i];
        if (window->Active && (window->Flags & ImGuiWindowFlags_ChildWindow))       // if a child is active its parent will add it
            continue;
        AddWindowToSortedBuffer(g.WindowsSortBuffer, window);
    }
    IM_ASSERT(g.Windows.Size == g.WindowsSortBuffer.Size);  // we done something wrong
    g.Windows.swap(g.WindowsSortBuffer);

    // Clear Input data for next frame
    g.IO.MouseWheel = 0.0f;
    memset(g.IO.InputCharacters, 0, sizeof(g.IO.InputCharacters));

    g.FrameCountEnded = g.FrameCount;
}

void ImGui::Render()
{
    ImGuiContext& g = *GImGui;
    IM_ASSERT(g.Initialized);   // Forgot to call ImGui::NewFrame()

    if (g.FrameCountEnded != g.FrameCount)
        ImGui::EndFrame();
    g.FrameCountRendered = g.FrameCount;

    // Skip render altogether if alpha is 0.0
    // Note that vertex buffers have been created and are wasted, so it is best practice that you don't create windows in the first place, or consistently respond to Begin() returning false.
    if (g.Style.Alpha > 0.0f)
    {
        // Gather windows to render
        g.IO.MetricsRenderVertices = g.IO.MetricsRenderIndices = g.IO.MetricsActiveWindows = 0;
        for (int i = 0; i < IM_ARRAYSIZE(g.RenderDrawLists); i++)
            g.RenderDrawLists[i].resize(0);
        for (int i = 0; i != g.Windows.Size; i++)
        {
            ImGuiWindow* window = g.Windows[i];
            if (window->Active && window->HiddenFrames <= 0 && (window->Flags & (ImGuiWindowFlags_ChildWindow)) == 0)
            {
                // FIXME: Generalize this with a proper layering system so e.g. user can draw in specific layers, below text, ..
                g.IO.MetricsActiveWindows++;
                if (window->Flags & ImGuiWindowFlags_Popup)
                    AddWindowToRenderList(g.RenderDrawLists[1], window);
                else if (window->Flags & ImGuiWindowFlags_Tooltip)
                    AddWindowToRenderList(g.RenderDrawLists[2], window);
                else
                    AddWindowToRenderList(g.RenderDrawLists[0], window);
            }
        }

        // Flatten layers
        int n = g.RenderDrawLists[0].Size;
        int flattened_size = n;
        for (int i = 1; i < IM_ARRAYSIZE(g.RenderDrawLists); i++)
            flattened_size += g.RenderDrawLists[i].Size;
        g.RenderDrawLists[0].resize(flattened_size);
        for (int i = 1; i < IM_ARRAYSIZE(g.RenderDrawLists); i++)
        {
            ImVector<ImDrawList*>& layer = g.RenderDrawLists[i];
            if (layer.empty())
                continue;
            memcpy(&g.RenderDrawLists[0][n], &layer[0], layer.Size * sizeof(ImDrawList*));
            n += layer.Size;
        }

        // Draw software mouse cursor if requested
        if (g.IO.MouseDrawCursor)
        {
            const ImGuiMouseCursorData& cursor_data = g.MouseCursorData[g.MouseCursor];
            const ImVec2 pos = g.IO.MousePos - cursor_data.HotOffset;
            const ImVec2 size = cursor_data.Size;
            const ImTextureID tex_id = g.IO.Fonts->TexID;
            g.OverlayDrawList.PushTextureID(tex_id);
            g.OverlayDrawList.AddImage(tex_id, pos+ImVec2(1,0), pos+ImVec2(1,0) + size, cursor_data.TexUvMin[1], cursor_data.TexUvMax[1], IM_COL32(0,0,0,48));        // Shadow
            g.OverlayDrawList.AddImage(tex_id, pos+ImVec2(2,0), pos+ImVec2(2,0) + size, cursor_data.TexUvMin[1], cursor_data.TexUvMax[1], IM_COL32(0,0,0,48));        // Shadow
            g.OverlayDrawList.AddImage(tex_id, pos,             pos + size,             cursor_data.TexUvMin[1], cursor_data.TexUvMax[1], IM_COL32(0,0,0,255));       // Black border
            g.OverlayDrawList.AddImage(tex_id, pos,             pos + size,             cursor_data.TexUvMin[0], cursor_data.TexUvMax[0], IM_COL32(255,255,255,255)); // White fill
            g.OverlayDrawList.PopTextureID();
        }
        if (!g.OverlayDrawList.VtxBuffer.empty())
            AddDrawListToRenderList(g.RenderDrawLists[0], &g.OverlayDrawList);

        // Setup draw data
        g.RenderDrawData.Valid = true;
        g.RenderDrawData.CmdLists = (g.RenderDrawLists[0].Size > 0) ? &g.RenderDrawLists[0][0] : NULL;
        g.RenderDrawData.CmdListsCount = g.RenderDrawLists[0].Size;
        g.RenderDrawData.TotalVtxCount = g.IO.MetricsRenderVertices;
        g.RenderDrawData.TotalIdxCount = g.IO.MetricsRenderIndices;

        // Render. If user hasn't set a callback then they may retrieve the draw data via GetDrawData()
        if (g.RenderDrawData.CmdListsCount > 0 && g.IO.RenderDrawListsFn != NULL)
            g.IO.RenderDrawListsFn(&g.RenderDrawData);
    }
}

const char* ImGui::FindRenderedTextEnd(const char* text, const char* text_end)
{
    const char* text_display_end = text;
    if (!text_end)
        text_end = (const char*)-1;

    while (text_display_end < text_end && *text_display_end != '\0' && (text_display_end[0] != '#' || text_display_end[1] != '#'))
        text_display_end++;
    return text_display_end;
}

// Pass text data straight to log (without being displayed)
void ImGui::LogText(const char* fmt, ...)
{
    ImGuiContext& g = *GImGui;
    if (!g.LogEnabled)
        return;

    va_list args;
    va_start(args, fmt);
    if (g.LogFile)
    {
        vfprintf(g.LogFile, fmt, args);
    }
    else
    {
        g.LogClipboard->appendv(fmt, args);
    }
    va_end(args);
}

// Internal version that takes a position to decide on newline placement and pad items according to their depth.
// We split text into individual lines to add current tree level padding
static void LogRenderedText(const ImVec2& ref_pos, const char* text, const char* text_end)
{
    ImGuiContext& g = *GImGui;
    ImGuiWindow* window = ImGui::GetCurrentWindowRead();

    if (!text_end)
        text_end = ImGui::FindRenderedTextEnd(text, text_end);

    const bool log_new_line = ref_pos.y > window->DC.LogLinePosY+1;
    window->DC.LogLinePosY = ref_pos.y;

    const char* text_remaining = text;
    if (g.LogStartDepth > window->DC.TreeDepth)  // Re-adjust padding if we have popped out of our starting depth
        g.LogStartDepth = window->DC.TreeDepth;
    const int tree_depth = (window->DC.TreeDepth - g.LogStartDepth);
    for (;;)
    {
        // Split the string. Each new line (after a '\n') is followed by spacing corresponding to the current depth of our log entry.
        const char* line_end = text_remaining;
        while (line_end < text_end)
            if (*line_end == '\n')
                break;
            else
                line_end++;
        if (line_end >= text_end)
            line_end = NULL;

        const bool is_first_line = (text == text_remaining);
        bool is_last_line = false;
        if (line_end == NULL)
        {
            is_last_line = true;
            line_end = text_end;
        }
        if (line_end != NULL && !(is_last_line && (line_end - text_remaining)==0))
        {
            const int char_count = (int)(line_end - text_remaining);
            if (log_new_line || !is_first_line)
                ImGui::LogText(IM_NEWLINE "%*s%.*s", tree_depth*4, "", char_count, text_remaining);
            else
                ImGui::LogText(" %.*s", char_count, text_remaining);
        }

        if (is_last_line)
            break;
        text_remaining = line_end + 1;
    }
}

// Internal ImGui functions to render text
// RenderText***() functions calls ImDrawList::AddText() calls ImBitmapFont::RenderText()
void ImGui::RenderText(ImVec2 pos, const char* text, const char* text_end, bool hide_text_after_hash)
{
    ImGuiContext& g = *GImGui;
    ImGuiWindow* window = GetCurrentWindow();

    // Hide anything after a '##' string
    const char* text_display_end;
    if (hide_text_after_hash)
    {
        text_display_end = FindRenderedTextEnd(text, text_end);
    }
    else
    {
        if (!text_end)
            text_end = text + strlen(text); // FIXME-OPT
        text_display_end = text_end;
    }

    const int text_len = (int)(text_display_end - text);
    if (text_len > 0)
    {
        window->DrawList->AddText(g.Font, g.FontSize, pos, GetColorU32(ImGuiCol_Text), text, text_display_end);
        if (g.LogEnabled)
            LogRenderedText(pos, text, text_display_end);
    }
}

void ImGui::RenderTextWrapped(ImVec2 pos, const char* text, const char* text_end, float wrap_width)
{
    ImGuiContext& g = *GImGui;
    ImGuiWindow* window = GetCurrentWindow();

    if (!text_end)
        text_end = text + strlen(text); // FIXME-OPT

    const int text_len = (int)(text_end - text);
    if (text_len > 0)
    {
        window->DrawList->AddText(g.Font, g.FontSize, pos, GetColorU32(ImGuiCol_Text), text, text_end, wrap_width);
        if (g.LogEnabled)
            LogRenderedText(pos, text, text_end);
    }
}

// Handle clipping on CPU immediately (vs typically let the GPU clip the triangles that are overlapping the clipping rectangle edges)
void ImGui::RenderTextClipped(const ImVec2& pos_min, const ImVec2& pos_max, const char* text, const char* text_end, const ImVec2* text_size_if_known, ImGuiAlign align, const ImVec2* clip_min, const ImVec2* clip_max)
{
    // Hide anything after a '##' string
    const char* text_display_end = FindRenderedTextEnd(text, text_end);
    const int text_len = (int)(text_display_end - text);
    if (text_len == 0)
        return;

    ImGuiContext& g = *GImGui;
    ImGuiWindow* window = GetCurrentWindow();

    // Perform CPU side clipping for single clipped element to avoid using scissor state
    ImVec2 pos = pos_min;
    const ImVec2 text_size = text_size_if_known ? *text_size_if_known : CalcTextSize(text, text_display_end, false, 0.0f);

    if (!clip_max) clip_max = &pos_max;
    bool need_clipping = (pos.x + text_size.x >= clip_max->x) || (pos.y + text_size.y >= clip_max->y);
    if (!clip_min) clip_min = &pos_min; else need_clipping |= (pos.x < clip_min->x) || (pos.y < clip_min->y);

    // Align
    if (align & ImGuiAlign_Center) pos.x = ImMax(pos.x, (pos.x + pos_max.x - text_size.x) * 0.5f);
    else if (align & ImGuiAlign_Right) pos.x = ImMax(pos.x, pos_max.x - text_size.x);
    if (align & ImGuiAlign_VCenter) pos.y = ImMax(pos.y, (pos.y + pos_max.y - text_size.y) * 0.5f);

    // Render
    if (need_clipping)
    {
        ImVec4 fine_clip_rect(clip_min->x, clip_min->y, clip_max->x, clip_max->y);
        window->DrawList->AddText(g.Font, g.FontSize, pos, GetColorU32(ImGuiCol_Text), text, text_display_end, 0.0f, &fine_clip_rect);
    }
    else
    {
        window->DrawList->AddText(g.Font, g.FontSize, pos, GetColorU32(ImGuiCol_Text), text, text_display_end, 0.0f, NULL);
    }
    if (g.LogEnabled)
        LogRenderedText(pos, text, text_display_end);
}

// Render a rectangle shaped with optional rounding and borders
void ImGui::RenderFrame(ImVec2 p_min, ImVec2 p_max, ImU32 fill_col, bool border, float rounding)
{
    ImGuiWindow* window = GetCurrentWindow();

    window->DrawList->AddRectFilled(p_min, p_max, fill_col, rounding);
    if (border && (window->Flags & ImGuiWindowFlags_ShowBorders))
    {
        window->DrawList->AddRect(p_min+ImVec2(1,1), p_max+ImVec2(1,1), GetColorU32(ImGuiCol_BorderShadow), rounding);
        window->DrawList->AddRect(p_min, p_max, GetColorU32(ImGuiCol_Border), rounding);
    }
}

// Render a triangle to denote expanded/collapsed state
void ImGui::RenderCollapseTriangle(ImVec2 p_min, bool is_open, float scale, bool shadow)
{
    ImGuiContext& g = *GImGui;
    ImGuiWindow* window = GetCurrentWindow();

    const float h = g.FontSize * 1.00f;
    const float r = h * 0.40f * scale;
    ImVec2 center = p_min + ImVec2(h*0.50f, h*0.50f*scale);

    ImVec2 a, b, c;
    if (is_open)
    {
        center.y -= r*0.25f;
        a = center + ImVec2(0,1)*r;
        b = center + ImVec2(-0.866f,-0.5f)*r;
        c = center + ImVec2(0.866f,-0.5f)*r;
    }
    else
    {
        a = center + ImVec2(1,0)*r;
        b = center + ImVec2(-0.500f,0.866f)*r;
        c = center + ImVec2(-0.500f,-0.866f)*r;
    }

    if (shadow && (window->Flags & ImGuiWindowFlags_ShowBorders) != 0)
        window->DrawList->AddTriangleFilled(a+ImVec2(2,2), b+ImVec2(2,2), c+ImVec2(2,2), GetColorU32(ImGuiCol_BorderShadow));
    window->DrawList->AddTriangleFilled(a, b, c, GetColorU32(ImGuiCol_Text));
}

void ImGui::RenderBullet(ImVec2 pos)
{
    ImGuiWindow* window = GetCurrentWindow();
    window->DrawList->AddCircleFilled(pos, GImGui->FontSize*0.20f, GetColorU32(ImGuiCol_Text), 8);
}

void ImGui::RenderCheckMark(ImVec2 pos, ImU32 col)
{
    ImGuiContext& g = *GImGui;
    ImGuiWindow* window = GetCurrentWindow();

    ImVec2 a, b, c;
    float start_x = (float)(int)(g.FontSize * 0.307f + 0.5f);
    float rem_third = (float)(int)((g.FontSize - start_x) / 3.0f);
    a.x = pos.x + 0.5f + start_x;
    b.x = a.x + rem_third;
    c.x = a.x + rem_third * 3.0f;
    b.y = pos.y - 1.0f + (float)(int)(g.Font->Ascent * (g.FontSize / g.Font->FontSize) + 0.5f) + (float)(int)(g.Font->DisplayOffset.y);
    a.y = b.y - rem_third;
    c.y = b.y - rem_third * 2.0f;

    window->DrawList->PathLineTo(a);
    window->DrawList->PathLineTo(b);
    window->DrawList->PathLineTo(c);
    window->DrawList->PathStroke(col, false);
}

// Calculate text size. Text can be multi-line. Optionally ignore text after a ## marker.
// CalcTextSize("") should return ImVec2(0.0f, GImGui->FontSize)
ImVec2 ImGui::CalcTextSize(const char* text, const char* text_end, bool hide_text_after_double_hash, float wrap_width)
{
    ImGuiContext& g = *GImGui;

    const char* text_display_end;
    if (hide_text_after_double_hash)
        text_display_end = FindRenderedTextEnd(text, text_end);      // Hide anything after a '##' string
    else
        text_display_end = text_end;

    ImFont* font = g.Font;
    const float font_size = g.FontSize;
    if (text == text_display_end)
        return ImVec2(0.0f, font_size);
    ImVec2 text_size = font->CalcTextSizeA(font_size, FLT_MAX, wrap_width, text, text_display_end, NULL);

    // Cancel out character spacing for the last character of a line (it is baked into glyph->XAdvance field)
    const float font_scale = font_size / font->FontSize;
    const float character_spacing_x = 1.0f * font_scale;
    if (text_size.x > 0.0f)
        text_size.x -= character_spacing_x;
    text_size.x = (float)(int)(text_size.x + 0.95f);

    return text_size;
}

// Helper to calculate coarse clipping of large list of evenly sized items.
// NB: Prefer using the ImGuiListClipper higher-level helper if you can! Read comments and instructions there on how those use this sort of pattern.
// NB: 'items_count' is only used to clamp the result, if you don't know your count you can use INT_MAX
void ImGui::CalcListClipping(int items_count, float items_height, int* out_items_display_start, int* out_items_display_end)
{
    ImGuiContext& g = *GImGui;
    ImGuiWindow* window = GetCurrentWindowRead();
    if (g.LogEnabled)
    {
        // If logging is active, do not perform any clipping
        *out_items_display_start = 0;
        *out_items_display_end = items_count;
        return;
    }
    if (window->SkipItems)
    {
        *out_items_display_start = *out_items_display_end = 0;
        return;
    }

    const ImVec2 pos = window->DC.CursorPos;
    int start = (int)((window->ClipRect.Min.y - pos.y) / items_height);
    int end = (int)((window->ClipRect.Max.y - pos.y) / items_height);
    start = ImClamp(start, 0, items_count);
    end = ImClamp(end + 1, start, items_count);
    *out_items_display_start = start;
    *out_items_display_end = end;
}

// Find window given position, search front-to-back
// FIXME: Note that we have a lag here because WindowRectClipped is updated in Begin() so windows moved by user via SetWindowPos() and not SetNextWindowPos() will have that rectangle lagging by a frame at the time FindHoveredWindow() is called, aka before the next Begin(). Moving window thankfully isn't affected.
static ImGuiWindow* FindHoveredWindow(ImVec2 pos, bool excluding_childs)
{
    ImGuiContext& g = *GImGui;
    for (int i = g.Windows.Size-1; i >= 0; i--)
    {
        ImGuiWindow* window = g.Windows[i];
        if (!window->Active)
            continue;
        if (window->Flags & ImGuiWindowFlags_NoInputs)
            continue;
        if (excluding_childs && (window->Flags & ImGuiWindowFlags_ChildWindow) != 0)
            continue;

        // Using the clipped AABB so a child window will typically be clipped by its parent.
        ImRect bb(window->WindowRectClipped.Min - g.Style.TouchExtraPadding, window->WindowRectClipped.Max + g.Style.TouchExtraPadding);
        if (bb.Contains(pos))
            return window;
    }
    return NULL;
}

// Test if mouse cursor is hovering given rectangle
// NB- Rectangle is clipped by our current clip setting
// NB- Expand the rectangle to be generous on imprecise inputs systems (g.Style.TouchExtraPadding)
bool ImGui::IsMouseHoveringRect(const ImVec2& r_min, const ImVec2& r_max, bool clip)
{
    ImGuiContext& g = *GImGui;
    ImGuiWindow* window = GetCurrentWindowRead();

    // Clip
    ImRect rect_clipped(r_min, r_max);
    if (clip)
        rect_clipped.Clip(window->ClipRect);

    // Expand for touch input
    const ImRect rect_for_touch(rect_clipped.Min - g.Style.TouchExtraPadding, rect_clipped.Max + g.Style.TouchExtraPadding);
    return rect_for_touch.Contains(g.IO.MousePos);
}

bool ImGui::IsMouseHoveringWindow()
{
    ImGuiContext& g = *GImGui;
    return g.HoveredWindow == g.CurrentWindow;
}

bool ImGui::IsMouseHoveringAnyWindow()
{
    ImGuiContext& g = *GImGui;
    return g.HoveredWindow != NULL;
}

bool ImGui::IsPosHoveringAnyWindow(const ImVec2& pos)
{
    return FindHoveredWindow(pos, false) != NULL;
}

static bool IsKeyPressedMap(ImGuiKey key, bool repeat)
{
    const int key_index = GImGui->IO.KeyMap[key];
    return ImGui::IsKeyPressed(key_index, repeat);
}

int ImGui::GetKeyIndex(ImGuiKey key)
{
    IM_ASSERT(key >= 0 && key < ImGuiKey_COUNT);
    return GImGui->IO.KeyMap[key];
}

bool ImGui::IsKeyDown(int key_index)
{
    if (key_index < 0) return false;
    IM_ASSERT(key_index >= 0 && key_index < IM_ARRAYSIZE(GImGui->IO.KeysDown));
    return GImGui->IO.KeysDown[key_index];
}

bool ImGui::IsKeyPressed(int key_index, bool repeat)
{
    ImGuiContext& g = *GImGui;
    if (key_index < 0) return false;
    IM_ASSERT(key_index >= 0 && key_index < IM_ARRAYSIZE(g.IO.KeysDown));
    const float t = g.IO.KeysDownDuration[key_index];
    if (t == 0.0f)
        return true;

    if (repeat && t > g.IO.KeyRepeatDelay)
    {
        float delay = g.IO.KeyRepeatDelay, rate = g.IO.KeyRepeatRate;
        if ((fmodf(t - delay, rate) > rate*0.5f) != (fmodf(t - delay - g.IO.DeltaTime, rate) > rate*0.5f))
            return true;
    }
    return false;
}

bool ImGui::IsKeyReleased(int key_index)
{
    ImGuiContext& g = *GImGui;
    if (key_index < 0) return false;
    IM_ASSERT(key_index >= 0 && key_index < IM_ARRAYSIZE(g.IO.KeysDown));
    if (g.IO.KeysDownDurationPrev[key_index] >= 0.0f && !g.IO.KeysDown[key_index])
        return true;
    return false;
}

bool ImGui::IsMouseDown(int button)
{
    ImGuiContext& g = *GImGui;
    IM_ASSERT(button >= 0 && button < IM_ARRAYSIZE(g.IO.MouseDown));
    return g.IO.MouseDown[button];
}

bool ImGui::IsMouseClicked(int button, bool repeat)
{
    ImGuiContext& g = *GImGui;
    IM_ASSERT(button >= 0 && button < IM_ARRAYSIZE(g.IO.MouseDown));
    const float t = g.IO.MouseDownDuration[button];
    if (t == 0.0f)
        return true;

    if (repeat && t > g.IO.KeyRepeatDelay)
    {
        float delay = g.IO.KeyRepeatDelay, rate = g.IO.KeyRepeatRate;
        if ((fmodf(t - delay, rate) > rate*0.5f) != (fmodf(t - delay - g.IO.DeltaTime, rate) > rate*0.5f))
            return true;
    }

    return false;
}

bool ImGui::IsMouseReleased(int button)
{
    ImGuiContext& g = *GImGui;
    IM_ASSERT(button >= 0 && button < IM_ARRAYSIZE(g.IO.MouseDown));
    return g.IO.MouseReleased[button];
}

bool ImGui::IsMouseDoubleClicked(int button)
{
    ImGuiContext& g = *GImGui;
    IM_ASSERT(button >= 0 && button < IM_ARRAYSIZE(g.IO.MouseDown));
    return g.IO.MouseDoubleClicked[button];
}

bool ImGui::IsMouseDragging(int button, float lock_threshold)
{
    ImGuiContext& g = *GImGui;
    IM_ASSERT(button >= 0 && button < IM_ARRAYSIZE(g.IO.MouseDown));
    if (!g.IO.MouseDown[button])
        return false;
    if (lock_threshold < 0.0f)
        lock_threshold = g.IO.MouseDragThreshold;
    return g.IO.MouseDragMaxDistanceSqr[button] >= lock_threshold * lock_threshold;
}

ImVec2 ImGui::GetMousePos()
{
    return GImGui->IO.MousePos;
}

// NB: prefer to call right after BeginPopup(). At the time Selectable/MenuItem is activated, the popup is already closed!
ImVec2 ImGui::GetMousePosOnOpeningCurrentPopup()
{
    ImGuiContext& g = *GImGui;
    if (g.CurrentPopupStack.Size > 0)
        return g.OpenPopupStack[g.CurrentPopupStack.Size-1].MousePosOnOpen;
    return g.IO.MousePos;
}

ImVec2 ImGui::GetMouseDragDelta(int button, float lock_threshold)
{
    ImGuiContext& g = *GImGui;
    IM_ASSERT(button >= 0 && button < IM_ARRAYSIZE(g.IO.MouseDown));
    if (lock_threshold < 0.0f)
        lock_threshold = g.IO.MouseDragThreshold;
    if (g.IO.MouseDown[button])
        if (g.IO.MouseDragMaxDistanceSqr[button] >= lock_threshold * lock_threshold)
            return g.IO.MousePos - g.IO.MouseClickedPos[button];     // Assume we can only get active with left-mouse button (at the moment).
    return ImVec2(0.0f, 0.0f);
}

void ImGui::ResetMouseDragDelta(int button)
{
    ImGuiContext& g = *GImGui;
    IM_ASSERT(button >= 0 && button < IM_ARRAYSIZE(g.IO.MouseDown));
    // NB: We don't need to reset g.IO.MouseDragMaxDistanceSqr
    g.IO.MouseClickedPos[button] = g.IO.MousePos;
}

ImGuiMouseCursor ImGui::GetMouseCursor()
{
    return GImGui->MouseCursor;
}

void ImGui::SetMouseCursor(ImGuiMouseCursor cursor_type)
{
    GImGui->MouseCursor = cursor_type;
}

void ImGui::CaptureKeyboardFromApp(bool capture)
{
    GImGui->CaptureKeyboardNextFrame = capture ? 1 : 0;
}

void ImGui::CaptureMouseFromApp(bool capture)
{
    GImGui->CaptureMouseNextFrame = capture ? 1 : 0;
}

bool ImGui::IsItemHovered()
{
    ImGuiWindow* window = GetCurrentWindowRead();
    return window->DC.LastItemHoveredAndUsable;
}

bool ImGui::IsItemHoveredRect()
{
    ImGuiWindow* window = GetCurrentWindowRead();
    return window->DC.LastItemHoveredRect;
}

bool ImGui::IsItemActive()
{
    ImGuiContext& g = *GImGui;
    if (g.ActiveId)
    {
        ImGuiWindow* window = GetCurrentWindowRead();
        return g.ActiveId == window->DC.LastItemId;
    }
    return false;
}

bool ImGui::IsItemClicked(int mouse_button)
{
    return IsMouseClicked(mouse_button) && IsItemHovered();
}

bool ImGui::IsAnyItemHovered()
{
    return GImGui->HoveredId != 0 || GImGui->HoveredIdPreviousFrame != 0;
}

bool ImGui::IsAnyItemActive()
{
    return GImGui->ActiveId != 0;
}

bool ImGui::IsItemVisible()
{
    ImGuiWindow* window = GetCurrentWindowRead();
    ImRect r(window->ClipRect);
    return r.Overlaps(window->DC.LastItemRect);
}

// Allow last item to be overlapped by a subsequent item. Both may be activated during the same frame before the later one takes priority.
void ImGui::SetItemAllowOverlap()
{
    ImGuiContext& g = *GImGui;
    if (g.HoveredId == g.CurrentWindow->DC.LastItemId)
        g.HoveredIdAllowOverlap = true;
    if (g.ActiveId == g.CurrentWindow->DC.LastItemId)
        g.ActiveIdAllowOverlap = true;
}

ImVec2 ImGui::GetItemRectMin()
{
    ImGuiWindow* window = GetCurrentWindowRead();
    return window->DC.LastItemRect.Min;
}

ImVec2 ImGui::GetItemRectMax()
{
    ImGuiWindow* window = GetCurrentWindowRead();
    return window->DC.LastItemRect.Max;
}

ImVec2 ImGui::GetItemRectSize()
{
    ImGuiWindow* window = GetCurrentWindowRead();
    return window->DC.LastItemRect.GetSize();
}

ImVec2 ImGui::CalcItemRectClosestPoint(const ImVec2& pos, bool on_edge, float outward)
{
    ImGuiWindow* window = GetCurrentWindowRead();
    ImRect rect = window->DC.LastItemRect;
    rect.Expand(outward);
    return rect.GetClosestPoint(pos, on_edge);
}

// Tooltip is stored and turned into a BeginTooltip()/EndTooltip() sequence at the end of the frame. Each call override previous value.
void ImGui::SetTooltipV(const char* fmt, va_list args)
{
    ImGuiContext& g = *GImGui;
    ImFormatStringV(g.Tooltip, IM_ARRAYSIZE(g.Tooltip), fmt, args);
}

void ImGui::SetTooltip(const char* fmt, ...)
{
    va_list args;
    va_start(args, fmt);
    SetTooltipV(fmt, args);
    va_end(args);
}

static ImRect GetVisibleRect()
{
    ImGuiContext& g = *GImGui;
    if (g.IO.DisplayVisibleMin.x != g.IO.DisplayVisibleMax.x && g.IO.DisplayVisibleMin.y != g.IO.DisplayVisibleMax.y)
        return ImRect(g.IO.DisplayVisibleMin, g.IO.DisplayVisibleMax);
    return ImRect(0.0f, 0.0f, g.IO.DisplaySize.x, g.IO.DisplaySize.y);
}

void ImGui::BeginTooltip()
{
    ImGuiWindowFlags flags = ImGuiWindowFlags_Tooltip|ImGuiWindowFlags_NoTitleBar|ImGuiWindowFlags_NoMove|ImGuiWindowFlags_NoResize|ImGuiWindowFlags_NoSavedSettings|ImGuiWindowFlags_AlwaysAutoResize;
    ImGui::Begin("##Tooltip", NULL, flags);
}

void ImGui::EndTooltip()
{
    IM_ASSERT(GetCurrentWindowRead()->Flags & ImGuiWindowFlags_Tooltip);   // Mismatched BeginTooltip()/EndTooltip() calls
    ImGui::End();
}

static bool IsPopupOpen(ImGuiID id)
{
    ImGuiContext& g = *GImGui;
    const bool is_open = g.OpenPopupStack.Size > g.CurrentPopupStack.Size && g.OpenPopupStack[g.CurrentPopupStack.Size].PopupId == id;
    return is_open;
}

// Mark popup as open (toggle toward open state).
// Popups are closed when user click outside, or activate a pressable item, or CloseCurrentPopup() is called within a BeginPopup()/EndPopup() block.
// Popup identifiers are relative to the current ID-stack (so OpenPopup and BeginPopup needs to be at the same level).
// One open popup per level of the popup hierarchy (NB: when assigning we reset the Window member of ImGuiPopupRef to NULL)
void ImGui::OpenPopupEx(const char* str_id, bool reopen_existing)
{
    ImGuiContext& g = *GImGui;
    ImGuiWindow* window = g.CurrentWindow;
    ImGuiID id = window->GetID(str_id);
    int current_stack_size = g.CurrentPopupStack.Size;
    ImGuiPopupRef popup_ref = ImGuiPopupRef(id, window, window->GetID("##menus"), g.IO.MousePos); // Tagged as new ref because constructor sets Window to NULL (we are passing the ParentWindow info here)
    if (g.OpenPopupStack.Size < current_stack_size + 1)
        g.OpenPopupStack.push_back(popup_ref);
    else if (reopen_existing || g.OpenPopupStack[current_stack_size].PopupId != id)
    {
        g.OpenPopupStack.resize(current_stack_size+1);
        g.OpenPopupStack[current_stack_size] = popup_ref;
    }
}

void ImGui::OpenPopup(const char* str_id)
{
    ImGui::OpenPopupEx(str_id, false);
}

static void CloseInactivePopups()
{
    ImGuiContext& g = *GImGui;
    if (g.OpenPopupStack.empty())
        return;

    // When popups are stacked, clicking on a lower level popups puts focus back to it and close popups above it.
    // Don't close our own child popup windows
    int n = 0;
    if (g.FocusedWindow)
    {
        for (n = 0; n < g.OpenPopupStack.Size; n++)
        {
            ImGuiPopupRef& popup = g.OpenPopupStack[n];
            if (!popup.Window)
                continue;
            IM_ASSERT((popup.Window->Flags & ImGuiWindowFlags_Popup) != 0);
            if (popup.Window->Flags & ImGuiWindowFlags_ChildWindow)
                continue;

            bool has_focus = false;
            for (int m = n; m < g.OpenPopupStack.Size && !has_focus; m++)
                has_focus = (g.OpenPopupStack[m].Window && g.OpenPopupStack[m].Window->RootWindow == g.FocusedWindow->RootWindow);
            if (!has_focus)
                break;
        }
    }
    if (n < g.OpenPopupStack.Size)   // This test is not required but it allows to set a useful breakpoint on the line below
        g.OpenPopupStack.resize(n);
}

static ImGuiWindow* GetFrontMostModalRootWindow()
{
    ImGuiContext& g = *GImGui;
    for (int n = g.OpenPopupStack.Size-1; n >= 0; n--)
        if (ImGuiWindow* front_most_popup = g.OpenPopupStack.Data[n].Window)
            if (front_most_popup->Flags & ImGuiWindowFlags_Modal)
                return front_most_popup;
    return NULL;
}

static void ClosePopupToLevel(int remaining)
{
    ImGuiContext& g = *GImGui;
    if (remaining > 0)
        ImGui::FocusWindow(g.OpenPopupStack[remaining-1].Window);
    else
        ImGui::FocusWindow(g.OpenPopupStack[0].ParentWindow);
    g.OpenPopupStack.resize(remaining);
}

static void ClosePopup(ImGuiID id)
{
    if (!IsPopupOpen(id))
        return;
    ImGuiContext& g = *GImGui;
    ClosePopupToLevel(g.OpenPopupStack.Size - 1);
}

// Close the popup we have begin-ed into.
void ImGui::CloseCurrentPopup()
{
    ImGuiContext& g = *GImGui;
    int popup_idx = g.CurrentPopupStack.Size - 1;
    if (popup_idx < 0 || popup_idx > g.OpenPopupStack.Size || g.CurrentPopupStack[popup_idx].PopupId != g.OpenPopupStack[popup_idx].PopupId)
        return;
    while (popup_idx > 0 && g.OpenPopupStack[popup_idx].Window && (g.OpenPopupStack[popup_idx].Window->Flags & ImGuiWindowFlags_ChildMenu))
        popup_idx--;
    ClosePopupToLevel(popup_idx);
}

static inline void ClearSetNextWindowData()
{
    ImGuiContext& g = *GImGui;
    g.SetNextWindowPosCond = g.SetNextWindowSizeCond = g.SetNextWindowContentSizeCond = g.SetNextWindowCollapsedCond = 0;
    g.SetNextWindowSizeConstraint = g.SetNextWindowFocus = false;
}

static bool BeginPopupEx(const char* str_id, ImGuiWindowFlags extra_flags)
{
    ImGuiContext& g = *GImGui;
    ImGuiWindow* window = g.CurrentWindow;
    const ImGuiID id = window->GetID(str_id);
    if (!IsPopupOpen(id))
    {
        ClearSetNextWindowData(); // We behave like Begin() and need to consume those values
        return false;
    }

    ImGui::PushStyleVar(ImGuiStyleVar_WindowRounding, 0.0f);
    ImGuiWindowFlags flags = extra_flags|ImGuiWindowFlags_Popup|ImGuiWindowFlags_NoTitleBar|ImGuiWindowFlags_NoMove|ImGuiWindowFlags_NoResize|ImGuiWindowFlags_NoSavedSettings|ImGuiWindowFlags_AlwaysAutoResize;

    char name[32];
    if (flags & ImGuiWindowFlags_ChildMenu)
        ImFormatString(name, 20, "##menu_%d", g.CurrentPopupStack.Size);    // Recycle windows based on depth
    else
        ImFormatString(name, 20, "##popup_%08x", id); // Not recycling, so we can close/open during the same frame

    bool is_open = ImGui::Begin(name, NULL, flags);
    if (!(window->Flags & ImGuiWindowFlags_ShowBorders))
        g.CurrentWindow->Flags &= ~ImGuiWindowFlags_ShowBorders;
    if (!is_open) // NB: is_open can be 'false' when the popup is completely clipped (e.g. zero size display)
        ImGui::EndPopup();

    return is_open;
}

bool ImGui::BeginPopup(const char* str_id)
{
    if (GImGui->OpenPopupStack.Size <= GImGui->CurrentPopupStack.Size)	// Early out for performance
    {
        ClearSetNextWindowData(); // We behave like Begin() and need to consume those values
        return false;
    }
    return BeginPopupEx(str_id, ImGuiWindowFlags_ShowBorders);
}

bool ImGui::BeginPopupModal(const char* name, bool* p_open, ImGuiWindowFlags extra_flags)
{
    ImGuiContext& g = *GImGui;
    ImGuiWindow* window = g.CurrentWindow;
    const ImGuiID id = window->GetID(name);
    if (!IsPopupOpen(id))
    {
        ClearSetNextWindowData(); // We behave like Begin() and need to consume those values
        return false;
    }

    ImGuiWindowFlags flags = extra_flags|ImGuiWindowFlags_Popup|ImGuiWindowFlags_Modal|ImGuiWindowFlags_NoCollapse|ImGuiWindowFlags_NoSavedSettings;
    bool is_open = ImGui::Begin(name, p_open, flags);
    if (!is_open || (p_open && !*p_open)) // NB: is_open can be 'false' when the popup is completely clipped (e.g. zero size display)
    {
        ImGui::EndPopup();
        if (is_open)
            ClosePopup(id);
        return false;
    }

    return is_open;
}

void ImGui::EndPopup()
{
    ImGuiWindow* window = GetCurrentWindow();
    IM_ASSERT(window->Flags & ImGuiWindowFlags_Popup);  // Mismatched BeginPopup()/EndPopup() calls
    IM_ASSERT(GImGui->CurrentPopupStack.Size > 0);
    ImGui::End();
    if (!(window->Flags & ImGuiWindowFlags_Modal))
        ImGui::PopStyleVar();
}

// This is a helper to handle the most simple case of associating one named popup to one given widget.
// 1. If you have many possible popups (for different "instances" of a same widget, or for wholly different widgets), you may be better off handling
//    this yourself so you can store data relative to the widget that opened the popup instead of choosing different popup identifiers.
// 2. If you want right-clicking on the same item to reopen the popup at new location, use the same code replacing IsItemHovered() with IsItemHoveredRect()
//    and passing true to the OpenPopupEx().
//    Because: hovering an item in a window below the popup won't normally trigger is hovering behavior/coloring. The pattern of ignoring the fact that
//    the item isn't interactable (because it is blocked by the active popup) may useful in some situation when e.g. large canvas as one item, content of menu
//    driven by click position.
bool ImGui::BeginPopupContextItem(const char* str_id, int mouse_button)
{
    if (IsItemHovered() && IsMouseClicked(mouse_button))
        OpenPopupEx(str_id, false);
    return BeginPopup(str_id);
}

bool ImGui::BeginPopupContextWindow(bool also_over_items, const char* str_id, int mouse_button)
{
    if (!str_id) str_id = "window_context_menu";
    if (IsMouseHoveringWindow() && IsMouseClicked(mouse_button))
        if (also_over_items || !IsAnyItemHovered())
            OpenPopupEx(str_id, true);
    return BeginPopup(str_id);
}

bool ImGui::BeginPopupContextVoid(const char* str_id, int mouse_button)
{
    if (!str_id) str_id = "void_context_menu";
    if (!IsMouseHoveringAnyWindow() && IsMouseClicked(mouse_button))
        OpenPopupEx(str_id, true);
    return BeginPopup(str_id);
}

bool ImGui::BeginChild(const char* str_id, const ImVec2& size_arg, bool border, ImGuiWindowFlags extra_flags)
{
    ImGuiWindow* window = GetCurrentWindow();
    ImGuiWindowFlags flags = ImGuiWindowFlags_NoTitleBar|ImGuiWindowFlags_NoResize|ImGuiWindowFlags_NoSavedSettings|ImGuiWindowFlags_ChildWindow;

    const ImVec2 content_avail = GetContentRegionAvail();
    ImVec2 size = ImFloor(size_arg);
    if (size.x <= 0.0f)
    {
        if (size.x == 0.0f)
            flags |= ImGuiWindowFlags_ChildWindowAutoFitX;
        size.x = ImMax(content_avail.x, 4.0f) - fabsf(size.x); // Arbitrary minimum zero-ish child size of 4.0f (0.0f causing too much issues)
    }
    if (size.y <= 0.0f)
    {
        if (size.y == 0.0f)
            flags |= ImGuiWindowFlags_ChildWindowAutoFitY;
        size.y = ImMax(content_avail.y, 4.0f) - fabsf(size.y);
    }
    if (border)
        flags |= ImGuiWindowFlags_ShowBorders;
    flags |= extra_flags;

    char title[256];
    ImFormatString(title, IM_ARRAYSIZE(title), "%s.%s", window->Name, str_id);

    bool ret = ImGui::Begin(title, NULL, size, -1.0f, flags);

    if (!(window->Flags & ImGuiWindowFlags_ShowBorders))
        GetCurrentWindow()->Flags &= ~ImGuiWindowFlags_ShowBorders;

    return ret;
}

bool ImGui::BeginChild(ImGuiID id, const ImVec2& size, bool border, ImGuiWindowFlags extra_flags)
{
    char str_id[32];
    ImFormatString(str_id, IM_ARRAYSIZE(str_id), "child_%08x", id);
    bool ret = ImGui::BeginChild(str_id, size, border, extra_flags);
    return ret;
}

void ImGui::EndChild()
{
    ImGuiWindow* window = GetCurrentWindow();

    IM_ASSERT(window->Flags & ImGuiWindowFlags_ChildWindow);   // Mismatched BeginChild()/EndChild() callss
    if ((window->Flags & ImGuiWindowFlags_ComboBox) || window->BeginCount > 1)
    {
        ImGui::End();
    }
    else
    {
        // When using auto-filling child window, we don't provide full width/height to ItemSize so that it doesn't feed back into automatic size-fitting.
        ImVec2 sz = GetWindowSize();
        if (window->Flags & ImGuiWindowFlags_ChildWindowAutoFitX) // Arbitrary minimum zero-ish child size of 4.0f causes less trouble than a 0.0f
            sz.x = ImMax(4.0f, sz.x);
        if (window->Flags & ImGuiWindowFlags_ChildWindowAutoFitY)
            sz.y = ImMax(4.0f, sz.y);

        ImGui::End();

        window = GetCurrentWindow();
        ImRect bb(window->DC.CursorPos, window->DC.CursorPos + sz);
        ItemSize(sz);
        ItemAdd(bb, NULL);
    }
}

// Helper to create a child window / scrolling region that looks like a normal widget frame.
bool ImGui::BeginChildFrame(ImGuiID id, const ImVec2& size, ImGuiWindowFlags extra_flags)
{
    ImGuiContext& g = *GImGui;
    const ImGuiStyle& style = g.Style;
    ImGui::PushStyleColor(ImGuiCol_ChildWindowBg, style.Colors[ImGuiCol_FrameBg]);
    ImGui::PushStyleVar(ImGuiStyleVar_ChildWindowRounding, style.FrameRounding);
    ImGui::PushStyleVar(ImGuiStyleVar_WindowPadding, style.FramePadding);
    return ImGui::BeginChild(id, size, (g.CurrentWindow->Flags & ImGuiWindowFlags_ShowBorders) ? true : false, ImGuiWindowFlags_NoMove | ImGuiWindowFlags_AlwaysUseWindowPadding | extra_flags);
}

void ImGui::EndChildFrame()
{
    ImGui::EndChild();
    ImGui::PopStyleVar(2);
    ImGui::PopStyleColor();
}

// Save and compare stack sizes on Begin()/End() to detect usage errors
static void CheckStacksSize(ImGuiWindow* window, bool write)
{
    // NOT checking: DC.ItemWidth, DC.AllowKeyboardFocus, DC.ButtonRepeat, DC.TextWrapPos (per window) to allow user to conveniently push once and not pop (they are cleared on Begin)
    ImGuiContext& g = *GImGui;
    int* p_backup = &window->DC.StackSizesBackup[0];
    { int current = window->IDStack.Size;       if (write) *p_backup = current; else IM_ASSERT(*p_backup == current && "PushID/PopID Mismatch!");                   p_backup++; }    // User forgot PopID()
    { int current = window->DC.GroupStack.Size; if (write) *p_backup = current; else IM_ASSERT(*p_backup == current && "BeginGroup/EndGroup Mismatch!");            p_backup++; }    // User forgot EndGroup()
    { int current = g.CurrentPopupStack.Size;   if (write) *p_backup = current; else IM_ASSERT(*p_backup == current && "BeginMenu/EndMenu or BeginPopup/EndPopup Mismatch"); p_backup++; }// User forgot EndPopup()/EndMenu()
    { int current = g.ColorModifiers.Size;      if (write) *p_backup = current; else IM_ASSERT(*p_backup == current && "PushStyleColor/PopStyleColor Mismatch!");   p_backup++; }    // User forgot PopStyleColor()
    { int current = g.StyleModifiers.Size;      if (write) *p_backup = current; else IM_ASSERT(*p_backup == current && "PushStyleVar/PopStyleVar Mismatch!");       p_backup++; }    // User forgot PopStyleVar()
    { int current = g.FontStack.Size;           if (write) *p_backup = current; else IM_ASSERT(*p_backup == current && "PushFont/PopFont Mismatch!");               p_backup++; }    // User forgot PopFont()
    IM_ASSERT(p_backup == window->DC.StackSizesBackup + IM_ARRAYSIZE(window->DC.StackSizesBackup));
}

static ImVec2 FindBestPopupWindowPos(const ImVec2& base_pos, const ImVec2& size, int* last_dir, const ImRect& r_inner)
{
    const ImGuiStyle& style = GImGui->Style;

    // Clamp into visible area while not overlapping the cursor. Safety padding is optional if our popup size won't fit without it.
    ImVec2 safe_padding = style.DisplaySafeAreaPadding;
    ImRect r_outer(GetVisibleRect());
    r_outer.Reduce(ImVec2((size.x - r_outer.GetWidth() > safe_padding.x*2) ? safe_padding.x : 0.0f, (size.y - r_outer.GetHeight() > safe_padding.y*2) ? safe_padding.y : 0.0f));
    ImVec2 base_pos_clamped = ImClamp(base_pos, r_outer.Min, r_outer.Max - size);

    for (int n = (*last_dir != -1) ? -1 : 0; n < 4; n++)   // Last, Right, down, up, left. (Favor last used direction).
    {
        const int dir = (n == -1) ? *last_dir : n;
        ImRect rect(dir == 0 ? r_inner.Max.x : r_outer.Min.x, dir == 1 ? r_inner.Max.y : r_outer.Min.y, dir == 3 ? r_inner.Min.x : r_outer.Max.x, dir == 2 ? r_inner.Min.y : r_outer.Max.y);
        if (rect.GetWidth() < size.x || rect.GetHeight() < size.y)
            continue;
        *last_dir = dir;
        return ImVec2(dir == 0 ? r_inner.Max.x : dir == 3 ? r_inner.Min.x - size.x : base_pos_clamped.x, dir == 1 ? r_inner.Max.y : dir == 2 ? r_inner.Min.y - size.y : base_pos_clamped.y);
    }

    // Fallback, try to keep within display
    *last_dir = -1;
    ImVec2 pos = base_pos;
    pos.x = ImMax(ImMin(pos.x + size.x, r_outer.Max.x) - size.x, r_outer.Min.x);
    pos.y = ImMax(ImMin(pos.y + size.y, r_outer.Max.y) - size.y, r_outer.Min.y);
    return pos;
}

ImGuiWindow* ImGui::FindWindowByName(const char* name)
{
    // FIXME-OPT: Store sorted hashes -> pointers so we can do a bissection in a contiguous block
    ImGuiContext& g = *GImGui;
    ImGuiID id = ImHash(name, 0);
    for (int i = 0; i < g.Windows.Size; i++)
        if (g.Windows[i]->ID == id)
            return g.Windows[i];
    return NULL;
}

static ImGuiWindow* CreateNewWindow(const char* name, ImVec2 size, ImGuiWindowFlags flags)
{
    ImGuiContext& g = *GImGui;

    // Create window the first time
    ImGuiWindow* window = (ImGuiWindow*)ImGui::MemAlloc(sizeof(ImGuiWindow));
    IM_PLACEMENT_NEW(window) ImGuiWindow(name);
    window->Flags = flags;

    if (flags & ImGuiWindowFlags_NoSavedSettings)
    {
        // User can disable loading and saving of settings. Tooltip and child windows also don't store settings.
        window->Size = window->SizeFull = size;
    }
    else
    {
        // Retrieve settings from .ini file
        // Use SetWindowPos() or SetNextWindowPos() with the appropriate condition flag to change the initial position of a window.
        window->PosFloat = ImVec2(60, 60);
        window->Pos = ImVec2((float)(int)window->PosFloat.x, (float)(int)window->PosFloat.y);

        ImGuiIniData* settings = FindWindowSettings(name);
        if (!settings)
        {
            settings = AddWindowSettings(name);
        }
        else
        {
            window->SetWindowPosAllowFlags &= ~ImGuiSetCond_FirstUseEver;
            window->SetWindowSizeAllowFlags &= ~ImGuiSetCond_FirstUseEver;
            window->SetWindowCollapsedAllowFlags &= ~ImGuiSetCond_FirstUseEver;
        }

        if (settings->Pos.x != FLT_MAX)
        {
            window->PosFloat = settings->Pos;
            window->Pos = ImVec2((float)(int)window->PosFloat.x, (float)(int)window->PosFloat.y);
            window->Collapsed = settings->Collapsed;
        }

        if (ImLengthSqr(settings->Size) > 0.00001f && !(flags & ImGuiWindowFlags_NoResize))
            size = settings->Size;
        window->Size = window->SizeFull = size;
    }

    if ((flags & ImGuiWindowFlags_AlwaysAutoResize) != 0)
    {
        window->AutoFitFramesX = window->AutoFitFramesY = 2;
        window->AutoFitOnlyGrows = false;
    }
    else
    {
        if (window->Size.x <= 0.0f)
            window->AutoFitFramesX = 2;
        if (window->Size.y <= 0.0f)
            window->AutoFitFramesY = 2;
        window->AutoFitOnlyGrows = (window->AutoFitFramesX > 0) || (window->AutoFitFramesY > 0);
    }

    if (flags & ImGuiWindowFlags_NoBringToFrontOnFocus)
        g.Windows.insert(g.Windows.begin(), window); // Quite slow but rare and only once
    else
        g.Windows.push_back(window);
    return window;
}

static void ApplySizeFullWithConstraint(ImGuiWindow* window, ImVec2 new_size)
{
    ImGuiContext& g = *GImGui;
    if (g.SetNextWindowSizeConstraint)
    {
        // Using -1,-1 on either X/Y axis to preserve the current size.
        ImRect cr = g.SetNextWindowSizeConstraintRect;
        new_size.x = (cr.Min.x >= 0 && cr.Max.x >= 0) ? ImClamp(new_size.x, cr.Min.x, cr.Max.x) : window->SizeFull.x;
        new_size.y = (cr.Min.y >= 0 && cr.Max.y >= 0) ? ImClamp(new_size.y, cr.Min.y, cr.Max.y) : window->SizeFull.y;
        if (g.SetNextWindowSizeConstraintCallback)
        {
            ImGuiSizeConstraintCallbackData data;
            data.UserData = g.SetNextWindowSizeConstraintCallbackUserData;
            data.Pos = window->Pos;
            data.CurrentSize = window->SizeFull;
            data.DesiredSize = new_size;
            g.SetNextWindowSizeConstraintCallback(&data);
            new_size = data.DesiredSize;
        }
    }
    if (!(window->Flags & (ImGuiWindowFlags_ChildWindow | ImGuiWindowFlags_AlwaysAutoResize)))
        new_size = ImMax(new_size, g.Style.WindowMinSize);
    window->SizeFull = new_size;
}

// Push a new ImGui window to add widgets to.
// - A default window called "Debug" is automatically stacked at the beginning of every frame so you can use widgets without explicitly calling a Begin/End pair.
// - Begin/End can be called multiple times during the frame with the same window name to append content.
// - 'size_on_first_use' for a regular window denote the initial size for first-time creation (no saved data) and isn't that useful. Use SetNextWindowSize() prior to calling Begin() for more flexible window manipulation.
// - The window name is used as a unique identifier to preserve window information across frames (and save rudimentary information to the .ini file).
//   You can use the "##" or "###" markers to use the same label with different id, or same id with different label. See documentation at the top of this file.
// - Return false when window is collapsed, so you can early out in your code. You always need to call ImGui::End() even if false is returned.
// - Passing 'bool* p_open' displays a Close button on the upper-right corner of the window, the pointed value will be set to false when the button is pressed.
// - Passing non-zero 'size' is roughly equivalent to calling SetNextWindowSize(size, ImGuiSetCond_FirstUseEver) prior to calling Begin().
bool ImGui::Begin(const char* name, bool* p_open, ImGuiWindowFlags flags)
{
    return ImGui::Begin(name, p_open, ImVec2(0.f, 0.f), -1.0f, flags);
}

bool ImGui::Begin(const char* name, bool* p_open, const ImVec2& size_on_first_use, float bg_alpha, ImGuiWindowFlags flags)
{
    ImGuiContext& g = *GImGui;
    const ImGuiStyle& style = g.Style;
    IM_ASSERT(name != NULL);                        // Window name required
    IM_ASSERT(g.Initialized);                       // Forgot to call ImGui::NewFrame()
    IM_ASSERT(g.FrameCountEnded != g.FrameCount);   // Called ImGui::Render() or ImGui::EndFrame() and haven't called ImGui::NewFrame() again yet

    if (flags & ImGuiWindowFlags_NoInputs)
        flags |= ImGuiWindowFlags_NoMove | ImGuiWindowFlags_NoResize;

    // Find or create
    bool window_is_new = false;
    ImGuiWindow* window = FindWindowByName(name);
    if (!window)
    {
        window = CreateNewWindow(name, size_on_first_use, flags);
        window_is_new = true;
    }

    const int current_frame = ImGui::GetFrameCount();
    const bool first_begin_of_the_frame = (window->LastFrameActive != current_frame);
    if (first_begin_of_the_frame)
        window->Flags = (ImGuiWindowFlags)flags;
    else
        flags = window->Flags;

    // Add to stack
    ImGuiWindow* parent_window = !g.CurrentWindowStack.empty() ? g.CurrentWindowStack.back() : NULL;
    g.CurrentWindowStack.push_back(window);
    SetCurrentWindow(window);
    CheckStacksSize(window, true);
    IM_ASSERT(parent_window != NULL || !(flags & ImGuiWindowFlags_ChildWindow));

    bool window_was_active = (window->LastFrameActive == current_frame - 1);   // Not using !WasActive because the implicit "Debug" window would always toggle off->on
    if (flags & ImGuiWindowFlags_Popup)
    {
        ImGuiPopupRef& popup_ref = g.OpenPopupStack[g.CurrentPopupStack.Size];
        window_was_active &= (window->PopupId == popup_ref.PopupId);
        window_was_active &= (window == popup_ref.Window);
        popup_ref.Window = window;
        g.CurrentPopupStack.push_back(popup_ref);
        window->PopupId = popup_ref.PopupId;
    }

    const bool window_appearing_after_being_hidden = (window->HiddenFrames == 1);

    // Process SetNextWindow***() calls
    bool window_pos_set_by_api = false, window_size_set_by_api = false;
    if (g.SetNextWindowPosCond)
    {
        const ImVec2 backup_cursor_pos = window->DC.CursorPos;                  // FIXME: not sure of the exact reason of this saving/restore anymore :( need to look into that.
        if (!window_was_active || window_appearing_after_being_hidden) window->SetWindowPosAllowFlags |= ImGuiSetCond_Appearing;
        window_pos_set_by_api = (window->SetWindowPosAllowFlags & g.SetNextWindowPosCond) != 0;
        if (window_pos_set_by_api && ImLengthSqr(g.SetNextWindowPosVal - ImVec2(-FLT_MAX,-FLT_MAX)) < 0.001f)
        {
            window->SetWindowPosCenterWanted = true;                            // May be processed on the next frame if this is our first frame and we are measuring size
            window->SetWindowPosAllowFlags &= ~(ImGuiSetCond_Once | ImGuiSetCond_FirstUseEver | ImGuiSetCond_Appearing);
        }
        else
        {
            SetWindowPos(window, g.SetNextWindowPosVal, g.SetNextWindowPosCond);
        }
        window->DC.CursorPos = backup_cursor_pos;
        g.SetNextWindowPosCond = 0;
    }
    if (g.SetNextWindowSizeCond)
    {
        if (!window_was_active || window_appearing_after_being_hidden) window->SetWindowSizeAllowFlags |= ImGuiSetCond_Appearing;
        window_size_set_by_api = (window->SetWindowSizeAllowFlags & g.SetNextWindowSizeCond) != 0;
        SetWindowSize(window, g.SetNextWindowSizeVal, g.SetNextWindowSizeCond);
        g.SetNextWindowSizeCond = 0;
    }
    if (g.SetNextWindowContentSizeCond)
    {
        window->SizeContentsExplicit = g.SetNextWindowContentSizeVal;
        g.SetNextWindowContentSizeCond = 0;
    }
    else if (first_begin_of_the_frame)
    {
        window->SizeContentsExplicit = ImVec2(0.0f, 0.0f);
    }
    if (g.SetNextWindowCollapsedCond)
    {
        if (!window_was_active || window_appearing_after_being_hidden) window->SetWindowCollapsedAllowFlags |= ImGuiSetCond_Appearing;
        SetWindowCollapsed(window, g.SetNextWindowCollapsedVal, g.SetNextWindowCollapsedCond);
        g.SetNextWindowCollapsedCond = 0;
    }
    if (g.SetNextWindowFocus)
    {
        ImGui::SetWindowFocus();
        g.SetNextWindowFocus = false;
    }

    // Update known root window (if we are a child window, otherwise window == window->RootWindow)
    int root_idx, root_non_popup_idx;
    for (root_idx = g.CurrentWindowStack.Size - 1; root_idx > 0; root_idx--)
        if (!(g.CurrentWindowStack[root_idx]->Flags & ImGuiWindowFlags_ChildWindow))
            break;
    for (root_non_popup_idx = root_idx; root_non_popup_idx > 0; root_non_popup_idx--)
        if (!(g.CurrentWindowStack[root_non_popup_idx]->Flags & (ImGuiWindowFlags_ChildWindow | ImGuiWindowFlags_Popup)))
            break;
    window->ParentWindow = parent_window;
    window->RootWindow = g.CurrentWindowStack[root_idx];
    window->RootNonPopupWindow = g.CurrentWindowStack[root_non_popup_idx];      // This is merely for displaying the TitleBgActive color.

    // When reusing window again multiple times a frame, just append content (don't need to setup again)
    if (first_begin_of_the_frame)
    {
        window->Active = true;
        window->IndexWithinParent = 0;
        window->BeginCount = 0;
        window->ClipRect = ImVec4(-FLT_MAX,-FLT_MAX,+FLT_MAX,+FLT_MAX);
        window->LastFrameActive = current_frame;
        window->IDStack.resize(1);

        // Clear draw list, setup texture, outer clipping rectangle
        window->DrawList->Clear();
        window->DrawList->PushTextureID(g.Font->ContainerAtlas->TexID);
        ImRect fullscreen_rect(GetVisibleRect());
        if ((flags & ImGuiWindowFlags_ChildWindow) && !(flags & (ImGuiWindowFlags_ComboBox|ImGuiWindowFlags_Popup)))
            PushClipRect(parent_window->ClipRect.Min, parent_window->ClipRect.Max, true);
        else
            PushClipRect(fullscreen_rect.Min, fullscreen_rect.Max, true);

        if (!window_was_active)
        {
            // Popup first latch mouse position, will position itself when it appears next frame
            window->AutoPosLastDirection = -1;
            if ((flags & ImGuiWindowFlags_Popup) != 0 && !window_pos_set_by_api)
                window->PosFloat = g.IO.MousePos;
        }

        // Collapse window by double-clicking on title bar
        // At this point we don't have a clipping rectangle setup yet, so we can use the title bar area for hit detection and drawing
        if (!(flags & ImGuiWindowFlags_NoTitleBar) && !(flags & ImGuiWindowFlags_NoCollapse))
        {
            ImRect title_bar_rect = window->TitleBarRect();
            if (g.HoveredWindow == window && IsMouseHoveringRect(title_bar_rect.Min, title_bar_rect.Max) && g.IO.MouseDoubleClicked[0])
            {
                window->Collapsed = !window->Collapsed;
                if (!(flags & ImGuiWindowFlags_NoSavedSettings))
                    MarkSettingsDirty();
                FocusWindow(window);
            }
        }
        else
        {
            window->Collapsed = false;
        }

        // SIZE

        // Save contents size from last frame for auto-fitting (unless explicitly specified)
        window->SizeContents.x = (float)(int)((window->SizeContentsExplicit.x != 0.0f) ? window->SizeContentsExplicit.x : ((window_is_new ? 0.0f : window->DC.CursorMaxPos.x - window->Pos.x) + window->Scroll.x));
        window->SizeContents.y = (float)(int)((window->SizeContentsExplicit.y != 0.0f) ? window->SizeContentsExplicit.y : ((window_is_new ? 0.0f : window->DC.CursorMaxPos.y - window->Pos.y) + window->Scroll.y));

        // Hide popup/tooltip window when first appearing while we measure size (because we recycle them)
        if (window->HiddenFrames > 0)
            window->HiddenFrames--;
        if ((flags & (ImGuiWindowFlags_Popup | ImGuiWindowFlags_Tooltip)) != 0 && !window_was_active)
        {
            window->HiddenFrames = 1;
            if (flags & ImGuiWindowFlags_AlwaysAutoResize)
            {
                if (!window_size_set_by_api)
                    window->Size = window->SizeFull = ImVec2(0.f, 0.f);
                window->SizeContents = ImVec2(0.f, 0.f);
            }
        }

        // Lock window padding so that altering the ShowBorders flag for children doesn't have side-effects.
        window->WindowPadding = ((flags & ImGuiWindowFlags_ChildWindow) && !(flags & (ImGuiWindowFlags_AlwaysUseWindowPadding | ImGuiWindowFlags_ShowBorders | ImGuiWindowFlags_ComboBox | ImGuiWindowFlags_Popup))) ? ImVec2(0,0) : style.WindowPadding;

        // Calculate auto-fit size
        ImVec2 size_auto_fit;
        if ((flags & ImGuiWindowFlags_Tooltip) != 0)
        {
            // Tooltip always resize. We keep the spacing symmetric on both axises for aesthetic purpose.
            size_auto_fit = window->SizeContents + window->WindowPadding - ImVec2(0.0f, style.ItemSpacing.y);
        }
        else
        {
            size_auto_fit = ImClamp(window->SizeContents + window->WindowPadding, style.WindowMinSize, ImMax(style.WindowMinSize, g.IO.DisplaySize - g.Style.DisplaySafeAreaPadding));

            // Handling case of auto fit window not fitting in screen on one axis, we are growing auto fit size on the other axis to compensate for expected scrollbar. FIXME: Might turn bigger than DisplaySize-WindowPadding.
            if (size_auto_fit.x < window->SizeContents.x && !(flags & ImGuiWindowFlags_NoScrollbar) && (flags & ImGuiWindowFlags_HorizontalScrollbar))
                size_auto_fit.y += style.ScrollbarSize;
            if (size_auto_fit.y < window->SizeContents.y && !(flags & ImGuiWindowFlags_NoScrollbar))
                size_auto_fit.x += style.ScrollbarSize;
            size_auto_fit.y = ImMax(size_auto_fit.y - style.ItemSpacing.y, 0.0f);
        }

        // Handle automatic resize
        if (window->Collapsed)
        {
            // We still process initial auto-fit on collapsed windows to get a window width,
            // But otherwise we don't honor ImGuiWindowFlags_AlwaysAutoResize when collapsed.
            if (window->AutoFitFramesX > 0)
                window->SizeFull.x = window->AutoFitOnlyGrows ? ImMax(window->SizeFull.x, size_auto_fit.x) : size_auto_fit.x;
            if (window->AutoFitFramesY > 0)
                window->SizeFull.y = window->AutoFitOnlyGrows ? ImMax(window->SizeFull.y, size_auto_fit.y) : size_auto_fit.y;
        }
        else
        {
            if ((flags & ImGuiWindowFlags_AlwaysAutoResize) && !window_size_set_by_api)
            {
                window->SizeFull = size_auto_fit;
            }
            else if ((window->AutoFitFramesX > 0 || window->AutoFitFramesY > 0) && !window_size_set_by_api)
            {
                // Auto-fit only grows during the first few frames
                if (window->AutoFitFramesX > 0)
                    window->SizeFull.x = window->AutoFitOnlyGrows ? ImMax(window->SizeFull.x, size_auto_fit.x) : size_auto_fit.x;
                if (window->AutoFitFramesY > 0)
                    window->SizeFull.y = window->AutoFitOnlyGrows ? ImMax(window->SizeFull.y, size_auto_fit.y) : size_auto_fit.y;
                if (!(flags & ImGuiWindowFlags_NoSavedSettings))
                    MarkSettingsDirty();
            }
        }

        // Apply minimum/maximum window size constraints and final size
        ApplySizeFullWithConstraint(window, window->SizeFull);
        window->Size = window->Collapsed ? window->TitleBarRect().GetSize() : window->SizeFull;
        
        // POSITION

        // Position child window
        if (flags & ImGuiWindowFlags_ChildWindow)
        {
            window->IndexWithinParent = parent_window->DC.ChildWindows.Size;
            parent_window->DC.ChildWindows.push_back(window);
        }
        if ((flags & ImGuiWindowFlags_ChildWindow) && !(flags & ImGuiWindowFlags_Popup))
        {
            window->Pos = window->PosFloat = parent_window->DC.CursorPos;
            window->Size = window->SizeFull = size_on_first_use; // NB: argument name 'size_on_first_use' misleading here, it's really just 'size' as provided by user passed via BeginChild()->Begin().
        }

        bool window_pos_center = false;
        window_pos_center |= (window->SetWindowPosCenterWanted && window->HiddenFrames == 0);
        window_pos_center |= ((flags & ImGuiWindowFlags_Modal) && !window_pos_set_by_api && window_appearing_after_being_hidden);
        if (window_pos_center)
        {
            // Center (any sort of window)
            SetWindowPos(ImMax(style.DisplaySafeAreaPadding, fullscreen_rect.GetCenter() - window->SizeFull * 0.5f));
        }
        else if (flags & ImGuiWindowFlags_ChildMenu)
        {
            IM_ASSERT(window_pos_set_by_api);
            ImRect rect_to_avoid;
            if (parent_window->DC.MenuBarAppending)
                rect_to_avoid = ImRect(-FLT_MAX, parent_window->Pos.y + parent_window->TitleBarHeight(), FLT_MAX, parent_window->Pos.y + parent_window->TitleBarHeight() + parent_window->MenuBarHeight());
            else
                rect_to_avoid = ImRect(parent_window->Pos.x + style.ItemSpacing.x, -FLT_MAX, parent_window->Pos.x + parent_window->Size.x - style.ItemSpacing.x - parent_window->ScrollbarSizes.x, FLT_MAX); // We want some overlap to convey the relative depth of each popup (here hard-coded to 4)
            window->PosFloat = FindBestPopupWindowPos(window->PosFloat, window->Size, &window->AutoPosLastDirection, rect_to_avoid);
        }
        else if ((flags & ImGuiWindowFlags_Popup) != 0 && !window_pos_set_by_api && window_appearing_after_being_hidden)
        {
            ImRect rect_to_avoid(window->PosFloat.x - 1, window->PosFloat.y - 1, window->PosFloat.x + 1, window->PosFloat.y + 1);
            window->PosFloat = FindBestPopupWindowPos(window->PosFloat, window->Size, &window->AutoPosLastDirection, rect_to_avoid);
        }

        // Position tooltip (always follows mouse)
        if ((flags & ImGuiWindowFlags_Tooltip) != 0 && !window_pos_set_by_api)
        {
            ImRect rect_to_avoid(g.IO.MousePos.x - 16, g.IO.MousePos.y - 8, g.IO.MousePos.x + 24, g.IO.MousePos.y + 24); // FIXME: Completely hard-coded. Perhaps center on cursor hit-point instead?
            window->PosFloat = FindBestPopupWindowPos(g.IO.MousePos, window->Size, &window->AutoPosLastDirection, rect_to_avoid);
            if (window->AutoPosLastDirection == -1)
                window->PosFloat = g.IO.MousePos + ImVec2(2,2); // If there's not enough room, for tooltip we prefer avoiding the cursor at all cost even if it means that part of the tooltip won't be visible.
        }

        // Clamp position so it stays visible
        if (!(flags & ImGuiWindowFlags_ChildWindow) && !(flags & ImGuiWindowFlags_Tooltip))
        {
            if (!window_pos_set_by_api && window->AutoFitFramesX <= 0 && window->AutoFitFramesY <= 0 && g.IO.DisplaySize.x > 0.0f && g.IO.DisplaySize.y > 0.0f) // Ignore zero-sized display explicitly to avoid losing positions if a window manager reports zero-sized window when initializing or minimizing.
            {
                ImVec2 padding = ImMax(style.DisplayWindowPadding, style.DisplaySafeAreaPadding);
                window->PosFloat = ImMax(window->PosFloat + window->Size, padding) - window->Size;
                window->PosFloat = ImMin(window->PosFloat, g.IO.DisplaySize - padding);
            }
        }
        window->Pos = ImVec2((float)(int)window->PosFloat.x, (float)(int)window->PosFloat.y);

        // Default item width. Make it proportional to window size if window manually resizes
        if (window->Size.x > 0.0f && !(flags & ImGuiWindowFlags_Tooltip) && !(flags & ImGuiWindowFlags_AlwaysAutoResize))
            window->ItemWidthDefault = (float)(int)(window->Size.x * 0.65f);
        else
            window->ItemWidthDefault = (float)(int)(g.FontSize * 16.0f);

        // Prepare for focus requests
        window->FocusIdxAllRequestCurrent = (window->FocusIdxAllRequestNext == INT_MAX || window->FocusIdxAllCounter == -1) ? INT_MAX : (window->FocusIdxAllRequestNext + (window->FocusIdxAllCounter+1)) % (window->FocusIdxAllCounter+1);
        window->FocusIdxTabRequestCurrent = (window->FocusIdxTabRequestNext == INT_MAX || window->FocusIdxTabCounter == -1) ? INT_MAX : (window->FocusIdxTabRequestNext + (window->FocusIdxTabCounter+1)) % (window->FocusIdxTabCounter+1);
        window->FocusIdxAllCounter = window->FocusIdxTabCounter = -1;
        window->FocusIdxAllRequestNext = window->FocusIdxTabRequestNext = INT_MAX;

        // Apply scrolling
        if (window->ScrollTarget.x < FLT_MAX)
        {
            window->Scroll.x = window->ScrollTarget.x;
            window->ScrollTarget.x = FLT_MAX;
        }
        if (window->ScrollTarget.y < FLT_MAX)
        {
            float center_ratio = window->ScrollTargetCenterRatio.y;
            window->Scroll.y = window->ScrollTarget.y - ((1.0f - center_ratio) * (window->TitleBarHeight() + window->MenuBarHeight())) - (center_ratio * window->SizeFull.y);
            window->ScrollTarget.y = FLT_MAX;
        }
        window->Scroll = ImMax(window->Scroll, ImVec2(0.0f, 0.0f));
        if (!window->Collapsed && !window->SkipItems)
            window->Scroll = ImMin(window->Scroll, ImMax(ImVec2(0.0f, 0.0f), window->SizeContents - window->SizeFull + window->ScrollbarSizes));

        // Modal window darkens what is behind them
        if ((flags & ImGuiWindowFlags_Modal) != 0 && window == GetFrontMostModalRootWindow())
            window->DrawList->AddRectFilled(fullscreen_rect.Min, fullscreen_rect.Max, GetColorU32(ImGuiCol_ModalWindowDarkening, g.ModalWindowDarkeningRatio));

        // Draw window + handle manual resize
        ImRect title_bar_rect = window->TitleBarRect();
        const float window_rounding = (flags & ImGuiWindowFlags_ChildWindow) ? style.ChildWindowRounding : style.WindowRounding;
        if (window->Collapsed)
        {
            // Draw title bar only
            RenderFrame(title_bar_rect.GetTL(), title_bar_rect.GetBR(),  GetColorU32(ImGuiCol_TitleBgCollapsed), true, window_rounding);
        }
        else
        {
            ImU32 resize_col = 0;
            const float resize_corner_size = ImMax(g.FontSize * 1.35f, window_rounding + 1.0f + g.FontSize * 0.2f);
            if (!(flags & ImGuiWindowFlags_AlwaysAutoResize) && window->AutoFitFramesX <= 0 && window->AutoFitFramesY <= 0 && !(flags & ImGuiWindowFlags_NoResize))
            {
                // Manual resize
                const ImVec2 br = window->Rect().GetBR();
                const ImRect resize_rect(br - ImVec2(resize_corner_size * 0.75f, resize_corner_size * 0.75f), br);
                const ImGuiID resize_id = window->GetID("#RESIZE");
                bool hovered, held;
                ButtonBehavior(resize_rect, resize_id, &hovered, &held, ImGuiButtonFlags_FlattenChilds);
                resize_col = GetColorU32(held ? ImGuiCol_ResizeGripActive : hovered ? ImGuiCol_ResizeGripHovered : ImGuiCol_ResizeGrip);

                if (hovered || held)
                    g.MouseCursor = ImGuiMouseCursor_ResizeNWSE;

                if (g.HoveredWindow == window && held && g.IO.MouseDoubleClicked[0])
                {
                    // Manual auto-fit when double-clicking
                    ApplySizeFullWithConstraint(window, size_auto_fit);
                    if (!(flags & ImGuiWindowFlags_NoSavedSettings))
                        MarkSettingsDirty();
                    SetActiveID(0);
                }
                else if (held)
                {
                    // We don't use an incremental MouseDelta but rather compute an absolute target size based on mouse position
                    ApplySizeFullWithConstraint(window, (g.IO.MousePos - g.ActiveIdClickOffset + resize_rect.GetSize()) - window->Pos);
                    if (!(flags & ImGuiWindowFlags_NoSavedSettings))
                        MarkSettingsDirty();
                }

                window->Size = window->SizeFull;
                title_bar_rect = window->TitleBarRect();
            }

            // Scrollbars
            window->ScrollbarY = (flags & ImGuiWindowFlags_AlwaysVerticalScrollbar) || ((window->SizeContents.y > window->Size.y + style.ItemSpacing.y) && !(flags & ImGuiWindowFlags_NoScrollbar));
            window->ScrollbarX = (flags & ImGuiWindowFlags_AlwaysHorizontalScrollbar) || ((window->SizeContents.x > window->Size.x - (window->ScrollbarY ? style.ScrollbarSize : 0.0f) - window->WindowPadding.x) && !(flags & ImGuiWindowFlags_NoScrollbar) && (flags & ImGuiWindowFlags_HorizontalScrollbar));
            window->ScrollbarSizes = ImVec2(window->ScrollbarY ? style.ScrollbarSize : 0.0f, window->ScrollbarX ? style.ScrollbarSize : 0.0f);
            window->BorderSize = (flags & ImGuiWindowFlags_ShowBorders) ? 1.0f : 0.0f;

            // Window background
            // Default alpha
            ImGuiCol bg_color_idx = ImGuiCol_WindowBg;
            if ((flags & ImGuiWindowFlags_ComboBox) != 0)
                bg_color_idx = ImGuiCol_ComboBg;
            else if ((flags & ImGuiWindowFlags_Tooltip) != 0 || (flags & ImGuiWindowFlags_Popup) != 0)
                bg_color_idx = ImGuiCol_PopupBg;
            else if ((flags & ImGuiWindowFlags_ChildWindow) != 0)
                bg_color_idx = ImGuiCol_ChildWindowBg;
            ImVec4 bg_color = style.Colors[bg_color_idx];
            if (bg_alpha >= 0.0f)
                bg_color.w = bg_alpha;
            bg_color.w *= style.Alpha;
            if (bg_color.w > 0.0f)
                window->DrawList->AddRectFilled(window->Pos+ImVec2(0,window->TitleBarHeight()), window->Pos+window->Size, ColorConvertFloat4ToU32(bg_color), window_rounding, (flags & ImGuiWindowFlags_NoTitleBar) ? 15 : 4|8);

            // Title bar
            if (!(flags & ImGuiWindowFlags_NoTitleBar))
                window->DrawList->AddRectFilled(title_bar_rect.GetTL(), title_bar_rect.GetBR(), GetColorU32((g.FocusedWindow && window->RootNonPopupWindow == g.FocusedWindow->RootNonPopupWindow) ? ImGuiCol_TitleBgActive : ImGuiCol_TitleBg), window_rounding, 1|2);

            // Menu bar
            if (flags & ImGuiWindowFlags_MenuBar)
            {
                ImRect menu_bar_rect = window->MenuBarRect();
                window->DrawList->AddRectFilled(menu_bar_rect.GetTL(), menu_bar_rect.GetBR(), GetColorU32(ImGuiCol_MenuBarBg), (flags & ImGuiWindowFlags_NoTitleBar) ? window_rounding : 0.0f, 1|2);
                if (flags & ImGuiWindowFlags_ShowBorders)
                    window->DrawList->AddLine(menu_bar_rect.GetBL()-ImVec2(0,0), menu_bar_rect.GetBR()-ImVec2(0,0), GetColorU32(ImGuiCol_Border));
            }

            // Scrollbars
            if (window->ScrollbarX)
                Scrollbar(window, true);
            if (window->ScrollbarY)
                Scrollbar(window, false);

            // Render resize grip
            // (after the input handling so we don't have a frame of latency)
            if (!(flags & ImGuiWindowFlags_NoResize))
            {
                const ImVec2 br = window->Rect().GetBR();
                window->DrawList->PathLineTo(br + ImVec2(-resize_corner_size, -window->BorderSize));
                window->DrawList->PathLineTo(br + ImVec2(-window->BorderSize, -resize_corner_size));
                window->DrawList->PathArcToFast(ImVec2(br.x - window_rounding - window->BorderSize, br.y - window_rounding - window->BorderSize), window_rounding, 0, 3);
                window->DrawList->PathFill(resize_col);
            }

            // Borders
            if (flags & ImGuiWindowFlags_ShowBorders)
            {
                window->DrawList->AddRect(window->Pos+ImVec2(1,1), window->Pos+window->Size+ImVec2(1,1), GetColorU32(ImGuiCol_BorderShadow), window_rounding);
                window->DrawList->AddRect(window->Pos, window->Pos+window->Size, GetColorU32(ImGuiCol_Border), window_rounding);
                if (!(flags & ImGuiWindowFlags_NoTitleBar))
                    window->DrawList->AddLine(title_bar_rect.GetBL()+ImVec2(1,0), title_bar_rect.GetBR()-ImVec2(1,0), GetColorU32(ImGuiCol_Border));
            }
        }

        // Update ContentsRegionMax. All the variable it depends on are set above in this function.
        window->ContentsRegionRect.Min.x = -window->Scroll.x + window->WindowPadding.x;
        window->ContentsRegionRect.Min.y = -window->Scroll.y + window->WindowPadding.y + window->TitleBarHeight() + window->MenuBarHeight();
        window->ContentsRegionRect.Max.x = -window->Scroll.x - window->WindowPadding.x + (window->SizeContentsExplicit.x != 0.0f ? window->SizeContentsExplicit.x : (window->Size.x - window->ScrollbarSizes.x)); 
        window->ContentsRegionRect.Max.y = -window->Scroll.y - window->WindowPadding.y + (window->SizeContentsExplicit.y != 0.0f ? window->SizeContentsExplicit.y : (window->Size.y - window->ScrollbarSizes.y)); 

        // Setup drawing context
        window->DC.IndentX = 0.0f + window->WindowPadding.x - window->Scroll.x;
        window->DC.GroupOffsetX = 0.0f;
        window->DC.ColumnsOffsetX = 0.0f;
        window->DC.CursorStartPos = window->Pos + ImVec2(window->DC.IndentX + window->DC.ColumnsOffsetX, window->TitleBarHeight() + window->MenuBarHeight() + window->WindowPadding.y - window->Scroll.y);
        window->DC.CursorPos = window->DC.CursorStartPos;
        window->DC.CursorPosPrevLine = window->DC.CursorPos;
        window->DC.CursorMaxPos = window->DC.CursorStartPos;
        window->DC.CurrentLineHeight = window->DC.PrevLineHeight = 0.0f;
        window->DC.CurrentLineTextBaseOffset = window->DC.PrevLineTextBaseOffset = 0.0f;
        window->DC.MenuBarAppending = false;
        window->DC.MenuBarOffsetX = ImMax(window->WindowPadding.x, style.ItemSpacing.x);
        window->DC.LogLinePosY = window->DC.CursorPos.y - 9999.0f;
        window->DC.ChildWindows.resize(0);
        window->DC.LayoutType = ImGuiLayoutType_Vertical;
        window->DC.ItemWidth = window->ItemWidthDefault;
        window->DC.TextWrapPos = -1.0f; // disabled
        window->DC.AllowKeyboardFocus = true;
        window->DC.ButtonRepeat = false;
        window->DC.ItemWidthStack.resize(0);
        window->DC.AllowKeyboardFocusStack.resize(0);
        window->DC.ButtonRepeatStack.resize(0);
<<<<<<< HEAD
=======
        window->DC.TextWrapPosStack.resize(0);
        window->DC.ColorEditMode = ImGuiColorEditMode_UserSelect;
>>>>>>> 4bc3f9d1
        window->DC.ColumnsCurrent = 0;
        window->DC.ColumnsCount = 1;
        window->DC.ColumnsStartPosY = window->DC.CursorPos.y;
        window->DC.ColumnsCellMinY = window->DC.ColumnsCellMaxY = window->DC.ColumnsStartPosY;
        window->DC.TreeDepth = 0;
        window->DC.StateStorage = &window->StateStorage;
        window->DC.GroupStack.resize(0);
        window->MenuColumns.Update(3, style.ItemSpacing.x, !window_was_active);

        if (window->AutoFitFramesX > 0)
            window->AutoFitFramesX--;
        if (window->AutoFitFramesY > 0)
            window->AutoFitFramesY--;

        // New windows appears in front (we need to do that AFTER setting DC.CursorStartPos so our initial navigation reference rectangle can start around there)
        if (!window_was_active && !(flags & ImGuiWindowFlags_NoFocusOnAppearing))
            if (!(flags & (ImGuiWindowFlags_ChildWindow|ImGuiWindowFlags_Tooltip)) || (flags & ImGuiWindowFlags_Popup))
                FocusWindow(window);

        // Title bar
        if (!(flags & ImGuiWindowFlags_NoTitleBar))
        {
            if (p_open != NULL)
            {
                const float pad = 2.0f;
                const float rad = (window->TitleBarHeight() - pad*2.0f) * 0.5f;
                if (CloseButton(window->GetID("#CLOSE"), window->Rect().GetTR() + ImVec2(-pad - rad, pad + rad), rad))
                    *p_open = false;
            }

            const ImVec2 text_size = CalcTextSize(name, NULL, true);
            if (!(flags & ImGuiWindowFlags_NoCollapse))
                RenderCollapseTriangle(window->Pos + style.FramePadding, !window->Collapsed, 1.0f, true);

            ImVec2 text_min = window->Pos + style.FramePadding;
            ImVec2 text_max = window->Pos + ImVec2(window->Size.x - style.FramePadding.x, style.FramePadding.y*2 + text_size.y);
            ImVec2 clip_max = ImVec2(window->Pos.x + window->Size.x - (p_open ? title_bar_rect.GetHeight() - 3 : style.FramePadding.x), text_max.y); // Match the size of CloseWindowButton()
            bool pad_left = (flags & ImGuiWindowFlags_NoCollapse) == 0;
            bool pad_right = (p_open != NULL);
            if (style.WindowTitleAlign & ImGuiAlign_Center) pad_right = pad_left;
            if (pad_left) text_min.x += g.FontSize + style.ItemInnerSpacing.x;
            if (pad_right) text_max.x -= g.FontSize + style.ItemInnerSpacing.x;
            ImVec2 clip_min = ImVec2(text_min.x, window->Pos.y);
            RenderTextClipped(text_min, text_max, name, NULL, &text_size, style.WindowTitleAlign, &clip_min, &clip_max);
        }

        // Save clipped aabb so we can access it in constant-time in FindHoveredWindow()
        window->WindowRectClipped = window->Rect();
        window->WindowRectClipped.Clip(window->ClipRect);

        // Pressing CTRL+C while holding on a window copy its content to the clipboard
        // This works but 1. doesn't handle multiple Begin/End pairs, 2. recursing into another Begin/End pair - so we need to work that out and add better logging scope.
        // Maybe we can support CTRL+C on every element?
        /*
        if (g.ActiveId == move_id)
            if (g.IO.KeyCtrl && IsKeyPressedMap(ImGuiKey_C))
                ImGui::LogToClipboard();
        */
    }

    // Inner clipping rectangle
    // We set this up after processing the resize grip so that our clip rectangle doesn't lag by a frame
    // Note that if our window is collapsed we will end up with a null clipping rectangle which is the correct behavior.
    const ImRect title_bar_rect = window->TitleBarRect();
    const float border_size = window->BorderSize;
    ImRect clip_rect; // Force round to ensure that e.g. (int)(max.x-min.x) in user's render code produce correct result.
    clip_rect.Min.x = ImFloor(0.5f + title_bar_rect.Min.x + ImMax(border_size, ImFloor(window->WindowPadding.x*0.5f)));
    clip_rect.Min.y = ImFloor(0.5f + title_bar_rect.Max.y + window->MenuBarHeight() + border_size);
    clip_rect.Max.x = ImFloor(0.5f + window->Pos.x + window->Size.x - window->ScrollbarSizes.x - ImMax(border_size, ImFloor(window->WindowPadding.x*0.5f)));
    clip_rect.Max.y = ImFloor(0.5f + window->Pos.y + window->Size.y - window->ScrollbarSizes.y - border_size);
    PushClipRect(clip_rect.Min, clip_rect.Max, true);

    // Clear 'accessed' flag last thing
    if (first_begin_of_the_frame)
        window->Accessed = false;
    window->BeginCount++;
    g.SetNextWindowSizeConstraint = false;

    // Child window can be out of sight and have "negative" clip windows.
    // Mark them as collapsed so commands are skipped earlier (we can't manually collapse because they have no title bar).
    if (flags & ImGuiWindowFlags_ChildWindow)
    {
        IM_ASSERT((flags & ImGuiWindowFlags_NoTitleBar) != 0);
        window->Collapsed = parent_window && parent_window->Collapsed;

        if (!(flags & ImGuiWindowFlags_AlwaysAutoResize) && window->AutoFitFramesX <= 0 && window->AutoFitFramesY <= 0)
            window->Collapsed |= (window->WindowRectClipped.Min.x >= window->WindowRectClipped.Max.x || window->WindowRectClipped.Min.y >= window->WindowRectClipped.Max.y);

        // We also hide the window from rendering because we've already added its border to the command list.
        // (we could perform the check earlier in the function but it is simpler at this point)
        if (window->Collapsed)
            window->Active = false;
    }
    if (style.Alpha <= 0.0f)
        window->Active = false;

    // Return false if we don't intend to display anything to allow user to perform an early out optimization
    window->SkipItems = (window->Collapsed || !window->Active) && window->AutoFitFramesX <= 0 && window->AutoFitFramesY <= 0;
    return !window->SkipItems;
}

void ImGui::End()
{
    ImGuiContext& g = *GImGui;
    ImGuiWindow* window = g.CurrentWindow;

    Columns(1, "#CloseColumns");
    PopClipRect();   // inner window clip rectangle

    // Stop logging
    if (!(window->Flags & ImGuiWindowFlags_ChildWindow))    // FIXME: add more options for scope of logging
        LogFinish();

    // Pop
    // NB: we don't clear 'window->RootWindow'. The pointer is allowed to live until the next call to Begin().
    g.CurrentWindowStack.pop_back();
    if (window->Flags & ImGuiWindowFlags_Popup)
        g.CurrentPopupStack.pop_back();
    CheckStacksSize(window, false);
    SetCurrentWindow(g.CurrentWindowStack.empty() ? NULL : g.CurrentWindowStack.back());
}

// Vertical scrollbar
// The entire piece of code below is rather confusing because:
// - We handle absolute seeking (when first clicking outside the grab) and relative manipulation (afterward or when clicking inside the grab)
// - We store values as normalized ratio and in a form that allows the window content to change while we are holding on a scrollbar
// - We handle both horizontal and vertical scrollbars, which makes the terminology not ideal.
static void Scrollbar(ImGuiWindow* window, bool horizontal)
{
    ImGuiContext& g = *GImGui;
    const ImGuiStyle& style = g.Style;
    const ImGuiID id = window->GetID(horizontal ? "#SCROLLX" : "#SCROLLY");

    // Render background
    bool other_scrollbar = (horizontal ? window->ScrollbarY : window->ScrollbarX);
    float other_scrollbar_size_w = other_scrollbar ? style.ScrollbarSize : 0.0f;
    const ImRect window_rect = window->Rect();
    const float border_size = window->BorderSize;
    ImRect bb = horizontal
        ? ImRect(window->Pos.x + border_size, window_rect.Max.y - style.ScrollbarSize, window_rect.Max.x - other_scrollbar_size_w - border_size, window_rect.Max.y - border_size)
        : ImRect(window_rect.Max.x - style.ScrollbarSize, window->Pos.y + border_size, window_rect.Max.x - border_size, window_rect.Max.y - other_scrollbar_size_w - border_size);
    if (!horizontal)
        bb.Min.y += window->TitleBarHeight() + ((window->Flags & ImGuiWindowFlags_MenuBar) ? window->MenuBarHeight() : 0.0f);

    float window_rounding = (window->Flags & ImGuiWindowFlags_ChildWindow) ? style.ChildWindowRounding : style.WindowRounding;
    int window_rounding_corners;
    if (horizontal)
        window_rounding_corners = 8 | (other_scrollbar ? 0 : 4);
    else
        window_rounding_corners = (((window->Flags & ImGuiWindowFlags_NoTitleBar) && !(window->Flags & ImGuiWindowFlags_MenuBar)) ? 2 : 0) | (other_scrollbar ? 0 : 4);
    window->DrawList->AddRectFilled(bb.Min, bb.Max, ImGui::GetColorU32(ImGuiCol_ScrollbarBg), window_rounding, window_rounding_corners);
    bb.Reduce(ImVec2(ImClamp((float)(int)((bb.Max.x - bb.Min.x - 2.0f) * 0.5f), 0.0f, 3.0f), ImClamp((float)(int)((bb.Max.y - bb.Min.y - 2.0f) * 0.5f), 0.0f, 3.0f)));

    // V denote the main axis of the scrollbar
    float scrollbar_size_v = horizontal ? bb.GetWidth() : bb.GetHeight();
    float scroll_v = horizontal ? window->Scroll.x : window->Scroll.y;
    float win_size_avail_v = (horizontal ? window->Size.x : window->Size.y) - other_scrollbar_size_w;
    float win_size_contents_v = horizontal ? window->SizeContents.x : window->SizeContents.y;

    // The grabable box size generally represent the amount visible (vs the total scrollable amount)
    // But we maintain a minimum size in pixel to allow for the user to still aim inside.
    const float grab_h_pixels = ImMin(ImMax(scrollbar_size_v * ImSaturate(win_size_avail_v / ImMax(win_size_contents_v, win_size_avail_v)), style.GrabMinSize), scrollbar_size_v);
    const float grab_h_norm = grab_h_pixels / scrollbar_size_v;

    // Handle input right away. None of the code of Begin() is relying on scrolling position before calling Scrollbar().
    bool held = false;
    bool hovered = false;
    const bool previously_held = (g.ActiveId == id);
    ImGui::ButtonBehavior(bb, id, &hovered, &held);

    float scroll_max = ImMax(1.0f, win_size_contents_v - win_size_avail_v);
    float scroll_ratio = ImSaturate(scroll_v / scroll_max);
    float grab_v_norm = scroll_ratio * (scrollbar_size_v - grab_h_pixels) / scrollbar_size_v;
    if (held && grab_h_norm < 1.0f)
    {
        float scrollbar_pos_v = horizontal ? bb.Min.x : bb.Min.y;
        float mouse_pos_v = horizontal ? g.IO.MousePos.x : g.IO.MousePos.y;
        float* click_delta_to_grab_center_v = horizontal ? &g.ScrollbarClickDeltaToGrabCenter.x : &g.ScrollbarClickDeltaToGrabCenter.y;

        // Click position in scrollbar normalized space (0.0f->1.0f)
        const float clicked_v_norm = ImSaturate((mouse_pos_v - scrollbar_pos_v) / scrollbar_size_v);
        ImGui::SetHoveredID(id);

        bool seek_absolute = false;
        if (!previously_held)
        {
            // On initial click calculate the distance between mouse and the center of the grab
            if (clicked_v_norm >= grab_v_norm && clicked_v_norm <= grab_v_norm + grab_h_norm)
            {
                *click_delta_to_grab_center_v = clicked_v_norm - grab_v_norm - grab_h_norm*0.5f;
            }
            else
            {
                seek_absolute = true;
                *click_delta_to_grab_center_v = 0.0f;
            }
        }

        // Apply scroll
        // It is ok to modify Scroll here because we are being called in Begin() after the calculation of SizeContents and before setting up our starting position
        const float scroll_v_norm = ImSaturate((clicked_v_norm - *click_delta_to_grab_center_v - grab_h_norm*0.5f) / (1.0f - grab_h_norm));
        scroll_v = (float)(int)(0.5f + scroll_v_norm * scroll_max);//(win_size_contents_v - win_size_v));
        if (horizontal)
            window->Scroll.x = scroll_v;
        else
            window->Scroll.y = scroll_v;

        // Update values for rendering
        scroll_ratio = ImSaturate(scroll_v / scroll_max);
        grab_v_norm = scroll_ratio * (scrollbar_size_v - grab_h_pixels) / scrollbar_size_v;

        // Update distance to grab now that we have seeked and saturated
        if (seek_absolute)
            *click_delta_to_grab_center_v = clicked_v_norm - grab_v_norm - grab_h_norm*0.5f;
    }

    // Render
    const ImU32 grab_col = ImGui::GetColorU32(held ? ImGuiCol_ScrollbarGrabActive : hovered ? ImGuiCol_ScrollbarGrabHovered : ImGuiCol_ScrollbarGrab);
    if (horizontal)
        window->DrawList->AddRectFilled(ImVec2(ImLerp(bb.Min.x, bb.Max.x, grab_v_norm), bb.Min.y), ImVec2(ImLerp(bb.Min.x, bb.Max.x, grab_v_norm) + grab_h_pixels, bb.Max.y), grab_col, style.ScrollbarRounding);
    else
        window->DrawList->AddRectFilled(ImVec2(bb.Min.x, ImLerp(bb.Min.y, bb.Max.y, grab_v_norm)), ImVec2(bb.Max.x, ImLerp(bb.Min.y, bb.Max.y, grab_v_norm) + grab_h_pixels), grab_col, style.ScrollbarRounding);
}

// Moving window to front of display (which happens to be back of our sorted list)
void ImGui::FocusWindow(ImGuiWindow* window)
{
    ImGuiContext& g = *GImGui;

    // Always mark the window we passed as focused. This is used for keyboard interactions such as tabbing.
    g.FocusedWindow = window;

    // Passing NULL allow to disable keyboard focus
    if (!window)
        return;

    // And move its root window to the top of the pile
    if (window->RootWindow)
        window = window->RootWindow;

    // Steal focus on active widgets
    if (window->Flags & ImGuiWindowFlags_Popup) // FIXME: This statement should be unnecessary. Need further testing before removing it..
        if (g.ActiveId != 0 && g.ActiveIdWindow && g.ActiveIdWindow->RootWindow != window)
            SetActiveID(0);

    // Bring to front
    if ((window->Flags & ImGuiWindowFlags_NoBringToFrontOnFocus) || g.Windows.back() == window)
        return;
    for (int i = 0; i < g.Windows.Size; i++)
        if (g.Windows[i] == window)
        {
            g.Windows.erase(g.Windows.begin() + i);
            break;
        }
    g.Windows.push_back(window);
}

void ImGui::PushItemWidth(float item_width)
{
    ImGuiWindow* window = GetCurrentWindow();
    window->DC.ItemWidth = (item_width == 0.0f ? window->ItemWidthDefault : item_width);
    window->DC.ItemWidthStack.push_back(window->DC.ItemWidth);
}

static void PushMultiItemsWidths(int components, float w_full)
{
    ImGuiWindow* window = ImGui::GetCurrentWindow();
    const ImGuiStyle& style = GImGui->Style;
    if (w_full <= 0.0f)
        w_full = ImGui::CalcItemWidth();
    const float w_item_one  = ImMax(1.0f, (float)(int)((w_full - (style.ItemInnerSpacing.x) * (components-1)) / (float)components));
    const float w_item_last = ImMax(1.0f, (float)(int)(w_full - (w_item_one + style.ItemInnerSpacing.x) * (components-1)));
    window->DC.ItemWidthStack.push_back(w_item_last);
    for (int i = 0; i < components-1; i++)
        window->DC.ItemWidthStack.push_back(w_item_one);
    window->DC.ItemWidth = window->DC.ItemWidthStack.back();
}

void ImGui::PopItemWidth()
{
    ImGuiWindow* window = GetCurrentWindow();
    window->DC.ItemWidthStack.pop_back();
    window->DC.ItemWidth = window->DC.ItemWidthStack.empty() ? window->ItemWidthDefault : window->DC.ItemWidthStack.back();
}

float ImGui::CalcItemWidth()
{
    ImGuiWindow* window = GetCurrentWindowRead();
    float w = window->DC.ItemWidth;
    if (w < 0.0f)
    {
        // Align to a right-side limit. We include 1 frame padding in the calculation because this is how the width is always used (we add 2 frame padding to it), but we could move that responsibility to the widget as well.
        float width_to_right_edge = GetContentRegionAvail().x;
        w = ImMax(1.0f, width_to_right_edge + w);
    }
    w = (float)(int)w;
    return w;
}

static void SetCurrentFont(ImFont* font)
{
    ImGuiContext& g = *GImGui;
    IM_ASSERT(font && font->IsLoaded());    // Font Atlas not created. Did you call io.Fonts->GetTexDataAsRGBA32 / GetTexDataAsAlpha8 ?
    IM_ASSERT(font->Scale > 0.0f);
    g.Font = font;
    g.FontBaseSize = g.IO.FontGlobalScale * g.Font->FontSize * g.Font->Scale;
    g.FontSize = g.CurrentWindow ? g.CurrentWindow->CalcFontSize() : 0.0f;
    g.FontTexUvWhitePixel = g.Font->ContainerAtlas->TexUvWhitePixel;
}

void ImGui::PushFont(ImFont* font)
{
    ImGuiContext& g = *GImGui;
    if (!font)
        font = g.IO.Fonts->Fonts[0];
    SetCurrentFont(font);
    g.FontStack.push_back(font);
    g.CurrentWindow->DrawList->PushTextureID(font->ContainerAtlas->TexID);
}

void  ImGui::PopFont()
{
    ImGuiContext& g = *GImGui;
    g.CurrentWindow->DrawList->PopTextureID();
    g.FontStack.pop_back();
    SetCurrentFont(g.FontStack.empty() ? g.IO.Fonts->Fonts[0] : g.FontStack.back());
}

void ImGui::PushAllowKeyboardFocus(bool allow_keyboard_focus)
{
    ImGuiWindow* window = GetCurrentWindow();
    window->DC.AllowKeyboardFocus = allow_keyboard_focus;
    window->DC.AllowKeyboardFocusStack.push_back(allow_keyboard_focus);
}

void ImGui::PopAllowKeyboardFocus()
{
    ImGuiWindow* window = GetCurrentWindow();
    window->DC.AllowKeyboardFocusStack.pop_back();
    window->DC.AllowKeyboardFocus = window->DC.AllowKeyboardFocusStack.empty() ? true : window->DC.AllowKeyboardFocusStack.back();
}

void ImGui::PushButtonRepeat(bool repeat)
{
    ImGuiWindow* window = GetCurrentWindow();
    window->DC.ButtonRepeat = repeat;
    window->DC.ButtonRepeatStack.push_back(repeat);
}

void ImGui::PopButtonRepeat()
{
    ImGuiWindow* window = GetCurrentWindow();
    window->DC.ButtonRepeatStack.pop_back();
    window->DC.ButtonRepeat = window->DC.ButtonRepeatStack.empty() ? false : window->DC.ButtonRepeatStack.back();
}

void ImGui::PushTextWrapPos(float wrap_pos_x)
{
    ImGuiWindow* window = GetCurrentWindow();
    window->DC.TextWrapPos = wrap_pos_x;
    window->DC.TextWrapPosStack.push_back(wrap_pos_x);
}

void ImGui::PopTextWrapPos()
{
    ImGuiWindow* window = GetCurrentWindow();
    window->DC.TextWrapPosStack.pop_back();
    window->DC.TextWrapPos = window->DC.TextWrapPosStack.empty() ? -1.0f : window->DC.TextWrapPosStack.back();
}

void ImGui::PushStyleColor(ImGuiCol idx, const ImVec4& col)
{
    ImGuiContext& g = *GImGui;
    ImGuiColMod backup;
    backup.Col = idx;
    backup.PreviousValue = g.Style.Colors[idx];
    g.ColorModifiers.push_back(backup);
    g.Style.Colors[idx] = col;
}

void ImGui::PopStyleColor(int count)
{
    ImGuiContext& g = *GImGui;
    while (count > 0)
    {
        ImGuiColMod& backup = g.ColorModifiers.back();
        g.Style.Colors[backup.Col] = backup.PreviousValue;
        g.ColorModifiers.pop_back();
        count--;
    }
}

static float* GetStyleVarFloatAddr(ImGuiStyleVar idx)
{
    ImGuiContext& g = *GImGui;
    switch (idx)
    {
    case ImGuiStyleVar_Alpha: return &g.Style.Alpha;
    case ImGuiStyleVar_WindowRounding: return &g.Style.WindowRounding;
    case ImGuiStyleVar_ChildWindowRounding: return &g.Style.ChildWindowRounding;
    case ImGuiStyleVar_FrameRounding: return &g.Style.FrameRounding;
    case ImGuiStyleVar_IndentSpacing: return &g.Style.IndentSpacing;
    case ImGuiStyleVar_GrabMinSize: return &g.Style.GrabMinSize;
    }
    return NULL;
}

static ImVec2* GetStyleVarVec2Addr(ImGuiStyleVar idx)
{
    ImGuiContext& g = *GImGui;
    switch (idx)
    {
    case ImGuiStyleVar_WindowPadding: return &g.Style.WindowPadding;
    case ImGuiStyleVar_WindowMinSize: return &g.Style.WindowMinSize;
    case ImGuiStyleVar_FramePadding: return &g.Style.FramePadding;
    case ImGuiStyleVar_ItemSpacing: return &g.Style.ItemSpacing;
    case ImGuiStyleVar_ItemInnerSpacing: return &g.Style.ItemInnerSpacing;
    }
    return NULL;
}

void ImGui::PushStyleVar(ImGuiStyleVar idx, float val)
{
    ImGuiContext& g = *GImGui;
    float* pvar = GetStyleVarFloatAddr(idx);
    IM_ASSERT(pvar != NULL); // Called function with wrong-type? Variable is not a float.
    ImGuiStyleMod backup;
    backup.Var = idx;
    backup.PreviousValue = ImVec2(*pvar, 0.0f);
    g.StyleModifiers.push_back(backup);
    *pvar = val;
}


void ImGui::PushStyleVar(ImGuiStyleVar idx, const ImVec2& val)
{
    ImGuiContext& g = *GImGui;
    ImVec2* pvar = GetStyleVarVec2Addr(idx);
    IM_ASSERT(pvar != NULL); // Called function with wrong-type? Variable is not a ImVec2.
    ImGuiStyleMod backup;
    backup.Var = idx;
    backup.PreviousValue = *pvar;
    g.StyleModifiers.push_back(backup);
    *pvar = val;
}

void ImGui::PopStyleVar(int count)
{
    ImGuiContext& g = *GImGui;
    while (count > 0)
    {
        ImGuiStyleMod& backup = g.StyleModifiers.back();
        if (float* pvar_f = GetStyleVarFloatAddr(backup.Var))
            *pvar_f = backup.PreviousValue.x;
        else if (ImVec2* pvar_v = GetStyleVarVec2Addr(backup.Var))
            *pvar_v = backup.PreviousValue;
        g.StyleModifiers.pop_back();
        count--;
    }
}

const char* ImGui::GetStyleColName(ImGuiCol idx)
{
    // Create switch-case from enum with regexp: ImGuiCol_{.*}, --> case ImGuiCol_\1: return "\1";
    switch (idx)
    {
    case ImGuiCol_Text: return "Text";
    case ImGuiCol_TextDisabled: return "TextDisabled";
    case ImGuiCol_WindowBg: return "WindowBg";
    case ImGuiCol_ChildWindowBg: return "ChildWindowBg";
    case ImGuiCol_PopupBg: return "PopupBg";
    case ImGuiCol_Border: return "Border";
    case ImGuiCol_BorderShadow: return "BorderShadow";
    case ImGuiCol_FrameBg: return "FrameBg";
    case ImGuiCol_FrameBgHovered: return "FrameBgHovered";
    case ImGuiCol_FrameBgActive: return "FrameBgActive";
    case ImGuiCol_TitleBg: return "TitleBg";
    case ImGuiCol_TitleBgCollapsed: return "TitleBgCollapsed";
    case ImGuiCol_TitleBgActive: return "TitleBgActive";
    case ImGuiCol_MenuBarBg: return "MenuBarBg";
    case ImGuiCol_ScrollbarBg: return "ScrollbarBg";
    case ImGuiCol_ScrollbarGrab: return "ScrollbarGrab";
    case ImGuiCol_ScrollbarGrabHovered: return "ScrollbarGrabHovered";
    case ImGuiCol_ScrollbarGrabActive: return "ScrollbarGrabActive";
    case ImGuiCol_ComboBg: return "ComboBg";
    case ImGuiCol_CheckMark: return "CheckMark";
    case ImGuiCol_SliderGrab: return "SliderGrab";
    case ImGuiCol_SliderGrabActive: return "SliderGrabActive";
    case ImGuiCol_Button: return "Button";
    case ImGuiCol_ButtonHovered: return "ButtonHovered";
    case ImGuiCol_ButtonActive: return "ButtonActive";
    case ImGuiCol_Header: return "Header";
    case ImGuiCol_HeaderHovered: return "HeaderHovered";
    case ImGuiCol_HeaderActive: return "HeaderActive";
    case ImGuiCol_Column: return "Column";
    case ImGuiCol_ColumnHovered: return "ColumnHovered";
    case ImGuiCol_ColumnActive: return "ColumnActive";
    case ImGuiCol_ResizeGrip: return "ResizeGrip";
    case ImGuiCol_ResizeGripHovered: return "ResizeGripHovered";
    case ImGuiCol_ResizeGripActive: return "ResizeGripActive";
    case ImGuiCol_CloseButton: return "CloseButton";
    case ImGuiCol_CloseButtonHovered: return "CloseButtonHovered";
    case ImGuiCol_CloseButtonActive: return "CloseButtonActive";
    case ImGuiCol_PlotLines: return "PlotLines";
    case ImGuiCol_PlotLinesHovered: return "PlotLinesHovered";
    case ImGuiCol_PlotHistogram: return "PlotHistogram";
    case ImGuiCol_PlotHistogramHovered: return "PlotHistogramHovered";
    case ImGuiCol_TextSelectedBg: return "TextSelectedBg";
    case ImGuiCol_ModalWindowDarkening: return "ModalWindowDarkening";
    }
    IM_ASSERT(0);
    return "Unknown";
}

bool ImGui::IsWindowHovered()
{
    ImGuiContext& g = *GImGui;
    return g.HoveredWindow == g.CurrentWindow && IsWindowContentHoverable(g.HoveredRootWindow);
}

bool ImGui::IsWindowFocused()
{
    ImGuiContext& g = *GImGui;
    return g.FocusedWindow == g.CurrentWindow;
}

bool ImGui::IsRootWindowFocused()
{
    ImGuiContext& g = *GImGui;
    return g.FocusedWindow == g.CurrentWindow->RootWindow;
}

bool ImGui::IsRootWindowOrAnyChildFocused()
{
    ImGuiContext& g = *GImGui;
    return g.FocusedWindow && g.FocusedWindow->RootWindow == g.CurrentWindow->RootWindow;
}

bool ImGui::IsRootWindowOrAnyChildHovered()
{
    ImGuiContext& g = *GImGui;
    return g.HoveredRootWindow && (g.HoveredRootWindow == g.CurrentWindow->RootWindow) && IsWindowContentHoverable(g.HoveredRootWindow);
}

float ImGui::GetWindowWidth()
{
    ImGuiWindow* window = GImGui->CurrentWindow;
    return window->Size.x;
}

float ImGui::GetWindowHeight()
{
    ImGuiWindow* window = GImGui->CurrentWindow;
    return window->Size.y;
}

ImVec2 ImGui::GetWindowPos()
{
    ImGuiContext& g = *GImGui;
    ImGuiWindow* window = g.CurrentWindow;
    return window->Pos;
}

static void SetWindowScrollY(ImGuiWindow* window, float new_scroll_y)
{
    window->DC.CursorMaxPos.y += window->Scroll.y;
    window->Scroll.y = new_scroll_y;
    window->DC.CursorMaxPos.y -= window->Scroll.y;
}

static void SetWindowPos(ImGuiWindow* window, const ImVec2& pos, ImGuiSetCond cond)
{
    // Test condition (NB: bit 0 is always true) and clear flags for next time
    if (cond && (window->SetWindowPosAllowFlags & cond) == 0)
        return;
    window->SetWindowPosAllowFlags &= ~(ImGuiSetCond_Once | ImGuiSetCond_FirstUseEver | ImGuiSetCond_Appearing);
    window->SetWindowPosCenterWanted = false;

    // Set
    const ImVec2 old_pos = window->Pos;
    window->PosFloat = pos;
    window->Pos = ImVec2((float)(int)window->PosFloat.x, (float)(int)window->PosFloat.y);
    window->DC.CursorPos += (window->Pos - old_pos);    // As we happen to move the window while it is being appended to (which is a bad idea - will smear) let's at least offset the cursor
    window->DC.CursorMaxPos += (window->Pos - old_pos); // And more importantly we need to adjust this so size calculation doesn't get affected.
}

void ImGui::SetWindowPos(const ImVec2& pos, ImGuiSetCond cond)
{
    ImGuiWindow* window = GetCurrentWindow();
    SetWindowPos(window, pos, cond);
}

void ImGui::SetWindowPos(const char* name, const ImVec2& pos, ImGuiSetCond cond)
{
    ImGuiWindow* window = FindWindowByName(name);
    if (window)
        SetWindowPos(window, pos, cond);
}

ImVec2 ImGui::GetWindowSize()
{
    ImGuiWindow* window = GetCurrentWindowRead();
    return window->Size;
}

static void SetWindowSize(ImGuiWindow* window, const ImVec2& size, ImGuiSetCond cond)
{
    // Test condition (NB: bit 0 is always true) and clear flags for next time
    if (cond && (window->SetWindowSizeAllowFlags & cond) == 0)
        return;
    window->SetWindowSizeAllowFlags &= ~(ImGuiSetCond_Once | ImGuiSetCond_FirstUseEver | ImGuiSetCond_Appearing);

    // Set
    if (size.x > 0.0f)
    {
        window->AutoFitFramesX = 0;
        window->SizeFull.x = size.x;
    }
    else
    {
        window->AutoFitFramesX = 2;
        window->AutoFitOnlyGrows = false;
    }
    if (size.y > 0.0f)
    {
        window->AutoFitFramesY = 0;
        window->SizeFull.y = size.y;
    }
    else
    {
        window->AutoFitFramesY = 2;
        window->AutoFitOnlyGrows = false;
    }
}

void ImGui::SetWindowSize(const ImVec2& size, ImGuiSetCond cond)
{
    SetWindowSize(GImGui->CurrentWindow, size, cond);
}

void ImGui::SetWindowSize(const char* name, const ImVec2& size, ImGuiSetCond cond)
{
    ImGuiWindow* window = FindWindowByName(name);
    if (window)
        SetWindowSize(window, size, cond);
}

static void SetWindowCollapsed(ImGuiWindow* window, bool collapsed, ImGuiSetCond cond)
{
    // Test condition (NB: bit 0 is always true) and clear flags for next time
    if (cond && (window->SetWindowCollapsedAllowFlags & cond) == 0)
        return;
    window->SetWindowCollapsedAllowFlags &= ~(ImGuiSetCond_Once | ImGuiSetCond_FirstUseEver | ImGuiSetCond_Appearing);

    // Set
    window->Collapsed = collapsed;
}

void ImGui::SetWindowCollapsed(bool collapsed, ImGuiSetCond cond)
{
    SetWindowCollapsed(GImGui->CurrentWindow, collapsed, cond);
}

bool ImGui::IsWindowCollapsed()
{
    return GImGui->CurrentWindow->Collapsed;
}

void ImGui::SetWindowCollapsed(const char* name, bool collapsed, ImGuiSetCond cond)
{
    ImGuiWindow* window = FindWindowByName(name);
    if (window)
        SetWindowCollapsed(window, collapsed, cond);
}

void ImGui::SetWindowFocus()
{
    FocusWindow(GImGui->CurrentWindow);
}

void ImGui::SetWindowFocus(const char* name)
{
    if (name)
    {
        if (ImGuiWindow* window = FindWindowByName(name))
            FocusWindow(window);
    }
    else
    {
        FocusWindow(NULL);
    }
}

void ImGui::SetNextWindowPos(const ImVec2& pos, ImGuiSetCond cond)
{
    ImGuiContext& g = *GImGui;
    g.SetNextWindowPosVal = pos;
    g.SetNextWindowPosCond = cond ? cond : ImGuiSetCond_Always;
}

void ImGui::SetNextWindowPosCenter(ImGuiSetCond cond)
{
    ImGuiContext& g = *GImGui;
    g.SetNextWindowPosVal = ImVec2(-FLT_MAX, -FLT_MAX);
    g.SetNextWindowPosCond = cond ? cond : ImGuiSetCond_Always;
}

void ImGui::SetNextWindowSize(const ImVec2& size, ImGuiSetCond cond)
{
    ImGuiContext& g = *GImGui;
    g.SetNextWindowSizeVal = size;
    g.SetNextWindowSizeCond = cond ? cond : ImGuiSetCond_Always;
}

void ImGui::SetNextWindowSizeConstraints(const ImVec2& size_min, const ImVec2& size_max, ImGuiSizeConstraintCallback custom_callback, void* custom_callback_user_data)
{
    ImGuiContext& g = *GImGui;
    g.SetNextWindowSizeConstraint = true;
    g.SetNextWindowSizeConstraintRect = ImRect(size_min, size_max);
    g.SetNextWindowSizeConstraintCallback = custom_callback;
    g.SetNextWindowSizeConstraintCallbackUserData = custom_callback_user_data;
}

void ImGui::SetNextWindowContentSize(const ImVec2& size)
{
    ImGuiContext& g = *GImGui;
    g.SetNextWindowContentSizeVal = size;
    g.SetNextWindowContentSizeCond = ImGuiSetCond_Always;
}

void ImGui::SetNextWindowContentWidth(float width)
{
    ImGuiContext& g = *GImGui;
    g.SetNextWindowContentSizeVal = ImVec2(width, g.SetNextWindowContentSizeCond ? g.SetNextWindowContentSizeVal.y : 0.0f);
    g.SetNextWindowContentSizeCond = ImGuiSetCond_Always;
}

void ImGui::SetNextWindowCollapsed(bool collapsed, ImGuiSetCond cond)
{
    ImGuiContext& g = *GImGui;
    g.SetNextWindowCollapsedVal = collapsed;
    g.SetNextWindowCollapsedCond = cond ? cond : ImGuiSetCond_Always;
}

void ImGui::SetNextWindowFocus()
{
    ImGuiContext& g = *GImGui;
    g.SetNextWindowFocus = true;
}

// In window space (not screen space!)
ImVec2 ImGui::GetContentRegionMax()
{
    ImGuiWindow* window = GetCurrentWindowRead();
    ImVec2 mx = window->ContentsRegionRect.Max;
    if (window->DC.ColumnsCount != 1)
        mx.x = GetColumnOffset(window->DC.ColumnsCurrent + 1) - window->WindowPadding.x;
    return mx;
}

ImVec2 ImGui::GetContentRegionAvail()
{
    ImGuiWindow* window = GetCurrentWindowRead();
    return GetContentRegionMax() - (window->DC.CursorPos - window->Pos);
}

float ImGui::GetContentRegionAvailWidth()
{
    return GetContentRegionAvail().x;
}

// In window space (not screen space!)
ImVec2 ImGui::GetWindowContentRegionMin()
{
    ImGuiWindow* window = GetCurrentWindowRead();
    return window->ContentsRegionRect.Min;
}

ImVec2 ImGui::GetWindowContentRegionMax()
{
    ImGuiWindow* window = GetCurrentWindowRead();
    return window->ContentsRegionRect.Max;
}

float ImGui::GetWindowContentRegionWidth()
{
    ImGuiWindow* window = GetCurrentWindowRead();
    return window->ContentsRegionRect.Max.x - window->ContentsRegionRect.Min.x;
}

float ImGui::GetTextLineHeight()
{
    ImGuiContext& g = *GImGui;
    return g.FontSize;
}

float ImGui::GetTextLineHeightWithSpacing()
{
    ImGuiContext& g = *GImGui;
    return g.FontSize + g.Style.ItemSpacing.y;
}

float ImGui::GetItemsLineHeightWithSpacing()
{
    ImGuiContext& g = *GImGui;
    return g.FontSize + g.Style.FramePadding.y * 2.0f + g.Style.ItemSpacing.y;
}

ImDrawList* ImGui::GetWindowDrawList()
{
    ImGuiWindow* window = GetCurrentWindow();
    return window->DrawList;
}

ImFont* ImGui::GetFont()
{
    return GImGui->Font;
}

float ImGui::GetFontSize()
{
    return GImGui->FontSize;
}

ImVec2 ImGui::GetFontTexUvWhitePixel()
{
    return GImGui->FontTexUvWhitePixel;
}

void ImGui::SetWindowFontScale(float scale)
{
    ImGuiContext& g = *GImGui;
    ImGuiWindow* window = GetCurrentWindow();
    window->FontWindowScale = scale;
    g.FontSize = window->CalcFontSize();
}

// User generally sees positions in window coordinates. Internally we store CursorPos in absolute screen coordinates because it is more convenient.
// Conversion happens as we pass the value to user, but it makes our naming convention confusing because GetCursorPos() == (DC.CursorPos - window.Pos). May want to rename 'DC.CursorPos'.
ImVec2 ImGui::GetCursorPos()
{
    ImGuiWindow* window = GetCurrentWindowRead();
    return window->DC.CursorPos - window->Pos + window->Scroll;
}

float ImGui::GetCursorPosX()
{
    ImGuiWindow* window = GetCurrentWindowRead();
    return window->DC.CursorPos.x - window->Pos.x + window->Scroll.x;
}

float ImGui::GetCursorPosY()
{
    ImGuiWindow* window = GetCurrentWindowRead();
    return window->DC.CursorPos.y - window->Pos.y + window->Scroll.y;
}

void ImGui::SetCursorPos(const ImVec2& local_pos)
{
    ImGuiWindow* window = GetCurrentWindow();
    window->DC.CursorPos = window->Pos - window->Scroll + local_pos;
    window->DC.CursorMaxPos = ImMax(window->DC.CursorMaxPos, window->DC.CursorPos);
}

void ImGui::SetCursorPosX(float x)
{
    ImGuiWindow* window = GetCurrentWindow();
    window->DC.CursorPos.x = window->Pos.x - window->Scroll.x + x;
    window->DC.CursorMaxPos.x = ImMax(window->DC.CursorMaxPos.x, window->DC.CursorPos.x);
}

void ImGui::SetCursorPosY(float y)
{
    ImGuiWindow* window = GetCurrentWindow();
    window->DC.CursorPos.y = window->Pos.y - window->Scroll.y + y;
    window->DC.CursorMaxPos.y = ImMax(window->DC.CursorMaxPos.y, window->DC.CursorPos.y);
}

ImVec2 ImGui::GetCursorStartPos()
{
    ImGuiWindow* window = GetCurrentWindowRead();
    return window->DC.CursorStartPos - window->Pos;
}

ImVec2 ImGui::GetCursorScreenPos()
{
    ImGuiWindow* window = GetCurrentWindowRead();
    return window->DC.CursorPos;
}

void ImGui::SetCursorScreenPos(const ImVec2& screen_pos)
{
    ImGuiWindow* window = GetCurrentWindow();
    window->DC.CursorPos = screen_pos;
    window->DC.CursorMaxPos = ImMax(window->DC.CursorMaxPos, window->DC.CursorPos);
}

float ImGui::GetScrollX()
{
    return GImGui->CurrentWindow->Scroll.x;
}

float ImGui::GetScrollY()
{
    return GImGui->CurrentWindow->Scroll.y;
}

float ImGui::GetScrollMaxX()
{
    ImGuiWindow* window = GetCurrentWindowRead();
    return window->SizeContents.x - window->SizeFull.x - window->ScrollbarSizes.x;
}

float ImGui::GetScrollMaxY()
{
    ImGuiWindow* window = GetCurrentWindowRead();
    return window->SizeContents.y - window->SizeFull.y - window->ScrollbarSizes.y;
}

void ImGui::SetScrollX(float scroll_x)
{
    ImGuiWindow* window = GetCurrentWindow();
    window->ScrollTarget.x = scroll_x;
    window->ScrollTargetCenterRatio.x = 0.0f;
}

void ImGui::SetScrollY(float scroll_y)
{
    ImGuiWindow* window = GetCurrentWindow();
    window->ScrollTarget.y = scroll_y + window->TitleBarHeight() + window->MenuBarHeight(); // title bar height canceled out when using ScrollTargetRelY
    window->ScrollTargetCenterRatio.y = 0.0f;
}

void ImGui::SetScrollFromPosY(float pos_y, float center_y_ratio)
{
    // We store a target position so centering can occur on the next frame when we are guaranteed to have a known window size
    ImGuiWindow* window = GetCurrentWindow();
    IM_ASSERT(center_y_ratio >= 0.0f && center_y_ratio <= 1.0f);
    window->ScrollTarget.y = (float)(int)(pos_y + window->Scroll.y);
    if (center_y_ratio <= 0.0f && window->ScrollTarget.y <= window->WindowPadding.y)    // Minor hack to make "scroll to top" take account of WindowPadding, else it would scroll to (WindowPadding.y - ItemSpacing.y)
        window->ScrollTarget.y = 0.0f;
    window->ScrollTargetCenterRatio.y = center_y_ratio;
}

// center_y_ratio: 0.0f top of last item, 0.5f vertical center of last item, 1.0f bottom of last item.
void ImGui::SetScrollHere(float center_y_ratio)
{
    ImGuiWindow* window = GetCurrentWindow();
    float target_y = window->DC.CursorPosPrevLine.y + (window->DC.PrevLineHeight * center_y_ratio) + (GImGui->Style.ItemSpacing.y * (center_y_ratio - 0.5f) * 2.0f); // Precisely aim above, in the middle or below the last line.
    SetScrollFromPosY(target_y - window->Pos.y, center_y_ratio);
}

void ImGui::SetKeyboardFocusHere(int offset)
{
    ImGuiWindow* window = GetCurrentWindow();
    window->FocusIdxAllRequestNext = window->FocusIdxAllCounter + 1 + offset;
    window->FocusIdxTabRequestNext = INT_MAX;
}

void ImGui::SetStateStorage(ImGuiStorage* tree)
{
    ImGuiWindow* window = GetCurrentWindow();
    window->DC.StateStorage = tree ? tree : &window->StateStorage;
}

ImGuiStorage* ImGui::GetStateStorage()
{
    ImGuiWindow* window = GetCurrentWindowRead();
    return window->DC.StateStorage;
}

void ImGui::TextV(const char* fmt, va_list args)
{
    ImGuiWindow* window = GetCurrentWindow();
    if (window->SkipItems)
        return;

    ImGuiContext& g = *GImGui;
    const char* text_end = g.TempBuffer + ImFormatStringV(g.TempBuffer, IM_ARRAYSIZE(g.TempBuffer), fmt, args);
    TextUnformatted(g.TempBuffer, text_end);
}

void ImGui::Text(const char* fmt, ...)
{
    va_list args;
    va_start(args, fmt);
    TextV(fmt, args);
    va_end(args);
}

void ImGui::TextColoredV(const ImVec4& col, const char* fmt, va_list args)
{
    PushStyleColor(ImGuiCol_Text, col);
    TextV(fmt, args);
    PopStyleColor();
}

void ImGui::TextColored(const ImVec4& col, const char* fmt, ...)
{
    va_list args;
    va_start(args, fmt);
    TextColoredV(col, fmt, args);
    va_end(args);
}

void ImGui::TextDisabledV(const char* fmt, va_list args)
{
    PushStyleColor(ImGuiCol_Text, GImGui->Style.Colors[ImGuiCol_TextDisabled]);
    TextV(fmt, args);
    PopStyleColor();
}

void ImGui::TextDisabled(const char* fmt, ...)
{
    va_list args;
    va_start(args, fmt);
    TextDisabledV(fmt, args);
    va_end(args);
}

void ImGui::TextWrappedV(const char* fmt, va_list args)
{
    bool need_wrap = (GImGui->CurrentWindow->DC.TextWrapPos < 0.0f);    // Keep existing wrap position is one ia already set
    if (need_wrap) PushTextWrapPos(0.0f);
    TextV(fmt, args);
    if (need_wrap) PopTextWrapPos();
}

void ImGui::TextWrapped(const char* fmt, ...)
{
    va_list args;
    va_start(args, fmt);
    TextWrappedV(fmt, args);
    va_end(args);
}

void ImGui::TextUnformatted(const char* text, const char* text_end)
{
    ImGuiWindow* window = GetCurrentWindow();
    if (window->SkipItems)
        return;

    ImGuiContext& g = *GImGui;
    IM_ASSERT(text != NULL);
    const char* text_begin = text;
    if (text_end == NULL)
        text_end = text + strlen(text); // FIXME-OPT

    const float wrap_pos_x = window->DC.TextWrapPos;
    const bool wrap_enabled = wrap_pos_x >= 0.0f;
    if (text_end - text > 2000 && !wrap_enabled)
    {
        // Long text!
        // Perform manual coarse clipping to optimize for long multi-line text
        // From this point we will only compute the width of lines that are visible. Optimization only available when word-wrapping is disabled.
        // We also don't vertically center the text within the line full height, which is unlikely to matter because we are likely the biggest and only item on the line.
        const char* line = text;
        const float line_height = GetTextLineHeight();
        const ImVec2 text_pos = window->DC.CursorPos + ImVec2(0.0f, window->DC.CurrentLineTextBaseOffset);
        const ImRect clip_rect = window->ClipRect;
        ImVec2 text_size(0,0);

        if (text_pos.y <= clip_rect.Max.y)
        {
            ImVec2 pos = text_pos;

            // Lines to skip (can't skip when logging text)
            if (!g.LogEnabled)
            {
                int lines_skippable = (int)((clip_rect.Min.y - text_pos.y) / line_height);
                if (lines_skippable > 0)
                {
                    int lines_skipped = 0;
                    while (line < text_end && lines_skipped < lines_skippable)
                    {
                        const char* line_end = strchr(line, '\n');
                        if (!line_end)
                            line_end = text_end;
                        line = line_end + 1;
                        lines_skipped++;
                    }
                    pos.y += lines_skipped * line_height;
                }
            }

            // Lines to render
            if (line < text_end)
            {
                ImRect line_rect(pos, pos + ImVec2(FLT_MAX, line_height));
                while (line < text_end)
                {
                    const char* line_end = strchr(line, '\n');
                    if (IsClippedEx(line_rect, NULL, false))
                        break;

                    const ImVec2 line_size = CalcTextSize(line, line_end, false);
                    text_size.x = ImMax(text_size.x, line_size.x);
                    RenderText(pos, line, line_end, false);
                    if (!line_end)
                        line_end = text_end;
                    line = line_end + 1;
                    line_rect.Min.y += line_height;
                    line_rect.Max.y += line_height;
                    pos.y += line_height;
                }

                // Count remaining lines
                int lines_skipped = 0;
                while (line < text_end)
                {
                    const char* line_end = strchr(line, '\n');
                    if (!line_end)
                        line_end = text_end;
                    line = line_end + 1;
                    lines_skipped++;
                }
                pos.y += lines_skipped * line_height;
            }

            text_size.y += (pos - text_pos).y;
        }

        ImRect bb(text_pos, text_pos + text_size);
        ItemSize(bb);
        ItemAdd(bb, NULL);
    }
    else
    {
        const float wrap_width = wrap_enabled ? CalcWrapWidthForPos(window->DC.CursorPos, wrap_pos_x) : 0.0f;
        const ImVec2 text_size = CalcTextSize(text_begin, text_end, false, wrap_width);

        // Account of baseline offset
        ImVec2 text_pos(window->DC.CursorPos.x, window->DC.CursorPos.y + window->DC.CurrentLineTextBaseOffset);
        ImRect bb(text_pos, text_pos + text_size);
        ItemSize(text_size);
        if (!ItemAdd(bb, NULL))
            return;

        // Render (we don't hide text after ## in this end-user function)
        RenderTextWrapped(bb.Min, text_begin, text_end, wrap_width);
    }
}

void ImGui::AlignFirstTextHeightToWidgets()
{
    ImGuiWindow* window = GetCurrentWindow();
    if (window->SkipItems)
        return;

    // Declare a dummy item size to that upcoming items that are smaller will center-align on the newly expanded line height.
    ImGuiContext& g = *GImGui;
    ItemSize(ImVec2(0, g.FontSize + g.Style.FramePadding.y*2), g.Style.FramePadding.y);
    SameLine(0, 0);
}

// Add a label+text combo aligned to other label+value widgets
void ImGui::LabelTextV(const char* label, const char* fmt, va_list args)
{
    ImGuiWindow* window = GetCurrentWindow();
    if (window->SkipItems)
        return;

    ImGuiContext& g = *GImGui;
    const ImGuiStyle& style = g.Style;
    const float w = CalcItemWidth();

    const ImVec2 label_size = CalcTextSize(label, NULL, true);
    const ImRect value_bb(window->DC.CursorPos, window->DC.CursorPos + ImVec2(w, label_size.y + style.FramePadding.y*2));
    const ImRect total_bb(window->DC.CursorPos, window->DC.CursorPos + ImVec2(w + (label_size.x > 0.0f ? style.ItemInnerSpacing.x : 0.0f), style.FramePadding.y*2) + label_size);
    ItemSize(total_bb, style.FramePadding.y);
    if (!ItemAdd(total_bb, NULL))
        return;

    // Render
    const char* value_text_begin = &g.TempBuffer[0];
    const char* value_text_end = value_text_begin + ImFormatStringV(g.TempBuffer, IM_ARRAYSIZE(g.TempBuffer), fmt, args);
    RenderTextClipped(value_bb.Min, value_bb.Max, value_text_begin, value_text_end, NULL, ImGuiAlign_VCenter);
    if (label_size.x > 0.0f)
        RenderText(ImVec2(value_bb.Max.x + style.ItemInnerSpacing.x, value_bb.Min.y + style.FramePadding.y), label);
}

void ImGui::LabelText(const char* label, const char* fmt, ...)
{
    va_list args;
    va_start(args, fmt);
    LabelTextV(label, fmt, args);
    va_end(args);
}

static inline bool IsWindowContentHoverable(ImGuiWindow* window)
{
    // An active popup disable hovering on other windows (apart from its own children)
    ImGuiContext& g = *GImGui;
    if (ImGuiWindow* focused_window = g.FocusedWindow)
        if (ImGuiWindow* focused_root_window = focused_window->RootWindow)
            if ((focused_root_window->Flags & ImGuiWindowFlags_Popup) != 0 && focused_root_window->WasActive && focused_root_window != window->RootWindow)
                return false;

    return true;
}

bool ImGui::ButtonBehavior(const ImRect& bb, ImGuiID id, bool* out_hovered, bool* out_held, ImGuiButtonFlags flags)
{
    ImGuiContext& g = *GImGui;
    ImGuiWindow* window = GetCurrentWindow();

    if (flags & ImGuiButtonFlags_Disabled)
    {
        if (out_hovered) *out_hovered = false;
        if (out_held) *out_held = false;
        if (g.ActiveId == id) SetActiveID(0);
        return false;
    }

    if ((flags & (ImGuiButtonFlags_PressedOnClickRelease | ImGuiButtonFlags_PressedOnClick | ImGuiButtonFlags_PressedOnRelease | ImGuiButtonFlags_PressedOnDoubleClick)) == 0)
        flags |= ImGuiButtonFlags_PressedOnClickRelease;

    bool pressed = false;
    bool hovered = IsHovered(bb, id, (flags & ImGuiButtonFlags_FlattenChilds) != 0);
    if (hovered)
    {
        SetHoveredID(id);
        if (!(flags & ImGuiButtonFlags_NoKeyModifiers) || (!g.IO.KeyCtrl && !g.IO.KeyShift && !g.IO.KeyAlt))
        {
            //                        | CLICKING        | HOLDING with ImGuiButtonFlags_Repeat
            // PressedOnClickRelease  |  <on release>*  |  <on repeat> <on repeat> .. (NOT on release)  <-- MOST COMMON! (*) only if both click/release were over bounds
            // PressedOnClick         |  <on click>     |  <on click> <on repeat> <on repeat> ..
            // PressedOnRelease       |  <on release>   |  <on repeat> <on repeat> .. (NOT on release)
            // PressedOnDoubleClick   |  <on dclick>    |  <on dclick> <on repeat> <on repeat> ..
            if ((flags & ImGuiButtonFlags_PressedOnClickRelease) && g.IO.MouseClicked[0])
            {
                SetActiveID(id, window); // Hold on ID
                FocusWindow(window);
                g.ActiveIdClickOffset = g.IO.MousePos - bb.Min;
            }
            if (((flags & ImGuiButtonFlags_PressedOnClick) && g.IO.MouseClicked[0]) || ((flags & ImGuiButtonFlags_PressedOnDoubleClick) && g.IO.MouseDoubleClicked[0]))
            {
                pressed = true;
                SetActiveID(0);
                FocusWindow(window);
            }
            if ((flags & ImGuiButtonFlags_PressedOnRelease) && g.IO.MouseReleased[0])
            {
                if (!((flags & ImGuiButtonFlags_Repeat) && g.IO.MouseDownDurationPrev[0] >= g.IO.KeyRepeatDelay))  // Repeat mode trumps <on release>
                    pressed = true;
                SetActiveID(0);
            }

            // 'Repeat' mode acts when held regardless of _PressedOn flags (see table above). 
            // Relies on repeat logic of IsMouseClicked() but we may as well do it ourselves if we end up exposing finer RepeatDelay/RepeatRate settings.
            if ((flags & ImGuiButtonFlags_Repeat) && g.ActiveId == id && g.IO.MouseDownDuration[0] > 0.0f && IsMouseClicked(0, true))
                pressed = true;
        }
    }

    bool held = false;
    if (g.ActiveId == id)
    {
        if (g.IO.MouseDown[0])
        {
            held = true;
        }
        else
        {
            if (hovered && (flags & ImGuiButtonFlags_PressedOnClickRelease))
                if (!((flags & ImGuiButtonFlags_Repeat) && g.IO.MouseDownDurationPrev[0] >= g.IO.KeyRepeatDelay))  // Repeat mode trumps <on release>
                    pressed = true;
            SetActiveID(0);
        }
    }

    // AllowOverlap mode (rarely used) requires previous frame HoveredId to be null or to match. This allows using patterns where a later submitted widget overlaps a previous one.
    if (hovered && (flags & ImGuiButtonFlags_AllowOverlapMode) && (g.HoveredIdPreviousFrame != id && g.HoveredIdPreviousFrame != 0))
        hovered = pressed = held = false;

    if (out_hovered) *out_hovered = hovered;
    if (out_held) *out_held = held;

    return pressed;
}

bool ImGui::ButtonEx(const char* label, const ImVec2& size_arg, ImGuiButtonFlags flags)
{
    ImGuiWindow* window = GetCurrentWindow();
    if (window->SkipItems)
        return false;

    ImGuiContext& g = *GImGui;
    const ImGuiStyle& style = g.Style;
    const ImGuiID id = window->GetID(label);
    const ImVec2 label_size = CalcTextSize(label, NULL, true);

    ImVec2 pos = window->DC.CursorPos;
    if ((flags & ImGuiButtonFlags_AlignTextBaseLine) && style.FramePadding.y < window->DC.CurrentLineTextBaseOffset)
        pos.y += window->DC.CurrentLineTextBaseOffset - style.FramePadding.y;
    ImVec2 size = CalcItemSize(size_arg, label_size.x + style.FramePadding.x * 2.0f, label_size.y + style.FramePadding.y * 2.0f);

    const ImRect bb(pos, pos + size);
    ItemSize(bb, style.FramePadding.y);
    if (!ItemAdd(bb, &id))
        return false;

    if (window->DC.ButtonRepeat) flags |= ImGuiButtonFlags_Repeat;
    bool hovered, held;
    bool pressed = ButtonBehavior(bb, id, &hovered, &held, flags);

    // Render
    const ImU32 col = GetColorU32((hovered && held) ? ImGuiCol_ButtonActive : hovered ? ImGuiCol_ButtonHovered : ImGuiCol_Button);
    RenderFrame(bb.Min, bb.Max, col, true, style.FrameRounding);
    RenderTextClipped(bb.Min, bb.Max, label, NULL, &label_size, ImGuiAlign_Center | ImGuiAlign_VCenter);

    // Automatically close popups
    //if (pressed && !(flags & ImGuiButtonFlags_DontClosePopups) && (window->Flags & ImGuiWindowFlags_Popup))
    //    CloseCurrentPopup();

    return pressed;
}

bool ImGui::Button(const char* label, const ImVec2& size_arg)
{
    return ButtonEx(label, size_arg, 0);
}

// Small buttons fits within text without additional vertical spacing.
bool ImGui::SmallButton(const char* label)
{
    ImGuiContext& g = *GImGui;
    float backup_padding_y = g.Style.FramePadding.y;
    g.Style.FramePadding.y = 0.0f;
    bool pressed = ButtonEx(label, ImVec2(0,0), ImGuiButtonFlags_AlignTextBaseLine);
    g.Style.FramePadding.y = backup_padding_y;
    return pressed;
}

// Tip: use ImGui::PushID()/PopID() to push indices or pointers in the ID stack.
// Then you can keep 'str_id' empty or the same for all your buttons (instead of creating a string based on a non-string id)
bool ImGui::InvisibleButton(const char* str_id, const ImVec2& size_arg)
{
    ImGuiWindow* window = GetCurrentWindow();
    if (window->SkipItems)
        return false;

    const ImGuiID id = window->GetID(str_id);
    ImVec2 size = CalcItemSize(size_arg, 0.0f, 0.0f);
    const ImRect bb(window->DC.CursorPos, window->DC.CursorPos + size);
    ItemSize(bb);
    if (!ItemAdd(bb, &id))
        return false;

    bool hovered, held;
    bool pressed = ButtonBehavior(bb, id, &hovered, &held);

    return pressed;
}

// Upper-right button to close a window.
bool ImGui::CloseButton(ImGuiID id, const ImVec2& pos, float radius)
{
    ImGuiWindow* window = GetCurrentWindow();

    const ImRect bb(pos - ImVec2(radius,radius), pos + ImVec2(radius,radius));

    bool hovered, held;
    bool pressed = ButtonBehavior(bb, id, &hovered, &held);

    // Render
    const ImU32 col = GetColorU32((held && hovered) ? ImGuiCol_CloseButtonActive : hovered ? ImGuiCol_CloseButtonHovered : ImGuiCol_CloseButton);
    const ImVec2 center = bb.GetCenter();
    window->DrawList->AddCircleFilled(center, ImMax(2.0f, radius), col, 12);

    const float cross_extent = (radius * 0.7071f) - 1.0f;
    if (hovered)
    {
        window->DrawList->AddLine(center + ImVec2(+cross_extent,+cross_extent), center + ImVec2(-cross_extent,-cross_extent), GetColorU32(ImGuiCol_Text));
        window->DrawList->AddLine(center + ImVec2(+cross_extent,-cross_extent), center + ImVec2(-cross_extent,+cross_extent), GetColorU32(ImGuiCol_Text));
    }

    return pressed;
}

void ImGui::Image(ImTextureID user_texture_id, const ImVec2& size, const ImVec2& uv0, const ImVec2& uv1, const ImVec4& tint_col, const ImVec4& border_col)
{
    ImGuiWindow* window = GetCurrentWindow();
    if (window->SkipItems)
        return;

    ImRect bb(window->DC.CursorPos, window->DC.CursorPos + size);
    if (border_col.w > 0.0f)
        bb.Max += ImVec2(2,2);
    ItemSize(bb);
    if (!ItemAdd(bb, NULL))
        return;

    if (border_col.w > 0.0f)
    {
        window->DrawList->AddRect(bb.Min, bb.Max, GetColorU32(border_col), 0.0f);
        window->DrawList->AddImage(user_texture_id, bb.Min+ImVec2(1,1), bb.Max-ImVec2(1,1), uv0, uv1, GetColorU32(tint_col));
    }
    else
    {
        window->DrawList->AddImage(user_texture_id, bb.Min, bb.Max, uv0, uv1, GetColorU32(tint_col));
    }
}

// frame_padding < 0: uses FramePadding from style (default)
// frame_padding = 0: no framing
// frame_padding > 0: set framing size
// The color used are the button colors.
bool ImGui::ImageButton(ImTextureID user_texture_id, const ImVec2& size, const ImVec2& uv0, const ImVec2& uv1, int frame_padding, const ImVec4& bg_col, const ImVec4& tint_col)
{
    ImGuiWindow* window = GetCurrentWindow();
    if (window->SkipItems)
        return false;

    ImGuiContext& g = *GImGui;
    const ImGuiStyle& style = g.Style;

    // Default to using texture ID as ID. User can still push string/integer prefixes.
    // We could hash the size/uv to create a unique ID but that would prevent the user from animating UV.
    PushID((void *)user_texture_id);
    const ImGuiID id = window->GetID("#image");
    PopID();

    const ImVec2 padding = (frame_padding >= 0) ? ImVec2((float)frame_padding, (float)frame_padding) : style.FramePadding;
    const ImRect bb(window->DC.CursorPos, window->DC.CursorPos + size + padding*2);
    const ImRect image_bb(window->DC.CursorPos + padding, window->DC.CursorPos + padding + size);
    ItemSize(bb);
    if (!ItemAdd(bb, &id))
        return false;

    bool hovered, held;
    bool pressed = ButtonBehavior(bb, id, &hovered, &held);

    // Render
    const ImU32 col = GetColorU32((hovered && held) ? ImGuiCol_ButtonActive : hovered ? ImGuiCol_ButtonHovered : ImGuiCol_Button);
    RenderFrame(bb.Min, bb.Max, col, true, ImClamp((float)ImMin(padding.x, padding.y), 0.0f, style.FrameRounding));
    if (bg_col.w > 0.0f)
        window->DrawList->AddRectFilled(image_bb.Min, image_bb.Max, GetColorU32(bg_col));
    window->DrawList->AddImage(user_texture_id, image_bb.Min, image_bb.Max, uv0, uv1, GetColorU32(tint_col));

    return pressed;
}

// Start logging ImGui output to TTY
void ImGui::LogToTTY(int max_depth)
{
    ImGuiContext& g = *GImGui;
    if (g.LogEnabled)
        return;
    ImGuiWindow* window = GetCurrentWindowRead();

    g.LogEnabled = true;
    g.LogFile = stdout;
    g.LogStartDepth = window->DC.TreeDepth;
    if (max_depth >= 0)
        g.LogAutoExpandMaxDepth = max_depth;
}

// Start logging ImGui output to given file
void ImGui::LogToFile(int max_depth, const char* filename)
{
    ImGuiContext& g = *GImGui;
    if (g.LogEnabled)
        return;
    ImGuiWindow* window = GetCurrentWindowRead();

    if (!filename)
    {
        filename = g.IO.LogFilename;
        if (!filename)
            return;
    }

    g.LogFile = fopen(filename, "ab");
    if (!g.LogFile)
    {
        IM_ASSERT(g.LogFile != NULL); // Consider this an error
        return;
    }
    g.LogEnabled = true;
    g.LogStartDepth = window->DC.TreeDepth;
    if (max_depth >= 0)
        g.LogAutoExpandMaxDepth = max_depth;
}

// Start logging ImGui output to clipboard
void ImGui::LogToClipboard(int max_depth)
{
    ImGuiContext& g = *GImGui;
    if (g.LogEnabled)
        return;
    ImGuiWindow* window = GetCurrentWindowRead();

    g.LogEnabled = true;
    g.LogFile = NULL;
    g.LogStartDepth = window->DC.TreeDepth;
    if (max_depth >= 0)
        g.LogAutoExpandMaxDepth = max_depth;
}

void ImGui::LogFinish()
{
    ImGuiContext& g = *GImGui;
    if (!g.LogEnabled)
        return;

    LogText(IM_NEWLINE);
    g.LogEnabled = false;
    if (g.LogFile != NULL)
    {
        if (g.LogFile == stdout)
            fflush(g.LogFile);
        else
            fclose(g.LogFile);
        g.LogFile = NULL;
    }
    if (g.LogClipboard->size() > 1)
    {
        if (g.IO.SetClipboardTextFn)
            g.IO.SetClipboardTextFn(g.LogClipboard->begin());
        g.LogClipboard->clear();
    }
}

// Helper to display logging buttons
void ImGui::LogButtons()
{
    ImGuiContext& g = *GImGui;

    PushID("LogButtons");
    const bool log_to_tty = Button("Log To TTY"); SameLine();
    const bool log_to_file = Button("Log To File"); SameLine();
    const bool log_to_clipboard = Button("Log To Clipboard"); SameLine();
    PushItemWidth(80.0f);
    PushAllowKeyboardFocus(false);
    SliderInt("Depth", &g.LogAutoExpandMaxDepth, 0, 9, NULL);
    PopAllowKeyboardFocus();
    PopItemWidth();
    PopID();

    // Start logging at the end of the function so that the buttons don't appear in the log
    if (log_to_tty)
        LogToTTY(g.LogAutoExpandMaxDepth);
    if (log_to_file)
        LogToFile(g.LogAutoExpandMaxDepth, g.IO.LogFilename);
    if (log_to_clipboard)
        LogToClipboard(g.LogAutoExpandMaxDepth);
}

bool ImGui::TreeNodeBehaviorIsOpen(ImGuiID id, ImGuiTreeNodeFlags flags)
{
    if (flags & ImGuiTreeNodeFlags_Leaf)
        return true;

    // We only write to the tree storage if the user clicks (or explicitely use SetNextTreeNode*** functions)
    ImGuiContext& g = *GImGui;
    ImGuiWindow* window = g.CurrentWindow;
    ImGuiStorage* storage = window->DC.StateStorage;

    bool is_open;
    if (g.SetNextTreeNodeOpenCond != 0)
    {
        if (g.SetNextTreeNodeOpenCond & ImGuiSetCond_Always)
        {
            is_open = g.SetNextTreeNodeOpenVal;
            storage->SetInt(id, is_open);
        }
        else
        {
            // We treat ImGuiSetCondition_Once and ImGuiSetCondition_FirstUseEver the same because tree node state are not saved persistently.
            const int stored_value = storage->GetInt(id, -1);
            if (stored_value == -1)
            {
                is_open = g.SetNextTreeNodeOpenVal;
                storage->SetInt(id, is_open);
            }
            else
            {
                is_open = stored_value != 0;
            }
        }
        g.SetNextTreeNodeOpenCond = 0;
    }
    else
    {
        is_open = storage->GetInt(id, (flags & ImGuiTreeNodeFlags_DefaultOpen) ? 1 : 0) != 0;
    }

    // When logging is enabled, we automatically expand tree nodes (but *NOT* collapsing headers.. seems like sensible behavior).
    // NB- If we are above max depth we still allow manually opened nodes to be logged.
    if (g.LogEnabled && !(flags & ImGuiTreeNodeFlags_NoAutoOpenOnLog) && window->DC.TreeDepth < g.LogAutoExpandMaxDepth)
        is_open = true;

    return is_open;
}

bool ImGui::TreeNodeBehavior(ImGuiID id, ImGuiTreeNodeFlags flags, const char* label, const char* label_end)
{
    ImGuiWindow* window = GetCurrentWindow();
    if (window->SkipItems)
        return false;

    ImGuiContext& g = *GImGui;
    const ImGuiStyle& style = g.Style;
    const bool display_frame = (flags & ImGuiTreeNodeFlags_Framed) != 0;
    const ImVec2 padding = display_frame ? style.FramePadding : ImVec2(style.FramePadding.x, 0.0f);

    if (!label_end)
        label_end = FindRenderedTextEnd(label);
    const ImVec2 label_size = CalcTextSize(label, label_end, false);

    // We vertically grow up to current line height up the typical widget height.
    const float text_base_offset_y = ImMax(0.0f, window->DC.CurrentLineTextBaseOffset - padding.y); // Latch before ItemSize changes it
    const float frame_height = ImMax(ImMin(window->DC.CurrentLineHeight, g.FontSize + style.FramePadding.y*2), label_size.y + padding.y*2);
    ImRect bb = ImRect(window->DC.CursorPos, ImVec2(window->Pos.x + GetContentRegionMax().x, window->DC.CursorPos.y + frame_height));
    if (display_frame)
    {
        // Framed header expand a little outside the default padding
        bb.Min.x -= (float)(int)(window->WindowPadding.x*0.5f) - 1;
        bb.Max.x += (float)(int)(window->WindowPadding.x*0.5f) - 1;
    }

    const float text_offset_x = (g.FontSize + (display_frame ? padding.x*3 : padding.x*2));   // Collapser arrow width + Spacing
    const float text_width = g.FontSize + (label_size.x > 0.0f ? label_size.x + padding.x*2 : 0.0f);   // Include collapser
    ItemSize(ImVec2(text_width, frame_height), text_base_offset_y);

    // For regular tree nodes, we arbitrary allow to click past 2 worth of ItemSpacing
    // (Ideally we'd want to add a flag for the user to specify we want want the hit test to be done up to the right side of the content or not)
    const ImRect interact_bb = display_frame ? bb : ImRect(bb.Min.x, bb.Min.y, bb.Min.x + text_width + style.ItemSpacing.x*2, bb.Max.y);
    bool is_open = TreeNodeBehaviorIsOpen(id, flags);
    if (!ItemAdd(interact_bb, &id))
    {
        if (is_open && !(flags & ImGuiTreeNodeFlags_NoTreePushOnOpen))
            TreePushRawID(id);
        return is_open;
    }

    // Flags that affects opening behavior:
    // - 0(default) ..................... single-click anywhere to open
    // - OpenOnDoubleClick .............. double-click anywhere to open
    // - OpenOnArrow .................... single-click on arrow to open
    // - OpenOnDoubleClick|OpenOnArrow .. single-click on arrow or double-click anywhere to open
    ImGuiButtonFlags button_flags = ImGuiButtonFlags_NoKeyModifiers | ((flags & ImGuiTreeNodeFlags_AllowOverlapMode) ? ImGuiButtonFlags_AllowOverlapMode : 0);
    if (flags & ImGuiTreeNodeFlags_OpenOnDoubleClick)
        button_flags |= ImGuiButtonFlags_PressedOnDoubleClick | ((flags & ImGuiTreeNodeFlags_OpenOnArrow) ? ImGuiButtonFlags_PressedOnClickRelease : 0);
    bool hovered, held, pressed = ButtonBehavior(interact_bb, id, &hovered, &held, button_flags);
    if (pressed && !(flags & ImGuiTreeNodeFlags_Leaf))
    {
        bool toggled = !(flags & (ImGuiTreeNodeFlags_OpenOnArrow | ImGuiTreeNodeFlags_OpenOnDoubleClick));
        if (flags & ImGuiTreeNodeFlags_OpenOnArrow)
            toggled |= IsMouseHoveringRect(interact_bb.Min, ImVec2(interact_bb.Min.x + text_offset_x, interact_bb.Max.y));
        if (flags & ImGuiTreeNodeFlags_OpenOnDoubleClick)
            toggled |= g.IO.MouseDoubleClicked[0];
        if (toggled)
        {
            is_open = !is_open;
            window->DC.StateStorage->SetInt(id, is_open);
        }
    }
    if (flags & ImGuiTreeNodeFlags_AllowOverlapMode)
        SetItemAllowOverlap();

    // Render
    const ImU32 col = GetColorU32((held && hovered) ? ImGuiCol_HeaderActive : hovered ? ImGuiCol_HeaderHovered : ImGuiCol_Header);
    const ImVec2 text_pos = bb.Min + ImVec2(text_offset_x, padding.y + text_base_offset_y);
    if (display_frame)
    {
        // Framed type
        RenderFrame(bb.Min, bb.Max, col, true, style.FrameRounding);
        RenderCollapseTriangle(bb.Min + padding + ImVec2(0.0f, text_base_offset_y), is_open, 1.0f, true);
        if (g.LogEnabled)
        {
            // NB: '##' is normally used to hide text (as a library-wide feature), so we need to specify the text range to make sure the ## aren't stripped out here.
            const char log_prefix[] = "\n##";
            const char log_suffix[] = "##";
            LogRenderedText(text_pos, log_prefix, log_prefix+3);
            RenderTextClipped(text_pos, bb.Max, label, label_end, &label_size);
            LogRenderedText(text_pos, log_suffix+1, log_suffix+3);
        }
        else
        {
            RenderTextClipped(text_pos, bb.Max, label, label_end, &label_size);
        }
    }
    else
    {
        // Unframed typed for tree nodes
        if (hovered || (flags & ImGuiTreeNodeFlags_Selected))
            RenderFrame(bb.Min, bb.Max, col, false);

        if (flags & ImGuiTreeNodeFlags_Bullet)
            RenderBullet(bb.Min + ImVec2(text_offset_x * 0.5f, g.FontSize*0.50f + text_base_offset_y));
        else if (!(flags & ImGuiTreeNodeFlags_Leaf))
            RenderCollapseTriangle(bb.Min + ImVec2(padding.x, g.FontSize*0.15f + text_base_offset_y), is_open, 0.70f, false);
        if (g.LogEnabled)
            LogRenderedText(text_pos, ">");
        RenderText(text_pos, label, label_end, false);
    }

    if (is_open && !(flags & ImGuiTreeNodeFlags_NoTreePushOnOpen))
        TreePushRawID(id);
    return is_open;
}

// CollapsingHeader returns true when opened but do not indent nor push into the ID stack (because of the ImGuiTreeNodeFlags_NoTreePushOnOpen flag).
// This is basically the same as calling TreeNodeEx(label, ImGuiTreeNodeFlags_CollapsingHeader | ImGuiTreeNodeFlags_NoTreePushOnOpen). You can remove the _NoTreePushOnOpen flag if you want behavior closer to normal TreeNode().
bool ImGui::CollapsingHeader(const char* label, ImGuiTreeNodeFlags flags)
{
    ImGuiWindow* window = GetCurrentWindow();
    if (window->SkipItems)
        return false;

    return TreeNodeBehavior(window->GetID(label), flags | ImGuiTreeNodeFlags_CollapsingHeader | ImGuiTreeNodeFlags_NoTreePushOnOpen, label);
}

bool ImGui::CollapsingHeader(const char* label, bool* p_open, ImGuiTreeNodeFlags flags)
{
    ImGuiWindow* window = GetCurrentWindow();
    if (window->SkipItems)
        return false;

    if (p_open && !*p_open)
        return false;

    ImGuiID id = window->GetID(label);
    bool is_open = TreeNodeBehavior(id, flags | ImGuiTreeNodeFlags_CollapsingHeader | ImGuiTreeNodeFlags_NoTreePushOnOpen | (p_open ? ImGuiTreeNodeFlags_AllowOverlapMode : 0), label);
    if (p_open)
    {
        // Create a small overlapping close button // FIXME: We can evolve this into user accessible helpers to add extra buttons on title bars, headers, etc.
        ImGuiContext& g = *GImGui;
        float button_sz = g.FontSize * 0.5f;
        if (CloseButton(window->GetID((void*)(intptr_t)(id+1)), ImVec2(ImMin(window->DC.LastItemRect.Max.x, window->ClipRect.Max.x) - g.Style.FramePadding.x - button_sz, window->DC.LastItemRect.Min.y + g.Style.FramePadding.y + button_sz), button_sz))
            *p_open = false;
    }

    return is_open;
}

bool ImGui::TreeNodeEx(const char* label, ImGuiTreeNodeFlags flags)
{
    ImGuiWindow* window = GetCurrentWindow();
    if (window->SkipItems)
        return false;

    return TreeNodeBehavior(window->GetID(label), flags, label, NULL);
}

bool ImGui::TreeNodeExV(const char* str_id, ImGuiTreeNodeFlags flags, const char* fmt, va_list args)
{
    ImGuiWindow* window = GetCurrentWindow();
    if (window->SkipItems)
        return false;

    ImGuiContext& g = *GImGui;
    const char* label_end = g.TempBuffer + ImFormatStringV(g.TempBuffer, IM_ARRAYSIZE(g.TempBuffer), fmt, args);
    return TreeNodeBehavior(window->GetID(str_id), flags, g.TempBuffer, label_end);
}

bool ImGui::TreeNodeExV(const void* ptr_id, ImGuiTreeNodeFlags flags, const char* fmt, va_list args)
{
    ImGuiWindow* window = GetCurrentWindow();
    if (window->SkipItems)
        return false;

    ImGuiContext& g = *GImGui;
    const char* label_end = g.TempBuffer + ImFormatStringV(g.TempBuffer, IM_ARRAYSIZE(g.TempBuffer), fmt, args);
    return TreeNodeBehavior(window->GetID(ptr_id), flags, g.TempBuffer, label_end);
}

bool ImGui::TreeNodeV(const char* str_id, const char* fmt, va_list args)
{
    return TreeNodeExV(str_id, 0, fmt, args);
}

bool ImGui::TreeNodeV(const void* ptr_id, const char* fmt, va_list args)
{
    return TreeNodeExV(ptr_id, 0, fmt, args);
}

bool ImGui::TreeNodeEx(const char* str_id, ImGuiTreeNodeFlags flags, const char* fmt, ...)
{
    va_list args;
    va_start(args, fmt);
    bool is_open = TreeNodeExV(str_id, flags, fmt, args);
    va_end(args);
    return is_open;
}

bool ImGui::TreeNodeEx(const void* ptr_id, ImGuiTreeNodeFlags flags, const char* fmt, ...)
{
    va_list args;
    va_start(args, fmt);
    bool is_open = TreeNodeExV(ptr_id, flags, fmt, args);
    va_end(args);
    return is_open;
}

bool ImGui::TreeNode(const char* str_id, const char* fmt, ...)
{
    va_list args;
    va_start(args, fmt);
    bool is_open = TreeNodeExV(str_id, 0, fmt, args);
    va_end(args);
    return is_open;
}

bool ImGui::TreeNode(const void* ptr_id, const char* fmt, ...)
{
    va_list args;
    va_start(args, fmt);
    bool is_open = TreeNodeExV(ptr_id, 0, fmt, args);
    va_end(args);
    return is_open;
}

bool ImGui::TreeNode(const char* label)
{
    ImGuiWindow* window = GetCurrentWindow();
    if (window->SkipItems)
        return false;
    return TreeNodeBehavior(window->GetID(label), 0, label, NULL);
}

void ImGui::TreeAdvanceToLabelPos()
{
    ImGuiContext& g = *GImGui;
    g.CurrentWindow->DC.CursorPos.x += GetTreeNodeToLabelSpacing();
}

// Horizontal distance preceeding label when using TreeNode() or Bullet()
float ImGui::GetTreeNodeToLabelSpacing()
{
    ImGuiContext& g = *GImGui;
    return g.FontSize + (g.Style.FramePadding.x * 2.0f);
}

void ImGui::SetNextTreeNodeOpen(bool is_open, ImGuiSetCond cond)
{
    ImGuiContext& g = *GImGui;
    g.SetNextTreeNodeOpenVal = is_open;
    g.SetNextTreeNodeOpenCond = cond ? cond : ImGuiSetCond_Always;
}

void ImGui::PushID(const char* str_id)
{
    ImGuiWindow* window = GetCurrentWindow();
    window->IDStack.push_back(window->GetID(str_id));
}

void ImGui::PushID(const char* str_id_begin, const char* str_id_end)
{
    ImGuiWindow* window = GetCurrentWindow();
    window->IDStack.push_back(window->GetID(str_id_begin, str_id_end));
}

void ImGui::PushID(const void* ptr_id)
{
    ImGuiWindow* window = GetCurrentWindow();
    window->IDStack.push_back(window->GetID(ptr_id));
}

void ImGui::PushID(int int_id)
{
    const void* ptr_id = (void*)(intptr_t)int_id;
    ImGuiWindow* window = GetCurrentWindow();
    window->IDStack.push_back(window->GetID(ptr_id));
}

void ImGui::PopID()
{
    ImGuiWindow* window = GetCurrentWindow();
    window->IDStack.pop_back();
}

ImGuiID ImGui::GetID(const char* str_id)
{
    return GImGui->CurrentWindow->GetID(str_id);
}

ImGuiID ImGui::GetID(const char* str_id_begin, const char* str_id_end)
{
    return GImGui->CurrentWindow->GetID(str_id_begin, str_id_end);
}

ImGuiID ImGui::GetID(const void* ptr_id)
{
    return GImGui->CurrentWindow->GetID(ptr_id);
}

void ImGui::Bullet()
{
    ImGuiWindow* window = GetCurrentWindow();
    if (window->SkipItems)
        return;

    ImGuiContext& g = *GImGui;
    const ImGuiStyle& style = g.Style;
    const float line_height = ImMax(ImMin(window->DC.CurrentLineHeight, g.FontSize + g.Style.FramePadding.y*2), g.FontSize);
    const ImRect bb(window->DC.CursorPos, window->DC.CursorPos + ImVec2(g.FontSize, line_height));
    ItemSize(bb);
    if (!ItemAdd(bb, NULL))
    {
        SameLine(0, style.FramePadding.x*2);
        return;
    }

    // Render and stay on same line
    RenderBullet(bb.Min + ImVec2(style.FramePadding.x + g.FontSize*0.5f, line_height*0.5f));
    SameLine(0, style.FramePadding.x*2);
}

// Text with a little bullet aligned to the typical tree node.
void ImGui::BulletTextV(const char* fmt, va_list args)
{
    ImGuiWindow* window = GetCurrentWindow();
    if (window->SkipItems)
        return;

    ImGuiContext& g = *GImGui;
    const ImGuiStyle& style = g.Style;

    const char* text_begin = g.TempBuffer;
    const char* text_end = text_begin + ImFormatStringV(g.TempBuffer, IM_ARRAYSIZE(g.TempBuffer), fmt, args);
    const ImVec2 label_size = CalcTextSize(text_begin, text_end, false);
    const float text_base_offset_y = ImMax(0.0f, window->DC.CurrentLineTextBaseOffset); // Latch before ItemSize changes it
    const float line_height = ImMax(ImMin(window->DC.CurrentLineHeight, g.FontSize + g.Style.FramePadding.y*2), g.FontSize);
    const ImRect bb(window->DC.CursorPos, window->DC.CursorPos + ImVec2(g.FontSize + (label_size.x > 0.0f ? (label_size.x + style.FramePadding.x*2) : 0.0f), ImMax(line_height, label_size.y)));  // Empty text doesn't add padding
    ItemSize(bb);
    if (!ItemAdd(bb, NULL))
        return;

    // Render
    RenderBullet(bb.Min + ImVec2(style.FramePadding.x + g.FontSize*0.5f, line_height*0.5f));
    RenderText(bb.Min+ImVec2(g.FontSize + style.FramePadding.x*2, text_base_offset_y), text_begin, text_end, false);
}

void ImGui::BulletText(const char* fmt, ...)
{
    va_list args;
    va_start(args, fmt);
    BulletTextV(fmt, args);
    va_end(args);
}

static inline void DataTypeFormatString(ImGuiDataType data_type, void* data_ptr, const char* display_format, char* buf, int buf_size)
{
    if (data_type == ImGuiDataType_Int)
        ImFormatString(buf, buf_size, display_format, *(int*)data_ptr);
    else if (data_type == ImGuiDataType_Float)
        ImFormatString(buf, buf_size, display_format, *(float*)data_ptr);
}

static inline void DataTypeFormatString(ImGuiDataType data_type, void* data_ptr, int decimal_precision, char* buf, int buf_size)
{
    if (data_type == ImGuiDataType_Int)
    {
        if (decimal_precision < 0)
            ImFormatString(buf, buf_size, "%d", *(int*)data_ptr);
        else
            ImFormatString(buf, buf_size, "%.*d", decimal_precision, *(int*)data_ptr);
    }
    else if (data_type == ImGuiDataType_Float)
    {
        if (decimal_precision < 0)
            ImFormatString(buf, buf_size, "%f", *(float*)data_ptr);     // Ideally we'd have a minimum decimal precision of 1 to visually denote that it is a float, while hiding non-significant digits?
        else
            ImFormatString(buf, buf_size, "%.*f", decimal_precision, *(float*)data_ptr);
    }
}

static void DataTypeApplyOp(ImGuiDataType data_type, int op, void* value1, const void* value2)// Store into value1
{
    if (data_type == ImGuiDataType_Int)
    {
        if (op == '+')
            *(int*)value1 = *(int*)value1 + *(const int*)value2;
        else if (op == '-')
            *(int*)value1 = *(int*)value1 - *(const int*)value2;
    }
    else if (data_type == ImGuiDataType_Float)
    {
        if (op == '+')
            *(float*)value1 = *(float*)value1 + *(const float*)value2;
        else if (op == '-')
            *(float*)value1 = *(float*)value1 - *(const float*)value2;
    }
}

// User can input math operators (e.g. +100) to edit a numerical values.
static bool DataTypeApplyOpFromText(const char* buf, const char* initial_value_buf, ImGuiDataType data_type, void* data_ptr, const char* scalar_format)
{
    while (ImCharIsSpace(*buf))
        buf++;

    // We don't support '-' op because it would conflict with inputing negative value.
    // Instead you can use +-100 to subtract from an existing value
    char op = buf[0];
    if (op == '+' || op == '*' || op == '/')
    {
        buf++;
        while (ImCharIsSpace(*buf))
            buf++;
    }
    else
    {
        op = 0;
    }
    if (!buf[0])
        return false;

    if (data_type == ImGuiDataType_Int)
    {
        if (!scalar_format)
            scalar_format = "%d";
        int* v = (int*)data_ptr;
        const int old_v = *v;
        int arg0 = *v;
        if (op && sscanf(initial_value_buf, scalar_format, &arg0) < 1)
            return false;

        // Store operand in a float so we can use fractional value for multipliers (*1.1), but constant always parsed as integer so we can fit big integers (e.g. 2000000003) past float precision
        float arg1 = 0.0f;
        if (op == '+')      { if (sscanf(buf, "%f", &arg1) == 1) *v = (int)(arg0 + arg1); }                // Add (use "+-" to subtract)
        else if (op == '*') { if (sscanf(buf, "%f", &arg1) == 1) *v = (int)(arg0 * arg1); }                // Multiply
        else if (op == '/') { if (sscanf(buf, "%f", &arg1) == 1 && arg1 != 0.0f) *v = (int)(arg0 / arg1); }// Divide
        else                { if (sscanf(buf, scalar_format, &arg0) == 1) *v = arg0; }                     // Assign constant
        return (old_v != *v);
    }
    else if (data_type == ImGuiDataType_Float)
    {
        // For floats we have to ignore format with precision (e.g. "%.2f") because sscanf doesn't take them in
        scalar_format = "%f";
        float* v = (float*)data_ptr;
        const float old_v = *v;
        float arg0 = *v;
        if (op && sscanf(initial_value_buf, scalar_format, &arg0) < 1)
            return false;

        float arg1 = 0.0f;
        if (sscanf(buf, scalar_format, &arg1) < 1)
            return false;
        if (op == '+')      { *v = arg0 + arg1; }                    // Add (use "+-" to subtract)
        else if (op == '*') { *v = arg0 * arg1; }                    // Multiply
        else if (op == '/') { if (arg1 != 0.0f) *v = arg0 / arg1; }  // Divide
        else                { *v = arg1; }                           // Assign constant
        return (old_v != *v);
    }

    return false;
}

// Create text input in place of a slider (when CTRL+Clicking on slider)
bool ImGui::InputScalarAsWidgetReplacement(const ImRect& aabb, const char* label, ImGuiDataType data_type, void* data_ptr, ImGuiID id, int decimal_precision)
{
    ImGuiContext& g = *GImGui;
    ImGuiWindow* window = GetCurrentWindow();

    // Our replacement widget will override the focus ID (registered previously to allow for a TAB focus to happen)
    SetActiveID(g.ScalarAsInputTextId, window);
    SetHoveredID(0);
    FocusableItemUnregister(window);

    char buf[32];
    DataTypeFormatString(data_type, data_ptr, decimal_precision, buf, IM_ARRAYSIZE(buf));
    bool text_value_changed = InputTextEx(label, buf, IM_ARRAYSIZE(buf), aabb.GetSize(), ImGuiInputTextFlags_CharsDecimal | ImGuiInputTextFlags_AutoSelectAll);
    if (g.ScalarAsInputTextId == 0)
    {
        // First frame
        IM_ASSERT(g.ActiveId == id);    // InputText ID expected to match the Slider ID (else we'd need to store them both, which is also possible)
        g.ScalarAsInputTextId = g.ActiveId;
        SetHoveredID(id);
    }
    else if (g.ActiveId != g.ScalarAsInputTextId)
    {
        // Release
        g.ScalarAsInputTextId = 0;
    }
    if (text_value_changed)
        return DataTypeApplyOpFromText(buf, GImGui->InputTextState.InitialText.begin(), data_type, data_ptr, NULL);
    return false;
}

// Parse display precision back from the display format string
int ImGui::ParseFormatPrecision(const char* fmt, int default_precision)
{
    int precision = default_precision;
    while ((fmt = strchr(fmt, '%')) != NULL)
    {
        fmt++;
        if (fmt[0] == '%') { fmt++; continue; } // Ignore "%%"
        while (*fmt >= '0' && *fmt <= '9')
            fmt++;
        if (*fmt == '.')
        {
            precision = atoi(fmt + 1);
            if (precision < 0 || precision > 10)
                precision = default_precision;
        }
        break;
    }
    return precision;
}

float ImGui::RoundScalar(float value, int decimal_precision)
{
    // Round past decimal precision
    // So when our value is 1.99999 with a precision of 0.001 we'll end up rounding to 2.0
    // FIXME: Investigate better rounding methods
    static const float min_steps[10] = { 1.0f, 0.1f, 0.01f, 0.001f, 0.0001f, 0.00001f, 0.000001f, 0.0000001f, 0.00000001f, 0.000000001f };
    float min_step = (decimal_precision >= 0 && decimal_precision < 10) ? min_steps[decimal_precision] : powf(10.0f, (float)-decimal_precision);
    bool negative = value < 0.0f;
    value = fabsf(value);
    float remainder = fmodf(value, min_step);
    if (remainder <= min_step*0.5f)
        value -= remainder;
    else
        value += (min_step - remainder);
    return negative ? -value : value;
}

bool ImGui::SliderBehavior(const ImRect& frame_bb, ImGuiID id, float* v, float v_min, float v_max, float power, int decimal_precision, ImGuiSliderFlags flags)
{
    ImGuiContext& g = *GImGui;
    ImGuiWindow* window = GetCurrentWindow();
    const ImGuiStyle& style = g.Style;

    // Draw frame
    RenderFrame(frame_bb.Min, frame_bb.Max, GetColorU32(ImGuiCol_FrameBg), true, style.FrameRounding);

    const bool is_non_linear = fabsf(power - 1.0f) > 0.0001f;
    const bool is_horizontal = (flags & ImGuiSliderFlags_Vertical) == 0;

    const float grab_padding = 2.0f;
    const float slider_sz = is_horizontal ? (frame_bb.GetWidth() - grab_padding * 2.0f) : (frame_bb.GetHeight() - grab_padding * 2.0f);
    float grab_sz;
    if (decimal_precision > 0)
        grab_sz = ImMin(style.GrabMinSize, slider_sz);
    else
        grab_sz = ImMin(ImMax(1.0f * (slider_sz / (v_max-v_min+1.0f)), style.GrabMinSize), slider_sz);  // Integer sliders, if possible have the grab size represent 1 unit
    const float slider_usable_sz = slider_sz - grab_sz;
    const float slider_usable_pos_min = (is_horizontal ? frame_bb.Min.x : frame_bb.Min.y) + grab_padding + grab_sz*0.5f;
    const float slider_usable_pos_max = (is_horizontal ? frame_bb.Max.x : frame_bb.Max.y) - grab_padding - grab_sz*0.5f;

    // For logarithmic sliders that cross over sign boundary we want the exponential increase to be symmetric around 0.0f
    float linear_zero_pos = 0.0f;   // 0.0->1.0f
    if (v_min * v_max < 0.0f)
    {
        // Different sign
        const float linear_dist_min_to_0 = powf(fabsf(0.0f - v_min), 1.0f/power);
        const float linear_dist_max_to_0 = powf(fabsf(v_max - 0.0f), 1.0f/power);
        linear_zero_pos = linear_dist_min_to_0 / (linear_dist_min_to_0+linear_dist_max_to_0);
    }
    else
    {
        // Same sign
        linear_zero_pos = v_min < 0.0f ? 1.0f : 0.0f;
    }

    // Process clicking on the slider
    bool value_changed = false;
    if (g.ActiveId == id)
    {
        if (g.IO.MouseDown[0])
        {
            const float mouse_abs_pos = is_horizontal ? g.IO.MousePos.x : g.IO.MousePos.y;
            float normalized_pos = ImClamp((mouse_abs_pos - slider_usable_pos_min) / slider_usable_sz, 0.0f, 1.0f);
            if (!is_horizontal)
                normalized_pos = 1.0f - normalized_pos;

            float new_value;
            if (is_non_linear)
            {
                // Account for logarithmic scale on both sides of the zero
                if (normalized_pos < linear_zero_pos)
                {
                    // Negative: rescale to the negative range before powering
                    float a = 1.0f - (normalized_pos / linear_zero_pos);
                    a = powf(a, power);
                    new_value = ImLerp(ImMin(v_max,0.0f), v_min, a);
                }
                else
                {
                    // Positive: rescale to the positive range before powering
                    float a;
                    if (fabsf(linear_zero_pos - 1.0f) > 1.e-6f)
                        a = (normalized_pos - linear_zero_pos) / (1.0f - linear_zero_pos);
                    else
                        a = normalized_pos;
                    a = powf(a, power);
                    new_value = ImLerp(ImMax(v_min,0.0f), v_max, a);
                }
            }
            else
            {
                // Linear slider
                new_value = ImLerp(v_min, v_max, normalized_pos);
            }

            // Round past decimal precision
            new_value = RoundScalar(new_value, decimal_precision);
            if (*v != new_value)
            {
                *v = new_value;
                value_changed = true;
            }
        }
        else
        {
            SetActiveID(0);
        }
    }

    // Calculate slider grab positioning
    float grab_t;
    if (is_non_linear)
    {
        float v_clamped = ImClamp(*v, v_min, v_max);
        if (v_clamped < 0.0f)
        {
            const float f = 1.0f - (v_clamped - v_min) / (ImMin(0.0f,v_max) - v_min);
            grab_t = (1.0f - powf(f, 1.0f/power)) * linear_zero_pos;
        }
        else
        {
            const float f = (v_clamped - ImMax(0.0f,v_min)) / (v_max - ImMax(0.0f,v_min));
            grab_t = linear_zero_pos + powf(f, 1.0f/power) * (1.0f - linear_zero_pos);
        }
    }
    else
    {
        // Linear slider
        grab_t = (ImClamp(*v, v_min, v_max) - v_min) / (v_max - v_min);
    }

    // Draw
    if (!is_horizontal)
        grab_t = 1.0f - grab_t;
    const float grab_pos = ImLerp(slider_usable_pos_min, slider_usable_pos_max, grab_t);
    ImRect grab_bb;
    if (is_horizontal)
        grab_bb = ImRect(ImVec2(grab_pos - grab_sz*0.5f, frame_bb.Min.y + grab_padding), ImVec2(grab_pos + grab_sz*0.5f, frame_bb.Max.y - grab_padding));
    else
        grab_bb = ImRect(ImVec2(frame_bb.Min.x + grab_padding, grab_pos - grab_sz*0.5f), ImVec2(frame_bb.Max.x - grab_padding, grab_pos + grab_sz*0.5f));
    window->DrawList->AddRectFilled(grab_bb.Min, grab_bb.Max, GetColorU32(g.ActiveId == id ? ImGuiCol_SliderGrabActive : ImGuiCol_SliderGrab), style.GrabRounding);

    return value_changed;
}

// Use power!=1.0 for logarithmic sliders.
// Adjust display_format to decorate the value with a prefix or a suffix.
//   "%.3f"         1.234
//   "%5.2f secs"   01.23 secs
//   "Gold: %.0f"   Gold: 1
bool ImGui::SliderFloat(const char* label, float* v, float v_min, float v_max, const char* display_format, float power)
{
    ImGuiWindow* window = GetCurrentWindow();
    if (window->SkipItems)
        return false;

    ImGuiContext& g = *GImGui;
    const ImGuiStyle& style = g.Style;
    const ImGuiID id = window->GetID(label);
    const float w = CalcItemWidth();

    const ImVec2 label_size = CalcTextSize(label, NULL, true);
    const ImRect frame_bb(window->DC.CursorPos, window->DC.CursorPos + ImVec2(w, label_size.y + style.FramePadding.y*2.0f));
    const ImRect total_bb(frame_bb.Min, frame_bb.Max + ImVec2(label_size.x > 0.0f ? style.ItemInnerSpacing.x + label_size.x : 0.0f, 0.0f));

    // NB- we don't call ItemSize() yet because we may turn into a text edit box below
    if (!ItemAdd(total_bb, &id))
    {
        ItemSize(total_bb, style.FramePadding.y);
        return false;
    }

    const bool hovered = IsHovered(frame_bb, id);
    if (hovered)
        SetHoveredID(id);

    if (!display_format)
        display_format = "%.3f";
    int decimal_precision = ParseFormatPrecision(display_format, 3);

    // Tabbing or CTRL-clicking on Slider turns it into an input box
    bool start_text_input = false;
    const bool tab_focus_requested = FocusableItemRegister(window, g.ActiveId == id);
    if (tab_focus_requested || (hovered && g.IO.MouseClicked[0]))
    {
        SetActiveID(id, window);
        FocusWindow(window);

        if (tab_focus_requested || g.IO.KeyCtrl)
        {
            start_text_input = true;
            g.ScalarAsInputTextId = 0;
        }
    }
    if (start_text_input || (g.ActiveId == id && g.ScalarAsInputTextId == id))
        return InputScalarAsWidgetReplacement(frame_bb, label, ImGuiDataType_Float, v, id, decimal_precision);

    ItemSize(total_bb, style.FramePadding.y);

    // Actual slider behavior + render grab
    const bool value_changed = SliderBehavior(frame_bb, id, v, v_min, v_max, power, decimal_precision);

    // Display value using user-provided display format so user can add prefix/suffix/decorations to the value.
    char value_buf[64];
    const char* value_buf_end = value_buf + ImFormatString(value_buf, IM_ARRAYSIZE(value_buf), display_format, *v);
    RenderTextClipped(frame_bb.Min, frame_bb.Max, value_buf, value_buf_end, NULL, ImGuiAlign_Center|ImGuiAlign_VCenter);

    if (label_size.x > 0.0f)
        RenderText(ImVec2(frame_bb.Max.x + style.ItemInnerSpacing.x, frame_bb.Min.y + style.FramePadding.y), label);

    return value_changed;
}

bool ImGui::VSliderFloat(const char* label, const ImVec2& size, float* v, float v_min, float v_max, const char* display_format, float power)
{
    ImGuiWindow* window = GetCurrentWindow();
    if (window->SkipItems)
        return false;

    ImGuiContext& g = *GImGui;
    const ImGuiStyle& style = g.Style;
    const ImGuiID id = window->GetID(label);

    const ImVec2 label_size = CalcTextSize(label, NULL, true);
    const ImRect frame_bb(window->DC.CursorPos, window->DC.CursorPos + size);
    const ImRect bb(frame_bb.Min, frame_bb.Max + ImVec2(label_size.x > 0.0f ? style.ItemInnerSpacing.x + label_size.x : 0.0f, 0.0f));

    ItemSize(bb, style.FramePadding.y);
    if (!ItemAdd(frame_bb, &id))
        return false;

    const bool hovered = IsHovered(frame_bb, id);
    if (hovered)
        SetHoveredID(id);

    if (!display_format)
        display_format = "%.3f";
    int decimal_precision = ParseFormatPrecision(display_format, 3);

    if (hovered && g.IO.MouseClicked[0])
    {
        SetActiveID(id, window);
        FocusWindow(window);
    }

    // Actual slider behavior + render grab
    bool value_changed = SliderBehavior(frame_bb, id, v, v_min, v_max, power, decimal_precision, ImGuiSliderFlags_Vertical);

    // Display value using user-provided display format so user can add prefix/suffix/decorations to the value.
    // For the vertical slider we allow centered text to overlap the frame padding
    char value_buf[64];
    char* value_buf_end = value_buf + ImFormatString(value_buf, IM_ARRAYSIZE(value_buf), display_format, *v);
    RenderTextClipped(ImVec2(frame_bb.Min.x, frame_bb.Min.y + style.FramePadding.y), frame_bb.Max, value_buf, value_buf_end, NULL, ImGuiAlign_Center);
    if (label_size.x > 0.0f)
        RenderText(ImVec2(frame_bb.Max.x + style.ItemInnerSpacing.x, frame_bb.Min.y + style.FramePadding.y), label);

    return value_changed;
}

bool ImGui::SliderAngle(const char* label, float* v_rad, float v_degrees_min, float v_degrees_max)
{
    float v_deg = (*v_rad) * 360.0f / (2*IM_PI);
    bool value_changed = SliderFloat(label, &v_deg, v_degrees_min, v_degrees_max, "%.0f deg", 1.0f);
    *v_rad = v_deg * (2*IM_PI) / 360.0f;
    return value_changed;
}

bool ImGui::SliderInt(const char* label, int* v, int v_min, int v_max, const char* display_format)
{
    if (!display_format)
        display_format = "%.0f";
    float v_f = (float)*v;
    bool value_changed = SliderFloat(label, &v_f, (float)v_min, (float)v_max, display_format, 1.0f);
    *v = (int)v_f;
    return value_changed;
}

bool ImGui::VSliderInt(const char* label, const ImVec2& size, int* v, int v_min, int v_max, const char* display_format)
{
    if (!display_format)
        display_format = "%.0f";
    float v_f = (float)*v;
    bool value_changed = VSliderFloat(label, size, &v_f, (float)v_min, (float)v_max, display_format, 1.0f);
    *v = (int)v_f;
    return value_changed;
}

// Add multiple sliders on 1 line for compact edition of multiple components
bool ImGui::SliderFloatN(const char* label, float* v, int components, float v_min, float v_max, const char* display_format, float power)
{
    ImGuiWindow* window = GetCurrentWindow();
    if (window->SkipItems)
        return false;

    ImGuiContext& g = *GImGui;
    bool value_changed = false;
    BeginGroup();
    PushID(label);
    PushMultiItemsWidths(components);
    for (int i = 0; i < components; i++)
    {
        PushID(i);
        value_changed |= SliderFloat("##v", &v[i], v_min, v_max, display_format, power);
        SameLine(0, g.Style.ItemInnerSpacing.x);
        PopID();
        PopItemWidth();
    }
    PopID();

    TextUnformatted(label, FindRenderedTextEnd(label));
    EndGroup();

    return value_changed;
}

bool ImGui::SliderFloat2(const char* label, float v[2], float v_min, float v_max, const char* display_format, float power)
{
    return SliderFloatN(label, v, 2, v_min, v_max, display_format, power);
}

bool ImGui::SliderFloat3(const char* label, float v[3], float v_min, float v_max, const char* display_format, float power)
{
    return SliderFloatN(label, v, 3, v_min, v_max, display_format, power);
}

bool ImGui::SliderFloat4(const char* label, float v[4], float v_min, float v_max, const char* display_format, float power)
{
    return SliderFloatN(label, v, 4, v_min, v_max, display_format, power);
}

bool ImGui::SliderIntN(const char* label, int* v, int components, int v_min, int v_max, const char* display_format)
{
    ImGuiWindow* window = GetCurrentWindow();
    if (window->SkipItems)
        return false;

    ImGuiContext& g = *GImGui;
    bool value_changed = false;
    BeginGroup();
    PushID(label);
    PushMultiItemsWidths(components);
    for (int i = 0; i < components; i++)
    {
        PushID(i);
        value_changed |= SliderInt("##v", &v[i], v_min, v_max, display_format);
        SameLine(0, g.Style.ItemInnerSpacing.x);
        PopID();
        PopItemWidth();
    }
    PopID();

    TextUnformatted(label, FindRenderedTextEnd(label));
    EndGroup();

    return value_changed;
}

bool ImGui::SliderInt2(const char* label, int v[2], int v_min, int v_max, const char* display_format)
{
    return SliderIntN(label, v, 2, v_min, v_max, display_format);
}

bool ImGui::SliderInt3(const char* label, int v[3], int v_min, int v_max, const char* display_format)
{
    return SliderIntN(label, v, 3, v_min, v_max, display_format);
}

bool ImGui::SliderInt4(const char* label, int v[4], int v_min, int v_max, const char* display_format)
{
    return SliderIntN(label, v, 4, v_min, v_max, display_format);
}

bool ImGui::DragBehavior(const ImRect& frame_bb, ImGuiID id, float* v, float v_speed, float v_min, float v_max, int decimal_precision, float power)
{
    ImGuiContext& g = *GImGui;
    const ImGuiStyle& style = g.Style;

    // Draw frame
    const ImU32 frame_col = GetColorU32(g.ActiveId == id ? ImGuiCol_FrameBgActive : g.HoveredId == id ? ImGuiCol_FrameBgHovered : ImGuiCol_FrameBg);
    RenderFrame(frame_bb.Min, frame_bb.Max, frame_col, true, style.FrameRounding);

    bool value_changed = false;

    // Process clicking on the drag
    if (g.ActiveId == id)
    {
        if (g.IO.MouseDown[0])
        {
            if (g.ActiveIdIsJustActivated)
            {
                // Lock current value on click
                g.DragCurrentValue = *v;
                g.DragLastMouseDelta = ImVec2(0.f, 0.f);
            }

            float v_cur = g.DragCurrentValue;
            const ImVec2 mouse_drag_delta = GetMouseDragDelta(0, 1.0f);
            if (fabsf(mouse_drag_delta.x - g.DragLastMouseDelta.x) > 0.0f)
            {
                float speed = v_speed;
                if (speed == 0.0f && (v_max - v_min) != 0.0f && (v_max - v_min) < FLT_MAX)
                    speed = (v_max - v_min) * g.DragSpeedDefaultRatio;
                if (g.IO.KeyShift && g.DragSpeedScaleFast >= 0.0f)
                    speed = speed * g.DragSpeedScaleFast;
                if (g.IO.KeyAlt && g.DragSpeedScaleSlow >= 0.0f)
                    speed = speed * g.DragSpeedScaleSlow;

                float delta = (mouse_drag_delta.x - g.DragLastMouseDelta.x) * speed;
                if (fabsf(power - 1.0f) > 0.001f)
                {
                    // Logarithmic curve on both side of 0.0
                    float v0_abs = v_cur >= 0.0f ? v_cur : -v_cur;
                    float v0_sign = v_cur >= 0.0f ? 1.0f : -1.0f;
                    float v1 = powf(v0_abs, 1.0f / power) + (delta * v0_sign);
                    float v1_abs = v1 >= 0.0f ? v1 : -v1;
                    float v1_sign = v1 >= 0.0f ? 1.0f : -1.0f;          // Crossed sign line
                    v_cur = powf(v1_abs, power) * v0_sign * v1_sign;    // Reapply sign
                }
                else
                {
                    v_cur += delta;
                }
                g.DragLastMouseDelta.x = mouse_drag_delta.x;

                // Clamp
                if (v_min < v_max)
                    v_cur = ImClamp(v_cur, v_min, v_max);
                g.DragCurrentValue = v_cur;
            }

            // Round to user desired precision, then apply
            v_cur = RoundScalar(v_cur, decimal_precision);
            if (*v != v_cur)
            {
                *v = v_cur;
                value_changed = true;
            }
        }
        else
        {
            SetActiveID(0);
        }
    }

    return value_changed;
}

bool ImGui::DragFloat(const char* label, float* v, float v_speed, float v_min, float v_max, const char* display_format, float power)
{
    ImGuiWindow* window = GetCurrentWindow();
    if (window->SkipItems)
        return false;

    ImGuiContext& g = *GImGui;
    const ImGuiStyle& style = g.Style;
    const ImGuiID id = window->GetID(label);
    const float w = CalcItemWidth();

    const ImVec2 label_size = CalcTextSize(label, NULL, true);
    const ImRect frame_bb(window->DC.CursorPos, window->DC.CursorPos + ImVec2(w, label_size.y + style.FramePadding.y*2.0f));
    const ImRect inner_bb(frame_bb.Min + style.FramePadding, frame_bb.Max - style.FramePadding);
    const ImRect total_bb(frame_bb.Min, frame_bb.Max + ImVec2(label_size.x > 0.0f ? style.ItemInnerSpacing.x + label_size.x : 0.0f, 0.0f));

    // NB- we don't call ItemSize() yet because we may turn into a text edit box below
    if (!ItemAdd(total_bb, &id))
    {
        ItemSize(total_bb, style.FramePadding.y);
        return false;
    }

    const bool hovered = IsHovered(frame_bb, id);
    if (hovered)
        SetHoveredID(id);

    if (!display_format)
        display_format = "%.3f";
    int decimal_precision = ParseFormatPrecision(display_format, 3);

    // Tabbing or CTRL-clicking on Drag turns it into an input box
    bool start_text_input = false;
    const bool tab_focus_requested = FocusableItemRegister(window, g.ActiveId == id);
    if (tab_focus_requested || (hovered && (g.IO.MouseClicked[0] | g.IO.MouseDoubleClicked[0])))
    {
        SetActiveID(id, window);
        FocusWindow(window);

        if (tab_focus_requested || g.IO.KeyCtrl || g.IO.MouseDoubleClicked[0])
        {
            start_text_input = true;
            g.ScalarAsInputTextId = 0;
        }
    }
    if (start_text_input || (g.ActiveId == id && g.ScalarAsInputTextId == id))
        return InputScalarAsWidgetReplacement(frame_bb, label, ImGuiDataType_Float, v, id, decimal_precision);

    // Actual drag behavior
    ItemSize(total_bb, style.FramePadding.y);
    const bool value_changed = DragBehavior(frame_bb, id, v, v_speed, v_min, v_max, decimal_precision, power);

    // Display value using user-provided display format so user can add prefix/suffix/decorations to the value.
    char value_buf[64];
    const char* value_buf_end = value_buf + ImFormatString(value_buf, IM_ARRAYSIZE(value_buf), display_format, *v);
    RenderTextClipped(frame_bb.Min, frame_bb.Max, value_buf, value_buf_end, NULL, ImGuiAlign_Center|ImGuiAlign_VCenter);

    if (label_size.x > 0.0f)
        RenderText(ImVec2(frame_bb.Max.x + style.ItemInnerSpacing.x, inner_bb.Min.y), label);

    return value_changed;
}

bool ImGui::DragFloatN(const char* label, float* v, int components, float v_speed, float v_min, float v_max, const char* display_format, float power)
{
    ImGuiWindow* window = GetCurrentWindow();
    if (window->SkipItems)
        return false;

    ImGuiContext& g = *GImGui;
    bool value_changed = false;
    BeginGroup();
    PushID(label);
    PushMultiItemsWidths(components);
    for (int i = 0; i < components; i++)
    {
        PushID(i);
        value_changed |= DragFloat("##v", &v[i], v_speed, v_min, v_max, display_format, power);
        SameLine(0, g.Style.ItemInnerSpacing.x);
        PopID();
        PopItemWidth();
    }
    PopID();

    TextUnformatted(label, FindRenderedTextEnd(label));
    EndGroup();

    return value_changed;
}

bool ImGui::DragFloat2(const char* label, float v[2], float v_speed, float v_min, float v_max, const char* display_format, float power)
{
    return DragFloatN(label, v, 2, v_speed, v_min, v_max, display_format, power);
}

bool ImGui::DragFloat3(const char* label, float v[3], float v_speed, float v_min, float v_max, const char* display_format, float power)
{
    return DragFloatN(label, v, 3, v_speed, v_min, v_max, display_format, power);
}

bool ImGui::DragFloat4(const char* label, float v[4], float v_speed, float v_min, float v_max, const char* display_format, float power)
{
    return DragFloatN(label, v, 4, v_speed, v_min, v_max, display_format, power);
}

bool ImGui::DragFloatRange2(const char* label, float* v_current_min, float* v_current_max, float v_speed, float v_min, float v_max, const char* display_format, const char* display_format_max, float power)
{
    ImGuiWindow* window = GetCurrentWindow();
    if (window->SkipItems)
        return false;

    ImGuiContext& g = *GImGui;
    PushID(label);
    BeginGroup();
    PushMultiItemsWidths(2);

    bool value_changed = DragFloat("##min", v_current_min, v_speed, (v_min >= v_max) ? -FLT_MAX : v_min, (v_min >= v_max) ? *v_current_max : ImMin(v_max, *v_current_max), display_format, power);
    PopItemWidth();
    SameLine(0, g.Style.ItemInnerSpacing.x);
    value_changed |= DragFloat("##max", v_current_max, v_speed, (v_min >= v_max) ? *v_current_min : ImMax(v_min, *v_current_min), (v_min >= v_max) ? FLT_MAX : v_max, display_format_max ? display_format_max : display_format, power);
    PopItemWidth();
    SameLine(0, g.Style.ItemInnerSpacing.x);

    TextUnformatted(label, FindRenderedTextEnd(label));
    EndGroup();
    PopID();

    return value_changed;
}

// NB: v_speed is float to allow adjusting the drag speed with more precision
bool ImGui::DragInt(const char* label, int* v, float v_speed, int v_min, int v_max, const char* display_format)
{
    if (!display_format)
        display_format = "%.0f";
    float v_f = (float)*v;
    bool value_changed = DragFloat(label, &v_f, v_speed, (float)v_min, (float)v_max, display_format);
    *v = (int)v_f;
    return value_changed;
}

bool ImGui::DragIntN(const char* label, int* v, int components, float v_speed, int v_min, int v_max, const char* display_format)
{
    ImGuiWindow* window = GetCurrentWindow();
    if (window->SkipItems)
        return false;

    ImGuiContext& g = *GImGui;
    bool value_changed = false;
    BeginGroup();
    PushID(label);
    PushMultiItemsWidths(components);
    for (int i = 0; i < components; i++)
    {
        PushID(i);
        value_changed |= DragInt("##v", &v[i], v_speed, v_min, v_max, display_format);
        SameLine(0, g.Style.ItemInnerSpacing.x);
        PopID();
        PopItemWidth();
    }
    PopID();

    TextUnformatted(label, FindRenderedTextEnd(label));
    EndGroup();

    return value_changed;
}

bool ImGui::DragInt2(const char* label, int v[2], float v_speed, int v_min, int v_max, const char* display_format)
{
    return DragIntN(label, v, 2, v_speed, v_min, v_max, display_format);
}

bool ImGui::DragInt3(const char* label, int v[3], float v_speed, int v_min, int v_max, const char* display_format)
{
    return DragIntN(label, v, 3, v_speed, v_min, v_max, display_format);
}

bool ImGui::DragInt4(const char* label, int v[4], float v_speed, int v_min, int v_max, const char* display_format)
{
    return DragIntN(label, v, 4, v_speed, v_min, v_max, display_format);
}

bool ImGui::DragIntRange2(const char* label, int* v_current_min, int* v_current_max, float v_speed, int v_min, int v_max, const char* display_format, const char* display_format_max)
{
    ImGuiWindow* window = GetCurrentWindow();
    if (window->SkipItems)
        return false;

    ImGuiContext& g = *GImGui;
    PushID(label);
    BeginGroup();
    PushMultiItemsWidths(2);

    bool value_changed = DragInt("##min", v_current_min, v_speed, (v_min >= v_max) ? INT_MIN : v_min, (v_min >= v_max) ? *v_current_max : ImMin(v_max, *v_current_max), display_format);
    PopItemWidth();
    SameLine(0, g.Style.ItemInnerSpacing.x);
    value_changed |= DragInt("##max", v_current_max, v_speed, (v_min >= v_max) ? *v_current_min : ImMax(v_min, *v_current_min), (v_min >= v_max) ? INT_MAX : v_max, display_format_max ? display_format_max : display_format);
    PopItemWidth();
    SameLine(0, g.Style.ItemInnerSpacing.x);

    TextUnformatted(label, FindRenderedTextEnd(label));
    EndGroup();
    PopID();

    return value_changed;
}

void ImGui::PlotEx(ImGuiPlotType plot_type, const char* label, float (*values_getter)(void* data, int idx), void* data, int values_count, int values_offset, const char* overlay_text, float scale_min, float scale_max, ImVec2 graph_size)
{
    ImGuiWindow* window = GetCurrentWindow();
    if (window->SkipItems)
        return;

    ImGuiContext& g = *GImGui;
    const ImGuiStyle& style = g.Style;

    const ImVec2 label_size = CalcTextSize(label, NULL, true);
    if (graph_size.x == 0.0f)
        graph_size.x = CalcItemWidth();
    if (graph_size.y == 0.0f)
        graph_size.y = label_size.y + (style.FramePadding.y * 2);

    const ImRect frame_bb(window->DC.CursorPos, window->DC.CursorPos + ImVec2(graph_size.x, graph_size.y));
    const ImRect inner_bb(frame_bb.Min + style.FramePadding, frame_bb.Max - style.FramePadding);
    const ImRect total_bb(frame_bb.Min, frame_bb.Max + ImVec2(label_size.x > 0.0f ? style.ItemInnerSpacing.x + label_size.x : 0.0f, 0));
    ItemSize(total_bb, style.FramePadding.y);
    if (!ItemAdd(total_bb, NULL))
        return;

    // Determine scale from values if not specified
    if (scale_min == FLT_MAX || scale_max == FLT_MAX)
    {
        float v_min = FLT_MAX;
        float v_max = -FLT_MAX;
        for (int i = 0; i < values_count; i++)
        {
            const float v = values_getter(data, i);
            v_min = ImMin(v_min, v);
            v_max = ImMax(v_max, v);
        }
        if (scale_min == FLT_MAX)
            scale_min = v_min;
        if (scale_max == FLT_MAX)
            scale_max = v_max;
    }

    RenderFrame(frame_bb.Min, frame_bb.Max, GetColorU32(ImGuiCol_FrameBg), true, style.FrameRounding);

    int res_w = ImMin((int)graph_size.x, values_count) + ((plot_type == ImGuiPlotType_Lines) ? -1 : 0);
    int item_count = values_count + ((plot_type == ImGuiPlotType_Lines) ? -1 : 0);

    // Tooltip on hover
    int v_hovered = -1;
    if (IsHovered(inner_bb, 0))
    {
        const float t = ImClamp((g.IO.MousePos.x - inner_bb.Min.x) / (inner_bb.Max.x - inner_bb.Min.x), 0.0f, 0.9999f);
        const int v_idx = (int)(t * item_count);
        IM_ASSERT(v_idx >= 0 && v_idx < values_count);

        const float v0 = values_getter(data, (v_idx + values_offset) % values_count);
        const float v1 = values_getter(data, (v_idx + 1 + values_offset) % values_count);
        if (plot_type == ImGuiPlotType_Lines)
            SetTooltip("%d: %8.4g\n%d: %8.4g", v_idx, v0, v_idx+1, v1);
        else if (plot_type == ImGuiPlotType_Histogram)
            SetTooltip("%d: %8.4g", v_idx, v0);
        v_hovered = v_idx;
    }

    const float t_step = 1.0f / (float)res_w;

    float v0 = values_getter(data, (0 + values_offset) % values_count);
    float t0 = 0.0f;
    ImVec2 tp0 = ImVec2( t0, 1.0f - ImSaturate((v0 - scale_min) / (scale_max - scale_min)) );    // Point in the normalized space of our target rectangle

    const ImU32 col_base = GetColorU32((plot_type == ImGuiPlotType_Lines) ? ImGuiCol_PlotLines : ImGuiCol_PlotHistogram);
    const ImU32 col_hovered = GetColorU32((plot_type == ImGuiPlotType_Lines) ? ImGuiCol_PlotLinesHovered : ImGuiCol_PlotHistogramHovered);

    for (int n = 0; n < res_w; n++)
    {
        const float t1 = t0 + t_step;
        const int v1_idx = (int)(t0 * item_count + 0.5f);
        IM_ASSERT(v1_idx >= 0 && v1_idx < values_count);
        const float v1 = values_getter(data, (v1_idx + values_offset + 1) % values_count);
        const ImVec2 tp1 = ImVec2( t1, 1.0f - ImSaturate((v1 - scale_min) / (scale_max - scale_min)) );

        // NB: Draw calls are merged together by the DrawList system. Still, we should render our batch are lower level to save a bit of CPU.
        ImVec2 pos0 = ImLerp(inner_bb.Min, inner_bb.Max, tp0);
        ImVec2 pos1 = ImLerp(inner_bb.Min, inner_bb.Max, (plot_type == ImGuiPlotType_Lines) ? tp1 : ImVec2(tp1.x, 1.0f));
        if (plot_type == ImGuiPlotType_Lines)
        {
            window->DrawList->AddLine(pos0, pos1, v_hovered == v1_idx ? col_hovered : col_base);
        }
        else if (plot_type == ImGuiPlotType_Histogram)
        {
            if (pos1.x >= pos0.x + 2.0f)
                pos1.x -= 1.0f;
            window->DrawList->AddRectFilled(pos0, pos1, v_hovered == v1_idx ? col_hovered : col_base);
        }

        t0 = t1;
        tp0 = tp1;
    }

    // Text overlay
    if (overlay_text)
        RenderTextClipped(ImVec2(frame_bb.Min.x, frame_bb.Min.y + style.FramePadding.y), frame_bb.Max, overlay_text, NULL, NULL, ImGuiAlign_Center);

    if (label_size.x > 0.0f)
        RenderText(ImVec2(frame_bb.Max.x + style.ItemInnerSpacing.x, inner_bb.Min.y), label);
}

struct ImGuiPlotArrayGetterData
{
    const float* Values;
    int Stride;

    ImGuiPlotArrayGetterData(const float* values, int stride) { Values = values; Stride = stride; }
};

static float Plot_ArrayGetter(void* data, int idx)
{
    ImGuiPlotArrayGetterData* plot_data = (ImGuiPlotArrayGetterData*)data;
    const float v = *(float*)(void*)((unsigned char*)plot_data->Values + (size_t)idx * plot_data->Stride);
    return v;
}

void ImGui::PlotLines(const char* label, const float* values, int values_count, int values_offset, const char* overlay_text, float scale_min, float scale_max, ImVec2 graph_size, int stride)
{
    ImGuiPlotArrayGetterData data(values, stride);
    PlotEx(ImGuiPlotType_Lines, label, &Plot_ArrayGetter, (void*)&data, values_count, values_offset, overlay_text, scale_min, scale_max, graph_size);
}

void ImGui::PlotLines(const char* label, float (*values_getter)(void* data, int idx), void* data, int values_count, int values_offset, const char* overlay_text, float scale_min, float scale_max, ImVec2 graph_size)
{
    PlotEx(ImGuiPlotType_Lines, label, values_getter, data, values_count, values_offset, overlay_text, scale_min, scale_max, graph_size);
}

void ImGui::PlotHistogram(const char* label, const float* values, int values_count, int values_offset, const char* overlay_text, float scale_min, float scale_max, ImVec2 graph_size, int stride)
{
    ImGuiPlotArrayGetterData data(values, stride);
    PlotEx(ImGuiPlotType_Histogram, label, &Plot_ArrayGetter, (void*)&data, values_count, values_offset, overlay_text, scale_min, scale_max, graph_size);
}

void ImGui::PlotHistogram(const char* label, float (*values_getter)(void* data, int idx), void* data, int values_count, int values_offset, const char* overlay_text, float scale_min, float scale_max, ImVec2 graph_size)
{
    PlotEx(ImGuiPlotType_Histogram, label, values_getter, data, values_count, values_offset, overlay_text, scale_min, scale_max, graph_size);
}

// size_arg (for each axis) < 0.0f: align to end, 0.0f: auto, > 0.0f: specified size
void ImGui::ProgressBar(float fraction, const ImVec2& size_arg, const char* overlay)
{
    ImGuiWindow* window = GetCurrentWindow();
    if (window->SkipItems)
        return;

    ImGuiContext& g = *GImGui;
    const ImGuiStyle& style = g.Style;

    ImVec2 pos = window->DC.CursorPos;
    ImRect bb(pos, pos + CalcItemSize(size_arg, CalcItemWidth(), g.FontSize + style.FramePadding.y*2.0f));
    ItemSize(bb, style.FramePadding.y);
    if (!ItemAdd(bb, NULL))
        return;

    // Render
    fraction = ImSaturate(fraction);
    RenderFrame(bb.Min, bb.Max, GetColorU32(ImGuiCol_FrameBg), true, style.FrameRounding);
    bb.Reduce(ImVec2(window->BorderSize, window->BorderSize));
    const ImVec2 fill_br = ImVec2(ImLerp(bb.Min.x, bb.Max.x, fraction), bb.Max.y);
    RenderFrame(bb.Min, fill_br, GetColorU32(ImGuiCol_PlotHistogram), false, style.FrameRounding);

    // Default displaying the fraction as percentage string, but user can override it
    char overlay_buf[32];
    if (!overlay)
    {
        ImFormatString(overlay_buf, IM_ARRAYSIZE(overlay_buf), "%.0f%%", fraction*100+0.01f);
        overlay = overlay_buf;
    }

    ImVec2 overlay_size = CalcTextSize(overlay, NULL);
    if (overlay_size.x > 0.0f)
        RenderTextClipped(ImVec2(ImClamp(fill_br.x + style.ItemSpacing.x, bb.Min.x, bb.Max.x - overlay_size.x - style.ItemInnerSpacing.x), bb.Min.y), bb.Max, overlay, NULL, &overlay_size, ImGuiAlign_Left|ImGuiAlign_VCenter, &bb.Min, &bb.Max);
}

bool ImGui::Checkbox(const char* label, bool* v)
{
    ImGuiWindow* window = GetCurrentWindow();
    if (window->SkipItems)
        return false;

    ImGuiContext& g = *GImGui;
    const ImGuiStyle& style = g.Style;
    const ImGuiID id = window->GetID(label);
    const ImVec2 label_size = CalcTextSize(label, NULL, true);

    const ImRect check_bb(window->DC.CursorPos, window->DC.CursorPos + ImVec2(label_size.y + style.FramePadding.y*2, label_size.y + style.FramePadding.y*2));
    ItemSize(check_bb, style.FramePadding.y);

    ImRect total_bb = check_bb;
    if (label_size.x > 0)
        SameLine(0, style.ItemInnerSpacing.x);
    const ImRect text_bb(window->DC.CursorPos + ImVec2(0,style.FramePadding.y), window->DC.CursorPos + ImVec2(0,style.FramePadding.y) + label_size);
    if (label_size.x > 0)
    {
        ItemSize(ImVec2(text_bb.GetWidth(), check_bb.GetHeight()), style.FramePadding.y);
        total_bb = ImRect(ImMin(check_bb.Min, text_bb.Min), ImMax(check_bb.Max, text_bb.Max));
    }

    if (!ItemAdd(total_bb, &id))
        return false;

    bool hovered, held;
    bool pressed = ButtonBehavior(total_bb, id, &hovered, &held);
    if (pressed)
        *v = !(*v);

    RenderFrame(check_bb.Min, check_bb.Max, GetColorU32((held && hovered) ? ImGuiCol_FrameBgActive : hovered ? ImGuiCol_FrameBgHovered : ImGuiCol_FrameBg), true, style.FrameRounding);
    if (*v)
    {
        const float check_sz = ImMin(check_bb.GetWidth(), check_bb.GetHeight());
        const float pad = ImMax(1.0f, (float)(int)(check_sz / 6.0f));
        window->DrawList->AddRectFilled(check_bb.Min+ImVec2(pad,pad), check_bb.Max-ImVec2(pad,pad), GetColorU32(ImGuiCol_CheckMark), style.FrameRounding);
    }

    if (g.LogEnabled)
        LogRenderedText(text_bb.GetTL(), *v ? "[x]" : "[ ]");
    if (label_size.x > 0.0f)
        RenderText(text_bb.GetTL(), label);

    return pressed;
}

bool ImGui::CheckboxFlags(const char* label, unsigned int* flags, unsigned int flags_value)
{
    bool v = ((*flags & flags_value) == flags_value);
    bool pressed = Checkbox(label, &v);
    if (pressed)
    {
        if (v)
            *flags |= flags_value;
        else
            *flags &= ~flags_value;
    }

    return pressed;
}

bool ImGui::RadioButton(const char* label, bool active)
{
    ImGuiWindow* window = GetCurrentWindow();
    if (window->SkipItems)
        return false;

    ImGuiContext& g = *GImGui;
    const ImGuiStyle& style = g.Style;
    const ImGuiID id = window->GetID(label);
    const ImVec2 label_size = CalcTextSize(label, NULL, true);

    const ImRect check_bb(window->DC.CursorPos, window->DC.CursorPos + ImVec2(label_size.y + style.FramePadding.y*2-1, label_size.y + style.FramePadding.y*2-1));
    ItemSize(check_bb, style.FramePadding.y);

    ImRect total_bb = check_bb;
    if (label_size.x > 0)
        SameLine(0, style.ItemInnerSpacing.x);
    const ImRect text_bb(window->DC.CursorPos + ImVec2(0, style.FramePadding.y), window->DC.CursorPos + ImVec2(0, style.FramePadding.y) + label_size);
    if (label_size.x > 0)
    {
        ItemSize(ImVec2(text_bb.GetWidth(), check_bb.GetHeight()), style.FramePadding.y);
        total_bb.Add(text_bb);
    }

    if (!ItemAdd(total_bb, &id))
        return false;

    ImVec2 center = check_bb.GetCenter();
    center.x = (float)(int)center.x + 0.5f;
    center.y = (float)(int)center.y + 0.5f;
    const float radius = check_bb.GetHeight() * 0.5f;

    bool hovered, held;
    bool pressed = ButtonBehavior(total_bb, id, &hovered, &held);

    window->DrawList->AddCircleFilled(center, radius, GetColorU32((held && hovered) ? ImGuiCol_FrameBgActive : hovered ? ImGuiCol_FrameBgHovered : ImGuiCol_FrameBg), 16);
    if (active)
    {
        const float check_sz = ImMin(check_bb.GetWidth(), check_bb.GetHeight());
        const float pad = ImMax(1.0f, (float)(int)(check_sz / 6.0f));
        window->DrawList->AddCircleFilled(center, radius-pad, GetColorU32(ImGuiCol_CheckMark), 16);
    }

    if (window->Flags & ImGuiWindowFlags_ShowBorders)
    {
        window->DrawList->AddCircle(center+ImVec2(1,1), radius, GetColorU32(ImGuiCol_BorderShadow), 16);
        window->DrawList->AddCircle(center, radius, GetColorU32(ImGuiCol_Border), 16);
    }

    if (g.LogEnabled)
        LogRenderedText(text_bb.GetTL(), active ? "(x)" : "( )");
    if (label_size.x > 0.0f)
        RenderText(text_bb.GetTL(), label);

    return pressed;
}

bool ImGui::RadioButton(const char* label, int* v, int v_button)
{
    const bool pressed = RadioButton(label, *v == v_button);
    if (pressed)
    {
        *v = v_button;
    }
    return pressed;
}

static int InputTextCalcTextLenAndLineCount(const char* text_begin, const char** out_text_end)
{
    int line_count = 0;
    const char* s = text_begin;
    while (char c = *s++) // We are only matching for \n so we can ignore UTF-8 decoding
        if (c == '\n')
            line_count++;
    s--;
    if (s[0] != '\n' && s[0] != '\r')
        line_count++;
    *out_text_end = s;
    return line_count;
}

static ImVec2 InputTextCalcTextSizeW(const ImWchar* text_begin, const ImWchar* text_end, const ImWchar** remaining, ImVec2* out_offset, bool stop_on_new_line)
{
    ImFont* font = GImGui->Font;
    const float line_height = GImGui->FontSize;
    const float scale = line_height / font->FontSize;

    ImVec2 text_size = ImVec2(0,0);
    float line_width = 0.0f;

    const ImWchar* s = text_begin;
    while (s < text_end)
    {
        unsigned int c = (unsigned int)(*s++);
        if (c == '\n')
        {
            text_size.x = ImMax(text_size.x, line_width);
            text_size.y += line_height;
            line_width = 0.0f;
            if (stop_on_new_line)
                break;
            continue;
        }
        if (c == '\r')
            continue;

        const float char_width = font->GetCharAdvance((unsigned short)c) * scale;
        line_width += char_width;
    }

    if (text_size.x < line_width)
        text_size.x = line_width;

    if (out_offset)
        *out_offset = ImVec2(line_width, text_size.y + line_height);  // offset allow for the possibility of sitting after a trailing \n

    if (line_width > 0 || text_size.y == 0.0f)                        // whereas size.y will ignore the trailing \n
        text_size.y += line_height;

    if (remaining)
        *remaining = s;

    return text_size;
}

// Wrapper for stb_textedit.h to edit text (our wrapper is for: statically sized buffer, single-line, wchar characters. InputText converts between UTF-8 and wchar)
namespace ImGuiStb
{

static int     STB_TEXTEDIT_STRINGLEN(const STB_TEXTEDIT_STRING* obj)                             { return obj->CurLenW; }
static ImWchar STB_TEXTEDIT_GETCHAR(const STB_TEXTEDIT_STRING* obj, int idx)                      { return obj->Text[idx]; }
static float   STB_TEXTEDIT_GETWIDTH(STB_TEXTEDIT_STRING* obj, int line_start_idx, int char_idx)  { ImWchar c = obj->Text[line_start_idx+char_idx]; if (c == '\n') return STB_TEXTEDIT_GETWIDTH_NEWLINE; return GImGui->Font->GetCharAdvance(c) * (GImGui->FontSize / GImGui->Font->FontSize); }
static int     STB_TEXTEDIT_KEYTOTEXT(int key)                                                    { return key >= 0x10000 ? 0 : key; }
static ImWchar STB_TEXTEDIT_NEWLINE = '\n';
static void    STB_TEXTEDIT_LAYOUTROW(StbTexteditRow* r, STB_TEXTEDIT_STRING* obj, int line_start_idx)
{
    const ImWchar* text = obj->Text.Data;
    const ImWchar* text_remaining = NULL;
    const ImVec2 size = InputTextCalcTextSizeW(text + line_start_idx, text + obj->CurLenW, &text_remaining, NULL, true);
    r->x0 = 0.0f;
    r->x1 = size.x;
    r->baseline_y_delta = size.y;
    r->ymin = 0.0f;
    r->ymax = size.y;
    r->num_chars = (int)(text_remaining - (text + line_start_idx));
}

static bool is_separator(unsigned int c)                                        { return ImCharIsSpace(c) || c==',' || c==';' || c=='(' || c==')' || c=='{' || c=='}' || c=='[' || c==']' || c=='|'; }
static int  is_word_boundary_from_right(STB_TEXTEDIT_STRING* obj, int idx)      { return idx > 0 ? (is_separator( obj->Text[idx-1] ) && !is_separator( obj->Text[idx] ) ) : 1; }
static int  STB_TEXTEDIT_MOVEWORDLEFT_IMPL(STB_TEXTEDIT_STRING* obj, int idx)   { while (idx >= 0 && !is_word_boundary_from_right(obj, idx)) idx--; return idx < 0 ? 0 : idx; }
#ifdef __APPLE__    // FIXME: Move setting to IO structure
static int  is_word_boundary_from_left(STB_TEXTEDIT_STRING* obj, int idx)       { return idx > 0 ? (!is_separator( obj->Text[idx-1] ) && is_separator( obj->Text[idx] ) ) : 1; }
static int  STB_TEXTEDIT_MOVEWORDRIGHT_IMPL(STB_TEXTEDIT_STRING* obj, int idx)  { int len = obj->CurLenW; while (idx < len && !is_word_boundary_from_left(obj, idx)) idx++; return idx > len ? len : idx; }
#else
static int  STB_TEXTEDIT_MOVEWORDRIGHT_IMPL(STB_TEXTEDIT_STRING* obj, int idx)  { int len = obj->CurLenW; while (idx < len && !is_word_boundary_from_right(obj, idx)) idx++; return idx > len ? len : idx; }
#endif
#define STB_TEXTEDIT_MOVEWORDLEFT   STB_TEXTEDIT_MOVEWORDLEFT_IMPL    // They need to be #define for stb_textedit.h
#define STB_TEXTEDIT_MOVEWORDRIGHT  STB_TEXTEDIT_MOVEWORDRIGHT_IMPL

static void STB_TEXTEDIT_DELETECHARS(STB_TEXTEDIT_STRING* obj, int pos, int n)
{
    ImWchar* dst = obj->Text.Data + pos;

    // We maintain our buffer length in both UTF-8 and wchar formats
    obj->CurLenA -= ImTextCountUtf8BytesFromStr(dst, dst + n);
    obj->CurLenW -= n;

    // Offset remaining text
    const ImWchar* src = obj->Text.Data + pos + n;
    while (ImWchar c = *src++)
        *dst++ = c;
    *dst = '\0';
}

static bool STB_TEXTEDIT_INSERTCHARS(STB_TEXTEDIT_STRING* obj, int pos, const ImWchar* new_text, int new_text_len)
{
    const int text_len = obj->CurLenW;
    IM_ASSERT(pos <= text_len);
    if (new_text_len + text_len + 1 > obj->Text.Size)
        return false;

    const int new_text_len_utf8 = ImTextCountUtf8BytesFromStr(new_text, new_text + new_text_len);
    if (new_text_len_utf8 + obj->CurLenA + 1 > obj->BufSizeA)
        return false;

    ImWchar* text = obj->Text.Data;
    if (pos != text_len)
        memmove(text + pos + new_text_len, text + pos, (size_t)(text_len - pos) * sizeof(ImWchar));
    memcpy(text + pos, new_text, (size_t)new_text_len * sizeof(ImWchar));

    obj->CurLenW += new_text_len;
    obj->CurLenA += new_text_len_utf8;
    obj->Text[obj->CurLenW] = '\0';

    return true;
}

// We don't use an enum so we can build even with conflicting symbols (if another user of stb_textedit.h leak their STB_TEXTEDIT_K_* symbols)
#define STB_TEXTEDIT_K_LEFT         0x10000 // keyboard input to move cursor left
#define STB_TEXTEDIT_K_RIGHT        0x10001 // keyboard input to move cursor right
#define STB_TEXTEDIT_K_UP           0x10002 // keyboard input to move cursor up
#define STB_TEXTEDIT_K_DOWN         0x10003 // keyboard input to move cursor down
#define STB_TEXTEDIT_K_LINESTART    0x10004 // keyboard input to move cursor to start of line
#define STB_TEXTEDIT_K_LINEEND      0x10005 // keyboard input to move cursor to end of line
#define STB_TEXTEDIT_K_TEXTSTART    0x10006 // keyboard input to move cursor to start of text
#define STB_TEXTEDIT_K_TEXTEND      0x10007 // keyboard input to move cursor to end of text
#define STB_TEXTEDIT_K_DELETE       0x10008 // keyboard input to delete selection or character under cursor
#define STB_TEXTEDIT_K_BACKSPACE    0x10009 // keyboard input to delete selection or character left of cursor
#define STB_TEXTEDIT_K_UNDO         0x1000A // keyboard input to perform undo
#define STB_TEXTEDIT_K_REDO         0x1000B // keyboard input to perform redo
#define STB_TEXTEDIT_K_WORDLEFT     0x1000C // keyboard input to move cursor left one word
#define STB_TEXTEDIT_K_WORDRIGHT    0x1000D // keyboard input to move cursor right one word
#define STB_TEXTEDIT_K_SHIFT        0x20000

#define STB_TEXTEDIT_IMPLEMENTATION
#include "stb_textedit.h"

}

void ImGuiTextEditState::OnKeyPressed(int key)
{
    stb_textedit_key(this, &StbState, key);
    CursorFollow = true;
    CursorAnimReset();
}

// Public API to manipulate UTF-8 text
// We expose UTF-8 to the user (unlike the STB_TEXTEDIT_* functions which are manipulating wchar)
// FIXME: The existence of this rarely exercised code path is a bit of a nuisance.
void ImGuiTextEditCallbackData::DeleteChars(int pos, int bytes_count)
{
    IM_ASSERT(pos + bytes_count <= BufTextLen);
    char* dst = Buf + pos;
    const char* src = Buf + pos + bytes_count;
    while (char c = *src++)
        *dst++ = c;
    *dst = '\0';

    if (CursorPos + bytes_count >= pos)
        CursorPos -= bytes_count;
    else if (CursorPos >= pos)
        CursorPos = pos;
    SelectionStart = SelectionEnd = CursorPos;
    BufDirty = true;
    BufTextLen -= bytes_count;
}

void ImGuiTextEditCallbackData::InsertChars(int pos, const char* new_text, const char* new_text_end)
{
    const int new_text_len = new_text_end ? (int)(new_text_end - new_text) : (int)strlen(new_text);
    if (new_text_len + BufTextLen + 1 >= BufSize)
        return;

    if (BufTextLen != pos)
        memmove(Buf + pos + new_text_len, Buf + pos, (size_t)(BufTextLen - pos));
    memcpy(Buf + pos, new_text, (size_t)new_text_len * sizeof(char));
    Buf[BufTextLen + new_text_len] = '\0';

    if (CursorPos >= pos)
        CursorPos += new_text_len;
    SelectionStart = SelectionEnd = CursorPos;
    BufDirty = true;
    BufTextLen += new_text_len;
}

// Return false to discard a character.
static bool InputTextFilterCharacter(unsigned int* p_char, ImGuiInputTextFlags flags, ImGuiTextEditCallback callback, void* user_data)
{
    unsigned int c = *p_char;

    if (c < 128 && c != ' ' && !isprint((int)(c & 0xFF)))
    {
        bool pass = false;
        pass |= (c == '\n' && (flags & ImGuiInputTextFlags_Multiline));
        pass |= (c == '\t' && (flags & ImGuiInputTextFlags_AllowTabInput));
        if (!pass)
            return false;
    }

    if (c >= 0xE000 && c <= 0xF8FF) // Filter private Unicode range. I don't imagine anybody would want to input them. GLFW on OSX seems to send private characters for special keys like arrow keys.
        return false;

    if (flags & (ImGuiInputTextFlags_CharsDecimal | ImGuiInputTextFlags_CharsHexadecimal | ImGuiInputTextFlags_CharsUppercase | ImGuiInputTextFlags_CharsNoBlank))
    {
        if (flags & ImGuiInputTextFlags_CharsDecimal)
            if (!(c >= '0' && c <= '9') && (c != '.') && (c != '-') && (c != '+') && (c != '*') && (c != '/'))
                return false;

        if (flags & ImGuiInputTextFlags_CharsHexadecimal)
            if (!(c >= '0' && c <= '9') && !(c >= 'a' && c <= 'f') && !(c >= 'A' && c <= 'F'))
                return false;

        if (flags & ImGuiInputTextFlags_CharsUppercase)
            if (c >= 'a' && c <= 'z')
                *p_char = (c += (unsigned int)('A'-'a'));

        if (flags & ImGuiInputTextFlags_CharsNoBlank)
            if (ImCharIsSpace(c))
                return false;
    }

    if (flags & ImGuiInputTextFlags_CallbackCharFilter)
    {
        ImGuiTextEditCallbackData callback_data;
        memset(&callback_data, 0, sizeof(ImGuiTextEditCallbackData));
        callback_data.EventFlag = ImGuiInputTextFlags_CallbackCharFilter;
        callback_data.EventChar = (ImWchar)c;
        callback_data.Flags = flags;
        callback_data.UserData = user_data;
        if (callback(&callback_data) != 0)
            return false;
        *p_char = callback_data.EventChar;
        if (!callback_data.EventChar)
            return false;
    }

    return true;
}

// Edit a string of text
// NB: when active, hold on a privately held copy of the text (and apply back to 'buf'). So changing 'buf' while active has no effect.
// FIXME: Rather messy function partly because we are doing UTF8 > u16 > UTF8 conversions on the go to more easily handle stb_textedit calls. Ideally we should stay in UTF-8 all the time. See https://github.com/nothings/stb/issues/188
bool ImGui::InputTextEx(const char* label, char* buf, int buf_size, const ImVec2& size_arg, ImGuiInputTextFlags flags, ImGuiTextEditCallback callback, void* user_data)
{
    ImGuiWindow* window = GetCurrentWindow();
    if (window->SkipItems)
        return false;

    IM_ASSERT(!((flags & ImGuiInputTextFlags_CallbackHistory) && (flags & ImGuiInputTextFlags_Multiline))); // Can't use both together (they both use up/down keys)
    IM_ASSERT(!((flags & ImGuiInputTextFlags_CallbackCompletion) && (flags & ImGuiInputTextFlags_AllowTabInput))); // Can't use both together (they both use tab key)

    ImGuiContext& g = *GImGui;
    const ImGuiIO& io = g.IO;
    const ImGuiStyle& style = g.Style;

    const ImGuiID id = window->GetID(label);
    const bool is_multiline = (flags & ImGuiInputTextFlags_Multiline) != 0;
    const bool is_editable = (flags & ImGuiInputTextFlags_ReadOnly) == 0;
    const bool is_password = (flags & ImGuiInputTextFlags_Password) != 0;

    const ImVec2 label_size = CalcTextSize(label, NULL, true);
    ImVec2 size = CalcItemSize(size_arg, CalcItemWidth(), (is_multiline ? GetTextLineHeight() * 8.0f : label_size.y) + style.FramePadding.y*2.0f); // Arbitrary default of 8 lines high for multi-line
    const ImRect frame_bb(window->DC.CursorPos, window->DC.CursorPos + size);
    const ImRect total_bb(frame_bb.Min, frame_bb.Max + ImVec2(label_size.x > 0.0f ? (style.ItemInnerSpacing.x + label_size.x) : 0.0f, 0.0f));

    ImGuiWindow* draw_window = window;
    if (is_multiline)
    {
        BeginGroup();
        if (!BeginChildFrame(id, frame_bb.GetSize()))
        {
            EndChildFrame();
            EndGroup();
            return false;
        }
        draw_window = GetCurrentWindow();
        size.x -= draw_window->ScrollbarSizes.x;
    }
    else
    {
        ItemSize(total_bb, style.FramePadding.y);
        if (!ItemAdd(total_bb, &id))
            return false;
    }

    // Password pushes a temporary font with only a fallback glyph
    if (is_password)
    {
        const ImFont::Glyph* glyph = g.Font->FindGlyph('*');
        ImFont* password_font = &g.InputTextPasswordFont;
        password_font->FontSize = g.Font->FontSize;
        password_font->Scale = g.Font->Scale;
        password_font->DisplayOffset = g.Font->DisplayOffset;
        password_font->Ascent = g.Font->Ascent;
        password_font->Descent = g.Font->Descent;
        password_font->ContainerAtlas = g.Font->ContainerAtlas;
        password_font->FallbackGlyph = glyph;
        password_font->FallbackXAdvance = glyph->XAdvance;
        IM_ASSERT(password_font->Glyphs.empty() && password_font->IndexXAdvance.empty() && password_font->IndexLookup.empty());
        PushFont(password_font);
    }

    // NB: we are only allowed to access 'edit_state' if we are the active widget.
    ImGuiTextEditState& edit_state = g.InputTextState;

    const bool focus_requested = FocusableItemRegister(window, g.ActiveId == id, (flags & (ImGuiInputTextFlags_CallbackCompletion|ImGuiInputTextFlags_AllowTabInput)) == 0);    // Using completion callback disable keyboard tabbing
    const bool focus_requested_by_code = focus_requested && (window->FocusIdxAllCounter == window->FocusIdxAllRequestCurrent);
    const bool focus_requested_by_tab = focus_requested && !focus_requested_by_code;

    const bool hovered = IsHovered(frame_bb, id);
    if (hovered)
    {
        SetHoveredID(id);
        g.MouseCursor = ImGuiMouseCursor_TextInput;
    }
    const bool user_clicked = hovered && io.MouseClicked[0];
    const bool user_scrolled = is_multiline && g.ActiveId == 0 && edit_state.Id == id && g.ActiveIdPreviousFrame == draw_window->GetIDNoKeepAlive("#SCROLLY");

    bool select_all = (g.ActiveId != id) && (flags & ImGuiInputTextFlags_AutoSelectAll) != 0;
    if (focus_requested || user_clicked || user_scrolled)
    {
        if (g.ActiveId != id)
        {
            // Start edition
            // Take a copy of the initial buffer value (both in original UTF-8 format and converted to wchar)
            // From the moment we focused we are ignoring the content of 'buf' (unless we are in read-only mode)
            const int prev_len_w = edit_state.CurLenW;
            edit_state.Text.resize(buf_size+1);        // wchar count <= UTF-8 count. we use +1 to make sure that .Data isn't NULL so it doesn't crash.
            edit_state.InitialText.resize(buf_size+1); // UTF-8. we use +1 to make sure that .Data isn't NULL so it doesn't crash.
            ImStrncpy(edit_state.InitialText.Data, buf, edit_state.InitialText.Size);
            const char* buf_end = NULL;
            edit_state.CurLenW = ImTextStrFromUtf8(edit_state.Text.Data, edit_state.Text.Size, buf, NULL, &buf_end);
            edit_state.CurLenA = (int)(buf_end - buf); // We can't get the result from ImFormatString() above because it is not UTF-8 aware. Here we'll cut off malformed UTF-8.
            edit_state.CursorAnimReset();

            // Preserve cursor position and undo/redo stack if we come back to same widget
            // FIXME: We should probably compare the whole buffer to be on the safety side. Comparing buf (utf8) and edit_state.Text (wchar).
            const bool recycle_state = (edit_state.Id == id) && (prev_len_w == edit_state.CurLenW);
            if (recycle_state)
            {
                // Recycle existing cursor/selection/undo stack but clamp position
                // Note a single mouse click will override the cursor/position immediately by calling stb_textedit_click handler.
                edit_state.CursorClamp();
            }
            else
            {
                edit_state.Id = id;
                edit_state.ScrollX = 0.0f;
                stb_textedit_initialize_state(&edit_state.StbState, !is_multiline);
                if (!is_multiline && focus_requested_by_code)
                    select_all = true;
            }
            if (flags & ImGuiInputTextFlags_AlwaysInsertMode)
                edit_state.StbState.insert_mode = true;
            if (!is_multiline && (focus_requested_by_tab || (user_clicked && io.KeyCtrl)))
                select_all = true;
        }
        SetActiveID(id, window);
        FocusWindow(window);
    }
    else if (io.MouseClicked[0])
    {
        // Release focus when we click outside
        if (g.ActiveId == id)
            SetActiveID(0);
    }

    bool value_changed = false;
    bool enter_pressed = false;

    if (g.ActiveId == id)
    {
        if (!is_editable && !g.ActiveIdIsJustActivated)
        {
            // When read-only we always use the live data passed to the function
            edit_state.Text.resize(buf_size+1);
            const char* buf_end = NULL;
            edit_state.CurLenW = ImTextStrFromUtf8(edit_state.Text.Data, edit_state.Text.Size, buf, NULL, &buf_end);
            edit_state.CurLenA = (int)(buf_end - buf);
            edit_state.CursorClamp();
        }

        edit_state.BufSizeA = buf_size;

        // Although we are active we don't prevent mouse from hovering other elements unless we are interacting right now with the widget.
        // Down the line we should have a cleaner library-wide concept of Selected vs Active.
        g.ActiveIdAllowOverlap = !io.MouseDown[0];

        // Edit in progress
        const float mouse_x = (io.MousePos.x - frame_bb.Min.x - style.FramePadding.x) + edit_state.ScrollX;
        const float mouse_y = (is_multiline ? (io.MousePos.y - draw_window->DC.CursorPos.y - style.FramePadding.y) : (g.FontSize*0.5f));

        const bool osx_double_click_selects_words = io.OSXBehaviors;      // OS X style: Double click selects by word instead of selecting whole text
        if (select_all || (hovered && !osx_double_click_selects_words && io.MouseDoubleClicked[0]))
        {
            edit_state.SelectAll();
            edit_state.SelectedAllMouseLock = true;
        }
        else if (hovered && osx_double_click_selects_words && io.MouseDoubleClicked[0])
        {
            // Select a word only, OS X style (by simulating keystrokes)
            edit_state.OnKeyPressed(STB_TEXTEDIT_K_WORDLEFT);
            edit_state.OnKeyPressed(STB_TEXTEDIT_K_WORDRIGHT | STB_TEXTEDIT_K_SHIFT);
        }
        else if (io.MouseClicked[0] && !edit_state.SelectedAllMouseLock)
        {
            stb_textedit_click(&edit_state, &edit_state.StbState, mouse_x, mouse_y);
            edit_state.CursorAnimReset();
        }
        else if (io.MouseDown[0] && !edit_state.SelectedAllMouseLock && (io.MouseDelta.x != 0.0f || io.MouseDelta.y != 0.0f))
        {
            stb_textedit_drag(&edit_state, &edit_state.StbState, mouse_x, mouse_y);
            edit_state.CursorAnimReset();
            edit_state.CursorFollow = true;
        }
        if (edit_state.SelectedAllMouseLock && !io.MouseDown[0])
            edit_state.SelectedAllMouseLock = false;

        if (io.InputCharacters[0])
        {
            // Process text input (before we check for Return because using some IME will effectively send a Return?)
            // We ignore CTRL inputs, but need to allow CTRL+ALT as some keyboards (e.g. German) use AltGR - which is Alt+Ctrl - to input certain characters.
            if (!(io.KeyCtrl && !io.KeyAlt) && is_editable)
            {
                for (int n = 0; n < IM_ARRAYSIZE(io.InputCharacters) && io.InputCharacters[n]; n++)
                    if (unsigned int c = (unsigned int)io.InputCharacters[n])
                    {
                        // Insert character if they pass filtering
                        if (!InputTextFilterCharacter(&c, flags, callback, user_data))
                            continue;
                        edit_state.OnKeyPressed((int)c);
                    }
            }

            // Consume characters
            memset(g.IO.InputCharacters, 0, sizeof(g.IO.InputCharacters));
        }

        // Handle various key-presses
        bool cancel_edit = false;
        const int k_mask = (io.KeyShift ? STB_TEXTEDIT_K_SHIFT : 0);
        const bool is_shortcut_key_only = (io.OSXBehaviors ? (io.KeySuper && !io.KeyCtrl) : (io.KeyCtrl && !io.KeySuper)) && !io.KeyAlt && !io.KeyShift; // OS X style: Shortcuts using Cmd/Super instead of Ctrl
        const bool is_wordmove_key_down = io.OSXBehaviors ? io.KeyAlt : io.KeyCtrl;                     // OS X style: Text editing cursor movement using Alt instead of Ctrl
        const bool is_startend_key_down = io.OSXBehaviors && io.KeySuper && !io.KeyCtrl && !io.KeyAlt;  // OS X style: Line/Text Start and End using Cmd+Arrows instead of Home/End

        if (IsKeyPressedMap(ImGuiKey_LeftArrow))                        { edit_state.OnKeyPressed((is_startend_key_down ? STB_TEXTEDIT_K_LINESTART : is_wordmove_key_down ? STB_TEXTEDIT_K_WORDLEFT : STB_TEXTEDIT_K_LEFT) | k_mask); }
        else if (IsKeyPressedMap(ImGuiKey_RightArrow))                  { edit_state.OnKeyPressed((is_startend_key_down ? STB_TEXTEDIT_K_LINEEND : is_wordmove_key_down ? STB_TEXTEDIT_K_WORDRIGHT : STB_TEXTEDIT_K_RIGHT) | k_mask); }
        else if (IsKeyPressedMap(ImGuiKey_UpArrow) && is_multiline)     { if (io.KeyCtrl) SetWindowScrollY(draw_window, ImMax(draw_window->Scroll.y - g.FontSize, 0.0f)); else edit_state.OnKeyPressed((is_startend_key_down ? STB_TEXTEDIT_K_TEXTSTART : STB_TEXTEDIT_K_UP) | k_mask); }
        else if (IsKeyPressedMap(ImGuiKey_DownArrow) && is_multiline)   { if (io.KeyCtrl) SetWindowScrollY(draw_window, ImMin(draw_window->Scroll.y + g.FontSize, GetScrollMaxY())); else edit_state.OnKeyPressed((is_startend_key_down ? STB_TEXTEDIT_K_TEXTEND : STB_TEXTEDIT_K_DOWN) | k_mask); }
        else if (IsKeyPressedMap(ImGuiKey_Home))                        { edit_state.OnKeyPressed(io.KeyCtrl ? STB_TEXTEDIT_K_TEXTSTART | k_mask : STB_TEXTEDIT_K_LINESTART | k_mask); }
        else if (IsKeyPressedMap(ImGuiKey_End))                         { edit_state.OnKeyPressed(io.KeyCtrl ? STB_TEXTEDIT_K_TEXTEND | k_mask : STB_TEXTEDIT_K_LINEEND | k_mask); }
        else if (IsKeyPressedMap(ImGuiKey_Delete) && is_editable)       { edit_state.OnKeyPressed(STB_TEXTEDIT_K_DELETE | k_mask); }
        else if (IsKeyPressedMap(ImGuiKey_Backspace) && is_editable)
        {
            if (!edit_state.HasSelection())
            {
                if (is_wordmove_key_down) edit_state.OnKeyPressed(STB_TEXTEDIT_K_WORDLEFT|STB_TEXTEDIT_K_SHIFT);
                else if (io.OSXBehaviors && io.KeySuper && !io.KeyAlt && !io.KeyCtrl) edit_state.OnKeyPressed(STB_TEXTEDIT_K_LINESTART|STB_TEXTEDIT_K_SHIFT);
            }
            edit_state.OnKeyPressed(STB_TEXTEDIT_K_BACKSPACE | k_mask);
        }
        else if (IsKeyPressedMap(ImGuiKey_Enter))
        {
            bool ctrl_enter_for_new_line = (flags & ImGuiInputTextFlags_CtrlEnterForNewLine) != 0;
            if (!is_multiline || (ctrl_enter_for_new_line && !io.KeyCtrl) || (!ctrl_enter_for_new_line && io.KeyCtrl))
            {
                SetActiveID(0);
                enter_pressed = true;
            }
            else if (is_editable)
            {
                unsigned int c = '\n'; // Insert new line
                if (InputTextFilterCharacter(&c, flags, callback, user_data))
                    edit_state.OnKeyPressed((int)c);
            }
        }
        else if ((flags & ImGuiInputTextFlags_AllowTabInput) && IsKeyPressedMap(ImGuiKey_Tab) && !io.KeyCtrl && !io.KeyShift && !io.KeyAlt && is_editable)
        {
            unsigned int c = '\t'; // Insert TAB
            if (InputTextFilterCharacter(&c, flags, callback, user_data))
                edit_state.OnKeyPressed((int)c);
        }
        else if (IsKeyPressedMap(ImGuiKey_Escape))                                     { SetActiveID(0); cancel_edit = true; }
        else if (is_shortcut_key_only && IsKeyPressedMap(ImGuiKey_Z) && is_editable)   { edit_state.OnKeyPressed(STB_TEXTEDIT_K_UNDO); edit_state.ClearSelection(); }
        else if (is_shortcut_key_only && IsKeyPressedMap(ImGuiKey_Y) && is_editable)   { edit_state.OnKeyPressed(STB_TEXTEDIT_K_REDO); edit_state.ClearSelection(); }
        else if (is_shortcut_key_only && IsKeyPressedMap(ImGuiKey_A))                  { edit_state.SelectAll(); edit_state.CursorFollow = true; }
        else if (is_shortcut_key_only && !is_password && ((IsKeyPressedMap(ImGuiKey_X) && is_editable) || IsKeyPressedMap(ImGuiKey_C)) && (!is_multiline || edit_state.HasSelection()))
        {
            // Cut, Copy
            const bool cut = IsKeyPressedMap(ImGuiKey_X);
            if (cut && !edit_state.HasSelection())
                edit_state.SelectAll();

            if (io.SetClipboardTextFn)
            {
                const int ib = edit_state.HasSelection() ? ImMin(edit_state.StbState.select_start, edit_state.StbState.select_end) : 0;
                const int ie = edit_state.HasSelection() ? ImMax(edit_state.StbState.select_start, edit_state.StbState.select_end) : edit_state.CurLenW;
                edit_state.TempTextBuffer.resize((ie-ib) * 4 + 1);
                ImTextStrToUtf8(edit_state.TempTextBuffer.Data, edit_state.TempTextBuffer.Size, edit_state.Text.Data+ib, edit_state.Text.Data+ie);
                io.SetClipboardTextFn(edit_state.TempTextBuffer.Data);
            }

            if (cut)
            {
                edit_state.CursorFollow = true;
                stb_textedit_cut(&edit_state, &edit_state.StbState);
            }
        }
        else if (is_shortcut_key_only && IsKeyPressedMap(ImGuiKey_V) && is_editable)
        {
            // Paste
            if (const char* clipboard = io.GetClipboardTextFn ? io.GetClipboardTextFn() : NULL)
            {
                // Filter pasted buffer
                const int clipboard_len = (int)strlen(clipboard);
                ImWchar* clipboard_filtered = (ImWchar*)ImGui::MemAlloc((clipboard_len+1) * sizeof(ImWchar));
                int clipboard_filtered_len = 0;
                for (const char* s = clipboard; *s; )
                {
                    unsigned int c;
                    s += ImTextCharFromUtf8(&c, s, NULL);
                    if (c == 0)
                        break;
                    if (c >= 0x10000 || !InputTextFilterCharacter(&c, flags, callback, user_data))
                        continue;
                    clipboard_filtered[clipboard_filtered_len++] = (ImWchar)c;
                }
                clipboard_filtered[clipboard_filtered_len] = 0;
                if (clipboard_filtered_len > 0) // If everything was filtered, ignore the pasting operation
                {
                    stb_textedit_paste(&edit_state, &edit_state.StbState, clipboard_filtered, clipboard_filtered_len);
                    edit_state.CursorFollow = true;
                }
                ImGui::MemFree(clipboard_filtered);
            }
        }

        if (cancel_edit)
        {
            // Restore initial value
            if (is_editable)
            {
                ImStrncpy(buf, edit_state.InitialText.Data, buf_size);
                value_changed = true;
            }
        }
        else
        {
            // Apply new value immediately - copy modified buffer back
            // Note that as soon as the input box is active, the in-widget value gets priority over any underlying modification of the input buffer
            // FIXME: We actually always render 'buf' when calling DrawList->AddText, making the comment above incorrect.
            // FIXME-OPT: CPU waste to do this every time the widget is active, should mark dirty state from the stb_textedit callbacks.
            if (is_editable)
            {
                edit_state.TempTextBuffer.resize(edit_state.Text.Size * 4);
                ImTextStrToUtf8(edit_state.TempTextBuffer.Data, edit_state.TempTextBuffer.Size, edit_state.Text.Data, NULL);
            }

            // User callback
            if ((flags & (ImGuiInputTextFlags_CallbackCompletion | ImGuiInputTextFlags_CallbackHistory | ImGuiInputTextFlags_CallbackAlways)) != 0)
            {
                IM_ASSERT(callback != NULL);

                // The reason we specify the usage semantic (Completion/History) is that Completion needs to disable keyboard TABBING at the moment.
                ImGuiInputTextFlags event_flag = 0;
                ImGuiKey event_key = ImGuiKey_COUNT;
                if ((flags & ImGuiInputTextFlags_CallbackCompletion) != 0 && IsKeyPressedMap(ImGuiKey_Tab))
                {
                    event_flag = ImGuiInputTextFlags_CallbackCompletion;
                    event_key = ImGuiKey_Tab;
                }
                else if ((flags & ImGuiInputTextFlags_CallbackHistory) != 0 && IsKeyPressedMap(ImGuiKey_UpArrow))
                {
                    event_flag = ImGuiInputTextFlags_CallbackHistory;
                    event_key = ImGuiKey_UpArrow;
                }
                else if ((flags & ImGuiInputTextFlags_CallbackHistory) != 0 && IsKeyPressedMap(ImGuiKey_DownArrow))
                {
                    event_flag = ImGuiInputTextFlags_CallbackHistory;
                    event_key = ImGuiKey_DownArrow;
                }
                else if (flags & ImGuiInputTextFlags_CallbackAlways)
                    event_flag = ImGuiInputTextFlags_CallbackAlways;

                if (event_flag)
                {
                    ImGuiTextEditCallbackData callback_data;
                    memset(&callback_data, 0, sizeof(ImGuiTextEditCallbackData));
                    callback_data.EventFlag = event_flag;
                    callback_data.Flags = flags;
                    callback_data.UserData = user_data;
                    callback_data.ReadOnly = !is_editable;

                    callback_data.EventKey = event_key;
                    callback_data.Buf = edit_state.TempTextBuffer.Data;
                    callback_data.BufTextLen = edit_state.CurLenA;
                    callback_data.BufSize = edit_state.BufSizeA;
                    callback_data.BufDirty = false;

                    // We have to convert from wchar-positions to UTF-8-positions, which can be pretty slow (an incentive to ditch the ImWchar buffer, see https://github.com/nothings/stb/issues/188)
                    ImWchar* text = edit_state.Text.Data;
                    const int utf8_cursor_pos = callback_data.CursorPos = ImTextCountUtf8BytesFromStr(text, text + edit_state.StbState.cursor);
                    const int utf8_selection_start = callback_data.SelectionStart = ImTextCountUtf8BytesFromStr(text, text + edit_state.StbState.select_start);
                    const int utf8_selection_end = callback_data.SelectionEnd = ImTextCountUtf8BytesFromStr(text, text + edit_state.StbState.select_end);

                    // Call user code
                    callback(&callback_data);

                    // Read back what user may have modified
                    IM_ASSERT(callback_data.Buf == edit_state.TempTextBuffer.Data);  // Invalid to modify those fields
                    IM_ASSERT(callback_data.BufSize == edit_state.BufSizeA);
                    IM_ASSERT(callback_data.Flags == flags);
                    if (callback_data.CursorPos != utf8_cursor_pos)            edit_state.StbState.cursor = ImTextCountCharsFromUtf8(callback_data.Buf, callback_data.Buf + callback_data.CursorPos);
                    if (callback_data.SelectionStart != utf8_selection_start)  edit_state.StbState.select_start = ImTextCountCharsFromUtf8(callback_data.Buf, callback_data.Buf + callback_data.SelectionStart);
                    if (callback_data.SelectionEnd != utf8_selection_end)      edit_state.StbState.select_end = ImTextCountCharsFromUtf8(callback_data.Buf, callback_data.Buf + callback_data.SelectionEnd);
                    if (callback_data.BufDirty)
                    {
                        IM_ASSERT(callback_data.BufTextLen == (int)strlen(callback_data.Buf)); // You need to maintain BufTextLen if you change the text!
                        edit_state.CurLenW = ImTextStrFromUtf8(edit_state.Text.Data, edit_state.Text.Size, callback_data.Buf, NULL);
                        edit_state.CurLenA = callback_data.BufTextLen;  // Assume correct length and valid UTF-8 from user, saves us an extra strlen()
                        edit_state.CursorAnimReset();
                    }
                }
            }

            // Copy back to user buffer
            if (is_editable && strcmp(edit_state.TempTextBuffer.Data, buf) != 0)
            {
                ImStrncpy(buf, edit_state.TempTextBuffer.Data, buf_size);
                value_changed = true;
            }
        }
    }

    // Render
    // Select which buffer we are going to display. When ImGuiInputTextFlags_NoLiveEdit is set 'buf' might still be the old value. We set buf to NULL to prevent accidental usage from now on.
    const char* buf_display = (g.ActiveId == id && is_editable) ? edit_state.TempTextBuffer.Data : buf; buf = NULL; 

    if (!is_multiline)
        RenderFrame(frame_bb.Min, frame_bb.Max, GetColorU32(ImGuiCol_FrameBg), true, style.FrameRounding);

    const ImVec4 clip_rect(frame_bb.Min.x, frame_bb.Min.y, frame_bb.Min.x + size.x, frame_bb.Min.y + size.y); // Not using frame_bb.Max because we have adjusted size
    ImVec2 render_pos = is_multiline ? draw_window->DC.CursorPos : frame_bb.Min + style.FramePadding;
    ImVec2 text_size(0.f, 0.f);
    const bool is_currently_scrolling = (edit_state.Id == id && is_multiline && g.ActiveId == draw_window->GetIDNoKeepAlive("#SCROLLY"));
    if (g.ActiveId == id || is_currently_scrolling)
    {
        edit_state.CursorAnim += io.DeltaTime;

        // This is going to be messy. We need to:
        // - Display the text (this alone can be more easily clipped)
        // - Handle scrolling, highlight selection, display cursor (those all requires some form of 1d->2d cursor position calculation)
        // - Measure text height (for scrollbar)
        // We are attempting to do most of that in **one main pass** to minimize the computation cost (non-negligible for large amount of text) + 2nd pass for selection rendering (we could merge them by an extra refactoring effort)
        // FIXME: This should occur on buf_display but we'd need to maintain cursor/select_start/select_end for UTF-8.
        const ImWchar* text_begin = edit_state.Text.Data;
        ImVec2 cursor_offset, select_start_offset;

        {
            // Count lines + find lines numbers straddling 'cursor' and 'select_start' position.
            const ImWchar* searches_input_ptr[2];
            searches_input_ptr[0] = text_begin + edit_state.StbState.cursor;
            searches_input_ptr[1] = NULL;
            int searches_remaining = 1;
            int searches_result_line_number[2] = { -1, -999 };
            if (edit_state.StbState.select_start != edit_state.StbState.select_end)
            {
                searches_input_ptr[1] = text_begin + ImMin(edit_state.StbState.select_start, edit_state.StbState.select_end);
                searches_result_line_number[1] = -1;
                searches_remaining++;
            }

            // Iterate all lines to find our line numbers
            // In multi-line mode, we never exit the loop until all lines are counted, so add one extra to the searches_remaining counter.
            searches_remaining += is_multiline ? 1 : 0;
            int line_count = 0;
            for (const ImWchar* s = text_begin; *s != 0; s++)
                if (*s == '\n')
                {
                    line_count++;
                    if (searches_result_line_number[0] == -1 && s >= searches_input_ptr[0]) { searches_result_line_number[0] = line_count; if (--searches_remaining <= 0) break; }
                    if (searches_result_line_number[1] == -1 && s >= searches_input_ptr[1]) { searches_result_line_number[1] = line_count; if (--searches_remaining <= 0) break; }
                }
            line_count++;
            if (searches_result_line_number[0] == -1) searches_result_line_number[0] = line_count;
            if (searches_result_line_number[1] == -1) searches_result_line_number[1] = line_count;

            // Calculate 2d position by finding the beginning of the line and measuring distance
            cursor_offset.x = InputTextCalcTextSizeW(ImStrbolW(searches_input_ptr[0], text_begin), searches_input_ptr[0]).x;
            cursor_offset.y = searches_result_line_number[0] * g.FontSize;
            if (searches_result_line_number[1] >= 0)
            {
                select_start_offset.x = InputTextCalcTextSizeW(ImStrbolW(searches_input_ptr[1], text_begin), searches_input_ptr[1]).x;
                select_start_offset.y = searches_result_line_number[1] * g.FontSize;
            }

            // Calculate text height
            if (is_multiline)
                text_size = ImVec2(size.x, line_count * g.FontSize);
        }

        // Scroll
        if (edit_state.CursorFollow)
        {
            // Horizontal scroll in chunks of quarter width
            if (!(flags & ImGuiInputTextFlags_NoHorizontalScroll))
            {
                const float scroll_increment_x = size.x * 0.25f;
                if (cursor_offset.x < edit_state.ScrollX)
                    edit_state.ScrollX = (float)(int)ImMax(0.0f, cursor_offset.x - scroll_increment_x);
                else if (cursor_offset.x - size.x >= edit_state.ScrollX)
                    edit_state.ScrollX = (float)(int)(cursor_offset.x - size.x + scroll_increment_x);
            }
            else
            {
                edit_state.ScrollX = 0.0f;
            }

            // Vertical scroll
            if (is_multiline)
            {
                float scroll_y = draw_window->Scroll.y;
                if (cursor_offset.y - g.FontSize < scroll_y)
                    scroll_y = ImMax(0.0f, cursor_offset.y - g.FontSize);
                else if (cursor_offset.y - size.y >= scroll_y)
                    scroll_y = cursor_offset.y - size.y;
                draw_window->DC.CursorPos.y += (draw_window->Scroll.y - scroll_y);   // To avoid a frame of lag
                draw_window->Scroll.y = scroll_y;
                render_pos.y = draw_window->DC.CursorPos.y;
            }
        }
        edit_state.CursorFollow = false;
        const ImVec2 render_scroll = ImVec2(edit_state.ScrollX, 0.0f);

        // Draw selection
        if (edit_state.StbState.select_start != edit_state.StbState.select_end)
        {
            const ImWchar* text_selected_begin = text_begin + ImMin(edit_state.StbState.select_start, edit_state.StbState.select_end);
            const ImWchar* text_selected_end = text_begin + ImMax(edit_state.StbState.select_start, edit_state.StbState.select_end);

            float bg_offy_up = is_multiline ? 0.0f : -1.0f;    // FIXME: those offsets should be part of the style? they don't play so well with multi-line selection.
            float bg_offy_dn = is_multiline ? 0.0f : 2.0f;
            ImU32 bg_color = GetColorU32(ImGuiCol_TextSelectedBg);
            ImVec2 rect_pos = render_pos + select_start_offset - render_scroll;
            for (const ImWchar* p = text_selected_begin; p < text_selected_end; )
            {
                if (rect_pos.y > clip_rect.w + g.FontSize)
                    break;
                if (rect_pos.y < clip_rect.y)
                {
                    while (p < text_selected_end)
                        if (*p++ == '\n')
                            break;
                }
                else
                {
                    ImVec2 rect_size = InputTextCalcTextSizeW(p, text_selected_end, &p, NULL, true);
                    if (rect_size.x <= 0.0f) rect_size.x = (float)(int)(g.Font->GetCharAdvance((unsigned short)' ') * 0.50f); // So we can see selected empty lines
                    ImRect rect(rect_pos + ImVec2(0.0f, bg_offy_up - g.FontSize), rect_pos +ImVec2(rect_size.x, bg_offy_dn));
                    rect.Clip(clip_rect);
                    if (rect.Overlaps(clip_rect))
                        draw_window->DrawList->AddRectFilled(rect.Min, rect.Max, bg_color);
                }
                rect_pos.x = render_pos.x - render_scroll.x;
                rect_pos.y += g.FontSize;
            }
        }

        draw_window->DrawList->AddText(g.Font, g.FontSize, render_pos - render_scroll, GetColorU32(ImGuiCol_Text), buf_display, buf_display + edit_state.CurLenA, 0.0f, is_multiline ? NULL : &clip_rect);

        // Draw blinking cursor
        bool cursor_is_visible = (g.InputTextState.CursorAnim <= 0.0f) || fmodf(g.InputTextState.CursorAnim, 1.20f) <= 0.80f;
        ImVec2 cursor_screen_pos = render_pos + cursor_offset - render_scroll;
        ImRect cursor_screen_rect(cursor_screen_pos.x, cursor_screen_pos.y-g.FontSize+0.5f, cursor_screen_pos.x+1.0f, cursor_screen_pos.y-1.5f);
        if (cursor_is_visible && cursor_screen_rect.Overlaps(clip_rect))
            draw_window->DrawList->AddLine(cursor_screen_rect.Min, cursor_screen_rect.GetBL(), GetColorU32(ImGuiCol_Text));

        // Notify OS of text input position for advanced IME (-1 x offset so that Windows IME can cover our cursor. Bit of an extra nicety.)
        if (is_editable)
            g.OsImePosRequest = ImVec2(cursor_screen_pos.x - 1, cursor_screen_pos.y - g.FontSize);
    }
    else
    {
        // Render text only
        const char* buf_end = NULL;
        if (is_multiline)
            text_size = ImVec2(size.x, InputTextCalcTextLenAndLineCount(buf_display, &buf_end) * g.FontSize); // We don't need width
        draw_window->DrawList->AddText(g.Font, g.FontSize, render_pos, GetColorU32(ImGuiCol_Text), buf_display, buf_end, 0.0f, is_multiline ? NULL : &clip_rect);
    }

    if (is_multiline)
    {
        Dummy(text_size + ImVec2(0.0f, g.FontSize)); // Always add room to scroll an extra line
        EndChildFrame();
        EndGroup();
        if (g.ActiveId == id || is_currently_scrolling) // Set LastItemId which was lost by EndChild/EndGroup, so user can use IsItemActive()
            window->DC.LastItemId = g.ActiveId;
    }

    if (is_password)
        PopFont();

    // Log as text
    if (g.LogEnabled && !is_password)
        LogRenderedText(render_pos, buf_display, NULL);

    if (label_size.x > 0)
        RenderText(ImVec2(frame_bb.Max.x + style.ItemInnerSpacing.x, frame_bb.Min.y + style.FramePadding.y), label);

    if ((flags & ImGuiInputTextFlags_EnterReturnsTrue) != 0)
        return enter_pressed;
    else
        return value_changed;
}

bool ImGui::InputText(const char* label, char* buf, size_t buf_size, ImGuiInputTextFlags flags, ImGuiTextEditCallback callback, void* user_data)
{
    IM_ASSERT(!(flags & ImGuiInputTextFlags_Multiline)); // call InputTextMultiline()
    return InputTextEx(label, buf, (int)buf_size, ImVec2(0,0), flags, callback, user_data);
}

bool ImGui::InputTextMultiline(const char* label, char* buf, size_t buf_size, const ImVec2& size, ImGuiInputTextFlags flags, ImGuiTextEditCallback callback, void* user_data)
{
    return InputTextEx(label, buf, (int)buf_size, size, flags | ImGuiInputTextFlags_Multiline, callback, user_data);
}

// NB: scalar_format here must be a simple "%xx" format string with no prefix/suffix (unlike the Drag/Slider functions "display_format" argument)
bool ImGui::InputScalarEx(const char* label, ImGuiDataType data_type, void* data_ptr, void* step_ptr, void* step_fast_ptr, const char* scalar_format, ImGuiInputTextFlags extra_flags)
{
    ImGuiWindow* window = GetCurrentWindow();
    if (window->SkipItems)
        return false;

    ImGuiContext& g = *GImGui;
    const ImGuiStyle& style = g.Style;
    const ImVec2 label_size = CalcTextSize(label, NULL, true);

    BeginGroup();
    PushID(label);
    const ImVec2 button_sz = ImVec2(g.FontSize, g.FontSize) + style.FramePadding*2.0f;
    if (step_ptr)
        PushItemWidth(ImMax(1.0f, CalcItemWidth() - (button_sz.x + style.ItemInnerSpacing.x)*2));

    char buf[64];
    DataTypeFormatString(data_type, data_ptr, scalar_format, buf, IM_ARRAYSIZE(buf));

    bool value_changed = false;
    if (!(extra_flags & ImGuiInputTextFlags_CharsHexadecimal))
        extra_flags |= ImGuiInputTextFlags_CharsDecimal;
    extra_flags |= ImGuiInputTextFlags_AutoSelectAll;
    if (InputText("", buf, IM_ARRAYSIZE(buf), extra_flags))
        value_changed = DataTypeApplyOpFromText(buf, GImGui->InputTextState.InitialText.begin(), data_type, data_ptr, scalar_format);

    // Step buttons
    if (step_ptr)
    {
        PopItemWidth();
        SameLine(0, style.ItemInnerSpacing.x);
        if (ButtonEx("-", button_sz, ImGuiButtonFlags_Repeat | ImGuiButtonFlags_DontClosePopups))
        {
            DataTypeApplyOp(data_type, '-', data_ptr, g.IO.KeyCtrl && step_fast_ptr ? step_fast_ptr : step_ptr);
            value_changed = true;
        }
        SameLine(0, style.ItemInnerSpacing.x);
        if (ButtonEx("+", button_sz, ImGuiButtonFlags_Repeat | ImGuiButtonFlags_DontClosePopups))
        {
            DataTypeApplyOp(data_type, '+', data_ptr, g.IO.KeyCtrl && step_fast_ptr ? step_fast_ptr : step_ptr);
            value_changed = true;
        }
    }
    PopID();

    if (label_size.x > 0)
    {
        SameLine(0, style.ItemInnerSpacing.x);
        RenderText(ImVec2(window->DC.CursorPos.x, window->DC.CursorPos.y + style.FramePadding.y), label);
        ItemSize(label_size, style.FramePadding.y);
    }
    EndGroup();

    return value_changed;
}

bool ImGui::InputFloat(const char* label, float* v, float step, float step_fast, int decimal_precision, ImGuiInputTextFlags extra_flags)
{
    char display_format[16];
    if (decimal_precision < 0)
        strcpy(display_format, "%f");      // Ideally we'd have a minimum decimal precision of 1 to visually denote that this is a float, while hiding non-significant digits? %f doesn't have a minimum of 1
    else
        ImFormatString(display_format, 16, "%%.%df", decimal_precision);
    return InputScalarEx(label, ImGuiDataType_Float, (void*)v, (void*)(step>0.0f ? &step : NULL), (void*)(step_fast>0.0f ? &step_fast : NULL), display_format, extra_flags);
}

bool ImGui::InputInt(const char* label, int* v, int step, int step_fast, ImGuiInputTextFlags extra_flags)
{
    // Hexadecimal input provided as a convenience but the flag name is awkward. Typically you'd use InputText() to parse your own data, if you want to handle prefixes.
    const char* scalar_format = (extra_flags & ImGuiInputTextFlags_CharsHexadecimal) ? "%08X" : "%d";
    return InputScalarEx(label, ImGuiDataType_Int, (void*)v, (void*)(step>0.0f ? &step : NULL), (void*)(step_fast>0.0f ? &step_fast : NULL), scalar_format, extra_flags);
}

bool ImGui::InputFloatN(const char* label, float* v, int components, int decimal_precision, ImGuiInputTextFlags extra_flags)
{
    ImGuiWindow* window = GetCurrentWindow();
    if (window->SkipItems)
        return false;

    ImGuiContext& g = *GImGui;
    bool value_changed = false;
    BeginGroup();
    PushID(label);
    PushMultiItemsWidths(components);
    for (int i = 0; i < components; i++)
    {
        PushID(i);
        value_changed |= InputFloat("##v", &v[i], 0, 0, decimal_precision, extra_flags);
        SameLine(0, g.Style.ItemInnerSpacing.x);
        PopID();
        PopItemWidth();
    }
    PopID();

    window->DC.CurrentLineTextBaseOffset = ImMax(window->DC.CurrentLineTextBaseOffset, g.Style.FramePadding.y);
    TextUnformatted(label, FindRenderedTextEnd(label));
    EndGroup();

    return value_changed;
}

bool ImGui::InputFloat2(const char* label, float v[2], int decimal_precision, ImGuiInputTextFlags extra_flags)
{
    return InputFloatN(label, v, 2, decimal_precision, extra_flags);
}

bool ImGui::InputFloat3(const char* label, float v[3], int decimal_precision, ImGuiInputTextFlags extra_flags)
{
    return InputFloatN(label, v, 3, decimal_precision, extra_flags);
}

bool ImGui::InputFloat4(const char* label, float v[4], int decimal_precision, ImGuiInputTextFlags extra_flags)
{
    return InputFloatN(label, v, 4, decimal_precision, extra_flags);
}

bool ImGui::InputIntN(const char* label, int* v, int components, ImGuiInputTextFlags extra_flags)
{
    ImGuiWindow* window = GetCurrentWindow();
    if (window->SkipItems)
        return false;

    ImGuiContext& g = *GImGui;
    bool value_changed = false;
    BeginGroup();
    PushID(label);
    PushMultiItemsWidths(components);
    for (int i = 0; i < components; i++)
    {
        PushID(i);
        value_changed |= InputInt("##v", &v[i], 0, 0, extra_flags);
        SameLine(0, g.Style.ItemInnerSpacing.x);
        PopID();
        PopItemWidth();
    }
    PopID();

    window->DC.CurrentLineTextBaseOffset = ImMax(window->DC.CurrentLineTextBaseOffset, g.Style.FramePadding.y);
    TextUnformatted(label, FindRenderedTextEnd(label));
    EndGroup();

    return value_changed;
}

bool ImGui::InputInt2(const char* label, int v[2], ImGuiInputTextFlags extra_flags)
{
    return InputIntN(label, v, 2, extra_flags);
}

bool ImGui::InputInt3(const char* label, int v[3], ImGuiInputTextFlags extra_flags)
{
    return InputIntN(label, v, 3, extra_flags);
}

bool ImGui::InputInt4(const char* label, int v[4], ImGuiInputTextFlags extra_flags)
{
    return InputIntN(label, v, 4, extra_flags);
}

static bool Items_ArrayGetter(void* data, int idx, const char** out_text)
{
    const char** items = (const char**)data;
    if (out_text)
        *out_text = items[idx];
    return true;
}

static bool Items_SingleStringGetter(void* data, int idx, const char** out_text)
{
    // FIXME-OPT: we could pre-compute the indices to fasten this. But only 1 active combo means the waste is limited.
    const char* items_separated_by_zeros = (const char*)data;
    int items_count = 0;
    const char* p = items_separated_by_zeros;
    while (*p)
    {
        if (idx == items_count)
            break;
        p += strlen(p) + 1;
        items_count++;
    }
    if (!*p)
        return false;
    if (out_text)
        *out_text = p;
    return true;
}

// Combo box helper allowing to pass an array of strings.
bool ImGui::Combo(const char* label, int* current_item, const char** items, int items_count, int height_in_items)
{
    const bool value_changed = Combo(label, current_item, Items_ArrayGetter, (void*)items, items_count, height_in_items);
    return value_changed;
}

// Combo box helper allowing to pass all items in a single string.
bool ImGui::Combo(const char* label, int* current_item, const char* items_separated_by_zeros, int height_in_items)
{
    int items_count = 0;
    const char* p = items_separated_by_zeros;       // FIXME-OPT: Avoid computing this, or at least only when combo is open
    while (*p)
    {
        p += strlen(p) + 1;
        items_count++;
    }
    bool value_changed = Combo(label, current_item, Items_SingleStringGetter, (void*)items_separated_by_zeros, items_count, height_in_items);
    return value_changed;
}

// Combo box function.
bool ImGui::Combo(const char* label, int* current_item, bool (*items_getter)(void*, int, const char**), void* data, int items_count, int height_in_items)
{
    ImGuiWindow* window = GetCurrentWindow();
    if (window->SkipItems)
        return false;

    ImGuiContext& g = *GImGui;
    const ImGuiStyle& style = g.Style;
    const ImGuiID id = window->GetID(label);
    const float w = CalcItemWidth();

    const ImVec2 label_size = CalcTextSize(label, NULL, true);
    const ImRect frame_bb(window->DC.CursorPos, window->DC.CursorPos + ImVec2(w, label_size.y + style.FramePadding.y*2.0f));
    const ImRect total_bb(frame_bb.Min, frame_bb.Max + ImVec2(label_size.x > 0.0f ? style.ItemInnerSpacing.x + label_size.x : 0.0f, 0.0f));
    ItemSize(total_bb, style.FramePadding.y);
    if (!ItemAdd(total_bb, &id))
        return false;

    const float arrow_size = (g.FontSize + style.FramePadding.x * 2.0f);
    const bool hovered = IsHovered(frame_bb, id);
    bool popup_open = IsPopupOpen(id);
    bool popup_opened_now = false;

    const ImRect value_bb(frame_bb.Min, frame_bb.Max - ImVec2(arrow_size, 0.0f));
    RenderFrame(frame_bb.Min, frame_bb.Max, GetColorU32(ImGuiCol_FrameBg), true, style.FrameRounding);
    RenderFrame(ImVec2(frame_bb.Max.x-arrow_size, frame_bb.Min.y), frame_bb.Max, GetColorU32(popup_open || hovered ? ImGuiCol_ButtonHovered : ImGuiCol_Button), true, style.FrameRounding); // FIXME-ROUNDING
    RenderCollapseTriangle(ImVec2(frame_bb.Max.x-arrow_size, frame_bb.Min.y) + style.FramePadding, true);

    if (*current_item >= 0 && *current_item < items_count)
    {
        const char* item_text;
        if (items_getter(data, *current_item, &item_text))
            RenderTextClipped(frame_bb.Min + style.FramePadding, value_bb.Max, item_text, NULL, NULL);
    }

    if (label_size.x > 0)
        RenderText(ImVec2(frame_bb.Max.x + style.ItemInnerSpacing.x, frame_bb.Min.y + style.FramePadding.y), label);

    if (hovered)
    {
        SetHoveredID(id);
        if (g.IO.MouseClicked[0])
        {
            SetActiveID(0);
            if (IsPopupOpen(id))
            {
                ClosePopup(id);
            }
            else
            {
                FocusWindow(window);
                OpenPopup(label);
                popup_open = popup_opened_now = true;
            }
        }
    }

    bool value_changed = false;
    if (IsPopupOpen(id))
    {
        // Size default to hold ~7 items
        if (height_in_items < 0)
            height_in_items = 7;

        float popup_height = (label_size.y + style.ItemSpacing.y) * ImMin(items_count, height_in_items) + (style.FramePadding.y * 3);
        float popup_y1 = frame_bb.Max.y;
        float popup_y2 = ImClamp(popup_y1 + popup_height, popup_y1, g.IO.DisplaySize.y - style.DisplaySafeAreaPadding.y);
        if ((popup_y2 - popup_y1) < ImMin(popup_height, frame_bb.Min.y - style.DisplaySafeAreaPadding.y))
        {
            // Position our combo ABOVE because there's more space to fit! (FIXME: Handle in Begin() or use a shared helper. We have similar code in Begin() for popup placement)
            popup_y1 = ImClamp(frame_bb.Min.y - popup_height, style.DisplaySafeAreaPadding.y, frame_bb.Min.y);
            popup_y2 = frame_bb.Min.y;
        }
        ImRect popup_rect(ImVec2(frame_bb.Min.x, popup_y1), ImVec2(frame_bb.Max.x, popup_y2));
        SetNextWindowPos(popup_rect.Min);
        SetNextWindowSize(popup_rect.GetSize());
        PushStyleVar(ImGuiStyleVar_WindowPadding, style.FramePadding);

        const ImGuiWindowFlags flags = ImGuiWindowFlags_ComboBox | ((window->Flags & ImGuiWindowFlags_ShowBorders) ? ImGuiWindowFlags_ShowBorders : 0);
        if (BeginPopupEx(label, flags))
        {
            // Display items
            Spacing();
            for (int i = 0; i < items_count; i++)
            {
                PushID((void*)(intptr_t)i);
                const bool item_selected = (i == *current_item);
                const char* item_text;
                if (!items_getter(data, i, &item_text))
                    item_text = "*Unknown item*";
                if (Selectable(item_text, item_selected))
                {
                    SetActiveID(0);
                    value_changed = true;
                    *current_item = i;
                }
                if (item_selected && popup_opened_now)
                    SetScrollHere();
                PopID();
            }
            EndPopup();
        }
        PopStyleVar();
    }
    return value_changed;
}

// Tip: pass an empty label (e.g. "##dummy") then you can use the space to draw other text or image.
// But you need to make sure the ID is unique, e.g. enclose calls in PushID/PopID.
bool ImGui::Selectable(const char* label, bool selected, ImGuiSelectableFlags flags, const ImVec2& size_arg)
{
    ImGuiWindow* window = GetCurrentWindow();
    if (window->SkipItems)
        return false;

    ImGuiContext& g = *GImGui;
    const ImGuiStyle& style = g.Style;

    if ((flags & ImGuiSelectableFlags_SpanAllColumns) && window->DC.ColumnsCount > 1)
        PopClipRect();

    ImGuiID id = window->GetID(label);
    ImVec2 label_size = CalcTextSize(label, NULL, true);
    ImVec2 size(size_arg.x != 0.0f ? size_arg.x : label_size.x, size_arg.y != 0.0f ? size_arg.y : label_size.y);
    ImVec2 pos = window->DC.CursorPos;
    pos.y += window->DC.CurrentLineTextBaseOffset;
    ImRect bb(pos, pos + size);
    ItemSize(bb);

    // Fill horizontal space.
    ImVec2 window_padding = window->WindowPadding;
    float max_x = (flags & ImGuiSelectableFlags_SpanAllColumns) ? GetWindowContentRegionMax().x : GetContentRegionMax().x;
    float w_draw = ImMax(label_size.x, window->Pos.x + max_x - window_padding.x - window->DC.CursorPos.x);
    ImVec2 size_draw((size_arg.x != 0 && !(flags & ImGuiSelectableFlags_DrawFillAvailWidth)) ? size_arg.x : w_draw, size_arg.y != 0.0f ? size_arg.y : size.y);
    ImRect bb_with_spacing(pos, pos + size_draw);
    if (size_arg.x == 0.0f || (flags & ImGuiSelectableFlags_DrawFillAvailWidth))
        bb_with_spacing.Max.x += window_padding.x;

    // Selectables are tightly packed together, we extend the box to cover spacing between selectable.
    float spacing_L = (float)(int)(style.ItemSpacing.x * 0.5f);
    float spacing_U = (float)(int)(style.ItemSpacing.y * 0.5f);
    float spacing_R = style.ItemSpacing.x - spacing_L;
    float spacing_D = style.ItemSpacing.y - spacing_U;
    bb_with_spacing.Min.x -= spacing_L;
    bb_with_spacing.Min.y -= spacing_U;
    bb_with_spacing.Max.x += spacing_R;
    bb_with_spacing.Max.y += spacing_D;
    if (!ItemAdd(bb_with_spacing, &id))
    {
        if ((flags & ImGuiSelectableFlags_SpanAllColumns) && window->DC.ColumnsCount > 1)
            PushColumnClipRect();
        return false;
    }

    ImGuiButtonFlags button_flags = 0;
    if (flags & ImGuiSelectableFlags_Menu) button_flags |= ImGuiButtonFlags_PressedOnClick;
    if (flags & ImGuiSelectableFlags_MenuItem) button_flags |= ImGuiButtonFlags_PressedOnClick|ImGuiButtonFlags_PressedOnRelease;
    if (flags & ImGuiSelectableFlags_Disabled) button_flags |= ImGuiButtonFlags_Disabled;
    if (flags & ImGuiSelectableFlags_AllowDoubleClick) button_flags |= ImGuiButtonFlags_PressedOnClickRelease | ImGuiButtonFlags_PressedOnDoubleClick;
    bool hovered, held;
    bool pressed = ButtonBehavior(bb_with_spacing, id, &hovered, &held, button_flags);
    if (flags & ImGuiSelectableFlags_Disabled)
        selected = false;

    // Render
    if (hovered || selected)
    {
        const ImU32 col = GetColorU32((held && hovered) ? ImGuiCol_HeaderActive : hovered ? ImGuiCol_HeaderHovered : ImGuiCol_Header);
        RenderFrame(bb_with_spacing.Min, bb_with_spacing.Max, col, false, 0.0f);
    }

    if ((flags & ImGuiSelectableFlags_SpanAllColumns) && window->DC.ColumnsCount > 1)
    {
        PushColumnClipRect();
        bb_with_spacing.Max.x -= (GetContentRegionMax().x - max_x);
    }

    if (flags & ImGuiSelectableFlags_Disabled) PushStyleColor(ImGuiCol_Text, g.Style.Colors[ImGuiCol_TextDisabled]);
    RenderTextClipped(bb.Min, bb_with_spacing.Max, label, NULL, &label_size);
    if (flags & ImGuiSelectableFlags_Disabled) PopStyleColor();

    // Automatically close popups
    if (pressed && !(flags & ImGuiSelectableFlags_DontClosePopups) && (window->Flags & ImGuiWindowFlags_Popup))
        CloseCurrentPopup();
    return pressed;
}

bool ImGui::Selectable(const char* label, bool* p_selected, ImGuiSelectableFlags flags, const ImVec2& size_arg)
{
    if (Selectable(label, *p_selected, flags, size_arg))
    {
        *p_selected = !*p_selected;
        return true;
    }
    return false;
}

// Helper to calculate the size of a listbox and display a label on the right.
// Tip: To have a list filling the entire window width, PushItemWidth(-1) and pass an empty label "##empty"
bool ImGui::ListBoxHeader(const char* label, const ImVec2& size_arg)
{
    ImGuiWindow* window = GetCurrentWindow();
    if (window->SkipItems)
        return false;

    const ImGuiStyle& style = GetStyle();
    const ImGuiID id = GetID(label);
    const ImVec2 label_size = CalcTextSize(label, NULL, true);

    // Size default to hold ~7 items. Fractional number of items helps seeing that we can scroll down/up without looking at scrollbar.
    ImVec2 size = CalcItemSize(size_arg, CalcItemWidth(), GetTextLineHeightWithSpacing() * 7.4f + style.ItemSpacing.y);
    ImVec2 frame_size = ImVec2(size.x, ImMax(size.y, label_size.y));
    ImRect frame_bb(window->DC.CursorPos, window->DC.CursorPos + frame_size);
    ImRect bb(frame_bb.Min, frame_bb.Max + ImVec2(label_size.x > 0.0f ? style.ItemInnerSpacing.x + label_size.x : 0.0f, 0.0f));
    window->DC.LastItemRect = bb;

    BeginGroup();
    if (label_size.x > 0)
        RenderText(ImVec2(frame_bb.Max.x + style.ItemInnerSpacing.x, frame_bb.Min.y + style.FramePadding.y), label);

    BeginChildFrame(id, frame_bb.GetSize());
    return true;
}

bool ImGui::ListBoxHeader(const char* label, int items_count, int height_in_items)
{
    // Size default to hold ~7 items. Fractional number of items helps seeing that we can scroll down/up without looking at scrollbar.
    // However we don't add +0.40f if items_count <= height_in_items. It is slightly dodgy, because it means a dynamic list of items will make the widget resize occasionally when it crosses that size.
    // I am expecting that someone will come and complain about this behavior in a remote future, then we can advise on a better solution.
    if (height_in_items < 0)
        height_in_items = ImMin(items_count, 7);
    float height_in_items_f = height_in_items < items_count ? (height_in_items + 0.40f) : (height_in_items + 0.00f);

    // We include ItemSpacing.y so that a list sized for the exact number of items doesn't make a scrollbar appears. We could also enforce that by passing a flag to BeginChild().
    ImVec2 size;
    size.x = 0.0f;
    size.y = GetTextLineHeightWithSpacing() * height_in_items_f + GetStyle().ItemSpacing.y;
    return ListBoxHeader(label, size);
}

void ImGui::ListBoxFooter()
{
    ImGuiWindow* parent_window = GetParentWindow();
    const ImRect bb = parent_window->DC.LastItemRect;
    const ImGuiStyle& style = GetStyle();

    EndChildFrame();

    // Redeclare item size so that it includes the label (we have stored the full size in LastItemRect)
    // We call SameLine() to restore DC.CurrentLine* data
    SameLine();
    parent_window->DC.CursorPos = bb.Min;
    ItemSize(bb, style.FramePadding.y);
    EndGroup();
}

bool ImGui::ListBox(const char* label, int* current_item, const char** items, int items_count, int height_items)
{
    const bool value_changed = ListBox(label, current_item, Items_ArrayGetter, (void*)items, items_count, height_items);
    return value_changed;
}

bool ImGui::ListBox(const char* label, int* current_item, bool (*items_getter)(void*, int, const char**), void* data, int items_count, int height_in_items)
{
    if (!ListBoxHeader(label, items_count, height_in_items))
        return false;

    // Assume all items have even height (= 1 line of text). If you need items of different or variable sizes you can create a custom version of ListBox() in your code without using the clipper.
    bool value_changed = false;
    ImGuiListClipper clipper(items_count, GetTextLineHeightWithSpacing());
    while (clipper.Step())
        for (int i = clipper.DisplayStart; i < clipper.DisplayEnd; i++)
        {
            const bool item_selected = (i == *current_item);
            const char* item_text;
            if (!items_getter(data, i, &item_text))
                item_text = "*Unknown item*";

            PushID(i);
            if (Selectable(item_text, item_selected))
            {
                *current_item = i;
                value_changed = true;
            }
            PopID();
        }
    ListBoxFooter();
    return value_changed;
}

bool ImGui::MenuItem(const char* label, const char* shortcut, bool selected, bool enabled)
{
    ImGuiWindow* window = GetCurrentWindow();
    if (window->SkipItems)
        return false;

    ImGuiContext& g = *GImGui;
    ImVec2 pos = window->DC.CursorPos;
    ImVec2 label_size = CalcTextSize(label, NULL, true);
    ImVec2 shortcut_size = shortcut ? CalcTextSize(shortcut, NULL) : ImVec2(0.0f, 0.0f);
    float w = window->MenuColumns.DeclColumns(label_size.x, shortcut_size.x, (float)(int)(g.FontSize * 1.20f)); // Feedback for next frame
    float extra_w = ImMax(0.0f, GetContentRegionAvail().x - w);

    bool pressed = Selectable(label, false, ImGuiSelectableFlags_MenuItem | ImGuiSelectableFlags_DrawFillAvailWidth | (enabled ? 0 : ImGuiSelectableFlags_Disabled), ImVec2(w, 0.0f));
    if (shortcut_size.x > 0.0f)
    {
        PushStyleColor(ImGuiCol_Text, g.Style.Colors[ImGuiCol_TextDisabled]);
        RenderText(pos + ImVec2(window->MenuColumns.Pos[1] + extra_w, 0.0f), shortcut, NULL, false);
        PopStyleColor();
    }

    if (selected)
        RenderCheckMark(pos + ImVec2(window->MenuColumns.Pos[2] + extra_w + g.FontSize * 0.20f, 0.0f), GetColorU32(enabled ? ImGuiCol_Text : ImGuiCol_TextDisabled));

    return pressed;
}

bool ImGui::MenuItem(const char* label, const char* shortcut, bool* p_selected, bool enabled)
{
    if (MenuItem(label, shortcut, p_selected ? *p_selected : false, enabled))
    {
        if (p_selected)
            *p_selected = !*p_selected;
        return true;
    }
    return false;
}

bool ImGui::BeginMainMenuBar()
{
    ImGuiContext& g = *GImGui;
    SetNextWindowPos(ImVec2(0.0f, 0.0f));
    SetNextWindowSize(ImVec2(g.IO.DisplaySize.x, g.FontBaseSize + g.Style.FramePadding.y * 2.0f));
    PushStyleVar(ImGuiStyleVar_WindowRounding, 0.0f);
    PushStyleVar(ImGuiStyleVar_WindowMinSize, ImVec2(0,0));
    if (!Begin("##MainMenuBar", NULL, ImGuiWindowFlags_NoTitleBar|ImGuiWindowFlags_NoResize|ImGuiWindowFlags_NoMove|ImGuiWindowFlags_NoScrollbar|ImGuiWindowFlags_NoSavedSettings|ImGuiWindowFlags_MenuBar)
        || !BeginMenuBar())
    {
        End();
        PopStyleVar(2);
        return false;
    }
    g.CurrentWindow->DC.MenuBarOffsetX += g.Style.DisplaySafeAreaPadding.x;
    return true;
}

void ImGui::EndMainMenuBar()
{
    EndMenuBar();
    End();
    PopStyleVar(2);
}

bool ImGui::BeginMenuBar()
{
    ImGuiWindow* window = GetCurrentWindow();
    if (window->SkipItems)
        return false;
    if (!(window->Flags & ImGuiWindowFlags_MenuBar))
        return false;

    IM_ASSERT(!window->DC.MenuBarAppending);
    BeginGroup(); // Save position
    PushID("##menubar");
    ImRect rect = window->MenuBarRect();
    PushClipRect(ImVec2(ImFloor(rect.Min.x+0.5f), ImFloor(rect.Min.y + window->BorderSize + 0.5f)), ImVec2(ImFloor(rect.Max.x+0.5f), ImFloor(rect.Max.y+0.5f)), false);
    window->DC.CursorPos = ImVec2(rect.Min.x + window->DC.MenuBarOffsetX, rect.Min.y);// + g.Style.FramePadding.y);
    window->DC.LayoutType = ImGuiLayoutType_Horizontal;
    window->DC.MenuBarAppending = true;
    AlignFirstTextHeightToWidgets();
    return true;
}

void ImGui::EndMenuBar()
{
    ImGuiWindow* window = GetCurrentWindow();
    if (window->SkipItems)
        return;

    IM_ASSERT(window->Flags & ImGuiWindowFlags_MenuBar);
    IM_ASSERT(window->DC.MenuBarAppending);
    PopClipRect();
    PopID();
    window->DC.MenuBarOffsetX = window->DC.CursorPos.x - window->MenuBarRect().Min.x;
    window->DC.GroupStack.back().AdvanceCursor = false;
    EndGroup();
    window->DC.LayoutType = ImGuiLayoutType_Vertical;
    window->DC.MenuBarAppending = false;
}

bool ImGui::BeginMenu(const char* label, bool enabled)
{
    ImGuiWindow* window = GetCurrentWindow();
    if (window->SkipItems)
        return false;

    ImGuiContext& g = *GImGui;
    const ImGuiStyle& style = g.Style;
    const ImGuiID id = window->GetID(label);

    ImVec2 label_size = CalcTextSize(label, NULL, true);
    ImGuiWindow* backed_focused_window = g.FocusedWindow;

    bool pressed;
    bool menu_is_open = IsPopupOpen(id);
    bool menuset_is_open = !(window->Flags & ImGuiWindowFlags_Popup) && (g.OpenPopupStack.Size > g.CurrentPopupStack.Size && g.OpenPopupStack[g.CurrentPopupStack.Size].ParentMenuSet == window->GetID("##menus"));
    if (menuset_is_open)
        g.FocusedWindow = window;

    ImVec2 popup_pos, pos = window->DC.CursorPos;
    if (window->DC.LayoutType == ImGuiLayoutType_Horizontal)
    {
        popup_pos = ImVec2(pos.x - window->WindowPadding.x, pos.y - style.FramePadding.y + window->MenuBarHeight());
        window->DC.CursorPos.x += (float)(int)(style.ItemSpacing.x * 0.5f);
        PushStyleVar(ImGuiStyleVar_ItemSpacing, style.ItemSpacing * 2.0f);
        float w = label_size.x;
        pressed = Selectable(label, menu_is_open, ImGuiSelectableFlags_Menu | ImGuiSelectableFlags_DontClosePopups | (!enabled ? ImGuiSelectableFlags_Disabled : 0), ImVec2(w, 0.0f));
        PopStyleVar();
        SameLine();
        window->DC.CursorPos.x += (float)(int)(style.ItemSpacing.x * 0.5f);
    }
    else
    {
        popup_pos = ImVec2(pos.x, pos.y - style.WindowPadding.y);
        float w = window->MenuColumns.DeclColumns(label_size.x, 0.0f, (float)(int)(g.FontSize * 1.20f)); // Feedback to next frame
        float extra_w = ImMax(0.0f, GetContentRegionAvail().x - w);
        pressed = Selectable(label, menu_is_open, ImGuiSelectableFlags_Menu | ImGuiSelectableFlags_DontClosePopups | ImGuiSelectableFlags_DrawFillAvailWidth | (!enabled ? ImGuiSelectableFlags_Disabled : 0), ImVec2(w, 0.0f));
        if (!enabled) PushStyleColor(ImGuiCol_Text, g.Style.Colors[ImGuiCol_TextDisabled]);
        RenderCollapseTriangle(pos + ImVec2(window->MenuColumns.Pos[2] + extra_w + g.FontSize * 0.20f, 0.0f), false);
        if (!enabled) PopStyleColor();
    }

    bool hovered = enabled && IsHovered(window->DC.LastItemRect, id);
    if (menuset_is_open)
        g.FocusedWindow = backed_focused_window;

    bool want_open = false, want_close = false;
    if (window->Flags & (ImGuiWindowFlags_Popup|ImGuiWindowFlags_ChildMenu))
    {
        // Implement http://bjk5.com/post/44698559168/breaking-down-amazons-mega-dropdown to avoid using timers, so menus feels more reactive.
        bool moving_within_opened_triangle = false;
        if (g.HoveredWindow == window && g.OpenPopupStack.Size > g.CurrentPopupStack.Size && g.OpenPopupStack[g.CurrentPopupStack.Size].ParentWindow == window)
        {
            if (ImGuiWindow* next_window = g.OpenPopupStack[g.CurrentPopupStack.Size].Window)
            {
                ImRect next_window_rect = next_window->Rect();
                ImVec2 ta = g.IO.MousePos - g.IO.MouseDelta;
                ImVec2 tb = (window->Pos.x < next_window->Pos.x) ? next_window_rect.GetTL() : next_window_rect.GetTR();
                ImVec2 tc = (window->Pos.x < next_window->Pos.x) ? next_window_rect.GetBL() : next_window_rect.GetBR();
                float extra = ImClamp(fabsf(ta.x - tb.x) * 0.30f, 5.0f, 30.0f); // add a bit of extra slack.
                ta.x += (window->Pos.x < next_window->Pos.x) ? -0.5f : +0.5f;   // to avoid numerical issues
                tb.y = ta.y + ImMax((tb.y - extra) - ta.y, -100.0f);            // triangle is maximum 200 high to limit the slope and the bias toward large sub-menus // FIXME: Multiply by fb_scale?
                tc.y = ta.y + ImMin((tc.y + extra) - ta.y, +100.0f);
                moving_within_opened_triangle = ImIsPointInTriangle(g.IO.MousePos, ta, tb, tc);
                //window->DrawList->PushClipRectFullScreen(); window->DrawList->AddTriangleFilled(ta, tb, tc, moving_within_opened_triangle ? 0x80008000 : 0x80000080); window->DrawList->PopClipRect(); // Debug
            }
        }

        want_close = (menu_is_open && !hovered && g.HoveredWindow == window && g.HoveredIdPreviousFrame != 0 && g.HoveredIdPreviousFrame != id && !moving_within_opened_triangle);
        want_open = (!menu_is_open && hovered && !moving_within_opened_triangle) || (!menu_is_open && hovered && pressed);
    }
    else if (menu_is_open && pressed && menuset_is_open) // menu-bar: click open menu to close
    {
        want_close = true;
        want_open = menu_is_open = false;
    }
    else if (pressed || (hovered && menuset_is_open && !menu_is_open)) // menu-bar: first click to open, then hover to open others
        want_open = true;
    if (!enabled) // explicitly close if an open menu becomes disabled, facilitate users code a lot in pattern such as 'if (BeginMenu("options", has_object)) { ..use object.. }'
        want_close = true;
    if (want_close && IsPopupOpen(id))
        ClosePopupToLevel(GImGui->CurrentPopupStack.Size);

    if (!menu_is_open && want_open && g.OpenPopupStack.Size > g.CurrentPopupStack.Size)
    {
        // Don't recycle same menu level in the same frame, first close the other menu and yield for a frame.
        OpenPopup(label);
        return false;
    }

    menu_is_open |= want_open;
    if (want_open)
        OpenPopup(label);

    if (menu_is_open)
    {
        SetNextWindowPos(popup_pos, ImGuiSetCond_Always);
        ImGuiWindowFlags flags = ImGuiWindowFlags_ShowBorders | ((window->Flags & (ImGuiWindowFlags_Popup|ImGuiWindowFlags_ChildMenu)) ? ImGuiWindowFlags_ChildMenu|ImGuiWindowFlags_ChildWindow : ImGuiWindowFlags_ChildMenu);
        menu_is_open = BeginPopupEx(label, flags); // menu_is_open can be 'false' when the popup is completely clipped (e.g. zero size display)
    }

    return menu_is_open;
}

void ImGui::EndMenu()
{
    EndPopup();
}

// A little colored square. Return true when clicked.
// FIXME: May want to display/ignore the alpha component in the color display? Yet show it in the tooltip.
bool ImGui::ColorButton(const ImVec4& col, bool small_height, bool outline_border)
{
    ImGuiWindow* window = GetCurrentWindow();
    if (window->SkipItems)
        return false;

    ImGuiContext& g = *GImGui;
    const ImGuiStyle& style = g.Style;
    const ImGuiID id = window->GetID("#colorbutton");
    const float square_size = g.FontSize;
    const ImRect bb(window->DC.CursorPos, window->DC.CursorPos + ImVec2(square_size + style.FramePadding.y*2, square_size + (small_height ? 0 : style.FramePadding.y*2)));
    ItemSize(bb, small_height ? 0.0f : style.FramePadding.y);
    if (!ItemAdd(bb, &id))
        return false;

    bool hovered, held;
    bool pressed = ButtonBehavior(bb, id, &hovered, &held);
    RenderFrame(bb.Min, bb.Max, GetColorU32(col), outline_border, style.FrameRounding);

    if (hovered)
        SetTooltip("Color:\n(%.2f,%.2f,%.2f,%.2f)\n#%02X%02X%02X%02X", col.x, col.y, col.z, col.w, IM_F32_TO_INT8_SAT(col.x), IM_F32_TO_INT8_SAT(col.y), IM_F32_TO_INT8_SAT(col.z), IM_F32_TO_INT8_SAT(col.z));

    return pressed;
}

bool ImGui::ColorEdit3(const char* label, float col[3], ImGuiColorEditFlags flags)
{
    float col4[4] = { col[0], col[1], col[2], 1.0f };
    if (!ColorEdit4(label, col4, flags & ~ImGuiColorEditFlags_Alpha))
        return false;
    col[0] = col4[0]; col[1] = col4[1]; col[2] = col4[2];
    return true;
}

// Edit colors components (each component in 0.0f..1.0f range)
// Click on colored square to open a color picker (unless ImGuiColorEditFlags_NoPicker is set). Use CTRL-Click to input value and TAB to go to next item.
bool ImGui::ColorEdit4(const char* label, float col[4], ImGuiColorEditFlags flags)
{
    ImGuiWindow* window = GetCurrentWindow();
    if (window->SkipItems)
        return false;

    ImGuiContext& g = *GImGui;
    const ImGuiStyle& style = g.Style;
    const ImGuiID id = window->GetID(label);
    const float w_full = CalcItemWidth();
    const float square_sz_with_spacing = (flags & ImGuiColorEditFlags_NoColorSquare) ? 0.0f : (g.FontSize + style.FramePadding.y * 2.0f + style.ItemInnerSpacing.x);

    // If no mode is specified, defaults to RGB
    if (!(flags & ImGuiColorEditFlags_ModeMask_))
        flags |= ImGuiColorEditFlags_RGB;

    // If we're not showing any slider there's no point in querying color mode, nor showing the options menu, nor doing any HSV conversions
    if (flags & ImGuiColorEditFlags_NoSliders)
        flags = (flags & (~ImGuiColorEditFlags_ModeMask_)) | ImGuiColorEditFlags_RGB | ImGuiColorEditFlags_NoOptions;

    // Read back edit mode from persistent storage
    if (!(flags & ImGuiColorEditFlags_NoOptions))
        flags = (flags & (~ImGuiColorEditFlags_ModeMask_)) | (g.ColorEditModeStorage.GetInt(id, (flags & ImGuiColorEditFlags_ModeMask_)) & ImGuiColorEditFlags_ModeMask_);

    // Check that exactly one of RGB/HSV/HEX is set
    IM_ASSERT(ImIsPowerOfTwo((int)(flags & ImGuiColorEditFlags_ModeMask_))); // 

    float f[4] = { col[0], col[1], col[2], col[3] };
    if (flags & ImGuiColorEditFlags_HSV)
        ColorConvertRGBtoHSV(f[0], f[1], f[2], f[0], f[1], f[2]);

    int i[4] = { IM_F32_TO_INT8_UNBOUND(f[0]), IM_F32_TO_INT8_UNBOUND(f[1]), IM_F32_TO_INT8_UNBOUND(f[2]), IM_F32_TO_INT8_UNBOUND(f[3]) };

    bool alpha = (flags & ImGuiColorEditFlags_Alpha) != 0;
    bool value_changed = false;
    int components = alpha ? 4 : 3;

    BeginGroup();
    PushID(label);

    if ((flags & (ImGuiColorEditFlags_RGB | ImGuiColorEditFlags_HSV)) != 0 && (flags & ImGuiColorEditFlags_NoSliders) == 0)
    {
        // RGB/HSV 0..255 Sliders
        const float w_items_all = w_full - square_sz_with_spacing;
        const float w_item_one  = ImMax(1.0f, (float)(int)((w_items_all - (style.ItemInnerSpacing.x) * (components-1)) / (float)components));
        const float w_item_last = ImMax(1.0f, (float)(int)(w_items_all - (w_item_one + style.ItemInnerSpacing.x) * (components-1)));

        const bool hide_prefix = (w_item_one <= CalcTextSize("M:999").x);
        const char* ids[4] = { "##X", "##Y", "##Z", "##W" };
        const char* fmt_table[3][4] =
        {
            {   "%3.0f",   "%3.0f",   "%3.0f",   "%3.0f" }, // Short display
            { "R:%3.0f", "G:%3.0f", "B:%3.0f", "A:%3.0f" }, // Long display for RGBA
            { "H:%3.0f", "S:%3.0f", "V:%3.0f", "A:%3.0f" }  // Long display for HSVV
        };
        const char** fmt = hide_prefix ? fmt_table[0] : (flags & ImGuiColorEditFlags_HSV) ? fmt_table[2] : fmt_table[1];

        PushItemWidth(w_item_one);
        for (int n = 0; n < components; n++)
        {
            if (n > 0)
                SameLine(0, style.ItemInnerSpacing.x);
            if (n + 1 == components)
                PushItemWidth(w_item_last);
            value_changed |= DragInt(ids[n], &i[n], 1.0f, 0, 255, fmt[n]);
        }
        PopItemWidth();
        PopItemWidth();
    }
    else if ((flags & ImGuiColorEditFlags_HEX) != 0 && (flags & ImGuiColorEditFlags_NoSliders) == 0)
    {
        // RGB Hexadecimal Input
        const float w_slider_all = w_full - square_sz_with_spacing;
        char buf[64];
        if (alpha)
            ImFormatString(buf, IM_ARRAYSIZE(buf), "#%02X%02X%02X%02X", i[0], i[1], i[2], i[3]);
        else
            ImFormatString(buf, IM_ARRAYSIZE(buf), "#%02X%02X%02X", i[0], i[1], i[2]);
        ImGui::PushItemWidth(w_slider_all);
        if (ImGui::InputText("##Text", buf, IM_ARRAYSIZE(buf), ImGuiInputTextFlags_CharsHexadecimal | ImGuiInputTextFlags_CharsUppercase))
        {
            value_changed |= true;
            char* p = buf;
            while (*p == '#' || ImCharIsSpace(*p))
                p++;
            i[0] = i[1] = i[2] = i[3] = 0;
            if (alpha)
                sscanf(p, "%02X%02X%02X%02X", (unsigned int*)&i[0], (unsigned int*)&i[1], (unsigned int*)&i[2], (unsigned int*)&i[3]); // Treat at unsigned (%X is unsigned)
            else
                sscanf(p, "%02X%02X%02X", (unsigned int*)&i[0], (unsigned int*)&i[1], (unsigned int*)&i[2]);
        }
        PopItemWidth();
    }

    const char* label_display_end = FindRenderedTextEnd(label);

    bool picker_active = false;
    if (!(flags & ImGuiColorEditFlags_NoColorSquare))
    {
        if (!(flags & ImGuiColorEditFlags_NoSliders))
            SameLine(0, style.ItemInnerSpacing.x);

        const ImVec4 col_display(col[0], col[1], col[2], 1.0f);
        if (ColorButton(col_display))
        {
            if (!(flags & ImGuiColorEditFlags_NoPicker))
            {
                OpenPopup("picker");
                SetNextWindowPos(window->DC.LastItemRect.GetBL() + ImVec2(-1,style.ItemSpacing.y));
            }
        }
        else if (!(flags & ImGuiColorEditFlags_NoOptions) && IsItemHovered() && IsMouseClicked(1))
        {
            OpenPopup("context");
        }

        if (BeginPopup("picker"))
        {
            picker_active = true;
            if (label != label_display_end)
                TextUnformatted(label, label_display_end);
            PushItemWidth(256.0f + (alpha ? 2 : 1) * (style.ItemInnerSpacing.x));
            value_changed |= ColorPicker4("##picker", col, (flags & ImGuiColorEditFlags_Alpha) | (ImGuiColorEditFlags_RGB | ImGuiColorEditFlags_HSV | ImGuiColorEditFlags_HEX));
            PopItemWidth();
            EndPopup();
        }
        if (!(flags & ImGuiColorEditFlags_NoOptions) && BeginPopup("context"))
        {
            // FIXME-LOCALIZATION
            if (MenuItem("Edit as RGB", NULL, (flags & ImGuiColorEditFlags_RGB)?1:0)) g.ColorEditModeStorage.SetInt(id, (int)(ImGuiColorEditFlags_RGB));
            if (MenuItem("Edit as HSV", NULL, (flags & ImGuiColorEditFlags_HSV)?1:0)) g.ColorEditModeStorage.SetInt(id, (int)(ImGuiColorEditFlags_HSV));
            if (MenuItem("Edit as Hexadecimal", NULL, (flags & ImGuiColorEditFlags_HEX)?1:0)) g.ColorEditModeStorage.SetInt(id, (int)(ImGuiColorEditFlags_HEX));
            EndPopup();
        }

        // Recreate our own tooltip over's ColorButton() one because we want to display correct alpha here
        if (IsItemHovered())
            SetTooltip("Color:\n(%.2f,%.2f,%.2f,%.2f)\n#%02X%02X%02X%02X", col[0], col[1], col[2], col[3], IM_F32_TO_INT8_SAT(col[0]), IM_F32_TO_INT8_SAT(col[1]), IM_F32_TO_INT8_SAT(col[2]), IM_F32_TO_INT8_SAT(col[3]));
    }

    if (label != label_display_end)
    {
        SameLine(0, style.ItemInnerSpacing.x);
        TextUnformatted(label, label_display_end);
    }

    // Convert back
    if (!picker_active)
    {
        for (int n = 0; n < 4; n++)
            f[n] = i[n] / 255.0f;
        if (flags & ImGuiColorEditFlags_HSV)
            ColorConvertHSVtoRGB(f[0], f[1], f[2], f[0], f[1], f[2]);
        if (value_changed)
        {
            col[0] = f[0];
            col[1] = f[1];
            col[2] = f[2];
            if (alpha)
                col[3] = f[3];
        }
    }

    PopID();
    EndGroup();

    return value_changed;
}

bool ImGui::ColorPicker3(const char* label, float col[3], ImGuiColorEditFlags flags)
{
    float col4[4] = { col[0], col[1], col[2], 1.0f };
    if (!ColorPicker4(label, col4, flags & ~ImGuiColorEditFlags_Alpha))
        return false;
    col[0] = col4[0]; col[1] = col4[1]; col[2] = col4[2];
    return true;
}

// ColorPicker v2.50 WIP 
// see https://github.com/ocornut/imgui/issues/346
// TODO: Missing color square
// TODO: English strings in context menu (see FIXME-LOCALIZATION)
bool ImGui::ColorPicker4(const char* label, float col[4], ImGuiColorEditFlags flags)
{
    ImGuiIO& io = ImGui::GetIO();
    ImGuiStyle& style = ImGui::GetStyle();
    ImDrawList* draw_list = ImGui::GetWindowDrawList();

    ImGui::PushID(label);
    ImGui::BeginGroup();

    // Setup
    bool alpha = (flags & ImGuiColorEditFlags_Alpha) != 0;
    ImVec2 picker_pos = ImGui::GetCursorScreenPos();
    float bars_width = ImGui::GetWindowFontSize() * 1.0f;                                                           // Arbitrary smallish width of Hue/Alpha picking bars
    float sv_picker_size = ImMax(bars_width * 2, ImGui::CalcItemWidth() - (alpha ? 2 : 1) * (bars_width + style.ItemInnerSpacing.x)); // Saturation/Value picking box
    float bar0_pos_x = picker_pos.x + sv_picker_size + style.ItemInnerSpacing.x;
    float bar1_pos_x = bar0_pos_x + bars_width + style.ItemInnerSpacing.x;

    // Recreate our own tooltip over's ColorButton() one because we want to display correct alpha here
    if (IsItemHovered())
        SetTooltip("Color:\n(%.2f,%.2f,%.2f,%.2f)\n#%02X%02X%02X%02X", col[0], col[1], col[2], col[3], IM_F32_TO_INT8_SAT(col[0]), IM_F32_TO_INT8_SAT(col[1]), IM_F32_TO_INT8_SAT(col[2]), IM_F32_TO_INT8_SAT(col[3]));

    float H,S,V;
    ImGui::ColorConvertRGBtoHSV(col[0], col[1], col[2], H, S, V);

    // Color matrix logic
    bool value_changed = false, hsv_changed = false;
    ImGui::InvisibleButton("sv", ImVec2(sv_picker_size, sv_picker_size));
    if (ImGui::IsItemActive())
    {
        S = ImSaturate((io.MousePos.x - picker_pos.x) / (sv_picker_size-1));
        V = 1.0f - ImSaturate((io.MousePos.y - picker_pos.y) / (sv_picker_size-1));
        value_changed = hsv_changed = true;
    }

    // Hue bar logic
    SetCursorScreenPos(ImVec2(bar0_pos_x, picker_pos.y));
    InvisibleButton("hue", ImVec2(bars_width, sv_picker_size));
    if (IsItemActive())
    {
        H = ImSaturate((io.MousePos.y - picker_pos.y) / (sv_picker_size-1));
        value_changed = hsv_changed = true;
    }

    // Alpha bar logic
    if (alpha)
    {
        SetCursorScreenPos(ImVec2(bar1_pos_x, picker_pos.y));
        InvisibleButton("alpha", ImVec2(bars_width, sv_picker_size));
        if (IsItemActive())
        {
            col[3] = 1.0f - ImSaturate((io.MousePos.y - picker_pos.y) / (sv_picker_size-1));
            value_changed = true;
        }
    }

    const char* label_display_end = FindRenderedTextEnd(label);
    if (label != label_display_end)
    {
        SameLine(0, style.ItemInnerSpacing.x);
        TextUnformatted(label, label_display_end);
    }

    // Convert back color to RGB
    if (hsv_changed)
        ColorConvertHSVtoRGB(H >= 1.0f ? H - 10 * 1e-6f : H, S > 0.0f ? S : 10*1e-6f, V > 0.0f ? V : 1e-6f, col[0], col[1], col[2]);

    // R,G,B and H,S,V slider color editor
    if (!(flags & ImGuiColorEditFlags_NoSliders))
    {
        if ((flags & ImGuiColorEditFlags_ModeMask_) == 0)
            flags = ImGuiColorEditFlags_RGB | ImGuiColorEditFlags_HSV | ImGuiColorEditFlags_HEX;
        ImGui::PushItemWidth((alpha ? bar1_pos_x : bar0_pos_x) + bars_width - picker_pos.x);
        ImGuiColorEditFlags sub_flags = (alpha ? ImGuiColorEditFlags_Alpha : 0) | ImGuiColorEditFlags_NoPicker | ImGuiColorEditFlags_NoOptions | ImGuiColorEditFlags_NoColorSquare;
        if (flags & ImGuiColorEditFlags_RGB)
            value_changed |= ImGui::ColorEdit4("##rgb", col, sub_flags | ImGuiColorEditFlags_RGB);
        if (flags & ImGuiColorEditFlags_HSV)
            value_changed |= ImGui::ColorEdit4("##hsv", col, sub_flags | ImGuiColorEditFlags_HSV);
        if (flags & ImGuiColorEditFlags_HEX)
            value_changed |= ImGui::ColorEdit4("##hex", col, sub_flags | ImGuiColorEditFlags_HEX);
        ImGui::PopItemWidth();
    }

    // Try to cancel hue wrap (after ColorEdit), if any
    if (value_changed)
    {
        float new_H, new_S, new_V;
        ImGui::ColorConvertRGBtoHSV(col[0], col[1], col[2], new_H, new_S, new_V);
        if (new_H <= 0 && H > 0) 
        {
            if (new_V <= 0 && V != new_V)
                ImGui::ColorConvertHSVtoRGB(H, S, new_V <= 0 ? V * 0.5f : new_V, col[0], col[1], col[2]);
            else if (new_S <= 0)
                ImGui::ColorConvertHSVtoRGB(H, new_S <= 0 ? S * 0.5f : new_S, new_V, col[0], col[1], col[2]);
        }
    }

    // Render hue bar
    ImVec4 hue_color_f(1, 1, 1, 1);
    ColorConvertHSVtoRGB(H, 1, 1, hue_color_f.x, hue_color_f.y, hue_color_f.z);
    ImU32 hue_colors[] = { IM_COL32(255,0,0,255), IM_COL32(255,255,0,255), IM_COL32(0,255,0,255), IM_COL32(0,255,255,255), IM_COL32(0,0,255,255), IM_COL32(255,0,255,255), IM_COL32(255,0,0,255) };
    for (int i = 0; i < 6; ++i)
    {
        draw_list->AddRectFilledMultiColor(
            ImVec2(bar0_pos_x, picker_pos.y + i * (sv_picker_size / 6)),
            ImVec2(bar0_pos_x + bars_width, picker_pos.y + (i + 1) * (sv_picker_size / 6)),
            hue_colors[i], hue_colors[i], hue_colors[i + 1], hue_colors[i + 1]);
    }
    float bar0_line_y = (float)(int)(picker_pos.y + H * sv_picker_size + 0.5f);
    draw_list->AddLine(ImVec2(bar0_pos_x - 1, bar0_line_y), ImVec2(bar0_pos_x + bars_width + 1, bar0_line_y), IM_COL32_WHITE);

    // Render alpha bar
    if (alpha)
    {
        float alpha = ImSaturate(col[3]);
        float bar1_line_y = (float)(int)(picker_pos.y + (1.0f-alpha) * sv_picker_size + 0.5f);
        draw_list->AddRectFilledMultiColor(ImVec2(bar1_pos_x, picker_pos.y), ImVec2(bar1_pos_x + bars_width, picker_pos.y + sv_picker_size), IM_COL32_WHITE, IM_COL32_WHITE, IM_COL32_BLACK, IM_COL32_BLACK);
        draw_list->AddLine(ImVec2(bar1_pos_x - 1, bar1_line_y), ImVec2(bar1_pos_x + bars_width + 1, bar1_line_y), IM_COL32_WHITE);
    }

    // Render color matrix
    ImU32 hue_color32 = ColorConvertFloat4ToU32(hue_color_f);
    draw_list->AddRectFilledMultiColor(picker_pos, picker_pos + ImVec2(sv_picker_size,sv_picker_size), IM_COL32_WHITE, hue_color32, hue_color32, IM_COL32_WHITE);
    draw_list->AddRectFilledMultiColor(picker_pos, picker_pos + ImVec2(sv_picker_size,sv_picker_size), IM_COL32_BLACK_TRANS, IM_COL32_BLACK_TRANS, IM_COL32_BLACK, IM_COL32_BLACK);

    // Render cross-hair
    const float CROSSHAIR_SIZE = 7.0f;
    ImVec2 p((float)(int)(picker_pos.x + S * sv_picker_size + 0.5f), (float)(int)(picker_pos.y + (1 - V) * sv_picker_size + 0.5f));
    draw_list->AddLine(ImVec2(p.x - CROSSHAIR_SIZE, p.y), ImVec2(p.x - 2, p.y), IM_COL32_WHITE);
    draw_list->AddLine(ImVec2(p.x + CROSSHAIR_SIZE, p.y), ImVec2(p.x + 2, p.y), IM_COL32_WHITE);
    draw_list->AddLine(ImVec2(p.x, p.y + CROSSHAIR_SIZE), ImVec2(p.x, p.y + 2), IM_COL32_WHITE);
    draw_list->AddLine(ImVec2(p.x, p.y - CROSSHAIR_SIZE), ImVec2(p.x, p.y - 2), IM_COL32_WHITE);

    EndGroup();
    PopID();

    return value_changed;
}

// Horizontal separating line.
void ImGui::Separator()
{
    ImGuiWindow* window = GetCurrentWindow();
    if (window->SkipItems)
        return;

    if (window->DC.ColumnsCount > 1)
        PopClipRect();

    float x1 = window->Pos.x;
    float x2 = window->Pos.x + window->Size.x;
    if (!window->DC.GroupStack.empty())
        x1 += window->DC.IndentX;

    const ImRect bb(ImVec2(x1, window->DC.CursorPos.y), ImVec2(x2, window->DC.CursorPos.y));
    ItemSize(ImVec2(0.0f, 0.0f)); // NB: we don't provide our width so that it doesn't get feed back into AutoFit   // FIXME: Height should be 1.0f not 0.0f ?
    if (!ItemAdd(bb, NULL))
    {
        if (window->DC.ColumnsCount > 1)
            PushColumnClipRect();
        return;
    }

    window->DrawList->AddLine(bb.Min, bb.Max, GetColorU32(ImGuiCol_Border));

    ImGuiContext& g = *GImGui;
    if (g.LogEnabled)
        LogText(IM_NEWLINE "--------------------------------");

    if (window->DC.ColumnsCount > 1)
    {
        PushColumnClipRect();
        window->DC.ColumnsCellMinY = window->DC.CursorPos.y;
    }
}

void ImGui::Spacing()
{
    ImGuiWindow* window = GetCurrentWindow();
    if (window->SkipItems)
        return;
    ItemSize(ImVec2(0,0));
}

void ImGui::Dummy(const ImVec2& size)
{
    ImGuiWindow* window = GetCurrentWindow();
    if (window->SkipItems)
        return;

    const ImRect bb(window->DC.CursorPos, window->DC.CursorPos + size);
    ItemSize(bb);
    ItemAdd(bb, NULL);
}

bool ImGui::IsRectVisible(const ImVec2& size)
{
    ImGuiWindow* window = GetCurrentWindowRead();
    return window->ClipRect.Overlaps(ImRect(window->DC.CursorPos, window->DC.CursorPos + size));
}

bool ImGui::IsRectVisible(const ImVec2& rect_min, const ImVec2& rect_max)
{
    ImGuiWindow* window = GetCurrentWindowRead();
    return window->ClipRect.Overlaps(ImRect(rect_min, rect_max));
}

// Lock horizontal starting position + capture group bounding box into one "item" (so you can use IsItemHovered() or layout primitives such as SameLine() on whole group, etc.)
void ImGui::BeginGroup()
{
    ImGuiWindow* window = GetCurrentWindow();

    window->DC.GroupStack.resize(window->DC.GroupStack.Size + 1);
    ImGuiGroupData& group_data = window->DC.GroupStack.back();
    group_data.BackupCursorPos = window->DC.CursorPos;
    group_data.BackupCursorMaxPos = window->DC.CursorMaxPos;
    group_data.BackupIndentX = window->DC.IndentX;
    group_data.BackupCurrentLineHeight = window->DC.CurrentLineHeight;
    group_data.BackupCurrentLineTextBaseOffset = window->DC.CurrentLineTextBaseOffset;
    group_data.BackupLogLinePosY = window->DC.LogLinePosY;
    group_data.AdvanceCursor = true;

    window->DC.GroupOffsetX = window->DC.CursorPos.x - window->Pos.x - window->DC.ColumnsOffsetX;
    window->DC.IndentX = window->DC.GroupOffsetX;
    window->DC.CursorMaxPos = window->DC.CursorPos;
    window->DC.CurrentLineHeight = 0.0f;
    window->DC.LogLinePosY = window->DC.CursorPos.y - 9999.0f;
}

void ImGui::EndGroup()
{
    ImGuiWindow* window = GetCurrentWindow();
    ImGuiStyle& style = GetStyle();

    IM_ASSERT(!window->DC.GroupStack.empty());	// Mismatched BeginGroup()/EndGroup() calls

    ImGuiGroupData& group_data = window->DC.GroupStack.back();

    ImRect group_bb(group_data.BackupCursorPos, window->DC.CursorMaxPos);
    group_bb.Max.y -= style.ItemSpacing.y;      // Cancel out last vertical spacing because we are adding one ourselves.
    group_bb.Max = ImMax(group_bb.Min, group_bb.Max);

    window->DC.CursorPos = group_data.BackupCursorPos;
    window->DC.CursorMaxPos = ImMax(group_data.BackupCursorMaxPos, window->DC.CursorMaxPos);
    window->DC.CurrentLineHeight = group_data.BackupCurrentLineHeight;
    window->DC.CurrentLineTextBaseOffset = group_data.BackupCurrentLineTextBaseOffset;
    window->DC.IndentX = group_data.BackupIndentX;
    window->DC.GroupOffsetX = window->DC.IndentX;
    window->DC.LogLinePosY = window->DC.CursorPos.y - 9999.0f;

    if (group_data.AdvanceCursor)
    {
        window->DC.CurrentLineTextBaseOffset = ImMax(window->DC.PrevLineTextBaseOffset, group_data.BackupCurrentLineTextBaseOffset);      // FIXME: Incorrect, we should grab the base offset from the *first line* of the group but it is hard to obtain now.
        ItemSize(group_bb.GetSize(), group_data.BackupCurrentLineTextBaseOffset);
        ItemAdd(group_bb, NULL);
    }

    window->DC.GroupStack.pop_back();

    //window->DrawList->AddRect(group_bb.Min, group_bb.Max, 0xFFFF00FF);   // Debug
}

// Gets back to previous line and continue with horizontal layout
//      pos_x == 0      : follow right after previous item
//      pos_x != 0      : align to specified x position (relative to window/group left)
//      spacing_w < 0   : use default spacing if pos_x == 0, no spacing if pos_x != 0
//      spacing_w >= 0  : enforce spacing amount
void ImGui::SameLine(float pos_x, float spacing_w)
{
    ImGuiWindow* window = GetCurrentWindow();
    if (window->SkipItems)
        return;

    ImGuiContext& g = *GImGui;
    if (pos_x != 0.0f)
    {
        if (spacing_w < 0.0f) spacing_w = 0.0f;
        window->DC.CursorPos.x = window->Pos.x - window->Scroll.x + pos_x + spacing_w + window->DC.GroupOffsetX + window->DC.ColumnsOffsetX;
        window->DC.CursorPos.y = window->DC.CursorPosPrevLine.y;
    }
    else
    {
        if (spacing_w < 0.0f) spacing_w = g.Style.ItemSpacing.x;
        window->DC.CursorPos.x = window->DC.CursorPosPrevLine.x + spacing_w;
        window->DC.CursorPos.y = window->DC.CursorPosPrevLine.y;
    }
    window->DC.CurrentLineHeight = window->DC.PrevLineHeight;
    window->DC.CurrentLineTextBaseOffset = window->DC.PrevLineTextBaseOffset;
}

void ImGui::NewLine()
{
    ImGuiWindow* window = GetCurrentWindow();
    if (window->SkipItems)
        return;
    if (window->DC.CurrentLineHeight > 0.0f)     // In the event that we are on a line with items that is smaller that FontSize high, we will preserve its height.
        ItemSize(ImVec2(0,0));
    else
        ItemSize(ImVec2(0.0f, GImGui->FontSize));
}

void ImGui::NextColumn()
{
    ImGuiWindow* window = GetCurrentWindow();
    if (window->SkipItems || window->DC.ColumnsCount <= 1)
        return;

    ImGuiContext& g = *GImGui;
    PopItemWidth();
    PopClipRect();

    window->DC.ColumnsCellMaxY = ImMax(window->DC.ColumnsCellMaxY, window->DC.CursorPos.y);
    if (++window->DC.ColumnsCurrent < window->DC.ColumnsCount)
    {
        // Columns 1+ cancel out IndentX
        window->DC.ColumnsOffsetX = GetColumnOffset(window->DC.ColumnsCurrent) - window->DC.IndentX + g.Style.ItemSpacing.x;
        window->DrawList->ChannelsSetCurrent(window->DC.ColumnsCurrent);
    }
    else
    {
        window->DC.ColumnsCurrent = 0;
        window->DC.ColumnsOffsetX = 0.0f;
        window->DC.ColumnsCellMinY = window->DC.ColumnsCellMaxY;
        window->DrawList->ChannelsSetCurrent(0);
    }
    window->DC.CursorPos.x = (float)(int)(window->Pos.x + window->DC.IndentX + window->DC.ColumnsOffsetX);
    window->DC.CursorPos.y = window->DC.ColumnsCellMinY;
    window->DC.CurrentLineHeight = 0.0f;
    window->DC.CurrentLineTextBaseOffset = 0.0f;

    PushColumnClipRect();
    PushItemWidth(GetColumnWidth() * 0.65f);  // FIXME: Move on columns setup
}

int ImGui::GetColumnIndex()
{
    ImGuiWindow* window = GetCurrentWindowRead();
    return window->DC.ColumnsCurrent;
}

int ImGui::GetColumnsCount()
{
    ImGuiWindow* window = GetCurrentWindowRead();
    return window->DC.ColumnsCount;
}

static float GetDraggedColumnOffset(int column_index)
{
    // Active (dragged) column always follow mouse. The reason we need this is that dragging a column to the right edge of an auto-resizing
    // window creates a feedback loop because we store normalized positions. So while dragging we enforce absolute positioning.
    ImGuiContext& g = *GImGui;
    ImGuiWindow* window = ImGui::GetCurrentWindowRead();
    IM_ASSERT(column_index > 0); // We cannot drag column 0. If you get this assert you may have a conflict between the ID of your columns and another widgets.
    IM_ASSERT(g.ActiveId == window->DC.ColumnsSetId + ImGuiID(column_index));

    float x = g.IO.MousePos.x - g.ActiveIdClickOffset.x - window->Pos.x;
    x = ImClamp(x, ImGui::GetColumnOffset(column_index-1)+g.Style.ColumnsMinSpacing, ImGui::GetColumnOffset(column_index+1)-g.Style.ColumnsMinSpacing);

    return (float)(int)x;
}

float ImGui::GetColumnOffset(int column_index)
{
    ImGuiContext& g = *GImGui;
    ImGuiWindow* window = GetCurrentWindowRead();
    if (column_index < 0)
        column_index = window->DC.ColumnsCurrent;

    if (g.ActiveId)
    {
        const ImGuiID column_id = window->DC.ColumnsSetId + ImGuiID(column_index);
        if (g.ActiveId == column_id)
            return GetDraggedColumnOffset(column_index);
    }

    IM_ASSERT(column_index < window->DC.ColumnsData.Size);
    const float t = window->DC.ColumnsData[column_index].OffsetNorm;
    const float x_offset = window->DC.ColumnsMinX + t * (window->DC.ColumnsMaxX - window->DC.ColumnsMinX);
    return (float)(int)x_offset;
}

void ImGui::SetColumnOffset(int column_index, float offset)
{
    ImGuiWindow* window = GetCurrentWindow();
    if (column_index < 0)
        column_index = window->DC.ColumnsCurrent;

    IM_ASSERT(column_index < window->DC.ColumnsData.Size);
    const float t = (offset - window->DC.ColumnsMinX) / (window->DC.ColumnsMaxX - window->DC.ColumnsMinX);
    window->DC.ColumnsData[column_index].OffsetNorm = t;

    const ImGuiID column_id = window->DC.ColumnsSetId + ImGuiID(column_index);
    window->DC.StateStorage->SetFloat(column_id, t);
}

float ImGui::GetColumnWidth(int column_index)
{
    ImGuiWindow* window = GetCurrentWindowRead();
    if (column_index < 0)
        column_index = window->DC.ColumnsCurrent;

    float w = GetColumnOffset(column_index+1) - GetColumnOffset(column_index);
    return w;
}

static void PushColumnClipRect(int column_index)
{
    ImGuiWindow* window = ImGui::GetCurrentWindow();
    if (column_index < 0)
        column_index = window->DC.ColumnsCurrent;

    float x1 = ImFloor(0.5f + window->Pos.x + ImGui::GetColumnOffset(column_index) - 1.0f);
    float x2 = ImFloor(0.5f + window->Pos.x + ImGui::GetColumnOffset(column_index+1) - 1.0f);
    ImGui::PushClipRect(ImVec2(x1,-FLT_MAX), ImVec2(x2,+FLT_MAX), true);
}

void ImGui::Columns(int columns_count, const char* id, bool border)
{
    ImGuiContext& g = *GImGui;
    ImGuiWindow* window = GetCurrentWindow();
    IM_ASSERT(columns_count >= 1);

    if (window->DC.ColumnsCount != 1)
    {
        if (window->DC.ColumnsCurrent != 0)
            ItemSize(ImVec2(0,0));   // Advance to column 0
        PopItemWidth();
        PopClipRect();
        window->DrawList->ChannelsMerge();

        window->DC.ColumnsCellMaxY = ImMax(window->DC.ColumnsCellMaxY, window->DC.CursorPos.y);
        window->DC.CursorPos.y = window->DC.ColumnsCellMaxY;
    }

    // Draw columns borders and handle resize at the time of "closing" a columns set
    if (window->DC.ColumnsCount != columns_count && window->DC.ColumnsCount != 1 && window->DC.ColumnsShowBorders && !window->SkipItems)
    {
        const float y1 = window->DC.ColumnsStartPosY;
        const float y2 = window->DC.CursorPos.y;
        for (int i = 1; i < window->DC.ColumnsCount; i++)
        {
            float x = window->Pos.x + GetColumnOffset(i);
            const ImGuiID column_id = window->DC.ColumnsSetId + ImGuiID(i);
            const ImRect column_rect(ImVec2(x-4,y1),ImVec2(x+4,y2));
            if (IsClippedEx(column_rect, &column_id, false))
                continue;

            bool hovered, held;
            ButtonBehavior(column_rect, column_id, &hovered, &held);
            if (hovered || held)
                g.MouseCursor = ImGuiMouseCursor_ResizeEW;

            // Draw before resize so our items positioning are in sync with the line being drawn
            const ImU32 col = GetColorU32(held ? ImGuiCol_ColumnActive : hovered ? ImGuiCol_ColumnHovered : ImGuiCol_Column);
            const float xi = (float)(int)x;
            window->DrawList->AddLine(ImVec2(xi, y1+1.0f), ImVec2(xi, y2), col);

            if (held)
            {
                if (g.ActiveIdIsJustActivated)
                    g.ActiveIdClickOffset.x -= 4;   // Store from center of column line (we used a 8 wide rect for columns clicking)
                x = GetDraggedColumnOffset(i);
                SetColumnOffset(i, x);
            }
        }
    }

    // Differentiate column ID with an arbitrary prefix for cases where users name their columns set the same as another widget.
    // In addition, when an identifier isn't explicitly provided we include the number of columns in the hash to make it uniquer.
    PushID(0x11223347 + (id ? 0 : columns_count));
    window->DC.ColumnsSetId = window->GetID(id ? id : "columns");
    PopID();

    // Set state for first column
    window->DC.ColumnsCurrent = 0;
    window->DC.ColumnsCount = columns_count;
    window->DC.ColumnsShowBorders = border;

    const float content_region_width = (window->SizeContentsExplicit.x != 0.0f) ? window->SizeContentsExplicit.x : window->Size.x;
    window->DC.ColumnsMinX = window->DC.IndentX; // Lock our horizontal range
    window->DC.ColumnsMaxX = content_region_width - window->Scroll.x - ((window->Flags & ImGuiWindowFlags_NoScrollbar) ? 0 : g.Style.ScrollbarSize);// - window->WindowPadding().x;
    window->DC.ColumnsStartPosY = window->DC.CursorPos.y;
    window->DC.ColumnsCellMinY = window->DC.ColumnsCellMaxY = window->DC.CursorPos.y;
    window->DC.ColumnsOffsetX = 0.0f;
    window->DC.CursorPos.x = (float)(int)(window->Pos.x + window->DC.IndentX + window->DC.ColumnsOffsetX);

    if (window->DC.ColumnsCount != 1)
    {
        // Cache column offsets
        window->DC.ColumnsData.resize(columns_count + 1);
        for (int column_index = 0; column_index < columns_count + 1; column_index++)
        {
            const ImGuiID column_id = window->DC.ColumnsSetId + ImGuiID(column_index);
            KeepAliveID(column_id);
            const float default_t = column_index / (float)window->DC.ColumnsCount;
            const float t = window->DC.StateStorage->GetFloat(column_id, default_t);      // Cheaply store our floating point value inside the integer (could store an union into the map?)
            window->DC.ColumnsData[column_index].OffsetNorm = t;
        }
        window->DrawList->ChannelsSplit(window->DC.ColumnsCount);
        PushColumnClipRect();
        PushItemWidth(GetColumnWidth() * 0.65f);
    }
    else
    {
        window->DC.ColumnsData.resize(0);
    }
}

void ImGui::Indent(float indent_w)
{
    ImGuiContext& g = *GImGui;
    ImGuiWindow* window = GetCurrentWindow();
    window->DC.IndentX += (indent_w > 0.0f) ? indent_w : g.Style.IndentSpacing;
    window->DC.CursorPos.x = window->Pos.x + window->DC.IndentX + window->DC.ColumnsOffsetX;
}

void ImGui::Unindent(float indent_w)
{
    ImGuiContext& g = *GImGui;
    ImGuiWindow* window = GetCurrentWindow();
    window->DC.IndentX -= (indent_w > 0.0f) ? indent_w : g.Style.IndentSpacing;
    window->DC.CursorPos.x = window->Pos.x + window->DC.IndentX + window->DC.ColumnsOffsetX;
}

void ImGui::TreePush(const char* str_id)
{
    ImGuiWindow* window = GetCurrentWindow();
    Indent();
    window->DC.TreeDepth++;
    PushID(str_id ? str_id : "#TreePush");
}

void ImGui::TreePush(const void* ptr_id)
{
    ImGuiWindow* window = GetCurrentWindow();
    Indent();
    window->DC.TreeDepth++;
    PushID(ptr_id ? ptr_id : (const void*)"#TreePush");
}

void ImGui::TreePushRawID(ImGuiID id)
{
    ImGuiWindow* window = GetCurrentWindow();
    Indent();
    window->DC.TreeDepth++;
    window->IDStack.push_back(id);
}

void ImGui::TreePop()
{
    ImGuiWindow* window = GetCurrentWindow();
    Unindent();
    window->DC.TreeDepth--;
    PopID();
}

void ImGui::Value(const char* prefix, bool b)
{
    Text("%s: %s", prefix, (b ? "true" : "false"));
}

void ImGui::Value(const char* prefix, int v)
{
    Text("%s: %d", prefix, v);
}

void ImGui::Value(const char* prefix, unsigned int v)
{
    Text("%s: %d", prefix, v);
}

void ImGui::Value(const char* prefix, float v, const char* float_format)
{
    if (float_format)
    {
        char fmt[64];
        ImFormatString(fmt, IM_ARRAYSIZE(fmt), "%%s: %s", float_format);
        Text(fmt, prefix, v);
    }
    else
    {
        Text("%s: %.3f", prefix, v);
    }
}

// FIXME: May want to remove those helpers?
void ImGui::ValueColor(const char* prefix, const ImVec4& v)
{
    Text("%s: (%.2f,%.2f,%.2f,%.2f)", prefix, v.x, v.y, v.z, v.w);
    SameLine();
    ColorButton(v, true);
}

void ImGui::ValueColor(const char* prefix, ImU32 v)
{
    Text("%s: %08X", prefix, v);
    SameLine();

    ImVec4 col;
    col.x = (float)((v >> 0) & 0xFF) / 255.0f;
    col.y = (float)((v >> 8) & 0xFF) / 255.0f;
    col.z = (float)((v >> 16) & 0xFF) / 255.0f;
    col.w = (float)((v >> 24) & 0xFF) / 255.0f;
    ColorButton(col, true);
}

//-----------------------------------------------------------------------------
// PLATFORM DEPENDANT HELPERS
//-----------------------------------------------------------------------------

#if defined(_WIN32) && !defined(_WINDOWS_) && (!defined(IMGUI_DISABLE_WIN32_DEFAULT_CLIPBOARD_FUNCS) || !defined(IMGUI_DISABLE_WIN32_DEFAULT_IME_FUNCS))
#undef WIN32_LEAN_AND_MEAN
#define WIN32_LEAN_AND_MEAN
#include <windows.h>
#endif

// Win32 API clipboard implementation
#if defined(_WIN32) && !defined(IMGUI_DISABLE_WIN32_DEFAULT_CLIPBOARD_FUNCS)

#ifdef _MSC_VER
#pragma comment(lib, "user32")
#endif

static const char* GetClipboardTextFn_DefaultImpl()
{
    static ImVector<char> buf_local;
    buf_local.clear();
    if (!OpenClipboard(NULL))
        return NULL;
    HANDLE wbuf_handle = GetClipboardData(CF_UNICODETEXT);
    if (wbuf_handle == NULL)
        return NULL;
    if (ImWchar* wbuf_global = (ImWchar*)GlobalLock(wbuf_handle))
    {
        int buf_len = ImTextCountUtf8BytesFromStr(wbuf_global, NULL) + 1;
        buf_local.resize(buf_len);
        ImTextStrToUtf8(buf_local.Data, buf_len, wbuf_global, NULL);
    }
    GlobalUnlock(wbuf_handle);
    CloseClipboard();
    return buf_local.Data;
}

static void SetClipboardTextFn_DefaultImpl(const char* text)
{
    if (!OpenClipboard(NULL))
        return;
    const int wbuf_length = ImTextCountCharsFromUtf8(text, NULL) + 1;
    HGLOBAL wbuf_handle = GlobalAlloc(GMEM_MOVEABLE, (SIZE_T)wbuf_length * sizeof(ImWchar));
    if (wbuf_handle == NULL)
        return;
    ImWchar* wbuf_global = (ImWchar*)GlobalLock(wbuf_handle);
    ImTextStrFromUtf8(wbuf_global, wbuf_length, text, NULL);
    GlobalUnlock(wbuf_handle);
    EmptyClipboard();
    SetClipboardData(CF_UNICODETEXT, wbuf_handle);
    CloseClipboard();
}

#else

// Local ImGui-only clipboard implementation, if user hasn't defined better clipboard handlers
static const char* GetClipboardTextFn_DefaultImpl()
{
    return GImGui->PrivateClipboard;
}

// Local ImGui-only clipboard implementation, if user hasn't defined better clipboard handlers
static void SetClipboardTextFn_DefaultImpl(const char* text)
{
    ImGuiContext& g = *GImGui;
    if (g.PrivateClipboard)
    {
        ImGui::MemFree(g.PrivateClipboard);
        g.PrivateClipboard = NULL;
    }
    const char* text_end = text + strlen(text);
    g.PrivateClipboard = (char*)ImGui::MemAlloc((size_t)(text_end - text) + 1);
    memcpy(g.PrivateClipboard, text, (size_t)(text_end - text));
    g.PrivateClipboard[(int)(text_end - text)] = 0;
}

#endif

// Win32 API IME support (for Asian languages, etc.)
#if defined(_WIN32) && !defined(__GNUC__) && !defined(IMGUI_DISABLE_WIN32_DEFAULT_IME_FUNCS)

#include <imm.h>
#ifdef _MSC_VER
#pragma comment(lib, "imm32")
#endif

static void ImeSetInputScreenPosFn_DefaultImpl(int x, int y)
{
    // Notify OS Input Method Editor of text input position
    if (HWND hwnd = (HWND)GImGui->IO.ImeWindowHandle)
        if (HIMC himc = ImmGetContext(hwnd))
        {
            COMPOSITIONFORM cf;
            cf.ptCurrentPos.x = x;
            cf.ptCurrentPos.y = y;
            cf.dwStyle = CFS_FORCE_POSITION;
            ImmSetCompositionWindow(himc, &cf);
        }
}

#else

static void ImeSetInputScreenPosFn_DefaultImpl(int, int) {}

#endif

//-----------------------------------------------------------------------------
// HELP
//-----------------------------------------------------------------------------

void ImGui::ShowMetricsWindow(bool* p_open)
{
    if (ImGui::Begin("ImGui Metrics", p_open))
    {
        ImGui::Text("ImGui %s", ImGui::GetVersion());
        ImGui::Text("Application average %.3f ms/frame (%.1f FPS)", 1000.0f / ImGui::GetIO().Framerate, ImGui::GetIO().Framerate);
        ImGui::Text("%d vertices, %d indices (%d triangles)", ImGui::GetIO().MetricsRenderVertices, ImGui::GetIO().MetricsRenderIndices, ImGui::GetIO().MetricsRenderIndices / 3);
        ImGui::Text("%d allocations", ImGui::GetIO().MetricsAllocs);
        static bool show_clip_rects = true;
        ImGui::Checkbox("Show clipping rectangles when hovering a ImDrawCmd", &show_clip_rects);
        ImGui::Separator();

        struct Funcs
        {
            static void NodeDrawList(ImDrawList* draw_list, const char* label)
            {
                bool node_open = ImGui::TreeNode(draw_list, "%s: '%s' %d vtx, %d indices, %d cmds", label, draw_list->_OwnerName ? draw_list->_OwnerName : "", draw_list->VtxBuffer.Size, draw_list->IdxBuffer.Size, draw_list->CmdBuffer.Size);
                if (draw_list == ImGui::GetWindowDrawList())
                {
                    ImGui::SameLine();
                    ImGui::TextColored(ImColor(255,100,100), "CURRENTLY APPENDING"); // Can't display stats for active draw list! (we don't have the data double-buffered)
                    if (node_open) ImGui::TreePop();
                    return;
                }
                if (!node_open)
                    return;

                ImDrawList* overlay_draw_list = &GImGui->OverlayDrawList;   // Render additional visuals into the top-most draw list
                overlay_draw_list->PushClipRectFullScreen();
                int elem_offset = 0;
                for (const ImDrawCmd* pcmd = draw_list->CmdBuffer.begin(); pcmd < draw_list->CmdBuffer.end(); elem_offset += pcmd->ElemCount, pcmd++)
                {
                    if (pcmd->UserCallback)
                    {
                        ImGui::BulletText("Callback %p, user_data %p", pcmd->UserCallback, pcmd->UserCallbackData);
                        continue;
                    }
                    ImDrawIdx* idx_buffer = (draw_list->IdxBuffer.Size > 0) ? draw_list->IdxBuffer.Data : NULL;
                    bool pcmd_node_open = ImGui::TreeNode((void*)(pcmd - draw_list->CmdBuffer.begin()), "Draw %-4d %s vtx, tex = %p, clip_rect = (%.0f,%.0f)..(%.0f,%.0f)", pcmd->ElemCount, draw_list->IdxBuffer.Size > 0 ? "indexed" : "non-indexed", pcmd->TextureId, pcmd->ClipRect.x, pcmd->ClipRect.y, pcmd->ClipRect.z, pcmd->ClipRect.w);
                    if (show_clip_rects && ImGui::IsItemHovered())
                    {
                        ImRect clip_rect = pcmd->ClipRect;
                        ImRect vtxs_rect;
                        for (int i = elem_offset; i < elem_offset + (int)pcmd->ElemCount; i++)
                            vtxs_rect.Add(draw_list->VtxBuffer[idx_buffer ? idx_buffer[i] : i].pos);
                        clip_rect.Floor(); overlay_draw_list->AddRect(clip_rect.Min, clip_rect.Max, IM_COL32(255,255,0,255));
                        vtxs_rect.Floor(); overlay_draw_list->AddRect(vtxs_rect.Min, vtxs_rect.Max, IM_COL32(255,0,255,255));
                    }
                    if (!pcmd_node_open)
                        continue;
                    ImGuiListClipper clipper(pcmd->ElemCount/3); // Manually coarse clip our print out of individual vertices to save CPU, only items that may be visible.
                    while (clipper.Step())
                        for (int prim = clipper.DisplayStart, vtx_i = elem_offset + clipper.DisplayStart*3; prim < clipper.DisplayEnd; prim++)
                        {
                            char buf[300], *buf_p = buf;
                            ImVec2 triangles_pos[3];
                            for (int n = 0; n < 3; n++, vtx_i++)
                            {
                                ImDrawVert& v = draw_list->VtxBuffer[idx_buffer ? idx_buffer[vtx_i] : vtx_i];
                                triangles_pos[n] = v.pos;
                                buf_p += sprintf(buf_p, "%s %04d { pos = (%8.2f,%8.2f), uv = (%.6f,%.6f), col = %08X }\n", (n == 0) ? "vtx" : "   ", vtx_i, v.pos.x, v.pos.y, v.uv.x, v.uv.y, v.col);
                            }
                            ImGui::Selectable(buf, false);
                            if (ImGui::IsItemHovered())
                                overlay_draw_list->AddPolyline(triangles_pos, 3, IM_COL32(255,255,0,255), true, 1.0f, false);  // Add triangle without AA, more readable for large-thin triangle
                        }
                    ImGui::TreePop();
                }
                overlay_draw_list->PopClipRect();
                ImGui::TreePop();
            }

            static void NodeWindows(ImVector<ImGuiWindow*>& windows, const char* label)
            {
                if (!ImGui::TreeNode(label, "%s (%d)", label, windows.Size))
                    return;
                for (int i = 0; i < windows.Size; i++)
                    Funcs::NodeWindow(windows[i], "Window");
                ImGui::TreePop();
            }

            static void NodeWindow(ImGuiWindow* window, const char* label)
            {
                if (!ImGui::TreeNode(window, "%s '%s', %d @ 0x%p", label, window->Name, window->Active || window->WasActive, window))
                    return;
                NodeDrawList(window->DrawList, "DrawList");
                ImGui::BulletText("Size: (%.1f,%.1f), SizeContents (%.1f,%.1f)", window->Size.x, window->Size.y, window->SizeContents.x, window->SizeContents.y);
                ImGui::BulletText("Scroll: (%.2f,%.2f)", window->Scroll.x, window->Scroll.y);
                if (window->RootWindow != window) NodeWindow(window->RootWindow, "RootWindow");
                if (window->DC.ChildWindows.Size > 0) NodeWindows(window->DC.ChildWindows, "ChildWindows");
                ImGui::BulletText("Storage: %d bytes", window->StateStorage.Data.Size * (int)sizeof(ImGuiStorage::Pair));
                ImGui::TreePop();
            }
        };

        ImGuiContext& g = *GImGui;                // Access private state
        Funcs::NodeWindows(g.Windows, "Windows");
        if (ImGui::TreeNode("DrawList", "Active DrawLists (%d)", g.RenderDrawLists[0].Size))
        {
            for (int i = 0; i < g.RenderDrawLists[0].Size; i++)
                Funcs::NodeDrawList(g.RenderDrawLists[0][i], "DrawList");
            ImGui::TreePop();
        }
        if (ImGui::TreeNode("Popups", "Open Popups Stack (%d)", g.OpenPopupStack.Size))
        {
            for (int i = 0; i < g.OpenPopupStack.Size; i++)
            {
                ImGuiWindow* window = g.OpenPopupStack[i].Window;
                ImGui::BulletText("PopupID: %08x, Window: '%s'%s%s", g.OpenPopupStack[i].PopupId, window ? window->Name : "NULL", window && (window->Flags & ImGuiWindowFlags_ChildWindow) ? " ChildWindow" : "", window && (window->Flags & ImGuiWindowFlags_ChildMenu) ? " ChildMenu" : "");
            }
            ImGui::TreePop();
        }
        if (ImGui::TreeNode("Basic state"))
        {
            ImGui::Text("FocusedWindow: '%s'", g.FocusedWindow ? g.FocusedWindow->Name : "NULL");
            ImGui::Text("HoveredWindow: '%s'", g.HoveredWindow ? g.HoveredWindow->Name : "NULL");
            ImGui::Text("HoveredRootWindow: '%s'", g.HoveredRootWindow ? g.HoveredRootWindow->Name : "NULL");
            ImGui::Text("HoveredID: 0x%08X/0x%08X", g.HoveredId, g.HoveredIdPreviousFrame); // Data is "in-flight" so depending on when the Metrics window is called we may see current frame information or not
            ImGui::Text("ActiveID: 0x%08X/0x%08X", g.ActiveId, g.ActiveIdPreviousFrame);
            ImGui::TreePop();
        }
    }
    ImGui::End();
}

//-----------------------------------------------------------------------------

// Include imgui_user.inl at the end of imgui.cpp to access private data/functions that aren't exposed.
// Prefer just including imgui_internal.h from your code rather than using this define. If a declaration is missing from imgui_internal.h add it or request it on the github.
#ifdef IMGUI_INCLUDE_IMGUI_USER_INL
#include "imgui_user.inl"
#endif

//-----------------------------------------------------------------------------<|MERGE_RESOLUTION|>--- conflicted
+++ resolved
@@ -4257,11 +4257,6 @@
         window->DC.ItemWidthStack.resize(0);
         window->DC.AllowKeyboardFocusStack.resize(0);
         window->DC.ButtonRepeatStack.resize(0);
-<<<<<<< HEAD
-=======
-        window->DC.TextWrapPosStack.resize(0);
-        window->DC.ColorEditMode = ImGuiColorEditMode_UserSelect;
->>>>>>> 4bc3f9d1
         window->DC.ColumnsCurrent = 0;
         window->DC.ColumnsCount = 1;
         window->DC.ColumnsStartPosY = window->DC.CursorPos.y;

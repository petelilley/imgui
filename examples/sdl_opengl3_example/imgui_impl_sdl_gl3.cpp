// ImGui SDL2 binding with OpenGL3
// In this binding, ImTextureID is used to store an OpenGL 'GLuint' texture identifier. Read the FAQ about ImTextureID in imgui.cpp.
// (SDL is a cross-platform general purpose library for handling windows, inputs, OpenGL/Vulkan graphics context creation, etc.)
// (GL3W is a helper library to access OpenGL functions since there is no standard header to access modern OpenGL functions easily. Alternatives are GLEW, Glad, etc.)

// You can copy and use unmodified imgui_impl_* files in your project. See main.cpp for an example of using this.
// If you use this binding you'll need to call 4 functions: ImGui_ImplXXXX_Init(), ImGui_ImplXXXX_NewFrame(), ImGui::Render() and ImGui_ImplXXXX_Shutdown().
// If you are new to ImGui, see examples/README.txt and documentation at the top of imgui.cpp.
// https://github.com/ocornut/imgui

#include "imgui.h"
#include "imgui_impl_sdl_gl3.h"

// SDL,GL3W
#include <SDL.h>
#include <SDL_syswm.h>
#include <GL/gl3w.h>    // This example is using gl3w to access OpenGL functions (because it is small). You may use glew/glad/glLoadGen/etc. whatever already works for you.

// Data
static double       g_Time = 0.0f;
static bool         g_MousePressed[3] = { false, false, false };
static float        g_MouseHorizWheel = 0.0f;
static float        g_MouseWheel = 0.0f;
static GLuint       g_FontTexture = 0;
static int          g_ShaderHandle = 0, g_VertHandle = 0, g_FragHandle = 0;
static int          g_AttribLocationTex = 0, g_AttribLocationProjMtx = 0;
static int          g_AttribLocationPosition = 0, g_AttribLocationUV = 0, g_AttribLocationColor = 0;
static unsigned int g_VboHandle = 0, g_VaoHandle = 0, g_ElementsHandle = 0;

// This is the main rendering function that you have to implement and provide to ImGui (via setting up 'RenderDrawListsFn' in the ImGuiIO structure)
// Note that this implementation is little overcomplicated because we are saving/setting up/restoring every OpenGL state explicitly, in order to be able to run within any OpenGL engine that doesn't do so. 
// If text or lines are blurry when integrating ImGui in your engine: in your Render function, try translating your projection matrix by (0.5f,0.5f) or (0.375f,0.375f)
void ImGui_ImplSdlGL3_RenderDrawLists(ImDrawData* draw_data)
{
    // Avoid rendering when minimized, scale coordinates for retina displays (screen coordinates != framebuffer coordinates)
    ImGuiIO& io = ImGui::GetIO();
    int fb_width = (int)(io.DisplaySize.x * io.DisplayFramebufferScale.x);
    int fb_height = (int)(io.DisplaySize.y * io.DisplayFramebufferScale.y);
    if (fb_width == 0 || fb_height == 0)
        return;
    draw_data->ScaleClipRects(io.DisplayFramebufferScale);

    // Backup GL state
    GLenum last_active_texture; glGetIntegerv(GL_ACTIVE_TEXTURE, (GLint*)&last_active_texture);
    glActiveTexture(GL_TEXTURE0);
    GLint last_program; glGetIntegerv(GL_CURRENT_PROGRAM, &last_program);
    GLint last_texture; glGetIntegerv(GL_TEXTURE_BINDING_2D, &last_texture);
    GLint last_sampler; glGetIntegerv(GL_SAMPLER_BINDING, &last_sampler);
    GLint last_array_buffer; glGetIntegerv(GL_ARRAY_BUFFER_BINDING, &last_array_buffer);
    GLint last_element_array_buffer; glGetIntegerv(GL_ELEMENT_ARRAY_BUFFER_BINDING, &last_element_array_buffer);
    GLint last_vertex_array; glGetIntegerv(GL_VERTEX_ARRAY_BINDING, &last_vertex_array);
    GLint last_polygon_mode[2]; glGetIntegerv(GL_POLYGON_MODE, last_polygon_mode);
    GLint last_viewport[4]; glGetIntegerv(GL_VIEWPORT, last_viewport);
    GLint last_scissor_box[4]; glGetIntegerv(GL_SCISSOR_BOX, last_scissor_box);
    GLenum last_blend_src_rgb; glGetIntegerv(GL_BLEND_SRC_RGB, (GLint*)&last_blend_src_rgb);
    GLenum last_blend_dst_rgb; glGetIntegerv(GL_BLEND_DST_RGB, (GLint*)&last_blend_dst_rgb);
    GLenum last_blend_src_alpha; glGetIntegerv(GL_BLEND_SRC_ALPHA, (GLint*)&last_blend_src_alpha);
    GLenum last_blend_dst_alpha; glGetIntegerv(GL_BLEND_DST_ALPHA, (GLint*)&last_blend_dst_alpha);
    GLenum last_blend_equation_rgb; glGetIntegerv(GL_BLEND_EQUATION_RGB, (GLint*)&last_blend_equation_rgb);
    GLenum last_blend_equation_alpha; glGetIntegerv(GL_BLEND_EQUATION_ALPHA, (GLint*)&last_blend_equation_alpha);
    GLboolean last_enable_blend = glIsEnabled(GL_BLEND);
    GLboolean last_enable_cull_face = glIsEnabled(GL_CULL_FACE);
    GLboolean last_enable_depth_test = glIsEnabled(GL_DEPTH_TEST);
    GLboolean last_enable_scissor_test = glIsEnabled(GL_SCISSOR_TEST);

    // Setup render state: alpha-blending enabled, no face culling, no depth testing, scissor enabled, polygon fill
    glEnable(GL_BLEND);
    glBlendEquation(GL_FUNC_ADD);
    glBlendFunc(GL_SRC_ALPHA, GL_ONE_MINUS_SRC_ALPHA);
    glDisable(GL_CULL_FACE);
    glDisable(GL_DEPTH_TEST);
    glEnable(GL_SCISSOR_TEST);
    glPolygonMode(GL_FRONT_AND_BACK, GL_FILL);

    // Setup viewport, orthographic projection matrix
    glViewport(0, 0, (GLsizei)fb_width, (GLsizei)fb_height);
    const float ortho_projection[4][4] =
    {
        { 2.0f/io.DisplaySize.x, 0.0f,                   0.0f, 0.0f },
        { 0.0f,                  2.0f/-io.DisplaySize.y, 0.0f, 0.0f },
        { 0.0f,                  0.0f,                  -1.0f, 0.0f },
        {-1.0f,                  1.0f,                   0.0f, 1.0f },
    };
    glUseProgram(g_ShaderHandle);
    glUniform1i(g_AttribLocationTex, 0);
    glUniformMatrix4fv(g_AttribLocationProjMtx, 1, GL_FALSE, &ortho_projection[0][0]);
    glBindVertexArray(g_VaoHandle);
    glBindSampler(0, 0); // Rely on combined texture/sampler state.

    for (int n = 0; n < draw_data->CmdListsCount; n++)
    {
        const ImDrawList* cmd_list = draw_data->CmdLists[n];
        const ImDrawIdx* idx_buffer_offset = 0;

        glBindBuffer(GL_ARRAY_BUFFER, g_VboHandle);
        glBufferData(GL_ARRAY_BUFFER, (GLsizeiptr)cmd_list->VtxBuffer.Size * sizeof(ImDrawVert), (const GLvoid*)cmd_list->VtxBuffer.Data, GL_STREAM_DRAW);

        glBindBuffer(GL_ELEMENT_ARRAY_BUFFER, g_ElementsHandle);
        glBufferData(GL_ELEMENT_ARRAY_BUFFER, (GLsizeiptr)cmd_list->IdxBuffer.Size * sizeof(ImDrawIdx), (const GLvoid*)cmd_list->IdxBuffer.Data, GL_STREAM_DRAW);

        for (int cmd_i = 0; cmd_i < cmd_list->CmdBuffer.Size; cmd_i++)
        {
            const ImDrawCmd* pcmd = &cmd_list->CmdBuffer[cmd_i];
            if (pcmd->UserCallback)
            {
                pcmd->UserCallback(cmd_list, pcmd);
            }
            else
            {
                glBindTexture(GL_TEXTURE_2D, (GLuint)(intptr_t)pcmd->TextureId);
                glScissor((int)pcmd->ClipRect.x, (int)(fb_height - pcmd->ClipRect.w), (int)(pcmd->ClipRect.z - pcmd->ClipRect.x), (int)(pcmd->ClipRect.w - pcmd->ClipRect.y));
                glDrawElements(GL_TRIANGLES, (GLsizei)pcmd->ElemCount, sizeof(ImDrawIdx) == 2 ? GL_UNSIGNED_SHORT : GL_UNSIGNED_INT, idx_buffer_offset);
            }
            idx_buffer_offset += pcmd->ElemCount;
        }
    }

    // Restore modified GL state
    glUseProgram(last_program);
    glBindTexture(GL_TEXTURE_2D, last_texture);
    glBindSampler(0, last_sampler);
    glActiveTexture(last_active_texture);
    glBindVertexArray(last_vertex_array);
    glBindBuffer(GL_ARRAY_BUFFER, last_array_buffer);
    glBindBuffer(GL_ELEMENT_ARRAY_BUFFER, last_element_array_buffer);
    glBlendEquationSeparate(last_blend_equation_rgb, last_blend_equation_alpha);
    glBlendFuncSeparate(last_blend_src_rgb, last_blend_dst_rgb, last_blend_src_alpha, last_blend_dst_alpha);
    if (last_enable_blend) glEnable(GL_BLEND); else glDisable(GL_BLEND);
    if (last_enable_cull_face) glEnable(GL_CULL_FACE); else glDisable(GL_CULL_FACE);
    if (last_enable_depth_test) glEnable(GL_DEPTH_TEST); else glDisable(GL_DEPTH_TEST);
    if (last_enable_scissor_test) glEnable(GL_SCISSOR_TEST); else glDisable(GL_SCISSOR_TEST);
    glPolygonMode(GL_FRONT_AND_BACK, last_polygon_mode[0]);
    glViewport(last_viewport[0], last_viewport[1], (GLsizei)last_viewport[2], (GLsizei)last_viewport[3]);
    glScissor(last_scissor_box[0], last_scissor_box[1], (GLsizei)last_scissor_box[2], (GLsizei)last_scissor_box[3]);
}

static const char* ImGui_ImplSdlGL3_GetClipboardText(void*)
{
    return SDL_GetClipboardText();
}

static void ImGui_ImplSdlGL3_SetClipboardText(void*, const char* text)
{
    SDL_SetClipboardText(text);
}

// You can read the io.WantCaptureMouse, io.WantCaptureKeyboard flags to tell if dear imgui wants to use your inputs.
// - When io.WantCaptureMouse is true, do not dispatch mouse input data to your main application.
// - When io.WantCaptureKeyboard is true, do not dispatch keyboard input data to your main application.
// Generally you may always pass all inputs to dear imgui, and hide them from your application based on those two flags.
bool ImGui_ImplSdlGL3_ProcessEvent(SDL_Event* event)
{
    ImGuiIO& io = ImGui::GetIO();
    switch (event->type)
    {
    case SDL_MOUSEWHEEL:
        {
            if (event->wheel.x > 0)
                g_MouseHorizWheel = 1;
            if (event->wheel.x < 0)
                g_MouseHorizWheel = -1;
            if (event->wheel.y > 0)
                g_MouseWheel = 1;
            if (event->wheel.y < 0)
                g_MouseWheel = -1;
            return true;
        }
    case SDL_MOUSEBUTTONDOWN:
        {
            if (event->button.button == SDL_BUTTON_LEFT) g_MousePressed[0] = true;
            if (event->button.button == SDL_BUTTON_RIGHT) g_MousePressed[1] = true;
            if (event->button.button == SDL_BUTTON_MIDDLE) g_MousePressed[2] = true;
            return true;
        }
    case SDL_TEXTINPUT:
        {
            io.AddInputCharactersUTF8(event->text.text);
            return true;
        }
    case SDL_KEYDOWN:
    case SDL_KEYUP:
        {
            int key = event->key.keysym.sym & ~SDLK_SCANCODE_MASK;
            io.KeysDown[key] = (event->type == SDL_KEYDOWN);
            io.KeyShift = ((SDL_GetModState() & KMOD_SHIFT) != 0);
            io.KeyCtrl = ((SDL_GetModState() & KMOD_CTRL) != 0);
            io.KeyAlt = ((SDL_GetModState() & KMOD_ALT) != 0);
            io.KeySuper = ((SDL_GetModState() & KMOD_GUI) != 0);
            return true;
        }
    }
    return false;
}

void ImGui_ImplSdlGL3_CreateFontsTexture()
{
    // Build texture atlas
    ImGuiIO& io = ImGui::GetIO();
    unsigned char* pixels;
    int width, height;
    io.Fonts->GetTexDataAsRGBA32(&pixels, &width, &height);   // Load as RGBA 32-bits for OpenGL3 demo because it is more likely to be compatible with user's existing shader.

    // Upload texture to graphics system
    GLint last_texture;
    glGetIntegerv(GL_TEXTURE_BINDING_2D, &last_texture);
    glGenTextures(1, &g_FontTexture);
    glBindTexture(GL_TEXTURE_2D, g_FontTexture);
    glTexParameteri(GL_TEXTURE_2D, GL_TEXTURE_MIN_FILTER, GL_LINEAR);
    glTexParameteri(GL_TEXTURE_2D, GL_TEXTURE_MAG_FILTER, GL_LINEAR);
    glPixelStorei(GL_UNPACK_ROW_LENGTH, 0);
    glTexImage2D(GL_TEXTURE_2D, 0, GL_RGBA, width, height, 0, GL_RGBA, GL_UNSIGNED_BYTE, pixels);

    // Store our identifier
    io.Fonts->TexID = (void *)(intptr_t)g_FontTexture;

    // Restore state
    glBindTexture(GL_TEXTURE_2D, last_texture);
}

bool ImGui_ImplSdlGL3_CreateDeviceObjects()
{
    // Backup GL state
    GLint last_texture, last_array_buffer, last_vertex_array;
    glGetIntegerv(GL_TEXTURE_BINDING_2D, &last_texture);
    glGetIntegerv(GL_ARRAY_BUFFER_BINDING, &last_array_buffer);
    glGetIntegerv(GL_VERTEX_ARRAY_BINDING, &last_vertex_array);

    const GLchar *vertex_shader =
        "#version 150\n"
        "uniform mat4 ProjMtx;\n"
        "in vec2 Position;\n"
        "in vec2 UV;\n"
        "in vec4 Color;\n"
        "out vec2 Frag_UV;\n"
        "out vec4 Frag_Color;\n"
        "void main()\n"
        "{\n"
        "	Frag_UV = UV;\n"
        "	Frag_Color = Color;\n"
        "	gl_Position = ProjMtx * vec4(Position.xy,0,1);\n"
        "}\n";

    const GLchar* fragment_shader =
        "#version 150\n"
        "uniform sampler2D Texture;\n"
        "in vec2 Frag_UV;\n"
        "in vec4 Frag_Color;\n"
        "out vec4 Out_Color;\n"
        "void main()\n"
        "{\n"
        "	Out_Color = Frag_Color * texture( Texture, Frag_UV.st);\n"
        "}\n";

    g_ShaderHandle = glCreateProgram();
    g_VertHandle = glCreateShader(GL_VERTEX_SHADER);
    g_FragHandle = glCreateShader(GL_FRAGMENT_SHADER);
    glShaderSource(g_VertHandle, 1, &vertex_shader, 0);
    glShaderSource(g_FragHandle, 1, &fragment_shader, 0);
    glCompileShader(g_VertHandle);
    glCompileShader(g_FragHandle);
    glAttachShader(g_ShaderHandle, g_VertHandle);
    glAttachShader(g_ShaderHandle, g_FragHandle);
    glLinkProgram(g_ShaderHandle);

    g_AttribLocationTex = glGetUniformLocation(g_ShaderHandle, "Texture");
    g_AttribLocationProjMtx = glGetUniformLocation(g_ShaderHandle, "ProjMtx");
    g_AttribLocationPosition = glGetAttribLocation(g_ShaderHandle, "Position");
    g_AttribLocationUV = glGetAttribLocation(g_ShaderHandle, "UV");
    g_AttribLocationColor = glGetAttribLocation(g_ShaderHandle, "Color");

    glGenBuffers(1, &g_VboHandle);
    glGenBuffers(1, &g_ElementsHandle);

    glGenVertexArrays(1, &g_VaoHandle);
    glBindVertexArray(g_VaoHandle);
    glBindBuffer(GL_ARRAY_BUFFER, g_VboHandle);
    glEnableVertexAttribArray(g_AttribLocationPosition);
    glEnableVertexAttribArray(g_AttribLocationUV);
    glEnableVertexAttribArray(g_AttribLocationColor);

    glVertexAttribPointer(g_AttribLocationPosition, 2, GL_FLOAT, GL_FALSE, sizeof(ImDrawVert), (GLvoid*)IM_OFFSETOF(ImDrawVert, pos));
    glVertexAttribPointer(g_AttribLocationUV, 2, GL_FLOAT, GL_FALSE, sizeof(ImDrawVert), (GLvoid*)IM_OFFSETOF(ImDrawVert, uv));
    glVertexAttribPointer(g_AttribLocationColor, 4, GL_UNSIGNED_BYTE, GL_TRUE, sizeof(ImDrawVert), (GLvoid*)IM_OFFSETOF(ImDrawVert, col));

    ImGui_ImplSdlGL3_CreateFontsTexture();

    // Restore modified GL state
    glBindTexture(GL_TEXTURE_2D, last_texture);
    glBindBuffer(GL_ARRAY_BUFFER, last_array_buffer);
    glBindVertexArray(last_vertex_array);

    return true;
}

void    ImGui_ImplSdlGL3_InvalidateDeviceObjects()
{
    if (g_VaoHandle) glDeleteVertexArrays(1, &g_VaoHandle);
    if (g_VboHandle) glDeleteBuffers(1, &g_VboHandle);
    if (g_ElementsHandle) glDeleteBuffers(1, &g_ElementsHandle);
    g_VaoHandle = g_VboHandle = g_ElementsHandle = 0;

    if (g_ShaderHandle && g_VertHandle) glDetachShader(g_ShaderHandle, g_VertHandle);
    if (g_VertHandle) glDeleteShader(g_VertHandle);
    g_VertHandle = 0;

    if (g_ShaderHandle && g_FragHandle) glDetachShader(g_ShaderHandle, g_FragHandle);
    if (g_FragHandle) glDeleteShader(g_FragHandle);
    g_FragHandle = 0;

    if (g_ShaderHandle) glDeleteProgram(g_ShaderHandle);
    g_ShaderHandle = 0;

    if (g_FontTexture)
    {
        glDeleteTextures(1, &g_FontTexture);
        ImGui::GetIO().Fonts->TexID = 0;
        g_FontTexture = 0;
    }
}

bool    ImGui_ImplSdlGL3_Init(SDL_Window* window)
{
    ImGuiIO& io = ImGui::GetIO();
    io.KeyMap[ImGuiKey_Tab] = SDLK_TAB;                     // Keyboard mapping. ImGui will use those indices to peek into the io.KeyDown[] array.
    io.KeyMap[ImGuiKey_LeftArrow] = SDL_SCANCODE_LEFT;
    io.KeyMap[ImGuiKey_RightArrow] = SDL_SCANCODE_RIGHT;
    io.KeyMap[ImGuiKey_UpArrow] = SDL_SCANCODE_UP;
    io.KeyMap[ImGuiKey_DownArrow] = SDL_SCANCODE_DOWN;
    io.KeyMap[ImGuiKey_PageUp] = SDL_SCANCODE_PAGEUP;
    io.KeyMap[ImGuiKey_PageDown] = SDL_SCANCODE_PAGEDOWN;
    io.KeyMap[ImGuiKey_Home] = SDL_SCANCODE_HOME;
    io.KeyMap[ImGuiKey_End] = SDL_SCANCODE_END;
    io.KeyMap[ImGuiKey_Insert] = SDL_SCANCODE_INSERT;
    io.KeyMap[ImGuiKey_Delete] = SDLK_DELETE;
    io.KeyMap[ImGuiKey_Backspace] = SDLK_BACKSPACE;
    io.KeyMap[ImGuiKey_Enter] = SDLK_RETURN;
    io.KeyMap[ImGuiKey_Escape] = SDLK_ESCAPE;
    io.KeyMap[ImGuiKey_A] = SDLK_a;
    io.KeyMap[ImGuiKey_C] = SDLK_c;
    io.KeyMap[ImGuiKey_V] = SDLK_v;
    io.KeyMap[ImGuiKey_X] = SDLK_x;
    io.KeyMap[ImGuiKey_Y] = SDLK_y;
    io.KeyMap[ImGuiKey_Z] = SDLK_z;

    io.RenderDrawListsFn = ImGui_ImplSdlGL3_RenderDrawLists;   // Alternatively you can set this to NULL and call ImGui::GetDrawData() after ImGui::Render() to get the same ImDrawData pointer.
    io.SetClipboardTextFn = ImGui_ImplSdlGL3_SetClipboardText;
    io.GetClipboardTextFn = ImGui_ImplSdlGL3_GetClipboardText;
    io.ClipboardUserData = NULL;

#ifdef _WIN32
    SDL_SysWMinfo wmInfo;
    SDL_VERSION(&wmInfo.version);
    SDL_GetWindowWMInfo(window, &wmInfo);
    io.ImeWindowHandle = wmInfo.info.win.window;
#else
    (void)window;
#endif

    return true;
}

void ImGui_ImplSdlGL3_Shutdown()
{
    ImGui_ImplSdlGL3_InvalidateDeviceObjects();
    ImGui::Shutdown();
}

void ImGui_ImplSdlGL3_NewFrame(SDL_Window* window)
{
    if (!g_FontTexture)
        ImGui_ImplSdlGL3_CreateDeviceObjects();

    ImGuiIO& io = ImGui::GetIO();

    // Setup display size (every frame to accommodate for window resizing)
    int w, h;
    int display_w, display_h;
    SDL_GetWindowSize(window, &w, &h);
    SDL_GL_GetDrawableSize(window, &display_w, &display_h);
    io.DisplaySize = ImVec2((float)w, (float)h);
    io.DisplayFramebufferScale = ImVec2(w > 0 ? ((float)display_w / w) : 0, h > 0 ? ((float)display_h / h) : 0);

    // Setup time step
    Uint32	time = SDL_GetTicks();
    double current_time = time / 1000.0;
    io.DeltaTime = g_Time > 0.0 ? (float)(current_time - g_Time) : (float)(1.0f / 60.0f);
    g_Time = current_time;

    // Setup mouse inputs (we already got mouse wheel, keyboard keys & characters from our event handler)
    int mx, my;
<<<<<<< HEAD
    Uint32 mouse_buttons = SDL_GetMouseState(&mx, &my);
    io.MousePos = ImVec2(-FLT_MAX, -FLT_MAX);
    io.MouseWheel = g_MouseWheel;
    io.MouseDown[0] = g_MousePressed[0] || (mouse_buttons & SDL_BUTTON(SDL_BUTTON_LEFT)) != 0;  // If a mouse press event came, always pass it as "mouse held this frame", so we don't miss click-release events that are shorter than 1 frame.
    io.MouseDown[1] = g_MousePressed[1] || (mouse_buttons & SDL_BUTTON(SDL_BUTTON_RIGHT)) != 0;
    io.MouseDown[2] = g_MousePressed[2] || (mouse_buttons & SDL_BUTTON(SDL_BUTTON_MIDDLE)) != 0;
    g_MousePressed[0] = g_MousePressed[1] = g_MousePressed[2] = false;
    g_MouseWheel = 0.0f;
=======
    Uint32 mouseMask = SDL_GetMouseState(&mx, &my);
    if (SDL_GetWindowFlags(window) & SDL_WINDOW_MOUSE_FOCUS)
        io.MousePos = ImVec2((float)mx, (float)my);   // Mouse position, in pixels (set to -1,-1 if no mouse / on another screen, etc.)
    else
        io.MousePos = ImVec2(-FLT_MAX, -FLT_MAX);

    io.MouseDown[0] = g_MousePressed[0] || (mouseMask & SDL_BUTTON(SDL_BUTTON_LEFT)) != 0;		// If a mouse press event came, always pass it as "mouse held this frame", so we don't miss click-release events that are shorter than 1 frame.
    io.MouseDown[1] = g_MousePressed[1] || (mouseMask & SDL_BUTTON(SDL_BUTTON_RIGHT)) != 0;
    io.MouseDown[2] = g_MousePressed[2] || (mouseMask & SDL_BUTTON(SDL_BUTTON_MIDDLE)) != 0;
    g_MousePressed[0] = g_MousePressed[1] = g_MousePressed[2] = false;

    io.MouseHorizWheel = g_MouseHorizWheel;
    io.MouseWheel = g_MouseWheel;
    g_MouseHorizWheel = g_MouseWheel = 0.0f;
>>>>>>> 77a31073

    // We need to use SDL_CaptureMouse() to easily retrieve mouse coordinates outside of the client area. This is only supported from SDL 2.0.4 (released Jan 2016)
#if (SDL_MAJOR_VERSION >= 2) && (SDL_MINOR_VERSION >= 0) && (SDL_PATCHLEVEL >= 4)   
    if ((SDL_GetWindowFlags(window) & (SDL_WINDOW_MOUSE_FOCUS | SDL_WINDOW_MOUSE_CAPTURE)) != 0)
        io.MousePos = ImVec2((float)mx, (float)my);
    bool any_mouse_button_down = false;
    for (int n = 0; n < IM_ARRAYSIZE(io.MouseDown); n++)
        any_mouse_button_down |= io.MouseDown[n];
    if (any_mouse_button_down && (SDL_GetWindowFlags(window) & SDL_WINDOW_MOUSE_CAPTURE) == 0)
        SDL_CaptureMouse(SDL_TRUE);
    if (!any_mouse_button_down && (SDL_GetWindowFlags(window) & SDL_WINDOW_MOUSE_CAPTURE) != 0)
        SDL_CaptureMouse(SDL_FALSE);
#else
    if ((SDL_GetWindowFlags(window) & SDL_WINDOW_INPUT_FOCUS) != 0)
        io.MousePos = ImVec2((float)mx, (float)my);
#endif

    // Hide OS mouse cursor if ImGui is drawing it
    SDL_ShowCursor(io.MouseDrawCursor ? 0 : 1);

    // Start the frame. This call will update the io.WantCaptureMouse, io.WantCaptureKeyboard flag that you can use to dispatch inputs (or not) to your application.
    ImGui::NewFrame();
}<|MERGE_RESOLUTION|>--- conflicted
+++ resolved
@@ -388,31 +388,15 @@
 
     // Setup mouse inputs (we already got mouse wheel, keyboard keys & characters from our event handler)
     int mx, my;
-<<<<<<< HEAD
     Uint32 mouse_buttons = SDL_GetMouseState(&mx, &my);
     io.MousePos = ImVec2(-FLT_MAX, -FLT_MAX);
     io.MouseWheel = g_MouseWheel;
+    io.MouseHorizWheel = g_MouseHorizWheel;
     io.MouseDown[0] = g_MousePressed[0] || (mouse_buttons & SDL_BUTTON(SDL_BUTTON_LEFT)) != 0;  // If a mouse press event came, always pass it as "mouse held this frame", so we don't miss click-release events that are shorter than 1 frame.
     io.MouseDown[1] = g_MousePressed[1] || (mouse_buttons & SDL_BUTTON(SDL_BUTTON_RIGHT)) != 0;
     io.MouseDown[2] = g_MousePressed[2] || (mouse_buttons & SDL_BUTTON(SDL_BUTTON_MIDDLE)) != 0;
     g_MousePressed[0] = g_MousePressed[1] = g_MousePressed[2] = false;
-    g_MouseWheel = 0.0f;
-=======
-    Uint32 mouseMask = SDL_GetMouseState(&mx, &my);
-    if (SDL_GetWindowFlags(window) & SDL_WINDOW_MOUSE_FOCUS)
-        io.MousePos = ImVec2((float)mx, (float)my);   // Mouse position, in pixels (set to -1,-1 if no mouse / on another screen, etc.)
-    else
-        io.MousePos = ImVec2(-FLT_MAX, -FLT_MAX);
-
-    io.MouseDown[0] = g_MousePressed[0] || (mouseMask & SDL_BUTTON(SDL_BUTTON_LEFT)) != 0;		// If a mouse press event came, always pass it as "mouse held this frame", so we don't miss click-release events that are shorter than 1 frame.
-    io.MouseDown[1] = g_MousePressed[1] || (mouseMask & SDL_BUTTON(SDL_BUTTON_RIGHT)) != 0;
-    io.MouseDown[2] = g_MousePressed[2] || (mouseMask & SDL_BUTTON(SDL_BUTTON_MIDDLE)) != 0;
-    g_MousePressed[0] = g_MousePressed[1] = g_MousePressed[2] = false;
-
-    io.MouseHorizWheel = g_MouseHorizWheel;
-    io.MouseWheel = g_MouseWheel;
     g_MouseHorizWheel = g_MouseWheel = 0.0f;
->>>>>>> 77a31073
 
     // We need to use SDL_CaptureMouse() to easily retrieve mouse coordinates outside of the client area. This is only supported from SDL 2.0.4 (released Jan 2016)
 #if (SDL_MAJOR_VERSION >= 2) && (SDL_MINOR_VERSION >= 0) && (SDL_PATCHLEVEL >= 4)   

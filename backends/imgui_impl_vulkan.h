--- conflicted
+++ resolved
@@ -2,13 +2,9 @@
 // This needs to be used along with a Platform Backend (e.g. GLFW, SDL, Win32, custom..)
 
 // Implemented features:
-<<<<<<< HEAD
+//  [x] Renderer: User texture binding. Use 'VkDescriptorSet' as ImTextureID. Read the FAQ about ImTextureID! See https://github.com/ocornut/imgui/pull/914 for discussions.
 //  [X] Renderer: Large meshes support (64k+ vertices) with 16-bit indices.
 //  [x] Renderer: Multi-viewport / platform windows. With issues (flickering when creating a new viewport).
-=======
->>>>>>> 13fbd994
-//  [!] Renderer: User texture binding. Use 'VkDescriptorSet' as ImTextureID. Read the FAQ about ImTextureID! See https://github.com/ocornut/imgui/pull/914 for discussions.
-//  [X] Renderer: Large meshes support (64k+ vertices) with 16-bit indices.
 
 // Important: on 32-bit systems, user texture binding is only supported if your imconfig file has '#define ImTextureID ImU64'.
 // See imgui_impl_vulkan.cpp file for details.

// dear imgui, v1.90 WIP
// (headers)

// Help:
// - See links below.
// - Call and read ImGui::ShowDemoWindow() in imgui_demo.cpp. All applications in examples/ are doing that.
// - Read top of imgui.cpp for more details, links and comments.

// Resources:
// - FAQ                   https://dearimgui.com/faq
// - Getting Started       https://dearimgui.com/getting-started
// - Homepage              https://github.com/ocornut/imgui
// - Releases & changelog  https://github.com/ocornut/imgui/releases
// - Gallery               https://github.com/ocornut/imgui/issues/6897 (please post your screenshots/video there!)
// - Wiki                  https://github.com/ocornut/imgui/wiki (lots of good stuff there)
// - Glossary              https://github.com/ocornut/imgui/wiki/Glossary
// - Issues & support      https://github.com/ocornut/imgui/issues
// - Tests & Automation    https://github.com/ocornut/imgui_test_engine

// For first-time users having issues compiling/linking/running/loading fonts:
// please post in https://github.com/ocornut/imgui/discussions if you cannot find a solution in resources above.
// Everything else should be asked in 'Issues'! We are building a database of cross-linked knowledge there.

// Library Version
// (Integer encoded as XYYZZ for use in #if preprocessor conditionals, e.g. '#if IMGUI_VERSION_NUM >= 12345')
#define IMGUI_VERSION       "1.90 WIP"
#define IMGUI_VERSION_NUM   18997
#define IMGUI_HAS_TABLE
#define IMGUI_HAS_VIEWPORT          // Viewport WIP branch
#define IMGUI_HAS_DOCK              // Docking WIP branch

/*

Index of this file:
// [SECTION] Header mess
// [SECTION] Forward declarations and basic types
// [SECTION] Dear ImGui end-user API functions
// [SECTION] Flags & Enumerations
// [SECTION] Helpers: Memory allocations macros, ImVector<>
// [SECTION] ImGuiStyle
// [SECTION] ImGuiIO
// [SECTION] Misc data structures (ImGuiInputTextCallbackData, ImGuiSizeCallbackData, ImGuiWindowClass, ImGuiPayload, ImGuiTableSortSpecs, ImGuiTableColumnSortSpecs)
// [SECTION] Helpers (ImGuiOnceUponAFrame, ImGuiTextFilter, ImGuiTextBuffer, ImGuiStorage, ImGuiListClipper, Math Operators, ImColor)
// [SECTION] Drawing API (ImDrawCallback, ImDrawCmd, ImDrawIdx, ImDrawVert, ImDrawChannel, ImDrawListSplitter, ImDrawFlags, ImDrawListFlags, ImDrawList, ImDrawData)
// [SECTION] Font API (ImFontConfig, ImFontGlyph, ImFontGlyphRangesBuilder, ImFontAtlasFlags, ImFontAtlas, ImFont)
// [SECTION] Viewports (ImGuiViewportFlags, ImGuiViewport)
// [SECTION] Platform Dependent Interfaces (ImGuiPlatformIO, ImGuiPlatformMonitor, ImGuiPlatformImeData)
// [SECTION] Obsolete functions and types

*/

#pragma once

// Configuration file with compile-time options
// (edit imconfig.h or '#define IMGUI_USER_CONFIG "myfilename.h" from your build system)
#ifdef IMGUI_USER_CONFIG
#include IMGUI_USER_CONFIG
#endif
#include "imconfig.h"

#ifndef IMGUI_DISABLE

//-----------------------------------------------------------------------------
// [SECTION] Header mess
//-----------------------------------------------------------------------------

// Includes
#include <float.h>                  // FLT_MIN, FLT_MAX
#include <stdarg.h>                 // va_list, va_start, va_end
#include <stddef.h>                 // ptrdiff_t, NULL
#include <string.h>                 // memset, memmove, memcpy, strlen, strchr, strcpy, strcmp

// Define attributes of all API symbols declarations (e.g. for DLL under Windows)
// IMGUI_API is used for core imgui functions, IMGUI_IMPL_API is used for the default backends files (imgui_impl_xxx.h)
// Using dear imgui via a shared library is not recommended: we don't guarantee backward nor forward ABI compatibility + this is a call-heavy library and function call overhead adds up.
#ifndef IMGUI_API
#define IMGUI_API
#endif
#ifndef IMGUI_IMPL_API
#define IMGUI_IMPL_API              IMGUI_API
#endif

// Helper Macros
#ifndef IM_ASSERT
#include <assert.h>
#define IM_ASSERT(_EXPR)            assert(_EXPR)                               // You can override the default assert handler by editing imconfig.h
#endif
#define IM_ARRAYSIZE(_ARR)          ((int)(sizeof(_ARR) / sizeof(*(_ARR))))     // Size of a static C-style array. Don't use on pointers!
#define IM_UNUSED(_VAR)             ((void)(_VAR))                              // Used to silence "unused variable warnings". Often useful as asserts may be stripped out from final builds.
#define IM_OFFSETOF(_TYPE,_MEMBER)  offsetof(_TYPE, _MEMBER)                    // Offset of _MEMBER within _TYPE. Standardized as offsetof() in C++11
#define IMGUI_CHECKVERSION()        ImGui::DebugCheckVersionAndDataLayout(IMGUI_VERSION, sizeof(ImGuiIO), sizeof(ImGuiStyle), sizeof(ImVec2), sizeof(ImVec4), sizeof(ImDrawVert), sizeof(ImDrawIdx))

// Helper Macros - IM_FMTARGS, IM_FMTLIST: Apply printf-style warnings to our formatting functions.
#if !defined(IMGUI_USE_STB_SPRINTF) && defined(__MINGW32__) && !defined(__clang__)
#define IM_FMTARGS(FMT)             __attribute__((format(gnu_printf, FMT, FMT+1)))
#define IM_FMTLIST(FMT)             __attribute__((format(gnu_printf, FMT, 0)))
#elif !defined(IMGUI_USE_STB_SPRINTF) && (defined(__clang__) || defined(__GNUC__))
#define IM_FMTARGS(FMT)             __attribute__((format(printf, FMT, FMT+1)))
#define IM_FMTLIST(FMT)             __attribute__((format(printf, FMT, 0)))
#else
#define IM_FMTARGS(FMT)
#define IM_FMTLIST(FMT)
#endif

// Disable some of MSVC most aggressive Debug runtime checks in function header/footer (used in some simple/low-level functions)
#if defined(_MSC_VER) && !defined(__clang__)  && !defined(__INTEL_COMPILER) && !defined(IMGUI_DEBUG_PARANOID)
#define IM_MSVC_RUNTIME_CHECKS_OFF      __pragma(runtime_checks("",off))     __pragma(check_stack(off)) __pragma(strict_gs_check(push,off))
#define IM_MSVC_RUNTIME_CHECKS_RESTORE  __pragma(runtime_checks("",restore)) __pragma(check_stack())    __pragma(strict_gs_check(pop))
#else
#define IM_MSVC_RUNTIME_CHECKS_OFF
#define IM_MSVC_RUNTIME_CHECKS_RESTORE
#endif

// Warnings
#ifdef _MSC_VER
#pragma warning (push)
#pragma warning (disable: 26495)    // [Static Analyzer] Variable 'XXX' is uninitialized. Always initialize a member variable (type.6).
#endif
#if defined(__clang__)
#pragma clang diagnostic push
#if __has_warning("-Wunknown-warning-option")
#pragma clang diagnostic ignored "-Wunknown-warning-option"         // warning: unknown warning group 'xxx'
#endif
#pragma clang diagnostic ignored "-Wunknown-pragmas"                // warning: unknown warning group 'xxx'
#pragma clang diagnostic ignored "-Wold-style-cast"
#pragma clang diagnostic ignored "-Wzero-as-null-pointer-constant"
#pragma clang diagnostic ignored "-Wreserved-identifier"            // warning: identifier '_Xxx' is reserved because it starts with '_' followed by a capital letter
#elif defined(__GNUC__)
#pragma GCC diagnostic push
#pragma GCC diagnostic ignored "-Wpragmas"          // warning: unknown option after '#pragma GCC diagnostic' kind
#pragma GCC diagnostic ignored "-Wclass-memaccess"  // [__GNUC__ >= 8] warning: 'memset/memcpy' clearing/writing an object of type 'xxxx' with no trivial copy-assignment; use assignment or value-initialization instead
#endif

//-----------------------------------------------------------------------------
// [SECTION] Forward declarations and basic types
//-----------------------------------------------------------------------------

// Forward declarations
struct ImDrawChannel;               // Temporary storage to output draw commands out of order, used by ImDrawListSplitter and ImDrawList::ChannelsSplit()
struct ImDrawCmd;                   // A single draw command within a parent ImDrawList (generally maps to 1 GPU draw call, unless it is a callback)
struct ImDrawData;                  // All draw command lists required to render the frame + pos/size coordinates to use for the projection matrix.
struct ImDrawList;                  // A single draw command list (generally one per window, conceptually you may see this as a dynamic "mesh" builder)
struct ImDrawListSharedData;        // Data shared among multiple draw lists (typically owned by parent ImGui context, but you may create one yourself)
struct ImDrawListSplitter;          // Helper to split a draw list into different layers which can be drawn into out of order, then flattened back.
struct ImDrawVert;                  // A single vertex (pos + uv + col = 20 bytes by default. Override layout with IMGUI_OVERRIDE_DRAWVERT_STRUCT_LAYOUT)
struct ImFont;                      // Runtime data for a single font within a parent ImFontAtlas
struct ImFontAtlas;                 // Runtime data for multiple fonts, bake multiple fonts into a single texture, TTF/OTF font loader
struct ImFontBuilderIO;             // Opaque interface to a font builder (stb_truetype or FreeType).
struct ImFontConfig;                // Configuration data when adding a font or merging fonts
struct ImFontGlyph;                 // A single font glyph (code point + coordinates within in ImFontAtlas + offset)
struct ImFontGlyphRangesBuilder;    // Helper to build glyph ranges from text/string data
struct ImColor;                     // Helper functions to create a color that can be converted to either u32 or float4 (*OBSOLETE* please avoid using)
struct ImGuiContext;                // Dear ImGui context (opaque structure, unless including imgui_internal.h)
struct ImGuiIO;                     // Main configuration and I/O between your application and ImGui
struct ImGuiInputTextCallbackData;  // Shared state of InputText() when using custom ImGuiInputTextCallback (rare/advanced use)
struct ImGuiKeyData;                // Storage for ImGuiIO and IsKeyDown(), IsKeyPressed() etc functions.
struct ImGuiListClipper;            // Helper to manually clip large list of items
struct ImGuiOnceUponAFrame;         // Helper for running a block of code not more than once a frame
struct ImGuiPayload;                // User data payload for drag and drop operations
struct ImGuiPlatformIO;             // Multi-viewport support: interface for Platform/Renderer backends + viewports to render
struct ImGuiPlatformMonitor;        // Multi-viewport support: user-provided bounds for each connected monitor/display. Used when positioning popups and tooltips to avoid them straddling monitors
struct ImGuiPlatformImeData;        // Platform IME data for io.SetPlatformImeDataFn() function.
struct ImGuiSizeCallbackData;       // Callback data when using SetNextWindowSizeConstraints() (rare/advanced use)
struct ImGuiStorage;                // Helper for key->value storage
struct ImGuiStyle;                  // Runtime data for styling/colors
struct ImGuiTableSortSpecs;         // Sorting specifications for a table (often handling sort specs for a single column, occasionally more)
struct ImGuiTableColumnSortSpecs;   // Sorting specification for one column of a table
struct ImGuiTextBuffer;             // Helper to hold and append into a text buffer (~string builder)
struct ImGuiTextFilter;             // Helper to parse and apply text filters (e.g. "aaaaa[,bbbbb][,ccccc]")
struct ImGuiViewport;               // A Platform Window (always 1 unless multi-viewport are enabled. One per platform window to output to). In the future may represent Platform Monitor
struct ImGuiWindowClass;            // Window class (rare/advanced uses: provide hints to the platform backend via altered viewport flags and parent/child info)

// Enumerations
// - We don't use strongly typed enums much because they add constraints (can't extend in private code, can't store typed in bit fields, extra casting on iteration)
// - Tip: Use your programming IDE navigation facilities on the names in the _central column_ below to find the actual flags/enum lists!
//   In Visual Studio IDE: CTRL+comma ("Edit.GoToAll") can follow symbols in comments, whereas CTRL+F12 ("Edit.GoToImplementation") cannot.
//   With Visual Assist installed: ALT+G ("VAssistX.GoToImplementation") can also follow symbols in comments.
enum ImGuiKey : int;                // -> enum ImGuiKey              // Enum: A key identifier (ImGuiKey_XXX or ImGuiMod_XXX value)
enum ImGuiMouseSource : int;        // -> enum ImGuiMouseSource      // Enum; A mouse input source identifier (Mouse, TouchScreen, Pen)
typedef int ImGuiCol;               // -> enum ImGuiCol_             // Enum: A color identifier for styling
typedef int ImGuiCond;              // -> enum ImGuiCond_            // Enum: A condition for many Set*() functions
typedef int ImGuiDataType;          // -> enum ImGuiDataType_        // Enum: A primary data type
typedef int ImGuiDir;               // -> enum ImGuiDir_             // Enum: A cardinal direction
typedef int ImGuiMouseButton;       // -> enum ImGuiMouseButton_     // Enum: A mouse button identifier (0=left, 1=right, 2=middle)
typedef int ImGuiMouseCursor;       // -> enum ImGuiMouseCursor_     // Enum: A mouse cursor shape
typedef int ImGuiSortDirection;     // -> enum ImGuiSortDirection_   // Enum: A sorting direction (ascending or descending)
typedef int ImGuiStyleVar;          // -> enum ImGuiStyleVar_        // Enum: A variable identifier for styling
typedef int ImGuiTableBgTarget;     // -> enum ImGuiTableBgTarget_   // Enum: A color target for TableSetBgColor()

// Flags (declared as int for compatibility with old C++, to allow using as flags without overhead, and to not pollute the top of this file)
// - Tip: Use your programming IDE navigation facilities on the names in the _central column_ below to find the actual flags/enum lists!
//   In Visual Studio IDE: CTRL+comma ("Edit.GoToAll") can follow symbols in comments, whereas CTRL+F12 ("Edit.GoToImplementation") cannot.
//   With Visual Assist installed: ALT+G ("VAssistX.GoToImplementation") can also follow symbols in comments.
typedef int ImDrawFlags;            // -> enum ImDrawFlags_          // Flags: for ImDrawList functions
typedef int ImDrawListFlags;        // -> enum ImDrawListFlags_      // Flags: for ImDrawList instance
typedef int ImFontAtlasFlags;       // -> enum ImFontAtlasFlags_     // Flags: for ImFontAtlas build
typedef int ImGuiBackendFlags;      // -> enum ImGuiBackendFlags_    // Flags: for io.BackendFlags
typedef int ImGuiButtonFlags;       // -> enum ImGuiButtonFlags_     // Flags: for InvisibleButton()
typedef int ImGuiChildFlags;        // -> enum ImGuiChildFlags_      // Flags: for BeginChild()
typedef int ImGuiColorEditFlags;    // -> enum ImGuiColorEditFlags_  // Flags: for ColorEdit4(), ColorPicker4() etc.
typedef int ImGuiConfigFlags;       // -> enum ImGuiConfigFlags_     // Flags: for io.ConfigFlags
typedef int ImGuiComboFlags;        // -> enum ImGuiComboFlags_      // Flags: for BeginCombo()
typedef int ImGuiDockNodeFlags;     // -> enum ImGuiDockNodeFlags_   // Flags: for DockSpace()
typedef int ImGuiDragDropFlags;     // -> enum ImGuiDragDropFlags_   // Flags: for BeginDragDropSource(), AcceptDragDropPayload()
typedef int ImGuiFocusedFlags;      // -> enum ImGuiFocusedFlags_    // Flags: for IsWindowFocused()
typedef int ImGuiHoveredFlags;      // -> enum ImGuiHoveredFlags_    // Flags: for IsItemHovered(), IsWindowHovered() etc.
typedef int ImGuiInputTextFlags;    // -> enum ImGuiInputTextFlags_  // Flags: for InputText(), InputTextMultiline()
typedef int ImGuiKeyChord;          // -> ImGuiKey | ImGuiMod_XXX    // Flags: for storage only for now: an ImGuiKey optionally OR-ed with one or more ImGuiMod_XXX values.
typedef int ImGuiPopupFlags;        // -> enum ImGuiPopupFlags_      // Flags: for OpenPopup*(), BeginPopupContext*(), IsPopupOpen()
typedef int ImGuiSelectableFlags;   // -> enum ImGuiSelectableFlags_ // Flags: for Selectable()
typedef int ImGuiSliderFlags;       // -> enum ImGuiSliderFlags_     // Flags: for DragFloat(), DragInt(), SliderFloat(), SliderInt() etc.
typedef int ImGuiTabBarFlags;       // -> enum ImGuiTabBarFlags_     // Flags: for BeginTabBar()
typedef int ImGuiTabItemFlags;      // -> enum ImGuiTabItemFlags_    // Flags: for BeginTabItem()
typedef int ImGuiTableFlags;        // -> enum ImGuiTableFlags_      // Flags: For BeginTable()
typedef int ImGuiTableColumnFlags;  // -> enum ImGuiTableColumnFlags_// Flags: For TableSetupColumn()
typedef int ImGuiTableRowFlags;     // -> enum ImGuiTableRowFlags_   // Flags: For TableNextRow()
typedef int ImGuiTreeNodeFlags;     // -> enum ImGuiTreeNodeFlags_   // Flags: for TreeNode(), TreeNodeEx(), CollapsingHeader()
typedef int ImGuiViewportFlags;     // -> enum ImGuiViewportFlags_   // Flags: for ImGuiViewport
typedef int ImGuiWindowFlags;       // -> enum ImGuiWindowFlags_     // Flags: for Begin(), BeginChild()

// ImTexture: user data for renderer backend to identify a texture [Compile-time configurable type]
// - To use something else than an opaque void* pointer: override with e.g. '#define ImTextureID MyTextureType*' in your imconfig.h file.
// - This can be whatever to you want it to be! read the FAQ about ImTextureID for details.
#ifndef ImTextureID
typedef void* ImTextureID;          // Default: store a pointer or an integer fitting in a pointer (most renderer backends are ok with that)
#endif

// ImDrawIdx: vertex index. [Compile-time configurable type]
// - To use 16-bit indices + allow large meshes: backend need to set 'io.BackendFlags |= ImGuiBackendFlags_RendererHasVtxOffset' and handle ImDrawCmd::VtxOffset (recommended).
// - To use 32-bit indices: override with '#define ImDrawIdx unsigned int' in your imconfig.h file.
#ifndef ImDrawIdx
typedef unsigned short ImDrawIdx;   // Default: 16-bit (for maximum compatibility with renderer backends)
#endif

// Scalar data types
typedef unsigned int        ImGuiID;// A unique ID used by widgets (typically the result of hashing a stack of string)
typedef signed char         ImS8;   // 8-bit signed integer
typedef unsigned char       ImU8;   // 8-bit unsigned integer
typedef signed short        ImS16;  // 16-bit signed integer
typedef unsigned short      ImU16;  // 16-bit unsigned integer
typedef signed int          ImS32;  // 32-bit signed integer == int
typedef unsigned int        ImU32;  // 32-bit unsigned integer (often used to store packed colors)
typedef signed   long long  ImS64;  // 64-bit signed integer
typedef unsigned long long  ImU64;  // 64-bit unsigned integer

// Character types
// (we generally use UTF-8 encoded string in the API. This is storage specifically for a decoded character used for keyboard input and display)
typedef unsigned int ImWchar32;     // A single decoded U32 character/code point. We encode them as multi bytes UTF-8 when used in strings.
typedef unsigned short ImWchar16;   // A single decoded U16 character/code point. We encode them as multi bytes UTF-8 when used in strings.
#ifdef IMGUI_USE_WCHAR32            // ImWchar [configurable type: override in imconfig.h with '#define IMGUI_USE_WCHAR32' to support Unicode planes 1-16]
typedef ImWchar32 ImWchar;
#else
typedef ImWchar16 ImWchar;
#endif

// Callback and functions types
typedef int     (*ImGuiInputTextCallback)(ImGuiInputTextCallbackData* data);    // Callback function for ImGui::InputText()
typedef void    (*ImGuiSizeCallback)(ImGuiSizeCallbackData* data);              // Callback function for ImGui::SetNextWindowSizeConstraints()
typedef void*   (*ImGuiMemAllocFunc)(size_t sz, void* user_data);               // Function signature for ImGui::SetAllocatorFunctions()
typedef void    (*ImGuiMemFreeFunc)(void* ptr, void* user_data);                // Function signature for ImGui::SetAllocatorFunctions()

// ImVec2: 2D vector used to store positions, sizes etc. [Compile-time configurable type]
// This is a frequently used type in the API. Consider using IM_VEC2_CLASS_EXTRA to create implicit cast from/to our preferred type.
IM_MSVC_RUNTIME_CHECKS_OFF
struct ImVec2
{
    float                                   x, y;
    constexpr ImVec2()                      : x(0.0f), y(0.0f) { }
    constexpr ImVec2(float _x, float _y)    : x(_x), y(_y) { }
    float& operator[] (size_t idx)          { IM_ASSERT(idx == 0 || idx == 1); return ((float*)(void*)(char*)this)[idx]; } // We very rarely use this [] operator, so the assert overhead is fine.
    float  operator[] (size_t idx) const    { IM_ASSERT(idx == 0 || idx == 1); return ((const float*)(const void*)(const char*)this)[idx]; }
#ifdef IM_VEC2_CLASS_EXTRA
    IM_VEC2_CLASS_EXTRA     // Define additional constructors and implicit cast operators in imconfig.h to convert back and forth between your math types and ImVec2.
#endif
};

// ImVec4: 4D vector used to store clipping rectangles, colors etc. [Compile-time configurable type]
struct ImVec4
{
    float                                                     x, y, z, w;
    constexpr ImVec4()                                        : x(0.0f), y(0.0f), z(0.0f), w(0.0f) { }
    constexpr ImVec4(float _x, float _y, float _z, float _w)  : x(_x), y(_y), z(_z), w(_w) { }
#ifdef IM_VEC4_CLASS_EXTRA
    IM_VEC4_CLASS_EXTRA     // Define additional constructors and implicit cast operators in imconfig.h to convert back and forth between your math types and ImVec4.
#endif
};
IM_MSVC_RUNTIME_CHECKS_RESTORE

//-----------------------------------------------------------------------------
// [SECTION] Dear ImGui end-user API functions
// (Note that ImGui:: being a namespace, you can add extra ImGui:: functions in your own separate file. Please don't modify imgui source files!)
//-----------------------------------------------------------------------------

namespace ImGui
{
    // Context creation and access
    // - Each context create its own ImFontAtlas by default. You may instance one yourself and pass it to CreateContext() to share a font atlas between contexts.
    // - DLL users: heaps and globals are not shared across DLL boundaries! You will need to call SetCurrentContext() + SetAllocatorFunctions()
    //   for each static/DLL boundary you are calling from. Read "Context and Memory Allocators" section of imgui.cpp for details.
    IMGUI_API ImGuiContext* CreateContext(ImFontAtlas* shared_font_atlas = NULL);
    IMGUI_API void          DestroyContext(ImGuiContext* ctx = NULL);   // NULL = destroy current context
    IMGUI_API ImGuiContext* GetCurrentContext();
    IMGUI_API void          SetCurrentContext(ImGuiContext* ctx);

    // Main
    IMGUI_API ImGuiIO&      GetIO();                                    // access the IO structure (mouse/keyboard/gamepad inputs, time, various configuration options/flags)
    IMGUI_API ImGuiStyle&   GetStyle();                                 // access the Style structure (colors, sizes). Always use PushStyleCol(), PushStyleVar() to modify style mid-frame!
    IMGUI_API void          NewFrame();                                 // start a new Dear ImGui frame, you can submit any command from this point until Render()/EndFrame().
    IMGUI_API void          EndFrame();                                 // ends the Dear ImGui frame. automatically called by Render(). If you don't need to render data (skipping rendering) you may call EndFrame() without Render()... but you'll have wasted CPU already! If you don't need to render, better to not create any windows and not call NewFrame() at all!
    IMGUI_API void          Render();                                   // ends the Dear ImGui frame, finalize the draw data. You can then get call GetDrawData().
    IMGUI_API ImDrawData*   GetDrawData();                              // valid after Render() and until the next call to NewFrame(). this is what you have to render.

    // Demo, Debug, Information
    IMGUI_API void          ShowDemoWindow(bool* p_open = NULL);        // create Demo window. demonstrate most ImGui features. call this to learn about the library! try to make it always available in your application!
    IMGUI_API void          ShowMetricsWindow(bool* p_open = NULL);     // create Metrics/Debugger window. display Dear ImGui internals: windows, draw commands, various internal state, etc.
    IMGUI_API void          ShowDebugLogWindow(bool* p_open = NULL);    // create Debug Log window. display a simplified log of important dear imgui events.
    IMGUI_API void          ShowIDStackToolWindow(bool* p_open = NULL); // create Stack Tool window. hover items with mouse to query information about the source of their unique ID.
    IMGUI_API void          ShowAboutWindow(bool* p_open = NULL);       // create About window. display Dear ImGui version, credits and build/system information.
    IMGUI_API void          ShowStyleEditor(ImGuiStyle* ref = NULL);    // add style editor block (not a window). you can pass in a reference ImGuiStyle structure to compare to, revert to and save to (else it uses the default style)
    IMGUI_API bool          ShowStyleSelector(const char* label);       // add style selector block (not a window), essentially a combo listing the default styles.
    IMGUI_API void          ShowFontSelector(const char* label);        // add font selector block (not a window), essentially a combo listing the loaded fonts.
    IMGUI_API void          ShowUserGuide();                            // add basic help/info block (not a window): how to manipulate ImGui as an end-user (mouse/keyboard controls).
    IMGUI_API const char*   GetVersion();                               // get the compiled version string e.g. "1.80 WIP" (essentially the value for IMGUI_VERSION from the compiled version of imgui.cpp)

    // Styles
    IMGUI_API void          StyleColorsDark(ImGuiStyle* dst = NULL);    // new, recommended style (default)
    IMGUI_API void          StyleColorsLight(ImGuiStyle* dst = NULL);   // best used with borders and a custom, thicker font
    IMGUI_API void          StyleColorsClassic(ImGuiStyle* dst = NULL); // classic imgui style

    // Windows
    // - Begin() = push window to the stack and start appending to it. End() = pop window from the stack.
    // - Passing 'bool* p_open != NULL' shows a window-closing widget in the upper-right corner of the window,
    //   which clicking will set the boolean to false when clicked.
    // - You may append multiple times to the same window during the same frame by calling Begin()/End() pairs multiple times.
    //   Some information such as 'flags' or 'p_open' will only be considered by the first call to Begin().
    // - Begin() return false to indicate the window is collapsed or fully clipped, so you may early out and omit submitting
    //   anything to the window. Always call a matching End() for each Begin() call, regardless of its return value!
    //   [Important: due to legacy reason, this is inconsistent with most other functions such as BeginMenu/EndMenu,
    //    BeginPopup/EndPopup, etc. where the EndXXX call should only be called if the corresponding BeginXXX function
    //    returned true. Begin and BeginChild are the only odd ones out. Will be fixed in a future update.]
    // - Note that the bottom of window stack always contains a window called "Debug".
    IMGUI_API bool          Begin(const char* name, bool* p_open = NULL, ImGuiWindowFlags flags = 0);
    IMGUI_API void          End();

    // Child Windows
    // - Use child windows to begin into a self-contained independent scrolling/clipping regions within a host window. Child windows can embed their own child.
    // - For each independent axis of 'size': ==0.0f: use remaining host window size / >0.0f: fixed size / <0.0f: use remaining window size minus abs(size) / Each axis can use a different mode, e.g. ImVec2(0,400).
    // - BeginChild() returns false to indicate the window is collapsed or fully clipped, so you may early out and omit submitting anything to the window.
    //   Always call a matching EndChild() for each BeginChild() call, regardless of its return value.
    //   [Important: due to legacy reason, this is inconsistent with most other functions such as BeginMenu/EndMenu,
    //    BeginPopup/EndPopup, etc. where the EndXXX call should only be called if the corresponding BeginXXX function
    //    returned true. Begin and BeginChild are the only odd ones out. Will be fixed in a future update.]
    IMGUI_API bool          BeginChild(const char* str_id, const ImVec2& size = ImVec2(0, 0), ImGuiChildFlags child_flags = 0, ImGuiWindowFlags window_flags = 0);
    IMGUI_API bool          BeginChild(ImGuiID id, const ImVec2& size = ImVec2(0, 0), ImGuiChildFlags child_flags = 0, ImGuiWindowFlags window_flags = 0);
    IMGUI_API void          EndChild();

    // Windows Utilities
    // - 'current window' = the window we are appending into while inside a Begin()/End() block. 'next window' = next window we will Begin() into.
    IMGUI_API bool          IsWindowAppearing();
    IMGUI_API bool          IsWindowCollapsed();
    IMGUI_API bool          IsWindowFocused(ImGuiFocusedFlags flags=0); // is current window focused? or its root/child, depending on flags. see flags for options.
    IMGUI_API bool          IsWindowHovered(ImGuiHoveredFlags flags=0); // is current window hovered (and typically: not blocked by a popup/modal)? see flags for options. NB: If you are trying to check whether your mouse should be dispatched to imgui or to your app, you should use the 'io.WantCaptureMouse' boolean for that! Please read the FAQ!
    IMGUI_API ImDrawList*   GetWindowDrawList();                        // get draw list associated to the current window, to append your own drawing primitives
    IMGUI_API float         GetWindowDpiScale();                        // get DPI scale currently associated to the current window's viewport.
    IMGUI_API ImVec2        GetWindowPos();                             // get current window position in screen space (note: it is unlikely you need to use this. Consider using current layout pos instead, GetCursorScreenPos())
    IMGUI_API ImVec2        GetWindowSize();                            // get current window size (note: it is unlikely you need to use this. Consider using GetCursorScreenPos() and e.g. GetContentRegionAvail() instead)
    IMGUI_API float         GetWindowWidth();                           // get current window width (shortcut for GetWindowSize().x)
    IMGUI_API float         GetWindowHeight();                          // get current window height (shortcut for GetWindowSize().y)
    IMGUI_API ImGuiViewport*GetWindowViewport();                        // get viewport currently associated to the current window.

    // Window manipulation
    // - Prefer using SetNextXXX functions (before Begin) rather that SetXXX functions (after Begin).
    IMGUI_API void          SetNextWindowPos(const ImVec2& pos, ImGuiCond cond = 0, const ImVec2& pivot = ImVec2(0, 0)); // set next window position. call before Begin(). use pivot=(0.5f,0.5f) to center on given point, etc.
    IMGUI_API void          SetNextWindowSize(const ImVec2& size, ImGuiCond cond = 0);                  // set next window size. set axis to 0.0f to force an auto-fit on this axis. call before Begin()
    IMGUI_API void          SetNextWindowSizeConstraints(const ImVec2& size_min, const ImVec2& size_max, ImGuiSizeCallback custom_callback = NULL, void* custom_callback_data = NULL); // set next window size limits. use -1,-1 on either X/Y axis to preserve the current size. Sizes will be rounded down. Use callback to apply non-trivial programmatic constraints.
    IMGUI_API void          SetNextWindowContentSize(const ImVec2& size);                               // set next window content size (~ scrollable client area, which enforce the range of scrollbars). Not including window decorations (title bar, menu bar, etc.) nor WindowPadding. set an axis to 0.0f to leave it automatic. call before Begin()
    IMGUI_API void          SetNextWindowCollapsed(bool collapsed, ImGuiCond cond = 0);                 // set next window collapsed state. call before Begin()
    IMGUI_API void          SetNextWindowFocus();                                                       // set next window to be focused / top-most. call before Begin()
    IMGUI_API void          SetNextWindowScroll(const ImVec2& scroll);                                  // set next window scrolling value (use < 0.0f to not affect a given axis).
    IMGUI_API void          SetNextWindowBgAlpha(float alpha);                                          // set next window background color alpha. helper to easily override the Alpha component of ImGuiCol_WindowBg/ChildBg/PopupBg. you may also use ImGuiWindowFlags_NoBackground.
    IMGUI_API void          SetNextWindowViewport(ImGuiID viewport_id);                                 // set next window viewport
    IMGUI_API void          SetWindowPos(const ImVec2& pos, ImGuiCond cond = 0);                        // (not recommended) set current window position - call within Begin()/End(). prefer using SetNextWindowPos(), as this may incur tearing and side-effects.
    IMGUI_API void          SetWindowSize(const ImVec2& size, ImGuiCond cond = 0);                      // (not recommended) set current window size - call within Begin()/End(). set to ImVec2(0, 0) to force an auto-fit. prefer using SetNextWindowSize(), as this may incur tearing and minor side-effects.
    IMGUI_API void          SetWindowCollapsed(bool collapsed, ImGuiCond cond = 0);                     // (not recommended) set current window collapsed state. prefer using SetNextWindowCollapsed().
    IMGUI_API void          SetWindowFocus();                                                           // (not recommended) set current window to be focused / top-most. prefer using SetNextWindowFocus().
    IMGUI_API void          SetWindowFontScale(float scale);                                            // [OBSOLETE] set font scale. Adjust IO.FontGlobalScale if you want to scale all windows. This is an old API! For correct scaling, prefer to reload font + rebuild ImFontAtlas + call style.ScaleAllSizes().
    IMGUI_API void          SetWindowPos(const char* name, const ImVec2& pos, ImGuiCond cond = 0);      // set named window position.
    IMGUI_API void          SetWindowSize(const char* name, const ImVec2& size, ImGuiCond cond = 0);    // set named window size. set axis to 0.0f to force an auto-fit on this axis.
    IMGUI_API void          SetWindowCollapsed(const char* name, bool collapsed, ImGuiCond cond = 0);   // set named window collapsed state
    IMGUI_API void          SetWindowFocus(const char* name);                                           // set named window to be focused / top-most. use NULL to remove focus.

    // Content region
    // - Retrieve available space from a given point. GetContentRegionAvail() is frequently useful.
    // - Those functions are bound to be redesigned (they are confusing, incomplete and the Min/Max return values are in local window coordinates which increases confusion)
    IMGUI_API ImVec2        GetContentRegionAvail();                                        // == GetContentRegionMax() - GetCursorPos()
    IMGUI_API ImVec2        GetContentRegionMax();                                          // current content boundaries (typically window boundaries including scrolling, or current column boundaries), in windows coordinates
    IMGUI_API ImVec2        GetWindowContentRegionMin();                                    // content boundaries min for the full window (roughly (0,0)-Scroll), in window coordinates
    IMGUI_API ImVec2        GetWindowContentRegionMax();                                    // content boundaries max for the full window (roughly (0,0)+Size-Scroll) where Size can be overridden with SetNextWindowContentSize(), in window coordinates

    // Windows Scrolling
    // - Any change of Scroll will be applied at the beginning of next frame in the first call to Begin().
    // - You may instead use SetNextWindowScroll() prior to calling Begin() to avoid this delay, as an alternative to using SetScrollX()/SetScrollY().
    IMGUI_API float         GetScrollX();                                                   // get scrolling amount [0 .. GetScrollMaxX()]
    IMGUI_API float         GetScrollY();                                                   // get scrolling amount [0 .. GetScrollMaxY()]
    IMGUI_API void          SetScrollX(float scroll_x);                                     // set scrolling amount [0 .. GetScrollMaxX()]
    IMGUI_API void          SetScrollY(float scroll_y);                                     // set scrolling amount [0 .. GetScrollMaxY()]
    IMGUI_API float         GetScrollMaxX();                                                // get maximum scrolling amount ~~ ContentSize.x - WindowSize.x - DecorationsSize.x
    IMGUI_API float         GetScrollMaxY();                                                // get maximum scrolling amount ~~ ContentSize.y - WindowSize.y - DecorationsSize.y
    IMGUI_API void          SetScrollHereX(float center_x_ratio = 0.5f);                    // adjust scrolling amount to make current cursor position visible. center_x_ratio=0.0: left, 0.5: center, 1.0: right. When using to make a "default/current item" visible, consider using SetItemDefaultFocus() instead.
    IMGUI_API void          SetScrollHereY(float center_y_ratio = 0.5f);                    // adjust scrolling amount to make current cursor position visible. center_y_ratio=0.0: top, 0.5: center, 1.0: bottom. When using to make a "default/current item" visible, consider using SetItemDefaultFocus() instead.
    IMGUI_API void          SetScrollFromPosX(float local_x, float center_x_ratio = 0.5f);  // adjust scrolling amount to make given position visible. Generally GetCursorStartPos() + offset to compute a valid position.
    IMGUI_API void          SetScrollFromPosY(float local_y, float center_y_ratio = 0.5f);  // adjust scrolling amount to make given position visible. Generally GetCursorStartPos() + offset to compute a valid position.

    // Parameters stacks (shared)
    IMGUI_API void          PushFont(ImFont* font);                                         // use NULL as a shortcut to push default font
    IMGUI_API void          PopFont();
    IMGUI_API void          PushStyleColor(ImGuiCol idx, ImU32 col);                        // modify a style color. always use this if you modify the style after NewFrame().
    IMGUI_API void          PushStyleColor(ImGuiCol idx, const ImVec4& col);
    IMGUI_API void          PopStyleColor(int count = 1);
    IMGUI_API void          PushStyleVar(ImGuiStyleVar idx, float val);                     // modify a style float variable. always use this if you modify the style after NewFrame().
    IMGUI_API void          PushStyleVar(ImGuiStyleVar idx, const ImVec2& val);             // modify a style ImVec2 variable. always use this if you modify the style after NewFrame().
    IMGUI_API void          PopStyleVar(int count = 1);
    IMGUI_API void          PushTabStop(bool tab_stop);                                     // == tab stop enable. Allow focusing using TAB/Shift-TAB, enabled by default but you can disable it for certain widgets
    IMGUI_API void          PopTabStop();
    IMGUI_API void          PushButtonRepeat(bool repeat);                                  // in 'repeat' mode, Button*() functions return repeated true in a typematic manner (using io.KeyRepeatDelay/io.KeyRepeatRate setting). Note that you can call IsItemActive() after any Button() to tell if the button is held in the current frame.
    IMGUI_API void          PopButtonRepeat();

    // Parameters stacks (current window)
    IMGUI_API void          PushItemWidth(float item_width);                                // push width of items for common large "item+label" widgets. >0.0f: width in pixels, <0.0f align xx pixels to the right of window (so -FLT_MIN always align width to the right side).
    IMGUI_API void          PopItemWidth();
    IMGUI_API void          SetNextItemWidth(float item_width);                             // set width of the _next_ common large "item+label" widget. >0.0f: width in pixels, <0.0f align xx pixels to the right of window (so -FLT_MIN always align width to the right side)
    IMGUI_API float         CalcItemWidth();                                                // width of item given pushed settings and current cursor position. NOT necessarily the width of last item unlike most 'Item' functions.
    IMGUI_API void          PushTextWrapPos(float wrap_local_pos_x = 0.0f);                 // push word-wrapping position for Text*() commands. < 0.0f: no wrapping; 0.0f: wrap to end of window (or column); > 0.0f: wrap at 'wrap_pos_x' position in window local space
    IMGUI_API void          PopTextWrapPos();

    // Style read access
    // - Use the ShowStyleEditor() function to interactively see/edit the colors.
    IMGUI_API ImFont*       GetFont();                                                      // get current font
    IMGUI_API float         GetFontSize();                                                  // get current font size (= height in pixels) of current font with current scale applied
    IMGUI_API ImVec2        GetFontTexUvWhitePixel();                                       // get UV coordinate for a while pixel, useful to draw custom shapes via the ImDrawList API
    IMGUI_API ImU32         GetColorU32(ImGuiCol idx, float alpha_mul = 1.0f);              // retrieve given style color with style alpha applied and optional extra alpha multiplier, packed as a 32-bit value suitable for ImDrawList
    IMGUI_API ImU32         GetColorU32(const ImVec4& col);                                 // retrieve given color with style alpha applied, packed as a 32-bit value suitable for ImDrawList
    IMGUI_API ImU32         GetColorU32(ImU32 col);                                         // retrieve given color with style alpha applied, packed as a 32-bit value suitable for ImDrawList
    IMGUI_API const ImVec4& GetStyleColorVec4(ImGuiCol idx);                                // retrieve style color as stored in ImGuiStyle structure. use to feed back into PushStyleColor(), otherwise use GetColorU32() to get style color with style alpha baked in.

    // Layout cursor positioning
    // - By "cursor" we mean the current output position.
    // - The typical widget behavior is to output themselves at the current cursor position, then move the cursor one line down.
    // - You can call SameLine() between widgets to undo the last carriage return and output at the right of the preceding widget.
    // - Attention! We currently have inconsistencies between window-local and absolute positions we will aim to fix with future API:
    //    - Absolute coordinate:        GetCursorScreenPos(), SetCursorScreenPos(), all ImDrawList:: functions. -> this is the preferred way forward.
    //    - Window-local coordinates:   SameLine(), GetCursorPos(), SetCursorPos(), GetCursorStartPos(), GetContentRegionMax(), GetWindowContentRegion*(), PushTextWrapPos()
    // - GetCursorScreenPos() = GetCursorPos() + GetWindowPos(). GetWindowPos() is almost only ever useful to convert from window-local to absolute coordinates.
    IMGUI_API ImVec2        GetCursorScreenPos();                                           // cursor position in absolute coordinates (prefer using this, also more useful to work with ImDrawList API).
    IMGUI_API void          SetCursorScreenPos(const ImVec2& pos);                          // cursor position in absolute coordinates
    IMGUI_API ImVec2        GetCursorPos();                                                 // [window-local] cursor position in window coordinates (relative to window position)
    IMGUI_API float         GetCursorPosX();                                                // [window-local] "
    IMGUI_API float         GetCursorPosY();                                                // [window-local] "
    IMGUI_API void          SetCursorPos(const ImVec2& local_pos);                          // [window-local] "
    IMGUI_API void          SetCursorPosX(float local_x);                                   // [window-local] "
    IMGUI_API void          SetCursorPosY(float local_y);                                   // [window-local] "
    IMGUI_API ImVec2        GetCursorStartPos();                                            // [window-local] initial cursor position, in window coordinates

    // Other layout functions
    IMGUI_API void          Separator();                                                    // separator, generally horizontal. inside a menu bar or in horizontal layout mode, this becomes a vertical separator.
    IMGUI_API void          SameLine(float offset_from_start_x=0.0f, float spacing=-1.0f);  // call between widgets or groups to layout them horizontally. X position given in window coordinates.
    IMGUI_API void          NewLine();                                                      // undo a SameLine() or force a new line when in a horizontal-layout context.
    IMGUI_API void          Spacing();                                                      // add vertical spacing.
    IMGUI_API void          Dummy(const ImVec2& size);                                      // add a dummy item of given size. unlike InvisibleButton(), Dummy() won't take the mouse click or be navigable into.
    IMGUI_API void          Indent(float indent_w = 0.0f);                                  // move content position toward the right, by indent_w, or style.IndentSpacing if indent_w <= 0
    IMGUI_API void          Unindent(float indent_w = 0.0f);                                // move content position back to the left, by indent_w, or style.IndentSpacing if indent_w <= 0
    IMGUI_API void          BeginGroup();                                                   // lock horizontal starting position
    IMGUI_API void          EndGroup();                                                     // unlock horizontal starting position + capture the whole group bounding box into one "item" (so you can use IsItemHovered() or layout primitives such as SameLine() on whole group, etc.)
    IMGUI_API void          AlignTextToFramePadding();                                      // vertically align upcoming text baseline to FramePadding.y so that it will align properly to regularly framed items (call if you have text on a line before a framed item)
    IMGUI_API float         GetTextLineHeight();                                            // ~ FontSize
    IMGUI_API float         GetTextLineHeightWithSpacing();                                 // ~ FontSize + style.ItemSpacing.y (distance in pixels between 2 consecutive lines of text)
    IMGUI_API float         GetFrameHeight();                                               // ~ FontSize + style.FramePadding.y * 2
    IMGUI_API float         GetFrameHeightWithSpacing();                                    // ~ FontSize + style.FramePadding.y * 2 + style.ItemSpacing.y (distance in pixels between 2 consecutive lines of framed widgets)

    // ID stack/scopes
    // Read the FAQ (docs/FAQ.md or http://dearimgui.com/faq) for more details about how ID are handled in dear imgui.
    // - Those questions are answered and impacted by understanding of the ID stack system:
    //   - "Q: Why is my widget not reacting when I click on it?"
    //   - "Q: How can I have widgets with an empty label?"
    //   - "Q: How can I have multiple widgets with the same label?"
    // - Short version: ID are hashes of the entire ID stack. If you are creating widgets in a loop you most likely
    //   want to push a unique identifier (e.g. object pointer, loop index) to uniquely differentiate them.
    // - You can also use the "Label##foobar" syntax within widget label to distinguish them from each others.
    // - In this header file we use the "label"/"name" terminology to denote a string that will be displayed + used as an ID,
    //   whereas "str_id" denote a string that is only used as an ID and not normally displayed.
    IMGUI_API void          PushID(const char* str_id);                                     // push string into the ID stack (will hash string).
    IMGUI_API void          PushID(const char* str_id_begin, const char* str_id_end);       // push string into the ID stack (will hash string).
    IMGUI_API void          PushID(const void* ptr_id);                                     // push pointer into the ID stack (will hash pointer).
    IMGUI_API void          PushID(int int_id);                                             // push integer into the ID stack (will hash integer).
    IMGUI_API void          PopID();                                                        // pop from the ID stack.
    IMGUI_API ImGuiID       GetID(const char* str_id);                                      // calculate unique ID (hash of whole ID stack + given parameter). e.g. if you want to query into ImGuiStorage yourself
    IMGUI_API ImGuiID       GetID(const char* str_id_begin, const char* str_id_end);
    IMGUI_API ImGuiID       GetID(const void* ptr_id);

    // Widgets: Text
    IMGUI_API void          TextUnformatted(const char* text, const char* text_end = NULL); // raw text without formatting. Roughly equivalent to Text("%s", text) but: A) doesn't require null terminated string if 'text_end' is specified, B) it's faster, no memory copy is done, no buffer size limits, recommended for long chunks of text.
    IMGUI_API void          Text(const char* fmt, ...)                                      IM_FMTARGS(1); // formatted text
    IMGUI_API void          TextV(const char* fmt, va_list args)                            IM_FMTLIST(1);
    IMGUI_API void          TextColored(const ImVec4& col, const char* fmt, ...)            IM_FMTARGS(2); // shortcut for PushStyleColor(ImGuiCol_Text, col); Text(fmt, ...); PopStyleColor();
    IMGUI_API void          TextColoredV(const ImVec4& col, const char* fmt, va_list args)  IM_FMTLIST(2);
    IMGUI_API void          TextDisabled(const char* fmt, ...)                              IM_FMTARGS(1); // shortcut for PushStyleColor(ImGuiCol_Text, style.Colors[ImGuiCol_TextDisabled]); Text(fmt, ...); PopStyleColor();
    IMGUI_API void          TextDisabledV(const char* fmt, va_list args)                    IM_FMTLIST(1);
    IMGUI_API void          TextWrapped(const char* fmt, ...)                               IM_FMTARGS(1); // shortcut for PushTextWrapPos(0.0f); Text(fmt, ...); PopTextWrapPos();. Note that this won't work on an auto-resizing window if there's no other widgets to extend the window width, yoy may need to set a size using SetNextWindowSize().
    IMGUI_API void          TextWrappedV(const char* fmt, va_list args)                     IM_FMTLIST(1);
    IMGUI_API void          LabelText(const char* label, const char* fmt, ...)              IM_FMTARGS(2); // display text+label aligned the same way as value+label widgets
    IMGUI_API void          LabelTextV(const char* label, const char* fmt, va_list args)    IM_FMTLIST(2);
    IMGUI_API void          BulletText(const char* fmt, ...)                                IM_FMTARGS(1); // shortcut for Bullet()+Text()
    IMGUI_API void          BulletTextV(const char* fmt, va_list args)                      IM_FMTLIST(1);
    IMGUI_API void          SeparatorText(const char* label);                               // currently: formatted text with an horizontal line

    // Widgets: Main
    // - Most widgets return true when the value has been changed or when pressed/selected
    // - You may also use one of the many IsItemXXX functions (e.g. IsItemActive, IsItemHovered, etc.) to query widget state.
    IMGUI_API bool          Button(const char* label, const ImVec2& size = ImVec2(0, 0));   // button
    IMGUI_API bool          SmallButton(const char* label);                                 // button with (FramePadding.y == 0) to easily embed within text
    IMGUI_API bool          InvisibleButton(const char* str_id, const ImVec2& size, ImGuiButtonFlags flags = 0); // flexible button behavior without the visuals, frequently useful to build custom behaviors using the public api (along with IsItemActive, IsItemHovered, etc.)
    IMGUI_API bool          ArrowButton(const char* str_id, ImGuiDir dir);                  // square button with an arrow shape
    IMGUI_API bool          Checkbox(const char* label, bool* v);
    IMGUI_API bool          CheckboxFlags(const char* label, int* flags, int flags_value);
    IMGUI_API bool          CheckboxFlags(const char* label, unsigned int* flags, unsigned int flags_value);
    IMGUI_API bool          RadioButton(const char* label, bool active);                    // use with e.g. if (RadioButton("one", my_value==1)) { my_value = 1; }
    IMGUI_API bool          RadioButton(const char* label, int* v, int v_button);           // shortcut to handle the above pattern when value is an integer
    IMGUI_API void          ProgressBar(float fraction, const ImVec2& size_arg = ImVec2(-FLT_MIN, 0), const char* overlay = NULL);
    IMGUI_API void          Bullet();                                                       // draw a small circle + keep the cursor on the same line. advance cursor x position by GetTreeNodeToLabelSpacing(), same distance that TreeNode() uses

    // Widgets: Images
    // - Read about ImTextureID here: https://github.com/ocornut/imgui/wiki/Image-Loading-and-Displaying-Examples
    // - Note that ImageButton() adds style.FramePadding*2.0f to provided size. This is in order to facilitate fitting an image in a button.
    IMGUI_API void          Image(ImTextureID user_texture_id, const ImVec2& size, const ImVec2& uv0 = ImVec2(0, 0), const ImVec2& uv1 = ImVec2(1, 1), const ImVec4& tint_col = ImVec4(1, 1, 1, 1), const ImVec4& border_col = ImVec4(0, 0, 0, 0));
    IMGUI_API bool          ImageButton(const char* str_id, ImTextureID user_texture_id, const ImVec2& image_size, const ImVec2& uv0 = ImVec2(0, 0), const ImVec2& uv1 = ImVec2(1, 1), const ImVec4& bg_col = ImVec4(0, 0, 0, 0), const ImVec4& tint_col = ImVec4(1, 1, 1, 1));

    // Widgets: Combo Box (Dropdown)
    // - The BeginCombo()/EndCombo() api allows you to manage your contents and selection state however you want it, by creating e.g. Selectable() items.
    // - The old Combo() api are helpers over BeginCombo()/EndCombo() which are kept available for convenience purpose. This is analogous to how ListBox are created.
    IMGUI_API bool          BeginCombo(const char* label, const char* preview_value, ImGuiComboFlags flags = 0);
    IMGUI_API void          EndCombo(); // only call EndCombo() if BeginCombo() returns true!
    IMGUI_API bool          Combo(const char* label, int* current_item, const char* const items[], int items_count, int popup_max_height_in_items = -1);
    IMGUI_API bool          Combo(const char* label, int* current_item, const char* items_separated_by_zeros, int popup_max_height_in_items = -1);      // Separate items with \0 within a string, end item-list with \0\0. e.g. "One\0Two\0Three\0"
    IMGUI_API bool          Combo(const char* label, int* current_item, const char* (*getter)(void* user_data, int idx), void* user_data, int items_count, int popup_max_height_in_items = -1);

    // Widgets: Drag Sliders
    // - CTRL+Click on any drag box to turn them into an input box. Manually input values aren't clamped by default and can go off-bounds. Use ImGuiSliderFlags_AlwaysClamp to always clamp.
    // - For all the Float2/Float3/Float4/Int2/Int3/Int4 versions of every function, note that a 'float v[X]' function argument is the same as 'float* v',
    //   the array syntax is just a way to document the number of elements that are expected to be accessible. You can pass address of your first element out of a contiguous set, e.g. &myvector.x
    // - Adjust format string to decorate the value with a prefix, a suffix, or adapt the editing and display precision e.g. "%.3f" -> 1.234; "%5.2f secs" -> 01.23 secs; "Biscuit: %.0f" -> Biscuit: 1; etc.
    // - Format string may also be set to NULL or use the default format ("%f" or "%d").
    // - Speed are per-pixel of mouse movement (v_speed=0.2f: mouse needs to move by 5 pixels to increase value by 1). For gamepad/keyboard navigation, minimum speed is Max(v_speed, minimum_step_at_given_precision).
    // - Use v_min < v_max to clamp edits to given limits. Note that CTRL+Click manual input can override those limits if ImGuiSliderFlags_AlwaysClamp is not used.
    // - Use v_max = FLT_MAX / INT_MAX etc to avoid clamping to a maximum, same with v_min = -FLT_MAX / INT_MIN to avoid clamping to a minimum.
    // - We use the same sets of flags for DragXXX() and SliderXXX() functions as the features are the same and it makes it easier to swap them.
    // - Legacy: Pre-1.78 there are DragXXX() function signatures that take a final `float power=1.0f' argument instead of the `ImGuiSliderFlags flags=0' argument.
    //   If you get a warning converting a float to ImGuiSliderFlags, read https://github.com/ocornut/imgui/issues/3361
    IMGUI_API bool          DragFloat(const char* label, float* v, float v_speed = 1.0f, float v_min = 0.0f, float v_max = 0.0f, const char* format = "%.3f", ImGuiSliderFlags flags = 0);     // If v_min >= v_max we have no bound
    IMGUI_API bool          DragFloat2(const char* label, float v[2], float v_speed = 1.0f, float v_min = 0.0f, float v_max = 0.0f, const char* format = "%.3f", ImGuiSliderFlags flags = 0);
    IMGUI_API bool          DragFloat3(const char* label, float v[3], float v_speed = 1.0f, float v_min = 0.0f, float v_max = 0.0f, const char* format = "%.3f", ImGuiSliderFlags flags = 0);
    IMGUI_API bool          DragFloat4(const char* label, float v[4], float v_speed = 1.0f, float v_min = 0.0f, float v_max = 0.0f, const char* format = "%.3f", ImGuiSliderFlags flags = 0);
    IMGUI_API bool          DragFloatRange2(const char* label, float* v_current_min, float* v_current_max, float v_speed = 1.0f, float v_min = 0.0f, float v_max = 0.0f, const char* format = "%.3f", const char* format_max = NULL, ImGuiSliderFlags flags = 0);
    IMGUI_API bool          DragInt(const char* label, int* v, float v_speed = 1.0f, int v_min = 0, int v_max = 0, const char* format = "%d", ImGuiSliderFlags flags = 0);  // If v_min >= v_max we have no bound
    IMGUI_API bool          DragInt2(const char* label, int v[2], float v_speed = 1.0f, int v_min = 0, int v_max = 0, const char* format = "%d", ImGuiSliderFlags flags = 0);
    IMGUI_API bool          DragInt3(const char* label, int v[3], float v_speed = 1.0f, int v_min = 0, int v_max = 0, const char* format = "%d", ImGuiSliderFlags flags = 0);
    IMGUI_API bool          DragInt4(const char* label, int v[4], float v_speed = 1.0f, int v_min = 0, int v_max = 0, const char* format = "%d", ImGuiSliderFlags flags = 0);
    IMGUI_API bool          DragIntRange2(const char* label, int* v_current_min, int* v_current_max, float v_speed = 1.0f, int v_min = 0, int v_max = 0, const char* format = "%d", const char* format_max = NULL, ImGuiSliderFlags flags = 0);
    IMGUI_API bool          DragScalar(const char* label, ImGuiDataType data_type, void* p_data, float v_speed = 1.0f, const void* p_min = NULL, const void* p_max = NULL, const char* format = NULL, ImGuiSliderFlags flags = 0);
    IMGUI_API bool          DragScalarN(const char* label, ImGuiDataType data_type, void* p_data, int components, float v_speed = 1.0f, const void* p_min = NULL, const void* p_max = NULL, const char* format = NULL, ImGuiSliderFlags flags = 0);

    // Widgets: Regular Sliders
    // - CTRL+Click on any slider to turn them into an input box. Manually input values aren't clamped by default and can go off-bounds. Use ImGuiSliderFlags_AlwaysClamp to always clamp.
    // - Adjust format string to decorate the value with a prefix, a suffix, or adapt the editing and display precision e.g. "%.3f" -> 1.234; "%5.2f secs" -> 01.23 secs; "Biscuit: %.0f" -> Biscuit: 1; etc.
    // - Format string may also be set to NULL or use the default format ("%f" or "%d").
    // - Legacy: Pre-1.78 there are SliderXXX() function signatures that take a final `float power=1.0f' argument instead of the `ImGuiSliderFlags flags=0' argument.
    //   If you get a warning converting a float to ImGuiSliderFlags, read https://github.com/ocornut/imgui/issues/3361
    IMGUI_API bool          SliderFloat(const char* label, float* v, float v_min, float v_max, const char* format = "%.3f", ImGuiSliderFlags flags = 0);     // adjust format to decorate the value with a prefix or a suffix for in-slider labels or unit display.
    IMGUI_API bool          SliderFloat2(const char* label, float v[2], float v_min, float v_max, const char* format = "%.3f", ImGuiSliderFlags flags = 0);
    IMGUI_API bool          SliderFloat3(const char* label, float v[3], float v_min, float v_max, const char* format = "%.3f", ImGuiSliderFlags flags = 0);
    IMGUI_API bool          SliderFloat4(const char* label, float v[4], float v_min, float v_max, const char* format = "%.3f", ImGuiSliderFlags flags = 0);
    IMGUI_API bool          SliderAngle(const char* label, float* v_rad, float v_degrees_min = -360.0f, float v_degrees_max = +360.0f, const char* format = "%.0f deg", ImGuiSliderFlags flags = 0);
    IMGUI_API bool          SliderInt(const char* label, int* v, int v_min, int v_max, const char* format = "%d", ImGuiSliderFlags flags = 0);
    IMGUI_API bool          SliderInt2(const char* label, int v[2], int v_min, int v_max, const char* format = "%d", ImGuiSliderFlags flags = 0);
    IMGUI_API bool          SliderInt3(const char* label, int v[3], int v_min, int v_max, const char* format = "%d", ImGuiSliderFlags flags = 0);
    IMGUI_API bool          SliderInt4(const char* label, int v[4], int v_min, int v_max, const char* format = "%d", ImGuiSliderFlags flags = 0);
    IMGUI_API bool          SliderScalar(const char* label, ImGuiDataType data_type, void* p_data, const void* p_min, const void* p_max, const char* format = NULL, ImGuiSliderFlags flags = 0);
    IMGUI_API bool          SliderScalarN(const char* label, ImGuiDataType data_type, void* p_data, int components, const void* p_min, const void* p_max, const char* format = NULL, ImGuiSliderFlags flags = 0);
    IMGUI_API bool          VSliderFloat(const char* label, const ImVec2& size, float* v, float v_min, float v_max, const char* format = "%.3f", ImGuiSliderFlags flags = 0);
    IMGUI_API bool          VSliderInt(const char* label, const ImVec2& size, int* v, int v_min, int v_max, const char* format = "%d", ImGuiSliderFlags flags = 0);
    IMGUI_API bool          VSliderScalar(const char* label, const ImVec2& size, ImGuiDataType data_type, void* p_data, const void* p_min, const void* p_max, const char* format = NULL, ImGuiSliderFlags flags = 0);

    // Widgets: Input with Keyboard
    // - If you want to use InputText() with std::string or any custom dynamic string type, see misc/cpp/imgui_stdlib.h and comments in imgui_demo.cpp.
    // - Most of the ImGuiInputTextFlags flags are only useful for InputText() and not for InputFloatX, InputIntX, InputDouble etc.
    IMGUI_API bool          InputText(const char* label, char* buf, size_t buf_size, ImGuiInputTextFlags flags = 0, ImGuiInputTextCallback callback = NULL, void* user_data = NULL);
    IMGUI_API bool          InputTextMultiline(const char* label, char* buf, size_t buf_size, const ImVec2& size = ImVec2(0, 0), ImGuiInputTextFlags flags = 0, ImGuiInputTextCallback callback = NULL, void* user_data = NULL);
    IMGUI_API bool          InputTextWithHint(const char* label, const char* hint, char* buf, size_t buf_size, ImGuiInputTextFlags flags = 0, ImGuiInputTextCallback callback = NULL, void* user_data = NULL);
    IMGUI_API bool          InputFloat(const char* label, float* v, float step = 0.0f, float step_fast = 0.0f, const char* format = "%.3f", ImGuiInputTextFlags flags = 0);
    IMGUI_API bool          InputFloat2(const char* label, float v[2], const char* format = "%.3f", ImGuiInputTextFlags flags = 0);
    IMGUI_API bool          InputFloat3(const char* label, float v[3], const char* format = "%.3f", ImGuiInputTextFlags flags = 0);
    IMGUI_API bool          InputFloat4(const char* label, float v[4], const char* format = "%.3f", ImGuiInputTextFlags flags = 0);
    IMGUI_API bool          InputInt(const char* label, int* v, int step = 1, int step_fast = 100, ImGuiInputTextFlags flags = 0);
    IMGUI_API bool          InputInt2(const char* label, int v[2], ImGuiInputTextFlags flags = 0);
    IMGUI_API bool          InputInt3(const char* label, int v[3], ImGuiInputTextFlags flags = 0);
    IMGUI_API bool          InputInt4(const char* label, int v[4], ImGuiInputTextFlags flags = 0);
    IMGUI_API bool          InputDouble(const char* label, double* v, double step = 0.0, double step_fast = 0.0, const char* format = "%.6f", ImGuiInputTextFlags flags = 0);
    IMGUI_API bool          InputScalar(const char* label, ImGuiDataType data_type, void* p_data, const void* p_step = NULL, const void* p_step_fast = NULL, const char* format = NULL, ImGuiInputTextFlags flags = 0);
    IMGUI_API bool          InputScalarN(const char* label, ImGuiDataType data_type, void* p_data, int components, const void* p_step = NULL, const void* p_step_fast = NULL, const char* format = NULL, ImGuiInputTextFlags flags = 0);

    // Widgets: Color Editor/Picker (tip: the ColorEdit* functions have a little color square that can be left-clicked to open a picker, and right-clicked to open an option menu.)
    // - Note that in C++ a 'float v[X]' function argument is the _same_ as 'float* v', the array syntax is just a way to document the number of elements that are expected to be accessible.
    // - You can pass the address of a first float element out of a contiguous structure, e.g. &myvector.x
    IMGUI_API bool          ColorEdit3(const char* label, float col[3], ImGuiColorEditFlags flags = 0);
    IMGUI_API bool          ColorEdit4(const char* label, float col[4], ImGuiColorEditFlags flags = 0);
    IMGUI_API bool          ColorPicker3(const char* label, float col[3], ImGuiColorEditFlags flags = 0);
    IMGUI_API bool          ColorPicker4(const char* label, float col[4], ImGuiColorEditFlags flags = 0, const float* ref_col = NULL);
    IMGUI_API bool          ColorButton(const char* desc_id, const ImVec4& col, ImGuiColorEditFlags flags = 0, const ImVec2& size = ImVec2(0, 0)); // display a color square/button, hover for details, return true when pressed.
    IMGUI_API void          SetColorEditOptions(ImGuiColorEditFlags flags);                     // initialize current options (generally on application startup) if you want to select a default format, picker type, etc. User will be able to change many settings, unless you pass the _NoOptions flag to your calls.

    // Widgets: Trees
    // - TreeNode functions return true when the node is open, in which case you need to also call TreePop() when you are finished displaying the tree node contents.
    IMGUI_API bool          TreeNode(const char* label);
    IMGUI_API bool          TreeNode(const char* str_id, const char* fmt, ...) IM_FMTARGS(2);   // helper variation to easily decorelate the id from the displayed string. Read the FAQ about why and how to use ID. to align arbitrary text at the same level as a TreeNode() you can use Bullet().
    IMGUI_API bool          TreeNode(const void* ptr_id, const char* fmt, ...) IM_FMTARGS(2);   // "
    IMGUI_API bool          TreeNodeV(const char* str_id, const char* fmt, va_list args) IM_FMTLIST(2);
    IMGUI_API bool          TreeNodeV(const void* ptr_id, const char* fmt, va_list args) IM_FMTLIST(2);
    IMGUI_API bool          TreeNodeEx(const char* label, ImGuiTreeNodeFlags flags = 0);
    IMGUI_API bool          TreeNodeEx(const char* str_id, ImGuiTreeNodeFlags flags, const char* fmt, ...) IM_FMTARGS(3);
    IMGUI_API bool          TreeNodeEx(const void* ptr_id, ImGuiTreeNodeFlags flags, const char* fmt, ...) IM_FMTARGS(3);
    IMGUI_API bool          TreeNodeExV(const char* str_id, ImGuiTreeNodeFlags flags, const char* fmt, va_list args) IM_FMTLIST(3);
    IMGUI_API bool          TreeNodeExV(const void* ptr_id, ImGuiTreeNodeFlags flags, const char* fmt, va_list args) IM_FMTLIST(3);
    IMGUI_API void          TreePush(const char* str_id);                                       // ~ Indent()+PushId(). Already called by TreeNode() when returning true, but you can call TreePush/TreePop yourself if desired.
    IMGUI_API void          TreePush(const void* ptr_id);                                       // "
    IMGUI_API void          TreePop();                                                          // ~ Unindent()+PopId()
    IMGUI_API float         GetTreeNodeToLabelSpacing();                                        // horizontal distance preceding label when using TreeNode*() or Bullet() == (g.FontSize + style.FramePadding.x*2) for a regular unframed TreeNode
    IMGUI_API bool          CollapsingHeader(const char* label, ImGuiTreeNodeFlags flags = 0);  // if returning 'true' the header is open. doesn't indent nor push on ID stack. user doesn't have to call TreePop().
    IMGUI_API bool          CollapsingHeader(const char* label, bool* p_visible, ImGuiTreeNodeFlags flags = 0); // when 'p_visible != NULL': if '*p_visible==true' display an additional small close button on upper right of the header which will set the bool to false when clicked, if '*p_visible==false' don't display the header.
    IMGUI_API void          SetNextItemOpen(bool is_open, ImGuiCond cond = 0);                  // set next TreeNode/CollapsingHeader open state.

    // Widgets: Selectables
    // - A selectable highlights when hovered, and can display another color when selected.
    // - Neighbors selectable extend their highlight bounds in order to leave no gap between them. This is so a series of selected Selectable appear contiguous.
    IMGUI_API bool          Selectable(const char* label, bool selected = false, ImGuiSelectableFlags flags = 0, const ImVec2& size = ImVec2(0, 0)); // "bool selected" carry the selection state (read-only). Selectable() is clicked is returns true so you can modify your selection state. size.x==0.0: use remaining width, size.x>0.0: specify width. size.y==0.0: use label height, size.y>0.0: specify height
    IMGUI_API bool          Selectable(const char* label, bool* p_selected, ImGuiSelectableFlags flags = 0, const ImVec2& size = ImVec2(0, 0));      // "bool* p_selected" point to the selection state (read-write), as a convenient helper.

    // Widgets: List Boxes
    // - This is essentially a thin wrapper to using BeginChild/EndChild with some stylistic changes.
    // - The BeginListBox()/EndListBox() api allows you to manage your contents and selection state however you want it, by creating e.g. Selectable() or any items.
    // - The simplified/old ListBox() api are helpers over BeginListBox()/EndListBox() which are kept available for convenience purpose. This is analoguous to how Combos are created.
    // - Choose frame width:   size.x > 0.0f: custom  /  size.x < 0.0f or -FLT_MIN: right-align   /  size.x = 0.0f (default): use current ItemWidth
    // - Choose frame height:  size.y > 0.0f: custom  /  size.y < 0.0f or -FLT_MIN: bottom-align  /  size.y = 0.0f (default): arbitrary default height which can fit ~7 items
    IMGUI_API bool          BeginListBox(const char* label, const ImVec2& size = ImVec2(0, 0)); // open a framed scrolling region
    IMGUI_API void          EndListBox();                                                       // only call EndListBox() if BeginListBox() returned true!
    IMGUI_API bool          ListBox(const char* label, int* current_item, const char* const items[], int items_count, int height_in_items = -1);
    IMGUI_API bool          ListBox(const char* label, int* current_item, const char* (*getter)(void* user_data, int idx), void* user_data, int items_count, int height_in_items = -1);

    // Widgets: Data Plotting
    // - Consider using ImPlot (https://github.com/epezent/implot) which is much better!
    IMGUI_API void          PlotLines(const char* label, const float* values, int values_count, int values_offset = 0, const char* overlay_text = NULL, float scale_min = FLT_MAX, float scale_max = FLT_MAX, ImVec2 graph_size = ImVec2(0, 0), int stride = sizeof(float));
    IMGUI_API void          PlotLines(const char* label, float(*values_getter)(void* data, int idx), void* data, int values_count, int values_offset = 0, const char* overlay_text = NULL, float scale_min = FLT_MAX, float scale_max = FLT_MAX, ImVec2 graph_size = ImVec2(0, 0));
    IMGUI_API void          PlotHistogram(const char* label, const float* values, int values_count, int values_offset = 0, const char* overlay_text = NULL, float scale_min = FLT_MAX, float scale_max = FLT_MAX, ImVec2 graph_size = ImVec2(0, 0), int stride = sizeof(float));
    IMGUI_API void          PlotHistogram(const char* label, float (*values_getter)(void* data, int idx), void* data, int values_count, int values_offset = 0, const char* overlay_text = NULL, float scale_min = FLT_MAX, float scale_max = FLT_MAX, ImVec2 graph_size = ImVec2(0, 0));

    // Widgets: Value() Helpers.
    // - Those are merely shortcut to calling Text() with a format string. Output single value in "name: value" format (tip: freely declare more in your code to handle your types. you can add functions to the ImGui namespace)
    IMGUI_API void          Value(const char* prefix, bool b);
    IMGUI_API void          Value(const char* prefix, int v);
    IMGUI_API void          Value(const char* prefix, unsigned int v);
    IMGUI_API void          Value(const char* prefix, float v, const char* float_format = NULL);

    // Widgets: Menus
    // - Use BeginMenuBar() on a window ImGuiWindowFlags_MenuBar to append to its menu bar.
    // - Use BeginMainMenuBar() to create a menu bar at the top of the screen and append to it.
    // - Use BeginMenu() to create a menu. You can call BeginMenu() multiple time with the same identifier to append more items to it.
    // - Not that MenuItem() keyboardshortcuts are displayed as a convenience but _not processed_ by Dear ImGui at the moment.
    IMGUI_API bool          BeginMenuBar();                                                     // append to menu-bar of current window (requires ImGuiWindowFlags_MenuBar flag set on parent window).
    IMGUI_API void          EndMenuBar();                                                       // only call EndMenuBar() if BeginMenuBar() returns true!
    IMGUI_API bool          BeginMainMenuBar();                                                 // create and append to a full screen menu-bar.
    IMGUI_API void          EndMainMenuBar();                                                   // only call EndMainMenuBar() if BeginMainMenuBar() returns true!
    IMGUI_API bool          BeginMenu(const char* label, bool enabled = true);                  // create a sub-menu entry. only call EndMenu() if this returns true!
    IMGUI_API void          EndMenu();                                                          // only call EndMenu() if BeginMenu() returns true!
    IMGUI_API bool          MenuItem(const char* label, const char* shortcut = NULL, bool selected = false, bool enabled = true);  // return true when activated.
    IMGUI_API bool          MenuItem(const char* label, const char* shortcut, bool* p_selected, bool enabled = true);              // return true when activated + toggle (*p_selected) if p_selected != NULL

    // Tooltips
    // - Tooltips are windows following the mouse. They do not take focus away.
    // - A tooltip window can contain items of any types. SetTooltip() is a shortcut for the 'if (BeginTooltip()) { Text(...); EndTooltip(); }' idiom.
    IMGUI_API bool          BeginTooltip();                                                     // begin/append a tooltip window.
    IMGUI_API void          EndTooltip();                                                       // only call EndTooltip() if BeginTooltip()/BeginItemTooltip() returns true!
    IMGUI_API void          SetTooltip(const char* fmt, ...) IM_FMTARGS(1);                     // set a text-only tooltip. Often used after a ImGui::IsItemHovered() check. Override any previous call to SetTooltip().
    IMGUI_API void          SetTooltipV(const char* fmt, va_list args) IM_FMTLIST(1);

    // Tooltips: helpers for showing a tooltip when hovering an item
    // - BeginItemTooltip() is a shortcut for the 'if (IsItemHovered(ImGuiHoveredFlags_ForTooltip) && BeginTooltip())' idiom.
    // - SetItemTooltip() is a shortcut for the 'if (IsItemHovered(ImGuiHoveredFlags_ForTooltip)) { SetTooltip(...); }' idiom.
    // - Where 'ImGuiHoveredFlags_ForTooltip' itself is a shortcut to use 'style.HoverFlagsForTooltipMouse' or 'style.HoverFlagsForTooltipNav' depending on active input type. For mouse it defaults to 'ImGuiHoveredFlags_Stationary | ImGuiHoveredFlags_DelayShort'.
    IMGUI_API bool          BeginItemTooltip();                                                 // begin/append a tooltip window if preceding item was hovered.
    IMGUI_API void          SetItemTooltip(const char* fmt, ...) IM_FMTARGS(1);                 // set a text-only tooltip if preceeding item was hovered. override any previous call to SetTooltip().
    IMGUI_API void          SetItemTooltipV(const char* fmt, va_list args) IM_FMTLIST(1);

    // Popups, Modals
    //  - They block normal mouse hovering detection (and therefore most mouse interactions) behind them.
    //  - If not modal: they can be closed by clicking anywhere outside them, or by pressing ESCAPE.
    //  - Their visibility state (~bool) is held internally instead of being held by the programmer as we are used to with regular Begin*() calls.
    //  - The 3 properties above are related: we need to retain popup visibility state in the library because popups may be closed as any time.
    //  - You can bypass the hovering restriction by using ImGuiHoveredFlags_AllowWhenBlockedByPopup when calling IsItemHovered() or IsWindowHovered().
    //  - IMPORTANT: Popup identifiers are relative to the current ID stack, so OpenPopup and BeginPopup generally needs to be at the same level of the stack.
    //    This is sometimes leading to confusing mistakes. May rework this in the future.

    // Popups: begin/end functions
    //  - BeginPopup(): query popup state, if open start appending into the window. Call EndPopup() afterwards. ImGuiWindowFlags are forwarded to the window.
    //  - BeginPopupModal(): block every interaction behind the window, cannot be closed by user, add a dimming background, has a title bar.
    IMGUI_API bool          BeginPopup(const char* str_id, ImGuiWindowFlags flags = 0);                         // return true if the popup is open, and you can start outputting to it.
    IMGUI_API bool          BeginPopupModal(const char* name, bool* p_open = NULL, ImGuiWindowFlags flags = 0); // return true if the modal is open, and you can start outputting to it.
    IMGUI_API void          EndPopup();                                                                         // only call EndPopup() if BeginPopupXXX() returns true!

    // Popups: open/close functions
    //  - OpenPopup(): set popup state to open. ImGuiPopupFlags are available for opening options.
    //  - If not modal: they can be closed by clicking anywhere outside them, or by pressing ESCAPE.
    //  - CloseCurrentPopup(): use inside the BeginPopup()/EndPopup() scope to close manually.
    //  - CloseCurrentPopup() is called by default by Selectable()/MenuItem() when activated (FIXME: need some options).
    //  - Use ImGuiPopupFlags_NoOpenOverExistingPopup to avoid opening a popup if there's already one at the same level. This is equivalent to e.g. testing for !IsAnyPopupOpen() prior to OpenPopup().
    //  - Use IsWindowAppearing() after BeginPopup() to tell if a window just opened.
    //  - IMPORTANT: Notice that for OpenPopupOnItemClick() we exceptionally default flags to 1 (== ImGuiPopupFlags_MouseButtonRight) for backward compatibility with older API taking 'int mouse_button = 1' parameter
    IMGUI_API void          OpenPopup(const char* str_id, ImGuiPopupFlags popup_flags = 0);                     // call to mark popup as open (don't call every frame!).
    IMGUI_API void          OpenPopup(ImGuiID id, ImGuiPopupFlags popup_flags = 0);                             // id overload to facilitate calling from nested stacks
    IMGUI_API void          OpenPopupOnItemClick(const char* str_id = NULL, ImGuiPopupFlags popup_flags = 1);   // helper to open popup when clicked on last item. Default to ImGuiPopupFlags_MouseButtonRight == 1. (note: actually triggers on the mouse _released_ event to be consistent with popup behaviors)
    IMGUI_API void          CloseCurrentPopup();                                                                // manually close the popup we have begin-ed into.

    // Popups: open+begin combined functions helpers
    //  - Helpers to do OpenPopup+BeginPopup where the Open action is triggered by e.g. hovering an item and right-clicking.
    //  - They are convenient to easily create context menus, hence the name.
    //  - IMPORTANT: Notice that BeginPopupContextXXX takes ImGuiPopupFlags just like OpenPopup() and unlike BeginPopup(). For full consistency, we may add ImGuiWindowFlags to the BeginPopupContextXXX functions in the future.
    //  - IMPORTANT: Notice that we exceptionally default their flags to 1 (== ImGuiPopupFlags_MouseButtonRight) for backward compatibility with older API taking 'int mouse_button = 1' parameter, so if you add other flags remember to re-add the ImGuiPopupFlags_MouseButtonRight.
    IMGUI_API bool          BeginPopupContextItem(const char* str_id = NULL, ImGuiPopupFlags popup_flags = 1);  // open+begin popup when clicked on last item. Use str_id==NULL to associate the popup to previous item. If you want to use that on a non-interactive item such as Text() you need to pass in an explicit ID here. read comments in .cpp!
    IMGUI_API bool          BeginPopupContextWindow(const char* str_id = NULL, ImGuiPopupFlags popup_flags = 1);// open+begin popup when clicked on current window.
    IMGUI_API bool          BeginPopupContextVoid(const char* str_id = NULL, ImGuiPopupFlags popup_flags = 1);  // open+begin popup when clicked in void (where there are no windows).

    // Popups: query functions
    //  - IsPopupOpen(): return true if the popup is open at the current BeginPopup() level of the popup stack.
    //  - IsPopupOpen() with ImGuiPopupFlags_AnyPopupId: return true if any popup is open at the current BeginPopup() level of the popup stack.
    //  - IsPopupOpen() with ImGuiPopupFlags_AnyPopupId + ImGuiPopupFlags_AnyPopupLevel: return true if any popup is open.
    IMGUI_API bool          IsPopupOpen(const char* str_id, ImGuiPopupFlags flags = 0);                         // return true if the popup is open.

    // Tables
    // - Full-featured replacement for old Columns API.
    // - See Demo->Tables for demo code. See top of imgui_tables.cpp for general commentary.
    // - See ImGuiTableFlags_ and ImGuiTableColumnFlags_ enums for a description of available flags.
    // The typical call flow is:
    // - 1. Call BeginTable(), early out if returning false.
    // - 2. Optionally call TableSetupColumn() to submit column name/flags/defaults.
    // - 3. Optionally call TableSetupScrollFreeze() to request scroll freezing of columns/rows.
    // - 4. Optionally call TableHeadersRow() to submit a header row. Names are pulled from TableSetupColumn() data.
    // - 5. Populate contents:
    //    - In most situations you can use TableNextRow() + TableSetColumnIndex(N) to start appending into a column.
    //    - If you are using tables as a sort of grid, where every column is holding the same type of contents,
    //      you may prefer using TableNextColumn() instead of TableNextRow() + TableSetColumnIndex().
    //      TableNextColumn() will automatically wrap-around into the next row if needed.
    //    - IMPORTANT: Comparatively to the old Columns() API, we need to call TableNextColumn() for the first column!
    //    - Summary of possible call flow:
    //        --------------------------------------------------------------------------------------------------------
    //        TableNextRow() -> TableSetColumnIndex(0) -> Text("Hello 0") -> TableSetColumnIndex(1) -> Text("Hello 1")  // OK
    //        TableNextRow() -> TableNextColumn()      -> Text("Hello 0") -> TableNextColumn()      -> Text("Hello 1")  // OK
    //                          TableNextColumn()      -> Text("Hello 0") -> TableNextColumn()      -> Text("Hello 1")  // OK: TableNextColumn() automatically gets to next row!
    //        TableNextRow()                           -> Text("Hello 0")                                               // Not OK! Missing TableSetColumnIndex() or TableNextColumn()! Text will not appear!
    //        --------------------------------------------------------------------------------------------------------
    // - 5. Call EndTable()
    IMGUI_API bool          BeginTable(const char* str_id, int column, ImGuiTableFlags flags = 0, const ImVec2& outer_size = ImVec2(0.0f, 0.0f), float inner_width = 0.0f);
    IMGUI_API void          EndTable();                                         // only call EndTable() if BeginTable() returns true!
    IMGUI_API void          TableNextRow(ImGuiTableRowFlags row_flags = 0, float min_row_height = 0.0f); // append into the first cell of a new row.
    IMGUI_API bool          TableNextColumn();                                  // append into the next column (or first column of next row if currently in last column). Return true when column is visible.
    IMGUI_API bool          TableSetColumnIndex(int column_n);                  // append into the specified column. Return true when column is visible.

    // Tables: Headers & Columns declaration
    // - Use TableSetupColumn() to specify label, resizing policy, default width/weight, id, various other flags etc.
    // - Use TableHeadersRow() to create a header row and automatically submit a TableHeader() for each column.
    //   Headers are required to perform: reordering, sorting, and opening the context menu.
    //   The context menu can also be made available in columns body using ImGuiTableFlags_ContextMenuInBody.
    // - You may manually submit headers using TableNextRow() + TableHeader() calls, but this is only useful in
    //   some advanced use cases (e.g. adding custom widgets in header row).
    // - Use TableSetupScrollFreeze() to lock columns/rows so they stay visible when scrolled.
    IMGUI_API void          TableSetupColumn(const char* label, ImGuiTableColumnFlags flags = 0, float init_width_or_weight = 0.0f, ImGuiID user_id = 0);
    IMGUI_API void          TableSetupScrollFreeze(int cols, int rows);         // lock columns/rows so they stay visible when scrolled.
    IMGUI_API void          TableHeader(const char* label);                     // submit one header cell manually (rarely used)
    IMGUI_API void          TableHeadersRow();                                  // submit a row with headers cells based on data provided to TableSetupColumn() + submit context menu
    IMGUI_API void          TableAngledHeadersRow();                            // submit a row with angled headers for every column with the ImGuiTableColumnFlags_AngledHeader flag. MUST BE FIRST ROW.

    // Tables: Sorting & Miscellaneous functions
    // - Sorting: call TableGetSortSpecs() to retrieve latest sort specs for the table. NULL when not sorting.
    //   When 'sort_specs->SpecsDirty == true' you should sort your data. It will be true when sorting specs have
    //   changed since last call, or the first time. Make sure to set 'SpecsDirty = false' after sorting,
    //   else you may wastefully sort your data every frame!
    // - Functions args 'int column_n' treat the default value of -1 as the same as passing the current column index.
    IMGUI_API ImGuiTableSortSpecs*  TableGetSortSpecs();                        // get latest sort specs for the table (NULL if not sorting).  Lifetime: don't hold on this pointer over multiple frames or past any subsequent call to BeginTable().
    IMGUI_API int                   TableGetColumnCount();                      // return number of columns (value passed to BeginTable)
    IMGUI_API int                   TableGetColumnIndex();                      // return current column index.
    IMGUI_API int                   TableGetRowIndex();                         // return current row index.
    IMGUI_API const char*           TableGetColumnName(int column_n = -1);      // return "" if column didn't have a name declared by TableSetupColumn(). Pass -1 to use current column.
    IMGUI_API ImGuiTableColumnFlags TableGetColumnFlags(int column_n = -1);     // return column flags so you can query their Enabled/Visible/Sorted/Hovered status flags. Pass -1 to use current column.
    IMGUI_API void                  TableSetColumnEnabled(int column_n, bool v);// change user accessible enabled/disabled state of a column. Set to false to hide the column. User can use the context menu to change this themselves (right-click in headers, or right-click in columns body with ImGuiTableFlags_ContextMenuInBody)
    IMGUI_API void                  TableSetBgColor(ImGuiTableBgTarget target, ImU32 color, int column_n = -1);  // change the color of a cell, row, or column. See ImGuiTableBgTarget_ flags for details.

    // Legacy Columns API (prefer using Tables!)
    // - You can also use SameLine(pos_x) to mimic simplified columns.
    IMGUI_API void          Columns(int count = 1, const char* id = NULL, bool border = true);
    IMGUI_API void          NextColumn();                                                       // next column, defaults to current row or next row if the current row is finished
    IMGUI_API int           GetColumnIndex();                                                   // get current column index
    IMGUI_API float         GetColumnWidth(int column_index = -1);                              // get column width (in pixels). pass -1 to use current column
    IMGUI_API void          SetColumnWidth(int column_index, float width);                      // set column width (in pixels). pass -1 to use current column
    IMGUI_API float         GetColumnOffset(int column_index = -1);                             // get position of column line (in pixels, from the left side of the contents region). pass -1 to use current column, otherwise 0..GetColumnsCount() inclusive. column 0 is typically 0.0f
    IMGUI_API void          SetColumnOffset(int column_index, float offset_x);                  // set position of column line (in pixels, from the left side of the contents region). pass -1 to use current column
    IMGUI_API int           GetColumnsCount();

    // Tab Bars, Tabs
    // - Note: Tabs are automatically created by the docking system (when in 'docking' branch). Use this to create tab bars/tabs yourself.
    IMGUI_API bool          BeginTabBar(const char* str_id, ImGuiTabBarFlags flags = 0);        // create and append into a TabBar
    IMGUI_API void          EndTabBar();                                                        // only call EndTabBar() if BeginTabBar() returns true!
    IMGUI_API bool          BeginTabItem(const char* label, bool* p_open = NULL, ImGuiTabItemFlags flags = 0); // create a Tab. Returns true if the Tab is selected.
    IMGUI_API void          EndTabItem();                                                       // only call EndTabItem() if BeginTabItem() returns true!
    IMGUI_API bool          TabItemButton(const char* label, ImGuiTabItemFlags flags = 0);      // create a Tab behaving like a button. return true when clicked. cannot be selected in the tab bar.
    IMGUI_API void          SetTabItemClosed(const char* tab_or_docked_window_label);           // notify TabBar or Docking system of a closed tab/window ahead (useful to reduce visual flicker on reorderable tab bars). For tab-bar: call after BeginTabBar() and before Tab submissions. Otherwise call with a window name.

    // Docking
    // [BETA API] Enable with io.ConfigFlags |= ImGuiConfigFlags_DockingEnable.
    // Note: You can use most Docking facilities without calling any API. You DO NOT need to call DockSpace() to use Docking!
    // - Drag from window title bar or their tab to dock/undock. Hold SHIFT to disable docking.
    // - Drag from window menu button (upper-left button) to undock an entire node (all windows).
    // - When io.ConfigDockingWithShift == true, you instead need to hold SHIFT to enable docking.
    // About dockspaces:
    // - Use DockSpaceOverViewport() to create an explicit dock node covering the screen or a specific viewport.
    //   This is often used with ImGuiDockNodeFlags_PassthruCentralNode to make it transparent.
    // - Use DockSpace() to create an explicit dock node _within_ an existing window. See Docking demo for details.
    // - Important: Dockspaces need to be submitted _before_ any window they can host. Submit it early in your frame!
    // - Important: Dockspaces need to be kept alive if hidden, otherwise windows docked into it will be undocked.
    //   e.g. if you have multiple tabs with a dockspace inside each tab: submit the non-visible dockspaces with ImGuiDockNodeFlags_KeepAliveOnly.
    IMGUI_API ImGuiID       DockSpace(ImGuiID id, const ImVec2& size = ImVec2(0, 0), ImGuiDockNodeFlags flags = 0, const ImGuiWindowClass* window_class = NULL);
    IMGUI_API ImGuiID       DockSpaceOverViewport(const ImGuiViewport* viewport = NULL, ImGuiDockNodeFlags flags = 0, const ImGuiWindowClass* window_class = NULL);
    IMGUI_API void          SetNextWindowDockID(ImGuiID dock_id, ImGuiCond cond = 0);           // set next window dock id
    IMGUI_API void          SetNextWindowClass(const ImGuiWindowClass* window_class);           // set next window class (control docking compatibility + provide hints to platform backend via custom viewport flags and platform parent/child relationship)
    IMGUI_API ImGuiID       GetWindowDockID();
    IMGUI_API bool          IsWindowDocked();                                                   // is current window docked into another window?

    // Logging/Capture
    // - All text output from the interface can be captured into tty/file/clipboard. By default, tree nodes are automatically opened during logging.
    IMGUI_API void          LogToTTY(int auto_open_depth = -1);                                 // start logging to tty (stdout)
    IMGUI_API void          LogToFile(int auto_open_depth = -1, const char* filename = NULL);   // start logging to file
    IMGUI_API void          LogToClipboard(int auto_open_depth = -1);                           // start logging to OS clipboard
    IMGUI_API void          LogFinish();                                                        // stop logging (close file, etc.)
    IMGUI_API void          LogButtons();                                                       // helper to display buttons for logging to tty/file/clipboard
    IMGUI_API void          LogText(const char* fmt, ...) IM_FMTARGS(1);                        // pass text data straight to log (without being displayed)
    IMGUI_API void          LogTextV(const char* fmt, va_list args) IM_FMTLIST(1);

    // Drag and Drop
    // - On source items, call BeginDragDropSource(), if it returns true also call SetDragDropPayload() + EndDragDropSource().
    // - On target candidates, call BeginDragDropTarget(), if it returns true also call AcceptDragDropPayload() + EndDragDropTarget().
    // - If you stop calling BeginDragDropSource() the payload is preserved however it won't have a preview tooltip (we currently display a fallback "..." tooltip, see #1725)
    // - An item can be both drag source and drop target.
    IMGUI_API bool          BeginDragDropSource(ImGuiDragDropFlags flags = 0);                                      // call after submitting an item which may be dragged. when this return true, you can call SetDragDropPayload() + EndDragDropSource()
    IMGUI_API bool          SetDragDropPayload(const char* type, const void* data, size_t sz, ImGuiCond cond = 0);  // type is a user defined string of maximum 32 characters. Strings starting with '_' are reserved for dear imgui internal types. Data is copied and held by imgui. Return true when payload has been accepted.
    IMGUI_API void          EndDragDropSource();                                                                    // only call EndDragDropSource() if BeginDragDropSource() returns true!
    IMGUI_API bool                  BeginDragDropTarget();                                                          // call after submitting an item that may receive a payload. If this returns true, you can call AcceptDragDropPayload() + EndDragDropTarget()
    IMGUI_API const ImGuiPayload*   AcceptDragDropPayload(const char* type, ImGuiDragDropFlags flags = 0);          // accept contents of a given type. If ImGuiDragDropFlags_AcceptBeforeDelivery is set you can peek into the payload before the mouse button is released.
    IMGUI_API void                  EndDragDropTarget();                                                            // only call EndDragDropTarget() if BeginDragDropTarget() returns true!
    IMGUI_API const ImGuiPayload*   GetDragDropPayload();                                                           // peek directly into the current payload from anywhere. returns NULL when drag and drop is finished or inactive. use ImGuiPayload::IsDataType() to test for the payload type.

    // Disabling [BETA API]
    // - Disable all user interactions and dim items visuals (applying style.DisabledAlpha over current colors)
    // - Those can be nested but it cannot be used to enable an already disabled section (a single BeginDisabled(true) in the stack is enough to keep everything disabled)
    // - BeginDisabled(false) essentially does nothing useful but is provided to facilitate use of boolean expressions. If you can avoid calling BeginDisabled(False)/EndDisabled() best to avoid it.
    IMGUI_API void          BeginDisabled(bool disabled = true);
    IMGUI_API void          EndDisabled();

    // Clipping
    // - Mouse hovering is affected by ImGui::PushClipRect() calls, unlike direct calls to ImDrawList::PushClipRect() which are render only.
    IMGUI_API void          PushClipRect(const ImVec2& clip_rect_min, const ImVec2& clip_rect_max, bool intersect_with_current_clip_rect);
    IMGUI_API void          PopClipRect();

    // Focus, Activation
    // - Prefer using "SetItemDefaultFocus()" over "if (IsWindowAppearing()) SetScrollHereY()" when applicable to signify "this is the default item"
    IMGUI_API void          SetItemDefaultFocus();                                              // make last item the default focused item of a window.
    IMGUI_API void          SetKeyboardFocusHere(int offset = 0);                               // focus keyboard on the next widget. Use positive 'offset' to access sub components of a multiple component widget. Use -1 to access previous widget.

    // Overlapping mode
    IMGUI_API void          SetNextItemAllowOverlap();                                          // allow next item to be overlapped by a subsequent item. Useful with invisible buttons, selectable, treenode covering an area where subsequent items may need to be added. Note that both Selectable() and TreeNode() have dedicated flags doing this.

    // Item/Widgets Utilities and Query Functions
    // - Most of the functions are referring to the previous Item that has been submitted.
    // - See Demo Window under "Widgets->Querying Status" for an interactive visualization of most of those functions.
    IMGUI_API bool          IsItemHovered(ImGuiHoveredFlags flags = 0);                         // is the last item hovered? (and usable, aka not blocked by a popup, etc.). See ImGuiHoveredFlags for more options.
    IMGUI_API bool          IsItemActive();                                                     // is the last item active? (e.g. button being held, text field being edited. This will continuously return true while holding mouse button on an item. Items that don't interact will always return false)
    IMGUI_API bool          IsItemFocused();                                                    // is the last item focused for keyboard/gamepad navigation?
    IMGUI_API bool          IsItemClicked(ImGuiMouseButton mouse_button = 0);                   // is the last item hovered and mouse clicked on? (**)  == IsMouseClicked(mouse_button) && IsItemHovered()Important. (**) this is NOT equivalent to the behavior of e.g. Button(). Read comments in function definition.
    IMGUI_API bool          IsItemVisible();                                                    // is the last item visible? (items may be out of sight because of clipping/scrolling)
    IMGUI_API bool          IsItemEdited();                                                     // did the last item modify its underlying value this frame? or was pressed? This is generally the same as the "bool" return value of many widgets.
    IMGUI_API bool          IsItemActivated();                                                  // was the last item just made active (item was previously inactive).
    IMGUI_API bool          IsItemDeactivated();                                                // was the last item just made inactive (item was previously active). Useful for Undo/Redo patterns with widgets that require continuous editing.
    IMGUI_API bool          IsItemDeactivatedAfterEdit();                                       // was the last item just made inactive and made a value change when it was active? (e.g. Slider/Drag moved). Useful for Undo/Redo patterns with widgets that require continuous editing. Note that you may get false positives (some widgets such as Combo()/ListBox()/Selectable() will return true even when clicking an already selected item).
    IMGUI_API bool          IsItemToggledOpen();                                                // was the last item open state toggled? set by TreeNode().
    IMGUI_API bool          IsAnyItemHovered();                                                 // is any item hovered?
    IMGUI_API bool          IsAnyItemActive();                                                  // is any item active?
    IMGUI_API bool          IsAnyItemFocused();                                                 // is any item focused?
    IMGUI_API ImGuiID       GetItemID();                                                        // get ID of last item (~~ often same ImGui::GetID(label) beforehand)
    IMGUI_API ImVec2        GetItemRectMin();                                                   // get upper-left bounding rectangle of the last item (screen space)
    IMGUI_API ImVec2        GetItemRectMax();                                                   // get lower-right bounding rectangle of the last item (screen space)
    IMGUI_API ImVec2        GetItemRectSize();                                                  // get size of last item

    // Viewports
    // - Currently represents the Platform Window created by the application which is hosting our Dear ImGui windows.
    // - In 'docking' branch with multi-viewport enabled, we extend this concept to have multiple active viewports.
    // - In the future we will extend this concept further to also represent Platform Monitor and support a "no main platform window" operation mode.
    IMGUI_API ImGuiViewport* GetMainViewport();                                                 // return primary/default viewport. This can never be NULL.

    // Background/Foreground Draw Lists
    IMGUI_API ImDrawList*   GetBackgroundDrawList();                                            // get background draw list for the viewport associated to the current window. this draw list will be the first rendering one. Useful to quickly draw shapes/text behind dear imgui contents.
    IMGUI_API ImDrawList*   GetForegroundDrawList();                                            // get foreground draw list for the viewport associated to the current window. this draw list will be the last rendered one. Useful to quickly draw shapes/text over dear imgui contents.
    IMGUI_API ImDrawList*   GetBackgroundDrawList(ImGuiViewport* viewport);                     // get background draw list for the given viewport. this draw list will be the first rendering one. Useful to quickly draw shapes/text behind dear imgui contents.
    IMGUI_API ImDrawList*   GetForegroundDrawList(ImGuiViewport* viewport);                     // get foreground draw list for the given viewport. this draw list will be the last rendered one. Useful to quickly draw shapes/text over dear imgui contents.

    // Miscellaneous Utilities
    IMGUI_API bool          IsRectVisible(const ImVec2& size);                                  // test if rectangle (of given size, starting from cursor position) is visible / not clipped.
    IMGUI_API bool          IsRectVisible(const ImVec2& rect_min, const ImVec2& rect_max);      // test if rectangle (in screen space) is visible / not clipped. to perform coarse clipping on user's side.
    IMGUI_API double        GetTime();                                                          // get global imgui time. incremented by io.DeltaTime every frame.
    IMGUI_API int           GetFrameCount();                                                    // get global imgui frame count. incremented by 1 every frame.
    IMGUI_API ImDrawListSharedData* GetDrawListSharedData();                                    // you may use this when creating your own ImDrawList instances.
    IMGUI_API const char*   GetStyleColorName(ImGuiCol idx);                                    // get a string corresponding to the enum value (for display, saving, etc.).
    IMGUI_API void          SetStateStorage(ImGuiStorage* storage);                             // replace current window storage with our own (if you want to manipulate it yourself, typically clear subsection of it)
    IMGUI_API ImGuiStorage* GetStateStorage();
    IMGUI_API bool          BeginChildFrame(ImGuiID id, const ImVec2& size, ImGuiWindowFlags flags = 0); // helper to create a child window / scrolling region that looks like a normal widget frame
    IMGUI_API void          EndChildFrame();                                                    // always call EndChildFrame() regardless of BeginChildFrame() return values (which indicates a collapsed/clipped window)

    // Text Utilities
    IMGUI_API ImVec2        CalcTextSize(const char* text, const char* text_end = NULL, bool hide_text_after_double_hash = false, float wrap_width = -1.0f);

    // Color Utilities
    IMGUI_API ImVec4        ColorConvertU32ToFloat4(ImU32 in);
    IMGUI_API ImU32         ColorConvertFloat4ToU32(const ImVec4& in);
    IMGUI_API void          ColorConvertRGBtoHSV(float r, float g, float b, float& out_h, float& out_s, float& out_v);
    IMGUI_API void          ColorConvertHSVtoRGB(float h, float s, float v, float& out_r, float& out_g, float& out_b);

    // Inputs Utilities: Keyboard/Mouse/Gamepad
    // - the ImGuiKey enum contains all possible keyboard, mouse and gamepad inputs (e.g. ImGuiKey_A, ImGuiKey_MouseLeft, ImGuiKey_GamepadDpadUp...).
    // - before v1.87, we used ImGuiKey to carry native/user indices as defined by each backends. About use of those legacy ImGuiKey values:
    //  - without IMGUI_DISABLE_OBSOLETE_KEYIO (legacy support): you can still use your legacy native/user indices (< 512) according to how your backend/engine stored them in io.KeysDown[], but need to cast them to ImGuiKey.
    //  - with    IMGUI_DISABLE_OBSOLETE_KEYIO (this is the way forward): any use of ImGuiKey will assert with key < 512. GetKeyIndex() is pass-through and therefore deprecated (gone if IMGUI_DISABLE_OBSOLETE_KEYIO is defined).
    IMGUI_API bool          IsKeyDown(ImGuiKey key);                                            // is key being held.
    IMGUI_API bool          IsKeyPressed(ImGuiKey key, bool repeat = true);                     // was key pressed (went from !Down to Down)? if repeat=true, uses io.KeyRepeatDelay / KeyRepeatRate
    IMGUI_API bool          IsKeyReleased(ImGuiKey key);                                        // was key released (went from Down to !Down)?
    IMGUI_API bool          IsKeyChordPressed(ImGuiKeyChord key_chord);                         // was key chord (mods + key) pressed, e.g. you can pass 'ImGuiMod_Ctrl | ImGuiKey_S' as a key-chord. This doesn't do any routing or focus check, please consider using Shortcut() function instead.
    IMGUI_API int           GetKeyPressedAmount(ImGuiKey key, float repeat_delay, float rate);  // uses provided repeat rate/delay. return a count, most often 0 or 1 but might be >1 if RepeatRate is small enough that DeltaTime > RepeatRate
    IMGUI_API const char*   GetKeyName(ImGuiKey key);                                           // [DEBUG] returns English name of the key. Those names a provided for debugging purpose and are not meant to be saved persistently not compared.
    IMGUI_API void          SetNextFrameWantCaptureKeyboard(bool want_capture_keyboard);        // Override io.WantCaptureKeyboard flag next frame (said flag is left for your application to handle, typically when true it instructs your app to ignore inputs). e.g. force capture keyboard when your widget is being hovered. This is equivalent to setting "io.WantCaptureKeyboard = want_capture_keyboard"; after the next NewFrame() call.

    // Inputs Utilities: Mouse specific
    // - To refer to a mouse button, you may use named enums in your code e.g. ImGuiMouseButton_Left, ImGuiMouseButton_Right.
    // - You can also use regular integer: it is forever guaranteed that 0=Left, 1=Right, 2=Middle.
    // - Dragging operations are only reported after mouse has moved a certain distance away from the initial clicking position (see 'lock_threshold' and 'io.MouseDraggingThreshold')
    IMGUI_API bool          IsMouseDown(ImGuiMouseButton button);                               // is mouse button held?
    IMGUI_API bool          IsMouseClicked(ImGuiMouseButton button, bool repeat = false);       // did mouse button clicked? (went from !Down to Down). Same as GetMouseClickedCount() == 1.
    IMGUI_API bool          IsMouseReleased(ImGuiMouseButton button);                           // did mouse button released? (went from Down to !Down)
    IMGUI_API bool          IsMouseDoubleClicked(ImGuiMouseButton button);                      // did mouse button double-clicked? Same as GetMouseClickedCount() == 2. (note that a double-click will also report IsMouseClicked() == true)
    IMGUI_API int           GetMouseClickedCount(ImGuiMouseButton button);                      // return the number of successive mouse-clicks at the time where a click happen (otherwise 0).
    IMGUI_API bool          IsMouseHoveringRect(const ImVec2& r_min, const ImVec2& r_max, bool clip = true);// is mouse hovering given bounding rect (in screen space). clipped by current clipping settings, but disregarding of other consideration of focus/window ordering/popup-block.
    IMGUI_API bool          IsMousePosValid(const ImVec2* mouse_pos = NULL);                    // by convention we use (-FLT_MAX,-FLT_MAX) to denote that there is no mouse available
    IMGUI_API bool          IsAnyMouseDown();                                                   // [WILL OBSOLETE] is any mouse button held? This was designed for backends, but prefer having backend maintain a mask of held mouse buttons, because upcoming input queue system will make this invalid.
    IMGUI_API ImVec2        GetMousePos();                                                      // shortcut to ImGui::GetIO().MousePos provided by user, to be consistent with other calls
    IMGUI_API ImVec2        GetMousePosOnOpeningCurrentPopup();                                 // retrieve mouse position at the time of opening popup we have BeginPopup() into (helper to avoid user backing that value themselves)
    IMGUI_API bool          IsMouseDragging(ImGuiMouseButton button, float lock_threshold = -1.0f);         // is mouse dragging? (if lock_threshold < -1.0f, uses io.MouseDraggingThreshold)
    IMGUI_API ImVec2        GetMouseDragDelta(ImGuiMouseButton button = 0, float lock_threshold = -1.0f);   // return the delta from the initial clicking position while the mouse button is pressed or was just released. This is locked and return 0.0f until the mouse moves past a distance threshold at least once (if lock_threshold < -1.0f, uses io.MouseDraggingThreshold)
    IMGUI_API void          ResetMouseDragDelta(ImGuiMouseButton button = 0);                   //
    IMGUI_API ImGuiMouseCursor GetMouseCursor();                                                // get desired mouse cursor shape. Important: reset in ImGui::NewFrame(), this is updated during the frame. valid before Render(). If you use software rendering by setting io.MouseDrawCursor ImGui will render those for you
    IMGUI_API void          SetMouseCursor(ImGuiMouseCursor cursor_type);                       // set desired mouse cursor shape
    IMGUI_API void          SetNextFrameWantCaptureMouse(bool want_capture_mouse);              // Override io.WantCaptureMouse flag next frame (said flag is left for your application to handle, typical when true it instucts your app to ignore inputs). This is equivalent to setting "io.WantCaptureMouse = want_capture_mouse;" after the next NewFrame() call.

    // Clipboard Utilities
    // - Also see the LogToClipboard() function to capture GUI into clipboard, or easily output text data to the clipboard.
    IMGUI_API const char*   GetClipboardText();
    IMGUI_API void          SetClipboardText(const char* text);

    // Settings/.Ini Utilities
    // - The disk functions are automatically called if io.IniFilename != NULL (default is "imgui.ini").
    // - Set io.IniFilename to NULL to load/save manually. Read io.WantSaveIniSettings description about handling .ini saving manually.
    // - Important: default value "imgui.ini" is relative to current working dir! Most apps will want to lock this to an absolute path (e.g. same path as executables).
    IMGUI_API void          LoadIniSettingsFromDisk(const char* ini_filename);                  // call after CreateContext() and before the first call to NewFrame(). NewFrame() automatically calls LoadIniSettingsFromDisk(io.IniFilename).
    IMGUI_API void          LoadIniSettingsFromMemory(const char* ini_data, size_t ini_size=0); // call after CreateContext() and before the first call to NewFrame() to provide .ini data from your own data source.
    IMGUI_API void          SaveIniSettingsToDisk(const char* ini_filename);                    // this is automatically called (if io.IniFilename is not empty) a few seconds after any modification that should be reflected in the .ini file (and also by DestroyContext).
    IMGUI_API const char*   SaveIniSettingsToMemory(size_t* out_ini_size = NULL);               // return a zero-terminated string with the .ini data which you can save by your own mean. call when io.WantSaveIniSettings is set, then save data by your own mean and clear io.WantSaveIniSettings.

    // Debug Utilities
    IMGUI_API void          DebugTextEncoding(const char* text);
    IMGUI_API bool          DebugCheckVersionAndDataLayout(const char* version_str, size_t sz_io, size_t sz_style, size_t sz_vec2, size_t sz_vec4, size_t sz_drawvert, size_t sz_drawidx); // This is called by IMGUI_CHECKVERSION() macro.

    // Memory Allocators
    // - Those functions are not reliant on the current context.
    // - DLL users: heaps and globals are not shared across DLL boundaries! You will need to call SetCurrentContext() + SetAllocatorFunctions()
    //   for each static/DLL boundary you are calling from. Read "Context and Memory Allocators" section of imgui.cpp for more details.
    IMGUI_API void          SetAllocatorFunctions(ImGuiMemAllocFunc alloc_func, ImGuiMemFreeFunc free_func, void* user_data = NULL);
    IMGUI_API void          GetAllocatorFunctions(ImGuiMemAllocFunc* p_alloc_func, ImGuiMemFreeFunc* p_free_func, void** p_user_data);
    IMGUI_API void*         MemAlloc(size_t size);
    IMGUI_API void          MemFree(void* ptr);

    // (Optional) Platform/OS interface for multi-viewport support
    // Read comments around the ImGuiPlatformIO structure for more details.
    // Note: You may use GetWindowViewport() to get the current viewport of the current window.
    IMGUI_API ImGuiPlatformIO&  GetPlatformIO();                                                // platform/renderer functions, for backend to setup + viewports list.
    IMGUI_API void              UpdatePlatformWindows();                                        // call in main loop. will call CreateWindow/ResizeWindow/etc. platform functions for each secondary viewport, and DestroyWindow for each inactive viewport.
    IMGUI_API void              RenderPlatformWindowsDefault(void* platform_render_arg = NULL, void* renderer_render_arg = NULL); // call in main loop. will call RenderWindow/SwapBuffers platform functions for each secondary viewport which doesn't have the ImGuiViewportFlags_Minimized flag set. May be reimplemented by user for custom rendering needs.
    IMGUI_API void              DestroyPlatformWindows();                                       // call DestroyWindow platform functions for all viewports. call from backend Shutdown() if you need to close platform windows before imgui shutdown. otherwise will be called by DestroyContext().
    IMGUI_API ImGuiViewport*    FindViewportByID(ImGuiID id);                                   // this is a helper for backends.
    IMGUI_API ImGuiViewport*    FindViewportByPlatformHandle(void* platform_handle);            // this is a helper for backends. the type platform_handle is decided by the backend (e.g. HWND, MyWindow*, GLFWwindow* etc.)

} // namespace ImGui

//-----------------------------------------------------------------------------
// [SECTION] Flags & Enumerations
//-----------------------------------------------------------------------------

// Flags for ImGui::Begin()
// (Those are per-window flags. There are shared flags in ImGuiIO: io.ConfigWindowsResizeFromEdges and io.ConfigWindowsMoveFromTitleBarOnly)
enum ImGuiWindowFlags_
{
    ImGuiWindowFlags_None                   = 0,
    ImGuiWindowFlags_NoTitleBar             = 1 << 0,   // Disable title-bar
    ImGuiWindowFlags_NoResize               = 1 << 1,   // Disable user resizing with the lower-right grip
    ImGuiWindowFlags_NoMove                 = 1 << 2,   // Disable user moving the window
    ImGuiWindowFlags_NoScrollbar            = 1 << 3,   // Disable scrollbars (window can still scroll with mouse or programmatically)
    ImGuiWindowFlags_NoScrollWithMouse      = 1 << 4,   // Disable user vertically scrolling with mouse wheel. On child window, mouse wheel will be forwarded to the parent unless NoScrollbar is also set.
    ImGuiWindowFlags_NoCollapse             = 1 << 5,   // Disable user collapsing window by double-clicking on it. Also referred to as Window Menu Button (e.g. within a docking node).
    ImGuiWindowFlags_AlwaysAutoResize       = 1 << 6,   // Resize every window to its content every frame
    ImGuiWindowFlags_NoBackground           = 1 << 7,   // Disable drawing background color (WindowBg, etc.) and outside border. Similar as using SetNextWindowBgAlpha(0.0f).
    ImGuiWindowFlags_NoSavedSettings        = 1 << 8,   // Never load/save settings in .ini file
    ImGuiWindowFlags_NoMouseInputs          = 1 << 9,   // Disable catching mouse, hovering test with pass through.
    ImGuiWindowFlags_MenuBar                = 1 << 10,  // Has a menu-bar
    ImGuiWindowFlags_HorizontalScrollbar    = 1 << 11,  // Allow horizontal scrollbar to appear (off by default). You may use SetNextWindowContentSize(ImVec2(width,0.0f)); prior to calling Begin() to specify width. Read code in imgui_demo in the "Horizontal Scrolling" section.
    ImGuiWindowFlags_NoFocusOnAppearing     = 1 << 12,  // Disable taking focus when transitioning from hidden to visible state
    ImGuiWindowFlags_NoBringToFrontOnFocus  = 1 << 13,  // Disable bringing window to front when taking focus (e.g. clicking on it or programmatically giving it focus)
    ImGuiWindowFlags_AlwaysVerticalScrollbar= 1 << 14,  // Always show vertical scrollbar (even if ContentSize.y < Size.y)
    ImGuiWindowFlags_AlwaysHorizontalScrollbar=1<< 15,  // Always show horizontal scrollbar (even if ContentSize.x < Size.x)
<<<<<<< HEAD
    ImGuiWindowFlags_AlwaysUseWindowPadding = 1 << 16,  // Ensure child windows without border uses style.WindowPadding (ignored by default for non-bordered child windows, because more convenient)
    ImGuiWindowFlags_NoNavInputs            = 1 << 18,  // No gamepad/keyboard navigation within the window
    ImGuiWindowFlags_NoNavFocus             = 1 << 19,  // No focusing toward this window with gamepad/keyboard navigation (e.g. skipped by CTRL+TAB)
    ImGuiWindowFlags_UnsavedDocument        = 1 << 20,  // Display a dot next to the title. When used in a tab/docking context, tab is selected when clicking the X + closure is not assumed (will wait for user to stop submitting the tab). Otherwise closure is assumed when pressing the X, so if you keep submitting the tab may reappear at end of tab bar.
    ImGuiWindowFlags_NoDocking              = 1 << 21,  // Disable docking of this window

=======
    ImGuiWindowFlags_NoNavInputs            = 1 << 16,  // No gamepad/keyboard navigation within the window
    ImGuiWindowFlags_NoNavFocus             = 1 << 17,  // No focusing toward this window with gamepad/keyboard navigation (e.g. skipped by CTRL+TAB)
    ImGuiWindowFlags_UnsavedDocument        = 1 << 18,  // Display a dot next to the title. When used in a tab/docking context, tab is selected when clicking the X + closure is not assumed (will wait for user to stop submitting the tab). Otherwise closure is assumed when pressing the X, so if you keep submitting the tab may reappear at end of tab bar.
>>>>>>> c0bc43cc
    ImGuiWindowFlags_NoNav                  = ImGuiWindowFlags_NoNavInputs | ImGuiWindowFlags_NoNavFocus,
    ImGuiWindowFlags_NoDecoration           = ImGuiWindowFlags_NoTitleBar | ImGuiWindowFlags_NoResize | ImGuiWindowFlags_NoScrollbar | ImGuiWindowFlags_NoCollapse,
    ImGuiWindowFlags_NoInputs               = ImGuiWindowFlags_NoMouseInputs | ImGuiWindowFlags_NoNavInputs | ImGuiWindowFlags_NoNavFocus,

    // [Internal]
    ImGuiWindowFlags_NavFlattened           = 1 << 23,  // [BETA] On child window: allow gamepad/keyboard navigation to cross over parent border to this child or between sibling child windows.
    ImGuiWindowFlags_ChildWindow            = 1 << 24,  // Don't use! For internal use by BeginChild()
    ImGuiWindowFlags_Tooltip                = 1 << 25,  // Don't use! For internal use by BeginTooltip()
    ImGuiWindowFlags_Popup                  = 1 << 26,  // Don't use! For internal use by BeginPopup()
    ImGuiWindowFlags_Modal                  = 1 << 27,  // Don't use! For internal use by BeginPopupModal()
    ImGuiWindowFlags_ChildMenu              = 1 << 28,  // Don't use! For internal use by BeginMenu()
<<<<<<< HEAD
    ImGuiWindowFlags_DockNodeHost           = 1 << 29,  // Don't use! For internal use by Begin()/NewFrame()
=======

    // Obsolete names
#ifndef IMGUI_DISABLE_OBSOLETE_FUNCTIONS
    ImGuiWindowFlags_AlwaysUseWindowPadding = 1 << 30,  // Obsoleted in 1.90: Use ImGuiChildFlags_AlwaysUseWindowPadding in BeginChild() call.
#endif
};

// Flags for ImGui::BeginChild()
// (Legacy: bit 0 must always correspond to ImGuiChildFlags_Border to be backward compatible with old API using 'bool border'.
enum ImGuiChildFlags_
{
    ImGuiChildFlags_None                    = 0,
    ImGuiChildFlags_Border                  = 1 << 0,   // Show an outer border and enable WindowPadding. (Important: this is always == 1 for legacy reason)
    ImGuiChildFlags_AlwaysUseWindowPadding  = 1 << 1,   // Pad with style.WindowPadding even if no border are drawn (no padding by default for non-bordered child windows because it makes more sense)
    ImGuiChildFlags_ResizeX                 = 1 << 2,   // Allow resize from right border (layout direction). Enable .ini saving (unless ImGuiWindowFlags_NoSavedSettings passed to window flags)
    ImGuiChildFlags_ResizeY                 = 1 << 3,   // Allow resize from bottom border (layout direction). "
>>>>>>> c0bc43cc
};

// Flags for ImGui::InputText()
// (Those are per-item flags. There are shared flags in ImGuiIO: io.ConfigInputTextCursorBlink and io.ConfigInputTextEnterKeepActive)
enum ImGuiInputTextFlags_
{
    ImGuiInputTextFlags_None                = 0,
    ImGuiInputTextFlags_CharsDecimal        = 1 << 0,   // Allow 0123456789.+-*/
    ImGuiInputTextFlags_CharsHexadecimal    = 1 << 1,   // Allow 0123456789ABCDEFabcdef
    ImGuiInputTextFlags_CharsUppercase      = 1 << 2,   // Turn a..z into A..Z
    ImGuiInputTextFlags_CharsNoBlank        = 1 << 3,   // Filter out spaces, tabs
    ImGuiInputTextFlags_AutoSelectAll       = 1 << 4,   // Select entire text when first taking mouse focus
    ImGuiInputTextFlags_EnterReturnsTrue    = 1 << 5,   // Return 'true' when Enter is pressed (as opposed to every time the value was modified). Consider looking at the IsItemDeactivatedAfterEdit() function.
    ImGuiInputTextFlags_CallbackCompletion  = 1 << 6,   // Callback on pressing TAB (for completion handling)
    ImGuiInputTextFlags_CallbackHistory     = 1 << 7,   // Callback on pressing Up/Down arrows (for history handling)
    ImGuiInputTextFlags_CallbackAlways      = 1 << 8,   // Callback on each iteration. User code may query cursor position, modify text buffer.
    ImGuiInputTextFlags_CallbackCharFilter  = 1 << 9,   // Callback on character inputs to replace or discard them. Modify 'EventChar' to replace or discard, or return 1 in callback to discard.
    ImGuiInputTextFlags_AllowTabInput       = 1 << 10,  // Pressing TAB input a '\t' character into the text field
    ImGuiInputTextFlags_CtrlEnterForNewLine = 1 << 11,  // In multi-line mode, unfocus with Enter, add new line with Ctrl+Enter (default is opposite: unfocus with Ctrl+Enter, add line with Enter).
    ImGuiInputTextFlags_NoHorizontalScroll  = 1 << 12,  // Disable following the cursor horizontally
    ImGuiInputTextFlags_AlwaysOverwrite     = 1 << 13,  // Overwrite mode
    ImGuiInputTextFlags_ReadOnly            = 1 << 14,  // Read-only mode
    ImGuiInputTextFlags_Password            = 1 << 15,  // Password mode, display all characters as '*'
    ImGuiInputTextFlags_NoUndoRedo          = 1 << 16,  // Disable undo/redo. Note that input text owns the text data while active, if you want to provide your own undo/redo stack you need e.g. to call ClearActiveID().
    ImGuiInputTextFlags_CharsScientific     = 1 << 17,  // Allow 0123456789.+-*/eE (Scientific notation input)
    ImGuiInputTextFlags_CallbackResize      = 1 << 18,  // Callback on buffer capacity changes request (beyond 'buf_size' parameter value), allowing the string to grow. Notify when the string wants to be resized (for string types which hold a cache of their Size). You will be provided a new BufSize in the callback and NEED to honor it. (see misc/cpp/imgui_stdlib.h for an example of using this)
    ImGuiInputTextFlags_CallbackEdit        = 1 << 19,  // Callback on any edit (note that InputText() already returns true on edit, the callback is useful mainly to manipulate the underlying buffer while focus is active)
    ImGuiInputTextFlags_EscapeClearsAll     = 1 << 20,  // Escape key clears content if not empty, and deactivate otherwise (contrast to default behavior of Escape to revert)

    // Obsolete names
    //ImGuiInputTextFlags_AlwaysInsertMode  = ImGuiInputTextFlags_AlwaysOverwrite   // [renamed in 1.82] name was not matching behavior
};

// Flags for ImGui::TreeNodeEx(), ImGui::CollapsingHeader*()
enum ImGuiTreeNodeFlags_
{
    ImGuiTreeNodeFlags_None                 = 0,
    ImGuiTreeNodeFlags_Selected             = 1 << 0,   // Draw as selected
    ImGuiTreeNodeFlags_Framed               = 1 << 1,   // Draw frame with background (e.g. for CollapsingHeader)
    ImGuiTreeNodeFlags_AllowOverlap         = 1 << 2,   // Hit testing to allow subsequent widgets to overlap this one
    ImGuiTreeNodeFlags_NoTreePushOnOpen     = 1 << 3,   // Don't do a TreePush() when open (e.g. for CollapsingHeader) = no extra indent nor pushing on ID stack
    ImGuiTreeNodeFlags_NoAutoOpenOnLog      = 1 << 4,   // Don't automatically and temporarily open node when Logging is active (by default logging will automatically open tree nodes)
    ImGuiTreeNodeFlags_DefaultOpen          = 1 << 5,   // Default node to be open
    ImGuiTreeNodeFlags_OpenOnDoubleClick    = 1 << 6,   // Need double-click to open node
    ImGuiTreeNodeFlags_OpenOnArrow          = 1 << 7,   // Only open when clicking on the arrow part. If ImGuiTreeNodeFlags_OpenOnDoubleClick is also set, single-click arrow or double-click all box to open.
    ImGuiTreeNodeFlags_Leaf                 = 1 << 8,   // No collapsing, no arrow (use as a convenience for leaf nodes).
    ImGuiTreeNodeFlags_Bullet               = 1 << 9,   // Display a bullet instead of arrow. IMPORTANT: node can still be marked open/close if you don't set the _Leaf flag!
    ImGuiTreeNodeFlags_FramePadding         = 1 << 10,  // Use FramePadding (even for an unframed text node) to vertically align text baseline to regular widget height. Equivalent to calling AlignTextToFramePadding().
    ImGuiTreeNodeFlags_SpanAvailWidth       = 1 << 11,  // Extend hit box to the right-most edge, even if not framed. This is not the default in order to allow adding other items on the same line. In the future we may refactor the hit system to be front-to-back, allowing natural overlaps and then this can become the default.
    ImGuiTreeNodeFlags_SpanFullWidth        = 1 << 12,  // Extend hit box to the left-most and right-most edges (bypass the indented area).
    ImGuiTreeNodeFlags_SpanAllColumns       = 1 << 13,  // Frame will span all columns of its container table (text will still fit in current column)
    ImGuiTreeNodeFlags_NavLeftJumpsBackHere = 1 << 14,  // (WIP) Nav: left direction may move to this TreeNode() from any of its child (items submitted between TreeNode and TreePop)
    //ImGuiTreeNodeFlags_NoScrollOnOpen     = 1 << 14,  // FIXME: TODO: Disable automatic scroll on TreePop() if node got just open and contents is not visible
    ImGuiTreeNodeFlags_CollapsingHeader     = ImGuiTreeNodeFlags_Framed | ImGuiTreeNodeFlags_NoTreePushOnOpen | ImGuiTreeNodeFlags_NoAutoOpenOnLog,

#ifndef IMGUI_DISABLE_OBSOLETE_FUNCTIONS
    ImGuiTreeNodeFlags_AllowItemOverlap     = ImGuiTreeNodeFlags_AllowOverlap,  // Renamed in 1.89.7
#endif
};

// Flags for OpenPopup*(), BeginPopupContext*(), IsPopupOpen() functions.
// - To be backward compatible with older API which took an 'int mouse_button = 1' argument, we need to treat
//   small flags values as a mouse button index, so we encode the mouse button in the first few bits of the flags.
//   It is therefore guaranteed to be legal to pass a mouse button index in ImGuiPopupFlags.
// - For the same reason, we exceptionally default the ImGuiPopupFlags argument of BeginPopupContextXXX functions to 1 instead of 0.
//   IMPORTANT: because the default parameter is 1 (==ImGuiPopupFlags_MouseButtonRight), if you rely on the default parameter
//   and want to use another flag, you need to pass in the ImGuiPopupFlags_MouseButtonRight flag explicitly.
// - Multiple buttons currently cannot be combined/or-ed in those functions (we could allow it later).
enum ImGuiPopupFlags_
{
    ImGuiPopupFlags_None                    = 0,
    ImGuiPopupFlags_MouseButtonLeft         = 0,        // For BeginPopupContext*(): open on Left Mouse release. Guaranteed to always be == 0 (same as ImGuiMouseButton_Left)
    ImGuiPopupFlags_MouseButtonRight        = 1,        // For BeginPopupContext*(): open on Right Mouse release. Guaranteed to always be == 1 (same as ImGuiMouseButton_Right)
    ImGuiPopupFlags_MouseButtonMiddle       = 2,        // For BeginPopupContext*(): open on Middle Mouse release. Guaranteed to always be == 2 (same as ImGuiMouseButton_Middle)
    ImGuiPopupFlags_MouseButtonMask_        = 0x1F,
    ImGuiPopupFlags_MouseButtonDefault_     = 1,
    ImGuiPopupFlags_NoOpenOverExistingPopup = 1 << 5,   // For OpenPopup*(), BeginPopupContext*(): don't open if there's already a popup at the same level of the popup stack
    ImGuiPopupFlags_NoOpenOverItems         = 1 << 6,   // For BeginPopupContextWindow(): don't return true when hovering items, only when hovering empty space
    ImGuiPopupFlags_AnyPopupId              = 1 << 7,   // For IsPopupOpen(): ignore the ImGuiID parameter and test for any popup.
    ImGuiPopupFlags_AnyPopupLevel           = 1 << 8,   // For IsPopupOpen(): search/test at any level of the popup stack (default test in the current level)
    ImGuiPopupFlags_AnyPopup                = ImGuiPopupFlags_AnyPopupId | ImGuiPopupFlags_AnyPopupLevel,
};

// Flags for ImGui::Selectable()
enum ImGuiSelectableFlags_
{
    ImGuiSelectableFlags_None               = 0,
    ImGuiSelectableFlags_DontClosePopups    = 1 << 0,   // Clicking this doesn't close parent popup window
    ImGuiSelectableFlags_SpanAllColumns     = 1 << 1,   // Frame will span all columns of its container table (text will still fit in current column)
    ImGuiSelectableFlags_AllowDoubleClick   = 1 << 2,   // Generate press events on double clicks too
    ImGuiSelectableFlags_Disabled           = 1 << 3,   // Cannot be selected, display grayed out text
    ImGuiSelectableFlags_AllowOverlap       = 1 << 4,   // (WIP) Hit testing to allow subsequent widgets to overlap this one

#ifndef IMGUI_DISABLE_OBSOLETE_FUNCTIONS
    ImGuiSelectableFlags_AllowItemOverlap   = ImGuiSelectableFlags_AllowOverlap,  // Renamed in 1.89.7
#endif
};

// Flags for ImGui::BeginCombo()
enum ImGuiComboFlags_
{
    ImGuiComboFlags_None                    = 0,
    ImGuiComboFlags_PopupAlignLeft          = 1 << 0,   // Align the popup toward the left by default
    ImGuiComboFlags_HeightSmall             = 1 << 1,   // Max ~4 items visible. Tip: If you want your combo popup to be a specific size you can use SetNextWindowSizeConstraints() prior to calling BeginCombo()
    ImGuiComboFlags_HeightRegular           = 1 << 2,   // Max ~8 items visible (default)
    ImGuiComboFlags_HeightLarge             = 1 << 3,   // Max ~20 items visible
    ImGuiComboFlags_HeightLargest           = 1 << 4,   // As many fitting items as possible
    ImGuiComboFlags_NoArrowButton           = 1 << 5,   // Display on the preview box without the square arrow button
    ImGuiComboFlags_NoPreview               = 1 << 6,   // Display only a square arrow button
    ImGuiComboFlags_WidthFitPreview         = 1 << 7,   // Width dynamically calculated from preview contents
    ImGuiComboFlags_HeightMask_             = ImGuiComboFlags_HeightSmall | ImGuiComboFlags_HeightRegular | ImGuiComboFlags_HeightLarge | ImGuiComboFlags_HeightLargest,
};

// Flags for ImGui::BeginTabBar()
enum ImGuiTabBarFlags_
{
    ImGuiTabBarFlags_None                           = 0,
    ImGuiTabBarFlags_Reorderable                    = 1 << 0,   // Allow manually dragging tabs to re-order them + New tabs are appended at the end of list
    ImGuiTabBarFlags_AutoSelectNewTabs              = 1 << 1,   // Automatically select new tabs when they appear
    ImGuiTabBarFlags_TabListPopupButton             = 1 << 2,   // Disable buttons to open the tab list popup
    ImGuiTabBarFlags_NoCloseWithMiddleMouseButton   = 1 << 3,   // Disable behavior of closing tabs (that are submitted with p_open != NULL) with middle mouse button. You can still repro this behavior on user's side with if (IsItemHovered() && IsMouseClicked(2)) *p_open = false.
    ImGuiTabBarFlags_NoTabListScrollingButtons      = 1 << 4,   // Disable scrolling buttons (apply when fitting policy is ImGuiTabBarFlags_FittingPolicyScroll)
    ImGuiTabBarFlags_NoTooltip                      = 1 << 5,   // Disable tooltips when hovering a tab
    ImGuiTabBarFlags_FittingPolicyResizeDown        = 1 << 6,   // Resize tabs when they don't fit
    ImGuiTabBarFlags_FittingPolicyScroll            = 1 << 7,   // Add scroll buttons when tabs don't fit
    ImGuiTabBarFlags_FittingPolicyMask_             = ImGuiTabBarFlags_FittingPolicyResizeDown | ImGuiTabBarFlags_FittingPolicyScroll,
    ImGuiTabBarFlags_FittingPolicyDefault_          = ImGuiTabBarFlags_FittingPolicyResizeDown,
};

// Flags for ImGui::BeginTabItem()
enum ImGuiTabItemFlags_
{
    ImGuiTabItemFlags_None                          = 0,
    ImGuiTabItemFlags_UnsavedDocument               = 1 << 0,   // Display a dot next to the title + tab is selected when clicking the X + closure is not assumed (will wait for user to stop submitting the tab). Otherwise closure is assumed when pressing the X, so if you keep submitting the tab may reappear at end of tab bar.
    ImGuiTabItemFlags_SetSelected                   = 1 << 1,   // Trigger flag to programmatically make the tab selected when calling BeginTabItem()
    ImGuiTabItemFlags_NoCloseWithMiddleMouseButton  = 1 << 2,   // Disable behavior of closing tabs (that are submitted with p_open != NULL) with middle mouse button. You can still repro this behavior on user's side with if (IsItemHovered() && IsMouseClicked(2)) *p_open = false.
    ImGuiTabItemFlags_NoPushId                      = 1 << 3,   // Don't call PushID(tab->ID)/PopID() on BeginTabItem()/EndTabItem()
    ImGuiTabItemFlags_NoTooltip                     = 1 << 4,   // Disable tooltip for the given tab
    ImGuiTabItemFlags_NoReorder                     = 1 << 5,   // Disable reordering this tab or having another tab cross over this tab
    ImGuiTabItemFlags_Leading                       = 1 << 6,   // Enforce the tab position to the left of the tab bar (after the tab list popup button)
    ImGuiTabItemFlags_Trailing                      = 1 << 7,   // Enforce the tab position to the right of the tab bar (before the scrolling buttons)
};

// Flags for ImGui::BeginTable()
// - Important! Sizing policies have complex and subtle side effects, much more so than you would expect.
//   Read comments/demos carefully + experiment with live demos to get acquainted with them.
// - The DEFAULT sizing policies are:
//    - Default to ImGuiTableFlags_SizingFixedFit    if ScrollX is on, or if host window has ImGuiWindowFlags_AlwaysAutoResize.
//    - Default to ImGuiTableFlags_SizingStretchSame if ScrollX is off.
// - When ScrollX is off:
//    - Table defaults to ImGuiTableFlags_SizingStretchSame -> all Columns defaults to ImGuiTableColumnFlags_WidthStretch with same weight.
//    - Columns sizing policy allowed: Stretch (default), Fixed/Auto.
//    - Fixed Columns (if any) will generally obtain their requested width (unless the table cannot fit them all).
//    - Stretch Columns will share the remaining width according to their respective weight.
//    - Mixed Fixed/Stretch columns is possible but has various side-effects on resizing behaviors.
//      The typical use of mixing sizing policies is: any number of LEADING Fixed columns, followed by one or two TRAILING Stretch columns.
//      (this is because the visible order of columns have subtle but necessary effects on how they react to manual resizing).
// - When ScrollX is on:
//    - Table defaults to ImGuiTableFlags_SizingFixedFit -> all Columns defaults to ImGuiTableColumnFlags_WidthFixed
//    - Columns sizing policy allowed: Fixed/Auto mostly.
//    - Fixed Columns can be enlarged as needed. Table will show a horizontal scrollbar if needed.
//    - When using auto-resizing (non-resizable) fixed columns, querying the content width to use item right-alignment e.g. SetNextItemWidth(-FLT_MIN) doesn't make sense, would create a feedback loop.
//    - Using Stretch columns OFTEN DOES NOT MAKE SENSE if ScrollX is on, UNLESS you have specified a value for 'inner_width' in BeginTable().
//      If you specify a value for 'inner_width' then effectively the scrolling space is known and Stretch or mixed Fixed/Stretch columns become meaningful again.
// - Read on documentation at the top of imgui_tables.cpp for details.
enum ImGuiTableFlags_
{
    // Features
    ImGuiTableFlags_None                       = 0,
    ImGuiTableFlags_Resizable                  = 1 << 0,   // Enable resizing columns.
    ImGuiTableFlags_Reorderable                = 1 << 1,   // Enable reordering columns in header row (need calling TableSetupColumn() + TableHeadersRow() to display headers)
    ImGuiTableFlags_Hideable                   = 1 << 2,   // Enable hiding/disabling columns in context menu.
    ImGuiTableFlags_Sortable                   = 1 << 3,   // Enable sorting. Call TableGetSortSpecs() to obtain sort specs. Also see ImGuiTableFlags_SortMulti and ImGuiTableFlags_SortTristate.
    ImGuiTableFlags_NoSavedSettings            = 1 << 4,   // Disable persisting columns order, width and sort settings in the .ini file.
    ImGuiTableFlags_ContextMenuInBody          = 1 << 5,   // Right-click on columns body/contents will display table context menu. By default it is available in TableHeadersRow().
    // Decorations
    ImGuiTableFlags_RowBg                      = 1 << 6,   // Set each RowBg color with ImGuiCol_TableRowBg or ImGuiCol_TableRowBgAlt (equivalent of calling TableSetBgColor with ImGuiTableBgFlags_RowBg0 on each row manually)
    ImGuiTableFlags_BordersInnerH              = 1 << 7,   // Draw horizontal borders between rows.
    ImGuiTableFlags_BordersOuterH              = 1 << 8,   // Draw horizontal borders at the top and bottom.
    ImGuiTableFlags_BordersInnerV              = 1 << 9,   // Draw vertical borders between columns.
    ImGuiTableFlags_BordersOuterV              = 1 << 10,  // Draw vertical borders on the left and right sides.
    ImGuiTableFlags_BordersH                   = ImGuiTableFlags_BordersInnerH | ImGuiTableFlags_BordersOuterH, // Draw horizontal borders.
    ImGuiTableFlags_BordersV                   = ImGuiTableFlags_BordersInnerV | ImGuiTableFlags_BordersOuterV, // Draw vertical borders.
    ImGuiTableFlags_BordersInner               = ImGuiTableFlags_BordersInnerV | ImGuiTableFlags_BordersInnerH, // Draw inner borders.
    ImGuiTableFlags_BordersOuter               = ImGuiTableFlags_BordersOuterV | ImGuiTableFlags_BordersOuterH, // Draw outer borders.
    ImGuiTableFlags_Borders                    = ImGuiTableFlags_BordersInner | ImGuiTableFlags_BordersOuter,   // Draw all borders.
    ImGuiTableFlags_NoBordersInBody            = 1 << 11,  // [ALPHA] Disable vertical borders in columns Body (borders will always appear in Headers). -> May move to style
    ImGuiTableFlags_NoBordersInBodyUntilResize = 1 << 12,  // [ALPHA] Disable vertical borders in columns Body until hovered for resize (borders will always appear in Headers). -> May move to style
    // Sizing Policy (read above for defaults)
    ImGuiTableFlags_SizingFixedFit             = 1 << 13,  // Columns default to _WidthFixed or _WidthAuto (if resizable or not resizable), matching contents width.
    ImGuiTableFlags_SizingFixedSame            = 2 << 13,  // Columns default to _WidthFixed or _WidthAuto (if resizable or not resizable), matching the maximum contents width of all columns. Implicitly enable ImGuiTableFlags_NoKeepColumnsVisible.
    ImGuiTableFlags_SizingStretchProp          = 3 << 13,  // Columns default to _WidthStretch with default weights proportional to each columns contents widths.
    ImGuiTableFlags_SizingStretchSame          = 4 << 13,  // Columns default to _WidthStretch with default weights all equal, unless overridden by TableSetupColumn().
    // Sizing Extra Options
    ImGuiTableFlags_NoHostExtendX              = 1 << 16,  // Make outer width auto-fit to columns, overriding outer_size.x value. Only available when ScrollX/ScrollY are disabled and Stretch columns are not used.
    ImGuiTableFlags_NoHostExtendY              = 1 << 17,  // Make outer height stop exactly at outer_size.y (prevent auto-extending table past the limit). Only available when ScrollX/ScrollY are disabled. Data below the limit will be clipped and not visible.
    ImGuiTableFlags_NoKeepColumnsVisible       = 1 << 18,  // Disable keeping column always minimally visible when ScrollX is off and table gets too small. Not recommended if columns are resizable.
    ImGuiTableFlags_PreciseWidths              = 1 << 19,  // Disable distributing remainder width to stretched columns (width allocation on a 100-wide table with 3 columns: Without this flag: 33,33,34. With this flag: 33,33,33). With larger number of columns, resizing will appear to be less smooth.
    // Clipping
    ImGuiTableFlags_NoClip                     = 1 << 20,  // Disable clipping rectangle for every individual columns (reduce draw command count, items will be able to overflow into other columns). Generally incompatible with TableSetupScrollFreeze().
    // Padding
    ImGuiTableFlags_PadOuterX                  = 1 << 21,  // Default if BordersOuterV is on. Enable outermost padding. Generally desirable if you have headers.
    ImGuiTableFlags_NoPadOuterX                = 1 << 22,  // Default if BordersOuterV is off. Disable outermost padding.
    ImGuiTableFlags_NoPadInnerX                = 1 << 23,  // Disable inner padding between columns (double inner padding if BordersOuterV is on, single inner padding if BordersOuterV is off).
    // Scrolling
    ImGuiTableFlags_ScrollX                    = 1 << 24,  // Enable horizontal scrolling. Require 'outer_size' parameter of BeginTable() to specify the container size. Changes default sizing policy. Because this creates a child window, ScrollY is currently generally recommended when using ScrollX.
    ImGuiTableFlags_ScrollY                    = 1 << 25,  // Enable vertical scrolling. Require 'outer_size' parameter of BeginTable() to specify the container size.
    // Sorting
    ImGuiTableFlags_SortMulti                  = 1 << 26,  // Hold shift when clicking headers to sort on multiple column. TableGetSortSpecs() may return specs where (SpecsCount > 1).
    ImGuiTableFlags_SortTristate               = 1 << 27,  // Allow no sorting, disable default sorting. TableGetSortSpecs() may return specs where (SpecsCount == 0).
    // Miscellaneous
    ImGuiTableFlags_HighlightHoveredColumn     = 1 << 28,  // Highlight column headers when hovered (may evolve into a fuller highlight)

    // [Internal] Combinations and masks
    ImGuiTableFlags_SizingMask_                = ImGuiTableFlags_SizingFixedFit | ImGuiTableFlags_SizingFixedSame | ImGuiTableFlags_SizingStretchProp | ImGuiTableFlags_SizingStretchSame,
};

// Flags for ImGui::TableSetupColumn()
enum ImGuiTableColumnFlags_
{
    // Input configuration flags
    ImGuiTableColumnFlags_None                  = 0,
    ImGuiTableColumnFlags_Disabled              = 1 << 0,   // Overriding/master disable flag: hide column, won't show in context menu (unlike calling TableSetColumnEnabled() which manipulates the user accessible state)
    ImGuiTableColumnFlags_DefaultHide           = 1 << 1,   // Default as a hidden/disabled column.
    ImGuiTableColumnFlags_DefaultSort           = 1 << 2,   // Default as a sorting column.
    ImGuiTableColumnFlags_WidthStretch          = 1 << 3,   // Column will stretch. Preferable with horizontal scrolling disabled (default if table sizing policy is _SizingStretchSame or _SizingStretchProp).
    ImGuiTableColumnFlags_WidthFixed            = 1 << 4,   // Column will not stretch. Preferable with horizontal scrolling enabled (default if table sizing policy is _SizingFixedFit and table is resizable).
    ImGuiTableColumnFlags_NoResize              = 1 << 5,   // Disable manual resizing.
    ImGuiTableColumnFlags_NoReorder             = 1 << 6,   // Disable manual reordering this column, this will also prevent other columns from crossing over this column.
    ImGuiTableColumnFlags_NoHide                = 1 << 7,   // Disable ability to hide/disable this column.
    ImGuiTableColumnFlags_NoClip                = 1 << 8,   // Disable clipping for this column (all NoClip columns will render in a same draw command).
    ImGuiTableColumnFlags_NoSort                = 1 << 9,   // Disable ability to sort on this field (even if ImGuiTableFlags_Sortable is set on the table).
    ImGuiTableColumnFlags_NoSortAscending       = 1 << 10,  // Disable ability to sort in the ascending direction.
    ImGuiTableColumnFlags_NoSortDescending      = 1 << 11,  // Disable ability to sort in the descending direction.
    ImGuiTableColumnFlags_NoHeaderLabel         = 1 << 12,  // TableHeadersRow() will not submit horizontal label for this column. Convenient for some small columns. Name will still appear in context menu or in angled headers.
    ImGuiTableColumnFlags_NoHeaderWidth         = 1 << 13,  // Disable header text width contribution to automatic column width.
    ImGuiTableColumnFlags_PreferSortAscending   = 1 << 14,  // Make the initial sort direction Ascending when first sorting on this column (default).
    ImGuiTableColumnFlags_PreferSortDescending  = 1 << 15,  // Make the initial sort direction Descending when first sorting on this column.
    ImGuiTableColumnFlags_IndentEnable          = 1 << 16,  // Use current Indent value when entering cell (default for column 0).
    ImGuiTableColumnFlags_IndentDisable         = 1 << 17,  // Ignore current Indent value when entering cell (default for columns > 0). Indentation changes _within_ the cell will still be honored.
    ImGuiTableColumnFlags_AngledHeader          = 1 << 18,  // TableHeadersRow() will submit an angled header row for this column. Note this will add an extra row.

    // Output status flags, read-only via TableGetColumnFlags()
    ImGuiTableColumnFlags_IsEnabled             = 1 << 24,  // Status: is enabled == not hidden by user/api (referred to as "Hide" in _DefaultHide and _NoHide) flags.
    ImGuiTableColumnFlags_IsVisible             = 1 << 25,  // Status: is visible == is enabled AND not clipped by scrolling.
    ImGuiTableColumnFlags_IsSorted              = 1 << 26,  // Status: is currently part of the sort specs
    ImGuiTableColumnFlags_IsHovered             = 1 << 27,  // Status: is hovered by mouse

    // [Internal] Combinations and masks
    ImGuiTableColumnFlags_WidthMask_            = ImGuiTableColumnFlags_WidthStretch | ImGuiTableColumnFlags_WidthFixed,
    ImGuiTableColumnFlags_IndentMask_           = ImGuiTableColumnFlags_IndentEnable | ImGuiTableColumnFlags_IndentDisable,
    ImGuiTableColumnFlags_StatusMask_           = ImGuiTableColumnFlags_IsEnabled | ImGuiTableColumnFlags_IsVisible | ImGuiTableColumnFlags_IsSorted | ImGuiTableColumnFlags_IsHovered,
    ImGuiTableColumnFlags_NoDirectResize_       = 1 << 30,  // [Internal] Disable user resizing this column directly (it may however we resized indirectly from its left edge)
};

// Flags for ImGui::TableNextRow()
enum ImGuiTableRowFlags_
{
    ImGuiTableRowFlags_None                     = 0,
    ImGuiTableRowFlags_Headers                  = 1 << 0,   // Identify header row (set default background color + width of its contents accounted differently for auto column width)
};

// Enum for ImGui::TableSetBgColor()
// Background colors are rendering in 3 layers:
//  - Layer 0: draw with RowBg0 color if set, otherwise draw with ColumnBg0 if set.
//  - Layer 1: draw with RowBg1 color if set, otherwise draw with ColumnBg1 if set.
//  - Layer 2: draw with CellBg color if set.
// The purpose of the two row/columns layers is to let you decide if a background color change should override or blend with the existing color.
// When using ImGuiTableFlags_RowBg on the table, each row has the RowBg0 color automatically set for odd/even rows.
// If you set the color of RowBg0 target, your color will override the existing RowBg0 color.
// If you set the color of RowBg1 or ColumnBg1 target, your color will blend over the RowBg0 color.
enum ImGuiTableBgTarget_
{
    ImGuiTableBgTarget_None                     = 0,
    ImGuiTableBgTarget_RowBg0                   = 1,        // Set row background color 0 (generally used for background, automatically set when ImGuiTableFlags_RowBg is used)
    ImGuiTableBgTarget_RowBg1                   = 2,        // Set row background color 1 (generally used for selection marking)
    ImGuiTableBgTarget_CellBg                   = 3,        // Set cell background color (top-most color)
};

// Flags for ImGui::IsWindowFocused()
enum ImGuiFocusedFlags_
{
    ImGuiFocusedFlags_None                          = 0,
    ImGuiFocusedFlags_ChildWindows                  = 1 << 0,   // Return true if any children of the window is focused
    ImGuiFocusedFlags_RootWindow                    = 1 << 1,   // Test from root window (top most parent of the current hierarchy)
    ImGuiFocusedFlags_AnyWindow                     = 1 << 2,   // Return true if any window is focused. Important: If you are trying to tell how to dispatch your low-level inputs, do NOT use this. Use 'io.WantCaptureMouse' instead! Please read the FAQ!
    ImGuiFocusedFlags_NoPopupHierarchy              = 1 << 3,   // Do not consider popup hierarchy (do not treat popup emitter as parent of popup) (when used with _ChildWindows or _RootWindow)
    ImGuiFocusedFlags_DockHierarchy                 = 1 << 4,   // Consider docking hierarchy (treat dockspace host as parent of docked window) (when used with _ChildWindows or _RootWindow)
    ImGuiFocusedFlags_RootAndChildWindows           = ImGuiFocusedFlags_RootWindow | ImGuiFocusedFlags_ChildWindows,
};

// Flags for ImGui::IsItemHovered(), ImGui::IsWindowHovered()
// Note: if you are trying to check whether your mouse should be dispatched to Dear ImGui or to your app, you should use 'io.WantCaptureMouse' instead! Please read the FAQ!
// Note: windows with the ImGuiWindowFlags_NoInputs flag are ignored by IsWindowHovered() calls.
enum ImGuiHoveredFlags_
{
    ImGuiHoveredFlags_None                          = 0,        // Return true if directly over the item/window, not obstructed by another window, not obstructed by an active popup or modal blocking inputs under them.
    ImGuiHoveredFlags_ChildWindows                  = 1 << 0,   // IsWindowHovered() only: Return true if any children of the window is hovered
    ImGuiHoveredFlags_RootWindow                    = 1 << 1,   // IsWindowHovered() only: Test from root window (top most parent of the current hierarchy)
    ImGuiHoveredFlags_AnyWindow                     = 1 << 2,   // IsWindowHovered() only: Return true if any window is hovered
    ImGuiHoveredFlags_NoPopupHierarchy              = 1 << 3,   // IsWindowHovered() only: Do not consider popup hierarchy (do not treat popup emitter as parent of popup) (when used with _ChildWindows or _RootWindow)
    ImGuiHoveredFlags_DockHierarchy                 = 1 << 4,   // IsWindowHovered() only: Consider docking hierarchy (treat dockspace host as parent of docked window) (when used with _ChildWindows or _RootWindow)
    ImGuiHoveredFlags_AllowWhenBlockedByPopup       = 1 << 5,   // Return true even if a popup window is normally blocking access to this item/window
    //ImGuiHoveredFlags_AllowWhenBlockedByModal     = 1 << 6,   // Return true even if a modal popup window is normally blocking access to this item/window. FIXME-TODO: Unavailable yet.
    ImGuiHoveredFlags_AllowWhenBlockedByActiveItem  = 1 << 7,   // Return true even if an active item is blocking access to this item/window. Useful for Drag and Drop patterns.
    ImGuiHoveredFlags_AllowWhenOverlappedByItem     = 1 << 8,   // IsItemHovered() only: Return true even if the item uses AllowOverlap mode and is overlapped by another hoverable item.
    ImGuiHoveredFlags_AllowWhenOverlappedByWindow   = 1 << 9,   // IsItemHovered() only: Return true even if the position is obstructed or overlapped by another window.
    ImGuiHoveredFlags_AllowWhenDisabled             = 1 << 10,  // IsItemHovered() only: Return true even if the item is disabled
    ImGuiHoveredFlags_NoNavOverride                 = 1 << 11,  // IsItemHovered() only: Disable using gamepad/keyboard navigation state when active, always query mouse
    ImGuiHoveredFlags_AllowWhenOverlapped           = ImGuiHoveredFlags_AllowWhenOverlappedByItem | ImGuiHoveredFlags_AllowWhenOverlappedByWindow,
    ImGuiHoveredFlags_RectOnly                      = ImGuiHoveredFlags_AllowWhenBlockedByPopup | ImGuiHoveredFlags_AllowWhenBlockedByActiveItem | ImGuiHoveredFlags_AllowWhenOverlapped,
    ImGuiHoveredFlags_RootAndChildWindows           = ImGuiHoveredFlags_RootWindow | ImGuiHoveredFlags_ChildWindows,

    // Tooltips mode
    // - typically used in IsItemHovered() + SetTooltip() sequence.
    // - this is a shortcut to pull flags from 'style.HoverFlagsForTooltipMouse' or 'style.HoverFlagsForTooltipNav' where you can reconfigure desired behavior.
    //   e.g. 'TooltipHoveredFlagsForMouse' defaults to 'ImGuiHoveredFlags_Stationary | ImGuiHoveredFlags_DelayShort'.
    // - for frequently actioned or hovered items providing a tooltip, you want may to use ImGuiHoveredFlags_ForTooltip (stationary + delay) so the tooltip doesn't show too often.
    // - for items which main purpose is to be hovered, or items with low affordance, or in less consistent apps, prefer no delay or shorter delay.
    ImGuiHoveredFlags_ForTooltip                    = 1 << 12,  // Shortcut for standard flags when using IsItemHovered() + SetTooltip() sequence.

    // (Advanced) Mouse Hovering delays.
    // - generally you can use ImGuiHoveredFlags_ForTooltip to use application-standardized flags.
    // - use those if you need specific overrides.
    ImGuiHoveredFlags_Stationary                    = 1 << 13,  // Require mouse to be stationary for style.HoverStationaryDelay (~0.15 sec) _at least one time_. After this, can move on same item/window. Using the stationary test tends to reduces the need for a long delay.
    ImGuiHoveredFlags_DelayNone                     = 1 << 14,  // IsItemHovered() only: Return true immediately (default). As this is the default you generally ignore this.
    ImGuiHoveredFlags_DelayShort                    = 1 << 15,  // IsItemHovered() only: Return true after style.HoverDelayShort elapsed (~0.15 sec) (shared between items) + requires mouse to be stationary for style.HoverStationaryDelay (once per item).
    ImGuiHoveredFlags_DelayNormal                   = 1 << 16,  // IsItemHovered() only: Return true after style.HoverDelayNormal elapsed (~0.40 sec) (shared between items) + requires mouse to be stationary for style.HoverStationaryDelay (once per item).
    ImGuiHoveredFlags_NoSharedDelay                 = 1 << 17,  // IsItemHovered() only: Disable shared delay system where moving from one item to the next keeps the previous timer for a short time (standard for tooltips with long delays)
};

// Flags for ImGui::DockSpace(), shared/inherited by child nodes.
// (Some flags can be applied to individual nodes directly)
// FIXME-DOCK: Also see ImGuiDockNodeFlagsPrivate_ which may involve using the WIP and internal DockBuilder api.
enum ImGuiDockNodeFlags_
{
    ImGuiDockNodeFlags_None                         = 0,
    ImGuiDockNodeFlags_KeepAliveOnly                = 1 << 0,   //       // Don't display the dockspace node but keep it alive. Windows docked into this dockspace node won't be undocked.
    //ImGuiDockNodeFlags_NoCentralNode              = 1 << 1,   //       // Disable Central Node (the node which can stay empty)
    ImGuiDockNodeFlags_NoDockingOverCentralNode     = 1 << 2,   //       // Disable docking over the Central Node, which will be always kept empty.
    ImGuiDockNodeFlags_PassthruCentralNode          = 1 << 3,   //       // Enable passthru dockspace: 1) DockSpace() will render a ImGuiCol_WindowBg background covering everything excepted the Central Node when empty. Meaning the host window should probably use SetNextWindowBgAlpha(0.0f) prior to Begin() when using this. 2) When Central Node is empty: let inputs pass-through + won't display a DockingEmptyBg background. See demo for details.
    ImGuiDockNodeFlags_NoDockingSplit               = 1 << 4,   //       // Disable other windows/nodes from splitting this node.
    ImGuiDockNodeFlags_NoResize                     = 1 << 5,   // Saved // Disable resizing node using the splitter/separators. Useful with programmatically setup dockspaces.
    ImGuiDockNodeFlags_AutoHideTabBar               = 1 << 6,   //       // Tab bar will automatically hide when there is a single window in the dock node.
    ImGuiDockNodeFlags_NoUndocking                  = 1 << 7,   //       // Disable undocking this node.

#ifndef IMGUI_DISABLE_OBSOLETE_FUNCTIONS
    ImGuiDockNodeFlags_NoSplit                      = ImGuiDockNodeFlags_NoDockingSplit, // Renamed in 1.90
    ImGuiDockNodeFlags_NoDockingInCentralNode       = ImGuiDockNodeFlags_NoDockingOverCentralNode, // Renamed in 1.90
#endif
};

// Flags for ImGui::BeginDragDropSource(), ImGui::AcceptDragDropPayload()
enum ImGuiDragDropFlags_
{
    ImGuiDragDropFlags_None                         = 0,
    // BeginDragDropSource() flags
    ImGuiDragDropFlags_SourceNoPreviewTooltip       = 1 << 0,   // Disable preview tooltip. By default, a successful call to BeginDragDropSource opens a tooltip so you can display a preview or description of the source contents. This flag disables this behavior.
    ImGuiDragDropFlags_SourceNoDisableHover         = 1 << 1,   // By default, when dragging we clear data so that IsItemHovered() will return false, to avoid subsequent user code submitting tooltips. This flag disables this behavior so you can still call IsItemHovered() on the source item.
    ImGuiDragDropFlags_SourceNoHoldToOpenOthers     = 1 << 2,   // Disable the behavior that allows to open tree nodes and collapsing header by holding over them while dragging a source item.
    ImGuiDragDropFlags_SourceAllowNullID            = 1 << 3,   // Allow items such as Text(), Image() that have no unique identifier to be used as drag source, by manufacturing a temporary identifier based on their window-relative position. This is extremely unusual within the dear imgui ecosystem and so we made it explicit.
    ImGuiDragDropFlags_SourceExtern                 = 1 << 4,   // External source (from outside of dear imgui), won't attempt to read current item/window info. Will always return true. Only one Extern source can be active simultaneously.
    ImGuiDragDropFlags_SourceAutoExpirePayload      = 1 << 5,   // Automatically expire the payload if the source cease to be submitted (otherwise payloads are persisting while being dragged)
    // AcceptDragDropPayload() flags
    ImGuiDragDropFlags_AcceptBeforeDelivery         = 1 << 10,  // AcceptDragDropPayload() will returns true even before the mouse button is released. You can then call IsDelivery() to test if the payload needs to be delivered.
    ImGuiDragDropFlags_AcceptNoDrawDefaultRect      = 1 << 11,  // Do not draw the default highlight rectangle when hovering over target.
    ImGuiDragDropFlags_AcceptNoPreviewTooltip       = 1 << 12,  // Request hiding the BeginDragDropSource tooltip from the BeginDragDropTarget site.
    ImGuiDragDropFlags_AcceptPeekOnly               = ImGuiDragDropFlags_AcceptBeforeDelivery | ImGuiDragDropFlags_AcceptNoDrawDefaultRect, // For peeking ahead and inspecting the payload before delivery.
};

// Standard Drag and Drop payload types. You can define you own payload types using short strings. Types starting with '_' are defined by Dear ImGui.
#define IMGUI_PAYLOAD_TYPE_COLOR_3F     "_COL3F"    // float[3]: Standard type for colors, without alpha. User code may use this type.
#define IMGUI_PAYLOAD_TYPE_COLOR_4F     "_COL4F"    // float[4]: Standard type for colors. User code may use this type.

// A primary data type
enum ImGuiDataType_
{
    ImGuiDataType_S8,       // signed char / char (with sensible compilers)
    ImGuiDataType_U8,       // unsigned char
    ImGuiDataType_S16,      // short
    ImGuiDataType_U16,      // unsigned short
    ImGuiDataType_S32,      // int
    ImGuiDataType_U32,      // unsigned int
    ImGuiDataType_S64,      // long long / __int64
    ImGuiDataType_U64,      // unsigned long long / unsigned __int64
    ImGuiDataType_Float,    // float
    ImGuiDataType_Double,   // double
    ImGuiDataType_COUNT
};

// A cardinal direction
enum ImGuiDir_
{
    ImGuiDir_None    = -1,
    ImGuiDir_Left    = 0,
    ImGuiDir_Right   = 1,
    ImGuiDir_Up      = 2,
    ImGuiDir_Down    = 3,
    ImGuiDir_COUNT
};

// A sorting direction
enum ImGuiSortDirection_
{
    ImGuiSortDirection_None         = 0,
    ImGuiSortDirection_Ascending    = 1,    // Ascending = 0->9, A->Z etc.
    ImGuiSortDirection_Descending   = 2     // Descending = 9->0, Z->A etc.
};

// A key identifier (ImGuiKey_XXX or ImGuiMod_XXX value): can represent Keyboard, Mouse and Gamepad values.
// All our named keys are >= 512. Keys value 0 to 511 are left unused as legacy native/opaque key values (< 1.87).
// Since >= 1.89 we increased typing (went from int to enum), some legacy code may need a cast to ImGuiKey.
// Read details about the 1.87 and 1.89 transition : https://github.com/ocornut/imgui/issues/4921
// Note that "Keys" related to physical keys and are not the same concept as input "Characters", the later are submitted via io.AddInputCharacter().
enum ImGuiKey : int
{
    // Keyboard
    ImGuiKey_None = 0,
    ImGuiKey_Tab = 512,             // == ImGuiKey_NamedKey_BEGIN
    ImGuiKey_LeftArrow,
    ImGuiKey_RightArrow,
    ImGuiKey_UpArrow,
    ImGuiKey_DownArrow,
    ImGuiKey_PageUp,
    ImGuiKey_PageDown,
    ImGuiKey_Home,
    ImGuiKey_End,
    ImGuiKey_Insert,
    ImGuiKey_Delete,
    ImGuiKey_Backspace,
    ImGuiKey_Space,
    ImGuiKey_Enter,
    ImGuiKey_Escape,
    ImGuiKey_LeftCtrl, ImGuiKey_LeftShift, ImGuiKey_LeftAlt, ImGuiKey_LeftSuper,
    ImGuiKey_RightCtrl, ImGuiKey_RightShift, ImGuiKey_RightAlt, ImGuiKey_RightSuper,
    ImGuiKey_Menu,
    ImGuiKey_0, ImGuiKey_1, ImGuiKey_2, ImGuiKey_3, ImGuiKey_4, ImGuiKey_5, ImGuiKey_6, ImGuiKey_7, ImGuiKey_8, ImGuiKey_9,
    ImGuiKey_A, ImGuiKey_B, ImGuiKey_C, ImGuiKey_D, ImGuiKey_E, ImGuiKey_F, ImGuiKey_G, ImGuiKey_H, ImGuiKey_I, ImGuiKey_J,
    ImGuiKey_K, ImGuiKey_L, ImGuiKey_M, ImGuiKey_N, ImGuiKey_O, ImGuiKey_P, ImGuiKey_Q, ImGuiKey_R, ImGuiKey_S, ImGuiKey_T,
    ImGuiKey_U, ImGuiKey_V, ImGuiKey_W, ImGuiKey_X, ImGuiKey_Y, ImGuiKey_Z,
    ImGuiKey_F1, ImGuiKey_F2, ImGuiKey_F3, ImGuiKey_F4, ImGuiKey_F5, ImGuiKey_F6,
    ImGuiKey_F7, ImGuiKey_F8, ImGuiKey_F9, ImGuiKey_F10, ImGuiKey_F11, ImGuiKey_F12,
    ImGuiKey_F13, ImGuiKey_F14, ImGuiKey_F15, ImGuiKey_F16, ImGuiKey_F17, ImGuiKey_F18,
    ImGuiKey_F19, ImGuiKey_F20, ImGuiKey_F21, ImGuiKey_F22, ImGuiKey_F23, ImGuiKey_F24,
    ImGuiKey_Apostrophe,        // '
    ImGuiKey_Comma,             // ,
    ImGuiKey_Minus,             // -
    ImGuiKey_Period,            // .
    ImGuiKey_Slash,             // /
    ImGuiKey_Semicolon,         // ;
    ImGuiKey_Equal,             // =
    ImGuiKey_LeftBracket,       // [
    ImGuiKey_Backslash,         // \ (this text inhibit multiline comment caused by backslash)
    ImGuiKey_RightBracket,      // ]
    ImGuiKey_GraveAccent,       // `
    ImGuiKey_CapsLock,
    ImGuiKey_ScrollLock,
    ImGuiKey_NumLock,
    ImGuiKey_PrintScreen,
    ImGuiKey_Pause,
    ImGuiKey_Keypad0, ImGuiKey_Keypad1, ImGuiKey_Keypad2, ImGuiKey_Keypad3, ImGuiKey_Keypad4,
    ImGuiKey_Keypad5, ImGuiKey_Keypad6, ImGuiKey_Keypad7, ImGuiKey_Keypad8, ImGuiKey_Keypad9,
    ImGuiKey_KeypadDecimal,
    ImGuiKey_KeypadDivide,
    ImGuiKey_KeypadMultiply,
    ImGuiKey_KeypadSubtract,
    ImGuiKey_KeypadAdd,
    ImGuiKey_KeypadEnter,
    ImGuiKey_KeypadEqual,
    ImGuiKey_AppBack,               // Available on some keyboard/mouses. Often referred as "Browser Back"
    ImGuiKey_AppForward,

    // Gamepad (some of those are analog values, 0.0f to 1.0f)                          // NAVIGATION ACTION
    // (download controller mapping PNG/PSD at http://dearimgui.com/controls_sheets)
    ImGuiKey_GamepadStart,          // Menu (Xbox)      + (Switch)   Start/Options (PS)
    ImGuiKey_GamepadBack,           // View (Xbox)      - (Switch)   Share (PS)
    ImGuiKey_GamepadFaceLeft,       // X (Xbox)         Y (Switch)   Square (PS)        // Tap: Toggle Menu. Hold: Windowing mode (Focus/Move/Resize windows)
    ImGuiKey_GamepadFaceRight,      // B (Xbox)         A (Switch)   Circle (PS)        // Cancel / Close / Exit
    ImGuiKey_GamepadFaceUp,         // Y (Xbox)         X (Switch)   Triangle (PS)      // Text Input / On-screen Keyboard
    ImGuiKey_GamepadFaceDown,       // A (Xbox)         B (Switch)   Cross (PS)         // Activate / Open / Toggle / Tweak
    ImGuiKey_GamepadDpadLeft,       // D-pad Left                                       // Move / Tweak / Resize Window (in Windowing mode)
    ImGuiKey_GamepadDpadRight,      // D-pad Right                                      // Move / Tweak / Resize Window (in Windowing mode)
    ImGuiKey_GamepadDpadUp,         // D-pad Up                                         // Move / Tweak / Resize Window (in Windowing mode)
    ImGuiKey_GamepadDpadDown,       // D-pad Down                                       // Move / Tweak / Resize Window (in Windowing mode)
    ImGuiKey_GamepadL1,             // L Bumper (Xbox)  L (Switch)   L1 (PS)            // Tweak Slower / Focus Previous (in Windowing mode)
    ImGuiKey_GamepadR1,             // R Bumper (Xbox)  R (Switch)   R1 (PS)            // Tweak Faster / Focus Next (in Windowing mode)
    ImGuiKey_GamepadL2,             // L Trig. (Xbox)   ZL (Switch)  L2 (PS) [Analog]
    ImGuiKey_GamepadR2,             // R Trig. (Xbox)   ZR (Switch)  R2 (PS) [Analog]
    ImGuiKey_GamepadL3,             // L Stick (Xbox)   L3 (Switch)  L3 (PS)
    ImGuiKey_GamepadR3,             // R Stick (Xbox)   R3 (Switch)  R3 (PS)
    ImGuiKey_GamepadLStickLeft,     // [Analog]                                         // Move Window (in Windowing mode)
    ImGuiKey_GamepadLStickRight,    // [Analog]                                         // Move Window (in Windowing mode)
    ImGuiKey_GamepadLStickUp,       // [Analog]                                         // Move Window (in Windowing mode)
    ImGuiKey_GamepadLStickDown,     // [Analog]                                         // Move Window (in Windowing mode)
    ImGuiKey_GamepadRStickLeft,     // [Analog]
    ImGuiKey_GamepadRStickRight,    // [Analog]
    ImGuiKey_GamepadRStickUp,       // [Analog]
    ImGuiKey_GamepadRStickDown,     // [Analog]

    // Aliases: Mouse Buttons (auto-submitted from AddMouseButtonEvent() calls)
    // - This is mirroring the data also written to io.MouseDown[], io.MouseWheel, in a format allowing them to be accessed via standard key API.
    ImGuiKey_MouseLeft, ImGuiKey_MouseRight, ImGuiKey_MouseMiddle, ImGuiKey_MouseX1, ImGuiKey_MouseX2, ImGuiKey_MouseWheelX, ImGuiKey_MouseWheelY,

    // [Internal] Reserved for mod storage
    ImGuiKey_ReservedForModCtrl, ImGuiKey_ReservedForModShift, ImGuiKey_ReservedForModAlt, ImGuiKey_ReservedForModSuper,
    ImGuiKey_COUNT,

    // Keyboard Modifiers (explicitly submitted by backend via AddKeyEvent() calls)
    // - This is mirroring the data also written to io.KeyCtrl, io.KeyShift, io.KeyAlt, io.KeySuper, in a format allowing
    //   them to be accessed via standard key API, allowing calls such as IsKeyPressed(), IsKeyReleased(), querying duration etc.
    // - Code polling every key (e.g. an interface to detect a key press for input mapping) might want to ignore those
    //   and prefer using the real keys (e.g. ImGuiKey_LeftCtrl, ImGuiKey_RightCtrl instead of ImGuiMod_Ctrl).
    // - In theory the value of keyboard modifiers should be roughly equivalent to a logical or of the equivalent left/right keys.
    //   In practice: it's complicated; mods are often provided from different sources. Keyboard layout, IME, sticky keys and
    //   backends tend to interfere and break that equivalence. The safer decision is to relay that ambiguity down to the end-user...
    ImGuiMod_None                   = 0,
    ImGuiMod_Ctrl                   = 1 << 12, // Ctrl
    ImGuiMod_Shift                  = 1 << 13, // Shift
    ImGuiMod_Alt                    = 1 << 14, // Option/Menu
    ImGuiMod_Super                  = 1 << 15, // Cmd/Super/Windows
    ImGuiMod_Shortcut               = 1 << 11, // Alias for Ctrl (non-macOS) _or_ Super (macOS).
    ImGuiMod_Mask_                  = 0xF800,  // 5-bits

    // [Internal] Prior to 1.87 we required user to fill io.KeysDown[512] using their own native index + the io.KeyMap[] array.
    // We are ditching this method but keeping a legacy path for user code doing e.g. IsKeyPressed(MY_NATIVE_KEY_CODE)
    // If you need to iterate all keys (for e.g. an input mapper) you may use ImGuiKey_NamedKey_BEGIN..ImGuiKey_NamedKey_END.
    ImGuiKey_NamedKey_BEGIN         = 512,
    ImGuiKey_NamedKey_END           = ImGuiKey_COUNT,
    ImGuiKey_NamedKey_COUNT         = ImGuiKey_NamedKey_END - ImGuiKey_NamedKey_BEGIN,
#ifdef IMGUI_DISABLE_OBSOLETE_KEYIO
    ImGuiKey_KeysData_SIZE          = ImGuiKey_NamedKey_COUNT,  // Size of KeysData[]: only hold named keys
    ImGuiKey_KeysData_OFFSET        = ImGuiKey_NamedKey_BEGIN,  // Accesses to io.KeysData[] must use (key - ImGuiKey_KeysData_OFFSET) index.
#else
    ImGuiKey_KeysData_SIZE          = ImGuiKey_COUNT,           // Size of KeysData[]: hold legacy 0..512 keycodes + named keys
    ImGuiKey_KeysData_OFFSET        = 0,                        // Accesses to io.KeysData[] must use (key - ImGuiKey_KeysData_OFFSET) index.
#endif

#ifndef IMGUI_DISABLE_OBSOLETE_FUNCTIONS
    ImGuiKey_ModCtrl = ImGuiMod_Ctrl, ImGuiKey_ModShift = ImGuiMod_Shift, ImGuiKey_ModAlt = ImGuiMod_Alt, ImGuiKey_ModSuper = ImGuiMod_Super, // Renamed in 1.89
    ImGuiKey_KeyPadEnter = ImGuiKey_KeypadEnter,    // Renamed in 1.87
#endif
};

#ifndef IMGUI_DISABLE_OBSOLETE_KEYIO
// OBSOLETED in 1.88 (from July 2022): ImGuiNavInput and io.NavInputs[].
// Official backends between 1.60 and 1.86: will keep working and feed gamepad inputs as long as IMGUI_DISABLE_OBSOLETE_KEYIO is not set.
// Custom backends: feed gamepad inputs via io.AddKeyEvent() and ImGuiKey_GamepadXXX enums.
enum ImGuiNavInput
{
    ImGuiNavInput_Activate, ImGuiNavInput_Cancel, ImGuiNavInput_Input, ImGuiNavInput_Menu, ImGuiNavInput_DpadLeft, ImGuiNavInput_DpadRight, ImGuiNavInput_DpadUp, ImGuiNavInput_DpadDown,
    ImGuiNavInput_LStickLeft, ImGuiNavInput_LStickRight, ImGuiNavInput_LStickUp, ImGuiNavInput_LStickDown, ImGuiNavInput_FocusPrev, ImGuiNavInput_FocusNext, ImGuiNavInput_TweakSlow, ImGuiNavInput_TweakFast,
    ImGuiNavInput_COUNT,
};
#endif

// Configuration flags stored in io.ConfigFlags. Set by user/application.
enum ImGuiConfigFlags_
{
    ImGuiConfigFlags_None                   = 0,
    ImGuiConfigFlags_NavEnableKeyboard      = 1 << 0,   // Master keyboard navigation enable flag. Enable full Tabbing + directional arrows + space/enter to activate.
    ImGuiConfigFlags_NavEnableGamepad       = 1 << 1,   // Master gamepad navigation enable flag. Backend also needs to set ImGuiBackendFlags_HasGamepad.
    ImGuiConfigFlags_NavEnableSetMousePos   = 1 << 2,   // Instruct navigation to move the mouse cursor. May be useful on TV/console systems where moving a virtual mouse is awkward. Will update io.MousePos and set io.WantSetMousePos=true. If enabled you MUST honor io.WantSetMousePos requests in your backend, otherwise ImGui will react as if the mouse is jumping around back and forth.
    ImGuiConfigFlags_NavNoCaptureKeyboard   = 1 << 3,   // Instruct navigation to not set the io.WantCaptureKeyboard flag when io.NavActive is set.
    ImGuiConfigFlags_NoMouse                = 1 << 4,   // Instruct imgui to clear mouse position/buttons in NewFrame(). This allows ignoring the mouse information set by the backend.
    ImGuiConfigFlags_NoMouseCursorChange    = 1 << 5,   // Instruct backend to not alter mouse cursor shape and visibility. Use if the backend cursor changes are interfering with yours and you don't want to use SetMouseCursor() to change mouse cursor. You may want to honor requests from imgui by reading GetMouseCursor() yourself instead.

    // [BETA] Docking
    ImGuiConfigFlags_DockingEnable          = 1 << 6,   // Docking enable flags.

    // [BETA] Viewports
    // When using viewports it is recommended that your default value for ImGuiCol_WindowBg is opaque (Alpha=1.0) so transition to a viewport won't be noticeable.
    ImGuiConfigFlags_ViewportsEnable        = 1 << 10,  // Viewport enable flags (require both ImGuiBackendFlags_PlatformHasViewports + ImGuiBackendFlags_RendererHasViewports set by the respective backends)
    ImGuiConfigFlags_DpiEnableScaleViewports= 1 << 14,  // [BETA: Don't use] FIXME-DPI: Reposition and resize imgui windows when the DpiScale of a viewport changed (mostly useful for the main viewport hosting other window). Note that resizing the main window itself is up to your application.
    ImGuiConfigFlags_DpiEnableScaleFonts    = 1 << 15,  // [BETA: Don't use] FIXME-DPI: Request bitmap-scaled fonts to match DpiScale. This is a very low-quality workaround. The correct way to handle DPI is _currently_ to replace the atlas and/or fonts in the Platform_OnChangedViewport callback, but this is all early work in progress.

    // User storage (to allow your backend/engine to communicate to code that may be shared between multiple projects. Those flags are NOT used by core Dear ImGui)
    ImGuiConfigFlags_IsSRGB                 = 1 << 20,  // Application is SRGB-aware.
    ImGuiConfigFlags_IsTouchScreen          = 1 << 21,  // Application is using a touch screen instead of a mouse.
};

// Backend capabilities flags stored in io.BackendFlags. Set by imgui_impl_xxx or custom backend.
enum ImGuiBackendFlags_
{
    ImGuiBackendFlags_None                  = 0,
    ImGuiBackendFlags_HasGamepad            = 1 << 0,   // Backend Platform supports gamepad and currently has one connected.
    ImGuiBackendFlags_HasMouseCursors       = 1 << 1,   // Backend Platform supports honoring GetMouseCursor() value to change the OS cursor shape.
    ImGuiBackendFlags_HasSetMousePos        = 1 << 2,   // Backend Platform supports io.WantSetMousePos requests to reposition the OS mouse position (only used if ImGuiConfigFlags_NavEnableSetMousePos is set).
    ImGuiBackendFlags_RendererHasVtxOffset  = 1 << 3,   // Backend Renderer supports ImDrawCmd::VtxOffset. This enables output of large meshes (64K+ vertices) while still using 16-bit indices.

    // [BETA] Viewports
    ImGuiBackendFlags_PlatformHasViewports  = 1 << 10,  // Backend Platform supports multiple viewports.
    ImGuiBackendFlags_HasMouseHoveredViewport=1 << 11,  // Backend Platform supports calling io.AddMouseViewportEvent() with the viewport under the mouse. IF POSSIBLE, ignore viewports with the ImGuiViewportFlags_NoInputs flag (Win32 backend, GLFW 3.30+ backend can do this, SDL backend cannot). If this cannot be done, Dear ImGui needs to use a flawed heuristic to find the viewport under.
    ImGuiBackendFlags_RendererHasViewports  = 1 << 12,  // Backend Renderer supports multiple viewports.
};

// Enumeration for PushStyleColor() / PopStyleColor()
enum ImGuiCol_
{
    ImGuiCol_Text,
    ImGuiCol_TextDisabled,
    ImGuiCol_WindowBg,              // Background of normal windows
    ImGuiCol_ChildBg,               // Background of child windows
    ImGuiCol_PopupBg,               // Background of popups, menus, tooltips windows
    ImGuiCol_Border,
    ImGuiCol_BorderShadow,
    ImGuiCol_FrameBg,               // Background of checkbox, radio button, plot, slider, text input
    ImGuiCol_FrameBgHovered,
    ImGuiCol_FrameBgActive,
    ImGuiCol_TitleBg,
    ImGuiCol_TitleBgActive,
    ImGuiCol_TitleBgCollapsed,
    ImGuiCol_MenuBarBg,
    ImGuiCol_ScrollbarBg,
    ImGuiCol_ScrollbarGrab,
    ImGuiCol_ScrollbarGrabHovered,
    ImGuiCol_ScrollbarGrabActive,
    ImGuiCol_CheckMark,
    ImGuiCol_SliderGrab,
    ImGuiCol_SliderGrabActive,
    ImGuiCol_Button,
    ImGuiCol_ButtonHovered,
    ImGuiCol_ButtonActive,
    ImGuiCol_Header,                // Header* colors are used for CollapsingHeader, TreeNode, Selectable, MenuItem
    ImGuiCol_HeaderHovered,
    ImGuiCol_HeaderActive,
    ImGuiCol_Separator,
    ImGuiCol_SeparatorHovered,
    ImGuiCol_SeparatorActive,
    ImGuiCol_ResizeGrip,            // Resize grip in lower-right and lower-left corners of windows.
    ImGuiCol_ResizeGripHovered,
    ImGuiCol_ResizeGripActive,
    ImGuiCol_Tab,                   // TabItem in a TabBar
    ImGuiCol_TabHovered,
    ImGuiCol_TabActive,
    ImGuiCol_TabUnfocused,
    ImGuiCol_TabUnfocusedActive,
    ImGuiCol_DockingPreview,        // Preview overlay color when about to docking something
    ImGuiCol_DockingEmptyBg,        // Background color for empty node (e.g. CentralNode with no window docked into it)
    ImGuiCol_PlotLines,
    ImGuiCol_PlotLinesHovered,
    ImGuiCol_PlotHistogram,
    ImGuiCol_PlotHistogramHovered,
    ImGuiCol_TableHeaderBg,         // Table header background
    ImGuiCol_TableBorderStrong,     // Table outer and header borders (prefer using Alpha=1.0 here)
    ImGuiCol_TableBorderLight,      // Table inner borders (prefer using Alpha=1.0 here)
    ImGuiCol_TableRowBg,            // Table row background (even rows)
    ImGuiCol_TableRowBgAlt,         // Table row background (odd rows)
    ImGuiCol_TextSelectedBg,
    ImGuiCol_DragDropTarget,        // Rectangle highlighting a drop target
    ImGuiCol_NavHighlight,          // Gamepad/keyboard: current highlighted item
    ImGuiCol_NavWindowingHighlight, // Highlight window when using CTRL+TAB
    ImGuiCol_NavWindowingDimBg,     // Darken/colorize entire screen behind the CTRL+TAB window list, when active
    ImGuiCol_ModalWindowDimBg,      // Darken/colorize entire screen behind a modal window, when one is active
    ImGuiCol_COUNT
};

// Enumeration for PushStyleVar() / PopStyleVar() to temporarily modify the ImGuiStyle structure.
// - The enum only refers to fields of ImGuiStyle which makes sense to be pushed/popped inside UI code.
//   During initialization or between frames, feel free to just poke into ImGuiStyle directly.
// - Tip: Use your programming IDE navigation facilities on the names in the _second column_ below to find the actual members and their description.
//   In Visual Studio IDE: CTRL+comma ("Edit.GoToAll") can follow symbols in comments, whereas CTRL+F12 ("Edit.GoToImplementation") cannot.
//   With Visual Assist installed: ALT+G ("VAssistX.GoToImplementation") can also follow symbols in comments.
// - When changing this enum, you need to update the associated internal table GStyleVarInfo[] accordingly. This is where we link enum values to members offset/type.
enum ImGuiStyleVar_
{
    // Enum name --------------------- // Member in ImGuiStyle structure (see ImGuiStyle for descriptions)
    ImGuiStyleVar_Alpha,               // float     Alpha
    ImGuiStyleVar_DisabledAlpha,       // float     DisabledAlpha
    ImGuiStyleVar_WindowPadding,       // ImVec2    WindowPadding
    ImGuiStyleVar_WindowRounding,      // float     WindowRounding
    ImGuiStyleVar_WindowBorderSize,    // float     WindowBorderSize
    ImGuiStyleVar_WindowMinSize,       // ImVec2    WindowMinSize
    ImGuiStyleVar_WindowTitleAlign,    // ImVec2    WindowTitleAlign
    ImGuiStyleVar_ChildRounding,       // float     ChildRounding
    ImGuiStyleVar_ChildBorderSize,     // float     ChildBorderSize
    ImGuiStyleVar_PopupRounding,       // float     PopupRounding
    ImGuiStyleVar_PopupBorderSize,     // float     PopupBorderSize
    ImGuiStyleVar_FramePadding,        // ImVec2    FramePadding
    ImGuiStyleVar_FrameRounding,       // float     FrameRounding
    ImGuiStyleVar_FrameBorderSize,     // float     FrameBorderSize
    ImGuiStyleVar_ItemSpacing,         // ImVec2    ItemSpacing
    ImGuiStyleVar_ItemInnerSpacing,    // ImVec2    ItemInnerSpacing
    ImGuiStyleVar_IndentSpacing,       // float     IndentSpacing
    ImGuiStyleVar_CellPadding,         // ImVec2    CellPadding
    ImGuiStyleVar_ScrollbarSize,       // float     ScrollbarSize
    ImGuiStyleVar_ScrollbarRounding,   // float     ScrollbarRounding
    ImGuiStyleVar_GrabMinSize,         // float     GrabMinSize
    ImGuiStyleVar_GrabRounding,        // float     GrabRounding
    ImGuiStyleVar_TabRounding,         // float     TabRounding
    ImGuiStyleVar_TabBarBorderSize,    // float     TabBarBorderSize
    ImGuiStyleVar_ButtonTextAlign,     // ImVec2    ButtonTextAlign
    ImGuiStyleVar_SelectableTextAlign, // ImVec2    SelectableTextAlign
    ImGuiStyleVar_SeparatorTextBorderSize,// float  SeparatorTextBorderSize
    ImGuiStyleVar_SeparatorTextAlign,  // ImVec2    SeparatorTextAlign
    ImGuiStyleVar_SeparatorTextPadding,// ImVec2    SeparatorTextPadding
    ImGuiStyleVar_DockingSeparatorSize,// float     DockingSeparatorSize
    ImGuiStyleVar_COUNT
};

// Flags for InvisibleButton() [extended in imgui_internal.h]
enum ImGuiButtonFlags_
{
    ImGuiButtonFlags_None                   = 0,
    ImGuiButtonFlags_MouseButtonLeft        = 1 << 0,   // React on left mouse button (default)
    ImGuiButtonFlags_MouseButtonRight       = 1 << 1,   // React on right mouse button
    ImGuiButtonFlags_MouseButtonMiddle      = 1 << 2,   // React on center mouse button

    // [Internal]
    ImGuiButtonFlags_MouseButtonMask_       = ImGuiButtonFlags_MouseButtonLeft | ImGuiButtonFlags_MouseButtonRight | ImGuiButtonFlags_MouseButtonMiddle,
    ImGuiButtonFlags_MouseButtonDefault_    = ImGuiButtonFlags_MouseButtonLeft,
};

// Flags for ColorEdit3() / ColorEdit4() / ColorPicker3() / ColorPicker4() / ColorButton()
enum ImGuiColorEditFlags_
{
    ImGuiColorEditFlags_None            = 0,
    ImGuiColorEditFlags_NoAlpha         = 1 << 1,   //              // ColorEdit, ColorPicker, ColorButton: ignore Alpha component (will only read 3 components from the input pointer).
    ImGuiColorEditFlags_NoPicker        = 1 << 2,   //              // ColorEdit: disable picker when clicking on color square.
    ImGuiColorEditFlags_NoOptions       = 1 << 3,   //              // ColorEdit: disable toggling options menu when right-clicking on inputs/small preview.
    ImGuiColorEditFlags_NoSmallPreview  = 1 << 4,   //              // ColorEdit, ColorPicker: disable color square preview next to the inputs. (e.g. to show only the inputs)
    ImGuiColorEditFlags_NoInputs        = 1 << 5,   //              // ColorEdit, ColorPicker: disable inputs sliders/text widgets (e.g. to show only the small preview color square).
    ImGuiColorEditFlags_NoTooltip       = 1 << 6,   //              // ColorEdit, ColorPicker, ColorButton: disable tooltip when hovering the preview.
    ImGuiColorEditFlags_NoLabel         = 1 << 7,   //              // ColorEdit, ColorPicker: disable display of inline text label (the label is still forwarded to the tooltip and picker).
    ImGuiColorEditFlags_NoSidePreview   = 1 << 8,   //              // ColorPicker: disable bigger color preview on right side of the picker, use small color square preview instead.
    ImGuiColorEditFlags_NoDragDrop      = 1 << 9,   //              // ColorEdit: disable drag and drop target. ColorButton: disable drag and drop source.
    ImGuiColorEditFlags_NoBorder        = 1 << 10,  //              // ColorButton: disable border (which is enforced by default)

    // User Options (right-click on widget to change some of them).
    ImGuiColorEditFlags_AlphaBar        = 1 << 16,  //              // ColorEdit, ColorPicker: show vertical alpha bar/gradient in picker.
    ImGuiColorEditFlags_AlphaPreview    = 1 << 17,  //              // ColorEdit, ColorPicker, ColorButton: display preview as a transparent color over a checkerboard, instead of opaque.
    ImGuiColorEditFlags_AlphaPreviewHalf= 1 << 18,  //              // ColorEdit, ColorPicker, ColorButton: display half opaque / half checkerboard, instead of opaque.
    ImGuiColorEditFlags_HDR             = 1 << 19,  //              // (WIP) ColorEdit: Currently only disable 0.0f..1.0f limits in RGBA edition (note: you probably want to use ImGuiColorEditFlags_Float flag as well).
    ImGuiColorEditFlags_DisplayRGB      = 1 << 20,  // [Display]    // ColorEdit: override _display_ type among RGB/HSV/Hex. ColorPicker: select any combination using one or more of RGB/HSV/Hex.
    ImGuiColorEditFlags_DisplayHSV      = 1 << 21,  // [Display]    // "
    ImGuiColorEditFlags_DisplayHex      = 1 << 22,  // [Display]    // "
    ImGuiColorEditFlags_Uint8           = 1 << 23,  // [DataType]   // ColorEdit, ColorPicker, ColorButton: _display_ values formatted as 0..255.
    ImGuiColorEditFlags_Float           = 1 << 24,  // [DataType]   // ColorEdit, ColorPicker, ColorButton: _display_ values formatted as 0.0f..1.0f floats instead of 0..255 integers. No round-trip of value via integers.
    ImGuiColorEditFlags_PickerHueBar    = 1 << 25,  // [Picker]     // ColorPicker: bar for Hue, rectangle for Sat/Value.
    ImGuiColorEditFlags_PickerHueWheel  = 1 << 26,  // [Picker]     // ColorPicker: wheel for Hue, triangle for Sat/Value.
    ImGuiColorEditFlags_InputRGB        = 1 << 27,  // [Input]      // ColorEdit, ColorPicker: input and output data in RGB format.
    ImGuiColorEditFlags_InputHSV        = 1 << 28,  // [Input]      // ColorEdit, ColorPicker: input and output data in HSV format.

    // Defaults Options. You can set application defaults using SetColorEditOptions(). The intent is that you probably don't want to
    // override them in most of your calls. Let the user choose via the option menu and/or call SetColorEditOptions() once during startup.
    ImGuiColorEditFlags_DefaultOptions_ = ImGuiColorEditFlags_Uint8 | ImGuiColorEditFlags_DisplayRGB | ImGuiColorEditFlags_InputRGB | ImGuiColorEditFlags_PickerHueBar,

    // [Internal] Masks
    ImGuiColorEditFlags_DisplayMask_    = ImGuiColorEditFlags_DisplayRGB | ImGuiColorEditFlags_DisplayHSV | ImGuiColorEditFlags_DisplayHex,
    ImGuiColorEditFlags_DataTypeMask_   = ImGuiColorEditFlags_Uint8 | ImGuiColorEditFlags_Float,
    ImGuiColorEditFlags_PickerMask_     = ImGuiColorEditFlags_PickerHueWheel | ImGuiColorEditFlags_PickerHueBar,
    ImGuiColorEditFlags_InputMask_      = ImGuiColorEditFlags_InputRGB | ImGuiColorEditFlags_InputHSV,

    // Obsolete names
    //ImGuiColorEditFlags_RGB = ImGuiColorEditFlags_DisplayRGB, ImGuiColorEditFlags_HSV = ImGuiColorEditFlags_DisplayHSV, ImGuiColorEditFlags_HEX = ImGuiColorEditFlags_DisplayHex  // [renamed in 1.69]
};

// Flags for DragFloat(), DragInt(), SliderFloat(), SliderInt() etc.
// We use the same sets of flags for DragXXX() and SliderXXX() functions as the features are the same and it makes it easier to swap them.
// (Those are per-item flags. There are shared flags in ImGuiIO: io.ConfigDragClickToInputText)
enum ImGuiSliderFlags_
{
    ImGuiSliderFlags_None                   = 0,
    ImGuiSliderFlags_AlwaysClamp            = 1 << 4,       // Clamp value to min/max bounds when input manually with CTRL+Click. By default CTRL+Click allows going out of bounds.
    ImGuiSliderFlags_Logarithmic            = 1 << 5,       // Make the widget logarithmic (linear otherwise). Consider using ImGuiSliderFlags_NoRoundToFormat with this if using a format-string with small amount of digits.
    ImGuiSliderFlags_NoRoundToFormat        = 1 << 6,       // Disable rounding underlying value to match precision of the display format string (e.g. %.3f values are rounded to those 3 digits)
    ImGuiSliderFlags_NoInput                = 1 << 7,       // Disable CTRL+Click or Enter key allowing to input text directly into the widget
    ImGuiSliderFlags_InvalidMask_           = 0x7000000F,   // [Internal] We treat using those bits as being potentially a 'float power' argument from the previous API that has got miscast to this enum, and will trigger an assert if needed.

    // Obsolete names
    //ImGuiSliderFlags_ClampOnInput = ImGuiSliderFlags_AlwaysClamp, // [renamed in 1.79]
};

// Identify a mouse button.
// Those values are guaranteed to be stable and we frequently use 0/1 directly. Named enums provided for convenience.
enum ImGuiMouseButton_
{
    ImGuiMouseButton_Left = 0,
    ImGuiMouseButton_Right = 1,
    ImGuiMouseButton_Middle = 2,
    ImGuiMouseButton_COUNT = 5
};

// Enumeration for GetMouseCursor()
// User code may request backend to display given cursor by calling SetMouseCursor(), which is why we have some cursors that are marked unused here
enum ImGuiMouseCursor_
{
    ImGuiMouseCursor_None = -1,
    ImGuiMouseCursor_Arrow = 0,
    ImGuiMouseCursor_TextInput,         // When hovering over InputText, etc.
    ImGuiMouseCursor_ResizeAll,         // (Unused by Dear ImGui functions)
    ImGuiMouseCursor_ResizeNS,          // When hovering over a horizontal border
    ImGuiMouseCursor_ResizeEW,          // When hovering over a vertical border or a column
    ImGuiMouseCursor_ResizeNESW,        // When hovering over the bottom-left corner of a window
    ImGuiMouseCursor_ResizeNWSE,        // When hovering over the bottom-right corner of a window
    ImGuiMouseCursor_Hand,              // (Unused by Dear ImGui functions. Use for e.g. hyperlinks)
    ImGuiMouseCursor_NotAllowed,        // When hovering something with disallowed interaction. Usually a crossed circle.
    ImGuiMouseCursor_COUNT
};

// Enumeration for AddMouseSourceEvent() actual source of Mouse Input data.
// Historically we use "Mouse" terminology everywhere to indicate pointer data, e.g. MousePos, IsMousePressed(), io.AddMousePosEvent()
// But that "Mouse" data can come from different source which occasionally may be useful for application to know about.
// You can submit a change of pointer type using io.AddMouseSourceEvent().
enum ImGuiMouseSource : int
{
    ImGuiMouseSource_Mouse = 0,         // Input is coming from an actual mouse.
    ImGuiMouseSource_TouchScreen,       // Input is coming from a touch screen (no hovering prior to initial press, less precise initial press aiming, dual-axis wheeling possible).
    ImGuiMouseSource_Pen,               // Input is coming from a pressure/magnetic pen (often used in conjunction with high-sampling rates).
    ImGuiMouseSource_COUNT
};

// Enumeration for ImGui::SetWindow***(), SetNextWindow***(), SetNextItem***() functions
// Represent a condition.
// Important: Treat as a regular enum! Do NOT combine multiple values using binary operators! All the functions above treat 0 as a shortcut to ImGuiCond_Always.
enum ImGuiCond_
{
    ImGuiCond_None          = 0,        // No condition (always set the variable), same as _Always
    ImGuiCond_Always        = 1 << 0,   // No condition (always set the variable), same as _None
    ImGuiCond_Once          = 1 << 1,   // Set the variable once per runtime session (only the first call will succeed)
    ImGuiCond_FirstUseEver  = 1 << 2,   // Set the variable if the object/window has no persistently saved data (no entry in .ini file)
    ImGuiCond_Appearing     = 1 << 3,   // Set the variable if the object/window is appearing after being hidden/inactive (or the first time)
};

//-----------------------------------------------------------------------------
// [SECTION] Helpers: Memory allocations macros, ImVector<>
//-----------------------------------------------------------------------------

//-----------------------------------------------------------------------------
// IM_MALLOC(), IM_FREE(), IM_NEW(), IM_PLACEMENT_NEW(), IM_DELETE()
// We call C++ constructor on own allocated memory via the placement "new(ptr) Type()" syntax.
// Defining a custom placement new() with a custom parameter allows us to bypass including <new> which on some platforms complains when user has disabled exceptions.
//-----------------------------------------------------------------------------

struct ImNewWrapper {};
inline void* operator new(size_t, ImNewWrapper, void* ptr) { return ptr; }
inline void  operator delete(void*, ImNewWrapper, void*)   {} // This is only required so we can use the symmetrical new()
#define IM_ALLOC(_SIZE)                     ImGui::MemAlloc(_SIZE)
#define IM_FREE(_PTR)                       ImGui::MemFree(_PTR)
#define IM_PLACEMENT_NEW(_PTR)              new(ImNewWrapper(), _PTR)
#define IM_NEW(_TYPE)                       new(ImNewWrapper(), ImGui::MemAlloc(sizeof(_TYPE))) _TYPE
template<typename T> void IM_DELETE(T* p)   { if (p) { p->~T(); ImGui::MemFree(p); } }

//-----------------------------------------------------------------------------
// ImVector<>
// Lightweight std::vector<>-like class to avoid dragging dependencies (also, some implementations of STL with debug enabled are absurdly slow, we bypass it so our code runs fast in debug).
//-----------------------------------------------------------------------------
// - You generally do NOT need to care or use this ever. But we need to make it available in imgui.h because some of our public structures are relying on it.
// - We use std-like naming convention here, which is a little unusual for this codebase.
// - Important: clear() frees memory, resize(0) keep the allocated buffer. We use resize(0) a lot to intentionally recycle allocated buffers across frames and amortize our costs.
// - Important: our implementation does NOT call C++ constructors/destructors, we treat everything as raw data! This is intentional but be extra mindful of that,
//   Do NOT use this class as a std::vector replacement in your own code! Many of the structures used by dear imgui can be safely initialized by a zero-memset.
//-----------------------------------------------------------------------------

IM_MSVC_RUNTIME_CHECKS_OFF
template<typename T>
struct ImVector
{
    int                 Size;
    int                 Capacity;
    T*                  Data;

    // Provide standard typedefs but we don't use them ourselves.
    typedef T                   value_type;
    typedef value_type*         iterator;
    typedef const value_type*   const_iterator;

    // Constructors, destructor
    inline ImVector()                                       { Size = Capacity = 0; Data = NULL; }
    inline ImVector(const ImVector<T>& src)                 { Size = Capacity = 0; Data = NULL; operator=(src); }
    inline ImVector<T>& operator=(const ImVector<T>& src)   { clear(); resize(src.Size); if (src.Data) memcpy(Data, src.Data, (size_t)Size * sizeof(T)); return *this; }
    inline ~ImVector()                                      { if (Data) IM_FREE(Data); } // Important: does not destruct anything

    inline void         clear()                             { if (Data) { Size = Capacity = 0; IM_FREE(Data); Data = NULL; } }  // Important: does not destruct anything
    inline void         clear_delete()                      { for (int n = 0; n < Size; n++) IM_DELETE(Data[n]); clear(); }     // Important: never called automatically! always explicit.
    inline void         clear_destruct()                    { for (int n = 0; n < Size; n++) Data[n].~T(); clear(); }           // Important: never called automatically! always explicit.

    inline bool         empty() const                       { return Size == 0; }
    inline int          size() const                        { return Size; }
    inline int          size_in_bytes() const               { return Size * (int)sizeof(T); }
    inline int          max_size() const                    { return 0x7FFFFFFF / (int)sizeof(T); }
    inline int          capacity() const                    { return Capacity; }
    inline T&           operator[](int i)                   { IM_ASSERT(i >= 0 && i < Size); return Data[i]; }
    inline const T&     operator[](int i) const             { IM_ASSERT(i >= 0 && i < Size); return Data[i]; }

    inline T*           begin()                             { return Data; }
    inline const T*     begin() const                       { return Data; }
    inline T*           end()                               { return Data + Size; }
    inline const T*     end() const                         { return Data + Size; }
    inline T&           front()                             { IM_ASSERT(Size > 0); return Data[0]; }
    inline const T&     front() const                       { IM_ASSERT(Size > 0); return Data[0]; }
    inline T&           back()                              { IM_ASSERT(Size > 0); return Data[Size - 1]; }
    inline const T&     back() const                        { IM_ASSERT(Size > 0); return Data[Size - 1]; }
    inline void         swap(ImVector<T>& rhs)              { int rhs_size = rhs.Size; rhs.Size = Size; Size = rhs_size; int rhs_cap = rhs.Capacity; rhs.Capacity = Capacity; Capacity = rhs_cap; T* rhs_data = rhs.Data; rhs.Data = Data; Data = rhs_data; }

    inline int          _grow_capacity(int sz) const        { int new_capacity = Capacity ? (Capacity + Capacity / 2) : 8; return new_capacity > sz ? new_capacity : sz; }
    inline void         resize(int new_size)                { if (new_size > Capacity) reserve(_grow_capacity(new_size)); Size = new_size; }
    inline void         resize(int new_size, const T& v)    { if (new_size > Capacity) reserve(_grow_capacity(new_size)); if (new_size > Size) for (int n = Size; n < new_size; n++) memcpy(&Data[n], &v, sizeof(v)); Size = new_size; }
    inline void         shrink(int new_size)                { IM_ASSERT(new_size <= Size); Size = new_size; } // Resize a vector to a smaller size, guaranteed not to cause a reallocation
    inline void         reserve(int new_capacity)           { if (new_capacity <= Capacity) return; T* new_data = (T*)IM_ALLOC((size_t)new_capacity * sizeof(T)); if (Data) { memcpy(new_data, Data, (size_t)Size * sizeof(T)); IM_FREE(Data); } Data = new_data; Capacity = new_capacity; }
    inline void         reserve_discard(int new_capacity)   { if (new_capacity <= Capacity) return; if (Data) IM_FREE(Data); Data = (T*)IM_ALLOC((size_t)new_capacity * sizeof(T)); Capacity = new_capacity; }

    // NB: It is illegal to call push_back/push_front/insert with a reference pointing inside the ImVector data itself! e.g. v.push_back(v[10]) is forbidden.
    inline void         push_back(const T& v)               { if (Size == Capacity) reserve(_grow_capacity(Size + 1)); memcpy(&Data[Size], &v, sizeof(v)); Size++; }
    inline void         pop_back()                          { IM_ASSERT(Size > 0); Size--; }
    inline void         push_front(const T& v)              { if (Size == 0) push_back(v); else insert(Data, v); }
    inline T*           erase(const T* it)                  { IM_ASSERT(it >= Data && it < Data + Size); const ptrdiff_t off = it - Data; memmove(Data + off, Data + off + 1, ((size_t)Size - (size_t)off - 1) * sizeof(T)); Size--; return Data + off; }
    inline T*           erase(const T* it, const T* it_last){ IM_ASSERT(it >= Data && it < Data + Size && it_last >= it && it_last <= Data + Size); const ptrdiff_t count = it_last - it; const ptrdiff_t off = it - Data; memmove(Data + off, Data + off + count, ((size_t)Size - (size_t)off - (size_t)count) * sizeof(T)); Size -= (int)count; return Data + off; }
    inline T*           erase_unsorted(const T* it)         { IM_ASSERT(it >= Data && it < Data + Size);  const ptrdiff_t off = it - Data; if (it < Data + Size - 1) memcpy(Data + off, Data + Size - 1, sizeof(T)); Size--; return Data + off; }
    inline T*           insert(const T* it, const T& v)     { IM_ASSERT(it >= Data && it <= Data + Size); const ptrdiff_t off = it - Data; if (Size == Capacity) reserve(_grow_capacity(Size + 1)); if (off < (int)Size) memmove(Data + off + 1, Data + off, ((size_t)Size - (size_t)off) * sizeof(T)); memcpy(&Data[off], &v, sizeof(v)); Size++; return Data + off; }
    inline bool         contains(const T& v) const          { const T* data = Data;  const T* data_end = Data + Size; while (data < data_end) if (*data++ == v) return true; return false; }
    inline T*           find(const T& v)                    { T* data = Data;  const T* data_end = Data + Size; while (data < data_end) if (*data == v) break; else ++data; return data; }
    inline const T*     find(const T& v) const              { const T* data = Data;  const T* data_end = Data + Size; while (data < data_end) if (*data == v) break; else ++data; return data; }
    inline int          find_index(const T& v) const        { const T* data_end = Data + Size; const T* it = find(v); if (it == data_end) return -1; const ptrdiff_t off = it - Data; return (int)off; }
    inline bool         find_erase(const T& v)              { const T* it = find(v); if (it < Data + Size) { erase(it); return true; } return false; }
    inline bool         find_erase_unsorted(const T& v)     { const T* it = find(v); if (it < Data + Size) { erase_unsorted(it); return true; } return false; }
    inline int          index_from_ptr(const T* it) const   { IM_ASSERT(it >= Data && it < Data + Size); const ptrdiff_t off = it - Data; return (int)off; }
};
IM_MSVC_RUNTIME_CHECKS_RESTORE

//-----------------------------------------------------------------------------
// [SECTION] ImGuiStyle
//-----------------------------------------------------------------------------
// You may modify the ImGui::GetStyle() main instance during initialization and before NewFrame().
// During the frame, use ImGui::PushStyleVar(ImGuiStyleVar_XXXX)/PopStyleVar() to alter the main style values,
// and ImGui::PushStyleColor(ImGuiCol_XXX)/PopStyleColor() for colors.
//-----------------------------------------------------------------------------

struct ImGuiStyle
{
    float       Alpha;                      // Global alpha applies to everything in Dear ImGui.
    float       DisabledAlpha;              // Additional alpha multiplier applied by BeginDisabled(). Multiply over current value of Alpha.
    ImVec2      WindowPadding;              // Padding within a window.
    float       WindowRounding;             // Radius of window corners rounding. Set to 0.0f to have rectangular windows. Large values tend to lead to variety of artifacts and are not recommended.
    float       WindowBorderSize;           // Thickness of border around windows. Generally set to 0.0f or 1.0f. (Other values are not well tested and more CPU/GPU costly).
    ImVec2      WindowMinSize;              // Minimum window size. This is a global setting. If you want to constrain individual windows, use SetNextWindowSizeConstraints().
    ImVec2      WindowTitleAlign;           // Alignment for title bar text. Defaults to (0.0f,0.5f) for left-aligned,vertically centered.
    ImGuiDir    WindowMenuButtonPosition;   // Side of the collapsing/docking button in the title bar (None/Left/Right). Defaults to ImGuiDir_Left.
    float       ChildRounding;              // Radius of child window corners rounding. Set to 0.0f to have rectangular windows.
    float       ChildBorderSize;            // Thickness of border around child windows. Generally set to 0.0f or 1.0f. (Other values are not well tested and more CPU/GPU costly).
    float       PopupRounding;              // Radius of popup window corners rounding. (Note that tooltip windows use WindowRounding)
    float       PopupBorderSize;            // Thickness of border around popup/tooltip windows. Generally set to 0.0f or 1.0f. (Other values are not well tested and more CPU/GPU costly).
    ImVec2      FramePadding;               // Padding within a framed rectangle (used by most widgets).
    float       FrameRounding;              // Radius of frame corners rounding. Set to 0.0f to have rectangular frame (used by most widgets).
    float       FrameBorderSize;            // Thickness of border around frames. Generally set to 0.0f or 1.0f. (Other values are not well tested and more CPU/GPU costly).
    ImVec2      ItemSpacing;                // Horizontal and vertical spacing between widgets/lines.
    ImVec2      ItemInnerSpacing;           // Horizontal and vertical spacing between within elements of a composed widget (e.g. a slider and its label).
    ImVec2      CellPadding;                // Padding within a table cell. CellPadding.y may be altered between different rows.
    ImVec2      TouchExtraPadding;          // Expand reactive bounding box for touch-based system where touch position is not accurate enough. Unfortunately we don't sort widgets so priority on overlap will always be given to the first widget. So don't grow this too much!
    float       IndentSpacing;              // Horizontal indentation when e.g. entering a tree node. Generally == (FontSize + FramePadding.x*2).
    float       ColumnsMinSpacing;          // Minimum horizontal spacing between two columns. Preferably > (FramePadding.x + 1).
    float       ScrollbarSize;              // Width of the vertical scrollbar, Height of the horizontal scrollbar.
    float       ScrollbarRounding;          // Radius of grab corners for scrollbar.
    float       GrabMinSize;                // Minimum width/height of a grab box for slider/scrollbar.
    float       GrabRounding;               // Radius of grabs corners rounding. Set to 0.0f to have rectangular slider grabs.
    float       LogSliderDeadzone;          // The size in pixels of the dead-zone around zero on logarithmic sliders that cross zero.
    float       TabRounding;                // Radius of upper corners of a tab. Set to 0.0f to have rectangular tabs.
    float       TabBorderSize;              // Thickness of border around tabs.
    float       TabMinWidthForCloseButton;  // Minimum width for close button to appear on an unselected tab when hovered. Set to 0.0f to always show when hovering, set to FLT_MAX to never show close button unless selected.
    float       TabBarBorderSize;           // Thickness of tab-bar separator, which takes on the tab active color to denote focus.
    float       TableAngledHeadersAngle;    // Angle of angled headers (supported values range from -50.0f degrees to +50.0f degrees).
    ImGuiDir    ColorButtonPosition;        // Side of the color button in the ColorEdit4 widget (left/right). Defaults to ImGuiDir_Right.
    ImVec2      ButtonTextAlign;            // Alignment of button text when button is larger than text. Defaults to (0.5f, 0.5f) (centered).
    ImVec2      SelectableTextAlign;        // Alignment of selectable text. Defaults to (0.0f, 0.0f) (top-left aligned). It's generally important to keep this left-aligned if you want to lay multiple items on a same line.
    float       SeparatorTextBorderSize;    // Thickkness of border in SeparatorText()
    ImVec2      SeparatorTextAlign;         // Alignment of text within the separator. Defaults to (0.0f, 0.5f) (left aligned, center).
    ImVec2      SeparatorTextPadding;       // Horizontal offset of text from each edge of the separator + spacing on other axis. Generally small values. .y is recommended to be == FramePadding.y.
    ImVec2      DisplayWindowPadding;       // Window position are clamped to be visible within the display area or monitors by at least this amount. Only applies to regular windows.
    ImVec2      DisplaySafeAreaPadding;     // If you cannot see the edges of your screen (e.g. on a TV) increase the safe area padding. Apply to popups/tooltips as well regular windows. NB: Prefer configuring your TV sets correctly!
    float       DockingSeparatorSize;       // Thickness of resizing border between docked windows
    float       MouseCursorScale;           // Scale software rendered mouse cursor (when io.MouseDrawCursor is enabled). We apply per-monitor DPI scaling over this scale. May be removed later.
    bool        AntiAliasedLines;           // Enable anti-aliased lines/borders. Disable if you are really tight on CPU/GPU. Latched at the beginning of the frame (copied to ImDrawList).
    bool        AntiAliasedLinesUseTex;     // Enable anti-aliased lines/borders using textures where possible. Require backend to render with bilinear filtering (NOT point/nearest filtering). Latched at the beginning of the frame (copied to ImDrawList).
    bool        AntiAliasedFill;            // Enable anti-aliased edges around filled shapes (rounded rectangles, circles, etc.). Disable if you are really tight on CPU/GPU. Latched at the beginning of the frame (copied to ImDrawList).
    float       CurveTessellationTol;       // Tessellation tolerance when using PathBezierCurveTo() without a specific number of segments. Decrease for highly tessellated curves (higher quality, more polygons), increase to reduce quality.
    float       CircleTessellationMaxError; // Maximum error (in pixels) allowed when using AddCircle()/AddCircleFilled() or drawing rounded corner rectangles with no explicit segment count specified. Decrease for higher quality but more geometry.
    ImVec4      Colors[ImGuiCol_COUNT];

    // Behaviors
    // (It is possible to modify those fields mid-frame if specific behavior need it, unlike e.g. configuration fields in ImGuiIO)
    float             HoverStationaryDelay;     // Delay for IsItemHovered(ImGuiHoveredFlags_Stationary). Time required to consider mouse stationary.
    float             HoverDelayShort;          // Delay for IsItemHovered(ImGuiHoveredFlags_DelayShort). Usually used along with HoverStationaryDelay.
    float             HoverDelayNormal;         // Delay for IsItemHovered(ImGuiHoveredFlags_DelayNormal). "
    ImGuiHoveredFlags HoverFlagsForTooltipMouse;// Default flags when using IsItemHovered(ImGuiHoveredFlags_ForTooltip) or BeginItemTooltip()/SetItemTooltip() while using mouse.
    ImGuiHoveredFlags HoverFlagsForTooltipNav;  // Default flags when using IsItemHovered(ImGuiHoveredFlags_ForTooltip) or BeginItemTooltip()/SetItemTooltip() while using keyboard/gamepad.

    IMGUI_API ImGuiStyle();
    IMGUI_API void ScaleAllSizes(float scale_factor);
};

//-----------------------------------------------------------------------------
// [SECTION] ImGuiIO
//-----------------------------------------------------------------------------
// Communicate most settings and inputs/outputs to Dear ImGui using this structure.
// Access via ImGui::GetIO(). Read 'Programmer guide' section in .cpp file for general usage.
//-----------------------------------------------------------------------------

// [Internal] Storage used by IsKeyDown(), IsKeyPressed() etc functions.
// If prior to 1.87 you used io.KeysDownDuration[] (which was marked as internal), you should use GetKeyData(key)->DownDuration and *NOT* io.KeysData[key]->DownDuration.
struct ImGuiKeyData
{
    bool        Down;               // True for if key is down
    float       DownDuration;       // Duration the key has been down (<0.0f: not pressed, 0.0f: just pressed, >0.0f: time held)
    float       DownDurationPrev;   // Last frame duration the key has been down
    float       AnalogValue;        // 0.0f..1.0f for gamepad values
};

struct ImGuiIO
{
    //------------------------------------------------------------------
    // Configuration                            // Default value
    //------------------------------------------------------------------

    ImGuiConfigFlags   ConfigFlags;             // = 0              // See ImGuiConfigFlags_ enum. Set by user/application. Gamepad/keyboard navigation options, etc.
    ImGuiBackendFlags  BackendFlags;            // = 0              // See ImGuiBackendFlags_ enum. Set by backend (imgui_impl_xxx files or custom backend) to communicate features supported by the backend.
    ImVec2      DisplaySize;                    // <unset>          // Main display size, in pixels (generally == GetMainViewport()->Size). May change every frame.
    float       DeltaTime;                      // = 1.0f/60.0f     // Time elapsed since last frame, in seconds. May change every frame.
    float       IniSavingRate;                  // = 5.0f           // Minimum time between saving positions/sizes to .ini file, in seconds.
    const char* IniFilename;                    // = "imgui.ini"    // Path to .ini file (important: default "imgui.ini" is relative to current working dir!). Set NULL to disable automatic .ini loading/saving or if you want to manually call LoadIniSettingsXXX() / SaveIniSettingsXXX() functions.
    const char* LogFilename;                    // = "imgui_log.txt"// Path to .log file (default parameter to ImGui::LogToFile when no file is specified).
    void*       UserData;                       // = NULL           // Store your own data.

    ImFontAtlas*Fonts;                          // <auto>           // Font atlas: load, rasterize and pack one or more fonts into a single texture.
    float       FontGlobalScale;                // = 1.0f           // Global scale all fonts
    bool        FontAllowUserScaling;           // = false          // Allow user scaling text of individual window with CTRL+Wheel.
    ImFont*     FontDefault;                    // = NULL           // Font to use on NewFrame(). Use NULL to uses Fonts->Fonts[0].
    ImVec2      DisplayFramebufferScale;        // = (1, 1)         // For retina display or other situations where window coordinates are different from framebuffer coordinates. This generally ends up in ImDrawData::FramebufferScale.

    // Docking options (when ImGuiConfigFlags_DockingEnable is set)
    bool        ConfigDockingNoSplit;           // = false          // Simplified docking mode: disable window splitting, so docking is limited to merging multiple windows together into tab-bars.
    bool        ConfigDockingWithShift;         // = false          // Enable docking with holding Shift key (reduce visual noise, allows dropping in wider space)
    bool        ConfigDockingAlwaysTabBar;      // = false          // [BETA] [FIXME: This currently creates regression with auto-sizing and general overhead] Make every single floating window display within a docking node.
    bool        ConfigDockingTransparentPayload;// = false          // [BETA] Make window or viewport transparent when docking and only display docking boxes on the target viewport. Useful if rendering of multiple viewport cannot be synced. Best used with ConfigViewportsNoAutoMerge.

    // Viewport options (when ImGuiConfigFlags_ViewportsEnable is set)
    bool        ConfigViewportsNoAutoMerge;     // = false;         // Set to make all floating imgui windows always create their own viewport. Otherwise, they are merged into the main host viewports when overlapping it. May also set ImGuiViewportFlags_NoAutoMerge on individual viewport.
    bool        ConfigViewportsNoTaskBarIcon;   // = false          // Disable default OS task bar icon flag for secondary viewports. When a viewport doesn't want a task bar icon, ImGuiViewportFlags_NoTaskBarIcon will be set on it.
    bool        ConfigViewportsNoDecoration;    // = true           // Disable default OS window decoration flag for secondary viewports. When a viewport doesn't want window decorations, ImGuiViewportFlags_NoDecoration will be set on it. Enabling decoration can create subsequent issues at OS levels (e.g. minimum window size).
    bool        ConfigViewportsNoDefaultParent; // = false          // Disable default OS parenting to main viewport for secondary viewports. By default, viewports are marked with ParentViewportId = <main_viewport>, expecting the platform backend to setup a parent/child relationship between the OS windows (some backend may ignore this). Set to true if you want the default to be 0, then all viewports will be top-level OS windows.

    // Miscellaneous options
    bool        MouseDrawCursor;                // = false          // Request ImGui to draw a mouse cursor for you (if you are on a platform without a mouse cursor). Cannot be easily renamed to 'io.ConfigXXX' because this is frequently used by backend implementations.
    bool        ConfigMacOSXBehaviors;          // = defined(__APPLE__) // OS X style: Text editing cursor movement using Alt instead of Ctrl, Shortcuts using Cmd/Super instead of Ctrl, Line/Text Start and End using Cmd+Arrows instead of Home/End, Double click selects by word instead of selecting whole text, Multi-selection in lists uses Cmd/Super instead of Ctrl.
    bool        ConfigInputTrickleEventQueue;   // = true           // Enable input queue trickling: some types of events submitted during the same frame (e.g. button down + up) will be spread over multiple frames, improving interactions with low framerates.
    bool        ConfigInputTextCursorBlink;     // = true           // Enable blinking cursor (optional as some users consider it to be distracting).
    bool        ConfigInputTextEnterKeepActive; // = false          // [BETA] Pressing Enter will keep item active and select contents (single-line only).
    bool        ConfigDragClickToInputText;     // = false          // [BETA] Enable turning DragXXX widgets into text input with a simple mouse click-release (without moving). Not desirable on devices without a keyboard.
    bool        ConfigWindowsResizeFromEdges;   // = true           // Enable resizing of windows from their edges and from the lower-left corner. This requires (io.BackendFlags & ImGuiBackendFlags_HasMouseCursors) because it needs mouse cursor feedback. (This used to be a per-window ImGuiWindowFlags_ResizeFromAnySide flag)
    bool        ConfigWindowsMoveFromTitleBarOnly; // = false       // Enable allowing to move windows only when clicking on their title bar. Does not apply to windows without a title bar.
    float       ConfigMemoryCompactTimer;       // = 60.0f          // Timer (in seconds) to free transient windows/tables memory buffers when unused. Set to -1.0f to disable.

    // Inputs Behaviors
    // (other variables, ones which are expected to be tweaked within UI code, are exposed in ImGuiStyle)
    float       MouseDoubleClickTime;           // = 0.30f          // Time for a double-click, in seconds.
    float       MouseDoubleClickMaxDist;        // = 6.0f           // Distance threshold to stay in to validate a double-click, in pixels.
    float       MouseDragThreshold;             // = 6.0f           // Distance threshold before considering we are dragging.
    float       KeyRepeatDelay;                 // = 0.275f         // When holding a key/button, time before it starts repeating, in seconds (for buttons in Repeat mode, etc.).
    float       KeyRepeatRate;                  // = 0.050f         // When holding a key/button, rate at which it repeats, in seconds.

    //------------------------------------------------------------------
    // Debug options
    //------------------------------------------------------------------

    // Tools to test correct Begin/End and BeginChild/EndChild behaviors.
    // Presently Begin()/End() and BeginChild()/EndChild() needs to ALWAYS be called in tandem, regardless of return value of BeginXXX()
    // This is inconsistent with other BeginXXX functions and create confusion for many users.
    // We expect to update the API eventually. In the meanwhile we provide tools to facilitate checking user-code behavior.
    bool        ConfigDebugBeginReturnValueOnce;// = false          // First-time calls to Begin()/BeginChild() will return false. NEEDS TO BE SET AT APPLICATION BOOT TIME if you don't want to miss windows.
    bool        ConfigDebugBeginReturnValueLoop;// = false          // Some calls to Begin()/BeginChild() will return false. Will cycle through window depths then repeat. Suggested use: add "io.ConfigDebugBeginReturnValue = io.KeyShift" in your main loop then occasionally press SHIFT. Windows should be flickering while running.

    // Option to deactivate io.AddFocusEvent(false) handling. May facilitate interactions with a debugger when focus loss leads to clearing inputs data.
    // Backends may have other side-effects on focus loss, so this will reduce side-effects but not necessary remove all of them.
    // Consider using e.g. Win32's IsDebuggerPresent() as an additional filter (or see ImOsIsDebuggerPresent() in imgui_test_engine/imgui_te_utils.cpp for a Unix compatible version).
    bool        ConfigDebugIgnoreFocusLoss;     // = false          // Ignore io.AddFocusEvent(false), consequently not calling io.ClearInputKeys() in input processing.

    // Option to audit .ini data
    bool        ConfigDebugIniSettings;         // = false          // Save .ini data with extra comments (particularly helpful for Docking, but makes saving slower)

    //------------------------------------------------------------------
    // Platform Functions
    // (the imgui_impl_xxxx backend files are setting those up for you)
    //------------------------------------------------------------------

    // Optional: Platform/Renderer backend name (informational only! will be displayed in About Window) + User data for backend/wrappers to store their own stuff.
    const char* BackendPlatformName;            // = NULL
    const char* BackendRendererName;            // = NULL
    void*       BackendPlatformUserData;        // = NULL           // User data for platform backend
    void*       BackendRendererUserData;        // = NULL           // User data for renderer backend
    void*       BackendLanguageUserData;        // = NULL           // User data for non C++ programming language backend

    // Optional: Access OS clipboard
    // (default to use native Win32 clipboard on Windows, otherwise uses a private clipboard. Override to access OS clipboard on other architectures)
    const char* (*GetClipboardTextFn)(void* user_data);
    void        (*SetClipboardTextFn)(void* user_data, const char* text);
    void*       ClipboardUserData;

    // Optional: Notify OS Input Method Editor of the screen position of your cursor for text input position (e.g. when using Japanese/Chinese IME on Windows)
    // (default to use native imm32 api on Windows)
    void        (*SetPlatformImeDataFn)(ImGuiViewport* viewport, ImGuiPlatformImeData* data);

    // Optional: Platform locale
    ImWchar     PlatformLocaleDecimalPoint;     // '.'              // [Experimental] Configure decimal point e.g. '.' or ',' useful for some languages (e.g. German), generally pulled from *localeconv()->decimal_point

    //------------------------------------------------------------------
    // Input - Call before calling NewFrame()
    //------------------------------------------------------------------

    // Input Functions
    IMGUI_API void  AddKeyEvent(ImGuiKey key, bool down);                   // Queue a new key down/up event. Key should be "translated" (as in, generally ImGuiKey_A matches the key end-user would use to emit an 'A' character)
    IMGUI_API void  AddKeyAnalogEvent(ImGuiKey key, bool down, float v);    // Queue a new key down/up event for analog values (e.g. ImGuiKey_Gamepad_ values). Dead-zones should be handled by the backend.
    IMGUI_API void  AddMousePosEvent(float x, float y);                     // Queue a mouse position update. Use -FLT_MAX,-FLT_MAX to signify no mouse (e.g. app not focused and not hovered)
    IMGUI_API void  AddMouseButtonEvent(int button, bool down);             // Queue a mouse button change
    IMGUI_API void  AddMouseWheelEvent(float wheel_x, float wheel_y);       // Queue a mouse wheel update. wheel_y<0: scroll down, wheel_y>0: scroll up, wheel_x<0: scroll right, wheel_x>0: scroll left.
    IMGUI_API void  AddMouseSourceEvent(ImGuiMouseSource source);           // Queue a mouse source change (Mouse/TouchScreen/Pen)
    IMGUI_API void  AddMouseViewportEvent(ImGuiID id);                      // Queue a mouse hovered viewport. Requires backend to set ImGuiBackendFlags_HasMouseHoveredViewport to call this (for multi-viewport support).
    IMGUI_API void  AddFocusEvent(bool focused);                            // Queue a gain/loss of focus for the application (generally based on OS/platform focus of your window)
    IMGUI_API void  AddInputCharacter(unsigned int c);                      // Queue a new character input
    IMGUI_API void  AddInputCharacterUTF16(ImWchar16 c);                    // Queue a new character input from a UTF-16 character, it can be a surrogate
    IMGUI_API void  AddInputCharactersUTF8(const char* str);                // Queue a new characters input from a UTF-8 string

    IMGUI_API void  SetKeyEventNativeData(ImGuiKey key, int native_keycode, int native_scancode, int native_legacy_index = -1); // [Optional] Specify index for legacy <1.87 IsKeyXXX() functions with native indices + specify native keycode, scancode.
    IMGUI_API void  SetAppAcceptingEvents(bool accepting_events);           // Set master flag for accepting key/mouse/text events (default to true). Useful if you have native dialog boxes that are interrupting your application loop/refresh, and you want to disable events being queued while your app is frozen.
    IMGUI_API void  ClearEventsQueue();                                     // Clear all incoming events.
    IMGUI_API void  ClearInputKeys();                                       // Clear current keyboard/mouse/gamepad state + current frame text input buffer. Equivalent to releasing all keys/buttons.
#ifndef IMGUI_DISABLE_OBSOLETE_FUNCTIONS
    IMGUI_API void  ClearInputCharacters();                                 // [Obsolete] Clear the current frame text input buffer. Now included within ClearInputKeys().
#endif

    //------------------------------------------------------------------
    // Output - Updated by NewFrame() or EndFrame()/Render()
    // (when reading from the io.WantCaptureMouse, io.WantCaptureKeyboard flags to dispatch your inputs, it is
    //  generally easier and more correct to use their state BEFORE calling NewFrame(). See FAQ for details!)
    //------------------------------------------------------------------

    bool        WantCaptureMouse;                   // Set when Dear ImGui will use mouse inputs, in this case do not dispatch them to your main game/application (either way, always pass on mouse inputs to imgui). (e.g. unclicked mouse is hovering over an imgui window, widget is active, mouse was clicked over an imgui window, etc.).
    bool        WantCaptureKeyboard;                // Set when Dear ImGui will use keyboard inputs, in this case do not dispatch them to your main game/application (either way, always pass keyboard inputs to imgui). (e.g. InputText active, or an imgui window is focused and navigation is enabled, etc.).
    bool        WantTextInput;                      // Mobile/console: when set, you may display an on-screen keyboard. This is set by Dear ImGui when it wants textual keyboard input to happen (e.g. when a InputText widget is active).
    bool        WantSetMousePos;                    // MousePos has been altered, backend should reposition mouse on next frame. Rarely used! Set only when ImGuiConfigFlags_NavEnableSetMousePos flag is enabled.
    bool        WantSaveIniSettings;                // When manual .ini load/save is active (io.IniFilename == NULL), this will be set to notify your application that you can call SaveIniSettingsToMemory() and save yourself. Important: clear io.WantSaveIniSettings yourself after saving!
    bool        NavActive;                          // Keyboard/Gamepad navigation is currently allowed (will handle ImGuiKey_NavXXX events) = a window is focused and it doesn't use the ImGuiWindowFlags_NoNavInputs flag.
    bool        NavVisible;                         // Keyboard/Gamepad navigation is visible and allowed (will handle ImGuiKey_NavXXX events).
    float       Framerate;                          // Estimate of application framerate (rolling average over 60 frames, based on io.DeltaTime), in frame per second. Solely for convenience. Slow applications may not want to use a moving average or may want to reset underlying buffers occasionally.
    int         MetricsRenderVertices;              // Vertices output during last call to Render()
    int         MetricsRenderIndices;               // Indices output during last call to Render() = number of triangles * 3
    int         MetricsRenderWindows;               // Number of visible windows
    int         MetricsActiveWindows;               // Number of active windows
    ImVec2      MouseDelta;                         // Mouse delta. Note that this is zero if either current or previous position are invalid (-FLT_MAX,-FLT_MAX), so a disappearing/reappearing mouse won't have a huge delta.

    // Legacy: before 1.87, we required backend to fill io.KeyMap[] (imgui->native map) during initialization and io.KeysDown[] (native indices) every frame.
    // This is still temporarily supported as a legacy feature. However the new preferred scheme is for backend to call io.AddKeyEvent().
    //   Old (<1.87):  ImGui::IsKeyPressed(ImGui::GetIO().KeyMap[ImGuiKey_Space]) --> New (1.87+) ImGui::IsKeyPressed(ImGuiKey_Space)
#ifndef IMGUI_DISABLE_OBSOLETE_KEYIO
    int         KeyMap[ImGuiKey_COUNT];             // [LEGACY] Input: map of indices into the KeysDown[512] entries array which represent your "native" keyboard state. The first 512 are now unused and should be kept zero. Legacy backend will write into KeyMap[] using ImGuiKey_ indices which are always >512.
    bool        KeysDown[ImGuiKey_COUNT];           // [LEGACY] Input: Keyboard keys that are pressed (ideally left in the "native" order your engine has access to keyboard keys, so you can use your own defines/enums for keys). This used to be [512] sized. It is now ImGuiKey_COUNT to allow legacy io.KeysDown[GetKeyIndex(...)] to work without an overflow.
    float       NavInputs[ImGuiNavInput_COUNT];     // [LEGACY] Since 1.88, NavInputs[] was removed. Backends from 1.60 to 1.86 won't build. Feed gamepad inputs via io.AddKeyEvent() and ImGuiKey_GamepadXXX enums.
#endif
#ifndef IMGUI_DISABLE_OBSOLETE_FUNCTIONS
    void*       ImeWindowHandle;                    // = NULL   // [Obsoleted in 1.87] Set ImGuiViewport::PlatformHandleRaw instead. Set this to your HWND to get automatic IME cursor positioning.
#else
    void*       _UnusedPadding;
#endif

    //------------------------------------------------------------------
    // [Internal] Dear ImGui will maintain those fields. Forward compatibility not guaranteed!
    //------------------------------------------------------------------

    ImGuiContext* Ctx;                              // Parent UI context (needs to be set explicitly by parent).

    // Main Input State
    // (this block used to be written by backend, since 1.87 it is best to NOT write to those directly, call the AddXXX functions above instead)
    // (reading from those variables is fair game, as they are extremely unlikely to be moving anywhere)
    ImVec2      MousePos;                           // Mouse position, in pixels. Set to ImVec2(-FLT_MAX, -FLT_MAX) if mouse is unavailable (on another screen, etc.)
    bool        MouseDown[5];                       // Mouse buttons: 0=left, 1=right, 2=middle + extras (ImGuiMouseButton_COUNT == 5). Dear ImGui mostly uses left and right buttons. Other buttons allow us to track if the mouse is being used by your application + available to user as a convenience via IsMouse** API.
    float       MouseWheel;                         // Mouse wheel Vertical: 1 unit scrolls about 5 lines text. >0 scrolls Up, <0 scrolls Down. Hold SHIFT to turn vertical scroll into horizontal scroll.
    float       MouseWheelH;                        // Mouse wheel Horizontal. >0 scrolls Left, <0 scrolls Right. Most users don't have a mouse with a horizontal wheel, may not be filled by all backends.
    ImGuiMouseSource MouseSource;                   // Mouse actual input peripheral (Mouse/TouchScreen/Pen).
    ImGuiID     MouseHoveredViewport;               // (Optional) Modify using io.AddMouseViewportEvent(). With multi-viewports: viewport the OS mouse is hovering. If possible _IGNORING_ viewports with the ImGuiViewportFlags_NoInputs flag is much better (few backends can handle that). Set io.BackendFlags |= ImGuiBackendFlags_HasMouseHoveredViewport if you can provide this info. If you don't imgui will infer the value using the rectangles and last focused time of the viewports it knows about (ignoring other OS windows).
    bool        KeyCtrl;                            // Keyboard modifier down: Control
    bool        KeyShift;                           // Keyboard modifier down: Shift
    bool        KeyAlt;                             // Keyboard modifier down: Alt
    bool        KeySuper;                           // Keyboard modifier down: Cmd/Super/Windows

    // Other state maintained from data above + IO function calls
    ImGuiKeyChord KeyMods;                          // Key mods flags (any of ImGuiMod_Ctrl/ImGuiMod_Shift/ImGuiMod_Alt/ImGuiMod_Super flags, same as io.KeyCtrl/KeyShift/KeyAlt/KeySuper but merged into flags. DOES NOT CONTAINS ImGuiMod_Shortcut which is pretranslated). Read-only, updated by NewFrame()
    ImGuiKeyData  KeysData[ImGuiKey_KeysData_SIZE]; // Key state for all known keys. Use IsKeyXXX() functions to access this.
    bool        WantCaptureMouseUnlessPopupClose;   // Alternative to WantCaptureMouse: (WantCaptureMouse == true && WantCaptureMouseUnlessPopupClose == false) when a click over void is expected to close a popup.
    ImVec2      MousePosPrev;                       // Previous mouse position (note that MouseDelta is not necessary == MousePos-MousePosPrev, in case either position is invalid)
    ImVec2      MouseClickedPos[5];                 // Position at time of clicking
    double      MouseClickedTime[5];                // Time of last click (used to figure out double-click)
    bool        MouseClicked[5];                    // Mouse button went from !Down to Down (same as MouseClickedCount[x] != 0)
    bool        MouseDoubleClicked[5];              // Has mouse button been double-clicked? (same as MouseClickedCount[x] == 2)
    ImU16       MouseClickedCount[5];               // == 0 (not clicked), == 1 (same as MouseClicked[]), == 2 (double-clicked), == 3 (triple-clicked) etc. when going from !Down to Down
    ImU16       MouseClickedLastCount[5];           // Count successive number of clicks. Stays valid after mouse release. Reset after another click is done.
    bool        MouseReleased[5];                   // Mouse button went from Down to !Down
    bool        MouseDownOwned[5];                  // Track if button was clicked inside a dear imgui window or over void blocked by a popup. We don't request mouse capture from the application if click started outside ImGui bounds.
    bool        MouseDownOwnedUnlessPopupClose[5];  // Track if button was clicked inside a dear imgui window.
    bool        MouseWheelRequestAxisSwap;          // On a non-Mac system, holding SHIFT requests WheelY to perform the equivalent of a WheelX event. On a Mac system this is already enforced by the system.
    float       MouseDownDuration[5];               // Duration the mouse button has been down (0.0f == just clicked)
    float       MouseDownDurationPrev[5];           // Previous time the mouse button has been down
    ImVec2      MouseDragMaxDistanceAbs[5];         // Maximum distance, absolute, on each axis, of how much mouse has traveled from the clicking point
    float       MouseDragMaxDistanceSqr[5];         // Squared maximum distance of how much mouse has traveled from the clicking point (used for moving thresholds)
    float       PenPressure;                        // Touch/Pen pressure (0.0f to 1.0f, should be >0.0f only when MouseDown[0] == true). Helper storage currently unused by Dear ImGui.
    bool        AppFocusLost;                       // Only modify via AddFocusEvent()
    bool        AppAcceptingEvents;                 // Only modify via SetAppAcceptingEvents()
    ImS8        BackendUsingLegacyKeyArrays;        // -1: unknown, 0: using AddKeyEvent(), 1: using legacy io.KeysDown[]
    bool        BackendUsingLegacyNavInputArray;    // 0: using AddKeyAnalogEvent(), 1: writing to legacy io.NavInputs[] directly
    ImWchar16   InputQueueSurrogate;                // For AddInputCharacterUTF16()
    ImVector<ImWchar> InputQueueCharacters;         // Queue of _characters_ input (obtained by platform backend). Fill using AddInputCharacter() helper.

    IMGUI_API   ImGuiIO();
};

//-----------------------------------------------------------------------------
// [SECTION] Misc data structures
//-----------------------------------------------------------------------------

// Shared state of InputText(), passed as an argument to your callback when a ImGuiInputTextFlags_Callback* flag is used.
// The callback function should return 0 by default.
// Callbacks (follow a flag name and see comments in ImGuiInputTextFlags_ declarations for more details)
// - ImGuiInputTextFlags_CallbackEdit:        Callback on buffer edit (note that InputText() already returns true on edit, the callback is useful mainly to manipulate the underlying buffer while focus is active)
// - ImGuiInputTextFlags_CallbackAlways:      Callback on each iteration
// - ImGuiInputTextFlags_CallbackCompletion:  Callback on pressing TAB
// - ImGuiInputTextFlags_CallbackHistory:     Callback on pressing Up/Down arrows
// - ImGuiInputTextFlags_CallbackCharFilter:  Callback on character inputs to replace or discard them. Modify 'EventChar' to replace or discard, or return 1 in callback to discard.
// - ImGuiInputTextFlags_CallbackResize:      Callback on buffer capacity changes request (beyond 'buf_size' parameter value), allowing the string to grow.
struct ImGuiInputTextCallbackData
{
    ImGuiContext*       Ctx;            // Parent UI context
    ImGuiInputTextFlags EventFlag;      // One ImGuiInputTextFlags_Callback*    // Read-only
    ImGuiInputTextFlags Flags;          // What user passed to InputText()      // Read-only
    void*               UserData;       // What user passed to InputText()      // Read-only

    // Arguments for the different callback events
    // - To modify the text buffer in a callback, prefer using the InsertChars() / DeleteChars() function. InsertChars() will take care of calling the resize callback if necessary.
    // - If you know your edits are not going to resize the underlying buffer allocation, you may modify the contents of 'Buf[]' directly. You need to update 'BufTextLen' accordingly (0 <= BufTextLen < BufSize) and set 'BufDirty'' to true so InputText can update its internal state.
    ImWchar             EventChar;      // Character input                      // Read-write   // [CharFilter] Replace character with another one, or set to zero to drop. return 1 is equivalent to setting EventChar=0;
    ImGuiKey            EventKey;       // Key pressed (Up/Down/TAB)            // Read-only    // [Completion,History]
    char*               Buf;            // Text buffer                          // Read-write   // [Resize] Can replace pointer / [Completion,History,Always] Only write to pointed data, don't replace the actual pointer!
    int                 BufTextLen;     // Text length (in bytes)               // Read-write   // [Resize,Completion,History,Always] Exclude zero-terminator storage. In C land: == strlen(some_text), in C++ land: string.length()
    int                 BufSize;        // Buffer size (in bytes) = capacity+1  // Read-only    // [Resize,Completion,History,Always] Include zero-terminator storage. In C land == ARRAYSIZE(my_char_array), in C++ land: string.capacity()+1
    bool                BufDirty;       // Set if you modify Buf/BufTextLen!    // Write        // [Completion,History,Always]
    int                 CursorPos;      //                                      // Read-write   // [Completion,History,Always]
    int                 SelectionStart; //                                      // Read-write   // [Completion,History,Always] == to SelectionEnd when no selection)
    int                 SelectionEnd;   //                                      // Read-write   // [Completion,History,Always]

    // Helper functions for text manipulation.
    // Use those function to benefit from the CallbackResize behaviors. Calling those function reset the selection.
    IMGUI_API ImGuiInputTextCallbackData();
    IMGUI_API void      DeleteChars(int pos, int bytes_count);
    IMGUI_API void      InsertChars(int pos, const char* text, const char* text_end = NULL);
    void                SelectAll()             { SelectionStart = 0; SelectionEnd = BufTextLen; }
    void                ClearSelection()        { SelectionStart = SelectionEnd = BufTextLen; }
    bool                HasSelection() const    { return SelectionStart != SelectionEnd; }
};

// Resizing callback data to apply custom constraint. As enabled by SetNextWindowSizeConstraints(). Callback is called during the next Begin().
// NB: For basic min/max size constraint on each axis you don't need to use the callback! The SetNextWindowSizeConstraints() parameters are enough.
struct ImGuiSizeCallbackData
{
    void*   UserData;       // Read-only.   What user passed to SetNextWindowSizeConstraints(). Generally store an integer or float in here (need reinterpret_cast<>).
    ImVec2  Pos;            // Read-only.   Window position, for reference.
    ImVec2  CurrentSize;    // Read-only.   Current window size.
    ImVec2  DesiredSize;    // Read-write.  Desired size, based on user's mouse position. Write to this field to restrain resizing.
};

// [ALPHA] Rarely used / very advanced uses only. Use with SetNextWindowClass() and DockSpace() functions.
// Important: the content of this class is still highly WIP and likely to change and be refactored
// before we stabilize Docking features. Please be mindful if using this.
// Provide hints:
// - To the platform backend via altered viewport flags (enable/disable OS decoration, OS task bar icons, etc.)
// - To the platform backend for OS level parent/child relationships of viewport.
// - To the docking system for various options and filtering.
struct ImGuiWindowClass
{
    ImGuiID             ClassId;                    // User data. 0 = Default class (unclassed). Windows of different classes cannot be docked with each others.
    ImGuiID             ParentViewportId;           // Hint for the platform backend. -1: use default. 0: request platform backend to not parent the platform. != 0: request platform backend to create a parent<>child relationship between the platform windows. Not conforming backends are free to e.g. parent every viewport to the main viewport or not.
    ImGuiViewportFlags  ViewportFlagsOverrideSet;   // Viewport flags to set when a window of this class owns a viewport. This allows you to enforce OS decoration or task bar icon, override the defaults on a per-window basis.
    ImGuiViewportFlags  ViewportFlagsOverrideClear; // Viewport flags to clear when a window of this class owns a viewport. This allows you to enforce OS decoration or task bar icon, override the defaults on a per-window basis.
    ImGuiTabItemFlags   TabItemFlagsOverrideSet;    // [EXPERIMENTAL] TabItem flags to set when a window of this class gets submitted into a dock node tab bar. May use with ImGuiTabItemFlags_Leading or ImGuiTabItemFlags_Trailing.
    ImGuiDockNodeFlags  DockNodeFlagsOverrideSet;   // [EXPERIMENTAL] Dock node flags to set when a window of this class is hosted by a dock node (it doesn't have to be selected!)
    bool                DockingAlwaysTabBar;        // Set to true to enforce single floating windows of this class always having their own docking node (equivalent of setting the global io.ConfigDockingAlwaysTabBar)
    bool                DockingAllowUnclassed;      // Set to true to allow windows of this class to be docked/merged with an unclassed window. // FIXME-DOCK: Move to DockNodeFlags override?

    ImGuiWindowClass() { memset(this, 0, sizeof(*this)); ParentViewportId = (ImGuiID)-1; DockingAllowUnclassed = true; }
};

// Data payload for Drag and Drop operations: AcceptDragDropPayload(), GetDragDropPayload()
struct ImGuiPayload
{
    // Members
    void*           Data;               // Data (copied and owned by dear imgui)
    int             DataSize;           // Data size

    // [Internal]
    ImGuiID         SourceId;           // Source item id
    ImGuiID         SourceParentId;     // Source parent id (if available)
    int             DataFrameCount;     // Data timestamp
    char            DataType[32 + 1];   // Data type tag (short user-supplied string, 32 characters max)
    bool            Preview;            // Set when AcceptDragDropPayload() was called and mouse has been hovering the target item (nb: handle overlapping drag targets)
    bool            Delivery;           // Set when AcceptDragDropPayload() was called and mouse button is released over the target item.

    ImGuiPayload()  { Clear(); }
    void Clear()    { SourceId = SourceParentId = 0; Data = NULL; DataSize = 0; memset(DataType, 0, sizeof(DataType)); DataFrameCount = -1; Preview = Delivery = false; }
    bool IsDataType(const char* type) const { return DataFrameCount != -1 && strcmp(type, DataType) == 0; }
    bool IsPreview() const                  { return Preview; }
    bool IsDelivery() const                 { return Delivery; }
};

// Sorting specification for one column of a table (sizeof == 12 bytes)
struct ImGuiTableColumnSortSpecs
{
    ImGuiID                     ColumnUserID;       // User id of the column (if specified by a TableSetupColumn() call)
    ImS16                       ColumnIndex;        // Index of the column
    ImS16                       SortOrder;          // Index within parent ImGuiTableSortSpecs (always stored in order starting from 0, tables sorted on a single criteria will always have a 0 here)
    ImGuiSortDirection          SortDirection : 8;  // ImGuiSortDirection_Ascending or ImGuiSortDirection_Descending

    ImGuiTableColumnSortSpecs() { memset(this, 0, sizeof(*this)); }
};

// Sorting specifications for a table (often handling sort specs for a single column, occasionally more)
// Obtained by calling TableGetSortSpecs().
// When 'SpecsDirty == true' you can sort your data. It will be true with sorting specs have changed since last call, or the first time.
// Make sure to set 'SpecsDirty = false' after sorting, else you may wastefully sort your data every frame!
struct ImGuiTableSortSpecs
{
    const ImGuiTableColumnSortSpecs* Specs;     // Pointer to sort spec array.
    int                         SpecsCount;     // Sort spec count. Most often 1. May be > 1 when ImGuiTableFlags_SortMulti is enabled. May be == 0 when ImGuiTableFlags_SortTristate is enabled.
    bool                        SpecsDirty;     // Set to true when specs have changed since last time! Use this to sort again, then clear the flag.

    ImGuiTableSortSpecs()       { memset(this, 0, sizeof(*this)); }
};

//-----------------------------------------------------------------------------
// [SECTION] Helpers (ImGuiOnceUponAFrame, ImGuiTextFilter, ImGuiTextBuffer, ImGuiStorage, ImGuiListClipper, Math Operators, ImColor)
//-----------------------------------------------------------------------------

// Helper: Unicode defines
#define IM_UNICODE_CODEPOINT_INVALID 0xFFFD     // Invalid Unicode code point (standard value).
#ifdef IMGUI_USE_WCHAR32
#define IM_UNICODE_CODEPOINT_MAX     0x10FFFF   // Maximum Unicode code point supported by this build.
#else
#define IM_UNICODE_CODEPOINT_MAX     0xFFFF     // Maximum Unicode code point supported by this build.
#endif

// Helper: Execute a block of code at maximum once a frame. Convenient if you want to quickly create a UI within deep-nested code that runs multiple times every frame.
// Usage: static ImGuiOnceUponAFrame oaf; if (oaf) ImGui::Text("This will be called only once per frame");
struct ImGuiOnceUponAFrame
{
    ImGuiOnceUponAFrame() { RefFrame = -1; }
    mutable int RefFrame;
    operator bool() const { int current_frame = ImGui::GetFrameCount(); if (RefFrame == current_frame) return false; RefFrame = current_frame; return true; }
};

// Helper: Parse and apply text filters. In format "aaaaa[,bbbb][,ccccc]"
struct ImGuiTextFilter
{
    IMGUI_API           ImGuiTextFilter(const char* default_filter = "");
    IMGUI_API bool      Draw(const char* label = "Filter (inc,-exc)", float width = 0.0f);  // Helper calling InputText+Build
    IMGUI_API bool      PassFilter(const char* text, const char* text_end = NULL) const;
    IMGUI_API void      Build();
    void                Clear()          { InputBuf[0] = 0; Build(); }
    bool                IsActive() const { return !Filters.empty(); }

    // [Internal]
    struct ImGuiTextRange
    {
        const char*     b;
        const char*     e;

        ImGuiTextRange()                                { b = e = NULL; }
        ImGuiTextRange(const char* _b, const char* _e)  { b = _b; e = _e; }
        bool            empty() const                   { return b == e; }
        IMGUI_API void  split(char separator, ImVector<ImGuiTextRange>* out) const;
    };
    char                    InputBuf[256];
    ImVector<ImGuiTextRange>Filters;
    int                     CountGrep;
};

// Helper: Growable text buffer for logging/accumulating text
// (this could be called 'ImGuiTextBuilder' / 'ImGuiStringBuilder')
struct ImGuiTextBuffer
{
    ImVector<char>      Buf;
    IMGUI_API static char EmptyString[1];

    ImGuiTextBuffer()   { }
    inline char         operator[](int i) const { IM_ASSERT(Buf.Data != NULL); return Buf.Data[i]; }
    const char*         begin() const           { return Buf.Data ? &Buf.front() : EmptyString; }
    const char*         end() const             { return Buf.Data ? &Buf.back() : EmptyString; }   // Buf is zero-terminated, so end() will point on the zero-terminator
    int                 size() const            { return Buf.Size ? Buf.Size - 1 : 0; }
    bool                empty() const           { return Buf.Size <= 1; }
    void                clear()                 { Buf.clear(); }
    void                reserve(int capacity)   { Buf.reserve(capacity); }
    const char*         c_str() const           { return Buf.Data ? Buf.Data : EmptyString; }
    IMGUI_API void      append(const char* str, const char* str_end = NULL);
    IMGUI_API void      appendf(const char* fmt, ...) IM_FMTARGS(2);
    IMGUI_API void      appendfv(const char* fmt, va_list args) IM_FMTLIST(2);
};

// Helper: Key->Value storage
// Typically you don't have to worry about this since a storage is held within each Window.
// We use it to e.g. store collapse state for a tree (Int 0/1)
// This is optimized for efficient lookup (dichotomy into a contiguous buffer) and rare insertion (typically tied to user interactions aka max once a frame)
// You can use it as custom user storage for temporary values. Declare your own storage if, for example:
// - You want to manipulate the open/close state of a particular sub-tree in your interface (tree node uses Int 0/1 to store their state).
// - You want to store custom debug data easily without adding or editing structures in your code (probably not efficient, but convenient)
// Types are NOT stored, so it is up to you to make sure your Key don't collide with different types.
struct ImGuiStorage
{
    // [Internal]
    struct ImGuiStoragePair
    {
        ImGuiID key;
        union { int val_i; float val_f; void* val_p; };
        ImGuiStoragePair(ImGuiID _key, int _val)    { key = _key; val_i = _val; }
        ImGuiStoragePair(ImGuiID _key, float _val)  { key = _key; val_f = _val; }
        ImGuiStoragePair(ImGuiID _key, void* _val)  { key = _key; val_p = _val; }
    };

    ImVector<ImGuiStoragePair>      Data;

    // - Get***() functions find pair, never add/allocate. Pairs are sorted so a query is O(log N)
    // - Set***() functions find pair, insertion on demand if missing.
    // - Sorted insertion is costly, paid once. A typical frame shouldn't need to insert any new pair.
    void                Clear() { Data.clear(); }
    IMGUI_API int       GetInt(ImGuiID key, int default_val = 0) const;
    IMGUI_API void      SetInt(ImGuiID key, int val);
    IMGUI_API bool      GetBool(ImGuiID key, bool default_val = false) const;
    IMGUI_API void      SetBool(ImGuiID key, bool val);
    IMGUI_API float     GetFloat(ImGuiID key, float default_val = 0.0f) const;
    IMGUI_API void      SetFloat(ImGuiID key, float val);
    IMGUI_API void*     GetVoidPtr(ImGuiID key) const; // default_val is NULL
    IMGUI_API void      SetVoidPtr(ImGuiID key, void* val);

    // - Get***Ref() functions finds pair, insert on demand if missing, return pointer. Useful if you intend to do Get+Set.
    // - References are only valid until a new value is added to the storage. Calling a Set***() function or a Get***Ref() function invalidates the pointer.
    // - A typical use case where this is convenient for quick hacking (e.g. add storage during a live Edit&Continue session if you can't modify existing struct)
    //      float* pvar = ImGui::GetFloatRef(key); ImGui::SliderFloat("var", pvar, 0, 100.0f); some_var += *pvar;
    IMGUI_API int*      GetIntRef(ImGuiID key, int default_val = 0);
    IMGUI_API bool*     GetBoolRef(ImGuiID key, bool default_val = false);
    IMGUI_API float*    GetFloatRef(ImGuiID key, float default_val = 0.0f);
    IMGUI_API void**    GetVoidPtrRef(ImGuiID key, void* default_val = NULL);

    // Advanced: for quicker full rebuild of a storage (instead of an incremental one), you may add all your contents and then sort once.
    IMGUI_API void      BuildSortByKey();
    // Obsolete: use on your own storage if you know only integer are being stored (open/close all tree nodes)
    IMGUI_API void      SetAllInt(int val);
};

// Helper: Manually clip large list of items.
// If you have lots evenly spaced items and you have random access to the list, you can perform coarse
// clipping based on visibility to only submit items that are in view.
// The clipper calculates the range of visible items and advance the cursor to compensate for the non-visible items we have skipped.
// (Dear ImGui already clip items based on their bounds but: it needs to first layout the item to do so, and generally
//  fetching/submitting your own data incurs additional cost. Coarse clipping using ImGuiListClipper allows you to easily
//  scale using lists with tens of thousands of items without a problem)
// Usage:
//   ImGuiListClipper clipper;
//   clipper.Begin(1000);         // We have 1000 elements, evenly spaced.
//   while (clipper.Step())
//       for (int i = clipper.DisplayStart; i < clipper.DisplayEnd; i++)
//           ImGui::Text("line number %d", i);
// Generally what happens is:
// - Clipper lets you process the first element (DisplayStart = 0, DisplayEnd = 1) regardless of it being visible or not.
// - User code submit that one element.
// - Clipper can measure the height of the first element
// - Clipper calculate the actual range of elements to display based on the current clipping rectangle, position the cursor before the first visible element.
// - User code submit visible elements.
// - The clipper also handles various subtleties related to keyboard/gamepad navigation, wrapping etc.
struct ImGuiListClipper
{
    ImGuiContext*   Ctx;                // Parent UI context
    int             DisplayStart;       // First item to display, updated by each call to Step()
    int             DisplayEnd;         // End of items to display (exclusive)
    int             ItemsCount;         // [Internal] Number of items
    float           ItemsHeight;        // [Internal] Height of item after a first step and item submission can calculate it
    float           StartPosY;          // [Internal] Cursor position at the time of Begin() or after table frozen rows are all processed
    void*           TempData;           // [Internal] Internal data

    // items_count: Use INT_MAX if you don't know how many items you have (in which case the cursor won't be advanced in the final step)
    // items_height: Use -1.0f to be calculated automatically on first step. Otherwise pass in the distance between your items, typically GetTextLineHeightWithSpacing() or GetFrameHeightWithSpacing().
    IMGUI_API ImGuiListClipper();
    IMGUI_API ~ImGuiListClipper();
    IMGUI_API void  Begin(int items_count, float items_height = -1.0f);
    IMGUI_API void  End();             // Automatically called on the last call of Step() that returns false.
    IMGUI_API bool  Step();            // Call until it returns false. The DisplayStart/DisplayEnd fields will be set and you can process/draw those items.

    // Call IncludeItemByIndex() or IncludeItemsByIndex() *BEFORE* first call to Step() if you need a range of items to not be clipped, regardless of their visibility.
    // (Due to alignment / padding of certain items it is possible that an extra item may be included on either end of the display range).
    inline void     IncludeItemByIndex(int item_index)                  { IncludeItemsByIndex(item_index, item_index + 1); }
    IMGUI_API void  IncludeItemsByIndex(int item_begin, int item_end);  // item_end is exclusive e.g. use (42, 42+1) to make item 42 never clipped.

#ifndef IMGUI_DISABLE_OBSOLETE_FUNCTIONS
    inline void IncludeRangeByIndices(int item_begin, int item_end)      { IncludeItemsByIndex(item_begin, item_end); } // [renamed in 1.89.9]
    inline void ForceDisplayRangeByIndices(int item_begin, int item_end) { IncludeItemsByIndex(item_begin, item_end); } // [renamed in 1.89.6]
    //inline ImGuiListClipper(int items_count, float items_height = -1.0f) { memset(this, 0, sizeof(*this)); ItemsCount = -1; Begin(items_count, items_height); } // [removed in 1.79]
#endif
};

// Helpers: ImVec2/ImVec4 operators
// - It is important that we are keeping those disabled by default so they don't leak in user space.
// - This is in order to allow user enabling implicit cast operators between ImVec2/ImVec4 and their own types (using IM_VEC2_CLASS_EXTRA in imconfig.h)
// - You can use '#define IMGUI_DEFINE_MATH_OPERATORS' to import our operators, provided as a courtesy.
#ifdef IMGUI_DEFINE_MATH_OPERATORS
#define IMGUI_DEFINE_MATH_OPERATORS_IMPLEMENTED
IM_MSVC_RUNTIME_CHECKS_OFF
static inline ImVec2  operator*(const ImVec2& lhs, const float rhs)     { return ImVec2(lhs.x * rhs, lhs.y * rhs); }
static inline ImVec2  operator/(const ImVec2& lhs, const float rhs)     { return ImVec2(lhs.x / rhs, lhs.y / rhs); }
static inline ImVec2  operator+(const ImVec2& lhs, const ImVec2& rhs)   { return ImVec2(lhs.x + rhs.x, lhs.y + rhs.y); }
static inline ImVec2  operator-(const ImVec2& lhs, const ImVec2& rhs)   { return ImVec2(lhs.x - rhs.x, lhs.y - rhs.y); }
static inline ImVec2  operator*(const ImVec2& lhs, const ImVec2& rhs)   { return ImVec2(lhs.x * rhs.x, lhs.y * rhs.y); }
static inline ImVec2  operator/(const ImVec2& lhs, const ImVec2& rhs)   { return ImVec2(lhs.x / rhs.x, lhs.y / rhs.y); }
static inline ImVec2  operator-(const ImVec2& lhs)                      { return ImVec2(-lhs.x, -lhs.y); }
static inline ImVec2& operator*=(ImVec2& lhs, const float rhs)          { lhs.x *= rhs; lhs.y *= rhs; return lhs; }
static inline ImVec2& operator/=(ImVec2& lhs, const float rhs)          { lhs.x /= rhs; lhs.y /= rhs; return lhs; }
static inline ImVec2& operator+=(ImVec2& lhs, const ImVec2& rhs)        { lhs.x += rhs.x; lhs.y += rhs.y; return lhs; }
static inline ImVec2& operator-=(ImVec2& lhs, const ImVec2& rhs)        { lhs.x -= rhs.x; lhs.y -= rhs.y; return lhs; }
static inline ImVec2& operator*=(ImVec2& lhs, const ImVec2& rhs)        { lhs.x *= rhs.x; lhs.y *= rhs.y; return lhs; }
static inline ImVec2& operator/=(ImVec2& lhs, const ImVec2& rhs)        { lhs.x /= rhs.x; lhs.y /= rhs.y; return lhs; }
static inline ImVec4  operator+(const ImVec4& lhs, const ImVec4& rhs)   { return ImVec4(lhs.x + rhs.x, lhs.y + rhs.y, lhs.z + rhs.z, lhs.w + rhs.w); }
static inline ImVec4  operator-(const ImVec4& lhs, const ImVec4& rhs)   { return ImVec4(lhs.x - rhs.x, lhs.y - rhs.y, lhs.z - rhs.z, lhs.w - rhs.w); }
static inline ImVec4  operator*(const ImVec4& lhs, const ImVec4& rhs)   { return ImVec4(lhs.x * rhs.x, lhs.y * rhs.y, lhs.z * rhs.z, lhs.w * rhs.w); }
IM_MSVC_RUNTIME_CHECKS_RESTORE
#endif

// Helpers macros to generate 32-bit encoded colors
// User can declare their own format by #defining the 5 _SHIFT/_MASK macros in their imconfig file.
#ifndef IM_COL32_R_SHIFT
#ifdef IMGUI_USE_BGRA_PACKED_COLOR
#define IM_COL32_R_SHIFT    16
#define IM_COL32_G_SHIFT    8
#define IM_COL32_B_SHIFT    0
#define IM_COL32_A_SHIFT    24
#define IM_COL32_A_MASK     0xFF000000
#else
#define IM_COL32_R_SHIFT    0
#define IM_COL32_G_SHIFT    8
#define IM_COL32_B_SHIFT    16
#define IM_COL32_A_SHIFT    24
#define IM_COL32_A_MASK     0xFF000000
#endif
#endif
#define IM_COL32(R,G,B,A)    (((ImU32)(A)<<IM_COL32_A_SHIFT) | ((ImU32)(B)<<IM_COL32_B_SHIFT) | ((ImU32)(G)<<IM_COL32_G_SHIFT) | ((ImU32)(R)<<IM_COL32_R_SHIFT))
#define IM_COL32_WHITE       IM_COL32(255,255,255,255)  // Opaque white = 0xFFFFFFFF
#define IM_COL32_BLACK       IM_COL32(0,0,0,255)        // Opaque black
#define IM_COL32_BLACK_TRANS IM_COL32(0,0,0,0)          // Transparent black = 0x00000000

// Helper: ImColor() implicitly converts colors to either ImU32 (packed 4x1 byte) or ImVec4 (4x1 float)
// Prefer using IM_COL32() macros if you want a guaranteed compile-time ImU32 for usage with ImDrawList API.
// **Avoid storing ImColor! Store either u32 of ImVec4. This is not a full-featured color class. MAY OBSOLETE.
// **None of the ImGui API are using ImColor directly but you can use it as a convenience to pass colors in either ImU32 or ImVec4 formats. Explicitly cast to ImU32 or ImVec4 if needed.
struct ImColor
{
    ImVec4          Value;

    constexpr ImColor()                                             { }
    constexpr ImColor(float r, float g, float b, float a = 1.0f)    : Value(r, g, b, a) { }
    constexpr ImColor(const ImVec4& col)                            : Value(col) {}
    constexpr ImColor(int r, int g, int b, int a = 255)             : Value((float)r * (1.0f / 255.0f), (float)g * (1.0f / 255.0f), (float)b * (1.0f / 255.0f), (float)a* (1.0f / 255.0f)) {}
    constexpr ImColor(ImU32 rgba)                                   : Value((float)((rgba >> IM_COL32_R_SHIFT) & 0xFF) * (1.0f / 255.0f), (float)((rgba >> IM_COL32_G_SHIFT) & 0xFF) * (1.0f / 255.0f), (float)((rgba >> IM_COL32_B_SHIFT) & 0xFF) * (1.0f / 255.0f), (float)((rgba >> IM_COL32_A_SHIFT) & 0xFF) * (1.0f / 255.0f)) {}
    inline operator ImU32() const                                   { return ImGui::ColorConvertFloat4ToU32(Value); }
    inline operator ImVec4() const                                  { return Value; }

    // FIXME-OBSOLETE: May need to obsolete/cleanup those helpers.
    inline void    SetHSV(float h, float s, float v, float a = 1.0f){ ImGui::ColorConvertHSVtoRGB(h, s, v, Value.x, Value.y, Value.z); Value.w = a; }
    static ImColor HSV(float h, float s, float v, float a = 1.0f)   { float r, g, b; ImGui::ColorConvertHSVtoRGB(h, s, v, r, g, b); return ImColor(r, g, b, a); }
};

//-----------------------------------------------------------------------------
// [SECTION] Drawing API (ImDrawCmd, ImDrawIdx, ImDrawVert, ImDrawChannel, ImDrawListSplitter, ImDrawListFlags, ImDrawList, ImDrawData)
// Hold a series of drawing commands. The user provides a renderer for ImDrawData which essentially contains an array of ImDrawList.
//-----------------------------------------------------------------------------

// The maximum line width to bake anti-aliased textures for. Build atlas with ImFontAtlasFlags_NoBakedLines to disable baking.
#ifndef IM_DRAWLIST_TEX_LINES_WIDTH_MAX
#define IM_DRAWLIST_TEX_LINES_WIDTH_MAX     (63)
#endif

// ImDrawCallback: Draw callbacks for advanced uses [configurable type: override in imconfig.h]
// NB: You most likely do NOT need to use draw callbacks just to create your own widget or customized UI rendering,
// you can poke into the draw list for that! Draw callback may be useful for example to:
//  A) Change your GPU render state,
//  B) render a complex 3D scene inside a UI element without an intermediate texture/render target, etc.
// The expected behavior from your rendering function is 'if (cmd.UserCallback != NULL) { cmd.UserCallback(parent_list, cmd); } else { RenderTriangles() }'
// If you want to override the signature of ImDrawCallback, you can simply use e.g. '#define ImDrawCallback MyDrawCallback' (in imconfig.h) + update rendering backend accordingly.
#ifndef ImDrawCallback
typedef void (*ImDrawCallback)(const ImDrawList* parent_list, const ImDrawCmd* cmd);
#endif

// Special Draw callback value to request renderer backend to reset the graphics/render state.
// The renderer backend needs to handle this special value, otherwise it will crash trying to call a function at this address.
// This is useful for example if you submitted callbacks which you know have altered the render state and you want it to be restored.
// It is not done by default because they are many perfectly useful way of altering render state for imgui contents (e.g. changing shader/blending settings before an Image call).
#define ImDrawCallback_ResetRenderState     (ImDrawCallback)(-1)

// Typically, 1 command = 1 GPU draw call (unless command is a callback)
// - VtxOffset: When 'io.BackendFlags & ImGuiBackendFlags_RendererHasVtxOffset' is enabled,
//   this fields allow us to render meshes larger than 64K vertices while keeping 16-bit indices.
//   Backends made for <1.71. will typically ignore the VtxOffset fields.
// - The ClipRect/TextureId/VtxOffset fields must be contiguous as we memcmp() them together (this is asserted for).
struct ImDrawCmd
{
    ImVec4          ClipRect;           // 4*4  // Clipping rectangle (x1, y1, x2, y2). Subtract ImDrawData->DisplayPos to get clipping rectangle in "viewport" coordinates
    ImTextureID     TextureId;          // 4-8  // User-provided texture ID. Set by user in ImfontAtlas::SetTexID() for fonts or passed to Image*() functions. Ignore if never using images or multiple fonts atlas.
    unsigned int    VtxOffset;          // 4    // Start offset in vertex buffer. ImGuiBackendFlags_RendererHasVtxOffset: always 0, otherwise may be >0 to support meshes larger than 64K vertices with 16-bit indices.
    unsigned int    IdxOffset;          // 4    // Start offset in index buffer.
    unsigned int    ElemCount;          // 4    // Number of indices (multiple of 3) to be rendered as triangles. Vertices are stored in the callee ImDrawList's vtx_buffer[] array, indices in idx_buffer[].
    ImDrawCallback  UserCallback;       // 4-8  // If != NULL, call the function instead of rendering the vertices. clip_rect and texture_id will be set normally.
    void*           UserCallbackData;   // 4-8  // The draw callback code can access this.

    ImDrawCmd() { memset(this, 0, sizeof(*this)); } // Also ensure our padding fields are zeroed

    // Since 1.83: returns ImTextureID associated with this draw call. Warning: DO NOT assume this is always same as 'TextureId' (we will change this function for an upcoming feature)
    inline ImTextureID GetTexID() const { return TextureId; }
};

// Vertex layout
#ifndef IMGUI_OVERRIDE_DRAWVERT_STRUCT_LAYOUT
struct ImDrawVert
{
    ImVec2  pos;
    ImVec2  uv;
    ImU32   col;
};
#else
// You can override the vertex format layout by defining IMGUI_OVERRIDE_DRAWVERT_STRUCT_LAYOUT in imconfig.h
// The code expect ImVec2 pos (8 bytes), ImVec2 uv (8 bytes), ImU32 col (4 bytes), but you can re-order them or add other fields as needed to simplify integration in your engine.
// The type has to be described within the macro (you can either declare the struct or use a typedef). This is because ImVec2/ImU32 are likely not declared at the time you'd want to set your type up.
// NOTE: IMGUI DOESN'T CLEAR THE STRUCTURE AND DOESN'T CALL A CONSTRUCTOR SO ANY CUSTOM FIELD WILL BE UNINITIALIZED. IF YOU ADD EXTRA FIELDS (SUCH AS A 'Z' COORDINATES) YOU WILL NEED TO CLEAR THEM DURING RENDER OR TO IGNORE THEM.
IMGUI_OVERRIDE_DRAWVERT_STRUCT_LAYOUT;
#endif

// [Internal] For use by ImDrawList
struct ImDrawCmdHeader
{
    ImVec4          ClipRect;
    ImTextureID     TextureId;
    unsigned int    VtxOffset;
};

// [Internal] For use by ImDrawListSplitter
struct ImDrawChannel
{
    ImVector<ImDrawCmd>         _CmdBuffer;
    ImVector<ImDrawIdx>         _IdxBuffer;
};


// Split/Merge functions are used to split the draw list into different layers which can be drawn into out of order.
// This is used by the Columns/Tables API, so items of each column can be batched together in a same draw call.
struct ImDrawListSplitter
{
    int                         _Current;    // Current channel number (0)
    int                         _Count;      // Number of active channels (1+)
    ImVector<ImDrawChannel>     _Channels;   // Draw channels (not resized down so _Count might be < Channels.Size)

    inline ImDrawListSplitter()  { memset(this, 0, sizeof(*this)); }
    inline ~ImDrawListSplitter() { ClearFreeMemory(); }
    inline void                 Clear() { _Current = 0; _Count = 1; } // Do not clear Channels[] so our allocations are reused next frame
    IMGUI_API void              ClearFreeMemory();
    IMGUI_API void              Split(ImDrawList* draw_list, int count);
    IMGUI_API void              Merge(ImDrawList* draw_list);
    IMGUI_API void              SetCurrentChannel(ImDrawList* draw_list, int channel_idx);
};

// Flags for ImDrawList functions
// (Legacy: bit 0 must always correspond to ImDrawFlags_Closed to be backward compatible with old API using a bool. Bits 1..3 must be unused)
enum ImDrawFlags_
{
    ImDrawFlags_None                        = 0,
    ImDrawFlags_Closed                      = 1 << 0, // PathStroke(), AddPolyline(): specify that shape should be closed (Important: this is always == 1 for legacy reason)
    ImDrawFlags_RoundCornersTopLeft         = 1 << 4, // AddRect(), AddRectFilled(), PathRect(): enable rounding top-left corner only (when rounding > 0.0f, we default to all corners). Was 0x01.
    ImDrawFlags_RoundCornersTopRight        = 1 << 5, // AddRect(), AddRectFilled(), PathRect(): enable rounding top-right corner only (when rounding > 0.0f, we default to all corners). Was 0x02.
    ImDrawFlags_RoundCornersBottomLeft      = 1 << 6, // AddRect(), AddRectFilled(), PathRect(): enable rounding bottom-left corner only (when rounding > 0.0f, we default to all corners). Was 0x04.
    ImDrawFlags_RoundCornersBottomRight     = 1 << 7, // AddRect(), AddRectFilled(), PathRect(): enable rounding bottom-right corner only (when rounding > 0.0f, we default to all corners). Wax 0x08.
    ImDrawFlags_RoundCornersNone            = 1 << 8, // AddRect(), AddRectFilled(), PathRect(): disable rounding on all corners (when rounding > 0.0f). This is NOT zero, NOT an implicit flag!
    ImDrawFlags_RoundCornersTop             = ImDrawFlags_RoundCornersTopLeft | ImDrawFlags_RoundCornersTopRight,
    ImDrawFlags_RoundCornersBottom          = ImDrawFlags_RoundCornersBottomLeft | ImDrawFlags_RoundCornersBottomRight,
    ImDrawFlags_RoundCornersLeft            = ImDrawFlags_RoundCornersBottomLeft | ImDrawFlags_RoundCornersTopLeft,
    ImDrawFlags_RoundCornersRight           = ImDrawFlags_RoundCornersBottomRight | ImDrawFlags_RoundCornersTopRight,
    ImDrawFlags_RoundCornersAll             = ImDrawFlags_RoundCornersTopLeft | ImDrawFlags_RoundCornersTopRight | ImDrawFlags_RoundCornersBottomLeft | ImDrawFlags_RoundCornersBottomRight,
    ImDrawFlags_RoundCornersDefault_        = ImDrawFlags_RoundCornersAll, // Default to ALL corners if none of the _RoundCornersXX flags are specified.
    ImDrawFlags_RoundCornersMask_           = ImDrawFlags_RoundCornersAll | ImDrawFlags_RoundCornersNone,
};

// Flags for ImDrawList instance. Those are set automatically by ImGui:: functions from ImGuiIO settings, and generally not manipulated directly.
// It is however possible to temporarily alter flags between calls to ImDrawList:: functions.
enum ImDrawListFlags_
{
    ImDrawListFlags_None                    = 0,
    ImDrawListFlags_AntiAliasedLines        = 1 << 0,  // Enable anti-aliased lines/borders (*2 the number of triangles for 1.0f wide line or lines thin enough to be drawn using textures, otherwise *3 the number of triangles)
    ImDrawListFlags_AntiAliasedLinesUseTex  = 1 << 1,  // Enable anti-aliased lines/borders using textures when possible. Require backend to render with bilinear filtering (NOT point/nearest filtering).
    ImDrawListFlags_AntiAliasedFill         = 1 << 2,  // Enable anti-aliased edge around filled shapes (rounded rectangles, circles).
    ImDrawListFlags_AllowVtxOffset          = 1 << 3,  // Can emit 'VtxOffset > 0' to allow large meshes. Set when 'ImGuiBackendFlags_RendererHasVtxOffset' is enabled.
};

// Draw command list
// This is the low-level list of polygons that ImGui:: functions are filling. At the end of the frame,
// all command lists are passed to your ImGuiIO::RenderDrawListFn function for rendering.
// Each dear imgui window contains its own ImDrawList. You can use ImGui::GetWindowDrawList() to
// access the current window draw list and draw custom primitives.
// You can interleave normal ImGui:: calls and adding primitives to the current draw list.
// In single viewport mode, top-left is == GetMainViewport()->Pos (generally 0,0), bottom-right is == GetMainViewport()->Pos+Size (generally io.DisplaySize).
// You are totally free to apply whatever transformation matrix to want to the data (depending on the use of the transformation you may want to apply it to ClipRect as well!)
// Important: Primitives are always added to the list and not culled (culling is done at higher-level by ImGui:: functions), if you use this API a lot consider coarse culling your drawn objects.
struct ImDrawList
{
    // This is what you have to render
    ImVector<ImDrawCmd>     CmdBuffer;          // Draw commands. Typically 1 command = 1 GPU draw call, unless the command is a callback.
    ImVector<ImDrawIdx>     IdxBuffer;          // Index buffer. Each command consume ImDrawCmd::ElemCount of those
    ImVector<ImDrawVert>    VtxBuffer;          // Vertex buffer.
    ImDrawListFlags         Flags;              // Flags, you may poke into these to adjust anti-aliasing settings per-primitive.

    // [Internal, used while building lists]
    unsigned int            _VtxCurrentIdx;     // [Internal] generally == VtxBuffer.Size unless we are past 64K vertices, in which case this gets reset to 0.
    ImDrawListSharedData*   _Data;              // Pointer to shared draw data (you can use ImGui::GetDrawListSharedData() to get the one from current ImGui context)
    const char*             _OwnerName;         // Pointer to owner window's name for debugging
    ImDrawVert*             _VtxWritePtr;       // [Internal] point within VtxBuffer.Data after each add command (to avoid using the ImVector<> operators too much)
    ImDrawIdx*              _IdxWritePtr;       // [Internal] point within IdxBuffer.Data after each add command (to avoid using the ImVector<> operators too much)
    ImVector<ImVec4>        _ClipRectStack;     // [Internal]
    ImVector<ImTextureID>   _TextureIdStack;    // [Internal]
    ImVector<ImVec2>        _Path;              // [Internal] current path building
    ImDrawCmdHeader         _CmdHeader;         // [Internal] template of active commands. Fields should match those of CmdBuffer.back().
    ImDrawListSplitter      _Splitter;          // [Internal] for channels api (note: prefer using your own persistent instance of ImDrawListSplitter!)
    float                   _FringeScale;       // [Internal] anti-alias fringe is scaled by this value, this helps to keep things sharp while zooming at vertex buffer content

    // If you want to create ImDrawList instances, pass them ImGui::GetDrawListSharedData() or create and use your own ImDrawListSharedData (so you can use ImDrawList without ImGui)
    ImDrawList(ImDrawListSharedData* shared_data) { memset(this, 0, sizeof(*this)); _Data = shared_data; }

    ~ImDrawList() { _ClearFreeMemory(); }
    IMGUI_API void  PushClipRect(const ImVec2& clip_rect_min, const ImVec2& clip_rect_max, bool intersect_with_current_clip_rect = false);  // Render-level scissoring. This is passed down to your render function but not used for CPU-side coarse clipping. Prefer using higher-level ImGui::PushClipRect() to affect logic (hit-testing and widget culling)
    IMGUI_API void  PushClipRectFullScreen();
    IMGUI_API void  PopClipRect();
    IMGUI_API void  PushTextureID(ImTextureID texture_id);
    IMGUI_API void  PopTextureID();
    inline ImVec2   GetClipRectMin() const { const ImVec4& cr = _ClipRectStack.back(); return ImVec2(cr.x, cr.y); }
    inline ImVec2   GetClipRectMax() const { const ImVec4& cr = _ClipRectStack.back(); return ImVec2(cr.z, cr.w); }

    // Primitives
    // - Filled shapes must always use clockwise winding order. The anti-aliasing fringe depends on it. Counter-clockwise shapes will have "inward" anti-aliasing.
    // - For rectangular primitives, "p_min" and "p_max" represent the upper-left and lower-right corners.
    // - For circle primitives, use "num_segments == 0" to automatically calculate tessellation (preferred).
    //   In older versions (until Dear ImGui 1.77) the AddCircle functions defaulted to num_segments == 12.
    //   In future versions we will use textures to provide cheaper and higher-quality circles.
    //   Use AddNgon() and AddNgonFilled() functions if you need to guarantee a specific number of sides.
    IMGUI_API void  AddLine(const ImVec2& p1, const ImVec2& p2, ImU32 col, float thickness = 1.0f);
    IMGUI_API void  AddRect(const ImVec2& p_min, const ImVec2& p_max, ImU32 col, float rounding = 0.0f, ImDrawFlags flags = 0, float thickness = 1.0f);   // a: upper-left, b: lower-right (== upper-left + size)
    IMGUI_API void  AddRectFilled(const ImVec2& p_min, const ImVec2& p_max, ImU32 col, float rounding = 0.0f, ImDrawFlags flags = 0);                     // a: upper-left, b: lower-right (== upper-left + size)
    IMGUI_API void  AddRectFilledMultiColor(const ImVec2& p_min, const ImVec2& p_max, ImU32 col_upr_left, ImU32 col_upr_right, ImU32 col_bot_right, ImU32 col_bot_left);
    IMGUI_API void  AddQuad(const ImVec2& p1, const ImVec2& p2, const ImVec2& p3, const ImVec2& p4, ImU32 col, float thickness = 1.0f);
    IMGUI_API void  AddQuadFilled(const ImVec2& p1, const ImVec2& p2, const ImVec2& p3, const ImVec2& p4, ImU32 col);
    IMGUI_API void  AddTriangle(const ImVec2& p1, const ImVec2& p2, const ImVec2& p3, ImU32 col, float thickness = 1.0f);
    IMGUI_API void  AddTriangleFilled(const ImVec2& p1, const ImVec2& p2, const ImVec2& p3, ImU32 col);
    IMGUI_API void  AddCircle(const ImVec2& center, float radius, ImU32 col, int num_segments = 0, float thickness = 1.0f);
    IMGUI_API void  AddCircleFilled(const ImVec2& center, float radius, ImU32 col, int num_segments = 0);
    IMGUI_API void  AddNgon(const ImVec2& center, float radius, ImU32 col, int num_segments, float thickness = 1.0f);
    IMGUI_API void  AddNgonFilled(const ImVec2& center, float radius, ImU32 col, int num_segments);
    IMGUI_API void  AddEllipse(const ImVec2& center, float radius_x, float radius_y, ImU32 col, float rot = 0.0f, int num_segments = 0, float thickness = 1.0f);
    IMGUI_API void  AddEllipseFilled(const ImVec2& center, float radius_x, float radius_y, ImU32 col, float rot = 0.0f, int num_segments = 0);
    IMGUI_API void  AddText(const ImVec2& pos, ImU32 col, const char* text_begin, const char* text_end = NULL);
    IMGUI_API void  AddText(const ImFont* font, float font_size, const ImVec2& pos, ImU32 col, const char* text_begin, const char* text_end = NULL, float wrap_width = 0.0f, const ImVec4* cpu_fine_clip_rect = NULL);
    IMGUI_API void  AddPolyline(const ImVec2* points, int num_points, ImU32 col, ImDrawFlags flags, float thickness);
    IMGUI_API void  AddConvexPolyFilled(const ImVec2* points, int num_points, ImU32 col);
    IMGUI_API void  AddBezierCubic(const ImVec2& p1, const ImVec2& p2, const ImVec2& p3, const ImVec2& p4, ImU32 col, float thickness, int num_segments = 0); // Cubic Bezier (4 control points)
    IMGUI_API void  AddBezierQuadratic(const ImVec2& p1, const ImVec2& p2, const ImVec2& p3, ImU32 col, float thickness, int num_segments = 0);               // Quadratic Bezier (3 control points)

    // Image primitives
    // - Read FAQ to understand what ImTextureID is.
    // - "p_min" and "p_max" represent the upper-left and lower-right corners of the rectangle.
    // - "uv_min" and "uv_max" represent the normalized texture coordinates to use for those corners. Using (0,0)->(1,1) texture coordinates will generally display the entire texture.
    IMGUI_API void  AddImage(ImTextureID user_texture_id, const ImVec2& p_min, const ImVec2& p_max, const ImVec2& uv_min = ImVec2(0, 0), const ImVec2& uv_max = ImVec2(1, 1), ImU32 col = IM_COL32_WHITE);
    IMGUI_API void  AddImageQuad(ImTextureID user_texture_id, const ImVec2& p1, const ImVec2& p2, const ImVec2& p3, const ImVec2& p4, const ImVec2& uv1 = ImVec2(0, 0), const ImVec2& uv2 = ImVec2(1, 0), const ImVec2& uv3 = ImVec2(1, 1), const ImVec2& uv4 = ImVec2(0, 1), ImU32 col = IM_COL32_WHITE);
    IMGUI_API void  AddImageRounded(ImTextureID user_texture_id, const ImVec2& p_min, const ImVec2& p_max, const ImVec2& uv_min, const ImVec2& uv_max, ImU32 col, float rounding, ImDrawFlags flags = 0);

    // Stateful path API, add points then finish with PathFillConvex() or PathStroke()
    // - Filled shapes must always use clockwise winding order. The anti-aliasing fringe depends on it. Counter-clockwise shapes will have "inward" anti-aliasing.
    inline    void  PathClear()                                                 { _Path.Size = 0; }
    inline    void  PathLineTo(const ImVec2& pos)                               { _Path.push_back(pos); }
    inline    void  PathLineToMergeDuplicate(const ImVec2& pos)                 { if (_Path.Size == 0 || memcmp(&_Path.Data[_Path.Size - 1], &pos, 8) != 0) _Path.push_back(pos); }
    inline    void  PathFillConvex(ImU32 col)                                   { AddConvexPolyFilled(_Path.Data, _Path.Size, col); _Path.Size = 0; }
    inline    void  PathStroke(ImU32 col, ImDrawFlags flags = 0, float thickness = 1.0f) { AddPolyline(_Path.Data, _Path.Size, col, flags, thickness); _Path.Size = 0; }
    IMGUI_API void  PathArcTo(const ImVec2& center, float radius, float a_min, float a_max, int num_segments = 0);
    IMGUI_API void  PathArcToFast(const ImVec2& center, float radius, int a_min_of_12, int a_max_of_12);                // Use precomputed angles for a 12 steps circle
    IMGUI_API void  PathEllipticalArcTo(const ImVec2& center, float radius_x, float radius_y, float rot, float a_min, float a_max, int num_segments = 0); // Ellipse
    IMGUI_API void  PathBezierCubicCurveTo(const ImVec2& p2, const ImVec2& p3, const ImVec2& p4, int num_segments = 0); // Cubic Bezier (4 control points)
    IMGUI_API void  PathBezierQuadraticCurveTo(const ImVec2& p2, const ImVec2& p3, int num_segments = 0);               // Quadratic Bezier (3 control points)
    IMGUI_API void  PathRect(const ImVec2& rect_min, const ImVec2& rect_max, float rounding = 0.0f, ImDrawFlags flags = 0);

    // Advanced
    IMGUI_API void  AddCallback(ImDrawCallback callback, void* callback_data);  // Your rendering function must check for 'UserCallback' in ImDrawCmd and call the function instead of rendering triangles.
    IMGUI_API void  AddDrawCmd();                                               // This is useful if you need to forcefully create a new draw call (to allow for dependent rendering / blending). Otherwise primitives are merged into the same draw-call as much as possible
    IMGUI_API ImDrawList* CloneOutput() const;                                  // Create a clone of the CmdBuffer/IdxBuffer/VtxBuffer.

    // Advanced: Channels
    // - Use to split render into layers. By switching channels to can render out-of-order (e.g. submit FG primitives before BG primitives)
    // - Use to minimize draw calls (e.g. if going back-and-forth between multiple clipping rectangles, prefer to append into separate channels then merge at the end)
    // - This API shouldn't have been in ImDrawList in the first place!
    //   Prefer using your own persistent instance of ImDrawListSplitter as you can stack them.
    //   Using the ImDrawList::ChannelsXXXX you cannot stack a split over another.
    inline void     ChannelsSplit(int count)    { _Splitter.Split(this, count); }
    inline void     ChannelsMerge()             { _Splitter.Merge(this); }
    inline void     ChannelsSetCurrent(int n)   { _Splitter.SetCurrentChannel(this, n); }

    // Advanced: Primitives allocations
    // - We render triangles (three vertices)
    // - All primitives needs to be reserved via PrimReserve() beforehand.
    IMGUI_API void  PrimReserve(int idx_count, int vtx_count);
    IMGUI_API void  PrimUnreserve(int idx_count, int vtx_count);
    IMGUI_API void  PrimRect(const ImVec2& a, const ImVec2& b, ImU32 col);      // Axis aligned rectangle (composed of two triangles)
    IMGUI_API void  PrimRectUV(const ImVec2& a, const ImVec2& b, const ImVec2& uv_a, const ImVec2& uv_b, ImU32 col);
    IMGUI_API void  PrimQuadUV(const ImVec2& a, const ImVec2& b, const ImVec2& c, const ImVec2& d, const ImVec2& uv_a, const ImVec2& uv_b, const ImVec2& uv_c, const ImVec2& uv_d, ImU32 col);
    inline    void  PrimWriteVtx(const ImVec2& pos, const ImVec2& uv, ImU32 col)    { _VtxWritePtr->pos = pos; _VtxWritePtr->uv = uv; _VtxWritePtr->col = col; _VtxWritePtr++; _VtxCurrentIdx++; }
    inline    void  PrimWriteIdx(ImDrawIdx idx)                                     { *_IdxWritePtr = idx; _IdxWritePtr++; }
    inline    void  PrimVtx(const ImVec2& pos, const ImVec2& uv, ImU32 col)         { PrimWriteIdx((ImDrawIdx)_VtxCurrentIdx); PrimWriteVtx(pos, uv, col); } // Write vertex with unique index

    // Obsolete names
    //inline  void  AddBezierCurve(const ImVec2& p1, const ImVec2& p2, const ImVec2& p3, const ImVec2& p4, ImU32 col, float thickness, int num_segments = 0) { AddBezierCubic(p1, p2, p3, p4, col, thickness, num_segments); } // OBSOLETED in 1.80 (Jan 2021)
    //inline  void  PathBezierCurveTo(const ImVec2& p2, const ImVec2& p3, const ImVec2& p4, int num_segments = 0) { PathBezierCubicCurveTo(p2, p3, p4, num_segments); } // OBSOLETED in 1.80 (Jan 2021)

    // [Internal helpers]
    IMGUI_API void  _ResetForNewFrame();
    IMGUI_API void  _ClearFreeMemory();
    IMGUI_API void  _PopUnusedDrawCmd();
    IMGUI_API void  _TryMergeDrawCmds();
    IMGUI_API void  _OnChangedClipRect();
    IMGUI_API void  _OnChangedTextureID();
    IMGUI_API void  _OnChangedVtxOffset();
    IMGUI_API int   _CalcCircleAutoSegmentCount(float radius) const;
    IMGUI_API void  _PathArcToFastEx(const ImVec2& center, float radius, int a_min_sample, int a_max_sample, int a_step);
    IMGUI_API void  _PathArcToN(const ImVec2& center, float radius, float a_min, float a_max, int num_segments);
};

// All draw data to render a Dear ImGui frame
// (NB: the style and the naming convention here is a little inconsistent, we currently preserve them for backward compatibility purpose,
// as this is one of the oldest structure exposed by the library! Basically, ImDrawList == CmdList)
struct ImDrawData
{
    bool                Valid;              // Only valid after Render() is called and before the next NewFrame() is called.
    int                 CmdListsCount;      // Number of ImDrawList* to render
    int                 TotalIdxCount;      // For convenience, sum of all ImDrawList's IdxBuffer.Size
    int                 TotalVtxCount;      // For convenience, sum of all ImDrawList's VtxBuffer.Size
    ImVector<ImDrawList*> CmdLists;         // Array of ImDrawList* to render. The ImDrawLists are owned by ImGuiContext and only pointed to from here.
    ImVec2              DisplayPos;         // Top-left position of the viewport to render (== top-left of the orthogonal projection matrix to use) (== GetMainViewport()->Pos for the main viewport, == (0.0) in most single-viewport applications)
    ImVec2              DisplaySize;        // Size of the viewport to render (== GetMainViewport()->Size for the main viewport, == io.DisplaySize in most single-viewport applications)
    ImVec2              FramebufferScale;   // Amount of pixels for each unit of DisplaySize. Based on io.DisplayFramebufferScale. Generally (1,1) on normal display, (2,2) on OSX with Retina display.
    ImGuiViewport*      OwnerViewport;      // Viewport carrying the ImDrawData instance, might be of use to the renderer (generally not).

    // Functions
    ImDrawData()    { Clear(); }
    IMGUI_API void  Clear();
    IMGUI_API void  AddDrawList(ImDrawList* draw_list);     // Helper to add an external draw list into an existing ImDrawData.
    IMGUI_API void  DeIndexAllBuffers();                    // Helper to convert all buffers from indexed to non-indexed, in case you cannot render indexed. Note: this is slow and most likely a waste of resources. Always prefer indexed rendering!
    IMGUI_API void  ScaleClipRects(const ImVec2& fb_scale); // Helper to scale the ClipRect field of each ImDrawCmd. Use if your final output buffer is at a different scale than Dear ImGui expects, or if there is a difference between your window resolution and framebuffer resolution.
};

//-----------------------------------------------------------------------------
// [SECTION] Font API (ImFontConfig, ImFontGlyph, ImFontAtlasFlags, ImFontAtlas, ImFontGlyphRangesBuilder, ImFont)
//-----------------------------------------------------------------------------

struct ImFontConfig
{
    void*           FontData;               //          // TTF/OTF data
    int             FontDataSize;           //          // TTF/OTF data size
    bool            FontDataOwnedByAtlas;   // true     // TTF/OTF data ownership taken by the container ImFontAtlas (will delete memory itself).
    int             FontNo;                 // 0        // Index of font within TTF/OTF file
    float           SizePixels;             //          // Size in pixels for rasterizer (more or less maps to the resulting font height).
    int             OversampleH;            // 2        // Rasterize at higher quality for sub-pixel positioning. Note the difference between 2 and 3 is minimal. You can reduce this to 1 for large glyphs save memory. Read https://github.com/nothings/stb/blob/master/tests/oversample/README.md for details.
    int             OversampleV;            // 1        // Rasterize at higher quality for sub-pixel positioning. This is not really useful as we don't use sub-pixel positions on the Y axis.
    bool            PixelSnapH;             // false    // Align every glyph to pixel boundary. Useful e.g. if you are merging a non-pixel aligned font with the default font. If enabled, you can set OversampleH/V to 1.
    ImVec2          GlyphExtraSpacing;      // 0, 0     // Extra spacing (in pixels) between glyphs. Only X axis is supported for now.
    ImVec2          GlyphOffset;            // 0, 0     // Offset all glyphs from this font input.
    const ImWchar*  GlyphRanges;            // NULL     // THE ARRAY DATA NEEDS TO PERSIST AS LONG AS THE FONT IS ALIVE. Pointer to a user-provided list of Unicode range (2 value per range, values are inclusive, zero-terminated list).
    float           GlyphMinAdvanceX;       // 0        // Minimum AdvanceX for glyphs, set Min to align font icons, set both Min/Max to enforce mono-space font
    float           GlyphMaxAdvanceX;       // FLT_MAX  // Maximum AdvanceX for glyphs
    bool            MergeMode;              // false    // Merge into previous ImFont, so you can combine multiple inputs font into one ImFont (e.g. ASCII font + icons + Japanese glyphs). You may want to use GlyphOffset.y when merge font of different heights.
    unsigned int    FontBuilderFlags;       // 0        // Settings for custom font builder. THIS IS BUILDER IMPLEMENTATION DEPENDENT. Leave as zero if unsure.
    float           RasterizerMultiply;     // 1.0f     // Brighten (>1.0f) or darken (<1.0f) font output. Brightening small fonts may be a good workaround to make them more readable.
    ImWchar         EllipsisChar;           // -1       // Explicitly specify unicode codepoint of ellipsis character. When fonts are being merged first specified ellipsis will be used.

    // [Internal]
    char            Name[40];               // Name (strictly to ease debugging)
    ImFont*         DstFont;

    IMGUI_API ImFontConfig();
};

// Hold rendering data for one glyph.
// (Note: some language parsers may fail to convert the 31+1 bitfield members, in this case maybe drop store a single u32 or we can rework this)
struct ImFontGlyph
{
    unsigned int    Colored : 1;        // Flag to indicate glyph is colored and should generally ignore tinting (make it usable with no shift on little-endian as this is used in loops)
    unsigned int    Visible : 1;        // Flag to indicate glyph has no visible pixels (e.g. space). Allow early out when rendering.
    unsigned int    Codepoint : 30;     // 0x0000..0x10FFFF
    float           AdvanceX;           // Distance to next character (= data from font + ImFontConfig::GlyphExtraSpacing.x baked in)
    float           X0, Y0, X1, Y1;     // Glyph corners
    float           U0, V0, U1, V1;     // Texture coordinates
};

// Helper to build glyph ranges from text/string data. Feed your application strings/characters to it then call BuildRanges().
// This is essentially a tightly packed of vector of 64k booleans = 8KB storage.
struct ImFontGlyphRangesBuilder
{
    ImVector<ImU32> UsedChars;            // Store 1-bit per Unicode code point (0=unused, 1=used)

    ImFontGlyphRangesBuilder()              { Clear(); }
    inline void     Clear()                 { int size_in_bytes = (IM_UNICODE_CODEPOINT_MAX + 1) / 8; UsedChars.resize(size_in_bytes / (int)sizeof(ImU32)); memset(UsedChars.Data, 0, (size_t)size_in_bytes); }
    inline bool     GetBit(size_t n) const  { int off = (int)(n >> 5); ImU32 mask = 1u << (n & 31); return (UsedChars[off] & mask) != 0; }  // Get bit n in the array
    inline void     SetBit(size_t n)        { int off = (int)(n >> 5); ImU32 mask = 1u << (n & 31); UsedChars[off] |= mask; }               // Set bit n in the array
    inline void     AddChar(ImWchar c)      { SetBit(c); }                      // Add character
    IMGUI_API void  AddText(const char* text, const char* text_end = NULL);     // Add string (each character of the UTF-8 string are added)
    IMGUI_API void  AddRanges(const ImWchar* ranges);                           // Add ranges, e.g. builder.AddRanges(ImFontAtlas::GetGlyphRangesDefault()) to force add all of ASCII/Latin+Ext
    IMGUI_API void  BuildRanges(ImVector<ImWchar>* out_ranges);                 // Output new ranges
};

// See ImFontAtlas::AddCustomRectXXX functions.
struct ImFontAtlasCustomRect
{
    unsigned short  Width, Height;  // Input    // Desired rectangle dimension
    unsigned short  X, Y;           // Output   // Packed position in Atlas
    unsigned int    GlyphID;        // Input    // For custom font glyphs only (ID < 0x110000)
    float           GlyphAdvanceX;  // Input    // For custom font glyphs only: glyph xadvance
    ImVec2          GlyphOffset;    // Input    // For custom font glyphs only: glyph display offset
    ImFont*         Font;           // Input    // For custom font glyphs only: target font
    ImFontAtlasCustomRect()         { Width = Height = 0; X = Y = 0xFFFF; GlyphID = 0; GlyphAdvanceX = 0.0f; GlyphOffset = ImVec2(0, 0); Font = NULL; }
    bool IsPacked() const           { return X != 0xFFFF; }
};

// Flags for ImFontAtlas build
enum ImFontAtlasFlags_
{
    ImFontAtlasFlags_None               = 0,
    ImFontAtlasFlags_NoPowerOfTwoHeight = 1 << 0,   // Don't round the height to next power of two
    ImFontAtlasFlags_NoMouseCursors     = 1 << 1,   // Don't build software mouse cursors into the atlas (save a little texture memory)
    ImFontAtlasFlags_NoBakedLines       = 1 << 2,   // Don't build thick line textures into the atlas (save a little texture memory, allow support for point/nearest filtering). The AntiAliasedLinesUseTex features uses them, otherwise they will be rendered using polygons (more expensive for CPU/GPU).
};

// Load and rasterize multiple TTF/OTF fonts into a same texture. The font atlas will build a single texture holding:
//  - One or more fonts.
//  - Custom graphics data needed to render the shapes needed by Dear ImGui.
//  - Mouse cursor shapes for software cursor rendering (unless setting 'Flags |= ImFontAtlasFlags_NoMouseCursors' in the font atlas).
// It is the user-code responsibility to setup/build the atlas, then upload the pixel data into a texture accessible by your graphics api.
//  - Optionally, call any of the AddFont*** functions. If you don't call any, the default font embedded in the code will be loaded for you.
//  - Call GetTexDataAsAlpha8() or GetTexDataAsRGBA32() to build and retrieve pixels data.
//  - Upload the pixels data into a texture within your graphics system (see imgui_impl_xxxx.cpp examples)
//  - Call SetTexID(my_tex_id); and pass the pointer/identifier to your texture in a format natural to your graphics API.
//    This value will be passed back to you during rendering to identify the texture. Read FAQ entry about ImTextureID for more details.
// Common pitfalls:
// - If you pass a 'glyph_ranges' array to AddFont*** functions, you need to make sure that your array persist up until the
//   atlas is build (when calling GetTexData*** or Build()). We only copy the pointer, not the data.
// - Important: By default, AddFontFromMemoryTTF() takes ownership of the data. Even though we are not writing to it, we will free the pointer on destruction.
//   You can set font_cfg->FontDataOwnedByAtlas=false to keep ownership of your data and it won't be freed,
// - Even though many functions are suffixed with "TTF", OTF data is supported just as well.
// - This is an old API and it is currently awkward for those and various other reasons! We will address them in the future!
struct ImFontAtlas
{
    IMGUI_API ImFontAtlas();
    IMGUI_API ~ImFontAtlas();
    IMGUI_API ImFont*           AddFont(const ImFontConfig* font_cfg);
    IMGUI_API ImFont*           AddFontDefault(const ImFontConfig* font_cfg = NULL);
    IMGUI_API ImFont*           AddFontFromFileTTF(const char* filename, float size_pixels, const ImFontConfig* font_cfg = NULL, const ImWchar* glyph_ranges = NULL);
    IMGUI_API ImFont*           AddFontFromMemoryTTF(void* font_data, int font_data_size, float size_pixels, const ImFontConfig* font_cfg = NULL, const ImWchar* glyph_ranges = NULL); // Note: Transfer ownership of 'ttf_data' to ImFontAtlas! Will be deleted after destruction of the atlas. Set font_cfg->FontDataOwnedByAtlas=false to keep ownership of your data and it won't be freed.
    IMGUI_API ImFont*           AddFontFromMemoryCompressedTTF(const void* compressed_font_data, int compressed_font_data_size, float size_pixels, const ImFontConfig* font_cfg = NULL, const ImWchar* glyph_ranges = NULL); // 'compressed_font_data' still owned by caller. Compress with binary_to_compressed_c.cpp.
    IMGUI_API ImFont*           AddFontFromMemoryCompressedBase85TTF(const char* compressed_font_data_base85, float size_pixels, const ImFontConfig* font_cfg = NULL, const ImWchar* glyph_ranges = NULL);              // 'compressed_font_data_base85' still owned by caller. Compress with binary_to_compressed_c.cpp with -base85 parameter.
    IMGUI_API void              ClearInputData();           // Clear input data (all ImFontConfig structures including sizes, TTF data, glyph ranges, etc.) = all the data used to build the texture and fonts.
    IMGUI_API void              ClearTexData();             // Clear output texture data (CPU side). Saves RAM once the texture has been copied to graphics memory.
    IMGUI_API void              ClearFonts();               // Clear output font data (glyphs storage, UV coordinates).
    IMGUI_API void              Clear();                    // Clear all input and output.

    // Build atlas, retrieve pixel data.
    // User is in charge of copying the pixels into graphics memory (e.g. create a texture with your engine). Then store your texture handle with SetTexID().
    // The pitch is always = Width * BytesPerPixels (1 or 4)
    // Building in RGBA32 format is provided for convenience and compatibility, but note that unless you manually manipulate or copy color data into
    // the texture (e.g. when using the AddCustomRect*** api), then the RGB pixels emitted will always be white (~75% of memory/bandwidth waste.
    IMGUI_API bool              Build();                    // Build pixels data. This is called automatically for you by the GetTexData*** functions.
    IMGUI_API void              GetTexDataAsAlpha8(unsigned char** out_pixels, int* out_width, int* out_height, int* out_bytes_per_pixel = NULL);  // 1 byte per-pixel
    IMGUI_API void              GetTexDataAsRGBA32(unsigned char** out_pixels, int* out_width, int* out_height, int* out_bytes_per_pixel = NULL);  // 4 bytes-per-pixel
    bool                        IsBuilt() const             { return Fonts.Size > 0 && TexReady; } // Bit ambiguous: used to detect when user didn't build texture but effectively we should check TexID != 0 except that would be backend dependent...
    void                        SetTexID(ImTextureID id)    { TexID = id; }

    //-------------------------------------------
    // Glyph Ranges
    //-------------------------------------------

    // Helpers to retrieve list of common Unicode ranges (2 value per range, values are inclusive, zero-terminated list)
    // NB: Make sure that your string are UTF-8 and NOT in your local code page.
    // Read https://github.com/ocornut/imgui/blob/master/docs/FONTS.md/#about-utf-8-encoding for details.
    // NB: Consider using ImFontGlyphRangesBuilder to build glyph ranges from textual data.
    IMGUI_API const ImWchar*    GetGlyphRangesDefault();                // Basic Latin, Extended Latin
    IMGUI_API const ImWchar*    GetGlyphRangesGreek();                  // Default + Greek and Coptic
    IMGUI_API const ImWchar*    GetGlyphRangesKorean();                 // Default + Korean characters
    IMGUI_API const ImWchar*    GetGlyphRangesJapanese();               // Default + Hiragana, Katakana, Half-Width, Selection of 2999 Ideographs
    IMGUI_API const ImWchar*    GetGlyphRangesChineseFull();            // Default + Half-Width + Japanese Hiragana/Katakana + full set of about 21000 CJK Unified Ideographs
    IMGUI_API const ImWchar*    GetGlyphRangesChineseSimplifiedCommon();// Default + Half-Width + Japanese Hiragana/Katakana + set of 2500 CJK Unified Ideographs for common simplified Chinese
    IMGUI_API const ImWchar*    GetGlyphRangesCyrillic();               // Default + about 400 Cyrillic characters
    IMGUI_API const ImWchar*    GetGlyphRangesThai();                   // Default + Thai characters
    IMGUI_API const ImWchar*    GetGlyphRangesVietnamese();             // Default + Vietnamese characters

    //-------------------------------------------
    // [BETA] Custom Rectangles/Glyphs API
    //-------------------------------------------

    // You can request arbitrary rectangles to be packed into the atlas, for your own purposes.
    // - After calling Build(), you can query the rectangle position and render your pixels.
    // - If you render colored output, set 'atlas->TexPixelsUseColors = true' as this may help some backends decide of prefered texture format.
    // - You can also request your rectangles to be mapped as font glyph (given a font + Unicode point),
    //   so you can render e.g. custom colorful icons and use them as regular glyphs.
    // - Read docs/FONTS.md for more details about using colorful icons.
    // - Note: this API may be redesigned later in order to support multi-monitor varying DPI settings.
    IMGUI_API int               AddCustomRectRegular(int width, int height);
    IMGUI_API int               AddCustomRectFontGlyph(ImFont* font, ImWchar id, int width, int height, float advance_x, const ImVec2& offset = ImVec2(0, 0));
    ImFontAtlasCustomRect*      GetCustomRectByIndex(int index) { IM_ASSERT(index >= 0); return &CustomRects[index]; }

    // [Internal]
    IMGUI_API void              CalcCustomRectUV(const ImFontAtlasCustomRect* rect, ImVec2* out_uv_min, ImVec2* out_uv_max) const;
    IMGUI_API bool              GetMouseCursorTexData(ImGuiMouseCursor cursor, ImVec2* out_offset, ImVec2* out_size, ImVec2 out_uv_border[2], ImVec2 out_uv_fill[2]);

    //-------------------------------------------
    // Members
    //-------------------------------------------

    ImFontAtlasFlags            Flags;              // Build flags (see ImFontAtlasFlags_)
    ImTextureID                 TexID;              // User data to refer to the texture once it has been uploaded to user's graphic systems. It is passed back to you during rendering via the ImDrawCmd structure.
    int                         TexDesiredWidth;    // Texture width desired by user before Build(). Must be a power-of-two. If have many glyphs your graphics API have texture size restrictions you may want to increase texture width to decrease height.
    int                         TexGlyphPadding;    // Padding between glyphs within texture in pixels. Defaults to 1. If your rendering method doesn't rely on bilinear filtering you may set this to 0 (will also need to set AntiAliasedLinesUseTex = false).
    bool                        Locked;             // Marked as Locked by ImGui::NewFrame() so attempt to modify the atlas will assert.
    void*                       UserData;           // Store your own atlas related user-data (if e.g. you have multiple font atlas).

    // [Internal]
    // NB: Access texture data via GetTexData*() calls! Which will setup a default font for you.
    bool                        TexReady;           // Set when texture was built matching current font input
    bool                        TexPixelsUseColors; // Tell whether our texture data is known to use colors (rather than just alpha channel), in order to help backend select a format.
    unsigned char*              TexPixelsAlpha8;    // 1 component per pixel, each component is unsigned 8-bit. Total size = TexWidth * TexHeight
    unsigned int*               TexPixelsRGBA32;    // 4 component per pixel, each component is unsigned 8-bit. Total size = TexWidth * TexHeight * 4
    int                         TexWidth;           // Texture width calculated during Build().
    int                         TexHeight;          // Texture height calculated during Build().
    ImVec2                      TexUvScale;         // = (1.0f/TexWidth, 1.0f/TexHeight)
    ImVec2                      TexUvWhitePixel;    // Texture coordinates to a white pixel
    ImVector<ImFont*>           Fonts;              // Hold all the fonts returned by AddFont*. Fonts[0] is the default font upon calling ImGui::NewFrame(), use ImGui::PushFont()/PopFont() to change the current font.
    ImVector<ImFontAtlasCustomRect> CustomRects;    // Rectangles for packing custom texture data into the atlas.
    ImVector<ImFontConfig>      ConfigData;         // Configuration data
    ImVec4                      TexUvLines[IM_DRAWLIST_TEX_LINES_WIDTH_MAX + 1];  // UVs for baked anti-aliased lines

    // [Internal] Font builder
    const ImFontBuilderIO*      FontBuilderIO;      // Opaque interface to a font builder (default to stb_truetype, can be changed to use FreeType by defining IMGUI_ENABLE_FREETYPE).
    unsigned int                FontBuilderFlags;   // Shared flags (for all fonts) for custom font builder. THIS IS BUILD IMPLEMENTATION DEPENDENT. Per-font override is also available in ImFontConfig.

    // [Internal] Packing data
    int                         PackIdMouseCursors; // Custom texture rectangle ID for white pixel and mouse cursors
    int                         PackIdLines;        // Custom texture rectangle ID for baked anti-aliased lines

    // [Obsolete]
    //typedef ImFontAtlasCustomRect    CustomRect;         // OBSOLETED in 1.72+
    //typedef ImFontGlyphRangesBuilder GlyphRangesBuilder; // OBSOLETED in 1.67+
};

// Font runtime data and rendering
// ImFontAtlas automatically loads a default embedded font for you when you call GetTexDataAsAlpha8() or GetTexDataAsRGBA32().
struct ImFont
{
    // Members: Hot ~20/24 bytes (for CalcTextSize)
    ImVector<float>             IndexAdvanceX;      // 12-16 // out //            // Sparse. Glyphs->AdvanceX in a directly indexable way (cache-friendly for CalcTextSize functions which only this this info, and are often bottleneck in large UI).
    float                       FallbackAdvanceX;   // 4     // out // = FallbackGlyph->AdvanceX
    float                       FontSize;           // 4     // in  //            // Height of characters/line, set during loading (don't change after loading)

    // Members: Hot ~28/40 bytes (for CalcTextSize + render loop)
    ImVector<ImWchar>           IndexLookup;        // 12-16 // out //            // Sparse. Index glyphs by Unicode code-point.
    ImVector<ImFontGlyph>       Glyphs;             // 12-16 // out //            // All glyphs.
    const ImFontGlyph*          FallbackGlyph;      // 4-8   // out // = FindGlyph(FontFallbackChar)

    // Members: Cold ~32/40 bytes
    ImFontAtlas*                ContainerAtlas;     // 4-8   // out //            // What we has been loaded into
    const ImFontConfig*         ConfigData;         // 4-8   // in  //            // Pointer within ContainerAtlas->ConfigData
    short                       ConfigDataCount;    // 2     // in  // ~ 1        // Number of ImFontConfig involved in creating this font. Bigger than 1 when merging multiple font sources into one ImFont.
    ImWchar                     FallbackChar;       // 2     // out // = FFFD/'?' // Character used if a glyph isn't found.
    ImWchar                     EllipsisChar;       // 2     // out // = '...'/'.'// Character used for ellipsis rendering.
    short                       EllipsisCharCount;  // 1     // out // 1 or 3
    float                       EllipsisWidth;      // 4     // out               // Width
    float                       EllipsisCharStep;   // 4     // out               // Step between characters when EllipsisCount > 0
    bool                        DirtyLookupTables;  // 1     // out //
    float                       Scale;              // 4     // in  // = 1.f      // Base font scale, multiplied by the per-window font scale which you can adjust with SetWindowFontScale()
    float                       Ascent, Descent;    // 4+4   // out //            // Ascent: distance from top to bottom of e.g. 'A' [0..FontSize]
    int                         MetricsTotalSurface;// 4     // out //            // Total surface in pixels to get an idea of the font rasterization/texture cost (not exact, we approximate the cost of padding between glyphs)
    ImU8                        Used4kPagesMap[(IM_UNICODE_CODEPOINT_MAX+1)/4096/8]; // 2 bytes if ImWchar=ImWchar16, 34 bytes if ImWchar==ImWchar32. Store 1-bit for each block of 4K codepoints that has one active glyph. This is mainly used to facilitate iterations across all used codepoints.

    // Methods
    IMGUI_API ImFont();
    IMGUI_API ~ImFont();
    IMGUI_API const ImFontGlyph*FindGlyph(ImWchar c) const;
    IMGUI_API const ImFontGlyph*FindGlyphNoFallback(ImWchar c) const;
    float                       GetCharAdvance(ImWchar c) const     { return ((int)c < IndexAdvanceX.Size) ? IndexAdvanceX[(int)c] : FallbackAdvanceX; }
    bool                        IsLoaded() const                    { return ContainerAtlas != NULL; }
    const char*                 GetDebugName() const                { return ConfigData ? ConfigData->Name : "<unknown>"; }

    // 'max_width' stops rendering after a certain width (could be turned into a 2d size). FLT_MAX to disable.
    // 'wrap_width' enable automatic word-wrapping across multiple lines to fit into given width. 0.0f to disable.
    IMGUI_API ImVec2            CalcTextSizeA(float size, float max_width, float wrap_width, const char* text_begin, const char* text_end = NULL, const char** remaining = NULL) const; // utf8
    IMGUI_API const char*       CalcWordWrapPositionA(float scale, const char* text, const char* text_end, float wrap_width) const;
    IMGUI_API void              RenderChar(ImDrawList* draw_list, float size, const ImVec2& pos, ImU32 col, ImWchar c) const;
    IMGUI_API void              RenderText(ImDrawList* draw_list, float size, const ImVec2& pos, ImU32 col, const ImVec4& clip_rect, const char* text_begin, const char* text_end, float wrap_width = 0.0f, bool cpu_fine_clip = false) const;

    // [Internal] Don't use!
    IMGUI_API void              BuildLookupTable();
    IMGUI_API void              ClearOutputData();
    IMGUI_API void              GrowIndex(int new_size);
    IMGUI_API void              AddGlyph(const ImFontConfig* src_cfg, ImWchar c, float x0, float y0, float x1, float y1, float u0, float v0, float u1, float v1, float advance_x);
    IMGUI_API void              AddRemapChar(ImWchar dst, ImWchar src, bool overwrite_dst = true); // Makes 'dst' character/glyph points to 'src' character/glyph. Currently needs to be called AFTER fonts have been built.
    IMGUI_API void              SetGlyphVisible(ImWchar c, bool visible);
    IMGUI_API bool              IsGlyphRangeUnused(unsigned int c_begin, unsigned int c_last);
};

//-----------------------------------------------------------------------------
// [SECTION] Viewports
//-----------------------------------------------------------------------------

// Flags stored in ImGuiViewport::Flags, giving indications to the platform backends.
enum ImGuiViewportFlags_
{
    ImGuiViewportFlags_None                     = 0,
    ImGuiViewportFlags_IsPlatformWindow         = 1 << 0,   // Represent a Platform Window
    ImGuiViewportFlags_IsPlatformMonitor        = 1 << 1,   // Represent a Platform Monitor (unused yet)
    ImGuiViewportFlags_OwnedByApp               = 1 << 2,   // Platform Window: Was created/managed by the user application? (rather than our backend)
    ImGuiViewportFlags_NoDecoration             = 1 << 3,   // Platform Window: Disable platform decorations: title bar, borders, etc. (generally set all windows, but if ImGuiConfigFlags_ViewportsDecoration is set we only set this on popups/tooltips)
    ImGuiViewportFlags_NoTaskBarIcon            = 1 << 4,   // Platform Window: Disable platform task bar icon (generally set on popups/tooltips, or all windows if ImGuiConfigFlags_ViewportsNoTaskBarIcon is set)
    ImGuiViewportFlags_NoFocusOnAppearing       = 1 << 5,   // Platform Window: Don't take focus when created.
    ImGuiViewportFlags_NoFocusOnClick           = 1 << 6,   // Platform Window: Don't take focus when clicked on.
    ImGuiViewportFlags_NoInputs                 = 1 << 7,   // Platform Window: Make mouse pass through so we can drag this window while peaking behind it.
    ImGuiViewportFlags_NoRendererClear          = 1 << 8,   // Platform Window: Renderer doesn't need to clear the framebuffer ahead (because we will fill it entirely).
    ImGuiViewportFlags_NoAutoMerge              = 1 << 9,   // Platform Window: Avoid merging this window into another host window. This can only be set via ImGuiWindowClass viewport flags override (because we need to now ahead if we are going to create a viewport in the first place!).
    ImGuiViewportFlags_TopMost                  = 1 << 10,  // Platform Window: Display on top (for tooltips only).
    ImGuiViewportFlags_CanHostOtherWindows      = 1 << 11,  // Viewport can host multiple imgui windows (secondary viewports are associated to a single window). // FIXME: In practice there's still probably code making the assumption that this is always and only on the MainViewport. Will fix once we add support for "no main viewport".

    // Output status flags (from Platform)
    ImGuiViewportFlags_IsMinimized              = 1 << 12,  // Platform Window: Window is minimized, can skip render. When minimized we tend to avoid using the viewport pos/size for clipping window or testing if they are contained in the viewport.
    ImGuiViewportFlags_IsFocused                = 1 << 13,  // Platform Window: Window is focused (last call to Platform_GetWindowFocus() returned true)
};

// - Currently represents the Platform Window created by the application which is hosting our Dear ImGui windows.
// - With multi-viewport enabled, we extend this concept to have multiple active viewports.
// - In the future we will extend this concept further to also represent Platform Monitor and support a "no main platform window" operation mode.
// - About Main Area vs Work Area:
//   - Main Area = entire viewport.
//   - Work Area = entire viewport minus sections used by main menu bars (for platform windows), or by task bar (for platform monitor).
//   - Windows are generally trying to stay within the Work Area of their host viewport.
struct ImGuiViewport
{
    ImGuiID             ID;                     // Unique identifier for the viewport
    ImGuiViewportFlags  Flags;                  // See ImGuiViewportFlags_
    ImVec2              Pos;                    // Main Area: Position of the viewport (Dear ImGui coordinates are the same as OS desktop/native coordinates)
    ImVec2              Size;                   // Main Area: Size of the viewport.
    ImVec2              WorkPos;                // Work Area: Position of the viewport minus task bars, menus bars, status bars (>= Pos)
    ImVec2              WorkSize;               // Work Area: Size of the viewport minus task bars, menu bars, status bars (<= Size)
    float               DpiScale;               // 1.0f = 96 DPI = No extra scale.
    ImGuiID             ParentViewportId;       // (Advanced) 0: no parent. Instruct the platform backend to setup a parent/child relationship between platform windows.
    ImDrawData*         DrawData;               // The ImDrawData corresponding to this viewport. Valid after Render() and until the next call to NewFrame().

    // Platform/Backend Dependent Data
    // Our design separate the Renderer and Platform backends to facilitate combining default backends with each others.
    // When our create your own backend for a custom engine, it is possible that both Renderer and Platform will be handled
    // by the same system and you may not need to use all the UserData/Handle fields.
    // The library never uses those fields, they are merely storage to facilitate backend implementation.
    void*               RendererUserData;       // void* to hold custom data structure for the renderer (e.g. swap chain, framebuffers etc.). generally set by your Renderer_CreateWindow function.
    void*               PlatformUserData;       // void* to hold custom data structure for the OS / platform (e.g. windowing info, render context). generally set by your Platform_CreateWindow function.
    void*               PlatformHandle;         // void* for FindViewportByPlatformHandle(). (e.g. suggested to use natural platform handle such as HWND, GLFWWindow*, SDL_Window*)
    void*               PlatformHandleRaw;      // void* to hold lower-level, platform-native window handle (under Win32 this is expected to be a HWND, unused for other platforms), when using an abstraction layer like GLFW or SDL (where PlatformHandle would be a SDL_Window*)
    bool                PlatformWindowCreated;  // Platform window has been created (Platform_CreateWindow() has been called). This is false during the first frame where a viewport is being created.
    bool                PlatformRequestMove;    // Platform window requested move (e.g. window was moved by the OS / host window manager, authoritative position will be OS window position)
    bool                PlatformRequestResize;  // Platform window requested resize (e.g. window was resized by the OS / host window manager, authoritative size will be OS window size)
    bool                PlatformRequestClose;   // Platform window requested closure (e.g. window was moved by the OS / host window manager, e.g. pressing ALT-F4)

    ImGuiViewport()     { memset(this, 0, sizeof(*this)); }
    ~ImGuiViewport()    { IM_ASSERT(PlatformUserData == NULL && RendererUserData == NULL); }

    // Helpers
    ImVec2              GetCenter() const       { return ImVec2(Pos.x + Size.x * 0.5f, Pos.y + Size.y * 0.5f); }
    ImVec2              GetWorkCenter() const   { return ImVec2(WorkPos.x + WorkSize.x * 0.5f, WorkPos.y + WorkSize.y * 0.5f); }
};

//-----------------------------------------------------------------------------
// [SECTION] Platform Dependent Interfaces (for e.g. multi-viewport support)
//-----------------------------------------------------------------------------
// [BETA] (Optional) This is completely optional, for advanced users!
// If you are new to Dear ImGui and trying to integrate it into your engine, you can probably ignore this for now.
//
// This feature allows you to seamlessly drag Dear ImGui windows outside of your application viewport.
// This is achieved by creating new Platform/OS windows on the fly, and rendering into them.
// Dear ImGui manages the viewport structures, and the backend create and maintain one Platform/OS window for each of those viewports.
//
// See Glossary https://github.com/ocornut/imgui/wiki/Glossary for details about some of the terminology.
// See Thread https://github.com/ocornut/imgui/issues/1542 for gifs, news and questions about this evolving feature.
//
// About the coordinates system:
// - When multi-viewports are enabled, all Dear ImGui coordinates become absolute coordinates (same as OS coordinates!)
// - So e.g. ImGui::SetNextWindowPos(ImVec2(0,0)) will position a window relative to your primary monitor!
// - If you want to position windows relative to your main application viewport, use ImGui::GetMainViewport()->Pos as a base position.
//
// Steps to use multi-viewports in your application, when using a default backend from the examples/ folder:
// - Application:  Enable feature with 'io.ConfigFlags |= ImGuiConfigFlags_ViewportsEnable'.
// - Backend:      The backend initialization will setup all necessary ImGuiPlatformIO's functions and update monitors info every frame.
// - Application:  In your main loop, call ImGui::UpdatePlatformWindows(), ImGui::RenderPlatformWindowsDefault() after EndFrame() or Render().
// - Application:  Fix absolute coordinates used in ImGui::SetWindowPos() or ImGui::SetNextWindowPos() calls.
//
// Steps to use multi-viewports in your application, when using a custom backend:
// - Important:    THIS IS NOT EASY TO DO and comes with many subtleties not described here!
//                 It's also an experimental feature, so some of the requirements may evolve.
//                 Consider using default backends if you can. Either way, carefully follow and refer to examples/ backends for details.
// - Application:  Enable feature with 'io.ConfigFlags |= ImGuiConfigFlags_ViewportsEnable'.
// - Backend:      Hook ImGuiPlatformIO's Platform_* and Renderer_* callbacks (see below).
//                 Set 'io.BackendFlags |= ImGuiBackendFlags_PlatformHasViewports' and 'io.BackendFlags |= ImGuiBackendFlags_PlatformHasViewports'.
//                 Update ImGuiPlatformIO's Monitors list every frame.
//                 Update MousePos every frame, in absolute coordinates.
// - Application:  In your main loop, call ImGui::UpdatePlatformWindows(), ImGui::RenderPlatformWindowsDefault() after EndFrame() or Render().
//                 You may skip calling RenderPlatformWindowsDefault() if its API is not convenient for your needs. Read comments below.
// - Application:  Fix absolute coordinates used in ImGui::SetWindowPos() or ImGui::SetNextWindowPos() calls.
//
// About ImGui::RenderPlatformWindowsDefault():
// - This function is a mostly a _helper_ for the common-most cases, and to facilitate using default backends.
// - You can check its simple source code to understand what it does.
//   It basically iterates secondary viewports and call 4 functions that are setup in ImGuiPlatformIO, if available:
//     Platform_RenderWindow(), Renderer_RenderWindow(), Platform_SwapBuffers(), Renderer_SwapBuffers()
//   Those functions pointers exists only for the benefit of RenderPlatformWindowsDefault().
// - If you have very specific rendering needs (e.g. flipping multiple swap-chain simultaneously, unusual sync/threading issues, etc.),
//   you may be tempted to ignore RenderPlatformWindowsDefault() and write customized code to perform your renderingg.
//   You may decide to setup the platform_io's *RenderWindow and *SwapBuffers pointers and call your functions through those pointers,
//   or you may decide to never setup those pointers and call your code directly. They are a convenience, not an obligatory interface.
//-----------------------------------------------------------------------------

// (Optional) Access via ImGui::GetPlatformIO()
struct ImGuiPlatformIO
{
    //------------------------------------------------------------------
    // Input - Backend interface/functions + Monitor List
    //------------------------------------------------------------------

    // (Optional) Platform functions (e.g. Win32, GLFW, SDL2)
    // For reference, the second column shows which function are generally calling the Platform Functions:
    //   N = ImGui::NewFrame()                        ~ beginning of the dear imgui frame: read info from platform/OS windows (latest size/position)
    //   F = ImGui::Begin(), ImGui::EndFrame()        ~ during the dear imgui frame
    //   U = ImGui::UpdatePlatformWindows()           ~ after the dear imgui frame: create and update all platform/OS windows
    //   R = ImGui::RenderPlatformWindowsDefault()    ~ render
    //   D = ImGui::DestroyPlatformWindows()          ~ shutdown
    // The general idea is that NewFrame() we will read the current Platform/OS state, and UpdatePlatformWindows() will write to it.
    //
    // The functions are designed so we can mix and match 2 imgui_impl_xxxx files, one for the Platform (~window/input handling), one for Renderer.
    // Custom engine backends will often provide both Platform and Renderer interfaces and so may not need to use all functions.
    // Platform functions are typically called before their Renderer counterpart, apart from Destroy which are called the other way.

    // Platform function --------------------------------------------------- Called by -----
    void    (*Platform_CreateWindow)(ImGuiViewport* vp);                    // . . U . .  // Create a new platform window for the given viewport
    void    (*Platform_DestroyWindow)(ImGuiViewport* vp);                   // N . U . D  //
    void    (*Platform_ShowWindow)(ImGuiViewport* vp);                      // . . U . .  // Newly created windows are initially hidden so SetWindowPos/Size/Title can be called on them before showing the window
    void    (*Platform_SetWindowPos)(ImGuiViewport* vp, ImVec2 pos);        // . . U . .  // Set platform window position (given the upper-left corner of client area)
    ImVec2  (*Platform_GetWindowPos)(ImGuiViewport* vp);                    // N . . . .  //
    void    (*Platform_SetWindowSize)(ImGuiViewport* vp, ImVec2 size);      // . . U . .  // Set platform window client area size (ignoring OS decorations such as OS title bar etc.)
    ImVec2  (*Platform_GetWindowSize)(ImGuiViewport* vp);                   // N . . . .  // Get platform window client area size
    void    (*Platform_SetWindowFocus)(ImGuiViewport* vp);                  // N . . . .  // Move window to front and set input focus
    bool    (*Platform_GetWindowFocus)(ImGuiViewport* vp);                  // . . U . .  //
    bool    (*Platform_GetWindowMinimized)(ImGuiViewport* vp);              // N . . . .  // Get platform window minimized state. When minimized, we generally won't attempt to get/set size and contents will be culled more easily
    void    (*Platform_SetWindowTitle)(ImGuiViewport* vp, const char* str); // . . U . .  // Set platform window title (given an UTF-8 string)
    void    (*Platform_SetWindowAlpha)(ImGuiViewport* vp, float alpha);     // . . U . .  // (Optional) Setup global transparency (not per-pixel transparency)
    void    (*Platform_UpdateWindow)(ImGuiViewport* vp);                    // . . U . .  // (Optional) Called by UpdatePlatformWindows(). Optional hook to allow the platform backend from doing general book-keeping every frame.
    void    (*Platform_RenderWindow)(ImGuiViewport* vp, void* render_arg);  // . . . R .  // (Optional) Main rendering (platform side! This is often unused, or just setting a "current" context for OpenGL bindings). 'render_arg' is the value passed to RenderPlatformWindowsDefault().
    void    (*Platform_SwapBuffers)(ImGuiViewport* vp, void* render_arg);   // . . . R .  // (Optional) Call Present/SwapBuffers (platform side! This is often unused!). 'render_arg' is the value passed to RenderPlatformWindowsDefault().
    float   (*Platform_GetWindowDpiScale)(ImGuiViewport* vp);               // N . . . .  // (Optional) [BETA] FIXME-DPI: DPI handling: Return DPI scale for this viewport. 1.0f = 96 DPI.
    void    (*Platform_OnChangedViewport)(ImGuiViewport* vp);               // . F . . .  // (Optional) [BETA] FIXME-DPI: DPI handling: Called during Begin() every time the viewport we are outputting into changes, so backend has a chance to swap fonts to adjust style.
    int     (*Platform_CreateVkSurface)(ImGuiViewport* vp, ImU64 vk_inst, const void* vk_allocators, ImU64* out_vk_surface); // (Optional) For a Vulkan Renderer to call into Platform code (since the surface creation needs to tie them both).

    // (Optional) Renderer functions (e.g. DirectX, OpenGL, Vulkan)
    void    (*Renderer_CreateWindow)(ImGuiViewport* vp);                    // . . U . .  // Create swap chain, frame buffers etc. (called after Platform_CreateWindow)
    void    (*Renderer_DestroyWindow)(ImGuiViewport* vp);                   // N . U . D  // Destroy swap chain, frame buffers etc. (called before Platform_DestroyWindow)
    void    (*Renderer_SetWindowSize)(ImGuiViewport* vp, ImVec2 size);      // . . U . .  // Resize swap chain, frame buffers etc. (called after Platform_SetWindowSize)
    void    (*Renderer_RenderWindow)(ImGuiViewport* vp, void* render_arg);  // . . . R .  // (Optional) Clear framebuffer, setup render target, then render the viewport->DrawData. 'render_arg' is the value passed to RenderPlatformWindowsDefault().
    void    (*Renderer_SwapBuffers)(ImGuiViewport* vp, void* render_arg);   // . . . R .  // (Optional) Call Present/SwapBuffers. 'render_arg' is the value passed to RenderPlatformWindowsDefault().

    // (Optional) Monitor list
    // - Updated by: app/backend. Update every frame to dynamically support changing monitor or DPI configuration.
    // - Used by: dear imgui to query DPI info, clamp popups/tooltips within same monitor and not have them straddle monitors.
    ImVector<ImGuiPlatformMonitor>  Monitors;

    //------------------------------------------------------------------
    // Output - List of viewports to render into platform windows
    //------------------------------------------------------------------

    // Viewports list (the list is updated by calling ImGui::EndFrame or ImGui::Render)
    // (in the future we will attempt to organize this feature to remove the need for a "main viewport")
    ImVector<ImGuiViewport*>        Viewports;                              // Main viewports, followed by all secondary viewports.
    ImGuiPlatformIO()               { memset(this, 0, sizeof(*this)); }     // Zero clear
};

// (Optional) This is required when enabling multi-viewport. Represent the bounds of each connected monitor/display and their DPI.
// We use this information for multiple DPI support + clamping the position of popups and tooltips so they don't straddle multiple monitors.
struct ImGuiPlatformMonitor
{
    ImVec2  MainPos, MainSize;      // Coordinates of the area displayed on this monitor (Min = upper left, Max = bottom right)
    ImVec2  WorkPos, WorkSize;      // Coordinates without task bars / side bars / menu bars. Used to avoid positioning popups/tooltips inside this region. If you don't have this info, please copy the value for MainPos/MainSize.
    float   DpiScale;               // 1.0f = 96 DPI
    void*   PlatformHandle;         // Backend dependant data (e.g. HMONITOR, GLFWmonitor*, SDL Display Index, NSScreen*)
    ImGuiPlatformMonitor()          { MainPos = MainSize = WorkPos = WorkSize = ImVec2(0, 0); DpiScale = 1.0f; PlatformHandle = NULL; }
};

// (Optional) Support for IME (Input Method Editor) via the io.SetPlatformImeDataFn() function.
struct ImGuiPlatformImeData
{
    bool    WantVisible;        // A widget wants the IME to be visible
    ImVec2  InputPos;           // Position of the input cursor
    float   InputLineHeight;    // Line height

    ImGuiPlatformImeData() { memset(this, 0, sizeof(*this)); }
};

//-----------------------------------------------------------------------------
// [SECTION] Obsolete functions and types
// (Will be removed! Read 'API BREAKING CHANGES' section in imgui.cpp for details)
// Please keep your copy of dear imgui up to date! Occasionally set '#define IMGUI_DISABLE_OBSOLETE_FUNCTIONS' in imconfig.h to stay ahead.
//-----------------------------------------------------------------------------

namespace ImGui
{
#ifndef IMGUI_DISABLE_OBSOLETE_KEYIO
    IMGUI_API ImGuiKey     GetKeyIndex(ImGuiKey key);  // map ImGuiKey_* values into legacy native key index. == io.KeyMap[key]
#else
    static inline ImGuiKey GetKeyIndex(ImGuiKey key)   { IM_ASSERT(key >= ImGuiKey_NamedKey_BEGIN && key < ImGuiKey_NamedKey_END && "ImGuiKey and native_index was merged together and native_index is disabled by IMGUI_DISABLE_OBSOLETE_KEYIO. Please switch to ImGuiKey."); return key; }
#endif
}

#ifndef IMGUI_DISABLE_OBSOLETE_FUNCTIONS
namespace ImGui
{
    // OBSOLETED in 1.90.0 (from September 2023)
    static inline bool  BeginChild(const char* str_id, const ImVec2& size_arg, bool border, ImGuiWindowFlags window_flags) { return BeginChild(str_id, size_arg, border ? ImGuiChildFlags_Border : ImGuiChildFlags_None, window_flags); }
    static inline bool  BeginChild(ImGuiID id, const ImVec2& size_arg, bool border, ImGuiWindowFlags window_flags)         { return BeginChild(id, size_arg, border ? ImGuiChildFlags_Border : ImGuiChildFlags_None, window_flags);     }
    static inline void  ShowStackToolWindow(bool* p_open = NULL)                            { ShowIDStackToolWindow(p_open); }
    IMGUI_API bool      ListBox(const char* label, int* current_item, bool (*old_callback)(void* user_data, int idx, const char** out_text), void* user_data, int items_count, int height_in_items = -1);
    IMGUI_API bool      Combo(const char* label, int* current_item, bool (*old_callback)(void* user_data, int idx, const char** out_text), void* user_data, int items_count, int popup_max_height_in_items = -1);
    // OBSOLETED in 1.89.7 (from June 2023)
    IMGUI_API void      SetItemAllowOverlap();                                              // Use SetNextItemAllowOverlap() before item.
    // OBSOLETED in 1.89.4 (from March 2023)
    static inline void  PushAllowKeyboardFocus(bool tab_stop)                               { PushTabStop(tab_stop); }
    static inline void  PopAllowKeyboardFocus()                                             { PopTabStop(); }
    // OBSOLETED in 1.89 (from August 2022)
    IMGUI_API bool      ImageButton(ImTextureID user_texture_id, const ImVec2& size, const ImVec2& uv0 = ImVec2(0, 0), const ImVec2& uv1 = ImVec2(1, 1), int frame_padding = -1, const ImVec4& bg_col = ImVec4(0, 0, 0, 0), const ImVec4& tint_col = ImVec4(1, 1, 1, 1)); // Use new ImageButton() signature (explicit item id, regular FramePadding)
    // OBSOLETED in 1.88 (from May 2022)
    static inline void  CaptureKeyboardFromApp(bool want_capture_keyboard = true)           { SetNextFrameWantCaptureKeyboard(want_capture_keyboard); } // Renamed as name was misleading + removed default value.
    static inline void  CaptureMouseFromApp(bool want_capture_mouse = true)                 { SetNextFrameWantCaptureMouse(want_capture_mouse); }       // Renamed as name was misleading + removed default value.
    // OBSOLETED in 1.86 (from November 2021)
    IMGUI_API void      CalcListClipping(int items_count, float items_height, int* out_items_display_start, int* out_items_display_end); // Calculate coarse clipping for large list of evenly sized items. Prefer using ImGuiListClipper.

    // Some of the older obsolete names along with their replacement (commented out so they are not reported in IDE)
    //-- OBSOLETED in 1.85 (from August 2021)
    //static inline float GetWindowContentRegionWidth()                                               { return GetWindowContentRegionMax().x - GetWindowContentRegionMin().x; }
    //-- OBSOLETED in 1.81 (from February 2021)
    //static inline bool  ListBoxHeader(const char* label, const ImVec2& size = ImVec2(0, 0))         { return BeginListBox(label, size); }
    //static inline bool  ListBoxHeader(const char* label, int items_count, int height_in_items = -1) { float height = GetTextLineHeightWithSpacing() * ((height_in_items < 0 ? ImMin(items_count, 7) : height_in_items) + 0.25f) + GetStyle().FramePadding.y * 2.0f; return BeginListBox(label, ImVec2(0.0f, height)); } // Helper to calculate size from items_count and height_in_items
    //static inline void  ListBoxFooter()                                                             { EndListBox(); }
    //-- OBSOLETED in 1.79 (from August 2020)
    //static inline void  OpenPopupContextItem(const char* str_id = NULL, ImGuiMouseButton mb = 1)    { OpenPopupOnItemClick(str_id, mb); } // Bool return value removed. Use IsWindowAppearing() in BeginPopup() instead. Renamed in 1.77, renamed back in 1.79. Sorry!
    //-- OBSOLETED in 1.78 (from June 2020): Old drag/sliders functions that took a 'float power > 1.0f' argument instead of ImGuiSliderFlags_Logarithmic. See github.com/ocornut/imgui/issues/3361 for details.
    //IMGUI_API bool      DragScalar(const char* label, ImGuiDataType data_type, void* p_data, float v_speed, const void* p_min, const void* p_max, const char* format, float power = 1.0f)                                                            // OBSOLETED in 1.78 (from June 2020)
    //IMGUI_API bool      DragScalarN(const char* label, ImGuiDataType data_type, void* p_data, int components, float v_speed, const void* p_min, const void* p_max, const char* format, float power = 1.0f);                                          // OBSOLETED in 1.78 (from June 2020)
    //IMGUI_API bool      SliderScalar(const char* label, ImGuiDataType data_type, void* p_data, const void* p_min, const void* p_max, const char* format, float power = 1.0f);                                                                        // OBSOLETED in 1.78 (from June 2020)
    //IMGUI_API bool      SliderScalarN(const char* label, ImGuiDataType data_type, void* p_data, int components, const void* p_min, const void* p_max, const char* format, float power = 1.0f);                                                       // OBSOLETED in 1.78 (from June 2020)
    //static inline bool  DragFloat(const char* label, float* v, float v_speed, float v_min, float v_max, const char* format, float power = 1.0f)    { return DragScalar(label, ImGuiDataType_Float, v, v_speed, &v_min, &v_max, format, power); }     // OBSOLETED in 1.78 (from June 2020)
    //static inline bool  DragFloat2(const char* label, float v[2], float v_speed, float v_min, float v_max, const char* format, float power = 1.0f) { return DragScalarN(label, ImGuiDataType_Float, v, 2, v_speed, &v_min, &v_max, format, power); } // OBSOLETED in 1.78 (from June 2020)
    //static inline bool  DragFloat3(const char* label, float v[3], float v_speed, float v_min, float v_max, const char* format, float power = 1.0f) { return DragScalarN(label, ImGuiDataType_Float, v, 3, v_speed, &v_min, &v_max, format, power); } // OBSOLETED in 1.78 (from June 2020)
    //static inline bool  DragFloat4(const char* label, float v[4], float v_speed, float v_min, float v_max, const char* format, float power = 1.0f) { return DragScalarN(label, ImGuiDataType_Float, v, 4, v_speed, &v_min, &v_max, format, power); } // OBSOLETED in 1.78 (from June 2020)
    //static inline bool  SliderFloat(const char* label, float* v, float v_min, float v_max, const char* format, float power = 1.0f)                 { return SliderScalar(label, ImGuiDataType_Float, v, &v_min, &v_max, format, power); }            // OBSOLETED in 1.78 (from June 2020)
    //static inline bool  SliderFloat2(const char* label, float v[2], float v_min, float v_max, const char* format, float power = 1.0f)              { return SliderScalarN(label, ImGuiDataType_Float, v, 2, &v_min, &v_max, format, power); }        // OBSOLETED in 1.78 (from June 2020)
    //static inline bool  SliderFloat3(const char* label, float v[3], float v_min, float v_max, const char* format, float power = 1.0f)              { return SliderScalarN(label, ImGuiDataType_Float, v, 3, &v_min, &v_max, format, power); }        // OBSOLETED in 1.78 (from June 2020)
    //static inline bool  SliderFloat4(const char* label, float v[4], float v_min, float v_max, const char* format, float power = 1.0f)              { return SliderScalarN(label, ImGuiDataType_Float, v, 4, &v_min, &v_max, format, power); }        // OBSOLETED in 1.78 (from June 2020)
    //-- OBSOLETED in 1.77 and before
    //static inline bool  BeginPopupContextWindow(const char* str_id, ImGuiMouseButton mb, bool over_items) { return BeginPopupContextWindow(str_id, mb | (over_items ? 0 : ImGuiPopupFlags_NoOpenOverItems)); } // OBSOLETED in 1.77 (from June 2020)
    //static inline void  TreeAdvanceToLabelPos()               { SetCursorPosX(GetCursorPosX() + GetTreeNodeToLabelSpacing()); }   // OBSOLETED in 1.72 (from July 2019)
    //static inline void  SetNextTreeNodeOpen(bool open, ImGuiCond cond = 0) { SetNextItemOpen(open, cond); }                       // OBSOLETED in 1.71 (from June 2019)
    //static inline float GetContentRegionAvailWidth()          { return GetContentRegionAvail().x; }                               // OBSOLETED in 1.70 (from May 2019)
    //static inline ImDrawList* GetOverlayDrawList()            { return GetForegroundDrawList(); }                                 // OBSOLETED in 1.69 (from Mar 2019)
    //static inline void  SetScrollHere(float ratio = 0.5f)     { SetScrollHereY(ratio); }                                          // OBSOLETED in 1.66 (from Nov 2018)
    //static inline bool  IsItemDeactivatedAfterChange()        { return IsItemDeactivatedAfterEdit(); }                            // OBSOLETED in 1.63 (from Aug 2018)
    //-- OBSOLETED in 1.60 and before
    //static inline bool  IsAnyWindowFocused()                  { return IsWindowFocused(ImGuiFocusedFlags_AnyWindow); }            // OBSOLETED in 1.60 (from Apr 2018)
    //static inline bool  IsAnyWindowHovered()                  { return IsWindowHovered(ImGuiHoveredFlags_AnyWindow); }            // OBSOLETED in 1.60 (between Dec 2017 and Apr 2018)
    //static inline void  ShowTestWindow()                      { return ShowDemoWindow(); }                                        // OBSOLETED in 1.53 (between Oct 2017 and Dec 2017)
    //static inline bool  IsRootWindowFocused()                 { return IsWindowFocused(ImGuiFocusedFlags_RootWindow); }           // OBSOLETED in 1.53 (between Oct 2017 and Dec 2017)
    //static inline bool  IsRootWindowOrAnyChildFocused()       { return IsWindowFocused(ImGuiFocusedFlags_RootAndChildWindows); }  // OBSOLETED in 1.53 (between Oct 2017 and Dec 2017)
    //static inline void  SetNextWindowContentWidth(float w)    { SetNextWindowContentSize(ImVec2(w, 0.0f)); }                      // OBSOLETED in 1.53 (between Oct 2017 and Dec 2017)
    //static inline float GetItemsLineHeightWithSpacing()       { return GetFrameHeightWithSpacing(); }                             // OBSOLETED in 1.53 (between Oct 2017 and Dec 2017)
    //IMGUI_API bool      Begin(char* name, bool* p_open, ImVec2 size_first_use, float bg_alpha = -1.0f, ImGuiWindowFlags flags=0); // OBSOLETED in 1.52 (between Aug 2017 and Oct 2017): Equivalent of using SetNextWindowSize(size, ImGuiCond_FirstUseEver) and SetNextWindowBgAlpha().
    //static inline bool  IsRootWindowOrAnyChildHovered()       { return IsWindowHovered(ImGuiHoveredFlags_RootAndChildWindows); }  // OBSOLETED in 1.52 (between Aug 2017 and Oct 2017)
    //static inline void  AlignFirstTextHeightToWidgets()       { AlignTextToFramePadding(); }                                      // OBSOLETED in 1.52 (between Aug 2017 and Oct 2017)
    //static inline void  SetNextWindowPosCenter(ImGuiCond c=0) { SetNextWindowPos(GetMainViewport()->GetCenter(), c, ImVec2(0.5f,0.5f)); } // OBSOLETED in 1.52 (between Aug 2017 and Oct 2017)
    //static inline bool  IsItemHoveredRect()                   { return IsItemHovered(ImGuiHoveredFlags_RectOnly); }               // OBSOLETED in 1.51 (between Jun 2017 and Aug 2017)
    //static inline bool  IsPosHoveringAnyWindow(const ImVec2&) { IM_ASSERT(0); return false; }                                     // OBSOLETED in 1.51 (between Jun 2017 and Aug 2017): This was misleading and partly broken. You probably want to use the io.WantCaptureMouse flag instead.
    //static inline bool  IsMouseHoveringAnyWindow()            { return IsWindowHovered(ImGuiHoveredFlags_AnyWindow); }            // OBSOLETED in 1.51 (between Jun 2017 and Aug 2017)
    //static inline bool  IsMouseHoveringWindow()               { return IsWindowHovered(ImGuiHoveredFlags_AllowWhenBlockedByPopup | ImGuiHoveredFlags_AllowWhenBlockedByActiveItem); }       // OBSOLETED in 1.51 (between Jun 2017 and Aug 2017)
    //-- OBSOLETED in 1.50 and before
    //static inline bool  CollapsingHeader(char* label, const char* str_id, bool framed = true, bool default_open = false) { return CollapsingHeader(label, (default_open ? (1 << 5) : 0)); } // OBSOLETED in 1.49
    //static inline ImFont*GetWindowFont()                      { return GetFont(); }                                               // OBSOLETED in 1.48
    //static inline float GetWindowFontSize()                   { return GetFontSize(); }                                           // OBSOLETED in 1.48
    //static inline void  SetScrollPosHere()                    { SetScrollHere(); }                                                // OBSOLETED in 1.42
}

//-- OBSOLETED in 1.82 (from Mars 2021): flags for AddRect(), AddRectFilled(), AddImageRounded(), PathRect()
//typedef ImDrawFlags ImDrawCornerFlags;
//enum ImDrawCornerFlags_
//{
//    ImDrawCornerFlags_None      = ImDrawFlags_RoundCornersNone,         // Was == 0 prior to 1.82, this is now == ImDrawFlags_RoundCornersNone which is != 0 and not implicit
//    ImDrawCornerFlags_TopLeft   = ImDrawFlags_RoundCornersTopLeft,      // Was == 0x01 (1 << 0) prior to 1.82. Order matches ImDrawFlags_NoRoundCorner* flag (we exploit this internally).
//    ImDrawCornerFlags_TopRight  = ImDrawFlags_RoundCornersTopRight,     // Was == 0x02 (1 << 1) prior to 1.82.
//    ImDrawCornerFlags_BotLeft   = ImDrawFlags_RoundCornersBottomLeft,   // Was == 0x04 (1 << 2) prior to 1.82.
//    ImDrawCornerFlags_BotRight  = ImDrawFlags_RoundCornersBottomRight,  // Was == 0x08 (1 << 3) prior to 1.82.
//    ImDrawCornerFlags_All       = ImDrawFlags_RoundCornersAll,          // Was == 0x0F prior to 1.82
//    ImDrawCornerFlags_Top       = ImDrawCornerFlags_TopLeft | ImDrawCornerFlags_TopRight,
//    ImDrawCornerFlags_Bot       = ImDrawCornerFlags_BotLeft | ImDrawCornerFlags_BotRight,
//    ImDrawCornerFlags_Left      = ImDrawCornerFlags_TopLeft | ImDrawCornerFlags_BotLeft,
//    ImDrawCornerFlags_Right     = ImDrawCornerFlags_TopRight | ImDrawCornerFlags_BotRight,
//};

// RENAMED and MERGED both ImGuiKey_ModXXX and ImGuiModFlags_XXX into ImGuiMod_XXX (from September 2022)
// RENAMED ImGuiKeyModFlags -> ImGuiModFlags in 1.88 (from April 2022). Exceptionally commented out ahead of obscolescence schedule to reduce confusion and because they were not meant to be used in the first place.
typedef ImGuiKeyChord ImGuiModFlags;      // == int. We generally use ImGuiKeyChord to mean "a ImGuiKey or-ed with any number of ImGuiMod_XXX value", but you may store only mods in there.
enum ImGuiModFlags_ { ImGuiModFlags_None = 0, ImGuiModFlags_Ctrl = ImGuiMod_Ctrl, ImGuiModFlags_Shift = ImGuiMod_Shift, ImGuiModFlags_Alt = ImGuiMod_Alt, ImGuiModFlags_Super = ImGuiMod_Super };
//typedef ImGuiKeyChord ImGuiKeyModFlags; // == int
//enum ImGuiKeyModFlags_ { ImGuiKeyModFlags_None = 0, ImGuiKeyModFlags_Ctrl = ImGuiMod_Ctrl, ImGuiKeyModFlags_Shift = ImGuiMod_Shift, ImGuiKeyModFlags_Alt = ImGuiMod_Alt, ImGuiKeyModFlags_Super = ImGuiMod_Super };

#endif // #ifndef IMGUI_DISABLE_OBSOLETE_FUNCTIONS

// RENAMED IMGUI_DISABLE_METRICS_WINDOW > IMGUI_DISABLE_DEBUG_TOOLS in 1.88 (from June 2022)
#if defined(IMGUI_DISABLE_METRICS_WINDOW) && !defined(IMGUI_DISABLE_OBSOLETE_FUNCTIONS) && !defined(IMGUI_DISABLE_DEBUG_TOOLS)
#define IMGUI_DISABLE_DEBUG_TOOLS
#endif
#if defined(IMGUI_DISABLE_METRICS_WINDOW) && defined(IMGUI_DISABLE_OBSOLETE_FUNCTIONS)
#error IMGUI_DISABLE_METRICS_WINDOW was renamed to IMGUI_DISABLE_DEBUG_TOOLS, please use new name.
#endif

//-----------------------------------------------------------------------------

#if defined(__clang__)
#pragma clang diagnostic pop
#elif defined(__GNUC__)
#pragma GCC diagnostic pop
#endif

#ifdef _MSC_VER
#pragma warning (pop)
#endif

// Include imgui_user.h at the end of imgui.h (convenient for user to only explicitly include vanilla imgui.h)
#ifdef IMGUI_INCLUDE_IMGUI_USER_H
#include "imgui_user.h"
#endif

#endif // #ifndef IMGUI_DISABLE<|MERGE_RESOLUTION|>--- conflicted
+++ resolved
@@ -1035,18 +1035,10 @@
     ImGuiWindowFlags_NoBringToFrontOnFocus  = 1 << 13,  // Disable bringing window to front when taking focus (e.g. clicking on it or programmatically giving it focus)
     ImGuiWindowFlags_AlwaysVerticalScrollbar= 1 << 14,  // Always show vertical scrollbar (even if ContentSize.y < Size.y)
     ImGuiWindowFlags_AlwaysHorizontalScrollbar=1<< 15,  // Always show horizontal scrollbar (even if ContentSize.x < Size.x)
-<<<<<<< HEAD
-    ImGuiWindowFlags_AlwaysUseWindowPadding = 1 << 16,  // Ensure child windows without border uses style.WindowPadding (ignored by default for non-bordered child windows, because more convenient)
-    ImGuiWindowFlags_NoNavInputs            = 1 << 18,  // No gamepad/keyboard navigation within the window
-    ImGuiWindowFlags_NoNavFocus             = 1 << 19,  // No focusing toward this window with gamepad/keyboard navigation (e.g. skipped by CTRL+TAB)
-    ImGuiWindowFlags_UnsavedDocument        = 1 << 20,  // Display a dot next to the title. When used in a tab/docking context, tab is selected when clicking the X + closure is not assumed (will wait for user to stop submitting the tab). Otherwise closure is assumed when pressing the X, so if you keep submitting the tab may reappear at end of tab bar.
-    ImGuiWindowFlags_NoDocking              = 1 << 21,  // Disable docking of this window
-
-=======
     ImGuiWindowFlags_NoNavInputs            = 1 << 16,  // No gamepad/keyboard navigation within the window
     ImGuiWindowFlags_NoNavFocus             = 1 << 17,  // No focusing toward this window with gamepad/keyboard navigation (e.g. skipped by CTRL+TAB)
     ImGuiWindowFlags_UnsavedDocument        = 1 << 18,  // Display a dot next to the title. When used in a tab/docking context, tab is selected when clicking the X + closure is not assumed (will wait for user to stop submitting the tab). Otherwise closure is assumed when pressing the X, so if you keep submitting the tab may reappear at end of tab bar.
->>>>>>> c0bc43cc
+    ImGuiWindowFlags_NoDocking              = 1 << 19,  // Disable docking of this window
     ImGuiWindowFlags_NoNav                  = ImGuiWindowFlags_NoNavInputs | ImGuiWindowFlags_NoNavFocus,
     ImGuiWindowFlags_NoDecoration           = ImGuiWindowFlags_NoTitleBar | ImGuiWindowFlags_NoResize | ImGuiWindowFlags_NoScrollbar | ImGuiWindowFlags_NoCollapse,
     ImGuiWindowFlags_NoInputs               = ImGuiWindowFlags_NoMouseInputs | ImGuiWindowFlags_NoNavInputs | ImGuiWindowFlags_NoNavFocus,
@@ -1058,9 +1050,7 @@
     ImGuiWindowFlags_Popup                  = 1 << 26,  // Don't use! For internal use by BeginPopup()
     ImGuiWindowFlags_Modal                  = 1 << 27,  // Don't use! For internal use by BeginPopupModal()
     ImGuiWindowFlags_ChildMenu              = 1 << 28,  // Don't use! For internal use by BeginMenu()
-<<<<<<< HEAD
     ImGuiWindowFlags_DockNodeHost           = 1 << 29,  // Don't use! For internal use by Begin()/NewFrame()
-=======
 
     // Obsolete names
 #ifndef IMGUI_DISABLE_OBSOLETE_FUNCTIONS
@@ -1077,7 +1067,6 @@
     ImGuiChildFlags_AlwaysUseWindowPadding  = 1 << 1,   // Pad with style.WindowPadding even if no border are drawn (no padding by default for non-bordered child windows because it makes more sense)
     ImGuiChildFlags_ResizeX                 = 1 << 2,   // Allow resize from right border (layout direction). Enable .ini saving (unless ImGuiWindowFlags_NoSavedSettings passed to window flags)
     ImGuiChildFlags_ResizeY                 = 1 << 3,   // Allow resize from bottom border (layout direction). "
->>>>>>> c0bc43cc
 };
 
 // Flags for ImGui::InputText()

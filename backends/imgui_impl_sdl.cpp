// dear imgui: Platform Backend for SDL2
// This needs to be used along with a Renderer (e.g. DirectX11, OpenGL3, Vulkan..)
// (Info: SDL2 is a cross-platform general purpose library for handling windows, inputs, graphics context creation, etc.)
// (Prefer SDL 2.0.5+ for full feature support.)

// Implemented features:
//  [X] Platform: Clipboard support.
//  [X] Platform: Keyboard support. Since 1.87 we are using the io.AddKeyEvent() function. Pass ImGuiKey values to all key functions e.g. ImGui::IsKeyPressed(ImGuiKey_Space). [Legacy SDL_SCANCODE_* values will also be supported unless IMGUI_DISABLE_OBSOLETE_KEYIO is set]
//  [X] Platform: Gamepad support. Enabled with 'io.ConfigFlags |= ImGuiConfigFlags_NavEnableGamepad'.
//  [X] Platform: Mouse cursor shape and visibility. Disable with 'io.ConfigFlags |= ImGuiConfigFlags_NoMouseCursorChange'.
//  [X] Platform: Multi-viewport support (multiple windows). Enable with 'io.ConfigFlags |= ImGuiConfigFlags_ViewportsEnable'.
// Missing features:
//  [ ] Platform: SDL2 handling of IME under Windows appears to be broken and it explicitly disable the regular Windows IME. You can restore Windows IME by compiling SDL with SDL_DISABLE_WINDOWS_IME.
//  [ ] Platform: Multi-viewport + Minimized windows seems to break mouse wheel events (at least under Windows).

// You can use unmodified imgui_impl_* files in your project. See examples/ folder for examples of using this.
// Prefer including the entire imgui/ repository into your project (either as a copy or as a submodule), and only build the backends you need.
// If you are new to Dear ImGui, read documentation from the docs/ folder + read the top of imgui.cpp.
// Read online: https://github.com/ocornut/imgui/tree/master/docs

// CHANGELOG
// (minor and older changes stripped away, please see git history for details)
<<<<<<< HEAD
//  2022-XX-XX: Platform: Added support for multiple windows via the ImGuiPlatformIO interface.
=======
//  2022-09-26: Inputs: Disable SDL 2.0.22 new "auto capture" (SDL_HINT_MOUSE_AUTO_CAPTURE) which prevents drag and drop across windows for multi-viewport support + don't capture when drag and dropping. (#5710)
>>>>>>> c261dac0
//  2022-09-26: Inputs: Renamed ImGuiKey_ModXXX introduced in 1.87 to ImGuiMod_XXX (old names still supported).
//  2022-03-22: Inputs: Fix mouse position issues when dragging outside of boundaries. SDL_CaptureMouse() erroneously still gives out LEAVE events when hovering OS decorations.
//  2022-03-22: Inputs: Added support for extra mouse buttons (SDL_BUTTON_X1/SDL_BUTTON_X2).
//  2022-02-04: Added SDL_Renderer* parameter to ImGui_ImplSDL2_InitForSDLRenderer(), so we can use SDL_GetRendererOutputSize() instead of SDL_GL_GetDrawableSize() when bound to a SDL_Renderer.
//  2022-01-26: Inputs: replaced short-lived io.AddKeyModsEvent() (added two weeks ago) with io.AddKeyEvent() using ImGuiKey_ModXXX flags. Sorry for the confusion.
//  2021-01-20: Inputs: calling new io.AddKeyAnalogEvent() for gamepad support, instead of writing directly to io.NavInputs[].
//  2022-01-17: Inputs: calling new io.AddMousePosEvent(), io.AddMouseButtonEvent(), io.AddMouseWheelEvent() API (1.87+).
//  2022-01-17: Inputs: always update key mods next and before key event (not in NewFrame) to fix input queue with very low framerates.
//  2022-01-12: Update mouse inputs using SDL_MOUSEMOTION/SDL_WINDOWEVENT_LEAVE + fallback to provide it when focused but not hovered/captured. More standard and will allow us to pass it to future input queue API.
//  2022-01-12: Maintain our own copy of MouseButtonsDown mask instead of using ImGui::IsAnyMouseDown() which will be obsoleted.
//  2022-01-10: Inputs: calling new io.AddKeyEvent(), io.AddKeyModsEvent() + io.SetKeyEventNativeData() API (1.87+). Support for full ImGuiKey range.
//  2021-08-17: Calling io.AddFocusEvent() on SDL_WINDOWEVENT_FOCUS_GAINED/SDL_WINDOWEVENT_FOCUS_LOST.
//  2021-07-29: Inputs: MousePos is correctly reported when the host platform window is hovered but not focused (using SDL_GetMouseFocus() + SDL_HINT_MOUSE_FOCUS_CLICKTHROUGH, requires SDL 2.0.5+)
//  2021-06:29: *BREAKING CHANGE* Removed 'SDL_Window* window' parameter to ImGui_ImplSDL2_NewFrame() which was unnecessary.
//  2021-06-29: Reorganized backend to pull data from a single structure to facilitate usage with multiple-contexts (all g_XXXX access changed to bd->XXXX).
//  2021-03-22: Rework global mouse pos availability check listing supported platforms explicitly, effectively fixing mouse access on Raspberry Pi. (#2837, #3950)
//  2020-05-25: Misc: Report a zero display-size when window is minimized, to be consistent with other backends.
//  2020-02-20: Inputs: Fixed mapping for ImGuiKey_KeyPadEnter (using SDL_SCANCODE_KP_ENTER instead of SDL_SCANCODE_RETURN2).
//  2019-12-17: Inputs: On Wayland, use SDL_GetMouseState (because there is no global mouse state).
//  2019-12-05: Inputs: Added support for ImGuiMouseCursor_NotAllowed mouse cursor.
//  2019-07-21: Inputs: Added mapping for ImGuiKey_KeyPadEnter.
//  2019-04-23: Inputs: Added support for SDL_GameController (if ImGuiConfigFlags_NavEnableGamepad is set by user application).
//  2019-03-12: Misc: Preserve DisplayFramebufferScale when main window is minimized.
//  2018-12-21: Inputs: Workaround for Android/iOS which don't seem to handle focus related calls.
//  2018-11-30: Misc: Setting up io.BackendPlatformName so it can be displayed in the About Window.
//  2018-11-14: Changed the signature of ImGui_ImplSDL2_ProcessEvent() to take a 'const SDL_Event*'.
//  2018-08-01: Inputs: Workaround for Emscripten which doesn't seem to handle focus related calls.
//  2018-06-29: Inputs: Added support for the ImGuiMouseCursor_Hand cursor.
//  2018-06-08: Misc: Extracted imgui_impl_sdl.cpp/.h away from the old combined SDL2+OpenGL/Vulkan examples.
//  2018-06-08: Misc: ImGui_ImplSDL2_InitForOpenGL() now takes a SDL_GLContext parameter.
//  2018-05-09: Misc: Fixed clipboard paste memory leak (we didn't call SDL_FreeMemory on the data returned by SDL_GetClipboardText).
//  2018-03-20: Misc: Setup io.BackendFlags ImGuiBackendFlags_HasMouseCursors flag + honor ImGuiConfigFlags_NoMouseCursorChange flag.
//  2018-02-16: Inputs: Added support for mouse cursors, honoring ImGui::GetMouseCursor() value.
//  2018-02-06: Misc: Removed call to ImGui::Shutdown() which is not available from 1.60 WIP, user needs to call CreateContext/DestroyContext themselves.
//  2018-02-06: Inputs: Added mapping for ImGuiKey_Space.
//  2018-02-05: Misc: Using SDL_GetPerformanceCounter() instead of SDL_GetTicks() to be able to handle very high framerate (1000+ FPS).
//  2018-02-05: Inputs: Keyboard mapping is using scancodes everywhere instead of a confusing mixture of keycodes and scancodes.
//  2018-01-20: Inputs: Added Horizontal Mouse Wheel support.
//  2018-01-19: Inputs: When available (SDL 2.0.4+) using SDL_CaptureMouse() to retrieve coordinates outside of client area when dragging. Otherwise (SDL 2.0.3 and before) testing for SDL_WINDOW_INPUT_FOCUS instead of SDL_WINDOW_MOUSE_FOCUS.
//  2018-01-18: Inputs: Added mapping for ImGuiKey_Insert.
//  2017-08-25: Inputs: MousePos set to -FLT_MAX,-FLT_MAX when mouse is unavailable/missing (instead of -1,-1).
//  2016-10-15: Misc: Added a void* user_data parameter to Clipboard function handlers.

#include "imgui.h"
#include "imgui_impl_sdl.h"

// SDL
// (the multi-viewports feature requires SDL features supported from SDL 2.0.4+. SDL 2.0.5+ is highly recommended)
#include <SDL.h>
#include <SDL_syswm.h>
#if defined(__APPLE__)
#include <TargetConditionals.h>
#endif

#if SDL_VERSION_ATLEAST(2,0,4) && !defined(__EMSCRIPTEN__) && !defined(__ANDROID__) && !(defined(__APPLE__) && TARGET_OS_IOS) && !defined(__amigaos4__)
#define SDL_HAS_CAPTURE_AND_GLOBAL_MOUSE    1
#else
#define SDL_HAS_CAPTURE_AND_GLOBAL_MOUSE    0
#endif
<<<<<<< HEAD
#define SDL_HAS_MOUSE_FOCUS_CLICKTHROUGH    SDL_VERSION_ATLEAST(2,0,5)
#define SDL_HAS_WINDOW_ALPHA                SDL_VERSION_ATLEAST(2,0,5)
#define SDL_HAS_ALWAYS_ON_TOP               SDL_VERSION_ATLEAST(2,0,5)
#define SDL_HAS_USABLE_DISPLAY_BOUNDS       SDL_VERSION_ATLEAST(2,0,5)
#define SDL_HAS_PER_MONITOR_DPI             SDL_VERSION_ATLEAST(2,0,4)
=======
>>>>>>> c261dac0
#define SDL_HAS_VULKAN                      SDL_VERSION_ATLEAST(2,0,6)
#if !SDL_HAS_VULKAN
static const Uint32 SDL_WINDOW_VULKAN = 0x10000000;
#endif

// SDL Data
struct ImGui_ImplSDL2_Data
{
    SDL_Window*     Window;
    SDL_Renderer*   Renderer;
    Uint64          Time;
    Uint32          MouseWindowID;
    int             MouseButtonsDown;
    SDL_Cursor*     MouseCursors[ImGuiMouseCursor_COUNT];
    int             PendingMouseLeaveFrame;
    char*           ClipboardTextData;
    bool            MouseCanUseGlobalState;
    bool            UseVulkan;

    ImGui_ImplSDL2_Data()   { memset((void*)this, 0, sizeof(*this)); }
};

// Backend data stored in io.BackendPlatformUserData to allow support for multiple Dear ImGui contexts
// It is STRONGLY preferred that you use docking branch with multi-viewports (== single Dear ImGui context + multiple windows) instead of multiple Dear ImGui contexts.
// FIXME: multi-context support is not well tested and probably dysfunctional in this backend.
// FIXME: some shared resources (mouse cursor shape, gamepad) are mishandled when using multi-context.
static ImGui_ImplSDL2_Data* ImGui_ImplSDL2_GetBackendData()
{
    return ImGui::GetCurrentContext() ? (ImGui_ImplSDL2_Data*)ImGui::GetIO().BackendPlatformUserData : NULL;
}

// Forward Declarations
static void ImGui_ImplSDL2_UpdateMonitors();
static void ImGui_ImplSDL2_InitPlatformInterface(SDL_Window* window, void* sdl_gl_context);
static void ImGui_ImplSDL2_ShutdownPlatformInterface();

// Functions
static const char* ImGui_ImplSDL2_GetClipboardText(void*)
{
    ImGui_ImplSDL2_Data* bd = ImGui_ImplSDL2_GetBackendData();
    if (bd->ClipboardTextData)
        SDL_free(bd->ClipboardTextData);
    bd->ClipboardTextData = SDL_GetClipboardText();
    return bd->ClipboardTextData;
}

static void ImGui_ImplSDL2_SetClipboardText(void*, const char* text)
{
    SDL_SetClipboardText(text);
}

static ImGuiKey ImGui_ImplSDL2_KeycodeToImGuiKey(int keycode)
{
    switch (keycode)
    {
        case SDLK_TAB: return ImGuiKey_Tab;
        case SDLK_LEFT: return ImGuiKey_LeftArrow;
        case SDLK_RIGHT: return ImGuiKey_RightArrow;
        case SDLK_UP: return ImGuiKey_UpArrow;
        case SDLK_DOWN: return ImGuiKey_DownArrow;
        case SDLK_PAGEUP: return ImGuiKey_PageUp;
        case SDLK_PAGEDOWN: return ImGuiKey_PageDown;
        case SDLK_HOME: return ImGuiKey_Home;
        case SDLK_END: return ImGuiKey_End;
        case SDLK_INSERT: return ImGuiKey_Insert;
        case SDLK_DELETE: return ImGuiKey_Delete;
        case SDLK_BACKSPACE: return ImGuiKey_Backspace;
        case SDLK_SPACE: return ImGuiKey_Space;
        case SDLK_RETURN: return ImGuiKey_Enter;
        case SDLK_ESCAPE: return ImGuiKey_Escape;
        case SDLK_QUOTE: return ImGuiKey_Apostrophe;
        case SDLK_COMMA: return ImGuiKey_Comma;
        case SDLK_MINUS: return ImGuiKey_Minus;
        case SDLK_PERIOD: return ImGuiKey_Period;
        case SDLK_SLASH: return ImGuiKey_Slash;
        case SDLK_SEMICOLON: return ImGuiKey_Semicolon;
        case SDLK_EQUALS: return ImGuiKey_Equal;
        case SDLK_LEFTBRACKET: return ImGuiKey_LeftBracket;
        case SDLK_BACKSLASH: return ImGuiKey_Backslash;
        case SDLK_RIGHTBRACKET: return ImGuiKey_RightBracket;
        case SDLK_BACKQUOTE: return ImGuiKey_GraveAccent;
        case SDLK_CAPSLOCK: return ImGuiKey_CapsLock;
        case SDLK_SCROLLLOCK: return ImGuiKey_ScrollLock;
        case SDLK_NUMLOCKCLEAR: return ImGuiKey_NumLock;
        case SDLK_PRINTSCREEN: return ImGuiKey_PrintScreen;
        case SDLK_PAUSE: return ImGuiKey_Pause;
        case SDLK_KP_0: return ImGuiKey_Keypad0;
        case SDLK_KP_1: return ImGuiKey_Keypad1;
        case SDLK_KP_2: return ImGuiKey_Keypad2;
        case SDLK_KP_3: return ImGuiKey_Keypad3;
        case SDLK_KP_4: return ImGuiKey_Keypad4;
        case SDLK_KP_5: return ImGuiKey_Keypad5;
        case SDLK_KP_6: return ImGuiKey_Keypad6;
        case SDLK_KP_7: return ImGuiKey_Keypad7;
        case SDLK_KP_8: return ImGuiKey_Keypad8;
        case SDLK_KP_9: return ImGuiKey_Keypad9;
        case SDLK_KP_PERIOD: return ImGuiKey_KeypadDecimal;
        case SDLK_KP_DIVIDE: return ImGuiKey_KeypadDivide;
        case SDLK_KP_MULTIPLY: return ImGuiKey_KeypadMultiply;
        case SDLK_KP_MINUS: return ImGuiKey_KeypadSubtract;
        case SDLK_KP_PLUS: return ImGuiKey_KeypadAdd;
        case SDLK_KP_ENTER: return ImGuiKey_KeypadEnter;
        case SDLK_KP_EQUALS: return ImGuiKey_KeypadEqual;
        case SDLK_LCTRL: return ImGuiKey_LeftCtrl;
        case SDLK_LSHIFT: return ImGuiKey_LeftShift;
        case SDLK_LALT: return ImGuiKey_LeftAlt;
        case SDLK_LGUI: return ImGuiKey_LeftSuper;
        case SDLK_RCTRL: return ImGuiKey_RightCtrl;
        case SDLK_RSHIFT: return ImGuiKey_RightShift;
        case SDLK_RALT: return ImGuiKey_RightAlt;
        case SDLK_RGUI: return ImGuiKey_RightSuper;
        case SDLK_APPLICATION: return ImGuiKey_Menu;
        case SDLK_0: return ImGuiKey_0;
        case SDLK_1: return ImGuiKey_1;
        case SDLK_2: return ImGuiKey_2;
        case SDLK_3: return ImGuiKey_3;
        case SDLK_4: return ImGuiKey_4;
        case SDLK_5: return ImGuiKey_5;
        case SDLK_6: return ImGuiKey_6;
        case SDLK_7: return ImGuiKey_7;
        case SDLK_8: return ImGuiKey_8;
        case SDLK_9: return ImGuiKey_9;
        case SDLK_a: return ImGuiKey_A;
        case SDLK_b: return ImGuiKey_B;
        case SDLK_c: return ImGuiKey_C;
        case SDLK_d: return ImGuiKey_D;
        case SDLK_e: return ImGuiKey_E;
        case SDLK_f: return ImGuiKey_F;
        case SDLK_g: return ImGuiKey_G;
        case SDLK_h: return ImGuiKey_H;
        case SDLK_i: return ImGuiKey_I;
        case SDLK_j: return ImGuiKey_J;
        case SDLK_k: return ImGuiKey_K;
        case SDLK_l: return ImGuiKey_L;
        case SDLK_m: return ImGuiKey_M;
        case SDLK_n: return ImGuiKey_N;
        case SDLK_o: return ImGuiKey_O;
        case SDLK_p: return ImGuiKey_P;
        case SDLK_q: return ImGuiKey_Q;
        case SDLK_r: return ImGuiKey_R;
        case SDLK_s: return ImGuiKey_S;
        case SDLK_t: return ImGuiKey_T;
        case SDLK_u: return ImGuiKey_U;
        case SDLK_v: return ImGuiKey_V;
        case SDLK_w: return ImGuiKey_W;
        case SDLK_x: return ImGuiKey_X;
        case SDLK_y: return ImGuiKey_Y;
        case SDLK_z: return ImGuiKey_Z;
        case SDLK_F1: return ImGuiKey_F1;
        case SDLK_F2: return ImGuiKey_F2;
        case SDLK_F3: return ImGuiKey_F3;
        case SDLK_F4: return ImGuiKey_F4;
        case SDLK_F5: return ImGuiKey_F5;
        case SDLK_F6: return ImGuiKey_F6;
        case SDLK_F7: return ImGuiKey_F7;
        case SDLK_F8: return ImGuiKey_F8;
        case SDLK_F9: return ImGuiKey_F9;
        case SDLK_F10: return ImGuiKey_F10;
        case SDLK_F11: return ImGuiKey_F11;
        case SDLK_F12: return ImGuiKey_F12;
    }
    return ImGuiKey_None;
}

static void ImGui_ImplSDL2_UpdateKeyModifiers(SDL_Keymod sdl_key_mods)
{
    ImGuiIO& io = ImGui::GetIO();
    io.AddKeyEvent(ImGuiMod_Ctrl, (sdl_key_mods & KMOD_CTRL) != 0);
    io.AddKeyEvent(ImGuiMod_Shift, (sdl_key_mods & KMOD_SHIFT) != 0);
    io.AddKeyEvent(ImGuiMod_Alt, (sdl_key_mods & KMOD_ALT) != 0);
    io.AddKeyEvent(ImGuiMod_Super, (sdl_key_mods & KMOD_GUI) != 0);
}

// You can read the io.WantCaptureMouse, io.WantCaptureKeyboard flags to tell if dear imgui wants to use your inputs.
// - When io.WantCaptureMouse is true, do not dispatch mouse input data to your main application, or clear/overwrite your copy of the mouse data.
// - When io.WantCaptureKeyboard is true, do not dispatch keyboard input data to your main application, or clear/overwrite your copy of the keyboard data.
// Generally you may always pass all inputs to dear imgui, and hide them from your application based on those two flags.
// If you have multiple SDL events and some of them are not meant to be used by dear imgui, you may need to filter events based on their windowID field.
bool ImGui_ImplSDL2_ProcessEvent(const SDL_Event* event)
{
    ImGuiIO& io = ImGui::GetIO();
    ImGui_ImplSDL2_Data* bd = ImGui_ImplSDL2_GetBackendData();

    switch (event->type)
    {
        case SDL_MOUSEMOTION:
        {
            ImVec2 mouse_pos((float)event->motion.x, (float)event->motion.y);
            if (io.ConfigFlags & ImGuiConfigFlags_ViewportsEnable)
            {
                int window_x, window_y;
                SDL_GetWindowPosition(SDL_GetWindowFromID(event->motion.windowID), &window_x, &window_y);
                mouse_pos.x += window_x;
                mouse_pos.y += window_y;
            }
            io.AddMousePosEvent(mouse_pos.x, mouse_pos.y);
            return true;
        }
        case SDL_MOUSEWHEEL:
        {
            float wheel_x = (event->wheel.x > 0) ? 1.0f : (event->wheel.x < 0) ? -1.0f : 0.0f;
            float wheel_y = (event->wheel.y > 0) ? 1.0f : (event->wheel.y < 0) ? -1.0f : 0.0f;
            io.AddMouseWheelEvent(wheel_x, wheel_y);
            return true;
        }
        case SDL_MOUSEBUTTONDOWN:
        case SDL_MOUSEBUTTONUP:
        {
            int mouse_button = -1;
            if (event->button.button == SDL_BUTTON_LEFT) { mouse_button = 0; }
            if (event->button.button == SDL_BUTTON_RIGHT) { mouse_button = 1; }
            if (event->button.button == SDL_BUTTON_MIDDLE) { mouse_button = 2; }
            if (event->button.button == SDL_BUTTON_X1) { mouse_button = 3; }
            if (event->button.button == SDL_BUTTON_X2) { mouse_button = 4; }
            if (mouse_button == -1)
                break;
            io.AddMouseButtonEvent(mouse_button, (event->type == SDL_MOUSEBUTTONDOWN));
            bd->MouseButtonsDown = (event->type == SDL_MOUSEBUTTONDOWN) ? (bd->MouseButtonsDown | (1 << mouse_button)) : (bd->MouseButtonsDown & ~(1 << mouse_button));
            return true;
        }
        case SDL_TEXTINPUT:
        {
            io.AddInputCharactersUTF8(event->text.text);
            return true;
        }
        case SDL_KEYDOWN:
        case SDL_KEYUP:
        {
            ImGui_ImplSDL2_UpdateKeyModifiers((SDL_Keymod)event->key.keysym.mod);
            ImGuiKey key = ImGui_ImplSDL2_KeycodeToImGuiKey(event->key.keysym.sym);
            io.AddKeyEvent(key, (event->type == SDL_KEYDOWN));
            io.SetKeyEventNativeData(key, event->key.keysym.sym, event->key.keysym.scancode, event->key.keysym.scancode); // To support legacy indexing (<1.87 user code). Legacy backend uses SDLK_*** as indices to IsKeyXXX() functions.
            return true;
        }
        case SDL_WINDOWEVENT:
        {
            // - When capturing mouse, SDL will send a bunch of conflicting LEAVE/ENTER event on every mouse move, but the final ENTER tends to be right.
            // - However we won't get a correct LEAVE event for a captured window.
            // - In some cases, when detaching a window from main viewport SDL may send SDL_WINDOWEVENT_ENTER one frame too late,
            //   causing SDL_WINDOWEVENT_LEAVE on previous frame to interrupt drag operation by clear mouse position. This is why
            //   we delay process the SDL_WINDOWEVENT_LEAVE events by one frame. See issue #5012 for details.
            Uint8 window_event = event->window.event;
            if (window_event == SDL_WINDOWEVENT_ENTER)
            {
                bd->MouseWindowID = event->window.windowID;
                bd->PendingMouseLeaveFrame = 0;
            }
            if (window_event == SDL_WINDOWEVENT_LEAVE)
                bd->PendingMouseLeaveFrame = ImGui::GetFrameCount() + 1;
            if (window_event == SDL_WINDOWEVENT_FOCUS_GAINED)
                io.AddFocusEvent(true);
            else if (window_event == SDL_WINDOWEVENT_FOCUS_LOST)
                io.AddFocusEvent(false);
            if (window_event == SDL_WINDOWEVENT_CLOSE || window_event == SDL_WINDOWEVENT_MOVED || window_event == SDL_WINDOWEVENT_RESIZED)
                if (ImGuiViewport* viewport = ImGui::FindViewportByPlatformHandle((void*)SDL_GetWindowFromID(event->window.windowID)))
                {
                    if (window_event == SDL_WINDOWEVENT_CLOSE)
                        viewport->PlatformRequestClose = true;
                    if (window_event == SDL_WINDOWEVENT_MOVED)
                        viewport->PlatformRequestMove = true;
                    if (window_event == SDL_WINDOWEVENT_RESIZED)
                        viewport->PlatformRequestResize = true;
                    return true;
                }
            return true;
        }
    }
    return false;
}

static bool ImGui_ImplSDL2_Init(SDL_Window* window, SDL_Renderer* renderer, void* sdl_gl_context)
{
    ImGuiIO& io = ImGui::GetIO();
    IM_ASSERT(io.BackendPlatformUserData == NULL && "Already initialized a platform backend!");

    // Check and store if we are on a SDL backend that supports global mouse position
    // ("wayland" and "rpi" don't support it, but we chose to use a white-list instead of a black-list)
    bool mouse_can_use_global_state = false;
#if SDL_HAS_CAPTURE_AND_GLOBAL_MOUSE
    const char* sdl_backend = SDL_GetCurrentVideoDriver();
    const char* global_mouse_whitelist[] = { "windows", "cocoa", "x11", "DIVE", "VMAN" };
    for (int n = 0; n < IM_ARRAYSIZE(global_mouse_whitelist); n++)
        if (strncmp(sdl_backend, global_mouse_whitelist[n], strlen(global_mouse_whitelist[n])) == 0)
            mouse_can_use_global_state = true;
#endif

    // Setup backend capabilities flags
    ImGui_ImplSDL2_Data* bd = IM_NEW(ImGui_ImplSDL2_Data)();
    io.BackendPlatformUserData = (void*)bd;
    io.BackendPlatformName = "imgui_impl_sdl";
    io.BackendFlags |= ImGuiBackendFlags_HasMouseCursors;           // We can honor GetMouseCursor() values (optional)
    io.BackendFlags |= ImGuiBackendFlags_HasSetMousePos;            // We can honor io.WantSetMousePos requests (optional, rarely used)
    if (mouse_can_use_global_state)
        io.BackendFlags |= ImGuiBackendFlags_PlatformHasViewports;  // We can create multi-viewports on the Platform side (optional)

    // SDL on Linux/OSX doesn't report events for unfocused windows (see https://github.com/ocornut/imgui/issues/4960)
#ifndef __APPLE__
    if (mouse_can_use_global_state)
        io.BackendFlags |= ImGuiBackendFlags_HasMouseHoveredViewport;// We can call io.AddMouseViewportEvent() with correct data (optional)
#endif

    bd->Window = window;
    bd->Renderer = renderer;
    bd->MouseCanUseGlobalState = mouse_can_use_global_state;

    io.SetClipboardTextFn = ImGui_ImplSDL2_SetClipboardText;
    io.GetClipboardTextFn = ImGui_ImplSDL2_GetClipboardText;
    io.ClipboardUserData = NULL;

    // Load mouse cursors
    bd->MouseCursors[ImGuiMouseCursor_Arrow] = SDL_CreateSystemCursor(SDL_SYSTEM_CURSOR_ARROW);
    bd->MouseCursors[ImGuiMouseCursor_TextInput] = SDL_CreateSystemCursor(SDL_SYSTEM_CURSOR_IBEAM);
    bd->MouseCursors[ImGuiMouseCursor_ResizeAll] = SDL_CreateSystemCursor(SDL_SYSTEM_CURSOR_SIZEALL);
    bd->MouseCursors[ImGuiMouseCursor_ResizeNS] = SDL_CreateSystemCursor(SDL_SYSTEM_CURSOR_SIZENS);
    bd->MouseCursors[ImGuiMouseCursor_ResizeEW] = SDL_CreateSystemCursor(SDL_SYSTEM_CURSOR_SIZEWE);
    bd->MouseCursors[ImGuiMouseCursor_ResizeNESW] = SDL_CreateSystemCursor(SDL_SYSTEM_CURSOR_SIZENESW);
    bd->MouseCursors[ImGuiMouseCursor_ResizeNWSE] = SDL_CreateSystemCursor(SDL_SYSTEM_CURSOR_SIZENWSE);
    bd->MouseCursors[ImGuiMouseCursor_Hand] = SDL_CreateSystemCursor(SDL_SYSTEM_CURSOR_HAND);
    bd->MouseCursors[ImGuiMouseCursor_NotAllowed] = SDL_CreateSystemCursor(SDL_SYSTEM_CURSOR_NO);

    // Set platform dependent data in viewport
    // Our mouse update function expect PlatformHandle to be filled for the main viewport
    ImGuiViewport* main_viewport = ImGui::GetMainViewport();
    main_viewport->PlatformHandle = (void*)window;
    main_viewport->PlatformHandleRaw = NULL;
    SDL_SysWMinfo info;
    SDL_VERSION(&info.version);
    if (SDL_GetWindowWMInfo(window, &info))
    {
#ifdef _WIN32
        main_viewport->PlatformHandleRaw = (void*)info.info.win.window;
#elif defined(__APPLE__) && defined(SDL_VIDEO_DRIVER_COCOA)
        main_viewport->PlatformHandleRaw = (void*)info.info.cocoa.window;
#endif
    }

    // From 2.0.5: Set SDL hint to receive mouse click events on window focus, otherwise SDL doesn't emit the event.
    // Without this, when clicking to gain focus, our widgets wouldn't activate even though they showed as hovered.
    // (This is unfortunately a global SDL setting, so enabling it might have a side-effect on your application.
    // It is unlikely to make a difference, but if your app absolutely needs to ignore the initial on-focus click:
    // you can ignore SDL_MOUSEBUTTONDOWN events coming right after a SDL_WINDOWEVENT_FOCUS_GAINED)
#ifdef SDL_HINT_MOUSE_FOCUS_CLICKTHROUGH
    SDL_SetHint(SDL_HINT_MOUSE_FOCUS_CLICKTHROUGH, "1");
#endif

<<<<<<< HEAD
    // Update monitors
    ImGui_ImplSDL2_UpdateMonitors();

    // We need SDL_CaptureMouse(), SDL_GetGlobalMouseState() from SDL 2.0.4+ to support multiple viewports.
    // We left the call to ImGui_ImplSDL2_InitPlatformInterface() outside of #ifdef to avoid unused-function warnings.
    if ((io.ConfigFlags & ImGuiConfigFlags_ViewportsEnable) && (io.BackendFlags & ImGuiBackendFlags_PlatformHasViewports))
        ImGui_ImplSDL2_InitPlatformInterface(window, sdl_gl_context);
=======
    // From 2.0.22: Disable auto-capture, this is preventing drag and drop across multiple windows (see #5710)
#ifdef SDL_HINT_MOUSE_AUTO_CAPTURE
    SDL_SetHint(SDL_HINT_MOUSE_AUTO_CAPTURE, "0");
#endif
>>>>>>> c261dac0

    return true;
}

bool ImGui_ImplSDL2_InitForOpenGL(SDL_Window* window, void* sdl_gl_context)
{
    return ImGui_ImplSDL2_Init(window, NULL, sdl_gl_context);
}

bool ImGui_ImplSDL2_InitForVulkan(SDL_Window* window)
{
#if !SDL_HAS_VULKAN
    IM_ASSERT(0 && "Unsupported");
#endif
    if (!ImGui_ImplSDL2_Init(window, NULL, NULL))
        return false;
    ImGui_ImplSDL2_Data* bd = ImGui_ImplSDL2_GetBackendData();
    bd->UseVulkan = true;
    return true;
}

bool ImGui_ImplSDL2_InitForD3D(SDL_Window* window)
{
#if !defined(_WIN32)
    IM_ASSERT(0 && "Unsupported");
#endif
    return ImGui_ImplSDL2_Init(window, NULL, NULL);
}

bool ImGui_ImplSDL2_InitForMetal(SDL_Window* window)
{
    return ImGui_ImplSDL2_Init(window, NULL, NULL);
}

bool ImGui_ImplSDL2_InitForSDLRenderer(SDL_Window* window, SDL_Renderer* renderer)
{
    return ImGui_ImplSDL2_Init(window, renderer, NULL);
}

void ImGui_ImplSDL2_Shutdown()
{
    ImGui_ImplSDL2_Data* bd = ImGui_ImplSDL2_GetBackendData();
    IM_ASSERT(bd != NULL && "No platform backend to shutdown, or already shutdown?");
    ImGuiIO& io = ImGui::GetIO();

    ImGui_ImplSDL2_ShutdownPlatformInterface();

    if (bd->ClipboardTextData)
        SDL_free(bd->ClipboardTextData);
    for (ImGuiMouseCursor cursor_n = 0; cursor_n < ImGuiMouseCursor_COUNT; cursor_n++)
        SDL_FreeCursor(bd->MouseCursors[cursor_n]);

    io.BackendPlatformName = NULL;
    io.BackendPlatformUserData = NULL;
    IM_DELETE(bd);
}

// This code is incredibly messy because some of the functions we need for full viewport support are not available in SDL < 2.0.4.
static void ImGui_ImplSDL2_UpdateMouseData()
{
    ImGui_ImplSDL2_Data* bd = ImGui_ImplSDL2_GetBackendData();
    ImGuiIO& io = ImGui::GetIO();

    // We forward mouse input when hovered or captured (via SDL_MOUSEMOTION) or when focused (below)
#if SDL_HAS_CAPTURE_AND_GLOBAL_MOUSE
    // SDL_CaptureMouse() let the OS know e.g. that our imgui drag outside the SDL window boundaries shouldn't e.g. trigger other operations outside
    SDL_CaptureMouse((bd->MouseButtonsDown != 0 && ImGui::GetDragDropPayload() == NULL) ? SDL_TRUE : SDL_FALSE);
    SDL_Window* focused_window = SDL_GetKeyboardFocus();
    const bool is_app_focused = (focused_window && (bd->Window == focused_window || ImGui::FindViewportByPlatformHandle((void*)focused_window)));
#else
    SDL_Window* focused_window = bd->Window;
    const bool is_app_focused = (SDL_GetWindowFlags(bd->Window) & SDL_WINDOW_INPUT_FOCUS) != 0; // SDL 2.0.3 and non-windowed systems: single-viewport only
#endif

    if (is_app_focused)
    {
        // (Optional) Set OS mouse position from Dear ImGui if requested (rarely used, only when ImGuiConfigFlags_NavEnableSetMousePos is enabled by user)
        if (io.WantSetMousePos)
        {
#if SDL_HAS_CAPTURE_AND_GLOBAL_MOUSE
            if (io.ConfigFlags & ImGuiConfigFlags_ViewportsEnable)
                SDL_WarpMouseGlobal((int)io.MousePos.x, (int)io.MousePos.y);
            else
#endif
                SDL_WarpMouseInWindow(bd->Window, (int)io.MousePos.x, (int)io.MousePos.y);
        }

        // (Optional) Fallback to provide mouse position when focused (SDL_MOUSEMOTION already provides this when hovered or captured)
        if (bd->MouseCanUseGlobalState && bd->MouseButtonsDown == 0)
        {
            // Single-viewport mode: mouse position in client window coordinates (io.MousePos is (0,0) when the mouse is on the upper-left corner of the app window)
            // Multi-viewport mode: mouse position in OS absolute coordinates (io.MousePos is (0,0) when the mouse is on the upper-left of the primary monitor)
            int mouse_x, mouse_y, window_x, window_y;
            SDL_GetGlobalMouseState(&mouse_x, &mouse_y);
            if (!(io.ConfigFlags & ImGuiConfigFlags_ViewportsEnable))
            {
                SDL_GetWindowPosition(focused_window, &window_x, &window_y);
                mouse_x -= window_x;
                mouse_y -= window_y;
            }
            io.AddMousePosEvent((float)mouse_x, (float)mouse_y);
        }
    }

    // (Optional) When using multiple viewports: call io.AddMouseViewportEvent() with the viewport the OS mouse cursor is hovering.
    // If ImGuiBackendFlags_HasMouseHoveredViewport is not set by the backend, Dear imGui will ignore this field and infer the information using its flawed heuristic.
    // - [!] SDL backend does NOT correctly ignore viewports with the _NoInputs flag.
    //       Some backend are not able to handle that correctly. If a backend report an hovered viewport that has the _NoInputs flag (e.g. when dragging a window
    //       for docking, the viewport has the _NoInputs flag in order to allow us to find the viewport under), then Dear ImGui is forced to ignore the value reported
    //       by the backend, and use its flawed heuristic to guess the viewport behind.
    // - [X] SDL backend correctly reports this regardless of another viewport behind focused and dragged from (we need this to find a useful drag and drop target).
    if (io.BackendFlags & ImGuiBackendFlags_HasMouseHoveredViewport)
    {
        ImGuiID mouse_viewport_id = 0;
        if (SDL_Window* sdl_mouse_window = SDL_GetWindowFromID(bd->MouseWindowID))
            if (ImGuiViewport* mouse_viewport = ImGui::FindViewportByPlatformHandle((void*)sdl_mouse_window))
                mouse_viewport_id = mouse_viewport->ID;
        io.AddMouseViewportEvent(mouse_viewport_id);
    }
}

static void ImGui_ImplSDL2_UpdateMouseCursor()
{
    ImGuiIO& io = ImGui::GetIO();
    if (io.ConfigFlags & ImGuiConfigFlags_NoMouseCursorChange)
        return;
    ImGui_ImplSDL2_Data* bd = ImGui_ImplSDL2_GetBackendData();

    ImGuiMouseCursor imgui_cursor = ImGui::GetMouseCursor();
    if (io.MouseDrawCursor || imgui_cursor == ImGuiMouseCursor_None)
    {
        // Hide OS mouse cursor if imgui is drawing it or if it wants no cursor
        SDL_ShowCursor(SDL_FALSE);
    }
    else
    {
        // Show OS mouse cursor
        SDL_SetCursor(bd->MouseCursors[imgui_cursor] ? bd->MouseCursors[imgui_cursor] : bd->MouseCursors[ImGuiMouseCursor_Arrow]);
        SDL_ShowCursor(SDL_TRUE);
    }
}

static void ImGui_ImplSDL2_UpdateGamepads()
{
    ImGuiIO& io = ImGui::GetIO();
    if ((io.ConfigFlags & ImGuiConfigFlags_NavEnableGamepad) == 0) // FIXME: Technically feeding gamepad shouldn't depend on this now that they are regular inputs.
        return;

    // Get gamepad
    io.BackendFlags &= ~ImGuiBackendFlags_HasGamepad;
    SDL_GameController* game_controller = SDL_GameControllerOpen(0);
    if (!game_controller)
        return;
    io.BackendFlags |= ImGuiBackendFlags_HasGamepad;

    // Update gamepad inputs
    #define IM_SATURATE(V)                      (V < 0.0f ? 0.0f : V > 1.0f ? 1.0f : V)
    #define MAP_BUTTON(KEY_NO, BUTTON_NO)       { io.AddKeyEvent(KEY_NO, SDL_GameControllerGetButton(game_controller, BUTTON_NO) != 0); }
    #define MAP_ANALOG(KEY_NO, AXIS_NO, V0, V1) { float vn = (float)(SDL_GameControllerGetAxis(game_controller, AXIS_NO) - V0) / (float)(V1 - V0); vn = IM_SATURATE(vn); io.AddKeyAnalogEvent(KEY_NO, vn > 0.1f, vn); }
    const int thumb_dead_zone = 8000;           // SDL_gamecontroller.h suggests using this value.
    MAP_BUTTON(ImGuiKey_GamepadStart,           SDL_CONTROLLER_BUTTON_START);
    MAP_BUTTON(ImGuiKey_GamepadBack,            SDL_CONTROLLER_BUTTON_BACK);
    MAP_BUTTON(ImGuiKey_GamepadFaceLeft,        SDL_CONTROLLER_BUTTON_X);              // Xbox X, PS Square
    MAP_BUTTON(ImGuiKey_GamepadFaceRight,       SDL_CONTROLLER_BUTTON_B);              // Xbox B, PS Circle
    MAP_BUTTON(ImGuiKey_GamepadFaceUp,          SDL_CONTROLLER_BUTTON_Y);              // Xbox Y, PS Triangle
    MAP_BUTTON(ImGuiKey_GamepadFaceDown,        SDL_CONTROLLER_BUTTON_A);              // Xbox A, PS Cross
    MAP_BUTTON(ImGuiKey_GamepadDpadLeft,        SDL_CONTROLLER_BUTTON_DPAD_LEFT);
    MAP_BUTTON(ImGuiKey_GamepadDpadRight,       SDL_CONTROLLER_BUTTON_DPAD_RIGHT);
    MAP_BUTTON(ImGuiKey_GamepadDpadUp,          SDL_CONTROLLER_BUTTON_DPAD_UP);
    MAP_BUTTON(ImGuiKey_GamepadDpadDown,        SDL_CONTROLLER_BUTTON_DPAD_DOWN);
    MAP_BUTTON(ImGuiKey_GamepadL1,              SDL_CONTROLLER_BUTTON_LEFTSHOULDER);
    MAP_BUTTON(ImGuiKey_GamepadR1,              SDL_CONTROLLER_BUTTON_RIGHTSHOULDER);
    MAP_ANALOG(ImGuiKey_GamepadL2,              SDL_CONTROLLER_AXIS_TRIGGERLEFT,  0.0f, 32767);
    MAP_ANALOG(ImGuiKey_GamepadR2,              SDL_CONTROLLER_AXIS_TRIGGERRIGHT, 0.0f, 32767);
    MAP_BUTTON(ImGuiKey_GamepadL3,              SDL_CONTROLLER_BUTTON_LEFTSTICK);
    MAP_BUTTON(ImGuiKey_GamepadR3,              SDL_CONTROLLER_BUTTON_RIGHTSTICK);
    MAP_ANALOG(ImGuiKey_GamepadLStickLeft,      SDL_CONTROLLER_AXIS_LEFTX,  -thumb_dead_zone, -32768);
    MAP_ANALOG(ImGuiKey_GamepadLStickRight,     SDL_CONTROLLER_AXIS_LEFTX,  +thumb_dead_zone, +32767);
    MAP_ANALOG(ImGuiKey_GamepadLStickUp,        SDL_CONTROLLER_AXIS_LEFTY,  -thumb_dead_zone, -32768);
    MAP_ANALOG(ImGuiKey_GamepadLStickDown,      SDL_CONTROLLER_AXIS_LEFTY,  +thumb_dead_zone, +32767);
    MAP_ANALOG(ImGuiKey_GamepadRStickLeft,      SDL_CONTROLLER_AXIS_RIGHTX, -thumb_dead_zone, -32768);
    MAP_ANALOG(ImGuiKey_GamepadRStickRight,     SDL_CONTROLLER_AXIS_RIGHTX, +thumb_dead_zone, +32767);
    MAP_ANALOG(ImGuiKey_GamepadRStickUp,        SDL_CONTROLLER_AXIS_RIGHTY, -thumb_dead_zone, -32768);
    MAP_ANALOG(ImGuiKey_GamepadRStickDown,      SDL_CONTROLLER_AXIS_RIGHTY, +thumb_dead_zone, +32767);
    #undef MAP_BUTTON
    #undef MAP_ANALOG
}

// FIXME-PLATFORM: SDL doesn't have an event to notify the application of display/monitor changes
static void ImGui_ImplSDL2_UpdateMonitors()
{
    ImGuiPlatformIO& platform_io = ImGui::GetPlatformIO();
    platform_io.Monitors.resize(0);
    int display_count = SDL_GetNumVideoDisplays();
    for (int n = 0; n < display_count; n++)
    {
        // Warning: the validity of monitor DPI information on Windows depends on the application DPI awareness settings, which generally needs to be set in the manifest or at runtime.
        ImGuiPlatformMonitor monitor;
        SDL_Rect r;
        SDL_GetDisplayBounds(n, &r);
        monitor.MainPos = monitor.WorkPos = ImVec2((float)r.x, (float)r.y);
        monitor.MainSize = monitor.WorkSize = ImVec2((float)r.w, (float)r.h);
#if SDL_HAS_USABLE_DISPLAY_BOUNDS
        SDL_GetDisplayUsableBounds(n, &r);
        monitor.WorkPos = ImVec2((float)r.x, (float)r.y);
        monitor.WorkSize = ImVec2((float)r.w, (float)r.h);
#endif
#if SDL_HAS_PER_MONITOR_DPI
        // FIXME-VIEWPORT: On MacOS SDL reports actual monitor DPI scale, ignoring OS configuration. We may want to set
        //  DpiScale to cocoa_window.backingScaleFactor here.
        float dpi = 0.0f;
        if (!SDL_GetDisplayDPI(n, &dpi, NULL, NULL))
            monitor.DpiScale = dpi / 96.0f;
#endif
        platform_io.Monitors.push_back(monitor);
    }
}

void ImGui_ImplSDL2_NewFrame()
{
    ImGui_ImplSDL2_Data* bd = ImGui_ImplSDL2_GetBackendData();
    IM_ASSERT(bd != NULL && "Did you call ImGui_ImplSDL2_Init()?");
    ImGuiIO& io = ImGui::GetIO();

    // Setup display size (every frame to accommodate for window resizing)
    int w, h;
    int display_w, display_h;
    SDL_GetWindowSize(bd->Window, &w, &h);
    if (SDL_GetWindowFlags(bd->Window) & SDL_WINDOW_MINIMIZED)
        w = h = 0;
    if (bd->Renderer != NULL)
        SDL_GetRendererOutputSize(bd->Renderer, &display_w, &display_h);
    else
        SDL_GL_GetDrawableSize(bd->Window, &display_w, &display_h);
    io.DisplaySize = ImVec2((float)w, (float)h);
    if (w > 0 && h > 0)
        io.DisplayFramebufferScale = ImVec2((float)display_w / w, (float)display_h / h);

    // Setup time step (we don't use SDL_GetTicks() because it is using millisecond resolution)
    static Uint64 frequency = SDL_GetPerformanceFrequency();
    Uint64 current_time = SDL_GetPerformanceCounter();
    io.DeltaTime = bd->Time > 0 ? (float)((double)(current_time - bd->Time) / frequency) : (float)(1.0f / 60.0f);
    bd->Time = current_time;

    if (bd->PendingMouseLeaveFrame && bd->PendingMouseLeaveFrame >= ImGui::GetFrameCount() && bd->MouseButtonsDown == 0)
    {
        bd->MouseWindowID = 0;
        bd->PendingMouseLeaveFrame = 0;
        io.AddMousePosEvent(-FLT_MAX, -FLT_MAX);
    }

    ImGui_ImplSDL2_UpdateMouseData();
    ImGui_ImplSDL2_UpdateMouseCursor();

    // Update game controllers (if enabled and available)
    ImGui_ImplSDL2_UpdateGamepads();
}

//--------------------------------------------------------------------------------------------------------
// MULTI-VIEWPORT / PLATFORM INTERFACE SUPPORT
// This is an _advanced_ and _optional_ feature, allowing the backend to create and handle multiple viewports simultaneously.
// If you are new to dear imgui or creating a new binding for dear imgui, it is recommended that you completely ignore this section first..
//--------------------------------------------------------------------------------------------------------

// Helper structure we store in the void* RenderUserData field of each ImGuiViewport to easily retrieve our backend data.
struct ImGui_ImplSDL2_ViewportData
{
    SDL_Window*     Window;
    Uint32          WindowID;
    bool            WindowOwned;
    SDL_GLContext   GLContext;

    ImGui_ImplSDL2_ViewportData() { Window = NULL; WindowID = 0; WindowOwned = false; GLContext = NULL; }
    ~ImGui_ImplSDL2_ViewportData() { IM_ASSERT(Window == NULL && GLContext == NULL); }
};

static void ImGui_ImplSDL2_CreateWindow(ImGuiViewport* viewport)
{
    ImGui_ImplSDL2_Data* bd = ImGui_ImplSDL2_GetBackendData();
    ImGui_ImplSDL2_ViewportData* vd = IM_NEW(ImGui_ImplSDL2_ViewportData)();
    viewport->PlatformUserData = vd;

    ImGuiViewport* main_viewport = ImGui::GetMainViewport();
    ImGui_ImplSDL2_ViewportData* main_viewport_data = (ImGui_ImplSDL2_ViewportData*)main_viewport->PlatformUserData;

    // Share GL resources with main context
    bool use_opengl = (main_viewport_data->GLContext != NULL);
    SDL_GLContext backup_context = NULL;
    if (use_opengl)
    {
        backup_context = SDL_GL_GetCurrentContext();
        SDL_GL_SetAttribute(SDL_GL_SHARE_WITH_CURRENT_CONTEXT, 1);
        SDL_GL_MakeCurrent(main_viewport_data->Window, main_viewport_data->GLContext);
    }

    Uint32 sdl_flags = 0;
    sdl_flags |= use_opengl ? SDL_WINDOW_OPENGL : (bd->UseVulkan ? SDL_WINDOW_VULKAN : 0);
    sdl_flags |= SDL_GetWindowFlags(bd->Window) & SDL_WINDOW_ALLOW_HIGHDPI;
    sdl_flags |= SDL_WINDOW_HIDDEN;
    sdl_flags |= (viewport->Flags & ImGuiViewportFlags_NoDecoration) ? SDL_WINDOW_BORDERLESS : 0;
    sdl_flags |= (viewport->Flags & ImGuiViewportFlags_NoDecoration) ? 0 : SDL_WINDOW_RESIZABLE;
#if !defined(_WIN32)
    // See SDL hack in ImGui_ImplSDL2_ShowWindow().
    sdl_flags |= (viewport->Flags & ImGuiViewportFlags_NoTaskBarIcon) ? SDL_WINDOW_SKIP_TASKBAR : 0;
#endif
#if SDL_HAS_ALWAYS_ON_TOP
    sdl_flags |= (viewport->Flags & ImGuiViewportFlags_TopMost) ? SDL_WINDOW_ALWAYS_ON_TOP : 0;
#endif
    vd->Window = SDL_CreateWindow("No Title Yet", (int)viewport->Pos.x, (int)viewport->Pos.y, (int)viewport->Size.x, (int)viewport->Size.y, sdl_flags);
    vd->WindowOwned = true;
    if (use_opengl)
    {
        vd->GLContext = SDL_GL_CreateContext(vd->Window);
        SDL_GL_SetSwapInterval(0);
    }
    if (use_opengl && backup_context)
        SDL_GL_MakeCurrent(vd->Window, backup_context);

    viewport->PlatformHandle = (void*)vd->Window;
    viewport->PlatformHandleRaw = NULL;
    SDL_SysWMinfo info;
    SDL_VERSION(&info.version);
    if (SDL_GetWindowWMInfo(vd->Window, &info))
    {
#if defined(_WIN32)
        viewport->PlatformHandleRaw = info.info.win.window;
#elif defined(__APPLE__) && defined(SDL_VIDEO_DRIVER_COCOA)
        viewport->PlatformHandleRaw = (void*)info.info.cocoa.window;
#endif
    }
}

static void ImGui_ImplSDL2_DestroyWindow(ImGuiViewport* viewport)
{
    if (ImGui_ImplSDL2_ViewportData* vd = (ImGui_ImplSDL2_ViewportData*)viewport->PlatformUserData)
    {
        if (vd->GLContext && vd->WindowOwned)
            SDL_GL_DeleteContext(vd->GLContext);
        if (vd->Window && vd->WindowOwned)
            SDL_DestroyWindow(vd->Window);
        vd->GLContext = NULL;
        vd->Window = NULL;
        IM_DELETE(vd);
    }
    viewport->PlatformUserData = viewport->PlatformHandle = NULL;
}

static void ImGui_ImplSDL2_ShowWindow(ImGuiViewport* viewport)
{
    ImGui_ImplSDL2_ViewportData* vd = (ImGui_ImplSDL2_ViewportData*)viewport->PlatformUserData;
#if defined(_WIN32)
    HWND hwnd = (HWND)viewport->PlatformHandleRaw;

    // SDL hack: Hide icon from task bar
    // Note: SDL 2.0.6+ has a SDL_WINDOW_SKIP_TASKBAR flag which is supported under Windows but the way it create the window breaks our seamless transition.
    if (viewport->Flags & ImGuiViewportFlags_NoTaskBarIcon)
    {
        LONG ex_style = ::GetWindowLong(hwnd, GWL_EXSTYLE);
        ex_style &= ~WS_EX_APPWINDOW;
        ex_style |= WS_EX_TOOLWINDOW;
        ::SetWindowLong(hwnd, GWL_EXSTYLE, ex_style);
    }

    // SDL hack: SDL always activate/focus windows :/
    if (viewport->Flags & ImGuiViewportFlags_NoFocusOnAppearing)
    {
        ::ShowWindow(hwnd, SW_SHOWNA);
        return;
    }
#endif

    SDL_ShowWindow(vd->Window);
}

static ImVec2 ImGui_ImplSDL2_GetWindowPos(ImGuiViewport* viewport)
{
    ImGui_ImplSDL2_ViewportData* vd = (ImGui_ImplSDL2_ViewportData*)viewport->PlatformUserData;
    int x = 0, y = 0;
    SDL_GetWindowPosition(vd->Window, &x, &y);
    return ImVec2((float)x, (float)y);
}

static void ImGui_ImplSDL2_SetWindowPos(ImGuiViewport* viewport, ImVec2 pos)
{
    ImGui_ImplSDL2_ViewportData* vd = (ImGui_ImplSDL2_ViewportData*)viewport->PlatformUserData;
    SDL_SetWindowPosition(vd->Window, (int)pos.x, (int)pos.y);
}

static ImVec2 ImGui_ImplSDL2_GetWindowSize(ImGuiViewport* viewport)
{
    ImGui_ImplSDL2_ViewportData* vd = (ImGui_ImplSDL2_ViewportData*)viewport->PlatformUserData;
    int w = 0, h = 0;
    SDL_GetWindowSize(vd->Window, &w, &h);
    return ImVec2((float)w, (float)h);
}

static void ImGui_ImplSDL2_SetWindowSize(ImGuiViewport* viewport, ImVec2 size)
{
    ImGui_ImplSDL2_ViewportData* vd = (ImGui_ImplSDL2_ViewportData*)viewport->PlatformUserData;
    SDL_SetWindowSize(vd->Window, (int)size.x, (int)size.y);
}

static void ImGui_ImplSDL2_SetWindowTitle(ImGuiViewport* viewport, const char* title)
{
    ImGui_ImplSDL2_ViewportData* vd = (ImGui_ImplSDL2_ViewportData*)viewport->PlatformUserData;
    SDL_SetWindowTitle(vd->Window, title);
}

#if SDL_HAS_WINDOW_ALPHA
static void ImGui_ImplSDL2_SetWindowAlpha(ImGuiViewport* viewport, float alpha)
{
    ImGui_ImplSDL2_ViewportData* vd = (ImGui_ImplSDL2_ViewportData*)viewport->PlatformUserData;
    SDL_SetWindowOpacity(vd->Window, alpha);
}
#endif

static void ImGui_ImplSDL2_SetWindowFocus(ImGuiViewport* viewport)
{
    ImGui_ImplSDL2_ViewportData* vd = (ImGui_ImplSDL2_ViewportData*)viewport->PlatformUserData;
    SDL_RaiseWindow(vd->Window);
}

static bool ImGui_ImplSDL2_GetWindowFocus(ImGuiViewport* viewport)
{
    ImGui_ImplSDL2_ViewportData* vd = (ImGui_ImplSDL2_ViewportData*)viewport->PlatformUserData;
    return (SDL_GetWindowFlags(vd->Window) & SDL_WINDOW_INPUT_FOCUS) != 0;
}

static bool ImGui_ImplSDL2_GetWindowMinimized(ImGuiViewport* viewport)
{
    ImGui_ImplSDL2_ViewportData* vd = (ImGui_ImplSDL2_ViewportData*)viewport->PlatformUserData;
    return (SDL_GetWindowFlags(vd->Window) & SDL_WINDOW_MINIMIZED) != 0;
}

static void ImGui_ImplSDL2_RenderWindow(ImGuiViewport* viewport, void*)
{
    ImGui_ImplSDL2_ViewportData* vd = (ImGui_ImplSDL2_ViewportData*)viewport->PlatformUserData;
    if (vd->GLContext)
        SDL_GL_MakeCurrent(vd->Window, vd->GLContext);
}

static void ImGui_ImplSDL2_SwapBuffers(ImGuiViewport* viewport, void*)
{
    ImGui_ImplSDL2_ViewportData* vd = (ImGui_ImplSDL2_ViewportData*)viewport->PlatformUserData;
    if (vd->GLContext)
    {
        SDL_GL_MakeCurrent(vd->Window, vd->GLContext);
        SDL_GL_SwapWindow(vd->Window);
    }
}

// Vulkan support (the Vulkan renderer needs to call a platform-side support function to create the surface)
// SDL is graceful enough to _not_ need <vulkan/vulkan.h> so we can safely include this.
#if SDL_HAS_VULKAN
#include <SDL_vulkan.h>
static int ImGui_ImplSDL2_CreateVkSurface(ImGuiViewport* viewport, ImU64 vk_instance, const void* vk_allocator, ImU64* out_vk_surface)
{
    ImGui_ImplSDL2_ViewportData* vd = (ImGui_ImplSDL2_ViewportData*)viewport->PlatformUserData;
    (void)vk_allocator;
    SDL_bool ret = SDL_Vulkan_CreateSurface(vd->Window, (VkInstance)vk_instance, (VkSurfaceKHR*)out_vk_surface);
    return ret ? 0 : 1; // ret ? VK_SUCCESS : VK_NOT_READY
}
#endif // SDL_HAS_VULKAN

static void ImGui_ImplSDL2_InitPlatformInterface(SDL_Window* window, void* sdl_gl_context)
{
    // Register platform interface (will be coupled with a renderer interface)
    ImGuiPlatformIO& platform_io = ImGui::GetPlatformIO();
    platform_io.Platform_CreateWindow = ImGui_ImplSDL2_CreateWindow;
    platform_io.Platform_DestroyWindow = ImGui_ImplSDL2_DestroyWindow;
    platform_io.Platform_ShowWindow = ImGui_ImplSDL2_ShowWindow;
    platform_io.Platform_SetWindowPos = ImGui_ImplSDL2_SetWindowPos;
    platform_io.Platform_GetWindowPos = ImGui_ImplSDL2_GetWindowPos;
    platform_io.Platform_SetWindowSize = ImGui_ImplSDL2_SetWindowSize;
    platform_io.Platform_GetWindowSize = ImGui_ImplSDL2_GetWindowSize;
    platform_io.Platform_SetWindowFocus = ImGui_ImplSDL2_SetWindowFocus;
    platform_io.Platform_GetWindowFocus = ImGui_ImplSDL2_GetWindowFocus;
    platform_io.Platform_GetWindowMinimized = ImGui_ImplSDL2_GetWindowMinimized;
    platform_io.Platform_SetWindowTitle = ImGui_ImplSDL2_SetWindowTitle;
    platform_io.Platform_RenderWindow = ImGui_ImplSDL2_RenderWindow;
    platform_io.Platform_SwapBuffers = ImGui_ImplSDL2_SwapBuffers;
#if SDL_HAS_WINDOW_ALPHA
    platform_io.Platform_SetWindowAlpha = ImGui_ImplSDL2_SetWindowAlpha;
#endif
#if SDL_HAS_VULKAN
    platform_io.Platform_CreateVkSurface = ImGui_ImplSDL2_CreateVkSurface;
#endif

    // Register main window handle (which is owned by the main application, not by us)
    // This is mostly for simplicity and consistency, so that our code (e.g. mouse handling etc.) can use same logic for main and secondary viewports.
    ImGuiViewport* main_viewport = ImGui::GetMainViewport();
    ImGui_ImplSDL2_ViewportData* vd = IM_NEW(ImGui_ImplSDL2_ViewportData)();
    vd->Window = window;
    vd->WindowID = SDL_GetWindowID(window);
    vd->WindowOwned = false;
    vd->GLContext = sdl_gl_context;
    main_viewport->PlatformUserData = vd;
    main_viewport->PlatformHandle = vd->Window;
}

static void ImGui_ImplSDL2_ShutdownPlatformInterface()
{
    ImGui::DestroyPlatformWindows();
}<|MERGE_RESOLUTION|>--- conflicted
+++ resolved
@@ -20,11 +20,8 @@
 
 // CHANGELOG
 // (minor and older changes stripped away, please see git history for details)
-<<<<<<< HEAD
 //  2022-XX-XX: Platform: Added support for multiple windows via the ImGuiPlatformIO interface.
-=======
 //  2022-09-26: Inputs: Disable SDL 2.0.22 new "auto capture" (SDL_HINT_MOUSE_AUTO_CAPTURE) which prevents drag and drop across windows for multi-viewport support + don't capture when drag and dropping. (#5710)
->>>>>>> c261dac0
 //  2022-09-26: Inputs: Renamed ImGuiKey_ModXXX introduced in 1.87 to ImGuiMod_XXX (old names still supported).
 //  2022-03-22: Inputs: Fix mouse position issues when dragging outside of boundaries. SDL_CaptureMouse() erroneously still gives out LEAVE events when hovering OS decorations.
 //  2022-03-22: Inputs: Added support for extra mouse buttons (SDL_BUTTON_X1/SDL_BUTTON_X2).
@@ -84,14 +81,10 @@
 #else
 #define SDL_HAS_CAPTURE_AND_GLOBAL_MOUSE    0
 #endif
-<<<<<<< HEAD
-#define SDL_HAS_MOUSE_FOCUS_CLICKTHROUGH    SDL_VERSION_ATLEAST(2,0,5)
 #define SDL_HAS_WINDOW_ALPHA                SDL_VERSION_ATLEAST(2,0,5)
 #define SDL_HAS_ALWAYS_ON_TOP               SDL_VERSION_ATLEAST(2,0,5)
 #define SDL_HAS_USABLE_DISPLAY_BOUNDS       SDL_VERSION_ATLEAST(2,0,5)
 #define SDL_HAS_PER_MONITOR_DPI             SDL_VERSION_ATLEAST(2,0,4)
-=======
->>>>>>> c261dac0
 #define SDL_HAS_VULKAN                      SDL_VERSION_ATLEAST(2,0,6)
 #if !SDL_HAS_VULKAN
 static const Uint32 SDL_WINDOW_VULKAN = 0x10000000;
@@ -437,7 +430,11 @@
     SDL_SetHint(SDL_HINT_MOUSE_FOCUS_CLICKTHROUGH, "1");
 #endif
 
-<<<<<<< HEAD
+    // From 2.0.22: Disable auto-capture, this is preventing drag and drop across multiple windows (see #5710)
+#ifdef SDL_HINT_MOUSE_AUTO_CAPTURE
+    SDL_SetHint(SDL_HINT_MOUSE_AUTO_CAPTURE, "0");
+#endif
+
     // Update monitors
     ImGui_ImplSDL2_UpdateMonitors();
 
@@ -445,12 +442,6 @@
     // We left the call to ImGui_ImplSDL2_InitPlatformInterface() outside of #ifdef to avoid unused-function warnings.
     if ((io.ConfigFlags & ImGuiConfigFlags_ViewportsEnable) && (io.BackendFlags & ImGuiBackendFlags_PlatformHasViewports))
         ImGui_ImplSDL2_InitPlatformInterface(window, sdl_gl_context);
-=======
-    // From 2.0.22: Disable auto-capture, this is preventing drag and drop across multiple windows (see #5710)
-#ifdef SDL_HINT_MOUSE_AUTO_CAPTURE
-    SDL_SetHint(SDL_HINT_MOUSE_AUTO_CAPTURE, "0");
-#endif
->>>>>>> c261dac0
 
     return true;
 }

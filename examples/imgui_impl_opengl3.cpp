--- conflicted
+++ resolved
@@ -189,11 +189,7 @@
 #endif
 
     // Setup viewport, orthographic projection matrix
-<<<<<<< HEAD
     // Our visible imgui space lies from draw_data->DisplayPos (top left) to draw_data->DisplayPos+data_data->DisplaySize (bottom right). DisplayMin is (0,0) for single viewport apps.
-=======
-    // Our visible imgui space lies from draw_data->DisplayPos (top left) to draw_data->DisplayPos+data_data->DisplaySize (bottom right). DisplayMin is typically (0,0) for single viewport apps.
->>>>>>> c12da2a6
     glViewport(0, 0, (GLsizei)fb_width, (GLsizei)fb_height);
     float L = draw_data->DisplayPos.x;
     float R = draw_data->DisplayPos.x + draw_data->DisplaySize.x;

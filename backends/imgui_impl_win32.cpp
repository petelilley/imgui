--- conflicted
+++ resolved
@@ -33,11 +33,8 @@
 
 // CHANGELOG
 // (minor and older changes stripped away, please see git history for details)
-<<<<<<< HEAD
 //  2021-XX-XX: Platform: Added support for multiple windows via the ImGuiPlatformIO interface.
-=======
 //  2021-03-23: Inputs: Clearing keyboard down array when losing focus (WM_KILLFOCUS).
->>>>>>> a58271c0
 //  2021-02-18: Added ImGui_ImplWin32_EnableAlphaCompositing(). Non Visual Studio users will need to link with dwmapi.lib (MinGW/gcc: use -ldwmapi).
 //  2021-02-17: Fixed ImGui_ImplWin32_EnableDpiAwareness() attempting to get SetProcessDpiAwareness from shcore.dll on Windows 8 whereas it is only supported on Windows 8.1.
 //  2021-01-25: Inputs: Dynamically loading XInput DLL.

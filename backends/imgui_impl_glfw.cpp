// dear imgui: Platform Backend for GLFW
// This needs to be used along with a Renderer (e.g. OpenGL3, Vulkan, WebGPU..)
// (Info: GLFW is a cross-platform general purpose library for handling windows, inputs, OpenGL/Vulkan graphics context creation, etc.)
// (Requires: GLFW 3.1+. Prefer GLFW 3.3+ for full feature support.)

// Implemented features:
//  [X] Platform: Clipboard support.
//  [X] Platform: Keyboard support. Since 1.87 we are using the io.AddKeyEvent() function. Pass ImGuiKey values to all key functions e.g. ImGui::IsKeyPressed(ImGuiKey_Space). [Legacy GLFW_KEY_* values will also be supported unless IMGUI_DISABLE_OBSOLETE_KEYIO is set]
//  [X] Platform: Gamepad support. Enable with 'io.ConfigFlags |= ImGuiConfigFlags_NavEnableGamepad'.
//  [X] Platform: Mouse cursor shape and visibility. Disable with 'io.ConfigFlags |= ImGuiConfigFlags_NoMouseCursorChange' (note: the resizing cursors requires GLFW 3.4+).
//  [X] Platform: Multi-viewport support (multiple windows). Enable with 'io.ConfigFlags |= ImGuiConfigFlags_ViewportsEnable'.

// Issues:
//  [ ] Platform: Multi-viewport support: ParentViewportID not honored, and so io.ConfigViewportsNoDefaultParent has no effect (minor).

// You can use unmodified imgui_impl_* files in your project. See examples/ folder for examples of using this.
// Prefer including the entire imgui/ repository into your project (either as a copy or as a submodule), and only build the backends you need.
// If you are new to Dear ImGui, read documentation from the docs/ folder + read the top of imgui.cpp.
// Read online: https://github.com/ocornut/imgui/tree/master/docs

// CHANGELOG
// (minor and older changes stripped away, please see git history for details)
<<<<<<< HEAD
//  2023-XX-XX: Platform: Added support for multiple windows via the ImGuiPlatformIO interface.
//  2023-01-18: Handle unsupported glfwGetVideoMode() call on e.g. Emscripten.
=======
//  2023-02-02: Inputs: Scaling X value on Emscripten (bug?). (#4019, #6096)
>>>>>>> 46efed8b
//  2023-01-04: Inputs: Fixed mods state on Linux when using Alt-GR text input (e.g. German keyboard layout), could lead to broken text input. Revert a 2022/01/17 change were we resumed using mods provided by GLFW, turns out they were faulty.
//  2022-11-22: Perform a dummy glfwGetError() read to cancel missing names with glfwGetKeyName(). (#5908)
//  2022-10-18: Perform a dummy glfwGetError() read to cancel missing mouse cursors errors. Using GLFW_VERSION_COMBINED directly. (#5785)
//  2022-10-11: Using 'nullptr' instead of 'NULL' as per our switch to C++11.
//  2022-09-26: Inputs: Renamed ImGuiKey_ModXXX introduced in 1.87 to ImGuiMod_XXX (old names still supported).
//  2022-09-01: Inputs: Honor GLFW_CURSOR_DISABLED by not setting mouse position.
//  2022-04-30: Inputs: Fixed ImGui_ImplGlfw_TranslateUntranslatedKey() for lower case letters on OSX.
//  2022-03-23: Inputs: Fixed a regression in 1.87 which resulted in keyboard modifiers events being reported incorrectly on Linux/X11.
//  2022-02-07: Added ImGui_ImplGlfw_InstallCallbacks()/ImGui_ImplGlfw_RestoreCallbacks() helpers to facilitate user installing callbacks after initializing backend.
//  2022-01-26: Inputs: replaced short-lived io.AddKeyModsEvent() (added two weeks ago) with io.AddKeyEvent() using ImGuiKey_ModXXX flags. Sorry for the confusion.
//  2021-01-20: Inputs: calling new io.AddKeyAnalogEvent() for gamepad support, instead of writing directly to io.NavInputs[].
//  2022-01-17: Inputs: calling new io.AddMousePosEvent(), io.AddMouseButtonEvent(), io.AddMouseWheelEvent() API (1.87+).
//  2022-01-17: Inputs: always update key mods next and before key event (not in NewFrame) to fix input queue with very low framerates.
//  2022-01-12: *BREAKING CHANGE*: Now using glfwSetCursorPosCallback(). If you called ImGui_ImplGlfw_InitXXX() with install_callbacks = false, you MUST install glfwSetCursorPosCallback() and forward it to the backend via ImGui_ImplGlfw_CursorPosCallback().
//  2022-01-10: Inputs: calling new io.AddKeyEvent(), io.AddKeyModsEvent() + io.SetKeyEventNativeData() API (1.87+). Support for full ImGuiKey range.
//  2022-01-05: Inputs: Converting GLFW untranslated keycodes back to translated keycodes (in the ImGui_ImplGlfw_KeyCallback() function) in order to match the behavior of every other backend, and facilitate the use of GLFW with lettered-shortcuts API.
//  2021-08-17: *BREAKING CHANGE*: Now using glfwSetWindowFocusCallback() to calling io.AddFocusEvent(). If you called ImGui_ImplGlfw_InitXXX() with install_callbacks = false, you MUST install glfwSetWindowFocusCallback() and forward it to the backend via ImGui_ImplGlfw_WindowFocusCallback().
//  2021-07-29: *BREAKING CHANGE*: Now using glfwSetCursorEnterCallback(). MousePos is correctly reported when the host platform window is hovered but not focused. If you called ImGui_ImplGlfw_InitXXX() with install_callbacks = false, you MUST install glfwSetWindowFocusCallback() callback and forward it to the backend via ImGui_ImplGlfw_CursorEnterCallback().
//  2021-06-29: Reorganized backend to pull data from a single structure to facilitate usage with multiple-contexts (all g_XXXX access changed to bd->XXXX).
//  2020-01-17: Inputs: Disable error callback while assigning mouse cursors because some X11 setup don't have them and it generates errors.
//  2019-12-05: Inputs: Added support for new mouse cursors added in GLFW 3.4+ (resizing cursors, not allowed cursor).
//  2019-10-18: Misc: Previously installed user callbacks are now restored on shutdown.
//  2019-07-21: Inputs: Added mapping for ImGuiKey_KeyPadEnter.
//  2019-05-11: Inputs: Don't filter value from character callback before calling AddInputCharacter().
//  2019-03-12: Misc: Preserve DisplayFramebufferScale when main window is minimized.
//  2018-11-30: Misc: Setting up io.BackendPlatformName so it can be displayed in the About Window.
//  2018-11-07: Inputs: When installing our GLFW callbacks, we save user's previously installed ones - if any - and chain call them.
//  2018-08-01: Inputs: Workaround for Emscripten which doesn't seem to handle focus related calls.
//  2018-06-29: Inputs: Added support for the ImGuiMouseCursor_Hand cursor.
//  2018-06-08: Misc: Extracted imgui_impl_glfw.cpp/.h away from the old combined GLFW+OpenGL/Vulkan examples.
//  2018-03-20: Misc: Setup io.BackendFlags ImGuiBackendFlags_HasMouseCursors flag + honor ImGuiConfigFlags_NoMouseCursorChange flag.
//  2018-02-20: Inputs: Added support for mouse cursors (ImGui::GetMouseCursor() value, passed to glfwSetCursor()).
//  2018-02-06: Misc: Removed call to ImGui::Shutdown() which is not available from 1.60 WIP, user needs to call CreateContext/DestroyContext themselves.
//  2018-02-06: Inputs: Added mapping for ImGuiKey_Space.
//  2018-01-25: Inputs: Added gamepad support if ImGuiConfigFlags_NavEnableGamepad is set.
//  2018-01-25: Inputs: Honoring the io.WantSetMousePos by repositioning the mouse (when using navigation and ImGuiConfigFlags_NavMoveMouse is set).
//  2018-01-20: Inputs: Added Horizontal Mouse Wheel support.
//  2018-01-18: Inputs: Added mapping for ImGuiKey_Insert.
//  2017-08-25: Inputs: MousePos set to -FLT_MAX,-FLT_MAX when mouse is unavailable/missing (instead of -1,-1).
//  2016-10-15: Misc: Added a void* user_data parameter to Clipboard function handlers.

#include "imgui.h"
#include "imgui_impl_glfw.h"

// Clang warnings with -Weverything
#if defined(__clang__)
#pragma clang diagnostic push
#pragma clang diagnostic ignored "-Wold-style-cast"     // warning: use of old-style cast
#pragma clang diagnostic ignored "-Wsign-conversion"    // warning: implicit conversion changes signedness
#endif

// GLFW
#include <GLFW/glfw3.h>

#ifdef _WIN32
#undef APIENTRY
#define GLFW_EXPOSE_NATIVE_WIN32
#include <GLFW/glfw3native.h>   // for glfwGetWin32Window()
#endif
#ifdef __APPLE__
#define GLFW_EXPOSE_NATIVE_COCOA
#include <GLFW/glfw3native.h>   // for glfwGetCocoaWindow()
#endif

// We gather version tests as define in order to easily see which features are version-dependent.
#define GLFW_VERSION_COMBINED           (GLFW_VERSION_MAJOR * 1000 + GLFW_VERSION_MINOR * 100 + GLFW_VERSION_REVISION)
#define GLFW_HAS_WINDOW_TOPMOST         (GLFW_VERSION_COMBINED >= 3200) // 3.2+ GLFW_FLOATING
#define GLFW_HAS_WINDOW_HOVERED         (GLFW_VERSION_COMBINED >= 3300) // 3.3+ GLFW_HOVERED
#define GLFW_HAS_WINDOW_ALPHA           (GLFW_VERSION_COMBINED >= 3300) // 3.3+ glfwSetWindowOpacity
#define GLFW_HAS_PER_MONITOR_DPI        (GLFW_VERSION_COMBINED >= 3300) // 3.3+ glfwGetMonitorContentScale
#define GLFW_HAS_VULKAN                 (GLFW_VERSION_COMBINED >= 3200) // 3.2+ glfwCreateWindowSurface
#define GLFW_HAS_FOCUS_WINDOW           (GLFW_VERSION_COMBINED >= 3200) // 3.2+ glfwFocusWindow
#define GLFW_HAS_FOCUS_ON_SHOW          (GLFW_VERSION_COMBINED >= 3300) // 3.3+ GLFW_FOCUS_ON_SHOW
#define GLFW_HAS_MONITOR_WORK_AREA      (GLFW_VERSION_COMBINED >= 3300) // 3.3+ glfwGetMonitorWorkarea
#define GLFW_HAS_OSX_WINDOW_POS_FIX     (GLFW_VERSION_COMBINED >= 3301) // 3.3.1+ Fixed: Resizing window repositions it on MacOS #1553
#ifdef GLFW_RESIZE_NESW_CURSOR          // Let's be nice to people who pulled GLFW between 2019-04-16 (3.4 define) and 2019-11-29 (cursors defines) // FIXME: Remove when GLFW 3.4 is released?
#define GLFW_HAS_NEW_CURSORS            (GLFW_VERSION_COMBINED >= 3400) // 3.4+ GLFW_RESIZE_ALL_CURSOR, GLFW_RESIZE_NESW_CURSOR, GLFW_RESIZE_NWSE_CURSOR, GLFW_NOT_ALLOWED_CURSOR
#else
#define GLFW_HAS_NEW_CURSORS            (0)
#endif
#ifdef GLFW_MOUSE_PASSTHROUGH           // Let's be nice to people who pulled GLFW between 2019-04-16 (3.4 define) and 2020-07-17 (passthrough)
#define GLFW_HAS_MOUSE_PASSTHROUGH      (GLFW_VERSION_COMBINED >= 3400) // 3.4+ GLFW_MOUSE_PASSTHROUGH
#else
#define GLFW_HAS_MOUSE_PASSTHROUGH      (0)
#endif
#define GLFW_HAS_GAMEPAD_API            (GLFW_VERSION_COMBINED >= 3300) // 3.3+ glfwGetGamepadState() new api
#define GLFW_HAS_GETKEYNAME             (GLFW_VERSION_COMBINED >= 3200) // 3.2+ glfwGetKeyName()

// GLFW data
enum GlfwClientApi
{
    GlfwClientApi_Unknown,
    GlfwClientApi_OpenGL,
    GlfwClientApi_Vulkan
};

struct ImGui_ImplGlfw_Data
{
    GLFWwindow*             Window;
    GlfwClientApi           ClientApi;
    double                  Time;
    GLFWwindow*             MouseWindow;
    GLFWcursor*             MouseCursors[ImGuiMouseCursor_COUNT];
    ImVec2                  LastValidMousePos;
    GLFWwindow*             KeyOwnerWindows[GLFW_KEY_LAST];
    bool                    InstalledCallbacks;
    bool                    WantUpdateMonitors;
#ifdef _WIN32
    WNDPROC                 GlfwWndProc;
#endif

    // Chain GLFW callbacks: our callbacks will call the user's previously installed callbacks, if any.
    GLFWwindowfocusfun      PrevUserCallbackWindowFocus;
    GLFWcursorposfun        PrevUserCallbackCursorPos;
    GLFWcursorenterfun      PrevUserCallbackCursorEnter;
    GLFWmousebuttonfun      PrevUserCallbackMousebutton;
    GLFWscrollfun           PrevUserCallbackScroll;
    GLFWkeyfun              PrevUserCallbackKey;
    GLFWcharfun             PrevUserCallbackChar;
    GLFWmonitorfun          PrevUserCallbackMonitor;

    ImGui_ImplGlfw_Data()   { memset((void*)this, 0, sizeof(*this)); }
};

// Backend data stored in io.BackendPlatformUserData to allow support for multiple Dear ImGui contexts
// It is STRONGLY preferred that you use docking branch with multi-viewports (== single Dear ImGui context + multiple windows) instead of multiple Dear ImGui contexts.
// FIXME: multi-context support is not well tested and probably dysfunctional in this backend.
// - Because glfwPollEvents() process all windows and some events may be called outside of it, you will need to register your own callbacks
//   (passing install_callbacks=false in ImGui_ImplGlfw_InitXXX functions), set the current dear imgui context and then call our callbacks.
// - Otherwise we may need to store a GLFWWindow* -> ImGuiContext* map and handle this in the backend, adding a little bit of extra complexity to it.
// FIXME: some shared resources (mouse cursor shape, gamepad) are mishandled when using multi-context.
static ImGui_ImplGlfw_Data* ImGui_ImplGlfw_GetBackendData()
{
    return ImGui::GetCurrentContext() ? (ImGui_ImplGlfw_Data*)ImGui::GetIO().BackendPlatformUserData : nullptr;
}

// Forward Declarations
static void ImGui_ImplGlfw_UpdateMonitors();
static void ImGui_ImplGlfw_InitPlatformInterface();
static void ImGui_ImplGlfw_ShutdownPlatformInterface();

// Functions
static const char* ImGui_ImplGlfw_GetClipboardText(void* user_data)
{
    return glfwGetClipboardString((GLFWwindow*)user_data);
}

static void ImGui_ImplGlfw_SetClipboardText(void* user_data, const char* text)
{
    glfwSetClipboardString((GLFWwindow*)user_data, text);
}

static ImGuiKey ImGui_ImplGlfw_KeyToImGuiKey(int key)
{
    switch (key)
    {
        case GLFW_KEY_TAB: return ImGuiKey_Tab;
        case GLFW_KEY_LEFT: return ImGuiKey_LeftArrow;
        case GLFW_KEY_RIGHT: return ImGuiKey_RightArrow;
        case GLFW_KEY_UP: return ImGuiKey_UpArrow;
        case GLFW_KEY_DOWN: return ImGuiKey_DownArrow;
        case GLFW_KEY_PAGE_UP: return ImGuiKey_PageUp;
        case GLFW_KEY_PAGE_DOWN: return ImGuiKey_PageDown;
        case GLFW_KEY_HOME: return ImGuiKey_Home;
        case GLFW_KEY_END: return ImGuiKey_End;
        case GLFW_KEY_INSERT: return ImGuiKey_Insert;
        case GLFW_KEY_DELETE: return ImGuiKey_Delete;
        case GLFW_KEY_BACKSPACE: return ImGuiKey_Backspace;
        case GLFW_KEY_SPACE: return ImGuiKey_Space;
        case GLFW_KEY_ENTER: return ImGuiKey_Enter;
        case GLFW_KEY_ESCAPE: return ImGuiKey_Escape;
        case GLFW_KEY_APOSTROPHE: return ImGuiKey_Apostrophe;
        case GLFW_KEY_COMMA: return ImGuiKey_Comma;
        case GLFW_KEY_MINUS: return ImGuiKey_Minus;
        case GLFW_KEY_PERIOD: return ImGuiKey_Period;
        case GLFW_KEY_SLASH: return ImGuiKey_Slash;
        case GLFW_KEY_SEMICOLON: return ImGuiKey_Semicolon;
        case GLFW_KEY_EQUAL: return ImGuiKey_Equal;
        case GLFW_KEY_LEFT_BRACKET: return ImGuiKey_LeftBracket;
        case GLFW_KEY_BACKSLASH: return ImGuiKey_Backslash;
        case GLFW_KEY_RIGHT_BRACKET: return ImGuiKey_RightBracket;
        case GLFW_KEY_GRAVE_ACCENT: return ImGuiKey_GraveAccent;
        case GLFW_KEY_CAPS_LOCK: return ImGuiKey_CapsLock;
        case GLFW_KEY_SCROLL_LOCK: return ImGuiKey_ScrollLock;
        case GLFW_KEY_NUM_LOCK: return ImGuiKey_NumLock;
        case GLFW_KEY_PRINT_SCREEN: return ImGuiKey_PrintScreen;
        case GLFW_KEY_PAUSE: return ImGuiKey_Pause;
        case GLFW_KEY_KP_0: return ImGuiKey_Keypad0;
        case GLFW_KEY_KP_1: return ImGuiKey_Keypad1;
        case GLFW_KEY_KP_2: return ImGuiKey_Keypad2;
        case GLFW_KEY_KP_3: return ImGuiKey_Keypad3;
        case GLFW_KEY_KP_4: return ImGuiKey_Keypad4;
        case GLFW_KEY_KP_5: return ImGuiKey_Keypad5;
        case GLFW_KEY_KP_6: return ImGuiKey_Keypad6;
        case GLFW_KEY_KP_7: return ImGuiKey_Keypad7;
        case GLFW_KEY_KP_8: return ImGuiKey_Keypad8;
        case GLFW_KEY_KP_9: return ImGuiKey_Keypad9;
        case GLFW_KEY_KP_DECIMAL: return ImGuiKey_KeypadDecimal;
        case GLFW_KEY_KP_DIVIDE: return ImGuiKey_KeypadDivide;
        case GLFW_KEY_KP_MULTIPLY: return ImGuiKey_KeypadMultiply;
        case GLFW_KEY_KP_SUBTRACT: return ImGuiKey_KeypadSubtract;
        case GLFW_KEY_KP_ADD: return ImGuiKey_KeypadAdd;
        case GLFW_KEY_KP_ENTER: return ImGuiKey_KeypadEnter;
        case GLFW_KEY_KP_EQUAL: return ImGuiKey_KeypadEqual;
        case GLFW_KEY_LEFT_SHIFT: return ImGuiKey_LeftShift;
        case GLFW_KEY_LEFT_CONTROL: return ImGuiKey_LeftCtrl;
        case GLFW_KEY_LEFT_ALT: return ImGuiKey_LeftAlt;
        case GLFW_KEY_LEFT_SUPER: return ImGuiKey_LeftSuper;
        case GLFW_KEY_RIGHT_SHIFT: return ImGuiKey_RightShift;
        case GLFW_KEY_RIGHT_CONTROL: return ImGuiKey_RightCtrl;
        case GLFW_KEY_RIGHT_ALT: return ImGuiKey_RightAlt;
        case GLFW_KEY_RIGHT_SUPER: return ImGuiKey_RightSuper;
        case GLFW_KEY_MENU: return ImGuiKey_Menu;
        case GLFW_KEY_0: return ImGuiKey_0;
        case GLFW_KEY_1: return ImGuiKey_1;
        case GLFW_KEY_2: return ImGuiKey_2;
        case GLFW_KEY_3: return ImGuiKey_3;
        case GLFW_KEY_4: return ImGuiKey_4;
        case GLFW_KEY_5: return ImGuiKey_5;
        case GLFW_KEY_6: return ImGuiKey_6;
        case GLFW_KEY_7: return ImGuiKey_7;
        case GLFW_KEY_8: return ImGuiKey_8;
        case GLFW_KEY_9: return ImGuiKey_9;
        case GLFW_KEY_A: return ImGuiKey_A;
        case GLFW_KEY_B: return ImGuiKey_B;
        case GLFW_KEY_C: return ImGuiKey_C;
        case GLFW_KEY_D: return ImGuiKey_D;
        case GLFW_KEY_E: return ImGuiKey_E;
        case GLFW_KEY_F: return ImGuiKey_F;
        case GLFW_KEY_G: return ImGuiKey_G;
        case GLFW_KEY_H: return ImGuiKey_H;
        case GLFW_KEY_I: return ImGuiKey_I;
        case GLFW_KEY_J: return ImGuiKey_J;
        case GLFW_KEY_K: return ImGuiKey_K;
        case GLFW_KEY_L: return ImGuiKey_L;
        case GLFW_KEY_M: return ImGuiKey_M;
        case GLFW_KEY_N: return ImGuiKey_N;
        case GLFW_KEY_O: return ImGuiKey_O;
        case GLFW_KEY_P: return ImGuiKey_P;
        case GLFW_KEY_Q: return ImGuiKey_Q;
        case GLFW_KEY_R: return ImGuiKey_R;
        case GLFW_KEY_S: return ImGuiKey_S;
        case GLFW_KEY_T: return ImGuiKey_T;
        case GLFW_KEY_U: return ImGuiKey_U;
        case GLFW_KEY_V: return ImGuiKey_V;
        case GLFW_KEY_W: return ImGuiKey_W;
        case GLFW_KEY_X: return ImGuiKey_X;
        case GLFW_KEY_Y: return ImGuiKey_Y;
        case GLFW_KEY_Z: return ImGuiKey_Z;
        case GLFW_KEY_F1: return ImGuiKey_F1;
        case GLFW_KEY_F2: return ImGuiKey_F2;
        case GLFW_KEY_F3: return ImGuiKey_F3;
        case GLFW_KEY_F4: return ImGuiKey_F4;
        case GLFW_KEY_F5: return ImGuiKey_F5;
        case GLFW_KEY_F6: return ImGuiKey_F6;
        case GLFW_KEY_F7: return ImGuiKey_F7;
        case GLFW_KEY_F8: return ImGuiKey_F8;
        case GLFW_KEY_F9: return ImGuiKey_F9;
        case GLFW_KEY_F10: return ImGuiKey_F10;
        case GLFW_KEY_F11: return ImGuiKey_F11;
        case GLFW_KEY_F12: return ImGuiKey_F12;
        default: return ImGuiKey_None;
    }
}

// X11 does not include current pressed/released modifier key in 'mods' flags submitted by GLFW
// See https://github.com/ocornut/imgui/issues/6034 and https://github.com/glfw/glfw/issues/1630
static void ImGui_ImplGlfw_UpdateKeyModifiers()
{
    ImGuiIO& io = ImGui::GetIO();
    ImGui_ImplGlfw_Data* bd = ImGui_ImplGlfw_GetBackendData();
    io.AddKeyEvent(ImGuiMod_Ctrl,  (glfwGetKey(bd->Window, GLFW_KEY_LEFT_CONTROL) == GLFW_PRESS) || (glfwGetKey(bd->Window, GLFW_KEY_RIGHT_CONTROL) == GLFW_PRESS));
    io.AddKeyEvent(ImGuiMod_Shift, (glfwGetKey(bd->Window, GLFW_KEY_LEFT_SHIFT)   == GLFW_PRESS) || (glfwGetKey(bd->Window, GLFW_KEY_RIGHT_SHIFT)   == GLFW_PRESS));
    io.AddKeyEvent(ImGuiMod_Alt,   (glfwGetKey(bd->Window, GLFW_KEY_LEFT_ALT)     == GLFW_PRESS) || (glfwGetKey(bd->Window, GLFW_KEY_RIGHT_ALT)     == GLFW_PRESS));
    io.AddKeyEvent(ImGuiMod_Super, (glfwGetKey(bd->Window, GLFW_KEY_LEFT_SUPER)   == GLFW_PRESS) || (glfwGetKey(bd->Window, GLFW_KEY_RIGHT_SUPER)   == GLFW_PRESS));
}

void ImGui_ImplGlfw_MouseButtonCallback(GLFWwindow* window, int button, int action, int mods)
{
    ImGui_ImplGlfw_Data* bd = ImGui_ImplGlfw_GetBackendData();
    if (bd->PrevUserCallbackMousebutton != nullptr && window == bd->Window)
        bd->PrevUserCallbackMousebutton(window, button, action, mods);

    ImGui_ImplGlfw_UpdateKeyModifiers();

    ImGuiIO& io = ImGui::GetIO();
    if (button >= 0 && button < ImGuiMouseButton_COUNT)
        io.AddMouseButtonEvent(button, action == GLFW_PRESS);
}

void ImGui_ImplGlfw_ScrollCallback(GLFWwindow* window, double xoffset, double yoffset)
{
    ImGui_ImplGlfw_Data* bd = ImGui_ImplGlfw_GetBackendData();
    if (bd->PrevUserCallbackScroll != nullptr && window == bd->Window)
        bd->PrevUserCallbackScroll(window, xoffset, yoffset);

#ifdef __EMSCRIPTEN__
    xoffset /= 100.0;
#endif

    ImGuiIO& io = ImGui::GetIO();
    io.AddMouseWheelEvent((float)xoffset, (float)yoffset);
}

static int ImGui_ImplGlfw_TranslateUntranslatedKey(int key, int scancode)
{
#if GLFW_HAS_GETKEYNAME && !defined(__EMSCRIPTEN__)
    // GLFW 3.1+ attempts to "untranslate" keys, which goes the opposite of what every other framework does, making using lettered shortcuts difficult.
    // (It had reasons to do so: namely GLFW is/was more likely to be used for WASD-type game controls rather than lettered shortcuts, but IHMO the 3.1 change could have been done differently)
    // See https://github.com/glfw/glfw/issues/1502 for details.
    // Adding a workaround to undo this (so our keys are translated->untranslated->translated, likely a lossy process).
    // This won't cover edge cases but this is at least going to cover common cases.
    if (key >= GLFW_KEY_KP_0 && key <= GLFW_KEY_KP_EQUAL)
        return key;
    GLFWerrorfun prev_error_callback = glfwSetErrorCallback(nullptr);
    const char* key_name = glfwGetKeyName(key, scancode);
    glfwSetErrorCallback(prev_error_callback);
#if (GLFW_VERSION_COMBINED >= 3300) // Eat errors (see #5908)
    (void)glfwGetError(NULL);
#endif
    if (key_name && key_name[0] != 0 && key_name[1] == 0)
    {
        const char char_names[] = "`-=[]\\,;\'./";
        const int char_keys[] = { GLFW_KEY_GRAVE_ACCENT, GLFW_KEY_MINUS, GLFW_KEY_EQUAL, GLFW_KEY_LEFT_BRACKET, GLFW_KEY_RIGHT_BRACKET, GLFW_KEY_BACKSLASH, GLFW_KEY_COMMA, GLFW_KEY_SEMICOLON, GLFW_KEY_APOSTROPHE, GLFW_KEY_PERIOD, GLFW_KEY_SLASH, 0 };
        IM_ASSERT(IM_ARRAYSIZE(char_names) == IM_ARRAYSIZE(char_keys));
        if (key_name[0] >= '0' && key_name[0] <= '9')               { key = GLFW_KEY_0 + (key_name[0] - '0'); }
        else if (key_name[0] >= 'A' && key_name[0] <= 'Z')          { key = GLFW_KEY_A + (key_name[0] - 'A'); }
        else if (key_name[0] >= 'a' && key_name[0] <= 'z')          { key = GLFW_KEY_A + (key_name[0] - 'a'); }
        else if (const char* p = strchr(char_names, key_name[0]))   { key = char_keys[p - char_names]; }
    }
    // if (action == GLFW_PRESS) printf("key %d scancode %d name '%s'\n", key, scancode, key_name);
#else
    IM_UNUSED(scancode);
#endif
    return key;
}

void ImGui_ImplGlfw_KeyCallback(GLFWwindow* window, int keycode, int scancode, int action, int mods)
{
    ImGui_ImplGlfw_Data* bd = ImGui_ImplGlfw_GetBackendData();
    if (bd->PrevUserCallbackKey != nullptr && window == bd->Window)
        bd->PrevUserCallbackKey(window, keycode, scancode, action, mods);

    if (action != GLFW_PRESS && action != GLFW_RELEASE)
        return;

    ImGui_ImplGlfw_UpdateKeyModifiers();

    if (keycode >= 0 && keycode < IM_ARRAYSIZE(bd->KeyOwnerWindows))
        bd->KeyOwnerWindows[keycode] = (action == GLFW_PRESS) ? window : nullptr;

    keycode = ImGui_ImplGlfw_TranslateUntranslatedKey(keycode, scancode);

    ImGuiIO& io = ImGui::GetIO();
    ImGuiKey imgui_key = ImGui_ImplGlfw_KeyToImGuiKey(keycode);
    io.AddKeyEvent(imgui_key, (action == GLFW_PRESS));
    io.SetKeyEventNativeData(imgui_key, keycode, scancode); // To support legacy indexing (<1.87 user code)
}

void ImGui_ImplGlfw_WindowFocusCallback(GLFWwindow* window, int focused)
{
    ImGui_ImplGlfw_Data* bd = ImGui_ImplGlfw_GetBackendData();
    if (bd->PrevUserCallbackWindowFocus != nullptr && window == bd->Window)
        bd->PrevUserCallbackWindowFocus(window, focused);

    ImGuiIO& io = ImGui::GetIO();
    io.AddFocusEvent(focused != 0);
}

void ImGui_ImplGlfw_CursorPosCallback(GLFWwindow* window, double x, double y)
{
    ImGui_ImplGlfw_Data* bd = ImGui_ImplGlfw_GetBackendData();
    if (bd->PrevUserCallbackCursorPos != nullptr && window == bd->Window)
        bd->PrevUserCallbackCursorPos(window, x, y);
    if (glfwGetInputMode(window, GLFW_CURSOR) == GLFW_CURSOR_DISABLED)
        return;

    ImGuiIO& io = ImGui::GetIO();
    if (io.ConfigFlags & ImGuiConfigFlags_ViewportsEnable)
    {
        int window_x, window_y;
        glfwGetWindowPos(window, &window_x, &window_y);
        x += window_x;
        y += window_y;
    }
    io.AddMousePosEvent((float)x, (float)y);
    bd->LastValidMousePos = ImVec2((float)x, (float)y);
}

// Workaround: X11 seems to send spurious Leave/Enter events which would make us lose our position,
// so we back it up and restore on Leave/Enter (see https://github.com/ocornut/imgui/issues/4984)
void ImGui_ImplGlfw_CursorEnterCallback(GLFWwindow* window, int entered)
{
    ImGui_ImplGlfw_Data* bd = ImGui_ImplGlfw_GetBackendData();
    if (bd->PrevUserCallbackCursorEnter != nullptr && window == bd->Window)
        bd->PrevUserCallbackCursorEnter(window, entered);
    if (glfwGetInputMode(window, GLFW_CURSOR) == GLFW_CURSOR_DISABLED)
        return;

    ImGuiIO& io = ImGui::GetIO();
    if (entered)
    {
        bd->MouseWindow = window;
        io.AddMousePosEvent(bd->LastValidMousePos.x, bd->LastValidMousePos.y);
    }
    else if (!entered && bd->MouseWindow == window)
    {
        bd->LastValidMousePos = io.MousePos;
        bd->MouseWindow = nullptr;
        io.AddMousePosEvent(-FLT_MAX, -FLT_MAX);
    }
}

void ImGui_ImplGlfw_CharCallback(GLFWwindow* window, unsigned int c)
{
    ImGui_ImplGlfw_Data* bd = ImGui_ImplGlfw_GetBackendData();
    if (bd->PrevUserCallbackChar != nullptr && window == bd->Window)
        bd->PrevUserCallbackChar(window, c);

    ImGuiIO& io = ImGui::GetIO();
    io.AddInputCharacter(c);
}

void ImGui_ImplGlfw_MonitorCallback(GLFWmonitor*, int)
{
    ImGui_ImplGlfw_Data* bd = ImGui_ImplGlfw_GetBackendData();
    bd->WantUpdateMonitors = true;
}

void ImGui_ImplGlfw_InstallCallbacks(GLFWwindow* window)
{
    ImGui_ImplGlfw_Data* bd = ImGui_ImplGlfw_GetBackendData();
    IM_ASSERT(bd->InstalledCallbacks == false && "Callbacks already installed!");
    IM_ASSERT(bd->Window == window);

    bd->PrevUserCallbackWindowFocus = glfwSetWindowFocusCallback(window, ImGui_ImplGlfw_WindowFocusCallback);
    bd->PrevUserCallbackCursorEnter = glfwSetCursorEnterCallback(window, ImGui_ImplGlfw_CursorEnterCallback);
    bd->PrevUserCallbackCursorPos = glfwSetCursorPosCallback(window, ImGui_ImplGlfw_CursorPosCallback);
    bd->PrevUserCallbackMousebutton = glfwSetMouseButtonCallback(window, ImGui_ImplGlfw_MouseButtonCallback);
    bd->PrevUserCallbackScroll = glfwSetScrollCallback(window, ImGui_ImplGlfw_ScrollCallback);
    bd->PrevUserCallbackKey = glfwSetKeyCallback(window, ImGui_ImplGlfw_KeyCallback);
    bd->PrevUserCallbackChar = glfwSetCharCallback(window, ImGui_ImplGlfw_CharCallback);
    bd->PrevUserCallbackMonitor = glfwSetMonitorCallback(ImGui_ImplGlfw_MonitorCallback);
    bd->InstalledCallbacks = true;
}

void ImGui_ImplGlfw_RestoreCallbacks(GLFWwindow* window)
{
    ImGui_ImplGlfw_Data* bd = ImGui_ImplGlfw_GetBackendData();
    IM_ASSERT(bd->InstalledCallbacks == true && "Callbacks not installed!");
    IM_ASSERT(bd->Window == window);

    glfwSetWindowFocusCallback(window, bd->PrevUserCallbackWindowFocus);
    glfwSetCursorEnterCallback(window, bd->PrevUserCallbackCursorEnter);
    glfwSetCursorPosCallback(window, bd->PrevUserCallbackCursorPos);
    glfwSetMouseButtonCallback(window, bd->PrevUserCallbackMousebutton);
    glfwSetScrollCallback(window, bd->PrevUserCallbackScroll);
    glfwSetKeyCallback(window, bd->PrevUserCallbackKey);
    glfwSetCharCallback(window, bd->PrevUserCallbackChar);
    glfwSetMonitorCallback(bd->PrevUserCallbackMonitor);
    bd->InstalledCallbacks = false;
    bd->PrevUserCallbackWindowFocus = nullptr;
    bd->PrevUserCallbackCursorEnter = nullptr;
    bd->PrevUserCallbackCursorPos = nullptr;
    bd->PrevUserCallbackMousebutton = nullptr;
    bd->PrevUserCallbackScroll = nullptr;
    bd->PrevUserCallbackKey = nullptr;
    bd->PrevUserCallbackChar = nullptr;
    bd->PrevUserCallbackMonitor = nullptr;
}

static bool ImGui_ImplGlfw_Init(GLFWwindow* window, bool install_callbacks, GlfwClientApi client_api)
{
    ImGuiIO& io = ImGui::GetIO();
    IM_ASSERT(io.BackendPlatformUserData == nullptr && "Already initialized a platform backend!");
    //printf("GLFW_VERSION: %d.%d.%d (%d)", GLFW_VERSION_MAJOR, GLFW_VERSION_MINOR, GLFW_VERSION_REVISION, GLFW_VERSION_COMBINED);

    // Setup backend capabilities flags
    ImGui_ImplGlfw_Data* bd = IM_NEW(ImGui_ImplGlfw_Data)();
    io.BackendPlatformUserData = (void*)bd;
    io.BackendPlatformName = "imgui_impl_glfw";
    io.BackendFlags |= ImGuiBackendFlags_HasMouseCursors;         // We can honor GetMouseCursor() values (optional)
    io.BackendFlags |= ImGuiBackendFlags_HasSetMousePos;          // We can honor io.WantSetMousePos requests (optional, rarely used)
    io.BackendFlags |= ImGuiBackendFlags_PlatformHasViewports;    // We can create multi-viewports on the Platform side (optional)
#if GLFW_HAS_MOUSE_PASSTHROUGH || (GLFW_HAS_WINDOW_HOVERED && defined(_WIN32))
    io.BackendFlags |= ImGuiBackendFlags_HasMouseHoveredViewport; // We can call io.AddMouseViewportEvent() with correct data (optional)
#endif

    bd->Window = window;
    bd->Time = 0.0;
    bd->WantUpdateMonitors = true;

    io.SetClipboardTextFn = ImGui_ImplGlfw_SetClipboardText;
    io.GetClipboardTextFn = ImGui_ImplGlfw_GetClipboardText;
    io.ClipboardUserData = bd->Window;

    // Create mouse cursors
    // (By design, on X11 cursors are user configurable and some cursors may be missing. When a cursor doesn't exist,
    // GLFW will emit an error which will often be printed by the app, so we temporarily disable error reporting.
    // Missing cursors will return nullptr and our _UpdateMouseCursor() function will use the Arrow cursor instead.)
    GLFWerrorfun prev_error_callback = glfwSetErrorCallback(nullptr);
    bd->MouseCursors[ImGuiMouseCursor_Arrow] = glfwCreateStandardCursor(GLFW_ARROW_CURSOR);
    bd->MouseCursors[ImGuiMouseCursor_TextInput] = glfwCreateStandardCursor(GLFW_IBEAM_CURSOR);
    bd->MouseCursors[ImGuiMouseCursor_ResizeNS] = glfwCreateStandardCursor(GLFW_VRESIZE_CURSOR);
    bd->MouseCursors[ImGuiMouseCursor_ResizeEW] = glfwCreateStandardCursor(GLFW_HRESIZE_CURSOR);
    bd->MouseCursors[ImGuiMouseCursor_Hand] = glfwCreateStandardCursor(GLFW_HAND_CURSOR);
#if GLFW_HAS_NEW_CURSORS
    bd->MouseCursors[ImGuiMouseCursor_ResizeAll] = glfwCreateStandardCursor(GLFW_RESIZE_ALL_CURSOR);
    bd->MouseCursors[ImGuiMouseCursor_ResizeNESW] = glfwCreateStandardCursor(GLFW_RESIZE_NESW_CURSOR);
    bd->MouseCursors[ImGuiMouseCursor_ResizeNWSE] = glfwCreateStandardCursor(GLFW_RESIZE_NWSE_CURSOR);
    bd->MouseCursors[ImGuiMouseCursor_NotAllowed] = glfwCreateStandardCursor(GLFW_NOT_ALLOWED_CURSOR);
#else
    bd->MouseCursors[ImGuiMouseCursor_ResizeAll] = glfwCreateStandardCursor(GLFW_ARROW_CURSOR);
    bd->MouseCursors[ImGuiMouseCursor_ResizeNESW] = glfwCreateStandardCursor(GLFW_ARROW_CURSOR);
    bd->MouseCursors[ImGuiMouseCursor_ResizeNWSE] = glfwCreateStandardCursor(GLFW_ARROW_CURSOR);
    bd->MouseCursors[ImGuiMouseCursor_NotAllowed] = glfwCreateStandardCursor(GLFW_ARROW_CURSOR);
#endif
    glfwSetErrorCallback(prev_error_callback);
#if (GLFW_VERSION_COMBINED >= 3300) // Eat errors (see #5785)
    (void)glfwGetError(NULL);
#endif

    // Chain GLFW callbacks: our callbacks will call the user's previously installed callbacks, if any.
    if (install_callbacks)
        ImGui_ImplGlfw_InstallCallbacks(window);

    // Update monitors the first time (note: monitor callback are broken in GLFW 3.2 and earlier, see github.com/glfw/glfw/issues/784)
    ImGui_ImplGlfw_UpdateMonitors();
    glfwSetMonitorCallback(ImGui_ImplGlfw_MonitorCallback);

    // Our mouse update function expect PlatformHandle to be filled for the main viewport
    ImGuiViewport* main_viewport = ImGui::GetMainViewport();
    main_viewport->PlatformHandle = (void*)bd->Window;
#ifdef _WIN32
    main_viewport->PlatformHandleRaw = glfwGetWin32Window(bd->Window);
#elif defined(__APPLE__)
    main_viewport->PlatformHandleRaw = (void*)glfwGetCocoaWindow(bd->Window);
#endif
    if (io.ConfigFlags & ImGuiConfigFlags_ViewportsEnable)
        ImGui_ImplGlfw_InitPlatformInterface();

    bd->ClientApi = client_api;
    return true;
}

bool ImGui_ImplGlfw_InitForOpenGL(GLFWwindow* window, bool install_callbacks)
{
    return ImGui_ImplGlfw_Init(window, install_callbacks, GlfwClientApi_OpenGL);
}

bool ImGui_ImplGlfw_InitForVulkan(GLFWwindow* window, bool install_callbacks)
{
    return ImGui_ImplGlfw_Init(window, install_callbacks, GlfwClientApi_Vulkan);
}

bool ImGui_ImplGlfw_InitForOther(GLFWwindow* window, bool install_callbacks)
{
    return ImGui_ImplGlfw_Init(window, install_callbacks, GlfwClientApi_Unknown);
}

void ImGui_ImplGlfw_Shutdown()
{
    ImGui_ImplGlfw_Data* bd = ImGui_ImplGlfw_GetBackendData();
    IM_ASSERT(bd != nullptr && "No platform backend to shutdown, or already shutdown?");
    ImGuiIO& io = ImGui::GetIO();

    ImGui_ImplGlfw_ShutdownPlatformInterface();

    if (bd->InstalledCallbacks)
        ImGui_ImplGlfw_RestoreCallbacks(bd->Window);

    for (ImGuiMouseCursor cursor_n = 0; cursor_n < ImGuiMouseCursor_COUNT; cursor_n++)
        glfwDestroyCursor(bd->MouseCursors[cursor_n]);

    io.BackendPlatformName = nullptr;
    io.BackendPlatformUserData = nullptr;
    IM_DELETE(bd);
}

static void ImGui_ImplGlfw_UpdateMouseData()
{
    ImGui_ImplGlfw_Data* bd = ImGui_ImplGlfw_GetBackendData();
    ImGuiIO& io = ImGui::GetIO();
    ImGuiPlatformIO& platform_io = ImGui::GetPlatformIO();

    if (glfwGetInputMode(bd->Window, GLFW_CURSOR) == GLFW_CURSOR_DISABLED)
    {
        io.AddMousePosEvent(-FLT_MAX, -FLT_MAX);
        return;
    }

    ImGuiID mouse_viewport_id = 0;
    const ImVec2 mouse_pos_prev = io.MousePos;
    for (int n = 0; n < platform_io.Viewports.Size; n++)
    {
        ImGuiViewport* viewport = platform_io.Viewports[n];
        GLFWwindow* window = (GLFWwindow*)viewport->PlatformHandle;

#ifdef __EMSCRIPTEN__
        const bool is_window_focused = true;
#else
        const bool is_window_focused = glfwGetWindowAttrib(window, GLFW_FOCUSED) != 0;
#endif
        if (is_window_focused)
        {
            // (Optional) Set OS mouse position from Dear ImGui if requested (rarely used, only when ImGuiConfigFlags_NavEnableSetMousePos is enabled by user)
            // When multi-viewports are enabled, all Dear ImGui positions are same as OS positions.
            if (io.WantSetMousePos)
                glfwSetCursorPos(window, (double)(mouse_pos_prev.x - viewport->Pos.x), (double)(mouse_pos_prev.y - viewport->Pos.y));

            // (Optional) Fallback to provide mouse position when focused (ImGui_ImplGlfw_CursorPosCallback already provides this when hovered or captured)
            if (bd->MouseWindow == nullptr)
            {
                double mouse_x, mouse_y;
                glfwGetCursorPos(window, &mouse_x, &mouse_y);
                if (io.ConfigFlags & ImGuiConfigFlags_ViewportsEnable)
                {
                    // Single viewport mode: mouse position in client window coordinates (io.MousePos is (0,0) when the mouse is on the upper-left corner of the app window)
                    // Multi-viewport mode: mouse position in OS absolute coordinates (io.MousePos is (0,0) when the mouse is on the upper-left of the primary monitor)
                    int window_x, window_y;
                    glfwGetWindowPos(window, &window_x, &window_y);
                    mouse_x += window_x;
                    mouse_y += window_y;
                }
                bd->LastValidMousePos = ImVec2((float)mouse_x, (float)mouse_y);
                io.AddMousePosEvent((float)mouse_x, (float)mouse_y);
            }
        }

        // (Optional) When using multiple viewports: call io.AddMouseViewportEvent() with the viewport the OS mouse cursor is hovering.
        // If ImGuiBackendFlags_HasMouseHoveredViewport is not set by the backend, Dear imGui will ignore this field and infer the information using its flawed heuristic.
        // - [X] GLFW >= 3.3 backend ON WINDOWS ONLY does correctly ignore viewports with the _NoInputs flag.
        // - [!] GLFW <= 3.2 backend CANNOT correctly ignore viewports with the _NoInputs flag, and CANNOT reported Hovered Viewport because of mouse capture.
        //       Some backend are not able to handle that correctly. If a backend report an hovered viewport that has the _NoInputs flag (e.g. when dragging a window
        //       for docking, the viewport has the _NoInputs flag in order to allow us to find the viewport under), then Dear ImGui is forced to ignore the value reported
        //       by the backend, and use its flawed heuristic to guess the viewport behind.
        // - [X] GLFW backend correctly reports this regardless of another viewport behind focused and dragged from (we need this to find a useful drag and drop target).
        // FIXME: This is currently only correct on Win32. See what we do below with the WM_NCHITTEST, missing an equivalent for other systems.
        // See https://github.com/glfw/glfw/issues/1236 if you want to help in making this a GLFW feature.
#if GLFW_HAS_MOUSE_PASSTHROUGH || (GLFW_HAS_WINDOW_HOVERED && defined(_WIN32))
        const bool window_no_input = (viewport->Flags & ImGuiViewportFlags_NoInputs) != 0;
#if GLFW_HAS_MOUSE_PASSTHROUGH
        glfwSetWindowAttrib(window, GLFW_MOUSE_PASSTHROUGH, window_no_input);
#endif
        if (glfwGetWindowAttrib(window, GLFW_HOVERED) && !window_no_input)
            mouse_viewport_id = viewport->ID;
#else
        // We cannot use bd->MouseWindow maintained from CursorEnter/Leave callbacks, because it is locked to the window capturing mouse.
#endif
    }

    if (io.BackendFlags & ImGuiBackendFlags_HasMouseHoveredViewport)
        io.AddMouseViewportEvent(mouse_viewport_id);
}

static void ImGui_ImplGlfw_UpdateMouseCursor()
{
    ImGuiIO& io = ImGui::GetIO();
    ImGui_ImplGlfw_Data* bd = ImGui_ImplGlfw_GetBackendData();
    if ((io.ConfigFlags & ImGuiConfigFlags_NoMouseCursorChange) || glfwGetInputMode(bd->Window, GLFW_CURSOR) == GLFW_CURSOR_DISABLED)
        return;

    ImGuiMouseCursor imgui_cursor = ImGui::GetMouseCursor();
    ImGuiPlatformIO& platform_io = ImGui::GetPlatformIO();
    for (int n = 0; n < platform_io.Viewports.Size; n++)
    {
        GLFWwindow* window = (GLFWwindow*)platform_io.Viewports[n]->PlatformHandle;
        if (imgui_cursor == ImGuiMouseCursor_None || io.MouseDrawCursor)
        {
            // Hide OS mouse cursor if imgui is drawing it or if it wants no cursor
            glfwSetInputMode(window, GLFW_CURSOR, GLFW_CURSOR_HIDDEN);
        }
        else
        {
            // Show OS mouse cursor
            // FIXME-PLATFORM: Unfocused windows seems to fail changing the mouse cursor with GLFW 3.2, but 3.3 works here.
            glfwSetCursor(window, bd->MouseCursors[imgui_cursor] ? bd->MouseCursors[imgui_cursor] : bd->MouseCursors[ImGuiMouseCursor_Arrow]);
            glfwSetInputMode(window, GLFW_CURSOR, GLFW_CURSOR_NORMAL);
        }
    }
}

// Update gamepad inputs
static inline float Saturate(float v) { return v < 0.0f ? 0.0f : v  > 1.0f ? 1.0f : v; }
static void ImGui_ImplGlfw_UpdateGamepads()
{
    ImGuiIO& io = ImGui::GetIO();
    if ((io.ConfigFlags & ImGuiConfigFlags_NavEnableGamepad) == 0) // FIXME: Technically feeding gamepad shouldn't depend on this now that they are regular inputs.
        return;

    io.BackendFlags &= ~ImGuiBackendFlags_HasGamepad;
#if GLFW_HAS_GAMEPAD_API
    GLFWgamepadstate gamepad;
    if (!glfwGetGamepadState(GLFW_JOYSTICK_1, &gamepad))
        return;
    #define MAP_BUTTON(KEY_NO, BUTTON_NO, _UNUSED)          do { io.AddKeyEvent(KEY_NO, gamepad.buttons[BUTTON_NO] != 0); } while (0)
    #define MAP_ANALOG(KEY_NO, AXIS_NO, _UNUSED, V0, V1)    do { float v = gamepad.axes[AXIS_NO]; v = (v - V0) / (V1 - V0); io.AddKeyAnalogEvent(KEY_NO, v > 0.10f, Saturate(v)); } while (0)
#else
    int axes_count = 0, buttons_count = 0;
    const float* axes = glfwGetJoystickAxes(GLFW_JOYSTICK_1, &axes_count);
    const unsigned char* buttons = glfwGetJoystickButtons(GLFW_JOYSTICK_1, &buttons_count);
    if (axes_count == 0 || buttons_count == 0)
        return;
    #define MAP_BUTTON(KEY_NO, _UNUSED, BUTTON_NO)          do { io.AddKeyEvent(KEY_NO, (buttons_count > BUTTON_NO && buttons[BUTTON_NO] == GLFW_PRESS)); } while (0)
    #define MAP_ANALOG(KEY_NO, _UNUSED, AXIS_NO, V0, V1)    do { float v = (axes_count > AXIS_NO) ? axes[AXIS_NO] : V0; v = (v - V0) / (V1 - V0); io.AddKeyAnalogEvent(KEY_NO, v > 0.10f, Saturate(v)); } while (0)
#endif
    io.BackendFlags |= ImGuiBackendFlags_HasGamepad;
    MAP_BUTTON(ImGuiKey_GamepadStart,       GLFW_GAMEPAD_BUTTON_START,          7);
    MAP_BUTTON(ImGuiKey_GamepadBack,        GLFW_GAMEPAD_BUTTON_BACK,           6);
    MAP_BUTTON(ImGuiKey_GamepadFaceLeft,    GLFW_GAMEPAD_BUTTON_X,              2);     // Xbox X, PS Square
    MAP_BUTTON(ImGuiKey_GamepadFaceRight,   GLFW_GAMEPAD_BUTTON_B,              1);     // Xbox B, PS Circle
    MAP_BUTTON(ImGuiKey_GamepadFaceUp,      GLFW_GAMEPAD_BUTTON_Y,              3);     // Xbox Y, PS Triangle
    MAP_BUTTON(ImGuiKey_GamepadFaceDown,    GLFW_GAMEPAD_BUTTON_A,              0);     // Xbox A, PS Cross
    MAP_BUTTON(ImGuiKey_GamepadDpadLeft,    GLFW_GAMEPAD_BUTTON_DPAD_LEFT,      13);
    MAP_BUTTON(ImGuiKey_GamepadDpadRight,   GLFW_GAMEPAD_BUTTON_DPAD_RIGHT,     11);
    MAP_BUTTON(ImGuiKey_GamepadDpadUp,      GLFW_GAMEPAD_BUTTON_DPAD_UP,        10);
    MAP_BUTTON(ImGuiKey_GamepadDpadDown,    GLFW_GAMEPAD_BUTTON_DPAD_DOWN,      12);
    MAP_BUTTON(ImGuiKey_GamepadL1,          GLFW_GAMEPAD_BUTTON_LEFT_BUMPER,    4);
    MAP_BUTTON(ImGuiKey_GamepadR1,          GLFW_GAMEPAD_BUTTON_RIGHT_BUMPER,   5);
    MAP_ANALOG(ImGuiKey_GamepadL2,          GLFW_GAMEPAD_AXIS_LEFT_TRIGGER,     4,      -0.75f,  +1.0f);
    MAP_ANALOG(ImGuiKey_GamepadR2,          GLFW_GAMEPAD_AXIS_RIGHT_TRIGGER,    5,      -0.75f,  +1.0f);
    MAP_BUTTON(ImGuiKey_GamepadL3,          GLFW_GAMEPAD_BUTTON_LEFT_THUMB,     8);
    MAP_BUTTON(ImGuiKey_GamepadR3,          GLFW_GAMEPAD_BUTTON_RIGHT_THUMB,    9);
    MAP_ANALOG(ImGuiKey_GamepadLStickLeft,  GLFW_GAMEPAD_AXIS_LEFT_X,           0,      -0.25f,  -1.0f);
    MAP_ANALOG(ImGuiKey_GamepadLStickRight, GLFW_GAMEPAD_AXIS_LEFT_X,           0,      +0.25f,  +1.0f);
    MAP_ANALOG(ImGuiKey_GamepadLStickUp,    GLFW_GAMEPAD_AXIS_LEFT_Y,           1,      -0.25f,  -1.0f);
    MAP_ANALOG(ImGuiKey_GamepadLStickDown,  GLFW_GAMEPAD_AXIS_LEFT_Y,           1,      +0.25f,  +1.0f);
    MAP_ANALOG(ImGuiKey_GamepadRStickLeft,  GLFW_GAMEPAD_AXIS_RIGHT_X,          2,      -0.25f,  -1.0f);
    MAP_ANALOG(ImGuiKey_GamepadRStickRight, GLFW_GAMEPAD_AXIS_RIGHT_X,          2,      +0.25f,  +1.0f);
    MAP_ANALOG(ImGuiKey_GamepadRStickUp,    GLFW_GAMEPAD_AXIS_RIGHT_Y,          3,      -0.25f,  -1.0f);
    MAP_ANALOG(ImGuiKey_GamepadRStickDown,  GLFW_GAMEPAD_AXIS_RIGHT_Y,          3,      +0.25f,  +1.0f);
    #undef MAP_BUTTON
    #undef MAP_ANALOG
}

static void ImGui_ImplGlfw_UpdateMonitors()
{
    ImGui_ImplGlfw_Data* bd = ImGui_ImplGlfw_GetBackendData();
    ImGuiPlatformIO& platform_io = ImGui::GetPlatformIO();
    int monitors_count = 0;
    GLFWmonitor** glfw_monitors = glfwGetMonitors(&monitors_count);
    platform_io.Monitors.resize(0);
    bd->WantUpdateMonitors = false;
    for (int n = 0; n < monitors_count; n++)
    {
        ImGuiPlatformMonitor monitor;
        int x, y;
        glfwGetMonitorPos(glfw_monitors[n], &x, &y);
        const GLFWvidmode* vid_mode = glfwGetVideoMode(glfw_monitors[n]);
        if (vid_mode == NULL)
            continue; // Failed to get Video mode (e.g. Emscripten does not support this function)
        monitor.MainPos = monitor.WorkPos = ImVec2((float)x, (float)y);
        monitor.MainSize = monitor.WorkSize = ImVec2((float)vid_mode->width, (float)vid_mode->height);
#if GLFW_HAS_MONITOR_WORK_AREA
        int w, h;
        glfwGetMonitorWorkarea(glfw_monitors[n], &x, &y, &w, &h);
        if (w > 0 && h > 0) // Workaround a small GLFW issue reporting zero on monitor changes: https://github.com/glfw/glfw/pull/1761
        {
            monitor.WorkPos = ImVec2((float)x, (float)y);
            monitor.WorkSize = ImVec2((float)w, (float)h);
        }
#endif
#if GLFW_HAS_PER_MONITOR_DPI
        // Warning: the validity of monitor DPI information on Windows depends on the application DPI awareness settings, which generally needs to be set in the manifest or at runtime.
        float x_scale, y_scale;
        glfwGetMonitorContentScale(glfw_monitors[n], &x_scale, &y_scale);
        monitor.DpiScale = x_scale;
#endif
        platform_io.Monitors.push_back(monitor);
    }
}

void ImGui_ImplGlfw_NewFrame()
{
    ImGuiIO& io = ImGui::GetIO();
    ImGui_ImplGlfw_Data* bd = ImGui_ImplGlfw_GetBackendData();
    IM_ASSERT(bd != nullptr && "Did you call ImGui_ImplGlfw_InitForXXX()?");

    // Setup display size (every frame to accommodate for window resizing)
    int w, h;
    int display_w, display_h;
    glfwGetWindowSize(bd->Window, &w, &h);
    glfwGetFramebufferSize(bd->Window, &display_w, &display_h);
    io.DisplaySize = ImVec2((float)w, (float)h);
    if (w > 0 && h > 0)
        io.DisplayFramebufferScale = ImVec2((float)display_w / (float)w, (float)display_h / (float)h);
    if (bd->WantUpdateMonitors)
        ImGui_ImplGlfw_UpdateMonitors();

    // Setup time step
    double current_time = glfwGetTime();
    io.DeltaTime = bd->Time > 0.0 ? (float)(current_time - bd->Time) : (float)(1.0f / 60.0f);
    bd->Time = current_time;

    ImGui_ImplGlfw_UpdateMouseData();
    ImGui_ImplGlfw_UpdateMouseCursor();

    // Update game controllers (if enabled and available)
    ImGui_ImplGlfw_UpdateGamepads();
}

//--------------------------------------------------------------------------------------------------------
// MULTI-VIEWPORT / PLATFORM INTERFACE SUPPORT
// This is an _advanced_ and _optional_ feature, allowing the backend to create and handle multiple viewports simultaneously.
// If you are new to dear imgui or creating a new binding for dear imgui, it is recommended that you completely ignore this section first..
//--------------------------------------------------------------------------------------------------------

// Helper structure we store in the void* RenderUserData field of each ImGuiViewport to easily retrieve our backend data.
struct ImGui_ImplGlfw_ViewportData
{
    GLFWwindow* Window;
    bool        WindowOwned;
    int         IgnoreWindowPosEventFrame;
    int         IgnoreWindowSizeEventFrame;

    ImGui_ImplGlfw_ViewportData()  { Window = nullptr; WindowOwned = false; IgnoreWindowSizeEventFrame = IgnoreWindowPosEventFrame = -1; }
    ~ImGui_ImplGlfw_ViewportData() { IM_ASSERT(Window == nullptr); }
};

static void ImGui_ImplGlfw_WindowCloseCallback(GLFWwindow* window)
{
    if (ImGuiViewport* viewport = ImGui::FindViewportByPlatformHandle(window))
        viewport->PlatformRequestClose = true;
}

// GLFW may dispatch window pos/size events after calling glfwSetWindowPos()/glfwSetWindowSize().
// However: depending on the platform the callback may be invoked at different time:
// - on Windows it appears to be called within the glfwSetWindowPos()/glfwSetWindowSize() call
// - on Linux it is queued and invoked during glfwPollEvents()
// Because the event doesn't always fire on glfwSetWindowXXX() we use a frame counter tag to only
// ignore recent glfwSetWindowXXX() calls.
static void ImGui_ImplGlfw_WindowPosCallback(GLFWwindow* window, int, int)
{
    if (ImGuiViewport* viewport = ImGui::FindViewportByPlatformHandle(window))
    {
        if (ImGui_ImplGlfw_ViewportData* vd = (ImGui_ImplGlfw_ViewportData*)viewport->PlatformUserData)
        {
            bool ignore_event = (ImGui::GetFrameCount() <= vd->IgnoreWindowPosEventFrame + 1);
            //data->IgnoreWindowPosEventFrame = -1;
            if (ignore_event)
                return;
        }
        viewport->PlatformRequestMove = true;
    }
}

static void ImGui_ImplGlfw_WindowSizeCallback(GLFWwindow* window, int, int)
{
    if (ImGuiViewport* viewport = ImGui::FindViewportByPlatformHandle(window))
    {
        if (ImGui_ImplGlfw_ViewportData* vd = (ImGui_ImplGlfw_ViewportData*)viewport->PlatformUserData)
        {
            bool ignore_event = (ImGui::GetFrameCount() <= vd->IgnoreWindowSizeEventFrame + 1);
            //data->IgnoreWindowSizeEventFrame = -1;
            if (ignore_event)
                return;
        }
        viewport->PlatformRequestResize = true;
    }
}

static void ImGui_ImplGlfw_CreateWindow(ImGuiViewport* viewport)
{
    ImGui_ImplGlfw_Data* bd = ImGui_ImplGlfw_GetBackendData();
    ImGui_ImplGlfw_ViewportData* vd = IM_NEW(ImGui_ImplGlfw_ViewportData)();
    viewport->PlatformUserData = vd;

    // GLFW 3.2 unfortunately always set focus on glfwCreateWindow() if GLFW_VISIBLE is set, regardless of GLFW_FOCUSED
    // With GLFW 3.3, the hint GLFW_FOCUS_ON_SHOW fixes this problem
    glfwWindowHint(GLFW_VISIBLE, false);
    glfwWindowHint(GLFW_FOCUSED, false);
#if GLFW_HAS_FOCUS_ON_SHOW
    glfwWindowHint(GLFW_FOCUS_ON_SHOW, false);
 #endif
    glfwWindowHint(GLFW_DECORATED, (viewport->Flags & ImGuiViewportFlags_NoDecoration) ? false : true);
#if GLFW_HAS_WINDOW_TOPMOST
    glfwWindowHint(GLFW_FLOATING, (viewport->Flags & ImGuiViewportFlags_TopMost) ? true : false);
#endif
    GLFWwindow* share_window = (bd->ClientApi == GlfwClientApi_OpenGL) ? bd->Window : nullptr;
    vd->Window = glfwCreateWindow((int)viewport->Size.x, (int)viewport->Size.y, "No Title Yet", nullptr, share_window);
    vd->WindowOwned = true;
    viewport->PlatformHandle = (void*)vd->Window;
#ifdef _WIN32
    viewport->PlatformHandleRaw = glfwGetWin32Window(vd->Window);
#elif defined(__APPLE__)
    viewport->PlatformHandleRaw = (void*)glfwGetCocoaWindow(vd->Window);
#endif
    glfwSetWindowPos(vd->Window, (int)viewport->Pos.x, (int)viewport->Pos.y);

    // Install GLFW callbacks for secondary viewports
    glfwSetWindowFocusCallback(vd->Window, ImGui_ImplGlfw_WindowFocusCallback);
    glfwSetCursorEnterCallback(vd->Window, ImGui_ImplGlfw_CursorEnterCallback);
    glfwSetCursorPosCallback(vd->Window, ImGui_ImplGlfw_CursorPosCallback);
    glfwSetMouseButtonCallback(vd->Window, ImGui_ImplGlfw_MouseButtonCallback);
    glfwSetScrollCallback(vd->Window, ImGui_ImplGlfw_ScrollCallback);
    glfwSetKeyCallback(vd->Window, ImGui_ImplGlfw_KeyCallback);
    glfwSetCharCallback(vd->Window, ImGui_ImplGlfw_CharCallback);
    glfwSetWindowCloseCallback(vd->Window, ImGui_ImplGlfw_WindowCloseCallback);
    glfwSetWindowPosCallback(vd->Window, ImGui_ImplGlfw_WindowPosCallback);
    glfwSetWindowSizeCallback(vd->Window, ImGui_ImplGlfw_WindowSizeCallback);
    if (bd->ClientApi == GlfwClientApi_OpenGL)
    {
        glfwMakeContextCurrent(vd->Window);
        glfwSwapInterval(0);
    }
}

static void ImGui_ImplGlfw_DestroyWindow(ImGuiViewport* viewport)
{
    ImGui_ImplGlfw_Data* bd = ImGui_ImplGlfw_GetBackendData();
    if (ImGui_ImplGlfw_ViewportData* vd = (ImGui_ImplGlfw_ViewportData*)viewport->PlatformUserData)
    {
        if (vd->WindowOwned)
        {
#if !GLFW_HAS_MOUSE_PASSTHROUGH && GLFW_HAS_WINDOW_HOVERED && defined(_WIN32)
            HWND hwnd = (HWND)viewport->PlatformHandleRaw;
            ::RemovePropA(hwnd, "IMGUI_VIEWPORT");
#endif

            // Release any keys that were pressed in the window being destroyed and are still held down,
            // because we will not receive any release events after window is destroyed.
            for (int i = 0; i < IM_ARRAYSIZE(bd->KeyOwnerWindows); i++)
                if (bd->KeyOwnerWindows[i] == vd->Window)
                    ImGui_ImplGlfw_KeyCallback(vd->Window, i, 0, GLFW_RELEASE, 0); // Later params are only used for main viewport, on which this function is never called.

            glfwDestroyWindow(vd->Window);
        }
        vd->Window = nullptr;
        IM_DELETE(vd);
    }
    viewport->PlatformUserData = viewport->PlatformHandle = nullptr;
}

// We have submitted https://github.com/glfw/glfw/pull/1568 to allow GLFW to support "transparent inputs".
// In the meanwhile we implement custom per-platform workarounds here (FIXME-VIEWPORT: Implement same work-around for Linux/OSX!)
#if !GLFW_HAS_MOUSE_PASSTHROUGH && GLFW_HAS_WINDOW_HOVERED && defined(_WIN32)
static LRESULT CALLBACK WndProcNoInputs(HWND hWnd, UINT msg, WPARAM wParam, LPARAM lParam)
{
    ImGui_ImplGlfw_Data* bd = ImGui_ImplGlfw_GetBackendData();
    if (msg == WM_NCHITTEST)
    {
        // Let mouse pass-through the window. This will allow the backend to call io.AddMouseViewportEvent() properly (which is OPTIONAL).
        // The ImGuiViewportFlags_NoInputs flag is set while dragging a viewport, as want to detect the window behind the one we are dragging.
        // If you cannot easily access those viewport flags from your windowing/event code: you may manually synchronize its state e.g. in
        // your main loop after calling UpdatePlatformWindows(). Iterate all viewports/platform windows and pass the flag to your windowing system.
        ImGuiViewport* viewport = (ImGuiViewport*)::GetPropA(hWnd, "IMGUI_VIEWPORT");
        if (viewport->Flags & ImGuiViewportFlags_NoInputs)
            return HTTRANSPARENT;
    }
    return ::CallWindowProc(bd->GlfwWndProc, hWnd, msg, wParam, lParam);
}
#endif

static void ImGui_ImplGlfw_ShowWindow(ImGuiViewport* viewport)
{
    ImGui_ImplGlfw_ViewportData* vd = (ImGui_ImplGlfw_ViewportData*)viewport->PlatformUserData;

#if defined(_WIN32)
    // GLFW hack: Hide icon from task bar
    HWND hwnd = (HWND)viewport->PlatformHandleRaw;
    if (viewport->Flags & ImGuiViewportFlags_NoTaskBarIcon)
    {
        LONG ex_style = ::GetWindowLong(hwnd, GWL_EXSTYLE);
        ex_style &= ~WS_EX_APPWINDOW;
        ex_style |= WS_EX_TOOLWINDOW;
        ::SetWindowLong(hwnd, GWL_EXSTYLE, ex_style);
    }

    // GLFW hack: install hook for WM_NCHITTEST message handler
#if !GLFW_HAS_MOUSE_PASSTHROUGH && GLFW_HAS_WINDOW_HOVERED && defined(_WIN32)
    ImGui_ImplGlfw_Data* bd = ImGui_ImplGlfw_GetBackendData();
    ::SetPropA(hwnd, "IMGUI_VIEWPORT", viewport);
    if (bd->GlfwWndProc == nullptr)
        bd->GlfwWndProc = (WNDPROC)::GetWindowLongPtr(hwnd, GWLP_WNDPROC);
    ::SetWindowLongPtr(hwnd, GWLP_WNDPROC, (LONG_PTR)WndProcNoInputs);
#endif

#if !GLFW_HAS_FOCUS_ON_SHOW
    // GLFW hack: GLFW 3.2 has a bug where glfwShowWindow() also activates/focus the window.
    // The fix was pushed to GLFW repository on 2018/01/09 and should be included in GLFW 3.3 via a GLFW_FOCUS_ON_SHOW window attribute.
    // See https://github.com/glfw/glfw/issues/1189
    // FIXME-VIEWPORT: Implement same work-around for Linux/OSX in the meanwhile.
    if (viewport->Flags & ImGuiViewportFlags_NoFocusOnAppearing)
    {
        ::ShowWindow(hwnd, SW_SHOWNA);
        return;
    }
#endif
#endif

    glfwShowWindow(vd->Window);
}

static ImVec2 ImGui_ImplGlfw_GetWindowPos(ImGuiViewport* viewport)
{
    ImGui_ImplGlfw_ViewportData* vd = (ImGui_ImplGlfw_ViewportData*)viewport->PlatformUserData;
    int x = 0, y = 0;
    glfwGetWindowPos(vd->Window, &x, &y);
    return ImVec2((float)x, (float)y);
}

static void ImGui_ImplGlfw_SetWindowPos(ImGuiViewport* viewport, ImVec2 pos)
{
    ImGui_ImplGlfw_ViewportData* vd = (ImGui_ImplGlfw_ViewportData*)viewport->PlatformUserData;
    vd->IgnoreWindowPosEventFrame = ImGui::GetFrameCount();
    glfwSetWindowPos(vd->Window, (int)pos.x, (int)pos.y);
}

static ImVec2 ImGui_ImplGlfw_GetWindowSize(ImGuiViewport* viewport)
{
    ImGui_ImplGlfw_ViewportData* vd = (ImGui_ImplGlfw_ViewportData*)viewport->PlatformUserData;
    int w = 0, h = 0;
    glfwGetWindowSize(vd->Window, &w, &h);
    return ImVec2((float)w, (float)h);
}

static void ImGui_ImplGlfw_SetWindowSize(ImGuiViewport* viewport, ImVec2 size)
{
    ImGui_ImplGlfw_ViewportData* vd = (ImGui_ImplGlfw_ViewportData*)viewport->PlatformUserData;
#if __APPLE__ && !GLFW_HAS_OSX_WINDOW_POS_FIX
    // Native OS windows are positioned from the bottom-left corner on macOS, whereas on other platforms they are
    // positioned from the upper-left corner. GLFW makes an effort to convert macOS style coordinates, however it
    // doesn't handle it when changing size. We are manually moving the window in order for changes of size to be based
    // on the upper-left corner.
    int x, y, width, height;
    glfwGetWindowPos(vd->Window, &x, &y);
    glfwGetWindowSize(vd->Window, &width, &height);
    glfwSetWindowPos(vd->Window, x, y - height + size.y);
#endif
    vd->IgnoreWindowSizeEventFrame = ImGui::GetFrameCount();
    glfwSetWindowSize(vd->Window, (int)size.x, (int)size.y);
}

static void ImGui_ImplGlfw_SetWindowTitle(ImGuiViewport* viewport, const char* title)
{
    ImGui_ImplGlfw_ViewportData* vd = (ImGui_ImplGlfw_ViewportData*)viewport->PlatformUserData;
    glfwSetWindowTitle(vd->Window, title);
}

static void ImGui_ImplGlfw_SetWindowFocus(ImGuiViewport* viewport)
{
#if GLFW_HAS_FOCUS_WINDOW
    ImGui_ImplGlfw_ViewportData* vd = (ImGui_ImplGlfw_ViewportData*)viewport->PlatformUserData;
    glfwFocusWindow(vd->Window);
#else
    // FIXME: What are the effect of not having this function? At the moment imgui doesn't actually call SetWindowFocus - we set that up ahead, will answer that question later.
    (void)viewport;
#endif
}

static bool ImGui_ImplGlfw_GetWindowFocus(ImGuiViewport* viewport)
{
    ImGui_ImplGlfw_ViewportData* vd = (ImGui_ImplGlfw_ViewportData*)viewport->PlatformUserData;
    return glfwGetWindowAttrib(vd->Window, GLFW_FOCUSED) != 0;
}

static bool ImGui_ImplGlfw_GetWindowMinimized(ImGuiViewport* viewport)
{
    ImGui_ImplGlfw_ViewportData* vd = (ImGui_ImplGlfw_ViewportData*)viewport->PlatformUserData;
    return glfwGetWindowAttrib(vd->Window, GLFW_ICONIFIED) != 0;
}

#if GLFW_HAS_WINDOW_ALPHA
static void ImGui_ImplGlfw_SetWindowAlpha(ImGuiViewport* viewport, float alpha)
{
    ImGui_ImplGlfw_ViewportData* vd = (ImGui_ImplGlfw_ViewportData*)viewport->PlatformUserData;
    glfwSetWindowOpacity(vd->Window, alpha);
}
#endif

static void ImGui_ImplGlfw_RenderWindow(ImGuiViewport* viewport, void*)
{
    ImGui_ImplGlfw_Data* bd = ImGui_ImplGlfw_GetBackendData();
    ImGui_ImplGlfw_ViewportData* vd = (ImGui_ImplGlfw_ViewportData*)viewport->PlatformUserData;
    if (bd->ClientApi == GlfwClientApi_OpenGL)
        glfwMakeContextCurrent(vd->Window);
}

static void ImGui_ImplGlfw_SwapBuffers(ImGuiViewport* viewport, void*)
{
    ImGui_ImplGlfw_Data* bd = ImGui_ImplGlfw_GetBackendData();
    ImGui_ImplGlfw_ViewportData* vd = (ImGui_ImplGlfw_ViewportData*)viewport->PlatformUserData;
    if (bd->ClientApi == GlfwClientApi_OpenGL)
    {
        glfwMakeContextCurrent(vd->Window);
        glfwSwapBuffers(vd->Window);
    }
}

//--------------------------------------------------------------------------------------------------------
// Vulkan support (the Vulkan renderer needs to call a platform-side support function to create the surface)
//--------------------------------------------------------------------------------------------------------

// Avoid including <vulkan.h> so we can build without it
#if GLFW_HAS_VULKAN
#ifndef VULKAN_H_
#define VK_DEFINE_HANDLE(object) typedef struct object##_T* object;
#if defined(__LP64__) || defined(_WIN64) || defined(__x86_64__) || defined(_M_X64) || defined(__ia64) || defined (_M_IA64) || defined(__aarch64__) || defined(__powerpc64__)
#define VK_DEFINE_NON_DISPATCHABLE_HANDLE(object) typedef struct object##_T *object;
#else
#define VK_DEFINE_NON_DISPATCHABLE_HANDLE(object) typedef uint64_t object;
#endif
VK_DEFINE_HANDLE(VkInstance)
VK_DEFINE_NON_DISPATCHABLE_HANDLE(VkSurfaceKHR)
struct VkAllocationCallbacks;
enum VkResult { VK_RESULT_MAX_ENUM = 0x7FFFFFFF };
#endif // VULKAN_H_
extern "C" { extern GLFWAPI VkResult glfwCreateWindowSurface(VkInstance instance, GLFWwindow* window, const VkAllocationCallbacks* allocator, VkSurfaceKHR* surface); }
static int ImGui_ImplGlfw_CreateVkSurface(ImGuiViewport* viewport, ImU64 vk_instance, const void* vk_allocator, ImU64* out_vk_surface)
{
    ImGui_ImplGlfw_Data* bd = ImGui_ImplGlfw_GetBackendData();
    ImGui_ImplGlfw_ViewportData* vd = (ImGui_ImplGlfw_ViewportData*)viewport->PlatformUserData;
    IM_UNUSED(bd);
    IM_ASSERT(bd->ClientApi == GlfwClientApi_Vulkan);
    VkResult err = glfwCreateWindowSurface((VkInstance)vk_instance, vd->Window, (const VkAllocationCallbacks*)vk_allocator, (VkSurfaceKHR*)out_vk_surface);
    return (int)err;
}
#endif // GLFW_HAS_VULKAN

static void ImGui_ImplGlfw_InitPlatformInterface()
{
    // Register platform interface (will be coupled with a renderer interface)
    ImGui_ImplGlfw_Data* bd = ImGui_ImplGlfw_GetBackendData();
    ImGuiPlatformIO& platform_io = ImGui::GetPlatformIO();
    platform_io.Platform_CreateWindow = ImGui_ImplGlfw_CreateWindow;
    platform_io.Platform_DestroyWindow = ImGui_ImplGlfw_DestroyWindow;
    platform_io.Platform_ShowWindow = ImGui_ImplGlfw_ShowWindow;
    platform_io.Platform_SetWindowPos = ImGui_ImplGlfw_SetWindowPos;
    platform_io.Platform_GetWindowPos = ImGui_ImplGlfw_GetWindowPos;
    platform_io.Platform_SetWindowSize = ImGui_ImplGlfw_SetWindowSize;
    platform_io.Platform_GetWindowSize = ImGui_ImplGlfw_GetWindowSize;
    platform_io.Platform_SetWindowFocus = ImGui_ImplGlfw_SetWindowFocus;
    platform_io.Platform_GetWindowFocus = ImGui_ImplGlfw_GetWindowFocus;
    platform_io.Platform_GetWindowMinimized = ImGui_ImplGlfw_GetWindowMinimized;
    platform_io.Platform_SetWindowTitle = ImGui_ImplGlfw_SetWindowTitle;
    platform_io.Platform_RenderWindow = ImGui_ImplGlfw_RenderWindow;
    platform_io.Platform_SwapBuffers = ImGui_ImplGlfw_SwapBuffers;
#if GLFW_HAS_WINDOW_ALPHA
    platform_io.Platform_SetWindowAlpha = ImGui_ImplGlfw_SetWindowAlpha;
#endif
#if GLFW_HAS_VULKAN
    platform_io.Platform_CreateVkSurface = ImGui_ImplGlfw_CreateVkSurface;
#endif

    // Register main window handle (which is owned by the main application, not by us)
    // This is mostly for simplicity and consistency, so that our code (e.g. mouse handling etc.) can use same logic for main and secondary viewports.
    ImGuiViewport* main_viewport = ImGui::GetMainViewport();
    ImGui_ImplGlfw_ViewportData* vd = IM_NEW(ImGui_ImplGlfw_ViewportData)();
    vd->Window = bd->Window;
    vd->WindowOwned = false;
    main_viewport->PlatformUserData = vd;
    main_viewport->PlatformHandle = (void*)bd->Window;
}

static void ImGui_ImplGlfw_ShutdownPlatformInterface()
{
    ImGui::DestroyPlatformWindows();
}

#if defined(__clang__)
#pragma clang diagnostic pop
#endif<|MERGE_RESOLUTION|>--- conflicted
+++ resolved
@@ -20,12 +20,9 @@
 
 // CHANGELOG
 // (minor and older changes stripped away, please see git history for details)
-<<<<<<< HEAD
 //  2023-XX-XX: Platform: Added support for multiple windows via the ImGuiPlatformIO interface.
+//  2023-02-02: Inputs: Scaling X value on Emscripten (bug?). (#4019, #6096)
 //  2023-01-18: Handle unsupported glfwGetVideoMode() call on e.g. Emscripten.
-=======
-//  2023-02-02: Inputs: Scaling X value on Emscripten (bug?). (#4019, #6096)
->>>>>>> 46efed8b
 //  2023-01-04: Inputs: Fixed mods state on Linux when using Alt-GR text input (e.g. German keyboard layout), could lead to broken text input. Revert a 2022/01/17 change were we resumed using mods provided by GLFW, turns out they were faulty.
 //  2022-11-22: Perform a dummy glfwGetError() read to cancel missing names with glfwGetKeyName(). (#5908)
 //  2022-10-18: Perform a dummy glfwGetError() read to cancel missing mouse cursors errors. Using GLFW_VERSION_COMBINED directly. (#5785)

// Dear ImGui: standalone example application for DirectX 12

// Learn about Dear ImGui:
// - FAQ                  https://dearimgui.com/faq
// - Getting Started      https://dearimgui.com/getting-started
// - Documentation        https://dearimgui.com/docs (same as your local docs/ folder).
// - Introduction, links and more at the top of imgui.cpp

// Important: to compile on 32-bit systems, the DirectX12 backend requires code to be compiled with '#define ImTextureID ImU64'.
// This is because we need ImTextureID to carry a 64-bit value and by default ImTextureID is defined as void*.
// This define is set in the example .vcxproj file and need to be replicated in your app or by adding it to your imconfig.h file.

#include "imgui.h"
#include "imgui_impl_win32.h"
#include "imgui_impl_dx12.h"
#include <d3d12.h>
#include <dxgi1_4.h>
#include <tchar.h>

#ifdef _DEBUG
#define DX12_ENABLE_DEBUG_LAYER
#endif

#ifdef DX12_ENABLE_DEBUG_LAYER
#include <dxgidebug.h>
#pragma comment(lib, "dxguid.lib")
#endif

#include "imgui_internal.h"

struct FrameContext
{
    ID3D12CommandAllocator* CommandAllocator;
    UINT64                  FenceValue;
};

// Data
static int const                    NUM_FRAMES_IN_FLIGHT = 3;
static FrameContext                 g_frameContext[NUM_FRAMES_IN_FLIGHT] = {};
static UINT                         g_frameIndex = 0;

static int const                    NUM_BACK_BUFFERS = 3;
static ID3D12Device*                g_pd3dDevice = nullptr;
static ID3D12DescriptorHeap*        g_pd3dRtvDescHeap = nullptr;
static ID3D12DescriptorHeap*        g_pd3dSrvDescHeap = nullptr;
static ID3D12CommandQueue*          g_pd3dCommandQueue = nullptr;
static ID3D12GraphicsCommandList*   g_pd3dCommandList = nullptr;
static ID3D12Fence*                 g_fence = nullptr;
static HANDLE                       g_fenceEvent = nullptr;
static UINT64                       g_fenceLastSignaledValue = 0;
static IDXGISwapChain3*             g_pSwapChain = nullptr;
static bool                         g_SwapChainOccluded = false;
static HANDLE                       g_hSwapChainWaitableObject = nullptr;
static ID3D12Resource*              g_mainRenderTargetResource[NUM_BACK_BUFFERS] = {};
static D3D12_CPU_DESCRIPTOR_HANDLE  g_mainRenderTargetDescriptor[NUM_BACK_BUFFERS] = {};

// Forward declarations of helper functions
bool CreateDeviceD3D(HWND hWnd);
void CleanupDeviceD3D();
void CreateRenderTarget();
void CleanupRenderTarget();
void WaitForLastSubmittedFrame();
FrameContext* WaitForNextFrameResources();
LRESULT WINAPI WndProc(HWND hWnd, UINT msg, WPARAM wParam, LPARAM lParam);

// Main code
int main(int, char**)
{
    // Create application window
    //ImGui_ImplWin32_EnableDpiAwareness();
    WNDCLASSEXW wc = { sizeof(wc), CS_CLASSDC, WndProc, 0L, 0L, GetModuleHandle(nullptr), nullptr, nullptr, nullptr, nullptr, L"ImGui Example", nullptr };
    ::RegisterClassExW(&wc);
    HWND hwnd = ::CreateWindowW(wc.lpszClassName, L"Dear ImGui DirectX12 Example", WS_OVERLAPPEDWINDOW, 100, 100, 1280, 800, nullptr, nullptr, wc.hInstance, nullptr);

    // Initialize Direct3D
    if (!CreateDeviceD3D(hwnd))
    {
        CleanupDeviceD3D();
        ::UnregisterClassW(wc.lpszClassName, wc.hInstance);
        return 1;
    }

    // Show the window
    ::ShowWindow(hwnd, SW_SHOWDEFAULT);
    ::UpdateWindow(hwnd);

    // Setup Dear ImGui context
    IMGUI_CHECKVERSION();
    ImGui::CreateContext();
    ImGuiIO& io = ImGui::GetIO(); (void)io;
    io.ConfigFlags |= ImGuiConfigFlags_NavEnableKeyboard;     // Enable Keyboard Controls
    io.ConfigFlags |= ImGuiConfigFlags_NavEnableGamepad;      // Enable Gamepad Controls
    io.ConfigFlags |= ImGuiConfigFlags_DockingEnable;         // Enable Docking
    io.ConfigFlags |= ImGuiConfigFlags_ViewportsEnable;       // Enable Multi-Viewport / Platform Windows
    //io.ConfigViewportsNoAutoMerge = true;
    //io.ConfigViewportsNoTaskBarIcon = true;

    // Setup Dear ImGui style
    ImGui::StyleColorsDark();
    //ImGui::StyleColorsLight();

    // When viewports are enabled we tweak WindowRounding/WindowBg so platform windows can look identical to regular ones.
    ImGuiStyle& style = ImGui::GetStyle();
    if (io.ConfigFlags & ImGuiConfigFlags_ViewportsEnable)
    {
        style.WindowRounding = 0.0f;
        style.Colors[ImGuiCol_WindowBg].w = 1.0f;
    }

    // Setup Platform/Renderer backends
    ImGui_ImplWin32_Init(hwnd);
    ImGui_ImplDX12_Init(g_pd3dDevice, NUM_FRAMES_IN_FLIGHT,
        DXGI_FORMAT_R8G8B8A8_UNORM, g_pd3dSrvDescHeap,
        g_pd3dSrvDescHeap->GetCPUDescriptorHandleForHeapStart(),
        g_pd3dSrvDescHeap->GetGPUDescriptorHandleForHeapStart());

    // Load Fonts
    // - If no fonts are loaded, dear imgui will use the default font. You can also load multiple fonts and use ImGui::PushFont()/PopFont() to select them.
    // - AddFontFromFileTTF() will return the ImFont* so you can store it if you need to select the font among multiple.
    // - If the file cannot be loaded, the function will return a nullptr. Please handle those errors in your application (e.g. use an assertion, or display an error and quit).
    // - The fonts will be rasterized at a given size (w/ oversampling) and stored into a texture when calling ImFontAtlas::Build()/GetTexDataAsXXXX(), which ImGui_ImplXXXX_NewFrame below will call.
    // - Use '#define IMGUI_ENABLE_FREETYPE' in your imconfig file to use Freetype for higher quality font rendering.
    // - Read 'docs/FONTS.md' for more instructions and details.
    // - Remember that in C/C++ if you want to include a backslash \ in a string literal you need to write a double backslash \\ !
    //io.Fonts->AddFontDefault();
    //io.Fonts->AddFontFromFileTTF("c:\\Windows\\Fonts\\segoeui.ttf", 18.0f);
    //io.Fonts->AddFontFromFileTTF("../../misc/fonts/DroidSans.ttf", 16.0f);
    //io.Fonts->AddFontFromFileTTF("../../misc/fonts/Roboto-Medium.ttf", 16.0f);
    //io.Fonts->AddFontFromFileTTF("../../misc/fonts/Cousine-Regular.ttf", 15.0f);
    //ImFont* font = io.Fonts->AddFontFromFileTTF("c:\\Windows\\Fonts\\ArialUni.ttf", 18.0f, nullptr, io.Fonts->GetGlyphRangesJapanese());
    //IM_ASSERT(font != nullptr);

    // Our state
    bool show_demo_window = true;
    bool show_another_window = false;
    ImVec4 clear_color = ImVec4(0.45f, 0.55f, 0.60f, 1.00f);

    // Main loop
    bool done = false;
    while (!done)
    {
        // Poll and handle messages (inputs, window resize, etc.)
        // See the WndProc() function below for our to dispatch events to the Win32 backend.
        MSG msg;
        while (::PeekMessage(&msg, nullptr, 0U, 0U, PM_REMOVE))
        {
            ::TranslateMessage(&msg);
            ::DispatchMessage(&msg);
            if (msg.message == WM_QUIT)
                done = true;
        }
        if (done)
            break;

        // Handle window screen locked
        if (g_SwapChainOccluded && g_pSwapChain->Present(0, DXGI_PRESENT_TEST) == DXGI_STATUS_OCCLUDED)
        {
            ::Sleep(10);
            continue;
        }
        g_SwapChainOccluded = false;

        // Start the Dear ImGui frame
        ImGui_ImplDX12_NewFrame();
        ImGui_ImplWin32_NewFrame();
        ImGui::NewFrame();

        // 1. Show the big demo window (Most of the sample code is in ImGui::ShowDemoWindow()! You can browse its code to learn more about Dear ImGui!).
        if (show_demo_window)
            ImGui::ShowDemoWindow(&show_demo_window);

        // 2. Show a simple window that we create ourselves. We use a Begin/End pair to create a named window.
        {
            static float f = 0.0f;
            static int counter = 0;

            ImGui::Begin("Hello, world!");                          // Create a window called "Hello, world!" and append into it.

            ImGui::Text("This is some useful text.");               // Display some text (you can use a format strings too)
            ImGui::Checkbox("Demo Window", &show_demo_window);      // Edit bools storing our window open/close state
            ImGui::Checkbox("Another Window", &show_another_window);

            ImGui::SliderFloat("float", &f, 0.0f, 1.0f);            // Edit 1 float using a slider from 0.0f to 1.0f
            ImGui::ColorEdit3("clear color", (float*)&clear_color); // Edit 3 floats representing a color

            if (ImGui::Button("Button"))                            // Buttons return true when clicked (most widgets return true when edited/activated)
                counter++;
            ImGui::SameLine();
            ImGui::Text("counter = %d", counter);

            ImGui::Text("Application average %.3f ms/frame (%.1f FPS)", 1000.0f / io.Framerate, io.Framerate);
            ImGui::End();
        }

        // 3. Show another simple window.
        if (show_another_window)
        {
            ImGui::Begin("Another Window", &show_another_window);   // Pass a pointer to our bool variable (the window will have a closing button that will clear the bool when clicked)
            ImGui::Text("Hello from another window!");
            if (ImGui::Button("Close Me"))
                show_another_window = false;
            ImGui::End();
        }

        // Rendering
        ImGui::Render();

        FrameContext* frameCtx = WaitForNextFrameResources();
        UINT backBufferIdx = g_pSwapChain->GetCurrentBackBufferIndex();
        frameCtx->CommandAllocator->Reset();

        D3D12_RESOURCE_BARRIER barrier = {};
        barrier.Type                   = D3D12_RESOURCE_BARRIER_TYPE_TRANSITION;
        barrier.Flags                  = D3D12_RESOURCE_BARRIER_FLAG_NONE;
        barrier.Transition.pResource   = g_mainRenderTargetResource[backBufferIdx];
        barrier.Transition.Subresource = D3D12_RESOURCE_BARRIER_ALL_SUBRESOURCES;
        barrier.Transition.StateBefore = D3D12_RESOURCE_STATE_PRESENT;
        barrier.Transition.StateAfter  = D3D12_RESOURCE_STATE_RENDER_TARGET;
        g_pd3dCommandList->Reset(frameCtx->CommandAllocator, nullptr);
        g_pd3dCommandList->ResourceBarrier(1, &barrier);

        // Render Dear ImGui graphics
        const float clear_color_with_alpha[4] = { clear_color.x * clear_color.w, clear_color.y * clear_color.w, clear_color.z * clear_color.w, clear_color.w };
        g_pd3dCommandList->ClearRenderTargetView(g_mainRenderTargetDescriptor[backBufferIdx], clear_color_with_alpha, 0, nullptr);
        g_pd3dCommandList->OMSetRenderTargets(1, &g_mainRenderTargetDescriptor[backBufferIdx], FALSE, nullptr);
        g_pd3dCommandList->SetDescriptorHeaps(1, &g_pd3dSrvDescHeap);
        ImGui_ImplDX12_RenderDrawData(ImGui::GetDrawData(), g_pd3dCommandList);
        barrier.Transition.StateBefore = D3D12_RESOURCE_STATE_RENDER_TARGET;
        barrier.Transition.StateAfter  = D3D12_RESOURCE_STATE_PRESENT;
        g_pd3dCommandList->ResourceBarrier(1, &barrier);
        g_pd3dCommandList->Close();

        g_pd3dCommandQueue->ExecuteCommandLists(1, (ID3D12CommandList* const*)&g_pd3dCommandList);

<<<<<<< HEAD
        // Update and Render additional Platform Windows
        if (io.ConfigFlags & ImGuiConfigFlags_ViewportsEnable)
        {
            ImGui::UpdatePlatformWindows();
            ImGui::RenderPlatformWindowsDefault(nullptr, (void*)g_pd3dCommandList);
        }

        g_pSwapChain->Present(1, 0); // Present with vsync
        //g_pSwapChain->Present(0, 0); // Present without vsync
=======
        // Present
        HRESULT hr = g_pSwapChain->Present(1, 0);   // Present with vsync
        //HRESULT hr = g_pSwapChain->Present(0, 0); // Present without vsync
        g_SwapChainOccluded = (hr == DXGI_STATUS_OCCLUDED);
>>>>>>> d5a600e9

        UINT64 fenceValue = g_fenceLastSignaledValue + 1;
        g_pd3dCommandQueue->Signal(g_fence, fenceValue);
        g_fenceLastSignaledValue = fenceValue;
        frameCtx->FenceValue = fenceValue;
    }

    WaitForLastSubmittedFrame();

    // Cleanup
    ImGui_ImplDX12_Shutdown();
    ImGui_ImplWin32_Shutdown();
    ImGui::DestroyContext();

    CleanupDeviceD3D();
    ::DestroyWindow(hwnd);
    ::UnregisterClassW(wc.lpszClassName, wc.hInstance);

    return 0;
}

// Helper functions
bool CreateDeviceD3D(HWND hWnd)
{
    // Setup swap chain
    DXGI_SWAP_CHAIN_DESC1 sd;
    {
        ZeroMemory(&sd, sizeof(sd));
        sd.BufferCount = NUM_BACK_BUFFERS;
        sd.Width = 0;
        sd.Height = 0;
        sd.Format = DXGI_FORMAT_R8G8B8A8_UNORM;
        sd.Flags = DXGI_SWAP_CHAIN_FLAG_FRAME_LATENCY_WAITABLE_OBJECT;
        sd.BufferUsage = DXGI_USAGE_RENDER_TARGET_OUTPUT;
        sd.SampleDesc.Count = 1;
        sd.SampleDesc.Quality = 0;
        sd.SwapEffect = DXGI_SWAP_EFFECT_FLIP_DISCARD;
        sd.AlphaMode = DXGI_ALPHA_MODE_UNSPECIFIED;
        sd.Scaling = DXGI_SCALING_STRETCH;
        sd.Stereo = FALSE;
    }

    // [DEBUG] Enable debug interface
#ifdef DX12_ENABLE_DEBUG_LAYER
    ID3D12Debug* pdx12Debug = nullptr;
    if (SUCCEEDED(D3D12GetDebugInterface(IID_PPV_ARGS(&pdx12Debug))))
        pdx12Debug->EnableDebugLayer();
#endif

    // Create device
    D3D_FEATURE_LEVEL featureLevel = D3D_FEATURE_LEVEL_11_0;
    if (D3D12CreateDevice(nullptr, featureLevel, IID_PPV_ARGS(&g_pd3dDevice)) != S_OK)
        return false;

    // [DEBUG] Setup debug interface to break on any warnings/errors
#ifdef DX12_ENABLE_DEBUG_LAYER
    if (pdx12Debug != nullptr)
    {
        ID3D12InfoQueue* pInfoQueue = nullptr;
        g_pd3dDevice->QueryInterface(IID_PPV_ARGS(&pInfoQueue));
        pInfoQueue->SetBreakOnSeverity(D3D12_MESSAGE_SEVERITY_ERROR, true);
        pInfoQueue->SetBreakOnSeverity(D3D12_MESSAGE_SEVERITY_CORRUPTION, true);
        pInfoQueue->SetBreakOnSeverity(D3D12_MESSAGE_SEVERITY_WARNING, true);
        pInfoQueue->Release();
        pdx12Debug->Release();
    }
#endif

    {
        D3D12_DESCRIPTOR_HEAP_DESC desc = {};
        desc.Type = D3D12_DESCRIPTOR_HEAP_TYPE_RTV;
        desc.NumDescriptors = NUM_BACK_BUFFERS;
        desc.Flags = D3D12_DESCRIPTOR_HEAP_FLAG_NONE;
        desc.NodeMask = 1;
        if (g_pd3dDevice->CreateDescriptorHeap(&desc, IID_PPV_ARGS(&g_pd3dRtvDescHeap)) != S_OK)
            return false;

        SIZE_T rtvDescriptorSize = g_pd3dDevice->GetDescriptorHandleIncrementSize(D3D12_DESCRIPTOR_HEAP_TYPE_RTV);
        D3D12_CPU_DESCRIPTOR_HANDLE rtvHandle = g_pd3dRtvDescHeap->GetCPUDescriptorHandleForHeapStart();
        for (UINT i = 0; i < NUM_BACK_BUFFERS; i++)
        {
            g_mainRenderTargetDescriptor[i] = rtvHandle;
            rtvHandle.ptr += rtvDescriptorSize;
        }
    }

    {
        D3D12_DESCRIPTOR_HEAP_DESC desc = {};
        desc.Type = D3D12_DESCRIPTOR_HEAP_TYPE_CBV_SRV_UAV;
        desc.NumDescriptors = 1;
        desc.Flags = D3D12_DESCRIPTOR_HEAP_FLAG_SHADER_VISIBLE;
        if (g_pd3dDevice->CreateDescriptorHeap(&desc, IID_PPV_ARGS(&g_pd3dSrvDescHeap)) != S_OK)
            return false;
    }

    {
        D3D12_COMMAND_QUEUE_DESC desc = {};
        desc.Type = D3D12_COMMAND_LIST_TYPE_DIRECT;
        desc.Flags = D3D12_COMMAND_QUEUE_FLAG_NONE;
        desc.NodeMask = 1;
        if (g_pd3dDevice->CreateCommandQueue(&desc, IID_PPV_ARGS(&g_pd3dCommandQueue)) != S_OK)
            return false;
    }

    for (UINT i = 0; i < NUM_FRAMES_IN_FLIGHT; i++)
        if (g_pd3dDevice->CreateCommandAllocator(D3D12_COMMAND_LIST_TYPE_DIRECT, IID_PPV_ARGS(&g_frameContext[i].CommandAllocator)) != S_OK)
            return false;

    if (g_pd3dDevice->CreateCommandList(0, D3D12_COMMAND_LIST_TYPE_DIRECT, g_frameContext[0].CommandAllocator, nullptr, IID_PPV_ARGS(&g_pd3dCommandList)) != S_OK ||
        g_pd3dCommandList->Close() != S_OK)
        return false;

    if (g_pd3dDevice->CreateFence(0, D3D12_FENCE_FLAG_NONE, IID_PPV_ARGS(&g_fence)) != S_OK)
        return false;

    g_fenceEvent = CreateEvent(nullptr, FALSE, FALSE, nullptr);
    if (g_fenceEvent == nullptr)
        return false;

    {
        IDXGIFactory4* dxgiFactory = nullptr;
        IDXGISwapChain1* swapChain1 = nullptr;
        if (CreateDXGIFactory1(IID_PPV_ARGS(&dxgiFactory)) != S_OK)
            return false;
        if (dxgiFactory->CreateSwapChainForHwnd(g_pd3dCommandQueue, hWnd, &sd, nullptr, nullptr, &swapChain1) != S_OK)
            return false;
        if (swapChain1->QueryInterface(IID_PPV_ARGS(&g_pSwapChain)) != S_OK)
            return false;
        swapChain1->Release();
        dxgiFactory->Release();
        g_pSwapChain->SetMaximumFrameLatency(NUM_BACK_BUFFERS);
        g_hSwapChainWaitableObject = g_pSwapChain->GetFrameLatencyWaitableObject();
    }

    CreateRenderTarget();
    return true;
}

void CleanupDeviceD3D()
{
    CleanupRenderTarget();
    if (g_pSwapChain) { g_pSwapChain->SetFullscreenState(false, nullptr); g_pSwapChain->Release(); g_pSwapChain = nullptr; }
    if (g_hSwapChainWaitableObject != nullptr) { CloseHandle(g_hSwapChainWaitableObject); }
    for (UINT i = 0; i < NUM_FRAMES_IN_FLIGHT; i++)
        if (g_frameContext[i].CommandAllocator) { g_frameContext[i].CommandAllocator->Release(); g_frameContext[i].CommandAllocator = nullptr; }
    if (g_pd3dCommandQueue) { g_pd3dCommandQueue->Release(); g_pd3dCommandQueue = nullptr; }
    if (g_pd3dCommandList) { g_pd3dCommandList->Release(); g_pd3dCommandList = nullptr; }
    if (g_pd3dRtvDescHeap) { g_pd3dRtvDescHeap->Release(); g_pd3dRtvDescHeap = nullptr; }
    if (g_pd3dSrvDescHeap) { g_pd3dSrvDescHeap->Release(); g_pd3dSrvDescHeap = nullptr; }
    if (g_fence) { g_fence->Release(); g_fence = nullptr; }
    if (g_fenceEvent) { CloseHandle(g_fenceEvent); g_fenceEvent = nullptr; }
    if (g_pd3dDevice) { g_pd3dDevice->Release(); g_pd3dDevice = nullptr; }

#ifdef DX12_ENABLE_DEBUG_LAYER
    IDXGIDebug1* pDebug = nullptr;
    if (SUCCEEDED(DXGIGetDebugInterface1(0, IID_PPV_ARGS(&pDebug))))
    {
        pDebug->ReportLiveObjects(DXGI_DEBUG_ALL, DXGI_DEBUG_RLO_SUMMARY);
        pDebug->Release();
    }
#endif
}

void CreateRenderTarget()
{
    for (UINT i = 0; i < NUM_BACK_BUFFERS; i++)
    {
        ID3D12Resource* pBackBuffer = nullptr;
        g_pSwapChain->GetBuffer(i, IID_PPV_ARGS(&pBackBuffer));
        g_pd3dDevice->CreateRenderTargetView(pBackBuffer, nullptr, g_mainRenderTargetDescriptor[i]);
        g_mainRenderTargetResource[i] = pBackBuffer;
    }
}

void CleanupRenderTarget()
{
    WaitForLastSubmittedFrame();

    for (UINT i = 0; i < NUM_BACK_BUFFERS; i++)
        if (g_mainRenderTargetResource[i]) { g_mainRenderTargetResource[i]->Release(); g_mainRenderTargetResource[i] = nullptr; }
}

void WaitForLastSubmittedFrame()
{
    FrameContext* frameCtx = &g_frameContext[g_frameIndex % NUM_FRAMES_IN_FLIGHT];

    UINT64 fenceValue = frameCtx->FenceValue;
    if (fenceValue == 0)
        return; // No fence was signaled

    frameCtx->FenceValue = 0;
    if (g_fence->GetCompletedValue() >= fenceValue)
        return;

    g_fence->SetEventOnCompletion(fenceValue, g_fenceEvent);
    WaitForSingleObject(g_fenceEvent, INFINITE);
}

FrameContext* WaitForNextFrameResources()
{
    UINT nextFrameIndex = g_frameIndex + 1;
    g_frameIndex = nextFrameIndex;

    HANDLE waitableObjects[] = { g_hSwapChainWaitableObject, nullptr };
    DWORD numWaitableObjects = 1;

    FrameContext* frameCtx = &g_frameContext[nextFrameIndex % NUM_FRAMES_IN_FLIGHT];
    UINT64 fenceValue = frameCtx->FenceValue;
    if (fenceValue != 0) // means no fence was signaled
    {
        frameCtx->FenceValue = 0;
        g_fence->SetEventOnCompletion(fenceValue, g_fenceEvent);
        waitableObjects[1] = g_fenceEvent;
        numWaitableObjects = 2;
    }

    WaitForMultipleObjects(numWaitableObjects, waitableObjects, TRUE, INFINITE);

    return frameCtx;
}

// Forward declare message handler from imgui_impl_win32.cpp
extern IMGUI_IMPL_API LRESULT ImGui_ImplWin32_WndProcHandler(HWND hWnd, UINT msg, WPARAM wParam, LPARAM lParam);

// Win32 message handler
// You can read the io.WantCaptureMouse, io.WantCaptureKeyboard flags to tell if dear imgui wants to use your inputs.
// - When io.WantCaptureMouse is true, do not dispatch mouse input data to your main application, or clear/overwrite your copy of the mouse data.
// - When io.WantCaptureKeyboard is true, do not dispatch keyboard input data to your main application, or clear/overwrite your copy of the keyboard data.
// Generally you may always pass all inputs to dear imgui, and hide them from your application based on those two flags.
LRESULT WINAPI WndProc(HWND hWnd, UINT msg, WPARAM wParam, LPARAM lParam)
{
    if (ImGui_ImplWin32_WndProcHandler(hWnd, msg, wParam, lParam))
        return true;

    switch (msg)
    {
    case WM_SIZE:
        if (g_pd3dDevice != nullptr && wParam != SIZE_MINIMIZED)
        {
            WaitForLastSubmittedFrame();
            CleanupRenderTarget();
            HRESULT result = g_pSwapChain->ResizeBuffers(0, (UINT)LOWORD(lParam), (UINT)HIWORD(lParam), DXGI_FORMAT_UNKNOWN, DXGI_SWAP_CHAIN_FLAG_FRAME_LATENCY_WAITABLE_OBJECT);
            assert(SUCCEEDED(result) && "Failed to resize swapchain.");
            CreateRenderTarget();
        }
        return 0;
    case WM_SYSCOMMAND:
        if ((wParam & 0xfff0) == SC_KEYMENU) // Disable ALT application menu
            return 0;
        break;
    case WM_DESTROY:
        ::PostQuitMessage(0);
        return 0;
    }
    return ::DefWindowProcW(hWnd, msg, wParam, lParam);
}<|MERGE_RESOLUTION|>--- conflicted
+++ resolved
@@ -232,7 +232,6 @@
 
         g_pd3dCommandQueue->ExecuteCommandLists(1, (ID3D12CommandList* const*)&g_pd3dCommandList);
 
-<<<<<<< HEAD
         // Update and Render additional Platform Windows
         if (io.ConfigFlags & ImGuiConfigFlags_ViewportsEnable)
         {
@@ -240,14 +239,10 @@
             ImGui::RenderPlatformWindowsDefault(nullptr, (void*)g_pd3dCommandList);
         }
 
-        g_pSwapChain->Present(1, 0); // Present with vsync
-        //g_pSwapChain->Present(0, 0); // Present without vsync
-=======
         // Present
         HRESULT hr = g_pSwapChain->Present(1, 0);   // Present with vsync
         //HRESULT hr = g_pSwapChain->Present(0, 0); // Present without vsync
         g_SwapChainOccluded = (hr == DXGI_STATUS_OCCLUDED);
->>>>>>> d5a600e9
 
         UINT64 fenceValue = g_fenceLastSignaledValue + 1;
         g_pd3dCommandQueue->Signal(g_fence, fenceValue);

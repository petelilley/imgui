--- conflicted
+++ resolved
@@ -1038,17 +1038,13 @@
     ImGuiID                 MultiSelectScopeId;
 
     // Platform support
-<<<<<<< HEAD
-    ImVec2                  PlatformImePos, PlatformImeLastPos; // Cursor position request & last passed to the OS Input Method Editor
+    ImVec2                  PlatformImePos;                     // Cursor position request & last passed to the OS Input Method Editor
+    ImVec2                  PlatformImeLastPos;
     ImGuiViewportP*         PlatformImePosViewport;
 
     // Extensions
     // FIXME: We could provide an API to register one slot in an array held in ImGuiContext?
     ImGuiDockContext*       DockContext;
-=======
-    ImVec2                  PlatformImePos;                     // Cursor position request & last passed to the OS Input Method Editor
-    ImVec2                  PlatformImeLastPos;
->>>>>>> 5cb7040f
 
     // Settings
     bool                           SettingsLoaded;

// ImGui library
// See ImGui::ShowTestWindow() for sample code.
// Read 'Programmer guide' below for notes on how to setup ImGui in your codebase.
// Get latest version at https://github.com/ocornut/imgui

/*
 
 MISSION STATEMENT

 - easy to use to create code-driven and data-driven tools
 - easy to use to create adhoc short-lived tools and long-lived, more elaborate tools
 - easy to hack and improve
 - minimize screen real-estate usage
 - minimize setup and maintainance
 - minimize state storage on user side
 - portable, minimize dependencies, run on target (consoles, etc.)
 - efficient runtime (nb- we do allocate when "growing" content - creating a window / opening a tree node for the first time, etc. - but a typical frame won't allocate anything)
 - read about immediate-mode GUI principles @ http://mollyrocket.com/861, http://mollyrocket.com/forums/index.html

 Designed for developers and content-creators, not the typical end-user! Some of the weaknesses includes:
 - doesn't look fancy, doesn't animate
 - limited layout features, intricate layouts are typically crafted in code
 - assume ASCII text, using strlen() and [] operators, etc
 - occasionally use statically sized buffers for string manipulations - won't crash, but some long text may be clipped
 
 USER GUIDE

 - double-click title bar to collapse window
 - click upper right corner to close a window, available when 'bool* open' is passed to ImGui::Begin()
 - click and drag on lower right corner to resize window
 - click and drag on any empty space to move window
 - double-click/double-tap on lower right corner grip to auto-fit to content
 - TAB/SHIFT+TAB to cycle through keyboard editable fields
 - use mouse wheel to scroll
 - use CTRL+mouse wheel to zoom window contents (if IO.FontAllowScaling is true)
 - CTRL+Click on a slider to input value as text
 - text editor:
   - Hold SHIFT or use mouse to select text.
   - CTRL+Left/Right to word jump
   - CTRL+Shift+Left/Right to select words
   - CTRL+A our Double-Click to select all
   - CTRL+X,CTRL+C,CTRL+V to use OS clipboard
   - CTRL+Z,CTRL+Y to undo/redo
   - ESCAPE to revert text to its original value
   - You can apply arithmetic operators +,*,/ on numerical values. Use +- to subtract (because - would set a negative value!)

 PROGRAMMER GUIDE

 - your code creates the UI, if your code doesn't run the UI is gone! == dynamic UI, no construction step, less data retention on your side, no state duplication, less sync, less errors.
 - see ImGui::ShowTestWindow() for user-side sample code
 - getting started:
   - initialisation: call ImGui::GetIO() and fill the 'Settings' data.
   - every frame: 
      1/ in your mainloop or right after you got your keyboard/mouse info, call ImGui::GetIO() and fill the 'Input' data, then call ImGui::NewFrame().
      2/ use any ImGui function you want between NewFrame() and Render()
      3/ ImGui::Render() to render all the accumulated command-lists. it will cack your RenderDrawListFn handler set in the IO structure.
   - all rendering information are stored into command-lists until ImGui::Render() is called.
   - effectively it means you can create widgets at any time in your code, regardless of "update" vs "render" considerations.
   - a typical application skeleton may be:

		// Application init
		// TODO: Fill all 'Settings' fields of the io structure
		ImGuiIO& io = ImGui::GetIO();
		io.DisplaySize.x = 1920.0f;
		io.DisplaySize.y = 1280.0f;
		io.DeltaTime = 1.0f/60.0f;
		io.IniFilename = "imgui.ini";

		// Application mainloop
		while (true)
		{
			// 1/ get low-level input
			// e.g. on Win32, GetKeyboardState(), or poll your events, etc.
			
			// 2/ TODO: Fill all 'Input' fields of io structure and call NewFrame
			ImGuiIO& io = ImGui::GetIO();
			io.MousePos = ...
			io.KeysDown[i] = ...
			ImGui::NewFrame();

			// 3/ most of your application code here - you can use any of ImGui::* functions between NewFrame() and Render() calls
			GameUpdate();
			GameRender();

			// 4/ render & swap video buffers
			ImGui::Render();
			// swap video buffer, etc.
		}

 - some widgets carry state and requires an unique ID to do so.
   - unique ID are typically derived from a string label, an indice or a pointer.
   - use PushID/PopID to easily create scopes and avoid ID conflicts. A Window is also an implicit scope.
   - when creating trees, ID are particularly important because you want to preserve the opened/closed state of tree nodes.
     depending on your use cases you may want to use strings, indices or pointers as ID. experiment and see what makes more sense!
      e.g. When displaying a single object, using a static string as ID will preserve your node open/closed state when the targetted object change
      e.g. When displaying a list of objects, using indices or pointers as ID will preserve the node open/closed state per object
   - when passing a label you can optionally specify extra unique ID information within the same string using "##". This helps solving the simpler collision cases.
      e.g. "Label" display "Label" and uses "Label" as ID
      e.g. "Label##Foobar" display "Label" and uses "Label##Foobar" as ID
      e.g. "##Foobar" display an empty label and uses "##Foobar" as ID

 - if you want to use a different font than the default
   - create bitmap font data using BMFont. allocate ImGui::GetIO().Font and use ->LoadFromFile()/LoadFromMemory(), set ImGui::GetIO().FontHeight
   - load your texture yourself. texture *MUST* have white pixel at UV coordinate 'IMGUI_FONT_TEX_UV_FOR_WHITE' (you can #define it in imconfig.h), this is used by solid objects.

 - tip: the construct 'if (IMGUI_ONCE_UPON_A_FRAME)' will evaluate to true only once a frame, you can use it to add custom UI in the middle of a deep nested inner loop in your code.
 - tip: you can call Render() multiple times (e.g for VR renders), up to you to communicate the extra state to your RenderDrawListFn function.
 - tip: you can create widgets without a Begin/End block, they will go in an implicit window called "Debug"

 ISSUES AND TODO-LIST

 - misc: merge ImVec4 / ImGuiAabb, they are essentially duplicate containers
 - window: autofit is losing its purpose when user relies on any dynamic layout (window width multiplier, column). maybe just discard autofit?
 - window: support horizontal scroll
 - window: fix resize grip scaling along with Rounding style setting
 - window/style: add global alpha modifier (not just "fill_alpha")
 - widgets: switching from "widget-label" to "label-widget" would make it more convenient to integrate widgets in trees
 - widgets: clip text? hover clipped text shows it in a tooltip or in-place overlay
 - main: make IsHovered() more consistent for various type of widgets, widgets with multiple components, etc. also effectively IsHovered() region sometimes differs from hot region, e.g tree nodes
 - main: make IsHovered() info stored in a stack? so that 'if TreeNode() { Text; TreePop; } if IsHovered' return the hover state of the TreeNode?
 - scrollbar: use relative mouse movement when first-clicking inside of scroll grab box.
 - scrollbar: make the grab visible and a minimum size for long scroll regions
 - input number: optional range min/max
 - input number: holding [-]/[+] buttons should increase the step non-linearly
 - input number: rename Input*() to Input(), Slider*() to Slider() ?
 - layout: clean up the InputFloatN/SliderFloatN/ColorEdit4 horrible layout code. item width should include frame padding, then we can have a generic horizontal layout helper.
 - columns: declare column set (each column: fixed size, %, fill, distribute default size among fills)
 - columns: columns header to act as button (~sort op) and allow resize/reorder
 - columns: user specify columns size
 - combo: turn child handling code into popup helper
 - list selection, concept of a selectable "block" (that can be multiple widgets)
 - menubar, menus
 - plot: add a helper e.g. Plot(char* label, float value, float time_span=2.0f) that stores values and Plot them for you - probably another function name. and/or automatically allow to plot ANY displayed value (more reliance on stable ID)
 - file selection widget -> build the tool in our codebase to improve model-dialog idioms (may or not lead to ImGui changes)
 - slider: allow using the [-]/[+] buttons used by InputFloat()/InputInt()
 - slider: initial absolute click is unprecise. change to relative movement slider? hide mouse cursor, allow more precise input using less screen-space.
 - text edit: centered text for slider or input text to it matches typical positionning.
 - text edit: flag to disable live update of the user buffer. 
 - text edit: field resize behaviour - field could stretch when being edited? hover tooltip shows more text?
 - text edit: pasting text into a number box should filter the characters the same way direct input does
 - text edit: allow code to catch user pressing Return (perhaps through disable live edit? so only Return apply the final value, also allow catching Return if value didn't changed)
 - settings: write more decent code to allow saving/loading new fields
 - log: be able to right-click and log a window or tree-node into tty/file/clipboard?
 - filters: set a current filter that tree node can automatically query to hide themselves
 - filters: handle wildcards (with implicit leading/trailing *), regexps
 - shortcuts: add a shortcut api, e.g. parse "&Save" and/or "Save (CTRL+S)", pass in to widgets or provide simple ways to use (button=activate, input=focus)
 - input: keyboard: full keyboard navigation and focus.
 - input: support trackpad style scrolling & slider edit.
 - misc: not thread-safe
 - misc: double-clicking on title bar to minimize isn't consistent, perhaps move to single-click on left-most collapse icon?
 - optimisation/render: use indexed rendering
 - optimisation/render: move clip-rect to vertex data? would allow merging all commands
 - optimisation/render: merge command-list of all windows into one command-list?
 - optimisation/render: font exported by bmfont is not tight fit on vertical axis, incur unneeded pixel-shading cost.
 - optimisation: turn some the various stack vectors into statically-sized arrays
 - optimisation: better clipping for multi-component widgets
 - optimisation: specialize for height based clipping first (assume widgets never go up + height tests before width tests?)
*/

#include "imgui.h"
#include <ctype.h>		// toupper
#include <math.h>		// sqrt
#include <stdint.h>		// intptr_t
#include <stdio.h>		// vsnprintf
#include <string.h>		// memset
#include <new>          // new (ptr)

#ifdef _MSC_VER
#pragma warning (disable: 4996) // 'This function or variable may be unsafe': strcpy, strdup, sprintf, vsnprintf, sscanf, fopen
#endif


//-------------------------------------------------------------------------
// Forward Declarations
//-------------------------------------------------------------------------

namespace ImGui
{

static bool			ButtonBehaviour(const ImGuiAabb& bb, const ImGuiID& id, bool* out_hovered, bool* out_held, bool allow_key_modifiers, bool repeat = false);
static void			RenderFrame(ImVec2 p_min, ImVec2 p_max, ImU32 fill_col, bool border = true, float rounding = 0.0f);
static void			RenderText(ImVec2 pos, const char* text, const char* text_end = NULL, const bool hide_text_after_hash = true);
static ImVec2		CalcTextSize(const char* text, const char* text_end = NULL, const bool hide_text_after_hash = true);
static void			LogText(const ImVec2& ref_pos, const char* text, const char* text_end = NULL);

static void			ItemSize(ImVec2 size, ImVec2* adjust_start_offset = NULL);
static void			ItemSize(const ImGuiAabb& aabb, ImVec2* adjust_start_offset = NULL);
static void			PushColumnClipRect(int column_index = -1);
static bool			IsClipped(const ImGuiAabb& aabb);
static bool			ClipAdvance(const ImGuiAabb& aabb);

static bool			IsMouseHoveringBox(const ImGuiAabb& box);
static bool			IsKeyPressedMap(ImGuiKey key, bool repeat = true);

static bool			CloseWindowButton(bool* open = NULL);
static void			FocusWindow(ImGuiWindow* window);
static ImGuiWindow* FindWindow(const char* name);
static ImGuiWindow* FindHoveredWindow(ImVec2 pos, bool excluding_childs);

}; // namespace ImGui

static char*        ImStrDup(const char *str);
static void         ImStrDup_Free(char *str);

//-----------------------------------------------------------------------------
// Platform dependant default implementations
//-----------------------------------------------------------------------------

static const char*	GetClipboardTextFn_DefaultImpl();
static void			SetClipboardTextFn_DefaultImpl(const char* text, const char* text_end);

//-----------------------------------------------------------------------------
// User facing structures
//-----------------------------------------------------------------------------

ImGuiStyle::ImGuiStyle()
{
	WindowPadding			= ImVec2(8,8);		// Padding within a window
	WindowMinSize			= ImVec2(48,48);	// Minimum window size
	FramePadding			= ImVec2(5,4);		// Padding within a framed rectangle (used by most widgets)
	ItemSpacing				= ImVec2(10,5);		// Horizontal and vertical spacing between widgets
	ItemInnerSpacing		= ImVec2(5,5);		// Horizontal and vertical spacing between within elements of a composed widget (e.g. a slider and its label)
	TouchExtraPadding		= ImVec2(0,0);		// Expand bounding box for touch-based system where touch position is not accurate enough (unnecessary for mouse inputs). Unfortunately we don't sort widgets so priority on overlap will always be given to the first widget running. So dont grow this too much!
	AutoFitPadding			= ImVec2(8,8);		// Extra space after auto-fit (double-clicking on resize grip)
	WindowFillAlphaDefault	= 0.70f;
	WindowRounding			= 10.0f;
	TreeNodeSpacing			= 22.0f;
	ColumnsMinSpacing		= 6.0f;				// Minimum space between two columns
	ScrollBarWidth			= 16.0f;

	Colors[ImGuiCol_Text]					= ImVec4(0.90f, 0.90f, 0.90f, 1.00f);
	Colors[ImGuiCol_WindowBg]				= ImVec4(0.00f, 0.00f, 0.00f, 1.00f);
	Colors[ImGuiCol_Border]					= ImVec4(1.00f, 1.00f, 1.00f, 1.00f);
	Colors[ImGuiCol_BorderShadow]			= ImVec4(0.00f, 0.00f, 0.00f, 0.60f);
	Colors[ImGuiCol_FrameBg]				= ImVec4(0.80f, 0.80f, 0.80f, 0.30f);	// Background of checkbox, radio button, plot, slider, text input
	Colors[ImGuiCol_TitleBg]				= ImVec4(0.50f, 0.50f, 1.00f, 0.45f);
	Colors[ImGuiCol_TitleBgCollapsed]		= ImVec4(0.40f, 0.40f, 0.80f, 0.20f);
	Colors[ImGuiCol_ScrollbarBg]			= ImVec4(0.40f, 0.40f, 0.80f, 0.15f);
	Colors[ImGuiCol_ScrollbarGrab]			= ImVec4(0.40f, 0.40f, 0.80f, 0.30f);
	Colors[ImGuiCol_ScrollbarGrabHovered]	= ImVec4(0.40f, 0.40f, 0.80f, 0.40f);
	Colors[ImGuiCol_ScrollbarGrabActive]	= ImVec4(0.80f, 0.50f, 0.50f, 0.40f);
	Colors[ImGuiCol_ComboBg]				= ImVec4(0.20f, 0.20f, 0.20f, 0.99f);
	Colors[ImGuiCol_CheckHovered]			= ImVec4(0.60f, 0.40f, 0.40f, 0.45f);
	Colors[ImGuiCol_CheckActive]			= ImVec4(0.90f, 0.90f, 0.90f, 0.50f);
	Colors[ImGuiCol_SliderGrab]				= ImVec4(1.00f, 1.00f, 1.00f, 0.30f);
	Colors[ImGuiCol_SliderGrabActive]		= ImVec4(0.80f, 0.50f, 0.50f, 1.00f);
	Colors[ImGuiCol_Button]					= ImVec4(0.67f, 0.40f, 0.40f, 0.60f);
	Colors[ImGuiCol_ButtonHovered]			= ImVec4(0.67f, 0.40f, 0.40f, 1.00f);
	Colors[ImGuiCol_ButtonActive]			= ImVec4(0.80f, 0.50f, 0.50f, 1.00f);
	Colors[ImGuiCol_Header]					= ImVec4(0.40f, 0.40f, 0.90f, 0.45f);
	Colors[ImGuiCol_HeaderHovered]			= ImVec4(0.45f, 0.45f, 0.90f, 0.80f);
	Colors[ImGuiCol_HeaderActive]			= ImVec4(0.60f, 0.60f, 0.80f, 1.00f);
	Colors[ImGuiCol_Column]					= ImVec4(1.00f, 1.00f, 1.00f, 1.00f);
	Colors[ImGuiCol_ColumnHovered]			= ImVec4(0.60f, 0.40f, 0.40f, 1.00f);
	Colors[ImGuiCol_ColumnActive]			= ImVec4(0.80f, 0.50f, 0.50f, 1.00f);
	Colors[ImGuiCol_ResizeGrip]				= ImVec4(1.00f, 1.00f, 1.00f, 0.30f);
	Colors[ImGuiCol_ResizeGripHovered]		= ImVec4(1.00f, 1.00f, 1.00f, 0.60f);
	Colors[ImGuiCol_ResizeGripActive]		= ImVec4(1.00f, 1.00f, 1.00f, 0.90f);
	Colors[ImGuiCol_CloseButton]			= ImVec4(0.50f, 0.50f, 0.90f, 0.50f);
	Colors[ImGuiCol_CloseButtonHovered]		= ImVec4(0.70f, 0.70f, 0.90f, 0.60f);
	Colors[ImGuiCol_CloseButtonActive]		= ImVec4(0.70f, 0.70f, 0.70f, 1.00f);
	Colors[ImGuiCol_PlotLines]				= ImVec4(1.00f, 1.00f, 1.00f, 1.00f);
	Colors[ImGuiCol_PlotLinesHovered]		= ImVec4(0.90f, 0.70f, 0.00f, 1.00f);
	Colors[ImGuiCol_PlotHistogram]			= ImVec4(0.90f, 0.70f, 0.00f, 1.00f);
	Colors[ImGuiCol_PlotHistogramHovered]	= ImVec4(1.00f, 0.60f, 0.00f, 1.00f);
	Colors[ImGuiCol_TextSelectedBg]			= ImVec4(0.00f, 0.00f, 1.00f, 0.35f);
	Colors[ImGuiCol_TooltipBg]				= ImVec4(0.05f, 0.05f, 0.10f, 0.90f);
}

ImGuiIO::ImGuiIO()
{
	memset(this, 0, sizeof(*this));

    MallocFn = malloc;
    FreeFn = free;

	DeltaTime = 1.0f/60.0f;
	IniSavingRate = 5.0f;
	IniFilename = "imgui.ini";
	LogFilename = "imgui_log.txt";
	Font = NULL;
	FontAllowScaling = false;
	PixelCenterOffset = 0.5f;
	MousePos = ImVec2(-1,-1);
	MousePosPrev = ImVec2(-1,-1);
	MouseDoubleClickTime = 0.30f;
	MouseDoubleClickMaxDist = 6.0f;

	// Platform dependant default implementations
	GetClipboardTextFn = GetClipboardTextFn_DefaultImpl;
	SetClipboardTextFn = SetClipboardTextFn_DefaultImpl;
}

// Pass in translated ASCII characters for text input.
// - with glfw you can get those from the callback set in glfwSetCharCallback()
// - on Windows you can get those using ToAscii+keyboard state, or via the VM_CHAR message
void ImGuiIO::AddInputCharacter(char c)
{
	const size_t n = strlen(InputCharacters);
	if (n < sizeof(InputCharacters) / sizeof(InputCharacters[0]))
	{
		InputCharacters[n] = c;
		InputCharacters[n+1] = 0;
	}
}

//-----------------------------------------------------------------------------
// Helpers
//-----------------------------------------------------------------------------

#define IM_ARRAYSIZE(_ARR)			((int)(sizeof(_ARR)/sizeof(*_ARR)))

#undef PI
const float PI = 3.14159265358979323846f;

#ifdef INT_MAX
#define IM_INT_MAX INT_MAX
#else
#define IM_INT_MAX 2147483647
#endif

// Math bits
// We are keeping those static in the .cpp file so as not to leak them outside, in the case the user has implicit cast operators between ImVec2 and its own types.
static inline ImVec2 operator*(const ImVec2& lhs, const float rhs)				{ return ImVec2(lhs.x*rhs, lhs.y*rhs); }
static inline ImVec2 operator/(const ImVec2& lhs, const float rhs)				{ return ImVec2(lhs.x/rhs, lhs.y/rhs); }
static inline ImVec2 operator+(const ImVec2& lhs, const ImVec2& rhs)			{ return ImVec2(lhs.x+rhs.x, lhs.y+rhs.y); }
static inline ImVec2 operator-(const ImVec2& lhs, const ImVec2& rhs)			{ return ImVec2(lhs.x-rhs.x, lhs.y-rhs.y); }
static inline ImVec2 operator*(const ImVec2& lhs, const ImVec2 rhs)				{ return ImVec2(lhs.x*rhs.x, lhs.y*rhs.y); }
static inline ImVec2 operator/(const ImVec2& lhs, const ImVec2 rhs)				{ return ImVec2(lhs.x/rhs.x, lhs.y/rhs.y); }
static inline ImVec2& operator+=(ImVec2& lhs, const ImVec2& rhs)				{ lhs.x += rhs.x; lhs.y += rhs.y; return lhs; }
static inline ImVec2& operator-=(ImVec2& lhs, const ImVec2& rhs)				{ lhs.x -= rhs.x; lhs.y -= rhs.y; return lhs; }
static inline ImVec2& operator*=(ImVec2& lhs, const float rhs)					{ lhs.x *= rhs; lhs.y *= rhs; return lhs; }
static inline ImVec2& operator/=(ImVec2& lhs, const float rhs)					{ lhs.x /= rhs; lhs.y /= rhs; return lhs; }

static inline int    ImMin(int lhs, int rhs)									{ return lhs < rhs ? lhs : rhs; }
static inline int    ImMax(int lhs, int rhs)									{ return lhs >= rhs ? lhs : rhs; }
static inline float  ImMin(float lhs, float rhs)								{ return lhs < rhs ? lhs : rhs; }
static inline float  ImMax(float lhs, float rhs)								{ return lhs >= rhs ? lhs : rhs; }
static inline ImVec2 ImMin(const ImVec2& lhs, const ImVec2& rhs)				{ return ImVec2(ImMin(lhs.x,rhs.x), ImMin(lhs.y,rhs.y)); }
static inline ImVec2 ImMax(const ImVec2& lhs, const ImVec2& rhs)				{ return ImVec2(ImMax(lhs.x,rhs.x), ImMax(lhs.y,rhs.y)); }
static inline float  ImClamp(float f, float mn, float mx)						{ return (f < mn) ? mn : (f > mx) ? mx : f; }
static inline ImVec2 ImClamp(const ImVec2& f, const ImVec2& mn, ImVec2 mx)		{ return ImVec2(ImClamp(f.x,mn.x,mx.x), ImClamp(f.y,mn.y,mx.y)); }
static inline float  ImSaturate(float f)										{ return (f < 0.0f) ? 0.0f : (f > 1.0f) ? 1.0f : f; }
static inline float  ImLerp(float a, float b, float t)							{ return a + (b - a) * t; }
static inline ImVec2 ImLerp(const ImVec2& a, const ImVec2& b, float t)			{ return a + (b - a) * t; }
static inline ImVec2 ImLerp(const ImVec2& a, const ImVec2& b, const ImVec2& t)	{ return ImVec2(a.x + (b.x - a.x) * t.x, a.y + (b.y - a.y) * t.y); }
static inline float  ImLength(const ImVec2& lhs)								{ return sqrt(lhs.x*lhs.x + lhs.y*lhs.y); }

static int ImStricmp(const char* str1, const char* str2)
{
	int d;
	while ((d = toupper(*str2) - toupper(*str1)) == 0 && *str1) { str1++; str2++; }
	return d;
}

static const char* ImStristr(const char* haystack, const char* needle, const char* needle_end)
{
	if (!needle_end)
		needle_end = needle + strlen(needle);

	const char un0 = (char)toupper(*needle);
	while (*haystack)
	{
		if (toupper(*haystack) == un0)
		{
			const char* b = needle + 1;
			for (const char* a = haystack + 1; b < needle_end; a++, b++)
				if (toupper(*a) != toupper(*b))
					break;
			if (b == needle_end)
				return haystack;
		}
		haystack++;
	}
	return NULL;
}

static ImU32 crc32(const void* data, size_t data_size, ImU32 seed = 0) 
{ 
	static ImU32 crc32_lut[256] = { 0 };
	if (!crc32_lut[1])
	{
		const ImU32 polynomial = 0xEDB88320;
		for (ImU32 i = 0; i < 256; i++) 
		{ 
			ImU32 crc = i; 
			for (ImU32 j = 0; j < 8; j++) 
				crc = (crc >> 1) ^ (-int(crc & 1) & polynomial); 
			crc32_lut[i] = crc; 
		}
	}
	ImU32 crc = ~seed; 
	const unsigned char* current = (const unsigned char*)data; 
	while (data_size--) 
		crc = (crc >> 8) ^ crc32_lut[(crc & 0xFF) ^ *current++]; 
	return ~crc; 
} 

static size_t ImFormatString(char* buf, size_t buf_size, const char* fmt, ...)
{
	va_list args;
	va_start(args, fmt);
	int w = vsnprintf(buf, buf_size, fmt, args);
	va_end(args);
	buf[buf_size-1] = 0;
	if (w == -1) w = (int)buf_size;
	return w;
}

static size_t ImFormatStringV(char* buf, size_t buf_size, const char* fmt, va_list args)
{
	int w = vsnprintf(buf, buf_size, fmt, args);
	buf[buf_size-1] = 0;
	if (w == -1) w = (int)buf_size;
	return w;
}

static ImU32 ImConvertColorFloat4ToU32(const ImVec4& in)
{
	ImU32 out  = ((ImU32)(ImSaturate(in.x)*255.f));
	out |= ((ImU32)(ImSaturate(in.y)*255.f) << 8);
	out |= ((ImU32)(ImSaturate(in.z)*255.f) << 16);
	out |= ((ImU32)(ImSaturate(in.w)*255.f) << 24);
	return out;
}

// Convert rgb floats ([0-1],[0-1],[0-1]) to hsv floats ([0-1],[0-1],[0-1]), from Foley & van Dam p592
// Optimized http://lolengine.net/blog/2013/01/13/fast-rgb-to-hsv
static void ImConvertColorRGBtoHSV(float r, float g, float b, float& out_h, float& out_s, float& out_v)
{
	float K = 0.f;
	if (g < b)
	{
		const float tmp = g; g = b; b = tmp;
		K = -1.f;
	}
	if (r < g)
	{
		const float tmp = r; r = g; g = tmp;
		K = -2.f / 6.f - K;
	}

	const float chroma = r - (g < b ? g : b);
	out_h = fabsf(K + (g - b) / (6.f * chroma + 1e-20f));
	out_s = chroma / (r + 1e-20f);
	out_v = r;
}

// Convert hsv floats ([0-1],[0-1],[0-1]) to rgb floats ([0-1],[0-1],[0-1]), from Foley & van Dam p593
// also http://en.wikipedia.org/wiki/HSL_and_HSV
static void ImConvertColorHSVtoRGB(float h, float s, float v, float& out_r, float& out_g, float& out_b)
{   
	if (s == 0.0f)
	{
		// gray
		out_r = out_g = out_b = v;
		return;
	}

	h = fmodf(h, 1.0f) / (60.0f/360.0f);
	int   i = (int)h;
	float f = h - (float)i;
	float p = v * (1.0f - s);
	float q = v * (1.0f - s * f);
	float t = v * (1.0f - s * (1.0f - f));

	switch (i)
	{
	case 0: out_r = v; out_g = t; out_b = p; break;
	case 1: out_r = q; out_g = v; out_b = p; break;
	case 2: out_r = p; out_g = v; out_b = t; break;
	case 3: out_r = p; out_g = q; out_b = v; break;
	case 4: out_r = t; out_g = p; out_b = v; break;
	case 5: default: out_r = v; out_g = p; out_b = q; break;
	}
}

//-----------------------------------------------------------------------------

struct ImGuiColMod	// Color/style modifier, backup of modified data so we can restore it
{
	ImGuiCol	Col;
	ImVec4		PreviousValue;
};

struct ImGuiAabb	// 2D axis aligned bounding-box
{
	ImVec2		Min;
	ImVec2		Max;

	ImGuiAabb()											{ Min = ImVec2(FLT_MAX,FLT_MAX); Max = ImVec2(-FLT_MAX,-FLT_MAX); }
	ImGuiAabb(const ImVec2& min, const ImVec2& max)		{ Min = min; Max = max; }
	ImGuiAabb(const ImVec4& v)							{ Min.x = v.x; Min.y = v.y; Max.x = v.z; Max.y = v.w; }
	ImGuiAabb(float x1, float y1, float x2, float y2)	{ Min.x = x1; Min.y = y1; Max.x = x2; Max.y = y2; }

	ImVec2		GetCenter() const						{ return Min + (Max-Min)*0.5f; }
	ImVec2		GetSize() const							{ return Max-Min; }
	float		GetWidth() const						{ return (Max-Min).x; }
	float		GetHeight() const						{ return (Max-Min).y; }
	ImVec2		GetTL() const							{ return Min; }
	ImVec2		GetTR() const							{ return ImVec2(Max.x,Min.y); }
	ImVec2		GetBL() const							{ return ImVec2(Min.x,Max.y); }
	ImVec2		GetBR() const							{ return Max; }
	bool		Contains(ImVec2 p) const 				{ return p.x >= Min.x && p.y >= Min.y && p.x <= Max.x && p.y <= Max.y; }
	bool		Contains(const ImGuiAabb& r) const		{ return r.Min.x >= Min.x && r.Min.y >= Min.y && r.Max.x <= Max.x && r.Max.y <= Max.y; }
	bool		Overlaps(const ImGuiAabb& r) const		{ return r.Min.y <= Max.y && r.Max.y >= Min.y && r.Min.x <= Max.x && r.Max.x >= Min.x; }
	void		Expand(ImVec2 sz)						{ Min -= sz; Max += sz; }
	void		Clip(const ImGuiAabb& clip)				{ Min.x = ImMax(Min.x, clip.Min.x); Min.y = ImMax(Min.y, clip.Min.y); Max.x = ImMin(Max.x, clip.Max.x); Max.y = ImMin(Max.y, clip.Max.y); }
};

// Temporary per-window data, reset at the beginning of the frame
struct ImGuiDrawContext
{
	ImVec2					CursorPos;
	ImVec2					CursorPosPrevLine;
	ImVec2					CursorStartPos;
	float					CurrentLineHeight;
	float					PrevLineHeight;
	float					LogLineHeight;
	int						TreeDepth;
	ImGuiAabb				LastItemAabb;
	bool					LastItemHovered;
	ImVector<ImGuiWindow*>	ChildWindows;
	ImVector<bool>			AllowKeyboardFocus;
	ImVector<float>			ItemWidth;
	ImVector<ImGuiColMod>	ColorModifiers;
	ImGuiColorEditMode		ColorEditMode;
	ImGuiStorage*			StateStorage;
	int						OpenNextNode;

	float					ColumnStartX;
	int						ColumnCurrent;
	int						ColumnsCount;
	bool					ColumnsShowBorders;
	ImVec2					ColumnsStartCursorPos;
	ImGuiID					ColumnsSetID;

	ImGuiDrawContext()
	{
		CursorPos = CursorPosPrevLine = CursorStartPos = ImVec2(0.0f, 0.0f);
		CurrentLineHeight = PrevLineHeight = 0.0f;
		LogLineHeight = -1.0f;
		TreeDepth = 0;
		LastItemAabb = ImGuiAabb(0.0f,0.0f,0.0f,0.0f);
		LastItemHovered = false;
		StateStorage = NULL;
		OpenNextNode = -1;

		ColumnStartX = 0.0f;
		ColumnCurrent = 0;
		ColumnsCount = 1;
		ColumnsShowBorders = true;
		ColumnsStartCursorPos = ImVec2(0,0);
	}
};

struct ImGuiTextEditState;
#define STB_TEXTEDIT_STRING	ImGuiTextEditState
#define STB_TEXTEDIT_CHARTYPE char
#include "stb_textedit.h"

// State of the currently focused/edited text input box
struct ImGuiTextEditState
{
	char				Text[1024];						// edit buffer, we need to persist but can't guarantee the persistence of the user-provided buffer. so own buffer.
	char				InitialText[1024];				// backup of end-user buffer at focusing time, to ESC key can do a revert. Also used for arithmetic operations (but could use a pre-parsed float there).
	size_t				BufSize;						// end-user buffer size, <= 1024 (or increase above)
	float				Width;							// widget width
	float				ScrollX;
	STB_TexteditState	StbState;
	float				CursorAnim;
	bool				SelectedAllMouseLock;
	ImFont				Font;
	float				FontSize;

	ImGuiTextEditState()								{ memset(this, 0, sizeof(*this)); }

	void				CursorAnimReset()				{ CursorAnim = -0.30f; }												// After a user-input the cursor stays on for a while without blinking
	bool				CursorIsVisible() const			{ return CursorAnim <= 0.0f || fmodf(CursorAnim, 1.20f) <= 0.80f; }		// Blinking
	bool				HasSelection() const			{ return StbState.select_start != StbState.select_end; }
	void				SelectAll()						{ StbState.select_start = 0; StbState.select_end = (int)strlen(Text); StbState.cursor = StbState.select_end; StbState.has_preferred_x = false; }

	void				OnKeyboardPressed(int key);
	void 				UpdateScrollOffset();
	ImVec2				CalcDisplayOffsetFromCharIdx(int i) const;

	// Static functions because they are used to render non-focused instances of a text input box
	static const char*	GetTextPointerClipped(ImFont font, float font_size, const char* text, float width, ImVec2* out_text_size = NULL);
	static void			RenderTextScrolledClipped(ImFont font, float font_size, const char* text, ImVec2 pos_base, float width, float scroll_x);
};

struct ImGuiIniData
{
	char*	Name;
	ImVec2	Pos;
	ImVec2	Size;
	bool	Collapsed;

	ImGuiIniData() { memset(this, 0, sizeof(*this)); }
    ~ImGuiIniData() { if (Name) { ImStrDup_Free(Name); Name = NULL; } }
};

struct ImGuiState
{
	bool					Initialized;
	ImGuiIO					IO;
	ImGuiStyle				Style;
	float					Time;
	int						FrameCount;
	int						FrameCountRendered;
	ImVector<ImGuiWindow*>	Windows;
	ImGuiWindow*			CurrentWindow;						// Being drawn into
	ImVector<ImGuiWindow*>	CurrentWindowStack;
	ImGuiWindow*			FocusedWindow;						// Will catch keyboard inputs
	ImGuiWindow*			HoveredWindow;						// Will catch mouse inputs
	ImGuiWindow*			HoveredWindowExcludingChilds;		// Will catch mouse inputs (for focus/move only)
	ImGuiID					HoveredId;
	ImGuiID					ActiveId;
	ImGuiID					ActiveIdPreviousFrame;
	bool					ActiveIdIsAlive;
	float					SettingsDirtyTimer;
	ImVector<ImGuiIniData*>	Settings;
	ImVec2					NewWindowDefaultPos;

	// Render
	ImVector<ImDrawList*>	RenderDrawLists;

	// Widget state
	ImGuiTextEditState		InputTextState;
	ImGuiID					SliderAsInputTextId;
	ImGuiStorage			ColorEditModeStorage;				// for user selection
	ImGuiID					ActiveComboID;
	char					Tooltip[1024];
	char*					PrivateClipboard;					// if no custom clipboard handler is defined

	// Logging
	bool					LogEnabled;
	FILE*					LogFile;
    ImGuiTextBuffer			LogClipboard;
	int						LogAutoExpandMaxDepth;

	ImGuiState()
	{
		Initialized = false;
		Time = 0.0f;
		FrameCount = 0;
		FrameCountRendered = -1;
		CurrentWindow = NULL;
		FocusedWindow = NULL;
		HoveredWindow = NULL;
		HoveredWindowExcludingChilds = NULL;
		ActiveIdIsAlive = false;
		SettingsDirtyTimer = 0.0f;
		NewWindowDefaultPos = ImVec2(60, 60);
		SliderAsInputTextId = 0;
		ActiveComboID = 0;
		memset(Tooltip, 0, sizeof(Tooltip));
		PrivateClipboard = NULL;
		LogEnabled = false;
		LogFile = NULL;
        LogAutoExpandMaxDepth = 2;
	}
};

static ImGuiState	GImGui;

struct ImGuiWindow
{
	char*					Name;
	ImGuiID					ID;
	ImGuiWindowFlags		Flags;
	ImVec2					PosFloat;
	ImVec2					Pos;								// Position rounded-up to nearest pixel
	ImVec2					Size;								// Current size (==SizeFull or collapsed title bar size)
	ImVec2					SizeFull;							// Size when non collapsed
	ImVec2					SizeContentsFit;					// Size of contents (extents reach by the drawing cursor) - may not fit within Size.
	float					ScrollY;
	float					NextScrollY;
	bool					ScrollbarY;
	bool					Visible;
	bool					Collapsed;
	bool					Accessed;
	int						AutoFitFrames;

	ImGuiDrawContext		DC;
	ImVector<ImGuiID>		IDStack;
	ImVector<ImVec4>		ClipRectStack;
	int						LastFrameDrawn;
	float					ItemWidthDefault;
	ImGuiStorage			StateStorage;
	float					FontScale;

	int						FocusIdxCounter;					// Start at -1 and increase as assigned via FocusItemRegister()
	int						FocusIdxRequestCurrent;				// Item being requested for focus, rely on layout to be stable between the frame pressing TAB and the next frame
	int						FocusIdxRequestNext;				// Item being requested for focus, for next update

	ImDrawList*				DrawList;

public:
	ImGuiWindow(const char* name, ImVec2 default_pos, ImVec2 default_size);
	~ImGuiWindow();

	ImGuiID		GetID(const char* str);
	ImGuiID		GetID(const void* ptr);

	void		AddToRenderList();
	bool		FocusItemRegister(bool is_active, int* out_idx = NULL);	// Return TRUE if focus is requested
	void		FocusItemUnregister();

	ImGuiAabb	Aabb() const							{ return ImGuiAabb(Pos, Pos+Size); }
	ImFont		Font() const							{ return GImGui.IO.Font; }
	float		FontSize() const						{ return GImGui.IO.FontHeight * FontScale; }
	ImVec2		CursorPos() const						{ return DC.CursorPos; }
	float		TitleBarHeight() const					{ return (Flags & ImGuiWindowFlags_NoTitleBar) ? 0 : FontSize() + GImGui.Style.FramePadding.y * 2.0f; }
	ImGuiAabb	TitleBarAabb() const					{ return ImGuiAabb(Pos, Pos + ImVec2(SizeFull.x, TitleBarHeight())); }
	ImVec2		WindowPadding() const					{ return ((Flags & ImGuiWindowFlags_ChildWindow) && !(Flags & ImGuiWindowFlags_ShowBorders)) ? ImVec2(1,1) : GImGui.Style.WindowPadding; }
	ImU32		Color(ImGuiCol idx, float a=1.f) const	{ ImVec4 c = GImGui.Style.Colors[idx]; c.w *= a; return ImConvertColorFloat4ToU32(c); }
};

static ImGuiWindow*	GetCurrentWindow()
{
	IM_ASSERT(GImGui.CurrentWindow != NULL);	// ImGui::NewFrame() hasn't been called yet?
	GImGui.CurrentWindow->Accessed = true;
	return GImGui.CurrentWindow;
}

static void RegisterAliveId(const ImGuiID& id)
{
	if (GImGui.ActiveId == id)
		GImGui.ActiveIdIsAlive = true;
}

//-----------------------------------------------------------------------------

void ImGuiStorage::Clear()
{
	Data.clear();
}

// std::lower_bound but without the bullshit
static ImVector<ImGuiStorage::Pair>::iterator LowerBound(ImVector<ImGuiStorage::Pair>& data, ImU32 key)
{
	ImVector<ImGuiStorage::Pair>::iterator first = data.begin();
	ImVector<ImGuiStorage::Pair>::iterator last = data.end();
	int count = (int)(last - first);
	while (count > 0)
	{
		int count2 = count / 2;
		ImVector<ImGuiStorage::Pair>::iterator mid = first + count2;
		if (mid->key < key)
		{
			first = ++mid;
			count -= count2 + 1;
		}
		else
		{
			count = count2;
		}
	}
	return first;
}

int* ImGuiStorage::Find(ImU32 key)
{
	ImVector<Pair>::iterator it = LowerBound(Data, key);
	if (it == Data.end())
		return NULL;
	if (it->key != key)
		return NULL;
	return &it->val;
}

int ImGuiStorage::GetInt(ImU32 key, int default_val)
{
	int* pval = Find(key);
	if (!pval)
		return default_val;
	return *pval;
}

// FIXME-OPT: We are wasting time because all SetInt() are preceeded by GetInt() calls so we should have the result from lower_bound already in place.
// However we only use SetInt() on explicit user action (so that's maximum once a frame) so the optimisation isn't much needed.
void ImGuiStorage::SetInt(ImU32 key, int val)
{
	ImVector<Pair>::iterator it = LowerBound(Data, key);
	if (it != Data.end() && it->key == key)
	{
		it->val = val;
	}
	else
	{
		Pair pair_key;
		pair_key.key = key;
		pair_key.val = val;
		Data.insert(it, pair_key);
	}
}

void ImGuiStorage::SetAllInt(int v)
{
	for (size_t i = 0; i < Data.size(); i++)
		Data[i].val = v;
}

//-----------------------------------------------------------------------------

ImGuiTextFilter::ImGuiTextFilter()
{
	InputBuf[0] = 0;
	CountGrep = 0;
}

void ImGuiTextFilter::Draw(const char* label, float width)
{
	ImGuiWindow* window = GetCurrentWindow();
	if (width < 0.0f)
	{
		ImVec2 label_size = ImGui::CalcTextSize(label, NULL);
		width = ImMax(window->Pos.x + ImGui::GetWindowContentRegionMax().x - window->DC.CursorPos.x - (label_size.x + GImGui.Style.ItemSpacing.x*4), 10.0f);
	}
	ImGui::PushItemWidth(width);
	ImGui::InputText(label, InputBuf, IM_ARRAYSIZE(InputBuf));
	ImGui::PopItemWidth();
	Build();
}

void ImGuiTextFilter::TextRange::split(char separator, ImVector<TextRange>& out)
{
	out.resize(0);
	const char* wb = b;
	const char* we = wb;
	while (we < e)
	{
		if (*we == separator)
		{
			out.push_back(TextRange(wb, we));
			wb = we + 1;
		}
		we++;
	}
	if (wb != we)
		out.push_back(TextRange(wb, we));
}

void ImGuiTextFilter::Build()
{
	Filters.resize(0);
	TextRange input_range(InputBuf, InputBuf+strlen(InputBuf));
	input_range.split(',', Filters);

	CountGrep = 0;
	for (size_t i = 0; i != Filters.size(); i++)
	{
		Filters[i].trim_blanks();
		if (Filters[i].empty())
			continue;
		if (Filters[i].front() != '-')
			CountGrep += 1;
	}
}

bool ImGuiTextFilter::PassFilter(const char* val) const
{
	if (Filters.empty())
		return true;

	if (val == NULL)
		val = "";

	for (size_t i = 0; i != Filters.size(); i++)
	{
		const TextRange& f = Filters[i];
		if (f.empty())
			continue;
		if (f.front() == '-')
		{
			// Subtract
			if (ImStristr(val, f.begin()+1, f.end()) != NULL)
				return false;
		}
		else
		{
			// Grep
			if (ImStristr(val, f.begin(), f.end()) != NULL)
				return true;
		}
	}

	// Implicit * grep
	if (CountGrep == 0)
		return true;

	return false;
}

//-----------------------------------------------------------------------------

void ImGuiTextBuffer::append(const char* fmt, ...)
{
	va_list args;
	va_start(args, fmt);
	int len = vsnprintf(NULL, 0, fmt, args);
	va_end(args);
	if (len <= 0)
		return;

	const size_t write_off = Buf.size();
	if (write_off + len >= Buf.capacity())
		Buf.reserve(Buf.capacity() * 2);

	Buf.resize(write_off + (size_t)len);

	va_start(args, fmt);
	ImFormatStringV(&Buf[write_off] - 1, len+1, fmt, args);
	va_end(args);
}

//-----------------------------------------------------------------------------

ImGuiWindow::ImGuiWindow(const char* name, ImVec2 default_pos, ImVec2 default_size)
{
    Name = ImStrDup(name);
	ID = GetID(name); 
	IDStack.push_back(ID);

	PosFloat = default_pos;
	Pos = ImVec2((float)(int)PosFloat.x, (float)(int)PosFloat.y);
	Size = SizeFull = default_size;
	SizeContentsFit = ImVec2(0.0f, 0.0f);
	ScrollY = 0.0f;
	NextScrollY = 0.0f;
	ScrollbarY = false;
	Visible = false;
	Collapsed = false;
	AutoFitFrames = -1;
	LastFrameDrawn = -1;
	ItemWidthDefault = 0.0f;
	FontScale = 1.0f;

	if (ImLength(Size) < 0.001f)
		AutoFitFrames = 3;

	FocusIdxCounter = -1;
	FocusIdxRequestCurrent = IM_INT_MAX;
	FocusIdxRequestNext = IM_INT_MAX;

    void *buff = GImGui.IO.MallocFn(sizeof(ImDrawList));
    IM_ASSERT(buff);
    DrawList = new(buff) ImDrawList();
}

ImGuiWindow::~ImGuiWindow()
{
    DrawList->~ImDrawList();
    GImGui.IO.FreeFn(DrawList);
	DrawList = NULL;
    ImStrDup_Free(Name);
	Name = NULL;
}

ImGuiID ImGuiWindow::GetID(const char* str)
{
	const ImGuiID seed = IDStack.empty() ? 0 : IDStack.back();
	const ImGuiID id = crc32(str, strlen(str), seed);
	RegisterAliveId(id);
	return id;
}

ImGuiID ImGuiWindow::GetID(const void* ptr)
{
	const ImGuiID seed = IDStack.empty() ? 0 : IDStack.back();
	const ImGuiID id = crc32(&ptr, sizeof(void*), seed);
	RegisterAliveId(id);
	return id;
}

bool ImGuiWindow::FocusItemRegister(bool is_active, int* out_idx)
{
	FocusIdxCounter++;
	if (out_idx)
		*out_idx = FocusIdxCounter;

	ImGuiState& g = GImGui;
	ImGuiWindow* window = GetCurrentWindow();
	if (!window->DC.AllowKeyboardFocus.back())
		return false;

	// Process input at this point: TAB, Shift-TAB switch focus
	if (FocusIdxRequestNext == IM_INT_MAX && is_active && ImGui::IsKeyPressedMap(ImGuiKey_Tab))
	{
		// Modulo on index will be applied at the end of frame once we've got the total counter of items.
		FocusIdxRequestNext = FocusIdxCounter + (g.IO.KeyShift ? -1 : +1);
	}

	const bool focus_requested = (FocusIdxCounter == FocusIdxRequestCurrent);
	return focus_requested;
}

void ImGuiWindow::FocusItemUnregister()
{
	FocusIdxCounter--;
}

void ImGuiWindow::AddToRenderList()
{
	ImGuiState& g = GImGui;

	if (!DrawList->commands.empty() && !DrawList->vtx_buffer.empty())
	{
		if (DrawList->commands.back().vtx_count == 0)
			DrawList->commands.pop_back();
		g.RenderDrawLists.push_back(DrawList);
	}
	for (size_t i = 0; i < DC.ChildWindows.size(); i++)
	{
		ImGuiWindow* child = DC.ChildWindows[i];
		if (child->Visible)					// clipped childs may have been marked not Visible
			child->AddToRenderList();
	}
}

//-----------------------------------------------------------------------------

namespace ImGui
{

static ImGuiIniData* FindWindowSettings(const char* name)
{
	ImGuiState& g = GImGui;

	for (size_t i = 0; i != g.Settings.size(); i++)
	{
		ImGuiIniData* ini = g.Settings[i];
		if (ImStricmp(ini->Name, name) == 0)
			return ini;
	}

    void *buff = GImGui.IO.MallocFn(sizeof(ImGuiIniData));
    ImGuiIniData* ini = new(buff) ImGuiIniData();
    ini->Name = ImStrDup(name);
    ini->Collapsed = false;
	ini->Pos = ImVec2(FLT_MAX,FLT_MAX);
	ini->Size = ImVec2(0,0);
	g.Settings.push_back(ini);
	return ini;
}

// Zero-tolerance, poor-man .ini parsing
// FIXME: Write something less rubbish
static void LoadSettings()
{
	ImGuiState& g = GImGui;
	const char* filename = g.IO.IniFilename;
	if (!filename)
		return;

	// Load file
	FILE* f;
	if ((f = fopen(filename, "rt")) == NULL)
		return;
	if (fseek(f, 0, SEEK_END)) 
		return;
	long f_size = ftell(f);	
	if (f_size == -1) 
		return;
	if (fseek(f, 0, SEEK_SET)) 
		return;
    char* f_data = (char*)g.IO.MallocFn(f_size+1);
	f_size = (long)fread(f_data, 1, f_size, f);	// Text conversion alter read size so let's not be fussy about return value
	fclose(f);
	if (f_size == 0)
	{
        g.IO.FreeFn(f_data);
		return;
	}
	f_data[f_size] = 0;

	ImGuiIniData* settings = NULL;
	const char* buf_end = f_data + f_size;
	for (const char* line_start = f_data; line_start < buf_end; )
	{
		const char* line_end = line_start;
		while (line_end < buf_end && *line_end != '\n' && *line_end != '\r')
			line_end++;
		
		if (line_start[0] == '[' && line_end > line_start && line_end[-1] == ']')
		{
			char name[64];
			ImFormatString(name, IM_ARRAYSIZE(name), "%.*s", line_end-line_start-2, line_start+1);
			settings = FindWindowSettings(name);
		}
		else if (settings)
		{
			float x, y;
			int i;
			if (sscanf(line_start, "Pos=%f,%f", &x, &y) == 2)
				settings->Pos = ImVec2(x, y);
			else if (sscanf(line_start, "Size=%f,%f", &x, &y) == 2)
				settings->Size = ImMax(ImVec2(x, y), g.Style.WindowMinSize);
			else if (sscanf(line_start, "Collapsed=%d", &i) == 1)
				settings->Collapsed = (i != 0);
		}

		line_start = line_end+1;
	}

    g.IO.FreeFn(f_data);
}

static void SaveSettings()
{
	ImGuiState& g = GImGui;
	const char* filename = g.IO.IniFilename;
	if (!filename)
		return;

	// Gather data from windows that were active during this session
	for (size_t i = 0; i != g.Windows.size(); i++)
	{
		ImGuiWindow* window = g.Windows[i];
		if (window->Flags & (ImGuiWindowFlags_ChildWindow | ImGuiWindowFlags_Tooltip))
			continue;
		ImGuiIniData* settings = FindWindowSettings(window->Name);
		settings->Pos = window->Pos;
		settings->Size = window->SizeFull;
		settings->Collapsed = window->Collapsed;
	}

	// Write .ini file
	// If a window wasn't opened in this session we preserve its settings
	FILE* f = fopen(filename, "wt");
	if (!f)
		return;
	for (size_t i = 0; i != g.Settings.size(); i++)
	{
		const ImGuiIniData* settings = g.Settings[i];
		if (settings->Pos.x == FLT_MAX)
			continue;
		fprintf(f, "[%s]\n", settings->Name);
		fprintf(f, "Pos=%d,%d\n", (int)settings->Pos.x, (int)settings->Pos.y);
		fprintf(f, "Size=%d,%d\n", (int)settings->Size.x, (int)settings->Size.y);
		fprintf(f, "Collapsed=%d\n", settings->Collapsed);
		fprintf(f, "\n");
	}

	fclose(f);
}

static void MarkSettingsDirty()
{
	ImGuiState& g = GImGui;

	if (g.SettingsDirtyTimer <= 0.0f)
		g.SettingsDirtyTimer = g.IO.IniSavingRate;
}

ImGuiIO& GetIO()
{
	return GImGui.IO;
}

ImGuiStyle& GetStyle()
{
	return GImGui.Style;
}

void NewFrame()
{
	ImGuiState& g = GImGui;

	// Check user inputs
	IM_ASSERT(g.IO.DeltaTime > 0.0f);
	IM_ASSERT(g.IO.DisplaySize.x > 0.0f && g.IO.DisplaySize.y > 0.0f);
	IM_ASSERT(g.IO.RenderDrawListsFn != NULL);	// Must be implemented

	if (!g.Initialized)
	{
        // Initialize on first frame
		IM_ASSERT(g.Settings.empty());

        g.LogClipboard.init();

		LoadSettings();
		if (!g.IO.Font)
		{
			// Default font
			const void* fnt_data;
			unsigned int fnt_size;
			ImGui::GetDefaultFontData(&fnt_data, &fnt_size, NULL, NULL);
            void *buff = g.IO.MallocFn(sizeof(ImBitmapFont));
            g.IO.Font = new(buff) ImBitmapFont();
			g.IO.Font->LoadFromMemory(fnt_data, fnt_size);
			g.IO.FontHeight = g.IO.Font->GetFontSize();
		}

		g.Initialized = true;
	}

	g.Time += g.IO.DeltaTime;
	g.FrameCount += 1;
	g.Tooltip[0] = '\0';

	// Update inputs state
	if (g.IO.MousePos.x < 0 && g.IO.MousePos.y < 0)
		g.IO.MousePos = ImVec2(-9999.0f, -9999.0f);
	if ((g.IO.MousePos.x < 0 && g.IO.MousePos.y < 0) || (g.IO.MousePosPrev.x < 0 && g.IO.MousePosPrev.y < 0))	// if mouse just appeared or disappeared (negative coordinate) we cancel out movement in MouseDelta
		g.IO.MouseDelta = ImVec2(0.0f, 0.0f);
	else
		g.IO.MouseDelta = g.IO.MousePos - g.IO.MousePosPrev;
	g.IO.MousePosPrev = g.IO.MousePos;
	for (size_t i = 0; i < IM_ARRAYSIZE(g.IO.MouseDown); i++)
	{
		g.IO.MouseDownTime[i] = g.IO.MouseDown[i] ? (g.IO.MouseDownTime[i] < 0.0f ? 0.0f : g.IO.MouseDownTime[i] + g.IO.DeltaTime) : -1.0f;
		g.IO.MouseClicked[i] = (g.IO.MouseDownTime[i] == 0.0f);
		g.IO.MouseDoubleClicked[i] = false;
		if (g.IO.MouseClicked[i])
		{
			if (g.Time - g.IO.MouseClickedTime[i] < g.IO.MouseDoubleClickTime)
			{
				if (ImLength(g.IO.MousePos - g.IO.MouseClickedPos[i]) < g.IO.MouseDoubleClickMaxDist)
					g.IO.MouseDoubleClicked[i] = true;
				g.IO.MouseClickedTime[i] = -FLT_MAX;	// so the third click isn't turned into a double-click
			}
			else
			{
				g.IO.MouseClickedTime[i] = g.Time;
				g.IO.MouseClickedPos[i] = g.IO.MousePos;
			}
		}
	}
	for (size_t i = 0; i < IM_ARRAYSIZE(g.IO.KeysDown); i++)
		g.IO.KeysDownTime[i] = g.IO.KeysDown[i] ? (g.IO.KeysDownTime[i] < 0.0f ? 0.0f : g.IO.KeysDownTime[i] + g.IO.DeltaTime) : -1.0f;

	// Clear reference to active widget if the widget isn't alive anymore
	g.HoveredId = 0;
	if (!g.ActiveIdIsAlive && g.ActiveIdPreviousFrame == g.ActiveId && g.ActiveId != 0)
		g.ActiveId = 0;
	g.ActiveIdPreviousFrame = g.ActiveId;
	g.ActiveIdIsAlive = false;

	// Delay saving settings so we don't spam disk too much
	if (g.SettingsDirtyTimer > 0.0f)
	{
		g.SettingsDirtyTimer -= g.IO.DeltaTime;
		if (g.SettingsDirtyTimer <= 0.0f)
			SaveSettings();
	}

	g.HoveredWindow = ImGui::FindHoveredWindow(g.IO.MousePos, false);
	g.HoveredWindowExcludingChilds = ImGui::FindHoveredWindow(g.IO.MousePos, true);

	// Are we snooping input?
	g.IO.WantCaptureMouse = (g.HoveredWindow != NULL) || (g.ActiveId != 0);
	g.IO.WantCaptureKeyboard = (g.ActiveId != 0);

	// Scale & Scrolling
	if (g.HoveredWindow && g.IO.MouseWheel != 0)
	{
		ImGuiWindow* window = g.HoveredWindow;
		if (g.IO.KeyCtrl)
		{
			if (g.IO.FontAllowScaling)
			{
				// Zoom / Scale window
				float new_font_scale = ImClamp(window->FontScale + g.IO.MouseWheel * 0.10f, 0.50f, 2.50f);
				float scale = new_font_scale / window->FontScale;
				window->FontScale = new_font_scale;

				const ImVec2 offset = window->Size * (1.0f - scale) * (g.IO.MousePos - window->Pos) / window->Size;
				window->Pos += offset;
				window->PosFloat += offset;
				window->Size *= scale;
				window->SizeFull *= scale;
			}
		}
		else
		{
			// Scroll
			const int scroll_lines = (window->Flags & ImGuiWindowFlags_ComboBox) ? 3 : 5;
			window->NextScrollY -= g.IO.MouseWheel * window->FontSize() * scroll_lines;
		}
	}

	// Pressing TAB activate widget focus
	// NB: Don't discard FocusedWindow if it isn't active, so that a window that go on/off programatically won't lose its keyboard focus.
	if (g.ActiveId == 0 && g.FocusedWindow != NULL && g.FocusedWindow->Visible && IsKeyPressedMap(ImGuiKey_Tab, false))
	{
		g.FocusedWindow->FocusIdxRequestNext = 0;			
	}

	// Mark all windows as not visible
	for (size_t i = 0; i != g.Windows.size(); i++)
	{
		ImGuiWindow* window = g.Windows[i];
		window->Visible = false;
		window->Accessed = false;
	}

	// No window should be open at the beginning of the frame.
	// But in order to allow the user to call NewFrame() multiple times without calling Render(), we are doing an explicit clear.
	g.CurrentWindowStack.clear();

	// Create implicit window - we will only render it if the user has added something to it.
	ImGui::Begin("Debug", NULL, ImVec2(400,400));
}

// NB: behaviour of ImGui after Shutdown() is not tested/guaranteed at the moment. This function is merely here to free heap allocations.
void Shutdown()
{
	ImGuiState& g = GImGui;
	if (!g.Initialized)
		return;

	SaveSettings();

    for (size_t i = 0; i < g.Windows.size(); i++)   {
        g.Windows[i]->~ImGuiWindow();
        g.IO.FreeFn(g.Windows[i]);
    }
	g.Windows.clear();
	g.CurrentWindowStack.clear();
	g.FocusedWindow = NULL;
	g.HoveredWindow = NULL;
	g.HoveredWindowExcludingChilds = NULL;
    for (size_t i = 0; i < g.Settings.size(); i++)  {
        g.Settings[i]->~ImGuiIniData();
        g.IO.FreeFn(g.Settings[i]);
    }
	g.Settings.clear();
    g.RenderDrawLists.clear();
	g.ColorEditModeStorage.Clear();
	if (g.LogFile && g.LogFile != stdout)
	{
		fclose(g.LogFile);
		g.LogFile = NULL;
	}
	if (g.IO.Font)
	{
        g.IO.Font->~ImBitmapFont();
        g.IO.FreeFn(g.IO.Font);
		g.IO.Font = NULL;
	}

	if (g.PrivateClipboard)
	{
        GImGui.IO.FreeFn(g.PrivateClipboard);
		g.PrivateClipboard = NULL;
	}

    g.LogClipboard.destroy();

	g.Initialized = false;
}

static void AddWindowToSortedBuffer(ImGuiWindow* window, ImVector<ImGuiWindow*>& sorted_windows)
{
	sorted_windows.push_back(window);
	if (window->Visible)
	{
		for (size_t i = 0; i < window->DC.ChildWindows.size(); i++)
		{
			ImGuiWindow* child = window->DC.ChildWindows[i];
			if (child->Visible)
				AddWindowToSortedBuffer(child, sorted_windows);
		}
	}
}

static void PushClipRect(const ImVec4& clip_rect, bool clipped = true)
{
	ImGuiWindow* window = GetCurrentWindow();

	ImVec4 cr = clip_rect;
	if (clipped && !window->ClipRectStack.empty())
	{
		// Clip to new clip rect
		const ImVec4 cur_cr = window->ClipRectStack.back();
		cr = ImVec4(ImMax(cr.x, cur_cr.x), ImMax(cr.y, cur_cr.y), ImMin(cr.z, cur_cr.z), ImMin(cr.w, cur_cr.w));
	}

	window->ClipRectStack.push_back(cr);
	window->DrawList->PushClipRect(cr);
}

static void PopClipRect()
{
	ImGuiWindow* window = GetCurrentWindow();
	window->ClipRectStack.pop_back();
	window->DrawList->PopClipRect();
}

void Render()
{
	ImGuiState& g = GImGui;
	IM_ASSERT(g.Initialized);						// Forgot to call ImGui::NewFrame()

	const bool first_render_of_the_frame = (g.FrameCountRendered != g.FrameCount);
	g.FrameCountRendered = g.FrameCount;
	
	if (first_render_of_the_frame)
	{
		// Hide implicit window if it hasn't been used
		IM_ASSERT(g.CurrentWindowStack.size() == 1);	// Mismatched Begin/End 
		if (g.CurrentWindow && !g.CurrentWindow->Accessed)
			g.CurrentWindow->Visible = false;
		ImGui::End();

		// Sort the window list so that all child windows are after their parent
		// We cannot do that on FocusWindow() because childs may not exist yet
		ImVector<ImGuiWindow*> sorted_windows;
		sorted_windows.reserve(g.Windows.size());
		for (size_t i = 0; i != g.Windows.size(); i++)
		{
			ImGuiWindow* window = g.Windows[i];
			if (window->Flags & ImGuiWindowFlags_ChildWindow)			// if a child is visible its parent will add it
				if (window->Visible)
					continue;
			AddWindowToSortedBuffer(window, sorted_windows);
		}
		IM_ASSERT(g.Windows.size() == sorted_windows.size());			// We done something wrong
		g.Windows.swap(sorted_windows);

		// Clear data for next frame
		g.IO.MouseWheel = 0;
		memset(g.IO.InputCharacters, 0, sizeof(g.IO.InputCharacters));
	}

	// Render tooltip
	if (g.Tooltip[0])
	{
		// Use a dummy window to render the tooltip
		ImGui::BeginTooltip();
		ImGui::TextUnformatted(g.Tooltip);
		ImGui::EndTooltip();
	}

	// Gather windows to render
	g.RenderDrawLists.resize(0);
	for (size_t i = 0; i != g.Windows.size(); i++)
	{
		ImGuiWindow* window = g.Windows[i];
		if (window->Visible && (window->Flags & (ImGuiWindowFlags_ChildWindow | ImGuiWindowFlags_Tooltip)) == 0)
			window->AddToRenderList();
	}
	for (size_t i = 0; i != g.Windows.size(); i++)
	{
		ImGuiWindow* window = g.Windows[i];
		if (window->Visible && (window->Flags & ImGuiWindowFlags_Tooltip))
			window->AddToRenderList();
	}

	// Render
	if (!g.RenderDrawLists.empty())
		g.IO.RenderDrawListsFn(&g.RenderDrawLists[0], (int)g.RenderDrawLists.size());
	g.RenderDrawLists.resize(0);
}

// Find the optional ## from which we stop displaying text.
static const char*	FindTextDisplayEnd(const char* text, const char* text_end = NULL)
{
	const char* text_display_end = text;
	while ((!text_end || text_display_end < text_end) && *text_display_end != '\0' && (text_display_end[0] != '#' || text_display_end[1] != '#'))
		text_display_end++;
	return text_display_end;
}

static void LogText(const ImVec2& ref_pos, const char* text, const char* text_end)
{
	ImGuiState& g = GImGui;
	ImGuiWindow* window = GetCurrentWindow();

	if (!text_end)
		text_end = FindTextDisplayEnd(text, text_end);

	const bool log_new_line = ref_pos.y > window->DC.LogLineHeight+1;
	window->DC.LogLineHeight = ref_pos.y;

	const char* text_remaining = text;
	const int tree_depth = window->DC.TreeDepth;
	while (true)
	{
		const char* line_end = text_remaining;
		while (line_end < text_end)
			if (*line_end == '\n')
				break;
			else
				line_end++;
		if (line_end >= text_end)
			line_end = NULL;

		bool is_first_line = (text == text_remaining);
		bool is_last_line = false;
		if (line_end == NULL)
		{
			is_last_line = true;
			line_end = text_end;
		}
		if (line_end != NULL && !(is_last_line && (line_end - text_remaining)==0))
		{
			const int char_count = (int)(line_end - text_remaining);
			if (g.LogFile)
			{
				if (log_new_line || !is_first_line)
					fprintf(g.LogFile, "\n%*s%.*s", tree_depth*4, "", char_count, text_remaining);
				else
					fprintf(g.LogFile, " %.*s", char_count, text_remaining);
			}
			else
			{
				if (log_new_line || !is_first_line)
					g.LogClipboard.append("\n%*s%.*s", tree_depth*4, "", char_count, text_remaining);
				else
					g.LogClipboard.append(" %.*s", char_count, text_remaining);
			}
		}

		if (is_last_line)
			break;
		text_remaining = line_end + 1;
	}
}

static void RenderText(ImVec2 pos, const char* text, const char* text_end, const bool hide_text_after_hash)
{
	ImGuiState& g = GImGui;
	ImGuiWindow* window = GetCurrentWindow();

	// Hide anything after a '##' string
	const char* text_display_end;
	if (hide_text_after_hash)
	{
		text_display_end = FindTextDisplayEnd(text, text_end);
	}
	else
	{
		if (!text_end)
			text_end = text + strlen(text);
		text_display_end = text_end;
	}

	const int text_len = (int)(text_display_end - text);
	//IM_ASSERT(text_len >= 0 && text_len < 10000);	// Suspicious text length
	if (text_len > 0)
	{
		// Render
		window->DrawList->AddText(window->Font(), window->FontSize(), pos, window->Color(ImGuiCol_Text), text, text + text_len);

		// Log as text. We split text into individual lines to add the tree level padding
		if (g.LogEnabled)
			LogText(pos, text, text_display_end);
	}
}

static void RenderFrame(ImVec2 p_min, ImVec2 p_max, ImU32 fill_col, bool border, float rounding)
{
	ImGuiWindow* window = GetCurrentWindow();

	window->DrawList->AddRectFilled(p_min, p_max, fill_col, rounding);
	if (border && (window->Flags & ImGuiWindowFlags_ShowBorders))
	{
		window->DrawList->AddRect(p_min+ImVec2(1,1), p_max+ImVec2(1,1), window->Color(ImGuiCol_BorderShadow), rounding);
		window->DrawList->AddRect(p_min, p_max, window->Color(ImGuiCol_Border), rounding);
	}
}

static void RenderCollapseTriangle(ImVec2 p_min, bool open, float scale = 1.0f, bool shadow = false)
{
	ImGuiWindow* window = GetCurrentWindow();

	const float h = window->FontSize() * 1.00f;
	const float r = h * 0.40f * scale;
	ImVec2 center = p_min + ImVec2(h*0.50f, h*0.50f*scale);

	ImVec2 a, b, c;
	if (open)
	{
		center.y -= r*0.25f;
		a = center + ImVec2(0,1)*r;
		b = center + ImVec2(-0.866f,-0.5f)*r;
		c = center + ImVec2(0.866f,-0.5f)*r;
	}
	else
	{
		a = center + ImVec2(1,0)*r;
		b = center + ImVec2(-0.500f,0.866f)*r;
		c = center + ImVec2(-0.500f,-0.866f)*r;
	}
	
	if (shadow)
		window->DrawList->AddTriangleFilled(a+ImVec2(2,2), b+ImVec2(2,2), c+ImVec2(2,2), window->Color(ImGuiCol_BorderShadow));
	window->DrawList->AddTriangleFilled(a, b, c, window->Color(ImGuiCol_Border));
}

static ImVec2 CalcTextSize(const char* text, const char* text_end, const bool hide_text_after_hash)
{
	ImGuiWindow* window = GetCurrentWindow();

	const char* text_display_end;
	if (hide_text_after_hash)
		text_display_end = FindTextDisplayEnd(text, text_end);		// Hide anything after a '##' string
	else
		text_display_end = text_end;

	const ImVec2 size = window->Font()->CalcTextSize(window->FontSize(), 0, text, text_display_end, NULL);
	return size;
}

static ImGuiWindow* FindHoveredWindow(ImVec2 pos, bool excluding_childs)
{
	ImGuiState& g = GImGui;
	for (int i = (int)g.Windows.size()-1; i >= 0; i--)
	{
		ImGuiWindow* window = g.Windows[(size_t)i];
		if (!window->Visible)
			continue;
		if (excluding_childs && (window->Flags & ImGuiWindowFlags_ChildWindow) != 0)
			continue;
		ImGuiAabb bb(window->Pos - g.Style.TouchExtraPadding, window->Pos+window->Size + g.Style.TouchExtraPadding);
		if (bb.Contains(pos))
			return window;
	}
	return NULL;
}

// - Box is clipped by our current clip setting
// - Expand to be generous on unprecise inputs systems (touch)
static bool IsMouseHoveringBox(const ImGuiAabb& box)
{
	ImGuiState& g = GImGui;
	ImGuiWindow* window = GetCurrentWindow();

	// Clip
	ImGuiAabb box_clipped = box;
	if (!window->ClipRectStack.empty())
	{
		const ImVec4 clip_rect = window->ClipRectStack.back();
		box_clipped.Clip(ImGuiAabb(ImVec2(clip_rect.x, clip_rect.y), ImVec2(clip_rect.z, clip_rect.w)));
	}

	// Expand for touch input
	ImGuiAabb box_for_touch(box_clipped.Min - g.Style.TouchExtraPadding, box_clipped.Max + g.Style.TouchExtraPadding);
	return box_for_touch.Contains(g.IO.MousePos);
}

bool IsMouseHoveringBox(const ImVec2& box_min, const ImVec2& box_max)
{
	return IsMouseHoveringBox(ImGuiAabb(box_min, box_max));
}

static bool IsKeyPressedMap(ImGuiKey key, bool repeat)
{
	ImGuiState& g = GImGui;
	const int key_index = g.IO.KeyMap[key];
	return IsKeyPressed(key_index, repeat);
}

bool IsKeyPressed(int key_index, bool repeat)
{
	ImGuiState& g = GImGui;
	IM_ASSERT(key_index >= 0 && key_index < IM_ARRAYSIZE(g.IO.KeysDown));
	const float t = g.IO.KeysDownTime[key_index];
	if (t == 0.0f)
		return true;

	// FIXME: Repeat rate should be provided elsewhere?
	const float KEY_REPEAT_DELAY = 0.250f;
	const float KEY_REPEAT_RATE = 0.020f;
	if (repeat && t > KEY_REPEAT_DELAY)
		if ((fmodf(t - KEY_REPEAT_DELAY, KEY_REPEAT_RATE) > KEY_REPEAT_RATE*0.5f) != (fmodf(t - KEY_REPEAT_DELAY - g.IO.DeltaTime, KEY_REPEAT_RATE) > KEY_REPEAT_RATE*0.5f))
			return true;

	return false;
}

bool IsMouseClicked(int button, bool repeat)
{
	ImGuiState& g = GImGui;
	IM_ASSERT(button >= 0 && button < IM_ARRAYSIZE(g.IO.MouseDown));
	const float t = g.IO.MouseDownTime[button];
	if (t == 0.0f)
		return true;

	// FIXME: Repeat rate should be provided elsewhere?
	const float MOUSE_REPEAT_DELAY = 0.250f;
	const float MOUSE_REPEAT_RATE = 0.020f;
	if (repeat && t > MOUSE_REPEAT_DELAY)
		if ((fmodf(t - MOUSE_REPEAT_DELAY, MOUSE_REPEAT_RATE) > MOUSE_REPEAT_RATE*0.5f) != (fmodf(t - MOUSE_REPEAT_DELAY - g.IO.DeltaTime, MOUSE_REPEAT_RATE) > MOUSE_REPEAT_RATE*0.5f))
			return true;

	return false;
}

bool IsMouseDoubleClicked(int button)
{
	ImGuiState& g = GImGui;
	IM_ASSERT(button >= 0 && button < IM_ARRAYSIZE(g.IO.MouseDown));
	return g.IO.MouseDoubleClicked[button];
}

ImVec2 GetMousePos()
{
	return GImGui.IO.MousePos;
}

bool IsHovered()
{
	ImGuiWindow* window = GetCurrentWindow();
	return window->DC.LastItemHovered;
}

ImVec2 GetItemBoxMin()
{
	ImGuiWindow* window = GetCurrentWindow();
	return window->DC.LastItemAabb.Min;
}

ImVec2 GetItemBoxMax()
{
	ImGuiWindow* window = GetCurrentWindow();
	return window->DC.LastItemAabb.Max;
}

void SetTooltip(const char* fmt, ...)
{
	ImGuiState& g = GImGui;
	va_list args;
	va_start(args, fmt);
	ImFormatStringV(g.Tooltip, IM_ARRAYSIZE(g.Tooltip), fmt, args);
	va_end(args);
}

void SetNewWindowDefaultPos(const ImVec2& pos)
{
	ImGuiState& g = GImGui;
	g.NewWindowDefaultPos = pos;
}

float GetTime()
{
	return GImGui.Time;
}

int GetFrameCount()
{
	return GImGui.FrameCount;
}

static ImGuiWindow* FindWindow(const char* name)
{
	ImGuiState& g = GImGui;
	for (size_t i = 0; i != g.Windows.size(); i++)
		if (strcmp(g.Windows[i]->Name, name) == 0)
			return g.Windows[i];
	return NULL;
}

void BeginTooltip()
{
	ImGui::Begin("##Tooltip", NULL, ImVec2(0,0), 0.9f, ImGuiWindowFlags_NoTitleBar|ImGuiWindowFlags_NoMove|ImGuiWindowFlags_NoResize|ImGuiWindowFlags_Tooltip);
}

void EndTooltip()
{
	IM_ASSERT(GetCurrentWindow()->Flags & ImGuiWindowFlags_Tooltip);
	ImGui::End();
}

void BeginChild(const char* str_id, ImVec2 size, bool border, ImGuiWindowFlags extra_flags)
{
	ImGuiState& g = GImGui;
	ImGuiWindow* window = GetCurrentWindow();

	ImGuiWindowFlags flags = ImGuiWindowFlags_NoTitleBar|ImGuiWindowFlags_NoMove|ImGuiWindowFlags_NoResize|ImGuiWindowFlags_ChildWindow;

	const ImVec2 content_max = window->Pos + ImGui::GetWindowContentRegionMax();
	const ImVec2 cursor_pos = window->Pos + ImGui::GetCursorPos();
	if (size.x <= 0.0f)
	{
		size.x = ImMax(content_max.x - cursor_pos.x, g.Style.WindowMinSize.x);
		flags |= ImGuiWindowFlags_ChildWindowAutoFitX;
	}
	if (size.y <= 0.0f)
	{
		size.y = ImMax(content_max.y - cursor_pos.y, g.Style.WindowMinSize.y);
		flags |= ImGuiWindowFlags_ChildWindowAutoFitY;
	}
	if (border)
		flags |= ImGuiWindowFlags_ShowBorders;
	flags |= extra_flags;

	char title[256];
	ImFormatString(title, IM_ARRAYSIZE(title), "%s.%s", window->Name, str_id);

	const float alpha = (flags & ImGuiWindowFlags_ComboBox) ? 1.0f : 0.0f;
	ImGui::Begin(title, NULL, size, alpha, flags);

	if (!(window->Flags & ImGuiWindowFlags_ShowBorders))
		g.CurrentWindow->Flags &= ~ImGuiWindowFlags_ShowBorders;
}

void EndChild()
{
	ImGuiWindow* window = GetCurrentWindow();

	if (window->Flags & ImGuiWindowFlags_ComboBox)
	{
		ImGui::End();
	}
	else
	{
		// When using filling child window, we don't provide the width/height to ItemSize so that it doesn't feed back into automatic fitting
		ImVec2 sz = ImGui::GetWindowSize();
		if (window->Flags & ImGuiWindowFlags_ChildWindowAutoFitX)
			sz.x = 0;
		if (window->Flags & ImGuiWindowFlags_ChildWindowAutoFitY)
			sz.y = 0;
		
		ImGui::End();
		ImGui::ItemSize(sz);
	}
}

bool Begin(const char* name, bool* open, ImVec2 size, float fill_alpha, ImGuiWindowFlags flags)
{
	ImGuiState& g = GImGui;
	const ImGuiStyle& style = g.Style;

	ImGuiWindow* window = FindWindow(name);
	if (!window)
	{
<<<<<<< HEAD
        void *buff = g.IO.MallocFn(sizeof(ImGuiWindow));
        IM_ASSERT(buff);

=======
		// Create window the first time, and load settings
>>>>>>> 926f7bfc
		if (flags & (ImGuiWindowFlags_ChildWindow | ImGuiWindowFlags_Tooltip))
		{
            window = new(buff) ImGuiWindow(name, ImVec2(0,0), size);
		}
		else
		{
			ImGuiIniData* settings = FindWindowSettings(name);
			if (settings && ImLength(settings->Size) > 0.0f && !(flags & ImGuiWindowFlags_NoResize))// && ImLengthsize) == 0.0f)
				size = settings->Size;

            window = new(buff) ImGuiWindow(name, g.NewWindowDefaultPos, size);

			if (settings->Pos.x != FLT_MAX)
			{
				window->PosFloat = settings->Pos;
				window->Pos = ImVec2((float)(int)window->PosFloat.x, (float)(int)window->PosFloat.y);
				window->Collapsed = settings->Collapsed;
			}
		}
		g.Windows.push_back(window);
	}
	window->Flags = (ImGuiWindowFlags)flags;

	g.CurrentWindowStack.push_back(window);
	g.CurrentWindow = window;

	// Default alpha
	if (fill_alpha < 0.0f)
		fill_alpha = style.WindowFillAlphaDefault;

	// When reusing window again multiple times a frame, just append content (don't need to setup again)
	const int current_frame = ImGui::GetFrameCount();
	const bool first_begin_of_the_frame = (window->LastFrameDrawn != current_frame);
	if (first_begin_of_the_frame)
	{
		window->DrawList->Clear();
		window->Visible = true;

		// New windows appears in front
		if (window->LastFrameDrawn < current_frame - 1)
		{
			ImGui::FocusWindow(window);
			if ((window->Flags & ImGuiWindowFlags_Tooltip) != 0)
			{
				// Hide for 1 frame while resizing
				window->AutoFitFrames = 2;
				window->Visible = false;
			}
		}

		window->LastFrameDrawn = current_frame;
		window->ClipRectStack.resize(0);

		if (flags & ImGuiWindowFlags_ChildWindow)
		{
			ImGuiWindow* parent_window = g.CurrentWindowStack[g.CurrentWindowStack.size()-2];
			parent_window->DC.ChildWindows.push_back(window);
			window->Pos = window->PosFloat = parent_window->DC.CursorPos;
			window->SizeFull = size;
		}

		// Outer clipping rectangle
		if ((flags & ImGuiWindowFlags_ChildWindow) && !(flags & ImGuiWindowFlags_ComboBox))
			ImGui::PushClipRect(g.CurrentWindowStack[g.CurrentWindowStack.size()-2]->ClipRectStack.back());
		else
			ImGui::PushClipRect(ImVec4(0.0f, 0.0f, g.IO.DisplaySize.x, g.IO.DisplaySize.y));

		// ID stack
		window->IDStack.resize(0);
		ImGui::PushID(window);

		// Move window (at the beginning of the frame)
		const ImGuiID move_id = window->GetID("#MOVE");
		RegisterAliveId(move_id);
		if (g.ActiveId == move_id)
		{
			if (g.IO.MouseDown[0])
			{
				if (!(window->Flags & ImGuiWindowFlags_NoMove))
				{
					window->PosFloat += g.IO.MouseDelta;
					MarkSettingsDirty();
				}
				ImGui::FocusWindow(window);
			}
			else
			{
				g.ActiveId = 0;
			}
		}

		// Tooltips always follow mouse
		if ((window->Flags & ImGuiWindowFlags_Tooltip) != 0)
		{
			window->PosFloat = g.IO.MousePos + ImVec2(32,16) - g.Style.FramePadding*2;
		}

		// Clamp into view
		if (!(window->Flags & ImGuiWindowFlags_ChildWindow))
		{
			const ImVec2 pad = ImVec2(window->FontSize()*2.0f, window->FontSize()*2.0f);
			window->PosFloat = ImMax(window->PosFloat + window->Size, pad) - window->Size;
			window->PosFloat = ImMin(window->PosFloat, ImVec2(g.IO.DisplaySize.x, g.IO.DisplaySize.y) - pad);
			window->Pos = ImVec2((float)(int)window->PosFloat.x, (float)(int)window->PosFloat.y);
			window->SizeFull = ImMax(window->SizeFull, pad);
		}
		else
		{
			window->Pos = ImVec2((float)(int)window->PosFloat.x, (float)(int)window->PosFloat.y);
		}

		// Default item width
		if (window->Size.x > 0.0f && !(window->Flags & ImGuiWindowFlags_Tooltip))
			window->ItemWidthDefault = (float)(int)(window->Size.x * 0.65f);
		else
			window->ItemWidthDefault = 200.0f;

		// Prepare for focus requests
		if (window->FocusIdxRequestNext == IM_INT_MAX || window->FocusIdxCounter == -1)
		{
			window->FocusIdxRequestCurrent = IM_INT_MAX;
		}
		else
		{
			const int mod = window->FocusIdxCounter+1;
			window->FocusIdxRequestCurrent = (window->FocusIdxRequestNext + mod) % mod;
		}
		window->FocusIdxCounter = -1;
		window->FocusIdxRequestNext = IM_INT_MAX;

		ImGuiAabb title_bar_aabb = window->TitleBarAabb();

		// Apply and ImClamp scrolling
		window->ScrollY = window->NextScrollY;
		window->ScrollY = ImMax(window->ScrollY, 0.0f);
		if (!window->Collapsed)
			window->ScrollY = ImMin(window->ScrollY, ImMax(0.0f, (float)window->SizeContentsFit.y - window->SizeFull.y));
		window->NextScrollY = window->ScrollY;

		// NB- at this point we don't have a clipping rectangle setup yet!
		// Collapse window by double-clicking on title bar
		if (!(window->Flags & ImGuiWindowFlags_NoTitleBar))
		{
			if (g.HoveredWindow == window && IsMouseHoveringBox(title_bar_aabb) && g.IO.MouseDoubleClicked[0])
			{
				window->Collapsed = !window->Collapsed;
				MarkSettingsDirty();
				ImGui::FocusWindow(window);
			}
		}
		else
		{
			window->Collapsed = false;
		}

		if (window->Collapsed)
		{
			// Title bar only
			window->Size = title_bar_aabb.GetSize();
			window->DrawList->AddRectFilled(title_bar_aabb.GetTL(), title_bar_aabb.GetBR(), window->Color(ImGuiCol_TitleBgCollapsed), g.Style.WindowRounding);
			if (window->Flags & ImGuiWindowFlags_ShowBorders)
			{
				window->DrawList->AddRect(title_bar_aabb.GetTL()+ImVec2(1,1), title_bar_aabb.GetBR()+ImVec2(1,1), window->Color(ImGuiCol_BorderShadow), g.Style.WindowRounding);
				window->DrawList->AddRect(title_bar_aabb.GetTL(), title_bar_aabb.GetBR(), window->Color(ImGuiCol_Border), g.Style.WindowRounding);
			}
		}
		else
		{
			window->Size = window->SizeFull;

			// Draw resize grip and resize
			ImU32 resize_col = 0;
			if ((window->Flags & ImGuiWindowFlags_Tooltip) != 0)
			{
				if (window->AutoFitFrames > 0)
				{
					// Tooltip always resize
					window->SizeFull = window->SizeContentsFit + g.Style.WindowPadding - ImVec2(0.0f, g.Style.ItemSpacing.y);
				}
			}
			else if (!(window->Flags & ImGuiWindowFlags_NoResize))
			{
				const ImGuiAabb resize_aabb(window->Aabb().GetBR()-ImVec2(18,18), window->Aabb().GetBR());
				const ImGuiID resize_id = window->GetID("#RESIZE");
				bool hovered, held;
				ButtonBehaviour(resize_aabb, resize_id, &hovered, &held, true);
				resize_col = window->Color(held ? ImGuiCol_ResizeGripActive : hovered ? ImGuiCol_ResizeGripHovered : ImGuiCol_ResizeGrip);

				ImVec2 size_auto_fit = ImClamp(window->SizeContentsFit + style.AutoFitPadding, style.WindowMinSize, g.IO.DisplaySize - style.AutoFitPadding);
				if (window->AutoFitFrames > 0)
				{
					// Auto-fit only grows during the first few frames
					window->SizeFull = ImMax(window->SizeFull, size_auto_fit);
					MarkSettingsDirty();
				}
				else if (g.HoveredWindow == window && held && g.IO.MouseDoubleClicked[0])
				{
					// Manual auto-fit
					window->SizeFull = size_auto_fit;
					window->Size = window->SizeFull;
					MarkSettingsDirty();
				}
				else if (held)
				{
					// Resize
					window->SizeFull = ImMax(window->SizeFull + g.IO.MouseDelta, style.WindowMinSize);
					window->Size = window->SizeFull;
					MarkSettingsDirty();
				}

				// Update aabb immediately so that the rendering below isn't one frame late
				title_bar_aabb = window->TitleBarAabb();
			}

			// Title bar + Window box
			if (fill_alpha > 0.0f)
			{
				if ((window->Flags & ImGuiWindowFlags_ComboBox) != 0)
					window->DrawList->AddRectFilled(window->Pos, window->Pos+window->Size, window->Color(ImGuiCol_ComboBg, fill_alpha), 0);
				else
					window->DrawList->AddRectFilled(window->Pos, window->Pos+window->Size, window->Color(ImGuiCol_WindowBg, fill_alpha), g.Style.WindowRounding);
			}

			if (!(window->Flags & ImGuiWindowFlags_NoTitleBar))
				window->DrawList->AddRectFilled(title_bar_aabb.GetTL(), title_bar_aabb.GetBR(), window->Color(ImGuiCol_TitleBg), g.Style.WindowRounding, 1|2);

			if (window->Flags & ImGuiWindowFlags_ShowBorders)
			{
				const float rounding = (window->Flags & ImGuiWindowFlags_ComboBox) ? 0.0f : g.Style.WindowRounding;
				window->DrawList->AddRect(window->Pos+ImVec2(1,1), window->Pos+window->Size+ImVec2(1,1), window->Color(ImGuiCol_BorderShadow), rounding);
				window->DrawList->AddRect(window->Pos, window->Pos+window->Size, window->Color(ImGuiCol_Border), rounding);
				if (!(window->Flags & ImGuiWindowFlags_NoTitleBar))
					window->DrawList->AddLine(title_bar_aabb.GetBL(), title_bar_aabb.GetBR(), window->Color(ImGuiCol_Border));
			}

			// Scrollbar
			window->ScrollbarY = (window->SizeContentsFit.y > window->Size.y) && !(window->Flags & ImGuiWindowFlags_NoScrollbar);
			if (window->ScrollbarY)
			{
				ImGuiAabb scrollbar_bb(window->Aabb().Max.x - style.ScrollBarWidth, title_bar_aabb.Max.y+1, window->Aabb().Max.x, window->Aabb().Max.y-1);
				//window->DrawList->AddLine(scrollbar_bb.GetTL(), scrollbar_bb.GetBL(), g.Colors[ImGuiCol_Border]);
				window->DrawList->AddRectFilled(scrollbar_bb.Min, scrollbar_bb.Max, window->Color(ImGuiCol_ScrollbarBg));
				scrollbar_bb.Max.x -= 3;
				scrollbar_bb.Expand(ImVec2(0,-3));

				const float grab_size_y_norm = ImSaturate(window->Size.y / ImMax(window->SizeContentsFit.y, window->Size.y));
				const float grab_size_y = scrollbar_bb.GetHeight() * grab_size_y_norm;

				// Handle input right away (none of the code above is relying on scrolling)
				bool held = false;
				bool hovered = false;
				if (grab_size_y_norm < 1.0f)
				{
					const ImGuiID scrollbar_id = window->GetID("#SCROLLY");
					ButtonBehaviour(scrollbar_bb, scrollbar_id, &hovered, &held, true);
					if (held)
					{
						g.HoveredId = scrollbar_id;
						const float pos_y_norm = ImSaturate((g.IO.MousePos.y - (scrollbar_bb.Min.y + grab_size_y*0.5f)) / (scrollbar_bb.GetHeight() - grab_size_y)) * (1.0f - grab_size_y_norm);
						window->ScrollY = pos_y_norm * window->SizeContentsFit.y;
						window->NextScrollY = window->ScrollY;
					}
				}

				// Normalized height of the grab
				const float pos_y_norm = ImSaturate(window->ScrollY / ImMax(0.0f, window->SizeContentsFit.y));
				const ImU32 grab_col = window->Color(held ? ImGuiCol_ScrollbarGrabActive : hovered ? ImGuiCol_ScrollbarGrabHovered : ImGuiCol_ScrollbarGrab);
				window->DrawList->AddRectFilled(
					ImVec2(scrollbar_bb.Min.x, ImLerp(scrollbar_bb.Min.y, scrollbar_bb.Max.y, pos_y_norm)), 
					ImVec2(scrollbar_bb.Max.x, ImLerp(scrollbar_bb.Min.y, scrollbar_bb.Max.y, pos_y_norm + grab_size_y_norm)), grab_col);
			}

			// Render resize grip
			// (after the input handling so we don't have a frame of latency)
			if (!(window->Flags & ImGuiWindowFlags_NoResize))
			{
				const float r = style.WindowRounding;
				const ImVec2 br = window->Aabb().GetBR();
				if (r == 0.0f)
				{
					window->DrawList->AddTriangleFilled(br, br-ImVec2(0,14), br-ImVec2(14,0), resize_col);
				}
				else
				{
					// FIXME: We should draw 4 triangles and decide on a size that's not dependant on the rounding size (previously used 18)
					window->DrawList->AddArc(br - ImVec2(r,r), r, resize_col, 6, 9, true);
					window->DrawList->AddTriangleFilled(br+ImVec2(0,-2*r),br+ImVec2(0,-r),br+ImVec2(-r,-r), resize_col);
					window->DrawList->AddTriangleFilled(br+ImVec2(-r,-r), br+ImVec2(-r,0),br+ImVec2(-2*r,0), resize_col);
				}
			}
		}

		// Setup drawing context
		window->DC.ColumnStartX = window->WindowPadding().x;
		window->DC.CursorStartPos = window->Pos + ImVec2(window->DC.ColumnStartX, window->TitleBarHeight() + window->WindowPadding().y) - ImVec2(0.0f, window->ScrollY);
		window->DC.CursorPos = window->DC.CursorStartPos;
		window->DC.CursorPosPrevLine = window->DC.CursorPos;
		window->DC.CurrentLineHeight = window->DC.PrevLineHeight = 0.0f;
		window->DC.LogLineHeight = window->DC.CursorPos.y - 9999.0f;
		window->DC.ChildWindows.resize(0);
		window->DC.ItemWidth.resize(0); 
		window->DC.ItemWidth.push_back(window->ItemWidthDefault);
		window->DC.AllowKeyboardFocus.resize(0);
		window->DC.AllowKeyboardFocus.push_back(true);
		window->DC.ColorModifiers.resize(0);
		window->DC.ColorEditMode = ImGuiColorEditMode_UserSelect;
		window->DC.ColumnCurrent = 0;
		window->DC.ColumnsCount = 1;
		window->DC.TreeDepth = 0;
		window->DC.StateStorage = &window->StateStorage;
		window->DC.OpenNextNode = -1;

		// Reset contents size for auto-fitting
		window->SizeContentsFit = ImVec2(0.0f, 0.0f);
		if (window->AutoFitFrames > 0)
			window->AutoFitFrames--;

		// Title bar
		if (!(window->Flags & ImGuiWindowFlags_NoTitleBar))
		{
			RenderCollapseTriangle(window->Pos + style.FramePadding, !window->Collapsed, 1.0f, true);
			if (open)
				ImGui::CloseWindowButton(open);

			const ImVec2 text_size = CalcTextSize(name);
			const ImVec2 text_min = window->Pos + style.FramePadding + ImVec2(window->FontSize() + style.ItemInnerSpacing.x, 0.0f);
			const ImVec2 text_max = window->Pos + ImVec2(window->Size.x - (open ? (title_bar_aabb.GetHeight()-3) : style.FramePadding.x), style.FramePadding.y + text_size.y);
			const bool clip_title = text_size.x > (text_max.x - text_min.x);	// only push a clip rectangle if we need to, because it may turn into a separate draw call
			if (clip_title)
				ImGui::PushClipRect(ImVec4(text_min.x, text_min.y, text_max.x, text_max.y));
			RenderText(text_min, name);
			if (clip_title)
				ImGui::PopClipRect();
		}
	}
	else
	{
		// Outer clipping rectangle
		if ((flags & ImGuiWindowFlags_ChildWindow) && !(flags & ImGuiWindowFlags_ComboBox))
		{
			ImGuiWindow* parent_window = g.CurrentWindowStack[g.CurrentWindowStack.size()-2];
			ImGui::PushClipRect(parent_window->ClipRectStack.back());
		}
		else
		{
			ImGui::PushClipRect(ImVec4(0.0f, 0.0f, g.IO.DisplaySize.x, g.IO.DisplaySize.y));
		}
	}

	// Inner clipping rectangle
	// We set this up after processing the resize grip so that our clip rectangle doesn't lag by a frame
	const ImGuiAabb title_bar_aabb = window->TitleBarAabb();
	ImVec4 clip_rect(title_bar_aabb.Min.x+0.5f+window->WindowPadding().x*0.5f, title_bar_aabb.Max.y+0.5f, window->Aabb().Max.x+0.5f-window->WindowPadding().x*0.5f, window->Aabb().Max.y-1.5f);
	if (window->ScrollbarY)
		clip_rect.z -= g.Style.ScrollBarWidth;
	ImGui::PushClipRect(clip_rect);

	if (first_begin_of_the_frame)
	{
		// Clear 'accessed' flag last thing
		window->Accessed = false;
	}

	// Child window can be out of sight and have "negative" clip windows.
	// Mark them as collapsed so commands are skipped earlier (we can't manually collapse because they have no title bar).
	if (flags & ImGuiWindowFlags_ChildWindow)
	{
		IM_ASSERT((flags & ImGuiWindowFlags_NoTitleBar) != 0);
		const ImVec4 clip_rect = window->ClipRectStack.back();
		window->Collapsed = (clip_rect.x >= clip_rect.z || clip_rect.y >= clip_rect.w);

		// We also hide the window from rendering because we've already added its border to the command list.
		// (we could perform the check earlier in the function but it is simplier at this point)
		// FIXME-WIP
		if (window->Collapsed)
			window->Visible = false;
	}

	// Return collapsed so that user can perform an early out optimisation
	return !window->Collapsed;
}

void End()
{
	ImGuiState& g = GImGui;
	ImGuiWindow* window = g.CurrentWindow;

	ImGui::Columns(1, "#CloseColumns");
	ImGui::PopClipRect();	// inner window clip rectangle
	ImGui::PopClipRect();	// outer window clip rectangle

	// Select window for move/focus when we're done with all our widgets
	ImGuiAabb bb(window->Pos, window->Pos+window->Size);
	if (g.ActiveId == 0 && g.HoveredId == 0 && g.HoveredWindowExcludingChilds == window && IsMouseHoveringBox(bb) && g.IO.MouseClicked[0])
		g.ActiveId = window->GetID("#MOVE");

	// Stop logging
	if (!(window->Flags & ImGuiWindowFlags_ChildWindow))	// FIXME: more options for scope of logging
	{
		g.LogEnabled = false;
		if (g.LogFile != NULL)
		{
			fprintf(g.LogFile, "\n");
			if (g.LogFile == stdout)
				fflush(g.LogFile);
			else
				fclose(g.LogFile);
			g.LogFile = NULL;
		}
		if (g.LogClipboard.size() > 1)
		{
			g.LogClipboard.append("\n");
			if (g.IO.SetClipboardTextFn)
				g.IO.SetClipboardTextFn(g.LogClipboard.begin(), g.LogClipboard.end());
			g.LogClipboard.clear();
		}
	}

	// Pop
	g.CurrentWindowStack.pop_back();
	g.CurrentWindow = g.CurrentWindowStack.empty() ? NULL : g.CurrentWindowStack.back();
}

static void FocusWindow(ImGuiWindow* window)
{
	ImGuiState& g = GImGui;
	g.FocusedWindow = window;

	// Move to front
	for (size_t i = 0; i < g.Windows.size(); i++)
		if (g.Windows[i] == window)
		{
			g.Windows.erase(g.Windows.begin() + i);
			break;
		}
	g.Windows.push_back(window);
}

void PushItemWidth(float item_width)
{
	ImGuiWindow* window = GetCurrentWindow();
	item_width = (float)(int)item_width;
	window->DC.ItemWidth.push_back(item_width > 0.0f ? item_width : window->ItemWidthDefault);
}

void PopItemWidth()
{
	ImGuiWindow* window = GetCurrentWindow();
	window->DC.ItemWidth.pop_back();
}

float GetItemWidth()
{
	ImGuiWindow* window = GetCurrentWindow();
	return window->DC.ItemWidth.back();
}

void PushAllowKeyboardFocus(bool allow_keyboard_focus)
{
	ImGuiWindow* window = GetCurrentWindow();
	window->DC.AllowKeyboardFocus.push_back(allow_keyboard_focus);
}

void PopAllowKeyboardFocus()
{
	ImGuiWindow* window = GetCurrentWindow();
	window->DC.AllowKeyboardFocus.pop_back();
}

void PushStyleColor(ImGuiCol idx, const ImVec4& col)
{
	ImGuiState& g = GImGui;
	ImGuiWindow* window = GetCurrentWindow();

	ImGuiColMod backup;
	backup.Col = idx;
	backup.PreviousValue = g.Style.Colors[idx];
	window->DC.ColorModifiers.push_back(backup);
	g.Style.Colors[idx] = col;
}

void PopStyleColor()
{
	ImGuiState& g = GImGui;
	ImGuiWindow* window = GetCurrentWindow();

	ImGuiColMod& backup = window->DC.ColorModifiers.back();
	g.Style.Colors[backup.Col] = backup.PreviousValue;
	window->DC.ColorModifiers.pop_back();
}

const char* GetStyleColorName(ImGuiCol idx)
{
	// Create with regexp: ImGuiCol_{.*}, --> case ImGuiCol_\1: return "\1";
	switch (idx)
	{
	case ImGuiCol_Text: return "Text";
	case ImGuiCol_WindowBg: return "WindowBg";
	case ImGuiCol_Border: return "Border";
	case ImGuiCol_BorderShadow: return "BorderShadow";
	case ImGuiCol_FrameBg: return "FrameBg";
	case ImGuiCol_TitleBg: return "TitleBg";
	case ImGuiCol_TitleBgCollapsed: return "TitleBgCollapsed";
	case ImGuiCol_ScrollbarBg: return "ScrollbarBg";
	case ImGuiCol_ScrollbarGrab: return "ScrollbarGrab";
	case ImGuiCol_ScrollbarGrabHovered: return "ScrollbarGrabHovered";
	case ImGuiCol_ScrollbarGrabActive: return "ScrollbarGrabActive";
	case ImGuiCol_ComboBg: return "ComboBg";
	case ImGuiCol_CheckHovered: return "CheckHovered";
	case ImGuiCol_CheckActive: return "CheckActive";
	case ImGuiCol_SliderGrab: return "SliderGrab";
	case ImGuiCol_SliderGrabActive: return "SliderGrabActive";
	case ImGuiCol_Button: return "Button";
	case ImGuiCol_ButtonHovered: return "ButtonHovered";
	case ImGuiCol_ButtonActive: return "ButtonActive";
	case ImGuiCol_Header: return "Header";
	case ImGuiCol_HeaderHovered: return "HeaderHovered";
	case ImGuiCol_HeaderActive: return "HeaderActive";
	case ImGuiCol_Column: return "Column";
	case ImGuiCol_ColumnHovered: return "ColumnHovered";
	case ImGuiCol_ColumnActive: return "ColumnActive";
	case ImGuiCol_ResizeGrip: return "ResizeGrip";
	case ImGuiCol_ResizeGripHovered: return "ResizeGripHovered";
	case ImGuiCol_ResizeGripActive: return "ResizeGripActive";
	case ImGuiCol_CloseButton: return "CloseButton";
	case ImGuiCol_CloseButtonHovered: return "CloseButtonHovered";
	case ImGuiCol_CloseButtonActive: return "CloseButtonActive";
	case ImGuiCol_PlotLines: return "PlotLines";
	case ImGuiCol_PlotLinesHovered: return "PlotLinesHovered";
	case ImGuiCol_PlotHistogram: return "PlotHistogram";
	case ImGuiCol_PlotHistogramHovered: return "ImGuiCol_PlotHistogramHovered";
	case ImGuiCol_TextSelectedBg: return "TextSelectedBg";
	case ImGuiCol_TooltipBg: return "TooltipBg";
	}
	IM_ASSERT(0);
	return "Unknown";
}

bool GetWindowIsFocused()
{
	ImGuiState& g = GImGui;
	ImGuiWindow* window = GetCurrentWindow();
	return g.FocusedWindow == window;
}

float GetWindowWidth()
{
	ImGuiWindow* window = GetCurrentWindow();
	return window->Size.x;
}

ImVec2 GetWindowPos()
{
	ImGuiWindow* window = GetCurrentWindow();
	return window->Pos;
}

void SetWindowPos(const ImVec2& pos)
{
	ImGuiWindow* window = GetCurrentWindow();
	const ImVec2 old_pos = window->Pos;
	window->PosFloat = pos;
	window->Pos = ImVec2((float)(int)window->PosFloat.x, (float)(int)window->PosFloat.y);

	// If we happen to move the window while it is showing (which is a bad idea) let's at least offset the cursor
	window->DC.CursorPos += (window->Pos - old_pos);
}

ImVec2 GetWindowSize()
{
	ImGuiWindow* window = GetCurrentWindow();
	return window->Size;
}

ImVec2 GetWindowContentRegionMin()
{
	ImGuiWindow* window = GetCurrentWindow();
	return ImVec2(0, window->TitleBarHeight()) + window->WindowPadding();
}

ImVec2 GetWindowContentRegionMax()
{
	ImGuiWindow* window = GetCurrentWindow();
	ImVec2 m = window->Size - window->WindowPadding();
	if (window->ScrollbarY)
		m.x -= GImGui.Style.ScrollBarWidth;
	return m;
}

float GetTextLineHeight()
{
	ImGuiWindow* window = GetCurrentWindow();
	return window->FontSize();
}

float GetTextLineSpacing()
{
	ImGuiState& g = GImGui;
	ImGuiWindow* window = GetCurrentWindow();
	return window->FontSize() + g.Style.ItemSpacing.y;
}

ImDrawList*	GetWindowDrawList()
{
	ImGuiWindow* window = GetCurrentWindow();
	return window->DrawList;
}

void SetFontScale(float scale)
{
	ImGuiWindow* window = GetCurrentWindow();
	window->FontScale = scale;
}

ImVec2 GetCursorPos()
{
	ImGuiWindow* window = GetCurrentWindow();
	return window->DC.CursorPos - window->Pos;
}

void SetCursorPos(const ImVec2& pos)
{
	ImGuiWindow* window = GetCurrentWindow();
	window->DC.CursorPos = window->Pos + pos;
}

void SetScrollPosHere()
{
	ImGuiWindow* window = GetCurrentWindow();
	window->NextScrollY = (window->DC.CursorPos.y + window->ScrollY) - (window->Pos.y + window->SizeFull.y * 0.5f) - (window->TitleBarHeight() + window->WindowPadding().y);
}

void SetTreeStateStorage(ImGuiStorage* tree)
{
	ImGuiWindow* window = GetCurrentWindow();
	window->DC.StateStorage = tree ? tree : &window->StateStorage;
}

ImGuiStorage* GetTreeStateStorage()
{
	ImGuiWindow* window = GetCurrentWindow();
	return window->DC.StateStorage;
}

void TextV(const char* fmt, va_list args)
{
	ImGuiWindow* window = GetCurrentWindow();
	if (window->Collapsed)
		return;

	static char buf[1024];
	const char* text_end = buf + ImFormatStringV(buf, IM_ARRAYSIZE(buf), fmt, args);
	TextUnformatted(buf, text_end);
}

void Text(const char* fmt, ...)
{
	va_list args;
	va_start(args, fmt);
	TextV(fmt, args);
	va_end(args);
}

void TextColored(const ImVec4& col, const char* fmt, ...)
{
	ImGui::PushStyleColor(ImGuiCol_Text, col);
	va_list args;
	va_start(args, fmt);
	TextV(fmt, args);
	va_end(args);
	ImGui::PopStyleColor();
}

void TextUnformatted(const char* text, const char* text_end)
{
	ImGuiState& g = GImGui;
	ImGuiWindow* window = GetCurrentWindow();
	if (window->Collapsed)
		return;

	const char* text_begin = text;
	if (text_end == NULL)
		text_end = text + strlen(text);

	if (text_end - text > 2000)
	{
		// Long text!
		// Perform manual coarse clipping to optimize for long multi-line text
		// From this point we will only compute the width of lines that are visible.
		const char* line = text;
		const float line_height = ImGui::GetTextLineHeight();
		const ImVec2 start_pos = window->DC.CursorPos;
		const ImVec4 clip_rect = window->ClipRectStack.back();
		ImVec2 text_size(0,0);

		if (start_pos.y <= clip_rect.w)
		{
			ImVec2 pos = start_pos;

			// lines to skip (can't skip when logging text)
			if (!g.LogEnabled)
			{
				int lines_skippable = (int)((clip_rect.y - start_pos.y) / line_height) - 1;
				if (lines_skippable > 0)
				{
					int lines_skipped = 0;
					while (line < text_end && lines_skipped <= lines_skippable)
					{
						const char* line_end = strchr(line, '\n');
						line = line_end + 1;
						lines_skipped++;
					}
					pos.y += lines_skipped * line_height;
				}
			}

			// lines to render?
			if (line < text_end)
			{
				ImGuiAabb line_box(pos, pos + ImVec2(ImGui::GetWindowWidth(), line_height));
				while (line < text_end)
				{
					const char* line_end = strchr(line, '\n');
					if (ImGui::IsClipped(line_box))
						break;

					const ImVec2 line_size = CalcTextSize(line, line_end, false);
					text_size.x = ImMax(text_size.x, line_size.x);
					RenderText(pos, line, line_end, false);
					if (!line_end)
						line_end = text_end;
					line = line_end + 1;
					line_box.Min.y += line_height;
					line_box.Max.y += line_height;
					pos.y += line_height;
				}

				// count remaining lines
				int lines_skipped = 0;
				while (line < text_end)
				{
					const char* line_end = strchr(line, '\n');
					if (!line_end)
						line_end = text_end;
					line = line_end + 1;
					lines_skipped++;
				}
				pos.y += lines_skipped * line_height;
			}

			text_size.y += (pos - start_pos).y;
		}
		const ImGuiAabb bb(window->DC.CursorPos, window->DC.CursorPos + text_size);
		ItemSize(bb);
		ClipAdvance(bb);
	}
	else
	{
		const ImVec2 text_size = CalcTextSize(text_begin, text_end, false);
		ImGuiAabb bb(window->DC.CursorPos, window->DC.CursorPos + text_size);
		ItemSize(bb.GetSize(), &bb.Min);

		if (ClipAdvance(bb))
			return;

		// Render
		// We don't hide text after # in this end-user function.
		RenderText(bb.Min, text_begin, text_end, false);
	}
}

void AlignFirstTextHeightToWidgets()
{
	ImGuiState& g = GImGui;
	ImGuiWindow* window = GetCurrentWindow();
	if (window->Collapsed)
		return;

	// Declare a dummy item size to that upcoming items that are smaller will center-align on the newly expanded line height.
	ImGui::ItemSize(ImVec2(0, window->FontSize() + g.Style.FramePadding.y*2));
	ImGui::SameLine(0, 0);
}

void LabelText(const char* label, const char* fmt, ...)
{
	ImGuiState& g = GImGui;
	ImGuiWindow* window = GetCurrentWindow();
	if (window->Collapsed)
		return;
	const ImGuiStyle& style = g.Style;
	const float w = window->DC.ItemWidth.back();

	static char buf[1024];
	va_list args;
	va_start(args, fmt);
	const char* text_begin = &buf[0];
	const char* text_end = text_begin + ImFormatStringV(buf, IM_ARRAYSIZE(buf), fmt, args);
	va_end(args);

	const ImVec2 text_size = CalcTextSize(label);
	const ImGuiAabb value_bb(window->DC.CursorPos, window->DC.CursorPos + ImVec2(w + style.FramePadding.x*2, text_size.y));
	const ImGuiAabb bb(window->DC.CursorPos, window->DC.CursorPos + ImVec2(w + style.FramePadding.x*2 + style.ItemInnerSpacing.x, 0.0f) + text_size);
	ItemSize(bb);

	if (ClipAdvance(value_bb))
		return;

	// Render
	RenderText(value_bb.Min, text_begin, text_end);
	RenderText(ImVec2(value_bb.Max.x + style.ItemInnerSpacing.x, value_bb.Min.y), label);
}

static bool ButtonBehaviour(const ImGuiAabb& bb, const ImGuiID& id, bool* out_hovered, bool* out_held, bool allow_key_modifiers, bool repeat)
{
	ImGuiState& g = GImGui;
	ImGuiWindow* window = GetCurrentWindow();

	const bool hovered = (g.HoveredWindow == window) && (g.HoveredId == 0) && IsMouseHoveringBox(bb);
	bool pressed = false;
	if (hovered)
	{
		g.HoveredId = id;
		if (allow_key_modifiers || (!g.IO.KeyCtrl && !g.IO.KeyShift))
		{
			if (g.IO.MouseClicked[0])
			{
				g.ActiveId = id;
			}
			else if (repeat && g.ActiveId && ImGui::IsMouseClicked(0, true))
			{
				pressed = true;
			}
		}
	}

	bool held = false;
	if (g.ActiveId == id)
	{
		if (g.IO.MouseDown[0])
		{
			held = true;
		}
		else
		{
			if (hovered)
				pressed = true;
			g.ActiveId = 0;
		}
	}

	if (out_hovered) *out_hovered = hovered;
	if (out_held) *out_held = held;

	return pressed;
}

bool Button(const char* label, ImVec2 size, bool repeat_when_held)
{
	ImGuiState& g = GImGui;
	ImGuiWindow* window = GetCurrentWindow();
	if (window->Collapsed)
		return false;

	const ImGuiStyle& style = g.Style;
	const ImGuiID id = window->GetID(label);

	const ImVec2 text_size = CalcTextSize(label);
	if (size.x == 0.0f)
		size.x = text_size.x;
	if (size.y == 0.0f)
		size.y = text_size.y;

	const ImGuiAabb bb(window->DC.CursorPos, window->DC.CursorPos+size + style.FramePadding*2.0f);
	ItemSize(bb);

	if (ClipAdvance(bb))
		return false;

	bool hovered, held;
	bool pressed = ButtonBehaviour(bb, id, &hovered, &held, true, repeat_when_held);

	// Render
	const ImU32 col = window->Color((hovered && held) ? ImGuiCol_ButtonActive : hovered ? ImGuiCol_ButtonHovered : ImGuiCol_Button);
	RenderFrame(bb.Min, bb.Max, col);

	if (size.x < text_size.x || size.y < text_size.y)
		PushClipRect(ImVec4(bb.Min.x+style.FramePadding.x, bb.Min.y+style.FramePadding.y, bb.Max.x, bb.Max.y-style.FramePadding.y));		// Allow extra to draw over the horizontal padding to make it visible that text doesn't fit
	const ImVec2 off = ImVec2(ImMax(0.0f, size.x - text_size.x) * 0.5f, ImMax(0.0f, size.y - text_size.y) * 0.5f);
	RenderText(bb.Min + style.FramePadding + off, label);
	if (size.x < text_size.x || size.y < text_size.y)
		PopClipRect();

	return pressed;
}

// Fits within text without additional spacing.
bool SmallButton(const char* label)
{
	ImGuiState& g = GImGui;
	ImGuiWindow* window = GetCurrentWindow();
	if (window->Collapsed)
		return false;

	const ImGuiStyle& style = g.Style;
	const ImGuiID id = window->GetID(label);

	const ImGuiAabb bb(window->DC.CursorPos, window->DC.CursorPos+CalcTextSize(label) + ImVec2(style.FramePadding.x*2,0));
	ItemSize(bb);

	if (ClipAdvance(bb))
		return false;

	bool hovered, held;
	bool pressed = ButtonBehaviour(bb, id, &hovered, &held, true);

	// Render
	const ImU32 col = window->Color((hovered && held) ? ImGuiCol_ButtonActive : hovered ? ImGuiCol_ButtonHovered : ImGuiCol_Button);
	RenderFrame(bb.Min, bb.Max, col);
	RenderText(bb.Min + ImVec2(style.FramePadding.x,0), label);

	return pressed;
}

static bool CloseWindowButton(bool* open)
{
	ImGuiWindow* window = GetCurrentWindow();

	const ImGuiID id = window->GetID("##CLOSE");
	const float title_bar_height = window->TitleBarHeight();
	const ImGuiAabb bb(window->Aabb().GetTR() + ImVec2(-title_bar_height+3.0f,2.0f), window->Aabb().GetTR() + ImVec2(-2.0f,+title_bar_height-2.0f));

	bool hovered, held;
	bool pressed = ButtonBehaviour(bb, id, &hovered, &held, true);

	// Render
	const ImU32 col = window->Color((held && hovered) ? ImGuiCol_CloseButtonActive : hovered ? ImGuiCol_CloseButtonHovered : ImGuiCol_CloseButton);
	window->DrawList->AddCircleFilled(bb.GetCenter(), ImMax(2.0f,title_bar_height*0.5f-4), col, 16);

	const float cross_padding = 4;
	if (hovered && bb.GetWidth() >= (cross_padding+1)*2 && bb.GetHeight() >= (cross_padding+1)*2)
	{
		window->DrawList->AddLine(bb.GetTL()+ImVec2(+cross_padding,+cross_padding), bb.GetBR()+ImVec2(-cross_padding,-cross_padding), window->Color(ImGuiCol_Text));
		window->DrawList->AddLine(bb.GetBL()+ImVec2(+cross_padding,-cross_padding), bb.GetTR()+ImVec2(-cross_padding,+cross_padding), window->Color(ImGuiCol_Text));
	}

	if (open != NULL && pressed)
		*open = !*open;

	return pressed;
}

void LogToTTY(int max_depth)
{
	ImGuiState& g = GImGui;
	if (g.LogEnabled)
		return;
	g.LogEnabled = true;
	g.LogFile = stdout;
	if (max_depth >= 0)
		g.LogAutoExpandMaxDepth = max_depth;
}

void LogToFile(int max_depth, const char* filename)
{
	ImGuiState& g = GImGui;
	if (g.LogEnabled)
		return;
	if (!filename)
		filename = g.IO.LogFilename;
	g.LogEnabled = true;
	g.LogFile = fopen(filename, "at");
	if (max_depth >= 0)
		g.LogAutoExpandMaxDepth = max_depth;
}

void LogToClipboard(int max_depth)
{
	ImGuiState& g = GImGui;
	if (g.LogEnabled)
		return;
	g.LogEnabled = true;
	g.LogFile = NULL;
	if (max_depth >= 0)
		g.LogAutoExpandMaxDepth = max_depth;
}

void LogButtons()
{
	ImGuiState& g = GImGui;

	ImGui::PushID("LogButtons");
	const bool log_to_tty = ImGui::Button("Log To TTY");
	ImGui::SameLine();		
	const bool log_to_file = ImGui::Button("Log To File");
	ImGui::SameLine();
	const bool log_to_clipboard = ImGui::Button("Log To Clipboard");
	ImGui::SameLine();

	ImGui::PushItemWidth(80.0f);
	ImGui::PushAllowKeyboardFocus(false);
	ImGui::SliderInt("Depth", &g.LogAutoExpandMaxDepth, 0, 9, NULL);
	ImGui::PopAllowKeyboardFocus();
	ImGui::PopItemWidth();
	ImGui::PopID();

	// Start logging at the end of the function so that the buttons don't appear in the log
	if (log_to_tty)
		LogToTTY(g.LogAutoExpandMaxDepth);
	if (log_to_file)
		LogToFile(g.LogAutoExpandMaxDepth, g.IO.LogFilename);
	if (log_to_clipboard)
		LogToClipboard(g.LogAutoExpandMaxDepth);
}

bool CollapsingHeader(const char* label, const char* str_id, const bool display_frame, const bool default_open)
{
	ImGuiState& g = GImGui;
	ImGuiWindow* window = GetCurrentWindow();
	if (window->Collapsed)
		return false;

	const ImGuiStyle& style = g.Style;

	IM_ASSERT(str_id != NULL || label != NULL);
	if (str_id == NULL)
		str_id = label;
	if (label == NULL)
		label = str_id;
	const ImGuiID id = window->GetID(str_id);

	ImGuiStorage* tree = window->DC.StateStorage;
	bool opened;
	if (window->DC.OpenNextNode != -1)
	{
		opened = window->DC.OpenNextNode > 0;
		tree->SetInt(id, opened);
		window->DC.OpenNextNode = -1;
	}
	else
	{
		opened = tree->GetInt(id, default_open) != 0;
	}

	const ImVec2 window_padding = window->WindowPadding();
	const ImVec2 text_size = CalcTextSize(label);
	const ImVec2 pos_min = window->DC.CursorPos;
	const ImVec2 pos_max = window->Pos + GetWindowContentRegionMax();
	ImGuiAabb bb = ImGuiAabb(pos_min, ImVec2(pos_max.x, pos_min.y + text_size.y));
	if (display_frame)
	{
		bb.Min.x -= window_padding.x*0.5f;
		bb.Max.x += window_padding.x*0.5f;
		bb.Max.y += style.FramePadding.y * 2;
	}

	const ImGuiAabb text_bb(bb.Min, bb.Min + ImVec2(window->FontSize() + style.FramePadding.x*2*2,0) + text_size);
	ItemSize(ImVec2(text_bb.GetSize().x, bb.GetSize().y));	// NB: we don't provide our width so that it doesn't get feed back into AutoFit

	// Logging auto expand tree nodes (but not collapsing headers.. seems like sensible behaviour)
	// NB- If we are above max depth we still allow manually opened nodes to be logged
	if (!display_frame)	
		if (g.LogEnabled && window->DC.TreeDepth < g.LogAutoExpandMaxDepth)
			opened = true;

	if (ClipAdvance(bb))
		return opened;

	bool hovered, held;
	bool pressed = ButtonBehaviour(display_frame ? bb : text_bb, id, &hovered, &held, false);
	if (pressed)
	{
		opened = !opened;
		tree->SetInt(id, opened);
	}

	// Render
	const ImU32 col = window->Color((held && hovered) ? ImGuiCol_HeaderActive : hovered ? ImGuiCol_HeaderHovered : ImGuiCol_Header);
	if (display_frame)
	{
		RenderFrame(bb.Min, bb.Max, col, true);
		RenderCollapseTriangle(bb.Min + style.FramePadding, opened, 1.0f, true);
		RenderText(bb.Min + style.FramePadding + ImVec2(window->FontSize() + style.FramePadding.x*2,0), label);
	}
	else
	{
		if ((held && hovered) || hovered)
			RenderFrame(bb.Min, bb.Max, col, false);
		RenderCollapseTriangle(bb.Min + ImVec2(style.FramePadding.x, window->FontSize()*0.15f), opened, 0.70f);
		RenderText(bb.Min + ImVec2(window->FontSize() + style.FramePadding.x*2,0), label);
	}

	return opened;
}

void BulletText(const char* fmt, ...)
{
	ImGuiState& g = GImGui;
	ImGuiWindow* window = GetCurrentWindow();
	if (window->Collapsed)
		return;

	static char buf[1024];
	va_list args;
	va_start(args, fmt);
	const char* text_begin = buf;
	const char* text_end = text_begin + ImFormatStringV(buf, IM_ARRAYSIZE(buf), fmt, args);
	va_end(args);

	const float line_height = window->FontSize();
	const ImVec2 text_size = CalcTextSize(text_begin, text_end);
	const ImGuiAabb bb(window->DC.CursorPos, window->DC.CursorPos + ImVec2(line_height + (text_size.x > 0.0f ? (g.Style.FramePadding.x*2) : 0.0f),0) + text_size);	// Empty text doesn't add padding
	ItemSize(bb);

	if (ClipAdvance(bb))
		return;

	// Render
	const float bullet_size = line_height*0.15f;
	window->DrawList->AddCircleFilled(bb.Min + ImVec2(g.Style.FramePadding.x + line_height*0.5f, line_height*0.5f), bullet_size, window->Color(ImGuiCol_Text));
	RenderText(bb.Min+ImVec2(window->FontSize()+g.Style.FramePadding.x*2,0), text_begin, text_end);
}

bool TreeNode(const char* str_id, const char* fmt, ...)
{
	static char buf[1024];
	va_list args;
	va_start(args, fmt);
	ImFormatStringV(buf, IM_ARRAYSIZE(buf), fmt, args);
	va_end(args);

	if (!str_id || !str_id[0])
		str_id = fmt;

	ImGui::PushID(str_id);
	const bool opened = ImGui::CollapsingHeader(buf, "", false);		// do not add to the ID so that TreeNodeSetOpen can access
	ImGui::PopID();

	if (opened)
		ImGui::TreePush(str_id);

	return opened;
}

bool TreeNode(const void* ptr_id, const char* fmt, ...)
{
	static char buf[1024];
	va_list args;
	va_start(args, fmt);
	ImFormatStringV(buf, IM_ARRAYSIZE(buf), fmt, args);
	va_end(args);

	if (!ptr_id)
		ptr_id = fmt;

	ImGui::PushID(ptr_id);
	const bool opened = ImGui::CollapsingHeader(buf, "", false);
	ImGui::PopID();

	if (opened)
		ImGui::TreePush(ptr_id);

	return opened;
}

bool TreeNode(const char* str_label_id)
{
	return TreeNode(str_label_id, "%s", str_label_id);
}

void OpenNextNode(bool open)
{
	ImGuiWindow* window = GetCurrentWindow();
	window->DC.OpenNextNode = open ? 1 : 0;
}

void PushID(const char* str_id)
{
	ImGuiWindow* window = GetCurrentWindow();
	window->IDStack.push_back(window->GetID(str_id));
}

void PushID(const void* ptr_id)
{
	ImGuiWindow* window = GetCurrentWindow();
	window->IDStack.push_back(window->GetID(ptr_id));
}

void PushID(int int_id)
{
	const void* ptr_id = (void*)(intptr_t)int_id;
	ImGuiWindow* window = GetCurrentWindow();
	window->IDStack.push_back(window->GetID(ptr_id));
}

void PopID()
{
	ImGuiWindow* window = GetCurrentWindow();
	window->IDStack.pop_back();
}

// NB: only call right after InputText because we are using its InitialValue storage
static void ApplyNumericalTextInput(const char* buf, float *v)
{
	while (*buf == ' ' || *buf == '\t')
		buf++;

	// We don't support '-' op because it would conflict with inputing negative value.
	// Instead you can use +-100 to subtract from an existing value
	char op = buf[0];
	if (op == '+' || op == '*' || op == '/')
	{
		buf++;
		while (*buf == ' ' || *buf == '\t')
			buf++;
	}
	else
	{
		op = 0;
	}
	if (!buf[0])
		return;

	float ref_v = *v;
	if (op)
		if (sscanf(GImGui.InputTextState.InitialText, "%f", &ref_v) < 1)
			return;

	float op_v = 0.0f;
	if (sscanf(buf, "%f", &op_v) < 1)
		return;

	if (op == '+')
		*v = ref_v + op_v;
	else if (op == '*')
		*v = ref_v * op_v;
	else if (op == '/')
	{
		if (op_v == 0.0f)
			return;
		*v = ref_v / op_v;
	}
	else
		*v = op_v;
}

// use power!=1.0 for logarithmic sliders
bool SliderFloat(const char* label, float* v, float v_min, float v_max, const char* display_format, float power)
{
	ImGuiState& g = GImGui;
	ImGuiWindow* window = GetCurrentWindow();
	if (window->Collapsed)
		return false;

	const ImGuiStyle& style = g.Style;
	const ImGuiID id = window->GetID(label);
	const float w = window->DC.ItemWidth.back();

	if (!display_format)
		display_format = "%.3f";

	// Dodgily parse display precision back from the display format
	int decimal_precision = 3;
	if (const char* p = strchr(display_format, '%'))
	{
		p++;
		while (*p >= '0' && *p <= '9')
			p++;
		if (*p == '.')
		{
			decimal_precision = atoi(p+1);
			if (decimal_precision < 0 || decimal_precision > 10)
				decimal_precision = 3;
		}
	}

	const bool tab_focus_requested = window->FocusItemRegister(g.ActiveId == id);

	const ImVec2 text_size = CalcTextSize(label);
	const ImGuiAabb frame_bb(window->DC.CursorPos, window->DC.CursorPos + ImVec2(w, text_size.y) + style.FramePadding*2.0f);
	const ImGuiAabb slider_bb(frame_bb.Min+g.Style.FramePadding, frame_bb.Max-g.Style.FramePadding);
	const ImGuiAabb bb(frame_bb.Min, frame_bb.Max + ImVec2(style.ItemInnerSpacing.x + text_size.x, 0.0f));

	if (IsClipped(slider_bb))
	{
		// NB- we don't use ClipAdvance() because we don't want to submit ItemSize() because we may change into a text edit later which may submit an ItemSize itself
		ItemSize(bb);
		return false;
	}

	const bool is_unbound = v_min == -FLT_MAX || v_min == FLT_MAX || v_max == -FLT_MAX || v_max == FLT_MAX;

	const float grab_size_in_units = 1.0f;															// In 'v' units. Probably needs to be parametrized, based on a 'v_step' value? decimal precision?
	float grab_size_in_pixels;
	if (decimal_precision > 0 || is_unbound)
		grab_size_in_pixels = 10.0f;
	else
		grab_size_in_pixels = ImMax(grab_size_in_units * (w / (v_max-v_min+1.0f)), 8.0f);				// Integer sliders
	const float slider_effective_w = slider_bb.GetWidth() - grab_size_in_pixels;
	const float slider_effective_x1 = slider_bb.Min.x + grab_size_in_pixels*0.5f;
	const float slider_effective_x2 = slider_bb.Max.x - grab_size_in_pixels*0.5f;

	// For logarithmic sliders that cross over sign boundary we want the exponential increase to be symetric around 0.0
	float linear_zero_pos = 0.0f;	// 0.0->1.0f
	if (!is_unbound)
	{
		if (v_min * v_max < 0.0f)
		{
			// Different sign
			const float linear_dist_min_to_0 = powf(fabsf(0.0f - v_min), 1.0f/power);
			const float linear_dist_max_to_0 = powf(fabsf(v_max - 0.0f), 1.0f/power);
			linear_zero_pos = linear_dist_min_to_0 / (linear_dist_min_to_0+linear_dist_max_to_0);
		}
		else
		{
			// Same sign
			linear_zero_pos = v_min < 0.0f ? 1.0f : 0.0f;
		}
	}

	const bool hovered = (g.HoveredWindow == window) && (g.HoveredId == 0) && IsMouseHoveringBox(slider_bb);
	if (hovered)
		g.HoveredId = id;

	bool start_text_input = false;
	if (tab_focus_requested || (hovered && g.IO.MouseClicked[0]))
	{
		g.ActiveId = id;

		const bool is_ctrl_down = g.IO.KeyCtrl;
		if (tab_focus_requested || is_ctrl_down || is_unbound)
		{
			start_text_input = true;
			g.SliderAsInputTextId = 0;
		}
	}

	// Tabbing thru or CTRL-clicking through slider turns into an input box
	bool value_changed = false;
	if (start_text_input || (g.ActiveId == id && id == g.SliderAsInputTextId))
	{
		char text_buf[64];
		ImFormatString(text_buf, IM_ARRAYSIZE(text_buf), "%.*f", decimal_precision, *v);

		g.ActiveId = g.SliderAsInputTextId;
		g.HoveredId = 0;
		window->FocusItemUnregister();	// Our replacement slider will override the focus ID (that we needed to declare previously to allow for a TAB focus to happen before we got selected)
		value_changed = ImGui::InputText(label, text_buf, IM_ARRAYSIZE(text_buf), ImGuiInputTextFlags_CharsDecimal | ImGuiInputTextFlags_AutoSelectAll | ImGuiInputTextFlags_AlignCenter);
		if (g.SliderAsInputTextId == 0)
		{
			// First frame
			IM_ASSERT(g.ActiveId == id);	// InputText ID should match the Slider ID (else we'd need to store them both)
			g.SliderAsInputTextId = g.ActiveId;
			g.ActiveId = id;
			g.HoveredId = id;
		}
		else
		{
			if (g.ActiveId == g.SliderAsInputTextId)
				g.ActiveId = id;
			else
				g.ActiveId = g.SliderAsInputTextId = 0;
		}
		if (value_changed)
		{
			ApplyNumericalTextInput(text_buf, v);
		}
		return value_changed;
	}

	ItemSize(bb);
	RenderFrame(frame_bb.Min, frame_bb.Max, window->Color(ImGuiCol_FrameBg));

	if (g.ActiveId == id)
	{
		if (g.IO.MouseDown[0])
		{
			if (!is_unbound)
			{
				const float normalized_pos = ImClamp((g.IO.MousePos.x - slider_effective_x1) / slider_effective_w, 0.0f, 1.0f);
				
				// Linear slider
				//float new_value = ImLerp(v_min, v_max, normalized_pos);

				// Account for logarithmic scale on both sides of the zero
				float new_value;
				if (normalized_pos < linear_zero_pos)
				{
					// Negative: rescale to the negative range before powering
					float a = 1.0f - (normalized_pos / linear_zero_pos);
					a = powf(a, power);
					new_value = ImLerp(ImMin(v_max,0.f), v_min, a);
				}
				else
				{
					// Positive: rescale to the positive range before powering
					float a;
					if (fabsf(linear_zero_pos - 1.0f) > 1.e-6)
						a = (normalized_pos - linear_zero_pos) / (1.0f - linear_zero_pos);
					else
						a = normalized_pos;
					a = powf(a, power);
					new_value = ImLerp(ImMax(v_min,0.0f), v_max, a);
				}

				// Round past decimal precision
				//  0: 1
				//  1: 0.1
				//  2: 0.01
				//  etc..
				// So when our value is 1.99999 with a precision of 0.001 we'll end up rounding to 2.0
				const float min_step = 1.0f / powf(10.0f, (float)decimal_precision);
				const float remainder = fmodf(new_value, min_step);
				if (remainder <= min_step*0.5f)
					new_value -= remainder;
				else
					new_value += (min_step - remainder);

				if (*v != new_value)
				{
					*v = new_value;
					value_changed = true;
				}
			}
		}
		else
		{
			g.ActiveId = 0;
		}
	}

	if (!is_unbound)
	{
		// Linear slider
		// const float grab_t = (ImClamp(*v, v_min, v_max) - v_min) / (v_max - v_min);

		// Calculate slider grab positioning
		float grab_t;
		float v_clamped = ImClamp(*v, v_min, v_max);
		if (v_clamped < 0.0f)
		{
			float f = 1.0f - (v_clamped - v_min) / (ImMin(0.0f,v_max) - v_min);
			grab_t = (1.0f - powf(f, 1.0f/power)) * linear_zero_pos;
		}
		else
		{
			float f = (v_clamped - ImMax(0.0f,v_min)) / (v_max - ImMax(0.0f,v_min));
			grab_t = linear_zero_pos + powf(f, 1.0f/power) * (1.0f - linear_zero_pos);
		}

		// Draw
		const float grab_x = ImLerp(slider_effective_x1, slider_effective_x2, grab_t);
		const ImGuiAabb grab_bb(ImVec2(grab_x-grab_size_in_pixels*0.5f,frame_bb.Min.y+2.0f), ImVec2(grab_x+grab_size_in_pixels*0.5f,frame_bb.Max.y-1.0f));
		window->DrawList->AddRectFilled(grab_bb.Min, grab_bb.Max, window->Color(g.ActiveId == id ? ImGuiCol_SliderGrabActive : ImGuiCol_SliderGrab));
	}

	char value_buf[64];
	ImFormatString(value_buf, IM_ARRAYSIZE(value_buf), display_format, *v);
	RenderText(ImVec2(slider_bb.GetCenter().x-CalcTextSize(value_buf).x*0.5f, frame_bb.Min.y + style.FramePadding.y), value_buf);

	RenderText(ImVec2(frame_bb.Max.x + style.ItemInnerSpacing.x, slider_bb.Min.y), label);

	return value_changed;
}

bool SliderAngle(const char* label, float* v, float v_degrees_min, float v_degrees_max)
{
	float v_deg = *v * 360.0f / (2*PI);
	bool changed = ImGui::SliderFloat(label, &v_deg, v_degrees_min, v_degrees_max, "%.0f deg", 1.0f);
	*v = v_deg * (2*PI) / 360.0f;
	return changed;
}

bool SliderInt(const char* label, int* v, int v_min, int v_max, const char* display_format)
{
	if (!display_format)
		display_format = "%.0f";
	float v_f = (float)*v;
	bool changed = ImGui::SliderFloat(label, &v_f, (float)v_min, (float)v_max, display_format, 1.0f);
	*v = (int)v_f;
	return changed;
}

static bool SliderFloatN(const char* label, float v[3], int components, float v_min, float v_max, const char* display_format, float power)
{
	ImGuiState& g = GImGui;
	ImGuiWindow* window = GetCurrentWindow();
	if (window->Collapsed)
		return false;

	const ImGuiStyle& style = g.Style;
	const float w_full = window->DC.ItemWidth.back();
	const float w_item_one  = ImMax(1.0f, (float)(int)((w_full - (style.FramePadding.x*2.0f+style.ItemInnerSpacing.x)*(components-1)) / (float)components));
	const float w_item_last = ImMax(1.0f, (float)(int)(w_full - (w_item_one+style.FramePadding.x*2.0f+style.ItemInnerSpacing.x)*(components-1)));

	bool value_changed = false;
	ImGui::PushID(label);
	ImGui::PushItemWidth(w_item_one);
	for (int i = 0; i < components; i++)
	{
		ImGui::PushID(i);
		if (i + 1 == components)
		{
			ImGui::PopItemWidth();
			ImGui::PushItemWidth(w_item_last);
		}
		value_changed |= ImGui::SliderFloat("##v", &v[i], v_min, v_max, display_format, power);
		ImGui::SameLine(0, 0);
		ImGui::PopID();
	}
	ImGui::PopItemWidth();
	ImGui::PopID();

	ImGui::TextUnformatted(label, FindTextDisplayEnd(label));

	return value_changed;
}

bool SliderFloat2(const char* label, float v[2], float v_min, float v_max, const char* display_format, float power)
{
	return SliderFloatN(label, v, 2, v_min, v_max, display_format, power);
}

bool SliderFloat3(const char* label, float v[3], float v_min, float v_max, const char* display_format, float power)
{
	return SliderFloatN(label, v, 3, v_min, v_max, display_format, power);
}

bool SliderFloat4(const char* label, float v[4], float v_min, float v_max, const char* display_format, float power)
{
	return SliderFloatN(label, v, 4, v_min, v_max, display_format, power);
}

// Enum for ImGui::Plot()
enum ImGuiPlotType
{
	ImGuiPlotType_Lines,
	ImGuiPlotType_Histogram,
};

static float PlotGetValue(const float* values, size_t stride, int idx)
{
	float v = *(float*)((unsigned char*)values + idx * stride);
	return v;
}

static void Plot(ImGuiPlotType plot_type, const char* label, const float* values, int values_count, int values_offset, const char* overlay_text, float scale_min, float scale_max, ImVec2 graph_size, size_t stride)
{
	ImGuiState& g = GImGui;
	ImGuiWindow* window = GetCurrentWindow();
	if (window->Collapsed)
		return;

	const ImGuiStyle& style = g.Style;

	const ImVec2 text_size = CalcTextSize(label);
	if (graph_size.x == 0)
		graph_size.x = window->DC.ItemWidth.back();
	if (graph_size.y == 0)
		graph_size.y = text_size.y;

	const ImGuiAabb frame_bb(window->DC.CursorPos, window->DC.CursorPos + ImVec2(graph_size.x, graph_size.y) + style.FramePadding*2.0f);
	const ImGuiAabb graph_bb(frame_bb.Min + style.FramePadding, frame_bb.Max - style.FramePadding);
	const ImGuiAabb bb(frame_bb.Min, frame_bb.Max + ImVec2(style.ItemInnerSpacing.x + text_size.x,0));
	ItemSize(bb);

	if (ClipAdvance(bb))
		return;

	// Determine scale if not specified
	if (scale_min == FLT_MAX || scale_max == FLT_MAX)
	{
		float v_min = FLT_MAX;
		float v_max = -FLT_MAX;
		for (int i = 0; i < values_count; i++)
		{
			const float v = PlotGetValue(values, stride, i);
			v_min = ImMin(v_min, v);
			v_max = ImMax(v_max, v);
		}
		if (scale_min == FLT_MAX)
			scale_min = v_min;
		if (scale_max == FLT_MAX)
			scale_max = v_max;
	}

	RenderFrame(frame_bb.Min, frame_bb.Max, window->Color(ImGuiCol_FrameBg));

	int res_w = ImMin((int)graph_size.x, values_count);
	if (plot_type == ImGuiPlotType_Lines)
		res_w -= 1;

	// Tooltip on hover
	int v_hovered = -1;
	if (IsMouseHoveringBox(graph_bb))
	{
		const float t = ImClamp((g.IO.MousePos.x - graph_bb.Min.x) / (graph_bb.Max.x - graph_bb.Min.x), 0.0f, 0.9999f);
		const int v_idx = (int)(t * (values_count + ((plot_type == ImGuiPlotType_Lines) ? -1 : 0)));
		IM_ASSERT(v_idx >= 0 && v_idx < values_count);
		
		const float v0 = PlotGetValue(values, stride, (v_idx + values_offset) % values_count);
		const float v1 = PlotGetValue(values, stride, (v_idx + 1 + values_offset) % values_count);
		if (plot_type == ImGuiPlotType_Lines)
			ImGui::SetTooltip("%d: %8.4g\n%d: %8.4g", v_idx, v0, v_idx+1, v1);
		else if (plot_type == ImGuiPlotType_Histogram)
			ImGui::SetTooltip("%d: %8.4g", v_idx, v0);
		v_hovered = v_idx;
	}

	const float t_step = 1.0f / (float)res_w;

	float v0 = PlotGetValue(values, stride, (0 + values_offset) % values_count);
	float t0 = 0.0f;
	ImVec2 p0 = ImVec2( t0, 1.0f - ImSaturate((v0 - scale_min) / (scale_max - scale_min)) );

	const ImU32 col_base = window->Color((plot_type == ImGuiPlotType_Lines) ? ImGuiCol_PlotLines : ImGuiCol_PlotHistogram);
	const ImU32 col_hovered = window->Color((plot_type == ImGuiPlotType_Lines) ? ImGuiCol_PlotLinesHovered : ImGuiCol_PlotHistogramHovered);

	for (int n = 0; n < res_w; n++)
	{
		const float t1 = t0 + t_step;
		const int v_idx = (int)(t0 * values_count);
		IM_ASSERT(v_idx >= 0 && v_idx < values_count);
		const float v1 = PlotGetValue(values, stride, (v_idx + values_offset + 1) % values_count);
		const ImVec2 p1 = ImVec2( t1, 1.0f - ImSaturate((v1 - scale_min) / (scale_max - scale_min)) );

		// NB: draw calls are merged into ones
		if (plot_type == ImGuiPlotType_Lines)
			window->DrawList->AddLine(ImLerp(graph_bb.Min, graph_bb.Max, p0), ImLerp(graph_bb.Min, graph_bb.Max, p1), v_hovered == v_idx ? col_hovered : col_base);
		else if (plot_type == ImGuiPlotType_Histogram)
			window->DrawList->AddRectFilled(ImLerp(graph_bb.Min, graph_bb.Max, p0), ImLerp(graph_bb.Min, graph_bb.Max, ImVec2(p1.x, 1.0f))+ImVec2(-1,0), v_hovered == v_idx ? col_hovered : col_base);

		v0 = v1;
		t0 = t1;
		p0 = p1;
	}

	// Overlay last value
	if (overlay_text)
		RenderText(ImVec2(graph_bb.GetCenter().x-CalcTextSize(overlay_text).x*0.5f, frame_bb.Min.y + style.FramePadding.y), overlay_text);

	RenderText(ImVec2(frame_bb.Max.x + style.ItemInnerSpacing.x, graph_bb.Min.y), label);
}

void PlotLines(const char* label, const float* values, int values_count, int values_offset, const char* overlay_text, float scale_min, float scale_max, ImVec2 graph_size, size_t stride)
{
	ImGui::Plot(ImGuiPlotType_Lines, label, values, values_count, values_offset, overlay_text, scale_min, scale_max, graph_size, stride);
}

void PlotHistogram(const char* label, const float* values, int values_count, int values_offset, const char* overlay_text, float scale_min, float scale_max, ImVec2 graph_size, size_t stride)
{
	ImGui::Plot(ImGuiPlotType_Histogram, label, values, values_count, values_offset, overlay_text, scale_min, scale_max, graph_size, stride);
}

void Checkbox(const char* label, bool* v)
{
	ImGuiState& g = GImGui;
	ImGuiWindow* window = GetCurrentWindow();
	if (window->Collapsed)
		return;

	const ImGuiStyle& style = g.Style;
	const ImGuiID id = window->GetID(label);

	const ImVec2 text_size = CalcTextSize(label);

	const ImGuiAabb check_bb(window->DC.CursorPos, window->DC.CursorPos + ImVec2(text_size.y + style.FramePadding.y*2, text_size.y + style.FramePadding.y*2));
	ItemSize(check_bb);
	SameLine(0, (int)g.Style.ItemInnerSpacing.x);

	const ImGuiAabb text_bb(window->DC.CursorPos + ImVec2(0,style.FramePadding.y), window->DC.CursorPos + ImVec2(0,style.FramePadding.y) + text_size);
	ItemSize(ImVec2(text_bb.GetWidth(), check_bb.GetHeight()));
	const ImGuiAabb total_bb(ImMin(check_bb.Min, text_bb.Min), ImMax(check_bb.Max, text_bb.Max));

	if (ClipAdvance(total_bb))
		return;

	const bool hovered = (g.HoveredWindow == window) && (g.HoveredId == 0) && IsMouseHoveringBox(total_bb);
	const bool pressed = hovered && g.IO.MouseClicked[0];
	if (hovered)
		g.HoveredId = id;
	if (pressed)
	{
		*v = !(*v);
		g.ActiveId = 0;	// Clear focus
	}

	RenderFrame(check_bb.Min, check_bb.Max, window->Color(hovered ? ImGuiCol_CheckHovered : ImGuiCol_FrameBg));
	if (*v)
	{
		window->DrawList->AddRectFilled(check_bb.Min+ImVec2(4,4), check_bb.Max-ImVec2(4,4), window->Color(ImGuiCol_CheckActive));
	}

	if (g.LogEnabled)
		LogText(text_bb.GetTL(), *v ? "[x]" : "[ ]");
	RenderText(text_bb.GetTL(), label);
}

void CheckboxFlags(const char* label, unsigned int* flags, unsigned int flags_value)
{
	bool v = (*flags & flags_value) ? true : false;
	ImGui::Checkbox(label, &v);
	if (v)
		*flags |= flags_value;
	else
		*flags &= ~flags_value;
}

bool RadioButton(const char* label, bool active)
{
	ImGuiState& g = GImGui;
	ImGuiWindow* window = GetCurrentWindow();
	if (window->Collapsed)
		return false;

	const ImGuiStyle& style = g.Style;
	const ImGuiID id = window->GetID(label);

	const ImVec2 text_size = CalcTextSize(label);

	const ImGuiAabb check_bb(window->DC.CursorPos, window->DC.CursorPos + ImVec2(text_size.y + style.FramePadding.y*2-1, text_size.y + style.FramePadding.y*2-1));
	ItemSize(check_bb);
	SameLine(0, (int)style.ItemInnerSpacing.x);

	const ImGuiAabb text_bb(window->DC.CursorPos + ImVec2(0, style.FramePadding.y), window->DC.CursorPos + ImVec2(0, style.FramePadding.y) + text_size);
	ItemSize(ImVec2(text_bb.GetWidth(), check_bb.GetHeight()));
	const ImGuiAabb total_bb(ImMin(check_bb.Min, text_bb.Min), ImMax(check_bb.Max, text_bb.Max));

	if (ClipAdvance(total_bb))
		return false;

	ImVec2 center = check_bb.GetCenter();
	center.x = (float)(int)center.x + 0.5f;
	center.y = (float)(int)center.y + 0.5f;
	const float radius = check_bb.GetHeight() * 0.5f;

	const bool hovered = (g.HoveredWindow == window) && (g.HoveredId == 0) && IsMouseHoveringBox(total_bb);
	const bool pressed = hovered && g.IO.MouseClicked[0];
	if (hovered)
		g.HoveredId = id;

	window->DrawList->AddCircleFilled(center, radius, window->Color(hovered ? ImGuiCol_CheckHovered : ImGuiCol_FrameBg), 16);
	if (active)
		window->DrawList->AddCircleFilled(center, radius-2, window->Color(ImGuiCol_CheckActive), 16);

	if (window->Flags & ImGuiWindowFlags_ShowBorders)
	{
		window->DrawList->AddCircle(center+ImVec2(1,1), radius, window->Color(ImGuiCol_BorderShadow), 16);
		window->DrawList->AddCircle(center, radius, window->Color(ImGuiCol_Border), 16);
	}

	RenderText(text_bb.GetTL(), label);

	return pressed;
}

bool RadioButton(const char* label, int* v, int v_button)
{
	const bool pressed = ImGui::RadioButton(label, *v == v_button);
	if (pressed)
	{
		*v = v_button;
	}
	return pressed;
}

}; // namespace ImGui

// Wrapper for stb_textedit.h to edit text (our wrapper is for: statically sized buffer, single-line, ASCII, fixed-width font)
int		STB_TEXTEDIT_STRINGLEN(const STB_TEXTEDIT_STRING* obj)									{ return (int)strlen(obj->Text); }
char	STB_TEXTEDIT_GETCHAR(const STB_TEXTEDIT_STRING* obj, int idx)							{ return (char)obj->Text[idx]; }
float	STB_TEXTEDIT_GETWIDTH(STB_TEXTEDIT_STRING* obj, int line_start_idx, int char_idx)		{ (void)line_start_idx; return obj->Font->CalcTextSize(obj->FontSize, 0, &obj->Text[char_idx], &obj->Text[char_idx]+1, NULL).x; }
char	STB_TEXTEDIT_KEYTOTEXT(int key)															{ return key >= 0x10000 ? 0 : (char)key; }
char	STB_TEXTEDIT_NEWLINE = '\n';
void	STB_TEXTEDIT_LAYOUTROW(StbTexteditRow* r, STB_TEXTEDIT_STRING* obj, int line_start_idx)
{
	const char* text_remaining = NULL;
	const ImVec2 size = obj->Font->CalcTextSize(obj->FontSize, FLT_MAX, obj->Text + line_start_idx, NULL, &text_remaining);
	r->x0 = 0.0f;
	r->x1 = size.x;
	r->baseline_y_delta = size.y;
	r->ymin = 0.0f;
	r->ymax = size.y;
	r->num_chars = (int)(text_remaining - (obj->Text + line_start_idx));
}

static bool is_white(char c)		{ return c==0 || c==' ' || c=='\t' || c=='\r' || c=='\n'; }
static bool is_separator(char c)	{ return c==',' || c==';' || c=='(' || c==')' || c=='{' || c=='}' || c=='[' || c==']' || c=='|'; }

#define	STB_TEXTEDIT_IS_SPACE(c)																(is_white(c) || is_separator(c))
void	STB_TEXTEDIT_DELETECHARS(STB_TEXTEDIT_STRING* obj, int idx, int n)						{ char* dst = obj->Text+idx; const char* src = obj->Text+idx+n; while (char c = *src++) *dst++ = c; *dst = '\0'; }

bool	STB_TEXTEDIT_INSERTCHARS(STB_TEXTEDIT_STRING* obj, int idx, const char* new_text, int new_text_len)
{
	char* buf_end = obj->Text + obj->BufSize;
	const int text_len = (int)strlen(obj->Text);

	if (new_text_len > buf_end - (obj->Text + text_len + 1))
		return false;

	memmove(obj->Text + idx + new_text_len, obj->Text + idx, text_len - idx);
	memcpy(obj->Text + idx, new_text, new_text_len);
	obj->Text[text_len + new_text_len] = 0;

	return true;
}

enum
{
	STB_TEXTEDIT_K_LEFT = 1 << 16,	// keyboard input to move cursor left
	STB_TEXTEDIT_K_RIGHT,			// keyboard input to move cursor right
	STB_TEXTEDIT_K_UP,				// keyboard input to move cursor up
	STB_TEXTEDIT_K_DOWN,			// keyboard input to move cursor down
	STB_TEXTEDIT_K_LINESTART,		// keyboard input to move cursor to start of line
	STB_TEXTEDIT_K_LINEEND,			// keyboard input to move cursor to end of line
	STB_TEXTEDIT_K_TEXTSTART,		// keyboard input to move cursor to start of text
	STB_TEXTEDIT_K_TEXTEND,			// keyboard input to move cursor to end of text
	STB_TEXTEDIT_K_DELETE,			// keyboard input to delete selection or character under cursor
	STB_TEXTEDIT_K_BACKSPACE,		// keyboard input to delete selection or character left of cursor
	STB_TEXTEDIT_K_UNDO,			// keyboard input to perform undo
	STB_TEXTEDIT_K_REDO,			// keyboard input to perform redo
	STB_TEXTEDIT_K_WORDLEFT,		// keyboard input to move cursor left one word
	STB_TEXTEDIT_K_WORDRIGHT,		// keyboard input to move cursor right one word
	STB_TEXTEDIT_K_SHIFT = 1 << 17,
};

#define STB_TEXTEDIT_IMPLEMENTATION
#include "stb_textedit.h"

void ImGuiTextEditState::OnKeyboardPressed(int key)
{ 
	stb_textedit_key(this, &StbState, key); 
	CursorAnimReset(); 
}

void ImGuiTextEditState::UpdateScrollOffset()
{
	// Scroll in chunks of quarter width
	const float scroll_x_increment = Width * 0.25f;
	const float cursor_offset_x = Font->CalcTextSize(FontSize, 0, Text, Text+StbState.cursor, NULL).x;
	if (ScrollX > cursor_offset_x)
		ScrollX = ImMax(0.0f, cursor_offset_x - scroll_x_increment);	
	else if (ScrollX < cursor_offset_x - Width)
		ScrollX = cursor_offset_x - Width + scroll_x_increment;
}

ImVec2 ImGuiTextEditState::CalcDisplayOffsetFromCharIdx(int i) const
{
	const char* text_start = GetTextPointerClipped(Font, FontSize, Text, ScrollX, NULL);
	const char* text_end = (Text+i >= text_start) ? Text+i : text_start;					// Clip if requested character is outside of display
	IM_ASSERT(text_end >= text_start);

	const ImVec2 offset = Font->CalcTextSize(FontSize, Width, text_start, text_end, NULL);
	return offset;
}

// [Static]
const char*	ImGuiTextEditState::GetTextPointerClipped(ImFont font, float font_size, const char* text, float width, ImVec2* out_text_size)
{
	if (width <= 0.0f)
		return text;

	const char* text_clipped_end = NULL;
	const ImVec2 text_size = font->CalcTextSize(font_size, width, text, NULL, &text_clipped_end);
	if (out_text_size)
		*out_text_size = text_size;
	return text_clipped_end;
}

// [Static]
void ImGuiTextEditState::RenderTextScrolledClipped(ImFont font, float font_size, const char* buf, ImVec2 pos, float width, float scroll_x)
{
	// NB- We start drawing at character boundary
	ImVec2 text_size;
	const char* text_start = GetTextPointerClipped(font, font_size, buf, scroll_x, NULL);
	const char* text_end = GetTextPointerClipped(font, font_size, text_start, width, &text_size);

	// Draw a little clip symbol if we've got text on either left or right of the box
	const char symbol_c = '~';
	const float symbol_w = font_size*0.40f;		// FIXME: compute correct width
	const float clip_begin = (text_start > buf && text_start < text_end) ? symbol_w : 0.0f;
	const float clip_end = (text_end[0] != '\0' && text_end > text_start) ? symbol_w : 0.0f;

	// Draw text
	ImGui::RenderText(pos+ImVec2(clip_begin,0), text_start+(clip_begin>0.0f?1:0), text_end-(clip_end>0.0f?1:0), false);//, &text_params_with_clipping);

	// Draw the clip symbol
	const char s[2] = {symbol_c,'\0'};
	if (clip_begin > 0.0f)
		ImGui::RenderText(pos, s);
	if (clip_end > 0.0f)
		ImGui::RenderText(pos+ImVec2(width-clip_end,0.0f), s);
}

namespace ImGui
{

bool InputFloat(const char* label, float *v, float step, float step_fast, int decimal_precision)
{
	ImGuiState& g = GImGui;
	ImGuiWindow* window = GetCurrentWindow();
	if (window->Collapsed)
		return false;

	const ImGuiStyle& style = g.Style;
	const float w = window->DC.ItemWidth.back();
	const ImVec2 text_size = CalcTextSize(label);
	const ImGuiAabb frame_bb(window->DC.CursorPos, window->DC.CursorPos + ImVec2(w, text_size.y) + style.FramePadding*2.0f);

	ImGui::PushID(label);
	const float button_sz = window->FontSize();
	if (step > 0.0f)
		ImGui::PushItemWidth(ImMax(1.0f, window->DC.ItemWidth.back() - (button_sz+g.Style.FramePadding.x*2.0f+g.Style.ItemInnerSpacing.x)*2));

	char buf[64];
	if (decimal_precision < 0)
		ImFormatString(buf, IM_ARRAYSIZE(buf), "%f", *v);		// Ideally we'd have a minimum decimal precision of 1 to visually denote that it is a float, while hiding non-significant digits?
	else
		ImFormatString(buf, IM_ARRAYSIZE(buf), "%.*f", decimal_precision, *v);
	bool value_changed = false;
	if (ImGui::InputText("", buf, IM_ARRAYSIZE(buf), ImGuiInputTextFlags_CharsDecimal|ImGuiInputTextFlags_AlignCenter|ImGuiInputTextFlags_AutoSelectAll))
	{
		ApplyNumericalTextInput(buf, v);
		value_changed = true;
	}

	if (step > 0.0f)
	{
		ImGui::PopItemWidth();
		ImGui::SameLine(0, 0);
		if (ImGui::Button("-", ImVec2(button_sz,button_sz), true))
		{
			*v -= g.IO.KeyCtrl && step_fast > 0.0f ? step_fast : step;
			value_changed = true;
		}
		ImGui::SameLine(0, (int)g.Style.ItemInnerSpacing.x);
		if (ImGui::Button("+", ImVec2(button_sz,button_sz), true))
		{
			*v += g.IO.KeyCtrl && step_fast > 0.0f ? step_fast : step;
			value_changed = true;
		}
	}

	ImGui::PopID();

	RenderText(ImVec2(frame_bb.Max.x + style.ItemInnerSpacing.x, frame_bb.Min.y + g.Style.FramePadding.y), label);

	//ImGui::SameLine(0, (int)g.Style.ItemInnerSpacing.x);
	//ImGui::TextUnformatted(label, FindTextDisplayEnd(label));

	return value_changed;
}

bool InputInt(const char* label, int *v, int step, int step_fast)
{
	float f = (float)*v;
	const bool value_changed = ImGui::InputFloat(label, &f, (float)step, (float)step_fast, 0);
	*v = (int)f;
	return value_changed;
}

bool InputText(const char* label, char* buf, size_t buf_size, ImGuiInputTextFlags flags)
{
	ImGuiState& g = GImGui;
	ImGuiWindow* window = GetCurrentWindow();
	if (window->Collapsed)
		return false;

	const ImGuiIO& io = g.IO;
	const ImGuiStyle& style = g.Style;

	const ImGuiID id = window->GetID(label);
	const float w = window->DC.ItemWidth.back();

	const ImVec2 text_size = CalcTextSize(label);
	const ImGuiAabb frame_bb(window->DC.CursorPos, window->DC.CursorPos + ImVec2(w, text_size.y) + style.FramePadding*2.0f);
	const ImGuiAabb bb(frame_bb.Min, frame_bb.Max + ImVec2(style.ItemInnerSpacing.x + text_size.x, 0.0f));
	ItemSize(bb);

	if (ClipAdvance(frame_bb))
		return false;

	// NB: we can only read/write if we are the active widget!
	ImGuiTextEditState& edit_state = g.InputTextState;

	const bool is_ctrl_down = io.KeyCtrl;
	const bool is_shift_down = io.KeyShift;
	const bool tab_focus_requested = window->FocusItemRegister(g.ActiveId == id);
	//const bool align_center = (bool)(flags & ImGuiInputTextFlags_AlignCenter);	// FIXME: Unsupported

	const bool hovered = (g.HoveredWindow == window) && (g.HoveredId == 0) && IsMouseHoveringBox(frame_bb);
	if (hovered)
		g.HoveredId = id;

	bool select_all = (g.ActiveId != id) && (flags & ImGuiInputTextFlags_AutoSelectAll) != 0;
	if (tab_focus_requested || (hovered && io.MouseClicked[0]))
	{
		if (g.ActiveId != id)
		{
			// Start edition
			strcpy(edit_state.Text, buf);
			strcpy(edit_state.InitialText, buf);
			edit_state.ScrollX = 0.0f;
			edit_state.Width = w;
			stb_textedit_initialize_state(&edit_state.StbState, true); 
			edit_state.CursorAnimReset();

			if (tab_focus_requested || is_ctrl_down)
				select_all = true;
		}
		g.ActiveId = id;
	}
	else if (io.MouseClicked[0])
	{
		// Release focus when we click outside
		if (g.ActiveId == id)
		{
			g.ActiveId = 0;
		}
	}

	bool value_changed = false;
	bool cancel_edit = false;
	if (g.ActiveId == id)
	{
		edit_state.BufSize = buf_size < IM_ARRAYSIZE(edit_state.Text) ? buf_size : IM_ARRAYSIZE(edit_state.Text);
		edit_state.Font = window->Font();
		edit_state.FontSize = window->FontSize();
	
		const float mx = g.IO.MousePos.x - frame_bb.Min.x - style.FramePadding.x;
		const float my = window->FontSize()*0.5f;	// Better for single line

		edit_state.UpdateScrollOffset();
		if (select_all || (hovered && io.MouseDoubleClicked[0]))
		{
			edit_state.SelectAll();
			edit_state.SelectedAllMouseLock = true;
		}
		else if (io.MouseClicked[0] && !edit_state.SelectedAllMouseLock)
		{
			stb_textedit_click(&edit_state, &edit_state.StbState, mx + edit_state.ScrollX, my);
			edit_state.CursorAnimReset();

		}
		else if (io.MouseDown[0] && !edit_state.SelectedAllMouseLock)
		{
			stb_textedit_drag(&edit_state, &edit_state.StbState, mx + edit_state.ScrollX, my);
			edit_state.CursorAnimReset();
		}
		if (edit_state.SelectedAllMouseLock && !io.MouseDown[0])
			 edit_state.SelectedAllMouseLock = false;

		const int k_mask = (is_shift_down ? STB_TEXTEDIT_K_SHIFT : 0);
			 if (IsKeyPressedMap(ImGuiKey_LeftArrow))			edit_state.OnKeyboardPressed(is_ctrl_down ? STB_TEXTEDIT_K_WORDLEFT | k_mask : STB_TEXTEDIT_K_LEFT | k_mask);
		else if (IsKeyPressedMap(ImGuiKey_RightArrow))			edit_state.OnKeyboardPressed(is_ctrl_down ? STB_TEXTEDIT_K_WORDRIGHT | k_mask  : STB_TEXTEDIT_K_RIGHT | k_mask);
		else if (IsKeyPressedMap(ImGuiKey_UpArrow))				edit_state.OnKeyboardPressed(STB_TEXTEDIT_K_UP | k_mask);
		else if (IsKeyPressedMap(ImGuiKey_DownArrow))			edit_state.OnKeyboardPressed(STB_TEXTEDIT_K_DOWN | k_mask);
		else if (IsKeyPressedMap(ImGuiKey_Home))				edit_state.OnKeyboardPressed(is_ctrl_down ? STB_TEXTEDIT_K_TEXTSTART | k_mask : STB_TEXTEDIT_K_LINESTART | k_mask);
		else if (IsKeyPressedMap(ImGuiKey_End))					edit_state.OnKeyboardPressed(is_ctrl_down ? STB_TEXTEDIT_K_TEXTEND | k_mask : STB_TEXTEDIT_K_LINEEND | k_mask);
		else if (IsKeyPressedMap(ImGuiKey_Delete))				edit_state.OnKeyboardPressed(STB_TEXTEDIT_K_DELETE | k_mask);
		else if (IsKeyPressedMap(ImGuiKey_Backspace))			edit_state.OnKeyboardPressed(STB_TEXTEDIT_K_BACKSPACE | k_mask);
		else if (IsKeyPressedMap(ImGuiKey_Enter))				{ g.ActiveId = 0; }
		else if (IsKeyPressedMap(ImGuiKey_Escape))				{ g.ActiveId = 0; cancel_edit = true; }
		else if (is_ctrl_down && IsKeyPressedMap(ImGuiKey_Z))	edit_state.OnKeyboardPressed(STB_TEXTEDIT_K_UNDO);		// I don't want to use shortcuts but we should probably have an Input-catch stack
		else if (is_ctrl_down && IsKeyPressedMap(ImGuiKey_Y))	edit_state.OnKeyboardPressed(STB_TEXTEDIT_K_REDO);
		else if (is_ctrl_down && IsKeyPressedMap(ImGuiKey_A))	edit_state.SelectAll();
		else if (is_ctrl_down && IsKeyPressedMap(ImGuiKey_X))
		{
			if (!edit_state.HasSelection())
				edit_state.SelectAll();

			const int ib = ImMin(edit_state.StbState.select_start, edit_state.StbState.select_end);
			const int ie = ImMax(edit_state.StbState.select_start, edit_state.StbState.select_end);
			if (g.IO.SetClipboardTextFn)
				g.IO.SetClipboardTextFn(edit_state.Text+ib, edit_state.Text+ie);
			stb_textedit_cut(&edit_state, &edit_state.StbState);
		}
		else if (is_ctrl_down && IsKeyPressedMap(ImGuiKey_C))	
		{
			const int ib = edit_state.HasSelection() ? ImMin(edit_state.StbState.select_start, edit_state.StbState.select_end) : 0;
			const int ie = edit_state.HasSelection() ? ImMax(edit_state.StbState.select_start, edit_state.StbState.select_end) : (int)strlen(edit_state.Text);
			if (g.IO.SetClipboardTextFn)
				g.IO.SetClipboardTextFn(edit_state.Text+ib, edit_state.Text+ie);
		}
		else if (is_ctrl_down && IsKeyPressedMap(ImGuiKey_V))
		{
			if (g.IO.GetClipboardTextFn)
				if (const char* clipboard = g.IO.GetClipboardTextFn())
				{
					// Remove new-line from pasted buffer
					size_t clipboard_len = strlen(clipboard);
                    char* clipboard_filtered = (char*)GImGui.IO.MallocFn(clipboard_len+1);
					int clipboard_filtered_len = 0;
					for (int i = 0; clipboard[i]; i++)
					{
						const char c = clipboard[i];
						if (c == '\n' || c == '\r')
							continue;
						clipboard_filtered[clipboard_filtered_len++] = clipboard[i];
					}
					clipboard_filtered[clipboard_filtered_len] = 0;
					stb_textedit_paste(&edit_state, &edit_state.StbState, clipboard_filtered, clipboard_filtered_len);
                    GImGui.IO.FreeFn(clipboard_filtered);
				}
		}
		else if (g.IO.InputCharacters[0])
		{
			// Text input
			for (int n = 0; n < IM_ARRAYSIZE(g.IO.InputCharacters) && g.IO.InputCharacters[n]; n++)
			{
				const char c = g.IO.InputCharacters[n];
				if (c)
				{
					// Filter
					if (!isprint(c) && c != ' ')
						continue;
					if (flags & ImGuiInputTextFlags_CharsDecimal)
						if (!(c >= '0' && c <= '9') && (c != '.') && (c != '-') && (c != '+') && (c != '*') && (c != '/'))
							continue;
					if (flags & ImGuiInputTextFlags_CharsHexadecimal)
						if (!(c >= '0' && c <= '9') && !(c >= 'a' && c <= 'f') && !(c >= 'A' && c <= 'F'))
							continue;

					// Insert character!
					edit_state.OnKeyboardPressed(c);
				}
			}
		}

		edit_state.CursorAnim += g.IO.DeltaTime;
		edit_state.UpdateScrollOffset();

		if (cancel_edit)
		{
			// Restore initial value
			ImFormatString(buf, buf_size, "%s", edit_state.InitialText);
			value_changed = true;
		}
		else
		{
			// Apply new value immediately - copy modified buffer back
			if (strcmp(edit_state.Text, buf) != 0)
			{
				ImFormatString(buf, buf_size, "%s", edit_state.Text);
				value_changed = true;
			}
		}
	}
	
	RenderFrame(frame_bb.Min, frame_bb.Max, window->Color(ImGuiCol_FrameBg), true);//, style.Rounding);

	const ImVec2 font_off_up = ImVec2(0.0f,window->FontSize()+1.0f);	// FIXME: this should be part of the font API
	const ImVec2 font_off_dn = ImVec2(0.0f,2.0f);

	if (g.ActiveId == id)
	{
		// Draw selection
		const int select_begin_idx = edit_state.StbState.select_start;
		const int select_end_idx = edit_state.StbState.select_end;
		if (select_begin_idx != select_end_idx)
		{
			const ImVec2 select_begin_pos = frame_bb.Min + style.FramePadding + edit_state.CalcDisplayOffsetFromCharIdx(ImMin(select_begin_idx,select_end_idx));
			const ImVec2 select_end_pos = frame_bb.Min + style.FramePadding + edit_state.CalcDisplayOffsetFromCharIdx(ImMax(select_begin_idx,select_end_idx));
			window->DrawList->AddRectFilled(select_begin_pos - font_off_up, select_end_pos + font_off_dn, window->Color(ImGuiCol_TextSelectedBg));
		}
	}

	// FIXME: 'align_center' unsupported
	ImGuiTextEditState::RenderTextScrolledClipped(window->Font(), window->FontSize(), buf, frame_bb.Min + style.FramePadding, w, (g.ActiveId == id) ? edit_state.ScrollX : 0.0f);

	if (g.ActiveId == id)
	{
		// Draw blinking cursor
		if (g.InputTextState.CursorIsVisible())
		{
			const ImVec2 cursor_pos = frame_bb.Min + style.FramePadding + edit_state.CalcDisplayOffsetFromCharIdx(edit_state.StbState.cursor);
			window->DrawList->AddRect(cursor_pos - font_off_up + ImVec2(0,2), cursor_pos + font_off_dn - ImVec2(0,3), window->Color(ImGuiCol_Text));
		}
	}

	RenderText(ImVec2(frame_bb.Max.x + style.ItemInnerSpacing.x, frame_bb.Min.y + style.FramePadding.y), label);

	return value_changed;
}

static bool InputFloatN(const char* label, float* v, int components, int decimal_precision)
{
	ImGuiState& g = GImGui;
	ImGuiWindow* window = GetCurrentWindow();
	if (window->Collapsed)
		return false;

	const ImGuiStyle& style = g.Style;
	const float w_full = window->DC.ItemWidth.back();
	const float w_item_one  = ImMax(1.0f, (float)(int)((w_full - (style.FramePadding.x*2.0f+style.ItemInnerSpacing.x) * (components-1)) / (float)components));
	const float w_item_last = ImMax(1.0f, (float)(int)(w_full - (w_item_one+style.FramePadding.x*2.0f+style.ItemInnerSpacing.x) * (components-1)));

	bool value_changed = false;
	ImGui::PushID(label);
	ImGui::PushItemWidth(w_item_one);
	for (int i = 0; i < components; i++)
	{
		ImGui::PushID(i);
		if (i + 1 == components)
		{
			ImGui::PopItemWidth();
			ImGui::PushItemWidth(w_item_last);
		}
		value_changed |= ImGui::InputFloat("##v", &v[i], 0, 0, decimal_precision);
		ImGui::SameLine(0, 0);
		ImGui::PopID();
	}
	ImGui::PopItemWidth();
	ImGui::PopID();

	ImGui::TextUnformatted(label, FindTextDisplayEnd(label));

	return value_changed;
}

bool InputFloat2(const char* label, float v[2], int decimal_precision)
{
	return InputFloatN(label, v, 2, decimal_precision);
}

bool InputFloat3(const char* label, float v[3], int decimal_precision)
{
	return InputFloatN(label, v, 3, decimal_precision);
}

bool InputFloat4(const char* label, float v[4], int decimal_precision)
{
	return InputFloatN(label, v, 4, decimal_precision);
}

static bool Combo_ArrayGetter(void* data, int idx, const char** out_text)
{
	const char** items = (const char**)data;
	if (out_text)
		*out_text = items[idx];
	return true;
}

bool Combo(const char* label, int* current_item, const char** items, int items_count, int popup_height_items)
{
	bool value_changed = Combo(label, current_item, Combo_ArrayGetter, (void*)items, items_count, popup_height_items);
	return value_changed;
}

static bool Combo_StringListGetter(void* data, int idx, const char** out_text)
{
	// FIXME-OPT: we could precompute the indices but let's not bother now.
	const char* items_separated_by_zeros = (const char*)data;
	int items_count = 0;
	const char* p = items_separated_by_zeros;
	while (*p)
	{
		if (idx == items_count)
			break;
		p += strlen(p) + 1;
		items_count++;
	}
	if (!*p)
		return false;
	if (out_text)
		*out_text = p;
	return true;
}

bool Combo(const char* label, int* current_item, const char* items_separated_by_zeros, int popup_height_items)
{
	int items_count = 0;
	const char* p = items_separated_by_zeros;
	while (*p)
	{
		p += strlen(p) + 1;
		items_count++;
	}
	bool value_changed = Combo(label, current_item, Combo_StringListGetter, (void*)items_separated_by_zeros, items_count, popup_height_items);
	return value_changed;
}

bool Combo(const char* label, int* current_item, bool (*items_getter)(void*, int, const char**), void* data, int items_count, int popup_height_items)
{
	ImGuiState& g = GImGui;
	ImGuiWindow* window = GetCurrentWindow();
	if (window->Collapsed)
		return false;

	const ImGuiStyle& style = g.Style;
	const ImGuiID id = window->GetID(label);

	const ImVec2 text_size = CalcTextSize(label);
	const float arrow_size = (window->FontSize() + style.FramePadding.x * 2.0f);
	const ImGuiAabb frame_bb(window->DC.CursorPos, window->DC.CursorPos + ImVec2(window->DC.ItemWidth.back(), text_size.y) + style.FramePadding*2.0f);
	const ImGuiAabb bb(frame_bb.Min, frame_bb.Max + ImVec2(style.ItemInnerSpacing.x + text_size.x,0));

	if (ClipAdvance(frame_bb))
		return false;

	const bool hovered = (g.HoveredWindow == window) && (g.HoveredId == 0) && IsMouseHoveringBox(bb);

	bool value_changed = false;
	ItemSize(frame_bb);
	RenderFrame(frame_bb.Min, frame_bb.Max, window->Color(ImGuiCol_FrameBg));
	RenderFrame(ImVec2(frame_bb.Max.x-arrow_size, frame_bb.Min.y), frame_bb.Max, window->Color(hovered ? ImGuiCol_ButtonHovered : ImGuiCol_Button));
	RenderCollapseTriangle(ImVec2(frame_bb.Max.x-arrow_size, frame_bb.Min.y) + style.FramePadding, true);

	if (*current_item >= 0 && *current_item < items_count)
	{
		const char* item_text;
		if (items_getter(data, *current_item, &item_text))
			RenderText(frame_bb.Min + style.FramePadding, item_text, NULL, false);
	}

	ImGui::SameLine(0, (int)g.Style.ItemInnerSpacing.x);
	ImGui::TextUnformatted(label, FindTextDisplayEnd(label));

	ImGui::PushID(id);
	bool menu_toggled = false;
	if (hovered)
	{
		g.HoveredId = id;
		if (g.IO.MouseClicked[0])
		{
			menu_toggled = true;
			g.ActiveComboID = (g.ActiveComboID == id) ? 0 : id;
		}
	}
	
	if (g.ActiveComboID == id)
	{
		const ImVec2 backup_pos = ImGui::GetCursorPos();
		const float popup_off_x = 0.0f;//g.Style.ItemInnerSpacing.x;
		const float popup_height = (text_size.y + g.Style.ItemSpacing.y) * ImMin(items_count, popup_height_items) + g.Style.WindowPadding.y;
		const ImGuiAabb popup_aabb(ImVec2(frame_bb.Min.x+popup_off_x, frame_bb.Max.y), ImVec2(frame_bb.Max.x+popup_off_x, frame_bb.Max.y + popup_height));
		ImGui::SetCursorPos(popup_aabb.Min - window->Pos);

		ImGuiWindowFlags flags = ImGuiWindowFlags_ComboBox | ((window->Flags & ImGuiWindowFlags_ShowBorders) ? ImGuiWindowFlags_ShowBorders : 0);
		ImGui::BeginChild("#ComboBox", popup_aabb.GetSize(), false, flags);
		ImGuiWindow* child_window = GetCurrentWindow();
		ImGui::Spacing();

		bool combo_item_active = false;
		combo_item_active |= (g.ActiveId == child_window->GetID("#SCROLLY"));

		for (int item_idx = 0; item_idx < items_count; item_idx++)
		{
			const float item_h = child_window->FontSize();
			const float spacing_up = (float)(int)(g.Style.ItemSpacing.y/2);
			const float spacing_dn = g.Style.ItemSpacing.y - spacing_up;
			const ImGuiAabb item_aabb(ImVec2(popup_aabb.Min.x, child_window->DC.CursorPos.y - spacing_up), ImVec2(popup_aabb.Max.x, child_window->DC.CursorPos.y + item_h + spacing_dn));
			const ImGuiID item_id = child_window->GetID((void*)(intptr_t)item_idx);

			bool item_hovered, item_held;
			bool item_pressed = ButtonBehaviour(item_aabb, item_id, &item_hovered, &item_held, true);
			bool item_selected = item_idx == *current_item;

			if (item_hovered || item_selected)
			{
				const ImU32 col = window->Color((item_held && item_hovered) ? ImGuiCol_HeaderActive : item_hovered ? ImGuiCol_HeaderHovered : ImGuiCol_Header);
				RenderFrame(item_aabb.Min, item_aabb.Max, col, false);
			}

			const char* item_text;
			if (!items_getter(data, item_idx, &item_text))
				item_text = "*Unknown item*";
			ImGui::Text("%s", item_text);
			
			if (item_selected)
			{
				if (menu_toggled)
					ImGui::SetScrollPosHere();
			}
			if (item_pressed)
			{
				g.ActiveId = 0;
				g.ActiveComboID = 0;
				value_changed = true;
				*current_item = item_idx;
			}

			combo_item_active |= (g.ActiveId == item_id);
		}
		ImGui::EndChild();
		ImGui::SetCursorPos(backup_pos);
		
		if (!combo_item_active && g.ActiveId != 0)
			g.ActiveComboID = 0;
	}

	ImGui::PopID();

	return value_changed;
}

// A little colored square. Return true when clicked.
bool ColorButton(const ImVec4& col, bool small_height, bool outline_border)
{
	ImGuiState& g = GImGui;
	ImGuiWindow* window = GetCurrentWindow();
	if (window->Collapsed)
		return false;

	const ImGuiStyle& style = g.Style;
	const float square_size = window->FontSize();
	const ImGuiAabb bb(window->DC.CursorPos, window->DC.CursorPos + ImVec2(square_size + style.FramePadding.x*2, square_size + (small_height ? 0 : style.FramePadding.y*2)));
	ItemSize(bb);

	if (ClipAdvance(bb))
		return false;

	const bool hovered = (g.HoveredWindow == window) && (g.HoveredId == 0) && IsMouseHoveringBox(bb);
	const bool pressed = hovered && g.IO.MouseClicked[0];
	
	const ImU32 col32 = ImConvertColorFloat4ToU32(col);
	RenderFrame(bb.Min, bb.Max, col32, outline_border);

	if (hovered)
	{
		int ix = (int)(col.x * 255.0f + 0.5f);
		int iy = (int)(col.y * 255.0f + 0.5f);
		int iz = (int)(col.z * 255.0f + 0.5f);
		int iw = (int)(col.w * 255.0f + 0.5f);
		ImGui::SetTooltip("Color:\n(%.2f,%.2f,%.2f,%.2f)\n#%02X%02X%02X%02X", col.x, col.y, col.z, col.w, ix, iy, iz, iw);
	}

	return pressed;
}

bool ColorEdit3(const char* label, float col[3])
{
	float col4[4];
	col4[0] = col[0];
	col4[1] = col[1];
	col4[2] = col[2];
	col4[3] = 1.0f;
	bool value_changed = ImGui::ColorEdit4(label, col4, false);
	col[0] = col4[0];
	col[1] = col4[1];
	col[2] = col4[2];
	return value_changed;
}

// Edit colours components color in 0..1 range
// Use CTRL-Click to input value and TAB to go to next item.
bool ColorEdit4(const char* label, float col[4], bool alpha)
{
	ImGuiState& g = GImGui;
	ImGuiWindow* window = GetCurrentWindow();
	if (window->Collapsed)
		return false;

	const ImGuiStyle& style = g.Style;
	const ImGuiID id = window->GetID(label);
	const float w_full = window->DC.ItemWidth.back();
	const float square_sz = (window->FontSize() + style.FramePadding.x * 2.0f);

	ImGuiColorEditMode edit_mode = window->DC.ColorEditMode;
	if (edit_mode == ImGuiColorEditMode_UserSelect)
		edit_mode = g.ColorEditModeStorage.GetInt(id, 0) % 3;

	float fx = col[0];
	float fy = col[1];
	float fz = col[2];
	float fw = col[3];
	const ImVec4 col_display(fx, fy, fz, 1.0f);

	if (edit_mode == ImGuiColorEditMode_HSV)
		ImConvertColorRGBtoHSV(fx, fy, fz, fx, fy, fz);

	int ix = (int)(fx * 255.0f + 0.5f);
	int iy = (int)(fy * 255.0f + 0.5f);
	int iz = (int)(fz * 255.0f + 0.5f);
	int iw = (int)(fw * 255.0f + 0.5f);

	int components = alpha ? 4 : 3;
	bool value_changed = false;

	ImGui::PushID(label);

	bool hsv = (edit_mode == 1);
	switch (edit_mode)
	{
	case ImGuiColorEditMode_RGB:
	case ImGuiColorEditMode_HSV:
		{
			// 0: RGB 0..255
			// 1: HSV 0.255 Sliders
			const float w_items_all = w_full - (square_sz + style.ItemInnerSpacing.x);
			const float w_item_one  = ImMax(1.0f, (float)(int)((w_items_all - (style.FramePadding.x*2.0f+style.ItemInnerSpacing.x) * (components-1)) / (float)components));
			const float w_item_last = ImMax(1.0f, (float)(int)(w_items_all - (w_item_one+style.FramePadding.x*2.0f+style.ItemInnerSpacing.x) * (components-1)));

			ImGui::PushItemWidth(w_item_one);
			value_changed |= ImGui::SliderInt("##X", &ix, 0, 255, hsv ? "H:%3.0f" : "R:%3.0f");
			ImGui::SameLine(0, 0);
			value_changed |= ImGui::SliderInt("##Y", &iy, 0, 255, hsv ? "S:%3.0f" : "G:%3.0f");
			ImGui::SameLine(0, 0);
			if (alpha)
			{
				value_changed |= ImGui::SliderInt("##Z", &iz, 0, 255, hsv ? "V:%3.0f" : "B:%3.0f");
				ImGui::SameLine(0, 0);
				ImGui::PushItemWidth(w_item_last);
				value_changed |= ImGui::SliderInt("##W", &iw, 0, 255, "A:%3.0f");
			}
			else
			{
				ImGui::PushItemWidth(w_item_last);
				value_changed |= ImGui::SliderInt("##Z", &iz, 0, 255, hsv ? "V:%3.0f" : "B:%3.0f");
			}
			ImGui::PopItemWidth();
			ImGui::PopItemWidth();
		}
		break;
	case ImGuiColorEditMode_HEX:
		{
			// 2: RGB Hexadecimal
			const float w_slider_all = w_full - square_sz;
			char buf[64];
			if (alpha)
				sprintf(buf, "#%02X%02X%02X%02X", ix, iy, iz, iw);
			else
				sprintf(buf, "#%02X%02X%02X", ix, iy, iz);
			ImGui::PushItemWidth(w_slider_all - g.Style.ItemInnerSpacing.x);
			value_changed |= ImGui::InputText("##Text", buf, IM_ARRAYSIZE(buf), ImGuiInputTextFlags_CharsHexadecimal);
			ImGui::PopItemWidth();
			char* p = buf;
			while (*p == '#' || *p == ' ' || *p == '\t') 
				p++;
			ix = iy = iz = iw = 0;
			if (alpha)
				sscanf(p, "%02X%02X%02X%02X", &ix, &iy, &iz, &iw);
			else
				sscanf(p, "%02X%02X%02X", &ix, &iy, &iz);
		}
		break;
	}

	ImGui::SameLine(0, 0);
	ImGui::ColorButton(col_display);

	if (window->DC.ColorEditMode == ImGuiColorEditMode_UserSelect)
	{
		ImGui::SameLine(0, (int)style.ItemInnerSpacing.x);
		const char* button_titles[3] = { "RGB", "HSV", "HEX" };
		if (ImGui::Button(button_titles[edit_mode]))
		{
			// Don't set 'edit_mode' right away!
			g.ColorEditModeStorage.SetInt(id, (edit_mode + 1) % 3);
		}
	}

	ImGui::SameLine();
	ImGui::TextUnformatted(label, FindTextDisplayEnd(label));

	// Convert back
	fx = ix / 255.0f;
	fy = iy / 255.0f;
	fz = iz / 255.0f;
	fw = iw / 255.0f;
	if (edit_mode == 1)
		ImConvertColorHSVtoRGB(fx, fy, fz, fx, fy, fz);

	if (value_changed)
	{
		col[0] = fx;
		col[1] = fy;
		col[2] = fz;
		if (alpha)
			col[3] = fw;
	}

	ImGui::PopID();

	return value_changed;
}

void ColorEditMode(ImGuiColorEditMode mode)
{
	ImGuiWindow* window = GetCurrentWindow();
	window->DC.ColorEditMode = mode;
}

void Separator()
{
	ImGuiWindow* window = GetCurrentWindow();
	if (window->Collapsed)
		return;

	if (window->DC.ColumnsCount > 1)
		ImGui::PopClipRect();

	const ImGuiAabb bb(ImVec2(window->Pos.x, window->DC.CursorPos.y), ImVec2(window->Pos.x + window->Size.x, window->DC.CursorPos.y));
	ItemSize(ImVec2(0.0f, bb.GetSize().y));	// NB: we don't provide our width so that it doesn't get feed back into AutoFit

	if (ClipAdvance(bb))
	{
		if (window->DC.ColumnsCount > 1)
			ImGui::PushColumnClipRect();
		return;
	}

	window->DrawList->AddLine(bb.Min, bb.Max, window->Color(ImGuiCol_Border));

	if (window->DC.ColumnsCount > 1)
		ImGui::PushColumnClipRect();
}

void Spacing()
{
	ImGuiWindow* window = GetCurrentWindow();
	if (window->Collapsed)
		return;

	ItemSize(ImVec2(0,0));
}

static void ItemSize(ImVec2 size, ImVec2* adjust_start_offset)
{
	ImGuiState& g = GImGui;
	ImGuiWindow* window = GetCurrentWindow();
	if (window->Collapsed)
		return;

	const float line_height = ImMax(window->DC.CurrentLineHeight, size.y);
	if (adjust_start_offset)
		adjust_start_offset->y = adjust_start_offset->y + (line_height - size.y) * 0.5f;

	// Always align ourselves on pixel boundaries
	window->DC.CursorPosPrevLine = ImVec2(window->DC.CursorPos.x + size.x, window->DC.CursorPos.y);
	window->DC.CursorPos = ImVec2((float)(int)(window->Pos.x + window->DC.ColumnStartX), (float)(int)(window->DC.CursorPos.y + line_height + g.Style.ItemSpacing.y));

	window->SizeContentsFit = ImMax(window->SizeContentsFit, ImVec2(window->DC.CursorPosPrevLine.x, window->DC.CursorPos.y) - window->Pos + ImVec2(0.0f, window->ScrollY));

	window->DC.PrevLineHeight = line_height;
	window->DC.CurrentLineHeight = 0.0f;
}

static void ItemSize(const ImGuiAabb& aabb, ImVec2* adjust_start_offset) 
{ 
	ItemSize(aabb.GetSize(), adjust_start_offset); 
}

void NextColumn()
{
	ImGuiState& g = GImGui;
	ImGuiWindow* window = GetCurrentWindow();
	if (window->Collapsed)
		return;

	if (window->DC.ColumnsCount > 1)
	{
		ImGui::PopItemWidth();
		ImGui::PopClipRect();
		if (++window->DC.ColumnCurrent < window->DC.ColumnsCount)
			SameLine((int)(ImGui::GetColumnOffset(window->DC.ColumnCurrent) + g.Style.ItemSpacing.x));
		else
			window->DC.ColumnCurrent = 0;
		ImGui::PushColumnClipRect();
		ImGui::PushItemWidth(ImGui::GetColumnWidth() * 0.65f);
	}
}

bool IsClipped(const ImGuiAabb& bb)
{
	ImGuiState& g = GImGui;
	ImGuiWindow* window = GetCurrentWindow();

	if (!bb.Overlaps(ImGuiAabb(window->ClipRectStack.back())) && !g.LogEnabled)
		return true;
	return false;
}

bool IsClipped(const ImVec2& item_size)
{
	ImGuiWindow* window = GetCurrentWindow();
	return IsClipped(ImGuiAabb(window->DC.CursorPos, window->DC.CursorPos + item_size));
}

static bool ClipAdvance(const ImGuiAabb& bb)
{
	ImGuiWindow* window = GetCurrentWindow();
	window->DC.LastItemAabb = bb;
	if (ImGui::IsClipped(bb))
	{
		window->DC.LastItemHovered = false;
		return true;
	}
    window->DC.LastItemHovered = ImGui::IsMouseHoveringBox(bb);		// this is a sensible default but widgets are GImGui.IO.FreeFn to override it after calling ClipAdvance
	return false;
}

// Gets back to previous line and continue with horizontal layout
//		column_x == 0	: follow on previous item
//		columm_x != 0	: align to specified column
//		spacing_w < 0	: use default spacing if column_x==0, no spacing if column_x!=0
//		spacing_w >= 0	: enforce spacing
void SameLine(int column_x, int spacing_w)
{
	ImGuiState& g = GImGui;
	ImGuiWindow* window = GetCurrentWindow();
	if (window->Collapsed)
		return;
	
	float x, y;
	if (column_x != 0)
	{
		if (spacing_w < 0) spacing_w = 0;
		x = window->Pos.x + (float)column_x + (float)spacing_w;
		y = window->DC.CursorPosPrevLine.y;
	}
	else
	{
		if (spacing_w < 0) spacing_w = (int)g.Style.ItemSpacing.x;
		x = window->DC.CursorPosPrevLine.x + (float)spacing_w;
		y = window->DC.CursorPosPrevLine.y;
	}
	window->DC.CurrentLineHeight = window->DC.PrevLineHeight;
	window->DC.CursorPos = ImVec2(x, y);
}

float GetColumnOffset(int column_index)
{
	ImGuiState& g = GImGui;
	ImGuiWindow* window = GetCurrentWindow();
	if (column_index < 0)
		column_index = window->DC.ColumnCurrent;

	const ImGuiID column_id = ImGuiID(window->DC.ColumnsSetID + column_index);
	RegisterAliveId(column_id);
	const float default_t = column_index / (float)window->DC.ColumnsCount;
	const float t = (float)window->StateStorage.GetInt(column_id, (int)(default_t * 8096)) / 8096;		// Cheaply store our floating point value inside the integer (could store an union into the map?)

	const float offset = window->DC.ColumnStartX + t * (window->Size.x - g.Style.ScrollBarWidth - window->DC.ColumnStartX);
	return offset;
}

void SetColumnOffset(int column_index, float offset)
{
	ImGuiState& g = GImGui;
	ImGuiWindow* window = GetCurrentWindow();
	if (column_index < 0)
		column_index = window->DC.ColumnCurrent;

	const ImGuiID column_id = ImGuiID(window->DC.ColumnsSetID + column_index);
	const float t = (offset - window->DC.ColumnStartX) / (window->Size.x - g.Style.ScrollBarWidth - window->DC.ColumnStartX);
	window->StateStorage.SetInt(column_id, (int)(t*8096));
}

float GetColumnWidth(int column_index)
{
	ImGuiWindow* window = GetCurrentWindow();
	if (column_index < 0)
		column_index = window->DC.ColumnCurrent;

	const float w = GetColumnOffset(column_index+1) - GetColumnOffset(column_index);
	return w;
}

static void PushColumnClipRect(int column_index)
{
	ImGuiWindow* window = GetCurrentWindow();
	if (column_index < 0)
		column_index = window->DC.ColumnCurrent;

	const float x1 = window->Pos.x + ImGui::GetColumnOffset(column_index) - 1;
	const float x2 = window->Pos.x + ImGui::GetColumnOffset(column_index+1) - 1;
	ImGui::PushClipRect(ImVec4(x1,-FLT_MAX,x2,+FLT_MAX));
}

void Columns(int columns_count, const char* id, bool border)
{
	ImGuiState& g = GImGui;
	ImGuiWindow* window = GetCurrentWindow();
	if (window->Collapsed)
		return;

	if (window->DC.ColumnsCount != 1)
	{
		if (window->DC.ColumnCurrent != 0)
			ImGui::ItemSize(ImVec2(0,0));	// Advance to column 0
		ImGui::PopItemWidth();
		ImGui::PopClipRect();
	}

	if (window->DC.ColumnsCount != columns_count && window->DC.ColumnsCount != 1 && window->DC.ColumnsShowBorders)
	{
		// Draw columns and handle resize
		const float y1 = window->DC.ColumnsStartCursorPos.y;
		const float y2 = window->DC.CursorPos.y;
		for (int i = 1; i < window->DC.ColumnsCount; i++)
		{
			float x = window->Pos.x + GetColumnOffset(i);
			
			const ImGuiID column_id = ImGuiID(window->DC.ColumnsSetID + i);
			const ImGuiAabb column_aabb(ImVec2(x-4,y1),ImVec2(x+4,y2));

			if (IsClipped(column_aabb))
				continue;

			bool hovered, held;
			ButtonBehaviour(column_aabb, column_id, &hovered, &held, true);

			// Draw before resize so our items positioning are in sync with the line
			const ImU32 col = window->Color(held ? ImGuiCol_ColumnActive : hovered ? ImGuiCol_ColumnHovered : ImGuiCol_Column);
			const float xi = (float)(int)x;
			window->DrawList->AddLine(ImVec2(xi, y1), ImVec2(xi, y2), col);

			if (held)
			{
				x -= window->Pos.x;
				x = ImClamp(x + g.IO.MouseDelta.x, ImGui::GetColumnOffset(i-1)+g.Style.ColumnsMinSpacing, ImGui::GetColumnOffset(i+1)-g.Style.ColumnsMinSpacing);
				SetColumnOffset(i, x);
				x += window->Pos.x;
			}
		}
	}

	window->DC.ColumnsSetID = window->GetID(id ? id : "");
	window->DC.ColumnCurrent = 0;
	window->DC.ColumnsCount = columns_count;
	window->DC.ColumnsShowBorders = border;
	window->DC.ColumnsStartCursorPos = window->DC.CursorPos;

	if (window->DC.ColumnsCount != 1)
	{
		ImGui::PushColumnClipRect();
		ImGui::PushItemWidth(ImGui::GetColumnWidth() * 0.65f);
	}
}

void TreePush(const char* str_id)
{
	ImGuiState& g = GImGui;
	ImGuiWindow* window = GetCurrentWindow();
	window->DC.ColumnStartX += g.Style.TreeNodeSpacing;
	window->DC.CursorPos.x = window->Pos.x + window->DC.ColumnStartX;
	window->DC.TreeDepth++;
	PushID(str_id ? str_id : "#TreePush");
}

void TreePush(const void* ptr_id)
{
	ImGuiState& g = GImGui;
	ImGuiWindow* window = GetCurrentWindow();
	window->DC.ColumnStartX += g.Style.TreeNodeSpacing;
	window->DC.CursorPos.x = window->Pos.x + window->DC.ColumnStartX;
	window->DC.TreeDepth++;
	PushID(ptr_id ? ptr_id : (const void*)"#TreePush");
}

void TreePop()
{
	ImGuiState& g = GImGui;
	ImGuiWindow* window = GetCurrentWindow();
	window->DC.ColumnStartX -= g.Style.TreeNodeSpacing;
	window->DC.CursorPos.x = window->Pos.x + window->DC.ColumnStartX;
	window->DC.TreeDepth--;
	PopID();
}

void Value(const char* prefix, bool b)
{
	ImGui::Text("%s: %s", prefix, (b ? "true" : "false"));
}

void Value(const char* prefix, int v)
{
	ImGui::Text("%s: %d", prefix, v);
}

void Value(const char* prefix, unsigned int v)
{
	ImGui::Text("%s: %d", prefix, v);
}

void Value(const char* prefix, float v, const char* float_format)
{
	if (float_format)
	{
		char fmt[64];
		sprintf(fmt, "%%s: %s", float_format);
		ImGui::Text(fmt, prefix, v);
	}
	else
	{
		ImGui::Text("%s: %.3f", prefix, v);
	}
}

void Color(const char* prefix, const ImVec4& v)
{
	ImGui::Text("%s: (%.2f,%.2f,%.2f,%.2f)", prefix, v.x, v.y, v.z, v.w);
	ImGui::SameLine();
	ImGui::ColorButton(v, true);
}

void Color(const char* prefix, unsigned int v)
{
	ImGui::Text("%s: %08X", prefix, v);
	ImGui::SameLine();

	ImVec4 col;
	col.x = (float)((v >> 0) & 0xFF) / 255.0f;
	col.y = (float)((v >> 8) & 0xFF) / 255.0f;
	col.z = (float)((v >> 16) & 0xFF) / 255.0f;
	col.w = (float)((v >> 24) & 0xFF) / 255.0f;
	ImGui::ColorButton(col, true);
}

}; // namespace ImGui

//-----------------------------------------------------------------------------
// ImDrawList
//-----------------------------------------------------------------------------

void ImDrawList::Clear()
{
	commands.resize(0);
	vtx_buffer.resize(0);
	vtx_write = NULL;
	clip_rect_stack.resize(0);
}

void ImDrawList::PushClipRect(const ImVec4& clip_rect)
{
	if (!commands.empty() && commands.back().vtx_count == 0)
	{
		// Reuse empty command because high-level clipping may have discarded the other vertices already
		commands.back().clip_rect = clip_rect;
	}
	else
	{
		ImDrawCmd draw_cmd;
		draw_cmd.vtx_count = 0;
		draw_cmd.clip_rect = clip_rect;
		commands.push_back(draw_cmd);
	}
	clip_rect_stack.push_back(clip_rect);
}

void ImDrawList::PopClipRect()
{
	clip_rect_stack.pop_back();
	const ImVec4 clip_rect = clip_rect_stack.empty() ? ImVec4(-9999.0f,-9999.0f, +9999.0f, +9999.0f) : clip_rect_stack.back();
	if (!commands.empty() && commands.back().vtx_count == 0)
	{
		// Reuse empty command because high-level clipping may have discarded the other vertices already
		commands.back().clip_rect = clip_rect;
	}
	else
	{
		ImDrawCmd draw_cmd;
		draw_cmd.vtx_count = 0;
		draw_cmd.clip_rect = clip_rect;
		commands.push_back(draw_cmd);
	}
}

void ImDrawList::ReserveVertices(unsigned int vtx_count)
{
	if (vtx_count > 0)
	{
		ImDrawCmd& draw_cmd = commands.back();
		draw_cmd.vtx_count += vtx_count;
		vtx_buffer.resize(vtx_buffer.size() + vtx_count);
		vtx_write = &vtx_buffer[vtx_buffer.size() - vtx_count];
	}
}

void ImDrawList::AddVtx(const ImVec2& pos, ImU32 col)
{
	vtx_write->pos = pos;
	vtx_write->col = col;
	vtx_write->uv = IMGUI_FONT_TEX_UV_FOR_WHITE;
	vtx_write++;
}

void ImDrawList::AddVtxLine(const ImVec2& a, const ImVec2& b, ImU32 col)
{
	const ImVec2 n = (b - a) / ImLength(b - a);
	const ImVec2 hn = ImVec2(n.y, -n.x) * 0.5f;

	AddVtx(a - hn, col);
	AddVtx(b - hn, col);
	AddVtx(a + hn, col);

	AddVtx(b - hn, col);
	AddVtx(b + hn, col);
	AddVtx(a + hn, col);
}

void ImDrawList::AddLine(const ImVec2& a, const ImVec2& b, ImU32 col)
{
	if ((col >> 24) == 0)
		return;

	ReserveVertices(6);
	AddVtxLine(a, b, col);
}

void ImDrawList::AddArc(const ImVec2& center, float rad, ImU32 col, int a_min, int a_max, bool tris, const ImVec2& third_point_offset)
{
	static ImVec2 circle_vtx[12];
	static bool circle_vtx_builds = false;
	if (!circle_vtx_builds)
	{
		for (int i = 0; i < IM_ARRAYSIZE(circle_vtx); i++)
		{
			const float a = ((float)i / (float)IM_ARRAYSIZE(circle_vtx)) * 2*PI;
			circle_vtx[i].x = cos(a + PI);
			circle_vtx[i].y = sin(a + PI);
		}
		circle_vtx_builds = true;
	}
	
	if (tris)
	{
		ReserveVertices((a_max-a_min) * 3);
		for (int a = a_min; a < a_max; a++)
		{
			AddVtx(center + circle_vtx[a % IM_ARRAYSIZE(circle_vtx)] * rad, col);
			AddVtx(center + circle_vtx[(a+1) % IM_ARRAYSIZE(circle_vtx)] * rad, col);
			AddVtx(center + third_point_offset, col);
		}
	}
	else
	{
		ReserveVertices((a_max-a_min) * 6);
		for (int a = a_min; a < a_max; a++)
			AddVtxLine(center + circle_vtx[a % IM_ARRAYSIZE(circle_vtx)] * rad, center + circle_vtx[(a+1) % IM_ARRAYSIZE(circle_vtx)] * rad, col);
	}
}

void ImDrawList::AddRect(const ImVec2& a, const ImVec2& b, ImU32 col, float rounding, int rounding_corners)
{
	if ((col >> 24) == 0)
		return;

	//const float r = ImMin(rounding, ImMin(fabsf(b.x-a.x), fabsf(b.y-a.y))*0.5f);
	float r = rounding;
	r = ImMin(r, fabsf(b.x-a.x) * ( ((rounding_corners&(1|2))==(1|2)) || ((rounding_corners&(4|8))==(4|8)) ? 0.5f : 1.0f ));
	r = ImMin(r, fabsf(b.y-a.y) * ( ((rounding_corners&(1|8))==(1|8)) || ((rounding_corners&(2|4))==(2|4)) ? 0.5f : 1.0f ));

	if (r == 0.0f || rounding_corners == 0)
	{
		ReserveVertices(4*6);
		AddVtxLine(ImVec2(a.x,a.y), ImVec2(b.x,a.y), col);
		AddVtxLine(ImVec2(b.x,a.y), ImVec2(b.x,b.y), col);
		AddVtxLine(ImVec2(b.x,b.y), ImVec2(a.x,b.y), col);
		AddVtxLine(ImVec2(a.x,b.y), ImVec2(a.x,a.y), col);
	}
	else
	{
		ReserveVertices(4*6);
		AddVtxLine(ImVec2(a.x + ((rounding_corners & 1)?r:0), a.y), ImVec2(b.x - ((rounding_corners & 2)?r:0), a.y), col);
		AddVtxLine(ImVec2(b.x, a.y + ((rounding_corners & 2)?r:0)), ImVec2(b.x, b.y - ((rounding_corners & 4)?r:0)), col);
		AddVtxLine(ImVec2(b.x - ((rounding_corners & 4)?r:0), b.y), ImVec2(a.x + ((rounding_corners & 8)?r:0), b.y), col);
		AddVtxLine(ImVec2(a.x, b.y - ((rounding_corners & 8)?r:0)), ImVec2(a.x, a.y + ((rounding_corners & 1)?r:0)), col);

		if (rounding_corners & 1) AddArc(ImVec2(a.x+r,a.y+r), r, col, 0, 3);
		if (rounding_corners & 2) AddArc(ImVec2(b.x-r,a.y+r), r, col, 3, 6);
		if (rounding_corners & 4) AddArc(ImVec2(b.x-r,b.y-r), r, col, 6, 9);
		if (rounding_corners & 8) AddArc(ImVec2(a.x+r,b.y-r), r, col, 9, 12);
	}
}

void ImDrawList::AddRectFilled(const ImVec2& a, const ImVec2& b, ImU32 col, float rounding, int rounding_corners)
{
	if ((col >> 24) == 0)
		return;

	//const float r = ImMin(rounding, ImMin(fabsf(b.x-a.x), fabsf(b.y-a.y))*0.5f);
	float r = rounding;
	r = ImMin(r, fabsf(b.x-a.x) * ( ((rounding_corners&(1|2))==(1|2)) || ((rounding_corners&(4|8))==(4|8)) ? 0.5f : 1.0f ));
	r = ImMin(r, fabsf(b.y-a.y) * ( ((rounding_corners&(1|8))==(1|8)) || ((rounding_corners&(2|4))==(2|4)) ? 0.5f : 1.0f ));

	if (r == 0.0f || rounding_corners == 0)
	{
		// Use triangle so we can merge more draw calls together (at the cost of extra vertices)
		ReserveVertices(6);
		AddVtx(ImVec2(a.x,a.y), col);
		AddVtx(ImVec2(b.x,a.y), col);
		AddVtx(ImVec2(b.x,b.y), col);
		AddVtx(ImVec2(a.x,a.y), col);
		AddVtx(ImVec2(b.x,b.y), col);
		AddVtx(ImVec2(a.x,b.y), col);
	}
	else
	{
		ReserveVertices(6+6*2);
		AddVtx(ImVec2(a.x+r,a.y), col);
		AddVtx(ImVec2(b.x-r,a.y), col);
		AddVtx(ImVec2(b.x-r,b.y), col);
		AddVtx(ImVec2(a.x+r,a.y), col);
		AddVtx(ImVec2(b.x-r,b.y), col);
		AddVtx(ImVec2(a.x+r,b.y), col);
		
		float top_y = (rounding_corners & 1) ? a.y+r : a.y;
		float bot_y = (rounding_corners & 8) ? b.y-r : b.y;
		AddVtx(ImVec2(a.x,top_y), col);
		AddVtx(ImVec2(a.x+r,top_y), col);
		AddVtx(ImVec2(a.x+r,bot_y), col);
		AddVtx(ImVec2(a.x,top_y), col);
		AddVtx(ImVec2(a.x+r,bot_y), col);
		AddVtx(ImVec2(a.x,bot_y), col);

		top_y = (rounding_corners & 2) ? a.y+r : a.y;
		bot_y = (rounding_corners & 4) ? b.y-r : b.y;
		AddVtx(ImVec2(b.x-r,top_y), col);
		AddVtx(ImVec2(b.x,top_y), col);
		AddVtx(ImVec2(b.x,bot_y), col);
		AddVtx(ImVec2(b.x-r,top_y), col);
		AddVtx(ImVec2(b.x,bot_y), col);
		AddVtx(ImVec2(b.x-r,bot_y), col);

		if (rounding_corners & 1) AddArc(ImVec2(a.x+r,a.y+r), r, col, 0, 3, true);
		if (rounding_corners & 2) AddArc(ImVec2(b.x-r,a.y+r), r, col, 3, 6, true);
		if (rounding_corners & 4) AddArc(ImVec2(b.x-r,b.y-r), r, col, 6, 9, true);
		if (rounding_corners & 8) AddArc(ImVec2(a.x+r,b.y-r), r, col, 9, 12,true);
	}
}

void ImDrawList::AddTriangleFilled(const ImVec2& a, const ImVec2& b, const ImVec2& c, ImU32 col)
{
	if ((col >> 24) == 0)
		return;

	ReserveVertices(3);
	AddVtx(a, col);
	AddVtx(b, col);
	AddVtx(c, col);
}

void ImDrawList::AddCircle(const ImVec2& centre, float radius, ImU32 col, int num_segments)
{
	if ((col >> 24) == 0)
		return;

	ReserveVertices(num_segments*6);
	const float a_step = 2*PI/(float)num_segments;
	float a0 = 0.0f;
	for (int i = 0; i < num_segments; i++)
	{
		const float a1 = (i + 1) == num_segments ? 0.0f : a0 + a_step;
		AddVtxLine(centre + ImVec2(cos(a0),sin(a0))*radius, centre + ImVec2(cos(a1),sin(a1))*radius, col);
		a0 = a1;
	}
}

void ImDrawList::AddCircleFilled(const ImVec2& centre, float radius, ImU32 col, int num_segments)
{
	if ((col >> 24) == 0)
		return;

	ReserveVertices(num_segments*3);
	const float a_step = 2*PI/(float)num_segments;
	float a0 = 0.0f;
	for (int i = 0; i < num_segments; i++)
	{
		const float a1 = (i + 1) == num_segments ? 0.0f : a0 + a_step;
		AddVtx(centre + ImVec2(cos(a0),sin(a0))*radius, col);
		AddVtx(centre + ImVec2(cos(a1),sin(a1))*radius, col);
		AddVtx(centre, col);
		a0 = a1;
	}
}

void ImDrawList::AddText(ImFont font, float font_size, const ImVec2& pos, ImU32 col, const char* text_begin, const char* text_end)
{
	if ((col >> 24) == 0)
		return;

	if (text_end == NULL)
		text_end = text_begin + strlen(text_begin);

	// reserve vertices for worse case
	const int char_count = (int)(text_end - text_begin);
	const int vtx_count_max = char_count * 6;
	const size_t vtx_begin = vtx_buffer.size();
	ReserveVertices(vtx_count_max);

	font->RenderText(font_size, pos, col, clip_rect_stack.back(), text_begin, text_end, vtx_write);

	// give unused vertices
	vtx_buffer.resize(vtx_write - &vtx_buffer.front());
	const int vtx_count = (int)(vtx_buffer.size() - vtx_begin);
	commands.back().vtx_count -= (vtx_count_max - vtx_count);
	vtx_write -= (vtx_count_max - vtx_count);
}

//-----------------------------------------------------------------------------
// ImBitmapFont
//-----------------------------------------------------------------------------

ImBitmapFont::ImBitmapFont()
{
	Data = NULL;
	DataOwned = false;
	Info = NULL;
	Common = NULL;
	Glyphs = NULL;
	GlyphsCount = 0;
	TabCount = 4;
}

void	ImBitmapFont::Clear()
{
	if (Data && DataOwned)
        GImGui.IO.FreeFn(Data);
	Data = NULL;
	DataOwned = false;
	Info = NULL;
	Common = NULL;
	Glyphs = NULL;
	GlyphsCount = 0;
	Filenames.clear();
	IndexLookup.clear();
}

bool	ImBitmapFont::LoadFromFile(const char* filename)
{
	// Load file
	FILE* f;
	if ((f = fopen(filename, "rb")) == NULL)
		return false;
	if (fseek(f, 0, SEEK_END)) 
		return false;
	if ((DataSize = (int)ftell(f)) == -1)
		return false;
	if (fseek(f, 0, SEEK_SET)) 
		return false;
    if ((Data = (unsigned char*)GImGui.IO.MallocFn(DataSize)) == NULL)
	{
		fclose(f);
		return false;
	}
	if ((int)fread(Data, 1, DataSize, f) != DataSize)
	{
		fclose(f);
        GImGui.IO.FreeFn(Data);
		return false;
	}
	fclose(f);
	DataOwned = true;
	return LoadFromMemory(Data, DataSize);
}

bool	ImBitmapFont::LoadFromMemory(const void* data, int data_size)
{
	Data = (unsigned char*)data;
	DataSize = data_size;

	// Parse data
	if (DataSize < 4 || Data[0] != 'B' || Data[1] != 'M' || Data[2] != 'F' || Data[3] != 0x03)
		return false;
	for (const unsigned char* p = Data+4; p < Data + DataSize; )
	{
		const unsigned char block_type = *(unsigned char*)p;
		p += sizeof(unsigned char);
		const ImU32 block_size = *(ImU32*)p;
		p += sizeof(ImU32);

		switch (block_type)
		{
		case 1:
			IM_ASSERT(Info == NULL);
			Info = (FntInfo*)p;
			break;
		case 2:
			IM_ASSERT(Common == NULL);
			Common = (FntCommon*)p;
			break;
		case 3:
			for (const unsigned char* s = p; s < p+block_size && s < Data+DataSize; s = s + strlen((const char*)s) + 1)
				Filenames.push_back((const char*)s);
			break;
		case 4:
			IM_ASSERT(Glyphs == NULL && GlyphsCount == 0);
			Glyphs = (FntGlyph*)p;
			GlyphsCount = block_size / sizeof(FntGlyph);
			break;
		default:
			IM_ASSERT(Kerning == NULL && KerningCount == 0);
			Kerning = (FntKerning*)p;
			KerningCount = block_size / sizeof(FntKerning);
			break;
		}
		p += block_size;
	}

	BuildLookupTable();
	return true;
}

void ImBitmapFont::BuildLookupTable()
{
	ImU32 max_c = 0;
	for (size_t i = 0; i != GlyphsCount; i++)
		if (max_c < Glyphs[i].Id)
			max_c = Glyphs[i].Id;

	IndexLookup.clear();
	IndexLookup.resize(max_c + 1);
	for (size_t i = 0; i < IndexLookup.size(); i++)
		IndexLookup[i] = -1;
	for (size_t i = 0; i < GlyphsCount; i++)
		IndexLookup[Glyphs[i].Id] = (int)i;
}

const ImBitmapFont::FntGlyph* ImBitmapFont::FindGlyph(unsigned short c) const
{
	if (c < (int)IndexLookup.size())
	{
		const int i = IndexLookup[c];
		if (i >= 0 && i < (int)GlyphsCount)
			return &Glyphs[i];
	}
	return NULL;
}

ImVec2 ImBitmapFont::CalcTextSize(float size, float max_width, const char* text_begin, const char* text_end, const char** remaining) const
{
	if (max_width == 0.0f)
		max_width = FLT_MAX;
	if (!text_end)
		text_end = text_begin + strlen(text_begin);

	const float scale = size / (float)Info->FontSize;
	const float line_height = (float)Info->FontSize * scale;

	ImVec2 text_size = ImVec2(0,0);
	float line_width = 0.0f;

	const char* s = text_begin;
	while (s < text_end)
	{
		const char c = *s;
		if (c == '\n')
		{
			if (text_size.x < line_width)
				text_size.x = line_width;
			text_size.y += line_height;
			line_width = 0;
		}
		else if (const FntGlyph* glyph = FindGlyph((unsigned short)c))
		{
			const float char_width = (glyph->XAdvance + Info->SpacingHoriz) * scale;
			//const float char_extend = (glyph->XOffset + glyph->Width * scale);

			if (line_width + char_width >= max_width)
				break;
			line_width += char_width;
		}
		else if (c == '\t')
		{
			if (const FntGlyph* glyph = FindGlyph((unsigned short)' '))
				line_width += (glyph->XAdvance + Info->SpacingHoriz) * 4 * scale;
		}

		s += 1;
	}

	if (line_width > 0 || text_size.y == 0.0f)
	{
		if (text_size.x < line_width)
			text_size.x = line_width;
		text_size.y += line_height;
	}

	if (remaining)
		*remaining = s;

	return text_size;
}

void ImBitmapFont::RenderText(float size, ImVec2 pos, ImU32 col, const ImVec4& clip_rect_ref, const char* text_begin, const char* text_end, ImDrawVert*& out_vertices) const
{
	if (!text_end)
		text_end = text_begin + strlen(text_begin);

	const float line_height = (float)Info->FontSize;
	const float scale = size / (float)Info->FontSize;
	const float tex_scale_x = 1.0f / (float)Common->ScaleW;
	const float tex_scale_y = 1.0f / (float)(Common->ScaleH);
	const float outline = (float)Info->Outline;

	// Align to be pixel perfect
	pos.x = (float)(int)pos.x + 0.5f;
	pos.y = (float)(int)pos.y + 0.5f;

	const ImVec4 clip_rect = clip_rect_ref;

	const float uv_offset = GImGui.IO.PixelCenterOffset;

	float x = pos.x;
	float y = pos.y;
	for (const char* s = text_begin; s < text_end; s++)
	{
		const char c = *s;
		if (c == '\n')
		{
			x = pos.x;
			y += line_height * scale;
			continue;
		}

		if (const FntGlyph* glyph = FindGlyph((unsigned short)c))
		{
			const float char_width = (glyph->XAdvance + Info->SpacingHoriz) * scale;
			//const float char_extend = (glyph->XOffset + glyph->Width * scale);

			if (c != ' ' && c != '\n')
			{
				// Clipping due to Y limits is more likely
				const float y1 = (float)(y + (glyph->YOffset + outline*2) * scale);
				const float y2 = (float)(y1 + glyph->Height * scale);
				if (y1 > clip_rect.w || y2 < clip_rect.y)
				{
					x += char_width;
					continue;
				}

				const float x1 = (float)(x + (glyph->XOffset + outline) * scale);
				const float x2 = (float)(x1 + glyph->Width * scale);
				if (x1 > clip_rect.z || x2 < clip_rect.x)
				{
					x += char_width;
					continue;
				}

				const float s1 = (uv_offset + glyph->X) * tex_scale_x;
				const float t1 = (uv_offset + glyph->Y) * tex_scale_y;
				const float s2 = (uv_offset + glyph->X + glyph->Width) * tex_scale_x;
				const float t2 = (uv_offset + glyph->Y + glyph->Height) * tex_scale_y;

				out_vertices[0].pos = ImVec2(x1, y1);
				out_vertices[0].uv  = ImVec2(s1, t1);
				out_vertices[0].col = col;

				out_vertices[1].pos = ImVec2(x2, y1);
				out_vertices[1].uv  = ImVec2(s2, t1);
				out_vertices[1].col = col;

				out_vertices[2].pos = ImVec2(x2, y2);
				out_vertices[2].uv  = ImVec2(s2, t2);
				out_vertices[2].col = col;

				out_vertices[3] = out_vertices[0];
				out_vertices[4] = out_vertices[2];

				out_vertices[5].pos = ImVec2(x1, y2);
				out_vertices[5].uv  = ImVec2(s1, t2);
				out_vertices[5].col = col;

				out_vertices += 6;
			}

			x += char_width;
		}
		else if (c == '\t')
		{
			if (const FntGlyph* glyph = FindGlyph((unsigned short)' '))
				x += (glyph->XAdvance + Info->SpacingHoriz) * 4 * scale;
		}
	}
}

//-----------------------------------------------------------------------------
// PLATFORM DEPENDANT HELPERS
//-----------------------------------------------------------------------------

#if defined(_MSC_VER) && !defined(IMGUI_DISABLE_WIN32_DEFAULT_CLIPBOARD_FUNCS)

#define WIN32_LEAN_AND_MEAN
#include <windows.h>

// Win32 API clipboard implementation
static const char*	GetClipboardTextFn_DefaultImpl()
{
	static char* buf_local = NULL;
	if (buf_local)
	{
        GImGui.IO.FreeFn(buf_local);
		buf_local = NULL;
	}
	if (!OpenClipboard(NULL)) 
		return NULL;
	HANDLE buf_handle = GetClipboardData(CF_TEXT); 
	if (buf_handle == NULL)
		return NULL;
	if (char* buf_global = (char*)GlobalLock(buf_handle))
        buf_local = ImStrDup(buf_global);
	GlobalUnlock(buf_handle); 
	CloseClipboard(); 
	return buf_local;
}

// Win32 API clipboard implementation
static void SetClipboardTextFn_DefaultImpl(const char* text, const char* text_end)
{
	if (!OpenClipboard(NULL))
		return;
	if (!text_end)
		text_end = text + strlen(text);
	const int buf_length = (int)(text_end - text) + 1;
	HGLOBAL buf_handle = GlobalAlloc(GMEM_MOVEABLE, buf_length * sizeof(char)); 
	if (buf_handle == NULL)
		return;
	char* buf_global = (char *)GlobalLock(buf_handle); 
	memcpy(buf_global, text, text_end - text);
	buf_global[text_end - text] = 0;
	GlobalUnlock(buf_handle); 
	EmptyClipboard();
	SetClipboardData(CF_TEXT, buf_handle);
	CloseClipboard();
}

#else

// Local ImGui-only clipboard implementation, if user hasn't defined better clipboard handlers
static const char*	GetClipboardTextFn_DefaultImpl()
{
	return GImGui.PrivateClipboard;
}

// Local ImGui-only clipboard implementation, if user hasn't defined better clipboard handlers
static void SetClipboardTextFn_DefaultImpl(const char* text, const char* text_end)
{
	if (GImGui.PrivateClipboard)
	{
        GImGui.IO.FreeFn(GImGui.PrivateClipboard);
		GImGui.PrivateClipboard = NULL;
	}
	if (!text_end)
		text_end = text + strlen(text);
    GImGui.PrivateClipboard = (char*)GImGui.IO.MallocFn(text_end - text + 1);
	memcpy(GImGui.PrivateClipboard, text, text_end - text);
	GImGui.PrivateClipboard[text_end - text] = 0;
}

#endif

//-----------------------------------------------------------------------------
// HELP
//-----------------------------------------------------------------------------

namespace ImGui
{

void ShowUserGuide()
{
	ImGuiState& g = GImGui;

	ImGui::BulletText("Double-click on title bar to collapse window.");
	ImGui::BulletText("Click and drag on lower right corner to resize window.");
	ImGui::BulletText("Click and drag on any empty space to move window.");
	ImGui::BulletText("Mouse Wheel to scroll.");
	if (g.IO.FontAllowScaling)
		ImGui::BulletText("CTRL+Mouse Wheel to zoom window contents.");
	ImGui::BulletText("TAB/SHIFT+TAB to cycle thru keyboard editable fields.");
	ImGui::BulletText("CTRL+Click on a slider to input text.");
	ImGui::BulletText(
		"While editing text:\n"
		"- Hold SHIFT or use mouse to select text\n"
		"- CTRL+Left/Right to word jump\n"
		"- CTRL+A select all\n"
		"- CTRL+X,CTRL+C,CTRL+V clipboard\n"
		"- CTRL+Z,CTRL+Y undo/redo\n"
		"- ESCAPE to revert\n"
		"- You can apply arithmetic operators +,*,/ on numerical values.\n"
		"  Use +- to subtract.\n");
}

void ShowStyleEditor(ImGuiStyle* ref)
{
	ImGuiState& g = GImGui;
	ImGuiStyle& style = g.Style;

	const ImGuiStyle def;

	if (ImGui::Button("Revert Style"))
		g.Style = ref ? *ref : def;
	if (ref)
	{
		ImGui::SameLine();
		if (ImGui::Button("Save Style"))
			*ref = g.Style;
	}

	ImGui::SliderFloat("Rounding", &style.WindowRounding, 0.0f, 16.0f, "%.0f");

	static ImGuiColorEditMode edit_mode = ImGuiColorEditMode_RGB;
	ImGui::RadioButton("RGB", &edit_mode, ImGuiColorEditMode_RGB);
	ImGui::SameLine();
	ImGui::RadioButton("HSV", &edit_mode, ImGuiColorEditMode_HSV);
	ImGui::SameLine();
	ImGui::RadioButton("HEX", &edit_mode, ImGuiColorEditMode_HEX);

	static ImGuiTextFilter filter;
	filter.Draw("Filter colors", 200);

	ImGui::ColorEditMode(edit_mode);
	for (int i = 0; i < ImGuiCol_COUNT; i++)
	{
		const char* name = GetStyleColorName(i);
		if (!filter.PassFilter(name))
			continue;
		ImGui::PushID(i);
		ImGui::ColorEdit4(name, (float*)&style.Colors[i], true);
		if (memcmp(&style.Colors[i], (ref ? &ref->Colors[i] : &def.Colors[i]), sizeof(ImVec4)) != 0)
		{
			ImGui::SameLine(); if (ImGui::Button("Revert")) style.Colors[i] = ref ? ref->Colors[i] : def.Colors[i];
			if (ref) { ImGui::SameLine(); if (ImGui::Button("Save")) ref->Colors[i] = style.Colors[i]; }
		}
		ImGui::PopID();
	}
}

//-----------------------------------------------------------------------------
// SAMPLE CODE
//-----------------------------------------------------------------------------

// Demonstrate ImGui features (unfortunately this makes this function a little bloated!)
void ShowTestWindow(bool* open)
{
	static bool no_titlebar = false;
	static bool no_border = true;
	static bool no_resize = false;
	static bool no_move = false;
	static bool no_scrollbar = false;
	static float fill_alpha = 0.65f;

	const ImU32 layout_flags = (no_titlebar ? ImGuiWindowFlags_NoTitleBar : 0) | (no_border ? 0 : ImGuiWindowFlags_ShowBorders) | (no_resize ? ImGuiWindowFlags_NoResize : 0) | (no_move ? ImGuiWindowFlags_NoMove : 0) | (no_scrollbar ? ImGuiWindowFlags_NoScrollbar : 0);
	ImGui::Begin("ImGui Test", open, ImVec2(550,680), fill_alpha, layout_flags);
	ImGui::PushItemWidth(ImGui::GetWindowWidth() * 0.65f);

	ImGui::Text("ImGui says hello.");
	//ImGui::Text("MousePos (%g, %g)", g.IO.MousePos.x, g.IO.MousePos.y);
	//ImGui::Text("MouseWheel %d", g.IO.MouseWheel);

	ImGui::Spacing();
	if (ImGui::CollapsingHeader("Help"))
	{
		ImGui::ShowUserGuide();
	}

	if (ImGui::CollapsingHeader("Window options"))
	{
		ImGui::Checkbox("no titlebar", &no_titlebar); ImGui::SameLine(200);
		ImGui::Checkbox("no border", &no_border); ImGui::SameLine(400);
		ImGui::Checkbox("no resize", &no_resize); 
		ImGui::Checkbox("no move", &no_move); ImGui::SameLine(200);
		ImGui::Checkbox("no scrollbar", &no_scrollbar);
		ImGui::SliderFloat("fill alpha", &fill_alpha, 0.0f, 1.0f);
		if (ImGui::TreeNode("Style Editor"))
		{
			ImGui::ShowStyleEditor();
			ImGui::TreePop();
		}

		if (ImGui::TreeNode("Logging"))
		{
			ImGui::LogButtons();
			ImGui::TreePop();
		}
	}

	if (ImGui::CollapsingHeader("Widgets"))
	{
		//ImGui::PushItemWidth(ImGui::GetWindowWidth() - 220);

		static bool a=false;
		if (ImGui::Button("Button")) { printf("Clicked\n"); a ^= 1; }
		if (a)
		{
			ImGui::SameLine(); 
			ImGui::Text("Thanks for clicking me!");
		}

		static bool check = true;
		ImGui::Checkbox("checkbox", &check);

		if (ImGui::TreeNode("Tree"))
		{
			for (size_t i = 0; i < 5; i++)
			{
				if (ImGui::TreeNode((void*)i, "Child %d", i))
				{
					ImGui::Text("blah blah");
					ImGui::SameLine();
					if (ImGui::SmallButton("print"))
						printf("Child %d pressed", (int)i);
					ImGui::TreePop();
				}
			}
			ImGui::TreePop();
		}

		if (ImGui::TreeNode("Bullets"))
		{
			ImGui::BulletText("Bullet point 1");
			ImGui::BulletText("Bullet point 2\nOn multiple lines");
			ImGui::BulletText("Bullet point 3");
			ImGui::TreePop();
		}

		if (ImGui::TreeNode("Colored Text"))
		{
			// This is a merely a shortcut, you can use PushStyleColor()/PopStyleColor() for more flexibility.
			ImGui::TextColored(ImVec4(1.0f,0.0f,1.0f,1.0f), "Pink");
			ImGui::TextColored(ImVec4(1.0f,1.0f,0.0f,1.0f), "Yellow");
			ImGui::TreePop();
		}

		static int e = 0;
		ImGui::RadioButton("radio a", &e, 0); ImGui::SameLine();
		ImGui::RadioButton("radio b", &e, 1); ImGui::SameLine();
		ImGui::RadioButton("radio c", &e, 2);

		ImGui::Text("Hover me");
		if (ImGui::IsHovered())
			ImGui::SetTooltip("I am a tooltip");

		ImGui::SameLine();
		ImGui::Text("- or me");
		if (ImGui::IsHovered())
		{
			ImGui::BeginTooltip();
			ImGui::Text("I am a fancy tooltip");
			static float arr[] = { 0.6f, 0.1f, 1.0f, 0.5f, 0.92f, 0.1f, 0.2f };
			ImGui::PlotLines("Curve", arr, IM_ARRAYSIZE(arr));
			ImGui::EndTooltip();
		}

		static int item = 1;
		ImGui::Combo("combo", &item, "aaaa\0bbbb\0cccc\0dddd\0eeee\0\0");

		const char* items[] = { "AAAA", "BBBB", "CCCC", "DDDD", "EEEE", "FFFF", "GGGG", "HHHH", "IIII", "JJJJ", "KKKK" };
		static int item2 = -1;
		ImGui::Combo("combo scroll", &item2, items, IM_ARRAYSIZE(items));

		static char str0[128] = "Hello, world!";
		static int i0=123;
		static float f0=0.001f;
		ImGui::InputText("string", str0, IM_ARRAYSIZE(str0));
		ImGui::InputInt("input int", &i0);
		ImGui::InputFloat("input float", &f0, 0.01f, 1.0f);

		//static float vec2a[3] = { 0.10f, 0.20f };
		//ImGui::InputFloat2("input float2", vec2a);

		static float vec3a[3] = { 0.10f, 0.20f, 0.30f };
		ImGui::InputFloat3("input float3", vec3a);

		//static float vec4a[4] = { 0.10f, 0.20f, 0.30f, 0.44f };
		//ImGui::InputFloat4("input float4", vec4a);

		static int i1=0;
		static int i2=42;
		ImGui::SliderInt("int 0..3", &i1, 0, 3);
		ImGui::SliderInt("int -100..100", &i2, -100, 100);

		static float f1=1.123f;
		static float f2=0;
		static float f3=0;
		static float f4=123456789.0f;
		ImGui::SliderFloat("float", &f1, 0.0f, 2.0f);
		ImGui::SliderFloat("log float", &f2, 0.0f, 10.0f, "%.4f", 2.0f);
		ImGui::SliderFloat("signed log float", &f3, -10.0f, 10.0f, "%.4f", 3.0f);
		ImGui::SliderFloat("unbound float", &f4, -FLT_MAX, FLT_MAX, "%.4f", 3.0f);
		static float angle = 0.0f;
		ImGui::SliderAngle("angle", &angle);

		//static float vec2b[3] = { 0.10f, 0.20f };
		//ImGui::SliderFloat2("slider float2", vec2b, 0.0f, 1.0f);

		static float vec3b[3] = { 0.10f, 0.20f, 0.30f };
		ImGui::SliderFloat3("slider float3", vec3b, 0.0f, 1.0f);

		//static float vec4b[4] = { 0.10f, 0.20f, 0.30f, 0.40f };
		//ImGui::SliderFloat4("slider float4", vec4b, 0.0f, 1.0f);

		static float col1[3] = { 1.0f,0.0f,0.2f };
		static float col2[4] = { 0.4f,0.7f,0.0f,0.5f };
		ImGui::ColorEdit3("color 1", col1);
		ImGui::ColorEdit4("color 2", col2);

		//ImGui::PopItemWidth();
	}

	if (ImGui::CollapsingHeader("Graphs widgets"))
	{
		static float arr[] = { 0.6f, 0.1f, 1.0f, 0.5f, 0.92f, 0.1f, 0.2f };
		ImGui::PlotLines("Frame Times", arr, IM_ARRAYSIZE(arr));

		static bool pause;
		static ImVector<float> values; if (values.empty()) { values.resize(100); memset(&values.front(), 0, values.size()*sizeof(float)); } 
		static int values_offset = 0; 
		if (!pause) 
		{ 
			// create dummy data at 60 hz
			static float refresh_time = -1.0f;
			if (ImGui::GetTime() > refresh_time + 1.0f/60.0f)
			{
				refresh_time = ImGui::GetTime();
				static float phase = 0.0f;
				values[values_offset] = cos(phase); 
				values_offset = (values_offset+1)%values.size(); 
				phase += 0.10f*values_offset; 
			}
		}
		ImGui::PlotLines("Frame Times", &values.front(), (int)values.size(), values_offset, "avg 0.0", -1.0f, 1.0f, ImVec2(0,70));

		ImGui::SameLine(); ImGui::Checkbox("pause", &pause);
		ImGui::PlotHistogram("Histogram", arr, IM_ARRAYSIZE(arr), 0, NULL, 0.0f, 1.0f, ImVec2(0,70));
	}

	if (ImGui::CollapsingHeader("Widgets on same line"))
	{
		// Text
		ImGui::Text("Hello");
		ImGui::SameLine();
		ImGui::Text("World");

		// Button
		if (ImGui::Button("Banana")) printf("Pressed!\n");
		ImGui::SameLine();
		ImGui::Button("Apple");
		ImGui::SameLine();
		ImGui::Button("Corniflower");

		// Button
		ImGui::SmallButton("Banana");
		ImGui::SameLine();
		ImGui::SmallButton("Apple");
		ImGui::SameLine();
		ImGui::SmallButton("Corniflower");
		ImGui::SameLine();
		ImGui::Text("Small buttons fit in a text block");

		// Checkbox
		static bool c1=false,c2=false,c3=false,c4=false;
		ImGui::Checkbox("My", &c1);
		ImGui::SameLine();
		ImGui::Checkbox("Tailor", &c2);
		ImGui::SameLine();
		ImGui::Checkbox("Is", &c3);
		ImGui::SameLine();
		ImGui::Checkbox("Rich", &c4);

		// SliderFloat
		static float f0=1.0f, f1=2.0f, f2=3.0f;
		ImGui::PushItemWidth(80);
		ImGui::SliderFloat("f0", &f0, 0.0f,5.0f);
		ImGui::SameLine();
		ImGui::SliderFloat("f1", &f1, 0.0f,5.0f);
		ImGui::SameLine();
		ImGui::SliderFloat("f2", &f2, 0.0f,5.0f);

		// InputText
		static char s0[128] = "one", s1[128] = "two", s2[128] = "three";
		ImGui::InputText("s0", s0, 128);
		ImGui::SameLine();
		ImGui::InputText("s1", s1, 128);
		ImGui::SameLine();
		ImGui::InputText("s2", s2, 128);

		// LabelText
		ImGui::LabelText("l0", "one");
		ImGui::SameLine();
		ImGui::LabelText("l0", "two");
		ImGui::SameLine();
		ImGui::LabelText("l0", "three");
		ImGui::PopItemWidth();
	}

	if (ImGui::CollapsingHeader("Child regions"))
	{
		ImGui::Text("Without border");
		static int line = 50;
		bool goto_line = ImGui::Button("Goto");
		ImGui::SameLine(); 
		ImGui::PushItemWidth(100);
		ImGui::InputInt("##Line", &line, 0); 
		ImGui::PopItemWidth();
		ImGui::BeginChild("Sub1", ImVec2(ImGui::GetWindowWidth()*0.5f,300));
		for (int i = 0; i < 100; i++)
		{
			ImGui::Text("%04d: scrollable region", i);
			if (goto_line && line == i)
				ImGui::SetScrollPosHere();
		}
		if (goto_line && line >= 100)
			ImGui::SetScrollPosHere();
		ImGui::EndChild();

		ImGui::SameLine();

		ImGui::BeginChild("Sub2", ImVec2(0,300), true);
		ImGui::Text("With border");
		ImGui::Columns(2);
		for (int i = 0; i < 100; i++)
		{
			char buf[32];
			ImFormatString(buf, IM_ARRAYSIZE(buf), "%08x", i*5731);
			ImGui::Button(buf);
			ImGui::NextColumn();
		}
		ImGui::EndChild();
	}

	if (ImGui::CollapsingHeader("Columns"))
	{
		ImGui::Columns(4, "data", true);
		ImGui::Text("ID"); ImGui::NextColumn();
		ImGui::Text("Name"); ImGui::NextColumn();
		ImGui::Text("Path"); ImGui::NextColumn();
		ImGui::Text("Flags"); ImGui::NextColumn();
		ImGui::Separator();

		ImGui::Text("0000"); ImGui::NextColumn();
		ImGui::Text("Robert"); ImGui::NextColumn();
		ImGui::Text("/path/robert"); ImGui::NextColumn();
		ImGui::Text("...."); ImGui::NextColumn();

		ImGui::Text("0001"); ImGui::NextColumn();
		ImGui::Text("Stephanie"); ImGui::NextColumn();
		ImGui::Text("/path/stephanie"); ImGui::NextColumn();
		ImGui::Text("...."); ImGui::NextColumn();

		ImGui::Text("0002"); ImGui::NextColumn();
		ImGui::Text("C64"); ImGui::NextColumn();
		ImGui::Text("/path/computer"); ImGui::NextColumn();
		ImGui::Text("...."); ImGui::NextColumn();
		ImGui::Columns(1);

		ImGui::Separator();

		ImGui::Columns(3, "mixed");
		ImGui::Text("Hello"); ImGui::NextColumn();
		ImGui::Text("World"); ImGui::NextColumn();
		ImGui::Text("Hmm..."); ImGui::NextColumn();

		ImGui::Button("Banana"); ImGui::NextColumn();
		ImGui::Button("Apple"); ImGui::NextColumn();
		ImGui::Button("Corniflower"); ImGui::NextColumn();

		static int e = 0;
		ImGui::RadioButton("radio a", &e, 0); ImGui::NextColumn();
		ImGui::RadioButton("radio b", &e, 1); ImGui::NextColumn();
		ImGui::RadioButton("radio c", &e, 2); ImGui::NextColumn();
		ImGui::Columns(1);

		ImGui::Separator();

		ImGui::Columns(2, "multiple components");
		static float foo = 1.0f;
		ImGui::InputFloat("red", &foo, 0.05f, 0, 3); ImGui::NextColumn();
		static float bar = 1.0f;
		ImGui::InputFloat("blue", &bar, 0.05f, 0, 3); ImGui::NextColumn();
		ImGui::Columns(1);

		ImGui::Separator();

		if (ImGui::TreeNode("Inside a tree.."))
		{
			if (ImGui::TreeNode("node 1 (with borders)"))
			{
				ImGui::Columns(4);
				ImGui::Text("aaa"); ImGui::NextColumn();
				ImGui::Text("bbb"); ImGui::NextColumn();
				ImGui::Text("ccc"); ImGui::NextColumn();
				ImGui::Text("ddd"); ImGui::NextColumn();
				ImGui::Text("eee"); ImGui::NextColumn();
				ImGui::Text("fff"); ImGui::NextColumn();
				ImGui::Text("ggg"); ImGui::NextColumn();
				ImGui::Text("hhh"); ImGui::NextColumn();
				ImGui::Columns(1);
				ImGui::TreePop();
			}
			if (ImGui::TreeNode("node 2 (without borders)"))
			{
				ImGui::Columns(4, NULL, false);
				ImGui::Text("aaa"); ImGui::NextColumn();
				ImGui::Text("bbb"); ImGui::NextColumn();
				ImGui::Text("ccc"); ImGui::NextColumn();
				ImGui::Text("ddd"); ImGui::NextColumn();
				ImGui::Text("eee"); ImGui::NextColumn();
				ImGui::Text("fff"); ImGui::NextColumn();
				ImGui::Text("ggg"); ImGui::NextColumn();
				ImGui::Text("hhh"); ImGui::NextColumn();
				ImGui::Columns(1);
				ImGui::TreePop();
			}
			ImGui::TreePop();
		}
	}

	if (ImGui::CollapsingHeader("Filtering"))
	{
		static ImGuiTextFilter filter;
		filter.Draw();
		const char* lines[] = { "aaa1.c", "bbb1.c", "ccc1.c", "aaa2.cpp", "bbb2.cpp", "ccc2.cpp", "abc.h", "hello, world" };
		for (size_t i = 0; i < IM_ARRAYSIZE(lines); i++)
			if (filter.PassFilter(lines[i]))
				ImGui::BulletText("%s", lines[i]);
	}

	if (ImGui::CollapsingHeader("Long text"))
	{
        /*static*/ ImGuiTextBuffer log;
		static int lines = 0;
        log.init();
		ImGui::Text("Printing unusually long amount of text.");
		ImGui::Text("Buffer contents: %d lines, %d bytes", lines, log.size());
		if (ImGui::Button("Clear")) { log.clear(); lines = 0; }
		ImGui::SameLine();
		if (ImGui::Button("Add 1000 lines"))
		{
			for (size_t i = 0; i < 1000; i++)
				log.append("%i The quick brown fox jumps over the lazy dog\n", lines+i);
			lines += 1000;
		}
		ImGui::BeginChild("Log");
		ImGui::TextUnformatted(log.begin(), log.end());
		ImGui::EndChild();
	}

	ImGui::End();
}
// End of Sample code

}; // namespace ImGui

static char* ImStrDup(const char *str)
{
    char *buff = (char*)GImGui.IO.MallocFn(strlen(str) + 1);
    IM_ASSERT(buff);
    strcpy(buff, str);
    return buff;
}

static void ImStrDup_Free(char *str)
{
    IM_ASSERT(str);
    GImGui.IO.FreeFn(str);
}

//-----------------------------------------------------------------------------
// Font data
// Bitmap exported from proggy_clean.fon (c) by Tristan Grimmer http://www.proggyfonts.net
//-----------------------------------------------------------------------------
/*
// Copyright (c) 2004, 2005 Tristan Grimmer

// Permission is hereby granted, free of charge, to any person obtaining a copy
// of this software and associated documentation files (the "Software"), to deal
// in the Software without restriction, including without limitation the rights
// to use, copy, modify, merge, publish, distribute, sublicense, and/or sell 
// copies of the Software, and to permit persons to whom the Software is 
// furnished to do so, subject to the following conditions:

// The above copyright notice and this permission notice shall be included in all 
// copies or substantial portions of the Software.

// THE SOFTWARE IS PROVIDED "AS IS", WITHOUT WARRANTY OF ANY KIND, EXPRESS OR 
// IMPLIED, INCLUDING BUT NOT LIMITED TO THE WARRANTIES OF MERCHANTABILITY, 
// FITNESS FOR A PARTICULAR PURPOSE AND NONINFRINGEMENT. IN NO EVENT SHALL THE 
// AUTHORS OR COPYRIGHT HOLDERS BE LIABLE FOR ANY CLAIM, DAMAGES OR OTHER 
// LIABILITY, WHETHER IN AN ACTION OF CONTRACT, TORT OR OTHERWISE, ARISING FROM, 
// OUT OF OR IN CONNECTION WITH THE SOFTWARE OR THE USE OR OTHER DEALINGS IN THE 
// SOFTWARE.
*/
//-----------------------------------------------------------------------------
// Exported with bmfont (www.angelcode.com/products/bmfont), size 13, no anti-aliasing
// We are using bmfont format and you can load your own font from a file by setting up ImGui::GetIO().Font
// PNG reduced in size with pngout.exe
// Manually converted to C++ array using the following program:
/*
static void binary_to_c(const char* name_in, const char* symbol)
{
	FILE* fi = fopen(name_in, "rb"); fseek(fi, 0, SEEK_END); long sz = ftell(fi); fseek(fi, 0, SEEK_SET);
	fprintf(stdout, "static const unsigned int %s_size = %d;\n", symbol, sz);
	fprintf(stdout, "static const unsigned int %s_data[%d/4] =\n{", symbol, ((sz+3)/4)*4);
	int column = 0;
	for (unsigned int data = 0; fread(&data, 1, 4, fi); data = 0)
		if ((column++ % 12) == 0)
			fprintf(stdout, "\n    0x%08x, ", data);
		else
			fprintf(stdout, "0x%08x, ", data);
	fprintf(stdout, "\n};\n\n");
	fclose(fi);
}

int main(int argc, char** argv)
{
	binary_to_c("proggy_clean_13.fnt", "proggy_clean_13_fnt");
	binary_to_c("proggy_clean_13.png", "proggy_clean_13_png");
	return 1;
}
*/
//-----------------------------------------------------------------------------

static const unsigned int proggy_clean_13_png_size = 1557;
static const unsigned int proggy_clean_13_png_data[1560/4] =
{
    0x474e5089, 0x0a1a0a0d, 0x0d000000, 0x52444849, 0x00010000, 0x80000000, 0x00000308, 0x476bd300, 0x00000038, 0x544c5006, 0x00000045, 0xa5ffffff, 
    0x00dd9fd9, 0x74010000, 0x00534e52, 0x66d8e640, 0xbd050000, 0x54414449, 0x9bed5e78, 0x30e36e51, 0xeef5440c, 0x31fde97f, 0x584ec0f0, 0x681ace39, 
    0xca120e6b, 0x1c5a28a6, 0xc5d98a89, 0x1a3d602e, 0x323c0043, 0xf6bc9e68, 0xbe3ad62c, 0x3d60260f, 0x82d60096, 0xe0bfc707, 0xfb9bf1d1, 0xbf0267ac, 
    0x1600260f, 0x061229c0, 0x0000c183, 0x37162c58, 0xdfa088fc, 0xde7d5704, 0x77fcbb80, 0x48e5c3f1, 0x73d8b8f8, 0xc4af7802, 0x1ca111ad, 0x0001ed7a, 
    0x76eda3ef, 0xb78d3e00, 0x801c7203, 0x0215c0b1, 0x0410b044, 0xa85100d4, 0x07627ec7, 0x0cf83fa8, 0x94001a22, 0xf87347f1, 0xdcb5cfc1, 0x1c3880cc, 
    0xd4e034ca, 0xfa928d9d, 0xb0167e31, 0x325cc570, 0x4bbd584b, 0xbd4e6574, 0x70bae084, 0xf0c0008a, 0x3f601ddb, 0x0bba506a, 0xa58a0082, 0x5b46946e, 
    0x720a4ccd, 0xdfaaed39, 0x25dc8042, 0x7ee403f4, 0x2ad69cc9, 0x6c4b3009, 0x429037ed, 0x0293f875, 0x1a69dced, 0xab120198, 0x61c01d88, 0xcf2e43dc, 
    0xfc3c00ef, 0xc049a270, 0xdbbea582, 0x0d592601, 0xc3c9a8dd, 0x5013d143, 0x19a47bbb, 0xf89253dd, 0x0a9901dc, 0x38900ecd, 0xb2dec9d7, 0xc2b91230, 
    0xb8e0106f, 0x976404cb, 0x5d83c3f3, 0x6e8086fd, 0x5c9ab007, 0xf50354f6, 0xe7e72002, 0x4bc870ca, 0xab49736f, 0xc137c6e0, 0xa9aa6ff3, 0xbff84f2f, 
    0x673e6e20, 0xf6e3c7e0, 0x618fe05a, 0x39ca2a00, 0x93ca03b4, 0x3a9d2728, 0xbbebba41, 0xce0e3681, 0x6e29ec05, 0x111eca83, 0xfdfe7ec1, 0xa7c8a75b, 
    0xac6bc3ab, 0x72a5bc25, 0x9f612c1c, 0x378ec05e, 0x7202b157, 0x789e5a82, 0x5256bc0e, 0xcb900996, 0x10721105, 0x00823ce0, 0x69ab59fb, 0x39c72084, 
    0xf5e37b25, 0xd1794700, 0x538d0637, 0x9a2bff4f, 0xce0d43a4, 0xa6da7ed2, 0xd7095132, 0xf5ad6232, 0x9aaa8e9c, 0xd8d1d3ed, 0x058940a1, 0x21f00d64, 
    0x89a5c9de, 0x021b3f24, 0x77a97aac, 0x714be65a, 0x5e2d57ae, 0x27e3610f, 0x28809288, 0x36b9559f, 0xd00e347a, 0x0094e385, 0x565d034d, 0x7f52d5f2, 
    0x9aea81de, 0x5e804909, 0x010d7f0a, 0x8f0d3fb1, 0xbbce23bc, 0x375e85ac, 0x01fa03b9, 0xc0526c3a, 0xf7866870, 0x9d46d804, 0x158ebf64, 0x7bd534c5, 
    0xd80cf202, 0x410ee80f, 0x79419915, 0x74a844ae, 0x94119881, 0xcbbcc0fc, 0xa263d471, 0x013d0269, 0x67f6a0f8, 0x3e4474d0, 0xd1e50cb5, 0x56fd0e60, 
    0xc4c0fd4c, 0x940629ff, 0xe18a7a16, 0xcca0330f, 0xb8ed50b7, 0x6935778b, 0x3735c791, 0x3909eb94, 0x0be36620, 0x0ac0d7aa, 0xefe942c9, 0xf0092727, 
    0x5c020ee2, 0x0246da53, 0xa24be8bc, 0xa891ab94, 0xd012c7e2, 0x9c115954, 0xde0dac8e, 0x555dc022, 0x59e84f77, 0xbed2cf80, 0xe9af2cda, 0x4b600716, 
    0x8955bd80, 0x7098c3f3, 0x25a8466a, 0x4ddbf26a, 0x5f554753, 0xf4890f28, 0x886a27ab, 0x54a00413, 0x0a157ca9, 0x52909a80, 0x7122a312, 0x0024a75c, 
    0xe6d72935, 0xecde29cf, 0x025de009, 0x7995a6aa, 0x4a180491, 0x013df0d8, 0xe009edba, 0xd40019dc, 0x45b36b2a, 0x0122eb0d, 0x6e80a79f, 0x746590f5, 
    0xd1a6dd49, 0xc05954b6, 0x83d4b957, 0xa00fe5b1, 0x59695ad7, 0xcff8433d, 0x44a0f340, 0xdd226c73, 0x5537f08c, 0xe1e89c32, 0x431056af, 0x233eb000, 
    0x60773f40, 0xed7e490a, 0xc160091f, 0x12829db5, 0x43fbe6cf, 0x0a6b26c2, 0xd5f0f35a, 0xfc09fda8, 0x73525f8c, 0x2ea38cf9, 0x32bc410b, 0x94a60a22, 
    0x1f62a42b, 0x5f290034, 0x07beaa91, 0x1e8ccb40, 0x17d6b0f9, 0xa2a017c9, 0x4c79a610, 0xa1de6525, 0xe975029f, 0xe063585f, 0x6246cfbb, 0x04acad44, 
    0xe6a05138, 0xd03d8434, 0xc9950013, 0x5d4c809e, 0xfd26932d, 0x739213ac, 0xe260d8ef, 0xe4164617, 0x16fc60aa, 0x1d0b21e7, 0x445004b4, 0x13fd1b59, 
    0x56b0f804, 0xaa936a3a, 0x335459c1, 0xb37f8caa, 0x06b68e03, 0x14d5eb01, 0x8300c78c, 0x9674792a, 0x20ba791b, 0x4d88024d, 0xef747354, 0x451e673e, 
    0xc4dafc9a, 0xe53b9cd1, 0x32b4011a, 0x3d702c0f, 0x09bc0b40, 0x220d277d, 0x47eb7809, 0x8a946500, 0x7a28c4bd, 0x96e00f99, 0xc04365da, 0x05edcf46, 
    0x7dee2c27, 0xe6020b7f, 0x159ecedf, 0xcbdb00ff, 0x516bb9e3, 0xd0716161, 0xeba75956, 0xf17fc22b, 0x5c578beb, 0xfe474a09, 0xc1750a87, 0xe384c189, 
    0x5df54e26, 0xa6f76b79, 0xd4b172be, 0x3e8d5ceb, 0x832d90ec, 0x180368e7, 0x354c724d, 0x1a8b1412, 0x8de07be9, 0xaf009efe, 0x4616c621, 0x2860eb01, 
    0x244f1404, 0xc3de724b, 0x6497a802, 0xab2f4419, 0x4e02910d, 0xe3ecf410, 0x7a6404a8, 0x8c72b112, 0xde5bc706, 0xd4f8ffe9, 0x50176344, 0x7b49fe7d, 
    0x02c1d88c, 0x25634a40, 0x194804f7, 0x03b76d84, 0x392bde58, 0xdeebad27, 0xc160c021, 0xa97a72db, 0xa8040b83, 0x78804f3e, 0x046b9433, 0x178cc824, 
    0x62800897, 0x7010370b, 0x21cfe7e4, 0x8053ec40, 0xf9d60526, 0xae9d353f, 0x069b40c7, 0x80496f14, 0x57e682b3, 0x6e0273e0, 0x974e2e28, 0x60ab7c3d, 
    0x2025ba33, 0x507b3a8c, 0x12b70173, 0xd095c400, 0xee012d96, 0x6e194c9a, 0xe5933f89, 0x43b70102, 0xf30306aa, 0xc5802189, 0x53c077c3, 0x86029009, 
    0xa0c1e780, 0xa4c04c1f, 0x93dbd580, 0xf8149809, 0x06021893, 0x3060c183, 0x83060c18, 0x183060c1, 0xc183060c, 0x0c183060, 0x60c18306, 0xfe0c1830, 
    0x0cb69501, 0x7a40d9df, 0x000000dd, 0x4e454900, 0x6042ae44, 0x00000082, 
};

static const unsigned int proggy_clean_13_fnt_size = 4647;
static const unsigned int proggy_clean_13_fnt_data[4648/4] =
{
    0x03464d42, 0x00001a01, 0x40000d00, 0x01006400, 0x00000000, 0x50000101, 0x67676f72, 0x656c4379, 0x02006e61, 0x0000000f, 0x000a000d, 0x00800100, 
    0x01000001, 0x03000000, 0x00000016, 0x676f7270, 0x635f7967, 0x6e61656c, 0x5f33315f, 0x6e702e30, 0xd0040067, 0x00000011, 0x2e000000, 0x07000e00, 
    0x00000d00, 0x07000000, 0x010f0000, 0x36000000, 0x05003800, 0x01000d00, 0x07000000, 0x020f0000, 0x86000000, 0x07000e00, 0x00000d00, 0x07000000, 
    0x030f0000, 0x07000000, 0x06001c00, 0x01000d00, 0x07000000, 0x040f0000, 0x15000000, 0x06001c00, 0x01000d00, 0x07000000, 0x050f0000, 0x23000000, 
    0x06001c00, 0x01000d00, 0x07000000, 0x060f0000, 0x31000000, 0x06001c00, 0x01000d00, 0x07000000, 0x070f0000, 0xfc000000, 0x03003800, 0x02000d00, 
    0x07000000, 0x080f0000, 0x54000000, 0x05003800, 0x01000d00, 0x07000000, 0x090f0000, 0x4d000000, 0x06001c00, 0x01000d00, 0x07000000, 0x0a0f0000, 
    0xa8000000, 0x06001c00, 0x01000d00, 0x07000000, 0x0b0f0000, 0x6a000000, 0x04004600, 0x00000d00, 0x07000000, 0x0c0f0000, 0x74000000, 0x04004600, 
    0x00000d00, 0x07000000, 0x0d0f0000, 0x88000000, 0x04004600, 0x03000d00, 0x07000000, 0x0e0f0000, 0x65000000, 0x04004600, 0x03000d00, 0x07000000, 
    0x0f0f0000, 0x36000000, 0x07000e00, 0x00000d00, 0x07000000, 0x100f0000, 0x5a000000, 0x05003800, 0x00000d00, 0x07000000, 0x110f0000, 0x60000000, 
    0x05003800, 0x00000d00, 0x07000000, 0x120f0000, 0xe4000000, 0x03004600, 0x01000d00, 0x07000000, 0x130f0000, 0xe0000000, 0x03004600, 0x01000d00, 
    0x07000000, 0x140f0000, 0x66000000, 0x05003800, 0x00000d00, 0x07000000, 0x150f0000, 0x6c000000, 0x05003800, 0x00000d00, 0x07000000, 0x160f0000, 
    0x72000000, 0x05003800, 0x00000d00, 0x07000000, 0x170f0000, 0xd8000000, 0x03004600, 0x00000d00, 0x07000000, 0x180f0000, 0xcc000000, 0x03004600, 
    0x01000d00, 0x07000000, 0x190f0000, 0xc8000000, 0x03004600, 0x02000d00, 0x07000000, 0x1a0f0000, 0x78000000, 0x05003800, 0x00000d00, 0x07000000, 
    0x1b0f0000, 0x84000000, 0x05003800, 0x00000d00, 0x07000000, 0x1c0f0000, 0x00000000, 0x15000000, 0xf9000d00, 0x070000ff, 0x1d0f0000, 0xb0000000, 
    0x15000000, 0xf9000d00, 0x070000ff, 0x1e0f0000, 0x2c000000, 0x15000000, 0xf9000d00, 0x070000ff, 0x200f0000, 0x9a000000, 0x15000000, 0xf9000d00, 
    0x070000ff, 0x210f0000, 0x0c000000, 0x01005400, 0x03000d00, 0x07000000, 0x220f0000, 0xbc000000, 0x03004600, 0x02000d00, 0x07000000, 0x230f0000, 
    0x4e000000, 0x07000e00, 0x00000d00, 0x07000000, 0x240f0000, 0x8a000000, 0x05003800, 0x01000d00, 0x07000000, 0x250f0000, 0xa6000000, 0x07000e00, 
    0x00000d00, 0x07000000, 0x260f0000, 0xf4000000, 0x06000e00, 0x01000d00, 0x07000000, 0x270f0000, 0x06000000, 0x01005400, 0x03000d00, 0x07000000, 
    0x280f0000, 0xb8000000, 0x03004600, 0x02000d00, 0x07000000, 0x290f0000, 0xb4000000, 0x03004600, 0x02000d00, 0x07000000, 0x2a0f0000, 0x90000000, 
    0x05003800, 0x01000d00, 0x07000000, 0x2b0f0000, 0x96000000, 0x05003800, 0x01000d00, 0x07000000, 0x2c0f0000, 0xe8000000, 0x02004600, 0x01000d00, 
    0x07000000, 0x2d0f0000, 0x9c000000, 0x05003800, 0x01000d00, 0x07000000, 0x2e0f0000, 0x04000000, 0x01005400, 0x02000d00, 0x07000000, 0x2f0f0000, 
    0xa2000000, 0x05003800, 0x01000d00, 0x07000000, 0x300f0000, 0xae000000, 0x05003800, 0x01000d00, 0x07000000, 0x310f0000, 0xd8000000, 0x05003800, 
    0x01000d00, 0x07000000, 0x320f0000, 0xfa000000, 0x05000000, 0x01000d00, 0x07000000, 0x330f0000, 0x31000000, 0x05002a00, 0x01000d00, 0x07000000, 
    0x340f0000, 0x3f000000, 0x06001c00, 0x01000d00, 0x07000000, 0x350f0000, 0x37000000, 0x05002a00, 0x01000d00, 0x07000000, 0x360f0000, 0x3d000000, 
    0x05002a00, 0x01000d00, 0x07000000, 0x370f0000, 0x43000000, 0x05002a00, 0x01000d00, 0x07000000, 0x380f0000, 0x49000000, 0x05002a00, 0x01000d00, 
    0x07000000, 0x390f0000, 0x4f000000, 0x05002a00, 0x01000d00, 0x07000000, 0x3a0f0000, 0x02000000, 0x01005400, 0x03000d00, 0x07000000, 0x3b0f0000, 
    0xfa000000, 0x02004600, 0x01000d00, 0x07000000, 0x3c0f0000, 0x77000000, 0x06001c00, 0x00000d00, 0x07000000, 0x3d0f0000, 0x7e000000, 0x06001c00, 
    0x01000d00, 0x07000000, 0x3e0f0000, 0x85000000, 0x06001c00, 0x01000d00, 0x07000000, 0x3f0f0000, 0x55000000, 0x05002a00, 0x01000d00, 0x07000000, 
    0x400f0000, 0xae000000, 0x07000e00, 0x00000d00, 0x07000000, 0x410f0000, 0xe0000000, 0x06001c00, 0x01000d00, 0x07000000, 0x420f0000, 0xa1000000, 
    0x06001c00, 0x01000d00, 0x07000000, 0x430f0000, 0x5b000000, 0x05002a00, 0x01000d00, 0x07000000, 0x440f0000, 0xaf000000, 0x06001c00, 0x01000d00, 
    0x07000000, 0x450f0000, 0x61000000, 0x05002a00, 0x01000d00, 0x07000000, 0x460f0000, 0x67000000, 0x05002a00, 0x01000d00, 0x07000000, 0x470f0000, 
    0x38000000, 0x06001c00, 0x01000d00, 0x07000000, 0x480f0000, 0x8c000000, 0x06001c00, 0x01000d00, 0x07000000, 0x490f0000, 0xa0000000, 0x03004600, 
    0x02000d00, 0x07000000, 0x4a0f0000, 0x97000000, 0x04004600, 0x01000d00, 0x07000000, 0x4b0f0000, 0xb6000000, 0x06001c00, 0x01000d00, 0x07000000, 
    0x4c0f0000, 0x6d000000, 0x05002a00, 0x01000d00, 0x07000000, 0x4d0f0000, 0x1e000000, 0x07000e00, 0x00000d00, 0x07000000, 0x4e0f0000, 0x23000000, 
    0x06002a00, 0x01000d00, 0x07000000, 0x4f0f0000, 0xed000000, 0x06000e00, 0x01000d00, 0x07000000, 0x500f0000, 0x73000000, 0x05002a00, 0x01000d00, 
    0x07000000, 0x510f0000, 0x00000000, 0x06001c00, 0x01000d00, 0x07000000, 0x520f0000, 0x0e000000, 0x06001c00, 0x01000d00, 0x07000000, 0x530f0000, 
    0x1c000000, 0x06001c00, 0x01000d00, 0x07000000, 0x540f0000, 0x66000000, 0x07000e00, 0x00000d00, 0x07000000, 0x550f0000, 0x2a000000, 0x06001c00, 
    0x01000d00, 0x07000000, 0x560f0000, 0x6e000000, 0x07000e00, 0x00000d00, 0x07000000, 0x570f0000, 0x76000000, 0x07000e00, 0x00000d00, 0x07000000, 
    0x580f0000, 0x46000000, 0x06001c00, 0x01000d00, 0x07000000, 0x590f0000, 0x7e000000, 0x07000e00, 0x00000d00, 0x07000000, 0x5a0f0000, 0x54000000, 
    0x06001c00, 0x01000d00, 0x07000000, 0x5b0f0000, 0x9c000000, 0x03004600, 0x02000d00, 0x07000000, 0x5c0f0000, 0x79000000, 0x05002a00, 0x01000d00, 
    0x07000000, 0x5d0f0000, 0xdc000000, 0x03004600, 0x02000d00, 0x07000000, 0x5e0f0000, 0x7f000000, 0x05002a00, 0x01000d00, 0x07000000, 0x5f0f0000, 
    0xc6000000, 0x07000e00, 0x00000d00, 0x07000000, 0x600f0000, 0xfd000000, 0x02004600, 0x02000d00, 0x07000000, 0x610f0000, 0x85000000, 0x05002a00, 
    0x01000d00, 0x07000000, 0x620f0000, 0x8b000000, 0x05002a00, 0x01000d00, 0x07000000, 0x630f0000, 0x91000000, 0x05002a00, 0x01000d00, 0x07000000, 
    0x640f0000, 0x97000000, 0x05002a00, 0x01000d00, 0x07000000, 0x650f0000, 0x9d000000, 0x05002a00, 0x01000d00, 0x07000000, 0x660f0000, 0xa3000000, 
    0x05002a00, 0x01000d00, 0x07000000, 0x670f0000, 0xa9000000, 0x05002a00, 0x01000d00, 0x07000000, 0x680f0000, 0xaf000000, 0x05002a00, 0x01000d00, 
    0x07000000, 0x690f0000, 0xee000000, 0x02004600, 0x02000d00, 0x07000000, 0x6a0f0000, 0x92000000, 0x04004600, 0x01000d00, 0x07000000, 0x6b0f0000, 
    0xb5000000, 0x05002a00, 0x01000d00, 0x07000000, 0x6c0f0000, 0xfd000000, 0x02002a00, 0x02000d00, 0x07000000, 0x6d0f0000, 0x8e000000, 0x07000e00, 
    0x00000d00, 0x07000000, 0x6e0f0000, 0xbb000000, 0x05002a00, 0x01000d00, 0x07000000, 0x6f0f0000, 0xc1000000, 0x05002a00, 0x01000d00, 0x07000000, 
    0x700f0000, 0xc7000000, 0x05002a00, 0x01000d00, 0x07000000, 0x710f0000, 0xcd000000, 0x05002a00, 0x01000d00, 0x07000000, 0x720f0000, 0xd3000000, 
    0x05002a00, 0x01000d00, 0x07000000, 0x730f0000, 0xd9000000, 0x05002a00, 0x01000d00, 0x07000000, 0x740f0000, 0x7e000000, 0x04004600, 0x02000d00, 
    0x07000000, 0x750f0000, 0xdf000000, 0x05002a00, 0x01000d00, 0x07000000, 0x760f0000, 0xe5000000, 0x05002a00, 0x01000d00, 0x07000000, 0x770f0000, 
    0xbe000000, 0x07000e00, 0x00000d00, 0x07000000, 0x780f0000, 0xeb000000, 0x05002a00, 0x01000d00, 0x07000000, 0x790f0000, 0xf1000000, 0x05002a00, 
    0x01000d00, 0x07000000, 0x7a0f0000, 0xf7000000, 0x05002a00, 0x01000d00, 0x07000000, 0x7b0f0000, 0x00000000, 0x05003800, 0x01000d00, 0x07000000, 
    0x7c0f0000, 0x00000000, 0x01005400, 0x03000d00, 0x07000000, 0x7d0f0000, 0x06000000, 0x05003800, 0x01000d00, 0x07000000, 0x7e0f0000, 0x16000000, 
    0x07000e00, 0x00000d00, 0x07000000, 0x7f0f0000, 0x58000000, 0x15000000, 0xf9000d00, 0x070000ff, 0x810f0000, 0x16000000, 0x15000000, 0xf9000d00, 
    0x070000ff, 0x8d0f0000, 0x00000000, 0x15000e00, 0xf9000d00, 0x070000ff, 0x8f0f0000, 0xc6000000, 0x15000000, 0xf9000d00, 0x070000ff, 0x900f0000, 
    0x6e000000, 0x15000000, 0xf9000d00, 0x070000ff, 0x9d0f0000, 0x84000000, 0x15000000, 0xf9000d00, 0x070000ff, 0xa00f0000, 0xdc000000, 0x15000000, 
    0xf9000d00, 0x070000ff, 0xa10f0000, 0x0a000000, 0x01005400, 0x03000d00, 0x07000000, 0xa20f0000, 0x0c000000, 0x05003800, 0x01000d00, 0x07000000, 
    0xa30f0000, 0x12000000, 0x05003800, 0x01000d00, 0x07000000, 0xa40f0000, 0x96000000, 0x07000e00, 0x00000d00, 0x07000000, 0xa50f0000, 0x5e000000, 
    0x07000e00, 0x00000d00, 0x07000000, 0xa60f0000, 0x08000000, 0x01005400, 0x03000d00, 0x07000000, 0xa70f0000, 0x18000000, 0x05003800, 0x01000d00, 
    0x07000000, 0xa80f0000, 0xac000000, 0x03004600, 0x02000d00, 0x07000000, 0xa90f0000, 0x56000000, 0x07000e00, 0x00000d00, 0x07000000, 0xaa0f0000, 
    0x8d000000, 0x04004600, 0x01000d00, 0x07000000, 0xab0f0000, 0x1e000000, 0x05003800, 0x01000d00, 0x07000000, 0xac0f0000, 0xfb000000, 0x04000e00, 
    0x01000d00, 0x07000000, 0xad0f0000, 0x42000000, 0x15000000, 0xf9000d00, 0x070000ff, 0xae0f0000, 0x3e000000, 0x07000e00, 0x00000d00, 0x07000000, 
    0xaf0f0000, 0x26000000, 0x07000e00, 0x00000d00, 0x07000000, 0xb00f0000, 0x6f000000, 0x04004600, 0x01000d00, 0x07000000, 0xb10f0000, 0x24000000, 
    0x05003800, 0x01000d00, 0x07000000, 0xb20f0000, 0x79000000, 0x04004600, 0x01000d00, 0x07000000, 0xb30f0000, 0x83000000, 0x04004600, 0x01000d00, 
    0x07000000, 0xb40f0000, 0xeb000000, 0x02004600, 0x03000d00, 0x07000000, 0xb50f0000, 0x46000000, 0x07000e00, 0x00000d00, 0x07000000, 0xb60f0000, 
    0xe6000000, 0x06000e00, 0x01000d00, 0x07000000, 0xb70f0000, 0xc0000000, 0x03004600, 0x02000d00, 0x07000000, 0xb80f0000, 0xf7000000, 0x02004600, 
    0x03000d00, 0x07000000, 0xb90f0000, 0xc4000000, 0x03004600, 0x01000d00, 0x07000000, 0xba0f0000, 0x60000000, 0x04004600, 0x01000d00, 0x07000000, 
    0xbb0f0000, 0x2a000000, 0x05003800, 0x01000d00, 0x07000000, 0xbc0f0000, 0x1c000000, 0x06002a00, 0x01000d00, 0x07000000, 0xbd0f0000, 0xc4000000, 
    0x06001c00, 0x01000d00, 0x07000000, 0xbe0f0000, 0x9e000000, 0x07000e00, 0x00000d00, 0x07000000, 0xbf0f0000, 0x30000000, 0x05003800, 0x01000d00, 
    0x07000000, 0xc00f0000, 0x9a000000, 0x06001c00, 0x01000d00, 0x07000000, 0xc10f0000, 0x93000000, 0x06001c00, 0x01000d00, 0x07000000, 0xc20f0000, 
    0x70000000, 0x06001c00, 0x01000d00, 0x07000000, 0xc30f0000, 0x69000000, 0x06001c00, 0x01000d00, 0x07000000, 0xc40f0000, 0x62000000, 0x06001c00, 
    0x01000d00, 0x07000000, 0xc50f0000, 0x5b000000, 0x06001c00, 0x01000d00, 0x07000000, 0xc60f0000, 0xf2000000, 0x07000000, 0x00000d00, 0x07000000, 
    0xc70f0000, 0xbd000000, 0x06001c00, 0x01000d00, 0x07000000, 0xc80f0000, 0x3c000000, 0x05003800, 0x01000d00, 0x07000000, 0xc90f0000, 0x42000000, 
    0x05003800, 0x01000d00, 0x07000000, 0xca0f0000, 0x48000000, 0x05003800, 0x01000d00, 0x07000000, 0xcb0f0000, 0x4e000000, 0x05003800, 0x01000d00, 
    0x07000000, 0xcc0f0000, 0xa4000000, 0x03004600, 0x02000d00, 0x07000000, 0xcd0f0000, 0xb0000000, 0x03004600, 0x02000d00, 0x07000000, 0xce0f0000, 
    0xa8000000, 0x03004600, 0x02000d00, 0x07000000, 0xcf0f0000, 0xfc000000, 0x03001c00, 0x02000d00, 0x07000000, 0xd00f0000, 0xce000000, 0x07000e00, 
    0x00000d00, 0x07000000, 0xd10f0000, 0xcb000000, 0x06001c00, 0x01000d00, 0x07000000, 0xd20f0000, 0xd2000000, 0x06001c00, 0x01000d00, 0x07000000, 
    0xd30f0000, 0xd9000000, 0x06001c00, 0x01000d00, 0x07000000, 0xd40f0000, 0x2a000000, 0x06002a00, 0x01000d00, 0x07000000, 0xd50f0000, 0xe7000000, 
    0x06001c00, 0x01000d00, 0x07000000, 0xd60f0000, 0xee000000, 0x06001c00, 0x01000d00, 0x07000000, 0xd70f0000, 0x7e000000, 0x05003800, 0x01000d00, 
    0x07000000, 0xd80f0000, 0xf5000000, 0x06001c00, 0x01000d00, 0x07000000, 0xd90f0000, 0x00000000, 0x06002a00, 0x01000d00, 0x07000000, 0xda0f0000, 
    0x07000000, 0x06002a00, 0x01000d00, 0x07000000, 0xdb0f0000, 0x0e000000, 0x06002a00, 0x01000d00, 0x07000000, 0xdc0f0000, 0x15000000, 0x06002a00, 
    0x01000d00, 0x07000000, 0xdd0f0000, 0xd6000000, 0x07000e00, 0x00000d00, 0x07000000, 0xde0f0000, 0xa8000000, 0x05003800, 0x01000d00, 0x07000000, 
    0xdf0f0000, 0xde000000, 0x07000e00, 0x00000d00, 0x07000000, 0xe00f0000, 0xb4000000, 0x05003800, 0x01000d00, 0x07000000, 0xe10f0000, 0xba000000, 
    0x05003800, 0x01000d00, 0x07000000, 0xe20f0000, 0xc0000000, 0x05003800, 0x01000d00, 0x07000000, 0xe30f0000, 0xc6000000, 0x05003800, 0x01000d00, 
    0x07000000, 0xe40f0000, 0xcc000000, 0x05003800, 0x01000d00, 0x07000000, 0xe50f0000, 0xd2000000, 0x05003800, 0x01000d00, 0x07000000, 0xe60f0000, 
    0xb6000000, 0x07000e00, 0x00000d00, 0x07000000, 0xe70f0000, 0xde000000, 0x05003800, 0x01000d00, 0x07000000, 0xe80f0000, 0xe4000000, 0x05003800, 
    0x01000d00, 0x07000000, 0xe90f0000, 0xea000000, 0x05003800, 0x01000d00, 0x07000000, 0xea0f0000, 0xf0000000, 0x05003800, 0x01000d00, 0x07000000, 
    0xeb0f0000, 0xf6000000, 0x05003800, 0x01000d00, 0x07000000, 0xec0f0000, 0xf1000000, 0x02004600, 0x02000d00, 0x07000000, 0xed0f0000, 0xf4000000, 
    0x02004600, 0x02000d00, 0x07000000, 0xee0f0000, 0xd0000000, 0x03004600, 0x02000d00, 0x07000000, 0xef0f0000, 0xd4000000, 0x03004600, 0x02000d00, 
    0x07000000, 0xf00f0000, 0x00000000, 0x05004600, 0x01000d00, 0x07000000, 0xf10f0000, 0x06000000, 0x05004600, 0x01000d00, 0x07000000, 0xf20f0000, 
    0x0c000000, 0x05004600, 0x01000d00, 0x07000000, 0xf30f0000, 0x12000000, 0x05004600, 0x01000d00, 0x07000000, 0xf40f0000, 0x18000000, 0x05004600, 
    0x01000d00, 0x07000000, 0xf50f0000, 0x1e000000, 0x05004600, 0x01000d00, 0x07000000, 0xf60f0000, 0x24000000, 0x05004600, 0x01000d00, 0x07000000, 
    0xf70f0000, 0x2a000000, 0x05004600, 0x01000d00, 0x07000000, 0xf80f0000, 0x30000000, 0x05004600, 0x01000d00, 0x07000000, 0xf90f0000, 0x36000000, 
    0x05004600, 0x01000d00, 0x07000000, 0xfa0f0000, 0x3c000000, 0x05004600, 0x01000d00, 0x07000000, 0xfb0f0000, 0x42000000, 0x05004600, 0x01000d00, 
    0x07000000, 0xfc0f0000, 0x48000000, 0x05004600, 0x01000d00, 0x07000000, 0xfd0f0000, 0x4e000000, 0x05004600, 0x01000d00, 0x07000000, 0xfe0f0000, 
    0x54000000, 0x05004600, 0x01000d00, 0x07000000, 0xff0f0000, 0x5a000000, 0x05004600, 0x01000d00, 0x07000000, 0x000f0000, 
};

namespace ImGui
{

void GetDefaultFontData(const void** fnt_data, unsigned int* fnt_size, const void** png_data, unsigned int* png_size)
{
	if (fnt_data) *fnt_data = (const void*)proggy_clean_13_fnt_data;
	if (fnt_size) *fnt_size = proggy_clean_13_fnt_size;
	if (png_data) *png_data = (const void*)proggy_clean_13_png_data;
	if (png_size) *png_size = proggy_clean_13_png_size;
}

};

//-----------------------------------------------------------------------------

void* ImGui_ProxyMalloc(size_t size)
{
    return GImGui.IO.MallocFn(size);
}

void ImGui_ProxyFree(void *ptr)
{
    GImGui.IO.FreeFn(ptr);
}<|MERGE_RESOLUTION|>--- conflicted
+++ resolved
@@ -200,7 +200,6 @@
 }; // namespace ImGui
 
 static char*        ImStrDup(const char *str);
-static void         ImStrDup_Free(char *str);
 
 //-----------------------------------------------------------------------------
 // Platform dependant default implementations
@@ -271,9 +270,6 @@
 {
 	memset(this, 0, sizeof(*this));
 
-    MallocFn = malloc;
-    FreeFn = free;
-
 	DeltaTime = 1.0f/60.0f;
 	IniSavingRate = 5.0f;
 	IniFilename = "imgui.ini";
@@ -597,7 +593,7 @@
 	bool	Collapsed;
 
 	ImGuiIniData() { memset(this, 0, sizeof(*this)); }
-    ~ImGuiIniData() { if (Name) { ImStrDup_Free(Name); Name = NULL; } }
+    ~ImGuiIniData() { if (Name) { IM_FREE(Name); Name = NULL; } }
 };
 
 struct ImGuiState
@@ -636,7 +632,7 @@
 	// Logging
 	bool					LogEnabled;
 	FILE*					LogFile;
-    ImGuiTextBuffer			LogClipboard;
+    ImGuiTextBuffer*    	LogClipboard;
 	int						LogAutoExpandMaxDepth;
 
 	ImGuiState()
@@ -659,6 +655,7 @@
 		LogEnabled = false;
 		LogFile = NULL;
         LogAutoExpandMaxDepth = 2;
+        LogClipboard = NULL;
 	}
 };
 
@@ -944,7 +941,7 @@
 	FocusIdxRequestCurrent = IM_INT_MAX;
 	FocusIdxRequestNext = IM_INT_MAX;
 
-    void *buff = GImGui.IO.MallocFn(sizeof(ImDrawList));
+    void *buff = IM_MALLOC(sizeof(ImDrawList));
     IM_ASSERT(buff);
     DrawList = new(buff) ImDrawList();
 }
@@ -952,9 +949,9 @@
 ImGuiWindow::~ImGuiWindow()
 {
     DrawList->~ImDrawList();
-    GImGui.IO.FreeFn(DrawList);
+    IM_FREE(DrawList);
 	DrawList = NULL;
-    ImStrDup_Free(Name);
+    IM_FREE(Name);
 	Name = NULL;
 }
 
@@ -1035,7 +1032,7 @@
 			return ini;
 	}
 
-    void *buff = GImGui.IO.MallocFn(sizeof(ImGuiIniData));
+    void *buff = IM_MALLOC(sizeof(ImGuiIniData));
     ImGuiIniData* ini = new(buff) ImGuiIniData();
     ini->Name = ImStrDup(name);
     ini->Collapsed = false;
@@ -1065,12 +1062,12 @@
 		return;
 	if (fseek(f, 0, SEEK_SET)) 
 		return;
-    char* f_data = (char*)g.IO.MallocFn(f_size+1);
+    char* f_data = (char*)IM_MALLOC(f_size+1);
 	f_size = (long)fread(f_data, 1, f_size, f);	// Text conversion alter read size so let's not be fussy about return value
 	fclose(f);
 	if (f_size == 0)
 	{
-        g.IO.FreeFn(f_data);
+        IM_FREE(f_data);
 		return;
 	}
 	f_data[f_size] = 0;
@@ -1104,7 +1101,7 @@
 		line_start = line_end+1;
 	}
 
-    g.IO.FreeFn(f_data);
+    IM_FREE(f_data);
 }
 
 static void SaveSettings()
@@ -1178,7 +1175,9 @@
         // Initialize on first frame
 		IM_ASSERT(g.Settings.empty());
 
-        g.LogClipboard.init();
+        void *lcbuff = IM_MALLOC(sizeof(ImGuiTextBuffer));
+        IM_ASSERT(lcbuff);
+        g.LogClipboard =  new(lcbuff) ImGuiTextBuffer();
 
 		LoadSettings();
 		if (!g.IO.Font)
@@ -1187,7 +1186,7 @@
 			const void* fnt_data;
 			unsigned int fnt_size;
 			ImGui::GetDefaultFontData(&fnt_data, &fnt_size, NULL, NULL);
-            void *buff = g.IO.MallocFn(sizeof(ImBitmapFont));
+            void *buff = IM_MALLOC(sizeof(ImBitmapFont));
             g.IO.Font = new(buff) ImBitmapFont();
 			g.IO.Font->LoadFromMemory(fnt_data, fnt_size);
 			g.IO.FontHeight = g.IO.Font->GetFontSize();
@@ -1315,7 +1314,7 @@
 
     for (size_t i = 0; i < g.Windows.size(); i++)   {
         g.Windows[i]->~ImGuiWindow();
-        g.IO.FreeFn(g.Windows[i]);
+        IM_FREE(g.Windows[i]);
     }
 	g.Windows.clear();
 	g.CurrentWindowStack.clear();
@@ -1324,7 +1323,7 @@
 	g.HoveredWindowExcludingChilds = NULL;
     for (size_t i = 0; i < g.Settings.size(); i++)  {
         g.Settings[i]->~ImGuiIniData();
-        g.IO.FreeFn(g.Settings[i]);
+        IM_FREE(g.Settings[i]);
     }
 	g.Settings.clear();
     g.RenderDrawLists.clear();
@@ -1337,17 +1336,21 @@
 	if (g.IO.Font)
 	{
         g.IO.Font->~ImBitmapFont();
-        g.IO.FreeFn(g.IO.Font);
+        IM_FREE(g.IO.Font);
 		g.IO.Font = NULL;
 	}
 
 	if (g.PrivateClipboard)
 	{
-        GImGui.IO.FreeFn(g.PrivateClipboard);
+        IM_FREE(g.PrivateClipboard);
 		g.PrivateClipboard = NULL;
 	}
 
-    g.LogClipboard.destroy();
+    if (g.LogClipboard)
+    {
+        g.LogClipboard->~ImGuiTextBuffer();
+        IM_FREE(g.LogClipboard);
+    }
 
 	g.Initialized = false;
 }
@@ -1508,9 +1511,9 @@
 			else
 			{
 				if (log_new_line || !is_first_line)
-					g.LogClipboard.append("\n%*s%.*s", tree_depth*4, "", char_count, text_remaining);
+                    g.LogClipboard->append("\n%*s%.*s", tree_depth*4, "", char_count, text_remaining);
 				else
-					g.LogClipboard.append(" %.*s", char_count, text_remaining);
+                    g.LogClipboard->append(" %.*s", char_count, text_remaining);
 			}
 		}
 
@@ -1828,13 +1831,10 @@
 	ImGuiWindow* window = FindWindow(name);
 	if (!window)
 	{
-<<<<<<< HEAD
-        void *buff = g.IO.MallocFn(sizeof(ImGuiWindow));
+        void *buff = IM_MALLOC(sizeof(ImGuiWindow));
         IM_ASSERT(buff);
 
-=======
 		// Create window the first time, and load settings
->>>>>>> 926f7bfc
 		if (flags & (ImGuiWindowFlags_ChildWindow | ImGuiWindowFlags_Tooltip))
 		{
             window = new(buff) ImGuiWindow(name, ImVec2(0,0), size);
@@ -2244,12 +2244,12 @@
 				fclose(g.LogFile);
 			g.LogFile = NULL;
 		}
-		if (g.LogClipboard.size() > 1)
-		{
-			g.LogClipboard.append("\n");
+        if (g.LogClipboard->size() > 1)
+		{
+            g.LogClipboard->append("\n");
 			if (g.IO.SetClipboardTextFn)
-				g.IO.SetClipboardTextFn(g.LogClipboard.begin(), g.LogClipboard.end());
-			g.LogClipboard.clear();
+                g.IO.SetClipboardTextFn(g.LogClipboard->begin(), g.LogClipboard->end());
+            g.LogClipboard->clear();
 		}
 	}
 
@@ -3925,7 +3925,7 @@
 				{
 					// Remove new-line from pasted buffer
 					size_t clipboard_len = strlen(clipboard);
-                    char* clipboard_filtered = (char*)GImGui.IO.MallocFn(clipboard_len+1);
+                    char* clipboard_filtered = (char*)IM_MALLOC(clipboard_len+1);
 					int clipboard_filtered_len = 0;
 					for (int i = 0; clipboard[i]; i++)
 					{
@@ -3936,7 +3936,7 @@
 					}
 					clipboard_filtered[clipboard_filtered_len] = 0;
 					stb_textedit_paste(&edit_state, &edit_state.StbState, clipboard_filtered, clipboard_filtered_len);
-                    GImGui.IO.FreeFn(clipboard_filtered);
+                    IM_FREE(clipboard_filtered);
 				}
 		}
 		else if (g.IO.InputCharacters[0])
@@ -4522,7 +4522,7 @@
 		window->DC.LastItemHovered = false;
 		return true;
 	}
-    window->DC.LastItemHovered = ImGui::IsMouseHoveringBox(bb);		// this is a sensible default but widgets are GImGui.IO.FreeFn to override it after calling ClipAdvance
+    window->DC.LastItemHovered = ImGui::IsMouseHoveringBox(bb);		// this is a sensible default but widgets are free to override it after calling ClipAdvance
 	return false;
 }
 
@@ -5043,7 +5043,7 @@
 void	ImBitmapFont::Clear()
 {
 	if (Data && DataOwned)
-        GImGui.IO.FreeFn(Data);
+        IM_FREE(Data);
 	Data = NULL;
 	DataOwned = false;
 	Info = NULL;
@@ -5066,7 +5066,7 @@
 		return false;
 	if (fseek(f, 0, SEEK_SET)) 
 		return false;
-    if ((Data = (unsigned char*)GImGui.IO.MallocFn(DataSize)) == NULL)
+    if ((Data = (unsigned char*)IM_MALLOC(DataSize)) == NULL)
 	{
 		fclose(f);
 		return false;
@@ -5074,7 +5074,7 @@
 	if ((int)fread(Data, 1, DataSize, f) != DataSize)
 	{
 		fclose(f);
-        GImGui.IO.FreeFn(Data);
+        IM_FREE(Data);
 		return false;
 	}
 	fclose(f);
@@ -5317,7 +5317,7 @@
 	static char* buf_local = NULL;
 	if (buf_local)
 	{
-        GImGui.IO.FreeFn(buf_local);
+        IM_FREE(buf_local);
 		buf_local = NULL;
 	}
 	if (!OpenClipboard(NULL)) 
@@ -5365,12 +5365,12 @@
 {
 	if (GImGui.PrivateClipboard)
 	{
-        GImGui.IO.FreeFn(GImGui.PrivateClipboard);
+        IM_FREE(GImGui.PrivateClipboard);
 		GImGui.PrivateClipboard = NULL;
 	}
 	if (!text_end)
 		text_end = text + strlen(text);
-    GImGui.PrivateClipboard = (char*)GImGui.IO.MallocFn(text_end - text + 1);
+    GImGui.PrivateClipboard = (char*)IM_MALLOC(text_end - text + 1);
 	memcpy(GImGui.PrivateClipboard, text, text_end - text);
 	GImGui.PrivateClipboard[text_end - text] = 0;
 }
@@ -5845,9 +5845,8 @@
 
 	if (ImGui::CollapsingHeader("Long text"))
 	{
-        /*static*/ ImGuiTextBuffer log;
+        static ImGuiTextBuffer log;
 		static int lines = 0;
-        log.init();
 		ImGui::Text("Printing unusually long amount of text.");
 		ImGui::Text("Buffer contents: %d lines, %d bytes", lines, log.size());
 		if (ImGui::Button("Clear")) { log.clear(); lines = 0; }
@@ -5871,16 +5870,10 @@
 
 static char* ImStrDup(const char *str)
 {
-    char *buff = (char*)GImGui.IO.MallocFn(strlen(str) + 1);
+    char *buff = (char*)IM_MALLOC(strlen(str) + 1);
     IM_ASSERT(buff);
     strcpy(buff, str);
     return buff;
-}
-
-static void ImStrDup_Free(char *str)
-{
-    IM_ASSERT(str);
-    GImGui.IO.FreeFn(str);
 }
 
 //-----------------------------------------------------------------------------
@@ -6091,14 +6084,4 @@
 
 };
 
-//-----------------------------------------------------------------------------
-
-void* ImGui_ProxyMalloc(size_t size)
-{
-    return GImGui.IO.MallocFn(size);
-}
-
-void ImGui_ProxyFree(void *ptr)
-{
-    GImGui.IO.FreeFn(ptr);
-}+//-----------------------------------------------------------------------------
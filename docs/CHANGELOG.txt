--- conflicted
+++ resolved
@@ -176,16 +176,10 @@
   the 'window' parameter. (#6142)
 - Backends: WebGPU: Fix building for latest WebGPU specs (remove implicit layout generation).
   (#6117, #4116, #3632) [@tonygrue, @bfierz]
-<<<<<<< HEAD
-- Examples: refactored SDL+GL and GLFW+GL examples to compile with Emscripten.
-  (#2492, #2494, #3699, #3705) [@ocornut, @nicolasnoble]
-  The dedicated example_emscripten_opengl3/ has been removed.
-=======
 - Examples: refactored SDL2+GL and GLFW+GL examples to compile with Emscripten.
   (#2492, #2494, #3699, #3705) [@ocornut, @nicolasnoble]
   The dedicated example_emscripten_opengl3/ has been removed.
 - Examples: Added SDL3+GL experimental example. (#6146)
->>>>>>> 13fbd994
 - Examples: Win32: Fixed examples using RegisterClassW() since 1.89 to also call
   DefWindowProcW() instead of DefWindowProc() so that title text are correctly converted
   when application is compiled without /DUNICODE. (#5725, #5961, #5975) [@markreidvfx]

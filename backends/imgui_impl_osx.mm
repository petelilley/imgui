// dear imgui: Platform Backend for OSX / Cocoa
// This needs to be used along with a Renderer (e.g. OpenGL2, OpenGL3, Vulkan, Metal..)
// - Not well tested. If you want a portable application, prefer using the GLFW or SDL platform Backends on Mac.
// - Requires linking with the GameController framework ("-framework GameController").

// Implemented features:
//  [X] Platform: Mouse cursor shape and visibility. Disable with 'io.ConfigFlags |= ImGuiConfigFlags_NoMouseCursorChange'.
//  [X] Platform: Mouse support. Can discriminate Mouse/Pen.
//  [X] Platform: Keyboard support. Since 1.87 we are using the io.AddKeyEvent() function. Pass ImGuiKey values to all key functions e.g. ImGui::IsKeyPressed(ImGuiKey_Space). [Legacy kVK_* values will also be supported unless IMGUI_DISABLE_OBSOLETE_KEYIO is set]
//  [X] Platform: OSX clipboard is supported within core Dear ImGui (no specific code in this backend).
//  [X] Platform: Gamepad support. Enabled with 'io.ConfigFlags |= ImGuiConfigFlags_NavEnableGamepad'.
//  [X] Platform: IME support.
//  [X] Platform: Multi-viewport / platform windows.

// You can use unmodified imgui_impl_* files in your project. See examples/ folder for examples of using this.
// Prefer including the entire imgui/ repository into your project (either as a copy or as a submodule), and only build the backends you need.
// If you are new to Dear ImGui, read documentation from the docs/ folder + read the top of imgui.cpp.
// Read online: https://github.com/ocornut/imgui/tree/master/docs

#import "imgui.h"
#import "imgui_impl_osx.h"
#import <Cocoa/Cocoa.h>
#import <Carbon/Carbon.h>
#import <GameController/GameController.h>
#import <time.h>

// CHANGELOG
// (minor and older changes stripped away, please see git history for details)
//  2023-XX-XX: Added support for multiple windows via the ImGuiPlatformIO interface.
//  2023-04-09: Inputs: Added support for io.AddMouseSourceEvent() to discriminate ImGuiMouseSource_Mouse/ImGuiMouseSource_Pen.
//  2023-02-01: Fixed scroll wheel scaling for devices emitting events with hasPreciseScrollingDeltas==false (e.g. non-Apple mices).
//  2022-11-02: Fixed mouse coordinates before clicking the host window.
//  2022-10-06: Fixed mouse inputs on flipped views.
//  2022-09-26: Inputs: Renamed ImGuiKey_ModXXX introduced in 1.87 to ImGuiMod_XXX (old names still supported).
//  2022-05-03: Inputs: Removed ImGui_ImplOSX_HandleEvent() from backend API in favor of backend automatically handling event capture.
//  2022-04-27: Misc: Store backend data in a per-context struct, allowing to use this backend with multiple contexts.
//  2022-03-22: Inputs: Monitor NSKeyUp events to catch missing keyUp for key when user press Cmd + key
//  2022-02-07: Inputs: Forward keyDown/keyUp events to OS when unused by dear imgui.
//  2022-01-31: Fixed building with old Xcode versions that are missing gamepad features.
//  2022-01-26: Inputs: replaced short-lived io.AddKeyModsEvent() (added two weeks ago) with io.AddKeyEvent() using ImGuiKey_ModXXX flags. Sorry for the confusion.
//  2021-01-20: Inputs: calling new io.AddKeyAnalogEvent() for gamepad support, instead of writing directly to io.NavInputs[].
//  2022-01-17: Inputs: calling new io.AddMousePosEvent(), io.AddMouseButtonEvent(), io.AddMouseWheelEvent() API (1.87+).
//  2022-01-12: Inputs: Added basic Platform IME support, hooking the io.SetPlatformImeDataFn() function.
//  2022-01-10: Inputs: calling new io.AddKeyEvent(), io.AddKeyModsEvent() + io.SetKeyEventNativeData() API (1.87+). Support for full ImGuiKey range.
//  2021-12-13: *BREAKING CHANGE* Add NSView parameter to ImGui_ImplOSX_Init(). Generally fix keyboard support. Using kVK_* codes for keyboard keys.
//  2021-12-13: Add game controller support.
//  2021-09-21: Use mach_absolute_time as CFAbsoluteTimeGetCurrent can jump backwards.
//  2021-08-17: Calling io.AddFocusEvent() on NSApplicationDidBecomeActiveNotification/NSApplicationDidResignActiveNotification events.
//  2021-06-23: Inputs: Added a fix for shortcuts using CTRL key instead of CMD key.
//  2021-04-19: Inputs: Added a fix for keys remaining stuck in pressed state when CMD-tabbing into different application.
//  2021-01-27: Inputs: Added a fix for mouse position not being reported when mouse buttons other than left one are down.
//  2020-10-28: Inputs: Added a fix for handling keypad-enter key.
//  2020-05-25: Inputs: Added a fix for missing trackpad clicks when done with "soft tap".
//  2019-12-05: Inputs: Added support for ImGuiMouseCursor_NotAllowed mouse cursor.
//  2019-10-11: Inputs:  Fix using Backspace key.
//  2019-07-21: Re-added clipboard handlers as they are not enabled by default in core imgui.cpp (reverted 2019-05-18 change).
//  2019-05-28: Inputs: Added mouse cursor shape and visibility support.
//  2019-05-18: Misc: Removed clipboard handlers as they are now supported by core imgui.cpp.
//  2019-05-11: Inputs: Don't filter character values before calling AddInputCharacter() apart from 0xF700..0xFFFF range.
//  2018-11-30: Misc: Setting up io.BackendPlatformName so it can be displayed in the About Window.
//  2018-07-07: Initial version.

#define APPLE_HAS_BUTTON_OPTIONS (__IPHONE_OS_VERSION_MIN_REQUIRED >= 130000 || __MAC_OS_X_VERSION_MIN_REQUIRED >= 101500 || __TV_OS_VERSION_MIN_REQUIRED >= 130000)
#define APPLE_HAS_CONTROLLER     (__IPHONE_OS_VERSION_MIN_REQUIRED >= 140000 || __MAC_OS_X_VERSION_MIN_REQUIRED >= 110000 || __TV_OS_VERSION_MIN_REQUIRED >= 140000)
#define APPLE_HAS_THUMBSTICKS    (__IPHONE_OS_VERSION_MIN_REQUIRED >= 120100 || __MAC_OS_X_VERSION_MIN_REQUIRED >= 101401 || __TV_OS_VERSION_MIN_REQUIRED >= 120100)

@class ImGuiObserver;
@class KeyEventResponder;

// Data
struct ImGui_ImplOSX_Data
{
    CFTimeInterval              Time;
    NSCursor*                   MouseCursors[ImGuiMouseCursor_COUNT];
    bool                        MouseCursorHidden;
    ImGuiObserver*              Observer;
    KeyEventResponder*          KeyEventResponder;
    NSTextInputContext*         InputContext;
    id                          Monitor;
    NSWindow*                   Window;

    ImGui_ImplOSX_Data()        { memset(this, 0, sizeof(*this)); }
};

static ImGui_ImplOSX_Data*      ImGui_ImplOSX_CreateBackendData()   { return IM_NEW(ImGui_ImplOSX_Data)(); }
static ImGui_ImplOSX_Data*      ImGui_ImplOSX_GetBackendData()      { return (ImGui_ImplOSX_Data*)ImGui::GetIO().BackendPlatformUserData; }
static void                     ImGui_ImplOSX_DestroyBackendData()  { IM_DELETE(ImGui_ImplOSX_GetBackendData()); }

static inline CFTimeInterval    GetMachAbsoluteTimeInSeconds()      { return (CFTimeInterval)(double)(clock_gettime_nsec_np(CLOCK_UPTIME_RAW) / 1e9); }

// Forward Declarations
static void ImGui_ImplOSX_InitPlatformInterface();
static void ImGui_ImplOSX_ShutdownPlatformInterface();
static void ImGui_ImplOSX_UpdateMonitors();
static void ImGui_ImplOSX_AddTrackingArea(NSView* _Nonnull view);
static bool ImGui_ImplOSX_HandleEvent(NSEvent* event, NSView* view);

// Undocumented methods for creating cursors.
@interface NSCursor()
+ (id)_windowResizeNorthWestSouthEastCursor;
+ (id)_windowResizeNorthEastSouthWestCursor;
+ (id)_windowResizeNorthSouthCursor;
+ (id)_windowResizeEastWestCursor;
@end

/**
 KeyEventResponder implements the NSTextInputClient protocol as is required by the macOS text input manager.

 The macOS text input manager is invoked by calling the interpretKeyEvents method from the keyDown method.
 Keyboard events are then evaluated by the macOS input manager and valid text input is passed back via the
 insertText:replacementRange method.

 This is the same approach employed by other cross-platform libraries such as SDL2:
  https://github.com/spurious/SDL-mirror/blob/e17aacbd09e65a4fd1e166621e011e581fb017a8/src/video/cocoa/SDL_cocoakeyboard.m#L53
 and GLFW:
  https://github.com/glfw/glfw/blob/b55a517ae0c7b5127dffa79a64f5406021bf9076/src/cocoa_window.m#L722-L723
 */
@interface KeyEventResponder: NSView<NSTextInputClient>
@end

@implementation KeyEventResponder
{
    float _posX;
    float _posY;
    NSRect _imeRect;
}

#pragma mark - Public

- (void)setImePosX:(float)posX imePosY:(float)posY
{
    _posX = posX;
    _posY = posY;
}

- (void)updateImePosWithView:(NSView *)view
{
    NSWindow *window = view.window;
    if (!window)
        return;
    NSRect contentRect = [window contentRectForFrameRect:window.frame];
    NSRect rect = NSMakeRect(_posX, contentRect.size.height - _posY, 0, 0);
    _imeRect = [window convertRectToScreen:rect];
}

- (void)viewDidMoveToWindow
{
    // Ensure self is a first responder to receive the input events.
    [self.window makeFirstResponder:self];
}

- (void)keyDown:(NSEvent*)event
{
    if (!ImGui_ImplOSX_HandleEvent(event, self))
        [super keyDown:event];

    // Call to the macOS input manager system.
    [self interpretKeyEvents:@[event]];
}

- (void)keyUp:(NSEvent*)event
{
    if (!ImGui_ImplOSX_HandleEvent(event, self))
        [super keyUp:event];
}

- (void)insertText:(id)aString replacementRange:(NSRange)replacementRange
{
    ImGuiIO& io = ImGui::GetIO();

    NSString* characters;
    if ([aString isKindOfClass:[NSAttributedString class]])
        characters = [aString string];
    else
        characters = (NSString*)aString;

    io.AddInputCharactersUTF8(characters.UTF8String);
}

- (BOOL)acceptsFirstResponder
{
    return YES;
}

- (void)doCommandBySelector:(SEL)myselector
{
}

- (nullable NSAttributedString*)attributedSubstringForProposedRange:(NSRange)range actualRange:(nullable NSRangePointer)actualRange
{
    return nil;
}

- (NSUInteger)characterIndexForPoint:(NSPoint)point
{
    return 0;
}

- (NSRect)firstRectForCharacterRange:(NSRange)range actualRange:(nullable NSRangePointer)actualRange
{
    return _imeRect;
}

- (BOOL)hasMarkedText
{
    return NO;
}

- (NSRange)markedRange
{
    return NSMakeRange(NSNotFound, 0);
}

- (NSRange)selectedRange
{
    return NSMakeRange(NSNotFound, 0);
}

- (void)setMarkedText:(nonnull id)string selectedRange:(NSRange)selectedRange replacementRange:(NSRange)replacementRange
{
}

- (void)unmarkText
{
}

- (nonnull NSArray<NSAttributedStringKey>*)validAttributesForMarkedText
{
    return @[];
}

@end

@interface ImGuiObserver : NSObject

- (void)onApplicationBecomeActive:(NSNotification*)aNotification;
- (void)onApplicationBecomeInactive:(NSNotification*)aNotification;
- (void)displaysDidChange:(NSNotification*)aNotification;

@end

@implementation ImGuiObserver

- (void)onApplicationBecomeActive:(NSNotification*)aNotification
{
    ImGuiIO& io = ImGui::GetIO();
    io.AddFocusEvent(true);
}

- (void)onApplicationBecomeInactive:(NSNotification*)aNotification
{
    ImGuiIO& io = ImGui::GetIO();
    io.AddFocusEvent(false);
}

- (void)displaysDidChange:(NSNotification*)aNotification
{
    ImGui_ImplOSX_UpdateMonitors();
}

@end

// Functions
static ImGuiKey ImGui_ImplOSX_KeyCodeToImGuiKey(int key_code)
{
    switch (key_code)
    {
        case kVK_ANSI_A: return ImGuiKey_A;
        case kVK_ANSI_S: return ImGuiKey_S;
        case kVK_ANSI_D: return ImGuiKey_D;
        case kVK_ANSI_F: return ImGuiKey_F;
        case kVK_ANSI_H: return ImGuiKey_H;
        case kVK_ANSI_G: return ImGuiKey_G;
        case kVK_ANSI_Z: return ImGuiKey_Z;
        case kVK_ANSI_X: return ImGuiKey_X;
        case kVK_ANSI_C: return ImGuiKey_C;
        case kVK_ANSI_V: return ImGuiKey_V;
        case kVK_ANSI_B: return ImGuiKey_B;
        case kVK_ANSI_Q: return ImGuiKey_Q;
        case kVK_ANSI_W: return ImGuiKey_W;
        case kVK_ANSI_E: return ImGuiKey_E;
        case kVK_ANSI_R: return ImGuiKey_R;
        case kVK_ANSI_Y: return ImGuiKey_Y;
        case kVK_ANSI_T: return ImGuiKey_T;
        case kVK_ANSI_1: return ImGuiKey_1;
        case kVK_ANSI_2: return ImGuiKey_2;
        case kVK_ANSI_3: return ImGuiKey_3;
        case kVK_ANSI_4: return ImGuiKey_4;
        case kVK_ANSI_6: return ImGuiKey_6;
        case kVK_ANSI_5: return ImGuiKey_5;
        case kVK_ANSI_Equal: return ImGuiKey_Equal;
        case kVK_ANSI_9: return ImGuiKey_9;
        case kVK_ANSI_7: return ImGuiKey_7;
        case kVK_ANSI_Minus: return ImGuiKey_Minus;
        case kVK_ANSI_8: return ImGuiKey_8;
        case kVK_ANSI_0: return ImGuiKey_0;
        case kVK_ANSI_RightBracket: return ImGuiKey_RightBracket;
        case kVK_ANSI_O: return ImGuiKey_O;
        case kVK_ANSI_U: return ImGuiKey_U;
        case kVK_ANSI_LeftBracket: return ImGuiKey_LeftBracket;
        case kVK_ANSI_I: return ImGuiKey_I;
        case kVK_ANSI_P: return ImGuiKey_P;
        case kVK_ANSI_L: return ImGuiKey_L;
        case kVK_ANSI_J: return ImGuiKey_J;
        case kVK_ANSI_Quote: return ImGuiKey_Apostrophe;
        case kVK_ANSI_K: return ImGuiKey_K;
        case kVK_ANSI_Semicolon: return ImGuiKey_Semicolon;
        case kVK_ANSI_Backslash: return ImGuiKey_Backslash;
        case kVK_ANSI_Comma: return ImGuiKey_Comma;
        case kVK_ANSI_Slash: return ImGuiKey_Slash;
        case kVK_ANSI_N: return ImGuiKey_N;
        case kVK_ANSI_M: return ImGuiKey_M;
        case kVK_ANSI_Period: return ImGuiKey_Period;
        case kVK_ANSI_Grave: return ImGuiKey_GraveAccent;
        case kVK_ANSI_KeypadDecimal: return ImGuiKey_KeypadDecimal;
        case kVK_ANSI_KeypadMultiply: return ImGuiKey_KeypadMultiply;
        case kVK_ANSI_KeypadPlus: return ImGuiKey_KeypadAdd;
        case kVK_ANSI_KeypadClear: return ImGuiKey_NumLock;
        case kVK_ANSI_KeypadDivide: return ImGuiKey_KeypadDivide;
        case kVK_ANSI_KeypadEnter: return ImGuiKey_KeypadEnter;
        case kVK_ANSI_KeypadMinus: return ImGuiKey_KeypadSubtract;
        case kVK_ANSI_KeypadEquals: return ImGuiKey_KeypadEqual;
        case kVK_ANSI_Keypad0: return ImGuiKey_Keypad0;
        case kVK_ANSI_Keypad1: return ImGuiKey_Keypad1;
        case kVK_ANSI_Keypad2: return ImGuiKey_Keypad2;
        case kVK_ANSI_Keypad3: return ImGuiKey_Keypad3;
        case kVK_ANSI_Keypad4: return ImGuiKey_Keypad4;
        case kVK_ANSI_Keypad5: return ImGuiKey_Keypad5;
        case kVK_ANSI_Keypad6: return ImGuiKey_Keypad6;
        case kVK_ANSI_Keypad7: return ImGuiKey_Keypad7;
        case kVK_ANSI_Keypad8: return ImGuiKey_Keypad8;
        case kVK_ANSI_Keypad9: return ImGuiKey_Keypad9;
        case kVK_Return: return ImGuiKey_Enter;
        case kVK_Tab: return ImGuiKey_Tab;
        case kVK_Space: return ImGuiKey_Space;
        case kVK_Delete: return ImGuiKey_Backspace;
        case kVK_Escape: return ImGuiKey_Escape;
        case kVK_CapsLock: return ImGuiKey_CapsLock;
        case kVK_Control: return ImGuiKey_LeftCtrl;
        case kVK_Shift: return ImGuiKey_LeftShift;
        case kVK_Option: return ImGuiKey_LeftAlt;
        case kVK_Command: return ImGuiKey_LeftSuper;
        case kVK_RightControl: return ImGuiKey_RightCtrl;
        case kVK_RightShift: return ImGuiKey_RightShift;
        case kVK_RightOption: return ImGuiKey_RightAlt;
        case kVK_RightCommand: return ImGuiKey_RightSuper;
//      case kVK_Function: return ImGuiKey_;
//      case kVK_F17: return ImGuiKey_;
//      case kVK_VolumeUp: return ImGuiKey_;
//      case kVK_VolumeDown: return ImGuiKey_;
//      case kVK_Mute: return ImGuiKey_;
//      case kVK_F18: return ImGuiKey_;
//      case kVK_F19: return ImGuiKey_;
//      case kVK_F20: return ImGuiKey_;
        case kVK_F5: return ImGuiKey_F5;
        case kVK_F6: return ImGuiKey_F6;
        case kVK_F7: return ImGuiKey_F7;
        case kVK_F3: return ImGuiKey_F3;
        case kVK_F8: return ImGuiKey_F8;
        case kVK_F9: return ImGuiKey_F9;
        case kVK_F11: return ImGuiKey_F11;
        case kVK_F13: return ImGuiKey_PrintScreen;
//      case kVK_F16: return ImGuiKey_;
//      case kVK_F14: return ImGuiKey_;
        case kVK_F10: return ImGuiKey_F10;
        case 0x6E: return ImGuiKey_Menu;
        case kVK_F12: return ImGuiKey_F12;
//      case kVK_F15: return ImGuiKey_;
        case kVK_Help: return ImGuiKey_Insert;
        case kVK_Home: return ImGuiKey_Home;
        case kVK_PageUp: return ImGuiKey_PageUp;
        case kVK_ForwardDelete: return ImGuiKey_Delete;
        case kVK_F4: return ImGuiKey_F4;
        case kVK_End: return ImGuiKey_End;
        case kVK_F2: return ImGuiKey_F2;
        case kVK_PageDown: return ImGuiKey_PageDown;
        case kVK_F1: return ImGuiKey_F1;
        case kVK_LeftArrow: return ImGuiKey_LeftArrow;
        case kVK_RightArrow: return ImGuiKey_RightArrow;
        case kVK_DownArrow: return ImGuiKey_DownArrow;
        case kVK_UpArrow: return ImGuiKey_UpArrow;
        default: return ImGuiKey_None;
    }
}

#ifdef IMGUI_IMPL_METAL_CPP_EXTENSIONS

IMGUI_IMPL_API bool ImGui_ImplOSX_Init(void* _Nonnull view) {
    return ImGui_ImplOSX_Init((__bridge NSView*)(view));
}

IMGUI_IMPL_API void ImGui_ImplOSX_NewFrame(void* _Nullable view) {
    return ImGui_ImplOSX_NewFrame((__bridge NSView*)(view));
}

#endif


bool ImGui_ImplOSX_Init(NSView* view)
{
    ImGuiIO& io = ImGui::GetIO();
    ImGui_ImplOSX_Data* bd = ImGui_ImplOSX_CreateBackendData();
    io.BackendPlatformUserData = (void*)bd;

    // Setup backend capabilities flags
    io.BackendFlags |= ImGuiBackendFlags_HasMouseCursors;           // We can honor GetMouseCursor() values (optional)
    //io.BackendFlags |= ImGuiBackendFlags_HasSetMousePos;          // We can honor io.WantSetMousePos requests (optional, rarely used)
    io.BackendFlags |= ImGuiBackendFlags_PlatformHasViewports;      // We can create multi-viewports on the Platform side (optional)
    //io.BackendFlags |= ImGuiBackendFlags_HasMouseHoveredViewport; // We can call io.AddMouseViewportEvent() with correct data (optional)
    io.BackendPlatformName = "imgui_impl_osx";

    bd->Observer = [ImGuiObserver new];
    bd->Window = view.window ?: NSApp.orderedWindows.firstObject;
    ImGuiViewport* main_viewport = ImGui::GetMainViewport();
    main_viewport->PlatformHandle = main_viewport->PlatformHandleRaw = (__bridge_retained void*)bd->Window;
    if (io.ConfigFlags & ImGuiConfigFlags_ViewportsEnable)
        ImGui_ImplOSX_InitPlatformInterface();

    // Load cursors. Some of them are undocumented.
    bd->MouseCursorHidden = false;
    bd->MouseCursors[ImGuiMouseCursor_Arrow] = [NSCursor arrowCursor];
    bd->MouseCursors[ImGuiMouseCursor_TextInput] = [NSCursor IBeamCursor];
    bd->MouseCursors[ImGuiMouseCursor_ResizeAll] = [NSCursor closedHandCursor];
    bd->MouseCursors[ImGuiMouseCursor_Hand] = [NSCursor pointingHandCursor];
    bd->MouseCursors[ImGuiMouseCursor_NotAllowed] = [NSCursor operationNotAllowedCursor];
    bd->MouseCursors[ImGuiMouseCursor_ResizeNS] = [NSCursor respondsToSelector:@selector(_windowResizeNorthSouthCursor)] ? [NSCursor _windowResizeNorthSouthCursor] : [NSCursor resizeUpDownCursor];
    bd->MouseCursors[ImGuiMouseCursor_ResizeEW] = [NSCursor respondsToSelector:@selector(_windowResizeEastWestCursor)] ? [NSCursor _windowResizeEastWestCursor] : [NSCursor resizeLeftRightCursor];
    bd->MouseCursors[ImGuiMouseCursor_ResizeNESW] = [NSCursor respondsToSelector:@selector(_windowResizeNorthEastSouthWestCursor)] ? [NSCursor _windowResizeNorthEastSouthWestCursor] : [NSCursor closedHandCursor];
    bd->MouseCursors[ImGuiMouseCursor_ResizeNWSE] = [NSCursor respondsToSelector:@selector(_windowResizeNorthWestSouthEastCursor)] ? [NSCursor _windowResizeNorthWestSouthEastCursor] : [NSCursor closedHandCursor];

    // Note that imgui.cpp also include default OSX clipboard handlers which can be enabled
    // by adding '#define IMGUI_ENABLE_OSX_DEFAULT_CLIPBOARD_FUNCTIONS' in imconfig.h and adding '-framework ApplicationServices' to your linker command-line.
    // Since we are already in ObjC land here, it is easy for us to add a clipboard handler using the NSPasteboard api.
    io.SetClipboardTextFn = [](void*, const char* str) -> void
    {
        NSPasteboard* pasteboard = [NSPasteboard generalPasteboard];
        [pasteboard declareTypes:[NSArray arrayWithObject:NSPasteboardTypeString] owner:nil];
        [pasteboard setString:[NSString stringWithUTF8String:str] forType:NSPasteboardTypeString];
    };

    io.GetClipboardTextFn = [](void*) -> const char*
    {
        NSPasteboard* pasteboard = [NSPasteboard generalPasteboard];
        NSString* available = [pasteboard availableTypeFromArray: [NSArray arrayWithObject:NSPasteboardTypeString]];
        if (![available isEqualToString:NSPasteboardTypeString])
            return nullptr;

        NSString* string = [pasteboard stringForType:NSPasteboardTypeString];
        if (string == nil)
            return nullptr;

        const char* string_c = (const char*)[string UTF8String];
        size_t string_len = strlen(string_c);
        static ImVector<char> s_clipboard;
        s_clipboard.resize((int)string_len + 1);
        strcpy(s_clipboard.Data, string_c);
        return s_clipboard.Data;
    };

    [[NSNotificationCenter defaultCenter] addObserver:bd->Observer
                                             selector:@selector(onApplicationBecomeActive:)
                                                 name:NSApplicationDidBecomeActiveNotification
                                               object:nil];
    [[NSNotificationCenter defaultCenter] addObserver:bd->Observer
                                             selector:@selector(onApplicationBecomeInactive:)
                                                 name:NSApplicationDidResignActiveNotification
                                               object:nil];

    // Add the NSTextInputClient to the view hierarchy,
    // to receive keyboard events and translate them to input text.
    bd->KeyEventResponder = [[KeyEventResponder alloc] initWithFrame:NSZeroRect];
    bd->InputContext = [[NSTextInputContext alloc] initWithClient:bd->KeyEventResponder];
    [view addSubview:bd->KeyEventResponder];
    ImGui_ImplOSX_AddTrackingArea(view);

    io.SetPlatformImeDataFn = [](ImGuiViewport* viewport, ImGuiPlatformImeData* data) -> void
    {
        ImGui_ImplOSX_Data* bd = ImGui_ImplOSX_GetBackendData();
        if (data->WantVisible)
        {
            [bd->InputContext activate];
        }
        else
        {
            [bd->InputContext discardMarkedText];
            [bd->InputContext invalidateCharacterCoordinates];
            [bd->InputContext deactivate];
        }
        [bd->KeyEventResponder setImePosX:data->InputPos.x imePosY:data->InputPos.y + data->InputLineHeight];
    };

    return true;
}

void ImGui_ImplOSX_Shutdown()
{
    ImGui_ImplOSX_Data* bd = ImGui_ImplOSX_GetBackendData();
    IM_ASSERT(bd != nullptr && "No platform backend to shutdown, or already shutdown?");
<<<<<<< HEAD
    ImGui_ImplOSX_ShutdownPlatformInterface();
=======
>>>>>>> 430c0599

    bd->Observer = nullptr;
    if (bd->Monitor != nullptr)
    {
        [NSEvent removeMonitor:bd->Monitor];
        bd->Monitor = nullptr;
    }

<<<<<<< HEAD
    ImGuiIO& io = ImGui::GetIO();
    io.BackendPlatformName = nullptr;
    io.BackendPlatformUserData = nullptr;
    io.BackendFlags &= ~(ImGuiBackendFlags_HasMouseCursors | ImGuiBackendFlags_HasGamepad | ImGuiBackendFlags_PlatformHasViewports);
    ImGui_ImplOSX_DestroyBackendData();
=======
    ImGui_ImplOSX_DestroyBackendData();

    ImGuiIO& io = ImGui::GetIO();
    io.BackendPlatformName = nullptr;
    io.BackendPlatformUserData = nullptr;
    io.BackendFlags &= ~(ImGuiBackendFlags_HasMouseCursors | ImGuiBackendFlags_HasGamepad);
>>>>>>> 430c0599
}

static void ImGui_ImplOSX_UpdateMouseCursor()
{
    ImGui_ImplOSX_Data* bd = ImGui_ImplOSX_GetBackendData();
    ImGuiIO& io = ImGui::GetIO();
    if (io.ConfigFlags & ImGuiConfigFlags_NoMouseCursorChange)
        return;

    ImGuiMouseCursor imgui_cursor = ImGui::GetMouseCursor();
    if (io.MouseDrawCursor || imgui_cursor == ImGuiMouseCursor_None)
    {
        // Hide OS mouse cursor if imgui is drawing it or if it wants no cursor
        if (!bd->MouseCursorHidden)
        {
            bd->MouseCursorHidden = true;
            [NSCursor hide];
        }
    }
    else
    {
        NSCursor* desired = bd->MouseCursors[imgui_cursor] ?: bd->MouseCursors[ImGuiMouseCursor_Arrow];
        // -[NSCursor set] generates measureable overhead if called unconditionally.
        if (desired != NSCursor.currentCursor)
        {
            [desired set];
        }
        if (bd->MouseCursorHidden)
        {
            bd->MouseCursorHidden = false;
            [NSCursor unhide];
        }
    }
}

static void ImGui_ImplOSX_UpdateGamepads()
{
    ImGuiIO& io = ImGui::GetIO();
    memset(io.NavInputs, 0, sizeof(io.NavInputs));
    if ((io.ConfigFlags & ImGuiConfigFlags_NavEnableGamepad) == 0) // FIXME: Technically feeding gamepad shouldn't depend on this now that they are regular inputs.
        return;

#if APPLE_HAS_CONTROLLER
    GCController* controller = GCController.current;
#else
    GCController* controller = GCController.controllers.firstObject;
#endif
    if (controller == nil || controller.extendedGamepad == nil)
    {
        io.BackendFlags &= ~ImGuiBackendFlags_HasGamepad;
        return;
    }

    GCExtendedGamepad* gp = controller.extendedGamepad;

    // Update gamepad inputs
    #define IM_SATURATE(V)                        (V < 0.0f ? 0.0f : V > 1.0f ? 1.0f : V)
    #define MAP_BUTTON(KEY_NO, BUTTON_NAME)       { io.AddKeyEvent(KEY_NO, gp.BUTTON_NAME.isPressed); }
    #define MAP_ANALOG(KEY_NO, AXIS_NAME, V0, V1) { float vn = (float)(gp.AXIS_NAME.value - V0) / (float)(V1 - V0); vn = IM_SATURATE(vn); io.AddKeyAnalogEvent(KEY_NO, vn > 0.1f, vn); }
    const float thumb_dead_zone = 0.0f;

#if APPLE_HAS_BUTTON_OPTIONS
    MAP_BUTTON(ImGuiKey_GamepadBack,            buttonOptions);
#endif
    MAP_BUTTON(ImGuiKey_GamepadFaceLeft,        buttonX);              // Xbox X, PS Square
    MAP_BUTTON(ImGuiKey_GamepadFaceRight,       buttonB);              // Xbox B, PS Circle
    MAP_BUTTON(ImGuiKey_GamepadFaceUp,          buttonY);              // Xbox Y, PS Triangle
    MAP_BUTTON(ImGuiKey_GamepadFaceDown,        buttonA);              // Xbox A, PS Cross
    MAP_BUTTON(ImGuiKey_GamepadDpadLeft,        dpad.left);
    MAP_BUTTON(ImGuiKey_GamepadDpadRight,       dpad.right);
    MAP_BUTTON(ImGuiKey_GamepadDpadUp,          dpad.up);
    MAP_BUTTON(ImGuiKey_GamepadDpadDown,        dpad.down);
    MAP_ANALOG(ImGuiKey_GamepadL1,              leftShoulder, 0.0f, 1.0f);
    MAP_ANALOG(ImGuiKey_GamepadR1,              rightShoulder, 0.0f, 1.0f);
    MAP_ANALOG(ImGuiKey_GamepadL2,              leftTrigger,  0.0f, 1.0f);
    MAP_ANALOG(ImGuiKey_GamepadR2,              rightTrigger, 0.0f, 1.0f);
#if APPLE_HAS_THUMBSTICKS
    MAP_BUTTON(ImGuiKey_GamepadL3,              leftThumbstickButton);
    MAP_BUTTON(ImGuiKey_GamepadR3,              rightThumbstickButton);
#endif
    MAP_ANALOG(ImGuiKey_GamepadLStickLeft,      leftThumbstick.xAxis,  -thumb_dead_zone, -1.0f);
    MAP_ANALOG(ImGuiKey_GamepadLStickRight,     leftThumbstick.xAxis,  +thumb_dead_zone, +1.0f);
    MAP_ANALOG(ImGuiKey_GamepadLStickUp,        leftThumbstick.yAxis,  +thumb_dead_zone, +1.0f);
    MAP_ANALOG(ImGuiKey_GamepadLStickDown,      leftThumbstick.yAxis,  -thumb_dead_zone, -1.0f);
    MAP_ANALOG(ImGuiKey_GamepadRStickLeft,      rightThumbstick.xAxis, -thumb_dead_zone, -1.0f);
    MAP_ANALOG(ImGuiKey_GamepadRStickRight,     rightThumbstick.xAxis, +thumb_dead_zone, +1.0f);
    MAP_ANALOG(ImGuiKey_GamepadRStickUp,        rightThumbstick.yAxis, +thumb_dead_zone, +1.0f);
    MAP_ANALOG(ImGuiKey_GamepadRStickDown,      rightThumbstick.yAxis, -thumb_dead_zone, -1.0f);
    #undef MAP_BUTTON
    #undef MAP_ANALOG

    io.BackendFlags |= ImGuiBackendFlags_HasGamepad;
}

static void ImGui_ImplOSX_UpdateImePosWithView(NSView* view)
{
    ImGui_ImplOSX_Data* bd = ImGui_ImplOSX_GetBackendData();
    ImGuiIO& io = ImGui::GetIO();
    if (io.WantTextInput)
        [bd->KeyEventResponder updateImePosWithView:view];
}

void ImGui_ImplOSX_NewFrame(NSView* view)
{
    ImGui_ImplOSX_Data* bd = ImGui_ImplOSX_GetBackendData();
    ImGuiIO& io = ImGui::GetIO();

    // Setup display size
    if (view)
    {
        const float dpi = (float)[view.window backingScaleFactor];
        io.DisplaySize = ImVec2((float)view.bounds.size.width, (float)view.bounds.size.height);
        io.DisplayFramebufferScale = ImVec2(dpi, dpi);
    }

    // Setup time step
    if (bd->Time == 0.0)
        bd->Time = GetMachAbsoluteTimeInSeconds();

    double current_time = GetMachAbsoluteTimeInSeconds();
    io.DeltaTime = (float)(current_time - bd->Time);
    bd->Time = current_time;

    ImGui_ImplOSX_UpdateMouseCursor();
    ImGui_ImplOSX_UpdateGamepads();
    ImGui_ImplOSX_UpdateImePosWithView(view);
}

// Must only be called for a mouse event, otherwise an exception occurs
// (Note that NSEventTypeScrollWheel is considered "other input". Oddly enough an exception does not occur with it, but the value will sometimes be wrong!)
static ImGuiMouseSource GetMouseSource(NSEvent* event)
{
    switch (event.subtype)
    {
        case NSEventSubtypeTabletPoint:
            return ImGuiMouseSource_Pen;
        // macOS considers input from relative touch devices (like the trackpad or Apple Magic Mouse) to be touch input.
        // This doesn't really make sense for Dear ImGui, which expects absolute touch devices only.
        // There does not seem to be a simple way to disambiguate things here so we consider NSEventSubtypeTouch events to always come from mice.
        // See https://developer.apple.com/library/archive/documentation/Cocoa/Conceptual/EventOverview/HandlingTouchEvents/HandlingTouchEvents.html#//apple_ref/doc/uid/10000060i-CH13-SW24
        //case NSEventSubtypeTouch:
        //    return ImGuiMouseSource_TouchScreen;
        case NSEventSubtypeMouseEvent:
        default:
            return ImGuiMouseSource_Mouse;
    }
}

static bool ImGui_ImplOSX_HandleEvent(NSEvent* event, NSView* view)
{
    ImGuiIO& io = ImGui::GetIO();

    if (event.type == NSEventTypeLeftMouseDown || event.type == NSEventTypeRightMouseDown || event.type == NSEventTypeOtherMouseDown)
    {
        int button = (int)[event buttonNumber];
        if (button >= 0 && button < ImGuiMouseButton_COUNT)
        {
            io.AddMouseSourceEvent(GetMouseSource(event));
            io.AddMouseButtonEvent(button, true);
        }
        return io.WantCaptureMouse;
    }

    if (event.type == NSEventTypeLeftMouseUp || event.type == NSEventTypeRightMouseUp || event.type == NSEventTypeOtherMouseUp)
    {
        int button = (int)[event buttonNumber];
        if (button >= 0 && button < ImGuiMouseButton_COUNT)
        {
            io.AddMouseSourceEvent(GetMouseSource(event));
            io.AddMouseButtonEvent(button, false);
        }
        return io.WantCaptureMouse;
    }

    if (event.type == NSEventTypeMouseMoved || event.type == NSEventTypeLeftMouseDragged || event.type == NSEventTypeRightMouseDragged || event.type == NSEventTypeOtherMouseDragged)
    {
        NSPoint mousePoint;
        if (io.ConfigFlags & ImGuiConfigFlags_ViewportsEnable)
        {
            mousePoint = NSEvent.mouseLocation;
            mousePoint.y = CGDisplayPixelsHigh(kCGDirectMainDisplay) - mousePoint.y; // Normalize y coordinate to top-left of main display.
        }
        else
        {
            mousePoint = event.locationInWindow;
            if (event.window == nil)
                mousePoint = [[view window] convertPointFromScreen:mousePoint];
            mousePoint = [view convertPoint:mousePoint fromView:nil]; // Convert to local coordinates of view
            if ([view isFlipped])
                mousePoint = NSMakePoint(mousePoint.x, mousePoint.y);
            else
                mousePoint = NSMakePoint(mousePoint.x, view.bounds.size.height - mousePoint.y);
        }
        io.AddMouseSourceEvent(GetMouseSource(event));
        io.AddMousePosEvent((float)mousePoint.x, (float)mousePoint.y);
        return io.WantCaptureMouse;
    }

    if (event.type == NSEventTypeScrollWheel)
    {
        // Ignore canceled events.
        //
        // From macOS 12.1, scrolling with two fingers and then decelerating
        // by tapping two fingers results in two events appearing:
        //
        // 1. A scroll wheel NSEvent, with a phase == NSEventPhaseMayBegin, when the user taps
        // two fingers to decelerate or stop the scroll events.
        //
        // 2. A scroll wheel NSEvent, with a phase == NSEventPhaseCancelled, when the user releases the
        // two-finger tap. It is this event that sometimes contains large values for scrollingDeltaX and
        // scrollingDeltaY. When these are added to the current x and y positions of the scrolling view,
        // it appears to jump up or down. It can be observed in Preview, various JetBrains IDEs and here.
        if (event.phase == NSEventPhaseCancelled)
            return false;

        double wheel_dx = 0.0;
        double wheel_dy = 0.0;

        #if MAC_OS_X_VERSION_MAX_ALLOWED >= 1070
        if (floor(NSAppKitVersionNumber) > NSAppKitVersionNumber10_6)
        {
            wheel_dx = [event scrollingDeltaX];
            wheel_dy = [event scrollingDeltaY];
            if ([event hasPreciseScrollingDeltas])
            {
                wheel_dx *= 0.01;
                wheel_dy *= 0.01;
            }
        }
        else
        #endif // MAC_OS_X_VERSION_MAX_ALLOWED
        {
            wheel_dx = [event deltaX] * 0.1;
            wheel_dy = [event deltaY] * 0.1;
        }
        if (wheel_dx != 0.0 || wheel_dy != 0.0)
            io.AddMouseWheelEvent((float)wheel_dx, (float)wheel_dy);

        return io.WantCaptureMouse;
    }

    if (event.type == NSEventTypeKeyDown || event.type == NSEventTypeKeyUp)
    {
        if ([event isARepeat])
            return io.WantCaptureKeyboard;

        int key_code = (int)[event keyCode];
        ImGuiKey key = ImGui_ImplOSX_KeyCodeToImGuiKey(key_code);
        io.AddKeyEvent(key, event.type == NSEventTypeKeyDown);
        io.SetKeyEventNativeData(key, key_code, -1); // To support legacy indexing (<1.87 user code)

        return io.WantCaptureKeyboard;
    }

    if (event.type == NSEventTypeFlagsChanged)
    {
        unsigned short key_code = [event keyCode];
        NSEventModifierFlags modifier_flags = [event modifierFlags];

        io.AddKeyEvent(ImGuiMod_Shift, (modifier_flags & NSEventModifierFlagShift)   != 0);
        io.AddKeyEvent(ImGuiMod_Ctrl,  (modifier_flags & NSEventModifierFlagControl) != 0);
        io.AddKeyEvent(ImGuiMod_Alt,   (modifier_flags & NSEventModifierFlagOption)  != 0);
        io.AddKeyEvent(ImGuiMod_Super, (modifier_flags & NSEventModifierFlagCommand) != 0);

        ImGuiKey key = ImGui_ImplOSX_KeyCodeToImGuiKey(key_code);
        if (key != ImGuiKey_None)
        {
            // macOS does not generate down/up event for modifiers. We're trying
            // to use hardware dependent masks to extract that information.
            // 'imgui_mask' is left as a fallback.
            NSEventModifierFlags mask = 0;
            switch (key)
            {
                case ImGuiKey_LeftCtrl:   mask = 0x0001; break;
                case ImGuiKey_RightCtrl:  mask = 0x2000; break;
                case ImGuiKey_LeftShift:  mask = 0x0002; break;
                case ImGuiKey_RightShift: mask = 0x0004; break;
                case ImGuiKey_LeftSuper:  mask = 0x0008; break;
                case ImGuiKey_RightSuper: mask = 0x0010; break;
                case ImGuiKey_LeftAlt:    mask = 0x0020; break;
                case ImGuiKey_RightAlt:   mask = 0x0040; break;
                default:
                    return io.WantCaptureKeyboard;
            }

            NSEventModifierFlags modifier_flags = [event modifierFlags];
            io.AddKeyEvent(key, (modifier_flags & mask) != 0);
            io.SetKeyEventNativeData(key, key_code, -1); // To support legacy indexing (<1.87 user code)
        }

        return io.WantCaptureKeyboard;
    }

    return false;
}

static void ImGui_ImplOSX_AddTrackingArea(NSView* _Nonnull view)
{
    // If we want to receive key events, we either need to be in the responder chain of the key view,
    // or else we can install a local monitor. The consequence of this heavy-handed approach is that
    // we receive events for all controls, not just Dear ImGui widgets. If we had native controls in our
    // window, we'd want to be much more careful than just ingesting the complete event stream.
    // To match the behavior of other backends, we pass every event down to the OS.
    ImGui_ImplOSX_Data* bd = ImGui_ImplOSX_GetBackendData();
    if (bd->Monitor)
        return;
    NSEventMask eventMask = 0;
    eventMask |= NSEventMaskMouseMoved | NSEventMaskScrollWheel;
    eventMask |= NSEventMaskLeftMouseDown | NSEventMaskLeftMouseUp | NSEventMaskLeftMouseDragged;
    eventMask |= NSEventMaskRightMouseDown | NSEventMaskRightMouseUp | NSEventMaskRightMouseDragged;
    eventMask |= NSEventMaskOtherMouseDown | NSEventMaskOtherMouseUp | NSEventMaskOtherMouseDragged;
    eventMask |= NSEventMaskKeyDown | NSEventMaskKeyUp | NSEventMaskFlagsChanged;
    bd->Monitor = [NSEvent addLocalMonitorForEventsMatchingMask:eventMask
                                                        handler:^NSEvent* _Nullable(NSEvent* event)
    {
        ImGui_ImplOSX_HandleEvent(event, view);
        return event;
    }];
}

//--------------------------------------------------------------------------------------------------------
// MULTI-VIEWPORT / PLATFORM INTERFACE SUPPORT
// This is an _advanced_ and _optional_ feature, allowing the back-end to create and handle multiple viewports simultaneously.
// If you are new to dear imgui or creating a new binding for dear imgui, it is recommended that you completely ignore this section first..
//--------------------------------------------------------------------------------------------------------

struct ImGuiViewportDataOSX
{
    NSWindow*               Window;
    bool                    WindowOwned;

    ImGuiViewportDataOSX()  { WindowOwned = false; }
    ~ImGuiViewportDataOSX() { IM_ASSERT(Window == nil); }
};

@interface ImGui_ImplOSX_Window: NSWindow
@end

@implementation ImGui_ImplOSX_Window

- (BOOL)canBecomeKeyWindow
{
    return YES;
}

@end

static void ConvertNSRect(NSScreen* screen, NSRect* r)
{
    r->origin.y = screen.frame.size.height - r->origin.y - r->size.height;
}

static void ImGui_ImplOSX_CreateWindow(ImGuiViewport* viewport)
{
    ImGui_ImplOSX_Data* bd = ImGui_ImplOSX_GetBackendData();
    ImGuiViewportDataOSX* data = IM_NEW(ImGuiViewportDataOSX)();
    viewport->PlatformUserData = data;

    NSScreen* screen = bd->Window.screen;
    NSRect rect = NSMakeRect(viewport->Pos.x, viewport->Pos.y, viewport->Size.x, viewport->Size.y);
    ConvertNSRect(screen, &rect);

    NSWindowStyleMask styleMask = 0;
    if (viewport->Flags & ImGuiViewportFlags_NoDecoration)
        styleMask |= NSWindowStyleMaskBorderless;
    else
        styleMask |= NSWindowStyleMaskTitled | NSWindowStyleMaskResizable | NSWindowStyleMaskClosable | NSWindowStyleMaskMiniaturizable;

    NSWindow* window = [[ImGui_ImplOSX_Window alloc] initWithContentRect:rect
                                                               styleMask:styleMask
                                                                 backing:NSBackingStoreBuffered
                                                                   defer:YES
                                                                  screen:screen];
    if (viewport->Flags & ImGuiViewportFlags_TopMost)
        [window setLevel:NSFloatingWindowLevel];

    window.title = @"Untitled";
    window.opaque = YES;

    KeyEventResponder* view = [[KeyEventResponder alloc] initWithFrame:rect];
    if (floor(NSAppKitVersionNumber) > NSAppKitVersionNumber10_6)
        [view setWantsBestResolutionOpenGLSurface:YES];

    window.contentView = view;

    data->Window = window;
    data->WindowOwned = true;
    viewport->PlatformRequestResize = false;
    viewport->PlatformHandle = viewport->PlatformHandleRaw = (__bridge_retained void*)window;
}

static void ImGui_ImplOSX_DestroyWindow(ImGuiViewport* viewport)
{
    NSWindow* window = (__bridge_transfer NSWindow*)viewport->PlatformHandleRaw;
    window = nil;

    if (ImGuiViewportDataOSX* data = (ImGuiViewportDataOSX*)viewport->PlatformUserData)
    {
        NSWindow* window = data->Window;
        if (window != nil && data->WindowOwned)
        {
            window.contentView = nil;
            window.contentViewController = nil;
            [window orderOut:nil];
        }
        data->Window = nil;
        IM_DELETE(data);
    }
    viewport->PlatformUserData = viewport->PlatformHandle = viewport->PlatformHandleRaw = nullptr;
}

static void ImGui_ImplOSX_ShowWindow(ImGuiViewport* viewport)
{
    ImGuiViewportDataOSX* data = (ImGuiViewportDataOSX*)viewport->PlatformUserData;
    IM_ASSERT(data->Window != 0);

    if (viewport->Flags & ImGuiViewportFlags_NoFocusOnAppearing)
        [data->Window orderFront:nil];
    else
        [data->Window makeKeyAndOrderFront:nil];

    [data->Window setIsVisible:YES];
}

static ImVec2 ImGui_ImplOSX_GetWindowPos(ImGuiViewport* viewport)
{
    ImGuiViewportDataOSX* data = (ImGuiViewportDataOSX*)viewport->PlatformUserData;
    IM_ASSERT(data->Window != 0);

    NSWindow* window = data->Window;
    NSScreen* screen = window.screen;
    NSSize size = screen.frame.size;
    NSRect frame = window.frame;
    NSRect rect = window.contentLayoutRect;
    return ImVec2(frame.origin.x, size.height - frame.origin.y - rect.size.height);
}

static void ImGui_ImplOSX_SetWindowPos(ImGuiViewport* viewport, ImVec2 pos)
{
    ImGuiViewportDataOSX* data = (ImGuiViewportDataOSX*)viewport->PlatformUserData;
    IM_ASSERT(data->Window != 0);

    NSWindow* window = data->Window;
    NSSize size = window.frame.size;

    NSRect r = NSMakeRect(pos.x, pos.y, size.width, size.height);
    ConvertNSRect(window.screen, &r);
    [window setFrameOrigin:r.origin];
}

static ImVec2 ImGui_ImplOSX_GetWindowSize(ImGuiViewport* viewport)
{
    ImGuiViewportDataOSX* data = (ImGuiViewportDataOSX*)viewport->PlatformUserData;
    IM_ASSERT(data->Window != 0);

    NSWindow* window = data->Window;
    NSSize size = window.contentLayoutRect.size;
    return ImVec2(size.width, size.height);
}

static void ImGui_ImplOSX_SetWindowSize(ImGuiViewport* viewport, ImVec2 size)
{
    ImGuiViewportDataOSX* data = (ImGuiViewportDataOSX*)viewport->PlatformUserData;
    IM_ASSERT(data->Window != 0);

    NSWindow* window = data->Window;
    NSRect rect = window.frame;
    rect.origin.y -= (size.y - rect.size.height);
    rect.size.width = size.x;
    rect.size.height = size.y;
    [window setFrame:rect display:YES];
}

static void ImGui_ImplOSX_SetWindowFocus(ImGuiViewport* viewport)
{
    ImGui_ImplOSX_Data* bd = ImGui_ImplOSX_GetBackendData();
    ImGuiViewportDataOSX* data = (ImGuiViewportDataOSX*)viewport->PlatformUserData;
    IM_ASSERT(data->Window != 0);
    [data->Window makeKeyAndOrderFront:bd->Window];
}

static bool ImGui_ImplOSX_GetWindowFocus(ImGuiViewport* viewport)
{
    ImGuiViewportDataOSX* data = (ImGuiViewportDataOSX*)viewport->PlatformUserData;
    IM_ASSERT(data->Window != 0);

    return data->Window.isKeyWindow;
}

static bool ImGui_ImplOSX_GetWindowMinimized(ImGuiViewport* viewport)
{
    ImGuiViewportDataOSX* data = (ImGuiViewportDataOSX*)viewport->PlatformUserData;
    IM_ASSERT(data->Window != 0);

    return data->Window.isMiniaturized;
}

static void ImGui_ImplOSX_SetWindowTitle(ImGuiViewport* viewport, const char* title)
{
    ImGuiViewportDataOSX* data = (ImGuiViewportDataOSX*)viewport->PlatformUserData;
    IM_ASSERT(data->Window != 0);

    data->Window.title = [NSString stringWithUTF8String:title];
}

static void ImGui_ImplOSX_SetWindowAlpha(ImGuiViewport* viewport, float alpha)
{
    ImGuiViewportDataOSX* data = (ImGuiViewportDataOSX*)viewport->PlatformUserData;
    IM_ASSERT(data->Window != 0);
    IM_ASSERT(alpha >= 0.0f && alpha <= 1.0f);

    data->Window.alphaValue = alpha;
}

static float ImGui_ImplOSX_GetWindowDpiScale(ImGuiViewport* viewport)
{
    ImGuiViewportDataOSX* data = (ImGuiViewportDataOSX*)viewport->PlatformUserData;
    IM_ASSERT(data->Window != 0);

    return data->Window.backingScaleFactor;
}

static void ImGui_ImplOSX_UpdateMonitors()
{
    ImGuiPlatformIO& platform_io = ImGui::GetPlatformIO();
    platform_io.Monitors.resize(0);

    for (NSScreen* screen in NSScreen.screens)
    {
        NSRect frame = screen.frame;
        NSRect visibleFrame = screen.visibleFrame;

        ImGuiPlatformMonitor imgui_monitor;
        imgui_monitor.MainPos = ImVec2(frame.origin.x, frame.origin.y);
        imgui_monitor.MainSize = ImVec2(frame.size.width, frame.size.height);
        imgui_monitor.WorkPos = ImVec2(visibleFrame.origin.x, visibleFrame.origin.y);
        imgui_monitor.WorkSize = ImVec2(visibleFrame.size.width, visibleFrame.size.height);
        imgui_monitor.DpiScale = screen.backingScaleFactor;
        imgui_monitor.PlatformHandle = (__bridge_retained void*)screen;

        platform_io.Monitors.push_back(imgui_monitor);
    }
}

static void ImGui_ImplOSX_InitPlatformInterface()
{
    ImGui_ImplOSX_Data* bd = ImGui_ImplOSX_GetBackendData();
    ImGui_ImplOSX_UpdateMonitors();

    // Register platform interface (will be coupled with a renderer interface)
    ImGuiPlatformIO& platform_io = ImGui::GetPlatformIO();
    platform_io.Platform_CreateWindow = ImGui_ImplOSX_CreateWindow;
    platform_io.Platform_DestroyWindow = ImGui_ImplOSX_DestroyWindow;
    platform_io.Platform_ShowWindow = ImGui_ImplOSX_ShowWindow;
    platform_io.Platform_SetWindowPos = ImGui_ImplOSX_SetWindowPos;
    platform_io.Platform_GetWindowPos = ImGui_ImplOSX_GetWindowPos;
    platform_io.Platform_SetWindowSize = ImGui_ImplOSX_SetWindowSize;
    platform_io.Platform_GetWindowSize = ImGui_ImplOSX_GetWindowSize;
    platform_io.Platform_SetWindowFocus = ImGui_ImplOSX_SetWindowFocus;
    platform_io.Platform_GetWindowFocus = ImGui_ImplOSX_GetWindowFocus;
    platform_io.Platform_GetWindowMinimized = ImGui_ImplOSX_GetWindowMinimized;
    platform_io.Platform_SetWindowTitle = ImGui_ImplOSX_SetWindowTitle;
    platform_io.Platform_SetWindowAlpha = ImGui_ImplOSX_SetWindowAlpha;
    platform_io.Platform_GetWindowDpiScale = ImGui_ImplOSX_GetWindowDpiScale; // FIXME-DPI

    // Register main window handle (which is owned by the main application, not by us)
    ImGuiViewport* main_viewport = ImGui::GetMainViewport();
    ImGuiViewportDataOSX* data = IM_NEW(ImGuiViewportDataOSX)();
    data->Window = bd->Window;
    data->WindowOwned = false;
    main_viewport->PlatformUserData = data;
    main_viewport->PlatformHandle = (__bridge void*)bd->Window;

    [NSNotificationCenter.defaultCenter addObserver:bd->Observer
                                           selector:@selector(displaysDidChange:)
                                               name:NSApplicationDidChangeScreenParametersNotification
                                             object:nil];
}

static void ImGui_ImplOSX_ShutdownPlatformInterface()
{
    ImGui_ImplOSX_Data* bd = ImGui_ImplOSX_GetBackendData();
    [NSNotificationCenter.defaultCenter removeObserver:bd->Observer
                                                  name:NSApplicationDidChangeScreenParametersNotification
                                                object:nil];
    bd->Observer = nullptr;
    bd->Window = nullptr;
    if (bd->Monitor != nullptr)
    {
        [NSEvent removeMonitor:bd->Monitor];
        bd->Monitor = nullptr;
    }

    ImGuiViewport* main_viewport = ImGui::GetMainViewport();
    ImGuiViewportDataOSX* data = (ImGuiViewportDataOSX*)main_viewport->PlatformUserData;
    IM_DELETE(data);
    main_viewport->PlatformUserData = nullptr;
    ImGui::DestroyPlatformWindows();
}<|MERGE_RESOLUTION|>--- conflicted
+++ resolved
@@ -496,10 +496,6 @@
 {
     ImGui_ImplOSX_Data* bd = ImGui_ImplOSX_GetBackendData();
     IM_ASSERT(bd != nullptr && "No platform backend to shutdown, or already shutdown?");
-<<<<<<< HEAD
-    ImGui_ImplOSX_ShutdownPlatformInterface();
-=======
->>>>>>> 430c0599
 
     bd->Observer = nullptr;
     if (bd->Monitor != nullptr)
@@ -508,20 +504,12 @@
         bd->Monitor = nullptr;
     }
 
-<<<<<<< HEAD
+    ImGui_ImplOSX_ShutdownPlatformInterface();
+    ImGui_ImplOSX_DestroyBackendData();
     ImGuiIO& io = ImGui::GetIO();
     io.BackendPlatformName = nullptr;
     io.BackendPlatformUserData = nullptr;
     io.BackendFlags &= ~(ImGuiBackendFlags_HasMouseCursors | ImGuiBackendFlags_HasGamepad | ImGuiBackendFlags_PlatformHasViewports);
-    ImGui_ImplOSX_DestroyBackendData();
-=======
-    ImGui_ImplOSX_DestroyBackendData();
-
-    ImGuiIO& io = ImGui::GetIO();
-    io.BackendPlatformName = nullptr;
-    io.BackendPlatformUserData = nullptr;
-    io.BackendFlags &= ~(ImGuiBackendFlags_HasMouseCursors | ImGuiBackendFlags_HasGamepad);
->>>>>>> 430c0599
 }
 
 static void ImGui_ImplOSX_UpdateMouseCursor()

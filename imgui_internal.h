// dear imgui, v1.53 WIP
// (internals)

// You may use this file to debug, understand or extend ImGui features but we don't provide any guarantee of forward compatibility!
// Set:
//   #define IMGUI_DEFINE_MATH_OPERATORS
// To implement maths operators for ImVec2 (disabled by default to not collide with using IM_VEC2_CLASS_EXTRA along with your own math types+operators)

#pragma once

#ifndef IMGUI_VERSION
#error Must include imgui.h before imgui_internal.h
#endif

#include <stdio.h>      // FILE*
#include <math.h>       // sqrtf, fabsf, fmodf, powf, floorf, ceilf, cosf, sinf
#include <limits.h>     // INT_MIN, INT_MAX

#ifdef _MSC_VER
#pragma warning (push)
#pragma warning (disable: 4251) // class 'xxx' needs to have dll-interface to be used by clients of struct 'xxx' // when IMGUI_API is set to__declspec(dllexport)
#endif

#ifdef __clang__
#pragma clang diagnostic push
#pragma clang diagnostic ignored "-Wunused-function"        // for stb_textedit.h
#pragma clang diagnostic ignored "-Wmissing-prototypes"     // for stb_textedit.h
#pragma clang diagnostic ignored "-Wold-style-cast"
#endif

//-----------------------------------------------------------------------------
// Forward Declarations
//-----------------------------------------------------------------------------

struct ImRect;
struct ImGuiColMod;
struct ImGuiStyleMod;
struct ImGuiGroupData;
struct ImGuiSimpleColumns;
struct ImGuiDrawContext;
struct ImGuiTextEditState;
struct ImGuiMouseCursorData;
struct ImGuiPopupRef;
struct ImGuiWindow;
struct ImGuiWindowSettings;

typedef int ImGuiLayoutType;        // enum: horizontal or vertical             // enum ImGuiLayoutType_
typedef int ImGuiButtonFlags;       // flags: for ButtonEx(), ButtonBehavior()  // enum ImGuiButtonFlags_
typedef int ImGuiItemFlags;         // flags: for PushItemFlag()                // enum ImGuiItemFlags_
typedef int ImGuiNavHighlightFlags; // flags: for RenderNavHighlight()          // enum ImGuiNavHighlightFlags_
typedef int ImGuiSeparatorFlags;    // flags: for Separator() - internal        // enum ImGuiSeparatorFlags_
typedef int ImGuiSliderFlags;       // flags: for SliderBehavior()              // enum ImGuiSliderFlags_

//-------------------------------------------------------------------------
// STB libraries
//-------------------------------------------------------------------------

namespace ImGuiStb
{

#undef STB_TEXTEDIT_STRING
#undef STB_TEXTEDIT_CHARTYPE
#define STB_TEXTEDIT_STRING             ImGuiTextEditState
#define STB_TEXTEDIT_CHARTYPE           ImWchar
#define STB_TEXTEDIT_GETWIDTH_NEWLINE   -1.0f
#include "stb_textedit.h"

} // namespace ImGuiStb

//-----------------------------------------------------------------------------
// Context
//-----------------------------------------------------------------------------

#ifndef GImGui
extern IMGUI_API ImGuiContext* GImGui;  // Current implicit ImGui context pointer
#endif

//-----------------------------------------------------------------------------
// Helpers
//-----------------------------------------------------------------------------

#define IM_PI                       3.14159265358979323846f
#define IM_OFFSETOF(_TYPE,_ELM)     ((size_t)&(((_TYPE*)0)->_ELM))

// Helpers: UTF-8 <> wchar
IMGUI_API int           ImTextStrToUtf8(char* buf, int buf_size, const ImWchar* in_text, const ImWchar* in_text_end);      // return output UTF-8 bytes count
IMGUI_API int           ImTextCharFromUtf8(unsigned int* out_char, const char* in_text, const char* in_text_end);          // return input UTF-8 bytes count
IMGUI_API int           ImTextStrFromUtf8(ImWchar* buf, int buf_size, const char* in_text, const char* in_text_end, const char** in_remaining = NULL);   // return input UTF-8 bytes count
IMGUI_API int           ImTextCountCharsFromUtf8(const char* in_text, const char* in_text_end);                            // return number of UTF-8 code-points (NOT bytes count)
IMGUI_API int           ImTextCountUtf8BytesFromStr(const ImWchar* in_text, const ImWchar* in_text_end);                   // return number of bytes to express string as UTF-8 code-points

// Helpers: Misc
IMGUI_API ImU32         ImHash(const void* data, int data_size, ImU32 seed = 0);    // Pass data_size==0 for zero-terminated strings
IMGUI_API void*         ImFileLoadToMemory(const char* filename, const char* file_open_mode, int* out_file_size = NULL, int padding_bytes = 0);
IMGUI_API FILE*         ImFileOpen(const char* filename, const char* file_open_mode);
static inline bool      ImCharIsSpace(int c)            { return c == ' ' || c == '\t' || c == 0x3000; }
static inline bool      ImIsPowerOfTwo(int v)           { return v != 0 && (v & (v - 1)) == 0; }
static inline int       ImUpperPowerOfTwo(int v)        { v--; v |= v >> 1; v |= v >> 2; v |= v >> 4; v |= v >> 8; v |= v >> 16; v++; return v; }

// Helpers: Geometry
IMGUI_API ImVec2        ImLineClosestPoint(const ImVec2& a, const ImVec2& b, const ImVec2& p);
IMGUI_API bool          ImTriangleContainsPoint(const ImVec2& a, const ImVec2& b, const ImVec2& c, const ImVec2& p);
IMGUI_API ImVec2        ImTriangleClosestPoint(const ImVec2& a, const ImVec2& b, const ImVec2& c, const ImVec2& p);
IMGUI_API void          ImTriangleBarycentricCoords(const ImVec2& a, const ImVec2& b, const ImVec2& c, const ImVec2& p, float& out_u, float& out_v, float& out_w);

// Helpers: String
IMGUI_API int           ImStricmp(const char* str1, const char* str2);
IMGUI_API int           ImStrnicmp(const char* str1, const char* str2, int count);
IMGUI_API void          ImStrncpy(char* dst, const char* src, int count);
IMGUI_API char*         ImStrdup(const char* str);
IMGUI_API char*         ImStrchrRange(const char* str_begin, const char* str_end, char c);
IMGUI_API int           ImStrlenW(const ImWchar* str);
IMGUI_API const ImWchar*ImStrbolW(const ImWchar* buf_mid_line, const ImWchar* buf_begin); // Find beginning-of-line
IMGUI_API const char*   ImStristr(const char* haystack, const char* haystack_end, const char* needle, const char* needle_end);
IMGUI_API int           ImFormatString(char* buf, int buf_size, const char* fmt, ...) IM_FMTARGS(3);
IMGUI_API int           ImFormatStringV(char* buf, int buf_size, const char* fmt, va_list args) IM_FMTLIST(3);

// Helpers: Math
// We are keeping those not leaking to the user by default, in the case the user has implicit cast operators between ImVec2 and its own types (when IM_VEC2_CLASS_EXTRA is defined)
#ifdef IMGUI_DEFINE_MATH_OPERATORS
static inline ImVec2 operator*(const ImVec2& lhs, const float rhs)              { return ImVec2(lhs.x*rhs, lhs.y*rhs); }
static inline ImVec2 operator/(const ImVec2& lhs, const float rhs)              { return ImVec2(lhs.x/rhs, lhs.y/rhs); }
static inline ImVec2 operator+(const ImVec2& lhs, const ImVec2& rhs)            { return ImVec2(lhs.x+rhs.x, lhs.y+rhs.y); }
static inline ImVec2 operator-(const ImVec2& lhs, const ImVec2& rhs)            { return ImVec2(lhs.x-rhs.x, lhs.y-rhs.y); }
static inline ImVec2 operator*(const ImVec2& lhs, const ImVec2& rhs)            { return ImVec2(lhs.x*rhs.x, lhs.y*rhs.y); }
static inline ImVec2 operator/(const ImVec2& lhs, const ImVec2& rhs)            { return ImVec2(lhs.x/rhs.x, lhs.y/rhs.y); }
static inline ImVec2& operator+=(ImVec2& lhs, const ImVec2& rhs)                { lhs.x += rhs.x; lhs.y += rhs.y; return lhs; }
static inline ImVec2& operator-=(ImVec2& lhs, const ImVec2& rhs)                { lhs.x -= rhs.x; lhs.y -= rhs.y; return lhs; }
static inline ImVec2& operator*=(ImVec2& lhs, const float rhs)                  { lhs.x *= rhs; lhs.y *= rhs; return lhs; }
static inline ImVec2& operator/=(ImVec2& lhs, const float rhs)                  { lhs.x /= rhs; lhs.y /= rhs; return lhs; }
static inline ImVec4 operator+(const ImVec4& lhs, const ImVec4& rhs)            { return ImVec4(lhs.x+rhs.x, lhs.y+rhs.y, lhs.z+rhs.z, lhs.w+rhs.w); }
static inline ImVec4 operator-(const ImVec4& lhs, const ImVec4& rhs)            { return ImVec4(lhs.x-rhs.x, lhs.y-rhs.y, lhs.z-rhs.z, lhs.w-rhs.w); }
static inline ImVec4 operator*(const ImVec4& lhs, const ImVec4& rhs)            { return ImVec4(lhs.x*rhs.x, lhs.y*rhs.y, lhs.z*rhs.z, lhs.w*rhs.w); }
#endif

static inline int    ImMin(int lhs, int rhs)                                    { return lhs < rhs ? lhs : rhs; }
static inline int    ImMax(int lhs, int rhs)                                    { return lhs >= rhs ? lhs : rhs; }
static inline float  ImMin(float lhs, float rhs)                                { return lhs < rhs ? lhs : rhs; }
static inline float  ImMax(float lhs, float rhs)                                { return lhs >= rhs ? lhs : rhs; }
static inline ImVec2 ImMin(const ImVec2& lhs, const ImVec2& rhs)                { return ImVec2(ImMin(lhs.x,rhs.x), ImMin(lhs.y,rhs.y)); }
static inline ImVec2 ImMax(const ImVec2& lhs, const ImVec2& rhs)                { return ImVec2(ImMax(lhs.x,rhs.x), ImMax(lhs.y,rhs.y)); }
static inline int    ImClamp(int v, int mn, int mx)                             { return (v < mn) ? mn : (v > mx) ? mx : v; }
static inline float  ImClamp(float v, float mn, float mx)                       { return (v < mn) ? mn : (v > mx) ? mx : v; }
static inline ImVec2 ImClamp(const ImVec2& f, const ImVec2& mn, ImVec2 mx)      { return ImVec2(ImClamp(f.x,mn.x,mx.x), ImClamp(f.y,mn.y,mx.y)); }
static inline float  ImSaturate(float f)                                        { return (f < 0.0f) ? 0.0f : (f > 1.0f) ? 1.0f : f; }
static inline void   ImSwap(int& a, int& b)                                     { int tmp = a; a = b; b = tmp; }
static inline void   ImSwap(float& a, float& b)                                 { float tmp = a; a = b; b = tmp; }
static inline int    ImLerp(int a, int b, float t)                              { return (int)(a + (b - a) * t); }
static inline float  ImLerp(float a, float b, float t)                          { return a + (b - a) * t; }
static inline ImVec2 ImLerp(const ImVec2& a, const ImVec2& b, float t)          { return ImVec2(a.x + (b.x - a.x) * t, a.y + (b.y - a.y) * t); }
static inline ImVec2 ImLerp(const ImVec2& a, const ImVec2& b, const ImVec2& t)  { return ImVec2(a.x + (b.x - a.x) * t.x, a.y + (b.y - a.y) * t.y); }
static inline ImVec4 ImLerp(const ImVec4& a, const ImVec4& b, float t)          { return ImVec4(a.x + (b.x - a.x) * t, a.y + (b.y - a.y) * t, a.z + (b.z - a.z) * t, a.w + (b.w - a.w) * t); }
static inline float  ImLengthSqr(const ImVec2& lhs)                             { return lhs.x*lhs.x + lhs.y*lhs.y; }
static inline float  ImLengthSqr(const ImVec4& lhs)                             { return lhs.x*lhs.x + lhs.y*lhs.y + lhs.z*lhs.z + lhs.w*lhs.w; }
static inline float  ImInvLength(const ImVec2& lhs, float fail_value)           { float d = lhs.x*lhs.x + lhs.y*lhs.y; if (d > 0.0f) return 1.0f / sqrtf(d); return fail_value; }
static inline float  ImFloor(float f)                                           { return (float)(int)f; }
static inline ImVec2 ImFloor(const ImVec2& v)                                   { return ImVec2((float)(int)v.x, (float)(int)v.y); }
static inline float  ImDot(const ImVec2& a, const ImVec2& b)                    { return a.x * b.x + a.y * b.y; }
static inline ImVec2 ImRotate(const ImVec2& v, float cos_a, float sin_a)        { return ImVec2(v.x * cos_a - v.y * sin_a, v.x * sin_a + v.y * cos_a); }
static inline float  ImLinearSweep(float current, float target, float speed)    { if (current < target) return ImMin(current + speed, target); if (current > target) return ImMax(current - speed, target); return current; }
static inline ImVec2 ImMul(const ImVec2& lhs, const ImVec2& rhs)                { return ImVec2(lhs.x * rhs.x, lhs.y * rhs.y); }

// We call C++ constructor on own allocated memory via the placement "new(ptr) Type()" syntax.
// Defining a custom placement new() with a dummy parameter allows us to bypass including <new> which on some platforms complains when user has disabled exceptions.
struct ImPlacementNewDummy {};
inline void* operator new(size_t, ImPlacementNewDummy, void* ptr) { return ptr; }
inline void operator delete(void*, ImPlacementNewDummy, void*) {}
#define IM_PLACEMENT_NEW(_PTR)  new(ImPlacementNewDummy(), _PTR)

//-----------------------------------------------------------------------------
// Types
//-----------------------------------------------------------------------------

// NB: Most of those flags are handled by ButtonBehavior(), but some as for the higher level ButtonEx() function only.
enum ImGuiButtonFlags_
{
    ImGuiButtonFlags_Repeat                 = 1 << 0,   // hold to repeat
    ImGuiButtonFlags_PressedOnClickRelease  = 1 << 1,   // return true on click + release on same item [DEFAULT if no PressedOn* flag is set]
    ImGuiButtonFlags_PressedOnClick         = 1 << 2,   // return true on click (default requires click+release)
    ImGuiButtonFlags_PressedOnRelease       = 1 << 3,   // return true on release (default requires click+release)
    ImGuiButtonFlags_PressedOnDoubleClick   = 1 << 4,   // return true on double-click (default requires click+release)
<<<<<<< HEAD
    ImGuiButtonFlags_FlattenChilds          = 1 << 5,   // allow interactions even if a child window is overlapping
    ImGuiButtonFlags_DontClosePopups        = 1 << 6,   // disable automatically closing parent popup on press // [UNUSED]
    ImGuiButtonFlags_Disabled               = 1 << 7,   // disable interactions
    ImGuiButtonFlags_AlignTextBaseLine      = 1 << 8,   // vertically align button to match text baseline - ButtonEx() only // FIXME: Should be removed and handled by SmallButton(), not possible currently because of DC.CursorPosPrevLine
    ImGuiButtonFlags_NoKeyModifiers         = 1 << 9,   // disable interaction if a key modifier is held
    ImGuiButtonFlags_AllowOverlapMode       = 1 << 10,  // require previous frame HoveredId to either match id or be null before being usable
    ImGuiButtonFlags_NoHoldingActiveID      = 1 << 11,  // don't set ActiveId while holding the mouse (ImGuiButtonFlags_PressedOnClick only)
    ImGuiButtonFlags_NoNavFocus             = 1 << 12   // don't override navigation focus when activated
=======
    ImGuiButtonFlags_FlattenChildren        = 1 << 5,   // allow interactions even if a child window is overlapping
    ImGuiButtonFlags_AllowItemOverlap       = 1 << 6,   // require previous frame HoveredId to either match id or be null before being usable, use along with SetItemAllowOverlap()
    ImGuiButtonFlags_DontClosePopups        = 1 << 7,   // disable automatically closing parent popup on press // [UNUSED]
    ImGuiButtonFlags_Disabled               = 1 << 8,   // disable interactions
    ImGuiButtonFlags_AlignTextBaseLine      = 1 << 9,   // vertically align button to match text baseline (ButtonEx() only)
    ImGuiButtonFlags_NoKeyModifiers         = 1 << 10,  // disable interaction if a key modifier is held
    ImGuiButtonFlags_NoHoldingActiveID      = 1 << 11   // don't set ActiveId while holding the mouse (ImGuiButtonFlags_PressedOnClick only)
>>>>>>> 6190ab00
};

enum ImGuiSliderFlags_
{
    ImGuiSliderFlags_Vertical               = 1 << 0
};

enum ImGuiColumnsFlags_
{
    // Default: 0
    ImGuiColumnsFlags_NoBorder              = 1 << 0,   // Disable column dividers
    ImGuiColumnsFlags_NoResize              = 1 << 1,   // Disable resizing columns when clicking on the dividers
    ImGuiColumnsFlags_NoPreserveWidths      = 1 << 2,   // Disable column width preservation when adjusting columns
    ImGuiColumnsFlags_NoForceWithinWindow   = 1 << 3,   // Disable forcing columns to fit within window
    ImGuiColumnsFlags_GrowParentContentsSize= 1 << 4,   // (WIP) Restore pre-1.51 behavior of extending the parent window contents size but _without affecting the columns width at all_. Will eventually remove.
};

enum ImGuiSelectableFlagsPrivate_
{
    // NB: need to be in sync with last value of ImGuiSelectableFlags_
    ImGuiSelectableFlags_Menu               = 1 << 3,   // -> PressedOnClick
    ImGuiSelectableFlags_MenuItem           = 1 << 4,   // -> PressedOnRelease
    ImGuiSelectableFlags_Disabled           = 1 << 5,
    ImGuiSelectableFlags_DrawFillAvailWidth = 1 << 6
};

enum ImGuiSeparatorFlags_
{
    ImGuiSeparatorFlags_Horizontal          = 1 << 0,   // Axis default to current layout type, so generally Horizontal unless e.g. in a menu bar
    ImGuiSeparatorFlags_Vertical            = 1 << 1
};

// FIXME: this is in development, not exposed/functional as a generic feature yet.
enum ImGuiLayoutType_
{
    ImGuiLayoutType_Vertical,
    ImGuiLayoutType_Horizontal
};

enum ImGuiAxis
{
    ImGuiAxis_None = -1,
    ImGuiAxis_X = 0,
    ImGuiAxis_Y = 1,
};

enum ImGuiPlotType
{
    ImGuiPlotType_Lines,
    ImGuiPlotType_Histogram
};

enum ImGuiDataType
{
    ImGuiDataType_Int,
    ImGuiDataType_Float,
    ImGuiDataType_Float2
};

enum ImGuiInputSource
{
    ImGuiInputSource_None = 0,
    ImGuiInputSource_Mouse,
    ImGuiInputSource_Nav,
    ImGuiInputSource_Count_,
};

enum ImGuiDir
{
    ImGuiDir_None    = -1,
    ImGuiDir_Left    = 0,
    ImGuiDir_Right   = 1,
    ImGuiDir_Up      = 2,
    ImGuiDir_Down    = 3,
    ImGuiDir_Count_
};

enum ImGuiNavHighlightFlags_
{
    ImGuiNavHighlightFlags_TypeDefault  = 1 << 0,
    ImGuiNavHighlightFlags_TypeThin     = 1 << 1,
    ImGuiNavHighlightFlags_AlwaysDraw   = 1 << 2
};

// 2D axis aligned bounding-box
// NB: we can't rely on ImVec2 math operators being available here
struct IMGUI_API ImRect
{
    ImVec2      Min;    // Upper-left
    ImVec2      Max;    // Lower-right

    ImRect()                                        : Min(FLT_MAX,FLT_MAX), Max(-FLT_MAX,-FLT_MAX)  {}
    ImRect(const ImVec2& min, const ImVec2& max)    : Min(min), Max(max)                            {}
    ImRect(const ImVec4& v)                         : Min(v.x, v.y), Max(v.z, v.w)                  {}
    ImRect(float x1, float y1, float x2, float y2)  : Min(x1, y1), Max(x2, y2)                      {}

    ImVec2      GetCenter() const               { return ImVec2((Min.x+Max.x)*0.5f, (Min.y+Max.y)*0.5f); }
    ImVec2      GetSize() const                 { return ImVec2(Max.x-Min.x, Max.y-Min.y); }
    float       GetWidth() const                { return Max.x-Min.x; }
    float       GetHeight() const               { return Max.y-Min.y; }
    ImVec2      GetTL() const                   { return Min; }                   // Top-left
    ImVec2      GetTR() const                   { return ImVec2(Max.x, Min.y); }  // Top-right
    ImVec2      GetBL() const                   { return ImVec2(Min.x, Max.y); }  // Bottom-left
    ImVec2      GetBR() const                   { return Max; }                   // Bottom-right
    bool        Contains(const ImVec2& p) const { return p.x >= Min.x     && p.y >= Min.y     && p.x < Max.x     && p.y < Max.y; }
    bool        Contains(const ImRect& r) const { return r.Min.x >= Min.x && r.Min.y >= Min.y && r.Max.x < Max.x && r.Max.y < Max.y; }
    bool        Overlaps(const ImRect& r) const { return r.Min.y < Max.y  && r.Max.y > Min.y  && r.Min.x < Max.x && r.Max.x > Min.x; }
    void        Add(const ImVec2& rhs)          { if (Min.x > rhs.x)     Min.x = rhs.x;     if (Min.y > rhs.y) Min.y = rhs.y;         if (Max.x < rhs.x) Max.x = rhs.x;         if (Max.y < rhs.y) Max.y = rhs.y; }
    void        Add(const ImRect& rhs)          { if (Min.x > rhs.Min.x) Min.x = rhs.Min.x; if (Min.y > rhs.Min.y) Min.y = rhs.Min.y; if (Max.x < rhs.Max.x) Max.x = rhs.Max.x; if (Max.y < rhs.Max.y) Max.y = rhs.Max.y; }
    void        Expand(const float amount)      { Min.x -= amount;   Min.y -= amount;   Max.x += amount;   Max.y += amount; }
    void        Expand(const ImVec2& amount)    { Min.x -= amount.x; Min.y -= amount.y; Max.x += amount.x; Max.y += amount.y; }
    void        Translate(const ImVec2& v)      { Min.x += v.x; Min.y += v.y; Max.x += v.x; Max.y += v.y; }
    void        ClipWith(const ImRect& clip)    { if (Min.x < clip.Min.x) Min.x = clip.Min.x; if (Min.y < clip.Min.y) Min.y = clip.Min.y; if (Max.x > clip.Max.x) Max.x = clip.Max.x; if (Max.y > clip.Max.y) Max.y = clip.Max.y; }
    void        Floor()                         { Min.x = (float)(int)Min.x; Min.y = (float)(int)Min.y; Max.x = (float)(int)Max.x; Max.y = (float)(int)Max.y; }
    void        FixInverted()                   { if (Min.x > Max.x) ImSwap(Min.x, Max.x); if (Min.y > Max.y) ImSwap(Min.y, Max.y); }
    bool        IsFinite() const                { return Min.x != FLT_MAX; }
    ImVec2      GetClosestPoint(ImVec2 p, bool on_edge) const
    {
        if (!on_edge && Contains(p))
            return p;
        if (p.x > Max.x) p.x = Max.x;
        else if (p.x < Min.x) p.x = Min.x;
        if (p.y > Max.y) p.y = Max.y;
        else if (p.y < Min.y) p.y = Min.y;
        return p;
    }
};

// Stacked color modifier, backup of modified data so we can restore it
struct ImGuiColMod
{
    ImGuiCol    Col;
    ImVec4      BackupValue;
};

// Stacked style modifier, backup of modified data so we can restore it. Data type inferred from the variable.
struct ImGuiStyleMod
{
    ImGuiStyleVar   VarIdx;
    union           { int BackupInt[2]; float BackupFloat[2]; };
    ImGuiStyleMod(ImGuiStyleVar idx, int v)     { VarIdx = idx; BackupInt[0] = v; }
    ImGuiStyleMod(ImGuiStyleVar idx, float v)   { VarIdx = idx; BackupFloat[0] = v; }
    ImGuiStyleMod(ImGuiStyleVar idx, ImVec2 v)  { VarIdx = idx; BackupFloat[0] = v.x; BackupFloat[1] = v.y; }
};

// Stacked data for BeginGroup()/EndGroup()
struct ImGuiGroupData
{
    ImVec2      BackupCursorPos;
    ImVec2      BackupCursorMaxPos;
    float       BackupIndentX;
    float       BackupGroupOffsetX;
    float       BackupCurrentLineHeight;
    float       BackupCurrentLineTextBaseOffset;
    float       BackupLogLinePosY;
    bool        BackupActiveIdIsAlive;
    bool        AdvanceCursor;
};

// Per column data for Columns()
struct ImGuiColumnData
{
    float       OffsetNorm; // Column start offset, normalized 0.0 (far left) -> 1.0 (far right)
    ImRect      ClipRect;
    //float     IndentX;
};

// Simple column measurement currently used for MenuItem() only. This is very short-sighted/throw-away code and NOT a generic helper.
struct IMGUI_API ImGuiSimpleColumns
{
    int         Count;
    float       Spacing;
    float       Width, NextWidth;
    float       Pos[8], NextWidths[8];

    ImGuiSimpleColumns();
    void        Update(int count, float spacing, bool clear);
    float       DeclColumns(float w0, float w1, float w2);
    float       CalcExtraSpace(float avail_w);
};

// Internal state of the currently focused/edited text input box
struct IMGUI_API ImGuiTextEditState
{
    ImGuiID             Id;                         // widget id owning the text state
    ImVector<ImWchar>   Text;                       // edit buffer, we need to persist but can't guarantee the persistence of the user-provided buffer. so we copy into own buffer.
    ImVector<char>      InitialText;                // backup of end-user buffer at the time of focus (in UTF-8, unaltered)
    ImVector<char>      TempTextBuffer;
    int                 CurLenA, CurLenW;           // we need to maintain our buffer length in both UTF-8 and wchar format.
    int                 BufSizeA;                   // end-user buffer size
    float               ScrollX;
    ImGuiStb::STB_TexteditState   StbState;
    float               CursorAnim;
    bool                CursorFollow;
    bool                SelectedAllMouseLock;

    ImGuiTextEditState()                            { memset(this, 0, sizeof(*this)); }
    void                CursorAnimReset()           { CursorAnim = -0.30f; }                                   // After a user-input the cursor stays on for a while without blinking
    void                CursorClamp()               { StbState.cursor = ImMin(StbState.cursor, CurLenW); StbState.select_start = ImMin(StbState.select_start, CurLenW); StbState.select_end = ImMin(StbState.select_end, CurLenW); }
    bool                HasSelection() const        { return StbState.select_start != StbState.select_end; }
    void                ClearSelection()            { StbState.select_start = StbState.select_end = StbState.cursor; }
    void                SelectAll()                 { StbState.select_start = 0; StbState.select_end = CurLenW; StbState.cursor = StbState.select_end; StbState.has_preferred_x = false; }
    void                OnKeyPressed(int key);
};

// Data saved in imgui.ini file
struct ImGuiWindowSettings
{
    char*       Name;
    ImGuiID     Id;
    ImVec2      Pos;
    ImVec2      Size;
    bool        Collapsed;

    ImGuiWindowSettings() { Name = NULL; Id = 0; Pos = Size = ImVec2(0,0); Collapsed = false; }
};

struct ImGuiSettingsHandler
{
    const char* TypeName;   // Short description stored in .ini file. Disallowed characters: '[' ']'  
    ImGuiID     TypeHash;   // == ImHash(TypeName, 0, 0)
    void*       (*ReadOpenFn)(ImGuiContext& ctx, const char* name);
    void        (*ReadLineFn)(ImGuiContext& ctx, void* entry, const char* line);
    void        (*WriteAllFn)(ImGuiContext& ctx, ImGuiTextBuffer* out_buf);
};

// Mouse cursor data (used when io.MouseDrawCursor is set)
struct ImGuiMouseCursorData
{
    ImGuiMouseCursor    Type;
    ImVec2              HotOffset;
    ImVec2              Size;
    ImVec2              TexUvMin[2];
    ImVec2              TexUvMax[2];
};

// Storage for current popup stack
struct ImGuiPopupRef
{
    ImGuiID         PopupId;        // Set on OpenPopup()
    ImGuiWindow*    Window;         // Resolved on BeginPopup() - may stay unresolved if user never calls OpenPopup()
    ImGuiWindow*    ParentWindow;   // Set on OpenPopup()
    ImGuiID         ParentMenuSet;  // Set on OpenPopup()
    ImVec2          PopupPosOnOpen; // Preferred popup position (typically == MousePosOnOpen when using mouse)
    ImVec2          MousePosOnOpen; // Copy of mouse position at the time of opening popup

    ImGuiPopupRef(ImGuiID id, ImGuiWindow* parent_window, ImGuiID parent_menu_set, const ImVec2& popup_pos, const ImVec2& mouse_pos) { PopupId = id; Window = NULL; ParentWindow = parent_window; ParentMenuSet = parent_menu_set; PopupPosOnOpen = popup_pos; MousePosOnOpen = mouse_pos; }
};

// Main state for ImGui
struct ImGuiContext
{
    bool                    Initialized;
    ImGuiIO                 IO;
    ImGuiStyle              Style;
    ImFont*                 Font;                               // (Shortcut) == FontStack.empty() ? IO.Font : FontStack.back()
    float                   FontSize;                           // (Shortcut) == FontBaseSize * g.CurrentWindow->FontWindowScale == window->FontSize(). Text height for current window.
    float                   FontBaseSize;                       // (Shortcut) == IO.FontGlobalScale * Font->Scale * Font->FontSize. Base text height.
    ImVec2                  FontTexUvWhitePixel;                // (Shortcut) == Font->TexUvWhitePixel

    float                   Time;
    int                     FrameCount;
    int                     FrameCountEnded;
    int                     FrameCountRendered;
    ImVector<ImGuiWindow*>  Windows;
    ImVector<ImGuiWindow*>  WindowsSortBuffer;
    ImVector<ImGuiWindow*>  CurrentWindowStack;
    ImGuiStorage            WindowsById;
    ImGuiWindow*            CurrentWindow;                      // Being drawn into
    ImGuiWindow*            HoveredWindow;                      // Will catch mouse inputs
    ImGuiWindow*            HoveredRootWindow;                  // Will catch mouse inputs (for focus/move only)
    ImGuiID                 HoveredId;                          // Hovered widget
    bool                    HoveredIdAllowOverlap;
    ImGuiID                 HoveredIdPreviousFrame;
    float                   HoveredIdTimer;
    ImGuiID                 ActiveId;                           // Active widget
    ImGuiID                 ActiveIdPreviousFrame;
    float                   ActiveIdTimer;
    bool                    ActiveIdIsAlive;                    // Active widget has been seen this frame
    bool                    ActiveIdIsJustActivated;            // Set at the time of activation for one frame
    bool                    ActiveIdAllowOverlap;               // Active widget allows another widget to steal active id (generally for overlapping widgets, but not always)
    int                     ActiveIdAllowNavDirFlags;           // Active widget allows using directional navigation (e.g. can activate a button and move away from it)
    ImVec2                  ActiveIdClickOffset;                // Clicked offset from upper-left corner, if applicable (currently only set by ButtonBehavior)
    ImGuiWindow*            ActiveIdWindow;
    ImGuiInputSource        ActiveIdSource;                     // Activating with mouse or nav (gamepad/keyboard)
    ImGuiWindow*            MovingWindow;                       // Track the child window we clicked on to move a window.
    ImGuiID                 MovingWindowMoveId;                 // == MovingWindow->MoveId
    ImVector<ImGuiColMod>   ColorModifiers;                     // Stack for PushStyleColor()/PopStyleColor()
    ImVector<ImGuiStyleMod> StyleModifiers;                     // Stack for PushStyleVar()/PopStyleVar()
    ImVector<ImFont*>       FontStack;                          // Stack for PushFont()/PopFont()
    ImVector<ImGuiPopupRef> OpenPopupStack;                     // Which popups are open (persistent)
    ImVector<ImGuiPopupRef> CurrentPopupStack;                  // Which level of BeginPopup() we are in (reset every frame)

    // Navigation data (for gamepad/keyboard)
    ImGuiWindow*            NavWindow;                          // Focused window for navigation. Could be called 'FocusWindow'
    ImGuiID                 NavId;                              // Focused item for navigation
    ImGuiID                 NavActivateId;                      // ~~ IsNavInputPressed(ImGuiNavInput_PadActivate) ? NavId : 0, also set when calling ActivateItem()
    ImGuiID                 NavActivateDownId;                  // ~~ IsNavInputPressed(ImGuiNavInput_PadActivate) ? NavId : 0
    ImGuiID                 NavInputId;                         // ~~ IsNavInputPressed(ImGuiNavInput_PadInput) ? NavId : 0
    ImGuiID                 NavJustTabbedId;                    // Just tabbed to this id.
    ImGuiID                 NavNextActivateId;                  // Set by ActivateItem(), queued until next frame
    ImGuiID                 NavJustMovedToId;                   // Just navigated to this id (result of a successfully MoveRequest)
    ImRect                  NavScoringRectScreen;               // Rectangle used for scoring, in screen space. Based of window->DC.NavRefRectRel[], modified for directional navigation scoring.
    ImGuiWindow*            NavWindowingTarget;
    float                   NavWindowingDisplayAlpha;
    bool                    NavWindowingToggleLayer;
    int                     NavLayer;                           // Layer we are navigating on. For now the system is hard-coded for 0=main contents and 1=menu/title bar, may expose layers later.
    int                     NavIdTabCounter;                    // == NavWindow->DC.FocusIdxTabCounter at time of NavId processing
    bool                    NavIdIsAlive;                       // Nav widget has been seen this frame ~~ NavRefRectRel is valid
    bool                    NavMousePosDirty;
    bool                    NavDisableHighlight;                // When user starts using mouse, we hide gamepad/keyboard highlight (nb: but they are still available, which is why NavDisableHighlight isn't always != NavDisableMouseHover)
    bool                    NavDisableMouseHover;               // When user starts using gamepad/keyboard, we hide mouse hovering highlight until mouse is touched again.
    bool                    NavAnyRequest;                      // ~~ NavMoveRequest || NavInitRequest
    bool                    NavInitRequest;                     // Init request for appearing window to select first item
    ImGuiID                 NavInitResultId;
    ImRect                  NavInitResultRectRel;
    bool                    NavInitResultExplicit;              // Whether the result was explicitly requested with SetItemDefaultFocus()
    bool                    NavMoveFromClampedRefRect;          // Set by manual scrolling, if we scroll to a point where NavId isn't visible we reset navigation from visible items
    bool                    NavMoveRequest;                     // Move request for this frame
    int                     NavMoveRequestForwardStep;          // 0: no forward, 1: forward request, 2: forward result (this is used to navigate sibling parent menus from a child menu)
    ImGuiDir                NavMoveDir;                         // Direction of the move request (left/right/up/down)
    ImGuiDir                NavMoveDirLast;                     // Direction of the previous move request
    ImGuiID                 NavMoveResultId;                    // Best move request candidate
    ImGuiID                 NavMoveResultParentId;              //
    float                   NavMoveResultDistBox;               // Best move request candidate box distance to current NavId
    float                   NavMoveResultDistCenter;            // Best move request candidate center distance to current NavId
    float                   NavMoveResultDistAxial;
    ImRect                  NavMoveResultRectRel;               // Best move request candidate bounding box in window relative space

    // Storage for SetNexWindow** and SetNextTreeNode*** functions
    ImVec2                  SetNextWindowPosVal;
    ImVec2                  SetNextWindowPosPivot;
    ImVec2                  SetNextWindowSizeVal;
    ImVec2                  SetNextWindowContentSizeVal;
    bool                    SetNextWindowCollapsedVal;
    ImGuiCond               SetNextWindowPosCond;
    ImGuiCond               SetNextWindowSizeCond;
    ImGuiCond               SetNextWindowContentSizeCond;
    ImGuiCond               SetNextWindowCollapsedCond;
    ImRect                  SetNextWindowSizeConstraintRect;           // Valid if 'SetNextWindowSizeConstraint' is true
    ImGuiSizeConstraintCallback SetNextWindowSizeConstraintCallback;
    void*                   SetNextWindowSizeConstraintCallbackUserData;
    bool                    SetNextWindowSizeConstraint;
    bool                    SetNextWindowFocus;
    bool                    SetNextTreeNodeOpenVal;
    ImGuiCond               SetNextTreeNodeOpenCond;

    // Render
    ImDrawData              RenderDrawData;                     // Main ImDrawData instance to pass render information to the user
    ImVector<ImDrawList*>   RenderDrawLists[3];
    float                   ModalWindowDarkeningRatio;
    ImDrawList              OverlayDrawList;                    // Optional software render of mouse cursors, if io.MouseDrawCursor is set + a few debug overlays
    ImGuiMouseCursor        MouseCursor;
    ImGuiMouseCursorData    MouseCursorData[ImGuiMouseCursor_Count_];

    // Widget state
    ImGuiTextEditState      InputTextState;
    ImFont                  InputTextPasswordFont;
    ImGuiID                 ScalarAsInputTextId;                // Temporary text input when CTRL+clicking on a slider, etc.
    ImGuiColorEditFlags     ColorEditOptions;                   // Store user options for color edit widgets
    ImVec4                  ColorPickerRef;
    float                   DragCurrentValue;                   // Currently dragged value, always float, not rounded by end-user precision settings
    ImVec2                  DragLastMouseDelta;
    float                   DragSpeedDefaultRatio;              // If speed == 0.0f, uses (max-min) * DragSpeedDefaultRatio
    float                   DragSpeedScaleSlow;
    float                   DragSpeedScaleFast;
    ImVec2                  ScrollbarClickDeltaToGrabCenter;    // Distance between mouse and center of grab box, normalized in parent space. Use storage?
    int                     TooltipOverrideCount;
    ImVector<char>          PrivateClipboard;                   // If no custom clipboard handler is defined
    ImVec2                  OsImePosRequest, OsImePosSet;       // Cursor position request & last passed to the OS Input Method Editor

    // Settings
    float                          SettingsDirtyTimer;          // Save .ini Settings on disk when time reaches zero
    ImVector<ImGuiWindowSettings>  SettingsWindows;             // .ini settings for ImGuiWindow
    ImVector<ImGuiSettingsHandler> SettingsHandlers;            // List of .ini settings handlers

    // Logging
    bool                    LogEnabled;
    FILE*                   LogFile;                            // If != NULL log to stdout/ file
    ImGuiTextBuffer*        LogClipboard;                       // Else log to clipboard. This is pointer so our GImGui static constructor doesn't call heap allocators.
    int                     LogStartDepth;
    int                     LogAutoExpandMaxDepth;

    // Misc
    float                   FramerateSecPerFrame[120];          // calculate estimate of framerate for user
    int                     FramerateSecPerFrameIdx;
    float                   FramerateSecPerFrameAccum;
    int                     WantCaptureMouseNextFrame;          // explicit capture via CaptureInputs() sets those flags
    int                     WantCaptureKeyboardNextFrame;
    int                     WantTextInputNextFrame;
    char                    TempBuffer[1024*3+1];               // temporary text buffer

    ImGuiContext()
    {
        Initialized = false;
        Font = NULL;
        FontSize = FontBaseSize = 0.0f;
        FontTexUvWhitePixel = ImVec2(0.0f, 0.0f);

        Time = 0.0f;
        FrameCount = 0;
        FrameCountEnded = FrameCountRendered = -1;
        CurrentWindow = NULL;
        HoveredWindow = NULL;
        HoveredRootWindow = NULL;
        HoveredId = 0;
        HoveredIdAllowOverlap = false;
        HoveredIdPreviousFrame = 0;
        HoveredIdTimer = 0.0f;
        ActiveId = 0;
        ActiveIdPreviousFrame = 0;
        ActiveIdTimer = 0.0f;
        ActiveIdIsAlive = false;
        ActiveIdIsJustActivated = false;
        ActiveIdAllowOverlap = false;
        ActiveIdAllowNavDirFlags = 0;
        ActiveIdClickOffset = ImVec2(-1,-1);
        ActiveIdWindow = NULL;
        ActiveIdSource = ImGuiInputSource_None;
        MovingWindow = NULL;
        MovingWindowMoveId = 0;

        NavWindow = NULL;
        NavId = NavActivateId = NavActivateDownId = NavInputId = 0;
        NavJustTabbedId = NavJustMovedToId = NavNextActivateId = 0;
        NavScoringRectScreen = ImRect();
        NavWindowingTarget = NULL;
        NavWindowingDisplayAlpha = 0.0f;
        NavWindowingToggleLayer = false;
        NavLayer = 0;
        NavIdTabCounter = INT_MAX;
        NavIdIsAlive = false;
        NavMousePosDirty = false;
        NavDisableHighlight = true;
        NavDisableMouseHover = false;
        NavAnyRequest = false;
        NavInitRequest = false;
        NavInitResultId = 0;
        NavInitResultExplicit = false;
        NavMoveFromClampedRefRect = false;
        NavMoveRequest = false;
        NavMoveRequestForwardStep = 0;
        NavMoveDir = NavMoveDirLast = ImGuiDir_None;
        NavMoveResultId = 0;
        NavMoveResultParentId = 0;
        NavMoveResultDistBox = NavMoveResultDistCenter = NavMoveResultDistAxial = 0.0f;

        SetNextWindowPosVal = ImVec2(0.0f, 0.0f);
        SetNextWindowSizeVal = ImVec2(0.0f, 0.0f);
        SetNextWindowCollapsedVal = false;
        SetNextWindowPosCond = 0;
        SetNextWindowSizeCond = 0;
        SetNextWindowContentSizeCond = 0;
        SetNextWindowCollapsedCond = 0;
        SetNextWindowSizeConstraintRect = ImRect();
        SetNextWindowSizeConstraintCallback = NULL;
        SetNextWindowSizeConstraintCallbackUserData = NULL;
        SetNextWindowSizeConstraint = false;
        SetNextWindowFocus = false;
        SetNextTreeNodeOpenVal = false;
        SetNextTreeNodeOpenCond = 0;

        ScalarAsInputTextId = 0;
        ColorEditOptions = ImGuiColorEditFlags__OptionsDefault;
        DragCurrentValue = 0.0f;
        DragLastMouseDelta = ImVec2(0.0f, 0.0f);
        DragSpeedDefaultRatio = 1.0f / 100.0f;
        DragSpeedScaleSlow = 1.0f / 100.0f;
        DragSpeedScaleFast = 10.0f;
        ScrollbarClickDeltaToGrabCenter = ImVec2(0.0f, 0.0f);
        TooltipOverrideCount = 0;
        OsImePosRequest = OsImePosSet = ImVec2(-1.0f, -1.0f);

        ModalWindowDarkeningRatio = 0.0f;
        OverlayDrawList._OwnerName = "##Overlay"; // Give it a name for debugging
        MouseCursor = ImGuiMouseCursor_Arrow;
        memset(MouseCursorData, 0, sizeof(MouseCursorData));

        SettingsDirtyTimer = 0.0f;

        LogEnabled = false;
        LogFile = NULL;
        LogClipboard = NULL;
        LogStartDepth = 0;
        LogAutoExpandMaxDepth = 2;

        memset(FramerateSecPerFrame, 0, sizeof(FramerateSecPerFrame));
        FramerateSecPerFrameIdx = 0;
        FramerateSecPerFrameAccum = 0.0f;
        WantCaptureMouseNextFrame = WantCaptureKeyboardNextFrame = WantTextInputNextFrame = -1;
        memset(TempBuffer, 0, sizeof(TempBuffer));
    }
};

// Transient per-window flags, reset at the beginning of the frame. For child window, inherited from parent on first Begin().
enum ImGuiItemFlags_
{
    ImGuiItemFlags_AllowKeyboardFocus           = 1 << 0,  // true
    ImGuiItemFlags_ButtonRepeat                 = 1 << 1,  // false    // Button() will return true multiple times based on io.KeyRepeatDelay and io.KeyRepeatRate settings.
    ImGuiItemFlags_Disabled                     = 1 << 2,  // false    // FIXME-WIP: Disable interactions but doesn't affect visuals. Should be: grey out and disable interactions with widgets that affect data + view widgets (WIP) 
    ImGuiItemFlags_NoNav                        = 1 << 3,  // false
    ImGuiItemFlags_NoNavDefaultFocus            = 1 << 4,  // false
    ImGuiItemFlags_SelectableDontClosePopup     = 1 << 5,  // false    // MenuItem/Selectable() automatically closes current Popup window
    ImGuiItemFlags_Default_                     = ImGuiItemFlags_AllowKeyboardFocus
};

// Transient per-window data, reset at the beginning of the frame
// FIXME: That's theory, in practice the delimitation between ImGuiWindow and ImGuiDrawContext is quite tenuous and could be reconsidered.
struct IMGUI_API ImGuiDrawContext
{
    ImVec2                  CursorPos;
    ImVec2                  CursorPosPrevLine;
    ImVec2                  CursorStartPos;
    ImVec2                  CursorMaxPos;           // Used to implicitly calculate the size of our contents, always growing during the frame. Turned into window->SizeContents at the beginning of next frame
    float                   CurrentLineHeight;
    float                   CurrentLineTextBaseOffset;
    float                   PrevLineHeight;
    float                   PrevLineTextBaseOffset;
    float                   LogLinePosY;
    int                     TreeDepth;
    ImGuiID                 LastItemId;
    ImRect                  LastItemRect;
    bool                    LastItemRectHoveredRect;
    bool                    NavHasScroll;           // Set when scrolling can be used (ScrollMax > 0.0f)
    int                     NavLayerCurrent;        // Current layer, 0..31 (we currently only use 0..1)
    int                     NavLayerCurrentMask;    // = (1 << NavLayerCurrent) used by ItemAdd prior to clipping.
    int                     NavLayerActiveMask;     // Which layer have been written to (result from previous frame)
    int                     NavLayerActiveMaskNext; // Which layer have been written to (buffer for current frame)
    bool                    MenuBarAppending;       // FIXME: Remove this
    float                   MenuBarOffsetX;
    ImVector<ImGuiWindow*>  ChildWindows;
    ImGuiStorage*           StateStorage;
    ImGuiLayoutType         LayoutType;
    ImGuiLayoutType         ParentLayoutType;       // Layout type of parent window at the time of Begin()

    // We store the current settings outside of the vectors to increase memory locality (reduce cache misses). The vectors are rarely modified. Also it allows us to not heap allocate for short-lived windows which are not using those settings.
    ImGuiItemFlags          ItemFlags;              // == ItemFlagsStack.back() [empty == ImGuiItemFlags_Default]
    float                   ItemWidth;              // == ItemWidthStack.back(). 0.0: default, >0.0: width in pixels, <0.0: align xx pixels to the right of window
    float                   TextWrapPos;            // == TextWrapPosStack.back() [empty == -1.0f]
    ImVector<ImGuiItemFlags>ItemFlagsStack;
    ImVector<float>         ItemWidthStack;
    ImVector<float>         TextWrapPosStack;
    ImVector<ImGuiGroupData>GroupStack;
    int                     StackSizesBackup[6];    // Store size of various stacks for asserting

    float                   IndentX;                // Indentation / start position from left of window (increased by TreePush/TreePop, etc.)
    float                   GroupOffsetX;
    float                   ColumnsOffsetX;         // Offset to the current column (if ColumnsCurrent > 0). FIXME: This and the above should be a stack to allow use cases like Tree->Column->Tree. Need revamp columns API.
    int                     ColumnsCurrent;
    int                     ColumnsCount;
    float                   ColumnsMinX;
    float                   ColumnsMaxX;
    float                   ColumnsStartPosY;
    float                   ColumnsStartMaxPosX;   // Backup of CursorMaxPos
    float                   ColumnsCellMinY;
    float                   ColumnsCellMaxY;
    ImGuiColumnsFlags       ColumnsFlags;
    ImGuiID                 ColumnsSetId;
    ImVector<ImGuiColumnData> ColumnsData;

    ImGuiDrawContext()
    {
        CursorPos = CursorPosPrevLine = CursorStartPos = CursorMaxPos = ImVec2(0.0f, 0.0f);
        CurrentLineHeight = PrevLineHeight = 0.0f;
        CurrentLineTextBaseOffset = PrevLineTextBaseOffset = 0.0f;
        LogLinePosY = -1.0f;
        TreeDepth = 0;
        LastItemId = 0;
        LastItemRect = ImRect();
        LastItemRectHoveredRect = false;
        NavHasScroll = false;
        NavLayerActiveMask = NavLayerActiveMaskNext = 0x00;
        NavLayerCurrent = 0;
        NavLayerCurrentMask = 1 << 0;
        MenuBarAppending = false;
        MenuBarOffsetX = 0.0f;
        StateStorage = NULL;
        LayoutType = ParentLayoutType = ImGuiLayoutType_Vertical;
        ItemWidth = 0.0f;
        ItemFlags = ImGuiItemFlags_Default_;
        TextWrapPos = -1.0f;
        memset(StackSizesBackup, 0, sizeof(StackSizesBackup));

        IndentX = 0.0f;
        GroupOffsetX = 0.0f;
        ColumnsOffsetX = 0.0f;
        ColumnsCurrent = 0;
        ColumnsCount = 1;
        ColumnsMinX = ColumnsMaxX = 0.0f;
        ColumnsStartPosY = 0.0f;
        ColumnsStartMaxPosX = 0.0f;
        ColumnsCellMinY = ColumnsCellMaxY = 0.0f;
        ColumnsFlags = 0;
        ColumnsSetId = 0;
    }
};

// Windows data
struct IMGUI_API ImGuiWindow
{
    char*                   Name;
    ImGuiID                 ID;                                 // == ImHash(Name)
    ImGuiWindowFlags        Flags;                              // See enum ImGuiWindowFlags_
    int                     OrderWithinParent;                  // Order within immediate parent window, if we are a child window. Otherwise 0.
    ImVec2                  PosFloat;
    ImVec2                  Pos;                                // Position rounded-up to nearest pixel
    ImVec2                  Size;                               // Current size (==SizeFull or collapsed title bar size)
    ImVec2                  SizeFull;                           // Size when non collapsed
    ImVec2                  SizeFullAtLastBegin;                // Copy of SizeFull at the end of Begin. This is the reference value we'll use on the next frame to decide if we need scrollbars.
    ImVec2                  SizeContents;                       // Size of contents (== extents reach of the drawing cursor) from previous frame. Include decoration, window title, border, menu, etc.
    ImVec2                  SizeContentsExplicit;               // Size of contents explicitly set by the user via SetNextWindowContentSize()
    ImRect                  ContentsRegionRect;                 // Maximum visible content position in window coordinates. ~~ (SizeContentsExplicit ? SizeContentsExplicit : Size - ScrollbarSizes) - CursorStartPos, per axis
    ImVec2                  WindowPadding;                      // Window padding at the time of begin.
    float                   WindowRounding;                     // Window rounding at the time of begin.
    float                   WindowBorderSize;                   // Window border size at the time of begin.
    ImGuiID                 MoveId;                             // == window->GetID("#MOVE")
    ImGuiID                 ChildId;                            // Id of corresponding item in parent window (for child windows)
    ImVec2                  Scroll;
    ImVec2                  ScrollTarget;                       // target scroll position. stored as cursor position with scrolling canceled out, so the highest point is always 0.0f. (FLT_MAX for no change)
    ImVec2                  ScrollTargetCenterRatio;            // 0.0f = scroll so that target position is at top, 0.5f = scroll so that target position is centered
    bool                    ScrollbarX, ScrollbarY;
    ImVec2                  ScrollbarSizes;
    bool                    Active;                             // Set to true on Begin()
    bool                    WasActive;
    bool                    WriteAccessed;                      // Set to true when any widget access the current window
    bool                    Collapsed;                          // Set when collapsing window to become only title-bar
    bool                    CollapseToggleWanted;
    bool                    SkipItems;                          // Set when items can safely be all clipped (e.g. window not visible or collapsed)
    bool                    Appearing;                          // Set during the frame where the window is appearing (or re-appearing)
    bool                    CloseButton;                        // Set when the window has a close button (p_open != NULL)
    int                     BeginCount;                         // Number of Begin() during the current frame (generally 0 or 1, 1+ if appending via multiple Begin/End pairs)
    ImGuiID                 PopupId;                            // ID in the popup stack when this window is used as a popup/menu (because we use generic Name/ID for recycling)
    int                     AutoFitFramesX, AutoFitFramesY;
    bool                    AutoFitOnlyGrows;
    int                     AutoFitChildAxises;
    ImGuiDir                AutoPosLastDirection;
    int                     HiddenFrames;
    ImGuiCond               SetWindowPosAllowFlags;             // store condition flags for next SetWindowPos() call.
    ImGuiCond               SetWindowSizeAllowFlags;            // store condition flags for next SetWindowSize() call.
    ImGuiCond               SetWindowCollapsedAllowFlags;       // store condition flags for next SetWindowCollapsed() call.
    ImVec2                  SetWindowPosVal;                    // store window position when using a non-zero Pivot (position set needs to be processed when we know the window size)
    ImVec2                  SetWindowPosPivot;                  // store window pivot for positioning. ImVec2(0,0) when positioning from top-left corner; ImVec2(0.5f,0.5f) for centering; ImVec2(1,1) for bottom right.

    ImGuiID                 NavLastIds[2];                      // Last known NavId for this window, per layer (0/1)
    ImRect                  NavRectRel[2];                      // Reference rectangle, in window space

    ImGuiDrawContext        DC;                                 // Temporary per-window data, reset at the beginning of the frame
    ImVector<ImGuiID>       IDStack;                            // ID stack. ID are hashes seeded with the value at the top of the stack
    ImRect                  ClipRect;                           // = DrawList->clip_rect_stack.back(). Scissoring / clipping rectangle. x1, y1, x2, y2.
    ImRect                  WindowRectClipped;                  // = WindowRect just after setup in Begin(). == window->Rect() for root window.
    ImRect                  InnerRect;
    int                     LastFrameActive;
    float                   ItemWidthDefault;
    ImGuiSimpleColumns      MenuColumns;                        // Simplified columns storage for menu items
    ImGuiStorage            StateStorage;
    float                   FontWindowScale;                    // Scale multiplier per-window
    ImDrawList*             DrawList;
    ImGuiWindow*            ParentWindow;                       // If we are a child window, this is pointing to our parent.
    ImGuiWindow*            RootWindow;                         // Generally point to ourself. If we are a child window, this is pointing to the first non-child parent window.
    ImGuiWindow*            RootNonPopupWindow;                 // Generally point to ourself. Used to display TitleBgActive color and for selecting which window to use for NavWindowing
    ImGuiWindow*            RootNavWindow;                      // Generally point to ourself. If we are a child window with the ImGuiWindowFlags_NavFlattenedChild flag, point to parent. Used to display TitleBgActive color and for selecting which window to use for NavWindowing.

    // Navigation / Focus
    // FIXME-NAVIGATION: Merge all this with the new Nav system, at least the request variables should be moved to ImGuiContext
    int                     FocusIdxAllCounter;                 // Start at -1 and increase as assigned via FocusItemRegister()
    int                     FocusIdxTabCounter;                 // (same, but only count widgets which you can Tab through)
    int                     FocusIdxAllRequestCurrent;          // Item being requested for focus
    int                     FocusIdxTabRequestCurrent;          // Tab-able item being requested for focus
    int                     FocusIdxAllRequestNext;             // Item being requested for focus, for next update (relies on layout to be stable between the frame pressing TAB and the next frame)
    int                     FocusIdxTabRequestNext;             // "

public:
    ImGuiWindow(const char* name);
    ~ImGuiWindow();

    ImGuiID     GetID(const char* str, const char* str_end = NULL);
    ImGuiID     GetID(const void* ptr);
    ImGuiID     GetIDNoKeepAlive(const char* str, const char* str_end = NULL);

    // We don't use g.FontSize because the window may be != g.CurrentWidow.
    ImRect      Rect() const                            { return ImRect(Pos.x, Pos.y, Pos.x+Size.x, Pos.y+Size.y); }
    float       CalcFontSize() const                    { return GImGui->FontBaseSize * FontWindowScale; }
    float       TitleBarHeight() const                  { return (Flags & ImGuiWindowFlags_NoTitleBar) ? 0.0f : CalcFontSize() + GImGui->Style.FramePadding.y * 2.0f; }
    ImRect      TitleBarRect() const                    { return ImRect(Pos, ImVec2(Pos.x + SizeFull.x, Pos.y + TitleBarHeight())); }
    float       MenuBarHeight() const                   { return (Flags & ImGuiWindowFlags_MenuBar) ? CalcFontSize() + GImGui->Style.FramePadding.y * 2.0f : 0.0f; }
    ImRect      MenuBarRect() const                     { float y1 = Pos.y + TitleBarHeight(); return ImRect(Pos.x, y1, Pos.x + SizeFull.x, y1 + MenuBarHeight()); }
};

// Backup and restore just enough data to be able to use IsItemHovered() on item A after another B in the same window has overwritten the data.  
struct ImGuiItemHoveredDataBackup
{
    ImGuiID     LastItemId;
    ImRect      LastItemRect;
    bool        LastItemRectHoveredRect;

    void Backup()  { ImGuiWindow* window = GImGui->CurrentWindow; LastItemId = window->DC.LastItemId; LastItemRect = window->DC.LastItemRect; LastItemRectHoveredRect = window->DC.LastItemRectHoveredRect; }
    void Restore() { ImGuiWindow* window = GImGui->CurrentWindow; window->DC.LastItemId = LastItemId; window->DC.LastItemRect = LastItemRect; window->DC.LastItemRectHoveredRect = LastItemRectHoveredRect; }
};

//-----------------------------------------------------------------------------
// Internal API
// No guarantee of forward compatibility here.
//-----------------------------------------------------------------------------

namespace ImGui
{
    // We should always have a CurrentWindow in the stack (there is an implicit "Debug" window)
    // If this ever crash because g.CurrentWindow is NULL it means that either
    // - ImGui::NewFrame() has never been called, which is illegal.
    // - You are calling ImGui functions after ImGui::Render() and before the next ImGui::NewFrame(), which is also illegal.
    inline    ImGuiWindow*  GetCurrentWindowRead()      { ImGuiContext& g = *GImGui; return g.CurrentWindow; }
    inline    ImGuiWindow*  GetCurrentWindow()          { ImGuiContext& g = *GImGui; g.CurrentWindow->WriteAccessed = true; return g.CurrentWindow; }
    IMGUI_API ImGuiWindow*  FindWindowByName(const char* name);
    IMGUI_API void          FocusWindow(ImGuiWindow* window);
    IMGUI_API void          BringWindowToFront(ImGuiWindow* window);
    IMGUI_API void          BringWindowToBack(ImGuiWindow* window);
    IMGUI_API bool          IsWindowChildOf(ImGuiWindow* window, ImGuiWindow* potential_parent);

    IMGUI_API void          Initialize();

    IMGUI_API void                  MarkIniSettingsDirty();
    IMGUI_API ImGuiSettingsHandler* FindSettingsHandler(ImGuiID type_id);
    IMGUI_API ImGuiWindowSettings*  FindWindowSettings(ImGuiID id);

    IMGUI_API void          SetActiveID(ImGuiID id, ImGuiWindow* window);
    IMGUI_API ImGuiID       GetActiveID();
    IMGUI_API void          SetFocusID(ImGuiID id, ImGuiWindow* window);
    IMGUI_API void          ClearActiveID();
    IMGUI_API void          SetHoveredID(ImGuiID id);
    IMGUI_API ImGuiID       GetHoveredID();
    IMGUI_API void          KeepAliveID(ImGuiID id);

    IMGUI_API void          ItemSize(const ImVec2& size, float text_offset_y = 0.0f);
    IMGUI_API void          ItemSize(const ImRect& bb, float text_offset_y = 0.0f);
    IMGUI_API bool          ItemAdd(const ImRect& bb, ImGuiID id, const ImRect* nav_bb = NULL);
    IMGUI_API bool          ItemHoverable(const ImRect& bb, ImGuiID id);
    IMGUI_API bool          IsClippedEx(const ImRect& bb, ImGuiID id, bool clip_even_when_logged);
    IMGUI_API bool          FocusableItemRegister(ImGuiWindow* window, ImGuiID id, bool tab_stop = true);      // Return true if focus is requested
    IMGUI_API void          FocusableItemUnregister(ImGuiWindow* window);
    IMGUI_API ImVec2        CalcItemSize(ImVec2 size, float default_x, float default_y);
    IMGUI_API float         CalcWrapWidthForPos(const ImVec2& pos, float wrap_pos_x);
    IMGUI_API void          PushMultiItemsWidths(int components, float width_full = 0.0f);
    IMGUI_API void          PushItemFlag(ImGuiItemFlags option, bool enabled);
    IMGUI_API void          PopItemFlag();

    IMGUI_API void          OpenPopupEx(ImGuiID id, bool reopen_existing);
    IMGUI_API void          ClosePopup(ImGuiID id);
    IMGUI_API bool          IsPopupOpen(ImGuiID id);
    IMGUI_API bool          BeginPopupEx(ImGuiID id, ImGuiWindowFlags extra_flags);
    IMGUI_API void          BeginTooltipEx(ImGuiWindowFlags extra_flags, bool override_previous_tooltip = true);

    IMGUI_API void          NavInitWindow(ImGuiWindow* window, bool force_reinit);

    IMGUI_API int           CalcTypematicPressedRepeatAmount(float t, float t_prev, float repeat_delay, float repeat_rate);

    IMGUI_API void          Scrollbar(ImGuiLayoutType direction);
    IMGUI_API void          VerticalSeparator();        // Vertical separator, for menu bars (use current line height). not exposed because it is misleading what it doesn't have an effect on regular layout.
    IMGUI_API bool          SplitterBehavior(ImGuiID id, const ImRect& bb, ImGuiAxis axis, float* size1, float* size2, float min_size1, float min_size2, float hover_extend = 0.0f);

    // FIXME-WIP: New Columns API
    IMGUI_API void          BeginColumns(const char* id, int count, ImGuiColumnsFlags flags = 0); // setup number of columns. use an identifier to distinguish multiple column sets. close with EndColumns().
    IMGUI_API void          EndColumns();                                                         // close columns
    IMGUI_API void          PushColumnClipRect(int column_index = -1);

    // NB: All position are in absolute pixels coordinates (never using window coordinates internally)
    // AVOID USING OUTSIDE OF IMGUI.CPP! NOT FOR PUBLIC CONSUMPTION. THOSE FUNCTIONS ARE A MESS. THEIR SIGNATURE AND BEHAVIOR WILL CHANGE, THEY NEED TO BE REFACTORED INTO SOMETHING DECENT.
    IMGUI_API void          RenderText(ImVec2 pos, const char* text, const char* text_end = NULL, bool hide_text_after_hash = true);
    IMGUI_API void          RenderTextWrapped(ImVec2 pos, const char* text, const char* text_end, float wrap_width);
    IMGUI_API void          RenderTextClipped(const ImVec2& pos_min, const ImVec2& pos_max, const char* text, const char* text_end, const ImVec2* text_size_if_known, const ImVec2& align = ImVec2(0,0), const ImRect* clip_rect = NULL);
    IMGUI_API void          RenderFrame(ImVec2 p_min, ImVec2 p_max, ImU32 fill_col, bool border = true, float rounding = 0.0f);
    IMGUI_API void          RenderFrameBorder(ImVec2 p_min, ImVec2 p_max, float rounding = 0.0f);
    IMGUI_API void          RenderColorRectWithAlphaCheckerboard(ImVec2 p_min, ImVec2 p_max, ImU32 fill_col, float grid_step, ImVec2 grid_off, float rounding = 0.0f, int rounding_corners_flags = ~0);
    IMGUI_API void          RenderTriangle(ImVec2 pos, ImGuiDir dir, float scale = 1.0f);
    IMGUI_API void          RenderBullet(ImVec2 pos);
    IMGUI_API void          RenderCheckMark(ImVec2 pos, ImU32 col, float sz);
    IMGUI_API void          RenderNavHighlight(const ImRect& bb, ImGuiID id, ImGuiNavHighlightFlags flags = ImGuiNavHighlightFlags_TypeDefault); // Navigation highlight
    IMGUI_API void          RenderRectFilledRangeH(ImDrawList* draw_list, const ImRect& rect, ImU32 col, float x_start_norm, float x_end_norm, float rounding);
    IMGUI_API const char*   FindRenderedTextEnd(const char* text, const char* text_end = NULL); // Find the optional ## from which we stop displaying text.

    IMGUI_API bool          ButtonBehavior(const ImRect& bb, ImGuiID id, bool* out_hovered, bool* out_held, ImGuiButtonFlags flags = 0);
    IMGUI_API bool          ButtonEx(const char* label, const ImVec2& size_arg = ImVec2(0,0), ImGuiButtonFlags flags = 0);
    IMGUI_API bool          CloseButton(ImGuiID id, const ImVec2& pos, float radius);
    IMGUI_API bool          ArrowButton(ImGuiID id, ImGuiDir dir, ImVec2 padding, ImGuiButtonFlags flags = 0);

    IMGUI_API bool          SliderBehavior(const ImRect& frame_bb, ImGuiID id, float* v, float v_min, float v_max, float power, int decimal_precision, ImGuiSliderFlags flags = 0);
    IMGUI_API bool          SliderFloatN(const char* label, float* v, int components, float v_min, float v_max, const char* display_format, float power);
    IMGUI_API bool          SliderIntN(const char* label, int* v, int components, int v_min, int v_max, const char* display_format);

    IMGUI_API bool          DragBehavior(const ImRect& frame_bb, ImGuiID id, float* v, float v_speed, float v_min, float v_max, int decimal_precision, float power);
    IMGUI_API bool          DragFloatN(const char* label, float* v, int components, float v_speed, float v_min, float v_max, const char* display_format, float power);
    IMGUI_API bool          DragIntN(const char* label, int* v, int components, float v_speed, int v_min, int v_max, const char* display_format);

    IMGUI_API bool          InputTextEx(const char* label, char* buf, int buf_size, const ImVec2& size_arg, ImGuiInputTextFlags flags, ImGuiTextEditCallback callback = NULL, void* user_data = NULL);
    IMGUI_API bool          InputFloatN(const char* label, float* v, int components, int decimal_precision, ImGuiInputTextFlags extra_flags);
    IMGUI_API bool          InputIntN(const char* label, int* v, int components, ImGuiInputTextFlags extra_flags);
    IMGUI_API bool          InputScalarEx(const char* label, ImGuiDataType data_type, void* data_ptr, void* step_ptr, void* step_fast_ptr, const char* scalar_format, ImGuiInputTextFlags extra_flags);
    IMGUI_API bool          InputScalarAsWidgetReplacement(const ImRect& aabb, const char* label, ImGuiDataType data_type, void* data_ptr, ImGuiID id, int decimal_precision);

    IMGUI_API void          ColorTooltip(const char* text, const float* col, ImGuiColorEditFlags flags);
    IMGUI_API void          ColorEditOptionsPopup(const float* col, ImGuiColorEditFlags flags);

    IMGUI_API bool          TreeNodeBehavior(ImGuiID id, ImGuiTreeNodeFlags flags, const char* label, const char* label_end = NULL);
    IMGUI_API bool          TreeNodeBehaviorIsOpen(ImGuiID id, ImGuiTreeNodeFlags flags = 0);                     // Consume previous SetNextTreeNodeOpened() data, if any. May return true when logging
    IMGUI_API void          TreePushRawID(ImGuiID id);

    IMGUI_API void          PlotEx(ImGuiPlotType plot_type, const char* label, float (*values_getter)(void* data, int idx), void* data, int values_count, int values_offset, const char* overlay_text, float scale_min, float scale_max, ImVec2 graph_size);

    IMGUI_API int           ParseFormatPrecision(const char* fmt, int default_value);
    IMGUI_API float         RoundScalar(float value, int decimal_precision);

    // Shade functions
    IMGUI_API void          ShadeVertsLinearColorGradientKeepAlpha(ImDrawVert* vert_start, ImDrawVert* vert_end, ImVec2 gradient_p0, ImVec2 gradient_p1, ImU32 col0, ImU32 col1);
    IMGUI_API void          ShadeVertsLinearAlphaGradientForLeftToRightText(ImDrawVert* vert_start, ImDrawVert* vert_end, float gradient_p0_x, float gradient_p1_x);
    IMGUI_API void          ShadeVertsLinearUV(ImDrawVert* vert_start, ImDrawVert* vert_end, const ImVec2& a, const ImVec2& b, const ImVec2& uv_a, const ImVec2& uv_b, bool clamp);

} // namespace ImGui

// ImFontAtlas internals
IMGUI_API bool              ImFontAtlasBuildWithStbTruetype(ImFontAtlas* atlas);
IMGUI_API void              ImFontAtlasBuildRegisterDefaultCustomRects(ImFontAtlas* atlas);
IMGUI_API void              ImFontAtlasBuildSetupFont(ImFontAtlas* atlas, ImFont* font, ImFontConfig* font_config, float ascent, float descent); 
IMGUI_API void              ImFontAtlasBuildPackCustomRects(ImFontAtlas* atlas, void* spc);
IMGUI_API void              ImFontAtlasBuildFinish(ImFontAtlas* atlas);
IMGUI_API void              ImFontAtlasBuildMultiplyCalcLookupTable(unsigned char out_table[256], float in_multiply_factor);
IMGUI_API void              ImFontAtlasBuildMultiplyRectAlpha8(const unsigned char table[256], unsigned char* pixels, int x, int y, int w, int h, int stride);

#ifdef __clang__
#pragma clang diagnostic pop
#endif

#ifdef _MSC_VER
#pragma warning (pop)
#endif<|MERGE_RESOLUTION|>--- conflicted
+++ resolved
@@ -179,24 +179,14 @@
     ImGuiButtonFlags_PressedOnClick         = 1 << 2,   // return true on click (default requires click+release)
     ImGuiButtonFlags_PressedOnRelease       = 1 << 3,   // return true on release (default requires click+release)
     ImGuiButtonFlags_PressedOnDoubleClick   = 1 << 4,   // return true on double-click (default requires click+release)
-<<<<<<< HEAD
-    ImGuiButtonFlags_FlattenChilds          = 1 << 5,   // allow interactions even if a child window is overlapping
-    ImGuiButtonFlags_DontClosePopups        = 1 << 6,   // disable automatically closing parent popup on press // [UNUSED]
-    ImGuiButtonFlags_Disabled               = 1 << 7,   // disable interactions
-    ImGuiButtonFlags_AlignTextBaseLine      = 1 << 8,   // vertically align button to match text baseline - ButtonEx() only // FIXME: Should be removed and handled by SmallButton(), not possible currently because of DC.CursorPosPrevLine
-    ImGuiButtonFlags_NoKeyModifiers         = 1 << 9,   // disable interaction if a key modifier is held
-    ImGuiButtonFlags_AllowOverlapMode       = 1 << 10,  // require previous frame HoveredId to either match id or be null before being usable
+    ImGuiButtonFlags_FlattenChildren        = 1 << 5,   // allow interactions even if a child window is overlapping
+    ImGuiButtonFlags_AllowItemOverlap       = 1 << 6,   // require previous frame HoveredId to either match id or be null before being usable
+    ImGuiButtonFlags_DontClosePopups        = 1 << 7,   // disable automatically closing parent popup on press // [UNUSED]
+    ImGuiButtonFlags_Disabled               = 1 << 8,   // disable interactions
+    ImGuiButtonFlags_AlignTextBaseLine      = 1 << 9,   // vertically align button to match text baseline - ButtonEx() only // FIXME: Should be removed and handled by SmallButton(), not possible currently because of DC.CursorPosPrevLine
+    ImGuiButtonFlags_NoKeyModifiers         = 1 << 10,  // disable interaction if a key modifier is held
     ImGuiButtonFlags_NoHoldingActiveID      = 1 << 11,  // don't set ActiveId while holding the mouse (ImGuiButtonFlags_PressedOnClick only)
     ImGuiButtonFlags_NoNavFocus             = 1 << 12   // don't override navigation focus when activated
-=======
-    ImGuiButtonFlags_FlattenChildren        = 1 << 5,   // allow interactions even if a child window is overlapping
-    ImGuiButtonFlags_AllowItemOverlap       = 1 << 6,   // require previous frame HoveredId to either match id or be null before being usable, use along with SetItemAllowOverlap()
-    ImGuiButtonFlags_DontClosePopups        = 1 << 7,   // disable automatically closing parent popup on press // [UNUSED]
-    ImGuiButtonFlags_Disabled               = 1 << 8,   // disable interactions
-    ImGuiButtonFlags_AlignTextBaseLine      = 1 << 9,   // vertically align button to match text baseline (ButtonEx() only)
-    ImGuiButtonFlags_NoKeyModifiers         = 1 << 10,  // disable interaction if a key modifier is held
-    ImGuiButtonFlags_NoHoldingActiveID      = 1 << 11   // don't set ActiveId while holding the mouse (ImGuiButtonFlags_PressedOnClick only)
->>>>>>> 6190ab00
 };
 
 enum ImGuiSliderFlags_

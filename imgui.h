// dear imgui, v1.66b
// (headers)

// See imgui.cpp file for documentation.
// Call and read ImGui::ShowDemoWindow() in imgui_demo.cpp for demo code.
// Read 'Programmer guide' in imgui.cpp for notes on how to setup ImGui in your codebase.
// Get latest version at https://github.com/ocornut/imgui

/*

Index of this file:
// Header mess
// Forward declarations and basic types
// ImGui API (Dear ImGui end-user API)
// Flags & Enumerations
// ImGuiStyle
// ImGuiIO
// Misc data structures (ImGuiInputTextCallbackData, ImGuiSizeCallbackData, ImGuiPayload)
// Obsolete functions
// Helpers (ImVector, ImGuiOnceUponAFrame, ImGuiTextFilter, ImGuiTextBuffer, ImGuiStorage, ImGuiListClipper, ImColor)
// Draw List API (ImDrawCmd, ImDrawIdx, ImDrawVert, ImDrawChannel, ImDrawListFlags, ImDrawList, ImDrawData)
// Font API (ImFontConfig, ImFontGlyph, ImFontAtlasFlags, ImFontAtlas, ImFont)
// Platform interface for multi-viewport support (ImGuiPlatformMonitor, ImGuiPlatformIO, ImGuiViewport)

*/

#pragma once

// Configuration file (edit imconfig.h or define IMGUI_USER_CONFIG to your own filename)
#ifdef IMGUI_USER_CONFIG
#include IMGUI_USER_CONFIG
#endif
#if !defined(IMGUI_DISABLE_INCLUDE_IMCONFIG_H) || defined(IMGUI_INCLUDE_IMCONFIG_H)
#include "imconfig.h"
#endif

//-----------------------------------------------------------------------------
// Header mess
//-----------------------------------------------------------------------------

#include <float.h>                  // FLT_MAX
#include <stdarg.h>                 // va_list
#include <stddef.h>                 // ptrdiff_t, NULL
#include <string.h>                 // memset, memmove, memcpy, strlen, strchr, strcpy, strcmp

// Version
// (Integer encoded as XYYZZ for use in #if preprocessor conditionals. Work in progress versions typically starts at XYY00 then bounced up to XYY01 when release tagging happens)
#define IMGUI_VERSION               "1.66b"
#define IMGUI_VERSION_NUM           16602
#define IMGUI_CHECKVERSION()        ImGui::DebugCheckVersionAndDataLayout(IMGUI_VERSION, sizeof(ImGuiIO), sizeof(ImGuiStyle), sizeof(ImVec2), sizeof(ImVec4), sizeof(ImDrawVert))
#define IMGUI_HAS_VIEWPORT          1 // Viewport WIP branch

// Define attributes of all API symbols declarations (e.g. for DLL under Windows)
// IMGUI_API is used for core imgui functions, IMGUI_IMPL_API is used for the default bindings files (imgui_impl_xxx.h)
#ifndef IMGUI_API
#define IMGUI_API
#endif
#ifndef IMGUI_IMPL_API
#define IMGUI_IMPL_API              IMGUI_API
#endif

// Helper Macros
#ifndef IM_ASSERT
#include <assert.h>
#define IM_ASSERT(_EXPR)            assert(_EXPR)                               // You can override the default assert handler by editing imconfig.h
#endif
#if defined(__clang__) || defined(__GNUC__)
#define IM_FMTARGS(FMT)             __attribute__((format(printf, FMT, FMT+1))) // Apply printf-style warnings to user functions.
#define IM_FMTLIST(FMT)             __attribute__((format(printf, FMT, 0)))
#else
#define IM_FMTARGS(FMT)
#define IM_FMTLIST(FMT)
#endif
#define IM_ARRAYSIZE(_ARR)          ((int)(sizeof(_ARR)/sizeof(*_ARR)))         // Size of a static C-style array. Don't use on pointers!
#define IM_OFFSETOF(_TYPE,_MEMBER)  ((size_t)&(((_TYPE*)0)->_MEMBER))           // Offset of _MEMBER within _TYPE. Standardized as offsetof() in modern C++.

// Warnings
#if defined(__clang__)
#pragma clang diagnostic push
#pragma clang diagnostic ignored "-Wold-style-cast"
#elif defined(__GNUC__) && __GNUC__ >= 8
#pragma GCC diagnostic push
#pragma GCC diagnostic ignored "-Wclass-memaccess"
#endif

//-----------------------------------------------------------------------------
// Forward declarations and basic types
//-----------------------------------------------------------------------------

struct ImDrawChannel;               // Temporary storage for outputting drawing commands out of order, used by ImDrawList::ChannelsSplit()
struct ImDrawCmd;                   // A single draw command within a parent ImDrawList (generally maps to 1 GPU draw call)
struct ImDrawData;                  // All draw command lists required to render the frame
struct ImDrawList;                  // A single draw command list (generally one per window, conceptually you may see this as a dynamic "mesh" builder)
struct ImDrawListSharedData;        // Data shared among multiple draw lists (typically owned by parent ImGui context, but you may create one yourself)
struct ImDrawVert;                  // A single vertex (20 bytes by default, override layout with IMGUI_OVERRIDE_DRAWVERT_STRUCT_LAYOUT)
struct ImFont;                      // Runtime data for a single font within a parent ImFontAtlas
struct ImFontAtlas;                 // Runtime data for multiple fonts, bake multiple fonts into a single texture, TTF/OTF font loader
struct ImFontConfig;                // Configuration data when adding a font or merging fonts
struct ImColor;                     // Helper functions to create a color that can be converted to either u32 or float4 (*obsolete* please avoid using)
#ifndef ImTextureID
typedef void* ImTextureID;          // User data to identify a texture (this is whatever to you want it to be! read the FAQ about ImTextureID in imgui.cpp)
#endif
struct ImGuiContext;                // ImGui context (opaque)
struct ImGuiIO;                     // Main configuration and I/O between your application and ImGui
struct ImGuiInputTextCallbackData;  // Shared state of InputText() when using custom ImGuiInputTextCallback (rare/advanced use)
struct ImGuiListClipper;            // Helper to manually clip large list of items
struct ImGuiOnceUponAFrame;         // Helper for running a block of code not more than once a frame, used by IMGUI_ONCE_UPON_A_FRAME macro
struct ImGuiPayload;                // User data payload for drag and drop operations
struct ImGuiPlatformIO;             // Multi-viewport support: interface for Platform/Renderer back-ends + viewports to render
struct ImGuiPlatformMonitor;        // Multi-viewport support: user-provided bounds for each connected monitor/display. Used when positioning popups and tooltips to avoid them straddling monitors
struct ImGuiSizeCallbackData;       // Callback data when using SetNextWindowSizeConstraints() (rare/advanced use)
struct ImGuiStorage;                // Helper for key->value storage
struct ImGuiStyle;                  // Runtime data for styling/colors
struct ImGuiTextFilter;             // Helper to parse and apply text filters (e.g. "aaaaa[,bbbb][,ccccc]")
struct ImGuiTextBuffer;             // Helper to hold and append into a text buffer (~string builder)
struct ImGuiViewport;               // Viewport (generally ~1 per window to output to at the OS level. Need per-platform support to use multiple viewports)

// Typedefs and Enums/Flags (declared as int for compatibility with old C++, to allow using as flags and to not pollute the top of this file)
// Use your programming IDE "Go to definition" facility on the names of the center columns to find the actual flags/enum lists.
typedef unsigned int ImGuiID;       // Unique ID used by widgets (typically hashed from a stack of string)
typedef unsigned short ImWchar;     // Character for keyboard input/display
typedef int ImGuiCol;               // -> enum ImGuiCol_             // Enum: A color identifier for styling
typedef int ImGuiCond;              // -> enum ImGuiCond_            // Enum: A condition for Set*()
typedef int ImGuiDataType;          // -> enum ImGuiDataType_        // Enum: A primary data type
typedef int ImGuiDir;               // -> enum ImGuiDir_             // Enum: A cardinal direction
typedef int ImGuiKey;               // -> enum ImGuiKey_             // Enum: A key identifier (ImGui-side enum)
typedef int ImGuiNavInput;          // -> enum ImGuiNavInput_        // Enum: An input identifier for navigation
typedef int ImGuiMouseCursor;       // -> enum ImGuiMouseCursor_     // Enum: A mouse cursor identifier
typedef int ImGuiStyleVar;          // -> enum ImGuiStyleVar_        // Enum: A variable identifier for styling
typedef int ImDrawCornerFlags;      // -> enum ImDrawCornerFlags_    // Flags: for ImDrawList::AddRect*() etc.
typedef int ImDrawListFlags;        // -> enum ImDrawListFlags_      // Flags: for ImDrawList
typedef int ImFontAtlasFlags;       // -> enum ImFontAtlasFlags_     // Flags: for ImFontAtlas
typedef int ImGuiBackendFlags;      // -> enum ImGuiBackendFlags_    // Flags: for io.BackendFlags
typedef int ImGuiColorEditFlags;    // -> enum ImGuiColorEditFlags_  // Flags: for ColorEdit*(), ColorPicker*()
typedef int ImGuiColumnsFlags;      // -> enum ImGuiColumnsFlags_    // Flags: for Columns(), BeginColumns()
typedef int ImGuiConfigFlags;       // -> enum ImGuiConfigFlags_     // Flags: for io.ConfigFlags
typedef int ImGuiComboFlags;        // -> enum ImGuiComboFlags_      // Flags: for BeginCombo()
typedef int ImGuiDragDropFlags;     // -> enum ImGuiDragDropFlags_   // Flags: for *DragDrop*()
typedef int ImGuiFocusedFlags;      // -> enum ImGuiFocusedFlags_    // Flags: for IsWindowFocused()
typedef int ImGuiHoveredFlags;      // -> enum ImGuiHoveredFlags_    // Flags: for IsItemHovered(), IsWindowHovered() etc.
typedef int ImGuiInputTextFlags;    // -> enum ImGuiInputTextFlags_  // Flags: for InputText*()
typedef int ImGuiSelectableFlags;   // -> enum ImGuiSelectableFlags_ // Flags: for Selectable()
typedef int ImGuiTreeNodeFlags;     // -> enum ImGuiTreeNodeFlags_   // Flags: for TreeNode*(),CollapsingHeader()
typedef int ImGuiViewportFlags;     // -> enum ImGuiViewportFlags_   // Flags: for ImGuiViewport
typedef int ImGuiWindowFlags;       // -> enum ImGuiWindowFlags_     // Flags: for Begin*()
typedef int (*ImGuiInputTextCallback)(ImGuiInputTextCallbackData *data);
typedef void (*ImGuiSizeCallback)(ImGuiSizeCallbackData* data);

// Scalar data types
typedef signed int          ImS32;  // 32-bit signed integer == int
typedef unsigned int        ImU32;  // 32-bit unsigned integer (often used to store packed colors)
#if defined(_MSC_VER) && !defined(__clang__)
typedef signed   __int64    ImS64;  // 64-bit signed integer (pre and post C++11 with Visual Studio)
typedef unsigned __int64    ImU64;  // 64-bit unsigned integer (pre and post C++11 with Visual Studio)
#elif (defined(__clang__) || defined(__GNUC__)) && (__cplusplus < 201100)
#include <stdint.h>
typedef int64_t             ImS64;  // 64-bit signed integer (pre C++11)
typedef uint64_t            ImU64;  // 64-bit unsigned integer (pre C++11)
#else
typedef signed   long long  ImS64;  // 64-bit signed integer (post C++11)
typedef unsigned long long  ImU64;  // 64-bit unsigned integer (post C++11)
#endif

// 2D vector (often used to store positions, sizes, etc.)
struct ImVec2
{
    float     x, y;
    ImVec2()  { x = y = 0.0f; }
    ImVec2(float _x, float _y) { x = _x; y = _y; }
    float  operator[] (size_t idx) const { IM_ASSERT(idx <= 1); return (&x)[idx]; }    // We very rarely use this [] operator, the assert overhead is fine.
    float& operator[] (size_t idx)       { IM_ASSERT(idx <= 1); return (&x)[idx]; }    // We very rarely use this [] operator, the assert overhead is fine.
#ifdef IM_VEC2_CLASS_EXTRA
    IM_VEC2_CLASS_EXTRA     // Define additional constructors and implicit cast operators in imconfig.h to convert back and forth between your math types and ImVec2.
#endif
};

// 4D vector (often used to store floating-point colors)
struct ImVec4
{
    float     x, y, z, w;
    ImVec4()  { x = y = z = w = 0.0f; }
    ImVec4(float _x, float _y, float _z, float _w) { x = _x; y = _y; z = _z; w = _w; }
#ifdef IM_VEC4_CLASS_EXTRA
    IM_VEC4_CLASS_EXTRA     // Define additional constructors and implicit cast operators in imconfig.h to convert back and forth between your math types and ImVec4.
#endif
};

//-----------------------------------------------------------------------------
// ImGui: Dear ImGui end-user API
// (Inside a namespace so you can add extra functions in your own separate file. Please don't modify imgui.cpp/.h!)
//-----------------------------------------------------------------------------

namespace ImGui
{
    // Context creation and access
    // Each context create its own ImFontAtlas by default. You may instance one yourself and pass it to CreateContext() to share a font atlas between imgui contexts.
    // All those functions are not reliant on the current context.
    IMGUI_API ImGuiContext* CreateContext(ImFontAtlas* shared_font_atlas = NULL);
    IMGUI_API void          DestroyContext(ImGuiContext* ctx = NULL);   // NULL = destroy current context
    IMGUI_API ImGuiContext* GetCurrentContext();
    IMGUI_API void          SetCurrentContext(ImGuiContext* ctx);
    IMGUI_API bool          DebugCheckVersionAndDataLayout(const char* version_str, size_t sz_io, size_t sz_style, size_t sz_vec2, size_t sz_vec4, size_t sz_drawvert);

    // Main
    IMGUI_API ImGuiIO&      GetIO();                                    // access the IO structure (mouse/keyboard/gamepad inputs, time, various configuration options/flags)
    IMGUI_API ImGuiStyle&   GetStyle();                                 // access the Style structure (colors, sizes). Always use PushStyleCol(), PushStyleVar() to modify style mid-frame.
    IMGUI_API void          NewFrame();                                 // start a new ImGui frame, you can submit any command from this point until Render()/EndFrame().
    IMGUI_API void          EndFrame();                                 // ends the ImGui frame. automatically called by Render(), you likely don't need to call that yourself directly. If you don't need to render data (skipping rendering) you may call EndFrame() but you'll have wasted CPU already! If you don't need to render, better to not create any imgui windows and not call NewFrame() at all!
    IMGUI_API void          Render();                                   // ends the ImGui frame, finalize the draw data. (Obsolete: optionally call io.RenderDrawListsFn if set. Nowadays, prefer calling your render function yourself.)
    IMGUI_API ImDrawData*   GetDrawData();                              // valid after Render() and until the next call to NewFrame(). this is what you have to render. (Obsolete: this used to be passed to your io.RenderDrawListsFn() function.)

    // Demo, Debug, Information
    IMGUI_API void          ShowDemoWindow(bool* p_open = NULL);        // create demo/test window (previously called ShowTestWindow). demonstrate most ImGui features. call this to learn about the library! try to make it always available in your application!
    IMGUI_API void          ShowAboutWindow(bool* p_open = NULL);       // create about window. display Dear ImGui version, credits and build/system information.
    IMGUI_API void          ShowMetricsWindow(bool* p_open = NULL);     // create metrics window. display Dear ImGui internals: draw commands (with individual draw calls and vertices), window list, basic internal state, etc.
    IMGUI_API void          ShowStyleEditor(ImGuiStyle* ref = NULL);    // add style editor block (not a window). you can pass in a reference ImGuiStyle structure to compare to, revert to and save to (else it uses the default style)
    IMGUI_API bool          ShowStyleSelector(const char* label);       // add style selector block (not a window), essentially a combo listing the default styles.
    IMGUI_API void          ShowFontSelector(const char* label);        // add font selector block (not a window), essentially a combo listing the loaded fonts.
    IMGUI_API void          ShowUserGuide();                            // add basic help/info block (not a window): how to manipulate ImGui as a end-user (mouse/keyboard controls).
    IMGUI_API const char*   GetVersion();                               // get the compiled version string e.g. "1.23"

    // Styles
    IMGUI_API void          StyleColorsDark(ImGuiStyle* dst = NULL);    // new, recommended style (default)
    IMGUI_API void          StyleColorsClassic(ImGuiStyle* dst = NULL); // classic imgui style
    IMGUI_API void          StyleColorsLight(ImGuiStyle* dst = NULL);   // best used with borders and a custom, thicker font

    // Windows
    // - Begin() = push window to the stack and start appending to it. End() = pop window from the stack.
    // - You may append multiple times to the same window during the same frame.
    // - Passing 'bool* p_open != NULL' shows a window-closing widget in the upper-right corner of the window, which clicking will set the boolean to false when clicked.
    // - Begin() return false to indicate the window is collapsed or fully clipped, so you may early out and omit submitting anything to the window.
    //   Always call a matching End() for each Begin() call, regardless of its return value [this is due to legacy reason and is inconsistent with most other functions such as BeginMenu/EndMenu, BeginPopup/EndPopup, etc. where the EndXXX call should only be called if the corresponding BeginXXX function returned true.]
    IMGUI_API bool          Begin(const char* name, bool* p_open = NULL, ImGuiWindowFlags flags = 0);
    IMGUI_API void          End();

    // Child Windows
    // - Use child windows to begin into a self-contained independent scrolling/clipping regions within a host window. Child windows can embed their own child.
    // - For each independent axis of 'size': ==0.0f: use remaining host window size / >0.0f: fixed size / <0.0f: use remaining window size minus abs(size) / Each axis can use a different mode, e.g. ImVec2(0,400).
    // - BeginChild() returns false to indicate the window is collapsed or fully clipped, so you may early out and omit submitting anything to the window.
    //   Always call a matching EndChild() for each BeginChild() call, regardless of its return value [this is due to legacy reason and is inconsistent with most other functions such as BeginMenu/EndMenu, BeginPopup/EndPopup, etc. where the EndXXX call should only be called if the corresponding BeginXXX function returned true.]
    IMGUI_API bool          BeginChild(const char* str_id, const ImVec2& size = ImVec2(0,0), bool border = false, ImGuiWindowFlags flags = 0);
    IMGUI_API bool          BeginChild(ImGuiID id, const ImVec2& size = ImVec2(0,0), bool border = false, ImGuiWindowFlags flags = 0);
    IMGUI_API void          EndChild();

    // Windows Utilities
    IMGUI_API bool          IsWindowAppearing();
    IMGUI_API bool          IsWindowCollapsed();
    IMGUI_API bool          IsWindowFocused(ImGuiFocusedFlags flags=0); // is current window focused? or its root/child, depending on flags. see flags for options.
    IMGUI_API bool          IsWindowHovered(ImGuiHoveredFlags flags=0); // is current window hovered (and typically: not blocked by a popup/modal)? see flags for options. NB: If you are trying to check whether your mouse should be dispatched to imgui or to your app, you should use the 'io.WantCaptureMouse' boolean for that! Please read the FAQ!
    IMGUI_API ImDrawList*   GetWindowDrawList();                        // get draw list associated to the current window, to append your own drawing primitives
    IMGUI_API float         GetWindowDpiScale();                        // get DPI scale currently associated to the current window's viewport.
    IMGUI_API ImGuiViewport*GetWindowViewport();                        // get viewport currently associated to the current window.
    IMGUI_API ImVec2        GetWindowPos();                             // get current window position in screen space (useful if you want to do your own drawing via the DrawList API)
    IMGUI_API ImVec2        GetWindowSize();                            // get current window size
    IMGUI_API float         GetWindowWidth();                           // get current window width (shortcut for GetWindowSize().x)
    IMGUI_API float         GetWindowHeight();                          // get current window height (shortcut for GetWindowSize().y)
    IMGUI_API ImVec2        GetContentRegionMax();                      // current content boundaries (typically window boundaries including scrolling, or current column boundaries), in windows coordinates
    IMGUI_API ImVec2        GetContentRegionAvail();                    // == GetContentRegionMax() - GetCursorPos()
    IMGUI_API float         GetContentRegionAvailWidth();               //
    IMGUI_API ImVec2        GetWindowContentRegionMin();                // content boundaries min (roughly (0,0)-Scroll), in window coordinates
    IMGUI_API ImVec2        GetWindowContentRegionMax();                // content boundaries max (roughly (0,0)+Size-Scroll) where Size can be override with SetNextWindowContentSize(), in window coordinates
    IMGUI_API float         GetWindowContentRegionWidth();              //

    IMGUI_API void          SetNextWindowPos(const ImVec2& pos, ImGuiCond cond = 0, const ImVec2& pivot = ImVec2(0,0)); // set next window position. call before Begin(). use pivot=(0.5f,0.5f) to center on given point, etc.
    IMGUI_API void          SetNextWindowSize(const ImVec2& size, ImGuiCond cond = 0);                  // set next window size. set axis to 0.0f to force an auto-fit on this axis. call before Begin()
    IMGUI_API void          SetNextWindowSizeConstraints(const ImVec2& size_min, const ImVec2& size_max, ImGuiSizeCallback custom_callback = NULL, void* custom_callback_data = NULL); // set next window size limits. use -1,-1 on either X/Y axis to preserve the current size. Use callback to apply non-trivial programmatic constraints.
    IMGUI_API void          SetNextWindowContentSize(const ImVec2& size);                               // set next window content size (~ enforce the range of scrollbars). not including window decorations (title bar, menu bar, etc.). set an axis to 0.0f to leave it automatic. call before Begin()
    IMGUI_API void          SetNextWindowCollapsed(bool collapsed, ImGuiCond cond = 0);                 // set next window collapsed state. call before Begin()
    IMGUI_API void          SetNextWindowFocus();                                                       // set next window to be focused / front-most. call before Begin()
    IMGUI_API void          SetNextWindowBgAlpha(float alpha);                                          // set next window background color alpha. helper to easily modify ImGuiCol_WindowBg/ChildBg/PopupBg. you may also use ImGuiWindowFlags_NoBackground.
    IMGUI_API void          SetNextWindowViewport(ImGuiID viewport_id);                                 // set next window viewport
    IMGUI_API void          SetWindowPos(const ImVec2& pos, ImGuiCond cond = 0);                        // (not recommended) set current window position - call within Begin()/End(). prefer using SetNextWindowPos(), as this may incur tearing and side-effects.
    IMGUI_API void          SetWindowSize(const ImVec2& size, ImGuiCond cond = 0);                      // (not recommended) set current window size - call within Begin()/End(). set to ImVec2(0,0) to force an auto-fit. prefer using SetNextWindowSize(), as this may incur tearing and minor side-effects.
    IMGUI_API void          SetWindowCollapsed(bool collapsed, ImGuiCond cond = 0);                     // (not recommended) set current window collapsed state. prefer using SetNextWindowCollapsed().
    IMGUI_API void          SetWindowFocus();                                                           // (not recommended) set current window to be focused / front-most. prefer using SetNextWindowFocus().
    IMGUI_API void          SetWindowFontScale(float scale);                                            // set font scale. Adjust IO.FontGlobalScale if you want to scale all windows
    IMGUI_API void          SetWindowPos(const char* name, const ImVec2& pos, ImGuiCond cond = 0);      // set named window position.
    IMGUI_API void          SetWindowSize(const char* name, const ImVec2& size, ImGuiCond cond = 0);    // set named window size. set axis to 0.0f to force an auto-fit on this axis.
    IMGUI_API void          SetWindowCollapsed(const char* name, bool collapsed, ImGuiCond cond = 0);   // set named window collapsed state
    IMGUI_API void          SetWindowFocus(const char* name);                                           // set named window to be focused / front-most. use NULL to remove focus.

    // Windows Scrolling
    IMGUI_API float         GetScrollX();                                                   // get scrolling amount [0..GetScrollMaxX()]
    IMGUI_API float         GetScrollY();                                                   // get scrolling amount [0..GetScrollMaxY()]
    IMGUI_API float         GetScrollMaxX();                                                // get maximum scrolling amount ~~ ContentSize.X - WindowSize.X
    IMGUI_API float         GetScrollMaxY();                                                // get maximum scrolling amount ~~ ContentSize.Y - WindowSize.Y
    IMGUI_API void          SetScrollX(float scroll_x);                                     // set scrolling amount [0..GetScrollMaxX()]
    IMGUI_API void          SetScrollY(float scroll_y);                                     // set scrolling amount [0..GetScrollMaxY()]
    IMGUI_API void          SetScrollHereY(float center_y_ratio = 0.5f);                     // adjust scrolling amount to make current cursor position visible. center_y_ratio=0.0: top, 0.5: center, 1.0: bottom. When using to make a "default/current item" visible, consider using SetItemDefaultFocus() instead.
    IMGUI_API void          SetScrollFromPosY(float pos_y, float center_y_ratio = 0.5f);    // adjust scrolling amount to make given position valid. use GetCursorPos() or GetCursorStartPos()+offset to get valid positions.

    // Parameters stacks (shared)
    IMGUI_API void          PushFont(ImFont* font);                                         // use NULL as a shortcut to push default font
    IMGUI_API void          PopFont();
    IMGUI_API void          PushStyleColor(ImGuiCol idx, ImU32 col);
    IMGUI_API void          PushStyleColor(ImGuiCol idx, const ImVec4& col);
    IMGUI_API void          PopStyleColor(int count = 1);
    IMGUI_API void          PushStyleVar(ImGuiStyleVar idx, float val);
    IMGUI_API void          PushStyleVar(ImGuiStyleVar idx, const ImVec2& val);
    IMGUI_API void          PopStyleVar(int count = 1);
    IMGUI_API const ImVec4& GetStyleColorVec4(ImGuiCol idx);                                // retrieve style color as stored in ImGuiStyle structure. use to feed back into PushStyleColor(), otherwise use GetColorU32() to get style color with style alpha baked in.
    IMGUI_API ImFont*       GetFont();                                                      // get current font
    IMGUI_API float         GetFontSize();                                                  // get current font size (= height in pixels) of current font with current scale applied
    IMGUI_API ImVec2        GetFontTexUvWhitePixel();                                       // get UV coordinate for a while pixel, useful to draw custom shapes via the ImDrawList API
    IMGUI_API ImU32         GetColorU32(ImGuiCol idx, float alpha_mul = 1.0f);              // retrieve given style color with style alpha applied and optional extra alpha multiplier
    IMGUI_API ImU32         GetColorU32(const ImVec4& col);                                 // retrieve given color with style alpha applied
    IMGUI_API ImU32         GetColorU32(ImU32 col);                                         // retrieve given color with style alpha applied

    // Parameters stacks (current window)
    IMGUI_API void          PushItemWidth(float item_width);                                // width of items for the common item+label case, pixels. 0.0f = default to ~2/3 of windows width, >0.0f: width in pixels, <0.0f align xx pixels to the right of window (so -1.0f always align width to the right side)
    IMGUI_API void          PopItemWidth();
    IMGUI_API float         CalcItemWidth();                                                // width of item given pushed settings and current cursor position
    IMGUI_API void          PushTextWrapPos(float wrap_pos_x = 0.0f);                       // word-wrapping for Text*() commands. < 0.0f: no wrapping; 0.0f: wrap to end of window (or column); > 0.0f: wrap at 'wrap_pos_x' position in window local space
    IMGUI_API void          PopTextWrapPos();
    IMGUI_API void          PushAllowKeyboardFocus(bool allow_keyboard_focus);              // allow focusing using TAB/Shift-TAB, enabled by default but you can disable it for certain widgets
    IMGUI_API void          PopAllowKeyboardFocus();
    IMGUI_API void          PushButtonRepeat(bool repeat);                                  // in 'repeat' mode, Button*() functions return repeated true in a typematic manner (using io.KeyRepeatDelay/io.KeyRepeatRate setting). Note that you can call IsItemActive() after any Button() to tell if the button is held in the current frame.
    IMGUI_API void          PopButtonRepeat();

    // Cursor / Layout
    IMGUI_API void          Separator();                                                    // separator, generally horizontal. inside a menu bar or in horizontal layout mode, this becomes a vertical separator.
    IMGUI_API void          SameLine(float pos_x = 0.0f, float spacing_w = -1.0f);          // call between widgets or groups to layout them horizontally
    IMGUI_API void          NewLine();                                                      // undo a SameLine()
    IMGUI_API void          Spacing();                                                      // add vertical spacing
    IMGUI_API void          Dummy(const ImVec2& size);                                      // add a dummy item of given size
    IMGUI_API void          Indent(float indent_w = 0.0f);                                  // move content position toward the right, by style.IndentSpacing or indent_w if != 0
    IMGUI_API void          Unindent(float indent_w = 0.0f);                                // move content position back to the left, by style.IndentSpacing or indent_w if != 0
    IMGUI_API void          BeginGroup();                                                   // lock horizontal starting position + capture group bounding box into one "item" (so you can use IsItemHovered() or layout primitives such as SameLine() on whole group, etc.)
    IMGUI_API void          EndGroup();
    IMGUI_API ImVec2        GetCursorPos();                                                 // cursor position is relative to window position
    IMGUI_API float         GetCursorPosX();                                                // "
    IMGUI_API float         GetCursorPosY();                                                // "
    IMGUI_API void          SetCursorPos(const ImVec2& local_pos);                          // "
    IMGUI_API void          SetCursorPosX(float x);                                         // "
    IMGUI_API void          SetCursorPosY(float y);                                         // "
    IMGUI_API ImVec2        GetCursorStartPos();                                            // initial cursor position
    IMGUI_API ImVec2        GetCursorScreenPos();                                           // cursor position in screen coordinates [0..io.DisplaySize] (or [io.ViewportPos..io.ViewportPos + io.ViewportSize] when using multiple viewport). useful to work with ImDrawList API.
    IMGUI_API void          SetCursorScreenPos(const ImVec2& pos);                          // cursor position in screen coordinates [0..io.DisplaySize] (or [io.ViewportPos..io.ViewportPos + io.ViewportSize] when using multiple viewport) 
    IMGUI_API void          AlignTextToFramePadding();                                      // vertically align upcoming text baseline to FramePadding.y so that it will align properly to regularly framed items (call if you have text on a line before a framed item)
    IMGUI_API float         GetTextLineHeight();                                            // ~ FontSize
    IMGUI_API float         GetTextLineHeightWithSpacing();                                 // ~ FontSize + style.ItemSpacing.y (distance in pixels between 2 consecutive lines of text)
    IMGUI_API float         GetFrameHeight();                                               // ~ FontSize + style.FramePadding.y * 2
    IMGUI_API float         GetFrameHeightWithSpacing();                                    // ~ FontSize + style.FramePadding.y * 2 + style.ItemSpacing.y (distance in pixels between 2 consecutive lines of framed widgets)

    // ID stack/scopes
    // Read the FAQ for more details about how ID are handled in dear imgui. If you are creating widgets in a loop you most
    // likely want to push a unique identifier (e.g. object pointer, loop index) to uniquely differentiate them.
    // You can also use the "##foobar" syntax within widget label to distinguish them from each others.
    // In this header file we use the "label"/"name" terminology to denote a string that will be displayed and used as an ID,
    // whereas "str_id" denote a string that is only used as an ID and not aimed to be displayed.
    IMGUI_API void          PushID(const char* str_id);                                     // push identifier into the ID stack. IDs are hash of the entire stack!
    IMGUI_API void          PushID(const char* str_id_begin, const char* str_id_end);
    IMGUI_API void          PushID(const void* ptr_id);
    IMGUI_API void          PushID(int int_id);
    IMGUI_API void          PopID();
    IMGUI_API ImGuiID       GetID(const char* str_id);                                      // calculate unique ID (hash of whole ID stack + given parameter). e.g. if you want to query into ImGuiStorage yourself
    IMGUI_API ImGuiID       GetID(const char* str_id_begin, const char* str_id_end);
    IMGUI_API ImGuiID       GetID(const void* ptr_id);

    // Widgets: Text
    IMGUI_API void          TextUnformatted(const char* text, const char* text_end = NULL);                // raw text without formatting. Roughly equivalent to Text("%s", text) but: A) doesn't require null terminated string if 'text_end' is specified, B) it's faster, no memory copy is done, no buffer size limits, recommended for long chunks of text.
    IMGUI_API void          Text(const char* fmt, ...)                                      IM_FMTARGS(1); // simple formatted text
    IMGUI_API void          TextV(const char* fmt, va_list args)                            IM_FMTLIST(1);
    IMGUI_API void          TextColored(const ImVec4& col, const char* fmt, ...)            IM_FMTARGS(2); // shortcut for PushStyleColor(ImGuiCol_Text, col); Text(fmt, ...); PopStyleColor();
    IMGUI_API void          TextColoredV(const ImVec4& col, const char* fmt, va_list args)  IM_FMTLIST(2);
    IMGUI_API void          TextDisabled(const char* fmt, ...)                              IM_FMTARGS(1); // shortcut for PushStyleColor(ImGuiCol_Text, style.Colors[ImGuiCol_TextDisabled]); Text(fmt, ...); PopStyleColor();
    IMGUI_API void          TextDisabledV(const char* fmt, va_list args)                    IM_FMTLIST(1);
    IMGUI_API void          TextWrapped(const char* fmt, ...)                               IM_FMTARGS(1); // shortcut for PushTextWrapPos(0.0f); Text(fmt, ...); PopTextWrapPos();. Note that this won't work on an auto-resizing window if there's no other widgets to extend the window width, yoy may need to set a size using SetNextWindowSize().
    IMGUI_API void          TextWrappedV(const char* fmt, va_list args)                     IM_FMTLIST(1);
    IMGUI_API void          LabelText(const char* label, const char* fmt, ...)              IM_FMTARGS(2); // display text+label aligned the same way as value+label widgets
    IMGUI_API void          LabelTextV(const char* label, const char* fmt, va_list args)    IM_FMTLIST(2);
    IMGUI_API void          BulletText(const char* fmt, ...)                                IM_FMTARGS(1); // shortcut for Bullet()+Text()
    IMGUI_API void          BulletTextV(const char* fmt, va_list args)                      IM_FMTLIST(1);

    // Widgets: Main
    // Most widgets return true when the value has been changed or when pressed/selected
    IMGUI_API bool          Button(const char* label, const ImVec2& size = ImVec2(0,0));    // button
    IMGUI_API bool          SmallButton(const char* label);                                 // button with FramePadding=(0,0) to easily embed within text
    IMGUI_API bool          InvisibleButton(const char* str_id, const ImVec2& size);        // button behavior without the visuals, useful to build custom behaviors using the public api (along with IsItemActive, IsItemHovered, etc.)
    IMGUI_API bool          ArrowButton(const char* str_id, ImGuiDir dir);                  // square button with an arrow shape
    IMGUI_API void          Image(ImTextureID user_texture_id, const ImVec2& size, const ImVec2& uv0 = ImVec2(0,0), const ImVec2& uv1 = ImVec2(1,1), const ImVec4& tint_col = ImVec4(1,1,1,1), const ImVec4& border_col = ImVec4(0,0,0,0));
    IMGUI_API bool          ImageButton(ImTextureID user_texture_id, const ImVec2& size, const ImVec2& uv0 = ImVec2(0,0),  const ImVec2& uv1 = ImVec2(1,1), int frame_padding = -1, const ImVec4& bg_col = ImVec4(0,0,0,0), const ImVec4& tint_col = ImVec4(1,1,1,1));    // <0 frame_padding uses default frame padding settings. 0 for no padding
    IMGUI_API bool          Checkbox(const char* label, bool* v);
    IMGUI_API bool          CheckboxFlags(const char* label, unsigned int* flags, unsigned int flags_value);
    IMGUI_API bool          RadioButton(const char* label, bool active);                    // use with e.g. if (RadioButton("one", my_value==1)) { my_value = 1; }
    IMGUI_API bool          RadioButton(const char* label, int* v, int v_button);           // shortcut to handle the above pattern when value is an integer
    IMGUI_API void          ProgressBar(float fraction, const ImVec2& size_arg = ImVec2(-1,0), const char* overlay = NULL);
    IMGUI_API void          Bullet();                                                       // draw a small circle and keep the cursor on the same line. advance cursor x position by GetTreeNodeToLabelSpacing(), same distance that TreeNode() uses

    // Widgets: Combo Box
    // The new BeginCombo()/EndCombo() api allows you to manage your contents and selection state however you want it, by creating e.g. Selectable() items.
    // The old Combo() api are helpers over BeginCombo()/EndCombo() which are kept available for convenience purpose.
    IMGUI_API bool          BeginCombo(const char* label, const char* preview_value, ImGuiComboFlags flags = 0);
    IMGUI_API void          EndCombo(); // only call EndCombo() if BeginCombo() returns true!
    IMGUI_API bool          Combo(const char* label, int* current_item, const char* const items[], int items_count, int popup_max_height_in_items = -1);
    IMGUI_API bool          Combo(const char* label, int* current_item, const char* items_separated_by_zeros, int popup_max_height_in_items = -1);      // Separate items with \0 within a string, end item-list with \0\0. e.g. "One\0Two\0Three\0"
    IMGUI_API bool          Combo(const char* label, int* current_item, bool(*items_getter)(void* data, int idx, const char** out_text), void* data, int items_count, int popup_max_height_in_items = -1);

    // Widgets: Drags (tip: ctrl+click on a drag box to input with keyboard. manually input values aren't clamped, can go off-bounds)
    // For all the Float2/Float3/Float4/Int2/Int3/Int4 versions of every functions, note that a 'float v[X]' function argument is the same as 'float* v', the array syntax is just a way to document the number of elements that are expected to be accessible. You can pass address of your first element out of a contiguous set, e.g. &myvector.x
    // Adjust format string to decorate the value with a prefix, a suffix, or adapt the editing and display precision e.g. "%.3f" -> 1.234; "%5.2f secs" -> 01.23 secs; "Biscuit: %.0f" -> Biscuit: 1; etc.
    // Speed are per-pixel of mouse movement (v_speed=0.2f: mouse needs to move by 5 pixels to increase value by 1). For gamepad/keyboard navigation, minimum speed is Max(v_speed, minimum_step_at_given_precision).
    IMGUI_API bool          DragFloat(const char* label, float* v, float v_speed = 1.0f, float v_min = 0.0f, float v_max = 0.0f, const char* format = "%.3f", float power = 1.0f);     // If v_min >= v_max we have no bound
    IMGUI_API bool          DragFloat2(const char* label, float v[2], float v_speed = 1.0f, float v_min = 0.0f, float v_max = 0.0f, const char* format = "%.3f", float power = 1.0f);
    IMGUI_API bool          DragFloat3(const char* label, float v[3], float v_speed = 1.0f, float v_min = 0.0f, float v_max = 0.0f, const char* format = "%.3f", float power = 1.0f);
    IMGUI_API bool          DragFloat4(const char* label, float v[4], float v_speed = 1.0f, float v_min = 0.0f, float v_max = 0.0f, const char* format = "%.3f", float power = 1.0f);
    IMGUI_API bool          DragFloatRange2(const char* label, float* v_current_min, float* v_current_max, float v_speed = 1.0f, float v_min = 0.0f, float v_max = 0.0f, const char* format = "%.3f", const char* format_max = NULL, float power = 1.0f);
    IMGUI_API bool          DragInt(const char* label, int* v, float v_speed = 1.0f, int v_min = 0, int v_max = 0, const char* format = "%d");                                       // If v_min >= v_max we have no bound
    IMGUI_API bool          DragInt2(const char* label, int v[2], float v_speed = 1.0f, int v_min = 0, int v_max = 0, const char* format = "%d");
    IMGUI_API bool          DragInt3(const char* label, int v[3], float v_speed = 1.0f, int v_min = 0, int v_max = 0, const char* format = "%d");
    IMGUI_API bool          DragInt4(const char* label, int v[4], float v_speed = 1.0f, int v_min = 0, int v_max = 0, const char* format = "%d");
    IMGUI_API bool          DragIntRange2(const char* label, int* v_current_min, int* v_current_max, float v_speed = 1.0f, int v_min = 0, int v_max = 0, const char* format = "%d", const char* format_max = NULL);
    IMGUI_API bool          DragScalar(const char* label, ImGuiDataType data_type, void* v, float v_speed, const void* v_min = NULL, const void* v_max = NULL, const char* format = NULL, float power = 1.0f);
    IMGUI_API bool          DragScalarN(const char* label, ImGuiDataType data_type, void* v, int components, float v_speed, const void* v_min = NULL, const void* v_max = NULL, const char* format = NULL, float power = 1.0f);

    // Widgets: Sliders (tip: ctrl+click on a slider to input with keyboard. manually input values aren't clamped, can go off-bounds)
    // Adjust format string to decorate the value with a prefix, a suffix, or adapt the editing and display precision e.g. "%.3f" -> 1.234; "%5.2f secs" -> 01.23 secs; "Biscuit: %.0f" -> Biscuit: 1; etc.
    IMGUI_API bool          SliderFloat(const char* label, float* v, float v_min, float v_max, const char* format = "%.3f", float power = 1.0f);     // adjust format to decorate the value with a prefix or a suffix for in-slider labels or unit display. Use power!=1.0 for power curve sliders
    IMGUI_API bool          SliderFloat2(const char* label, float v[2], float v_min, float v_max, const char* format = "%.3f", float power = 1.0f);
    IMGUI_API bool          SliderFloat3(const char* label, float v[3], float v_min, float v_max, const char* format = "%.3f", float power = 1.0f);
    IMGUI_API bool          SliderFloat4(const char* label, float v[4], float v_min, float v_max, const char* format = "%.3f", float power = 1.0f);
    IMGUI_API bool          SliderAngle(const char* label, float* v_rad, float v_degrees_min = -360.0f, float v_degrees_max = +360.0f, const char* format = "%.0f deg");
    IMGUI_API bool          SliderInt(const char* label, int* v, int v_min, int v_max, const char* format = "%d");
    IMGUI_API bool          SliderInt2(const char* label, int v[2], int v_min, int v_max, const char* format = "%d");
    IMGUI_API bool          SliderInt3(const char* label, int v[3], int v_min, int v_max, const char* format = "%d");
    IMGUI_API bool          SliderInt4(const char* label, int v[4], int v_min, int v_max, const char* format = "%d");
    IMGUI_API bool          SliderScalar(const char* label, ImGuiDataType data_type, void* v, const void* v_min, const void* v_max, const char* format = NULL, float power = 1.0f);
    IMGUI_API bool          SliderScalarN(const char* label, ImGuiDataType data_type, void* v, int components, const void* v_min, const void* v_max, const char* format = NULL, float power = 1.0f);
    IMGUI_API bool          VSliderFloat(const char* label, const ImVec2& size, float* v, float v_min, float v_max, const char* format = "%.3f", float power = 1.0f);
    IMGUI_API bool          VSliderInt(const char* label, const ImVec2& size, int* v, int v_min, int v_max, const char* format = "%d");
    IMGUI_API bool          VSliderScalar(const char* label, const ImVec2& size, ImGuiDataType data_type, void* v, const void* v_min, const void* v_max, const char* format = NULL, float power = 1.0f);

    // Widgets: Input with Keyboard
    // If you want to use InputText() with a dynamic string type such as std::string or your own, see misc/cpp/imgui_stdlib.h
    IMGUI_API bool          InputText(const char* label, char* buf, size_t buf_size, ImGuiInputTextFlags flags = 0, ImGuiInputTextCallback callback = NULL, void* user_data = NULL);
    IMGUI_API bool          InputTextMultiline(const char* label, char* buf, size_t buf_size, const ImVec2& size = ImVec2(0,0), ImGuiInputTextFlags flags = 0, ImGuiInputTextCallback callback = NULL, void* user_data = NULL);
    IMGUI_API bool          InputFloat(const char* label, float* v, float step = 0.0f, float step_fast = 0.0f, const char* format = "%.3f", ImGuiInputTextFlags extra_flags = 0);
    IMGUI_API bool          InputFloat2(const char* label, float v[2], const char* format = "%.3f", ImGuiInputTextFlags extra_flags = 0);
    IMGUI_API bool          InputFloat3(const char* label, float v[3], const char* format = "%.3f", ImGuiInputTextFlags extra_flags = 0);
    IMGUI_API bool          InputFloat4(const char* label, float v[4], const char* format = "%.3f", ImGuiInputTextFlags extra_flags = 0);
    IMGUI_API bool          InputInt(const char* label, int* v, int step = 1, int step_fast = 100, ImGuiInputTextFlags extra_flags = 0);
    IMGUI_API bool          InputInt2(const char* label, int v[2], ImGuiInputTextFlags extra_flags = 0);
    IMGUI_API bool          InputInt3(const char* label, int v[3], ImGuiInputTextFlags extra_flags = 0);
    IMGUI_API bool          InputInt4(const char* label, int v[4], ImGuiInputTextFlags extra_flags = 0);
    IMGUI_API bool          InputDouble(const char* label, double* v, double step = 0.0f, double step_fast = 0.0f, const char* format = "%.6f", ImGuiInputTextFlags extra_flags = 0);
    IMGUI_API bool          InputScalar(const char* label, ImGuiDataType data_type, void* v, const void* step = NULL, const void* step_fast = NULL, const char* format = NULL, ImGuiInputTextFlags extra_flags = 0);
    IMGUI_API bool          InputScalarN(const char* label, ImGuiDataType data_type, void* v, int components, const void* step = NULL, const void* step_fast = NULL, const char* format = NULL, ImGuiInputTextFlags extra_flags = 0);

    // Widgets: Color Editor/Picker (tip: the ColorEdit* functions have a little colored preview square that can be left-clicked to open a picker, and right-clicked to open an option menu.)
    // Note that a 'float v[X]' function argument is the same as 'float* v', the array syntax is just a way to document the number of elements that are expected to be accessible. You can the pass the address of a first float element out of a contiguous structure, e.g. &myvector.x
    IMGUI_API bool          ColorEdit3(const char* label, float col[3], ImGuiColorEditFlags flags = 0);
    IMGUI_API bool          ColorEdit4(const char* label, float col[4], ImGuiColorEditFlags flags = 0);
    IMGUI_API bool          ColorPicker3(const char* label, float col[3], ImGuiColorEditFlags flags = 0);
    IMGUI_API bool          ColorPicker4(const char* label, float col[4], ImGuiColorEditFlags flags = 0, const float* ref_col = NULL);
    IMGUI_API bool          ColorButton(const char* desc_id, const ImVec4& col, ImGuiColorEditFlags flags = 0, ImVec2 size = ImVec2(0,0));  // display a colored square/button, hover for details, return true when pressed.
    IMGUI_API void          SetColorEditOptions(ImGuiColorEditFlags flags);                     // initialize current options (generally on application startup) if you want to select a default format, picker type, etc. User will be able to change many settings, unless you pass the _NoOptions flag to your calls.

    // Widgets: Trees
    // TreeNode functions return true when the node is open, in which case you need to also call TreePop() when you are finished displaying the tree node contents.
    IMGUI_API bool          TreeNode(const char* label);
    IMGUI_API bool          TreeNode(const char* str_id, const char* fmt, ...) IM_FMTARGS(2);   // helper variation to completely decorelate the id from the displayed string. Read the FAQ about why and how to use ID. to align arbitrary text at the same level as a TreeNode() you can use Bullet().
    IMGUI_API bool          TreeNode(const void* ptr_id, const char* fmt, ...) IM_FMTARGS(2);   // "
    IMGUI_API bool          TreeNodeV(const char* str_id, const char* fmt, va_list args) IM_FMTLIST(2);
    IMGUI_API bool          TreeNodeV(const void* ptr_id, const char* fmt, va_list args) IM_FMTLIST(2);
    IMGUI_API bool          TreeNodeEx(const char* label, ImGuiTreeNodeFlags flags = 0);
    IMGUI_API bool          TreeNodeEx(const char* str_id, ImGuiTreeNodeFlags flags, const char* fmt, ...) IM_FMTARGS(3);
    IMGUI_API bool          TreeNodeEx(const void* ptr_id, ImGuiTreeNodeFlags flags, const char* fmt, ...) IM_FMTARGS(3);
    IMGUI_API bool          TreeNodeExV(const char* str_id, ImGuiTreeNodeFlags flags, const char* fmt, va_list args) IM_FMTLIST(3);
    IMGUI_API bool          TreeNodeExV(const void* ptr_id, ImGuiTreeNodeFlags flags, const char* fmt, va_list args) IM_FMTLIST(3);
    IMGUI_API void          TreePush(const char* str_id);                                       // ~ Indent()+PushId(). Already called by TreeNode() when returning true, but you can call TreePush/TreePop yourself if desired.
    IMGUI_API void          TreePush(const void* ptr_id = NULL);                                // "
    IMGUI_API void          TreePop();                                                          // ~ Unindent()+PopId()
    IMGUI_API void          TreeAdvanceToLabelPos();                                            // advance cursor x position by GetTreeNodeToLabelSpacing()
    IMGUI_API float         GetTreeNodeToLabelSpacing();                                        // horizontal distance preceding label when using TreeNode*() or Bullet() == (g.FontSize + style.FramePadding.x*2) for a regular unframed TreeNode
    IMGUI_API void          SetNextTreeNodeOpen(bool is_open, ImGuiCond cond = 0);              // set next TreeNode/CollapsingHeader open state.
    IMGUI_API bool          CollapsingHeader(const char* label, ImGuiTreeNodeFlags flags = 0);  // if returning 'true' the header is open. doesn't indent nor push on ID stack. user doesn't have to call TreePop().
    IMGUI_API bool          CollapsingHeader(const char* label, bool* p_open, ImGuiTreeNodeFlags flags = 0); // when 'p_open' isn't NULL, display an additional small close button on upper right of the header

    // Widgets: Selectables
    IMGUI_API bool          Selectable(const char* label, bool selected = false, ImGuiSelectableFlags flags = 0, const ImVec2& size = ImVec2(0,0));  // "bool selected" carry the selection state (read-only). Selectable() is clicked is returns true so you can modify your selection state. size.x==0.0: use remaining width, size.x>0.0: specify width. size.y==0.0: use label height, size.y>0.0: specify height
    IMGUI_API bool          Selectable(const char* label, bool* p_selected, ImGuiSelectableFlags flags = 0, const ImVec2& size = ImVec2(0,0));       // "bool* p_selected" point to the selection state (read-write), as a convenient helper.

    // Widgets: List Boxes
    IMGUI_API bool          ListBox(const char* label, int* current_item, const char* const items[], int items_count, int height_in_items = -1);
    IMGUI_API bool          ListBox(const char* label, int* current_item, bool (*items_getter)(void* data, int idx, const char** out_text), void* data, int items_count, int height_in_items = -1);
    IMGUI_API bool          ListBoxHeader(const char* label, const ImVec2& size = ImVec2(0,0)); // use if you want to reimplement ListBox() will custom data or interactions. if the function return true, you can output elements then call ListBoxFooter() afterwards.
    IMGUI_API bool          ListBoxHeader(const char* label, int items_count, int height_in_items = -1); // "
    IMGUI_API void          ListBoxFooter();                                                    // terminate the scrolling region. only call ListBoxFooter() if ListBoxHeader() returned true!

    // Widgets: Data Plotting
    IMGUI_API void          PlotLines(const char* label, const float* values, int values_count, int values_offset = 0, const char* overlay_text = NULL, float scale_min = FLT_MAX, float scale_max = FLT_MAX, ImVec2 graph_size = ImVec2(0, 0), int stride = sizeof(float));
    IMGUI_API void          PlotLines(const char* label, float(*values_getter)(void* data, int idx), void* data, int values_count, int values_offset = 0, const char* overlay_text = NULL, float scale_min = FLT_MAX, float scale_max = FLT_MAX, ImVec2 graph_size = ImVec2(0, 0));
    IMGUI_API void          PlotHistogram(const char* label, const float* values, int values_count, int values_offset = 0, const char* overlay_text = NULL, float scale_min = FLT_MAX, float scale_max = FLT_MAX, ImVec2 graph_size = ImVec2(0, 0), int stride = sizeof(float));
    IMGUI_API void          PlotHistogram(const char* label, float(*values_getter)(void* data, int idx), void* data, int values_count, int values_offset = 0, const char* overlay_text = NULL, float scale_min = FLT_MAX, float scale_max = FLT_MAX, ImVec2 graph_size = ImVec2(0, 0));

    // Widgets: Value() Helpers. Output single value in "name: value" format (tip: freely declare more in your code to handle your types. you can add functions to the ImGui namespace)
    IMGUI_API void          Value(const char* prefix, bool b);
    IMGUI_API void          Value(const char* prefix, int v);
    IMGUI_API void          Value(const char* prefix, unsigned int v);
    IMGUI_API void          Value(const char* prefix, float v, const char* float_format = NULL);

    // Widgets: Menus
    IMGUI_API bool          BeginMainMenuBar();                                                 // create and append to a full screen menu-bar.
    IMGUI_API void          EndMainMenuBar();                                                   // only call EndMainMenuBar() if BeginMainMenuBar() returns true!
    IMGUI_API bool          BeginMenuBar();                                                     // append to menu-bar of current window (requires ImGuiWindowFlags_MenuBar flag set on parent window).
    IMGUI_API void          EndMenuBar();                                                       // only call EndMenuBar() if BeginMenuBar() returns true!
    IMGUI_API bool          BeginMenu(const char* label, bool enabled = true);                  // create a sub-menu entry. only call EndMenu() if this returns true!
    IMGUI_API void          EndMenu();                                                          // only call EndMenu() if BeginMenu() returns true!
    IMGUI_API bool          MenuItem(const char* label, const char* shortcut = NULL, bool selected = false, bool enabled = true);  // return true when activated. shortcuts are displayed for convenience but not processed by ImGui at the moment
    IMGUI_API bool          MenuItem(const char* label, const char* shortcut, bool* p_selected, bool enabled = true);              // return true when activated + toggle (*p_selected) if p_selected != NULL

    // Tooltips
    IMGUI_API void          BeginTooltip();                                                     // begin/append a tooltip window. to create full-featured tooltip (with any kind of items).
    IMGUI_API void          EndTooltip();
    IMGUI_API void          SetTooltip(const char* fmt, ...) IM_FMTARGS(1);                     // set a text-only tooltip, typically use with ImGui::IsItemHovered(). overidde any previous call to SetTooltip().
    IMGUI_API void          SetTooltipV(const char* fmt, va_list args) IM_FMTLIST(1);

    // Popups
    IMGUI_API void          OpenPopup(const char* str_id);                                      // call to mark popup as open (don't call every frame!). popups are closed when user click outside, or if CloseCurrentPopup() is called within a BeginPopup()/EndPopup() block. By default, Selectable()/MenuItem() are calling CloseCurrentPopup(). Popup identifiers are relative to the current ID-stack (so OpenPopup and BeginPopup needs to be at the same level).
    IMGUI_API bool          BeginPopup(const char* str_id, ImGuiWindowFlags flags = 0);                                             // return true if the popup is open, and you can start outputting to it. only call EndPopup() if BeginPopup() returns true!
    IMGUI_API bool          BeginPopupContextItem(const char* str_id = NULL, int mouse_button = 1);                                 // helper to open and begin popup when clicked on last item. if you can pass a NULL str_id only if the previous item had an id. If you want to use that on a non-interactive item such as Text() you need to pass in an explicit ID here. read comments in .cpp!
    IMGUI_API bool          BeginPopupContextWindow(const char* str_id = NULL, int mouse_button = 1, bool also_over_items = true);  // helper to open and begin popup when clicked on current window.
    IMGUI_API bool          BeginPopupContextVoid(const char* str_id = NULL, int mouse_button = 1);                                 // helper to open and begin popup when clicked in void (where there are no imgui windows).
    IMGUI_API bool          BeginPopupModal(const char* name, bool* p_open = NULL, ImGuiWindowFlags flags = 0);                     // modal dialog (regular window with title bar, block interactions behind the modal window, can't close the modal window by clicking outside)
    IMGUI_API void          EndPopup();                                                                                             // only call EndPopup() if BeginPopupXXX() returns true!
    IMGUI_API bool          OpenPopupOnItemClick(const char* str_id = NULL, int mouse_button = 1);                                  // helper to open popup when clicked on last item (note: actually triggers on the mouse _released_ event to be consistent with popup behaviors). return true when just opened.
    IMGUI_API bool          IsPopupOpen(const char* str_id);                                    // return true if the popup is open
    IMGUI_API void          CloseCurrentPopup();                                                // close the popup we have begin-ed into. clicking on a MenuItem or Selectable automatically close the current popup.

    // Columns
    // You can also use SameLine(pos_x) for simplified columns. The columns API is work-in-progress and rather lacking (columns are arguably the worst part of dear imgui at the moment!)
    IMGUI_API void          Columns(int count = 1, const char* id = NULL, bool border = true);
    IMGUI_API void          NextColumn();                                                       // next column, defaults to current row or next row if the current row is finished
    IMGUI_API int           GetColumnIndex();                                                   // get current column index
    IMGUI_API float         GetColumnWidth(int column_index = -1);                              // get column width (in pixels). pass -1 to use current column
    IMGUI_API void          SetColumnWidth(int column_index, float width);                      // set column width (in pixels). pass -1 to use current column
    IMGUI_API float         GetColumnOffset(int column_index = -1);                             // get position of column line (in pixels, from the left side of the contents region). pass -1 to use current column, otherwise 0..GetColumnsCount() inclusive. column 0 is typically 0.0f
    IMGUI_API void          SetColumnOffset(int column_index, float offset_x);                  // set position of column line (in pixels, from the left side of the contents region). pass -1 to use current column
    IMGUI_API int           GetColumnsCount();

    // Logging/Capture: all text output from interface is captured to tty/file/clipboard. By default, tree nodes are automatically opened during logging.
    IMGUI_API void          LogToTTY(int max_depth = -1);                                       // start logging to tty
    IMGUI_API void          LogToFile(int max_depth = -1, const char* filename = NULL);         // start logging to file
    IMGUI_API void          LogToClipboard(int max_depth = -1);                                 // start logging to OS clipboard
    IMGUI_API void          LogFinish();                                                        // stop logging (close file, etc.)
    IMGUI_API void          LogButtons();                                                       // helper to display buttons for logging to tty/file/clipboard
    IMGUI_API void          LogText(const char* fmt, ...) IM_FMTARGS(1);                        // pass text data straight to log (without being displayed)

    // Drag and Drop
    // [BETA API] Missing Demo code. API may evolve.
    IMGUI_API bool          BeginDragDropSource(ImGuiDragDropFlags flags = 0);                                      // call when the current item is active. If this return true, you can call SetDragDropPayload() + EndDragDropSource()
    IMGUI_API bool          SetDragDropPayload(const char* type, const void* data, size_t size, ImGuiCond cond = 0);// type is a user defined string of maximum 32 characters. Strings starting with '_' are reserved for dear imgui internal types. Data is copied and held by imgui.
    IMGUI_API void          EndDragDropSource();                                                                    // only call EndDragDropSource() if BeginDragDropSource() returns true!
    IMGUI_API bool                  BeginDragDropTarget();                                                          // call after submitting an item that may receive a payload. If this returns true, you can call AcceptDragDropPayload() + EndDragDropTarget()
    IMGUI_API const ImGuiPayload*   AcceptDragDropPayload(const char* type, ImGuiDragDropFlags flags = 0);          // accept contents of a given type. If ImGuiDragDropFlags_AcceptBeforeDelivery is set you can peek into the payload before the mouse button is released.
    IMGUI_API void                  EndDragDropTarget();                                                            // only call EndDragDropTarget() if BeginDragDropTarget() returns true!
    IMGUI_API const ImGuiPayload*   GetDragDropPayload();                                                           // peek directly into the current payload from anywhere. may return NULL. use ImGuiPayload::IsDataType() to test for the payload type.
    
    // Clipping
    IMGUI_API void          PushClipRect(const ImVec2& clip_rect_min, const ImVec2& clip_rect_max, bool intersect_with_current_clip_rect);
    IMGUI_API void          PopClipRect();

    // Focus, Activation
    // (Prefer using "SetItemDefaultFocus()" over "if (IsWindowAppearing()) SetScrollHereY()" when applicable to signify "this is the default item")
    IMGUI_API void          SetItemDefaultFocus();                                              // make last item the default focused item of a window.
    IMGUI_API void          SetKeyboardFocusHere(int offset = 0);                               // focus keyboard on the next widget. Use positive 'offset' to access sub components of a multiple component widget. Use -1 to access previous widget.

    // Item/Widgets Utilities
    // See Demo Window under "Widgets->Querying Status" for an interactive visualization of many of those functions.
    IMGUI_API bool          IsItemHovered(ImGuiHoveredFlags flags = 0);                         // is the last item hovered? (and usable, aka not blocked by a popup, etc.). See ImGuiHoveredFlags for more options.
    IMGUI_API bool          IsItemActive();                                                     // is the last item active? (e.g. button being held, text field being edited. This will continuously return true while holding mouse button on an item. Items that don't interact will always return false)
    IMGUI_API bool          IsItemFocused();                                                    // is the last item focused for keyboard/gamepad navigation?
    IMGUI_API bool          IsItemClicked(int mouse_button = 0);                                // is the last item clicked? (e.g. button/node just clicked on) == IsMouseClicked(mouse_button) && IsItemHovered()
    IMGUI_API bool          IsItemVisible();                                                    // is the last item visible? (items may be out of sight because of clipping/scrolling)
    IMGUI_API bool          IsItemEdited();                                                     // did the last item modify its underlying value this frame? or was pressed? This is generally the same as the "bool" return value of many widgets.
    IMGUI_API bool          IsItemDeactivated();                                                // was the last item just made inactive (item was previously active). Useful for Undo/Redo patterns with widgets that requires continuous editing.
    IMGUI_API bool          IsItemDeactivatedAfterEdit();                                       // was the last item just made inactive and made a value change when it was active? (e.g. Slider/Drag moved). Useful for Undo/Redo patterns with widgets that requires continuous editing. Note that you may get false positives (some widgets such as Combo()/ListBox()/Selectable() will return true even when clicking an already selected item).
    IMGUI_API bool          IsAnyItemHovered();
    IMGUI_API bool          IsAnyItemActive();
    IMGUI_API bool          IsAnyItemFocused();
    IMGUI_API ImVec2        GetItemRectMin();                                                   // get bounding rectangle of last item, in screen space
    IMGUI_API ImVec2        GetItemRectMax();                                                   // "
    IMGUI_API ImVec2        GetItemRectSize();                                                  // get size of last item, in screen space
    IMGUI_API void          SetItemAllowOverlap();                                              // allow last item to be overlapped by a subsequent item. sometimes useful with invisible buttons, selectables, etc. to catch unused area.

    // Miscellaneous Utilities
    IMGUI_API bool          IsRectVisible(const ImVec2& size);                                  // test if rectangle (of given size, starting from cursor position) is visible / not clipped.
    IMGUI_API bool          IsRectVisible(const ImVec2& rect_min, const ImVec2& rect_max);      // test if rectangle (in screen space) is visible / not clipped. to perform coarse clipping on user's side.
    IMGUI_API double        GetTime();
    IMGUI_API int           GetFrameCount();
    IMGUI_API ImDrawList*   GetOverlayDrawList();                                               // get overlay draw list for the viewport associated to the current window. this draw list will be the last rendered. useful to quickly draw overlays shapes/text.
    IMGUI_API ImDrawList*   GetOverlayDrawList(ImGuiViewport* viewport);                        // get overlay draw list for the given viewport. 
    IMGUI_API ImDrawListSharedData* GetDrawListSharedData();                                    // you may use this when creating your own ImDrawList instances
    IMGUI_API const char*   GetStyleColorName(ImGuiCol idx);
    IMGUI_API void          SetStateStorage(ImGuiStorage* storage);                             // replace current window storage with our own (if you want to manipulate it yourself, typically clear subsection of it)
    IMGUI_API ImGuiStorage* GetStateStorage();
    IMGUI_API ImVec2        CalcTextSize(const char* text, const char* text_end = NULL, bool hide_text_after_double_hash = false, float wrap_width = -1.0f);
    IMGUI_API void          CalcListClipping(int items_count, float items_height, int* out_items_display_start, int* out_items_display_end);    // calculate coarse clipping for large list of evenly sized items. Prefer using the ImGuiListClipper higher-level helper if you can.
    IMGUI_API bool          BeginChildFrame(ImGuiID id, const ImVec2& size, ImGuiWindowFlags flags = 0); // helper to create a child window / scrolling region that looks like a normal widget frame
    IMGUI_API void          EndChildFrame();                                                    // always call EndChildFrame() regardless of BeginChildFrame() return values (which indicates a collapsed/clipped window)

    // Color Utilities
    IMGUI_API ImVec4        ColorConvertU32ToFloat4(ImU32 in);
    IMGUI_API ImU32         ColorConvertFloat4ToU32(const ImVec4& in);
    IMGUI_API void          ColorConvertRGBtoHSV(float r, float g, float b, float& out_h, float& out_s, float& out_v);
    IMGUI_API void          ColorConvertHSVtoRGB(float h, float s, float v, float& out_r, float& out_g, float& out_b);

    // Inputs Utilities
    IMGUI_API int           GetKeyIndex(ImGuiKey imgui_key);                                    // map ImGuiKey_* values into user's key index. == io.KeyMap[key]
    IMGUI_API bool          IsKeyDown(int user_key_index);                                      // is key being held. == io.KeysDown[user_key_index]. note that imgui doesn't know the semantic of each entry of io.KeysDown[]. Use your own indices/enums according to how your backend/engine stored them into io.KeysDown[]!
    IMGUI_API bool          IsKeyPressed(int user_key_index, bool repeat = true);               // was key pressed (went from !Down to Down). if repeat=true, uses io.KeyRepeatDelay / KeyRepeatRate
    IMGUI_API bool          IsKeyReleased(int user_key_index);                                  // was key released (went from Down to !Down)..
    IMGUI_API int           GetKeyPressedAmount(int key_index, float repeat_delay, float rate); // uses provided repeat rate/delay. return a count, most often 0 or 1 but might be >1 if RepeatRate is small enough that DeltaTime > RepeatRate
    IMGUI_API bool          IsMouseDown(int button);                                            // is mouse button held (0=left, 1=right, 2=middle)
    IMGUI_API bool          IsAnyMouseDown();                                                   // is any mouse button held
    IMGUI_API bool          IsMouseClicked(int button, bool repeat = false);                    // did mouse button clicked (went from !Down to Down) (0=left, 1=right, 2=middle)
    IMGUI_API bool          IsMouseDoubleClicked(int button);                                   // did mouse button double-clicked. a double-click returns false in IsMouseClicked(). uses io.MouseDoubleClickTime.
    IMGUI_API bool          IsMouseReleased(int button);                                        // did mouse button released (went from Down to !Down)
    IMGUI_API bool          IsMouseDragging(int button = 0, float lock_threshold = -1.0f);      // is mouse dragging. if lock_threshold < -1.0f uses io.MouseDraggingThreshold
    IMGUI_API bool          IsMouseHoveringRect(const ImVec2& r_min, const ImVec2& r_max, bool clip = true);  // is mouse hovering given bounding rect (in screen space). clipped by current clipping settings, but  disregarding of other consideration of focus/window ordering/popup-block.
    IMGUI_API bool          IsMousePosValid(const ImVec2* mouse_pos = NULL);                    //
    IMGUI_API ImVec2        GetMousePos();                                                      // shortcut to ImGui::GetIO().MousePos provided by user, to be consistent with other calls
    IMGUI_API ImVec2        GetMousePosOnOpeningCurrentPopup();                                 // retrieve backup of mouse position at the time of opening popup we have BeginPopup() into
    IMGUI_API ImVec2        GetMouseDragDelta(int button = 0, float lock_threshold = -1.0f);    // dragging amount since clicking. if lock_threshold < -1.0f uses io.MouseDraggingThreshold
    IMGUI_API void          ResetMouseDragDelta(int button = 0);                                //
    IMGUI_API ImGuiMouseCursor GetMouseCursor();                                                // get desired cursor type, reset in ImGui::NewFrame(), this is updated during the frame. valid before Render(). If you use software rendering by setting io.MouseDrawCursor ImGui will render those for you
    IMGUI_API void          SetMouseCursor(ImGuiMouseCursor type);                              // set desired cursor type
    IMGUI_API void          CaptureKeyboardFromApp(bool capture = true);                        // manually override io.WantCaptureKeyboard flag next frame (said flag is entirely left for your application to handle). e.g. force capture keyboard when your widget is being hovered.
    IMGUI_API void          CaptureMouseFromApp(bool capture = true);                           // manually override io.WantCaptureMouse flag next frame (said flag is entirely left for your application to handle).

    // Clipboard Utilities (also see the LogToClipboard() function to capture or output text data to the clipboard)
    IMGUI_API const char*   GetClipboardText();
    IMGUI_API void          SetClipboardText(const char* text);

    // Settings/.Ini Utilities
    // The disk functions are automatically called if io.IniFilename != NULL (default is "imgui.ini").
    // Set io.IniFilename to NULL to load/save manually. Read io.WantSaveIniSettings description about handling .ini saving manually.
    IMGUI_API void          LoadIniSettingsFromDisk(const char* ini_filename);                  // call after CreateContext() and before the first call to NewFrame(). NewFrame() automatically calls LoadIniSettingsFromDisk(io.IniFilename).
    IMGUI_API void          LoadIniSettingsFromMemory(const char* ini_data, size_t ini_size=0); // call after CreateContext() and before the first call to NewFrame() to provide .ini data from your own data source.
    IMGUI_API void          SaveIniSettingsToDisk(const char* ini_filename);
    IMGUI_API const char*   SaveIniSettingsToMemory(size_t* out_ini_size = NULL);               // return a zero-terminated string with the .ini data which you can save by your own mean. call when io.WantSaveIniSettings is set, then save data by your own mean and clear io.WantSaveIniSettings.

    // Memory Utilities
    // All those functions are not reliant on the current context.
    // If you reload the contents of imgui.cpp at runtime, you may need to call SetCurrentContext() + SetAllocatorFunctions() again.
    IMGUI_API void          SetAllocatorFunctions(void* (*alloc_func)(size_t sz, void* user_data), void(*free_func)(void* ptr, void* user_data), void* user_data = NULL);
    IMGUI_API void*         MemAlloc(size_t size);
    IMGUI_API void          MemFree(void* ptr);

    // (Optional) Platform/OS interface for multi-viewport support
    // Note: You may use GetWindowViewport() to get the current viewport of the current window.
    IMGUI_API ImGuiPlatformIO&  GetPlatformIO();                                                // platform/renderer functions, for back-end to setup + viewports list.
    IMGUI_API ImGuiViewport*    GetMainViewport();                                              // main viewport. same as GetPlatformIO().MainViewport == GetPlatformIO().Viewports[0].
    IMGUI_API void              UpdatePlatformWindows();                                        // call in main loop. will call CreateWindow/ResizeWindow/etc. platform functions for each secondary viewport, and DestroyWindow for each inactive viewport.
    IMGUI_API void              RenderPlatformWindowsDefault(void* platform_arg = NULL, void* renderer_arg = NULL); // call in main loop. will call RenderWindow/SwapBuffers platform functions for each secondary viewport. may be reimplemented by user for custom rendering needs.
    IMGUI_API void              DestroyPlatformWindows();                                       // call DestroyWindow platform functions for all viewports. call from back-end Shutdown() if you need to close platform windows before imgui shutdown. otherwise will be called by DestroyContext().
    IMGUI_API ImGuiViewport*    FindViewportByPlatformHandle(void* platform_handle);            // this is a helper for back-ends. the type platform_handle is decided by the back-end (e.g. HWND, MyWindow*, GLFWwindow* etc.)

} // namespace ImGui

//-----------------------------------------------------------------------------
// Flags & Enumerations
//-----------------------------------------------------------------------------

// Flags for ImGui::Begin()
enum ImGuiWindowFlags_
{
    ImGuiWindowFlags_None                   = 0,
    ImGuiWindowFlags_NoTitleBar             = 1 << 0,   // Disable title-bar
    ImGuiWindowFlags_NoResize               = 1 << 1,   // Disable user resizing with the lower-right grip
    ImGuiWindowFlags_NoMove                 = 1 << 2,   // Disable user moving the window
    ImGuiWindowFlags_NoScrollbar            = 1 << 3,   // Disable scrollbars (window can still scroll with mouse or programatically)
    ImGuiWindowFlags_NoScrollWithMouse      = 1 << 4,   // Disable user vertically scrolling with mouse wheel. On child window, mouse wheel will be forwarded to the parent unless NoScrollbar is also set.
    ImGuiWindowFlags_NoCollapse             = 1 << 5,   // Disable user collapsing window by double-clicking on it
    ImGuiWindowFlags_AlwaysAutoResize       = 1 << 6,   // Resize every window to its content every frame
    ImGuiWindowFlags_NoBackground           = 1 << 7,   // Disable drawing background color (WindowBg, etc.) and outside border. Similar as using SetNextWindowBgAlpha(0.0f).
    ImGuiWindowFlags_NoSavedSettings        = 1 << 8,   // Never load/save settings in .ini file
    ImGuiWindowFlags_NoMouseInputs          = 1 << 9,   // Disable catching mouse, hovering test with pass through.
    ImGuiWindowFlags_MenuBar                = 1 << 10,  // Has a menu-bar
    ImGuiWindowFlags_HorizontalScrollbar    = 1 << 11,  // Allow horizontal scrollbar to appear (off by default). You may use SetNextWindowContentSize(ImVec2(width,0.0f)); prior to calling Begin() to specify width. Read code in imgui_demo in the "Horizontal Scrolling" section.
    ImGuiWindowFlags_NoFocusOnAppearing     = 1 << 12,  // Disable taking focus when transitioning from hidden to visible state
    ImGuiWindowFlags_NoBringToFrontOnFocus  = 1 << 13,  // Disable bringing window to front when taking focus (e.g. clicking on it or programatically giving it focus)
    ImGuiWindowFlags_AlwaysVerticalScrollbar= 1 << 14,  // Always show vertical scrollbar (even if ContentSize.y < Size.y)
    ImGuiWindowFlags_AlwaysHorizontalScrollbar=1<< 15,  // Always show horizontal scrollbar (even if ContentSize.x < Size.x)
    ImGuiWindowFlags_AlwaysUseWindowPadding = 1 << 16,  // Ensure child windows without border uses style.WindowPadding (ignored by default for non-bordered child windows, because more convenient)
    ImGuiWindowFlags_NoNavInputs            = 1 << 18,  // No gamepad/keyboard navigation within the window
    ImGuiWindowFlags_NoNavFocus             = 1 << 19,  // No focusing toward this window with gamepad/keyboard navigation (e.g. skipped by CTRL+TAB)
    ImGuiWindowFlags_NoNav                  = ImGuiWindowFlags_NoNavInputs | ImGuiWindowFlags_NoNavFocus,
    ImGuiWindowFlags_NoDecoration           = ImGuiWindowFlags_NoTitleBar | ImGuiWindowFlags_NoResize | ImGuiWindowFlags_NoScrollbar | ImGuiWindowFlags_NoCollapse,
    ImGuiWindowFlags_NoInputs               = ImGuiWindowFlags_NoMouseInputs | ImGuiWindowFlags_NoNavInputs | ImGuiWindowFlags_NoNavFocus,

    // [Internal]
    ImGuiWindowFlags_NavFlattened           = 1 << 23,  // [BETA] Allow gamepad/keyboard navigation to cross over parent border to this child (only use on child that have no scrolling!)
    ImGuiWindowFlags_ChildWindow            = 1 << 24,  // Don't use! For internal use by BeginChild()
    ImGuiWindowFlags_Tooltip                = 1 << 25,  // Don't use! For internal use by BeginTooltip()
    ImGuiWindowFlags_Popup                  = 1 << 26,  // Don't use! For internal use by BeginPopup()
    ImGuiWindowFlags_Modal                  = 1 << 27,  // Don't use! For internal use by BeginPopupModal()
    ImGuiWindowFlags_ChildMenu              = 1 << 28   // Don't use! For internal use by BeginMenu()

    // [Obsolete]
    //ImGuiWindowFlags_ShowBorders          = 1 << 7,   // --> Set style.FrameBorderSize=1.0f / style.WindowBorderSize=1.0f to enable borders around windows and items
    //ImGuiWindowFlags_ResizeFromAnySide    = 1 << 17,  // --> Set io.ConfigResizeWindowsFromEdges and make sure mouse cursors are supported by back-end (io.BackendFlags & ImGuiBackendFlags_HasMouseCursors)
};

// Flags for ImGui::InputText()
enum ImGuiInputTextFlags_
{
    ImGuiInputTextFlags_None                = 0,
    ImGuiInputTextFlags_CharsDecimal        = 1 << 0,   // Allow 0123456789.+-*/
    ImGuiInputTextFlags_CharsHexadecimal    = 1 << 1,   // Allow 0123456789ABCDEFabcdef
    ImGuiInputTextFlags_CharsUppercase      = 1 << 2,   // Turn a..z into A..Z
    ImGuiInputTextFlags_CharsNoBlank        = 1 << 3,   // Filter out spaces, tabs
    ImGuiInputTextFlags_AutoSelectAll       = 1 << 4,   // Select entire text when first taking mouse focus
    ImGuiInputTextFlags_EnterReturnsTrue    = 1 << 5,   // Return 'true' when Enter is pressed (as opposed to when the value was modified)
    ImGuiInputTextFlags_CallbackCompletion  = 1 << 6,   // Callback on pressing TAB (for completion handling)
    ImGuiInputTextFlags_CallbackHistory     = 1 << 7,   // Callback on pressing Up/Down arrows (for history handling)
    ImGuiInputTextFlags_CallbackAlways      = 1 << 8,   // Callback on each iteration. User code may query cursor position, modify text buffer.
    ImGuiInputTextFlags_CallbackCharFilter  = 1 << 9,   // Callback on character inputs to replace or discard them. Modify 'EventChar' to replace or discard, or return 1 in callback to discard.
    ImGuiInputTextFlags_AllowTabInput       = 1 << 10,  // Pressing TAB input a '\t' character into the text field
    ImGuiInputTextFlags_CtrlEnterForNewLine = 1 << 11,  // In multi-line mode, unfocus with Enter, add new line with Ctrl+Enter (default is opposite: unfocus with Ctrl+Enter, add line with Enter).
    ImGuiInputTextFlags_NoHorizontalScroll  = 1 << 12,  // Disable following the cursor horizontally
    ImGuiInputTextFlags_AlwaysInsertMode    = 1 << 13,  // Insert mode
    ImGuiInputTextFlags_ReadOnly            = 1 << 14,  // Read-only mode
    ImGuiInputTextFlags_Password            = 1 << 15,  // Password mode, display all characters as '*'
    ImGuiInputTextFlags_NoUndoRedo          = 1 << 16,  // Disable undo/redo. Note that input text owns the text data while active, if you want to provide your own undo/redo stack you need e.g. to call ClearActiveID().
    ImGuiInputTextFlags_CharsScientific     = 1 << 17,  // Allow 0123456789.+-*/eE (Scientific notation input)
    ImGuiInputTextFlags_CallbackResize      = 1 << 18,  // Callback on buffer capacity changes request (beyond 'buf_size' parameter value), allowing the string to grow. Notify when the string wants to be resized (for string types which hold a cache of their Size). You will be provided a new BufSize in the callback and NEED to honor it. (see misc/cpp/imgui_stdlib.h for an example of using this)
    // [Internal]
    ImGuiInputTextFlags_Multiline           = 1 << 20   // For internal use by InputTextMultiline()
};

// Flags for ImGui::TreeNodeEx(), ImGui::CollapsingHeader*()
enum ImGuiTreeNodeFlags_
{
    ImGuiTreeNodeFlags_None                 = 0,
    ImGuiTreeNodeFlags_Selected             = 1 << 0,   // Draw as selected
    ImGuiTreeNodeFlags_Framed               = 1 << 1,   // Full colored frame (e.g. for CollapsingHeader)
    ImGuiTreeNodeFlags_AllowItemOverlap     = 1 << 2,   // Hit testing to allow subsequent widgets to overlap this one
    ImGuiTreeNodeFlags_NoTreePushOnOpen     = 1 << 3,   // Don't do a TreePush() when open (e.g. for CollapsingHeader) = no extra indent nor pushing on ID stack
    ImGuiTreeNodeFlags_NoAutoOpenOnLog      = 1 << 4,   // Don't automatically and temporarily open node when Logging is active (by default logging will automatically open tree nodes)
    ImGuiTreeNodeFlags_DefaultOpen          = 1 << 5,   // Default node to be open
    ImGuiTreeNodeFlags_OpenOnDoubleClick    = 1 << 6,   // Need double-click to open node
    ImGuiTreeNodeFlags_OpenOnArrow          = 1 << 7,   // Only open when clicking on the arrow part. If ImGuiTreeNodeFlags_OpenOnDoubleClick is also set, single-click arrow or double-click all box to open.
    ImGuiTreeNodeFlags_Leaf                 = 1 << 8,   // No collapsing, no arrow (use as a convenience for leaf nodes).
    ImGuiTreeNodeFlags_Bullet               = 1 << 9,   // Display a bullet instead of arrow
    ImGuiTreeNodeFlags_FramePadding         = 1 << 10,  // Use FramePadding (even for an unframed text node) to vertically align text baseline to regular widget height. Equivalent to calling AlignTextToFramePadding().
    //ImGuITreeNodeFlags_SpanAllAvailWidth  = 1 << 11,  // FIXME: TODO: Extend hit box horizontally even if not framed
    //ImGuiTreeNodeFlags_NoScrollOnOpen     = 1 << 12,  // FIXME: TODO: Disable automatic scroll on TreePop() if node got just open and contents is not visible
    ImGuiTreeNodeFlags_NavLeftJumpsBackHere = 1 << 13,  // (WIP) Nav: left direction may move to this TreeNode() from any of its child (items submitted between TreeNode and TreePop)
    ImGuiTreeNodeFlags_CollapsingHeader     = ImGuiTreeNodeFlags_Framed | ImGuiTreeNodeFlags_NoTreePushOnOpen | ImGuiTreeNodeFlags_NoAutoOpenOnLog

    // Obsolete names (will be removed)
#ifndef IMGUI_DISABLE_OBSOLETE_FUNCTIONS
    , ImGuiTreeNodeFlags_AllowOverlapMode = ImGuiTreeNodeFlags_AllowItemOverlap
#endif
};

// Flags for ImGui::Selectable()
enum ImGuiSelectableFlags_
{
    ImGuiSelectableFlags_None               = 0,
    ImGuiSelectableFlags_DontClosePopups    = 1 << 0,   // Clicking this don't close parent popup window
    ImGuiSelectableFlags_SpanAllColumns     = 1 << 1,   // Selectable frame can span all columns (text will still fit in current column)
    ImGuiSelectableFlags_AllowDoubleClick   = 1 << 2,   // Generate press events on double clicks too
    ImGuiSelectableFlags_Disabled           = 1 << 3    // Cannot be selected, display greyed out text
};

// Flags for ImGui::BeginCombo()
enum ImGuiComboFlags_
{
    ImGuiComboFlags_None                    = 0,
    ImGuiComboFlags_PopupAlignLeft          = 1 << 0,   // Align the popup toward the left by default
    ImGuiComboFlags_HeightSmall             = 1 << 1,   // Max ~4 items visible. Tip: If you want your combo popup to be a specific size you can use SetNextWindowSizeConstraints() prior to calling BeginCombo()
    ImGuiComboFlags_HeightRegular           = 1 << 2,   // Max ~8 items visible (default)
    ImGuiComboFlags_HeightLarge             = 1 << 3,   // Max ~20 items visible
    ImGuiComboFlags_HeightLargest           = 1 << 4,   // As many fitting items as possible
    ImGuiComboFlags_NoArrowButton           = 1 << 5,   // Display on the preview box without the square arrow button
    ImGuiComboFlags_NoPreview               = 1 << 6,   // Display only a square arrow button
    ImGuiComboFlags_HeightMask_             = ImGuiComboFlags_HeightSmall | ImGuiComboFlags_HeightRegular | ImGuiComboFlags_HeightLarge | ImGuiComboFlags_HeightLargest
};

// Flags for ImGui::IsWindowFocused()
enum ImGuiFocusedFlags_
{
    ImGuiFocusedFlags_None                          = 0,
    ImGuiFocusedFlags_ChildWindows                  = 1 << 0,   // IsWindowFocused(): Return true if any children of the window is focused
    ImGuiFocusedFlags_RootWindow                    = 1 << 1,   // IsWindowFocused(): Test from root window (top most parent of the current hierarchy)
    ImGuiFocusedFlags_AnyWindow                     = 1 << 2,   // IsWindowFocused(): Return true if any window is focused. Important: If you are trying to tell how to dispatch your low-level inputs, do NOT use this. Use ImGui::GetIO().WantCaptureMouse instead.
    ImGuiFocusedFlags_RootAndChildWindows           = ImGuiFocusedFlags_RootWindow | ImGuiFocusedFlags_ChildWindows
};

// Flags for ImGui::IsItemHovered(), ImGui::IsWindowHovered()
// Note: if you are trying to check whether your mouse should be dispatched to imgui or to your app, you should use the 'io.WantCaptureMouse' boolean for that. Please read the FAQ!
// Note: windows with the ImGuiWindowFlags_NoInputs flag are ignored by IsWindowHovered() calls.
enum ImGuiHoveredFlags_
{
    ImGuiHoveredFlags_None                          = 0,        // Return true if directly over the item/window, not obstructed by another window, not obstructed by an active popup or modal blocking inputs under them.
    ImGuiHoveredFlags_ChildWindows                  = 1 << 0,   // IsWindowHovered() only: Return true if any children of the window is hovered
    ImGuiHoveredFlags_RootWindow                    = 1 << 1,   // IsWindowHovered() only: Test from root window (top most parent of the current hierarchy)
    ImGuiHoveredFlags_AnyWindow                     = 1 << 2,   // IsWindowHovered() only: Return true if any window is hovered
    ImGuiHoveredFlags_AllowWhenBlockedByPopup       = 1 << 3,   // Return true even if a popup window is normally blocking access to this item/window
    //ImGuiHoveredFlags_AllowWhenBlockedByModal     = 1 << 4,   // Return true even if a modal popup window is normally blocking access to this item/window. FIXME-TODO: Unavailable yet.
    ImGuiHoveredFlags_AllowWhenBlockedByActiveItem  = 1 << 5,   // Return true even if an active item is blocking access to this item/window. Useful for Drag and Drop patterns.
    ImGuiHoveredFlags_AllowWhenOverlapped           = 1 << 6,   // Return true even if the position is overlapped by another window
    ImGuiHoveredFlags_AllowWhenDisabled             = 1 << 7,   // Return true even if the item is disabled
    ImGuiHoveredFlags_RectOnly                      = ImGuiHoveredFlags_AllowWhenBlockedByPopup | ImGuiHoveredFlags_AllowWhenBlockedByActiveItem | ImGuiHoveredFlags_AllowWhenOverlapped,
    ImGuiHoveredFlags_RootAndChildWindows           = ImGuiHoveredFlags_RootWindow | ImGuiHoveredFlags_ChildWindows
};

// Flags for ImGui::BeginDragDropSource(), ImGui::AcceptDragDropPayload()
enum ImGuiDragDropFlags_
{
    ImGuiDragDropFlags_None                         = 0,
    // BeginDragDropSource() flags
    ImGuiDragDropFlags_SourceNoPreviewTooltip       = 1 << 0,   // By default, a successful call to BeginDragDropSource opens a tooltip so you can display a preview or description of the source contents. This flag disable this behavior.
    ImGuiDragDropFlags_SourceNoDisableHover         = 1 << 1,   // By default, when dragging we clear data so that IsItemHovered() will return false, to avoid subsequent user code submitting tooltips. This flag disable this behavior so you can still call IsItemHovered() on the source item.
    ImGuiDragDropFlags_SourceNoHoldToOpenOthers     = 1 << 2,   // Disable the behavior that allows to open tree nodes and collapsing header by holding over them while dragging a source item.
    ImGuiDragDropFlags_SourceAllowNullID            = 1 << 3,   // Allow items such as Text(), Image() that have no unique identifier to be used as drag source, by manufacturing a temporary identifier based on their window-relative position. This is extremely unusual within the dear imgui ecosystem and so we made it explicit.
    ImGuiDragDropFlags_SourceExtern                 = 1 << 4,   // External source (from outside of imgui), won't attempt to read current item/window info. Will always return true. Only one Extern source can be active simultaneously.
    ImGuiDragDropFlags_SourceAutoExpirePayload      = 1 << 5,   // Automatically expire the payload if the source cease to be submitted (otherwise payloads are persisting while being dragged)
    // AcceptDragDropPayload() flags
    ImGuiDragDropFlags_AcceptBeforeDelivery         = 1 << 10,  // AcceptDragDropPayload() will returns true even before the mouse button is released. You can then call IsDelivery() to test if the payload needs to be delivered.
    ImGuiDragDropFlags_AcceptNoDrawDefaultRect      = 1 << 11,  // Do not draw the default highlight rectangle when hovering over target.
    ImGuiDragDropFlags_AcceptNoPreviewTooltip       = 1 << 12,  // Request hiding the BeginDragDropSource tooltip from the BeginDragDropTarget site.
    ImGuiDragDropFlags_AcceptPeekOnly               = ImGuiDragDropFlags_AcceptBeforeDelivery | ImGuiDragDropFlags_AcceptNoDrawDefaultRect  // For peeking ahead and inspecting the payload before delivery.
};

// Standard Drag and Drop payload types. You can define you own payload types using short strings. Types starting with '_' are defined by Dear ImGui.
#define IMGUI_PAYLOAD_TYPE_COLOR_3F     "_COL3F"    // float[3]: Standard type for colors, without alpha. User code may use this type.
#define IMGUI_PAYLOAD_TYPE_COLOR_4F     "_COL4F"    // float[4]: Standard type for colors. User code may use this type.

// A primary data type
enum ImGuiDataType_
{
    ImGuiDataType_S32,      // int
    ImGuiDataType_U32,      // unsigned int
    ImGuiDataType_S64,      // long long, __int64
    ImGuiDataType_U64,      // unsigned long long, unsigned __int64
    ImGuiDataType_Float,    // float
    ImGuiDataType_Double,   // double
    ImGuiDataType_COUNT
};

// A cardinal direction
enum ImGuiDir_
{
    ImGuiDir_None    = -1,
    ImGuiDir_Left    = 0,
    ImGuiDir_Right   = 1,
    ImGuiDir_Up      = 2,
    ImGuiDir_Down    = 3,
    ImGuiDir_COUNT
};

// User fill ImGuiIO.KeyMap[] array with indices into the ImGuiIO.KeysDown[512] array
enum ImGuiKey_
{
    ImGuiKey_Tab,
    ImGuiKey_LeftArrow,
    ImGuiKey_RightArrow,
    ImGuiKey_UpArrow,
    ImGuiKey_DownArrow,
    ImGuiKey_PageUp,
    ImGuiKey_PageDown,
    ImGuiKey_Home,
    ImGuiKey_End,
    ImGuiKey_Insert,
    ImGuiKey_Delete,
    ImGuiKey_Backspace,
    ImGuiKey_Space,
    ImGuiKey_Enter,
    ImGuiKey_Escape,
    ImGuiKey_A,         // for text edit CTRL+A: select all
    ImGuiKey_C,         // for text edit CTRL+C: copy
    ImGuiKey_V,         // for text edit CTRL+V: paste
    ImGuiKey_X,         // for text edit CTRL+X: cut
    ImGuiKey_Y,         // for text edit CTRL+Y: redo
    ImGuiKey_Z,         // for text edit CTRL+Z: undo
    ImGuiKey_COUNT
};

// Gamepad/Keyboard directional navigation
// Keyboard: Set io.ConfigFlags |= ImGuiConfigFlags_NavEnableKeyboard to enable. NewFrame() will automatically fill io.NavInputs[] based on your io.KeysDown[] + io.KeyMap[] arrays.
// Gamepad:  Set io.ConfigFlags |= ImGuiConfigFlags_NavEnableGamepad to enable. Back-end: set ImGuiBackendFlags_HasGamepad and fill the io.NavInputs[] fields before calling NewFrame(). Note that io.NavInputs[] is cleared by EndFrame().
// Read instructions in imgui.cpp for more details. Download PNG/PSD at http://goo.gl/9LgVZW.
enum ImGuiNavInput_
{
    // Gamepad Mapping
    ImGuiNavInput_Activate,      // activate / open / toggle / tweak value       // e.g. Cross  (PS4), A (Xbox), A (Switch), Space (Keyboard)
    ImGuiNavInput_Cancel,        // cancel / close / exit                        // e.g. Circle (PS4), B (Xbox), B (Switch), Escape (Keyboard)
    ImGuiNavInput_Input,         // text input / on-screen keyboard              // e.g. Triang.(PS4), Y (Xbox), X (Switch), Return (Keyboard)
    ImGuiNavInput_Menu,          // tap: toggle menu / hold: focus, move, resize // e.g. Square (PS4), X (Xbox), Y (Switch), Alt (Keyboard)
    ImGuiNavInput_DpadLeft,      // move / tweak / resize window (w/ PadMenu)    // e.g. D-pad Left/Right/Up/Down (Gamepads), Arrow keys (Keyboard)
    ImGuiNavInput_DpadRight,     //
    ImGuiNavInput_DpadUp,        //
    ImGuiNavInput_DpadDown,      //
    ImGuiNavInput_LStickLeft,    // scroll / move window (w/ PadMenu)            // e.g. Left Analog Stick Left/Right/Up/Down
    ImGuiNavInput_LStickRight,   //
    ImGuiNavInput_LStickUp,      //
    ImGuiNavInput_LStickDown,    //
    ImGuiNavInput_FocusPrev,     // next window (w/ PadMenu)                     // e.g. L1 or L2 (PS4), LB or LT (Xbox), L or ZL (Switch)
    ImGuiNavInput_FocusNext,     // prev window (w/ PadMenu)                     // e.g. R1 or R2 (PS4), RB or RT (Xbox), R or ZL (Switch)
    ImGuiNavInput_TweakSlow,     // slower tweaks                                // e.g. L1 or L2 (PS4), LB or LT (Xbox), L or ZL (Switch)
    ImGuiNavInput_TweakFast,     // faster tweaks                                // e.g. R1 or R2 (PS4), RB or RT (Xbox), R or ZL (Switch)

    // [Internal] Don't use directly! This is used internally to differentiate keyboard from gamepad inputs for behaviors that require to differentiate them.
    // Keyboard behavior that have no corresponding gamepad mapping (e.g. CTRL+TAB) will be directly reading from io.KeysDown[] instead of io.NavInputs[].
    ImGuiNavInput_KeyMenu_,      // toggle menu                                  // = io.KeyAlt
    ImGuiNavInput_KeyLeft_,      // move left                                    // = Arrow keys
    ImGuiNavInput_KeyRight_,     // move right
    ImGuiNavInput_KeyUp_,        // move up
    ImGuiNavInput_KeyDown_,      // move down
    ImGuiNavInput_COUNT,
    ImGuiNavInput_InternalStart_ = ImGuiNavInput_KeyMenu_
};

// Configuration flags stored in io.ConfigFlags. Set by user/application.
enum ImGuiConfigFlags_
{
    ImGuiConfigFlags_None                   = 0,
    ImGuiConfigFlags_NavEnableKeyboard      = 1 << 0,   // Master keyboard navigation enable flag. NewFrame() will automatically fill io.NavInputs[] based on io.KeysDown[].
    ImGuiConfigFlags_NavEnableGamepad       = 1 << 1,   // Master gamepad navigation enable flag. This is mostly to instruct your imgui back-end to fill io.NavInputs[]. Back-end also needs to set ImGuiBackendFlags_HasGamepad.
    ImGuiConfigFlags_NavEnableSetMousePos   = 1 << 2,   // Instruct navigation to move the mouse cursor. May be useful on TV/console systems where moving a virtual mouse is awkward. Will update io.MousePos and set io.WantSetMousePos=true. If enabled you MUST honor io.WantSetMousePos requests in your binding, otherwise ImGui will react as if the mouse is jumping around back and forth.
    ImGuiConfigFlags_NavNoCaptureKeyboard   = 1 << 3,   // Instruct navigation to not set the io.WantCaptureKeyboard flag when io.NavActive is set.
    ImGuiConfigFlags_NoMouse                = 1 << 4,   // Instruct imgui to clear mouse position/buttons in NewFrame(). This allows ignoring the mouse information set by the back-end.
    ImGuiConfigFlags_NoMouseCursorChange    = 1 << 5,   // Instruct back-end to not alter mouse cursor shape and visibility. Use if the back-end cursor changes are interfering with yours and you don't want to use SetMouseCursor() to change mouse cursor. You may want to honor requests from imgui by reading GetMouseCursor() yourself instead.

    // [BETA] Viewports
    // When using viewports it is recommended that your default value for ImGuiCol_WindowBg is opaque (Alpha=1.0) so transition to a viewport won't be noticeable.
    ImGuiConfigFlags_ViewportsEnable        = 1 << 10,  // Viewport enable flags (require both ImGuiConfigFlags_PlatformHasViewports + ImGuiConfigFlags_RendererHasViewports set by the respective back-ends)
    ImGuiConfigFlags_ViewportsNoTaskBarIcon = 1 << 11,  // Disable task bars icons for all secondary viewports (will set ImGuiViewportFlags_NoTaskBarIcon on them)
    ImGuiConfigFlags_ViewportsNoMerge       = 1 << 12,  // All floating windows will always create their own viewport and platform window.
    ImGuiConfigFlags_ViewportsDecoration    = 1 << 13,  // FIXME [Broken] Enable platform decoration for all secondary viewports (will not set ImGuiViewportFlags_NoDecoration on them). This currently doesn't behave well in Windows because 1) By default the new window animation get in the way of our transitions, 2) It enable a minimum window size which tends to breaks resizing. You can workaround the later by setting style.WindowMinSize to a bigger value.
    ImGuiConfigFlags_DpiEnableScaleViewports= 1 << 14,  // FIXME-DPI: Reposition and resize imgui windows when the DpiScale of a viewport changed (mostly useful for the main viewport hosting other window). Note that resizing the main window itself is up to your application.
    ImGuiConfigFlags_DpiEnableScaleFonts    = 1 << 15,  // FIXME-DPI: Request bitmap-scaled fonts to match DpiScale. This is a very low-quality workaround. The correct way to handle DPI is _currently_ to replace the atlas and/or fonts in the Platform_OnChangedViewport callback, but this is all early work in progress.

    // User storage (to allow your back-end/engine to communicate to code that may be shared between multiple projects. Those flags are not used by core ImGui)
    ImGuiConfigFlags_IsSRGB                 = 1 << 20,  // Application is SRGB-aware.
    ImGuiConfigFlags_IsTouchScreen          = 1 << 21   // Application is using a touch screen instead of a mouse.
};

// Back-end capabilities flags stored in io.BackendFlags. Set by imgui_impl_xxx or custom back-end.
enum ImGuiBackendFlags_
{
    ImGuiBackendFlags_None                  = 0,
    ImGuiBackendFlags_HasGamepad            = 1 << 0,   // Back-end supports gamepad and currently has one connected.
    ImGuiBackendFlags_HasMouseCursors       = 1 << 1,   // Back-end supports honoring GetMouseCursor() value to change the OS cursor shape.
    ImGuiBackendFlags_HasSetMousePos        = 1 << 2,   // Back-end supports io.WantSetMousePos requests to reposition the OS mouse position (only used if ImGuiConfigFlags_NavEnableSetMousePos is set).

    // [BETA] Viewports
    ImGuiBackendFlags_PlatformHasViewports  = 1 << 10,  // Back-end Platform supports multiple viewports.
    ImGuiBackendFlags_HasMouseHoveredViewport=1 << 11,  // Back-end Platform supports setting io.MouseHoveredViewport to the viewport directly under the mouse _IGNORING_ viewports with the ImGuiViewportFlags_NoInputs flag and _REGARDLESS_ of whether another viewport is focused and may be capturing the mouse. This information is _NOT EASY_ to provide correctly with most high-level engines! Don't set this without studying how the examples/ back-end handle it!
    ImGuiBackendFlags_RendererHasViewports  = 1 << 12   // Back-end Renderer supports multiple viewports.
};

// Enumeration for PushStyleColor() / PopStyleColor()
enum ImGuiCol_
{
    ImGuiCol_Text,
    ImGuiCol_TextDisabled,
    ImGuiCol_WindowBg,              // Background of normal windows
    ImGuiCol_ChildBg,               // Background of child windows
    ImGuiCol_PopupBg,               // Background of popups, menus, tooltips windows
    ImGuiCol_Border,
    ImGuiCol_BorderShadow,
    ImGuiCol_FrameBg,               // Background of checkbox, radio button, plot, slider, text input
    ImGuiCol_FrameBgHovered,
    ImGuiCol_FrameBgActive,
    ImGuiCol_TitleBg,
    ImGuiCol_TitleBgActive,
    ImGuiCol_TitleBgCollapsed,
    ImGuiCol_MenuBarBg,
    ImGuiCol_ScrollbarBg,
    ImGuiCol_ScrollbarGrab,
    ImGuiCol_ScrollbarGrabHovered,
    ImGuiCol_ScrollbarGrabActive,
    ImGuiCol_CheckMark,
    ImGuiCol_SliderGrab,
    ImGuiCol_SliderGrabActive,
    ImGuiCol_Button,
    ImGuiCol_ButtonHovered,
    ImGuiCol_ButtonActive,
    ImGuiCol_Header,
    ImGuiCol_HeaderHovered,
    ImGuiCol_HeaderActive,
    ImGuiCol_Separator,
    ImGuiCol_SeparatorHovered,
    ImGuiCol_SeparatorActive,
    ImGuiCol_ResizeGrip,
    ImGuiCol_ResizeGripHovered,
    ImGuiCol_ResizeGripActive,
    ImGuiCol_PlotLines,
    ImGuiCol_PlotLinesHovered,
    ImGuiCol_PlotHistogram,
    ImGuiCol_PlotHistogramHovered,
    ImGuiCol_TextSelectedBg,
    ImGuiCol_DragDropTarget,
    ImGuiCol_NavHighlight,          // Gamepad/keyboard: current highlighted item
    ImGuiCol_NavWindowingHighlight, // Highlight window when using CTRL+TAB
    ImGuiCol_NavWindowingDimBg,     // Darken/colorize entire screen behind the CTRL+TAB window list, when active
    ImGuiCol_ModalWindowDimBg,      // Darken/colorize entire screen behind a modal window, when one is active
    ImGuiCol_COUNT

    // Obsolete names (will be removed)
#ifndef IMGUI_DISABLE_OBSOLETE_FUNCTIONS
    , ImGuiCol_ChildWindowBg = ImGuiCol_ChildBg, ImGuiCol_Column = ImGuiCol_Separator, ImGuiCol_ColumnHovered = ImGuiCol_SeparatorHovered, ImGuiCol_ColumnActive = ImGuiCol_SeparatorActive
    , ImGuiCol_ModalWindowDarkening = ImGuiCol_ModalWindowDimBg
    //ImGuiCol_CloseButton, ImGuiCol_CloseButtonActive, ImGuiCol_CloseButtonHovered, // [unused since 1.60+] the close button now uses regular button colors.
    //ImGuiCol_ComboBg,                                                              // [unused since 1.53+] ComboBg has been merged with PopupBg, so a redirect isn't accurate.
#endif
};

// Enumeration for PushStyleVar() / PopStyleVar() to temporarily modify the ImGuiStyle structure.
// NB: the enum only refers to fields of ImGuiStyle which makes sense to be pushed/popped inside UI code. During initialization, feel free to just poke into ImGuiStyle directly.
// NB: if changing this enum, you need to update the associated internal table GStyleVarInfo[] accordingly. This is where we link enum values to members offset/type.
enum ImGuiStyleVar_
{
    // Enum name ......................// Member in ImGuiStyle structure (see ImGuiStyle for descriptions)
    ImGuiStyleVar_Alpha,               // float     Alpha
    ImGuiStyleVar_WindowPadding,       // ImVec2    WindowPadding
    ImGuiStyleVar_WindowRounding,      // float     WindowRounding
    ImGuiStyleVar_WindowBorderSize,    // float     WindowBorderSize
    ImGuiStyleVar_WindowMinSize,       // ImVec2    WindowMinSize
    ImGuiStyleVar_WindowTitleAlign,    // ImVec2    WindowTitleAlign
    ImGuiStyleVar_ChildRounding,       // float     ChildRounding
    ImGuiStyleVar_ChildBorderSize,     // float     ChildBorderSize
    ImGuiStyleVar_PopupRounding,       // float     PopupRounding
    ImGuiStyleVar_PopupBorderSize,     // float     PopupBorderSize
    ImGuiStyleVar_FramePadding,        // ImVec2    FramePadding
    ImGuiStyleVar_FrameRounding,       // float     FrameRounding
    ImGuiStyleVar_FrameBorderSize,     // float     FrameBorderSize
    ImGuiStyleVar_ItemSpacing,         // ImVec2    ItemSpacing
    ImGuiStyleVar_ItemInnerSpacing,    // ImVec2    ItemInnerSpacing
    ImGuiStyleVar_IndentSpacing,       // float     IndentSpacing
    ImGuiStyleVar_ScrollbarSize,       // float     ScrollbarSize
    ImGuiStyleVar_ScrollbarRounding,   // float     ScrollbarRounding
    ImGuiStyleVar_GrabMinSize,         // float     GrabMinSize
    ImGuiStyleVar_GrabRounding,        // float     GrabRounding
    ImGuiStyleVar_ButtonTextAlign,     // ImVec2    ButtonTextAlign
    ImGuiStyleVar_COUNT

    // Obsolete names (will be removed)
#ifndef IMGUI_DISABLE_OBSOLETE_FUNCTIONS
    , ImGuiStyleVar_Count_ = ImGuiStyleVar_COUNT, ImGuiStyleVar_ChildWindowRounding = ImGuiStyleVar_ChildRounding
#endif
};

// Flags for ColorEdit3() / ColorEdit4() / ColorPicker3() / ColorPicker4() / ColorButton()
enum ImGuiColorEditFlags_
{
    ImGuiColorEditFlags_None            = 0,
    ImGuiColorEditFlags_NoAlpha         = 1 << 1,   //              // ColorEdit, ColorPicker, ColorButton: ignore Alpha component (read 3 components from the input pointer).
    ImGuiColorEditFlags_NoPicker        = 1 << 2,   //              // ColorEdit: disable picker when clicking on colored square.
    ImGuiColorEditFlags_NoOptions       = 1 << 3,   //              // ColorEdit: disable toggling options menu when right-clicking on inputs/small preview.
    ImGuiColorEditFlags_NoSmallPreview  = 1 << 4,   //              // ColorEdit, ColorPicker: disable colored square preview next to the inputs. (e.g. to show only the inputs)
    ImGuiColorEditFlags_NoInputs        = 1 << 5,   //              // ColorEdit, ColorPicker: disable inputs sliders/text widgets (e.g. to show only the small preview colored square).
    ImGuiColorEditFlags_NoTooltip       = 1 << 6,   //              // ColorEdit, ColorPicker, ColorButton: disable tooltip when hovering the preview.
    ImGuiColorEditFlags_NoLabel         = 1 << 7,   //              // ColorEdit, ColorPicker: disable display of inline text label (the label is still forwarded to the tooltip and picker).
    ImGuiColorEditFlags_NoSidePreview   = 1 << 8,   //              // ColorPicker: disable bigger color preview on right side of the picker, use small colored square preview instead.
    ImGuiColorEditFlags_NoDragDrop      = 1 << 9,   //              // ColorEdit: disable drag and drop target. ColorButton: disable drag and drop source.

    // User Options (right-click on widget to change some of them). You can set application defaults using SetColorEditOptions(). The idea is that you probably don't want to override them in most of your calls, let the user choose and/or call SetColorEditOptions() during startup.
    ImGuiColorEditFlags_AlphaBar        = 1 << 16,  //              // ColorEdit, ColorPicker: show vertical alpha bar/gradient in picker.
    ImGuiColorEditFlags_AlphaPreview    = 1 << 17,  //              // ColorEdit, ColorPicker, ColorButton: display preview as a transparent color over a checkerboard, instead of opaque.
    ImGuiColorEditFlags_AlphaPreviewHalf= 1 << 18,  //              // ColorEdit, ColorPicker, ColorButton: display half opaque / half checkerboard, instead of opaque.
    ImGuiColorEditFlags_HDR             = 1 << 19,  //              // (WIP) ColorEdit: Currently only disable 0.0f..1.0f limits in RGBA edition (note: you probably want to use ImGuiColorEditFlags_Float flag as well).
    ImGuiColorEditFlags_RGB             = 1 << 20,  // [Inputs]     // ColorEdit: choose one among RGB/HSV/HEX. ColorPicker: choose any combination using RGB/HSV/HEX.
    ImGuiColorEditFlags_HSV             = 1 << 21,  // [Inputs]     // "
    ImGuiColorEditFlags_HEX             = 1 << 22,  // [Inputs]     // "
    ImGuiColorEditFlags_Uint8           = 1 << 23,  // [DataType]   // ColorEdit, ColorPicker, ColorButton: _display_ values formatted as 0..255.
    ImGuiColorEditFlags_Float           = 1 << 24,  // [DataType]   // ColorEdit, ColorPicker, ColorButton: _display_ values formatted as 0.0f..1.0f floats instead of 0..255 integers. No round-trip of value via integers.
    ImGuiColorEditFlags_PickerHueBar    = 1 << 25,  // [PickerMode] // ColorPicker: bar for Hue, rectangle for Sat/Value.
    ImGuiColorEditFlags_PickerHueWheel  = 1 << 26,  // [PickerMode] // ColorPicker: wheel for Hue, triangle for Sat/Value.

    // [Internal] Masks
    ImGuiColorEditFlags__InputsMask     = ImGuiColorEditFlags_RGB|ImGuiColorEditFlags_HSV|ImGuiColorEditFlags_HEX,
    ImGuiColorEditFlags__DataTypeMask   = ImGuiColorEditFlags_Uint8|ImGuiColorEditFlags_Float,
    ImGuiColorEditFlags__PickerMask     = ImGuiColorEditFlags_PickerHueWheel|ImGuiColorEditFlags_PickerHueBar,
    ImGuiColorEditFlags__OptionsDefault = ImGuiColorEditFlags_Uint8|ImGuiColorEditFlags_RGB|ImGuiColorEditFlags_PickerHueBar    // Change application default using SetColorEditOptions()
};

// Enumeration for GetMouseCursor()
// User code may request binding to display given cursor by calling SetMouseCursor(), which is why we have some cursors that are marked unused here
enum ImGuiMouseCursor_
{
    ImGuiMouseCursor_None = -1,
    ImGuiMouseCursor_Arrow = 0,
    ImGuiMouseCursor_TextInput,         // When hovering over InputText, etc.
    ImGuiMouseCursor_ResizeAll,         // (Unused by imgui functions)
    ImGuiMouseCursor_ResizeNS,          // When hovering over an horizontal border
    ImGuiMouseCursor_ResizeEW,          // When hovering over a vertical border or a column
    ImGuiMouseCursor_ResizeNESW,        // When hovering over the bottom-left corner of a window
    ImGuiMouseCursor_ResizeNWSE,        // When hovering over the bottom-right corner of a window
    ImGuiMouseCursor_Hand,              // (Unused by imgui functions. Use for e.g. hyperlinks)
    ImGuiMouseCursor_COUNT

    // Obsolete names (will be removed)
#ifndef IMGUI_DISABLE_OBSOLETE_FUNCTIONS
    , ImGuiMouseCursor_Count_ = ImGuiMouseCursor_COUNT
#endif
};

// Enumateration for ImGui::SetWindow***(), SetNextWindow***(), SetNextTreeNode***() functions
// Represent a condition.
// Important: Treat as a regular enum! Do NOT combine multiple values using binary operators! All the functions above treat 0 as a shortcut to ImGuiCond_Always.
enum ImGuiCond_
{
    ImGuiCond_Always        = 1 << 0,   // Set the variable
    ImGuiCond_Once          = 1 << 1,   // Set the variable once per runtime session (only the first call with succeed)
    ImGuiCond_FirstUseEver  = 1 << 2,   // Set the variable if the object/window has no persistently saved data (no entry in .ini file)
    ImGuiCond_Appearing     = 1 << 3    // Set the variable if the object/window is appearing after being hidden/inactive (or the first time)

    // Obsolete names (will be removed)
#ifndef IMGUI_DISABLE_OBSOLETE_FUNCTIONS
    , ImGuiSetCond_Always = ImGuiCond_Always, ImGuiSetCond_Once = ImGuiCond_Once, ImGuiSetCond_FirstUseEver = ImGuiCond_FirstUseEver, ImGuiSetCond_Appearing = ImGuiCond_Appearing
#endif
};

//-----------------------------------------------------------------------------
// ImGuiStyle
// You may modify the ImGui::GetStyle() main instance during initialization and before NewFrame().
// During the frame, use ImGui::PushStyleVar(ImGuiStyleVar_XXXX)/PopStyleVar() to alter the main style values, 
// and ImGui::PushStyleColor(ImGuiCol_XXX)/PopStyleColor() for colors.
//-----------------------------------------------------------------------------

struct ImGuiStyle
{
    float       Alpha;                      // Global alpha applies to everything in ImGui.
    ImVec2      WindowPadding;              // Padding within a window.
    float       WindowRounding;             // Radius of window corners rounding. Set to 0.0f to have rectangular windows.
    float       WindowBorderSize;           // Thickness of border around windows. Generally set to 0.0f or 1.0f. (Other values are not well tested and more CPU/GPU costly).
    ImVec2      WindowMinSize;              // Minimum window size. This is a global setting. If you want to constraint individual windows, use SetNextWindowSizeConstraints().
    ImVec2      WindowTitleAlign;           // Alignment for title bar text. Defaults to (0.0f,0.5f) for left-aligned,vertically centered.
    float       ChildRounding;              // Radius of child window corners rounding. Set to 0.0f to have rectangular windows.
    float       ChildBorderSize;            // Thickness of border around child windows. Generally set to 0.0f or 1.0f. (Other values are not well tested and more CPU/GPU costly).
    float       PopupRounding;              // Radius of popup window corners rounding. (Note that tooltip windows use WindowRounding)
    float       PopupBorderSize;            // Thickness of border around popup/tooltip windows. Generally set to 0.0f or 1.0f. (Other values are not well tested and more CPU/GPU costly).
    ImVec2      FramePadding;               // Padding within a framed rectangle (used by most widgets).
    float       FrameRounding;              // Radius of frame corners rounding. Set to 0.0f to have rectangular frame (used by most widgets).
    float       FrameBorderSize;            // Thickness of border around frames. Generally set to 0.0f or 1.0f. (Other values are not well tested and more CPU/GPU costly).
    ImVec2      ItemSpacing;                // Horizontal and vertical spacing between widgets/lines.
    ImVec2      ItemInnerSpacing;           // Horizontal and vertical spacing between within elements of a composed widget (e.g. a slider and its label).
    ImVec2      TouchExtraPadding;          // Expand reactive bounding box for touch-based system where touch position is not accurate enough. Unfortunately we don't sort widgets so priority on overlap will always be given to the first widget. So don't grow this too much!
    float       IndentSpacing;              // Horizontal indentation when e.g. entering a tree node. Generally == (FontSize + FramePadding.x*2).
    float       ColumnsMinSpacing;          // Minimum horizontal spacing between two columns.
    float       ScrollbarSize;              // Width of the vertical scrollbar, Height of the horizontal scrollbar.
    float       ScrollbarRounding;          // Radius of grab corners for scrollbar.
    float       GrabMinSize;                // Minimum width/height of a grab box for slider/scrollbar.
    float       GrabRounding;               // Radius of grabs corners rounding. Set to 0.0f to have rectangular slider grabs.
    ImVec2      ButtonTextAlign;            // Alignment of button text when button is larger than text. Defaults to (0.5f,0.5f) for horizontally+vertically centered.
    ImVec2      DisplayWindowPadding;       // Window position are clamped to be visible within the display area or monitors by at least this amount. Only applies to regular windows.
    ImVec2      DisplaySafeAreaPadding;     // If you cannot see the edges of your screen (e.g. on a TV) increase the safe area padding. Apply to popups/tooltips as well regular windows. NB: Prefer configuring your TV sets correctly!
    float       MouseCursorScale;           // Scale software rendered mouse cursor (when io.MouseDrawCursor is enabled). May be removed later.
    bool        AntiAliasedLines;           // Enable anti-aliasing on lines/borders. Disable if you are really tight on CPU/GPU.
    bool        AntiAliasedFill;            // Enable anti-aliasing on filled shapes (rounded rectangles, circles, etc.)
    float       CurveTessellationTol;       // Tessellation tolerance when using PathBezierCurveTo() without a specific number of segments. Decrease for highly tessellated curves (higher quality, more polygons), increase to reduce quality.
    ImVec4      Colors[ImGuiCol_COUNT];

    IMGUI_API ImGuiStyle();
    IMGUI_API void ScaleAllSizes(float scale_factor);
};

//-----------------------------------------------------------------------------
// ImGuiIO
// Communicate most settings and inputs/outputs to Dear ImGui using this structure. 
// Access via ImGui::GetIO(). Read 'Programmer guide' section in .cpp file for general usage.
//-----------------------------------------------------------------------------

struct ImGuiIO
{
    //------------------------------------------------------------------
    // Configuration (fill once)            // Default value:
    //------------------------------------------------------------------

    ImGuiConfigFlags   ConfigFlags;         // = 0                  // See ImGuiConfigFlags_ enum. Set by user/application. Gamepad/keyboard navigation options, etc.
    ImGuiBackendFlags  BackendFlags;        // = 0                  // See ImGuiBackendFlags_ enum. Set by back-end (imgui_impl_xxx files or custom back-end) to communicate features supported by the back-end.
    ImVec2        DisplaySize;              // <unset>              // Main display size, in pixels. Used e.g. to clamp windows positions. This is the default viewport. Use BeginViewport() for other viewports.
    float         DeltaTime;                // = 1.0f/60.0f         // Time elapsed since last frame, in seconds.
    float         IniSavingRate;            // = 5.0f               // Minimum time between saving positions/sizes to .ini file, in seconds.
    const char*   IniFilename;              // = "imgui.ini"        // Path to .ini file. Set NULL to disable automatic .ini loading/saving, if e.g. you want to manually load/save from memory.
    const char*   LogFilename;              // = "imgui_log.txt"    // Path to .log file (default parameter to ImGui::LogToFile when no file is specified).
    float         MouseDoubleClickTime;     // = 0.30f              // Time for a double-click, in seconds.
    float         MouseDoubleClickMaxDist;  // = 6.0f               // Distance threshold to stay in to validate a double-click, in pixels.
    float         MouseDragThreshold;       // = 6.0f               // Distance threshold before considering we are dragging.
    int           KeyMap[ImGuiKey_COUNT];   // <unset>              // Map of indices into the KeysDown[512] entries array which represent your "native" keyboard state.
    float         KeyRepeatDelay;           // = 0.250f             // When holding a key/button, time before it starts repeating, in seconds (for buttons in Repeat mode, etc.).
    float         KeyRepeatRate;            // = 0.050f             // When holding a key/button, rate at which it repeats, in seconds.
    void*         UserData;                 // = NULL               // Store your own data for retrieval by callbacks.

    ImFontAtlas*  Fonts;                    // <auto>               // Load and assemble one or more fonts into a single tightly packed texture. Output to Fonts array.
    float         FontGlobalScale;          // = 1.0f               // Global scale all fonts
    bool          FontAllowUserScaling;     // = false              // Allow user scaling text of individual window with CTRL+Wheel.
    ImFont*       FontDefault;              // = NULL               // Font to use on NewFrame(). Use NULL to uses Fonts->Fonts[0].
    ImVec2        DisplayFramebufferScale;  // = (1.0f,1.0f)        // For retina display or other situations where window coordinates are different from framebuffer coordinates. User storage only, presently not used by ImGui.

    // Miscellaneous configuration options
    bool          MouseDrawCursor;              // = false          // Request ImGui to draw a mouse cursor for you (if you are on a platform without a mouse cursor). Cannot be easily renamed to 'io.ConfigXXX' because this is frequently used by back-end implementations.
    bool          ConfigMacOSXBehaviors;        // = defined(__APPLE__) // OS X style: Text editing cursor movement using Alt instead of Ctrl, Shortcuts using Cmd/Super instead of Ctrl, Line/Text Start and End using Cmd+Arrows instead of Home/End, Double click selects by word instead of selecting whole text, Multi-selection in lists uses Cmd/Super instead of Ctrl (was called io.OptMacOSXBehaviors prior to 1.63)
    bool          ConfigInputTextCursorBlink;   // = true           // Set to false to disable blinking cursor, for users who consider it distracting. (was called: io.OptCursorBlink prior to 1.63)
    bool          ConfigResizeWindowsFromEdges; // = false          // [BETA] Enable resizing of windows from their edges and from the lower-left corner. This requires (io.BackendFlags & ImGuiBackendFlags_HasMouseCursors) because it needs mouse cursor feedback. (This used to be the ImGuiWindowFlags_ResizeFromAnySide flag)

    //------------------------------------------------------------------
    // Platform Functions
    // (the imgui_impl_xxxx back-end files are setting those up for you)
    //------------------------------------------------------------------

    // Optional: Platform/Renderer back-end name (informational only! will be displayed in About Window)
    const char* BackendPlatformName;
    const char* BackendRendererName;

    // Optional: Access OS clipboard
    // (default to use native Win32 clipboard on Windows, otherwise uses a private clipboard. Override to access OS clipboard on other architectures)
    const char* (*GetClipboardTextFn)(void* user_data);
    void        (*SetClipboardTextFn)(void* user_data, const char* text);
    void*       ClipboardUserData;

<<<<<<< HEAD
=======
    // Optional: Notify OS Input Method Editor of the screen position of your cursor for text input position (e.g. when using Japanese/Chinese IME on Windows)
    // (default to use native imm32 api on Windows)
    void        (*ImeSetInputScreenPosFn)(int x, int y);
    void*       ImeWindowHandle;                // (Windows) Set this to your HWND to get automatic IME cursor positioning.

>>>>>>> 801645d3
#ifndef IMGUI_DISABLE_OBSOLETE_FUNCTIONS
    // [OBSOLETE since 1.60+] Rendering function, will be automatically called in Render(). Please call your rendering function yourself now!
    // You can obtain the ImDrawData* by calling ImGui::GetDrawData() after Render(). See example applications if you are unsure of how to implement this.
    void        (*RenderDrawListsFn)(ImDrawData* data);
#else
    // This is only here to keep ImGuiIO the same size, so that IMGUI_DISABLE_OBSOLETE_FUNCTIONS can exceptionally be used outside of imconfig.h.
    void*       RenderDrawListsFnUnused;
#endif

    //------------------------------------------------------------------
    // Input - Fill before calling NewFrame()
    //------------------------------------------------------------------

    ImVec2      MousePos;                       // Mouse position, in pixels. Set to ImVec2(-FLT_MAX,-FLT_MAX) if mouse is unavailable (on another screen, etc.)
    bool        MouseDown[5];                   // Mouse buttons: 0=left, 1=right, 2=middle + extras. ImGui itself mostly only uses left button (BeginPopupContext** are using right button). Others buttons allows us to track if the mouse is being used by your application + available to user as a convenience via IsMouse** API.
    float       MouseWheel;                     // Mouse wheel Vertical: 1 unit scrolls about 5 lines text.
    float       MouseWheelH;                    // Mouse wheel Horizontal. Most users don't have a mouse with an horizontal wheel, may not be filled by all back-ends.
    ImGuiID     MouseHoveredViewport;           // (Optional) When using multiple viewports: viewport the OS mouse cursor is hovering _IGNORING_ viewports with the ImGuiViewportFlags_NoInputs flag, and _REGARDLESS_ of whether another viewport is focused. Set io.BackendFlags |= ImGuiBackendFlags_HasMouseHoveredViewport if you can provide this info. If you don't imgui will use a decent heuristic instead.
    bool        KeyCtrl;                        // Keyboard modifier pressed: Control
    bool        KeyShift;                       // Keyboard modifier pressed: Shift
    bool        KeyAlt;                         // Keyboard modifier pressed: Alt
    bool        KeySuper;                       // Keyboard modifier pressed: Cmd/Super/Windows
    bool        KeysDown[512];                  // Keyboard keys that are pressed (ideally left in the "native" order your engine has access to keyboard keys, so you can use your own defines/enums for keys).
    ImWchar     InputCharacters[16+1];          // List of characters input (translated by user from keypress+keyboard state). Fill using AddInputCharacter() helper.
    float       NavInputs[ImGuiNavInput_COUNT]; // Gamepad inputs (keyboard keys will be auto-mapped and be written here by ImGui::NewFrame, all values will be cleared back to zero in ImGui::EndFrame)

    // Functions
    IMGUI_API void AddInputCharacter(ImWchar c);                        // Add new character into InputCharacters[]
    IMGUI_API void AddInputCharactersUTF8(const char* utf8_chars);      // Add new characters into InputCharacters[] from an UTF-8 string
    inline void    ClearInputCharacters() { InputCharacters[0] = 0; }   // Clear the text input buffer manually

    //------------------------------------------------------------------
    // Output - Retrieve after calling NewFrame()
    //------------------------------------------------------------------

    bool        WantCaptureMouse;           // When io.WantCaptureMouse is true, imgui will use the mouse inputs, do not dispatch them to your main game/application (in both cases, always pass on mouse inputs to imgui). (e.g. unclicked mouse is hovering over an imgui window, widget is active, mouse was clicked over an imgui window, etc.).
    bool        WantCaptureKeyboard;        // When io.WantCaptureKeyboard is true, imgui will use the keyboard inputs, do not dispatch them to your main game/application (in both cases, always pass keyboard inputs to imgui). (e.g. InputText active, or an imgui window is focused and navigation is enabled, etc.).
    bool        WantTextInput;              // Mobile/console: when io.WantTextInput is true, you may display an on-screen keyboard. This is set by ImGui when it wants textual keyboard input to happen (e.g. when a InputText widget is active).
    bool        WantSetMousePos;            // MousePos has been altered, back-end should reposition mouse on next frame. Set only when ImGuiConfigFlags_NavEnableSetMousePos flag is enabled.
    bool        WantSaveIniSettings;        // When manual .ini load/save is active (io.IniFilename == NULL), this will be set to notify your application that you can call SaveIniSettingsToMemory() and save yourself. IMPORTANT: You need to clear io.WantSaveIniSettings yourself.
    bool        NavActive;                  // Directional navigation is currently allowed (will handle ImGuiKey_NavXXX events) = a window is focused and it doesn't use the ImGuiWindowFlags_NoNavInputs flag.
    bool        NavVisible;                 // Directional navigation is visible and allowed (will handle ImGuiKey_NavXXX events).
    float       Framerate;                  // Application framerate estimation, in frame per second. Solely for convenience. Rolling average estimation based on IO.DeltaTime over 120 frames
    int         MetricsRenderVertices;      // Vertices output during last call to Render()
    int         MetricsRenderIndices;       // Indices output during last call to Render() = number of triangles * 3
    int         MetricsRenderWindows;       // Number of visible windows
    int         MetricsActiveWindows;       // Number of active windows
    int         MetricsActiveAllocations;   // Number of active allocations, updated by MemAlloc/MemFree based on current context. May be off if you have multiple imgui contexts.
    ImVec2      MouseDelta;                 // Mouse delta. Note that this is zero if either current or previous position are invalid (-FLT_MAX,-FLT_MAX), so a disappearing/reappearing mouse won't have a huge delta.

    //------------------------------------------------------------------
    // [Internal] ImGui will maintain those fields. Forward compatibility not guaranteed!
    //------------------------------------------------------------------

    ImVec2      MousePosPrev;               // Previous mouse position (note that MouseDelta is not necessary == MousePos-MousePosPrev, in case either position is invalid)
    ImVec2      MouseClickedPos[5];         // Position at time of clicking
    double      MouseClickedTime[5];        // Time of last click (used to figure out double-click)
    bool        MouseClicked[5];            // Mouse button went from !Down to Down
    bool        MouseDoubleClicked[5];      // Has mouse button been double-clicked?
    bool        MouseReleased[5];           // Mouse button went from Down to !Down
    bool        MouseDownOwned[5];          // Track if button was clicked inside a window. We don't request mouse capture from the application if click started outside ImGui bounds.
    float       MouseDownDuration[5];       // Duration the mouse button has been down (0.0f == just clicked)
    float       MouseDownDurationPrev[5];   // Previous time the mouse button has been down
    ImVec2      MouseDragMaxDistanceAbs[5]; // Maximum distance, absolute, on each axis, of how much mouse has traveled from the clicking point
    float       MouseDragMaxDistanceSqr[5]; // Squared maximum distance of how much mouse has traveled from the clicking point
    float       KeysDownDuration[512];      // Duration the keyboard key has been down (0.0f == just pressed)
    float       KeysDownDurationPrev[512];  // Previous duration the key has been down
    float       NavInputsDownDuration[ImGuiNavInput_COUNT];
    float       NavInputsDownDurationPrev[ImGuiNavInput_COUNT];

    IMGUI_API   ImGuiIO();
};

//-----------------------------------------------------------------------------
// Misc data structures
//-----------------------------------------------------------------------------

// Shared state of InputText(), passed as an argument to your callback when a ImGuiInputTextFlags_Callback* flag is used.
// The callback function should return 0 by default.
// Callbacks (follow a flag name and see comments in ImGuiInputTextFlags_ declarations for more details)
// - ImGuiInputTextFlags_CallbackCompletion:  Callback on pressing TAB
// - ImGuiInputTextFlags_CallbackHistory:     Callback on pressing Up/Down arrows
// - ImGuiInputTextFlags_CallbackAlways:      Callback on each iteration
// - ImGuiInputTextFlags_CallbackCharFilter:  Callback on character inputs to replace or discard them. Modify 'EventChar' to replace or discard, or return 1 in callback to discard.
// - ImGuiInputTextFlags_CallbackResize:      Callback on buffer capacity changes request (beyond 'buf_size' parameter value), allowing the string to grow. 
struct ImGuiInputTextCallbackData
{
    ImGuiInputTextFlags EventFlag;      // One ImGuiInputTextFlags_Callback*    // Read-only
    ImGuiInputTextFlags Flags;          // What user passed to InputText()      // Read-only
    void*               UserData;       // What user passed to InputText()      // Read-only

    // Arguments for the different callback events
    // - To modify the text buffer in a callback, prefer using the InsertChars() / DeleteChars() function. InsertChars() will take care of calling the resize callback if necessary.
    // - If you know your edits are not going to resize the underlying buffer allocation, you may modify the contents of 'Buf[]' directly. You need to update 'BufTextLen' accordingly (0 <= BufTextLen < BufSize) and set 'BufDirty'' to true so InputText can update its internal state.
    ImWchar             EventChar;      // Character input                      // Read-write   // [CharFilter] Replace character with another one, or set to zero to drop. return 1 is equivalent to setting EventChar=0;
    ImGuiKey            EventKey;       // Key pressed (Up/Down/TAB)            // Read-only    // [Completion,History]
    char*               Buf;            // Text buffer                          // Read-write   // [Resize] Can replace pointer / [Completion,History,Always] Only write to pointed data, don't replace the actual pointer!
    int                 BufTextLen;     // Text length (in bytes)               // Read-write   // [Resize,Completion,History,Always] Exclude zero-terminator storage. In C land: == strlen(some_text), in C++ land: string.length()
    int                 BufSize;        // Buffer size (in bytes) = capacity+1  // Read-only    // [Resize,Completion,History,Always] Include zero-terminator storage. In C land == ARRAYSIZE(my_char_array), in C++ land: string.capacity()+1
    bool                BufDirty;       // Set if you modify Buf/BufTextLen!    // Write        // [Completion,History,Always]
    int                 CursorPos;      //                                      // Read-write   // [Completion,History,Always]
    int                 SelectionStart; //                                      // Read-write   // [Completion,History,Always] == to SelectionEnd when no selection)
    int                 SelectionEnd;   //                                      // Read-write   // [Completion,History,Always]

    // Helper functions for text manipulation.
    // Use those function to benefit from the CallbackResize behaviors. Calling those function reset the selection.
    IMGUI_API ImGuiInputTextCallbackData();
    IMGUI_API void      DeleteChars(int pos, int bytes_count);
    IMGUI_API void      InsertChars(int pos, const char* text, const char* text_end = NULL);
    bool                HasSelection() const { return SelectionStart != SelectionEnd; }
};

// Resizing callback data to apply custom constraint. As enabled by SetNextWindowSizeConstraints(). Callback is called during the next Begin().
// NB: For basic min/max size constraint on each axis you don't need to use the callback! The SetNextWindowSizeConstraints() parameters are enough.
struct ImGuiSizeCallbackData
{
    void*   UserData;       // Read-only.   What user passed to SetNextWindowSizeConstraints()
    ImVec2  Pos;            // Read-only.   Window position, for reference.
    ImVec2  CurrentSize;    // Read-only.   Current window size.
    ImVec2  DesiredSize;    // Read-write.  Desired size, based on user's mouse position. Write to this field to restrain resizing.
};

// Data payload for Drag and Drop operations: AcceptDragDropPayload(), GetDragDropPayload()
struct ImGuiPayload
{
    // Members
    void*           Data;               // Data (copied and owned by dear imgui)
    int             DataSize;           // Data size

    // [Internal]
    ImGuiID         SourceId;           // Source item id
    ImGuiID         SourceParentId;     // Source parent id (if available)
    int             DataFrameCount;     // Data timestamp
    char            DataType[32+1];     // Data type tag (short user-supplied string, 32 characters max)
    bool            Preview;            // Set when AcceptDragDropPayload() was called and mouse has been hovering the target item (nb: handle overlapping drag targets)
    bool            Delivery;           // Set when AcceptDragDropPayload() was called and mouse button is released over the target item.

    ImGuiPayload()  { Clear(); }
    void Clear()    { SourceId = SourceParentId = 0; Data = NULL; DataSize = 0; memset(DataType, 0, sizeof(DataType)); DataFrameCount = -1; Preview = Delivery = false; }
    bool IsDataType(const char* type) const { return DataFrameCount != -1 && strcmp(type, DataType) == 0; }
    bool IsPreview() const                  { return Preview; }
    bool IsDelivery() const                 { return Delivery; }
};

//-----------------------------------------------------------------------------
// Obsolete functions (Will be removed! Read 'API BREAKING CHANGES' section in imgui.cpp for details)
//-----------------------------------------------------------------------------

#ifndef IMGUI_DISABLE_OBSOLETE_FUNCTIONS
namespace ImGui
{
    // OBSOLETED in 1.66 (from Sep 2018)
    static inline void  SetScrollHere(float center_ratio=0.5f){ SetScrollHereY(center_ratio); }
    // OBSOLETED in 1.63 (from Aug 2018)
    static inline bool  IsItemDeactivatedAfterChange()        { return IsItemDeactivatedAfterEdit(); }
    // OBSOLETED in 1.61 (from Apr 2018)
    IMGUI_API bool      InputFloat(const char* label, float* v, float step, float step_fast, int decimal_precision, ImGuiInputTextFlags extra_flags = 0); // Use the 'const char* format' version instead of 'decimal_precision'!
    IMGUI_API bool      InputFloat2(const char* label, float v[2], int decimal_precision, ImGuiInputTextFlags extra_flags = 0);
    IMGUI_API bool      InputFloat3(const char* label, float v[3], int decimal_precision, ImGuiInputTextFlags extra_flags = 0);
    IMGUI_API bool      InputFloat4(const char* label, float v[4], int decimal_precision, ImGuiInputTextFlags extra_flags = 0);
    // OBSOLETED in 1.60 (from Dec 2017)
    static inline bool  IsAnyWindowFocused()                  { return IsWindowFocused(ImGuiFocusedFlags_AnyWindow); }
    static inline bool  IsAnyWindowHovered()                  { return IsWindowHovered(ImGuiHoveredFlags_AnyWindow); }
    static inline ImVec2 CalcItemRectClosestPoint(const ImVec2& pos, bool on_edge = false, float outward = 0.f) { (void)on_edge; (void)outward; IM_ASSERT(0); return pos; }
    // OBSOLETED in 1.53 (between Oct 2017 and Dec 2017)
    static inline void  ShowTestWindow()                      { return ShowDemoWindow(); }
    static inline bool  IsRootWindowFocused()                 { return IsWindowFocused(ImGuiFocusedFlags_RootWindow); }
    static inline bool  IsRootWindowOrAnyChildFocused()       { return IsWindowFocused(ImGuiFocusedFlags_RootAndChildWindows); }
    static inline void  SetNextWindowContentWidth(float w)    { SetNextWindowContentSize(ImVec2(w, 0.0f)); }
    static inline float GetItemsLineHeightWithSpacing()       { return GetFrameHeightWithSpacing(); }
    // OBSOLETED in 1.52 (between Aug 2017 and Oct 2017)
    IMGUI_API bool      Begin(const char* name, bool* p_open, const ImVec2& size_on_first_use, float bg_alpha_override = -1.0f, ImGuiWindowFlags flags = 0); // Use SetNextWindowSize(size, ImGuiCond_FirstUseEver) + SetNextWindowBgAlpha() instead.
    static inline bool  IsRootWindowOrAnyChildHovered()       { return IsWindowHovered(ImGuiHoveredFlags_RootAndChildWindows); }
    static inline void  AlignFirstTextHeightToWidgets()       { AlignTextToFramePadding(); }
    void                SetNextWindowPosCenter(ImGuiCond cond);
    // OBSOLETED in 1.51 (between Jun 2017 and Aug 2017)
    static inline bool  IsItemHoveredRect()                   { return IsItemHovered(ImGuiHoveredFlags_RectOnly); }
    static inline bool  IsPosHoveringAnyWindow(const ImVec2&) { IM_ASSERT(0); return false; } // This was misleading and partly broken. You probably want to use the ImGui::GetIO().WantCaptureMouse flag instead.
    static inline bool  IsMouseHoveringAnyWindow()            { return IsWindowHovered(ImGuiHoveredFlags_AnyWindow); }
    static inline bool  IsMouseHoveringWindow()               { return IsWindowHovered(ImGuiHoveredFlags_AllowWhenBlockedByPopup | ImGuiHoveredFlags_AllowWhenBlockedByActiveItem); }
}
typedef ImGuiInputTextCallback      ImGuiTextEditCallback;      // OBSOLETE in 1.63 (from Aug 2018): made the names consistent
typedef ImGuiInputTextCallbackData  ImGuiTextEditCallbackData;
#endif

//-----------------------------------------------------------------------------
// Helpers
//-----------------------------------------------------------------------------

// Helper: Lightweight std::vector<> like class to avoid dragging dependencies (also: Windows implementation of STL with debug enabled is absurdly slow, so let's bypass it so our code runs fast in debug).
// *Important* Our implementation does NOT call C++ constructors/destructors. This is intentional, we do not require it but you have to be mindful of that. Do _not_ use this class as a std::vector replacement in your code!
template<typename T>
class ImVector
{
public:
    int                         Size;
    int                         Capacity;
    T*                          Data;

    typedef T                   value_type;
    typedef value_type*         iterator;
    typedef const value_type*   const_iterator;

    inline ImVector()           { Size = Capacity = 0; Data = NULL; }
    inline ~ImVector()          { if (Data) ImGui::MemFree(Data); }
    inline ImVector(const ImVector<T>& src)                     { Size = Capacity = 0; Data = NULL; operator=(src); }
    inline ImVector<T>& operator=(const ImVector<T>& src)       { clear(); resize(src.Size); memcpy(Data, src.Data, (size_t)Size * sizeof(value_type)); return *this; }

    inline bool                 empty() const                   { return Size == 0; }
    inline int                  size() const                    { return Size; }
    inline int                  capacity() const                { return Capacity; }
    inline value_type&          operator[](int i)               { IM_ASSERT(i < Size); return Data[i]; }
    inline const value_type&    operator[](int i) const         { IM_ASSERT(i < Size); return Data[i]; }

    inline void                 clear()                         { if (Data) { Size = Capacity = 0; ImGui::MemFree(Data); Data = NULL; } }
    inline iterator             begin()                         { return Data; }
    inline const_iterator       begin() const                   { return Data; }
    inline iterator             end()                           { return Data + Size; }
    inline const_iterator       end() const                     { return Data + Size; }
    inline value_type&          front()                         { IM_ASSERT(Size > 0); return Data[0]; }
    inline const value_type&    front() const                   { IM_ASSERT(Size > 0); return Data[0]; }
    inline value_type&          back()                          { IM_ASSERT(Size > 0); return Data[Size - 1]; }
    inline const value_type&    back() const                    { IM_ASSERT(Size > 0); return Data[Size - 1]; }
    inline void                 swap(ImVector<value_type>& rhs) { int rhs_size = rhs.Size; rhs.Size = Size; Size = rhs_size; int rhs_cap = rhs.Capacity; rhs.Capacity = Capacity; Capacity = rhs_cap; value_type* rhs_data = rhs.Data; rhs.Data = Data; Data = rhs_data; }

    inline int          _grow_capacity(int sz) const            { int new_capacity = Capacity ? (Capacity + Capacity/2) : 8; return new_capacity > sz ? new_capacity : sz; }
    inline void         resize(int new_size)                    { if (new_size > Capacity) reserve(_grow_capacity(new_size)); Size = new_size; }
    inline void         resize(int new_size,const value_type& v){ if (new_size > Capacity) reserve(_grow_capacity(new_size)); if (new_size > Size) for (int n = Size; n < new_size; n++) memcpy(&Data[n], &v, sizeof(v)); Size = new_size; }
    inline void         reserve(int new_capacity)
    {
        if (new_capacity <= Capacity)
            return;
        value_type* new_data = (value_type*)ImGui::MemAlloc((size_t)new_capacity * sizeof(value_type));
        if (Data)
        {
            memcpy(new_data, Data, (size_t)Size * sizeof(value_type));
            ImGui::MemFree(Data);
        }
        Data = new_data;
        Capacity = new_capacity;
    }

    // NB: It is illegal to call push_back/push_front/insert with a reference pointing inside the ImVector data itself! e.g. v.push_back(v[10]) is forbidden.
    inline void         push_back(const value_type& v)                  { if (Size == Capacity) reserve(_grow_capacity(Size + 1)); memcpy(&Data[Size], &v, sizeof(v)); Size++; }
    inline void         pop_back()                                      { IM_ASSERT(Size > 0); Size--; }
    inline void         push_front(const value_type& v)                 { if (Size == 0) push_back(v); else insert(Data, v); }
    inline iterator     erase(const_iterator it)                        { IM_ASSERT(it >= Data && it < Data+Size); const ptrdiff_t off = it - Data; memmove(Data + off, Data + off + 1, ((size_t)Size - (size_t)off - 1) * sizeof(value_type)); Size--; return Data + off; }
    inline iterator     erase(const_iterator it, const_iterator it_last){ IM_ASSERT(it >= Data && it < Data+Size && it_last > it && it_last <= Data+Size); const ptrdiff_t count = it_last - it; const ptrdiff_t off = it - Data; memmove(Data + off, Data + off + count, ((size_t)Size - (size_t)off - count) * sizeof(value_type)); Size -= (int)count; return Data + off; }
    inline iterator     erase_unsorted(const_iterator it)               { IM_ASSERT(it >= Data && it < Data+Size);  const ptrdiff_t off = it - Data; if (it < Data+Size-1) memcpy(Data + off, Data + Size - 1, sizeof(value_type)); Size--; return Data + off; }
    inline iterator     insert(const_iterator it, const value_type& v)  { IM_ASSERT(it >= Data && it <= Data+Size); const ptrdiff_t off = it - Data; if (Size == Capacity) reserve(_grow_capacity(Size + 1)); if (off < (int)Size) memmove(Data + off + 1, Data + off, ((size_t)Size - (size_t)off) * sizeof(value_type)); memcpy(&Data[off], &v, sizeof(v)); Size++; return Data + off; }
    inline bool         contains(const value_type& v) const             { const T* data = Data;  const T* data_end = Data + Size; while (data < data_end) if (*data++ == v) return true; return false; }
    inline int          index_from_pointer(const_iterator it) const     { IM_ASSERT(it >= Data && it <= Data+Size); const ptrdiff_t off = it - Data; return (int)off; }
};

// Helper: IM_NEW(), IM_PLACEMENT_NEW(), IM_DELETE() macros to call MemAlloc + Placement New, Placement Delete + MemFree
// We call C++ constructor on own allocated memory via the placement "new(ptr) Type()" syntax.
// Defining a custom placement new() with a dummy parameter allows us to bypass including <new> which on some platforms complains when user has disabled exceptions.
struct ImNewDummy {};
inline void* operator new(size_t, ImNewDummy, void* ptr) { return ptr; }
inline void  operator delete(void*, ImNewDummy, void*)   {} // This is only required so we can use the symetrical new()
#define IM_PLACEMENT_NEW(_PTR)              new(ImNewDummy(), _PTR)
#define IM_NEW(_TYPE)                       new(ImNewDummy(), ImGui::MemAlloc(sizeof(_TYPE))) _TYPE
template<typename T> void IM_DELETE(T* p)   { if (p) { p->~T(); ImGui::MemFree(p); } }

// Helper: Execute a block of code at maximum once a frame. Convenient if you want to quickly create an UI within deep-nested code that runs multiple times every frame.
// Usage: static ImGuiOnceUponAFrame oaf; if (oaf) ImGui::Text("This will be called only once per frame");
struct ImGuiOnceUponAFrame
{
    ImGuiOnceUponAFrame() { RefFrame = -1; }
    mutable int RefFrame;
    operator bool() const { int current_frame = ImGui::GetFrameCount(); if (RefFrame == current_frame) return false; RefFrame = current_frame; return true; }
};

// Helper: Macro for ImGuiOnceUponAFrame. Attention: The macro expands into 2 statement so make sure you don't use it within e.g. an if() statement without curly braces.
#ifndef IMGUI_DISABLE_OBSOLETE_FUNCTIONS    // Will obsolete
#define IMGUI_ONCE_UPON_A_FRAME     static ImGuiOnceUponAFrame imgui_oaf; if (imgui_oaf)
#endif

// Helper: Parse and apply text filters. In format "aaaaa[,bbbb][,ccccc]"
struct ImGuiTextFilter
{
    IMGUI_API           ImGuiTextFilter(const char* default_filter = "");
    IMGUI_API bool      Draw(const char* label = "Filter (inc,-exc)", float width = 0.0f);    // Helper calling InputText+Build
    IMGUI_API bool      PassFilter(const char* text, const char* text_end = NULL) const;
    IMGUI_API void      Build();
    void                Clear()          { InputBuf[0] = 0; Build(); }
    bool                IsActive() const { return !Filters.empty(); }

    // [Internal]
    struct TextRange
    {
        const char* b;
        const char* e;

        TextRange() { b = e = NULL; }
        TextRange(const char* _b, const char* _e) { b = _b; e = _e; }
        const char*     begin() const   { return b; }
        const char*     end () const    { return e; }
        bool            empty() const   { return b == e; }
        IMGUI_API void  split(char separator, ImVector<TextRange>* out) const;
    };
    char                InputBuf[256];
    ImVector<TextRange> Filters;
    int                 CountGrep;
};

// Helper: Growable text buffer for logging/accumulating text
// (this could be called 'ImGuiTextBuilder' / 'ImGuiStringBuilder')
struct ImGuiTextBuffer
{
    ImVector<char>      Buf;
    static char         EmptyString[1];

    ImGuiTextBuffer()   { }
    inline char         operator[](int i)       { IM_ASSERT(Buf.Data != NULL); return Buf.Data[i]; }
    const char*         begin() const           { return Buf.Data ? &Buf.front() : EmptyString; }
    const char*         end() const             { return Buf.Data ? &Buf.back() : EmptyString; }   // Buf is zero-terminated, so end() will point on the zero-terminator
    int                 size() const            { return Buf.Data ? Buf.Size - 1 : 0; }
    bool                empty()                 { return Buf.Size <= 1; }
    void                clear()                 { Buf.clear(); }
    void                reserve(int capacity)   { Buf.reserve(capacity); }
    const char*         c_str() const           { return Buf.Data ? Buf.Data : EmptyString; }
    IMGUI_API void      appendf(const char* fmt, ...) IM_FMTARGS(2);
    IMGUI_API void      appendfv(const char* fmt, va_list args) IM_FMTLIST(2);
};

// Helper: Key->Value storage
// Typically you don't have to worry about this since a storage is held within each Window.
// We use it to e.g. store collapse state for a tree (Int 0/1)
// This is optimized for efficient lookup (dichotomy into a contiguous buffer) and rare insertion (typically tied to user interactions aka max once a frame)
// You can use it as custom user storage for temporary values. Declare your own storage if, for example:
// - You want to manipulate the open/close state of a particular sub-tree in your interface (tree node uses Int 0/1 to store their state).
// - You want to store custom debug data easily without adding or editing structures in your code (probably not efficient, but convenient)
// Types are NOT stored, so it is up to you to make sure your Key don't collide with different types.
struct ImGuiStorage
{
    struct Pair
    {
        ImGuiID key;
        union { int val_i; float val_f; void* val_p; };
        Pair(ImGuiID _key, int _val_i)   { key = _key; val_i = _val_i; }
        Pair(ImGuiID _key, float _val_f) { key = _key; val_f = _val_f; }
        Pair(ImGuiID _key, void* _val_p) { key = _key; val_p = _val_p; }
    };
    ImVector<Pair>      Data;

    // - Get***() functions find pair, never add/allocate. Pairs are sorted so a query is O(log N)
    // - Set***() functions find pair, insertion on demand if missing.
    // - Sorted insertion is costly, paid once. A typical frame shouldn't need to insert any new pair.
    void                Clear() { Data.clear(); }
    IMGUI_API int       GetInt(ImGuiID key, int default_val = 0) const;
    IMGUI_API void      SetInt(ImGuiID key, int val);
    IMGUI_API bool      GetBool(ImGuiID key, bool default_val = false) const;
    IMGUI_API void      SetBool(ImGuiID key, bool val);
    IMGUI_API float     GetFloat(ImGuiID key, float default_val = 0.0f) const;
    IMGUI_API void      SetFloat(ImGuiID key, float val);
    IMGUI_API void*     GetVoidPtr(ImGuiID key) const; // default_val is NULL
    IMGUI_API void      SetVoidPtr(ImGuiID key, void* val);

    // - Get***Ref() functions finds pair, insert on demand if missing, return pointer. Useful if you intend to do Get+Set.
    // - References are only valid until a new value is added to the storage. Calling a Set***() function or a Get***Ref() function invalidates the pointer.
    // - A typical use case where this is convenient for quick hacking (e.g. add storage during a live Edit&Continue session if you can't modify existing struct)
    //      float* pvar = ImGui::GetFloatRef(key); ImGui::SliderFloat("var", pvar, 0, 100.0f); some_var += *pvar;
    IMGUI_API int*      GetIntRef(ImGuiID key, int default_val = 0);
    IMGUI_API bool*     GetBoolRef(ImGuiID key, bool default_val = false);
    IMGUI_API float*    GetFloatRef(ImGuiID key, float default_val = 0.0f);
    IMGUI_API void**    GetVoidPtrRef(ImGuiID key, void* default_val = NULL);

    // Use on your own storage if you know only integer are being stored (open/close all tree nodes)
    IMGUI_API void      SetAllInt(int val);

    // For quicker full rebuild of a storage (instead of an incremental one), you may add all your contents and then sort once.
    IMGUI_API void      BuildSortByKey();
};

// Helper: Manually clip large list of items.
// If you are submitting lots of evenly spaced items and you have a random access to the list, you can perform coarse clipping based on visibility to save yourself from processing those items at all.
// The clipper calculates the range of visible items and advance the cursor to compensate for the non-visible items we have skipped.
// ImGui already clip items based on their bounds but it needs to measure text size to do so. Coarse clipping before submission makes this cost and your own data fetching/submission cost null.
// Usage:
//     ImGuiListClipper clipper(1000);  // we have 1000 elements, evenly spaced.
//     while (clipper.Step())
//         for (int i = clipper.DisplayStart; i < clipper.DisplayEnd; i++)
//             ImGui::Text("line number %d", i);
// - Step 0: the clipper let you process the first element, regardless of it being visible or not, so we can measure the element height (step skipped if we passed a known height as second arg to constructor).
// - Step 1: the clipper infer height from first element, calculate the actual range of elements to display, and position the cursor before the first element.
// - (Step 2: dummy step only required if an explicit items_height was passed to constructor or Begin() and user call Step(). Does nothing and switch to Step 3.)
// - Step 3: the clipper validate that we have reached the expected Y position (corresponding to element DisplayEnd), advance the cursor to the end of the list and then returns 'false' to end the loop.
struct ImGuiListClipper
{
    float   StartPosY;
    float   ItemsHeight;
    int     ItemsCount, StepNo, DisplayStart, DisplayEnd;

    // items_count:  Use -1 to ignore (you can call Begin later). Use INT_MAX if you don't know how many items you have (in which case the cursor won't be advanced in the final step).
    // items_height: Use -1.0f to be calculated automatically on first step. Otherwise pass in the distance between your items, typically GetTextLineHeightWithSpacing() or GetFrameHeightWithSpacing().
    // If you don't specify an items_height, you NEED to call Step(). If you specify items_height you may call the old Begin()/End() api directly, but prefer calling Step().
    ImGuiListClipper(int items_count = -1, float items_height = -1.0f)  { Begin(items_count, items_height); } // NB: Begin() initialize every fields (as we allow user to call Begin/End multiple times on a same instance if they want).
    ~ImGuiListClipper()                                                 { IM_ASSERT(ItemsCount == -1); }      // Assert if user forgot to call End() or Step() until false.

    IMGUI_API bool Step();                                              // Call until it returns false. The DisplayStart/DisplayEnd fields will be set and you can process/draw those items.
    IMGUI_API void Begin(int items_count, float items_height = -1.0f);  // Automatically called by constructor if you passed 'items_count' or by Step() in Step 1.
    IMGUI_API void End();                                               // Automatically called on the last call of Step() that returns false.
};

// Helpers macros to generate 32-bits encoded colors
#ifdef IMGUI_USE_BGRA_PACKED_COLOR
#define IM_COL32_R_SHIFT    16
#define IM_COL32_G_SHIFT    8
#define IM_COL32_B_SHIFT    0
#define IM_COL32_A_SHIFT    24
#define IM_COL32_A_MASK     0xFF000000
#else
#define IM_COL32_R_SHIFT    0
#define IM_COL32_G_SHIFT    8
#define IM_COL32_B_SHIFT    16
#define IM_COL32_A_SHIFT    24
#define IM_COL32_A_MASK     0xFF000000
#endif
#define IM_COL32(R,G,B,A)    (((ImU32)(A)<<IM_COL32_A_SHIFT) | ((ImU32)(B)<<IM_COL32_B_SHIFT) | ((ImU32)(G)<<IM_COL32_G_SHIFT) | ((ImU32)(R)<<IM_COL32_R_SHIFT))
#define IM_COL32_WHITE       IM_COL32(255,255,255,255)  // Opaque white = 0xFFFFFFFF
#define IM_COL32_BLACK       IM_COL32(0,0,0,255)        // Opaque black
#define IM_COL32_BLACK_TRANS IM_COL32(0,0,0,0)          // Transparent black = 0x00000000

// Helper: ImColor() implicity converts colors to either ImU32 (packed 4x1 byte) or ImVec4 (4x1 float)
// Prefer using IM_COL32() macros if you want a guaranteed compile-time ImU32 for usage with ImDrawList API.
// **Avoid storing ImColor! Store either u32 of ImVec4. This is not a full-featured color class. MAY OBSOLETE.
// **None of the ImGui API are using ImColor directly but you can use it as a convenience to pass colors in either ImU32 or ImVec4 formats. Explicitly cast to ImU32 or ImVec4 if needed.
struct ImColor
{
    ImVec4              Value;

    ImColor()                                                       { Value.x = Value.y = Value.z = Value.w = 0.0f; }
    ImColor(int r, int g, int b, int a = 255)                       { float sc = 1.0f/255.0f; Value.x = (float)r * sc; Value.y = (float)g * sc; Value.z = (float)b * sc; Value.w = (float)a * sc; }
    ImColor(ImU32 rgba)                                             { float sc = 1.0f/255.0f; Value.x = (float)((rgba>>IM_COL32_R_SHIFT)&0xFF) * sc; Value.y = (float)((rgba>>IM_COL32_G_SHIFT)&0xFF) * sc; Value.z = (float)((rgba>>IM_COL32_B_SHIFT)&0xFF) * sc; Value.w = (float)((rgba>>IM_COL32_A_SHIFT)&0xFF) * sc; }
    ImColor(float r, float g, float b, float a = 1.0f)              { Value.x = r; Value.y = g; Value.z = b; Value.w = a; }
    ImColor(const ImVec4& col)                                      { Value = col; }
    inline operator ImU32() const                                   { return ImGui::ColorConvertFloat4ToU32(Value); }
    inline operator ImVec4() const                                  { return Value; }

    // FIXME-OBSOLETE: May need to obsolete/cleanup those helpers.
    inline void    SetHSV(float h, float s, float v, float a = 1.0f){ ImGui::ColorConvertHSVtoRGB(h, s, v, Value.x, Value.y, Value.z); Value.w = a; }
    static ImColor HSV(float h, float s, float v, float a = 1.0f)   { float r,g,b; ImGui::ColorConvertHSVtoRGB(h, s, v, r, g, b); return ImColor(r,g,b,a); }
};

//-----------------------------------------------------------------------------
// Draw List API (ImDrawCmd, ImDrawIdx, ImDrawVert, ImDrawChannel, ImDrawListFlags, ImDrawList, ImDrawData)
// Hold a series of drawing commands. The user provides a renderer for ImDrawData which essentially contains an array of ImDrawList.
//-----------------------------------------------------------------------------

// Draw callbacks for advanced uses.
// NB: You most likely do NOT need to use draw callbacks just to create your own widget or customized UI rendering,
// you can poke into the draw list for that! Draw callback may be useful for example to: A) Change your GPU render state, 
// B) render a complex 3D scene inside a UI element without an intermediate texture/render target, etc.
// The expected behavior from your rendering function is 'if (cmd.UserCallback != NULL) { cmd.UserCallback(parent_list, cmd); } else { RenderTriangles() }'
typedef void (*ImDrawCallback)(const ImDrawList* parent_list, const ImDrawCmd* cmd);

// Typically, 1 command = 1 GPU draw call (unless command is a callback)
struct ImDrawCmd
{
    unsigned int    ElemCount;              // Number of indices (multiple of 3) to be rendered as triangles. Vertices are stored in the callee ImDrawList's vtx_buffer[] array, indices in idx_buffer[].
    ImVec4          ClipRect;               // Clipping rectangle (x1, y1, x2, y2). Subtract ImDrawData->DisplayPos to get clipping rectangle in "viewport" coordinates
    ImTextureID     TextureId;              // User-provided texture ID. Set by user in ImfontAtlas::SetTexID() for fonts or passed to Image*() functions. Ignore if never using images or multiple fonts atlas.
    ImDrawCallback  UserCallback;           // If != NULL, call the function instead of rendering the vertices. clip_rect and texture_id will be set normally.
    void*           UserCallbackData;       // The draw callback code can access this.

    ImDrawCmd() { ElemCount = 0; ClipRect.x = ClipRect.y = ClipRect.z = ClipRect.w = 0.0f; TextureId = (ImTextureID)NULL; UserCallback = NULL; UserCallbackData = NULL; }
};

// Vertex index (override with '#define ImDrawIdx unsigned int' in imconfig.h)
#ifndef ImDrawIdx
typedef unsigned short ImDrawIdx;
#endif

// Vertex layout
#ifndef IMGUI_OVERRIDE_DRAWVERT_STRUCT_LAYOUT
struct ImDrawVert
{
    ImVec2  pos;
    ImVec2  uv;
    ImU32   col;
};
#else
// You can override the vertex format layout by defining IMGUI_OVERRIDE_DRAWVERT_STRUCT_LAYOUT in imconfig.h
// The code expect ImVec2 pos (8 bytes), ImVec2 uv (8 bytes), ImU32 col (4 bytes), but you can re-order them or add other fields as needed to simplify integration in your engine.
// The type has to be described within the macro (you can either declare the struct or use a typedef)
// NOTE: IMGUI DOESN'T CLEAR THE STRUCTURE AND DOESN'T CALL A CONSTRUCTOR SO ANY CUSTOM FIELD WILL BE UNINITIALIZED. IF YOU ADD EXTRA FIELDS (SUCH AS A 'Z' COORDINATES) YOU WILL NEED TO CLEAR THEM DURING RENDER OR TO IGNORE THEM.
IMGUI_OVERRIDE_DRAWVERT_STRUCT_LAYOUT;
#endif

// Draw channels are used by the Columns API to "split" the render list into different channels while building, so items of each column can be batched together.
// You can also use them to simulate drawing layers and submit primitives in a different order than how they will be rendered.
struct ImDrawChannel
{
    ImVector<ImDrawCmd>     CmdBuffer;
    ImVector<ImDrawIdx>     IdxBuffer;
};

enum ImDrawCornerFlags_
{
    ImDrawCornerFlags_TopLeft   = 1 << 0, // 0x1
    ImDrawCornerFlags_TopRight  = 1 << 1, // 0x2
    ImDrawCornerFlags_BotLeft   = 1 << 2, // 0x4
    ImDrawCornerFlags_BotRight  = 1 << 3, // 0x8
    ImDrawCornerFlags_Top       = ImDrawCornerFlags_TopLeft | ImDrawCornerFlags_TopRight,   // 0x3
    ImDrawCornerFlags_Bot       = ImDrawCornerFlags_BotLeft | ImDrawCornerFlags_BotRight,   // 0xC
    ImDrawCornerFlags_Left      = ImDrawCornerFlags_TopLeft | ImDrawCornerFlags_BotLeft,    // 0x5
    ImDrawCornerFlags_Right     = ImDrawCornerFlags_TopRight | ImDrawCornerFlags_BotRight,  // 0xA
    ImDrawCornerFlags_All       = 0xF     // In your function calls you may use ~0 (= all bits sets) instead of ImDrawCornerFlags_All, as a convenience
};

enum ImDrawListFlags_
{
    ImDrawListFlags_None             = 0,
    ImDrawListFlags_AntiAliasedLines = 1 << 0,  // Lines are anti-aliased (*2 the number of triangles for 1.0f wide line, otherwise *3 the number of triangles)
    ImDrawListFlags_AntiAliasedFill  = 1 << 1   // Filled shapes have anti-aliased edges (*2 the number of vertices)
};

// Draw command list
// This is the low-level list of polygons that ImGui functions are filling. At the end of the frame, all command lists are passed to your ImGuiIO::RenderDrawListFn function for rendering.
// Each ImGui window contains its own ImDrawList. You can use ImGui::GetWindowDrawList() to access the current window draw list and draw custom primitives.
// You can interleave normal ImGui:: calls and adding primitives to the current draw list.
// All positions are generally in pixel coordinates (generally top-left at 0,0, bottom-right at io.DisplaySize, unless multiple viewports are used), but you are totally free to apply whatever transformation matrix to want to the data (if you apply such transformation you'll want to apply it to ClipRect as well)
// Important: Primitives are always added to the list and not culled (culling is done at higher-level by ImGui:: functions), if you use this API a lot consider coarse culling your drawn objects.
struct ImDrawList
{
    // This is what you have to render
    ImVector<ImDrawCmd>     CmdBuffer;          // Draw commands. Typically 1 command = 1 GPU draw call, unless the command is a callback.
    ImVector<ImDrawIdx>     IdxBuffer;          // Index buffer. Each command consume ImDrawCmd::ElemCount of those
    ImVector<ImDrawVert>    VtxBuffer;          // Vertex buffer.
    ImDrawListFlags         Flags;              // Flags, you may poke into these to adjust anti-aliasing settings per-primitive.

    // [Internal, used while building lists]
    const ImDrawListSharedData* _Data;          // Pointer to shared draw data (you can use ImGui::GetDrawListSharedData() to get the one from current ImGui context)
    const char*             _OwnerName;         // Pointer to owner window's name for debugging
    unsigned int            _VtxCurrentIdx;     // [Internal] == VtxBuffer.Size
    ImDrawVert*             _VtxWritePtr;       // [Internal] point within VtxBuffer.Data after each add command (to avoid using the ImVector<> operators too much)
    ImDrawIdx*              _IdxWritePtr;       // [Internal] point within IdxBuffer.Data after each add command (to avoid using the ImVector<> operators too much)
    ImVector<ImVec4>        _ClipRectStack;     // [Internal]
    ImVector<ImTextureID>   _TextureIdStack;    // [Internal]
    ImVector<ImVec2>        _Path;              // [Internal] current path building
    int                     _ChannelsCurrent;   // [Internal] current channel number (0)
    int                     _ChannelsCount;     // [Internal] number of active channels (1+)
    ImVector<ImDrawChannel> _Channels;          // [Internal] draw channels for columns API (not resized down so _ChannelsCount may be smaller than _Channels.Size)

    // If you want to create ImDrawList instances, pass them ImGui::GetDrawListSharedData() or create and use your own ImDrawListSharedData (so you can use ImDrawList without ImGui)
    ImDrawList(const ImDrawListSharedData* shared_data) { _Data = shared_data; _OwnerName = NULL; Clear(); }
    ~ImDrawList() { ClearFreeMemory(); }
    IMGUI_API void  PushClipRect(ImVec2 clip_rect_min, ImVec2 clip_rect_max, bool intersect_with_current_clip_rect = false);  // Render-level scissoring. This is passed down to your render function but not used for CPU-side coarse clipping. Prefer using higher-level ImGui::PushClipRect() to affect logic (hit-testing and widget culling)
    IMGUI_API void  PushClipRectFullScreen();
    IMGUI_API void  PopClipRect();
    IMGUI_API void  PushTextureID(ImTextureID texture_id);
    IMGUI_API void  PopTextureID();
    inline ImVec2   GetClipRectMin() const { const ImVec4& cr = _ClipRectStack.back(); return ImVec2(cr.x, cr.y); }
    inline ImVec2   GetClipRectMax() const { const ImVec4& cr = _ClipRectStack.back(); return ImVec2(cr.z, cr.w); }

    // Primitives
    IMGUI_API void  AddLine(const ImVec2& a, const ImVec2& b, ImU32 col, float thickness = 1.0f);
    IMGUI_API void  AddRect(const ImVec2& a, const ImVec2& b, ImU32 col, float rounding = 0.0f, int rounding_corners_flags = ImDrawCornerFlags_All, float thickness = 1.0f);   // a: upper-left, b: lower-right, rounding_corners_flags: 4-bits corresponding to which corner to round
    IMGUI_API void  AddRectFilled(const ImVec2& a, const ImVec2& b, ImU32 col, float rounding = 0.0f, int rounding_corners_flags = ImDrawCornerFlags_All);                     // a: upper-left, b: lower-right
    IMGUI_API void  AddRectFilledMultiColor(const ImVec2& a, const ImVec2& b, ImU32 col_upr_left, ImU32 col_upr_right, ImU32 col_bot_right, ImU32 col_bot_left);
    IMGUI_API void  AddQuad(const ImVec2& a, const ImVec2& b, const ImVec2& c, const ImVec2& d, ImU32 col, float thickness = 1.0f);
    IMGUI_API void  AddQuadFilled(const ImVec2& a, const ImVec2& b, const ImVec2& c, const ImVec2& d, ImU32 col);
    IMGUI_API void  AddTriangle(const ImVec2& a, const ImVec2& b, const ImVec2& c, ImU32 col, float thickness = 1.0f);
    IMGUI_API void  AddTriangleFilled(const ImVec2& a, const ImVec2& b, const ImVec2& c, ImU32 col);
    IMGUI_API void  AddCircle(const ImVec2& centre, float radius, ImU32 col, int num_segments = 12, float thickness = 1.0f);
    IMGUI_API void  AddCircleFilled(const ImVec2& centre, float radius, ImU32 col, int num_segments = 12);
    IMGUI_API void  AddText(const ImVec2& pos, ImU32 col, const char* text_begin, const char* text_end = NULL);
    IMGUI_API void  AddText(const ImFont* font, float font_size, const ImVec2& pos, ImU32 col, const char* text_begin, const char* text_end = NULL, float wrap_width = 0.0f, const ImVec4* cpu_fine_clip_rect = NULL);
    IMGUI_API void  AddImage(ImTextureID user_texture_id, const ImVec2& a, const ImVec2& b, const ImVec2& uv_a = ImVec2(0,0), const ImVec2& uv_b = ImVec2(1,1), ImU32 col = 0xFFFFFFFF);
    IMGUI_API void  AddImageQuad(ImTextureID user_texture_id, const ImVec2& a, const ImVec2& b, const ImVec2& c, const ImVec2& d, const ImVec2& uv_a = ImVec2(0,0), const ImVec2& uv_b = ImVec2(1,0), const ImVec2& uv_c = ImVec2(1,1), const ImVec2& uv_d = ImVec2(0,1), ImU32 col = 0xFFFFFFFF);
    IMGUI_API void  AddImageRounded(ImTextureID user_texture_id, const ImVec2& a, const ImVec2& b, const ImVec2& uv_a, const ImVec2& uv_b, ImU32 col, float rounding, int rounding_corners = ImDrawCornerFlags_All);
    IMGUI_API void  AddPolyline(const ImVec2* points, const int num_points, ImU32 col, bool closed, float thickness);
    IMGUI_API void  AddConvexPolyFilled(const ImVec2* points, const int num_points, ImU32 col); // Note: Anti-aliased filling requires points to be in clockwise order.
    IMGUI_API void  AddBezierCurve(const ImVec2& pos0, const ImVec2& cp0, const ImVec2& cp1, const ImVec2& pos1, ImU32 col, float thickness, int num_segments = 0);

    // Stateful path API, add points then finish with PathFillConvex() or PathStroke()
    inline    void  PathClear()                                                 { _Path.resize(0); }
    inline    void  PathLineTo(const ImVec2& pos)                               { _Path.push_back(pos); }
    inline    void  PathLineToMergeDuplicate(const ImVec2& pos)                 { if (_Path.Size == 0 || memcmp(&_Path[_Path.Size-1], &pos, 8) != 0) _Path.push_back(pos); }
    inline    void  PathFillConvex(ImU32 col)                                   { AddConvexPolyFilled(_Path.Data, _Path.Size, col); PathClear(); }  // Note: Anti-aliased filling requires points to be in clockwise order.
    inline    void  PathStroke(ImU32 col, bool closed, float thickness = 1.0f)  { AddPolyline(_Path.Data, _Path.Size, col, closed, thickness); PathClear(); }
    IMGUI_API void  PathArcTo(const ImVec2& centre, float radius, float a_min, float a_max, int num_segments = 10);
    IMGUI_API void  PathArcToFast(const ImVec2& centre, float radius, int a_min_of_12, int a_max_of_12);                                            // Use precomputed angles for a 12 steps circle
    IMGUI_API void  PathBezierCurveTo(const ImVec2& p1, const ImVec2& p2, const ImVec2& p3, int num_segments = 0);
    IMGUI_API void  PathRect(const ImVec2& rect_min, const ImVec2& rect_max, float rounding = 0.0f, int rounding_corners_flags = ImDrawCornerFlags_All);

    // Channels
    // - Use to simulate layers. By switching channels to can render out-of-order (e.g. submit foreground primitives before background primitives)
    // - Use to minimize draw calls (e.g. if going back-and-forth between multiple non-overlapping clipping rectangles, prefer to append into separate channels then merge at the end)
    IMGUI_API void  ChannelsSplit(int channels_count);
    IMGUI_API void  ChannelsMerge();
    IMGUI_API void  ChannelsSetCurrent(int channel_index);

    // Advanced
    IMGUI_API void  AddCallback(ImDrawCallback callback, void* callback_data);  // Your rendering function must check for 'UserCallback' in ImDrawCmd and call the function instead of rendering triangles.
    IMGUI_API void  AddDrawCmd();                                               // This is useful if you need to forcefully create a new draw call (to allow for dependent rendering / blending). Otherwise primitives are merged into the same draw-call as much as possible
    IMGUI_API ImDrawList* CloneOutput() const;                                  // Create a clone of the CmdBuffer/IdxBuffer/VtxBuffer.

    // Internal helpers
    // NB: all primitives needs to be reserved via PrimReserve() beforehand!
    IMGUI_API void  Clear();
    IMGUI_API void  ClearFreeMemory();
    IMGUI_API void  PrimReserve(int idx_count, int vtx_count);
    IMGUI_API void  PrimRect(const ImVec2& a, const ImVec2& b, ImU32 col);      // Axis aligned rectangle (composed of two triangles)
    IMGUI_API void  PrimRectUV(const ImVec2& a, const ImVec2& b, const ImVec2& uv_a, const ImVec2& uv_b, ImU32 col);
    IMGUI_API void  PrimQuadUV(const ImVec2& a, const ImVec2& b, const ImVec2& c, const ImVec2& d, const ImVec2& uv_a, const ImVec2& uv_b, const ImVec2& uv_c, const ImVec2& uv_d, ImU32 col);
    inline    void  PrimWriteVtx(const ImVec2& pos, const ImVec2& uv, ImU32 col){ _VtxWritePtr->pos = pos; _VtxWritePtr->uv = uv; _VtxWritePtr->col = col; _VtxWritePtr++; _VtxCurrentIdx++; }
    inline    void  PrimWriteIdx(ImDrawIdx idx)                                 { *_IdxWritePtr = idx; _IdxWritePtr++; }
    inline    void  PrimVtx(const ImVec2& pos, const ImVec2& uv, ImU32 col)     { PrimWriteIdx((ImDrawIdx)_VtxCurrentIdx); PrimWriteVtx(pos, uv, col); }
    IMGUI_API void  UpdateClipRect();
    IMGUI_API void  UpdateTextureID();
};

// All draw data to render an ImGui frame
// (NB: the style and the naming convention here is a little inconsistent but we preserve them for backward compatibility purpose)
struct ImDrawData
{
    bool            Valid;                  // Only valid after Render() is called and before the next NewFrame() is called.
    ImDrawList**    CmdLists;               // Array of ImDrawList* to render. The ImDrawList are owned by ImGuiContext and only pointed to from here.
    int             CmdListsCount;          // Number of ImDrawList* to render
    int             TotalIdxCount;          // For convenience, sum of all ImDrawList's IdxBuffer.Size
    int             TotalVtxCount;          // For convenience, sum of all ImDrawList's VtxBuffer.Size
    ImVec2          DisplayPos;             // Upper-left position of the viewport to render (== upper-left of the orthogonal projection matrix to use)
    ImVec2          DisplaySize;            // Size of the viewport to render (== io.DisplaySize for the main viewport) (DisplayPos + DisplaySize == lower-right of the orthogonal projection matrix to use)

    // Functions
    ImDrawData()    { Valid = false; Clear(); }
    ~ImDrawData()   { Clear(); }
    void Clear()    { Valid = false; CmdLists = NULL; CmdListsCount = TotalVtxCount = TotalIdxCount = 0; DisplayPos = DisplaySize = ImVec2(0.f, 0.f); } // The ImDrawList are owned by ImGuiContext!
    IMGUI_API void  DeIndexAllBuffers();                // Helper to convert all buffers from indexed to non-indexed, in case you cannot render indexed. Note: this is slow and most likely a waste of resources. Always prefer indexed rendering!
    IMGUI_API void  ScaleClipRects(const ImVec2& sc);   // Helper to scale the ClipRect field of each ImDrawCmd. Use if your final output buffer is at a different scale than ImGui expects, or if there is a difference between your window resolution and framebuffer resolution.
};

//-----------------------------------------------------------------------------
// Font API (ImFontConfig, ImFontGlyph, ImFontAtlasFlags, ImFontAtlas, ImFont)
//-----------------------------------------------------------------------------

struct ImFontConfig
{
    void*           FontData;               //          // TTF/OTF data
    int             FontDataSize;           //          // TTF/OTF data size
    bool            FontDataOwnedByAtlas;   // true     // TTF/OTF data ownership taken by the container ImFontAtlas (will delete memory itself).
    int             FontNo;                 // 0        // Index of font within TTF/OTF file
    float           SizePixels;             //          // Size in pixels for rasterizer (more or less maps to the resulting font height).
    int             OversampleH;            // 3        // Rasterize at higher quality for sub-pixel positioning. We don't use sub-pixel positions on the Y axis.
    int             OversampleV;            // 1        // Rasterize at higher quality for sub-pixel positioning. We don't use sub-pixel positions on the Y axis.
    bool            PixelSnapH;             // false    // Align every glyph to pixel boundary. Useful e.g. if you are merging a non-pixel aligned font with the default font. If enabled, you can set OversampleH/V to 1.
    ImVec2          GlyphExtraSpacing;      // 0, 0     // Extra spacing (in pixels) between glyphs. Only X axis is supported for now.
    ImVec2          GlyphOffset;            // 0, 0     // Offset all glyphs from this font input.
    const ImWchar*  GlyphRanges;            // NULL     // Pointer to a user-provided list of Unicode range (2 value per range, values are inclusive, zero-terminated list). THE ARRAY DATA NEEDS TO PERSIST AS LONG AS THE FONT IS ALIVE.
    float           GlyphMinAdvanceX;       // 0        // Minimum AdvanceX for glyphs, set Min to align font icons, set both Min/Max to enforce mono-space font
    float           GlyphMaxAdvanceX;       // FLT_MAX  // Maximum AdvanceX for glyphs
    bool            MergeMode;              // false    // Merge into previous ImFont, so you can combine multiple inputs font into one ImFont (e.g. ASCII font + icons + Japanese glyphs). You may want to use GlyphOffset.y when merge font of different heights.
    unsigned int    RasterizerFlags;        // 0x00     // Settings for custom font rasterizer (e.g. ImGuiFreeType). Leave as zero if you aren't using one.
    float           RasterizerMultiply;     // 1.0f     // Brighten (>1.0f) or darken (<1.0f) font output. Brightening small fonts may be a good workaround to make them more readable.

    // [Internal]
    char            Name[40];               // Name (strictly to ease debugging)
    ImFont*         DstFont;

    IMGUI_API ImFontConfig();
};

struct ImFontGlyph
{
    ImWchar         Codepoint;          // 0x0000..0xFFFF
    float           AdvanceX;           // Distance to next character (= data from font + ImFontConfig::GlyphExtraSpacing.x baked in)
    float           X0, Y0, X1, Y1;     // Glyph corners
    float           U0, V0, U1, V1;     // Texture coordinates
};

enum ImFontAtlasFlags_
{
    ImFontAtlasFlags_None               = 0,
    ImFontAtlasFlags_NoPowerOfTwoHeight = 1 << 0,   // Don't round the height to next power of two
    ImFontAtlasFlags_NoMouseCursors     = 1 << 1    // Don't build software mouse cursors into the atlas
};

// Load and rasterize multiple TTF/OTF fonts into a same texture. The font atlas will build a single texture holding:
//  - One or more fonts.
//  - Custom graphics data needed to render the shapes needed by Dear ImGui.
//  - Mouse cursor shapes for software cursor rendering (unless setting 'Flags |= ImFontAtlasFlags_NoMouseCursors' in the font atlas).
// It is the user-code responsibility to setup/build the atlas, then upload the pixel data into a texture accessible by your graphics api.
//  - Optionally, call any of the AddFont*** functions. If you don't call any, the default font embedded in the code will be loaded for you.
//  - Call GetTexDataAsAlpha8() or GetTexDataAsRGBA32() to build and retrieve pixels data.
//  - Upload the pixels data into a texture within your graphics system (see imgui_impl_xxxx.cpp examples)
//  - Call SetTexID(my_tex_id); and pass the pointer/identifier to your texture in a format natural to your graphics API. 
//    This value will be passed back to you during rendering to identify the texture. Read FAQ entry about ImTextureID for more details.
// Common pitfalls:
// - If you pass a 'glyph_ranges' array to AddFont*** functions, you need to make sure that your array persist up until the 
//   atlas is build (when calling GetTexData*** or Build()). We only copy the pointer, not the data.
// - Important: By default, AddFontFromMemoryTTF() takes ownership of the data. Even though we are not writing to it, we will free the pointer on destruction.
//   You can set font_cfg->FontDataOwnedByAtlas=false to keep ownership of your data and it won't be freed, 
// - Even though many functions are suffixed with "TTF", OTF data is supported just as well.
// - This is an old API and it is currently awkward for those and and various other reasons! We will address them in the future!
struct ImFontAtlas
{
    IMGUI_API ImFontAtlas();
    IMGUI_API ~ImFontAtlas();
    IMGUI_API ImFont*           AddFont(const ImFontConfig* font_cfg);
    IMGUI_API ImFont*           AddFontDefault(const ImFontConfig* font_cfg = NULL);
    IMGUI_API ImFont*           AddFontFromFileTTF(const char* filename, float size_pixels, const ImFontConfig* font_cfg = NULL, const ImWchar* glyph_ranges = NULL);
    IMGUI_API ImFont*           AddFontFromMemoryTTF(void* font_data, int font_size, float size_pixels, const ImFontConfig* font_cfg = NULL, const ImWchar* glyph_ranges = NULL); // Note: Transfer ownership of 'ttf_data' to ImFontAtlas! Will be deleted after destruction of the atlas. Set font_cfg->FontDataOwnedByAtlas=false to keep ownership of your data and it won't be freed.
    IMGUI_API ImFont*           AddFontFromMemoryCompressedTTF(const void* compressed_font_data, int compressed_font_size, float size_pixels, const ImFontConfig* font_cfg = NULL, const ImWchar* glyph_ranges = NULL); // 'compressed_font_data' still owned by caller. Compress with binary_to_compressed_c.cpp.
    IMGUI_API ImFont*           AddFontFromMemoryCompressedBase85TTF(const char* compressed_font_data_base85, float size_pixels, const ImFontConfig* font_cfg = NULL, const ImWchar* glyph_ranges = NULL);              // 'compressed_font_data_base85' still owned by caller. Compress with binary_to_compressed_c.cpp with -base85 parameter.
    IMGUI_API void              ClearInputData();           // Clear input data (all ImFontConfig structures including sizes, TTF data, glyph ranges, etc.) = all the data used to build the texture and fonts.
    IMGUI_API void              ClearTexData();             // Clear output texture data (CPU side). Saves RAM once the texture has been copied to graphics memory.
    IMGUI_API void              ClearFonts();               // Clear output font data (glyphs storage, UV coordinates).
    IMGUI_API void              Clear();                    // Clear all input and output.

    // Build atlas, retrieve pixel data.
    // User is in charge of copying the pixels into graphics memory (e.g. create a texture with your engine). Then store your texture handle with SetTexID().
    // The pitch is always = Width * BytesPerPixels (1 or 4)
    // Building in RGBA32 format is provided for convenience and compatibility, but note that unless you manually manipulate or copy color data into 
    // the texture (e.g. when using the AddCustomRect*** api), then the RGB pixels emitted will always be white (~75% of memory/bandwidth waste.
    IMGUI_API bool              Build();                    // Build pixels data. This is called automatically for you by the GetTexData*** functions.
    IMGUI_API bool              IsBuilt()                   { return Fonts.Size > 0 && (TexPixelsAlpha8 != NULL || TexPixelsRGBA32 != NULL); }
    IMGUI_API void              GetTexDataAsAlpha8(unsigned char** out_pixels, int* out_width, int* out_height, int* out_bytes_per_pixel = NULL);  // 1 byte per-pixel
    IMGUI_API void              GetTexDataAsRGBA32(unsigned char** out_pixels, int* out_width, int* out_height, int* out_bytes_per_pixel = NULL);  // 4 bytes-per-pixel
    void                        SetTexID(ImTextureID id)    { TexID = id; }

    //-------------------------------------------
    // Glyph Ranges
    //-------------------------------------------

    // Helpers to retrieve list of common Unicode ranges (2 value per range, values are inclusive, zero-terminated list)
    // NB: Make sure that your string are UTF-8 and NOT in your local code page. In C++11, you can create UTF-8 string literal using the u8"Hello world" syntax. See FAQ for details.
    // NB: Consider using GlyphRangesBuilder to build glyph ranges from textual data.
    IMGUI_API const ImWchar*    GetGlyphRangesDefault();                // Basic Latin, Extended Latin
    IMGUI_API const ImWchar*    GetGlyphRangesKorean();                 // Default + Korean characters
    IMGUI_API const ImWchar*    GetGlyphRangesJapanese();               // Default + Hiragana, Katakana, Half-Width, Selection of 1946 Ideographs
    IMGUI_API const ImWchar*    GetGlyphRangesChineseFull();            // Default + Half-Width + Japanese Hiragana/Katakana + full set of about 21000 CJK Unified Ideographs
    IMGUI_API const ImWchar*    GetGlyphRangesChineseSimplifiedCommon();// Default + Half-Width + Japanese Hiragana/Katakana + set of 2500 CJK Unified Ideographs for common simplified Chinese
    IMGUI_API const ImWchar*    GetGlyphRangesCyrillic();               // Default + about 400 Cyrillic characters
    IMGUI_API const ImWchar*    GetGlyphRangesThai();                   // Default + Thai characters

    // Helpers to build glyph ranges from text data. Feed your application strings/characters to it then call BuildRanges().
    struct GlyphRangesBuilder
    {
        ImVector<unsigned char> UsedChars;  // Store 1-bit per Unicode code point (0=unused, 1=used)
        GlyphRangesBuilder()                { UsedChars.resize(0x10000 / 8); memset(UsedChars.Data, 0, 0x10000 / 8); }
        bool           GetBit(int n) const  { return (UsedChars[n >> 3] & (1 << (n & 7))) != 0; }
        void           SetBit(int n)        { UsedChars[n >> 3] |= 1 << (n & 7); }  // Set bit 'c' in the array
        void           AddChar(ImWchar c)   { SetBit(c); }                          // Add character
        IMGUI_API void AddText(const char* text, const char* text_end = NULL);      // Add string (each character of the UTF-8 string are added)
        IMGUI_API void AddRanges(const ImWchar* ranges);                            // Add ranges, e.g. builder.AddRanges(ImFontAtlas::GetGlyphRangesDefault()) to force add all of ASCII/Latin+Ext
        IMGUI_API void BuildRanges(ImVector<ImWchar>* out_ranges);                  // Output new ranges
    };

    //-------------------------------------------
    // Custom Rectangles/Glyphs API
    //-------------------------------------------

    // You can request arbitrary rectangles to be packed into the atlas, for your own purposes. After calling Build(), you can query the rectangle position and render your pixels.
    // You can also request your rectangles to be mapped as font glyph (given a font + Unicode point), so you can render e.g. custom colorful icons and use them as regular glyphs.
    struct CustomRect
    {
        unsigned int    ID;             // Input    // User ID. Use <0x10000 to map into a font glyph, >=0x10000 for other/internal/custom texture data.
        unsigned short  Width, Height;  // Input    // Desired rectangle dimension
        unsigned short  X, Y;           // Output   // Packed position in Atlas
        float           GlyphAdvanceX;  // Input    // For custom font glyphs only (ID<0x10000): glyph xadvance
        ImVec2          GlyphOffset;    // Input    // For custom font glyphs only (ID<0x10000): glyph display offset
        ImFont*         Font;           // Input    // For custom font glyphs only (ID<0x10000): target font
        CustomRect()            { ID = 0xFFFFFFFF; Width = Height = 0; X = Y = 0xFFFF; GlyphAdvanceX = 0.0f; GlyphOffset = ImVec2(0,0); Font = NULL; }
        bool IsPacked() const   { return X != 0xFFFF; }
    };

    IMGUI_API int       AddCustomRectRegular(unsigned int id, int width, int height);                                                                   // Id needs to be >= 0x10000. Id >= 0x80000000 are reserved for ImGui and ImDrawList
    IMGUI_API int       AddCustomRectFontGlyph(ImFont* font, ImWchar id, int width, int height, float advance_x, const ImVec2& offset = ImVec2(0,0));   // Id needs to be < 0x10000 to register a rectangle to map into a specific font.
    const CustomRect*   GetCustomRectByIndex(int index) const { if (index < 0) return NULL; return &CustomRects[index]; }

    // [Internal]
    IMGUI_API void      CalcCustomRectUV(const CustomRect* rect, ImVec2* out_uv_min, ImVec2* out_uv_max);
    IMGUI_API bool      GetMouseCursorTexData(ImGuiMouseCursor cursor, ImVec2* out_offset, ImVec2* out_size, ImVec2 out_uv_border[2], ImVec2 out_uv_fill[2]);

    //-------------------------------------------
    // Members
    //-------------------------------------------

    bool                        Locked;             // Marked as Locked by ImGui::NewFrame() so attempt to modify the atlas will assert.
    ImFontAtlasFlags            Flags;              // Build flags (see ImFontAtlasFlags_)
    ImTextureID                 TexID;              // User data to refer to the texture once it has been uploaded to user's graphic systems. It is passed back to you during rendering via the ImDrawCmd structure.
    int                         TexDesiredWidth;    // Texture width desired by user before Build(). Must be a power-of-two. If have many glyphs your graphics API have texture size restrictions you may want to increase texture width to decrease height.
    int                         TexGlyphPadding;    // Padding between glyphs within texture in pixels. Defaults to 1.

    // [Internal]
    // NB: Access texture data via GetTexData*() calls! Which will setup a default font for you.
    unsigned char*              TexPixelsAlpha8;    // 1 component per pixel, each component is unsigned 8-bit. Total size = TexWidth * TexHeight
    unsigned int*               TexPixelsRGBA32;    // 4 component per pixel, each component is unsigned 8-bit. Total size = TexWidth * TexHeight * 4
    int                         TexWidth;           // Texture width calculated during Build().
    int                         TexHeight;          // Texture height calculated during Build().
    ImVec2                      TexUvScale;         // = (1.0f/TexWidth, 1.0f/TexHeight)
    ImVec2                      TexUvWhitePixel;    // Texture coordinates to a white pixel
    ImVector<ImFont*>           Fonts;              // Hold all the fonts returned by AddFont*. Fonts[0] is the default font upon calling ImGui::NewFrame(), use ImGui::PushFont()/PopFont() to change the current font.
    ImVector<CustomRect>        CustomRects;        // Rectangles for packing custom texture data into the atlas.
    ImVector<ImFontConfig>      ConfigData;         // Internal data
    int                         CustomRectIds[1];   // Identifiers of custom texture rectangle used by ImFontAtlas/ImDrawList
};

// Font runtime data and rendering
// ImFontAtlas automatically loads a default embedded font for you when you call GetTexDataAsAlpha8() or GetTexDataAsRGBA32().
struct ImFont
{
    // Members: Hot ~62/78 bytes
    float                       FontSize;           // <user set>   // Height of characters, set during loading (don't change after loading)
    float                       Scale;              // = 1.f        // Base font scale, multiplied by the per-window font scale which you can adjust with SetFontScale()
    ImVec2                      DisplayOffset;      // = (0.f,0.f)  // Offset font rendering by xx pixels
    ImVector<ImFontGlyph>       Glyphs;             //              // All glyphs.
    ImVector<float>             IndexAdvanceX;      //              // Sparse. Glyphs->AdvanceX in a directly indexable way (more cache-friendly, for CalcTextSize functions which are often bottleneck in large UI).
    ImVector<ImWchar>           IndexLookup;        //              // Sparse. Index glyphs by Unicode code-point.
    const ImFontGlyph*          FallbackGlyph;      // == FindGlyph(FontFallbackChar)
    float                       FallbackAdvanceX;   // == FallbackGlyph->AdvanceX
    ImWchar                     FallbackChar;       // = '?'        // Replacement glyph if one isn't found. Only set via SetFallbackChar()

    // Members: Cold ~18/26 bytes
    short                       ConfigDataCount;    // ~ 1          // Number of ImFontConfig involved in creating this font. Bigger than 1 when merging multiple font sources into one ImFont.
    ImFontConfig*               ConfigData;         //              // Pointer within ContainerAtlas->ConfigData
    ImFontAtlas*                ContainerAtlas;     //              // What we has been loaded into
    float                       Ascent, Descent;    //              // Ascent: distance from top to bottom of e.g. 'A' [0..FontSize]
    bool                        DirtyLookupTables;
    int                         MetricsTotalSurface;//              // Total surface in pixels to get an idea of the font rasterization/texture cost (not exact, we approximate the cost of padding between glyphs)

    // Methods
    IMGUI_API ImFont();
    IMGUI_API ~ImFont();
    IMGUI_API void              ClearOutputData();
    IMGUI_API void              BuildLookupTable();
    IMGUI_API const ImFontGlyph*FindGlyph(ImWchar c) const;
    IMGUI_API const ImFontGlyph*FindGlyphNoFallback(ImWchar c) const;
    IMGUI_API void              SetFallbackChar(ImWchar c);
    float                       GetCharAdvance(ImWchar c) const     { return ((int)c < IndexAdvanceX.Size) ? IndexAdvanceX[(int)c] : FallbackAdvanceX; }
    bool                        IsLoaded() const                    { return ContainerAtlas != NULL; }
    const char*                 GetDebugName() const                { return ConfigData ? ConfigData->Name : "<unknown>"; }

    // 'max_width' stops rendering after a certain width (could be turned into a 2d size). FLT_MAX to disable.
    // 'wrap_width' enable automatic word-wrapping across multiple lines to fit into given width. 0.0f to disable.
    IMGUI_API ImVec2            CalcTextSizeA(float size, float max_width, float wrap_width, const char* text_begin, const char* text_end = NULL, const char** remaining = NULL) const; // utf8
    IMGUI_API const char*       CalcWordWrapPositionA(float scale, const char* text, const char* text_end, float wrap_width) const;
    IMGUI_API void              RenderChar(ImDrawList* draw_list, float size, ImVec2 pos, ImU32 col, ImWchar c) const;
    IMGUI_API void              RenderText(ImDrawList* draw_list, float size, ImVec2 pos, ImU32 col, const ImVec4& clip_rect, const char* text_begin, const char* text_end, float wrap_width = 0.0f, bool cpu_fine_clip = false) const;

    // [Internal]
    IMGUI_API void              GrowIndex(int new_size);
    IMGUI_API void              AddGlyph(ImWchar c, float x0, float y0, float x1, float y1, float u0, float v0, float u1, float v1, float advance_x);
    IMGUI_API void              AddRemapChar(ImWchar dst, ImWchar src, bool overwrite_dst = true); // Makes 'dst' character/glyph points to 'src' character/glyph. Currently needs to be called AFTER fonts have been built.

#ifndef IMGUI_DISABLE_OBSOLETE_FUNCTIONS
    typedef ImFontGlyph Glyph; // OBSOLETE 1.52+
#endif
};

//-----------------------------------------------------------------------------
// [BETA] Platform interface for multi-viewport support
// - completely optional, for advanced users!
// - this is used for back-ends aiming to support the seamless creation of multiple viewport (= multiple Platform/OS windows)
//   dear imgui manages the viewports, and the back-end create one Platform/OS windows for each secondary viewport.
// - if you are new to dear imgui and trying to integrate it into your engine, you should probably ignore this for now.
//-----------------------------------------------------------------------------

// (Optional) Represent the bounds of each connected monitor/display
// Dear ImGui only uses this to clamp the position of popups and tooltips so they don't straddle multiple monitors.
struct ImGuiPlatformMonitor
{
    ImVec2  MainPos, MainSize;  // Coordinates of the area displayed on this monitor (Min = upper left, Max = bottom right)
    ImVec2  WorkPos, WorkSize;  // (Optional) Coordinates without task bars / side bars / menu bars. imgui uses this to avoid positioning popups/tooltips inside this region.
    float   DpiScale;
    ImGuiPlatformMonitor() { MainPos = MainSize = WorkPos = WorkSize = ImVec2(0,0); DpiScale = 1.0f; }
};

// (Optional) Setup required only if (io.ConfigFlags & ImGuiConfigFlags_ViewportsEnable) is enabled. 
// Access via ImGui::GetPlatformIO(). This is designed so we can mix and match two imgui_impl_xxxx files, one for 
// the Platform (~window handling), one for Renderer. Custom engine back-ends will often provide both Platform 
// and Renderer interfaces and thus may not need to use all functions.
// Platform functions are typically called before their Renderer counterpart, 
// apart from Destroy which are called the other way. 
// RenderPlatformWindowsDefault() is that helper that iterate secondary viewports and call, in this order:
//  Platform_RenderWindow(), Renderer_RenderWindow(), Platform_SwapBuffers(), Renderer_SwapBuffers()
// You may skip using RenderPlatformWindowsDefault() and call your draw/swap functions yourself if you need
// specific behavior for your multi-window rendering.
struct ImGuiPlatformIO
{
    //------------------------------------------------------------------
    // Input - Back-end interface/functions + Monitor List
    //------------------------------------------------------------------

    // (Optional) Platform functions (e.g. Win32, GLFW, SDL2)
    void    (*Platform_CreateWindow)(ImGuiViewport* vp);                    // Create a new platform window for the given viewport
    void    (*Platform_DestroyWindow)(ImGuiViewport* vp);
    void    (*Platform_ShowWindow)(ImGuiViewport* vp);                      // Newly created windows are initially hidden so SetWindowPos/Size/Title can be called on them first
    void    (*Platform_SetWindowPos)(ImGuiViewport* vp, ImVec2 pos);
    ImVec2  (*Platform_GetWindowPos)(ImGuiViewport* vp);
    void    (*Platform_SetWindowSize)(ImGuiViewport* vp, ImVec2 size);
    ImVec2  (*Platform_GetWindowSize)(ImGuiViewport* vp);
    void    (*Platform_SetWindowFocus)(ImGuiViewport* vp);                  // Move window to front and set input focus
    bool    (*Platform_GetWindowFocus)(ImGuiViewport* vp);
    bool    (*Platform_GetWindowMinimized)(ImGuiViewport* vp);
    void    (*Platform_SetWindowTitle)(ImGuiViewport* vp, const char* title);
    void    (*Platform_SetWindowAlpha)(ImGuiViewport* vp, float alpha);     // (Optional) Setup window transparency
    void    (*Platform_RenderWindow)(ImGuiViewport* vp, void* render_arg);  // (Optional) Setup for render (platform side)
    void    (*Platform_SwapBuffers)(ImGuiViewport* vp, void* render_arg);   // (Optional) Call Present/SwapBuffers (platform side)
    float   (*Platform_GetWindowDpiScale)(ImGuiViewport* vp);               // (Optional) [BETA] (FIXME-DPI) DPI handling: Return DPI scale for this viewport. 1.0f = 96 DPI. IMPORTANT: this will be called _before_ the window is created, in which case the implementation is expected to use the viewport->Pos/Size fields to estimate DPI value.
    void    (*Platform_OnChangedViewport)(ImGuiViewport* vp);               // (Optional) [BETA] (FIXME-DPI) DPI handling: Called during Begin() every time the viewport we are outputting into changes, so back-end has a chance to swap fonts to adjust style.
    void    (*Platform_SetImeInputPos)(ImGuiViewport* vp, ImVec2 pos);      // (Optional) Set IME (Input Method Editor, e.g. for Asian languages) input position, so text preview appears over the imgui input box.
    int     (*Platform_CreateVkSurface)(ImGuiViewport* vp, ImU64 vk_inst, const void* vk_allocators, ImU64* out_vk_surface); // (Optional) For Renderer to call into Platform code

    // (Optional) Renderer functions (e.g. DirectX, OpenGL3, Vulkan)
    void    (*Renderer_CreateWindow)(ImGuiViewport* vp);                    // Create swap chains, frame buffers etc.
    void    (*Renderer_DestroyWindow)(ImGuiViewport* vp);
    void    (*Renderer_SetWindowSize)(ImGuiViewport* vp, ImVec2 size);      // Resize swap chain, frame buffers etc.
    void    (*Renderer_RenderWindow)(ImGuiViewport* vp, void* render_arg);  // (Optional) Clear targets, Render viewport->DrawData
    void    (*Renderer_SwapBuffers)(ImGuiViewport* vp, void* render_arg);   // (Optional) Call Present/SwapBuffers (renderer side)

    // (Optional) List of monitors (updated by: app/back-end, used by: imgui to clamp popups/tooltips within same monitor and not have them straddle monitors)
    ImVector<ImGuiPlatformMonitor>  Monitors;

    //------------------------------------------------------------------
    // Output - List of viewports to render into platform windows
    //------------------------------------------------------------------

    // List of viewports (the list is updated by calling ImGui::EndFrame or ImGui::Render)
    ImGuiViewport*                  MainViewport;                           // Guaranteed to be == Viewports[0]
    ImVector<ImGuiViewport*>        Viewports;                              // Main viewports, followed by all secondary viewports. 
    ImGuiPlatformIO()               { memset(this, 0, sizeof(*this)); }     // Zero clear
};

// Flags stored in ImGuiViewport::Flags, giving indications to the platform back-ends.
enum ImGuiViewportFlags_
{
    ImGuiViewportFlags_None                     = 0,
    ImGuiViewportFlags_NoDecoration             = 1 << 0,   // Platform Window: Disable platform decorations: title bar, borders, etc.
    ImGuiViewportFlags_NoFocusOnAppearing       = 1 << 1,   // Platform Window: Don't take focus when created.
    ImGuiViewportFlags_NoInputs                 = 1 << 2,   // Platform Window: Make mouse pass through so we can drag this window while peaking behind it.
    ImGuiViewportFlags_NoTaskBarIcon            = 1 << 3,   // Platform Window: Disable platform task bar icon (for popups, menus, or all windows if ImGuiConfigFlags_ViewportsNoTaskBarIcons if set)
    ImGuiViewportFlags_NoRendererClear          = 1 << 4,   // Platform Window: Renderer doesn't need to clear the framebuffer ahead.
    ImGuiViewportFlags_TopMost                  = 1 << 5    // Platform Window: Display on top (for tooltips only)
};

// The viewports created and managed by imgui. The role of the platform back-end is to create the platform/OS windows corresponding to each viewport.
struct ImGuiViewport
{
    ImGuiID             ID;
    ImGuiViewportFlags  Flags;
    ImVec2              Pos;                    // Position of viewport both in imgui space and in OS desktop/native space
    ImVec2              Size;                   // Size of viewport in pixel
    float               DpiScale;               // 1.0f = 96 DPI = No extra scale
    ImDrawData*         DrawData;               // The ImDrawData corresponding to this viewport. Valid after Render() and until the next call to NewFrame().

    void*               PlatformUserData;       // void* to hold custom data structure for the OS / platform (e.g. windowing info, render context)
    void*               PlatformHandle;         // void* for FindViewportByPlatformHandle(). (e.g. suggested to use natural platform handle such as HWND, GlfwWindow*, SDL_Window*)
    bool                PlatformRequestClose;   // Platform window requested closure (e.g. window was moved by the OS / host window manager, e.g. pressing ALT-F4)
    bool                PlatformRequestMove;    // Platform window requested move (e.g. window was moved by the OS / host window manager, authoritative position will be OS window position)
    bool                PlatformRequestResize;  // Platform window requested resize (e.g. window was resized by the OS / host window manager, authoritative size will be OS window size)
    void*               RendererUserData;       // void* to hold custom data structure for the renderer (e.g. swap chain, frame-buffers etc.)

    ImGuiViewport()     { ID = 0; Flags = 0; DpiScale = 0.0f; DrawData = NULL; PlatformUserData = PlatformHandle = NULL; PlatformRequestClose = PlatformRequestMove = PlatformRequestResize = false; RendererUserData = NULL; }
    ~ImGuiViewport()    { IM_ASSERT(PlatformUserData == NULL && RendererUserData == NULL); }
};

#if defined(__clang__)
#pragma clang diagnostic pop
#elif defined(__GNUC__) && __GNUC__ >= 8
#pragma GCC diagnostic pop
#endif

// Include imgui_user.h at the end of imgui.h (convenient for user to only explicitly include vanilla imgui.h)
#ifdef IMGUI_INCLUDE_IMGUI_USER_H
#include "imgui_user.h"
#endif<|MERGE_RESOLUTION|>--- conflicted
+++ resolved
@@ -1214,14 +1214,6 @@
     void        (*SetClipboardTextFn)(void* user_data, const char* text);
     void*       ClipboardUserData;
 
-<<<<<<< HEAD
-=======
-    // Optional: Notify OS Input Method Editor of the screen position of your cursor for text input position (e.g. when using Japanese/Chinese IME on Windows)
-    // (default to use native imm32 api on Windows)
-    void        (*ImeSetInputScreenPosFn)(int x, int y);
-    void*       ImeWindowHandle;                // (Windows) Set this to your HWND to get automatic IME cursor positioning.
-
->>>>>>> 801645d3
 #ifndef IMGUI_DISABLE_OBSOLETE_FUNCTIONS
     // [OBSOLETE since 1.60+] Rendering function, will be automatically called in Render(). Please call your rendering function yourself now!
     // You can obtain the ImDrawData* by calling ImGui::GetDrawData() after Render(). See example applications if you are unsure of how to implement this.

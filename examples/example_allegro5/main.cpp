--- conflicted
+++ resolved
@@ -35,12 +35,8 @@
     IMGUI_CHECKVERSION();
     ImGui::CreateContext();
     ImGuiIO& io = ImGui::GetIO(); (void)io;
-<<<<<<< HEAD
-    //io.ConfigFlags |= ImGuiConfigFlags_NavEnableKeyboard;  // Enable Keyboard Controls
-    io.ConfigFlags |= ImGuiConfigFlags_DockingEnable;        // Enable Docking
-=======
     io.ConfigFlags |= ImGuiConfigFlags_NavEnableKeyboard;  // Enable Keyboard Controls
->>>>>>> bb224c8a
+    io.ConfigFlags |= ImGuiConfigFlags_DockingEnable;      // Enable Docking
 
     // Setup Dear ImGui style
     ImGui::StyleColorsDark();

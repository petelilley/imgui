// dear imgui, v1.68 WIP
// (internal structures/api)

// You may use this file to debug, understand or extend ImGui features but we don't provide any guarantee of forward compatibility!
// Set:
//   #define IMGUI_DEFINE_MATH_OPERATORS
// To implement maths operators for ImVec2 (disabled by default to not collide with using IM_VEC2_CLASS_EXTRA along with your own math types+operators)

/*

Index of this file:
// Header mess
// Forward declarations
// STB libraries includes
// Context pointer
// Generic helpers
// Misc data structures
// Main imgui context
// Tab bar, tab item
// Internal API

*/

#pragma once

//-----------------------------------------------------------------------------
// Header mess
//-----------------------------------------------------------------------------

#ifndef IMGUI_VERSION
#error Must include imgui.h before imgui_internal.h
#endif

#include <stdio.h>      // FILE*
#include <stdlib.h>     // NULL, malloc, free, qsort, atoi, atof
#include <math.h>       // sqrtf, fabsf, fmodf, powf, floorf, ceilf, cosf, sinf
#include <limits.h>     // INT_MIN, INT_MAX

#ifdef _MSC_VER
#pragma warning (push)
#pragma warning (disable: 4251) // class 'xxx' needs to have dll-interface to be used by clients of struct 'xxx' // when IMGUI_API is set to__declspec(dllexport)
#endif

#ifdef __clang__
#pragma clang diagnostic push
#pragma clang diagnostic ignored "-Wunused-function"                // for stb_textedit.h
#pragma clang diagnostic ignored "-Wmissing-prototypes"             // for stb_textedit.h
#pragma clang diagnostic ignored "-Wold-style-cast"
#if __has_warning("-Wzero-as-null-pointer-constant")
#pragma clang diagnostic ignored "-Wzero-as-null-pointer-constant"
#endif
#if __has_warning("-Wdouble-promotion")
#pragma clang diagnostic ignored "-Wdouble-promotion"
#endif
#endif

//-----------------------------------------------------------------------------
// Forward declarations
//-----------------------------------------------------------------------------

struct ImRect;                      // An axis-aligned rectangle (2 points)
struct ImDrawDataBuilder;           // Helper to build a ImDrawData instance
struct ImDrawListSharedData;        // Data shared between all ImDrawList instances
struct ImGuiColorMod;               // Stacked color modifier, backup of modified data so we can restore it
struct ImGuiColumnData;             // Storage data for a single column
struct ImGuiColumnsSet;             // Storage data for a columns set
struct ImGuiContext;                // Main imgui context
struct ImGuiDockContext;            // Docking system context
struct ImGuiDockNode;               // Docking system node (hold a list of Windows OR two child dock nodes)
struct ImGuiDockNodeSettings;       // Storage for a dock node in .ini file (we preserve those even if the associated dock node isn't active during the session)
struct ImGuiGroupData;              // Stacked storage data for BeginGroup()/EndGroup()
struct ImGuiInputTextState;         // Internal state of the currently focused/edited text input box
struct ImGuiItemHoveredDataBackup;  // Backup and restore IsItemHovered() internal data
struct ImGuiMenuColumns;            // Simple column measurement, currently used for MenuItem() only
struct ImGuiNavMoveResult;          // Result of a directional navigation move query result
struct ImGuiNextWindowData;         // Storage for SetNexWindow** functions
struct ImGuiPopupRef;               // Storage for current popup stack
struct ImGuiSettingsHandler;        // Storage for one type registered in the .ini file
struct ImGuiStyleMod;               // Stacked style modifier, backup of modified data so we can restore it
struct ImGuiTabBar;                 // Storage for a tab bar
struct ImGuiTabItem;                // Storage for a tab item (within a tab bar)
struct ImGuiWindow;                 // Storage for one window
struct ImGuiWindowTempData;         // Temporary storage for one window (that's the data which in theory we could ditch at the end of the frame)
struct ImGuiWindowSettings;         // Storage for window settings stored in .ini file (we keep one of those even if the actual window wasn't instanced during this session)

// Use your programming IDE "Go to definition" facility on the names of the center columns to find the actual flags/enum lists.
typedef int ImGuiLayoutType;        // -> enum ImGuiLayoutType_        // Enum: Horizontal or vertical
typedef int ImGuiButtonFlags;       // -> enum ImGuiButtonFlags_       // Flags: for ButtonEx(), ButtonBehavior()
typedef int ImGuiItemFlags;         // -> enum ImGuiItemFlags_         // Flags: for PushItemFlag()
typedef int ImGuiItemStatusFlags;   // -> enum ImGuiItemStatusFlags_   // Flags: for DC.LastItemStatusFlags
typedef int ImGuiNavHighlightFlags; // -> enum ImGuiNavHighlightFlags_ // Flags: for RenderNavHighlight()
typedef int ImGuiNavDirSourceFlags; // -> enum ImGuiNavDirSourceFlags_ // Flags: for GetNavInputAmount2d()
typedef int ImGuiNavMoveFlags;      // -> enum ImGuiNavMoveFlags_      // Flags: for navigation requests
typedef int ImGuiSeparatorFlags;    // -> enum ImGuiSeparatorFlags_    // Flags: for Separator() - internal
typedef int ImGuiSliderFlags;       // -> enum ImGuiSliderFlags_       // Flags: for SliderBehavior()
typedef int ImGuiDragFlags;         // -> enum ImGuiDragFlags_         // Flags: for DragBehavior()

//-------------------------------------------------------------------------
// STB libraries includes
//-------------------------------------------------------------------------

namespace ImGuiStb
{

#undef STB_TEXTEDIT_STRING
#undef STB_TEXTEDIT_CHARTYPE
#define STB_TEXTEDIT_STRING             ImGuiInputTextState
#define STB_TEXTEDIT_CHARTYPE           ImWchar
#define STB_TEXTEDIT_GETWIDTH_NEWLINE   -1.0f
#include "imstb_textedit.h"

} // namespace ImGuiStb

//-----------------------------------------------------------------------------
// Context pointer
//-----------------------------------------------------------------------------

#ifndef GImGui
extern IMGUI_API ImGuiContext* GImGui;  // Current implicit ImGui context pointer
#endif

// Internal Drag and Drop payload types. String starting with '_' are reserved for Dear ImGui.
#define IMGUI_PAYLOAD_TYPE_WINDOW       "_IMWINDOW"     // Payload == ImGuiWindow*

//-----------------------------------------------------------------------------
// Generic helpers
//-----------------------------------------------------------------------------

#define IM_PI           3.14159265358979323846f
#ifdef _WIN32
#define IM_NEWLINE      "\r\n"   // Play it nice with Windows users (2018/05 news: Microsoft announced that Notepad will finally display Unix-style carriage returns!)
#else
#define IM_NEWLINE      "\n"
#endif

#define IMGUI_DEBUG_LOG(_FMT,...)       printf("[%05d] " _FMT, GImGui->FrameCount, __VA_ARGS__)
#define IM_STATIC_ASSERT(_COND)         typedef char static_assertion_##__line__[(_COND)?1:-1]
#define IM_F32_TO_INT8_UNBOUND(_VAL)    ((int)((_VAL) * 255.0f + ((_VAL)>=0 ? 0.5f : -0.5f)))   // Unsaturated, for display purpose
#define IM_F32_TO_INT8_SAT(_VAL)        ((int)(ImSaturate(_VAL) * 255.0f + 0.5f))               // Saturated, always output 0..255

// Enforce cdecl calling convention for functions called by the standard library, in case compilation settings changed the default to e.g. __vectorcall
#ifdef _MSC_VER
#define IMGUI_CDECL __cdecl
#else
#define IMGUI_CDECL
#endif

// Helpers: UTF-8 <> wchar
IMGUI_API int           ImTextStrToUtf8(char* buf, int buf_size, const ImWchar* in_text, const ImWchar* in_text_end);      // return output UTF-8 bytes count
IMGUI_API int           ImTextCharFromUtf8(unsigned int* out_char, const char* in_text, const char* in_text_end);          // read one character. return input UTF-8 bytes count
IMGUI_API int           ImTextStrFromUtf8(ImWchar* buf, int buf_size, const char* in_text, const char* in_text_end, const char** in_remaining = NULL);   // return input UTF-8 bytes count
IMGUI_API int           ImTextCountCharsFromUtf8(const char* in_text, const char* in_text_end);                            // return number of UTF-8 code-points (NOT bytes count)
IMGUI_API int           ImTextCountUtf8BytesFromChar(const char* in_text, const char* in_text_end);                        // return number of bytes to express one char in UTF-8
IMGUI_API int           ImTextCountUtf8BytesFromStr(const ImWchar* in_text, const ImWchar* in_text_end);                   // return number of bytes to express string in UTF-8

// Helpers: Misc
IMGUI_API ImU32         ImHashData(const void* data, size_t data_size, ImU32 seed = 0);
IMGUI_API ImU32         ImHashStr(const char* data, size_t data_size, ImU32 seed = 0);
IMGUI_API void*         ImFileLoadToMemory(const char* filename, const char* file_open_mode, size_t* out_file_size = NULL, int padding_bytes = 0);
IMGUI_API FILE*         ImFileOpen(const char* filename, const char* file_open_mode);
static inline bool      ImCharIsBlankA(char c)          { return c == ' ' || c == '\t'; }
static inline bool      ImCharIsBlankW(unsigned int c)  { return c == ' ' || c == '\t' || c == 0x3000; }
static inline bool      ImIsPowerOfTwo(int v)           { return v != 0 && (v & (v - 1)) == 0; }
static inline int       ImUpperPowerOfTwo(int v)        { v--; v |= v >> 1; v |= v >> 2; v |= v >> 4; v |= v >> 8; v |= v >> 16; v++; return v; }
#define ImQsort         qsort
#ifndef IMGUI_DISABLE_OBSOLETE_FUNCTIONS
static inline ImU32     ImHash(const void* data, int size, ImU32 seed = 0) { return size ? ImHashData(data, (size_t)size, seed) : ImHashStr((const char*)data, 0, seed); } // [moved to ImHashStr/ImHashData in 1.68]
#endif

// Helpers: Geometry
IMGUI_API ImVec2        ImLineClosestPoint(const ImVec2& a, const ImVec2& b, const ImVec2& p);
IMGUI_API bool          ImTriangleContainsPoint(const ImVec2& a, const ImVec2& b, const ImVec2& c, const ImVec2& p);
IMGUI_API ImVec2        ImTriangleClosestPoint(const ImVec2& a, const ImVec2& b, const ImVec2& c, const ImVec2& p);
IMGUI_API void          ImTriangleBarycentricCoords(const ImVec2& a, const ImVec2& b, const ImVec2& c, const ImVec2& p, float& out_u, float& out_v, float& out_w);
IMGUI_API ImGuiDir      ImGetDirQuadrantFromDelta(float dx, float dy);

// Helpers: String
IMGUI_API int           ImStricmp(const char* str1, const char* str2);
IMGUI_API int           ImStrnicmp(const char* str1, const char* str2, size_t count);
IMGUI_API void          ImStrncpy(char* dst, const char* src, size_t count);
IMGUI_API char*         ImStrdup(const char* str);
IMGUI_API char*         ImStrdupcpy(char* dst, size_t* p_dst_size, const char* str);
IMGUI_API const char*   ImStrchrRange(const char* str_begin, const char* str_end, char c);
IMGUI_API int           ImStrlenW(const ImWchar* str);
IMGUI_API const char*   ImStreolRange(const char* str, const char* str_end);                // End end-of-line
IMGUI_API const ImWchar*ImStrbolW(const ImWchar* buf_mid_line, const ImWchar* buf_begin);   // Find beginning-of-line
IMGUI_API const char*   ImStristr(const char* haystack, const char* haystack_end, const char* needle, const char* needle_end);
IMGUI_API void          ImStrTrimBlanks(char* str);
IMGUI_API const char*   ImStrSkipBlank(const char* str);
IMGUI_API int           ImFormatString(char* buf, size_t buf_size, const char* fmt, ...) IM_FMTARGS(3);
IMGUI_API int           ImFormatStringV(char* buf, size_t buf_size, const char* fmt, va_list args) IM_FMTLIST(3);
IMGUI_API const char*   ImParseFormatFindStart(const char* format);
IMGUI_API const char*   ImParseFormatFindEnd(const char* format);
IMGUI_API const char*   ImParseFormatTrimDecorations(const char* format, char* buf, int buf_size);
IMGUI_API int           ImParseFormatPrecision(const char* format, int default_value);

// Helpers: ImVec2/ImVec4 operators
// We are keeping those disabled by default so they don't leak in user space, to allow user enabling implicit cast operators between ImVec2 and their own types (using IM_VEC2_CLASS_EXTRA etc.)
// We unfortunately don't have a unary- operator for ImVec2 because this would needs to be defined inside the class itself.
#ifdef IMGUI_DEFINE_MATH_OPERATORS
static inline ImVec2 operator*(const ImVec2& lhs, const float rhs)              { return ImVec2(lhs.x*rhs, lhs.y*rhs); }
static inline ImVec2 operator/(const ImVec2& lhs, const float rhs)              { return ImVec2(lhs.x/rhs, lhs.y/rhs); }
static inline ImVec2 operator+(const ImVec2& lhs, const ImVec2& rhs)            { return ImVec2(lhs.x+rhs.x, lhs.y+rhs.y); }
static inline ImVec2 operator-(const ImVec2& lhs, const ImVec2& rhs)            { return ImVec2(lhs.x-rhs.x, lhs.y-rhs.y); }
static inline ImVec2 operator*(const ImVec2& lhs, const ImVec2& rhs)            { return ImVec2(lhs.x*rhs.x, lhs.y*rhs.y); }
static inline ImVec2 operator/(const ImVec2& lhs, const ImVec2& rhs)            { return ImVec2(lhs.x/rhs.x, lhs.y/rhs.y); }
static inline ImVec2& operator+=(ImVec2& lhs, const ImVec2& rhs)                { lhs.x += rhs.x; lhs.y += rhs.y; return lhs; }
static inline ImVec2& operator-=(ImVec2& lhs, const ImVec2& rhs)                { lhs.x -= rhs.x; lhs.y -= rhs.y; return lhs; }
static inline ImVec2& operator*=(ImVec2& lhs, const float rhs)                  { lhs.x *= rhs; lhs.y *= rhs; return lhs; }
static inline ImVec2& operator/=(ImVec2& lhs, const float rhs)                  { lhs.x /= rhs; lhs.y /= rhs; return lhs; }
static inline ImVec4 operator+(const ImVec4& lhs, const ImVec4& rhs)            { return ImVec4(lhs.x+rhs.x, lhs.y+rhs.y, lhs.z+rhs.z, lhs.w+rhs.w); }
static inline ImVec4 operator-(const ImVec4& lhs, const ImVec4& rhs)            { return ImVec4(lhs.x-rhs.x, lhs.y-rhs.y, lhs.z-rhs.z, lhs.w-rhs.w); }
static inline ImVec4 operator*(const ImVec4& lhs, const ImVec4& rhs)            { return ImVec4(lhs.x*rhs.x, lhs.y*rhs.y, lhs.z*rhs.z, lhs.w*rhs.w); }
#endif

// Helpers: Maths
// - Wrapper for standard libs functions. (Note that imgui_demo.cpp does _not_ use them to keep the code easy to copy)
#ifndef IMGUI_DISABLE_MATH_FUNCTIONS
static inline float  ImFabs(float x)                                            { return fabsf(x); }
static inline float  ImSqrt(float x)                                            { return sqrtf(x); }
static inline float  ImPow(float x, float y)                                    { return powf(x, y); }
static inline double ImPow(double x, double y)                                  { return pow(x, y); }
static inline float  ImFmod(float x, float y)                                   { return fmodf(x, y); }
static inline double ImFmod(double x, double y)                                 { return fmod(x, y); }
static inline float  ImCos(float x)                                             { return cosf(x); }
static inline float  ImSin(float x)                                             { return sinf(x); }
static inline float  ImAcos(float x)                                            { return acosf(x); }
static inline float  ImAtan2(float y, float x)                                  { return atan2f(y, x); }
static inline double ImAtof(const char* s)                                      { return atof(s); }
static inline float  ImFloorStd(float x)                                        { return floorf(x); }   // we already uses our own ImFloor() { return (float)(int)v } internally so the standard one wrapper is named differently (it's used by stb_truetype)
static inline float  ImCeil(float x)                                            { return ceilf(x); }
#endif
// - ImMin/ImMax/ImClamp/ImLerp/ImSwap are used by widgets which support for variety of types: signed/unsigned int/long long float/double, using templates here but we could also redefine them 6 times
template<typename T> static inline T ImMin(T lhs, T rhs)                        { return lhs < rhs ? lhs : rhs; }
template<typename T> static inline T ImMax(T lhs, T rhs)                        { return lhs >= rhs ? lhs : rhs; }
template<typename T> static inline T ImClamp(T v, T mn, T mx)                   { return (v < mn) ? mn : (v > mx) ? mx : v; }
template<typename T> static inline T ImLerp(T a, T b, float t)                  { return (T)(a + (b - a) * t); }
template<typename T> static inline void ImSwap(T& a, T& b)                      { T tmp = a; a = b; b = tmp; }
// - Misc maths helpers
static inline ImVec2 ImMin(const ImVec2& lhs, const ImVec2& rhs)                { return ImVec2(lhs.x < rhs.x ? lhs.x : rhs.x, lhs.y < rhs.y ? lhs.y : rhs.y); }
static inline ImVec2 ImMax(const ImVec2& lhs, const ImVec2& rhs)                { return ImVec2(lhs.x >= rhs.x ? lhs.x : rhs.x, lhs.y >= rhs.y ? lhs.y : rhs.y); }
static inline ImVec2 ImClamp(const ImVec2& v, const ImVec2& mn, ImVec2 mx)      { return ImVec2((v.x < mn.x) ? mn.x : (v.x > mx.x) ? mx.x : v.x, (v.y < mn.y) ? mn.y : (v.y > mx.y) ? mx.y : v.y); }
static inline ImVec2 ImLerp(const ImVec2& a, const ImVec2& b, float t)          { return ImVec2(a.x + (b.x - a.x) * t, a.y + (b.y - a.y) * t); }
static inline ImVec2 ImLerp(const ImVec2& a, const ImVec2& b, const ImVec2& t)  { return ImVec2(a.x + (b.x - a.x) * t.x, a.y + (b.y - a.y) * t.y); }
static inline ImVec4 ImLerp(const ImVec4& a, const ImVec4& b, float t)          { return ImVec4(a.x + (b.x - a.x) * t, a.y + (b.y - a.y) * t, a.z + (b.z - a.z) * t, a.w + (b.w - a.w) * t); }
static inline float  ImSaturate(float f)                                        { return (f < 0.0f) ? 0.0f : (f > 1.0f) ? 1.0f : f; }
static inline float  ImLengthSqr(const ImVec2& lhs)                             { return lhs.x*lhs.x + lhs.y*lhs.y; }
static inline float  ImLengthSqr(const ImVec4& lhs)                             { return lhs.x*lhs.x + lhs.y*lhs.y + lhs.z*lhs.z + lhs.w*lhs.w; }
static inline float  ImInvLength(const ImVec2& lhs, float fail_value)           { float d = lhs.x*lhs.x + lhs.y*lhs.y; if (d > 0.0f) return 1.0f / ImSqrt(d); return fail_value; }
static inline float  ImFloor(float f)                                           { return (float)(int)f; }
static inline ImVec2 ImFloor(const ImVec2& v)                                   { return ImVec2((float)(int)v.x, (float)(int)v.y); }
static inline float  ImDot(const ImVec2& a, const ImVec2& b)                    { return a.x * b.x + a.y * b.y; }
static inline ImVec2 ImRotate(const ImVec2& v, float cos_a, float sin_a)        { return ImVec2(v.x * cos_a - v.y * sin_a, v.x * sin_a + v.y * cos_a); }
static inline float  ImLinearSweep(float current, float target, float speed)    { if (current < target) return ImMin(current + speed, target); if (current > target) return ImMax(current - speed, target); return current; }
static inline ImVec2 ImMul(const ImVec2& lhs, const ImVec2& rhs)                { return ImVec2(lhs.x * rhs.x, lhs.y * rhs.y); }

// Helper: ImBoolVector. Store 1-bit per value.
// Note that Resize() currently clears the whole vector.
struct ImBoolVector
{
    ImVector<int>   Storage;
    ImBoolVector()  { }
    void            Resize(int sz)          { Storage.resize((sz + 31) >> 5); memset(Storage.Data, 0, (size_t)Storage.Size * sizeof(Storage.Data[0])); }
    void            Clear()                 { Storage.clear(); }
    bool            GetBit(int n) const     { int off = (n >> 5); int mask = 1 << (n & 31); return (Storage[off] & mask) != 0; }
    void            SetBit(int n, bool v)   { int off = (n >> 5); int mask = 1 << (n & 31); if (v) Storage[off] |= mask; else Storage[off] &= ~mask; }
};

// Helper: ImPool<>. Basic keyed storage for contiguous instances, slow/amortized insertion, O(1) indexable, O(Log N) queries by ID over a dense/hot buffer,
// Honor constructor/destructor. Add/remove invalidate all pointers. Indexes have the same lifetime as the associated object.
typedef int ImPoolIdx;
template<typename T>
struct IMGUI_API ImPool
{
    ImVector<T>     Data;       // Contiguous data
    ImGuiStorage    Map;        // ID->Index
    ImPoolIdx       FreeIdx;    // Next free idx to use

    ImPool()    { FreeIdx = 0; }
    ~ImPool()   { Clear(); }
    T*          GetByKey(ImGuiID key)               { int idx = Map.GetInt(key, -1); return (idx != -1) ? &Data[idx] : NULL; }
    T*          GetByIndex(ImPoolIdx n)             { return &Data[n]; }
    ImPoolIdx   GetIndex(const T* p) const          { IM_ASSERT(p >= Data.Data && p < Data.Data + Data.Size); return (ImPoolIdx)(p - Data.Data); }
    T*          GetOrAddByKey(ImGuiID key)          { int* p_idx = Map.GetIntRef(key, -1); if (*p_idx != -1) return &Data[*p_idx]; *p_idx = FreeIdx; return Add(); }
    void        Clear()                             { for (int n = 0; n < Map.Data.Size; n++) { int idx = Map.Data[n].val_i; if (idx != -1) Data[idx].~T(); }  Map.Clear(); Data.clear(); FreeIdx = 0; }
    T*          Add()                               { int idx = FreeIdx; if (idx == Data.Size) { Data.resize(Data.Size + 1); FreeIdx++; } else { FreeIdx = *(int*)&Data[idx]; } IM_PLACEMENT_NEW(&Data[idx]) T(); return &Data[idx]; }
    void        Remove(ImGuiID key, const T* p)     { Remove(key, GetIndex(p)); }
    void        Remove(ImGuiID key, ImPoolIdx idx)  { Data[idx].~T(); *(int*)&Data[idx] = FreeIdx; FreeIdx = idx; Map.SetInt(key, -1); }
    void        Reserve(int capacity)               { Data.reserve(capacity); Map.Data.reserve(capacity); }
    int         GetSize() const                     { return Data.Size; }
};

//-----------------------------------------------------------------------------
// Misc data structures
//-----------------------------------------------------------------------------

enum ImGuiButtonFlags_
{
    ImGuiButtonFlags_None                   = 0,
    ImGuiButtonFlags_Repeat                 = 1 << 0,   // hold to repeat
    ImGuiButtonFlags_PressedOnClickRelease  = 1 << 1,   // return true on click + release on same item [DEFAULT if no PressedOn* flag is set]
    ImGuiButtonFlags_PressedOnClick         = 1 << 2,   // return true on click (default requires click+release)
    ImGuiButtonFlags_PressedOnRelease       = 1 << 3,   // return true on release (default requires click+release)
    ImGuiButtonFlags_PressedOnDoubleClick   = 1 << 4,   // return true on double-click (default requires click+release)
    ImGuiButtonFlags_FlattenChildren        = 1 << 5,   // allow interactions even if a child window is overlapping
    ImGuiButtonFlags_AllowItemOverlap       = 1 << 6,   // require previous frame HoveredId to either match id or be null before being usable, use along with SetItemAllowOverlap()
    ImGuiButtonFlags_DontClosePopups        = 1 << 7,   // disable automatically closing parent popup on press // [UNUSED]
    ImGuiButtonFlags_Disabled               = 1 << 8,   // disable interactions
    ImGuiButtonFlags_AlignTextBaseLine      = 1 << 9,   // vertically align button to match text baseline - ButtonEx() only // FIXME: Should be removed and handled by SmallButton(), not possible currently because of DC.CursorPosPrevLine
    ImGuiButtonFlags_NoKeyModifiers         = 1 << 10,  // disable interaction if a key modifier is held
    ImGuiButtonFlags_NoHoldingActiveID      = 1 << 11,  // don't set ActiveId while holding the mouse (ImGuiButtonFlags_PressedOnClick only)
    ImGuiButtonFlags_PressedOnDragDropHold  = 1 << 12,  // press when held into while we are drag and dropping another item (used by e.g. tree nodes, collapsing headers)
    ImGuiButtonFlags_NoNavFocus             = 1 << 13   // don't override navigation focus when activated
};

enum ImGuiSliderFlags_
{
    ImGuiSliderFlags_None                   = 0,
    ImGuiSliderFlags_Vertical               = 1 << 0
};

enum ImGuiDragFlags_
{
    ImGuiDragFlags_None                     = 0,
    ImGuiDragFlags_Vertical                 = 1 << 0
};

enum ImGuiColumnsFlags_
{
    // Default: 0
    ImGuiColumnsFlags_None                  = 0,
    ImGuiColumnsFlags_NoBorder              = 1 << 0,   // Disable column dividers
    ImGuiColumnsFlags_NoResize              = 1 << 1,   // Disable resizing columns when clicking on the dividers
    ImGuiColumnsFlags_NoPreserveWidths      = 1 << 2,   // Disable column width preservation when adjusting columns
    ImGuiColumnsFlags_NoForceWithinWindow   = 1 << 3,   // Disable forcing columns to fit within window
    ImGuiColumnsFlags_GrowParentContentsSize= 1 << 4    // (WIP) Restore pre-1.51 behavior of extending the parent window contents size but _without affecting the columns width at all_. Will eventually remove.
};

enum ImGuiSelectableFlagsPrivate_
{
    // NB: need to be in sync with last value of ImGuiSelectableFlags_
    ImGuiSelectableFlags_NoHoldingActiveID  = 1 << 10,
    ImGuiSelectableFlags_PressedOnClick     = 1 << 11,
    ImGuiSelectableFlags_PressedOnRelease   = 1 << 12,
    ImGuiSelectableFlags_DrawFillAvailWidth = 1 << 13
};

enum ImGuiSeparatorFlags_
{
    ImGuiSeparatorFlags_None                = 0,
    ImGuiSeparatorFlags_Horizontal          = 1 << 0,   // Axis default to current layout type, so generally Horizontal unless e.g. in a menu bar
    ImGuiSeparatorFlags_Vertical            = 1 << 1
};

// Transient per-window ItemFlags, reset at the beginning of the frame. For child windows: inherited from parent on first Begin().
// This is going to be exposed in imgui.h when stabilized enough.
enum ImGuiItemFlags_
{
    ImGuiItemFlags_NoTabStop                    = 1 << 0,  // false
    ImGuiItemFlags_ButtonRepeat                 = 1 << 1,  // false    // Button() will return true multiple times based on io.KeyRepeatDelay and io.KeyRepeatRate settings.
    ImGuiItemFlags_Disabled                     = 1 << 2,  // false    // [BETA] Disable interactions but doesn't affect visuals yet. See github.com/ocornut/imgui/issues/211
    ImGuiItemFlags_NoNav                        = 1 << 3,  // false
    ImGuiItemFlags_NoNavDefaultFocus            = 1 << 4,  // false
    ImGuiItemFlags_SelectableDontClosePopup     = 1 << 5,  // false    // MenuItem/Selectable() automatically closes current Popup window
    ImGuiItemFlags_Default_                     = 0
};

// Storage for LastItem data
enum ImGuiItemStatusFlags_
{
    ImGuiItemStatusFlags_None               = 0,
    ImGuiItemStatusFlags_HoveredRect        = 1 << 0,
    ImGuiItemStatusFlags_HasDisplayRect     = 1 << 1,
    ImGuiItemStatusFlags_Edited             = 1 << 2    // Value exposed by item was edited in the current frame (should match the bool return value of most widgets)

#ifdef IMGUI_ENABLE_TEST_ENGINE
    , // [imgui-test only]
    ImGuiItemStatusFlags_Openable           = 1 << 10,  //
    ImGuiItemStatusFlags_Opened             = 1 << 11,  //
    ImGuiItemStatusFlags_Checkable          = 1 << 12,  //
    ImGuiItemStatusFlags_Checked            = 1 << 13   //
#endif
};

// FIXME: this is in development, not exposed/functional as a generic feature yet.
// Horizontal/Vertical enums are fixed to 0/1 so they may be used to index ImVec2
enum ImGuiLayoutType_
{
    ImGuiLayoutType_Horizontal = 0,
    ImGuiLayoutType_Vertical = 1
};

// X/Y enums are fixed to 0/1 so they may be used to index ImVec2
enum ImGuiAxis
{
    ImGuiAxis_None = -1,
    ImGuiAxis_X = 0,
    ImGuiAxis_Y = 1
};

enum ImGuiPlotType
{
    ImGuiPlotType_Lines,
    ImGuiPlotType_Histogram
};

enum ImGuiInputSource
{
    ImGuiInputSource_None = 0,
    ImGuiInputSource_Mouse,
    ImGuiInputSource_Nav,
    ImGuiInputSource_NavKeyboard,   // Only used occasionally for storage, not tested/handled by most code
    ImGuiInputSource_NavGamepad,    // "
    ImGuiInputSource_COUNT
};

// FIXME-NAV: Clarify/expose various repeat delay/rate
enum ImGuiInputReadMode
{
    ImGuiInputReadMode_Down,
    ImGuiInputReadMode_Pressed,
    ImGuiInputReadMode_Released,
    ImGuiInputReadMode_Repeat,
    ImGuiInputReadMode_RepeatSlow,
    ImGuiInputReadMode_RepeatFast
};

enum ImGuiNavHighlightFlags_
{
    ImGuiNavHighlightFlags_None         = 0,
    ImGuiNavHighlightFlags_TypeDefault  = 1 << 0,
    ImGuiNavHighlightFlags_TypeThin     = 1 << 1,
    ImGuiNavHighlightFlags_AlwaysDraw   = 1 << 2,
    ImGuiNavHighlightFlags_NoRounding   = 1 << 3
};

enum ImGuiNavDirSourceFlags_
{
    ImGuiNavDirSourceFlags_None         = 0,
    ImGuiNavDirSourceFlags_Keyboard     = 1 << 0,
    ImGuiNavDirSourceFlags_PadDPad      = 1 << 1,
    ImGuiNavDirSourceFlags_PadLStick    = 1 << 2
};

enum ImGuiNavMoveFlags_
{
    ImGuiNavMoveFlags_None                  = 0,
    ImGuiNavMoveFlags_LoopX                 = 1 << 0,   // On failed request, restart from opposite side
    ImGuiNavMoveFlags_LoopY                 = 1 << 1,
    ImGuiNavMoveFlags_WrapX                 = 1 << 2,   // On failed request, request from opposite side one line down (when NavDir==right) or one line up (when NavDir==left)
    ImGuiNavMoveFlags_WrapY                 = 1 << 3,   // This is not super useful for provided for completeness
    ImGuiNavMoveFlags_AllowCurrentNavId     = 1 << 4,   // Allow scoring and considering the current NavId as a move target candidate. This is used when the move source is offset (e.g. pressing PageDown actually needs to send a Up move request, if we are pressing PageDown from the bottom-most item we need to stay in place)
    ImGuiNavMoveFlags_AlsoScoreVisibleSet   = 1 << 5    // Store alternate result in NavMoveResultLocalVisibleSet that only comprise elements that are already fully visible.
};

enum ImGuiNavForward
{
    ImGuiNavForward_None,
    ImGuiNavForward_ForwardQueued,
    ImGuiNavForward_ForwardActive
};

enum ImGuiNavLayer
{
    ImGuiNavLayer_Main  = 0,    // Main scrolling layer
    ImGuiNavLayer_Menu  = 1,    // Menu layer (access with Alt/ImGuiNavInput_Menu)
    ImGuiNavLayer_COUNT
};

enum ImGuiPopupPositionPolicy
{
    ImGuiPopupPositionPolicy_Default,
    ImGuiPopupPositionPolicy_ComboBox
};

// 1D vector (this odd construct is used to facilitate the transition between 1D and 2D, and the maintenance of some branches/patches)
struct ImVec1
{
    float   x;
    ImVec1()         { x = 0.0f; }
    ImVec1(float _x) { x = _x; }
};

// 2D vector (half-size integer)
struct ImVec2ih
{
    short   x, y;
    ImVec2ih()                   { x = y = 0; }
    ImVec2ih(short _x, short _y) { x = _x; y = _y; }
};

// 2D axis aligned bounding-box
// NB: we can't rely on ImVec2 math operators being available here
struct IMGUI_API ImRect
{
    ImVec2      Min;    // Upper-left
    ImVec2      Max;    // Lower-right

    ImRect()                                        : Min(FLT_MAX,FLT_MAX), Max(-FLT_MAX,-FLT_MAX)  {}
    ImRect(const ImVec2& min, const ImVec2& max)    : Min(min), Max(max)                            {}
    ImRect(const ImVec4& v)                         : Min(v.x, v.y), Max(v.z, v.w)                  {}
    ImRect(float x1, float y1, float x2, float y2)  : Min(x1, y1), Max(x2, y2)                      {}

    ImVec2      GetCenter() const                   { return ImVec2((Min.x + Max.x) * 0.5f, (Min.y + Max.y) * 0.5f); }
    ImVec2      GetSize() const                     { return ImVec2(Max.x - Min.x, Max.y - Min.y); }
    float       GetWidth() const                    { return Max.x - Min.x; }
    float       GetHeight() const                   { return Max.y - Min.y; }
    ImVec2      GetTL() const                       { return Min; }                   // Top-left
    ImVec2      GetTR() const                       { return ImVec2(Max.x, Min.y); }  // Top-right
    ImVec2      GetBL() const                       { return ImVec2(Min.x, Max.y); }  // Bottom-left
    ImVec2      GetBR() const                       { return Max; }                   // Bottom-right
    bool        Contains(const ImVec2& p) const     { return p.x     >= Min.x && p.y     >= Min.y && p.x     <  Max.x && p.y     <  Max.y; }
    bool        Contains(const ImRect& r) const     { return r.Min.x >= Min.x && r.Min.y >= Min.y && r.Max.x <= Max.x && r.Max.y <= Max.y; }
    bool        Overlaps(const ImRect& r) const     { return r.Min.y <  Max.y && r.Max.y >  Min.y && r.Min.x <  Max.x && r.Max.x >  Min.x; }
    void        Add(const ImVec2& p)                { if (Min.x > p.x)     Min.x = p.x;     if (Min.y > p.y)     Min.y = p.y;     if (Max.x < p.x)     Max.x = p.x;     if (Max.y < p.y)     Max.y = p.y; }
    void        Add(const ImRect& r)                { if (Min.x > r.Min.x) Min.x = r.Min.x; if (Min.y > r.Min.y) Min.y = r.Min.y; if (Max.x < r.Max.x) Max.x = r.Max.x; if (Max.y < r.Max.y) Max.y = r.Max.y; }
    void        Expand(const float amount)          { Min.x -= amount;   Min.y -= amount;   Max.x += amount;   Max.y += amount; }
    void        Expand(const ImVec2& amount)        { Min.x -= amount.x; Min.y -= amount.y; Max.x += amount.x; Max.y += amount.y; }
    void        Translate(const ImVec2& d)          { Min.x += d.x; Min.y += d.y; Max.x += d.x; Max.y += d.y; }
    void        TranslateX(float dx)                { Min.x += dx; Max.x += dx; }
    void        TranslateY(float dy)                { Min.y += dy; Max.y += dy; }
    void        ClipWith(const ImRect& r)           { Min = ImMax(Min, r.Min); Max = ImMin(Max, r.Max); }                   // Simple version, may lead to an inverted rectangle, which is fine for Contains/Overlaps test but not for display.
    void        ClipWithFull(const ImRect& r)       { Min = ImClamp(Min, r.Min, r.Max); Max = ImClamp(Max, r.Min, r.Max); } // Full version, ensure both points are fully clipped.
    void        Floor()                             { Min.x = (float)(int)Min.x; Min.y = (float)(int)Min.y; Max.x = (float)(int)Max.x; Max.y = (float)(int)Max.y; }
    bool        IsInverted() const                  { return Min.x > Max.x || Min.y > Max.y; }
};

// Stacked color modifier, backup of modified data so we can restore it
struct ImGuiColorMod
{
    ImGuiCol    Col;
    ImVec4      BackupValue;
};

// Stacked style modifier, backup of modified data so we can restore it. Data type inferred from the variable.
struct ImGuiStyleMod
{
    ImGuiStyleVar   VarIdx;
    union           { int BackupInt[2]; float BackupFloat[2]; };
    ImGuiStyleMod(ImGuiStyleVar idx, int v)     { VarIdx = idx; BackupInt[0] = v; }
    ImGuiStyleMod(ImGuiStyleVar idx, float v)   { VarIdx = idx; BackupFloat[0] = v; }
    ImGuiStyleMod(ImGuiStyleVar idx, ImVec2 v)  { VarIdx = idx; BackupFloat[0] = v.x; BackupFloat[1] = v.y; }
};

// Stacked storage data for BeginGroup()/EndGroup()
struct ImGuiGroupData
{
    ImVec2      BackupCursorPos;
    ImVec2      BackupCursorMaxPos;
    ImVec1      BackupIndent;
    ImVec1      BackupGroupOffset;
    ImVec2      BackupCurrentLineSize;
    float       BackupCurrentLineTextBaseOffset;
    float       BackupLogLinePosY;
    ImGuiID     BackupActiveIdIsAlive;
    bool        BackupActiveIdPreviousFrameIsAlive;
    bool        AdvanceCursor;
};

// Simple column measurement, currently used for MenuItem() only.. This is very short-sighted/throw-away code and NOT a generic helper.
struct IMGUI_API ImGuiMenuColumns
{
    int         Count;
    float       Spacing;
    float       Width, NextWidth;
    float       Pos[4], NextWidths[4];

    ImGuiMenuColumns();
    void        Update(int count, float spacing, bool clear);
    float       DeclColumns(float w0, float w1, float w2);
    float       CalcExtraSpace(float avail_w);
};

// Internal state of the currently focused/edited text input box
struct IMGUI_API ImGuiInputTextState
{
    ImGuiID                 ID;                     // widget id owning the text state
    ImVector<ImWchar>       TextW;                  // edit buffer, we need to persist but can't guarantee the persistence of the user-provided buffer. so we copy into own buffer.
    ImVector<char>          InitialText;            // backup of end-user buffer at the time of focus (in UTF-8, unaltered)
    ImVector<char>          TempBuffer;             // temporary buffer for callback and other other operations. size=capacity.
    int                     CurLenA, CurLenW;       // we need to maintain our buffer length in both UTF-8 and wchar format.
    int                     BufCapacityA;           // end-user buffer capacity
    float                   ScrollX;
    ImGuiStb::STB_TexteditState StbState;
    float                   CursorAnim;
    bool                    CursorFollow;
    bool                    SelectedAllMouseLock;

    // Temporarily set when active
    ImGuiInputTextFlags     UserFlags;
    ImGuiInputTextCallback  UserCallback;
    void*                   UserCallbackData;

    ImGuiInputTextState()                           { memset(this, 0, sizeof(*this)); }
    void                CursorAnimReset()           { CursorAnim = -0.30f; }                                   // After a user-input the cursor stays on for a while without blinking
    void                CursorClamp()               { StbState.cursor = ImMin(StbState.cursor, CurLenW); StbState.select_start = ImMin(StbState.select_start, CurLenW); StbState.select_end = ImMin(StbState.select_end, CurLenW); }
    bool                HasSelection() const        { return StbState.select_start != StbState.select_end; }
    void                ClearSelection()            { StbState.select_start = StbState.select_end = StbState.cursor; }
    void                SelectAll()                 { StbState.select_start = 0; StbState.cursor = StbState.select_end = CurLenW; StbState.has_preferred_x = false; }
    void                OnKeyPressed(int key);      // Cannot be inline because we call in code in stb_textedit.h implementation
};

// Windows data saved in imgui.ini file
struct ImGuiWindowSettings
{
    char*       Name;
    ImGuiID     ID;
    ImVec2      Pos;            // NB: Settings position are stored RELATIVE to the viewport! Whereas runtime ones are absolute positions.
    ImVec2      Size;
    ImVec2      ViewportPos;
    ImGuiID     ViewportId;
    ImGuiID     DockId;         // ID of last known DockNode (even if the DockNode is invisible because it has only 1 active window), or 0 if none. 
    ImGuiID     ClassId;        // ID of window class if specified
    short       DockOrder;      // Order of the last time the window was visible within its DockNode. This is used to reorder windows that are reappearing on the same frame. Same value between windows that were active and windows that were none are possible.
    bool        Collapsed;

    ImGuiWindowSettings() { Name = NULL; ID = 0; Pos = Size = ViewportPos = ImVec2(0, 0); ViewportId = DockId = ClassId = 0; DockOrder = -1; Collapsed = false; }
};

struct ImGuiSettingsHandler
{
<<<<<<< HEAD
    const char* TypeName;       // Short description stored in .ini file. Disallowed characters: '[' ']'
    ImGuiID     TypeHash;       // == ImHash(TypeName, 0, 0)
=======
    const char* TypeName;   // Short description stored in .ini file. Disallowed characters: '[' ']'
    ImGuiID     TypeHash;   // == ImHashStr(TypeName, 0, 0)
>>>>>>> cb9a6b8a
    void*       (*ReadOpenFn)(ImGuiContext* ctx, ImGuiSettingsHandler* handler, const char* name);              // Read: Called when entering into a new ini entry e.g. "[Window][Name]"
    void        (*ReadLineFn)(ImGuiContext* ctx, ImGuiSettingsHandler* handler, void* entry, const char* line); // Read: Called for every line of text within an ini entry
    void        (*WriteAllFn)(ImGuiContext* ctx, ImGuiSettingsHandler* handler, ImGuiTextBuffer* out_buf);      // Write: Output every entries into 'out_buf'
    void*       UserData;

    ImGuiSettingsHandler() { memset(this, 0, sizeof(*this)); }
};

// Storage for current popup stack
struct ImGuiPopupRef
{
    ImGuiID             PopupId;        // Set on OpenPopup()
    ImGuiWindow*        Window;         // Resolved on BeginPopup() - may stay unresolved if user never calls OpenPopup()
    ImGuiWindow*        ParentWindow;   // Set on OpenPopup()
    int                 OpenFrameCount; // Set on OpenPopup()
    ImGuiID             OpenParentId;   // Set on OpenPopup(), we need this to differenciate multiple menu sets from each others (e.g. inside menu bar vs loose menu items)
    ImVec2              OpenPopupPos;   // Set on OpenPopup(), preferred popup position (typically == OpenMousePos when using mouse)
    ImVec2              OpenMousePos;   // Set on OpenPopup(), copy of mouse position at the time of opening popup
};

struct ImGuiColumnData
{
    float               OffsetNorm;         // Column start offset, normalized 0.0 (far left) -> 1.0 (far right)
    float               OffsetNormBeforeResize;
    ImGuiColumnsFlags   Flags;              // Not exposed
    ImRect              ClipRect;

    ImGuiColumnData()   { OffsetNorm = OffsetNormBeforeResize = 0.0f; Flags = 0; }
};

struct ImGuiColumnsSet
{
    ImGuiID             ID;
    ImGuiColumnsFlags   Flags;
    bool                IsFirstFrame;
    bool                IsBeingResized;
    int                 Current;
    int                 Count;
    float               MinX, MaxX;
    float               LineMinY, LineMaxY;
    float               StartPosY;          // Copy of CursorPos
    float               StartMaxPosX;       // Copy of CursorMaxPos
    ImVector<ImGuiColumnData> Columns;

    ImGuiColumnsSet()   { Clear(); }
    void Clear()
    {
        ID = 0;
        Flags = 0;
        IsFirstFrame = false;
        IsBeingResized = false;
        Current = 0;
        Count = 1;
        MinX = MaxX = 0.0f;
        LineMinY = LineMaxY = 0.0f;
        StartPosY = 0.0f;
        StartMaxPosX = 0.0f;
        Columns.clear();
    }
};

// Data shared between all ImDrawList instances
struct IMGUI_API ImDrawListSharedData
{
    ImVec2          TexUvWhitePixel;            // UV of white pixel in the atlas
    ImFont*         Font;                       // Current/default font (optional, for simplified AddText overload)
    float           FontSize;                   // Current/default font size (optional, for simplified AddText overload)
    float           CurveTessellationTol;
    ImVec4          ClipRectFullscreen;         // Value for PushClipRectFullscreen()

    // Const data
    // FIXME: Bake rounded corners fill/borders in atlas
    ImVec2          CircleVtx12[12];

    ImDrawListSharedData();
};

struct ImDrawDataBuilder
{
    ImVector<ImDrawList*>   Layers[2];           // Global layers for: regular, tooltip

    void Clear()            { for (int n = 0; n < IM_ARRAYSIZE(Layers); n++) Layers[n].resize(0); }
    void ClearFreeMemory()  { for (int n = 0; n < IM_ARRAYSIZE(Layers); n++) Layers[n].clear(); }
    IMGUI_API void FlattenIntoSingleLayer();
};

enum ImGuiViewportFlagsPrivate_
{
    ImGuiViewportFlags_CanHostOtherWindows  = 1 << 10   // Normal viewports are associated to a single window. The main viewport can host multiple windows.
};

// ImGuiViewport Private/Internals fields (cardinal sin: we are using inheritance!)
// Note that every instance of ImGuiViewport is in fact a ImGuiViewportP.
struct ImGuiViewportP : public ImGuiViewport
{
    int                 Idx;
    int                 LastFrameActive;          // Last frame number this viewport was activated by a window
    int                 LastFrameOverlayDrawList;
    int                 LastFrontMostStampCount;  // Last stamp number from when a window hosted by this viewport was made front-most (by comparing this value between two viewport we have an implicit viewport z-order
    ImGuiID             LastNameHash;
    ImVec2              LastPos;
    float               Alpha;                    // Window opacity (when dragging dockable windows/viewports we make them transparent)
    float               LastAlpha;
    short               PlatformMonitor;
    bool                PlatformWindowCreated;
    bool                PlatformWindowMinimized;  // When minimized we tend to avoid using the viewport pos/size for clipping window or testing if they are contained in the viewport
    ImGuiWindow*        Window;                   // Set when the viewport is owned by a window (and ImGuiViewportFlags_CanHostOtherWindows is NOT set)
    ImDrawList*         OverlayDrawList;          // For convenience, a draw list we can render to that's always rendered last (we use it to draw software mouse cursor when io.MouseDrawCursor is set)
    ImDrawData          DrawDataP;
    ImDrawDataBuilder   DrawDataBuilder;
    ImVec2              LastPlatformPos;
    ImVec2              LastPlatformSize;
    ImVec2              LastRendererSize;

    ImGuiViewportP()            { Idx = -1; LastFrameActive = LastFrameOverlayDrawList = LastFrontMostStampCount = -1; LastNameHash = 0; Alpha = LastAlpha = 1.0f; PlatformMonitor = -1; PlatformWindowCreated = PlatformWindowMinimized = false; Window = NULL; OverlayDrawList = NULL; LastPlatformPos = LastPlatformSize = LastRendererSize = ImVec2(FLT_MAX, FLT_MAX); }
    ~ImGuiViewportP()           { if (OverlayDrawList) IM_DELETE(OverlayDrawList); }
    ImRect  GetRect() const     { return ImRect(Pos.x, Pos.y, Pos.x + Size.x, Pos.y + Size.y); }
    ImVec2  GetCenter() const   { return ImVec2(Pos.x + Size.x * 0.5f, Pos.y + Size.y * 0.5f); }
    void    ClearRequestFlags() { PlatformRequestClose = PlatformRequestMove = PlatformRequestResize = false; }
};

struct ImGuiNavMoveResult
{
    ImGuiID       ID;           // Best candidate
    ImGuiWindow*  Window;       // Best candidate window
    float         DistBox;      // Best candidate box distance to current NavId
    float         DistCenter;   // Best candidate center distance to current NavId
    float         DistAxial;
    ImRect        RectRel;      // Best candidate bounding box in window relative space

    ImGuiNavMoveResult() { Clear(); }
    void Clear()         { ID = 0; Window = NULL; DistBox = DistCenter = DistAxial = FLT_MAX; RectRel = ImRect(); }
};

// Storage for SetNexWindow** functions
struct ImGuiNextWindowData
{
    ImGuiCond               PosCond;
    ImGuiCond               SizeCond;
    ImGuiCond               ContentSizeCond;
    ImGuiCond               CollapsedCond;
    ImGuiCond               SizeConstraintCond;
    ImGuiCond               FocusCond;
    ImGuiCond               BgAlphaCond;
    ImGuiCond               ViewportCond;
    ImGuiCond               DockCond;
    ImVec2                  PosVal;
    ImVec2                  PosPivotVal;
    ImVec2                  SizeVal;
    ImVec2                  ContentSizeVal;
    bool                    PosUndock;
    bool                    CollapsedVal;
    ImRect                  SizeConstraintRect;
    ImGuiSizeCallback       SizeCallback;
    void*                   SizeCallbackUserData;
    float                   BgAlphaVal;
    ImGuiID                 ViewportId;
    ImGuiID                 DockId;
    ImGuiWindowClass        WindowClass;
    ImVec2                  MenuBarOffsetMinVal;                // This is not exposed publicly, so we don't clear it.

    ImGuiNextWindowData()
    {
        PosCond = SizeCond = ContentSizeCond = CollapsedCond = SizeConstraintCond = FocusCond = BgAlphaCond = ViewportCond = DockCond = 0;
        PosVal = PosPivotVal = SizeVal = ImVec2(0.0f, 0.0f);
        ContentSizeVal = ImVec2(0.0f, 0.0f);
        PosUndock = CollapsedVal = false;
        SizeConstraintRect = ImRect();
        SizeCallback = NULL;
        SizeCallbackUserData = NULL;
        BgAlphaVal = FLT_MAX;
        ViewportId = DockId = 0;
        MenuBarOffsetMinVal = ImVec2(0.0f, 0.0f);
    }

    void    Clear()
    {
        PosCond = SizeCond = ContentSizeCond = CollapsedCond = SizeConstraintCond = FocusCond = BgAlphaCond = ViewportCond = DockCond = 0;
        WindowClass = ImGuiWindowClass();
    }
};

//-----------------------------------------------------------------------------
// Docking, Tabs
//-----------------------------------------------------------------------------

struct ImGuiTabBarSortItem
{
    int         Index;
    float       Width;
};

// sizeof() 116~160
struct ImGuiDockNode
{
    ImGuiID                 ID;
    ImGuiDockNodeFlags      Flags;
    ImGuiDockNode*          ParentNode;
    ImGuiDockNode*          ChildNodes[2];              // [Split node only] Child nodes (left/right or top/bottom). Consider switching to an array.
    ImVector<ImGuiWindow*>  Windows;                    // Note: unordered list! Iterate TabBar->Tabs for user-order.
    ImGuiTabBar*            TabBar;
    ImVec2                  Pos;                        // Current position
    ImVec2                  Size;                       // Current size
    ImVec2                  SizeRef;                    // [Split node only] Last explicitly written-to size (overridden when using a splitter affecting the node), used to calculate Size.
    int                     SplitAxis;                  // [Split node only] Split axis (X or Y)
    ImGuiWindowClass        WindowClass;

    ImGuiWindow*            HostWindow;
    ImGuiWindow*            VisibleWindow;
    ImGuiDockNode*          CentralNode;                // [Root node only] Pointer to central node.
    ImGuiDockNode*          OnlyNodeWithWindows;        // [Root node only] Set when there is a single visible node within the hierarchy.
    int                     LastFrameAlive;             // Last frame number the node was updated or kept alive explicitly with DockSpace() + ImGuiDockNodeFlags_KeepAliveOnly
    int                     LastFrameActive;            // Last frame number the node was updated.
    int                     LastFrameFocused;           // Last frame number the node was focused.
    ImGuiID                 LastFocusedNodeID;          // [Root node only] Which of our child node (any ancestor in the hierarchy) was last focused.
    ImGuiID                 SelectedTabID;              // [Tab node only] Which of our tab is selected.
    ImGuiID                 WantCloseTabID;             // [Tab node only] Set when closing a specific tab.
    bool                    InitFromFirstWindowPosSize  :1;
    bool                    InitFromFirstWindowViewport :1;
    bool                    IsVisible               :1; // Set to false when the node is hidden (usually disabled as it has no active window)
    bool                    IsFocused               :1;
    bool                    IsDockSpace             :1; // Root node was created by a DockSpace() call.
    bool                    IsCentralNode           :1;
    bool                    IsHiddenTabBar          :1;
    bool                    HasCloseButton          :1;
    bool                    HasCollapseButton       :1;
    bool                    WantCloseAll            :1; // Set when closing all tabs at once.
    bool                    WantLockSizeOnce        :1;
    bool                    WantMouseMove           :1; // After a node extraction we need to transition toward moving the newly created host window
    bool                    WantHiddenTabBarToggle  :1;

    ImGuiDockNode(ImGuiID id);
    ~ImGuiDockNode();
    bool                    IsRootNode() const  { return ParentNode == NULL; }
    bool                    IsSplitNode() const { return ChildNodes[0] != NULL; }
    bool                    IsLeafNode() const  { return ChildNodes[0] == NULL; }
    bool                    IsEmpty() const     { return ChildNodes[0] == NULL && Windows.Size == 0; }
    ImRect                  Rect() const        { return ImRect(Pos.x, Pos.y, Pos.x + Size.x, Pos.y + Size.y); }
};

//-----------------------------------------------------------------------------
// Main imgui context
//-----------------------------------------------------------------------------

struct ImGuiContext
{
    bool                    Initialized;
    bool                    FrameScopeActive;                   // Set by NewFrame(), cleared by EndFrame()
    bool                    FrameScopePushedImplicitWindow;     // Set by NewFrame(), cleared by EndFrame()
    bool                    FontAtlasOwnedByContext;            // Io.Fonts-> is owned by the ImGuiContext and will be destructed along with it.
    ImGuiIO                 IO;
    ImGuiPlatformIO         PlatformIO;
    ImGuiStyle              Style;
    ImGuiConfigFlags        ConfigFlagsForFrame;                // = g.IO.ConfigFlags at the time of NewFrame()
    ImFont*                 Font;                               // (Shortcut) == FontStack.empty() ? IO.Font : FontStack.back()
    float                   FontSize;                           // (Shortcut) == FontBaseSize * g.CurrentWindow->FontWindowScale == window->FontSize(). Text height for current window.
    float                   FontBaseSize;                       // (Shortcut) == IO.FontGlobalScale * Font->Scale * Font->FontSize. Base text height.
    ImDrawListSharedData    DrawListSharedData;

    double                  Time;
    int                     FrameCount;
    int                     FrameCountEnded;
    int                     FrameCountPlatformEnded;
    int                     FrameCountRendered;
    ImVector<ImGuiWindow*>  Windows;                            // Windows, sorted in display order, back to front
    ImVector<ImGuiWindow*>  WindowsFocusOrder;                  // Windows, sorted in focus order, back to front
    ImVector<ImGuiWindow*>  WindowsSortBuffer;
    ImVector<ImGuiWindow*>  CurrentWindowStack;
    ImGuiStorage            WindowsById;
    int                     WindowsActiveCount;
    int                     WindowsFrontMostStampCount;         // Every time the front-most window changes, we stamp its viewport with an incrementing counter
    ImGuiWindow*            CurrentWindow;                      // Being drawn into
    ImGuiWindow*            HoveredWindow;                      // Will catch mouse inputs
    ImGuiWindow*            HoveredRootWindow;                  // Will catch mouse inputs (for focus/move only)
    ImGuiWindow*            HoveredWindowUnderMovingWindow;
    ImGuiID                 HoveredId;                          // Hovered widget
    bool                    HoveredIdAllowOverlap;
    ImGuiID                 HoveredIdPreviousFrame;
    float                   HoveredIdTimer;                     // Measure contiguous hovering time
    float                   HoveredIdNotActiveTimer;            // Measure contiguous hovering time where the item has not been active
    ImGuiID                 ActiveId;                           // Active widget
    ImGuiID                 ActiveIdPreviousFrame;
    ImGuiID                 ActiveIdIsAlive;                    // Active widget has been seen this frame (we can't use a bool as the ActiveId may change within the frame)
    float                   ActiveIdTimer;
    bool                    ActiveIdIsJustActivated;            // Set at the time of activation for one frame
    bool                    ActiveIdAllowOverlap;               // Active widget allows another widget to steal active id (generally for overlapping widgets, but not always)
    bool                    ActiveIdHasBeenEdited;              // Was the value associated to the widget Edited over the course of the Active state.
    bool                    ActiveIdPreviousFrameIsAlive;
    bool                    ActiveIdPreviousFrameHasBeenEdited;
    int                     ActiveIdAllowNavDirFlags;           // Active widget allows using directional navigation (e.g. can activate a button and move away from it)
    ImVec2                  ActiveIdClickOffset;                // Clicked offset from upper-left corner, if applicable (currently only set by ButtonBehavior)
    ImGuiWindow*            ActiveIdWindow;
    ImGuiWindow*            ActiveIdPreviousFrameWindow;
    ImGuiInputSource        ActiveIdSource;                     // Activating with mouse or nav (gamepad/keyboard)
    ImGuiID                 LastActiveId;                       // Store the last non-zero ActiveId, useful for animation.
    float                   LastActiveIdTimer;                  // Store the last non-zero ActiveId timer since the beginning of activation, useful for animation.
    ImVec2                  LastValidMousePos;
    ImGuiWindow*            MovingWindow;                       // Track the window we clicked on (in order to preserve focus). The actually window that is moved is generally MovingWindow->RootWindow.
    ImVector<ImGuiColorMod> ColorModifiers;                     // Stack for PushStyleColor()/PopStyleColor()
    ImVector<ImGuiStyleMod> StyleModifiers;                     // Stack for PushStyleVar()/PopStyleVar()
    ImVector<ImFont*>       FontStack;                          // Stack for PushFont()/PopFont()
    ImVector<ImGuiPopupRef> OpenPopupStack;                     // Which popups are open (persistent)
    ImVector<ImGuiPopupRef> BeginPopupStack;                    // Which level of BeginPopup() we are in (reset every frame)
    ImGuiNextWindowData     NextWindowData;                     // Storage for SetNextWindow** functions
    bool                    NextTreeNodeOpenVal;                // Storage for SetNextTreeNode** functions
    ImGuiCond               NextTreeNodeOpenCond;

    // Viewports
    ImVector<ImGuiViewportP*> Viewports;                        // Active viewports (always 1+, and generally 1 unless multi-viewports are enabled). Each viewports hold their copy of ImDrawData. 
    ImGuiViewportP*         CurrentViewport;                    // We track changes of viewport (happening in Begin) so we can call Platform_OnChangedViewport()
    ImGuiViewportP*         MouseViewport;
    ImGuiViewportP*         MouseLastHoveredViewport;           // Last known viewport that was hovered by mouse (even if we are not hovering any viewport any more) + honoring the _NoInputs flag.
    ImGuiID                 PlatformLastFocusedViewport;        // Record of last focused platform window/viewport, when this changes we stamp the viewport as front-most

    // Navigation data (for gamepad/keyboard)
    ImGuiWindow*            NavWindow;                          // Focused window for navigation. Could be called 'FocusWindow'
    ImGuiID                 NavId;                              // Focused item for navigation
    ImGuiID                 NavActivateId;                      // ~~ (g.ActiveId == 0) && IsNavInputPressed(ImGuiNavInput_Activate) ? NavId : 0, also set when calling ActivateItem()
    ImGuiID                 NavActivateDownId;                  // ~~ IsNavInputDown(ImGuiNavInput_Activate) ? NavId : 0
    ImGuiID                 NavActivatePressedId;               // ~~ IsNavInputPressed(ImGuiNavInput_Activate) ? NavId : 0
    ImGuiID                 NavInputId;                         // ~~ IsNavInputPressed(ImGuiNavInput_Input) ? NavId : 0
    ImGuiID                 NavJustTabbedId;                    // Just tabbed to this id.
    ImGuiID                 NavJustMovedToId;                   // Just navigated to this id (result of a successfully MoveRequest)
    ImGuiID                 NavNextActivateId;                  // Set by ActivateItem(), queued until next frame
    ImGuiInputSource        NavInputSource;                     // Keyboard or Gamepad mode? THIS WILL ONLY BE None or NavGamepad or NavKeyboard.
    ImRect                  NavScoringRectScreen;               // Rectangle used for scoring, in screen space. Based of window->DC.NavRefRectRel[], modified for directional navigation scoring.
    int                     NavScoringCount;                    // Metrics for debugging
    ImGuiWindow*            NavWindowingTarget;                 // When selecting a window (holding Menu+FocusPrev/Next, or equivalent of CTRL-TAB) this window is temporarily displayed front-most.
    ImGuiWindow*            NavWindowingTargetAnim;             // Record of last valid NavWindowingTarget until DimBgRatio and NavWindowingHighlightAlpha becomes 0.0f
    ImGuiWindow*            NavWindowingList;
    float                   NavWindowingTimer;
    float                   NavWindowingHighlightAlpha;
    bool                    NavWindowingToggleLayer;
    ImGuiNavLayer           NavLayer;                           // Layer we are navigating on. For now the system is hard-coded for 0=main contents and 1=menu/title bar, may expose layers later.
    int                     NavIdTabCounter;                    // == NavWindow->DC.FocusIdxTabCounter at time of NavId processing
    bool                    NavIdIsAlive;                       // Nav widget has been seen this frame ~~ NavRefRectRel is valid
    bool                    NavMousePosDirty;                   // When set we will update mouse position if (io.ConfigFlags & ImGuiConfigFlags_NavEnableSetMousePos) if set (NB: this not enabled by default)
    bool                    NavDisableHighlight;                // When user starts using mouse, we hide gamepad/keyboard highlight (NB: but they are still available, which is why NavDisableHighlight isn't always != NavDisableMouseHover)
    bool                    NavDisableMouseHover;               // When user starts using gamepad/keyboard, we hide mouse hovering highlight until mouse is touched again.
    bool                    NavAnyRequest;                      // ~~ NavMoveRequest || NavInitRequest
    bool                    NavInitRequest;                     // Init request for appearing window to select first item
    bool                    NavInitRequestFromMove;
    ImGuiID                 NavInitResultId;
    ImRect                  NavInitResultRectRel;
    bool                    NavMoveFromClampedRefRect;          // Set by manual scrolling, if we scroll to a point where NavId isn't visible we reset navigation from visible items
    bool                    NavMoveRequest;                     // Move request for this frame
    ImGuiNavMoveFlags       NavMoveRequestFlags;
    ImGuiNavForward         NavMoveRequestForward;              // None / ForwardQueued / ForwardActive (this is used to navigate sibling parent menus from a child menu)
    ImGuiDir                NavMoveDir, NavMoveDirLast;         // Direction of the move request (left/right/up/down), direction of the previous move request
    ImGuiDir                NavMoveClipDir;
    ImGuiNavMoveResult      NavMoveResultLocal;                 // Best move request candidate within NavWindow
    ImGuiNavMoveResult      NavMoveResultLocalVisibleSet;       // Best move request candidate within NavWindow that are mostly visible (when using ImGuiNavMoveFlags_AlsoScoreVisibleSet flag)
    ImGuiNavMoveResult      NavMoveResultOther;                 // Best move request candidate within NavWindow's flattened hierarchy (when using ImGuiWindowFlags_NavFlattened flag)

    // Render
    float                   DimBgRatio;                         // 0.0..1.0 animation when fading in a dimming background (for modal window and CTRL+TAB list)
    ImGuiMouseCursor        MouseCursor;

    // Drag and Drop
    bool                    DragDropActive;
    bool                    DragDropWithinSourceOrTarget;
    ImGuiDragDropFlags      DragDropSourceFlags;
    int                     DragDropSourceFrameCount;
    int                     DragDropMouseButton;
    ImGuiPayload            DragDropPayload;
    ImRect                  DragDropTargetRect;
    ImGuiID                 DragDropTargetId;
    ImGuiDragDropFlags      DragDropAcceptFlags;
    float                   DragDropAcceptIdCurrRectSurface;    // Target item surface (we resolve overlapping targets by prioritizing the smaller surface)
    ImGuiID                 DragDropAcceptIdCurr;               // Target item id (set at the time of accepting the payload)
    ImGuiID                 DragDropAcceptIdPrev;               // Target item id from previous frame (we need to store this to allow for overlapping drag and drop targets)
    int                     DragDropAcceptFrameCount;           // Last time a target expressed a desire to accept the source
    ImVector<unsigned char> DragDropPayloadBufHeap;             // We don't expose the ImVector<> directly
    unsigned char           DragDropPayloadBufLocal[8];         // Local buffer for small payloads

    // Tab bars
    ImPool<ImGuiTabBar>     TabBars;
    ImVector<ImGuiTabBar*>  CurrentTabBar;
    ImVector<ImGuiTabBarSortItem>   TabSortByWidthBuffer;

    // Widget state
    ImGuiInputTextState     InputTextState;
    ImFont                  InputTextPasswordFont;
    ImGuiID                 ScalarAsInputTextId;                // Temporary text input when CTRL+clicking on a slider, etc.
    ImGuiColorEditFlags     ColorEditOptions;                   // Store user options for color edit widgets
    ImVec4                  ColorPickerRef;
    bool                    DragCurrentAccumDirty;
    float                   DragCurrentAccum;                   // Accumulator for dragging modification. Always high-precision, not rounded by end-user precision settings
    float                   DragSpeedDefaultRatio;              // If speed == 0.0f, uses (max-min) * DragSpeedDefaultRatio
    ImVec2                  ScrollbarClickDeltaToGrabCenter;    // Distance between mouse and center of grab box, normalized in parent space. Use storage?
    int                     TooltipOverrideCount;
    ImVector<char>          PrivateClipboard;                   // If no custom clipboard handler is defined

    // Platform support
    ImVec2                  PlatformImePos, PlatformImeLastPos; // Cursor position request & last passed to the OS Input Method Editor
    ImGuiViewportP*         PlatformImePosViewport;

    // Extensions
    // FIXME: We could provide an API to register one slot in an array held in ImGuiContext?
    ImGuiDockContext*       DockContext;

    // Settings
    bool                           SettingsLoaded;
    float                          SettingsDirtyTimer;          // Save .ini Settings to memory when time reaches zero
    ImGuiTextBuffer                SettingsIniData;             // In memory .ini settings
    ImVector<ImGuiSettingsHandler> SettingsHandlers;            // List of .ini settings handlers
    ImVector<ImGuiWindowSettings>  SettingsWindows;             // ImGuiWindow .ini settings entries (parsed from the last loaded .ini file and maintained on saving)

    // Logging
    bool                    LogEnabled;
    FILE*                   LogFile;                            // If != NULL log to stdout/ file
    ImGuiTextBuffer         LogClipboard;                       // Accumulation buffer when log to clipboard. This is pointer so our GImGui static constructor doesn't call heap allocators.
    int                     LogStartDepth;
    int                     LogAutoExpandMaxDepth;

    // Misc
    float                   FramerateSecPerFrame[120];          // Calculate estimate of framerate for user over the last 2 seconds.
    int                     FramerateSecPerFrameIdx;
    float                   FramerateSecPerFrameAccum;
    int                     WantCaptureMouseNextFrame;          // Explicit capture via CaptureKeyboardFromApp()/CaptureMouseFromApp() sets those flags
    int                     WantCaptureKeyboardNextFrame;
    int                     WantTextInputNextFrame;
    char                    TempBuffer[1024*3+1];               // Temporary text buffer

    ImGuiContext(ImFontAtlas* shared_font_atlas)
    {
        Initialized = false;
        FrameScopeActive = FrameScopePushedImplicitWindow = false;
        ConfigFlagsForFrame = ImGuiConfigFlags_None;
        Font = NULL;
        FontSize = FontBaseSize = 0.0f;
        FontAtlasOwnedByContext = shared_font_atlas ? false : true;
        IO.Fonts = shared_font_atlas ? shared_font_atlas : IM_NEW(ImFontAtlas)();

        Time = 0.0f;
        FrameCount = 0;
        FrameCountEnded = FrameCountPlatformEnded = FrameCountRendered = -1;
        WindowsActiveCount = 0;
        WindowsFrontMostStampCount = 0;
        CurrentWindow = NULL;
        HoveredWindow = NULL;
        HoveredRootWindow = NULL;
        HoveredWindowUnderMovingWindow = NULL;
        HoveredId = 0;
        HoveredIdAllowOverlap = false;
        HoveredIdPreviousFrame = 0;
        HoveredIdTimer = HoveredIdNotActiveTimer = 0.0f;
        ActiveId = 0;
        ActiveIdPreviousFrame = 0;
        ActiveIdIsAlive = 0;
        ActiveIdTimer = 0.0f;
        ActiveIdIsJustActivated = false;
        ActiveIdAllowOverlap = false;
        ActiveIdHasBeenEdited = false;
        ActiveIdPreviousFrameIsAlive = false;
        ActiveIdPreviousFrameHasBeenEdited = false;
        ActiveIdAllowNavDirFlags = 0;
        ActiveIdClickOffset = ImVec2(-1,-1);
        ActiveIdWindow = ActiveIdPreviousFrameWindow = NULL;
        ActiveIdSource = ImGuiInputSource_None;
        LastActiveId = 0;
        LastActiveIdTimer = 0.0f;
        LastValidMousePos = ImVec2(0.0f, 0.0f);
        MovingWindow = NULL;
        NextTreeNodeOpenVal = false;
        NextTreeNodeOpenCond = 0;

        CurrentViewport = NULL;
        MouseViewport = MouseLastHoveredViewport = NULL;
        PlatformLastFocusedViewport = 0;

        NavWindow = NULL;
        NavId = NavActivateId = NavActivateDownId = NavActivatePressedId = NavInputId = 0;
        NavJustTabbedId = NavJustMovedToId = NavNextActivateId = 0;
        NavInputSource = ImGuiInputSource_None;
        NavScoringRectScreen = ImRect();
        NavScoringCount = 0;
        NavWindowingTarget = NavWindowingTargetAnim = NavWindowingList = NULL;
        NavWindowingTimer = NavWindowingHighlightAlpha = 0.0f;
        NavWindowingToggleLayer = false;
        NavLayer = ImGuiNavLayer_Main;
        NavIdTabCounter = INT_MAX;
        NavIdIsAlive = false;
        NavMousePosDirty = false;
        NavDisableHighlight = true;
        NavDisableMouseHover = false;
        NavAnyRequest = false;
        NavInitRequest = false;
        NavInitRequestFromMove = false;
        NavInitResultId = 0;
        NavMoveFromClampedRefRect = false;
        NavMoveRequest = false;
        NavMoveRequestFlags = 0;
        NavMoveRequestForward = ImGuiNavForward_None;
        NavMoveDir = NavMoveDirLast = NavMoveClipDir = ImGuiDir_None;

        DimBgRatio = 0.0f;
        MouseCursor = ImGuiMouseCursor_Arrow;

        DragDropActive = DragDropWithinSourceOrTarget = false;
        DragDropSourceFlags = 0;
        DragDropSourceFrameCount = -1;
        DragDropMouseButton = -1;
        DragDropTargetId = 0;
        DragDropAcceptFlags = 0;
        DragDropAcceptIdCurrRectSurface = 0.0f;
        DragDropAcceptIdPrev = DragDropAcceptIdCurr = 0;
        DragDropAcceptFrameCount = -1;
        memset(DragDropPayloadBufLocal, 0, sizeof(DragDropPayloadBufLocal));

        ScalarAsInputTextId = 0;
        ColorEditOptions = ImGuiColorEditFlags__OptionsDefault;
        DragCurrentAccumDirty = false;
        DragCurrentAccum = 0.0f;
        DragSpeedDefaultRatio = 1.0f / 100.0f;
        ScrollbarClickDeltaToGrabCenter = ImVec2(0.0f, 0.0f);
        TooltipOverrideCount = 0;
        PlatformImePos = PlatformImeLastPos = ImVec2(FLT_MAX, FLT_MAX);
        PlatformImePosViewport = 0;

        DockContext = NULL;

        SettingsLoaded = false;
        SettingsDirtyTimer = 0.0f;

        LogEnabled = false;
        LogFile = NULL;
        LogStartDepth = 0;
        LogAutoExpandMaxDepth = 2;

        memset(FramerateSecPerFrame, 0, sizeof(FramerateSecPerFrame));
        FramerateSecPerFrameIdx = 0;
        FramerateSecPerFrameAccum = 0.0f;
        WantCaptureMouseNextFrame = WantCaptureKeyboardNextFrame = WantTextInputNextFrame = -1;
        memset(TempBuffer, 0, sizeof(TempBuffer));
    }
};

//-----------------------------------------------------------------------------
// ImGuiWindow
//-----------------------------------------------------------------------------

// Transient per-window data, reset at the beginning of the frame. This used to be called ImGuiDrawContext, hence the DC variable name in ImGuiWindow.
// FIXME: That's theory, in practice the delimitation between ImGuiWindow and ImGuiWindowTempData is quite tenuous and could be reconsidered.
struct IMGUI_API ImGuiWindowTempData
{
    ImVec2                  CursorPos;
    ImVec2                  CursorPosPrevLine;
    ImVec2                  CursorStartPos;         // Initial position in client area with padding
    ImVec2                  CursorMaxPos;           // Used to implicitly calculate the size of our contents, always growing during the frame. Turned into window->SizeContents at the beginning of next frame
    ImVec2                  CurrentLineSize;
    float                   CurrentLineTextBaseOffset;
    ImVec2                  PrevLineSize;
    float                   PrevLineTextBaseOffset;
    float                   LogLinePosY;
    int                     TreeDepth;
    ImU32                   TreeDepthMayJumpToParentOnPop; // Store a copy of !g.NavIdIsAlive for TreeDepth 0..31
    ImGuiID                 LastItemId;
    ImGuiItemStatusFlags    LastItemStatusFlags;
    ImRect                  LastItemRect;           // Interaction rect
    ImRect                  LastItemDisplayRect;    // End-user display rect (only valid if LastItemStatusFlags & ImGuiItemStatusFlags_HasDisplayRect)
    ImGuiNavLayer           NavLayerCurrent;        // Current layer, 0..31 (we currently only use 0..1)
    int                     NavLayerCurrentMask;    // = (1 << NavLayerCurrent) used by ItemAdd prior to clipping.
    int                     NavLayerActiveMask;     // Which layer have been written to (result from previous frame)
    int                     NavLayerActiveMaskNext; // Which layer have been written to (buffer for current frame)
    bool                    NavHideHighlightOneFrame;
    bool                    NavHasScroll;           // Set when scrolling can be used (ScrollMax > 0.0f)
    bool                    MenuBarAppending;       // FIXME: Remove this
    ImVec2                  MenuBarOffset;          // MenuBarOffset.x is sort of equivalent of a per-layer CursorPos.x, saved/restored as we switch to the menu bar. The only situation when MenuBarOffset.y is > 0 if when (SafeAreaPadding.y > FramePadding.y), often used on TVs.
    ImVector<ImGuiWindow*>  ChildWindows;
    ImGuiStorage*           StateStorage;
    ImGuiLayoutType         LayoutType;
    ImGuiLayoutType         ParentLayoutType;       // Layout type of parent window at the time of Begin()

    // We store the current settings outside of the vectors to increase memory locality (reduce cache misses). The vectors are rarely modified. Also it allows us to not heap allocate for short-lived windows which are not using those settings.
    ImGuiItemFlags          ItemFlags;              // == ItemFlagsStack.back() [empty == ImGuiItemFlags_Default]
    float                   ItemWidth;              // == ItemWidthStack.back(). 0.0: default, >0.0: width in pixels, <0.0: align xx pixels to the right of window
    float                   TextWrapPos;            // == TextWrapPosStack.back() [empty == -1.0f]
    ImVector<ImGuiItemFlags>ItemFlagsStack;
    ImVector<float>         ItemWidthStack;
    ImVector<float>         TextWrapPosStack;
    ImVector<ImGuiGroupData>GroupStack;
    short                   StackSizesBackup[6];    // Store size of various stacks for asserting

    ImVec1                  Indent;                 // Indentation / start position from left of window (increased by TreePush/TreePop, etc.)
    ImVec1                  GroupOffset;
    ImVec1                  ColumnsOffset;          // Offset to the current column (if ColumnsCurrent > 0). FIXME: This and the above should be a stack to allow use cases like Tree->Column->Tree. Need revamp columns API.
    ImGuiColumnsSet*        ColumnsSet;             // Current columns set

    ImGuiWindowTempData()
    {
        CursorPos = CursorPosPrevLine = CursorStartPos = CursorMaxPos = ImVec2(0.0f, 0.0f);
        CurrentLineSize = PrevLineSize = ImVec2(0.0f, 0.0f);
        CurrentLineTextBaseOffset = PrevLineTextBaseOffset = 0.0f;
        LogLinePosY = -1.0f;
        TreeDepth = 0;
        TreeDepthMayJumpToParentOnPop = 0x00;
        LastItemId = 0;
        LastItemStatusFlags = 0;
        LastItemRect = LastItemDisplayRect = ImRect();
        NavLayerActiveMask = NavLayerActiveMaskNext = 0x00;
        NavLayerCurrent = ImGuiNavLayer_Main;
        NavLayerCurrentMask = (1 << ImGuiNavLayer_Main);
        NavHideHighlightOneFrame = false;
        NavHasScroll = false;
        MenuBarAppending = false;
        MenuBarOffset = ImVec2(0.0f, 0.0f);
        StateStorage = NULL;
        LayoutType = ParentLayoutType = ImGuiLayoutType_Vertical;
        ItemWidth = 0.0f;
        ItemFlags = ImGuiItemFlags_Default_;
        TextWrapPos = -1.0f;
        memset(StackSizesBackup, 0, sizeof(StackSizesBackup));

        Indent = ImVec1(0.0f);
        GroupOffset = ImVec1(0.0f);
        ColumnsOffset = ImVec1(0.0f);
        ColumnsSet = NULL;
    }
};

// Storage for one window
struct IMGUI_API ImGuiWindow
{
    char*                   Name;
    ImGuiID                 ID;                                 // == ImHashStr(Name)
    ImGuiWindowFlags        Flags, FlagsPreviousFrame;          // See enum ImGuiWindowFlags_
    ImGuiWindowClass        WindowClass;                        // Advanced users only. Set with SetNextWindowClass()
    ImGuiViewportP*         Viewport;                           // Always set in Begin(), only inactive windows may have a NULL value here
    ImGuiID                 ViewportId;                         // We backup the viewport id (since the viewport may disappear or never be created if the window is inactive)
    ImVec2                  ViewportPos;                        // We backup the viewport position (since the viewport may disappear or never be created if the window is inactive)
    int                     ViewportAllowPlatformMonitorExtend; // Reset to -1 every frame (index is guaranteed to be valid between NewFrame..EndFrame), only used in the Appearing frame of a tooltip/popup to enforce clamping to a given monitor
    ImVec2                  Pos;                                // Position (always rounded-up to nearest pixel)
    ImVec2                  Size;                               // Current size (==SizeFull or collapsed title bar size)
    ImVec2                  SizeFull;                           // Size when non collapsed
    ImVec2                  SizeFullAtLastBegin;                // Copy of SizeFull at the end of Begin. This is the reference value we'll use on the next frame to decide if we need scrollbars.
    ImVec2                  SizeContents;                       // Size of contents (== extents reach of the drawing cursor) from previous frame. Include decoration, window title, border, menu, etc.
    ImVec2                  SizeContentsExplicit;               // Size of contents explicitly set by the user via SetNextWindowContentSize()
    ImVec2                  WindowPadding;                      // Window padding at the time of begin.
    float                   WindowRounding;                     // Window rounding at the time of begin.
    float                   WindowBorderSize;                   // Window border size at the time of begin.
    int                     NameBufLen;                         // Size of buffer storing Name. May be larger than strlen(Name)!
    ImGuiID                 MoveId;                             // == window->GetID("#MOVE")
    ImGuiID                 ChildId;                            // ID of corresponding item in parent window (for navigation to return from child window to parent window)
    ImVec2                  Scroll;
    ImVec2                  ScrollTarget;                       // target scroll position. stored as cursor position with scrolling canceled out, so the highest point is always 0.0f. (FLT_MAX for no change)
    ImVec2                  ScrollTargetCenterRatio;            // 0.0f = scroll so that target position is at top, 0.5f = scroll so that target position is centered
    ImVec2                  ScrollbarSizes;                     // Size taken by scrollbars on each axis
    bool                    ScrollbarX, ScrollbarY;
    bool                    ViewportOwned;
    bool                    Active;                             // Set to true on Begin(), unless Collapsed
    bool                    WasActive;
    bool                    WriteAccessed;                      // Set to true when any widget access the current window
    bool                    Collapsed;                          // Set when collapsing window to become only title-bar
    bool                    WantCollapseToggle;
    bool                    SkipItems;                          // Set when items can safely be all clipped (e.g. window not visible or collapsed)
    bool                    Appearing;                          // Set during the frame where the window is appearing (or re-appearing)
    bool                    Hidden;                             // Do not display (== (HiddenFramesForResize > 0) ||
    bool                    HasCloseButton;                     // Set when the window has a close button (p_open != NULL)
    short                   BeginCount;                         // Number of Begin() during the current frame (generally 0 or 1, 1+ if appending via multiple Begin/End pairs)
    short                   BeginOrderWithinParent;             // Order within immediate parent window, if we are a child window. Otherwise 0.
    short                   BeginOrderWithinContext;            // Order within entire imgui context. This is mostly used for debugging submission order related issues.
    ImGuiID                 PopupId;                            // ID in the popup stack when this window is used as a popup/menu (because we use generic Name/ID for recycling)
    int                     AutoFitFramesX, AutoFitFramesY;
    bool                    AutoFitOnlyGrows;
    int                     AutoFitChildAxises;
    ImGuiDir                AutoPosLastDirection;
    int                     HiddenFramesRegular;                // Hide the window for N frames
    int                     HiddenFramesForResize;              // Hide the window for N frames while allowing items to be submitted so we can measure their size
    ImGuiCond               SetWindowPosAllowFlags;             // store acceptable condition flags for SetNextWindowPos() use.
    ImGuiCond               SetWindowSizeAllowFlags;            // store acceptable condition flags for SetNextWindowSize() use.
    ImGuiCond               SetWindowCollapsedAllowFlags;       // store acceptable condition flags for SetNextWindowCollapsed() use.
    ImGuiCond               SetWindowDockAllowFlags;            // store acceptable condition flags for SetNextWindowDock() use.
    ImVec2                  SetWindowPosVal;                    // store window position when using a non-zero Pivot (position set needs to be processed when we know the window size)
    ImVec2                  SetWindowPosPivot;                  // store window pivot for positioning. ImVec2(0,0) when positioning from top-left corner; ImVec2(0.5f,0.5f) for centering; ImVec2(1,1) for bottom right.

    ImGuiWindowTempData     DC;                                 // Temporary per-window data, reset at the beginning of the frame. This used to be called ImGuiDrawContext, hence the "DC" variable name.
    ImVector<ImGuiID>       IDStack;                            // ID stack. ID are hashes seeded with the value at the top of the stack
    ImRect                  ClipRect;                           // Current clipping rectangle. = DrawList->clip_rect_stack.back(). Scissoring / clipping rectangle. x1, y1, x2, y2.
    ImRect                  OuterRectClipped;                   // = WindowRect just after setup in Begin(). == window->Rect() for root window.
    ImRect                  InnerMainRect, InnerClipRect;
    ImVec2ih                HitTestHoleSize, HitTestHoleOffset;
    ImRect                  ContentsRegionRect;                 // FIXME: This is currently confusing/misleading. Maximum visible content position ~~ Pos + (SizeContentsExplicit ? SizeContentsExplicit : Size - ScrollbarSizes) - CursorStartPos, per axis
    int                     LastFrameActive;                    // Last frame number the window was Active.
    float                   ItemWidthDefault;
    ImGuiMenuColumns        MenuColumns;                        // Simplified columns storage for menu items
    ImGuiStorage            StateStorage;
    ImVector<ImGuiColumnsSet> ColumnsStorage;
    float                   FontWindowScale;                    // User scale multiplier per-window
    float                   FontDpiScale;
    int                     SettingsIdx;                        // Index into SettingsWindow[] (indices are always valid as we only grow the array from the back)

    ImDrawList*             DrawList;                           // == &DrawListInst (for backward compatibility reason with code using imgui_internal.h we keep this a pointer)
    ImDrawList              DrawListInst;
    ImGuiWindow*            ParentWindow;                       // If we are a child _or_ popup window, this is pointing to our parent. Otherwise NULL.
    ImGuiWindow*            RootWindow;                         // Point to ourself or first ancestor that is not a child window.
    ImGuiWindow*            RootWindowDockStop;                 // Point to ourself or first ancestor that is not a child window. Doesn't cross through dock nodes. We use this so IsWindowFocused() can behave consistently regardless of docking state.
    ImGuiWindow*            RootWindowForTitleBarHighlight;     // Point to ourself or first ancestor which will display TitleBgActive color when this window is active.
    ImGuiWindow*            RootWindowForNav;                   // Point to ourself or first ancestor which doesn't have the NavFlattened flag.

    ImGuiWindow*            NavLastChildNavWindow;              // When going to the menu bar, we remember the child window we came from. (This could probably be made implicit if we kept g.Windows sorted by last focused including child window.)
    ImGuiID                 NavLastIds[ImGuiNavLayer_COUNT];    // Last known NavId for this window, per layer (0/1)
    ImRect                  NavRectRel[ImGuiNavLayer_COUNT];    // Reference rectangle, in window relative space

    // Navigation / Focus
    // FIXME-NAV: Merge all this with the new Nav system, at least the request variables should be moved to ImGuiContext
    int                     FocusIdxAllCounter;                 // Start at -1 and increase as assigned via FocusItemRegister()
    int                     FocusIdxTabCounter;                 // (same, but only count widgets which you can Tab through)
    int                     FocusIdxAllRequestCurrent;          // Item being requested for focus
    int                     FocusIdxTabRequestCurrent;          // Tab-able item being requested for focus
    int                     FocusIdxAllRequestNext;             // Item being requested for focus, for next update (relies on layout to be stable between the frame pressing TAB and the next frame)
    int                     FocusIdxTabRequestNext;             // "

    // Docking
    ImGuiDockNode*          DockNode;                           // Which node are we docked into
    ImGuiDockNode*          DockNodeAsHost;                     // Which node are we owning (for parent windows)
    ImGuiID                 DockId;                             // Backup of last valid DockNode->Id, so single value remember their dock node id
    ImGuiItemStatusFlags    DockTabItemStatusFlags;
    ImRect                  DockTabItemRect;
    short                   DockOrder;                          // Order of the last time the window was visible within its DockNode. This is used to reorder windows that are reappearing on the same frame. Same value between windows that were active and windows that were none are possible.
    bool                    DockIsActive        :1;             // =~ (DockNode != NULL) && (DockNode->Windows.Size > 1)
    bool                    DockTabIsVisible    :1;             // Is the window visible this frame? =~ is the corresponding tab selected?
    bool                    DockTabWantClose    :1;

public:
    ImGuiWindow(ImGuiContext* context, const char* name);
    ~ImGuiWindow();

    ImGuiID     GetID(const char* str, const char* str_end = NULL);
    ImGuiID     GetID(const void* ptr);
    ImGuiID     GetIDNoKeepAlive(const char* str, const char* str_end = NULL);
    ImGuiID     GetIDNoKeepAlive(const void* ptr);
    ImGuiID     GetIDFromRectangle(const ImRect& r_abs);

    // We don't use g.FontSize because the window may be != g.CurrentWidow.
    ImRect      Rect() const                            { return ImRect(Pos.x, Pos.y, Pos.x+Size.x, Pos.y+Size.y); }
    float       CalcFontSize() const                    { return GImGui->FontBaseSize * FontWindowScale * FontDpiScale; }
    float       TitleBarHeight() const                  { return (Flags & ImGuiWindowFlags_NoTitleBar) ? 0.0f : CalcFontSize() + GImGui->Style.FramePadding.y * 2.0f; }
    ImRect      TitleBarRect() const                    { return ImRect(Pos, ImVec2(Pos.x + SizeFull.x, Pos.y + TitleBarHeight())); }
    float       MenuBarHeight() const                   { return (Flags & ImGuiWindowFlags_MenuBar) ? DC.MenuBarOffset.y + CalcFontSize() + GImGui->Style.FramePadding.y * 2.0f : 0.0f; }
    ImRect      MenuBarRect() const                     { float y1 = Pos.y + TitleBarHeight(); return ImRect(Pos.x, y1, Pos.x + SizeFull.x, y1 + MenuBarHeight()); }
};

// Backup and restore just enough data to be able to use IsItemHovered() on item A after another B in the same window has overwritten the data.
struct ImGuiItemHoveredDataBackup
{
    ImGuiID                 LastItemId;
    ImGuiItemStatusFlags    LastItemStatusFlags;
    ImRect                  LastItemRect;
    ImRect                  LastItemDisplayRect;

    ImGuiItemHoveredDataBackup() { Backup(); }
    void Backup()           { ImGuiWindow* window = GImGui->CurrentWindow; LastItemId = window->DC.LastItemId; LastItemStatusFlags = window->DC.LastItemStatusFlags; LastItemRect = window->DC.LastItemRect; LastItemDisplayRect = window->DC.LastItemDisplayRect; }
    void Restore() const    { ImGuiWindow* window = GImGui->CurrentWindow; window->DC.LastItemId = LastItemId; window->DC.LastItemStatusFlags = LastItemStatusFlags; window->DC.LastItemRect = LastItemRect; window->DC.LastItemDisplayRect = LastItemDisplayRect; }
};

//-----------------------------------------------------------------------------
// Tab bar, tab item
//-----------------------------------------------------------------------------

enum ImGuiTabBarFlagsPrivate_
{
    ImGuiTabBarFlags_DockNode                   = 1 << 20,  // Part of a dock node
    ImGuiTabBarFlags_DockNodeIsDockSpace        = 1 << 21,  // Part of an explicit dockspace node node
    ImGuiTabBarFlags_IsFocused                  = 1 << 22,
    ImGuiTabBarFlags_SaveSettings               = 1 << 23   // FIXME: Settings are handled by the docking system, this only request the tab bar to mark settings dirty when reordering tabs
};

enum ImGuiTabItemFlagsPrivate_
{
    ImGuiTabItemFlags_DockedWindow              = 1 << 20,  // [Docking]
    ImGuiTabItemFlags_Unsorted                  = 1 << 22,  // [Docking] Trailing tabs with the _Unsorted flag will be sorted based on the DockOrder of their Window.
    ImGuiTabItemFlags_Preview                   = 1 << 21   // [Docking] Display tab shape for docking preview (height is adjusted slightly to compensate for the yet missing tab bar)
};

// Storage for one active tab item (sizeof() 32~40 bytes)
struct ImGuiTabItem
{
    ImGuiID             ID;
    ImGuiTabItemFlags   Flags;
    ImGuiWindow*        Window;                 // When TabItem is part of a DockNode's TabBar, we hold on to a window.
    int                 LastFrameVisible;
    int                 LastFrameSelected;      // This allows us to infer an ordered list of the last activated tabs with little maintenance
    float               Offset;                 // Position relative to beginning of tab
    float               Width;                  // Width currently displayed
    float               WidthContents;          // Width of actual contents, stored during BeginTabItem() call

    ImGuiTabItem()      { ID = Flags = 0; Window = NULL;  LastFrameVisible = LastFrameSelected = -1; Offset = Width = WidthContents = 0.0f; }
};

// Storage for a tab bar (sizeof() 92~96 bytes)
struct ImGuiTabBar
{
    ImVector<ImGuiTabItem> Tabs;
    ImGuiID             ID;                     // Zero for tab-bars used by docking
    ImGuiID             SelectedTabId;          // Selected tab
    ImGuiID             NextSelectedTabId;
    ImGuiID             VisibleTabId;           // Can occasionally be != SelectedTabId (e.g. when previewing contents for CTRL+TAB preview)
    int                 CurrFrameVisible;
    int                 PrevFrameVisible;
    ImRect              BarRect;
    float               ContentsHeight;
    float               OffsetMax;              // Distance from BarRect.Min.x, locked during layout
    float               OffsetNextTab;          // Distance from BarRect.Min.x, incremented with each BeginTabItem() call, not used if ImGuiTabBarFlags_Reorderable if set.
    float               ScrollingAnim;
    float               ScrollingTarget;
    ImGuiTabBarFlags    Flags;
    ImGuiID             ReorderRequestTabId;
    int                 ReorderRequestDir;
    bool                WantLayout;
    bool                VisibleTabWasSubmitted;
    short               LastTabItemIdx;         // For BeginTabItem()/EndTabItem()

    ImGuiTabBar();
    int                 GetTabOrder(const ImGuiTabItem* tab) const { return Tabs.index_from_ptr(tab); }
};

//-----------------------------------------------------------------------------
// Internal API
// No guarantee of forward compatibility here.
//-----------------------------------------------------------------------------

namespace ImGui
{
    // We should always have a CurrentWindow in the stack (there is an implicit "Debug" window)
    // If this ever crash because g.CurrentWindow is NULL it means that either
    // - ImGui::NewFrame() has never been called, which is illegal.
    // - You are calling ImGui functions after ImGui::EndFrame()/ImGui::Render() and before the next ImGui::NewFrame(), which is also illegal.
    inline    ImGuiWindow*  GetCurrentWindowRead()      { ImGuiContext& g = *GImGui; return g.CurrentWindow; }
    inline    ImGuiWindow*  GetCurrentWindow()          { ImGuiContext& g = *GImGui; g.CurrentWindow->WriteAccessed = true; return g.CurrentWindow; }
    IMGUI_API ImGuiWindow*  FindWindowByID(ImGuiID id);
    IMGUI_API ImGuiWindow*  FindWindowByName(const char* name);
    IMGUI_API void          FocusWindow(ImGuiWindow* window);
    IMGUI_API void          FocusPreviousWindowIgnoringOne(ImGuiWindow* ignore_window);
    IMGUI_API void          BringWindowToFocusFront(ImGuiWindow* window);
    IMGUI_API void          BringWindowToDisplayFront(ImGuiWindow* window);
    IMGUI_API void          BringWindowToDisplayBack(ImGuiWindow* window);
    IMGUI_API void          UpdateWindowParentAndRootLinks(ImGuiWindow* window, ImGuiWindowFlags flags, ImGuiWindow* parent_window);
    IMGUI_API ImVec2        CalcWindowExpectedSize(ImGuiWindow* window);
    IMGUI_API bool          IsWindowChildOf(ImGuiWindow* window, ImGuiWindow* potential_parent);
    IMGUI_API bool          IsWindowNavFocusable(ImGuiWindow* window);
    IMGUI_API void          SetWindowScrollX(ImGuiWindow* window, float new_scroll_x);
    IMGUI_API void          SetWindowScrollY(ImGuiWindow* window, float new_scroll_y);
    IMGUI_API float         GetWindowScrollMaxX(ImGuiWindow* window);
    IMGUI_API float         GetWindowScrollMaxY(ImGuiWindow* window);
    IMGUI_API ImRect        GetWindowAllowedExtentRect(ImGuiWindow* window);

    IMGUI_API void          SetCurrentFont(ImFont* font);
    inline ImFont*          GetDefaultFont() { ImGuiContext& g = *GImGui; return g.IO.FontDefault ? g.IO.FontDefault : g.IO.Fonts->Fonts[0]; }
    inline ImDrawList*      GetOverlayDrawList(ImGuiWindow* window) { return GetOverlayDrawList(window->Viewport); }

    // Init
    IMGUI_API void          Initialize(ImGuiContext* context);
    IMGUI_API void          Shutdown(ImGuiContext* context);    // Since 1.60 this is a _private_ function. You can call DestroyContext() to destroy the context created by CreateContext().

    // NewFrame
    IMGUI_API void          UpdateHoveredWindowAndCaptureFlags();
    IMGUI_API void          StartMouseMovingWindow(ImGuiWindow* window);
    IMGUI_API void          UpdateMouseMovingWindowNewFrame();
    IMGUI_API void          UpdateMouseMovingWindowEndFrame();

    // Viewports
    IMGUI_API void                  ScaleWindowsInViewport(ImGuiViewportP* viewport, float scale);
    IMGUI_API void                  DestroyPlatformWindow(ImGuiViewportP* viewport);
    IMGUI_API void                  ShowViewportThumbnails();

    // Settings
    IMGUI_API void                  MarkIniSettingsDirty();
    IMGUI_API void                  MarkIniSettingsDirty(ImGuiWindow* window);
    IMGUI_API ImGuiWindowSettings*  CreateNewWindowSettings(const char* name);
    IMGUI_API ImGuiWindowSettings*  FindWindowSettings(ImGuiID id);
    IMGUI_API ImGuiWindowSettings*  FindOrCreateWindowSettings(const char* name);
    IMGUI_API ImGuiSettingsHandler* FindSettingsHandler(const char* type_name);

    // Basic Accessors
    inline ImGuiID          GetItemID()     { ImGuiContext& g = *GImGui; return g.CurrentWindow->DC.LastItemId; }
    inline ImGuiID          GetActiveID()   { ImGuiContext& g = *GImGui; return g.ActiveId; }
    inline ImGuiID          GetFocusID()    { ImGuiContext& g = *GImGui; return g.NavId; }
    IMGUI_API void          SetActiveID(ImGuiID id, ImGuiWindow* window);
    IMGUI_API void          SetFocusID(ImGuiID id, ImGuiWindow* window);
    IMGUI_API void          ClearActiveID();
    IMGUI_API ImGuiID       GetHoveredID();
    IMGUI_API void          SetHoveredID(ImGuiID id);
    IMGUI_API void          KeepAliveID(ImGuiID id);
    IMGUI_API void          MarkItemEdited(ImGuiID id);

    // Basic Helpers for widget code
    IMGUI_API void          ItemSize(const ImVec2& size, float text_offset_y = 0.0f);
    IMGUI_API void          ItemSize(const ImRect& bb, float text_offset_y = 0.0f);
    IMGUI_API bool          ItemAdd(const ImRect& bb, ImGuiID id, const ImRect* nav_bb = NULL);
    IMGUI_API bool          ItemHoverable(const ImRect& bb, ImGuiID id);
    IMGUI_API bool          IsClippedEx(const ImRect& bb, ImGuiID id, bool clip_even_when_logged);
    IMGUI_API bool          FocusableItemRegister(ImGuiWindow* window, ImGuiID id, bool tab_stop = true);      // Return true if focus is requested
    IMGUI_API void          FocusableItemUnregister(ImGuiWindow* window);
    IMGUI_API ImVec2        CalcItemSize(ImVec2 size, float default_x, float default_y);
    IMGUI_API float         CalcWrapWidthForPos(const ImVec2& pos, float wrap_pos_x);
    IMGUI_API void          PushMultiItemsWidths(int components, float width_full = 0.0f);
    IMGUI_API void          PushItemFlag(ImGuiItemFlags option, bool enabled);
    IMGUI_API void          PopItemFlag();

    // Popups, Modals, Tooltips
    IMGUI_API void          OpenPopupEx(ImGuiID id);
    IMGUI_API void          ClosePopupToLevel(int remaining, bool apply_focus_to_window_under);
    IMGUI_API void          ClosePopupsOverWindow(ImGuiWindow* ref_window);
    IMGUI_API bool          IsPopupOpen(ImGuiID id); // Test for id within current popup stack level (currently begin-ed into); this doesn't scan the whole popup stack!
    IMGUI_API bool          BeginPopupEx(ImGuiID id, ImGuiWindowFlags extra_flags);
    IMGUI_API void          BeginTooltipEx(ImGuiWindowFlags extra_flags, bool override_previous_tooltip = true);
    IMGUI_API ImGuiWindow*  GetFrontMostPopupModal();
    IMGUI_API ImVec2        FindBestWindowPosForPopup(ImGuiWindow* window);
    IMGUI_API ImVec2        FindBestWindowPosForPopupEx(const ImVec2& ref_pos, const ImVec2& size, ImGuiDir* last_dir, const ImRect& r_outer, const ImRect& r_avoid, ImGuiPopupPositionPolicy policy = ImGuiPopupPositionPolicy_Default);

    // Navigation
    IMGUI_API void          NavInitWindow(ImGuiWindow* window, bool force_reinit);
    IMGUI_API bool          NavMoveRequestButNoResultYet();
    IMGUI_API void          NavMoveRequestCancel();
    IMGUI_API void          NavMoveRequestForward(ImGuiDir move_dir, ImGuiDir clip_dir, const ImRect& bb_rel, ImGuiNavMoveFlags move_flags);
    IMGUI_API void          NavMoveRequestTryWrapping(ImGuiWindow* window, ImGuiNavMoveFlags move_flags);
    IMGUI_API float         GetNavInputAmount(ImGuiNavInput n, ImGuiInputReadMode mode);
    IMGUI_API ImVec2        GetNavInputAmount2d(ImGuiNavDirSourceFlags dir_sources, ImGuiInputReadMode mode, float slow_factor = 0.0f, float fast_factor = 0.0f);
    IMGUI_API int           CalcTypematicPressedRepeatAmount(float t, float t_prev, float repeat_delay, float repeat_rate);
    IMGUI_API void          ActivateItem(ImGuiID id);   // Remotely activate a button, checkbox, tree node etc. given its unique ID. activation is queued and processed on the next frame when the item is encountered again.
    IMGUI_API void          SetNavID(ImGuiID id, int nav_layer);
    IMGUI_API void          SetNavIDWithRectRel(ImGuiID id, int nav_layer, const ImRect& rect_rel);

    // Inputs
    inline bool             IsKeyPressedMap(ImGuiKey key, bool repeat = true)           { const int key_index = GImGui->IO.KeyMap[key]; return (key_index >= 0) ? IsKeyPressed(key_index, repeat) : false; }
    inline bool             IsNavInputDown(ImGuiNavInput n)                             { return GImGui->IO.NavInputs[n] > 0.0f; }
    inline bool             IsNavInputPressed(ImGuiNavInput n, ImGuiInputReadMode mode) { return GetNavInputAmount(n, mode) > 0.0f; }
    inline bool             IsNavInputPressedAnyOfTwo(ImGuiNavInput n1, ImGuiNavInput n2, ImGuiInputReadMode mode) { return (GetNavInputAmount(n1, mode) + GetNavInputAmount(n2, mode)) > 0.0f; }
    
    // Docking
    // (some functions are only declared in imgui.cpp, see Docking section)
    IMGUI_API void          DockContextInitialize(ImGuiContext* ctx);
    IMGUI_API void          DockContextShutdown(ImGuiContext* ctx);
    IMGUI_API void          DockContextOnLoadSettings(ImGuiContext* ctx);
    IMGUI_API void          DockContextRebuild(ImGuiContext* ctx);
    IMGUI_API void          DockContextNewFrameUpdateUndocking(ImGuiContext* ctx);
    IMGUI_API void          DockContextNewFrameUpdateDocking(ImGuiContext* ctx);
    IMGUI_API void          DockContextQueueUndockWindow(ImGuiContext* ctx, ImGuiWindow* window);
    IMGUI_API void          DockContextQueueUndockNode(ImGuiContext* ctx, ImGuiDockNode* node);
    inline ImGuiDockNode*   DockNodeGetRootNode(ImGuiDockNode* node) { while (node->ParentNode) node = node->ParentNode; return node; }
    IMGUI_API void          BeginDocked(ImGuiWindow* window, bool* p_open);
    IMGUI_API void          BeginAsDockableDragDropSource(ImGuiWindow* window);
    IMGUI_API void          BeginAsDockableDragDropTarget(ImGuiWindow* window);
    IMGUI_API void          SetWindowDock(ImGuiWindow* window, ImGuiID dock_id, ImGuiCond cond);
    IMGUI_API void          ShowDockingDebug();

    // Docking - Builder function needs to be generally called before the DockSpace() node is submitted.
    IMGUI_API void          DockBuilderDockWindow(const char* window_name, ImGuiID node_id);
    IMGUI_API ImGuiDockNode*DockBuilderGetNode(ImGuiID node_id);                    // Warning: DO NOT HOLD ON ImGuiDockNode* pointer, will be invalided by any split/merge/remove operation.
    inline ImGuiDockNode*   DockBuilderGetCentralNode(ImGuiID node_id)              { ImGuiDockNode* node = DockBuilderGetNode(node_id); if (!node) return NULL; return DockNodeGetRootNode(node)->CentralNode; }
    IMGUI_API void          DockBuilderAddNode(ImGuiID node_id, ImVec2 ref_size, ImGuiDockNodeFlags flags = 0);
    IMGUI_API void          DockBuilderRemoveNode(ImGuiID node_id);                 // Remove node and all its child, undock all windows
    IMGUI_API void          DockBuilderRemoveNodeDockedWindows(ImGuiID node_id, bool clear_persistent_docking_references = true);
    IMGUI_API void          DockBuilderRemoveNodeChildNodes(ImGuiID node_id);       // Remove all split/hierarchy. All remaining docked windows will be re-docked to the root.
    IMGUI_API ImGuiID       DockBuilderSplitNode(ImGuiID node_id, ImGuiDir split_dir, float size_ratio_for_node_at_dir, ImGuiID* out_id_dir, ImGuiID* out_id_other);
    IMGUI_API void          DockBuilderCopyDockspace(ImGuiID src_dockspace_id, ImGuiID dst_dockspace_id, ImVector<const char*>* in_window_remap_pairs);
    IMGUI_API void          DockBuilderCopyNode(ImGuiID src_node_id, ImGuiID dst_node_id, ImVector<ImGuiID>* out_node_remap_pairs);
    IMGUI_API void          DockBuilderCopyWindowSettings(const char* src_name, const char* dst_name);
    IMGUI_API void          DockBuilderFinish(ImGuiID node_id);

    // Drag and Drop
    IMGUI_API bool          BeginDragDropTargetCustom(const ImRect& bb, ImGuiID id);
    IMGUI_API void          ClearDragDrop();
    IMGUI_API bool          IsDragDropPayloadBeingAccepted();

    // New Columns API (FIXME-WIP)
    IMGUI_API void          BeginColumns(const char* str_id, int count, ImGuiColumnsFlags flags = 0); // setup number of columns. use an identifier to distinguish multiple column sets. close with EndColumns().
    IMGUI_API void          EndColumns();                                                             // close columns
    IMGUI_API void          PushColumnClipRect(int column_index = -1);

    // Tab Bars
    IMGUI_API bool          BeginTabBarEx(ImGuiTabBar* tab_bar, const ImRect& bb, ImGuiTabBarFlags flags, ImGuiDockNode* dock_node);
    IMGUI_API ImGuiTabItem* TabBarFindTabByID(ImGuiTabBar* tab_bar, ImGuiID tab_id);
    IMGUI_API void          TabBarAddTab(ImGuiTabBar* tab_bar, ImGuiTabItemFlags tab_flags, ImGuiWindow* window);
    IMGUI_API void          TabBarRemoveTab(ImGuiTabBar* tab_bar, ImGuiID tab_id);
    IMGUI_API void          TabBarCloseTab(ImGuiTabBar* tab_bar, ImGuiTabItem* tab);
    IMGUI_API void          TabBarQueueChangeTabOrder(ImGuiTabBar* tab_bar, const ImGuiTabItem* tab, int dir);
    IMGUI_API bool          TabItemEx(ImGuiTabBar* tab_bar, const char* label, bool* p_open, ImGuiTabItemFlags flags, ImGuiWindow* docked_window);
    IMGUI_API ImVec2        TabItemCalcSize(const char* label, bool has_close_button);
    IMGUI_API void          TabItemBackground(ImDrawList* draw_list, const ImRect& bb, ImGuiTabItemFlags flags, ImU32 col);
    IMGUI_API bool          TabItemLabelAndCloseButton(ImDrawList* draw_list, const ImRect& bb, ImGuiTabItemFlags flags, const char* label, ImGuiID tab_id, ImGuiID close_button_id);

    // Render helpers
    // AVOID USING OUTSIDE OF IMGUI.CPP! NOT FOR PUBLIC CONSUMPTION. THOSE FUNCTIONS ARE A MESS. THEIR SIGNATURE AND BEHAVIOR WILL CHANGE, THEY NEED TO BE REFACTORED INTO SOMETHING DECENT.
    // NB: All position are in absolute pixels coordinates (we are never using window coordinates internally)
    IMGUI_API void          RenderText(ImVec2 pos, const char* text, const char* text_end = NULL, bool hide_text_after_hash = true);
    IMGUI_API void          RenderTextWrapped(ImVec2 pos, const char* text, const char* text_end, float wrap_width);
    IMGUI_API void          RenderTextClipped(const ImVec2& pos_min, const ImVec2& pos_max, const char* text, const char* text_end, const ImVec2* text_size_if_known, const ImVec2& align = ImVec2(0,0), const ImRect* clip_rect = NULL);
    IMGUI_API void          RenderTextClippedEx(ImDrawList* draw_list, const ImVec2& pos_min, const ImVec2& pos_max, const char* text, const char* text_end, const ImVec2* text_size_if_known, const ImVec2& align = ImVec2(0, 0), const ImRect* clip_rect = NULL);
    IMGUI_API void          RenderFrame(ImVec2 p_min, ImVec2 p_max, ImU32 fill_col, bool border = true, float rounding = 0.0f);
    IMGUI_API void          RenderFrameBorder(ImVec2 p_min, ImVec2 p_max, float rounding = 0.0f);
    IMGUI_API void          RenderColorRectWithAlphaCheckerboard(ImVec2 p_min, ImVec2 p_max, ImU32 fill_col, float grid_step, ImVec2 grid_off, float rounding = 0.0f, int rounding_corners_flags = ~0);
    IMGUI_API void          RenderArrow(ImVec2 pos, ImGuiDir dir, float scale = 1.0f);
    IMGUI_API void          RenderBullet(ImVec2 pos);
    IMGUI_API void          RenderCheckMark(ImVec2 pos, ImU32 col, float sz);
    IMGUI_API void          RenderNavHighlight(const ImRect& bb, ImGuiID id, ImGuiNavHighlightFlags flags = ImGuiNavHighlightFlags_TypeDefault); // Navigation highlight
    IMGUI_API void          RenderMouseCursor(ImVec2 pos, float scale, ImGuiMouseCursor mouse_cursor = ImGuiMouseCursor_Arrow);
    IMGUI_API const char*   FindRenderedTextEnd(const char* text, const char* text_end = NULL); // Find the optional ## from which we stop displaying text.
    IMGUI_API void          LogRenderedText(const ImVec2* ref_pos, const char* text, const char* text_end = NULL);

    // Render helpers (those functions don't access any ImGui state!)
    IMGUI_API void          RenderArrowPointingAt(ImDrawList* draw_list, ImVec2 pos, ImVec2 half_sz, ImGuiDir direction, ImU32 col);
    IMGUI_API void          RenderArrowDockMenu(ImDrawList* draw_list, ImVec2 p_min, float sz, ImU32 col);
    IMGUI_API void          RenderRectFilledRangeH(ImDrawList* draw_list, const ImRect& rect, ImU32 col, float x_start_norm, float x_end_norm, float rounding);
    IMGUI_API void          RenderRectFilledWithHole(ImDrawList* draw_list, ImRect outer, ImRect inner, ImU32 col, float rounding);
    IMGUI_API void          RenderPixelEllipsis(ImDrawList* draw_list, ImVec2 pos, int count, ImU32 col);

    // Widgets
    IMGUI_API bool          ButtonEx(const char* label, const ImVec2& size_arg = ImVec2(0,0), ImGuiButtonFlags flags = 0);
    IMGUI_API bool          CloseButton(ImGuiID id, const ImVec2& pos, float radius);
    IMGUI_API bool          CollapseButton(ImGuiID id, const ImVec2& pos, ImGuiDockNode* dock_node);
    IMGUI_API bool          ArrowButtonEx(const char* str_id, ImGuiDir dir, ImVec2 size_arg, ImGuiButtonFlags flags);
    IMGUI_API void          Scrollbar(ImGuiLayoutType direction);
    IMGUI_API void          VerticalSeparator();        // Vertical separator, for menu bars (use current line height). Not exposed because it is misleading and it doesn't have an effect on regular layout.

    // Widgets low-level behaviors
    IMGUI_API bool          ButtonBehavior(const ImRect& bb, ImGuiID id, bool* out_hovered, bool* out_held, ImGuiButtonFlags flags = 0);
    IMGUI_API bool          DragBehavior(ImGuiID id, ImGuiDataType data_type, void* v, float v_speed, const void* v_min, const void* v_max, const char* format, float power, ImGuiDragFlags flags);
    IMGUI_API bool          SliderBehavior(const ImRect& bb, ImGuiID id, ImGuiDataType data_type, void* v, const void* v_min, const void* v_max, const char* format, float power, ImGuiSliderFlags flags, ImRect* out_grab_bb);
    IMGUI_API bool          SplitterBehavior(const ImRect& bb, ImGuiID id, ImGuiAxis axis, float* size1, float* size2, float min_size1, float min_size2, float hover_extend = 0.0f, float hover_visibility_delay = 0.0f);
    IMGUI_API bool          TreeNodeBehavior(ImGuiID id, ImGuiTreeNodeFlags flags, const char* label, const char* label_end = NULL);
    IMGUI_API bool          TreeNodeBehaviorIsOpen(ImGuiID id, ImGuiTreeNodeFlags flags = 0);                     // Consume previous SetNextTreeNodeOpened() data, if any. May return true when logging
    IMGUI_API void          TreePushRawID(ImGuiID id);

    // Template functions are instantiated in imgui_widgets.cpp for a finite number of types.
    // To use them externally (for custom widget) you may need an "extern template" statement in your code in order to link to existing instances and silence Clang warnings (see #2036).
    // e.g. " extern template IMGUI_API float RoundScalarWithFormatT<float, float>(const char* format, ImGuiDataType data_type, float v); "
    template<typename T, typename SIGNED_T, typename FLOAT_T>   IMGUI_API bool  DragBehaviorT(ImGuiDataType data_type, T* v, float v_speed, const T v_min, const T v_max, const char* format, float power, ImGuiDragFlags flags);
    template<typename T, typename SIGNED_T, typename FLOAT_T>   IMGUI_API bool  SliderBehaviorT(const ImRect& bb, ImGuiID id, ImGuiDataType data_type, T* v, const T v_min, const T v_max, const char* format, float power, ImGuiSliderFlags flags, ImRect* out_grab_bb);
    template<typename T, typename FLOAT_T>                      IMGUI_API float SliderCalcRatioFromValueT(ImGuiDataType data_type, T v, T v_min, T v_max, float power, float linear_zero_pos);
    template<typename T, typename SIGNED_T>                     IMGUI_API T     RoundScalarWithFormatT(const char* format, ImGuiDataType data_type, T v);

    // InputText
    IMGUI_API bool          InputTextEx(const char* label, char* buf, int buf_size, const ImVec2& size_arg, ImGuiInputTextFlags flags, ImGuiInputTextCallback callback = NULL, void* user_data = NULL);
    IMGUI_API bool          InputScalarAsWidgetReplacement(const ImRect& bb, ImGuiID id, const char* label, ImGuiDataType data_type, void* data_ptr, const char* format);

    // Color
    IMGUI_API void          ColorTooltip(const char* text, const float* col, ImGuiColorEditFlags flags);
    IMGUI_API void          ColorEditOptionsPopup(const float* col, ImGuiColorEditFlags flags);
    IMGUI_API void          ColorPickerOptionsPopup(const float* ref_col, ImGuiColorEditFlags flags);

    // Plot
    IMGUI_API void          PlotEx(ImGuiPlotType plot_type, const char* label, float (*values_getter)(void* data, int idx), void* data, int values_count, int values_offset, const char* overlay_text, float scale_min, float scale_max, ImVec2 graph_size);

    // Shade functions (write over already created vertices)
    IMGUI_API void          ShadeVertsLinearColorGradientKeepAlpha(ImDrawList* draw_list, int vert_start_idx, int vert_end_idx, ImVec2 gradient_p0, ImVec2 gradient_p1, ImU32 col0, ImU32 col1);
    IMGUI_API void          ShadeVertsLinearUV(ImDrawList* draw_list, int vert_start_idx, int vert_end_idx, const ImVec2& a, const ImVec2& b, const ImVec2& uv_a, const ImVec2& uv_b, bool clamp);

} // namespace ImGui

// ImFontAtlas internals
IMGUI_API bool              ImFontAtlasBuildWithStbTruetype(ImFontAtlas* atlas);
IMGUI_API void              ImFontAtlasBuildRegisterDefaultCustomRects(ImFontAtlas* atlas);
IMGUI_API void              ImFontAtlasBuildSetupFont(ImFontAtlas* atlas, ImFont* font, ImFontConfig* font_config, float ascent, float descent);
IMGUI_API void              ImFontAtlasBuildPackCustomRects(ImFontAtlas* atlas, void* stbrp_context_opaque);
IMGUI_API void              ImFontAtlasBuildFinish(ImFontAtlas* atlas);
IMGUI_API void              ImFontAtlasBuildMultiplyCalcLookupTable(unsigned char out_table[256], float in_multiply_factor);
IMGUI_API void              ImFontAtlasBuildMultiplyRectAlpha8(const unsigned char table[256], unsigned char* pixels, int x, int y, int w, int h, int stride);

// Test engine hooks (imgui-test)
//#define IMGUI_ENABLE_TEST_ENGINE
#ifdef IMGUI_ENABLE_TEST_ENGINE
extern void                 ImGuiTestEngineHook_PreNewFrame(ImGuiContext* ctx);
extern void                 ImGuiTestEngineHook_PostNewFrame(ImGuiContext* ctx);
extern void                 ImGuiTestEngineHook_ItemAdd(ImGuiContext* ctx, const ImRect& bb, ImGuiID id);
extern void                 ImGuiTestEngineHook_ItemInfo(ImGuiContext* ctx, ImGuiID id, const char* label, int flags);
#define IMGUI_TEST_ENGINE_ITEM_INFO(_ID, _LABEL, _FLAGS)  ImGuiTestEngineHook_ItemInfo(&g, _ID, _LABEL, _FLAGS)   // Register status flags
#else
#define IMGUI_TEST_ENGINE_ITEM_INFO(_ID, _LABEL, _FLAGS)  do { } while (0)
#endif

#ifdef __clang__
#pragma clang diagnostic pop
#endif

#ifdef _MSC_VER
#pragma warning (pop)
#endif<|MERGE_RESOLUTION|>--- conflicted
+++ resolved
@@ -619,13 +619,8 @@
 
 struct ImGuiSettingsHandler
 {
-<<<<<<< HEAD
     const char* TypeName;       // Short description stored in .ini file. Disallowed characters: '[' ']'
-    ImGuiID     TypeHash;       // == ImHash(TypeName, 0, 0)
-=======
-    const char* TypeName;   // Short description stored in .ini file. Disallowed characters: '[' ']'
-    ImGuiID     TypeHash;   // == ImHashStr(TypeName, 0, 0)
->>>>>>> cb9a6b8a
+    ImGuiID     TypeHash;       // == ImHashStr(TypeName, 0, 0)
     void*       (*ReadOpenFn)(ImGuiContext* ctx, ImGuiSettingsHandler* handler, const char* name);              // Read: Called when entering into a new ini entry e.g. "[Window][Name]"
     void        (*ReadLineFn)(ImGuiContext* ctx, ImGuiSettingsHandler* handler, void* entry, const char* line); // Read: Called for every line of text within an ini entry
     void        (*WriteAllFn)(ImGuiContext* ctx, ImGuiSettingsHandler* handler, ImGuiTextBuffer* out_buf);      // Write: Output every entries into 'out_buf'

--- conflicted
+++ resolved
@@ -1092,13 +1092,10 @@
 
 void ImGui_ImplVulkan_Shutdown()
 {
-<<<<<<< HEAD
+    ImGuiIO& io = ImGui::GetIO();
+    ImGui_ImplVulkan_Data* bd = ImGui_ImplVulkan_GetBackendData();
+
     // First destroy objects in all viewports
-=======
-    ImGuiIO& io = ImGui::GetIO();
-    ImGui_ImplVulkan_Data* bd = ImGui_ImplVulkan_GetBackendData();
-
->>>>>>> 5dd1e38b
     ImGui_ImplVulkan_DestroyDeviceObjects();
 
     // Manually delete main viewport render data in-case we haven't initialized for viewports
@@ -1110,7 +1107,6 @@
     // Clean up windows
     ImGui_ImplVulkan_ShutdownPlatformInterface();
 
-    ImGuiIO& io = ImGui::GetIO();
     io.BackendRendererName = NULL;
     io.BackendRendererUserData = NULL;
     IM_DELETE(bd);

--- conflicted
+++ resolved
@@ -9,11 +9,8 @@
 //  [X] Platform: Keyboard support. Since 1.87 we are using the io.AddKeyEvent() function. Pass ImGuiKey values to all key functions e.g. ImGui::IsKeyPressed(ImGuiKey_Space). [Legacy GLFW_KEY_* values are obsolete since 1.87 and not supported since 1.91.5]
 //  [X] Platform: Gamepad support. Enable with 'io.ConfigFlags |= ImGuiConfigFlags_NavEnableGamepad'.
 //  [X] Platform: Mouse cursor shape and visibility (ImGuiBackendFlags_HasMouseCursors). Resizing cursors requires GLFW 3.4+! Disable with 'io.ConfigFlags |= ImGuiConfigFlags_NoMouseCursorChange'.
-<<<<<<< HEAD
 //  [X] Platform: Multi-viewport support (multiple windows). Enable with 'io.ConfigFlags |= ImGuiConfigFlags_ViewportsEnable'.
-=======
 //  [X] Multiple Dear ImGui contexts support.
->>>>>>> f633a605
 // Missing features or Issues:
 //  [ ] Touch events are only correctly identified as Touch on Windows. This create issues with some interactions. GLFW doesn't provide a way to identify touch inputs from mouse inputs, we cannot call io.AddMouseSourceEvent() to identify the source. We provide a Windows-specific workaround.
 //  [ ] Missing ImGuiMouseCursor_Wait and ImGuiMouseCursor_Progress cursors.

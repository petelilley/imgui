--- conflicted
+++ resolved
@@ -22,11 +22,8 @@
 //   Calling the function is MANDATORY, otherwise the ImGui will not upload neither the vertex nor the index buffer for the GPU. See imgui_impl_sdlgpu3.cpp for more info.
 
 // CHANGELOG
-<<<<<<< HEAD
 //  2025-XX-XX: Platform: Added support for multiple windows via the ImGuiPlatformIO interface.
-=======
 //  2025-04-28: Added support for special ImDrawCallback_ResetRenderState callback to reset render state.
->>>>>>> bbc89b63
 //  2025-03-30: Made ImGui_ImplSDLGPU3_PrepareDrawData() reuse GPU Transfer Buffers which were unusually slow to recreate every frame. Much faster now.
 //  2025-03-21: Fixed typo in function name Imgui_ImplSDLGPU3_PrepareDrawData() -> ImGui_ImplSDLGPU3_PrepareDrawData().
 //  2025-01-16: Renamed ImGui_ImplSDLGPU3_InitInfo::GpuDevice to Device.
@@ -598,12 +595,8 @@
 
     bd->InitInfo = *info;
 
-<<<<<<< HEAD
-    ImGui_ImplSDLGPU3_CreateDeviceObjects();
     ImGui_ImplSDLGPU3_InitMultiViewportSupport();
 
-=======
->>>>>>> bbc89b63
     return true;
 }
 

dear imgui
CHANGELOG

This document holds the user-facing changelog that we also use in release notes.
We generally fold multiple commits pertaining to the same topic as a single entry.
Changes to backends are also included within the individual .cpp files of each backend.

RELEASE NOTES:          https://github.com/ocornut/imgui/releases
REPORT ISSUES:          https://github.com/ocornut/imgui/issues
DISCUSS, ASK QUESTIONS: https://github.com/ocornut/imgui/discussions
WIKI                    https://github.com/ocornut/imgui/wiki
FAQ                     https://www.dearimgui.com/faq/

WHEN TO UPDATE?

- Keeping your copy of Dear ImGui updated regularly is recommended.
- It is generally safe to sync to the latest commit in master or docking branches
  The library is fairly stable and regressions tends to be fixed fast when reported.

HOW TO UPDATE?

- Overwrite every file except imconfig.h (if you have modified it).
- You may also locally branch to modify imconfig.h and merge latest into your branch.
- Read the `Breaking Changes` section (in imgui.cpp or here in the Changelog).
- If you have a problem with a missing function/symbols, search for its name in the code, there will likely be a comment about it.
- If you are dropping this repository in your codebase, please leave the demo and text files in there, they will be useful.
- You may diff your previous Changelog with the one you just copied and read that diff.
- You may enable `IMGUI_DISABLE_OBSOLETE_FUNCTIONS` in imconfig.h to forcefully disable legacy names and symbols.
  Doing it every once in a while is a good way to make sure you are not using obsolete symbols. Dear ImGui is in active development,
  and API updates have been a little more frequent lately. They are documented below and in imgui.cpp and should not affect all users.
- Please report any issue!

-----------------------------------------------------------------------
<<<<<<< HEAD
 DOCKING+MULTI-VIEWPORT BRANCH (In Progress)
-----------------------------------------------------------------------

DOCKING FEATURES
(see https://github.com/ocornut/imgui/wiki/Docking for quick intro)

- Added Docking system: [BETA] (#2109, #351)
  - Added ImGuiConfigFlags_DockingEnable flag to enable Docking.
    Set with `io.ConfigFlags |= ImGuiConfigFlags_DockingEnable;`.
  - Added DockSpace(), DockSpaceOverViewport() API.
  - Added ImGuiDockNodeFlags flags for DockSpace().
  - Added SetNextWindowDockID(), SetNextWindowClass() API.
  - Added GetWindowDockID(), IsWindowDocked() API.
  - Added ImGuiWindowFlags_NoDocking window flag to disable the possibility for a window to be docked.
    Popup, Menu and Child windows always have the ImGuiWindowFlags_NoDocking flag set.
  - Added ImGuiWindowClass to specify advanced docking/viewport related flags via SetNextWindowClass().
  - Added io.ConfigDockingNoSplit option.
  - Added io.ConfigDockingWithShift option.
  - Added io.ConfigDockingAlwaysTabBar option.
  - Added io.ConfigDockingTransparentPayload option.
  - Style: Added ImGuiCol_DockingPreview, ImGuiCol_DockingEmptyBg colors.
  - Demo: Added "DockSpace" example app showcasing use of explicit dockspace nodes.

MULTI-VIEWPORT FEATURES
(see https://github.com/ocornut/imgui/wiki/Multi-Viewports for quick intro)

Breaking Changes:

- IMPORTANT: When multi-viewports are enabled (with io.ConfigFlags |= ImGuiConfigFlags_ViewportsEnable),
  all coordinates/positions will be in your natural OS coordinates space. It means that:
   - Reference to hard-coded positions such as in SetNextWindowPos(ImVec2(0,0)) are _probably_ not what you want anymore.
     Use GetMainViewport()->Pos to offset hard-coded positions, e.g. SetNextWindowPos(GetMainViewport()->Pos).
   - Likewise io.MousePos and GetMousePos() will use OS coordinates.
     If you query mouse positions to interact with non-imgui coordinates you will need to offset them.
     e.g. subtract GetWindowViewport()->Pos.
- IO: Removed io.DisplayVisibleMin, io.DisplayVisibleMax settings (they were marked obsoleted, used to clip within the (0,0)..(DisplaySize) range).

Other changes:
(FIXME: This need a fuller explanation!)

- Added ImGuiPlatformIO structure and GetPlatformIO().
  - Similarly to ImGuiIO and GetIO(), this structure is the main point of communication for backends supporting multi-viewports.
  - Backend sets functions in ImGuiPlatformIO to manipulate platform windows.
  - ImGuiPlatformIO::Monitors is a list of platform monitors (input from backend)
  - ImGuiPlatformIO::Viewports is a list of viewports (output from dear imgui)
- Added ImGuiPlatformMonitor to feed OS monitor information in the ImGuiPlatformIO::Monitors.
- Added GetWindowViewport(), SetNextWindowViewport().
- Added GetWindowDpiScale().
- Added GetOverlayDrawList(ImGuiViewport* viewport).
  The no-parameter version of GetOverlayDrawList() return the overlay for the current window's viewport.
- Added UpdatePlatformWindows(), RenderPlatformWindowsDefault(), DestroyPlatformWindows() for usage in application setup.
- Added FindViewportByID(), FindViewportByPlatformHandle() for usage by backends.
- Added ImGuiConfigFlags_ViewportsEnable configuration flag and other viewport options.
- Added io.ConfigViewportsNoAutoMerge option.
- Added io.ConfigViewportsNoTaskBarIcon option.
- Added io.ConfigViewportsNoDecoration option.
- Added io.ConfigViewportsNoDefaultParent option.
- Added ImGuiBackendFlags_PlatformHasViewports, ImGuiBackendFlags_RendererHasViewports, ImGuiBackendFlags_HasMouseHoveredViewport backend flags.
- Added io.AddMouseViewportEvent() (optional _even_ for multi-viewport support, tied to ImGuiBackendFlags_HasMouseHoveredViewport flag).
- Expanded ImGuiViewport structure, ImGuiViewportFlags flags.
- Added ImGuiWindowClass and SetNextWindowClass() for passing viewport related hints to the OS/platform back-end.
- Examples: Renderer: OpenGL2, OpenGL3, DirectX9, DirectX10, DirectX11, DirectX12, Vulkan: Added support for multi-viewports.
- Examples: Platforms: Win32, GLFW, SDL2: Added support for multi-viewports.
  Note that Linux/Mac still have inconsistent support for multi-viewports. If you want to help see https://github.com/ocornut/imgui/issues/2117.


-----------------------------------------------------------------------
 VERSION 1.89.8 WIP (In Progress)
-----------------------------------------------------------------------

Docking+Viewports Branch:

- Docking: added style.DockingSeparatorSize, ImGuiStyleVar_DockingSeparatorSize. Now
  also scaled by style.ScaleAllSizes(). (#3481, #4721, #2522) [@PossiblyAShrub, @wobbier]
=======
 VERSION 1.89.8 WIP (In Progress)
-----------------------------------------------------------------------

Breaking changes:

- IO: Obsoleted io.ClearInputCharacters() (added in 1.47) as it now ambiguous
  and often incorrect/misleading considering the existence of a higher-level
  input queue. (#4921)

Other changes:

- Fixed CTRL+Tab dimming background assert when target window has a callback
  in the last ImDrawCmd. (#4857, #5937)
- InputText: Fixed a case where deactivation frame would write to underlying
  buffer or call CallbackResize although unnecessary, in a frame where the
  return value was false.
- IO: Added io.ClearEventsQueue() to clear incoming inputs events. (#4921)
  May be useful in conjunction with io.ClearInputsKeys() if you need to clear
  both current inputs state and queued events (e.g. when using blocking native
  dialogs such as Windows's ::MessageBox() or ::GetOpenFileName()).
- IO: Changed io.ClearInputsKeys() specs to also clear current frame character buffer
  (what now obsoleted io.ClearInputCharacters() did), as this is effectively the
  desirable behavior.
- Demo: Better showcase use of SetNextItemAllowOverlap(). (#6574, #6512, #3909, #517)
- Demo: Showcase a few more InputText() flags.
>>>>>>> 5ce636b0


-----------------------------------------------------------------------
 VERSION 1.89.7 (Released 2023-07-04)
-----------------------------------------------------------------------

Decorated log and release notes: https://github.com/ocornut/imgui/releases/tag/v1.89.7

Breaking changes:

- Moved io.HoverDelayShort/io.HoverDelayNormal to style.HoverDelayShort/style.HoverDelayNormal.
  As the fields were added in 1.89 and expected to be left unchanged by most users, or only
  tweaked once during app initialisation, we are exceptionally accepting the breakage.
  Majority of users should not even notice.
- Overlapping items: (#6512, #3909, #517)
  - Added 'SetNextItemAllowOverlap()' (called before an item) as a replacement for using
    'SetItemAllowOverlap()' (called after an item). This is roughly equivalent to using the
    legacy 'SetItemAllowOverlap()' call (public API) + ImGuiButtonFlags_AllowOverlap (internal).
  - Obsoleted 'SetItemAllowOverlap()': it didn't and couldn't work reliably since 1.89 (2022-11-15),
    and relied on ambiguously defined design. Use 'SetNextItemAllowOverlap()' before item instead.
  - Renamed 'ImGuiTreeNodeFlags_AllowItemOverlap' to 'ImGuiTreeNodeFlags_AllowOverlap'.
  - Renamed 'ImGuiSelectableFlags_AllowItemOverlap' to 'ImGuiSelectableFlags_AllowOverlap'
  - Kept redirecting enums (will obsolete).

Other changes:

- Tooltips/IsItemHovered() related changes:
  - Tooltips: Added SetItemTooltip() and BeginItemTooltip() functions.
    They are shortcuts for the common idiom of using IsItemHovered().
    - SetItemTooltip("Hello")   == if (IsItemHovered(ImGuiHoveredFlags_Tooltip)) { SetTooltip("Hello"); }
    - BeginItemTooltip()        == IsItemHovered(ImGuiHoveredFlags_Tooltip) && BeginTooltip()
    The newly added ImGuiHoveredFlags_Tooltip is meant to facilitate standardizing
    mouse hovering delays and rules for a given application.
    The previously common idiom of using 'if (IsItemHovered()) { SetTooltip(...); }'
    won't use delay or stationary test.
  - IsItemHovered: Added ImGuiHoveredFlags_Stationary to require mouse being
    stationary when hovering a new item. Added style.HoverStationaryDelay (~0.15 sec).
    Once the mouse has been stationary once the state is preserved for same item. (#1485)
  - IsItemHovered: Added ImGuiHoveredFlags_ForTooltip as a shortcut for pulling flags
    from style.HoverFlagsForTooltipMouse or style.HoverFlagsForTooltipNav depending
    on active inputs (#1485)
    - style.HoverFlagsForTooltipMouse defaults to 'ImGuiHoveredFlags_Stationary | ImGuiHoveredFlags_DelayShort'
    - style.HoverFlagsForTooltipNav defaults to 'ImGuiHoveredFlags_NoSharedDelay | ImGuiHoveredFlags_DelayNormal'.
  - Tooltips: Tweak default offset for non-drag and drop tooltips so underlying items
    isn't covered as much. (Match offset for drag and drop tooltips)
  - IsItemHovered: Tweaked default value of style.HoverDelayNormal from 0.30 to 0.40,
    Tweaked default value of style.HoverDelayShort from 0.10 to 0.15. (#1485)
  - IsItemHovered: Added ImGuiHoveredFlags_AllowWhenOverlappedByWindow to ignore window-overlap only.
    Option ImGuiHoveredFlags_AllowWhenOverlapped now expand into a combination of both
    _AllowWhenOverlappedByWindow + _AllowWhenOverlappedByItem, matching old behavior.
- Overlapping items: (#6512, #3909, #517)
  - Most item types should now work with SetNextItemAllowOverlap(). (#6512, #3909, #517)
  - Fixed first frame of an overlap highlighting underlying item if previous frame didn't hover anything.
  - IsItemHovered: Changed to return false when querying an item using AllowOverlap mode which
    is being overlapped. Added ImGuiHoveredFlags_AllowWhenOverlappedByItem to opt-out. (#6512, #3909, #517)
  - Selectable, TreeNode: When using ImGuiSelectableFlags_AllowOverlap/ImGuiTreeNodeFlags_AllowOverlap
    and holding item held, overlapping widgets won't appear as hovered. (#6512, #3909)
- IsWindowHovered: Added support for ImGuiHoveredFlags_Stationary.
- IsWindowHovered, IsItemHovered: Assert when passed any unsupported flags.
- Tables: Fixed a regression in 1.89.6 leading to the first column of tables with either
  ScrollX or ScrollY flags from being impossible to resize. (#6503)
- CollapsingHeader/TreeNode: Fixed text padding when using _Framed+_Leaf flags. (#6549) [@BobbyAnguelov]
- InputText: Fixed not returning true when buffer is cleared while using the
  ImGuiInputTextFlags_EscapeClearsAll flag. (#5688, #2620)
- InputText: Fixed a crash on deactivating a ReadOnly buffer. (#6570, #6292, #4714)
- InputText: ImGuiInputTextCallbackData::InsertChars() accept (NULL,NULL) range, in order to conform
  to common idioms (e.g. passing .data(), .data() + .size() from a null string). (#6565, #6566, #3615)
- Combo: Made simple/legacy Combo() function not returns true when picking already selected item.
  This is consistent with other widgets. If you need something else, you can use BeginCombo(). (#1182)
- Clipper: Rework inner logic to allow functioning with a zero-clear constructor.
  This is order to facilitate usage for language bindings (e.g cimgui or dear_binding)
  where user may not be calling a constructor manually. (#5856)
- Drag and Drop: Apply default behavior of drag source not reporting itself as hovered
  at lower-level, so DragXXX, SliderXXX, InputXXX, Plot widgets are fulfilling it.
  (Behavior doesn't apply when ImGuiDragDropFlags_SourceNoDisableHover is set).
- Modals: In the case of nested modal, made sure that focused or appearing windows are
  moved below the lowest blocking modal (rather than the highest one). (#4317)
- GetKeyName(): Fixed assert with ImGuiMod_XXX values when IMGUI_DISABLE_OBSOLETE_KEYIO is set.
- Debug Tools: Added 'io.ConfigDebugIniSettings' option to save .ini data with extra
  comments. Currently mainly for inspecting Docking .ini data, but makes saving slower.
- Demo: Added more developed "Widgets->Tooltips" section. (#1485)
- Backends: OpenGL3: Fixed support for glBindSampler() backup/restore on ES3. (#6375, #6508) [@jsm174]
- Backends: OpenGL3: Fixed erroneous use glGetIntegerv(GL_CONTEXT_PROFILE_MASK) on contexts
  lower than 3.2. (#6539, #6333) [@krumelmonster]
- Backends: Vulkan: Added optional support for VK_KHR_dynamic_rendering (Vulkan 1.3+) in the
  backend for applications using it. User needs to set 'init_info->UseDynamicRendering = true'
  and 'init_info->ColorAttachmentFormat'. RenderPass becomes unused. (#5446, #5037) [@spnda, @cmarcelo]
- Backends: GLFW: Accept glfwGetTime() not returning a monotonically increasing value.
  This seems to happens on some Windows setup when peripherals disconnect, and is likely
  to also happen on browser+Emscripten. Matches similar 1.89.4 fix in SDL backend. (#6491)
- Examples: Win32+OpenGL3: Changed DefWindowProc() to DefWindowProcW() to match other examples
  and support the example app being compiled without UNICODE. (#6516, #5725, #5961, #5975) [@yenixing]

Docking+Viewports Branch:

- Viewports+Docking: Fixed extraneous viewport+platform-window recreation in various
  combination of showing or hiding windows, docking with/without split, undocking.
  While with some backends and without OS decorations, some extraneous window recreation
  were visibly not noticeable, they would typically become noticeable when enabling
  OS decorations on those windows (e.g. Windows title bar fade-in/animation).
- Viewports: Closing a viewport via OS/platform means (e.g. OS close button or task-bar menu),
  mark all windows in this viewport as closed.
- Docking: Fixed one-frame flickering on reappearing windows binding to a dock node
  where a later-submitted window was already bound.
- Docking: Fixed dragging from title-bar empty space (regression from 1.88 related to
  keeping ID alive when calling low-level ButtonBehavior() directly). (#5181, #2645)
- Docking: [Internal] DockBuilderDockWindow() API calls don't clear docking order
  if the target node is same as existing one.
- Backends: Win32: Added support for changing ParentViewportID after viewport creation.


-----------------------------------------------------------------------
 VERSION 1.89.6 (Released 2023-05-31)
-----------------------------------------------------------------------

Decorated log and release notes: https://github.com/ocornut/imgui/releases/tag/v1.89.6

Breaking changes:

- Clipper: Commented out obsolete redirection constructor which was marked obsolete in 1.79:
   'ImGuiListClipper(int items_count, float items_height)' --> Use 'ImGuiListClipper() + clipper.Begin()'.
- Clipper: Renamed ForceDisplayRangeByIndices() to IncludeRangeByIndices(), kept
  inline redirection function (introduced in 1.86 and rarely used). (#6424, #3841)
- Commented out obsolete/redirecting functions that were marked obsolete more than two years ago:
   - ListBoxHeader()  -> use BeginListBox()
   - ListBoxFooter()  -> use EndListBox()
   - Note how two variants of ListBoxHeader() existed. Check commented versions in imgui.h for refeence.
- Backends: SDL_Renderer: Renamed 'imgui_impl_sdlrenderer.h/cpp' to 'imgui_impl_sdlrenderer2.h/cpp',
  in order to accomodate for upcoming SDL3 and change in its SDL_Renderer API. (#6286)
- Backends: GLUT: Removed call to ImGui::NewFrame() from ImGui_ImplGLUT_NewFrame().
  It needs to be called from the main app loop, like with every other backends. (#6337) [@GereonV]

Other changes:

- Window: Fixed resizing from upper border when io.ConfigWindowsMoveFromTitleBarOnly is set. (#6390)
- Tables: Fixed a small miscalculation in TableHeader() leading to an empty tooltip
  showing when a sorting column has no visible name. (#6342) [@lukaasm]
- Tables: Fixed command merging when compiling with VS2013 (one array on stack was not
  initialized on VS2013. Unsure if due to a bug or UB/standard conformance). (#6377)
- InputText: Avoid setting io.WantTextInputNextFrame during the deactivation frame.
  (#6341) [@lukaasm]
- Drag, Sliders: if the format string doesn't contain any %, CTRL+Click to input text will
  use the default format specifier for the type. Allow display/input of raw value when using
  "enums" patterns (display label instead of value) + allow using when value is hidden. (#6405)
- Nav: Record/restore preferred position on each given axis after a movement on that axis,
  then score movement on the other axis using this as a bias. This allows going up and down
  between e.g. a large header spanning horizontal space and three-ways-columns, landing
  on the same column as before.
- Nav: Fixed navigation within tables/columns where item boundaries goes beyond columns limits,
  unclipped bounding boxes would interfere with other columns. (#2221) [@zzzyap, @ocornut]
- Nav: Fixed CTRL+Tab into a root window with only childs with _NavFlattened flags
  erroneously initializing default nav layer to menu layer.
- Menus: Fixed an issue when opening a menu hierarchy in a given menu-bar would allow
  opening another via simple hovering. (#3496, #4797)
- Fonts: Fixed crash when merging fonts and the first font has no valid glyph. (#6446) [@JaedanC]
- Fonts: Fixed crash when manually specifying an EllipsisChar that doesn't exist. (#6480)
- Misc: Added ImVec2 unary minus operator. (#6368) [@Koostosh]
- Debug Tools: Debug Log: Fixed not parsing 0xXXXXXXXX values for geo-locating on mouse
  hover hover when the identifier is at the end of the line. (#5855)
- Debug Tools: Added 'io.ConfigDebugIgnoreFocusLoss' option to disable 'io.AddFocusEvent(false)'
  handling. May facilitate interactions with a debugger when focus loss leads to clearing
  inputs data. (#4388, #4921)
- Backends: Clear bits sets io.BackendFlags on backend Shutdown(). (#6334, #6335] [@GereonV]
  Potentially this would facilitate switching runtime backend mid-session.
- Backends: Win32: Added ImGui_ImplWin32_InitForOpenGL() to facilitate combining raw
  Win32/Winapi with OpenGL. (#3218)
- Backends: OpenGL3: Restore front and back polygon mode separately when supported
  by context (Desktop 3.0, 3.1, or 3.2+ with compat bit). (#6333) [@GereonV]
- Backends: OpenGL3: Support for glBindSampler() backup/restore on ES3. (#6375) [@jsm174]
- Backends: SDL3: Fixed build on Emscripten/iOS/Android. (#6391) [@jo-codegirl]
- Backends: SDLRenderer3: Added SDL_Renderer for SDL3 backend. (#6286) [@Carcons, @ocornut]
- Examples: Added native Win32+OpenGL3 example. We don't recommend using this setup but we
  provide it for completeness. (#3218, #5170, #6086, #2772, #2600, #2359, #2022, #1553) [@learn-more]
- Examples: Vulkan: Use integrated GPU if nothing else is available. (#6359) [@kimidaisuki22]
- Examples: DX9, DX10, DX11: Queue framebuffer resize instead of processing in WM_SIZE,
  as some drivers tends to only cleanup after existing the native resize modal loop. (#6374)
- Examples: Added SDL3+SDL_Renderer example. (#6286)
- Examples: Updated all Visual Studio projects and batches to use /utf-8 argument.

Docking+Viewports Branch:

- Viewports: Fixed platform-side focus (e.g. Alt+Tab) from leading to accidental
  closure of Modal windows. Regression from 1.89.5. (#6357, #6299)
- Viewports: Fixed loss of imgui-side focus when dragging a secondary viewport back in
  main viewport, due to platform-side handling changes. Regression from 1.89.5 (#6299)
- Viewports: Avoid applying imgui-side focus when focus change is due to a viewport
  destruction. Fixes erroneous popup closure on closing a previous popup. (#6462, #6299)
- Viewports: Added void* ImGuiPlatformMonitor::PlatformHandle field (backend-dependant),
  for usage by user code.
- Backends: GLFW: Preserve monitor list when there are no monitor, may briefly
  happen when recovering from macOS sleeping mode. (#5683) [@Guistac]
- Backends: SDL2: Update monitor list when receiving a display event. (#6348)
  Note however that SDL2 currently doesn't have an event for a DPI/Scaling change,
  so monitor data won't be updated in this situation.
- Backends: SDL3: Update monitor list when receiving a display event. (#6348)


-----------------------------------------------------------------------
 VERSION 1.89.5 (Released 2023-04-13)
-----------------------------------------------------------------------

Decorated log and release notes: https://github.com/ocornut/imgui/releases/tag/v1.89.5

Other changes:

- InputText: Reworked prev/next-word behavior to more closely match Visual Studio
  text editor. Include '.' as a delimiter and alter varying subtle behavior with how
  blanks and separators are treated when skipping words. (#6067) [@ajweeks]
- InputText: Fixed a tricky edge case, ensuring value is always written back on the
  frame where IsItemDeactivated() returns true, in order to allow usage without user
  retaining underlying data. While we don't really want to encourage user not retaining
  underlying data, in the absence of a "late commit" behavior/flag we understand it may
  be desirable to take advantage of this trick. (#4714)
- Drag, Sliders: Fixed parsing of text input when '+' or '#' format flags are used
  in the format string. (#6259) [@idbrii]
- Nav: Made Ctrl+Tab/Ctrl+Shift+Tab windowing register ownership to held modifier so
  it doesn't interfere with other code when remapping those actions. (#4828, #3255, #5641)
- Nav: Made PageUp/PageDown/Home/End navigation also scroll parent windows when
  necessary to make the target location fully visible (same as e.g. arrow keys).
- ColorEdit: Fixed shading of S/V triangle in Hue Wheel mode. (#5200, #6254) [@jamesthomasgriffin]
- TabBar: Tab-bars with ImGuiTabBarFlags_FittingPolicyScroll can be scrolled with
  horizontal mouse-wheel (or Shift + WheelY). (#2702)
- Rendering: Using adaptive tessellation for RadioButton, ColorEdit preview circles,
  Windows Close and Collapse Buttons.
- ButtonBehavior: Fixed an edge case where changing widget type/behavior while active
  and using same id could lead to an assert. (#6304)
- Misc: Fixed ImVec2 operator[] violating aliasing rules causing issue with Intel C++
  compiler. (#6272) [@BayesBug]
- IO: Input queue trickling adjustment for touch screens. (#2702, #4921)
  This fixes single-tapping to move simulated mouse and immediately click on a widget
  that is using the ImGuiButtonFlags_AllowItemOverlap policy.
  - This only works if the backend can distinguish TouchScreen vs Mouse.
    See 'Demo->Tools->Metrics->Inputs->Mouse Source' to verify.
  - Fixed tapping on BeginTabItem() on a touch-screen. (#2702)
  - Fixed tapping on CollapsingHeader() with a close button on a touch-screen.
  - Fixed tapping on TreeNode() using ImGuiTreeNodeFlags_AllowItemOverlap on a touch-screen.
  - Fixed tapping on Selectable() using ImGuiSelectableFlags_AllowItemOverlap on a touch-screen.
  - Fixed tapping on TableHeader() on a touch-screen.
- IO: Added io.AddMouseSourceEvent() and ImGuiMouseSource enum. This is to allow backend to
  specify actual event source between Mouse/TouchScreen/Pen. (#2702, #2334, #2372, #3453, #5693)
- IO: Fixed support for calling io.AddXXXX functions from inactive context (wrongly
  advertised as supported in 1.89.4). (#6199, #6256, #5856) [@cfillion]
- Backends: OpenGL3: Fixed GL loader crash when GL_VERSION returns NULL. (#6154, #4445, #3530)
- Backends: OpenGL3: Properly restoring "no shader program bound" if it was the case prior to
  running the rendering function. (#6267, #6220, #6224) [@BrunoLevy]
- Backends: Win32: Added support for io.AddMouseSourceEvent() to discriminate Mouse/TouchScreen/Pen. (#2334, #2702)
- Backends: SDL2/SDL3: Added support for io.AddMouseSourceEvent() to discriminate Mouse/TouchScreen.
  This is relying on SDL passing SDL_TOUCH_MOUSEID in the event's 'which' field. (#2334, #2702)
- Backends: SDL2/SDL3: Avoid calling SDL_StartTextInput()/SDL_StopTextInput() as they actually
  block text input input and don't only pertain to IME. It's unclear exactly what their relation
  is to other IME function such as SDL_SetTextInputRect(). (#6306, #6071, #1953)
- Backends: GLFW: Added support on Win32 only for io.AddMouseSourceEvent() to discriminate
  Mouse/TouchScreen/Pen. (#2334, #2702)
- Backends: Android: Added support for io.AddMouseSourceEvent() to discriminate Mouse/TouchScreen/Pen.
  (#6315) [@PathogenDavid]
- Backends: OSX: Added support for io.AddMouseSourceEvent() to discriminate Mouse/Pen.
  (#6314) [@PathogenDavid]
- Backends: WebGPU: Align buffers. Use WGSL shaders instead of SPIR-V. Add gamma uniform. (#6188) [@eliemichel]
- Backends: WebGPU: Reorganized to store data in io.BackendRendererUserData like other backends.
- Examples: Vulkan: Fixed validation errors with newer VulkanSDK by explicitly querying and enabling
  "VK_KHR_get_physical_device_properties2", "VK_KHR_portability_enumeration", and
  VK_INSTANCE_CREATE_ENUMERATE_PORTABILITY_BIT_KHR. (#6109, #6172, #6101)
- Examples: Windows: Added 'misc/debuggers/imgui.natstepfilter' file to all Visual Studio projects,
  now that VS 2022 17.6 Preview 2 support adding Debug Step Filter spec files into projects.
- Examples: SDL3: Updated for latest WIP SDL3 branch. (#6243)
- TestSuite: Added variety of new regression tests and improved/amended existing ones
  in imgui_test_engine/ repo. [@PathogenDavid, @ocornut]

Docking+Viewports Branch:

- Viewports: Setting focus from Platform/OS (e.g. via decoration, or Alt-Tab) sets corresponding
  focus at Dear ImGui level (generally last focused window in the viewport). (#6299)
- Docking: Fixed using GetItemXXX() or IsItemXXX() functions after a DockSpace(). (#6217)
- Backends: GLFW: Fixed key modifiers handling on secondary viewports. (#6248, #6034) [@aiekick]
- Backends: GLFW: Fixed Emscripten erroneously enabling multi-viewport support, leading to assert. (#5683)
- Backends: SDL2/SDL3: Fixed IME text input rectangle position with viewports. (#6071, #1953)
- Backends: SDL3: Fixed for compilation with multi-viewports. (#6255) [@P3RK4N]


-----------------------------------------------------------------------
 VERSION 1.89.4 (Released 2023-03-14)
-----------------------------------------------------------------------

Decorated log and release notes: https://github.com/ocornut/imgui/releases/tag/v1.89.4

Breaking Changes:

- Renamed PushAllowKeyboardFocus()/PopAllowKeyboardFocus() to PushTabStop()/PopTabStop().
  Kept inline redirection functions (will obsolete).
- Moved the optional "courtesy maths operators" implementation from imgui_internal.h in imgui.h.
  Even though we encourage using your own maths types and operators by setting up IM_VEC2_CLASS_EXTRA,
  it has been frequently requested by people to use our own. We had an opt-in define which was
  previously fulfilled by imgui_internal.h. It is now fulfilled by imgui.h. (#6164, #6137, #5966, #2832)
   OK:     #define IMGUI_DEFINE_MATH_OPERATORS / #include "imgui.h" / #include "imgui_internal.h"
   Error:  #include "imgui.h" / #define IMGUI_DEFINE_MATH_OPERATORS / #include "imgui_internal.h"
  Added a dedicated compile-time check message to help diagnose this.
- Tooltips: Added 'bool' return value to BeginTooltip() for API consistency.
  Please only submit contents and call EndTooltip() if BeginTooltip() returns true.
  In reality the function will _currently_ always return true, but further changes down the
  line may change this, best to clarify API sooner. Updated demo code accordingly.
- Commented out redirecting enums/functions names that were marked obsolete two years ago:
  - ImGuiSliderFlags_ClampOnInput        -> use ImGuiSliderFlags_AlwaysClamp
  - ImGuiInputTextFlags_AlwaysInsertMode -> use ImGuiInputTextFlags_AlwaysOverwrite
  - ImDrawList::AddBezierCurve()         -> use ImDrawList::AddBezierCubic()
  - ImDrawList::PathBezierCurveTo()      -> use ImDrawList::PathBezierCubicCurveTo()

Other changes:

- Nav: Tabbing now cycles through all items when ImGuiConfigFlags_NavEnableKeyboard is set.
  (#3092, #5759, #787)
  While this was generally desired and requested by many, note that its addition means
  that some types of UI may become more fastidious to use TAB key with, if the navigation
  cursor cycles through too many items. You can mark items items as not tab-spottable:
   - Public API: PushTabStop(false) / PopTabStop()
   - Internal: PushItemFlag(ImGuiItemFlags_NoTabStop, true);
   - Internal: Directly pass ImGuiItemFlags_NoTabStop to ItemAdd() for custom widgets.
- Nav: Tabbing/Shift-Tabbing can more reliably be used to step out of an item that is not
  tab-stoppable. (#3092, #5759, #787)
- Nav: Made Enter key submit the same type of Activation event as Space key,
  allowing to press buttons with Enter. (#5606)
  (Enter emulates a "prefer text input" activation vs.
   Space emulates a "prefer tweak" activation which is to closer to gamepad controls).
- Nav: Fixed an issue with Gamepad navigation when the movement lead to a scroll and
  frame time > repeat rate. Triggering a new move request on the same frame as a move
  result lead to an incorrect calculation and loss of navigation id. (#6171)
- Nav: Fixed SetItemDefaultFocus() from not scrolling when item is partially visible.
  (#2814, #2812) [@DomGries]
- Tables: Fixed an issue where user's Y cursor movement within a hidden column would
  have side-effects.
- IO: Lifted constraint to call io.AddEventXXX functions from current context. (#4921, #5856, #6199)
- InputText: Fixed not being able to use CTRL+Tab while an InputText() using Tab
  for completion or text data is active (regression from 1.89).
- Drag and Drop: Fixed handling of overlapping targets when smaller one is submitted
  before and can accept the same data type. (#6183).
- Drag and Drop: Clear drag and drop state as soon as delivery is accepted in order to
  avoid interferences. (#5817, #6183) [@DimaKoltun]
- Debug Tools: Added io.ConfigDebugBeginReturnValueOnce / io.ConfigDebugBeginReturnValueLoop
  options to simulate Begin/BeginChild returning false to facilitate debugging user behavior.
- Demo: Updated to test return value of BeginTooltip().
- Backends: OpenGL3: Fixed restoration of a potentially deleted OpenGL program. If an active
  program was pending deletion, attempting to restore it would error. (#6220, #6224) [@Cyphall]
- Backends: Win32: Use WM_NCMOUSEMOVE / WM_NCMOUSELEAVE to track mouse positions over
  non-client area (e.g. OS decorations) when app is not focused. (#6045, #6162)
- Backends: SDL2, SDL3: Accept SDL_GetPerformanceCounter() not returning a monotonically
  increasing value. (#6189, #6114, #3644) [@adamkewley]
- Backends: GLFW: Avoid using glfwGetError() and glfwGetGamepadState() on Emscripten, which
  recently updated its GLFW emulation layer to GLFW 3.3 without supporting those. (#6240)
- Examples: Android: Fixed example build for Gradle 8. (#6229, #6227) [@duddel]
- Examples: Updated all examples application to enable ImGuiConfigFlags_NavEnableKeyboard
  and ImGuiConfigFlags_NavEnableGamepad by default. (#787)
- Internals: Misc tweaks to facilitate applying an explicit-context patch. (#5856) [@Dragnalith]

-----------------------------------------------------------------------
 VERSION 1.89.3 (Released 2023-02-14)
-----------------------------------------------------------------------

Decorated log and release notes: https://github.com/ocornut/imgui/releases/tag/v1.89.3

Breaking Changes:

- Backends+Examples: SDL2: renamed all unnumbered references to "sdl" to "sdl2".
  This is in prevision for the future release of SDL3 and its associated backend. (#6146)
  - imgui_impl_sdl.cpp -> imgui_impl_sdl2.cpp
  - imgui_impl_sdl.h   -> imgui_impl_sdl2.h
  - example_sdl_xxxx/  -> example_sdl2_xxxx/ (folders and projects)

Other changes:

- SeparatorText(): Added SeparatorText() widget. (#1643) [@phed, @ocornut]
  - Added to style: float  SeparatorTextBorderSize.
  - Added to style: ImVec2 SeparatorTextAlign, SeparatorTextPadding.
- Tables: Raised max Columns count from 64 to 512. (#6094, #5305, #4876, #3572)
  The previous limit was due to using 64-bit integers but we moved to bits-array
  and tweaked the system enough to ensure no performance loss.
- Tables: Solved an ID conflict issue with multiple-instances of a same table,
  due to how unique table instance id was generated. (#6140) [@ocornut, @rodrigorc]
- Inputs, Scrolling: Made horizontal scroll wheel and horizontal scroll direction consistent
  across backends/os. (#4019, #6096, #1463) [@PathogenDavid, @ocornut, @rokups]
  - Clarified that 'wheel_y > 0.0f' scrolls Up, 'wheel_y > 0.0f' scrolls Down.
    Clarified that 'wheel_x > 0.0f' scrolls Left, 'wheel_x > 0.0f' scrolls Right.
  - Backends: Fixed horizontal scroll direction for Win32 and SDL backends. (#4019)
  - Shift+WheelY support on non-OSX machines was already correct. (#2424, #1463)
    (whereas on OSX machines Shift+WheelY turns into WheelX at the OS level).
  - If you use a custom backend, you should verify horizontal wheel direction.
    - Axises are flipped by OSX for mouse & touch-pad when 'Natural Scrolling' is on.
    - Axises are flipped by Windows for touch-pad when 'Settings->Touchpad->Down motion scrolls up' is on.
    - You can use 'Demo->Tools->Debug Log->IO" to visualize values submitted to Dear ImGui.
  - Known issues remaining with Emscripten:
    - The magnitude of wheeling values on Emscripten was improved but isn't perfect. (#6096)
    - When running the Emscripten app on a Mac with a mouse, SHIFT+WheelY doesn't turn into WheelX.
      This is because we don't know that we are running on Mac and apply our own Shift+swapping
      on top of OSX' own swapping, so wheel axises are swapped twice. Emscripten apps may need
      to find a way to detect this and set io.ConfigMacOSXBehaviors manually (if you know a way
      let us know!), or offer the "OSX-style behavior" option to their user.
- Window: Avoid rendering shapes for hidden resize grips.
- Text: Fixed layouting of wrapped-text block skipping successive empty lines,
  regression from the fix in 1.89.2. (#5720, #5919)
- Text: Fixed clipping of single-character "..." ellipsis (U+2026 or U+0085) when font
  is scaled. Scaling wasn't taken into account, leading to ellipsis character straying
  slightly out of its expected boundaries. (#2775)
- Text: Tweaked rendering of three-dots "..." ellipsis variant. (#2775, #4269)
- InputText: Added support for Ctrl+Delete to delete up to end-of-word. (#6067) [@ajweeks]
  (Not adding Super+Delete to delete to up to end-of-line on OSX, as OSX doesn't have it)
- InputText: On OSX, inhibit usage of Alt key to toggle menu when active (used for work skip).
- Menus: Fixed layout of MenuItem()/BeginMenu() when label contains a '\n'. (#6116) [@imkcy9]
- ColorEdit, ColorPicker: Fixed hue/saturation preservation logic from interfering with
  the displayed value (but not stored value) of others widgets instances. (#6155)
- PlotHistogram, PlotLines: Passing negative sizes honor alignment like other widgets.
- Combo: Allow SetNextWindowSize() to alter combo popup size. (#6130)
- Fonts: Assert that in each GlyphRanges[] pairs first is <= second.
- ImDrawList: Added missing early-out in AddPolyline() and AddConvexPolyFilled() when
  color alpha is zero.
- Misc: Most text functions treat "%s" as a shortcut to no-formatting. (#3466)
- Misc: Tolerate zero delta-time under Emscripten as backends are imprecise in their
  values for io.DeltaTime, and browser features such as "privacy.resistFingerprinting=true"
  can exacerbate that. (#6114, #3644)
- Backends: OSX: Fixed scroll/wheel scaling for devices emitting events with
  hasPreciseScrollingDeltas==false (e.g. non-Apple mices).
- Backends: Win32: flipping WM_MOUSEHWHEEL horizontal value to match other backends and
  offer consistent horizontal scrolling direction. (#4019)
- Backends: SDL2: flipping SDL_MOUSEWHEEL horizontal value to match other backends and
  offer consistent horizontal scrolling direction. (#4019)
- Backends: SDL2: Removed SDL_MOUSEWHEEL value clamping. (#4019, #6096, #6081)
- Backends: SDL2: Added support for SDL 2.0.18+ preciseX/preciseY mouse wheel data
  for smooth scrolling as reported by SDL. (#4019, #6096)
- Backends: SDL2: Avoid calling SDL_SetCursor() when cursor has not changed, as the function
  is surprisingly costly on Mac with latest SDL (already fixed in SDL latest trunk). (#6113)
- Backends: SDL2: Implement IME handler to call SDL_SetTextInputRect()/SDL_StartTextInput().
  It will only works with SDL 2.0.18+ if your code calls 'SDL_SetHint(SDL_HINT_IME_SHOW_UI, "1")'
  prior to calling SDL_CreateWindow(). Updated all examples accordingly. (#6071, #1953)
- Backends: SDL3: Added experimental imgui_impl_sdl3.cpp backend. (#6146) [@dovker, @ocornut]
  SDL 3.0.0 has not yet been released, so it is possible that its specs/api will change before
  release. This backend is provided as a convenience for early adopters etc. We don't recommend
  switching to SDL3 before it is released.
- Backends: GLFW: Registering custom low-level mouse wheel handler to get more accurate
  scrolling impulses on Emscripten. (#4019, #6096) [@ocornut, @wolfpld, @tolopolarity]
- Backends: GLFW: Added ImGui_ImplGlfw_SetCallbacksChainForAllWindows() to instruct backend
  to chain callbacks even for secondary viewports/windows. User callbacks may need to test
  the 'window' parameter. (#6142)
- Backends: OpenGL3: Fixed GL loader compatibility with 2.x profiles. (#6154, #4445, #3530) [@grauw]
- Backends: WebGPU: Fixed building for latest WebGPU specs (remove implicit layout generation).
  (#6117, #4116, #3632) [@tonygrue, @bfierz]
- Examples: refactored SDL2+GL and GLFW+GL examples to compile with Emscripten.
  (#2492, #2494, #3699, #3705) [@ocornut, @nicolasnoble]
  The dedicated example_emscripten_opengl3/ has been removed.
- Examples: Added SDL3+GL experimental example. (#6146)
- Examples: Win32: Fixed examples using RegisterClassW() since 1.89 to also call
  DefWindowProcW() instead of DefWindowProc() so that title text are correctly converted
  when application is compiled without /DUNICODE. (#5725, #5961, #5975) [@markreidvfx]
- Examples: SDL2+SDL_Renderer: Added call to SDL_RenderSetScale() to fix display on a
  Retina display (albeit lower-res as our other unmodified examples). (#6121, #6065, #5931).

Docking+Viewports Branch:

- Backends: GLFW: Handle unsupported glfwGetVideoMode() for Emscripten. (#6096)


-----------------------------------------------------------------------
 VERSION 1.89.2 (Released 2023-01-05)
-----------------------------------------------------------------------

Decorated log and release notes: https://github.com/ocornut/imgui/releases/tag/v1.89.2

All changes:

- Tables, Nav, Scrolling: fixed scrolling functions and focus tracking with frozen rows and
  frozen columns. Windows now have a better understanding of outer/inner decoration sizes,
  which should later lead us toward more flexible uses of menu/status bars. (#5143, #3692)
- Tables, Nav: frozen columns are not part of menu layer and can be crossed over. (#5143, #3692)
- Tables, Columns: fixed cases where empty columns may lead to empty ImDrawCmd. (#4857, #5937)
- Tables: fixed matching width of synchronized tables (multiple tables with same id) when only
  some instances have a vertical scrollbar and not all. (#5920)
- Fixed cases where CTRL+Tab or Modal can occasionally lead to the creation of ImDrawCmd with
  zero triangles, which would makes the render loop of some backends assert (e.g. Metal with
  debugging, Allegro). (#4857, #5937)
- Inputs, IO: reworked ImGuiMod_Shortcut to redirect to Ctrl/Super at runtime instead of
  compile-time, being consistent with our support for io.ConfigMacOSXBehaviors and making it
  easier for bindings generators to process that value. (#5923, #456)
- Inputs, Scrolling: better selection of scrolling window when hovering nested windows
  and when backend/OS is emitting dual-axis wheeling inputs (typically touch pads on macOS).
  We now select a primary axis based on recent events, and select a target window based on it.
  We expect this behavior to be further improved/tweaked. (#3795, #4559) [@ocornut, @folays]
- InputText: fixed cursor navigation when pressing Up Arrow on the last character of a
  multiline buffer which doesn't end with a carriage return. (#6000)
- Text: fixed layouting of wrapped-text block when the last source line is above the
  clipping region. Regression added in 1.89. (#5720, #5919)
- Misc: added GetItemID() in public API. It is not often expected that you would use this,
  but it is useful for Shortcut() and upcoming owner-aware input functions which wants to
  be implemented with public API.
- Fonts: imgui_freetype: fixed a packing issue which in some occurrences would prevent large
  amount of glyphs from being packed correctly. (#5788, #5829)
- Fonts: added a 'void* UserData' field in ImFontAtlas, as a convenience for use by
  applications using multiple font atlases.
- Demo: simplified "Inputs" section, moved contents to Metrics->Inputs.
- Debug Tools: Metrics: added "Inputs" section, moved from Demo for consistency.
- Misc: fixed parameters to IMGUI_DEBUG_LOG() not being dead-stripped when building
  with IMGUI_DISABLE_DEBUG_TOOLS is used. (#5901) [@Teselka]
- Misc: fixed compile-time detection of SSE features on MSVC 32-bits builds. (#5943) [@TheMostDiligent]
- Examples: DirectX10, DirectX11: try WARP software driver if hardware driver is not available. (#5924, #5562)
- Backends: GLFW: Fixed mods state on Linux when using Alt-GR text input (e.g. German keyboard layout), which
  could lead to broken text input. Revert a 2022/01/17 change were we resumed using mods provided by GLFW,
  turns out they are faulty in this specific situation. (#6034)
- Backends: Allegro5: restoring using al_draw_indexed_prim() when Allegro version is >= 5.2.5. (#5937) [@Espyo]
- Backends: Vulkan: Fixed sampler passed to ImGui_ImplVulkan_AddTexture() not being honored as we were using
  an immutable sampler. (#5502, #6001, #914) [@martin-ejdestig, @rytisss]

Docking+Viewports Branch:

- Docking: Internals: fixed DockBuilderCopyDockSpace() crashing when windows not in the
  remapping list are docked on the left or top side of a split. (#6035)
- Docking: fixed DockSpace() with ImGuiDockNodeFlags_KeepAliveOnly marking current window
  as written to, even if it doesn't technically submit an item. This allow using KeepAliveOnly
  from any window location. (#6037)
- Backends: OSX: fixed typo in ImGui_ImplOSX_GetWindowSize that would cause issues when resiing
  from OS decorations, if they are enabled on secondary viewports. (#6009) [@sivu]
- Backends: Metal: fixed secondary viewport rendering. (#6015) [@dmirty-kuzmenko]


-----------------------------------------------------------------------
 VERSION 1.89.1 (Released 2022-11-24)
-----------------------------------------------------------------------

Decorated log and release notes: https://github.com/ocornut/imgui/releases/tag/v1.89.1

Other changes:

- Scrolling, Focus: fixed SetKeyboardFocusHere()/SetItemDefaultFocus() during a window-appearing
  frame (and associated lower-level functions e.g. ScrollToRectEx()) from not centering item. (#5902)
- Inputs: fixed moving a window or drag and dropping from preventing input-owner-unaware code
  from accessing keys. (#5888, #4921, #456)
- Inputs: fixed moving a window or drag and dropping from capturing mods. (#5888, #4921, #456)
- Layout: fixed End()/EndChild() incorrectly asserting if users manipulates cursor position
  inside a collapsed/culled window and IMGUI_DISABLE_OBSOLETE_FUNCTIONS is enabled. (#5548, #5911)
- Combo: fixed selected item (marked with SetItemDefaultFocus()) from not being centered when
  the combo window initially appears. (#5902).
- ColorEdit: fixed label overlapping when using style.ColorButtonPosition == ImGuiDir_Left to
  move the color button on the left side (regression introduced in 1.88 WIP 2022/02/28). (#5912)
- Drag and Drop: fixed GetDragDropPayload() returning a non-NULL value if a drag source is
  active but a payload hasn't been submitted yet. This is convenient to detect new payload
  from within a drag source handler. (#5910, #143)
- Backends: GLFW: cancel out errors emitted by glfwGetKeyName() when a name is missing. (#5908)
- Backends: WebGPU: fixed validation error with default depth buffer settings. (#5869, #5914) [@kdchambers]

Docking+Viewports Branch:

- Viewports: Fixed collapsed windows setting ImGuiViewportFlags_NoRendererClear without
  making title bar color opaque, leading to potential texture/fb garbage being visible.
  Right now as we don't fully support transparent viewports (#2766), so we turn that
  'TitleBgCollapsed' color opaque just lke we do for 'WindowBG' on uncollapsed windows.


-----------------------------------------------------------------------
 VERSION 1.89 (Released 2022-11-15)
-----------------------------------------------------------------------

Decorated log and release notes: https://github.com/ocornut/imgui/releases/tag/v1.89

Breaking changes:

- Layout: Obsoleted using SetCursorPos()/SetCursorScreenPos() to extend parent window/cell boundaries. (#5548)
  This relates to when moving the cursor position beyond current boundaries WITHOUT submitting an item.
  - Previously this would make the window content size ~200x200:
      Begin(...) + SetCursorScreenPos(GetCursorScreenPos() + ImVec2(200,200)) + End();
  - Instead, please submit an item:
      Begin(...) + SetCursorScreenPos(GetCursorScreenPos() + ImVec2(200,200)) + Dummy(ImVec2(0,0)) + End();
  - Alternative:
      Begin(...) + Dummy(ImVec2(200,200)) + End();
  Content size is now only extended when submitting an item.
  With '#define IMGUI_DISABLE_OBSOLETE_FUNCTIONS' this will now be detected and assert.
  Without '#define IMGUI_DISABLE_OBSOLETE_FUNCTIONS' this will silently be fixed until we obsolete it.
  (This incorrect pattern has been mentioned or suggested in: #4510, #3355, #1760, #1490, #4152, #150,
   threads have been amended to refer to this issue).
- Inputs: ImGuiKey is now a typed enum, allowing ImGuiKey_XXX symbols to be named in debuggers. (#4921)
  This will require uses of legacy backend-dependent indices to be casted, e.g.
   - with imgui_impl_glfw:  IsKeyPressed(GLFW_KEY_A) -> IsKeyPressed((ImGuiKey)GLFW_KEY_A);
   - with imgui_impl_win32: IsKeyPressed('A')        -> IsKeyPressed((ImGuiKey)'A')
   - etc. however if you are upgrading code you might as well use the backend-agnostic IsKeyPressed(ImGuiKey_A) now.
- Renamed and merged keyboard modifiers key enums and flags into a same set:  (#4921, #456)
   - ImGuiKey_ModCtrl  and ImGuiModFlags_Ctrl  -> ImGuiMod_Ctrl
   - ImGuiKey_ModShift and ImGuiModFlags_Shift -> ImGuiMod_Shift
   - ImGuiKey_ModAlt   and ImGuiModFlags_Alt   -> ImGuiMod_Alt
   - ImGuiKey_ModSuper and ImGuiModFlags_Super -> ImGuiMod_Super
  Kept inline redirection enums (will obsolete).
  This change simplifies a few things, reduces confusion, and will facilitate upcoming
  shortcut/input ownership apis.
  - The ImGuiKey_ModXXX were introduced in 1.87 and mostly used by backends.
  - The ImGuiModFlags_XXX have been exposed in imgui.h but not really used by any public api,
    only by third-party extensions. They were however subject to a recent rename
    (ImGuiKeyModFlags_XXX -> ImGuiModFlags_XXX) and we are exceptionally commenting out
    the older ImGuiKeyModFlags_XXX names ahead of obsolescence schedule to reduce confusion
    and because they were not meant to be used anyway.
- Removed io.NavInputs[] and ImGuiNavInput enum that were used to feed gamepad inputs.
  Basically 1.87 already obsoleted them from the backend's point of view, but internally
  our navigation code still used this array and enum, so they were still present.
  Not anymore! (#4921, #4858, #787, #1599, #323)
  Transition guide:
   - Official backends from 1.87+                  -> no issue.
   - Official backends from 1.60 to 1.86           -> will build and convert gamepad inputs, unless IMGUI_DISABLE_OBSOLETE_KEYIO is defined. Need updating!
   - Custom backends not writing to io.NavInputs[] -> no issue.
   - Custom backends writing to io.NavInputs[]     -> will build and convert gamepad inputs, unless IMGUI_DISABLE_OBSOLETE_KEYIO is defined. Need fixing!
   - TL;DR: Backends should call io.AddKeyEvent()/io.AddKeyAnalogEvent() with ImGuiKey_GamepadXXX values instead of filling io.NavInput[].
  The ImGuiNavInput enum was essentially 1.60's attempt to combine keyboard and gamepad inputs with named
  semantic, but the additional indirection and copy added complexity and got in the way of other
  incoming work. User's code (other than backends) should not be affected, unless you have custom
  widgets intercepting navigation events via the named enums (in which case you can upgrade your code).
- DragInt()/SliderInt(): Removed runtime patching of invalid "%f"/"%.0f" types of format strings.
  This was obsoleted in 1.61 (May 2018). See 1.61 changelog for details.
- Changed signature of ImageButton() function: (#5533, #4471, #2464, #1390)
  - Added 'const char* str_id' parameter + removed 'int frame_padding = -1' parameter.
  - Old signature: bool ImageButton(ImTextureID tex_id, ImVec2 size, ImVec2 uv0 = ImVec2(0,0), ImVec2 uv1 = ImVec2(1,1), int frame_padding = -1, ImVec4 bg_col = ImVec4(0,0,0,0), ImVec4 tint_col = ImVec4(1,1,1,1));
    - used the ImTextureID value to create an ID. This was inconsistent with other functions, led to ID conflicts, and caused problems with engines using transient ImTextureID values.
    - had a FramePadding override which was inconsistent with other functions and made the already-long signature even longer.
  - New signature: bool ImageButton(const char* str_id, ImTextureID tex_id, ImVec2 size, ImVec2 uv0 = ImVec2(0,0), ImVec2 uv1 = ImVec2(1,1), ImVec4 bg_col = ImVec4(0,0,0,0), ImVec4 tint_col = ImVec4(1,1,1,1));
    - requires an explicit identifier. You may still use e.g. PushID() calls and then pass an empty identifier.
    - always uses style.FramePadding for padding, to be consistent with other buttons. You may use PushStyleVar() to alter this.
  - As always we are keeping a redirection function available (will obsolete later).
- Removed the bizarre legacy default argument for 'TreePush(const void* ptr = NULL)'. (#1057)
  Must always pass a pointer value explicitly, NULL/nullptr is ok but require cast, e.g. TreePush((void*)nullptr);
  If you used TreePush() replace with TreePush((void*)NULL);
- Removed support for 1.42-era IMGUI_DISABLE_INCLUDE_IMCONFIG_H / IMGUI_INCLUDE_IMCONFIG_H. (#255)
  They only made sense before we could use IMGUI_USER_CONFIG.

Other Changes:

- Popups & Modals: fixed nested Begin() inside a popup being erroneously input-inhibited.
  While it is unusual, you can nest a Begin() inside a popup or modal, it is occasionally
  useful to achieve certain things (e.g. to implement suggestion popups #718, #4461).
- Inputs: Standard widgets now claim for key/button ownership and test for them.
  - Fixes scenario where e.g. a Popup with a Selectable() reacting on mouse down
    (e.g. double click) closes, and behind it is another window with an item reacting
    on mouse up. Previously this would lead to both items reacting, now the item in the
    window behind won't react on the mouse up since the mouse button ownership has already
    been claimed earlier.
  - Internals: There are MANY more aspects to this changes. Added experimental/internal APIs
    to allow handling input/shorting routing and key ownership. Things will be moved into
    public APIs over time. For now this release is a way to test the solidity of underlying
    systems while letting early adopters adopters toy with internals.
    (#456, #2637, #2620, #2891, #3370, #3724, #4828, #5108, #5242, #5641)
- Scrolling: Tweak mouse-wheel locked window timer so it is shorter but also gets reset
  whenever scrolling again. Modulate for small (sub-pixel) amounts. (#2604)
- Scrolling: Mitigated issue where multi-axis mouse-wheel inputs (usually from touch pad
  events) are incorrectly locking scrolling in a parent window. (#4559, #3795, #2604)
- Scrolling: Exposed SetNextWindowScroll() in public API. Useful to remove a scrolling
  delay in some situations where e.g. windows need to be synched. (#1526)
- InputText: added experimental io.ConfigInputTextEnterKeepActive feature to make pressing
  Enter keep the input active and select all text.
- InputText: numerical fields automatically accept full-width characters (U+FF01..U+FF5E)
  by converting them to half-width (U+0021..U+007E).
- InputText: added ImGuiInputTextFlags_EscapeClearsAll flag: first press on Escape clears
  text if any, second press deactivate the InputText(). (#5688, #2620)
- InputText: added support for shift+click style selection. (#5619) [@procedural]
- InputText: clarified that callbacks cannot modify buffer when using the ReadOnly flag.
- InputText: fixed minor one-frame selection glitch when reverting with Escape.
- ColorEdit3: fixed id collision leading to an assertion. (#5707)
- IsItemHovered: Added ImGuiHoveredFlags_DelayNormal and ImGuiHoveredFlags_DelayShort flags,
  allowing to introduce a shared delay for tooltip idioms. The delays are respectively
  io.HoverDelayNormal (default to 0.30f) and io.HoverDelayShort (default to 0.10f). (#1485)
- IsItemHovered: Added ImGuiHoveredFlags_NoSharedDelay to disable sharing delays between items,
  so moving from one item to a nearby one will requires delay to elapse again. (#1485)
- Tables: activating an ID (e.g. clicking button inside) column doesn't prevent columns
  output flags from having ImGuiTableColumnFlags_IsHovered set. (#2957)
- Tables,Columns: fixed a layout issue where SameLine() prior to a row change would set the
  next row in such state where subsequent SameLine() would move back to previous row.
- Tabs: Fixed a crash when closing multiple windows (possible with docking only) with an
  appended TabItemButton(). (#5515, #3291) [@rokups]
- Tabs: Fixed shrinking policy leading to infinite loops when fed unrounded tab widths. (#5652)
- Tabs: Fixed shrinking policy sometimes erroneously making right-most tabs stray a little out
  bar boundaries (bug in 1.88). (#5652).
- Tabs: Enforcing minimum size of 1.0f, fixed asserting on zero-tab widths. (#5572)
- Window: Fixed a potential crash when appending to a child window. (#5515, #3496, #4797) [@rokups]
- Window: Fixed an issue where uncollapsed a window would show a scrollbar for a frame.
- Window: Auto-fit size takes account of work rectangle (menu bars eating from viewport). (#5843)
- Window: Fixed position not being clamped while auto-resizing (fixes appearing windows without
  .ini data from moving for a frame when using io.ConfigWindowsMoveFromTitleBarOnly). (#5843)
- IO: Added ImGuiMod_Shortcut which is ImGuiMod_Super on Mac and ImGuiMod_Ctrl otherwise. (#456)
- IO: Added ImGuiKey_MouseXXX aliases for mouse buttons/wheel so all operations done on ImGuiKey
  can apply to mouse data as well. (#4921)
- IO: Filter duplicate input events during the AddXXX() calls. (#5599, #4921)
- IO: Fixed AddFocusEvent(false) to also clear MouseDown[] state. (#4921)
- Menus: Fixed incorrect sub-menu parent association when opening a menu by closing another.
  Among other things, it would accidentally break part of the closing heuristic logic when moving
  towards a sub-menu. (#2517, #5614). [@rokups]
- Menus: Fixed gaps in closing logic which would make child-menu erroneously close when crossing
  the gap between a menu item inside a window and a child-menu in a secondary viewport. (#5614)
- Menus: Fixed using IsItemHovered()/IsItemClicked() on BeginMenu(). (#5775)
- Menus, Popups: Experimental fix for issue where clicking on an open BeginMenu() item called from
  a window which is neither a popup neither a menu used to incorrectly close and reopen the menu
  (the fix may have side-effect and is labelld as experimental as we may need to revert). (#5775)
- Menus, Nav: Fixed keyboard/gamepad navigation occasionally erroneously landing on menu-item
  in parent window when the parent is not a popup. (#5730)
- Menus, Nav: Fixed not being able to close a menu with Left arrow when parent is not a popup. (#5730)
- Menus, Nav: Fixed using left/right navigation when appending to an existing menu (multiple
  BeginMenu() call with same names). (#1207)
- Menus: Fixed a one-frame issue where SetNextWindowXXX data are not consumed by a BeginMenu()
  returning false.
- Nav: Fixed moving/resizing window with gamepad or keyboard when running at very high framerate.
- Nav: Pressing Space/GamepadFaceDown on a repeating button uses the same repeating rate as a mouse hold.
- Nav: Fixed an issue opening a menu with Right key from a non-menu window.
- Text: Fixed wrapped-text not doing a fast-forward on lines above the clipping region,
  which would result in an abnormal number of vertices created (was slower and more likely to
  asserts with 16-bits ImDrawVtx). (#5720)
- Fonts: Added GetGlyphRangesGreek() helper for Greek & Coptic glyph range. (#5676, #5727) [@azonenberg]
- ImDrawList: Not using alloca() anymore, lift single polygon size limits. (#5704, #1811)
  - Note: now using a temporary buffer stored in ImDrawListSharedData.
    This change made it more visible than you cannot append to multiple ImDrawList from multiple
    threads if they share the same ImDrawListSharedData. Previously it was a little more likely
    for this to "accidentally" work, but was already incorrect. (#6167)
- Platform IME: [Windows] Removed call to ImmAssociateContextEx() leading to freeze on some setups.
  (#2589, #5535, #5264, #4972)
- Misc: better error reporting for PopStyleColor()/PopStyleVar() + easier to recover. (#1651)
- Misc: io.Framerate moving average now converge in 60 frames instead of 120. (#5236, #4138)
- Debug Tools: Debug Log: Visually locate items when hovering a 0xXXXXXXXX value. (#5855)
- Debug Tools: Debug Log: Added 'IO' and 'Clipper' events logging. (#5855)
- Debug Tools: Metrics: Visually locate items when hovering a 0xXXXXXXXX value (in most places).
- Debug Tools: Item Picker: Mouse button can be changed by holding Ctrl+Shift, making it easier
  to use the Item Picker in e.g. menus. (#2673)
- Docs: Fixed various typos in comments and documentations. (#5649, #5675, #5679) [@tocic, @lessigsx]
- Demo: Improved "Constrained-resizing window" example, more clearly showcase aspect-ratio. (#5627)
- Demo: Added more explicit "Center window" mode to "Overlay example". (#5618)
- Demo: Fixed Log & Console from losing scrolling position with Auto-Scroll when child is clipped. (#5721)
- Examples: Added all SDL examples to default VS solution.
- Examples: Win32: Always use RegisterClassW() to ensure windows are Unicode. (#5725)
- Examples: Android: Enable .ini file loading/saving into application internal data folder. (#5836) [@rewtio]
- Backends: GLFW: Honor GLFW_CURSOR_DISABLED by not setting mouse position. (#5625) [@scorpion-26]
- Backends: GLFW: Add glfwGetError() call on GLFW 3.3 to inhibit missing mouse cursor errors. (#5785) [@mitchellh]
- Backends: SDL: Disable SDL 2.0.22 new "auto capture" which prevents drag and drop across windows
  (e.g. for multi-viewport support) and don't capture mouse when drag and dropping. (#5710)
- Backends: Win32: Convert WM_CHAR values with MultiByteToWideChar() when window class was
  registered as MBCS (not Unicode). (#5725, #1807, #471, #2815, #1060) [@or75, @ocornut]
- Backends: OSX: Fixed mouse inputs on flipped views. (#5756) [@Nemirtingas]
- Backends: OSX: Fixed mouse coordinate before clicking on the host window. (#5842) [@maezawa-akira]
- Backends: OSX: Fixes to support full app creation in C++. (#5403) [@stack]
- Backends: OpenGL3: Reverted use of glBufferSubData(), too many corruptions issues were reported,
  and old leaks issues seemingly can't be reproed with Intel drivers nowadays (revert earlier changes).
  (#4468, #4504, #3381, #2981, #4825, #4832, #5127).
- Backends: Metal: Use __bridge for ARC based systems. (#5403) [@stack]
- Backends: Metal: Add dispatch synchronization. (#5447) [@luigifcruz]
- Backends: Metal: Update deprecated property 'sampleCount'->'rasterSampleCount'. (#5603) [@dcvz]
- Backends: Vulkan: Added experimental ImGui_ImplVulkan_RemoveTexture() for api symetry. (#914, #5738).
- Backends: WebGPU: fixed rendering when a depth buffer is enabled. (#5869) [@brainlag]

Docking+Viewports Branch:

- Docking: Fixed incorrect focus highlight on docking node when focusing a menu. (#5702)
- Docking, Nav: Fixed using gamepad/keyboard navigation not being able enter menu layer when
  it only contained the standard Collapse/Close buttons and no actual menu. (#5463, #4792)
- Docking: Fixed regression introduced in v1.87 when docked window content not rendered
  while switching between with CTRL+Tab. [@rokups]
- Docking: Fixed amending into an existing tab bar from rendering invisible items. (#5515)
- Docking: Made spacing between dock nodes not a dropping gap. When hovering it only
  outer-docking drop markers are visible.
- Docking+Viewports: Fixed undocking window node causing parent viewports to become unresponsive
  in certain situation (e.g. hidden tab bar). (#5503) [@rokups]
- Backends: SDL: Fixed building backend under non-OSX Apple targets (e.g. iPhone). (#5665)
- Backends: SDL: Fixed drag'n drop crossing a viewport border losing mouse coordinates. (#5710, #5012)
- Backends: GLFW: Fixed leftover static variable preventing from changing or
  reinitializing backend while application is running. (#4616, #5434) [@rtoumazet]


-----------------------------------------------------------------------
 VERSION 1.88 (Released 2022-06-21)
-----------------------------------------------------------------------

Decorated log and release notes: https://github.com/ocornut/imgui/releases/tag/v1.88

Breaking changes:

- Renamed IMGUI_DISABLE_METRICS_WINDOW to IMGUI_DISABLE_DEBUG_TOOLS for correctness.
  Kept support for old define (will obsolete).
- Renamed CaptureMouseFromApp() and CaptureKeyboardFromApp() to SetNextFrameWantCaptureMouse()
  and SetNextFrameWantCaptureKeyboard() to clarify purpose, old name was too misleading.
  Kept inline redirection functions (will obsolete).
- Renamed ImGuiKeyModFlags to ImGuiModFlags. Kept inline redirection enums (will obsolete).
  (This was never used in public API functions but technically present in imgui.h and ImGuiIO).
- Backends: OSX: Removed ImGui_ImplOSX_HandleEvent() from backend API in favor of backend
  automatically handling event capture. Examples that are using the OSX backend have removed
  all the now-unnecessary calls to ImGui_ImplOSX_HandleEvent(), applications can do as well.
  [@stuartcarnie] (#4821)
- Internals: calling ButtonBehavior() without calling ItemAdd() now requires a KeepAliveID()
  call. This is because the KeepAliveID() call was moved from GetID() to ItemAdd(). (#5181)

Other Changes:

- IO: Fixed backward-compatibility regression introduced in 1.87: (#4921, #4858)
  - Direct accesses to io.KeysDown[] with legacy indices didn't work (with new backends).
  - Direct accesses to io.KeysDown[GetKeyIndex(XXX)] would access invalid data (with old/new backends).
  - Calling IsKeyDown() didn't have those problems, and is recommended as io.KeysDown[] is obsolete.
- IO: Fixed input queue trickling of interleaved keys/chars events (which are frequent especially
  when holding down a key as OS submits chars repeat events) delaying key presses and mouse movements.
  In particular, using the input system for fast game-like actions (e.g. WASD camera move) would
  typically have been impacted, as well as holding a key while dragging mouse. Constraints have
  been lifted and are now only happening when e.g. an InputText() widget is active. (#4921, #4858)
  Note that even thought you shouldn't need to disable io.ConfigInputTrickleEventQueue, you can
  technically dynamically change its setting based on the context (e.g. disable only when hovering
  or interacting with a game/3D view).
- IO: Fixed input queue trickling of mouse wheel events: multiple wheel events are merged, while
  a mouse pos followed by a mouse wheel are now trickled. (#4921, #4821)
- IO: Added io.SetAppAcceptingEvents() to set a master flag for accepting key/mouse/characters
  events (default to true). Useful if you have native dialog boxes that are interrupting your
  application loop/refresh, and you want to disable events being queued while your app is frozen.
- Windows: Fixed first-time windows appearing in negative coordinates from being initialized
  with a wrong size. This would most often be noticeable in multi-viewport mode (docking branch)
  when spawning a window in a monitor with negative coordinates. (#5215, #3414) [@DimaKoltun]
- Clipper: Fixed a regression in 1.86 when not calling clipper.End() and late destructing the
  clipper instance. High-level languages (Lua,Rust etc.) would typically be affected. (#4822)
- Layout: Fixed mixing up SameLine() and SetCursorPos() together from creating situations where line
  height would be emitted from the wrong location (e.g. 'ItemA+SameLine()+SetCursorPos()+ItemB' would
  emit ItemA worth of height from the position of ItemB, which is not necessarily aligned with ItemA).
- Sliders: An initial click within the knob/grab doesn't shift its position. (#1946, #5328)
- Sliders, Drags: Fixed dragging when using hexadecimal display format string. (#5165, #3133)
- Sliders, Drags: Fixed manual input when using hexadecimal display format string. (#5165, #3133)
- InputScalar: Fixed manual input when using %03d style width in display format string. (#5165, #3133)
- InputScalar: Automatically allow hexadecimal input when format is %X (without extra flag).
- InputScalar: Automatically allow scientific input when format is float/double (without extra flag).
- Nav: Fixed nav movement in a scope with only one disabled item from focusing the disabled item. (#5189)
- Nav: Fixed issues with nav request being transferred to another window when calling SetKeyboardFocusHere()
  and simultaneous changing window focus. (#4449)
- Nav: Changed SetKeyboardFocusHere() to not behave if a drag or window moving is in progress.
- Nav: Fixed inability to cancel nav in modal popups. (#5400) [@rokups]
- IsItemHovered(): added ImGuiHoveredFlags_NoNavOverride to disable the behavior where the
  return value is overridden by focus when gamepad/keyboard navigation is active.
- InputText: Fixed pressing Tab emitting two tabs characters because of dual Keys/Chars events being
  trickled with the new input queue (happened on some backends only). (#2467, #1336)
- InputText: Fixed a one-frame display glitch where pressing Escape to revert after a deletion
  would lead to small garbage being displayed for one frame. Curiously a rather old bug! (#3008)
- InputText: Fixed an undo-state corruption issue when editing main buffer before reactivating item. (#4947)
- InputText: Fixed an undo-state corruption issue when editing in-flight buffer in user callback.
  (#4947, #4949] [@JoshuaWebb]
- Tables: Fixed incorrect border height used for logic when resizing one of several synchronized
  instance of a same table ID, when instances have a different height. (#3955).
- Tables: Fixed incorrect auto-fit of parent windows when using non-resizable weighted columns. (#5276)
- Tables: Fixed draw-call merging of last column. Depending on some unrelated settings (e.g. BorderH)
  merging draw-call of the last column didn't always work (regression since 1.87). (#4843, #4844) [@rokups]
- Inputs: Fixed IsMouseClicked() repeat mode rate being half of keyboard repeat rate.
- ColorEdit: Fixed text baseline alignment after a SameLine() after a ColorEdit() with visible label.
- Tabs: BeginTabItem() now reacts to SetNextItemWidth(). (#5262)
- Tabs: Tweak shrinking policy so that while resizing tabs that don't need shrinking keep their
  initial width more precisely (without the occasional +1 worth of width).
- Menus: Adjusted BeginMenu() closing logic so hovering void or non-MenuItem() in parent window
  always lead to menu closure. Fixes using items that are not MenuItem() or BeginItem() at the root
  level of a popup with a child menu opened.
- Menus: Menus emitted from the main/scrolling layer are not part of the same menu-set as menus emitted
  from the menu-bar, avoiding  accidental hovering from one to the other. (#3496, #4797) [@rokups]
- Style: Adjust default value of GrabMinSize from 10.0f to 12.0f.
- Stack Tool: Added option to copy item path to clipboard. (#4631)
- Settings: Fixed out-of-bounds read when .ini file on disk is empty. (#5351) [@quantum5]
- Settings: Fixed some SetNextWindowPos/SetNextWindowSize API calls not marking settings as dirty.
- DrawList: Fixed PathArcTo() emitting terminating vertices too close to arc vertices. (#4993) [@thedmd]
- DrawList: Fixed texture-based anti-aliasing path with RGBA textures (#5132, #3245) [@cfillion]
- DrawList: Fixed divide-by-zero or glitches with Radius/Rounding values close to zero. (#5249, #5293, #3491)
- DrawList: Circle with a radius smaller than 0.5f won't appear, to be consistent with other primitives. [@thedmd]
- Debug Tools: Debug Log: Added ShowDebugLogWindow() showing an opt-in synthetic log of principal events
  (focus, popup, active id changes) helping to diagnose issues.
- Debug Tools: Added DebugTextEncoding() function to facilitate diagnosing issues when not sure about
  whether you have a UTF-8 text encoding issue or a font loading issue. [@LaMarche05, @ocornut]
- Demo: Add better demo of how to use SetNextFrameWantCaptureMouse()/SetNextFrameWantCaptureKeyboard().
- Metrics: Added a "UTF-8 Encoding Viewer" section using the aforementioned DebugTextEncoding() function.
- Metrics: Added "InputText" section to visualize internal state (#4947, #4949).
- Misc: Fixed calling GetID("label") _before_ a widget emitting this item inside a group (such as InputInt())
  from causing an assertion when closing the group. (#5181).
- Misc: Fixed IsAnyItemHovered() returning false when using navigation.
- Misc: Allow redefining IM_COL32_XXX layout macros to facilitate use on big-endian systems. (#5190, #767, #844)
- Misc: Added IMGUI_STB_SPRINTF_FILENAME to support custom path to stb_sprintf. (#5068, #2954) [@jakubtomsu]
- Misc: Added constexpr to ImVec2/ImVec4 inline constructors. (#4995) [@Myriachan]
- Misc: Updated stb_truetype.h from 1.20 to 1.26 (many fixes). (#5075)
- Misc: Updated stb_textedit.h from 1.13 to 1.14 (our changes so this effectively is a no-op). (#5075)
- Misc: Updated stb_rect_pack.h from 1.00 to 1.01 (minor). (#5075)
- Misc: binary_to_compressed_c tool: Added -nostatic option. (#5021) [@podsvirov]
- ImVector: Fixed erase() with empty range. (#5009) [@thedmd]
- Backends: Vulkan: Don't use VK_PRESENT_MODE_MAX_ENUM_KHR as specs state it isn't part of the API. (#5254)
- Backends: GLFW: Fixed a regression in 1.87 which resulted in keyboard modifiers events being
  reported incorrectly on Linux/X11, due to a bug in GLFW. [@rokups]
- Backends: GLFW: Fixed untranslated keys when pressing lower case letters on OSX (#5260, #5261) [@cpichard]
- Backends: SDL: Fixed dragging out viewport broken on some SDL setups. (#5012) [@rokups]
- Backends: SDL: Added support for extra mouse buttons (SDL_BUTTON_X1/SDL_BUTTON_X2). (#5125) [@sgiurgiu]
- Backends: SDL, OpenGL3: Fixes to facilitate building on AmigaOS4. (#5190) [@afxgroup]
- Backends: OSX: Monitor NSKeyUp events to catch missing keyUp for key when user press Cmd + key (#5128) [@thedmd]
- Backends: OSX, Metal: Store backend data in a per-context struct, allowing to use these backends with
  multiple contexts. (#5203, #5221, #4141) [@noisewuwei]
- Backends: Metal: Fixed null dereference on exit inside command buffer completion handler. (#5363, #5365) [@warrenm]
- Backends: OpenGL3: Partially revert 1.86 change of using glBufferSubData(): now only done on Windows and
  Intel GPU, based on querying glGetString(GL_VENDOR). Essentially we got report of accumulating leaks on Intel
  with multi-viewports when using simple glBufferData() without orphaning, and report of corruptions on other
  GPUs with multi-viewports when using orphaning and glBufferSubData(), so currently switching technique based
  on GPU vendor, which unfortunately reinforce the cargo-cult nature of dealing with OpenGL drivers.
  Navigating the space of mysterious OpenGL drivers is particularly difficult as they are known to rely on
  application specific whitelisting. (#4468, #3381, #2981, #4825, #4832, #5127).
- Backends: OpenGL3: Fix state corruption on OpenGL ES 2.0 due to not preserving GL_ELEMENT_ARRAY_BUFFER_BINDING
  and vertex attribute states. [@rokups]
- Examples: Emscripten+WebGPU: Fix building for latest WebGPU specs. (#3632)
- Examples: OSX+Metal, OSX+OpenGL: Removed now-unnecessary calls to ImGui_ImplOSX_HandleEvent(). (#4821)

Docking+Viewports Branch:

- Docking: Fixed floating docked nodes not being clamped into viewport workrect to stay reachable
  when io.ConfigWindowsMoveFromTitleBarOnly is true and multi-viewports are disabled. (#5044)
- Docking: Fixed a regression where moving window would be interrupted after undocking a tab
  when io.ConfigDockingAlwaysTabBar is true. (#5324) [@rokups]
- Docking: Fixed incorrect focus highlight on docking node when focusing empty central node
  or a child window which was manually injected into a dockspace window.
- Docking, Modal: Fixed a crash when opening popup from a parent which is being docked on the same frame. (#5401)
- Viewports: Fixed an issue where MouseViewport was lagging by a frame when using 1.87 Input Queue.
  A common side-effect would be that when releasing a window drag the underlying window would highlight
  for a frame. (#5837, #4921) [@cfillion]
- Viewports: Fixed translating a host viewport from briefly altering the size of AlwaysAutoResize windows. (#5057)
- Viewports: Fixed main viewport size not matching ImDrawData::DisplaySize for one frame during resize
  when multi-viewports are disabled. (#4900)
- Backends: SDL: Fixed dragging out main viewport broken on some SDL setups. (#5012) [@rokups]
- Backends: OSX: Added support for multi-viewports. [@stuartcarnie, @metarutaiga] (#4821, #2778)
- Backends: Metal: Added support for multi-viewports. [@stuartcarnie, @metarutaiga] (#4821, #2778)
- Examples: OSX+Metal, SDL+Metal, GLFW+Metal: Added support for multi-viewports. [@rokups]


-----------------------------------------------------------------------
 VERSION 1.87 (Released 2022-02-07)
-----------------------------------------------------------------------

Decorated log and release notes: https://github.com/ocornut/imgui/releases/tag/v1.87

Breaking Changes:

- Removed support for pre-C++11 compilers. We'll stop supporting VS2010. (#4537)
- Reworked IO mouse input API: (#4921, #4858) [@thedmd, @ocornut]
  - Added io.AddMousePosEvent(), io.AddMouseButtonEvent(), io.AddMouseWheelEvent() functions,
    obsoleting writing directly to io.MousePos, io.MouseDown[], io.MouseWheel, etc.
  - This enable input queue trickling to support low framerates. (#2787, #1992, #3383, #2525, #1320)
  - For all calls to IO new functions, the Dear ImGui context should be bound/current.
- Reworked IO keyboard input API: (#4921, #2625, #3724) [@thedmd, @ocornut]
  - Added io.AddKeyEvent() function, obsoleting writing directly to io.KeyMap[], io.KeysDown[] arrays.
  - For keyboard modifiers, you can call io.AddKeyEvent() with ImGuiKey_ModXXX values,
    obsoleting writing directly to io.KeyCtrl, io.KeyShift etc.
  - Added io.SetKeyEventNativeData() function (optional) to pass native and old legacy indices.
  - Added full range of key enums in ImGuiKey (e.g. ImGuiKey_F1).
  - Added GetKeyName() helper function.
  - Obsoleted GetKeyIndex(): it is now unnecessary and will now return the same value.
  - All keyboard related functions taking 'int user_key_index' now take 'ImGuiKey key':
    - IsKeyDown(), IsKeyPressed(), IsKeyReleased(), GetKeyPressedAmount().
  - Added io.ConfigInputTrickleEventQueue (defaulting to true) to disable input queue trickling.
  - Backward compatibility:
    - All backends updated to use new functions.
    - Old backends populating those arrays should still work!
    - Calling e.g. IsKeyPressed(MY_NATIVE_KEY_XXX) will still work! (for a while)
    - Those legacy arrays will only be disabled if '#define IMGUI_DISABLE_OBSOLETE_KEYIO' is set in your imconfig.
      In a few versions, IMGUI_DISABLE_OBSOLETE_FUNCTIONS will automatically enable IMGUI_DISABLE_OBSOLETE_KEYIO,
      so this will be moved into the regular obsolescence path.
    - BREAKING: If your custom backend used ImGuiKey as mock native indices (e.g. "io.KeyMap[ImGuiKey_A] = ImGuiKey_A")
      this is a use case that will now assert and be breaking for your old backend.
  - Transition guide:
     - IsKeyPressed(MY_NATIVE_KEY_XXX)           -> use IsKeyPressed(ImGuiKey_XXX)
     - IsKeyPressed(GetKeyIndex(ImGuiKey_XXX))   -> use IsKeyPressed(ImGuiKey_XXX)
     - Backend writing to io.KeyMap[],KeysDown[] -> backend should call io.AddKeyEvent(), if legacy indexing is desired, call io.SetKeyEventNativeData()
     - Basically the trick we took advantage of is that we previously only supported native keycode from 0 to 511,
       so ImGuiKey values can still express a legacy native keycode, and new named keys are all >= 512.
  - This will enable a few things in the future:
     - Access to portable keys allows for backend-agnostic keyboard input code. Until now it was difficult
       to share code using keyboard across project because of this gap. (#2625, #3724)
     - Access to full key ranges will allow us to develop a proper keyboard shortcut system. (#456)
     - io.SetKeyEventNativeData() include native keycode/scancode which may later be exposed. (#3141, #2959)
- Reworked IO nav/gamepad input API and unifying inputs sources: (#4921, #4858, #787)
  - Added full range of ImGuiKey_GamepadXXXX enums (e.g. ImGuiKey_GamepadDpadUp, ImGuiKey_GamepadR2) to use with
    io.AddKeyEvent(), io.AddKeyAnalogEvent().
  - Added io.AddKeyAnalogEvent() function, obsoleting writing directly to io.NavInputs[] arrays.
- Renamed ImGuiKey_KeyPadEnter to ImGuiKey_KeypadEnter to align with new symbols. Kept redirection enum. (#2625)
- Removed support for legacy arithmetic operators (+,+-,*,/) when inputing text into a slider/drag. (#4917, #3184)
  This doesn't break any api/code but a feature that was accessible by end-users (which seemingly no one used).
  (Instead you may implement custom expression evaluators to provide a better version of this).
- Backends: GLFW: backend now uses glfwSetCursorPosCallback().
  - If calling ImGui_ImplGlfw_InitXXX with install_callbacks=true: nothing to do. is already done for you.
  - If calling ImGui_ImplGlfw_InitXXX with install_callbacks=false: you WILL NEED to register the GLFW callback
    using glfwSetCursorPosCallback() and forward it to the backend function ImGui_ImplGlfw_CursorPosCallback().
- Backends: SDL: Added SDL_Renderer* parameter to ImGui_ImplSDL2_InitForSDLRenderer(), so backend can call
  SDL_GetRendererOutputSize() to obtain framebuffer size valid for hi-dpi. (#4927) [@Clownacy]
- Commented out redirecting functions/enums names that were marked obsolete in 1.69, 1.70, 1.71, 1.72 (March-July 2019)
  - ImGui::SetNextTreeNodeOpen()        -> use ImGui::SetNextItemOpen()
  - ImGui::GetContentRegionAvailWidth() -> use ImGui::GetContentRegionAvail().x
  - ImGui::TreeAdvanceToLabelPos()      -> use ImGui::SetCursorPosX(ImGui::GetCursorPosX() + ImGui::GetTreeNodeToLabelSpacing());
  - ImFontAtlas::CustomRect             -> use ImFontAtlasCustomRect
  - ImGuiColorEditFlags_RGB/HSV/HEX     -> use ImGuiColorEditFlags_DisplayRGB/HSV/Hex
- Removed io.ImeSetInputScreenPosFn() in favor of more flexible io.SetPlatformImeDataFn() for IME support.
  Because this field was mostly only ever used by Dear ImGui internally, not by backends nor the vast majority
  of user code, this should only affect a very small fraction for users who are already very IME-aware.
- Obsoleted 'void* io.ImeWindowHandle' in favor of writing to 'void* ImGuiViewport::PlatformHandleRaw'.
  This removes an incompatibility between 'master' and 'multi-viewports' backends and toward enabling
  better support for IME. Updated backends accordingly. Because the old field is set by existing backends,
  we are keeping it (marked as obsolete).

Other Changes:

- IO: Added event based input queue API, which now trickles events to support low framerates. [@thedmd, @ocornut]
  Previously the most common issue case (button presses in low framerates) was handled by backend. This is now
  handled by core automatically for all kind of inputs. (#4858, #2787, #1992, #3383, #2525, #1320)
  - New IO functions for keyboard/gamepad: AddKeyEvent(), AddKeyAnalogEvent().
  - New IO functions for mouse: AddMousePosEvent(), AddMouseButtonEvent(), AddMouseWheelEvent().
- IO: Unified key enums allow using key functions on key mods and gamepad values.
- Fixed CTRL+Tab into an empty window causing artifacts on the highlight rectangle due to bad reordering on ImDrawCmd.
- Fixed a situation where CTRL+Tab or Modal can occasionally lead to the creation of ImDrawCmd with zero triangles,
  which would makes the draw operation of some backends assert (e.g. Metal with debugging). (#4857)
- Popups: Fixed a regression crash when a new window is created after a modal on the same frame. (#4920) [@rokups]
- Popups: Fixed an issue when reopening a same popup multiple times would offset them by 1 pixel on the right. (#4936)
- Tables, ImDrawListSplitter: Fixed erroneously stripping trailing ImDrawList::AddCallback() when submitted in
  last column or last channel and when there are no other drawing operation. (#4843, #4844) [@hoffstadt]
- Tables: Fixed positioning of Sort icon on right-most column with some settings (not resizable + no borders). (#4918).
- Nav: Fixed gamepad navigation in wrapping popups not wrapping all the way. (#4365)
- Sliders, Drags: Fixed text input of values with a leading sign, common when using a format enforcing sign. (#4917)
- Demo: draw a section of keyboard in "Inputs > Keyboard, Gamepad & Navigation state" to visualize keys. [@thedmd]
- Platform IME: changed io.ImeSetInputScreenPosFn() to io.SetPlatformImeDataFn() API,
  now taking a ImGuiPlatformImeData structure which we can more easily extend in the future.
- Platform IME: moved io.ImeWindowHandle to GetMainViewport()->PlatformHandleRaw.
- Platform IME: add ImGuiPlatformImeData::WantVisible, hide IME composition window when not used. (#2589) [@actboy168]
- Platform IME: add ImGuiPlatformImeData::InputLineHeight. (#3113) [@liuliu]
- Platform IME: [windows] call ImmSetCandidateWindow() to position candidate window.
- Backends: GLFW: Pass localized keys (matching keyboard layout). Fix e.g. CTRL+A, CTRL+Z, CTRL+Y shortcuts.
  We are now converting GLFW untranslated keycodes back to translated keycodes in order to match the behavior of
  other backend, and facilitate the use of GLFW with lettered-shortcuts API. (#456, #2625)
- Backends: GLFW: Submit keys and key mods using io.AddKeyEvent(). (#2625, #4921)
- Backends: GLFW: Submit mouse data using io.AddMousePosEvent(), io.AddMouseButtonEvent(), io.AddMouseWheelEvent() functions. (#4921)
- Backends: GLFW: Retrieve mouse position using glfwSetCursorPosCallback() + fallback when focused but not hovered/captured.
- Backends: GLFW: Submit gamepad data using io.AddKeyEvent/AddKeyAnalogEvent() functions, stopped writing to io.NavInputs[]. (#4921)
- Backends: GLFW: Added ImGui_ImplGlfw_InstallCallbacks()/ImGui_ImplGlfw_RestoreCallbacks() helpers to facilitate user installing
  callbacks after iniitializing backend. (#4981)
- Backends: Win32: Submit keys and key mods using io.AddKeyEvent(). (#2625, #4921)
- Backends: Win32: Retrieve mouse position using WM_MOUSEMOVE/WM_MOUSELEAVE + fallback when focused but not hovered/captured.
- Backends: Win32: Submit mouse data using io.AddMousePosEvent(), AddMouseButtonEvent(), AddMouseWheelEvent() functions. (#4921)
- Backends: Win32: Maintain a MouseButtonsDown mask instead of using ImGui::IsAnyMouseDown() which will be obsoleted.
- Backends: Win32: Submit gamepad data using io.AddKeyEvent/AddKeyAnalogEvent() functions, stopped writing to io.NavInputs[]. (#4921)
- Backends: SDL: Pass localized keys (matching keyboard layout). Fix e.g. CTRL+A, CTRL+Z, CTRL+Y shortcuts. (#456, #2625)
- Backends: SDL: Submit key data using io.AddKeyEvent(). Submit keymods using io.AddKeyModsEvent() at the same time. (#2625)
- Backends: SDL: Retrieve mouse position using SDL_MOUSEMOTION/SDL_WINDOWEVENT_LEAVE + fallback when focused but not hovered/captured.
- Backends: SDL: Submit mouse data using io.AddMousePosEvent(), AddMouseButtonEvent(), AddMouseWheelEvent() functions. (#4921)
- Backends: SDL: Maintain a MouseButtonsDown mask instead of using ImGui::IsAnyMouseDown() which will be obsoleted.
- Backends: SDL: Submit gamepad data using io.AddKeyEvent/AddKeyAnalogEvent() functions, stopped writing to io.NavInputs[]. (#4921)
- Backends: Allegro5: Submit keys using io.AddKeyEvent(). Submit keymods using io.AddKeyModsEvent() at the same time. (#2625)
- Backends: Allegro5: Submit mouse data using io.AddMousePosEvent(), AddMouseButtonEvent(), AddMouseWheelEvent() functions. (#4921)
- Backends: OSX: Submit keys using io.AddKeyEvent(). Submit keymods using io.AddKeyModsEvent() at the same time. (#2625)
- Backends: OSX: Submit mouse data using io.AddMousePosEvent(), AddMouseButtonEvent(), AddMouseWheelEvent() functions. (#4921)
- Backends: OSX: Submit gamepad data using io.AddKeyEvent/AddKeyAnalogEvent() functions, stopped writing to io.NavInputs[]. (#4921)
- Backends: OSX: Added basic Platform IME support. (#3108, #2598) [@liuliu]
- Backends: OSX: Fix Game Controller nav mapping to use shoulder for both focusing and tweak speed. (#4759)
- Backends: OSX: Fix building with old Xcode versions that are missing gamepad features. [@rokups]
- Backends: OSX: Forward keyDown/keyUp events to OS when unused by Dear ImGui.
- Backends: Android, GLUT: Submit keys using io.AddKeyEvent(). Submit keymods using io.AddKeyModsEvent() at the same time. (#2625)
- Backends: Android, GLUT: Submit mouse data using io.AddMousePosEvent(), AddMouseButtonEvent(), AddMouseWheelEvent() functions. (#4858)
- Backends: OpenGL3: Fixed a buffer overflow in imgui_impl_opengl3_loader.h init (added in 1.86). (#4468, #4830) [@dymk]
  It would generally not have noticeable side-effect at runtime but would be detected by runtime checkers.
- Backends: OpenGL3: Fix OpenGL ES2 includes on Apple systems. [@rokups]
- Backends: Metal: Added Apple Metal C++ API support. (#4824, #4746) [@luigifcruz]
  Enable with '#define IMGUI_IMPL_METAL_CPP' in your imconfig.h file.
- Backends: Metal: Ignore ImDrawCmd where ElemCount == 0, which are normally not emitted by the library but
  can theoretically be created by user code manipulating a ImDrawList. (#4857)
- Backends: Vulkan: Added support for ImTextureID as VkDescriptorSet, add ImGui_ImplVulkan_AddTexture(). (#914) [@martty]
- Backends: SDL_Renderer: Fix texture atlas format on big-endian hardware (#4927) [@Clownacy]
- Backends: WebGPU: Fixed incorrect size parameters in wgpuRenderPassEncoderSetIndexBuffer() and
  wgpuRenderPassEncoderSetVertexBuffer() calls. (#4891) [@FeepsDev]

Docking+Viewports Branch:

- Docking: Fixed a CTRL+TAB crash when aiming at an empty docked window. (#4792)
- Docking: Tabs use their own identifier instead of the Window identifier.
  (This will invalidate some stored .ini data such as last selected tab, sorry!)
- Docking: Fixed size constraints not working on single window holding on a dock id (still doesn't work on docked windows).
- Docking: Fixed CTRL+TAB back into a docked window not selecting menu layer when no item are on main layer.
- Viewports, IO: Added io.AddMouseViewportEvent() function to queue hovered viewport change (when known by backend).
- Viewports: Relaxed specs for backend supporting ImGuiBackendFlags_HasMouseHoveredViewport: it is now _optional_
  for the backend to have to ignore viewports with the _NoInputs flag when call io.AddMouseViewportEvent(). It is
  much better if they can (Win32 and GLFW 3.3+ backends can, SDL and GLFW 3.2 backends cannot, they are lacking data).
  A concrete example is: when dragging a viewport for docking, the viewport is marked with _NoInputs to allow us
  to pick the target viewports for docking. If the backend reports a viewport with _NoInputs when calling the
  io.AddMouseViewportEvent() function, then Dear ImGui will revert to its flawed heuristic to find the viewport under.
  By lowering those specs, we allow the SDL and more backend to support this, only relying on the heuristic in a few
  drag and drop situations rather that relying on it everywhere.
- Viewports: Fixed a CTRL+TAB crash with viewports enabled when the window list needs to appears in
  its own viewport (regression from 1.86). (#4023, #787)
- Viewports: Fixed active InputText() from preventing viewports to merge. (#4212)
- Backends: SDL: Added support for ImGuiBackendFlags_HasMouseHoveredViewport now that its specs have been lowered.
- (Breaking) Removed ImGuiPlatformIO::Platform_SetImeInputPos() in favor of newly standardized
  io.SetPlatformImeDataFn() function. Should not affect more than default backends.


-----------------------------------------------------------------------
 VERSION 1.86 (Released 2021-12-22)
-----------------------------------------------------------------------

Decorated log and release notes: https://github.com/ocornut/imgui/releases/tag/v1.86

Breaking Changes:

- Removed CalcListClipping() function. Prefer using ImGuiListClipper which can return non-contiguous ranges.
  Please open an issue if you think you really need this function. (#3841)
- Backends: OSX: Added NSView* parameter to ImGui_ImplOSX_Init(). (#4759) [@stuartcarnie]
- Backends: Marmalade: Removed obsolete Marmalade backend (imgui_impl_marmalade.cpp) + example app. (#368, #375)
  Find last supported version at https://github.com/ocornut/imgui/wiki/Bindings

Other Changes:

- Added an assertion for the common user mistake of using "" as an identifier at the root level of a window
  instead of using "##something". Empty identifiers are valid and useful in a very small amount of cases,
  but 99.9% of the time if you need an empty label you should use "##something". (#1414, #2562, #2807, #4008,
  #4158, #4375, #4548, #4657, #4796). READ THE FAQ ABOUT HOW THE ID STACK WORKS -> https://dearimgui.com/faq
- Added GetMouseClickedCount() function, returning the number of successive clicks. (#3229) [@kudaba]
  (so IsMouseDoubleClicked(ImGuiMouseButton_Left) is same as GetMouseClickedCount(ImGuiMouseButton_Left) == 2,
  but it allows testing for triple clicks and more).
- Modals: fixed issue hovering popups inside a child windows inside a modal. (#4676, #4527)
- Modals, Popups, Windows: changes how appearing windows are interrupting popups and modals. (#4317) [@rokups]
  - appearing windows created from within the begin stack of a popup/modal will no longer close it.
  - appearing windows created not within the begin stack of a modal will no longer close the modal,
    and automatically appear behind it.
- Fixed IsWindowFocused()/IsWindowHovered() issues with child windows inside popups. (#4676)
- Nav: Ctrl+tabbing to cycle through windows is now enabled regardless of using the _NavEnableKeyboard
  configuration flag. This is part of an effort to generalize the use of keyboard inputs. (#4023, #787).
  Note that while this is active you can also moving windows (with arrow) and resize (shift+arrows).
- Nav: tabbing now cycles through clipped items and scroll accordingly. (#4449)
- Nav: pressing PageUp/PageDown/Home/End when in Menu layer automatically moves back to Main layer.
- Nav: fixed resizing window from borders setting navigation to Menu layer.
- Nav: prevent child from clipping items when using _NavFlattened and parent has a pending request.
- Nav: pressing Esc to exit a child window reactivates the Nav highlight if it was disabled by mouse.
- Nav: with ImGuiConfigFlags_NavEnableSetMousePos enabled: Fixed absolute mouse position when using
  Home/End leads to scrolling. Fixed not setting mouse position when a failed move request (e.g. when
  already at edge) reactivates the navigation highlight.
- Menus: fixed closing a menu inside a popup/modal by clicking on the popup/modal. (#3496, #4797)
- Menus: fixed closing a menu by clicking on its menu-bar item when inside a popup. (#3496, #4797) [@xndcn]
- Menus: fixed menu inside a popup/modal not inhibiting hovering of items in the popup/modal. (#3496, #4797)
- Menus: fixed sub-menu items inside a popups from closing the popup.
- Menus: fixed top-level menu from not consistently using style.PopupRounding. (#4788)
- InputText, Nav: fixed repeated calls to SetKeyboardFocusHere() preventing to use InputText(). (#4682)
- Inputtext, Nav: fixed using SetKeyboardFocusHere() on InputTextMultiline(). (#4761)
- InputText: made double-click select word, triple-line select line. Word delimitation logic differs
  slightly from the one used by CTRL+arrows. (#2244)
- InputText: fixed ReadOnly flag preventing callbacks from receiving the text buffer. (#4762) [@actondev]
- InputText: fixed Shift+Delete from not cutting into clipboard. (#4818, #1541) [@corporateshark]
- InputTextMultiline: fixed incorrect padding when FrameBorder > 0. (#3781, #4794)
- InputTextMultiline: fixed vertical tracking with large values of FramePadding.y. (#3781, #4794)
- Separator: fixed cover all columns while called inside a table. (#4787)
- Clipper: currently focused item is automatically included in clipper range.
  Fixes issue where e.g. drag and dropping an item and scrolling ensure the item source location is
  still submitted. (#3841, #1725) [@GamingMinds-DanielC, @ocornut]
- Clipper: added ForceDisplayRangeByIndices() to force a given item (or several) to be stepped out
  during a clipping operation. (#3841) [@GamingMinds-DanielC]
- Clipper: rework so gamepad/keyboard navigation doesn't create spikes in number of items requested
  by the clipper to display. (#3841)
- Clipper: fixed content height declaration slightly mismatching the value of when not using a clipper.
  (an additional ItemSpacing.y was declared, affecting scrollbar range).
- Clipper: various and incomplete changes to tame down scrolling and precision issues on very large ranges.
  Passing an explicit height to the clipper now allows larger ranges. (#3609, #3962).
- Clipper: fixed invalid state when number of frozen table row is smaller than ItemCount.
- Drag and Drop: BeginDragDropSource() with ImGuiDragDropFlags_SourceAllowNullID doesn't lose
  tooltip when scrolling. (#143)
- Fonts: fixed infinite loop in ImFontGlyphRangesBuilder::AddRanges() when passing UINT16_MAX or UINT32_MAX
  without the IMGUI_USE_WCHAR32 compile-time option. (#4802) [@SlavicPotato]
- Metrics: Added a node showing windows in submission order and showing the Begin() stack.
- Misc: Added missing ImGuiMouseCursor_NotAllowed cursor for software rendering (when the
  io.MouseDrawCursor flag is enabled). (#4713) [@nobody-special666]
- Misc: Fixed software mouse cursor being rendered multiple times if Render() is called more than once.
- Misc: Fix MinGW DLL build issue (when IMGUI_API is defined). [@rokups]
- CI: Add MinGW DLL build to test suite. [@rokups]
- Backends: Vulkan: Call vkCmdSetScissor() at the end of render with a full-viewport to reduce
  likehood of issues with people using VK_DYNAMIC_STATE_SCISSOR in their app without calling
  vkCmdSetScissor() explicitly every frame. (#4644)
- Backends: OpenGL3: Using buffer orphaning + glBufferSubData(), seems to fix leaks with multi-viewports
  with some Intel HD drivers, and perhaps improve performances. (#4468, #4504, #2981, #3381) [@parbo]
- Backends: OpenGL2, Allegro5, Marmalade: Fixed mishandling of the ImDrawCmd::IdxOffset field.
  This is an old bug, but due to the way we created drawlists, it never had any visible side-effect before.
  The new code for handling Modal and CTRL+Tab dimming/whitening recently made the bug surface. (#4790)
- Backends: Win32: Store left/right variants of Ctrl/Shift/Alt mods in KeysDown[] array. (#2625) [@thedmd]
- Backends: DX12: Fixed DRAW_EMPTY_SCISSOR_RECTANGLE warnings. (#4775)
- Backends: SDL_Renderer: Added support for large meshes (64k+ vertices) with 16-bit indices,
  enabling 'ImGuiBackendFlags_RendererHasVtxOffset' in the backend. (#3926) [@rokups]
- Backends: SDL_Renderer: Fix for SDL 2.0.19+ RenderGeometryRaw() API signature change. (#4819) [@sridenour]
- Backends: OSX: Generally fix keyboard support. Keyboard arrays indexed using kVK_* codes, e.g.
  ImGui::IsKeyPressed(kVK_Space). Don't set mouse cursor shape unconditionally. Handle two fingers scroll
  cancel event. (#4759, #4253, #1873) [@stuartcarnie]
- Backends: OSX: Add Game Controller support (need linking GameController framework) (#4759) [@stuartcarnie]
- Backends: WebGPU: Passing explicit buffer sizes to wgpuRenderPassEncoderSetVertexBuffer() and
  wgpuRenderPassEncoderSetIndexBuffer() functions as validation layers appears to not do what the
  in-flux specs says. (#4766) [@meshula]

Docking+Viewports Branch:

- Docking: Revert removal of io.ConfigDockingWithShift config option (removed in 1.83). (#4643)
- Docking: Fixed a bug undocking windows docked into a non-visible or _KeepAliveOnly dockspace
  when unrelated windows submitted before the dockspace have dynamic visibility. (#4757)
- Docking, Style: Docked windows honor ImGuiCol_WindowBg. (#2700, #2539)
- Docking, Style: Docked windows honor display their border properly. (#2522)
- Docking: Fixed incorrectly rounded tab bars for dock node that are not at the top of their dock tree.
- Docking: Fixed single-frame node pos/size inconsistencies when window stop or start being submitted.
- Docking: Prevent docking any window created above a popup/modal. (#4317)
- Viewports: Made it possible to explicitly assign ImGuiWindowClass::ParentViewportId to 0 in order
  to ensure a window is not parented. Previously this would use the global default (which might be 0,
  but not always as it would depend on io.ConfigViewportsNoDefaultParent). (#3152, #2871)
- Viewports: Fixed tooltip in own viewport over modal from being incorrectly dimmed. (#4729)
- Viewports: Fixed CTRL+TAB highlight outline on docked windows not always fitting in host viewport.
- Backends: Made it possible to shutdown default Platform Backends before the Renderer backends. (#4656)
- Disabled: Fixed nested BeginDisabled()/EndDisabled() bug in Docking branch due to bad merge. (#4655, #4452, #4453, #4462)


-----------------------------------------------------------------------
 VERSION 1.85 (Released 2021-10-12)
-----------------------------------------------------------------------

Decorated log and release notes: https://github.com/ocornut/imgui/releases/tag/v1.85

This is the last release officially supporting C++03 and Visual Studio 2008/2010. (#4537)
We expect that the next release will require a subset of the C++11 language (VS 2012~, GCC 4.8.1, Clang 3.3).
We may use some C++11 language features but we will not use any C++ library headers.
If you are stuck on ancient compiler you may need to stay at this version onward.

Breaking Changes:

- Removed GetWindowContentRegionWidth() function. Kept inline redirection helper.
  Can use 'GetWindowContentRegionMax().x - GetWindowContentRegionMin().x' instead but it's not
  very useful in practice, and the only use of it in the demo was illfit.
  Using 'GetContentRegionAvail().x' is generally a better choice.
- (Docking branch) IsWindowFocused() and IsWindowHovered() with only the _ChildWindows flag
  and without the _RootWindow flag used to leak docking hierarchy, so a docked window would
  return as the child of the window hosting the dockspace. This was inconsistent and incorrect
  with other behaviors so we fixed it. Added a new _DockHierarchy flag to opt-in this behavior.

Other Changes:

- Debug: Stack Tool: Added "Stack Tool" available in "Demo->Tools->Stack Tool", "Metrics->Tools",
  or by calling the ShowStackToolWindow() function. The tool run queries on hovered id to display
  details about individual components that were hashed to create an ID. It helps understanding
  the ID stack system and debugging potential ID collisions. (#4631) [@ocornut, @rokups]
- Windows: Fixed background order of overlapping childs submitted sequentially. (#4493)
- IsWindowFocused: Added ImGuiFocusedFlags_NoPopupHierarchy flag allowing to exclude child popups
  from the tested windows when combined with _ChildWindows.
- IsWindowHovered: Added ImGuiHoveredFlags_NoPopupHierarchy flag allowing to exclude child popups
  from the tested windows when combined with _ChildWindows.
- InputTextMultiline: Fixed label size not being included into window contents rect unless
  the whole widget is clipped.
- InputText: Allow activating/cancelling/validating input with gamepad nav events. (#2321, #4552)
- InputText: Fixed selection rectangle appearing one frame late when selecting all.
- TextUnformatted: Accept null ranges including (NULL,NULL) without asserting, in order to conform
  to common idioms (e.g. passing .data(), .data() + .size() from a null string). (#3615)
- Disabled: Added assert guard for mismatching BeginDisabled()/EndDisabled() blocks. (#211)
- Nav: Fixed using SetKeyboardFocusHere() on non-visible/clipped items. It now works and will scroll
  toward the item. When called during a frame where the parent window is appearing, scrolling will
  aim to center the item in the window. When calling during a frame where the parent window is already
  visible, scrolling will aim to scroll as little as possible to make the item visible. We will later
  expose scroll functions and flags in public API to select those behaviors. (#343, #4079, #2352)
- Nav: Fixed using SetKeyboardFocusHere() from activating a different item on the next frame if
  submitted items have changed during that frame. (#432)
- Nav: Fixed toggling menu layer with Alt or exiting menu layer with Esc not moving mouse when
  the ImGuiConfigFlags_NavEnableSetMousePos config flag is set.
- Nav: Fixed a few widgets from not setting reference keyboard/gamepad navigation ID when
  activated with mouse. More specifically: BeginTabItem(), the scrolling arrows of BeginTabBar(),
  the arrow section of TreeNode(), the +/- buttons of InputInt()/InputFloat(), Selectable() with
  ImGuiSelectableFlags_SelectOnRelease. More generally: any direct use of ButtonBehavior() with
  the PressedOnClick/PressedOnDoubleClick/PressedOnRelease button policy.
- Nav: Fixed an issue with losing focus on docked windows when pressing Alt while keyboard navigation
  is disabled. (#4547, #4439) [@PathogenDavid]
- Nav: Fixed vertical scoring offset when wrapping on Y in a decorated window.
- Nav: Improve scrolling behavior when navigating to an item larger than view.
- TreePush(): removed unnecessary/inconsistent legacy behavior where passing a NULL value to
  the TreePush(const char*) and TreePush(const void*) functions would use an hard-coded replacement.
  The only situation where that change would make a meaningful difference is TreePush((const char*)NULL)
  (_explicitly_ casting a null pointer to const char*), which is unlikely and will now crash.
  You may replace it with anything else.
- ColorEdit4: Fixed not being able to change hue when saturation is 0. (#4014) [@rokups]
- ColorEdit4: Fixed hue resetting to 0 when it is set to 255. [@rokups]
- ColorEdit4: Fixed hue value jitter when source color is stored as RGB in 32-bit integer and perform
  RGB<>HSV round trips every frames. [@rokups]
- ColorPicker4: Fixed picker being unable to select exact 1.0f color when dragging toward the edges
  of the SV square (previously picked 0.999989986f). (#3517) [@rokups]
- Menus: Fixed vertical alignments of MenuItem() calls within a menu bar (broken in 1.84). (#4538)
- Menus: Improve closing logic when moving diagonally in empty between between parent and child menus to
  accommodate for varying font size and dpi.
- Menus: Fixed crash when navigating left inside a child window inside a sub-menu. (#4510).
- Menus: Fixed an assertion happening in some situations when closing nested menus (broken in 1.83). (#4640)
- Drag and Drop: Fixed using BeginDragDropSource() inside a BeginChild() that returned false. (#4515)
- PlotHistogram: Fixed zero-line position when manually specifying min<0 and max>0. (#4349) [@filippocrocchini]
- Misc: Added asserts for missing PopItemFlag() calls.
- Misc: Fixed printf-style format checks on Clang+MinGW. (#4626, #4183, #3592) [@guusw]
- IO: Added 'io.WantCaptureMouseUnlessPopupClose' alternative to `io.WantCaptureMouse'. (#4480)
  This allows apps to receive the click on void when that click is used to close popup (by default,
  clicking on a void when a popup is open will close the popup but not release io.WantCaptureMouse).
- Fonts: imgui_freetype: Fixed crash when FT_Render_Glyph() fails to render a glyph and returns NULL
  (which apparently happens with Freetype 2.11). (#4394, #4145?).
- Fonts: Fixed ImFontAtlas::ClearInputData() marking atlas as not built. (#4455, #3487)
- Backends: Added more implicit asserts to detect invalid/redundant calls to Shutdown functions. (#4562)
- Backends: OpenGL3: Fixed our custom GL loader conflicting with user using GL3W. (#4445) [@rokups]
- Backends: WebGPU: Fixed for latest specs. (#4472, #4512) [@Kangz, @bfierz]
- Backends: SDL_Renderer: Added SDL_Renderer backend compatible with upcoming SDL 2.0.18. (#3926) [@1bsyl]
- Backends: Metal: Fixed a crash when clipping rect larger than framebuffer is submitted via
  a direct unclipped PushClipRect() call. (#4464)
- Backends: OSX: Use mach_absolute_time as CFAbsoluteTimeGetCurrent can jump backwards. (#4557, #4563) [@lfnoise]
- Backends: All renderers: Normalize clipping rect handling across backends. (#4464)
- Examples: Added SDL + SDL_Renderer example in "examples/example_sdl_sdlrenderer/" folder. (#3926) [@1bsyl]

Docking+Viewports Branch:

- IsWindowFocused: Fixed using ImGuiFocusedFlags_ChildWindows (without _RootWindow) from leaking the
  docking hierarchy. Added ImGuiFocusedFlags_DockHierarchy flag to consider docking hierarchy in the test.
- IsWindowHovered: Fixed using ImGuiHoveredFlags_ChildWindows (without _RootWindow) from leaking the
  docking hierarchy. Added ImGuiHoveredFlags_DockHierarchy flag to consider docking hierarchy in the test.
- Nav: Fixed an issue with losing focus on docked windows when pressing Alt while keyboard navigation
  is disabled. (#4547, #4439) [@PathogenDavid]
- Docking: Fixed IsItemHovered() and functions depending on it (e.g. BeginPopupContextItem()) when
  called after Begin() on a docked window (broken 2021/03/04). (#3851)
- Docking: Improved resizing system so that non-central zone are better at keeping their fixed size.
  The algorithm is still not handling the allocation of size ideally for nested sibling, but it got better.
- Docking: Fixed settings load issue when mouse wheeling. (#4310)
- Docking: Fixed manually created floating node with a central node from not hiding when windows are gone.
- Docking + Drag and Drop: Fixed using BeginDragDropSource() or BeginDragDropTarget() inside a Begin()
  that returned false because the window is docked. (#4515)
- Viewports: Fixed a crash while a window owning its viewport disappear while being dragged.
  It would manifest when e.g. reconfiguring dock nodes while dragging.
- Viewports: Fixed unnecessary creation of temporary viewports when multiple docked windows
  got reassigned to a new node (created mid-frame) which already has a HostWindow.
- Viewports: Fixed window with viewport ini data immediately merged into a host viewport from
  leaving a temporary viewport alive for a frame (would leak into backend).


-----------------------------------------------------------------------
 VERSION 1.84.2 (Released 2021-08-23)
-----------------------------------------------------------------------

Decorated log and release notes: https://github.com/ocornut/imgui/releases/tag/v1.84.2

- Disabled: Fixed nested BeginDisabled()/EndDisabled() calls. (#211, #4452, #4453, #4462) [@Legulysse]
- Backends: OpenGL3: OpenGL: Fixed ES 3.0 shader ("#version 300 es") to use normal precision
  floats. Avoid wobbly rendering at HD resolutions. (#4463) [@nicolasnoble]


-----------------------------------------------------------------------
 VERSION 1.84.1 (Released 2021-08-20)
-----------------------------------------------------------------------

Decorated log and release notes: https://github.com/ocornut/imgui/releases/tag/v1.84.1

- Disabled: Fixed BeginDisabled(false) - BeginDisabled(true) was working. (#211, #4452, #4453)


-----------------------------------------------------------------------
 VERSION 1.84 (Released 2021-08-20)
-----------------------------------------------------------------------

Decorated log and release notes: https://github.com/ocornut/imgui/releases/tag/v1.84

Breaking Changes:

- Commented out redirecting functions/enums names that were marked obsolete in 1.67 and 1.69 (March 2019):
  - ImGui::GetOverlayDrawList() -> use ImGui::GetForegroundDrawList()
  - ImFont::GlyphRangesBuilder  -> use ImFontGlyphRangesBuilder
- Backends: OpenGL3: added a third source file "imgui_impl_opengl3_loader.h". [@rokups]
- Backends: GLFW: backend now uses glfwSetCursorEnterCallback(). (#3751, #4377, #2445)
- Backends: GLFW: backend now uses glfwSetWindowFocusCallback(). (#4388) [@thedmd]
  - If calling ImGui_ImplGlfw_InitXXX with install_callbacks=true: this is already done for you.
  - If calling ImGui_ImplGlfw_InitXXX with install_callbacks=false: you WILL NEED to register the GLFW callbacks
    and forward them to the backend:
    - Register glfwSetCursorEnterCallback, forward events to ImGui_ImplGlfw_CursorEnterCallback().
    - Register glfwSetWindowFocusCallback, forward events to ImGui_ImplGlfw_WindowFocusCallback().
- Backends: SDL2: removed unnecessary SDL_Window* parameter from ImGui_ImplSDL2_NewFrame(). (#3244) [@funchal]
  Kept inline redirection function (will obsolete).
- Backends: SDL2: backend needs to set 'SDL_SetHint(SDL_HINT_MOUSE_FOCUS_CLICKTHROUGH, "1")' in order to
  receive mouse clicks events on window focus, otherwise SDL doesn't emit the event. (#3751, #4377, #2445)
  This is unfortunately a global SDL setting, so enabling it _might_ have a side-effect on your application.
  It is unlikely to make a difference, but if your app absolutely needs to ignore the initial on-focus click:
  you can ignore SDL_MOUSEBUTTONDOWN events coming right after a SDL_WINDOWEVENT_FOCUS_GAINED event).
- Internals: (for custom widgets): because disabled items now sets HoveredId, if you want custom widgets to
  not react as hovered when disabled, in the majority of use cases it is preferable to check the "hovered"
  return value of ButtonBehavior() rather than (HoveredId == id).

Other Changes:

- IO: Added io.AddFocusEvent() api for backend to tell when host window has gained/lost focus. (#4388) [@thedmd]
  If you use a custom backend, consider adding support for this!
- Disabled: added BeginDisabled()/EndDisabled() api to create a scope where interactions are disabled. (#211)
  - Added style.DisabledAlpha (default to 0.60f) and ImGuiStyleVar_DisabledAlpha. (#211)
  - Unlike the internal-and-undocumented-but-somehow-known PushItemFlag(ImGuiItemFlags_Disabled), this also alters
    visuals. Currently this is done by lowering alpha of all widgets. Future styling system may do that differently.
  - Disabled items set HoveredId, allowing e.g. HoveredIdTimer to run. (#211, #3419) [@rokups]
  - Disabled items more consistently release ActiveId if the active item got disabled. (#211)
  - Nav: Fixed disabled items from being candidate for default focus. (#211, #787)
  - Fixed Selectable() selection not showing when disabled. (#211)
  - Fixed IsItemHovered() returning true on disabled item when navigated to. (#211)
  - Fixed IsItemHovered() when popping disabled state after item, or when using Selectable_Disabled. (#211)
- Windows: ImGuiWindowFlags_UnsavedDocument/ImGuiTabItemFlags_UnsavedDocument displays a dot instead of a '*' so it
  is independent from font style. When in a tab, the dot is displayed at the same position as the close button.
  Added extra comments to clarify the purpose of this flag in the context of docked windows.
- Tables: Added ImGuiTableColumnFlags_Disabled acting a master disable over (hidden from user/context menu). (#3935)
- Tables: Clarified that TableSetColumnEnabled() requires the table to use the ImGuiTableFlags_Hideable flag,
  because it manipulates the user-accessible show/hide state. (#3935)
- Tables: Added ImGuiTableColumnFlags_NoHeaderLabel to request TableHeadersRow() to not submit label for a column.
  Convenient for some small columns. Name will still appear in context menu. (#4206).
- Tables: Fixed columns order on TableSetupScrollFreeze() if previous data got frozen columns out of their section.
- Tables: Fixed invalid data in TableGetSortSpecs() when SpecsDirty flag is unset. (#4233)
- Tabs: Fixed using more than 32 KB-worth of tab names. (#4176)
- InputInt/InputFloat: When used with Steps values and _ReadOnly flag, the step button look disabled. (#211)
- InputText: Fixed named filtering flags disabling newline or tabs in multiline inputs (#4409, #4410) [@kfsone]
- Drag and Drop: drop target highlight doesn't try to bypass host clipping rectangle. (#4281, #3272)
- Drag and Drop: Fixed using AcceptDragDropPayload() with ImGuiDragDropFlags_AcceptNoPreviewTooltip. [@JeffM2501]
- Menus: MenuItem() and BeginMenu() are not affected/overlapping when style.SelectableTextAlign is altered.
- Menus: Fixed hovering a disabled menu or menu item not closing other menus. (#211)
- Popups: Fixed BeginPopup/OpenPopup sequence failing when there are no focused windows. (#4308) [@rokups]
- Nav: Alt doesn't toggle menu layer if other modifiers are held. (#4439)
- Fixed printf-style format checks on non-MinGW flavors. (#4183, #3592)
- Fonts: Functions with a 'float size_pixels' parameter can accept zero if it is set in ImFontSize::SizePixels.
- Fonts: Prefer using U+FFFD character for fallback instead of '?', if available. (#4269)
- Fonts: Use U+FF0E dot character to construct an ellipsis if U+002E '.' is not available. (#4269)
- Fonts: Added U+FFFD ("replacement character") to default asian glyphs ranges. (#4269)
- Fonts: Fixed calling ClearTexData() (clearing CPU side font data) triggering an assert in NewFrame(). (#3487)
- DrawList: Fixed AddCircle/AddCircleFilled() with auto-tesselation not using accelerated paths for small circles.
  Fixed AddCircle/AddCircleFilled() with 12 segments which had a broken edge. (#4419, #4421) [@thedmd]
- Demo: Fixed requirement in 1.83 to link with imgui_demo.cpp if IMGUI_DISABLE_METRICS_WINDOW is not set. (#4171)
  Normally the right way to disable compiling the demo is to set IMGUI_DISABLE_DEMO_WINDOWS, but we want to avoid
  implying that the file is required.
- Metrics: Fixed a crash when inspecting the individual draw command of a foreground drawlist. [@rokups]
- Backends: Reorganized most backends (Win32, SDL, GLFW, OpenGL2/3, DX9/10/11/12, Vulkan, Allegro) to pull their
  data from a single structure stored inside the main Dear ImGui context. This facilitate/allow usage of standard
  backends with multiple-contexts BUT is only partially tested and not well supported. It is generally advised to
  instead use the multi-viewports feature of docking branch where a single Dear ImGui context can be used across
  multiple windows. (#586, #1851, #2004, #3012, #3934, #4141)
- Backends: Win32: Rework to handle certain Windows 8.1/10 features without a manifest. (#4200, #4191)
  - ImGui_ImplWin32_GetDpiScaleForMonitor() will handle per-monitor DPI on Windows 10 without a manifest.
  - ImGui_ImplWin32_EnableDpiAwareness() will call SetProcessDpiAwareness() fallback on Windows 8.1 without a manifest.
- Backends: Win32: IME functions are disabled by default for non-Visual Studio compilers (MinGW etc.). Enable with
  '#define IMGUI_ENABLE_WIN32_DEFAULT_IME_FUNCTIONS' for those compilers. Undo change from 1.82. (#2590, #738, #4185, #4301)
- Backends: Win32: Mouse position is correctly reported when the host window is hovered but not focused. (#2445, #2696, #3751, #4377)
- Backends: Win32, SDL2, GLFW, OSX, Allegro: now calling io.AddFocusEvent() on focus gain/loss. (#4388) [@thedmd]
  This allow us to ignore certain inputs on focus loss (previously relied on mouse loss but backends are now
  reporting mouse even when host window is unfocused, as per #2445, #2696, #3751, #4377)
- Backends: Fixed keyboard modifiers being reported when host window doesn't have focus. (#2622)
- Backends: GLFW: Mouse position is correctly reported when the host window is hovered but not focused. (#3751, #4377, #2445)
  (backend now uses glfwSetCursorEnterCallback(). If you called ImGui_ImplGlfw_InitXXX with install_callbacks=false, you will
  need to install this callback and forward the data to the backend via ImGui_ImplGlfw_CursorEnterCallback).
- Backends: SDL2: Mouse position is correctly reported when the host window is hovered but not focused. (#3751, #4377, #2445)
  (enabled with SDL 2.0.5+ as SDL_GetMouseFocus() is only usable with SDL_HINT_MOUSE_FOCUS_CLICKTHROUGH).
- Backends: DX9: Explicitly disable texture state stages after >= 1. (#4268) [@NZJenkins]
- Backends: DX12: Fix texture casting crash on 32-bit systems (introduced on 2021/05/19 and v1.83) + added comments
  about building on 32-bit systems. (#4225) [@kingofthebongo2008]
- Backends: OpenGL3: Embed our own minimal GL headers/loader (imgui_impl_opengl3_loader.h) based on gl3w.
  Reduces the frequent issues and confusion coming from having to support multiple loaders and requiring users to use and
  initialize the same loader as the backend. [@rokups]
  Removed support for gl3w, glew, glad, glad2, glbinding2, glbinding3 (all now unnecessary).
- Backends: OpenGL3: Handle GL_CLIP_ORIGIN on <4.5 contexts if "GL_ARB_clip_control" extension is detected. (#4170, #3998)
- Backends: OpenGL3: Destroy vertex/fragment shader objects right after they are linked into main shader. (#4244) [@Crowbarous]
- Backends: OpenGL3: Use OES_vertex_array extension on Emscripten + backup/restore current state. (#4266, #4267) [@harry75369]
- Backends: GLFW: Installing and exposed ImGui_ImplGlfw_MonitorCallback() for forward compatibility with docking branch.
- Backends: OSX: Added a fix for shortcuts using CTRL key instead of CMD key. (#4253) [@rokups]
- Examples: DX12: Fixed handling of Alt+Enter in example app (using swapchain's ResizeBuffers). (#4346) [@PathogenDavid]
- Examples: DX12: Removed unnecessary recreation of backend-owned device objects when window is resized. (#4347) [@PathogenDavid]
- Examples: OpenGL3+GLFW,SDL: Remove include cruft to support variety of GL loaders (no longer necessary). [@rokups]
- Examples: OSX+OpenGL2: Fix event forwarding (fix key remaining stuck when using shortcuts with Cmd/Super key).
  Other OSX examples were not affected. (#4253, #1873) [@rokups]
- Examples: Updated all .vcxproj to VS2015 (toolset v140) to facilitate usage with vcpkg.
- Examples: SDL2: Accommodate  for vcpkg install having headers in SDL2/SDL.h vs SDL.h.

Docking+Viewports Branch:

- Docking: Clicking on the right-most close button of a docking node closes all windows. (#4186)
- Docking: Fix IsWindowAppearing() and ImGuiCond_Appearing on docked windows. (#4177, #3982, #1497, #1061)
- Docking: Fix crash using DockBuilderRemoveNode() in some situations. (#3111, #3179, #3203, #4295) [@hsimyu]
- Docking: Fix crash when a dock node gets re-qualified as dockspace>floating>dockspace, which tends to happen
  when incorrectly calling DockBuilderAddNode() without ImGuiDockNodeFlags_Dockspace and using it as a Dockspace
  on the next frame after the floating window hosting the node has been automatically created. (#3203, #4295)
- Docking: Reworked node flags saving/inheritance so that flags enforced by docked windows via the
  DockNodeFlagsOverrideSet mechanism are are not left in empty dockspace nodes once the windows gets undocked.
  (#4292, #3834, #3633, #3521, #3492, #3335, #2999, #2648)
- Docking: (Internal/Experimental) Removed DockNodeFlagsOverrideClear flags from ImGuiWindowClass as
  it is ambiguous how to apply them and we haven't got a use out of them yet.
- Docking: Fixed ImGuiWindowFlags_UnsavedDocument clipping label in docked windows when there are
  no close button. (#5745)
- Viewports: Fix popup/tooltip created without a parent window from being given a ParentViewportId value
  from the implicit/fallback window. (#4236, #2409)
- Backends: Vulkan: Fix the use of the incorrect fence for secondary viewports. (#4208) [@FunMiles]


-----------------------------------------------------------------------
 VERSION 1.83 (Released 2021-05-24)
-----------------------------------------------------------------------

Decorated log and release notes: https://github.com/ocornut/imgui/releases/tag/v1.83

Breaking Changes:

- Backends: Obsoleted direct access to ImDrawCmd::TextureId in favor of calling ImDrawCmd::GetTexID(). (#3761) [@thedmd]
  - If you are using official backends from the source tree: you have nothing to do.
  - If you copied old backend code or using your own: change access to draw_cmd->TextureId to draw_cmd->GetTexID().
  Why are we doing this?
  - This change will be required in the future when adding support for incremental texture atlas updates.
  - Please note this won't break soon, but we are making the change ahead of time.

Other Changes:

- Scrolling: Fix scroll tracking with e.g. SetScrollHereX/Y() when WindowPadding < ItemSpacing.
- Scrolling: Fix scroll snapping on edge of scroll region when both scrollbars are enabled.
- Scrolling: Fix mouse wheel axis swap when using SHIFT on macOS (system already does it). (#4010)
- Window: Fix IsWindowAppearing() from returning true twice in most cases. (#3982, #1497, #1061)
- Nav: Fixed toggling menu layer while an InputText() is active not stealing active id. (#787)
- Nav: Fixed pressing Escape to leave menu layer while in a popup or child window. (#787)
- Nav, InputText: Fixed accidental menu toggling while typing non-ascii characters using AltGR. [@rokups] (#370)
- Nav: Fixed using SetItemDefaultFocus() on windows with _NavFlattened flag. (#787)
- Nav: Fixed Tabbing initial activation from skipping the first item if it is tabbable through. (#787)
- Nav: Fixed fast CTRL+Tab (where keys are only held for one single frame) from properly enabling the
  menu layer of target window if it doesn't have other active layers.
- Tables: Expose TableSetColumnEnabled() in public api. (#3935)
- Tables: Better preserve widths when columns count changes. (#4046)
- Tables: Sharing more memory buffers between tables, reducing general memory footprints. (#3740)
- Tabs: Fixed mouse reordering with very fast movements (e.g. crossing multiple tabs in a single
  frame and then immediately standing still (would only affect automation/bots). [@rokups]
- Menus: made MenuItem() in a menu bar reflect the 'selected' argument with a highlight. (#4128) [@mattelegende]
- Drags, Sliders, Inputs: Specifying a NULL format to Float functions default them to "%.3f" to be
  consistent with the compile-time default. (#3922)
- DragScalar: Add default value for v_speed argument to match higher-level functions. (#3922) [@eliasdaler]
- ColorEdit4: Alpha default to 255 (instead of 0) when omitted in hex input. (#3973) [@squadack]
- InputText: Fix handling of paste failure (buffer full) which in some cases could corrupt the undo stack. (#4038)
  (fix submitted to https://github.com/nothings/stb/pull/1158) [@Unit2Ed, @ocornut]
- InputText: Do not filter private unicode codepoints (e.g. icons) when pasted from clipboard. (#4005) [@dougbinks]
- InputText: Align caret/cursor to pixel coordinates. (#4080) [@elvissteinjr]
- InputText: Fixed CTRL+Arrow or OSX double-click leaking the presence of spaces when ImGuiInputTextFlags_Password
  is used. (#4155, #4156) [@michael-swan]
- LabelText: Fixed clipping of multi-line value text when label is single-line. (#4004)
- LabelText: Fixed vertical alignment of single-line value text when label is multi-line. (#4004)
- Combos: Changed the combo popup to use a different id to also using a context menu with the default item id.
  Fixed using BeginPopupContextItem() with no parameter after a combo. (#4167)
- Popups: Added 'OpenPopup(ImGuiID id)' overload to facilitate calling from nested stacks. (#3993, #331) [@zlash]
- Tweak computation of io.Framerate so it is less biased toward high-values in the first 120 frames. (#4138)
- Optimization: Disabling some of MSVC most aggressive Debug runtime checks for some simple/low-level functions
  (e.g. ImVec2, ImVector) leading to a 10-20% increase of performances with MSVC "default" Debug settings.
- ImDrawList: Add and use SSE-enabled ImRsqrt() in place of 1.0f / ImSqrt(). (#4091) [@wolfpld]
- ImDrawList: Fixed/improved thickness of thick strokes with sharp angles. (#4053, #3366, #2964, #2868, #2518, #2183)
  Effectively introduced a regression in 1.67 (Jan 2019), and a fix in 1.70 (Apr 2019) but the fix wasn't actually on
  par with original version. Now incorporating the correct revert.
- ImDrawList: Fixed PathArcTo() regression from 1.82 preventing use of counter-clockwise angles. (#4030, #3491) [@thedmd]
- Demo: Improved popups demo and comments.
- Metrics: Added "Fonts" section with same information as available in "Style Editor">"Fonts".
- Backends: SDL2: Rework global mouse pos availability check listing supported platforms explicitly,
  effectively fixing mouse access on Raspberry Pi. (#2837, #3950) [@lethal-guitar, @hinxx]
- Backends: Win32: Clearing keyboard down array when losing focus (WM_KILLFOCUS). (#2062, #3532, #3961)
  [@1025798851]
- Backends: OSX: Fix keys remaining stuck when CMD-tabbing to a different application. (#3832) [@rokups]
- Backends: DirectX9: calling IDirect3DStateBlock9::Capture() after CreateStateBlock() which appears to
  workaround/fix state restoring issues. Unknown exactly why so, bit of a cargo-cult fix. (#3857)
- Backends: DirectX9: explicitly setting up more graphics states to increase compatibility with unusual
  non-default states. (#4063)
- Backends: DirectX10, DirectX11: fixed a crash when backing/restoring state if nothing is bound when
  entering the rendering function. (#4045) [@Nemirtingas]
- Backends: GLFW: Adding bound check in KeyCallback because GLFW appears to send -1 on some setups. [#4124]
- Backends: Vulkan: Fix mapped memory Vulkan validation error when buffer sizes are not multiple of
  VkPhysicalDeviceLimits::nonCoherentAtomSize. (#3957) [@AgentX1994]
- Backends: WebGPU: Update to latest specs (Chrome Canary 92 and Emscripten 2.0.20). (#4116, #3632) [@bfierz, @Kangz]
- Backends: OpenGL3: Don't try to read GL_CLIP_ORIGIN unless we're OpenGL 4.5. (#3998, #2366, #2186) [@s7jones]
- Examples: OpenGL: Add OpenGL ES 2.0 support to modern GL examples. (#2837, #3951) [@lethal-guitar, @hinxx]
- Examples: Vulkan: Rebuild swapchain on VK_SUBOPTIMAL_KHR. (#3881)
- Examples: Vulkan: Prefer using discrete GPU if there are more than one available. (#4012) [@rokups]
- Examples: SDL2: Link with shell32.lib required by SDL2main.lib since SDL 2.0.12. [#3988]
- Examples: Android: Make Android example build compatible with Gradle 7.0. (#3446)
- Docs: Improvements to description of using colored glyphs/emojis. (#4169, #3369)
- Docs: Improvements to minor mistakes in documentation comments (#3923) [@ANF-Studios]

Docking+Viewports Branch:

- [Breaking] Removed io.ConfigDockingWithShift config option. Behavior always equivalent to having the
  option set to false (dock/undock by default, hold shift to avoid docking). (#2109)
- Docking: DockSpace() returns its node ID.
- Docking: Dockspace() never draws a background. (#3924)
- Docking: Undocking nodes/windows covering most of the monitor max their size down to 90% to ease manipulations.
- Docking: Docking node tab bar honors ItemInnerSpacing.x before first tab. (#4130)
- Docking: Tweak rendering and alignment of dock node menu marker. (#4130)
- Docking: Fixed restoring of tab order within a dockspace or a split node.
- Docking: Fixed reappearing docked windows with no close button showing a tab with extraneous space for one frame.
- Docking: Fixed multiple simultaneously reappearing window from appearing undocked for one frame.
- Viewports: Hotfix for crash in monitor array access, caused by 4b9bc4902. (#3967)
- Backends, Viewports: GLFW: Add a workaround for stuck keys after closing a GLFW window (#3837).
- Backends, Viewports: Vulkan: Rebuild swapchain on VK_SUBOPTIMAL_KHR. (#3881)


-----------------------------------------------------------------------
 VERSION 1.82 (Released 2021-02-15)
-----------------------------------------------------------------------

Decorated log and release notes: https://github.com/ocornut/imgui/releases/tag/v1.82

Breaking Changes:

- Removed redirecting functions/enums names that were marked obsolete in 1.66 (September 2018):
    - ImGui::SetScrollHere() --> use ImGui::SetScrollHereY()
- ImDrawList: upgraded AddPolyline()/PathStroke()'s "bool closed" parameter to use "ImDrawFlags flags".
    - bool closed = false    --> use ImDrawFlags_None, or 0
    - bool closed = true     --> use ImDrawFlags_Closed
  The matching ImDrawFlags_Closed value is guaranteed to always stay == 1 in the future.
  Difference may not be noticeable for most but zealous type-checking tools may report a need to change.
- ImDrawList: upgraded AddRect(), AddRectFilled(), PathRect() to use ImDrawFlags instead of ImDrawCornersFlags.
    - ImDrawCornerFlags_TopLeft  --> use ImDrawFlags_RoundCornersTopLeft
    - ImDrawCornerFlags_BotRight --> use ImDrawFlags_RoundCornersBottomRight
    - ImDrawCornerFlags_None     --> use ImDrawFlags_RoundCornersNone etc.
  Flags now sanely defaults to 0 instead of 0x0F, consistent with all other flags in the API.
  IMPORTANT: The default with rounding > 0.0f is now "round all corners" vs old implicit "round no corners":
    - rounding == 0.0f + flags == 0 --> meant no rounding  --> unchanged (common use)
    - rounding  > 0.0f + flags != 0 --> meant rounding     --> unchanged (common use)
    - rounding == 0.0f + flags != 0 --> meant no rounding  --> unchanged (unlikely use)
    - rounding  > 0.0f + flags == 0 --> meant no rounding  --> BREAKING (unlikely use)!
       - this ONLY matters for hardcoded use of 0 with rounding > 0.0f.
       - fix by using named ImDrawFlags_RoundCornersNone or rounding == 0.0f!
       - this is technically the only real breaking change which we can't solve automatically (it's also uncommon).
  The old ImDrawCornersFlags used awkward default values of ~0 or 0xF (4 lower bits set) to signify "round all corners"
  and we sometimes encouraged using them as shortcuts. As a result the legacy path still support use of hardcoded ~0
  or any value from 0x1 or 0xF. They will behave the same with legacy paths enabled (will assert otherwise).
  Courtesy of legacy untangling commity: [@rokups, @ocornut, @thedmd]
- ImDrawList: clarified that PathArcTo()/PathArcToFast() won't render with radius < 0.0f. Previously it sorts
  of accidentally worked but would lead to counter-clockwise paths which and have an effect on anti-aliasing.
- InputText: renamed ImGuiInputTextFlags_AlwaysInsertMode to ImGuiInputTextFlags_AlwaysOverwrite, old name was an
  incorrect description of behavior. Was ostly used by memory editor. Kept inline redirection function. (#2863)
- Moved 'misc/natvis/imgui.natvis' to 'misc/debuggers/imgui.natvis' as we will provide scripts for other debuggers.
- Style: renamed rarely used style.CircleSegmentMaxError (old default = 1.60f)
  to style.CircleTessellationMaxError (new default = 0.30f) as its meaning changed. (#3808) [@thedmd]
- Win32+MinGW: Re-enabled IME functions by default even under MinGW. In July 2016, issue #738 had me incorrectly
  disable those default functions for MinGW. MinGW users should: either link with -limm32, either set their
  imconfig file with '#define IMGUI_DISABLE_WIN32_DEFAULT_IME_FUNCTIONS'. (#2590, #738) [@actboy168]
  *EDIT* Undid in 1.84.
- Backends: Win32: Pragma linking with dwmapi.lib (Vista-era, ~9 kb). MinGW users will need to link with -ldwmapi.

Other Changes:

- Window, Nav: Fixed crash when calling SetWindowFocus(NULL) at the time a new window appears. (#3865) [@nem0]
- Window: Shrink close button hit-testing region when it covers an abnormally high portion of the window visible
  area (e.g. when window is collapsed + moved in a corner) to facilitate moving the window away. (#3825)
- Nav: Various fixes for losing gamepad/keyboard navigation reference point when a window reappears or
  when it appears while gamepad/keyboard are not being used. (#787)
- Drags: Fixed crash when using DragScalar() directly (not via common wrapper like DragFloat() etc.)
  with ImGuiSliderFlags_AlwaysClamp + only one of either p_min or p_max set. (#3824) [@harry75369]
- Drags, Sliders: Fixed a bug where editing value would use wrong number if there were digits right after
  format specifier (e.g. using "%f123" as a format string). [@rokups]
- Drags, Sliders: Fixed a bug where using custom formatting flags (',$,_) supported by stb_sprintf.h
  would cause incorrect value to be displayed. (#3604) [@rokups]
- Drags, Sliders: Support ImGuiSliderFlags_Logarithmic flag with integers. Because why not? (#3786)
- Tables: Fixed unaligned accesses when using TableSetBgColor(ImGuiTableBgTarget_CellBg). (#3872)
- IsItemHovered(): fixed return value false positive when used after EndChild(), EndGroup() or widgets using
  either of them, when the hovered location is located within a child window, e.g. InputTextMultiline().
  This is intended to have no side effects, but brace yourself for the possible comeback.. (#3851, #1370)
- Drag and Drop: can use BeginDragDropSource() for other than the left mouse button as long as the item
  has an ID (for ID-less items will add new functionalities later). (#1637, #3885)
- ImFontAtlas: Added 'bool TexPixelsUseColors' output to help backend decide of underlying texture format. (#3369)
  This can currently only ever be set by the Freetype renderer.
- imgui_freetype: Added ImGuiFreeTypeBuilderFlags_Bitmap flag to request Freetype loading bitmap data.
  This may have an effect on size and must be called with correct size values. (#3879) [@metarutaiga]
- ImDrawList: PathArcTo() now supports "int num_segments = 0" (new default) and adaptively tessellate.
  The adaptive tessellation uses look up tables, tends to be faster than old PathArcTo() while maintaining
  quality for large arcs (tessellation quality derived from "style.CircleTessellationMaxError") (#3491) [@thedmd]
- ImDrawList: PathArcToFast() also adaptively tessellate efficiently. This means that large rounded corners
  in e.g. hi-dpi settings will generally look better. (#3491) [@thedmd]
- ImDrawList: AddCircle, AddCircleFilled(): Tweaked default segment count calculation to honor MaxError
  with more accuracy. Made default segment count always even for better looking result. (#3808) [@thedmd]
- Misc: Added GetAllocatorFunctions() to facilitate sharing allocators across DLL boundaries. (#3836)
- Misc: Added 'debuggers/imgui.gdb' and 'debuggers/imgui.natstepfilter' (along with existing 'imgui.natvis')
  scripts to configure popular debuggers into skipping trivial functions when using StepInto. [@rokups]
- Backends: Android: Added native Android backend. (#3446) [@duddel]
- Backends: Win32: Added ImGui_ImplWin32_EnableAlphaCompositing() to facilitate experimenting with
  alpha compositing and transparent windows. (#2766, #3447 etc.).
- Backends: OpenGL, Vulkan, DX9, DX10, DX11, DX12, Metal, WebGPU, Allegro: Rework blending equation to
  preserve alpha in output buffer (using SrcBlendAlpha = ONE, DstBlendAlpha = ONE_MINUS_SRC_ALPHA consistently
  accross all backends), facilitating compositing of the output buffer with another buffer.
  (#2693, #2764, #2766, #2873, #3447, #3813, #3816) [@ocornut, @thedmd, @ShawnM427, @Ubpa, @aiekick]
- Backends: DX9: Fix to support IMGUI_USE_BGRA_PACKED_COLOR. (#3844) [@Xiliusha]
- Backends: DX9: Fix to support colored glyphs, using newly introduced 'TexPixelsUseColors' info. (#3844)
- Examples: Android: Added Android + GL ES3 example. (#3446) [@duddel]
- Examples: Reworked setup of clear color to be compatible with transparent values.
- CI: Use a dedicated "scheduled" workflow to trigger scheduled builds. Forks may disable this workflow if
  scheduled builds builds are not required. [@rokups]
- Log/Capture: Added LogTextV, a va_list variant of LogText. [@PathogenDavid]

Docking+Viewports Branch:

- Viewports: Fix setting of ImGuiViewportFlags_NoRendererClear. (#3213)
- Viewports: Added GetViewportPlatformMonitor() with a safety net to keep code portable.
- Viewports, Backends: SDL: Fix missing ImGuiBackendFlags_HasSetMousePos flag in docking branch.
- Viewports, Backends: GLFW: Fix application of WantSetMousePos. (#1542, #787)


-----------------------------------------------------------------------
 VERSION 1.81 (Released 2021-02-10)
-----------------------------------------------------------------------

Decorated log and release notes: https://github.com/ocornut/imgui/releases/tag/v1.81

Breaking Changes:

- ListBox helpers:
  - Renamed ListBoxHeader(const char* label, ImVec2 size) to BeginListBox().
  - Renamed ListBoxFooter() to EndListBox().
  - Removed ListBoxHeader(const char* label, int items_count, int height_in_items = -1) in favor of specifying size.
    In the redirection function, made vertical padding consistent regardless of (items_count <= height_in_items) or not.
  - Kept inline redirection function for all threes (will obsolete).
- imgui_freetype:
  - Removed ImGuiFreeType::BuildFontAtlas(). Kept inline redirection function.
    Prefer using '#define IMGUI_ENABLE_FREETYPE', but there's a runtime selection path available too.
  - The shared extra flags parameters (very rarely used) are now stored in ImFontAtlas::FontBuilderFlags.
  - Renamed ImFontConfig::RasterizerFlags (used by FreeType) to ImFontConfig::FontBuilderFlags.
  - Renamed ImGuiFreeType::XXX flags to ImGuiFreeTypeBuilderFlags_XXX for consistency with other API.

Other Changes:

- Viewports Added ImGui::GetMainViewport() as a way to get the bounds and work area of the host display. (#3789, #1542)
  - In 'master' branch or without multi-viewports feature enabled:
    - GetMainViewport()->Pos is always == (0,0)
    - GetMainViewport()->Size is always == io.DisplaySize
  - In 'docking' branch and with the multi-viewports feature enabled:
    - GetMainViewport() will return information from your host Platform Window.
    - In the future, we will support a "no main viewport" mode and this may return bounds of your main monitor.
  - For forward compatibility with multi-viewports/multi-monitors:
     - Code using (0,0) as a way to signify "upper-left of the host window" should use GetMainViewport()->Pos.
     - Code using io.DisplaySize as a way to signify "size of the host window" should use GetMainViewport()->Size.
  - We are also exposing a work area in ImGuiViewport ('WorkPos', 'WorkSize' vs 'Pos', 'Size' for full area):
     - For a Platform Window, the work area is generally the full area minus space used by menu-bars.
     - For a Platform Monitor, the work area is generally the full area minus space used by task-bars.
  - All of this has been the case in 'docking' branch for a long time. What we've done is merely merging
    a small chunk of the multi-viewport logic into 'master' to standardize some concepts ahead of time.
- Tables: Fixed PopItemWidth() or multi-components items not restoring per-colum ItemWidth correctly. (#3760)
- Window: Fixed minor title bar text clipping issue when FramePadding is small/zero and there are no
  close button in the window. (#3731)
- SliderInt: Fixed click/drag when v_min==v_max from setting the value to zero. (#3774) [@erwincoumans]
  Would also repro with DragFloat() when using ImGuiSliderFlags_Logarithmic with v_min==v_max.
- Menus: Fixed an issue with child-menu auto sizing (issue introduced in 1.80 on 2021/01/25) (#3779)
- InputText: Fixed slightly off ScrollX tracking, noticeable with large values of FramePadding.x. (#3781)
- InputText: Multiline: Fixed padding/cliprect not precisely matching single-line version. (#3781)
- InputText: Multiline: Fixed FramePadding.y worth of vertical offset when aiming with mouse.
- ListBox: Tweaked default height calculation.
- Fonts: imgui_freetype: Facilitated using FreeType integration: [@Xipiryon, @ocornut]
  - Use '#define IMGUI_ENABLE_FREETYPE' in imconfig.h should make it work with no other modifications
    other than compiling misc/freetype/imgui_freetype.cpp and linking with FreeType.
  - Use '#define IMGUI_ENABLE_STB_TRUETYPE' if you somehow need the stb_truetype rasterizer to be
    compiled in along with the FreeType one, otherwise it is enabled by default.
- Fonts: imgui_freetype: Added support for colored glyphs as supported by Freetype 2.10+ (for .ttf using CPAL/COLR
  tables only). Enable the ImGuiFreeTypeBuilderFlags_LoadColor on a given font. Atlas always output directly
  as RGBA8 in this situation. Likely to make sense with IMGUI_USE_WCHAR32. (#3369) [@pshurgal]
- Fonts: Fixed CalcTextSize() width rounding so it behaves more like a ceil. This is in order for text wrapping
  to have enough space when provided width precisely calculated with CalcTextSize().x. (#3776)
  Note that the rounding of either positions and widths are technically undesirable (e.g. #3437, #791) but
  variety of code is currently on it so we are first fixing current behavior before we'll eventually change it.
- Log/Capture: Fix various new line/spacing issue when logging widgets. [@Xipiryon, @ocornut]
- Log/Capture: Improved the ASCII look of various widgets, making large dumps more easily human readable.
- ImDrawList: Fixed AddCircle()/AddCircleFilled() with (rad > 0.0f && rad < 1.0f && num_segments == 0). (#3738)
  Would lead to a buffer read overflow.
- ImDrawList: Clarified PathArcTo() need for a_min <= a_max with an assert.
- ImDrawList: Fixed PathArcToFast() handling of a_min > a_max.
- Metrics: Back-ported "Viewports" debug visualizer from 'docking' branch.
- Demo: Added 'Examples->Fullscreen Window' demo using GetMainViewport() values. (#3789)
- Demo: 'Simple Overlay' demo now moves under main menu-bar (if any) using GetMainViewport()'s work area.
- Backends: Win32: Dynamically loading XInput DLL instead of linking with it, facilitate compiling with
  old WindowSDK versions or running on Windows 7. (#3646, #3645, #3248, #2716) [@Demonese]
- Backends: Vulkan: Add support for custom Vulkan function loader and VK_NO_PROTOTYPES. (#3759, #3227) [@Hossein-Noroozpour]
  User needs to call ImGui_ImplVulkan_LoadFunctions() with their custom loader prior to other functions.
- Backends: Metal: Fixed texture storage mode when building on Mac Catalyst. (#3748) [@Belinsky-L-V]
- Backends: OSX: Fixed mouse position not being reported when mouse buttons other than left one are down. (#3762) [@rokups]
- Backends: WebGPU: Added enderer backend for WebGPU support (imgui_impl_wgpu.cpp) (#3632) [@bfierz]
  Please note that WebGPU is currently experimental, will not run on non-beta browsers, and may break.
- Examples: WebGPU: Added Emscripten+WebGPU example. (#3632) [@bfierz]
- Backends: GLFW: Added ImGui_ImplGlfw_InitForOther() initialization call to use with non OpenGL API. (#3632)

Docking+Viewports Branch:

- Docking: Fix losing docking information on closed windows for which the hosting node was split. (#3716) [@GamingMinds-DanielC]
- Docking: Fix gap in hit test hole when using ImGuiDockNodeFlags_PassthruCentralNode touching the edge of a viewport. (#3733)
- Viewports: (Breaking) removed ImGuiPlatformIO::MainViewport which is now pretty much unused and duplicate
  (and misleading as we will evolve the concept).
- Viewports: (Breaking) turned ImGuiViewport::GetWorkPos(), ImGuiViewport::GetWorkSize() into regular fields
  (WorkPos, WorkSize) before exposing in master branch.
- Viewports: Fix issue inferring viewport z-order when new popups gets created. (#3734) + Metrics updates.
- Viewports, Backends: Vulkan: handle VK_ERROR_OUT_OF_DATE_KHR when resizing secondary viewport (#3766, #3758)


-----------------------------------------------------------------------
 VERSION 1.80 (Released 2021-01-21)
-----------------------------------------------------------------------

Decorated log and release notes: https://github.com/ocornut/imgui/releases/tag/v1.80

Breaking Changes:

- Added imgui_tables.cpp file! Manually constructed project files will need the new file added! (#3740)
- Backends: moved all backends files (imgui_impl_XXXX.cpp, imgui_impl_XXXX.h) from examples/ to backends/. (#3513)
- Renamed ImDrawList::AddBezierCurve() to ImDrawList::AddBezierCubic(). Kept inline redirection function (will obsolete).
- Renamed ImDrawList::PathBezierCurveTo() to ImDrawList::PathBezierCubicCurveTo(). Kept inline redirection function (will obsolete).
- Removed redirecting functions/enums names that were marked obsolete in 1.60 (April 2018):
  - io.RenderDrawListsFn pointer                -> use ImGui::GetDrawData() value and call the render function of your backend
  - ImGui::IsAnyWindowFocused()                 -> use ImGui::IsWindowFocused(ImGuiFocusedFlags_AnyWindow)
  - ImGui::IsAnyWindowHovered()                 -> use ImGui::IsWindowHovered(ImGuiHoveredFlags_AnyWindow)
  - ImGuiStyleVar_Count_                        -> use ImGuiStyleVar_COUNT
  - ImGuiMouseCursor_Count_                     -> use ImGuiMouseCursor_COUNT
- Removed redirecting functions/enums names that were marked obsolete in 1.61 (May 2018):
  - InputFloat (... int decimal_precision ...)  -> use InputFloat (... const char* format ...) with format = "%.Xf" where X was value for decimal_precision.
  - same for InputFloat2()/InputFloat3()/InputFloat4() variants taking a `int decimal_precision` parameter.
- Removed redirecting functions/enums names that were marked obsolete in 1.63 (August 2018):
  - ImGui::IsItemDeactivatedAfterChange()       -> use ImGui::IsItemDeactivatedAfterEdit().
  - ImGuiCol_ModalWindowDarkening               -> use ImGuiCol_ModalWindowDimBg
  - ImGuiInputTextCallback                      -> use ImGuiTextEditCallback
  - ImGuiInputTextCallbackData                  -> use ImGuiTextEditCallbackData
- If you were still using the old names, while you are cleaning up, considering enabling
  IMGUI_DISABLE_OBSOLETE_FUNCTIONS in imconfig.h even temporarily to have a pass at finding
  and removing up old API calls, if any remaining.
- Internals: Columns: renamed undocumented/internals ImGuiColumnsFlags_* to ImGuiOldColumnFlags_* to reduce
  confusion with Tables API. Keep redirection enums (will obsolete). (#125, #513, #913, #1204, #1444, #2142, #2707)
- Renamed io.ConfigWindowsMemoryCompactTimer to io.ConfigMemoryCompactTimer as the feature now applies
  to other data structures. (#2636)

Other Changes:

- Tables: added new Tables Beta API as a replacement for old Columns. (#3740, #2957, #125)
  Check out 'Demo->Tables' for many demos.
  Read API comments in imgui.h for details. Read extra commentary in imgui_tables.cpp.
  - Added 16 functions:
     - BeginTable(), EndTable()
     - TableNextRow(), TableNextColumn(), TableSetColumnIndex()
     - TableSetupColumn(), TableSetupScrollFreeze()
     - TableHeadersRow(), TableHeader()
     - TableGetRowIndex(), TableGetColumnCount(), TableGetColumnIndex(), TableGetColumnName(), TableGetColumnFlags()
     - TableGetSortSpecs(), TableSetBgColor()
  - Added 3 flags sets:
    - ImGuiTableFlags (29 flags for: features, decorations, sizing policies, padding, clipping, scrolling, sorting etc.)
    - ImGuiTableColumnFlags (24 flags for: width policies, default settings, sorting options, indentation options etc.)
    - ImGuiTableRowFlags (1 flag for: header row)
  - Added 2 structures: ImGuiTableSortSpecs, ImGuiTableColumnSortSpecs
  - Added 2 enums: ImGuiSortDirection, ImGuiTableBgTarget
  - Added 1 style variable: ImGuiStyleVar_CellPadding
  - Added 5 style colors: ImGuiCol_TableHeaderBg, ImGuiCol_TableBorderStrong, ImGuiCol_TableBorderLight, ImGuiCol_TableRowBg, ImGuiCol_TableRowBgAlt.
- Tabs: Made it possible to append to an existing tab bar by calling BeginTabBar()/EndTabBar() again.
- Tabs: Fixed using more than 128 tabs in a tab bar (scrolling policy recommended).
- Tabs: Do not display a tooltip if the name already fits over a given tab. (#3521)
- Tabs: Fixed minor/unlikely bug skipping over a button when scrolling left with arrows.
- Tabs: Requested ideal content size (for auto-fit) doesn't affect horizontal scrolling. (#3414)
- Drag and Drop: Fix losing drop source ActiveID (and often source tooltip) when opening a TreeNode()
  or CollapsingHeader() while dragging. (#1738)
- Drag and Drop: Fix drag and drop to tie same-size drop targets by chosen the later one. Fixes dragging
  into a full-window-sized dockspace inside a zero-padded window. (#3519, #2717) [@Black-Cat]
- Checkbox: Added CheckboxFlags() helper with int* type (internals have a template version, not exposed).
- Clipper: Fixed incorrect end-list positioning when using ImGuiListClipper with 1 item (bug in 1.79). (#3663) [@nyorain]
- InputText: Fixed updating cursor/selection position when a callback altered the buffer in a way
  where the byte count is unchanged but the decoded character count changes. (#3587) [@gqw]
- InputText: Fixed switching from single to multi-line while preserving same ID.
- Combo: Fixed using IsItemEdited() after Combo() not matching the return value from Combo(). (#2034)
- DragFloat, DragInt: very slightly increased mouse drag threshold + expressing it as a factor of default value.
- DragFloat, DragInt: added experimental io.ConfigDragClickToInputText feature to enable turning DragXXX widgets
  into text input with a simple mouse click-release (without moving). (#3737)
- Nav: Fixed IsItemFocused() from returning false when Nav highlight is hidden because mouse has moved.
  It's essentially been always the case but it doesn't make much sense. Instead we will aim at exposing
  feedback and control of keyboard/gamepad navigation highlight and mouse hover disable flag. (#787, #2048)
- Metrics: Fixed mishandling of ImDrawCmd::VtxOffset in wireframe mesh renderer.
- Metrics: Rebranded as "Dear ImGui Metrics/Debugger" to clarify its purpose.
- ImDrawList: Added ImDrawList::AddQuadBezierCurve(), ImDrawList::PathQuadBezierCurveTo() quadratic bezier
  helpers. (#3127, #3664, #3665) [@aiekick]
- Fonts: Updated GetGlyphRangesJapanese() to include a larger 2999 ideograms selection of Joyo/Jinmeiyo
  kanjis, from the previous 1946 ideograms selection. This will consume a some more memory but be generally
  much more fitting for Japanese display, until we switch to a more dynamic atlas. (#3627) [@vaiorabbit]
- Log/Capture: fix capture to work on clipped child windows.
- Misc: Made the ItemFlags stack shared, so effectively the ButtonRepeat/AllowKeyboardFocus states
  (and others exposed in internals such as PushItemFlag) are inherited by stacked Begin/End pairs,
  vs previously a non-child stacked Begin() would reset those flags back to zero for the stacked window.
- Misc: Replaced UTF-8 decoder with one based on branchless one by Christopher Wellons. [@rokups]
  Super minor fix handling incomplete UTF-8 contents: if input does not contain enough bytes, decoder
  returns IM_UNICODE_CODEPOINT_INVALID and consume remaining bytes (vs old decoded consumed only 1 byte).
- Misc: Fix format warnings when using gnu printf extensions in a setup that supports them (gcc/mingw). (#3592)
- Misc: Made EndFrame() assertion for key modifiers being unchanged during the frame (added in 1.76) more
  lenient, allowing full mid-frame releases. This is to accommodate the use of mid-frame modal native
  windows calls, which leads backends such as GLFW to send key clearing events on focus loss. (#3575)
- Style: Changed default style.WindowRounding value to 0.0f (matches default for multi-viewports).
- Style: Reduced the size of the resizing grip, made alpha less prominent.
- Style: Classic: Increase the default alpha value of WindowBg to be closer to other styles.
- Demo: Clarify usage of right-aligned items in Demo>Layout>Widgets Width.
- Backends: OpenGL3: Use glGetString(GL_VERSION) query instead of glGetIntegerv(GL_MAJOR_VERSION, ...)
  when the later returns zero (e.g. Desktop GL 2.x). (#3530) [@xndcn]
- Backends: OpenGL2: Backup and restore GL_SHADE_MODEL and disable GL_NORMAL_ARRAY state to increase
  compatibility with legacy code. (#3671)
- Backends: OpenGL3: Backup and restore GL_PRIMITIVE_RESTART state. (#3544) [@Xipiryon]
- Backends: OpenGL2, OpenGL3: Backup and restore GL_STENCIL_TEST enable state. (#3668)
- Backends: Vulkan: Added support for specifying which sub-pass to reference during VkPipeline creation. (@3579) [@bdero]
- Backends: DX12: Improve Windows 7 compatibility (for D3D12On7) by loading d3d12.dll dynamically. (#3696) [@Mattiwatti]
- Backends: Win32: Fix setting of io.DisplaySize to invalid/uninitialized data after hwnd has been closed.
- Backends: OSX: Fix keypad-enter key not working on MacOS. (#3554) [@rokups, @lfnoise]
- Examples: Apple+Metal: Consolidated/simplified to get closer to other examples. (#3543) [@warrenm]
- Examples: Apple+Metal: Forward events down so OS key combination like Cmd+Q can work. (#3554) [@rokups]
- Examples: Emscripten: Renamed example_emscripten/ to example_emscripten_opengl3/. (#3632)
- Examples: Emscripten: Added 'make serve' helper to spawn a web-server on localhost. (#3705) [@Horki]
- Examples: DirectX12: Move ImGui::Render() call above the first barrier to clarify its lack of effect on the graphics pipe.
- CI: Fix testing for Windows DLL builds. (#3603, #3601) [@iboB]
- Docs: Improved the wiki and added a https://github.com/ocornut/imgui/wiki/Useful-Widgets page. [@Xipiryon]
  [2021/05/20: moved to https://github.com/ocornut/imgui/wiki/Useful-Extensions]
- Docs: Split examples/README.txt into docs/BACKENDS.md and docs/EXAMPLES.md, and improved them.
- Docs: Consistently renamed all occurrences of "binding" and "back-end" to "backend" in comments and docs.

Docking+Viewports Branch:

- Docking: Docked windows honor change of tab and text colors. (#2771)
- Docking: Support for appending into existing tab-bar made to work with Docking + internal helper DockNodeBeginAmendTabBar().
- Docking: Added experimental TabItemFlagsOverrideSet to ImGuiWindowClass.
- Viewports: Fixed incorrect whitening of popups above a modal if both use their own viewport.
- Viewports: Backends: Vulkan: Fixed build, removed extraneous pipeline creation. (#3459, #3579)


-----------------------------------------------------------------------
 VERSION 1.79 (Released 2020-10-08)
-----------------------------------------------------------------------

Decorated log and release notes: https://github.com/ocornut/imgui/releases/tag/v1.79

Breaking Changes:

- Fonts: Removed ImFont::DisplayOffset in favor of ImFontConfig::GlyphOffset. DisplayOffset was applied
  after scaling and not very meaningful/useful outside of being needed by the default ProggyClean font.
  It was also getting in the way of better font scaling, so let's get rid of it now!
  If you used DisplayOffset it was probably in association to rasterizing a font at a specific size,
  in which case the corresponding offset may be reported into GlyphOffset. (#1619)
  If you scaled this value after calling AddFontDefault(), this is now done automatically.
- ImGuiListClipper: Renamed constructor parameters which created an ambiguous alternative to using
  the ImGuiListClipper::Begin() function, with misleading edge cases. Always use ImGuiListClipper::Begin()!
  Kept inline redirection function (will obsolete).
  (note: imgui_memory_editor <0.40 from imgui_club/ used this old clipper API. Update your copy if needed).
- Style: Renamed style.TabMinWidthForUnselectedCloseButton to style.TabMinWidthForCloseButton.
- Renamed ImGuiSliderFlags_ClampOnInput to ImGuiSliderFlags_AlwaysClamp. Kept redirection enum (will obsolete).
- Renamed OpenPopupContextItem() back to OpenPopupOnItemClick(), REVERTED CHANGE FROM 1.77.
  For variety of reason this is more self-explanatory and less error-prone. Kept inline redirection function.
- Removed return value from OpenPopupOnItemClick() - returned true on mouse release on an item - because it
  is inconsistent with other popups API and makes others misleading. It's also and unnecessary: you can
  use IsWindowAppearing() after BeginPopup() for a similar result.

Other Changes:

- Window: Fixed using non-zero pivot in SetNextWindowPos() when the window is collapsed. (#3433)
- Nav: Fixed navigation resuming on first visible item when using gamepad. [@rokups]
- Nav: Fixed using Alt to toggle the Menu layer when inside a Modal window. (#787)
- Scrolling: Fixed SetScrollHere(0) functions edge snapping when called during a frame where
  ContentSize is changing (issue introduced in 1.78). (#3452).
- InputText: Added support for Page Up/Down in InputTextMultiline(). (#3430) [@Xipiryon]
- InputText: Added selection helpers in ImGuiInputTextCallbackData().
- InputText: Added ImGuiInputTextFlags_CallbackEdit to modify internally owned buffer after an edit.
  (note that InputText() already returns true on edit, the callback is useful mainly to manipulate the
  underlying buffer while focus is active).
- InputText: Fixed using ImGuiInputTextFlags_Password with InputTextMultiline(). (#3427, #3428)
  It is a rather unusual or useless combination of features but no reason it shouldn't work!
- InputText: Fixed minor scrolling glitch when erasing trailing lines in InputTextMultiline().
- InputText: Fixed cursor being partially covered after using Ctrl+End key.
- InputText: Fixed callback's helper DeleteChars() function when cursor is inside the deleted block. (#3454)
- InputText: Made pressing Down arrow on the last line when it doesn't have a carriage return not move to
  the end of the line (so it is consistent with Up arrow, and behave same as Notepad and Visual Studio.
  Note that some other text editors instead would move the cursor to the end of the line). [@Xipiryon]
- DragFloat, DragScalar: Fixed ImGuiSliderFlags_ClampOnInput not being honored in the special case
  where v_min == v_max. (#3361)
- SliderInt, SliderScalar: Fixed reaching of maximum value with inverted integer min/max ranges, both
  with signed and unsigned types. Added reverse Sliders to Demo. (#3432, #3449) [@rokups]
- Text: Bypass unnecessary formatting when using the TextColored()/TextWrapped()/TextDisabled() helpers
  with a "%s" format string. (#3466)
- CheckboxFlags: Display mixed-value/tristate marker when passed flags that have multiple bits set and
  stored value matches neither zero neither the full set.
- BeginMenuBar: Fixed minor bug where CursorPosMax gets pushed to CursorPos prior to calling BeginMenuBar(),
  so e.g. calling the function at the end of a window would often add +ItemSpacing.y to scrolling range.
- TreeNode, CollapsingHeader: Made clicking on arrow toggle toggle the open state on the Mouse Down event
  rather than the Mouse Down+Up sequence, even if the _OpenOnArrow flag isn't set. This is standard behavior
  and amends the change done in 1.76 which only affected cases were _OpenOnArrow flag was set.
  (This is also necessary to support full multi/range-select/drag and drop operations.)
- Tabs: Added TabItemButton() to submit tab that behave like a button. (#3291) [@Xipiryon]
- Tabs: Added ImGuiTabItemFlags_Leading and ImGuiTabItemFlags_Trailing flags to position tabs or button
  at either end of the tab bar. Those tabs won't be part of the scrolling region, and when reordering cannot
  be moving outside of their section. Most often used with TabItemButton(). (#3291) [@Xipiryon]
- Tabs: Added ImGuiTabItemFlags_NoReorder flag to disable reordering a given tab.
- Tabs: Keep tab item close button visible while dragging a tab (independent of hovering state).
- Tabs: Fixed a small bug where closing a tab that is not selected would leave a tab hole for a frame.
- Tabs: Fixed a small bug where scrolling buttons (with ImGuiTabBarFlags_FittingPolicyScroll) would
  generate an unnecessary extra draw call.
- Tabs: Fixed a small bug where toggling a tab bar from Reorderable to not Reorderable would leave
  tabs reordered in the tab list popup. [@Xipiryon]
- Columns: Fix inverted ClipRect being passed to renderer when using certain primitives inside of
  a fully clipped column. (#3475) [@szreder]
- Popups, Tooltips: Fix edge cases issues with positioning popups and tooltips when they are larger than
  viewport on either or both axises. [@Rokups]
- Fonts: AddFontDefault() adjust its vertical offset based on floor(size/13) instead of always +1.
  Was previously done by altering DisplayOffset.y but wouldn't work for DPI scaled font.
- Metrics: Various tweaks, listing windows front-to-back, greying inactive items when possible.
- Demo: Add simple InputText() callbacks demo (aside from the more elaborate ones in 'Examples->Console').
- Backends: OpenGL3: Fix to avoid compiling/calling glBindSampler() on ES or pre 3.3 contexts which have
  the defines set by a loader. (#3467, #1985) [@jjwebb]
- Backends: Vulkan: Some internal refactor aimed at allowing multi-viewport feature to create their
  own render pass. (#3455, #3459) [@FunMiles]
- Backends: DX12: Clarified that imgui_impl_dx12 can be compiled on 32-bit systems by redefining
  the ImTextureID to be 64-bit (e.g. '#define ImTextureID ImU64' in imconfig.h). (#301)
- Backends: DX12: Fix debug layer warning when scissor rect is zero-sized. (#3472, #3462) [@StoneWolf]
- Examples: Vulkan: Reworked buffer resize handling, fix for Linux/X11. (#3390, #2626) [@RoryO]
- Examples: Vulkan: Switch validation layer to use "VK_LAYER_KHRONOS_validation" instead of
  "VK_LAYER_LUNARG_standard_validation" which is deprecated (#3459) [@FunMiles]
- Examples: DX12: Enable breaking on any warning/error when debug interface is enabled.
- Examples: DX12: Added '#define ImTextureID ImU64' in project and build files to also allow building
  on 32-bit systems. Added project to default Visual Studio solution file. (#301)

Docking+Viewports Branch:

- Docking: DockSpace() emits ItemSize() properly (useful when not filling all space).
- Docking: Fixed docking while hovering a child window. (#3420) broken by 85a661d. Improve metrics debugging.
- Docking: Fix honoring payload filter with overlapping nodes (we incorrectly over-relied on g.HoveredDockNode
  when making change for #3398).
- Docking: Fix handling of WindowMenuButtonPosition == ImGuiDir_None in Docking Nodes. (#3499)
- Viewports: Fixed a rare edge-case if the window targeted by CTRL+Tab stops being rendered.
- Viewports, Backends: DX12: Make secondary viewport format match main viewport one (#3462) {@BeastLe9enD]
- Viewports: Backends: Vulkan: Removed unused shader code. Fix leaks. Avoid unnecessary pipeline creation for main
  viewport. (#3459) + Add ImGui_ImplVulkanH_CreateWindowSwapChain in ImGui_ImplVulkanH_CreateOrResizeWindow().
- Viewports: Backends: DirectX9: Recover from D3DERR_DEVICELOST on secondary viewports. (#3424)
- Viewports, Backends: Win32: Fix toggling of ImGuiViewportFlags_TopMost (#3477) [@Kodokuna]
- Viewports: Backends: GLFW: Workaround for cases where glfwGetMonitorWorkarea fails (#3457) [@dougbinks]


-----------------------------------------------------------------------
 VERSION 1.78 (Released 2020-08-18)
-----------------------------------------------------------------------

Decorated log and release notes: https://github.com/ocornut/imgui/releases/tag/v1.78

Breaking Changes:

- Obsoleted use of the trailing 'float power=1.0f' parameter for those functions: [@Shironekoben, @ocornut]
  - DragFloat(), DragFloat2(), DragFloat3(), DragFloat4(), DragFloatRange2(), DragScalar(), DragScalarN()
  - SliderFloat(), SliderFloat2(), SliderFloat3(), SliderFloat4(), SliderScalar(), SliderScalarN()
  - VSliderFloat(), VSliderScalar()
  Replaced the final 'float power=1.0f' argument with ImGuiSliderFlags defaulting to 0 (as with all our flags).
  Worked out a backward-compatibility scheme so hopefully most C++ codebase should not be affected.
  In short, when calling those functions:
  - If you omitted the 'power' parameter (likely!), you are not affected.
  - If you set the 'power' parameter to 1.0f (same as previous default value):
    - Your compiler may warn on float>int conversion.
    - Everything else will work (but will assert if IMGUI_DISABLE_OBSOLETE_FUNCTIONS is defined).
    - You can replace the 1.0f value with 0 to fix the warning, and be technically correct.
  - If you set the 'power' parameter to >1.0f (to enable non-linear editing):
    - Your compiler may warn on float>int conversion.
    - Code will assert at runtime for IM_ASSERT(power == 1.0f) with the following assert description:
      "Call Drag function with ImGuiSliderFlags_Logarithmic instead of using the old 'float power' function!".
    - In case asserts are disabled, the code will not crash and enable the _Logarithmic flag.
    - You can replace the >1.0f value with ImGuiSliderFlags_Logarithmic to fix the warning/assert
      and get a _similar_ effect as previous uses of power >1.0f.
  See https://github.com/ocornut/imgui/issues/3361 for all details.
  For shared code, you can version check at compile-time with `#if IMGUI_VERSION_NUM >= 17704`.
  Kept inline redirection functions (will obsolete) apart for: DragFloatRange2(), VSliderFloat(), VSliderScalar().
  For those three the 'float power=1.0f' version was removed directly as they were most unlikely ever used.
- DragInt, DragFloat, DragScalar: Obsoleted use of v_min > v_max to lock edits (introduced in 1.73, this was not
  demoed nor documented much, will be replaced a more generic ReadOnly feature).

Other Changes:

- Nav: Fixed clicking on void (behind any windows) from not clearing the focused window.
  This would be problematic e.g. in situation where the application relies on io.WantCaptureKeyboard
  flag being cleared accordingly. (bug introduced in 1.77 WIP on 2020/06/16) (#3344, #2880)
- Window: Fixed clicking over an item which hovering has been disabled (e.g inhibited by a popup)
  from marking the window as moved.
- Drag, Slider: Added ImGuiSliderFlags parameters.
  - For float functions they replace the old trailing 'float power=1.0' parameter.
    (See #3361 and the "Breaking Changes" block above for all details).
  - Added ImGuiSliderFlags_Logarithmic flag to enable logarithmic editing
    (generally more precision around zero), as a replacement to the old 'float power' parameter
    which was obsoleted. (#1823, #1316, #642) [@Shironekoben, @AndrewBelt]
  - Added ImGuiSliderFlags_ClampOnInput flag to force clamping value when using
    CTRL+Click to type in a value manually. (#1829, #3209, #946, #413).
    [note: RENAMED to ImGuiSliderFlags_AlwaysClamp in 1.79].
  - Added ImGuiSliderFlags_NoRoundToFormat flag to disable rounding underlying
    value to match precision of the display format string. (#642)
  - Added ImGuiSliderFlags_NoInput flag to disable turning widget into a text input
    with CTRL+Click or Nav Enter.
- Nav, Slider: Fix using keyboard/gamepad controls with certain logarithmic sliders where
  pushing a direction near zero values would be cancelled out. [@Shironekoben]
- DragFloatRange2, DragIntRange2: Fixed an issue allowing to drag out of bounds when both
  min and max value are on the same value. (#1441)
- InputText, ImDrawList: Fixed assert triggering when drawing single line of text with more
  than ~16 KB characters. (Note that current code is going to show corrupted display if after
  clipping, more than 16 KB characters are visible in the same low-level ImDrawList::RenderText()
  call. ImGui-level functions such as TextUnformatted() are not affected. This is quite rare
  but it will be addressed later). (#3349)
- Selectable: Fixed highlight/hit extent when used with horizontal scrolling (in or outside columns).
  Also fixed related text clipping when used in a column after the first one. (#3187, #3386)
- Scrolling: Avoid SetScroll, SetScrollFromPos functions from snapping on the edge of scroll
  limits when close-enough by (WindowPadding - ItemPadding), which was a tweak with too many
  side-effects. The behavior is still present in SetScrollHere functions as they are more explicitly
  aiming at making widgets visible. May later be moved to a flag.
- Tabs: Allow calling SetTabItemClosed() after a tab has been submitted (will process next frame).
- InvisibleButton: Made public a small selection of ImGuiButtonFlags (previously in imgui_internal.h)
  and allowed to pass them to InvisibleButton(): ImGuiButtonFlags_MouseButtonLeft/Right/Middle.
  This is a small but rather important change because lots of multi-button behaviors could previously
  only be achieved using lower-level/internal API. Now also available via high-level InvisibleButton()
  with is a de-facto versatile building block to creating custom widgets with the public API.
- Fonts: Fixed ImFontConfig::GlyphExtraSpacing and ImFontConfig::PixelSnapH settings being pulled
  from the merged/target font settings when merging fonts, instead of being pulled from the source
  font settings.
- ImDrawList: Thick anti-aliased strokes (> 1.0f) with integer thickness now use a texture-based
  path, reducing the amount of vertices/indices and CPU/GPU usage. (#3245) [@Shironekoben]
  - This change will facilitate the wider use of thick borders in future style changes.
  - Requires an extra bit of texture space (~64x64 by default), relies on GPU bilinear filtering.
  - Set `io.AntiAliasedLinesUseTex = false` to disable rendering using this method.
  - Clear `ImFontAtlasFlags_NoBakedLines` in ImFontAtlas::Flags to disable baking data in texture.
- ImDrawList: changed AddCircle(), AddCircleFilled() default num_segments from 12 to 0, effectively
  enabling auto-tessellation by default. Tweak tessellation in Style Editor->Rendering section, or
  by modifying the 'style.CircleSegmentMaxError' value. [@ShironekoBen]
- ImDrawList: Fixed minor bug introduced in 1.75 where AddCircle() with 12 segments would generate
  an extra vertex. (This bug was mistakenly marked as fixed in earlier 1.77 release). [@ShironekoBen]
- Demo: Improved "Custom Rendering"->"Canvas" demo with a grid, scrolling and context menu.
  Also showcase using InvisibleButton() with multiple mouse buttons flags.
- Demo: Improved "Layout & Scrolling" -> "Clipping" section.
- Demo: Improved "Layout & Scrolling" -> "Child Windows" section.
- Style Editor: Added preview of circle auto-tessellation when editing the corresponding value.
- Backends: OpenGL3: Added support for glad2 loader. (#3330) [@moritz-h]
- Backends: Allegro 5: Fixed horizontal scrolling direction with mouse wheel / touch pads (it seems
  like Allegro 5 reports it differently from GLFW and SDL). (#3394, #2424, #1463) [@nobody-special666]
- Examples: Vulkan: Fixed GLFW+Vulkan and SDL+Vulkan clear color not being set. (#3390) [@RoryO]
- CI: Emscripten has stopped their support for their fastcomp backend, switching to latest sdk [@Xipiryon]

Docking+Viewports Branch:

- Docking: Made DockBuilderAddNode() automatically call DockBuilderRemoveNode(). (#3399, #2109)
- Docking: Storing HoveredDockNode in context which can be useful for easily detecting e.g. hovering an
  empty node. (#3398)
- Docking: Fixed docking overlay bits appearing at (0,0), because of 43bd80a. Most typically noticeable
  when disabling multi-viewport.
- Docking: Workaround recovery for node created without the _DockSpace flags later becoming a DockSpace. (#3340)
- Docking: Rework size allocations to recover when there's no enough room for nodes + do not hold on
  _WantLockSizeOnce forever. (#3328)
- Docking: Rework size allocation to allow user code to override node sizes. Not all edge cases will be
  properly handled but this is a step toward toolbar emitting size constraints.
- Docking: Added experimental flags to perform more docking filtering and disable resize per axis.
  Designed for toolbar patterns.
- Viewports, Backends, GLFW: Use GLFW_MOUSE_PASSTHROUGH when available.
- Viewports, Backends: DX12: Fixed issue on shutdown when viewports are disabled. (#3347)


-----------------------------------------------------------------------
 VERSION 1.77 (Released 2020-06-29)
-----------------------------------------------------------------------

Decorated log and release notes: https://github.com/ocornut/imgui/releases/tag/v1.77

Breaking Changes:

- Removed unnecessary ID (first arg) of ImFontAtlas::AddCustomRectRegular() function. Please
  note that this is a Beta api and will likely be reworked in order to support multi-DPI across
  multiple monitors.
- Renamed OpenPopupOnItemClick() to OpenPopupContextItem(). Kept inline redirection function (will obsolete).
  [NOTE: THIS WAS REVERTED IN 1.79]
- Removed BeginPopupContextWindow(const char*, int mouse_button, bool also_over_items) in favor
  of BeginPopupContextWindow(const char*, ImGuiPopupFlags flags) with ImGuiPopupFlags_NoOverItems.
  Kept inline redirection function (will obsolete).
- Removed obsoleted CalcItemRectClosestPoint() entry point (has been asserting since December 2017).

Other Changes:

- TreeNode: Fixed bug where BeginDragDropSource() failed when the _OpenOnDoubleClick flag is
  enabled (bug introduced in 1.76, but pre-1.76 it would also fail unless the _OpenOnArrow
  flag was also set, and _OpenOnArrow is frequently set along with _OpenOnDoubleClick).
- TreeNode: Fixed bug where dragging a payload over a TreeNode() with either _OpenOnDoubleClick
  or _OpenOnArrow would open the node. (#143)
- Windows: Fix unintended feedback loops when resizing windows close to main viewport edges. [@rokups]
- Tabs: Added style.TabMinWidthForUnselectedCloseButton settings:
  - Set to 0.0f (default) to always make a close button appear on hover (same as Chrome, VS).
  - Set to FLT_MAX to only display a close button when selected (merely hovering is not enough).
  - Set to an intermediary value to toggle behavior based on width (same as Firefox).
- Tabs: Added a ImGuiTabItemFlags_NoTooltip flag to disable the tooltip for individual tab item
  (vs ImGuiTabBarFlags_NoTooltip for entire tab bar). [@Xipiryon]
- Popups: All functions capable of opening popups (OpenPopup*, BeginPopupContext*) now take a new
  ImGuiPopupFlags sets of flags instead of a mouse button index. The API is automatically backward
  compatible as ImGuiPopupFlags is guaranteed to hold mouse button index in the lower bits.
- Popups: Added ImGuiPopupFlags_NoOpenOverExistingPopup for OpenPopup*/BeginPopupContext* functions
  to first test for the presence of another popup at the same level.
- Popups: Added ImGuiPopupFlags_NoOpenOverItems for BeginPopupContextWindow() - similar to testing
  for !IsAnyItemHovered() prior to doing an OpenPopup().
- Popups: Added ImGuiPopupFlags_AnyPopupId and ImGuiPopupFlags_AnyPopupLevel flags for IsPopupOpen(),
  allowing to check if any popup is open at the current level, if a given popup is open at any popup
  level, if any popup is open at all.
- Popups: Fix an edge case where programmatically closing a popup while clicking on its empty space
  would attempt to focus it and close other popups. (#2880)
- Popups: Fix BeginPopupContextVoid() when clicking over the area made unavailable by a modal. (#1636)
- Popups: Clarified some of the comments and function prototypes.
- Modals: BeginPopupModal() doesn't set the ImGuiWindowFlags_NoSavedSettings flag anymore, and will
  not always be auto-centered. Note that modals are more similar to regular windows than they are to
  popups, so api and behavior may evolve further toward embracing this. (#915, #3091)
  Enforce centering using e.g. SetNextWindowPos(io.DisplaySize * 0.5f, ImGuiCond_Appearing, ImVec2(0.5f,0.5f)).
- Metrics: Added a "Settings" section with some details about persistent ini settings.
- Nav, Menus: Fix vertical wrap-around in menus or popups created with multiple appending calls to
  BeginMenu()/EndMenu() or BeginPopup(0/EndPopup(). (#3223, #1207) [@rokups]
- Drag and Drop: Fixed unintended fallback "..." tooltip display during drag operation when
  drag source uses _SourceNoPreviewTooltip flags. (#3160) [@rokups]
- Columns: Lower overhead on column switches and switching to background channel.
  Benefits Columns but was primarily made with Tables in mind!
- Fonts: Fix GetGlyphRangesKorean() end-range to end at 0xD7A3 (instead of 0xD79D). (#348, #3217) [@marukrap]
- ImDrawList: Fixed an issue where draw command merging or primitive unreserve while crossing the
  VtxOffset boundary would lead to draw commands with wrong VtxOffset. (#3129, #3163, #3232, #2591)
  [@thedmd, @Shironekoben, @sergeyn, @ocornut]
- ImDrawList, ImDrawListSplitter, Columns: Fixed an issue where changing channels with different
  TextureId, VtxOffset would incorrectly apply new settings to draw channels. (#3129, #3163)
  [@ocornut, @thedmd, @Shironekoben]
- ImDrawList, ImDrawListSplitter, Columns: Fixed an issue where starting a split when current
  VtxOffset was not zero would lead to draw commands with wrong VtxOffset. (#2591)
- ImDrawList, ImDrawListSplitter, Columns: Fixed an issue where starting a split right after
  a callback draw command would incorrectly override the callback draw command.
- Misc, Freetype: Fix for rare case where FT_Get_Char_Index() succeeds but FT_Load_Glyph() fails.
- Docs: Improved and moved font documentation to docs/FONTS.md so it can be readable on the web.
  Updated various links/wiki accordingly. Added FAQ entry about DPI. (#2861) [@ButternCream, @ocornut]
- CI: Added CI test to verify we're never accidentally dragging libstdc++ (on some compiler setups,
  static constructors for non-pod data seems to drag in libstdc++ due to thread-safety concerns).
  Fixed a static constructor which led to this dependency on some compiler setups. [@rokups]
- Backends: Win32: Support for #define NOGDI, won't try to call GetDeviceCaps(). (#3137, #2327)
- Backends: Win32: Fix _WIN32_WINNT < 0x0600 (MinGW defaults to 0x502 == Windows 2003). (#3183)
- Backends: SDL: Report a zero display-size when window is minimized, consistent with other backends,
  making more render/clipping code use an early out path.
- Backends: OpenGL: Fixed handling of GL 4.5+ glClipControl(GL_UPPER_LEFT) by inverting the
  projection matrix top and bottom values. (#3143, #3146) [@u3shit]
- Backends: OpenGL: On OSX, if unspecified by app, made default GLSL version 150. (#3199) [@albertvaka]
- Backends: OpenGL: Fixed loader auto-detection to not interfere with ES2/ES3 defines. (#3246) [@funchal]
- Backends: Vulkan: Fixed error in if initial frame has no vertices. (#3177)
- Backends: Vulkan: Fixed edge case where render callbacks wouldn't be called if the ImDrawData
  structure didn't have any vertices. (#2697) [@kudaba]
- Backends: OSX: Added workaround to avoid fast mouse clicks. (#3261, #1992, #2525) [@nburrus]
- Examples: GLFW+Vulkan, SDL+Vulkan: Fix for handling of minimized windows. (#3259)
- Examples: Apple: Fixed example_apple_metal and example_apple_opengl2 using imgui_impl_osx.mm
  not forwarding right and center mouse clicks. (#3260) [@nburrus]

Docking+Viewports Branch:

- Viewports: Don't set ImGuiViewportFlags_NoRendererClear when ImGuiWindowFlags_NoBackground is set. (#3213)
- Viewports: Report minimized viewports as zero DisplaySize to be consistent with main branch. (#1542)
- Docking, Settings: Allow reload of settings data at runtime. (#2573)
- Backends, GLFW: Fix windows resizing incorrectly on Linux due to GLFW firing window positioning
  callbacks on next frame after window is resized manually. (#2117)
- Backends: DX12: Fix OBJECT_DELETED_WHILE_STILL_IN_USE on viewport resizing. (#3210)
- Backends: DX12: Fix for crash caused by early resource release. (#3121)
- Backends, Win32: Request monitor update when DPI awareness is enabled to make sure they have the correct DPI settings.


-----------------------------------------------------------------------
 VERSION 1.76 (Released 2020-04-12)
-----------------------------------------------------------------------

Decorated log and release notes: https://github.com/ocornut/imgui/releases/tag/v1.76

Other Changes:

- Drag and Drop, Nav: Disabling navigation arrow keys when drag and drop is active. In the docking
  branch pressing arrow keys while dragging a window from a tab could trigger an assert. (#3025)
- BeginMenu: Using same ID multiple times appends content to a menu. (#1207) [@rokups]
- BeginMenu: Fixed a bug where SetNextWindowXXX data before a BeginMenu() would not be cleared
  when the menu is not open. (#3030)
- InputText: Fixed password fields displaying ASCII spaces as blanks instead of using the '*'
  glyph. (#2149, #515)
- Selectable: Fixed honoring style.SelectableTextAlign with unspecified size. (#2347, #2601)
- Selectable: Allow using ImGuiSelectableFlags_SpanAllColumns in other columns than first. (#125)
- TreeNode: Made clicking on arrow with _OpenOnArrow toggle the open state on the Mouse Down
  event rather than the Mouse Down+Up sequence (this is rather standard behavior).
- ColorButton: Added ImGuiColorEditFlags_NoBorder flag to remove the border normally enforced
  by default for standalone ColorButton.
- Nav: Fixed interactions with ImGuiListClipper, so e.g. Home/End result would not clip the
  landing item on the landing frame. (#787)
- Nav: Fixed currently focused item from ever being clipped by ItemAdd(). (#787)
- Scrolling: Fixed scrolling centering API leading to non-integer scrolling values and initial
  cursor position. This would often get fixed after the fix item submission, but using the
  ImGuiListClipper as the first thing after Begin() could largely break size calculations. (#3073)
- Added optional support for Unicode plane 1-16 (#2538, #2541, #2815) [@cloudwu, @samhocevar]
  - Compile-time enable with '#define IMGUI_USE_WCHAR32' in imconfig.h.
  - More onsistent handling of unsupported code points (0xFFFD).
  - Surrogate pairs are supported when submitting UTF-16 data via io.AddInputCharacterUTF16(),
    allowing for more complete CJK input.
  - sizeof(ImWchar) goes from 2 to 4. IM_UNICODE_CODEPOINT_MAX goes from 0xFFFF to 0x10FFFF.
  - Various structures such as ImFont, ImFontGlyphRangesBuilder will use more memory, this
    is currently not particularly efficient.
- Columns: undid the change in 1.75 were Columns()/BeginColumns() were preemptively limited
  to 64 columns with an assert. (#3037, #125)
- Window: Fixed a bug with child window inheriting ItemFlags from their parent when the child
  window also manipulate the ItemFlags stack. (#3024) [@Stanbroek]
- Font: Fixed non-ASCII space occasionally creating unnecessary empty looking polygons.
- Misc: Added an explicit compile-time test for non-scoped IM_ASSERT() macros to redirect users
  to a solution rather than encourage people to add braces in the codebase.
- Misc: Added additional checks in EndFrame() to verify that io.KeyXXX values have not been
  tampered with between NewFrame() and EndFrame().
- Misc: Made default clipboard handlers for Win32 and OSX use a buffer inside the main context
  instead of a static buffer, so it can be freed properly on Shutdown. (#3110)
- Misc, Freetype: Fixed support for IMGUI_STB_RECT_PACK_FILENAME compile time directive
  in imgui_freetype.cpp (matching support in the regular code path). (#3062) [@DonKult]
- Metrics: Made Tools section more prominent. Showing wire-frame mesh directly hovering the ImDrawCmd
  instead of requiring to open it. Added options to disable bounding box and mesh display.
  Added notes on inactive/gc-ed windows.
- Demo: Added black and white and color gradients to Demo>Examples>Custom Rendering.
- CI: Added more tests on the continuous-integration server: extra warnings for Clang/GCC, building
  SDL+Metal example, building imgui_freetype.cpp, more compile-time imconfig.h settings: disabling
  obsolete functions, enabling 32-bit ImDrawIdx, enabling 32-bit ImWchar, disabling demo. [@rokups]
- Backends: OpenGL3: Fixed version check mistakenly testing for GL 4.0+ instead of 3.2+ to enable
  ImGuiBackendFlags_RendererHasVtxOffset, leaving 3.2 contexts without it. (#3119, #2866) [@wolfpld]
- Backends: OpenGL3: Added include support for older glbinding 2.x loader. (#3061) [@DonKult]
- Backends: Win32: Added ImGui_ImplWin32_EnableDpiAwareness(), ImGui_ImplWin32_GetDpiScaleForHwnd(),
  ImGui_ImplWin32_GetDpiScaleForMonitor() helpers functions (backported from the docking branch).
  Those functions makes it easier for example apps to support hi-dpi features without setting up
  a manifest.
- Backends: Win32: Calling AddInputCharacterUTF16() from WM_CHAR message handler in order to support
  high-plane surrogate pairs. (#2815) [@cloudwu, @samhocevar]
- Backends: SDL: Added ImGui_ImplSDL2_InitForMetal() for API consistency (even though the function
  currently does nothing).
- Backends: SDL: Fixed mapping for ImGuiKey_KeyPadEnter. (#3031) [@Davido71]
- Examples: Win32+DX12: Fixed resizing main window, enabled debug layer. (#3087, #3115) [@sergeyn]
- Examples: SDL+DX11: Fixed resizing main window. (#3057) [@joeslay]
- Examples: Added SDL+Metal example application. (#3017) [@coding-jackalope]

Docking+Viewports Branch:

- Docking: Fixed assert preventing dockspace from being created instead a hidden tab. (#3101)
- Viewports: Fixed secondary viewports accidentally merging into a minimized host viewport. (#3118)
- Viewports, Docking: Added per-viewport work area system for e.g. menu-bars. Fixed DockspaceOverViewport()
  and demo code (overlay etc) accordingly. (#3035, #2889, #2474, #1542, #2109)
- Viewports: Improve menu positioning in multi-monitor setups. [@rokups]
- Viewports: Software mouse cursor is also scaled by current DpiScale. (amend #939)
- Viewports: Avoid manually clipping resize grips and borders, which messes up with automation ability
  to locate those items. Also simpler and more standard.
- Viewports: Fix for UWP in the imgui_impl_win32.cpp IME handler. (#2895, #2892).
- Viewports: Bunch of extra of comments to facilitate setting up multi-viewports.
- Viewports, GLFW: Avoid using window positioning workaround for GLFW 3.3+ versions that have it fixed.


-----------------------------------------------------------------------
 VERSION 1.75 (Released 2020-02-10)
-----------------------------------------------------------------------

Decorated log and release notes: https://github.com/ocornut/imgui/releases/tag/v1.75

Breaking Changes:

- Removed redirecting functions/enums names that were marked obsolete in 1.53 (December 2017):
  - ShowTestWindow()                    -> use ShowDemoWindow()
  - IsRootWindowFocused()               -> use IsWindowFocused(ImGuiFocusedFlags_RootWindow)
  - IsRootWindowOrAnyChildFocused()     -> use IsWindowFocused(ImGuiFocusedFlags_RootAndChildWindows)
  - SetNextWindowContentWidth(w)        -> use SetNextWindowContentSize(ImVec2(w, 0.0f)
  - GetItemsLineHeightWithSpacing()     -> use GetFrameHeightWithSpacing()
  - ImGuiCol_ChildWindowBg              -> use ImGuiCol_ChildBg
  - ImGuiStyleVar_ChildWindowRounding   -> use ImGuiStyleVar_ChildRounding
  - ImGuiTreeNodeFlags_AllowOverlapMode -> use ImGuiTreeNodeFlags_AllowItemOverlap
  - IMGUI_DISABLE_TEST_WINDOWS          -> use IMGUI_DISABLE_DEMO_WINDOWS
  If you were still using the old names, while you are cleaning up, considering enabling
  IMGUI_DISABLE_OBSOLETE_FUNCTIONS in imconfig.h even temporarily to have a pass at finding
  and removing up old API calls, if any remaining.
- Removed implicit default parameter to IsMouseDragging(int button = 0) to be consistent
  with other mouse functions (none of the other functions have it).
- Obsoleted calling ImDrawList::PrimReserve() with a negative count (which was vaguely
  documented and rarely if ever used). Instead we added an explicit PrimUnreserve() API
  which can be implemented faster. Also clarified pre-existing constraints which weren't
  documented (can only unreserve from the last reserve call). If you suspect you ever
  used that feature before (very unlikely, but grep for call to PrimReserve in your code),
  you can #define IMGUI_DEBUG_PARANOID in imconfig.h to catch existing calls. [@ShironekoBen]
- ImDrawList::AddCircle()/AddCircleFilled() functions don't accept negative radius.
- Limiting Columns()/BeginColumns() api to 64 columns with an assert. While the current code
  technically supports it, future code may not so we're putting the restriction ahead.
  [Undid that change in 1.76]
- imgui_internal.h: changed ImRect() default constructor initializes all fields to 0.0f instead
  of (FLT_MAX,FLT_MAX,-FLT_MAX,-FLT_MAX). If you used ImRect::Add() to create bounding boxes by
  adding points into it without explicit initialization, you may need to fix your initial value.

Other Changes:

- Inputs: Added ImGuiMouseButton enum for convenience (e.g. ImGuiMouseButton_Right=1).
  We forever guarantee that the existing value will not changes so existing code is free to use 0/1/2.
- Nav: Fixed a bug where the initial CTRL-Tab press while in a child window sometimes selected
  the current root window instead of always selecting the previous root window. (#787)
- ColorEdit: Fix label alignment when using ImGuiColorEditFlags_NoInputs. (#2955) [@rokups]
- ColorEdit: In HSV display of a RGB stored value, attempt to locally preserve Saturation
  when Value==0.0 (similar to changes done in 1.73 for Hue). Removed Hue editing lock since
  those improvements in 1.73 makes them unnecessary. (#2722, #2770). [@rokups]
- ColorEdit: "Copy As" context-menu tool shows hex values with a '#' prefix instead of '0x'.
- ColorEdit: "Copy As" content-menu tool shows hex values both with/without alpha when available.
- InputText: Fix corruption or crash when executing undo after clearing input with ESC, as a
  byproduct we are allowing to later undo the revert with a CTRL+Z. (#3008).
- InputText: Fix using a combination of _CallbackResize (e.g. for std::string binding), along with the
  _EnterReturnsTrue flag along with the rarely used property of using an InputText without persisting
  user-side storage. Previously if you had e.g. a local unsaved std::string and reading result back
  from the widget, the user string object wouldn't be resized when Enter key was pressed. (#3009)
- MenuBar: Fix minor clipping issue where occasionally a menu text can overlap the right-most border.
- Window: Fix SetNextWindowBgAlpha(1.0f) failing to override alpha component. (#3007) [@Albog]
- Window: When testing for the presence of the ImGuiWindowFlags_NoBringToFrontOnFocus flag we
  test both the focused/clicked window (which could be a child window) and the root window.
- ImDrawList: AddCircle(), AddCircleFilled() API can now auto-tessellate when provided a segment
  count of zero. Alter tessellation quality with 'style.CircleSegmentMaxError'. [@ShironekoBen]
- ImDrawList: Add AddNgon(), AddNgonFilled() API with a guarantee on the explicit segment count.
  In the current branch they are essentially the same as AddCircle(), AddCircleFilled() but as
  we will rework the circle rendering functions to use textures and automatic segment count
  selection, those new api can fill a gap. [@ShironekoBen]
- Columns: ImDrawList::Channels* functions now work inside columns. Added extra comments to
  suggest using user-owned ImDrawListSplitter instead of ImDrawList functions. [@rokups]
- Misc: Added ImGuiMouseCursor_NotAllowed enum so it can be used by more shared widgets. [@rokups]
- Misc: Added IMGUI_DISABLE compile-time definition to make all headers and sources empty.
- Misc: Disable format checks when using stb_printf, to allow using extra formats.
  Made IMGUI_USE_STB_SPRINTF a properly documented imconfig.h flag. (#2954) [@loicmolinari]
- Misc: Added misc/single_file/imgui_single_file.h, We use this to validate compiling all *.cpp
  files in a same compilation unit. Actual users of that technique (also called "Unity builds")
  can generally provide this themselves, so we don't really recommend you use this. [@rokups]
- CI: Added PVS-Studio static analysis on the continuous-integration server. [@rokups]
- Backends: GLFW, SDL, Win32, OSX, Allegro: Added support for ImGuiMouseCursor_NotAllowed. [@rokups]
- Backends: GLFW: Added support for the missing mouse cursors newly added in GLFW 3.4+. [@rokups]
- Backends: SDL: Wayland: use SDL_GetMouseState (because there is no global mouse state available
  on Wayland). (#2800, #2802) [@NeroBurner]
- Backends: GLFW, SDL: report Windows key (io.KeySuper) as always released. Neither GLFW nor SDL can
  correctly report the key release in every cases (e.g. when using Win+V) causing problems with some
  widgets. The next release of GLFW (3.4+) will have a fix for it. However since it is both difficult
  and discouraged to make use of this key for Windows application anyway, we just hide it. (#2976)
- Backends: Win32: Added support for #define IMGUI_IMPL_WIN32_DISABLE_GAMEPAD to disable all
  XInput using code, and IMGUI_IMPL_WIN32_DISABLE_LINKING_XINPUT to disable linking with XInput,
  the later may be problematic if compiling with recent Windows SDK and you want your app to run
  on Windows 7. You can instead try linking with Xinput9_1_0.lib instead. (#2716)
- Backends: Glut: Improved FreeGLUT support for MinGW. (#3004) [@podsvirov]
- Backends: Emscripten: Avoid forcefully setting IMGUI_DISABLE_FILE_FUNCTIONS. (#3005) [@podsvirov]
- Examples: OpenGL: Explicitly adding -DIMGUI_IMPL_OPENGL_LOADER_GL3W to Makefile to match linking
  settings (otherwise if another loader such as Glew is accessible, the OpenGL3 backend might
  automatically use it). (#2919, #2798)
- Examples: OpenGL: Added support for glbinding OpenGL loader. (#2870) [@rokups]
- Examples: Emscripten: Demonstrating embedding fonts in Makefile and code. (#2953) [@Oipo]
- Examples: Metal: Wrapped main loop in @autoreleasepool block to ensure allocations get freed
  even if underlying system event loop gets paused due to app nap. (#2910, #2917) [@bear24rw]

Docking+Viewports Branch:

- Docking + Nav: Fixed messed up Ctrl+Tab order with docked windows.
- Docking + Nav: Fixed failing to restore NavId when refocusing a child within a docked window.
- Docking + Nav: Fixed failing to restore NavId when refocusing due to missing nav window (when
  it stops being submitted).
- Docking: Fixed a bug where the tab bar of a hidden dockspace would keep requesting focus. (#2960)
- Docking: Added experimental DockNodeFlagsOverrideSet/DockNodeFlagsOverrideClear flags in ImGuiWindowClass
  (currently experimenting with toolbar idioms).
- Viewports: Fix resizing viewport-owning windows when mouse pos is outside the InnerClipRect
  (can happen with OS decoration enabled).
- Viewports: Preserve last known size for minimized main viewport to be consistent with secondary viewports.
- Backends: SDL: Honor NoTaskBarIcon flag under non Win32 OS. (#2117)
- Backends: GLFW, SDL: Platform monitors declared properly even if multi-viewport is not enabled.


-----------------------------------------------------------------------
 VERSION 1.74 (Released 2019-11-25)
-----------------------------------------------------------------------

Decorated log and release notes: https://github.com/ocornut/imgui/releases/tag/v1.74

Breaking Changes:

- Removed redirecting functions/enums names that were marked obsolete in 1.52 (October 2017):
  - Begin() [old 5 args version]     -> use Begin() [3 args], use SetNextWindowSize() SetNextWindowBgAlpha() if needed
  - IsRootWindowOrAnyChildHovered()  -> use IsWindowHovered(ImGuiHoveredFlags_RootAndChildWindows)
  - AlignFirstTextHeightToWidgets()  -> use AlignTextToFramePadding()
  - SetNextWindowPosCenter()         -> use SetNextWindowPos() with a pivot of (0.5f, 0.5f)
  - ImFont::Glyph                    -> use ImFontGlyph
  If you were still using the old names, read "API Breaking Changes" section of imgui.cpp to find out
  the new names or equivalent features, or see how they were implemented until 1.73.
- Inputs: Fixed a miscalculation in the keyboard/mouse "typematic" repeat delay/rate calculation, used
  by keys and e.g. repeating mouse buttons as well as the GetKeyPressedAmount() function.
  If you were using a non-default value for io.KeyRepeatRate (previous default was 0.250), you can
  add +io.KeyRepeatDelay to it to compensate for the fix.
  The function was triggering on: 0.0 and (delay+rate*N) where (N>=1). Fixed formula responds to (N>=0).
  Effectively it made io.KeyRepeatRate behave like it was set to (io.KeyRepeatRate + io.KeyRepeatDelay).
  Fixed the code and altered default io.KeyRepeatRate,Delay from 0.250,0.050 to 0.300,0.050 to compensate.
  If you never altered io.KeyRepeatRate nor used GetKeyPressedAmount() this won't affect you.
- Misc: Renamed IMGUI_DISABLE_FORMAT_STRING_FUNCTIONS to IMGUI_DISABLE_DEFAULT_FORMAT_FUNCTIONS. (#1038)
- Misc: Renamed IMGUI_DISABLE_MATH_FUNCTIONS to IMGUI_DISABLE_DEFAULT_MATH_FUNCTIONS.
- Fonts: ImFontAtlas::AddCustomRectRegular() now requires an ID larger than 0x110000 (instead of 0x10000) to
  conform with supporting Unicode planes 1-16 in a future update. ID below 0x110000 will now assert.
- Backends: DX12: Added extra ID3D12DescriptorHeap parameter to ImGui_ImplDX12_Init() function.
  The value is unused in master branch but will be used by the multi-viewport feature. (#2851) [@obfuscate]

Other Changes:

- InputText, Nav: Fixed Home/End key broken when activating Keyboard Navigation. (#787)
- InputText: Filter out ASCII 127 (DEL) emitted by low-level OSX layer, as we are using the Key value. (#2578)
- Layout: Fixed a couple of subtle bounding box vertical positioning issues relating to the handling of text
  baseline alignment. The issue would generally manifest when laying out multiple items on a same line,
  with varying heights and text baseline offsets.
  Some specific examples, e.g. a button with regular frame padding followed by another item with a
  multi-line label and no frame padding, such as: multi-line text, small button, tree node item, etc.
  The second item was correctly offset to match text baseline, and would interact/display correctly,
  but it wouldn't push the contents area boundary low enough.
- Scrollbar: Fixed an issue where scrollbars wouldn't display on the frame following a frame where
  all child window contents would be culled.
- ColorPicker: Fixed SV triangle gradient to block (broken in 1.73). (#2864, #2711). [@lewa-j]
- TreeNode: Fixed combination of ImGuiTreeNodeFlags_SpanFullWidth and ImGuiTreeNodeFlags_OpenOnArrow
  incorrectly locating the arrow hit position to the left of the frame. (#2451, #2438, #1897)
- TreeNode: The collapsing arrow accepts click even if modifier keys are being held, facilitating
  interactions with custom multi-selections patterns. (#2886, #1896, #1861)
- TreeNode: Added IsItemToggledOpen() to explicitly query if item was just open/closed, facilitating
  interactions with custom multi-selections patterns. (#1896, #1861)
- DragScalar, SliderScalar, InputScalar: Added p_ prefix to parameter that are pointers to the data
  to clarify how they are used, and more comments redirecting to the demo code. (#2844)
- Error handling: Assert if user mistakenly calls End() instead of EndChild() on a child window. (#1651)
- Misc: Optimized storage of window settings data (reducing allocation count).
- Misc: Windows: Do not use _wfopen() if IMGUI_DISABLE_WIN32_FUNCTIONS is defined. (#2815)
- Misc: Windows: Disabled win32 function by default when building with UWP. (#2892, #2895)
- Misc: Using static_assert() when using C++11, instead of our own construct (avoid zealous Clang warnings).
- Misc: Added IMGUI_DISABLE_FILE_FUNCTIONS/IMGUI_DISABLE_DEFAULT_FILE_FUNCTION to nullify or disable
  default implementation of ImFileXXX functions linking with fopen/fclose/fread/fwrite. (#2734)
- Docs: Improved and moved FAQ to docs/FAQ.md so it can be readable on the web. [@ButternCream, @ocornut]
- Docs: Moved misc/fonts/README.txt to docs/FONTS.txt.
- Docs: Added permanent redirect from https://www.dearimgui.com/faq to FAQ page.
- Demo: Added simple item reordering demo in Widgets -> Drag and Drop section. (#2823, #143) [@rokups]
- Metrics: Show wire-frame mesh and approximate surface area when hovering ImDrawCmd. [@ShironekoBen]
- Metrics: Expose basic details of each window key/value state storage.
- Examples: DX12: Using IDXGIDebug1::ReportLiveObjects() when DX12_ENABLE_DEBUG_LAYER is enabled.
- Examples: Emscripten: Removed BINARYEN_TRAP_MODE=clamp from Makefile which was removed in Emscripten 1.39.0
  but required prior to 1.39.0, making life easier for absolutely no-one. (#2877, #2878) [@podsvirov]
- Backends: OpenGL2: Explicitly backup, setup and restore GL_TEXTURE_ENV to increase compatibility with
  legacy OpenGL applications. (#3000)
- Backends: OpenGL3: Fix building with pre-3.2 GL loaders which do not expose glDrawElementsBaseVertex(),
  using runtime GL version to decide if we set ImGuiBackendFlags_RendererHasVtxOffset. (#2866, #2852) [@dpilawa]
- Backends: OSX: Fix using Backspace key. (#2578, #2817, #2818) [@DiligentGraphics]
- Backends: GLFW: Previously installed user callbacks are now restored on shutdown. (#2836) [@malte-v]
- CI: Set up a bunch of continuous-integration tests using GitHub Actions. We now compile many of the example
  applications on Windows, Linux, MacOS, iOS, Emscripten. Removed Travis integration. (#2865) [@rokups]

Docking+Viewports Branch:

- Docking: Can undock from the small triangle button. (#2109,. #2645)
- Docking: Fixed node->HasCloseButton not honoring ImGuiDockNodeFlags_NoCloseButton in a floating node,
  leading to empty space at the right of tab-bars with those flags. (#2109)
- Docking: Made docked windows not use style.ChildRounding.
- Multi-viewports: Added multi-viewport support in the DX12 back-end. (#2851) [@obfuscate]


-----------------------------------------------------------------------
 VERSION 1.73 (Released 2019-09-24)
-----------------------------------------------------------------------

Decorated log and release notes: https://github.com/ocornut/imgui/releases/tag/v1.73

Other Changes:

- Nav, Scrolling: Added support for Home/End key. (#787)
- ColorEdit: Disable Hue edit when Saturation==0 instead of letting Hue values jump around.
- ColorEdit, ColorPicker: In HSV display of a RGB stored value, attempt to locally preserve Hue
  when Saturation==0, which reduces accidentally lossy interactions. (#2722, #2770) [@rokups]
- ColorPicker: Made rendering aware of global style alpha of the picker can be faded out. (#2711)
  Note that some elements won't accurately fade down with the same intensity, and the color wheel
  when enabled will have small overlap glitches with (style.Alpha < 1.0).
- Tabs: Fixed single-tab not shrinking their width down.
- Tabs: Fixed clicking on a tab larger than tab-bar width creating a bouncing feedback loop.
- Tabs: Feed desired width (sum of unclipped tabs width) into layout system to allow for auto-resize. (#2768)
  (before 1.71 tab bars fed the sum of current width which created feedback loops in certain situations).
- Tabs: Improved shrinking for large number of tabs to avoid leaving extraneous space on the right side.
  Individuals tabs are given integer-rounded width and remainder is spread between tabs left-to-right.
- Columns, Separator: Fixed a bug where non-visible separators within columns would alter the next row position
  differently than visible ones.
- SliderScalar: Improved assert when using U32 or U64 types with a large v_max value. (#2765) [@loicmouton]
- DragInt, DragFloat, DragScalar: Using (v_min > v_max) allows locking any edits to the value.
- DragScalar: Fixed dragging of unsigned values on ARM cpu (float to uint cast is undefined). (#2780) [@dBagrat]
- TreeNode: Added ImGuiTreeNodeFlags_SpanAvailWidth flag. (#2451, #2438, #1897) [@Melix19, @PathogenDavid]
  This extends the hit-box to the right-most edge, even if the node is not framed.
  (Note: this is not the default in order to allow adding other items on the same line. In the future we will
  aim toward refactoring the hit-system to be front-to-back, allowing more natural overlapping of items,
  and then we will be able to make this the default.)
- TreeNode: Added ImGuiTreeNodeFlags_SpanFullWidth flag. This extends the hit-box to both the left-most and
  right-most edge of the working area, bypassing indentation.
- CollapsingHeader: Added support for ImGuiTreeNodeFlags_Bullet and ImGuiTreeNodeFlags_Leaf on framed nodes,
  mostly for consistency. (#2159, #2160) [@goran-w]
- Selectable: Added ImGuiSelectableFlags_AllowItemOverlap flag in public api (was previously internal only).
- Style: Allow style.WindowMenuButtonPosition to be set to ImGuiDir_None to hide the collapse button. (#2634, #2639)
- Font: Better ellipsis ("...") drawing implementation. Instead of drawing three pixel-ey dots (which was glaringly
  unfitting with many types of fonts) we first attempt to find a standard ellipsis glyphs within the loaded set.
  Otherwise we render ellipsis using '.' from the font from where we trim excessive spacing to make it as narrow
  as possible. (#2775) [@rokups]
- ImDrawList: Clarified the name of many parameters so reading the code is a little easier. (#2740)
- ImDrawListSplitter: Fixed merging channels if the last submitted draw command used a different texture. (#2506)
- Using offsetof() when available in C++11. Avoids Clang sanitizer complaining about old-style macros. (#94)
- ImVector: Added find(), find_erase(), find_erase_unsorted() helpers.
- Added a mechanism to compact/free the larger allocations of unused windows (buffers are compacted when
  a window is unused for 60 seconds, as per io.ConfigWindowsMemoryCompactTimer = 60.0f). Note that memory
  usage has never been reported as a problem, so this is merely a touch of overzealous luxury. (#2636)
- Documentation: Various tweaks and improvements to the README page. [@ker0chan]
- Backends: OpenGL3: Tweaked initialization code allow application calling ImGui_ImplOpenGL3_CreateFontsTexture()
  before ImGui_ImplOpenGL3_NewFrame(), which sometimes can be convenient.
- Backends: OpenGL3: Attempt to automatically detect default GL loader by using __has_include. (#2798) [@o-micron]
- Backends: DX11: Fixed GSGetShader() call not passing an initialized instance count, which would
  generally make the DX11 debug layer complain (bug added in 1.72).
- Backends: Vulkan: Added support for specifying multisample count. Set 'ImGui_ImplVulkan_InitInfo::MSAASamples' to
   one of the VkSampleCountFlagBits values to use, default is non-multisampled as before. (#2705, #2706) [@vilya]
- Examples: OSX: Fix example_apple_opengl2/main.mm not forwarding mouse clicks and drags correctly. (#1961, #2710)
  [@intonarumori, @ElectricMagic]
- Misc: Updated stb_rect_pack.h from 0.99 to 1.00 (fixes by @rygorous: off-by-1 bug in best-fit heuristic,
  fix handling of rectangles too large to fit inside texture). (#2762) [@tido64]

Docking+Viewports Branch:

- Docking: Fix BeginDocked() path that creates node so that SetNextWindowDockID() doesn't immediately discard the node. (#2109)
- Docking: Fix for node created at the same time as windows that are still resizing (typically with
  io.ConfigDockingAlwaysTabBar) to not be zero/min sized. (#2109). The fix delays their visibility by one frame,
  which is not ideal but not very problematic as the .ini data gets populated after that.
- Docking: Fix a crash that could occur with a malformed ini file (DockNode Parent value pointing to a missing node).
- Viewport: Fix modal/popup window being stuck in unowned hidden viewport associated to fallback window without stealing
  it back. Fix modal reference viewport when opened outside of another window. (#1542)
- Viewport: Modals don't need to set ImGuiViewportFlags_NoFocusOnClick, this also mitigate the issue described by #2445,
  which becomes particularly bad with unfocused modal. (#1542)
- Viewport: better case case where host window gets moved and resized simultaneous (toggling maximized state).
  There's no perfect solution there, than using io.ConfigViewportsNoAutoMerge = false. (#1542)
- Viewport, Docking: Fixed incorrect assignment of IsFallbackWindow which would tag dock node host windows created
  in NewFrame() as such, messing with popup viewport inheritance.
- Viewport: Fixed issue where resize grip would display as hovered while mouse is still off the OS bounds so a click
  would miss it and focus the OS window behind expected one. (#1542)
- Viewport: Fix to allow multiple shutdown / calls to DestroyPlatformWindows(). (#2769)
- Viewport: Backends: GLFW: Fix setting window size on macOS (#2767, #2117) [@rokups]
- Viewport: Backends: GLFW+Linux: Fix window having incorrect size after uncollapse. (#2756, #2117) [@rokups]
- Viewport: Backends: DirectX9: Workaround for windows not refreshing when main viewport has no draw call. (#2560)


-----------------------------------------------------------------------
 VERSION 1.72b (Released 2019-07-31)
-----------------------------------------------------------------------

Decorated log and release notes: https://github.com/ocornut/imgui/releases/tag/v1.72b

Other Changes:

- Nav, Scrolling: Fixed programmatic scroll leading to a slightly incorrect scroll offset when
  the window has decorations or a menu-bar (broken in 1.71). This was mostly noticeable when
  a keyboard/gamepad movement led to scrolling the view, or using e.g. SetScrollHereY() function.
- Nav: Made hovering non-MenuItem Selectable not re-assign the source item for keyboard navigation.
- Nav: Fixed an issue with NavFlattened window flag (beta) where widgets not entirely fitting
  in child window (often selectables because of their protruding sides) would be not considered
  as entry points to to navigate toward the child window. (#787)


-----------------------------------------------------------------------
 VERSION 1.72 (Released 2019-07-27)
-----------------------------------------------------------------------

Decorated log and release notes: https://github.com/ocornut/imgui/releases/tag/v1.72

Breaking Changes:

- Removed redirecting functions/enums names that were marked obsolete in 1.51 (June 2017):
  - ImGuiCol_Column*, ImGuiSetCond_* enums.
  - IsItemHoveredRect(), IsPosHoveringAnyWindow(), IsMouseHoveringAnyWindow(), IsMouseHoveringWindow() functions.
  - IMGUI_ONCE_UPON_A_FRAME macro.
  If you were still using the old names, read "API Breaking Changes" section of imgui.cpp to find out
  the new names or equivalent features.
- Renamed ImFontAtlas::CustomRect to ImFontAtlasCustomRect. Kept redirection typedef (will obsolete).
- Removed TreeAdvanceToLabelPos() which is rarely used and only does SetCursorPosX(GetCursorPosX() + GetTreeNodeToLabelSpacing()).
  Kept redirection function (will obsolete). (#581, #324)

Other Changes:

- Scrolling: Made mouse-wheel scrolling lock the underlying window until the mouse is moved again or
  until a short delay expires (~2 seconds). This allow uninterrupted scroll even if child windows are
  passing under the mouse cursor. (#2604)
- Scrolling: Made it possible for mouse wheel and navigation-triggered scrolling to override a call to
  SetScrollX()/SetScrollY(), making it possible to use a simpler stateless pattern for auto-scrolling:
     // (Submit items..)
     if (ImGui::GetScrollY() >= ImGui::GetScrollMaxY())  // If scrolling at the already at the bottom..
         ImGui::SetScrollHereY(1.0f);                    // ..make last item fully visible
- Scrolling: Added SetScrollHereX(), SetScrollFromPosX() for completeness. (#1580) [@kevreco]
- Scrolling: Mouse wheel scrolling while hovering a child window is automatically forwarded to parent window
  if ScrollMax is zero on the scrolling axis.
  Also still the case if ImGuiWindowFlags_NoScrollWithMouse is set (not new), but previously the forwarding
  would be disabled if ImGuiWindowFlags_NoScrollbar was set on the child window, which is not the case
  any more. Forwarding can still be disabled by setting ImGuiWindowFlags_NoInputs. (amend #1502, #1380).
- Window: Fixed InnerClipRect right-most coordinates using wrong padding setting (introduced in 1.71).
- Window: Fixed old SetWindowFontScale() api value from not being inherited by child window. Added
  comments about the right way to scale your UI (load a font at the right side, rebuild atlas, scale style).
- Scrollbar: Avoid overlapping the opposite side when window (often a child window) is forcibly too small.
- Combo: Hide arrow when there's not enough space even for the square button.
- InputText: Testing for newly added ImGuiKey_KeyPadEnter key. (#2677, #2005) [@amc522]
- Tabs: Fixed unfocused tab bar separator color (was using ImGuiCol_Tab, should use ImGuiCol_TabUnfocusedActive).
- Columns: Fixed a regression from 1.71 where the right-side of the contents rectangle within each column
  would wrongly use a WindowPadding.x instead of ItemSpacing.x like it always did. (#125, #2666)
- Columns: Made the right-most edge reaches up to the clipping rectangle (removing half of WindowPadding.x
  worth of asymmetrical/extraneous padding, note that there's another half that conservatively has to offset
  the right-most column, otherwise it's clipping width won't match the other columns). (#125, #2666)
- Columns: Improved honoring alignment with various values of ItemSpacing.x and WindowPadding.x. (#125, #2666)
- Columns: Made GetColumnOffset() and GetColumnWidth() behave when there's no column set, consistently with
  other column functions. (#2683)
- InputTextMultiline: Fixed vertical scrolling tracking glitch.
- Word-wrapping: Fixed overzealous word-wrapping when glyph edge lands exactly on the limit. Because
  of this, auto-fitting exactly unwrapped text would make it wrap. (fixes initial 1.15 commit, 78645a7d).
- Style: Attenuated default opacity of ImGuiCol_Separator in Classic and Light styles.
- Style: Added style.ColorButtonPosition (left/right, defaults to ImGuiDir_Right) to move the color button
  of ColorEdit3/ColorEdit4 functions to either side of the inputs.
- IO: Added ImGuiKey_KeyPadEnter and support in various backends (previously backends would need to
  specifically redirect key-pad keys to their regular counterpart). This is a temporary attenuating measure
  until we actually refactor and add whole sets of keys into the ImGuiKey enum. (#2677, #2005) [@amc522]
- Misc: Made Button(), ColorButton() not trigger an "edited" event leading to IsItemDeactivatedAfterEdit()
  returning true. This also effectively make ColorEdit4() not incorrect trigger IsItemDeactivatedAfterEdit()
  when clicking the color button to open the picker popup. (#1875)
- Misc: Added IMGUI_DISABLE_METRICS_WINDOW imconfig.h setting to explicitly compile out ShowMetricsWindow().
- Debug Tools: Added "Metrics->Tools->Item Picker" tool which allow clicking on a widget to break in the
  debugger within the item code. The tool calls IM_DEBUG_BREAK() which can be redefined in imconfig.h.
- ImDrawList: Fixed CloneOutput() helper crashing. (#1860) [@gviot]
- ImDrawList::ChannelsSplit(), ImDrawListSplitter: Fixed an issue with merging draw commands between
  channel 0 and 1. (#2624)
- ImDrawListSplitter: Fixed memory leak when using low-level split api (was not affecting ImDrawList api,
  also this type was added in 1.71 and not advertised as a public-facing feature).
- Fonts: binary_to_compressed_c.cpp: Display an error message if failing to open/read the input font file.
- Demo: Log, Console: Using a simpler stateless pattern for auto-scrolling.
- Demo: Widgets: Showing how to use the format parameter of Slider/Drag functions to display the name
  of an enum value instead of the underlying integer value.
- Demo: Renamed the "Help" menu to "Tools" (more accurate).
- Backends: DX10/DX11: Backup, clear and restore Geometry Shader is any is bound when calling renderer.
- Backends: DX11: Clear Hull Shader, Domain Shader, Compute Shader before rendering. Not backing/restoring them.
- Backends: OSX: Disabled default native Mac clipboard copy/paste implementation in core library (added in 1.71),
  because it needs application to be linked with '-framework ApplicationServices'. It can be explicitly
  enabled back by using '#define IMGUI_ENABLE_OSX_DEFAULT_CLIPBOARD_FUNCTIONS' in imconfig.h. Re-added
  equivalent using NSPasteboard api in the imgui_impl_osx.mm experimental backend. (#2546)
- Backends: SDL2: Added ImGui_ImplSDL2_InitForD3D() function to make D3D support more visible.
  (#2482, #2632) [@josiahmanson]
- Examples: Added SDL2+DirectX11 example application. (#2632, #2612, #2482) [@vincenthamm]

Docking+Viewports Branch:

- Docking: Making it possible to undock a node by clicking on the tab bar / title bar for the node. (#2645).
- Docking: Explicitly inhibit constraint when docked for now. Fix clipping issue related to constraints. (#2690).
- Docking: Fixed dragging/resizing from OS decoration not marking settings as dirty.
- Docking: Renamed io.ConfigDockingTabBarOnSingleWindows to io.ConfigDockingAlwaysTabBar.
  Added ImGuiWindowClass::DockingAlwaysTabBar to set on individual windows.
- Docking: Perform simple check: assert if Docking or Viewport are enabled exactly on frame 1 (instead of frame 0
  or later), which is a common user error leading to loss of .ini data on load.
- Docking: Fix so that an appearing window making a dock node reappear won't have a zero-size on its first frame.
- Docking: Fixed using ImGuiDockNodeFlags_AutoHideTabBar with io.ConfigDockingTabBarOnSingleWindows.
- Docking: Added ImGuiDockNode to .natvis file.
- Docking: Fixed support for large meshes in GetBackgroundDrawList(), GetForegroundDrawList(). (#2638)
- Viewport: Fix monitor dpi info not being copied to main viewport when multi-viewports are not enabled. (#2621, #1676)
- Viewport: Refactored ImGuiWindowClass's ViewportFlagsOverrideMask + ViewportFlagsOverrideValue into
  ViewportFlagsOverrideSet + ViewportFlagsOverrideClear which appears easier to grasp. (#1542)
- Viewport: Added ImGuiViewportFlags_NoAutoMerge to prevent merging into host viewport in a per-window basis
  via the ImGuiWindowClass override mechanism. (#1542)


-----------------------------------------------------------------------
 VERSION 1.71 (Released 2019-06-12)
-----------------------------------------------------------------------

Decorated log and release notes: https://github.com/ocornut/imgui/releases/tag/v1.71

Breaking Changes:

- IO: changed AddInputCharacter(unsigned short c) signature to AddInputCharacter(unsigned int c).
- Renamed SetNextTreeNodeOpen() to SetNextItemOpen(). Kept inline redirection function (will obsolete).
- Window: rendering of child windows outer decorations (e.g. bg color, border, scrollbars) is now
  performed as part of their parent window, avoiding the creation of an extraneous draw commands.
  If you have overlapping child windows with decorations, and relied on their relative z-order to be
  mapped to submission their order, this will affect your rendering. The optimization is disabled
  if the parent window has no visual output because it appears to be the most common situation leading
  to the creation of overlapping child windows. Please reach out if you are affected by this change!

Other Changes:

- Window: clarified behavior of SetNextWindowContentSize(). Content size is defined as the size available
  after removal of WindowPadding on each sides. So SetNextWindowContentSize(ImVec2(100,100)) + auto-resize
  will always allow submitting a 100x100 item without creating a scrollbar, regarding of WindowPadding.
  The exact meaning of ContentSize for decorated windows was previously ill-defined.
- Window: Fixed auto-resize with AlwaysVerticalScrollbar or AlwaysHorizontalScrollbar flags.
- Window: Fixed one case where auto-resize by double-clicking the resize grip would make either scrollbar
  appear for a single frame after the resize.
- Separator: Revert 1.70 "Declare its thickness (1.0f) to the layout" change. It's not incorrect
  but it breaks existing some layout patterns. Will return back to it when we expose Separator flags.
- Fixed InputScalar, InputScalarN, SliderScalarN, DragScalarN with non-visible label from inserting
  style.ItemInnerSpacing.x worth of trailing spacing.
- Fixed InputFloatX, SliderFloatX, DragFloatX functions erroneously reporting IsItemEdited() multiple
  times when the text input doesn't match the formatted output value (e.g. input "1" shows "1.000").
  It wasn't much of a problem because we typically use the return value instead of IsItemEdited() here.
- Fixed uses of IsItemDeactivated(), IsItemDeactivatedAfterEdit() on multi-components widgets and
  after EndGroup(). (#2550, #1875)
- Fixed crash when appending with BeginMainMenuBar() more than once and no other window are showing. (#2567)
- ColorEdit: Fixed the color picker popup only displaying inputs as HSV instead of showing multiple
  options. (#2587, broken in 1.69 by #2384).
- CollapsingHeader: Better clipping when a close button is enabled and it overlaps the label. (#600)
- Scrollbar: Minor bounding box adjustment to cope with various border size.
- Scrollbar, Style: Changed default style.ScrollbarSize from 16 to 14.
- Combo: Fixed rounding not applying with the ImGuiComboFlags_NoArrowButton flag. (#2607) [@DucaRii]
- Nav: Fixed gamepad/keyboard moving of window affecting contents size incorrectly, sometimes leading
  to scrollbars appearing during the movement.
- Nav: Fixed rare crash when e.g. releasing Alt-key while focusing a window with a menu at the same
  frame as clearing the focus. This was in most noticeable in backends such as Glfw and SDL which
  emits key release events when focusing another viewport, leading to Alt+clicking on void on another
  viewport triggering the issue. (#2609)
- TreeNode, CollapsingHeader: Fixed highlight frame not covering horizontal area fully when using
  horizontal scrolling. (#2211, #2579)
- Tabs: Fixed BeginTabBar() within a window with horizontal scrolling from creating a feedback
  loop with the horizontal contents size.
- Columns: Fixed Columns() within a window with horizontal scrolling from not covering the full
  horizontal area (previously only worked with an explicit contents size). (#125)
- Columns: Fixed Separator from creating an extraneous draw command. (#125)
- Columns: Fixed Selectable with SpanAllColumns flag from creating an extraneous draw command. (#125)
- Style: Added style.WindowMenuButtonPosition (left/right, defaults to ImGuiDir_Left) to move the
  collapsing/docking button to the other side of the title bar.
- Style: Made window close button cross slightly smaller.
- Log/Capture: Fixed BeginTabItem() label not being included in a text log/capture.
- ImDrawList: Added ImDrawCmd::VtxOffset value to support large meshes (64k+ vertices) using 16-bit indices.
  The renderer backend needs to set 'io.BackendFlags |= ImGuiBackendFlags_RendererHasVtxOffset' to enable
  this, and honor the ImDrawCmd::VtxOffset field. Otherwise the value will always be zero. (#2591)
  This has the advantage of preserving smaller index buffers and allowing to execute on hardware that do not
  support 32-bit indices. Most examples backends have been modified to support the VtxOffset field.
- ImDrawList: Added ImDrawCmd::IdxOffset value, equivalent to summing element count for each draw command.
  This is provided for convenience and consistency with VtxOffset. (#2591)
- ImDrawCallback: Allow to override the signature of ImDrawCallback by #define-ing it. This is meant to
  facilitate custom rendering backends passing local render-specific data to the draw callback.
- ImFontAtlas: FreeType: Added RasterizerFlags::Monochrome flag to disable font anti-aliasing. Combine
  with RasterizerFlags::MonoHinting for best results. (#2545) [@HolyBlackCat]
- ImFontGlyphRangesBuilder: Fixed unnecessarily over-sized buffer, which incidentally was also not
  fully cleared. Fixed edge-case overflow when adding character 0xFFFF. (#2568). [@NIKE3500]
- Demo: Added full "Dear ImGui" prefix to the title of "Dear ImGui Demo" and "Dear ImGui Metrics" windows.
- Backends: Add native Mac clipboard copy/paste default implementation in core library to match what we are
  dealing with Win32, and to facilitate integration in custom engines. (#2546) [@andrewwillmott]
- Backends: OSX: imgui_impl_osx: Added mouse cursor support. (#2585, #1873) [@actboy168]
- Examples/Backends: DirectX9/10/11/12, Metal, Vulkan, OpenGL3 (Desktop GL only): Added support for large meshes
  (64k+ vertices) with 16-bit indices, enable 'ImGuiBackendFlags_RendererHasVtxOffset' in those backends. (#2591)
- Examples/Backends: Don't filter characters under 0x10000 before calling io.AddInputCharacter(),
  the filtering is done in io.AddInputCharacter() itself. This is in prevision for fuller Unicode
  support. (#2538, #2541)


-----------------------------------------------------------------------
 VERSION 1.70 (Released 2019-05-06)
-----------------------------------------------------------------------

Decorated log and release notes: https://github.com/ocornut/imgui/releases/tag/v1.70

Breaking Changes:

- ImDrawList: Improved algorithm for mitre joints on thick lines, preserving correct thickness
  up to 90 degrees angles (e.g. rectangles). If you have custom rendering using thick lines,
  they will appear a little thicker now. (#2518) [@rmitton]
- Obsoleted GetContentRegionAvailWidth(), use GetContentRegionAvail().x instead.
  Kept inline redirection function.
- Examples: Vulkan: Added MinImageCount/ImageCount fields in ImGui_ImplVulkan_InitInfo, required
  during initialization to specify the number of in-flight image requested by swap chains.
  (was previously a hard #define IMGUI_VK_QUEUED_FRAMES 2). (#2071, #1677) [@nathanvoglsam]
- Examples: Vulkan: Tidying up the demo/internals helpers (most engine/app should not rely
  on them but it is possible you have!).

Other Changes:

- ImDrawList: Added ImDrawCallback_ResetRenderState, a special ImDrawList::AddCallback() value
  to request the renderer backend to reset its render state. (#2037, #1639, #2452)
  Examples: Added support for ImDrawCallback_ResetRenderState in all renderer backends. Each
  renderer code setting up initial render state has been moved to a function so it could be
  called at the start of rendering and when a ResetRenderState is requested. [@ocornut, @bear24rw]
- InputText: Fixed selection background rendering one frame after the cursor movement when
  first transitioning from no-selection to has-selection. (Bug in 1.69) (#2436) [@Nazg-Gul]
- InputText: Work-around for buggy standard libraries where isprint('\t') returns true. (#2467, #1336)
- InputText: Fixed ImGuiInputTextFlags_AllowTabInput leading to two tabs characters being inserted
  if the backend provided both Key and Character input. (#2467, #1336)
- Layout: Added SetNextItemWidth() helper to avoid using PushItemWidth/PopItemWidth() for single items.
  Note that SetNextItemWidth() currently only affect the same subset of items as PushItemWidth(),
  generally referred to as the large framed+labeled items. Because the new SetNextItemWidth()
  function is explicit we may later extend its effect to more items.
- Layout: Fixed PushItemWidth(-width) for right-side alignment laying out some items (button, listbox, etc.)
  with negative sizes if the 'width' argument was smaller than the available width at the time of item
  submission.
- Window: Fixed window with the AlwaysAutoResize flag unnecessarily extending their hovering boundaries
  by a few pixels (this is used to facilitate resizing from borders when available for a given window).
  One of the noticeable minor side effect was that navigating menus would have had a tendency to disable
  highlight from parent menu items earlier than necessary while approaching the child menu.
- Window: Close button is horizontally aligned with style.FramePadding.x.
- Window: Fixed contents region being off by WindowBorderSize amount on the right when scrollbar is active.
- Window: Fixed SetNextWindowSizeConstraints() with non-rounded positions making windows drift. (#2067, #2530)
- Popups: Closing a popup restores the focused/nav window in place at the time of the popup opening,
  instead of restoring the window that was in the window stack at the time of the OpenPopup call. (#2517)
  Among other things, this allows opening a popup while no window are focused, and pressing Escape to
  clear the focus again.
- Popups: Fixed right-click from closing all popups instead of aiming at the hovered popup level
  (regression in 1.67).
- Selectable: With ImGuiSelectableFlags_AllowDoubleClick doesn't return true on the mouse button release
  following the double-click. Only first mouse release + second mouse down (double-click) returns true.
  Likewise for internal ButtonBehavior() with both _PressedOnClickRelease | _PressedOnDoubleClick. (#2503)
- GetMouseDragDelta(): also returns the delta on the mouse button released frame. (#2419)
- GetMouseDragDelta(): verify that mouse positions are valid otherwise returns zero.
- Inputs: Also add support for horizontal scroll with Shift+Mouse Wheel. (#2424, #1463) [@LucaRood]
- PlotLines, PlotHistogram: Ignore NaN values when calculating min/max bounds. (#2485)
- Columns: Fixed boundary of clipping being off by 1 pixel within the left column. (#125)
- Separator: Declare its thickness (1.0f) to the layout, making items around separator more symmetrical.
- Combo, Slider, Scrollbar: Improve rendering in situation when there's only a few pixels available (<3 pixels).
- Nav: Fixed Drag/Slider functions going into text input mode when keyboard CTRL is held while pressing NavActivate.
- Drag and Drop: Fixed drag source with ImGuiDragDropFlags_SourceAllowNullID and null ID from receiving click
  regardless of being covered by another window (it didn't honor correct hovering rules). (#2521)
- ImDrawList: Improved algorithm for mitre joints on thick lines, preserving correct thickness up to 90 degrees
  angles, also faster to output. (#2518) [@rmitton]
- Misc: Added IM_MALLOC/IM_FREE macros mimicking IM_NEW/IM_DELETE so user doesn't need to revert
  to using the ImGui::MemAlloc()/MemFree() calls directly.
- Misc: Made IMGUI_CHECKVERSION() macro also check for matching size of ImDrawIdx.
- Metrics: Added "Show windows rectangles" tool to visualize the different rectangles.
- Demo: Improved trees in columns demo.
- Examples: OpenGL: Added a test GL call + comments in ImGui_ImplOpenGL3_Init() to detect uninitialized
  GL function loaders early, and help users understand what they are missing. (#2421)
- Examples: SDL: Added support for SDL_GameController gamepads (enable with ImGuiConfigFlags_NavEnableGamepad). (#2509) [@DJLink]
- Examples: Emscripten: Added Emscripten+SDL+GLES2 example. (#2494, #2492, #2351, #336) [@nicolasnoble, @redblobgames]
- Examples: Metal: Added Glfw+Metal example. (#2527) [@bear24rw]
- Examples: OpenGL3: Minor tweaks + not calling glBindBuffer more than necessary in the render loop.
- Examples: Vulkan: Fixed in-flight buffers issues when using multi-viewports. (#2461, #2348, #2378, #2097)
- Examples: Vulkan: Added missing support for 32-bit indices (#define ImDrawIdx unsigned int).
- Examples: Vulkan: Avoid passing negative coordinates to vkCmdSetScissor, which debug validation layers do not like.
- Examples: Vulkan: Added ImGui_ImplVulkan_SetMinImageCount() to change min image count at runtime. (#2071) [@nathanvoglsam]
- Examples: DirectX9: Fixed erroneous assert in ImGui_ImplDX9_InvalidateDeviceObjects(). (#2454)
- Examples: DirectX10/11/12, Allegro, Marmalade: Render functions early out when display size is zero (minimized). (#2496)
- Examples: GLUT: Fixed existing FreeGLUT example to work with regular GLUT. (#2465) [@andrewwillmott]
- Examples: GLUT: Renamed imgui_impl_freeglut.cpp/.h to imgui_impl_glut.cpp/.h. (#2465) [@andrewwillmott]
- Examples: GLUT: Made io.DeltaTime always > 0. (#2430)
- Examples: Visual Studio: Updated default platform toolset+sdk in vcproj files from v100+sdk7 (vs2010)
  to v110+sdk8 (vs2012). This is mostly so we can remove reliance on DXSDK_DIR for the DX10/DX11 example,
  which if existing and when switching to recent SDK ends up conflicting and creating warnings.


-----------------------------------------------------------------------
 VERSION 1.69 (Released 2019-03-13)
-----------------------------------------------------------------------

Decorated log and release notes: https://github.com/ocornut/imgui/releases/tag/v1.69

Breaking Changes:

- Renamed ColorEdit/ColorPicker's ImGuiColorEditFlags_RGB/_HSV/_HEX flags to respectively
  ImGuiColorEditFlags_DisplayRGB/_DisplayHSV/_DisplayHex. This is because the addition of
  new flag ImGuiColorEditFlags_InputHSV makes the earlier one ambiguous.
  Kept redirection enum values (will obsolete). (#2384) [@haldean]
- Renamed GetOverlayDrawList() to GetForegroundDrawList(). Kept redirection function (will obsolete). (#2391)

Other Changes:

- Added GetBackgroundDrawList() helper to quickly get access to a ImDrawList that will be rendered
  behind every other windows. (#2391, #545)
- DragScalar, InputScalar, SliderScalar: Added support for u8/s8/u16/s16 data types (ImGuiDataType_S8, etc.)
  We are reusing function instances of larger types to reduce code size. (#643, #320, #708, #1011)
- Added InputTextWithHint() to display a description/hint in the text box when no text
  has been entered. (#2400) [@Organic-Code, @ocornut]
- Nav: Fixed a tap on AltGR (e.g. German keyboard) from navigating to the menu layer.
- Nav: Fixed Ctrl+Tab keeping active InputText() of a previous window active after the switch. (#2380)
- Fixed IsItemDeactivated()/IsItemDeactivatedAfterEdit() from not correctly returning true
  when tabbing out of a focusable widget (Input/Slider/Drag) in most situations. (#2215, #1875)
- InputInt, InputFloat, InputScalar: Fix to keep the label of the +/- buttons centered when
  style.FramePadding.x is abnormally larger than style.FramePadding.y. Since the buttons are
  meant to be square (to align with e.g. color button) we always use FramePadding.y. (#2367)
- InputInt, InputScalar: +/- buttons now respects the natural type limits instead of
  overflowing or underflowing the value.
- InputText: Fixed an edge case crash that would happen if another widget sharing the same ID
  is being swapped with an InputText that has yet to be activated.
- InputText: Fixed various display corruption related to swapping the underlying buffer while
  a input widget is active (both for writable and read-only paths). Often they would manifest
  when manipulating the scrollbar of a multi-line input text.
- ColorEdit, ColorPicker, ColorButton: Added ImGuiColorEditFlags_InputHSV to manipulate color
  values encoded as HSV (in order to avoid HSV<>RGB round trips and associated singularities).
  (#2383, #2384) [@haldean]
- ColorPicker: Fixed a bug/assertion when displaying a color picker in a collapsed window
  while dragging its title bar. (#2389)
- ColorEdit: Fixed tooltip not honoring the ImGuiColorEditFlags_NoAlpha contract of never
  reading the 4th float in the array (value was read and discarded). (#2384) [@haldean]
- MenuItem, Selectable: Fixed disabled widget interfering with navigation (fix c2db7f63 in 1.67).
- Tabs: Fixed a crash when using many BeginTabBar() recursively (didn't affect docking). (#2371)
- Tabs: Added extra mis-usage error recovery. Past the assert, common mis-usage don't lead to
  hard crashes any more, facilitating integration with scripting languages. (#1651)
- Tabs: Fixed ImGuiTabItemFlags_SetSelected being ignored if the tab is not visible (with
  scrolling policy enabled) or if is currently appearing.
- Tabs: Fixed Tab tooltip code making drag and drop tooltip disappear during the frame where
  the drag payload activate a tab.
- Tabs: Reworked scrolling policy (when ImGuiTabBarFlags_FittingPolicyScroll is set) to
  teleport the view when aiming at a tab far away the visible section, and otherwise accelerate
  the scrolling speed to cap the scrolling time to 0.3 seconds.
- Text: Fixed large Text/TextUnformatted calls not feeding their size into layout when starting
  below the lower point of the current clipping rectangle. This bug has been there since v1.0!
  It was hardly noticeable but would affect the scrolling range, which in turn would affect
  some scrolling request functions when called during the appearing frame of a window.
- Plot: Fixed divide-by-zero in PlotLines() when passing a count of 1. (#2387) [@Lectem]
- Log/Capture: Fixed LogXXX functions emitting extraneous leading carriage return.
- Log/Capture: Fixed an issue when empty string on a new line would not emit a carriage return.
- Log/Capture: Fixed LogXXX functions 'auto_open_depth' parameter being treated as an absolute
  tree depth instead of a relative one.
- Log/Capture: Fixed CollapsingHeader trailing ascii representation being "#" instead of "##".
- ImFont: Added GetGlyphRangesVietnamese() helper. (#2403)
- Misc: Asserting in NewFrame() if style.WindowMinSize is zero or smaller than (1.0f,1.0f).
- Demo: Using GetBackgroundDrawList() and GetForegroundDrawList() in "Custom Rendering" demo.
- Demo: InputText: Demonstrating use of ImGuiInputTextFlags_CallbackResize. (#2006, #1443, #1008).
- Examples: GLFW, SDL: Preserve DisplayFramebufferScale when main viewport is minimized.
  (This is particularly useful for the viewport branch because we are not supporting per-viewport
  frame-buffer scale. It fixes windows not refreshing when main viewport is minimized.) (#2416)
- Examples: OpenGL: Fix to be able to run on ES 2.0 / WebGL 1.0. [@rmitton, @gabrielcuvillier]
- Examples: OpenGL: Fix for OSX not supporting OpenGL 4.5, we don't try to read GL_CLIP_ORIGIN
  even if the OpenGL headers/loader happens to define the value. (#2366, #2186)
- Examples: Allegro: Added support for touch events (emulating mouse). (#2219) [@dos1]
- Examples: DirectX9: Minor changes to match the other DirectX examples more closely. (#2394)


-----------------------------------------------------------------------
 VERSION 1.68 (Released 2019-02-19)
-----------------------------------------------------------------------

Decorated log and release notes: https://github.com/ocornut/imgui/releases/tag/v1.68

Breaking Changes:

- Removed io.DisplayVisibleMin/DisplayVisibleMax (which were marked obsolete and removed from viewport/docking branch already).
- Made it illegal/assert when io.DisplayTime == 0.0f (with an exception for the first frame).
  If for some reason your time step calculation gives you a zero value, replace it with a arbitrarily small value!

Other Changes:

- Added .editorconfig file for text editors to standardize using spaces. (#2038) [@kudaba]
- ImDrawData: Added FramebufferScale field (currently a copy of the value from io.DisplayFramebufferScale).
  This is to allow render functions being written without pulling any data from ImGuiIO, allowing incoming
  multi-viewport feature to behave on Retina display and with multiple displays.
  If you are not using a custom backend, please update your render function code ahead of time,
  and use draw_data->FramebufferScale instead of io.DisplayFramebufferScale. (#2306, #1676)
- Added IsItemActivated() as an extension to the IsItemDeactivated/IsItemDeactivatedAfterEdit functions
  which are useful to implement variety of undo patterns. (#820, #956, #1875)
- InputText: Fixed a bug where ESCAPE would not restore the initial value in all situations. (#2321) [@relick]
- InputText: Fixed a bug where ESCAPE would be first captured by the Keyboard Navigation code. (#2321, #787)
- InputText: Fixed redo buffer exhaustion handling (rare) which could corrupt the undo character buffer. (#2333)
  The way the redo/undo buffers work would have made it generally unnoticeable to the user.
- Fixed range-version of PushID() and GetID() not honoring the ### operator to restart from the seed value.
- Fixed CloseCurrentPopup() on a child-menu of a modal incorrectly closing the modal. (#2308)
- Tabs: Added ImGuiTabBarFlags_TabListPopupButton flag to show a popup button on manual tab bars. (#261, #351)
- Tabs: Removed ImGuiTabBarFlags_NoTabListPopupButton which was available in 1.67 but actually had zero use.
- Tabs: Fixed a minor clipping glitch when changing style's FramePadding from frame to frame.
- Tabs: Fixed border (when enabled) so it is aligned correctly mid-pixel and appears as bright as other borders.
- Style, Selectable: Added ImGuiStyle::SelectableTextAlign and ImGuiStyleVar_SelectableTextAlign. (#2347) [@haldean]
- Menus: Tweaked horizontal overlap between parent and child menu (to help convey relative depth)
  from using style.ItemSpacing.x to style.ItemInnerSpacing.x, the later being expected to be smaller. (#1086)
- RadioButton: Fixed label horizontal alignment to precisely match Checkbox().
- Window: When resizing from an edge, the border is more visible and better follow the rounded corners.
- Window: Fixed initial width of collapsed windows not taking account of contents width (broken in 1.67). (#2336, #176)
- Scrollbar: Fade out and disable interaction when too small, in order to facilitate using the resize grab on very
  small window, as well as reducing visual noise/overlap.
- ListBox: Better optimized when clipped / non-visible.
- InputTextMultiline: Better optimized when clipped / non-visible.
- Font: Fixed high-level ImGui::CalcTextSize() used by most widgets from erroneously subtracting 1.0f*scale to
  calculated text width. Among noticeable side-effects, it would make sequences of repeated Text/SameLine calls
  not align the same as a single call, and create mismatch between high-level size calculation and those performed
  with the lower-level ImDrawList api. (#792) [@SlNPacifist]
- Font: Fixed building atlas when specifying duplicate/overlapping ranges within a same font. (#2353, #2233)
- ImDrawList: Fixed AddCircle(), AddCircleFilled() angle step being off, which was visible when drawing a "circle"
  with a small number of segments (e.g. an hexagon). (#2287) [@baktery]
- ImGuiTextBuffer: Added append() function (unformatted).
- ImFontAtlas: Added 0x2000-0x206F general punctuation range to default ChineseFull/ChineseSimplifiedCommon ranges. (#2093)
- ImFontAtlas: FreeType: Added support for imgui allocators + custom FreeType only SetAllocatorFunctions. (#2285) [@Vuhdo]
- ImFontAtlas: FreeType: Fixed using imgui_freetype.cpp in unity builds. (#2302)
- Demo: Fixed "Log" demo not initializing properly, leading to the first line not showing before a Clear. (#2318) [@bluescan]
- Demo: Added "Auto-scroll" option in Log/Console demos. (#2300) [@nicolasnoble, @ocornut]
- Examples: Metal, OpenGL2, OpenGL3, Vulkan: Fixed offsetting of clipping rectangle with ImDrawData::DisplayPos != (0,0)
  when the display frame-buffer scale scale is not (1,1). While this doesn't make a difference when using master branch,
  this is effectively fixing support for multi-viewport with Mac Retina Displays on those examples. (#2306) [@rasky, @ocornut]
  Also using ImDrawData::FramebufferScale instead of io.DisplayFramebufferScale.
- Examples: Clarified the use the ImDrawData::DisplayPos to offset clipping rectangles.
- Examples: Win32: Using GetForegroundWindow()+IsChild() instead of GetActiveWindow() to be compatible with windows created
  in a different thread or parent. (#1951, #2087, #2156, #2232) [many people]
- Examples: SDL: Using the SDL_WINDOW_ALLOW_HIGHDPI flag. (#2306, #1676) [@rasky]
- Examples: Win32: Added support for XInput gamepads (if ImGuiConfigFlags_NavEnableGamepad is enabled).
- Examples: Win32: Added support for mouse buttons 4 and 5 via WM_XBUTTON* messages. (#2264)
- Examples: DirectX9: Explicitly disable fog (D3DRS_FOGENABLE) before drawing in case user state has it set. (#2288, #2230)
- Examples: OpenGL2: Added #define GL_SILENCE_DEPRECATION to cope with newer XCode warnings.
- Examples: OpenGL3: Using GLSL 4.10 shaders for any GLSL version over 410 (e.g. 430, 450). (#2329) [@BrutPitt]


-----------------------------------------------------------------------
 VERSION 1.67 (Released 2019-01-14)
-----------------------------------------------------------------------

Decorated log and release notes: https://github.com/ocornut/imgui/releases/tag/v1.67

Breaking Changes:

- Made it illegal to call Begin("") with an empty string. This somehow half-worked before but had various undesirable
  side-effect because the window would have ID zero. In particular it is causing problems in viewport/docking branches.
- Renamed io.ConfigResizeWindowsFromEdges to io.ConfigWindowsResizeFromEdges and removed its [Beta] mark.
  The addition of new configuration options in the Docking branch is pushing for a little reorganization of those names.
- Renamed ImFontAtlas::GlyphRangesBuilder to ImFontGlyphRangesBuilder. Kept redirection typedef (will obsolete).

Other Changes:

- Added BETA api for Tab Bar/Tabs widgets: (#261, #351)
  - Added BeginTabBar(), EndTabBar(), BeginTabItem(), EndTabItem(), SetTabItemClosed() API.
  - Added ImGuiTabBarFlags flags for BeginTabBar().
  - Added ImGuiTabItemFlags flags for BeginTabItem().
  - Style: Added ImGuiCol_Tab, ImGuiCol_TabHovered, ImGuiCol_TabActive, ImGuiCol_TabUnfocused, ImGuiCol_TabUnfocusedActive colors.
  - Demo: Added Layout->Tabs demo code.
  - Demo: Added "Documents" example app showcasing possible use for tabs.
  This feature was merged from the Docking branch in order to allow the use of regular tabs in your code.
  (It does not provide the docking/splitting/merging of windows available in the Docking branch)
- Added ImGuiWindowFlags_UnsavedDocument window flag to append '*' to title without altering the ID, as a convenience
  to avoid using the ### operator. In the Docking branch this also has an effect on tab closing behavior.
- Window, Focus, Popup: Fixed an issue where closing a popup by clicking another window with the _NoMove flag would refocus
  the parent window of the popup instead of the newly clicked window.
- Window: Contents size is preserved while a window collapsed. Fix auto-resizing window losing their size for one frame when uncollapsed.
- Window: Contents size is preserved while a window contents is hidden (unless it is hidden for resizing purpose).
- Window: Resizing windows from edge is now enabled by default (io.ConfigWindowsResizeFromEdges=true). Note that
  it only works _if_ the backend sets ImGuiBackendFlags_HasMouseCursors, which the standard backends do.
- Window: Added io.ConfigWindowsMoveFromTitleBarOnly option. This is ignored by window with no title bars (often popups).
  This affects clamping window within the visible area: with this option enabled title bars need to be visible. (#899)
- Window: Fixed using SetNextWindowPos() on a child window (which wasn't really documented) position the cursor as expected
  in the parent window, so there is no mismatch between the layout in parent and the position of the child window.
- InputFloat: When using ImGuiInputTextFlags_ReadOnly the step buttons are disabled. (#2257)
- DragFloat: Fixed broken mouse direction change with power!=1.0. (#2174, #2206) [@Joshhua5]
- Nav: Fixed an keyboard issue where holding Activate/Space for longer than two frames on a button would unnecessary
  keep the focus on the parent window, which could steal it from newly appearing windows. (#787)
- Nav: Fixed animated window titles from being updated when displayed in the CTRL+Tab list. (#787)
- Error recovery: Extraneous/undesired calls to End() are now being caught by an assert in the End() function closer
  to the user call site (instead of being reported in EndFrame). Past the assert, they don't lead to crashes any more. (#1651)
  Missing calls to End(), past the assert, should not lead to crashes or to the fallback Debug window appearing on screen.
  Those changes makes it easier to integrate dear imgui with a scripting language allowing, given asserts are redirected
  into e.g. an error log and stopping the script execution.
- ImFontAtlas: Stb and FreeType: Atlas width is now properly based on total surface rather than glyph count (unless overridden with TexDesiredWidth).
- ImFontAtlas: Stb and FreeType: Fixed atlas builder so missing glyphs won't influence the atlas texture width. (#2233)
- ImFontAtlas: Stb and FreeType: Fixed atlas builder so duplicate glyphs (when merging fonts) won't be included in the rasterized atlas.
- ImFontAtlas: FreeType: Fixed abnormally high atlas height.
- ImFontAtlas: FreeType: Fixed support for any values of TexGlyphPadding (not just only 1).
- ImDrawList: Optimized some of the functions for performance of debug builds where non-inline function call cost are non-negligible.
  (Our test UI scene on VS2015 Debug Win64 with /RTC1 went ~5.9 ms -> ~4.9 ms. In Release same scene stays at ~0.3 ms.)
- IO: Added BackendPlatformUserData, BackendRendererUserData, BackendLanguageUserData void* for storage use by backends.
- IO: Renamed InputCharacters[], marked internal as was always intended. Please don't access directly, and use AddInputCharacter() instead!
- IO: AddInputCharacter() goes into a queue which can receive as many characters as needed during the frame. This is useful
  for automation to not have an upper limit on typing speed. Will later transition key/mouse to use the event queue later.
- Style: Tweaked default value of style.DisplayWindowPadding from (20,20) to (19,19) so the default style as a value
  which is the same as the title bar height.
- Demo: "Simple Layout" and "Style Editor" are now using tabs.
- Demo: Added a few more things under "Child windows" (changing ImGuiCol_ChildBg, positioning child, using IsItemHovered after a child).
- Examples: DirectX10/11/12: Made imgui_impl_dx10/dx11/dx12.cpp link d3dcompiler.lib from the .cpp file to ease integration.
- Examples: Allegro 5: Properly destroy globals on shutdown to allow for restart. (#2262) [@DomRe]


-----------------------------------------------------------------------
 VERSION 1.66b (Released 2018-12-01)
-----------------------------------------------------------------------

Decorated log and release notes: https://github.com/ocornut/imgui/releases/tag/v1.66b

Other Changes:

- Fixed a text rendering/clipping bug introduced in 1.66 (on 2018-10-12, commit ede3a3b9) that affect single ImDrawList::AddText()
  calls with single strings larger than 10k. Text/TextUnformatted() calls were not affected, but e.g. InputText() was. [@pdoane]
- When the focused window become inactive don't restore focus to a window with the ImGuiWindowFlags_NoInputs flag. (#2213) [@zzzyap]
- Separator: Fixed Separator() outputting an extraneous empty line when captured into clipboard/text/file.
- Demo: Added ShowAboutWindow() call, previously was only accessible from the demo window.
- Demo: ShowAboutWindow() now display various Build/Config Information (compiler, os, etc.) that can easily be copied into bug reports.
- Fixed build issue with osxcross and macOS. (#2218) [@dos1]
- Examples: Setting up 'io.BackendPlatformName'/'io.BackendRendererName' fields to the current backend can be displayed in the About window.
- Examples: SDL: changed the signature of ImGui_ImplSDL2_ProcessEvent() to use a const SDL_Event*. (#2187)


-----------------------------------------------------------------------
 VERSION 1.66 (Released 2018-11-22)
-----------------------------------------------------------------------

Decorated log and release notes: https://github.com/ocornut/imgui/releases/tag/v1.66

Breaking Changes:

- Renamed SetScrollHere() to SetScrollHereY(). Kept redirection function (will obsolete).
- Renamed misc/stl/imgui_stl.* to misc/cpp/imgui_stdlib.* in prevision for other C++ helper files. (#2035, #2096)

Other Changes:

- Fixed calling SetNextWindowSize()/SetWindowSize() with non-integer values leading to
  accidental alteration of window position. We now round the provided size. (#2067)
- Fixed calling DestroyContext() always saving .ini data with the current context instead
  of the supplied context pointer. (#2066)
- Nav, Focus: Fixed ImGuiWindowFlags_NoBringToFrontOnFocus windows not being restoring focus
  properly after the main menu bar or last focused window is deactivated.
- Nav: Fixed an assert in certain circumstance (mostly when using popups) when mouse positions stop being valid. (#2168)
- Nav: Fixed explicit directional input not re-highlighting current nav item if there is a single item in the window
  and highlight has been previously disabled by the mouse. (#787)
- DragFloat: Fixed a situation where dragging with value rounding enabled or with a power curve
  erroneously wrapped the value to one of the min/max edge. (#2024, #708, #320, #2075).
- DragFloat: Disabled using power curve when one edge is FLT_MAX (broken in 1.61). (#2024)
- DragFloat: Disabled setting a default drag speed when one edge is FLT_MAX. (#2024)
- SliderAngle: Added optional format argument to alter precision or localize the string. (#2150) [@podsvirov]
- Window: Resizing from edges (with io.ConfigResizeWindowsFromEdges Beta flag) extends the hit region
  of root floating windows outside the window, making it easier to resize windows. Resize grips are also
  extended accordingly so there are no discontinuity when hovering between borders and corners. (#1495, #822)
- Window: Added ImGuiWindowFlags_NoBackground flag to avoid rendering window background. This is mostly to allow
  the creation of new flag combinations, as we could already use SetNextWindowBgAlpha(0.0f). (#1660) [@biojppm, @ocornut]
- Window: Added ImGuiWindowFlags_NoDecoration helper flag which is essentially NoTitleBar+NoResize+NoScrollbar+NoCollapse.
- Window: Added ImGuiWindowFlags_NoMouseInputs which is basically the old ImGuiWindowFlags_NoInputs (essentially
  we have renamed ImGuiWindowFlags_NoInputs to ImGuiWindowFlags_NoMouseInputs). Made the new ImGuiWindowFlags_NoInputs
  encompass both NoMouseInputs+NoNav, which is consistent with its description. (#1660, #787)
- Window, Inputs: Fixed resizing from edges when io.MousePos is not pixel-rounded by rounding mouse position input. (#2110)
- BeginChild(): Fixed BeginChild(const char*, ...) variation erroneously not applying the ID stack
  to the provided string to uniquely identify the child window. This was undoing an intentional change
  introduced in 1.50 and broken in 1.60. (#1698, #894, #713).
- TextUnformatted(): Fixed a case where large-text path would read bytes past the text_end marker depending
  on the position of new lines in the buffer (it wasn't affecting the output but still not the right thing to do!)
- ListBox(): Fixed frame sizing when items_count==1 unnecessarily showing a scrollbar. (#2173) [@luk1337, @ocornut]
- ListBox(): Tweaked frame sizing so list boxes will look more consistent when FramePadding is far from ItemSpacing.
- RenderText(): Some optimization for very large text buffers, useful for non-optimized builds.
- BeginMenu(): Fixed menu popup horizontal offset being off the item in the menu bar when WindowPadding=0.0f.
- ArrowButton(): Fixed arrow shape being horizontally misaligned by (FramePadding.y-FramePadding.x) if they are different.
- Demo: Split the contents of ShowDemoWindow() into smaller functions as it appears to speed up link time with VS. (#2152)
- Drag and Drop: Added GetDragDropPayload() to peek directly into the payload (if any) from anywhere. (#143)
- ImGuiTextBuffer: Avoid heap allocation when empty.
- ImDrawList: Fixed AddConvexPolyFilled() undefined behavior when passing points_count smaller than 3,
  in particular, points_count==0 could lead to a memory stomp if the draw list was previously empty.
- Examples: DirectX10, DirectX11: Removed seemingly unnecessary calls to invalidate and recreate device objects
  in the WM_SIZE handler. (#2088) [@ice1000]
- Examples: GLFW: User previously installed GLFW callbacks are now saved and chain-called by the default callbacks. (#1759)
- Examples: OpenGL3: Added support for GL 4.5's glClipControl(GL_UPPER_LEFT). (#2186)
- Examples: OpenGL3+GLFW: Fixed error condition when using the GLAD loader. (#2157) [@blackball]
- Examples: OpenGL3+GLFW/SDL: Made main.cpp compile with IMGUI_IMPL_OPENGL_LOADER_CUSTOM (may be missing init). (#2178) [@doug-moen]
- Examples: SDL2+Vulkan: Fixed application shutdown which could deadlock on Linux + Xorg. (#2181) [@eRabbit0]


-----------------------------------------------------------------------
 VERSION 1.65 (Released 2018-09-06)
-----------------------------------------------------------------------

Decorated log and release notes: https://github.com/ocornut/imgui/releases/tag/v1.65

Breaking Changes:

- Renamed stb_truetype.h to imstb_truetype.h, stb_textedit.h to imstb_textedit.h, and
  stb_rect_pack.h to imstb_rectpack.h. If you were conveniently using the imgui copy of those
  STB headers in your project, you will have to update your include paths. (#1718, #2036)
  The reason for this change is to avoid conflicts for projects that may also be importing
  their own copy of the STB libraries. Note that imgui's copy of stb_textedit.h is modified.
- Renamed io.ConfigCursorBlink to io.ConfigInputTextCursorBlink. (#1427)

Other Changes:

- This is a minor release following the 1.64 refactor, with a little more shuffling of code.
- Clarified and improved the source code sectioning in all files (easier to search or browse sections).
- Nav: Removed the [Beta] tag from various descriptions of the gamepad/keyboard navigation system.
  Although it is not perfect and will keep being improved, it is fairly functional and used by many. (#787)
- Fixed a build issue with non-Cygwin GCC under Windows.
- Demo: Added a "Configuration" block to make io.ConfigFlags/io.BackendFlags more prominent.
- Examples: OpenGL3+SDL2: Fixed error condition when using the GLAD loader. (#2059, #2002) [@jiri]


-----------------------------------------------------------------------
 VERSION 1.64 (Released 2018-08-31)
-----------------------------------------------------------------------

Decorated log and release notes: https://github.com/ocornut/imgui/releases/tag/v1.64

Changes:

- Moved README, CHANGELOG and TODO files to the docs/ folder.
  If you are updating dear imgui by copying files, take the chance to delete the old files.
- Added imgui_widgets.cpp file, extracted and moved widgets code out of imgui.cpp into imgui_widgets.cpp.
  Re-ordered some of the code remaining in imgui.cpp.
  NONE OF THE FUNCTIONS HAVE CHANGED. THE CODE IS SEMANTICALLY 100% IDENTICAL, BUT _EVERY_ FUNCTIONS HAS BEEN MOVED.
  Because of this, any local modifications to imgui.cpp will likely conflict when you update.
  If you have any modifications to imgui.cpp, it is suggested that you first update to 1.63, then
  isolate your patches. You can peak at imgui_widgets.cpp from 1.64 to get a sense of what is included in it,
  then separate your changes into several patches that can more easily be applied to 1.64 on a per-file basis.
  What I found worked nicely for me, was to open the diff of the old patches in an interactive merge/diff tool,
  search for the corresponding function in the new code and apply the chunks manually.
- As a reminder, if you have any change to imgui.cpp it is a good habit to discuss them on the github,
  so a solution applicable on the Master branch can be found. If your company has changes that you cannot
  disclose you may also contact me privately.


-----------------------------------------------------------------------
 VERSION 1.63 (Released 2018-08-29)
-----------------------------------------------------------------------

Decorated log and release notes: https://github.com/ocornut/imgui/releases/tag/v1.63

Breaking Changes:

- Style: Renamed ImGuiCol_ModalWindowDarkening to ImGuiCol_ModalWindowDimBg for consistency with other features.
  Kept redirection enum (will obsolete).
- Changed ImGui::GetTime() return value from float to double to avoid accumulating floating point imprecision over time.
- Removed per-window ImGuiWindowFlags_ResizeFromAnySide Beta flag in favor `io.ConfigResizeWindowsFromEdges=true` to
  enable the feature globally. (#1495)
  The feature is not currently enabled by default because it is not satisfying enough, but will eventually be.
- InputText: Renamed ImGuiTextEditCallback to ImGuiInputTextCallback, ImGuiTextEditCallbackData to ImGuiInputTextCallbackData
  for consistency. Kept redirection types (will obsolete).
- InputText: Removed ImGuiTextEditCallbackData::ReadOnly because it is a duplication of (::Flags & ImGuiInputTextFlags_ReadOnly).
- Renamed IsItemDeactivatedAfterChange() to IsItemDeactivatedAfterEdit() for consistency with new IsItemEdited() API.
  Kept redirection function (will obsolete soonish as IsItemDeactivatedAfterChange() is very recent).
- Renamed io.OptCursorBlink to io.ConfigCursorBlink [-> io.ConfigInputTextCursorBlink in 1.65], io.OptMacOSXBehaviors to
  io.ConfigMacOSXBehaviors for consistency. (#1427, #473)
- Removed obsolete redirection functions: CollapsingHeader() variation with 2 bools - marked obsolete in v1.49, May 2016.

Other Changes:

- ArrowButton: Fixed to honor PushButtonRepeat() setting (and internals' ImGuiItemFlags_ButtonRepeat).
- ArrowButton: Setup current line text baseline so that ArrowButton() + SameLine() + Text() are aligned properly.
- Nav: Added a CTRL+TAB window list and changed the highlight system accordingly. The change is motivated by upcoming
  Docking features. (#787)
- Nav: Made CTRL+TAB skip menus + skip the current navigation window if is has the ImGuiWindow_NoNavFocus set. (#787)
  While it was previously possible, you won't be able to CTRL-TAB out and immediately back in a window with the
  ImGuiWindow_NoNavFocus flag.
- Window: Allow menu and popups windows from ignoring the style.WindowMinSize values so short menus/popups are not padded. (#1909)
- Window: Added global io.ConfigResizeWindowsFromEdges option to enable resizing windows from their edges and from
  the lower-left corner. (#1495)
- Window: Collapse button shows hovering highlight + clicking and dragging on it allows to drag the window as well.
- Added IsItemEdited() to query if the last item modified its value (or was pressed). This is equivalent to the bool
  returned by most widgets.
  It is useful in some situation e.g. using InputText() with ImGuiInputTextFlags_EnterReturnsTrue. (#2034)
- InputText: Added support for buffer size/capacity changes via the ImGuiInputTextFlags_CallbackResize flag. (#2006, #1443, #1008).
- InputText: Fixed not tracking the cursor horizontally when modifying the text buffer through a callback.
- InputText: Fixed minor off-by-one issue when submitting a buffer size smaller than the initial zero-terminated buffer contents.
- InputText: Fixed a few pathological crash cases on single-line InputText widget with multiple millions characters worth of contents.
  Because the current text drawing function reserve for a worst-case amount of vertices and how we handle horizontal clipping,
  we currently just avoid displaying those single-line widgets when they are over a threshold of 2 millions characters,
  until a better solution is found.
- Drag and Drop: Fixed an incorrect assert when dropping a source that is submitted after the target (bug introduced with 1.62 changes
  related to the addition of IsItemDeactivated()). (#1875, #143)
- Drag and Drop: Fixed ImGuiDragDropFlags_SourceNoDisableHover to affect hovering state prior to calling IsItemHovered() + fixed description. (#143)
- Drag and Drop: Calling BeginTooltip() between a BeginDragSource()/EndDragSource() or BeginDropTarget()/EndDropTarget() uses adjusted tooltip
  settings matching the one created when calling BeginDragSource() without the ImGuiDragDropFlags_SourceNoPreviewTooltip flag. (#143)
- Drag and Drop: Payload stays available and under the mouse if the source stops being submitted, however the tooltip is replaced by "...". (#1725)
- Drag and Drop: Added ImGuiDragDropFlags_SourceAutoExpirePayload flag to force payload to expire if the source stops being submitted. (#1725, #143).
- IsItemHovered(): Added ImGuiHoveredFlags_AllowWhenDisabled flag to query hovered status on disabled items. (#1940, #211)
- Selectable: Added ImGuiSelectableFlags_Disabled flag in the public API. (#211)
- ColorEdit4: Fixed a bug when text input or drag and drop leading to unsaturated HSV values would erroneously alter the resulting color. (#2050)
- Misc: Added optional misc/stl/imgui_stl.h wrapper to use with STL types (e.g. InputText with std::string). (#2006, #1443, #1008)
  [*EDIT* renamed to misc/std/imgui_stdlib.h in 1.66]
- Misc: Added IMGUI_VERSION_NUM for easy compile-time testing. (#2025)
- Misc: Added ImGuiMouseCursor_Hand cursor enum + corresponding software cursor. (#1913, 1914) [@aiekick, @ocornut]
- Misc: Tweaked software mouse cursor offset to match the offset of the corresponding Windows 10 cursors.
- Made assertion more clear when trying to call Begin() outside of the NewFrame()..EndFrame() scope. (#1987)
- Fixed assertion when transitioning from an active ID to another within a group, affecting ColorPicker (broken in 1.62). (#2023, #820, #956, #1875).
- Fixed PushID() from keeping alive the new ID Stack top value (if a previously active widget shared the ID it would be erroneously kept alive).
- Fixed horizontal mouse wheel not forwarding the request to the parent window if ImGuiWindowFlags_NoScrollWithMouse is set. (#1463, #1380, #1502)
- Fixed a include build issue for Cygwin in non-POSIX (Win32) mode. (#1917, #1319, #276)
- ImDrawList: Improved handling for worst-case vertices reservation policy when large amount of text (e.g. 1+ million character strings)
  are being submitted in a single call. It would typically have crashed InputTextMultiline(). (#200)
- OS/Windows: Fixed missing ImmReleaseContext() call in the default Win32 IME handler. (#1932) [@vby]
- Metrics: Changed io.MetricsActiveWindows to reflect the number of active windows (!= from visible windows), which is useful
  for lazy/idle render mechanisms as new windows are typically not visible for one frame.
- Metrics: Added io.MetricsRenderWindow to reflect the number of visible windows.
- Metrics: Added io.MetricsActiveAllocations, moving away from the cross-context global counters than we previously used. (#1565, #1599, #586)
- Demo: Added basic Drag and Drop demo. (#143)
- Demo: Modified the Console example to use InsertChars() in the input text callback instead of poking directly into the buffer.
  Although this won't make a difference in the example itself, using InsertChars() will honor the resizing callback properly. (#2006, #1443, #1008).
- Demo: Clarified the use of IsItemHovered()/IsItemActive() right after being in the "Active, Focused, Hovered & Focused Tests" section.
- Examples: Tweaked the main.cpp of each example.
- Examples: Metal: Added Metal rendering backend. (#1929, #1873) [@warrenm]
- Examples: OSX: Added early raw OSX platform backend. (#1873) [@pagghiu, @itamago, @ocornut]
- Examples: Added mac OSX & iOS + Metal example in example_apple_metal/. (#1929, #1873) [@warrenm]
- Examples: Added mac OSX + OpenGL2 example in example_apple_opengl2/. (#1873)
- Examples: OpenGL3: Added shaders more versions of GLSL. (#1938, #1941, #1900, #1513, #1466, etc.)
- Examples: OpenGL3: Tweaked the imgui_impl_opengl3.cpp to work as-is with Emscripten + WebGL 2.0. (#1941). [@o-micron]
- Examples: OpenGL3: Made the example app default to GL 3.0 + GLSL 130 (instead of GL 3.2 + GLSL 150) unless on Mac.
- Examples: OpenGL3: Added error output when shaders fail to compile/link.
- Examples: OpenGL3: Added support for glew and glad OpenGL loaders out of the box. (#2001, #2002) [@jdumas]
- Examples: OpenGL2: Disabling/restoring GL_LIGHTING and GL_COLOR_MATERIAL to increase compatibility with legacy OpenGL applications. (#1996)
- Examples: DirectX10, DirectX11: Fixed unreleased resources in Init and Shutdown functions. (#1944)
- Examples: DirectX11: Querying for IDXGIFactory instead of IDXGIFactory1 to increase compatibility. (#1989) [@matt77hias]
- Examples: Vulkan: Fixed handling of VkSurfaceCapabilitiesKHR::maxImageCount = 0 case. Tweaked present mode selections.
- Examples: Win32, Glfw, SDL: Added support for the ImGuiMouseCursor_Hand cursor.


-----------------------------------------------------------------------
 VERSION 1.62 (Released 2018-06-22)
-----------------------------------------------------------------------

Decorated log and release notes: https://github.com/ocornut/imgui/releases/tag/v1.62

Breaking Changes:

- TreeNodeEx(): The helper ImGuiTreeNodeFlags_CollapsingHeader flag now include ImGuiTreeNodeFlags_NoTreePushOnOpen.
  The flag was already set by CollapsingHeader().
  The only difference is if you were using TreeNodeEx() manually with ImGuiTreeNodeFlags_CollapsingHeader and without
  ImGuiTreeNodeFlags_NoTreePushOnOpen. In this case you can remove the ImGuiTreeNodeFlags_NoTreePushOnOpen flag from
  your call (ImGuiTreeNodeFlags_CollapsingHeader & ~ImGuiTreeNodeFlags_NoTreePushOnOpen). (#1864)
  This also apply if you were using internal's TreeNodeBehavior() with the ImGuiTreeNodeFlags_CollapsingHeader flag directly.
- ImFontAtlas: Renamed GetGlyphRangesChinese() to GetGlyphRangesChineseFull() to distinguish new smaller variants and
  discourage using the full set. (#1859)

Other Changes:

- Examples backends have been refactored to separate the platform code (e.g. Win32, Glfw, SDL2) from the renderer code (e.g. DirectX11, OpenGL3, Vulkan).
  The "Platform" backends are in charge of: mouse/keyboard/gamepad inputs, cursor shape, timing, etc.
  The "Renderer" backends are in charge of: creating the main font texture, rendering imgui draw data.
      before: imgui_impl_dx11.cpp        --> after: imgui_impl_win32.cpp + imgui_impl_dx11.cpp
      before: imgui_impl_dx12.cpp        --> after: imgui_impl_win32.cpp + imgui_impl_dx12.cpp
      before: imgui_impl_glfw_gl3.cpp    --> after: imgui_impl_glfw.cpp + imgui_impl_opengl2.cpp
      before: imgui_impl_glfw_vulkan.cpp --> after: imgui_impl_glfw.cpp + imgui_impl_vulkan.cpp
      before: imgui_impl_sdl_gl3.cpp     --> after: imgui_impl_sdl2.cpp + imgui_impl_opengl2.cpp
      before: imgui_impl_sdl_gl3.cpp     --> after: imgui_impl_sdl2.cpp + imgui_impl_opengl3.cpp etc.
  - The idea is what we can now easily combine and maintain backends and reduce code redundancy. Individual files are
    smaller and more reusable. Integration of imgui into a new/custom engine may also be easier as there is less overlap
    between "windowing / inputs" and "rendering" code, so you may study or grab one half of the code and not the other.
  - This change was motivated by the fact that adding support for the upcoming multi-viewport feature requires more work
    from the Platform and Renderer backends, and the amount of redundancy across files was becoming too difficult to
    maintain. If you use default backends, you'll benefit from an easy update path to support multi-viewports later
    (for future ImGui 1.7x).
  - This is not strictly a breaking change if you keep your old backends, but when you'll want to fully update your backends,
    expect to have to reshuffle a few things.
  - Each example still has its own main.cpp which you may refer you to understand how to initialize and glue everything together.
  - Some frameworks (such as the Allegro, Marmalade) handle both the "platform" and "rendering" part, and your custom engine may as well.
  - Read examples/README.txt for details.
- Added IsItemDeactivated() to query if the last item was active previously and isn't anymore. Useful for Undo/Redo patterns. (#820, #956, #1875)
- Added IsItemDeactivatedAfterChange() [*EDIT* renamed to IsItemDeactivatedAfterEdit() in 1.63] if the last item was active previously,
  is not anymore, and during its active state modified a value. Note that you may still get false positive (e.g. drag value and while
  holding return on the same value). (#820, #956, #1875)
- Nav: Added support for PageUp/PageDown (explorer-style: first aim at bottom/top most item, when scroll a page worth of contents). (#787)
- Nav: To keep the navigated item in view we also attempt to scroll the parent window as well as the current window. (#787)
- ColorEdit3, ColorEdit4, ColorButton: Added ImGuiColorEditFlags_NoDragDrop flag to disable ColorEditX as drag target and ColorButton as drag source. (#1826)
- BeginDragDropSource(): Offset tooltip position so it is off the mouse cursor, but also closer to it than regular tooltips,
  and not clamped by viewport. (#1739)
- BeginDragDropTarget(): Added ImGuiDragDropFlags_AcceptNoPreviewTooltip flag to request hiding the drag source tooltip
  from the target site. (#143)
- BeginCombo(), BeginMainMenuBar(), BeginChildFrame(): Temporary style modification are restored at the end of BeginXXX
  instead of EndXXX, to not affect tooltips and child windows.
- Popup: Improved handling of (erroneously) repeating calls to OpenPopup() to not close the popup's child popups. (#1497, #1533, #1865).
- InputTextMultiline(): Fixed double navigation highlight when scrollbar is active. (#787)
- InputText(): Fixed Undo corruption after pasting large amount of text (Redo will still fail when undo buffers are exhausted,
  but text won't be corrupted).
- SliderFloat(): When using keyboard/gamepad and a zero precision format string (e.g. "%.0f"), always step in integer units. (#1866)
- ImFontConfig: Added GlyphMinAdvanceX/GlyphMaxAdvanceX settings useful to make a font appears monospaced, particularly useful
  for icon fonts. (#1869)
- ImFontAtlas: Added GetGlyphRangesChineseSimplifiedCommon() helper that returns a list of ~2500 most common Simplified Chinese
  characters. (#1859) [@JX-Master, @ocornut]
- Examples: OSX: Added imgui_impl_osx.mm backend to be used along with e.g. imgui_impl_opengl2.cpp. (#281, #1870) [@pagghiu, @itamago, @ocornut]
- Examples: GLFW: Made it possible to Shutdown/Init the backend again (by resetting the time storage properly). (#1827) [@ice1000]
- Examples: Win32: Fixed handling of mouse wheel messages to support sub-unit scrolling messages (typically sent by track-pads). (#1874) [@zx64]
- Examples: SDL+Vulkan: Added SDL+Vulkan example.
- Examples: Allegro5: Added support for ImGuiConfigFlags_NoMouseCursorChange flag. Added clipboard support.
- Examples: Allegro5: Unindexing buffers ourselves as Allegro indexed drawing primitives are buggy in the DirectX9 backend
  (will be fixed in Allegro 5.2.5+).
- Examples: DirectX12: Moved the ID3D12GraphicsCommandList* parameter from ImGui_ImplDX12_NewFrame() to ImGui_ImplDX12_RenderDrawData() which makes a lots more sense. (#301)
- Examples: Vulkan: Reordered parameters ImGui_ImplVulkan_RenderDrawData() to be consistent with other backends,
  a good occasion since we refactored the code.
- Examples: FreeGLUT: Added FreeGLUT backends. Added FreeGLUT+OpenGL2 example. (#801)
- Examples: The functions in imgui_impl_xxx.cpp are prefixed with IMGUI_IMPL_API (which defaults to IMGUI_API) to facilitate
  some uses. (#1888)
- Examples: Fixed backends to use ImGuiMouseCursor_COUNT instead of old name ImGuiMouseCursor_Count_ so they can compile
  with IMGUI_DISABLE_OBSOLETE_FUNCTIONS. (#1887)
- Misc: Updated stb_textedit from 1.09 + patches to 1.12 + minor patches.
- Internals: PushItemFlag() flags are inherited by BeginChild().


-----------------------------------------------------------------------
 VERSION 1.61 (Released 2018-05-14)
-----------------------------------------------------------------------

Decorated log and release notes: https://github.com/ocornut/imgui/releases/tag/v1.61

Breaking Changes:

- DragInt(): The default compile-time format string has been changed from "%.0f" to "%d", as we are not using integers internally
  any more. If you used DragInt() with custom format strings, make sure you change them to use %d or an integer-compatible format.
  To honor backward-compatibility, the DragInt() code will currently parse and modify format strings to replace %*f with %d,
  giving time to users to upgrade their code.
  If you have IMGUI_DISABLE_OBSOLETE_FUNCTIONS enabled, the code will instead assert! You may run a reg-exp search on your
  codebase for e.g. "DragInt.*%f" to you find them.
- InputFloat(): Obsoleted InputFloat() functions taking an optional "int decimal_precision" in favor of an equivalent and more
  flexible "const char* format", consistent with other functions. Kept redirection functions (will obsolete).
- Misc: IM_DELETE() helper function added in 1.60 doesn't set the input pointer to NULL, more consistent with standard
  expectation and allows passing r-values.

Other Changes:

- Added DragScalar, DragScalarN: supports signed/unsigned, 32/64 bits, float/double data types. (#643, #320, #708, #1011)
- Added InputScalar, InputScalarN: supports signed/unsigned, 32/64 bits, float/double data types. (#643, #320, #708, #1011)
- Added SliderScalar, SliderScalarN: supports signed/unsigned, 32/64 bits, float/double data types. (#643, #320, #708, #1011)
- Window: Fixed pop-ups/tooltips/menus not honoring style.DisplaySafeAreaPadding as well as it should have (part of menus
  displayed outside the safe area, etc.).
- Window: Fixed windows using the ImGuiWindowFlags_NoSavedSettings flag from not using the same default position as other windows. (#1760)
- Window: Relaxed the internal stack size checker to allow Push/Begin/Pop/.../End patterns to be used with PushStyleColor, PushStyleVar, PushFont without causing a false positive assert. (#1767)
- Window: Fixed the default proportional item width lagging by one frame on resize.
- Columns: Fixed a bug introduced in 1.51 where columns would affect the contents size of their container, often creating
  feedback loops when ImGuiWindowFlags_AlwaysAutoResize was used. (#1760)
- Settings: Fixed saving an empty .ini file if CreateContext/DestroyContext are called without a single call to NewFrame(). (#1741)
- Settings: Added LoadIniSettingsFromDisk(), LoadIniSettingsFromMemory(), SaveIniSettingsToDisk(), SaveIniSettingsToMemory()
  to manually load/save .ini settings. (#923, #993)
- Settings: Added io.WantSaveIniSettings flag, which is set to notify the application that e.g. SaveIniSettingsToMemory()
  should be called. (#923, #993)
- Scrolling: Fixed a case where using SetScrollHere(1.0f) at the bottom of a window on the same frame the window height
  has been growing would have the scroll clamped using the previous height. (#1804)
- MenuBar: Made BeginMainMenuBar() honor style.DisplaySafeAreaPadding so the text can be made visible on TV settings that
  don't display all pixels. (#1439) [@dougbinks]
- InputText: On Mac OS X, filter out characters when the CMD modifier is held. (#1747) [@sivu]
- InputText: On Mac OS X, support CMD+SHIFT+Z for Redo. CMD+Y is also supported as major apps seems to default to support both. (#1765) [@lfnoise]
- InputText: Fixed returning true when edition is cancelled with ESC and the current buffer matches the initial value.
- InputFloat,InputFloat2,InputFloat3,InputFloat4: Added variations taking a more flexible and consistent optional
  "const char* format" parameter instead of "int decimal_precision". This allow using custom formats to display values
  in scientific notation, and is generally more consistent with other API.
  Obsoleted functions using the optional "int decimal_precision" parameter. (#648, #712)
- DragFloat, DragInt: Cancel mouse tweak when current value is initially past the min/max boundaries and mouse is pushing
  in the same direction (keyboard/gamepad version already did this).
- DragFloat, DragInt: Honor natural type limits (e.g. INT_MAX, FLT_MAX) instead of wrapping around. (#708, #320)
- DragFloat, SliderFloat: Fixes to allow input of scientific notation numbers when using CTRL+Click to input the value. (~#648, #1011)
- DragFloat, SliderFloat: Rounding-on-write uses the provided format string instead of parsing the precision from the string,
  which allows for finer uses of %e %g etc. (#648, #642)
- DragFloat: Improved computation when using the power curve. Improved lost of input precision with very small steps.
  Added an assert than power-curve requires a min/max range. (~#642)
- DragFloat: The 'power' parameter is only honored if the min/max parameter are also setup.
- DragInt, SliderInt: Fixed handling of large integers (we previously passed data around internally as float, which reduced
  the range of valid integers).
- ColorEdit: Fixed not being able to pass the ImGuiColorEditFlags_NoAlpha or ImGuiColorEditFlags_HDR flags to SetColorEditOptions().
- Nav: Fixed hovering a Selectable() with the mouse so that it update the navigation cursor (as it happened in the pre-1.60 navigation branch). (#787)
- Style: Changed default style.DisplaySafeAreaPadding values from (4,4) to (3,3) so it is smaller than FramePadding and has no effect on main menu bar on a computer. (#1439)
- Fonts: When building font atlas, glyphs that are missing in the fonts are not using the glyph slot to render the default glyph. Saves space and allow merging fonts with
  overlapping font ranges such as FontAwesome5 which split out the Brands separately from the Solid fonts. (#1703, #1671)
- Misc: Added IMGUI_CHECKVERSION() macro to compare version string and data structure sizes in order to catch issues with mismatching compilation unit settings. (#1695, #1769)
- Misc: Added IMGUI_DISABLE_MATH_FUNCTIONS in imconfig.h to make it easier to redefine wrappers for std/crt math functions.
- Misc: Fix to allow compiling in unity builds where stb_rectpack/stb_truetype may be already included in the same compilation unit.
- Demo: Simple Overlay: Added a context menu item to enable freely moving the window.
- Demo: Added demo for DragScalar(), InputScalar(), SliderScalar(). (#643)
- Examples: Calling IMGUI_CHECKVERSION() in the main.cpp of every example application.
- Examples: Allegro 5: Added support for 32-bit indices setup via defining ImDrawIdx, to avoid an unnecessary conversion (Allegro 5 doesn't support 16-bit indices).
- Examples: Allegro 5: Renamed backend from imgui_impl_a5.cpp to imgui_impl_allegro5.cpp.
- Examples: DirectX 9: Saving/restoring Transform because they don't seem to be included in the StateBlock. Setting shading mode to Gouraud. (#1790, #1687) [@sr-tream]
- Examples: SDL: Fixed clipboard paste memory leak in the SDL backend code. (#1803) [@eliasdaler]
- Various minor fixes, tweaks, refactoring, comments.


-----------------------------------------------------------------------
 VERSION 1.60 (Released 2018-04-07)
-----------------------------------------------------------------------

Decorated log and release notes: https://github.com/ocornut/imgui/releases/tag/v1.60

The gamepad/keyboard navigation branch (which has been in the work since July 2016) has been merged.
Gamepad/keyboard navigation is still marked as Beta and has to be enabled explicitly.
Various internal refactoring have also been done, as part of the navigation work and as part of the upcoming viewport/docking work.

Breaking Changes:

- Obsoleted the io.RenderDrawListsFn callback, you can call your graphics engine render function after ImGui::Render().
  e.g. with example backends, call ImDrawData* draw_data = ImGui::GetDrawData(); ImGui_ImplXXXX_RenderDrawData(draw_data).
- Reorganized context handling to be more explicit: (#1599)
  - YOU NOW NEED TO CALL ImGui::CreateContext() AT THE BEGINNING OF YOUR APP, AND CALL ImGui::DestroyContext() AT THE END.
  - removed Shutdown() function, as DestroyContext() serve this purpose. If you are using an old backend from the examples/ folder, remove the line that calls Shutdown().
  - you may pass a ImFontAtlas* pointer to CreateContext() to share a font atlas between contexts. Otherwise CreateContext() will create its own font atlas instance.
  - removed allocator parameters from CreateContext(), they are now setup with SetAllocatorFunctions(), and shared by all contexts.
  - removed the default global context and font atlas instance, which were confusing for users of DLL reloading and users of multiple contexts.
- Renamed ImGuiStyleVar_Count_ to ImGuiStyleVar_COUNT and ImGuiMouseCursor_Count_ to ImGuiMouseCursor_COUNT for consistency with other public enums.
- Fonts: Moved sample TTF files from extra_fonts/ to misc/fonts/. If you loaded files directly from the imgui repo you may need to update your paths.
- Fonts: Changed ImFont::DisplayOffset.y to defaults to 0 instead of +1. Fixed vertical rounding of Ascent/Descent to match TrueType renderer.
  If you were adding or subtracting (not assigning) to ImFont::DisplayOffset check if your fonts are correctly aligned vertically. (#1619)
- BeginDragDropSource(): temporarily removed the optional mouse_button=0 parameter because it is not really usable in many situations at the moment.
- Obsoleted IsAnyWindowHovered() in favor of IsWindowHovered(ImGuiHoveredFlags_AnyWindow). Kept redirection function (will obsolete).
- Obsoleted IsAnyWindowFocused() in favor of IsWindowFocused(ImGuiFocusedFlags_AnyWindow). Kept redirection function (will obsolete).
- Renamed io.WantMoveMouse to io.WantSetMousePos for consistency and ease of understanding (was added in 1.52, not used by core, and honored by some backend ahead of merging the Nav branch).
- Removed ImGuiCol_CloseButton, ImGuiCol_CloseButtonActive, ImGuiCol_CloseButtonHovered style colors as the closing cross uses regular button colors now.
- Renamed ImGuiSizeConstraintCallback to ImGuiSizeCallback, ImGuiSizeConstraintCallbackData to ImGuiSizeCallbackData.
- Removed CalcItemRectClosestPoint() which was weird and not really used by anyone except demo code. If you need it should be easy to replicate on your side (you can find the code in 1.53).
- [EDITED] Window: BeginChild() with an explicit name doesn't include the hash within the internal window name. (#1698)
  This change was erroneously introduced, undoing the change done for #894, #713, and not documented properly in the original
  1.60 release Changelog. It was fixed on 2018-09-28 (1.66) and I wrote this paragraph the same day.

Other Changes:

- Doc: Added a Changelog file in the repository to ease comparing versions (it goes back to dear imgui 1.48), until now it was only on GitHub.
- Navigation: merged in the gamepad/keyboard navigation (about a million changes!). (#787, #323)
  The initial focus was to support game controllers, but keyboard is becoming increasingly and decently usable.
- To use Gamepad Navigation:
  - Set io.ConfigFlags |= ImGuiConfigFlags_NavEnableGamepad to enable.
  - Backend: Set io.BackendFlags |= ImGuiBackendFlags_HasGamepad + fill the io.NavInputs[] fields before calling NewFrame(). Read imgui.cpp for more details.
  - See https://github.com/ocornut/imgui/issues/1599 for recommended gamepad mapping or download PNG/PSD at http://goo.gl/9LgVZW
  - See 'enum ImGuiNavInput_' in imgui.h for a description of inputs. Read imgui.cpp for more details.
- To use Keyboard Navigation:
  - Set io.ConfigFlags |= ImGuiConfigFlags_NavEnableKeyboard to enable. NewFrame() will automatically fill io.NavInputs[] based on your io.KeysDown[] + io.KeyMap[] arrays.
  - Basic controls: arrows to navigate, Alt to enter menus, Space to activate item, Enter to edit text, Escape to cancel/close, Ctrl-Tab to focus windows, etc.
  - When keyboard navigation is active (io.NavActive + ImGuiConfigFlags_NavEnableKeyboard), the io.WantCaptureKeyboard flag will be set.
    For more advanced uses, you may want to read from io.NavActive or io.NavVisible. Read imgui.cpp for more details.
- Navigation: SetItemDefaultFocus() sets the navigation position in addition to scrolling. (#787)
- Navigation: Added IsItemFocused(), added IsAnyItemFocused(). (#787)
- Navigation: Added window flags: ImGuiWindowFlags_NoNav (== ImGuiWindowFlags_NoNavInputs | ImGuiWindowFlags_NoNavFocus).
- Navigation: Style: Added ImGuiCol_NavHighlight, ImGuiCol_NavWindowingHighlight colors. (#787)
- Navigation: TreeNode: Added ImGuiTreeNodeFlags_NavLeftJumpsBackHere flag to allow Nav Left direction to jump back to parent tree node from any of its child. (#1079)
- Navigation: IO: Added io.ConfigFlags (input), io.NavActive (output), io.NavVisible (output). (#787)
- Context: Removed the default global context and font atlas instances, which caused various problems to users of multiple contexts and DLL users. (#1565, #1599)
  YOU NOW NEED TO CALL ImGui::CreateContext() AT THE BEGINNING OF YOUR APP, AND CALL ImGui::DestroyContext() AT THE END. Existing apps will assert/crash without it.
- Context: Added SetAllocatorFunctions() to rewire memory allocators (as a replacement to previous parameters to CreateContext()). Allocators are shared by all contexts and imgui helpers. (#1565, #586, #992, #1007, #1558)
- Context: You may pass a ImFontAtlas to CreateContext() to specify a font atlas to share. Shared font atlas are not owned by the context and not destroyed along with it. (#1599)
- Context: Added IMGUI_DISABLE_DEFAULT_ALLOCATORS to disable linking with malloc/free. (#1565, #586, #992, #1007, #1558)
- IO: Added io.ConfigFlags for user application to store settings for imgui and for the backend:
  - ImGuiConfigFlags_NavEnableKeyboard: Enable keyboard navigation.
  - ImGuiConfigFlags_NavEnableGamepad: Enable gamepad navigation (provided ImGuiBackendFlags_HasGamepad is also set by backend).
  - ImGuiConfigFlags_NavEnableSetMousePos: Instruct navigation to move the mouse cursor. May be useful on TV/console systems where moving a virtual mouse is awkward.
  - ImGuiConfigFlags_NoMouseCursorChange: Instruct backend to not alter mouse cursor shape and visibility (by default the example backend use mouse cursor API of the platform when available)
  - ImGuiConfigFlags_NoMouse: Instruct imgui to clear mouse position/buttons in NewFrame(). This allows ignoring the mouse information passed by the backend.
  - ImGuiConfigFlags_IsSRGB, ImGuiConfigFlags_IsTouchScreen: Flags for general application use.
- IO: Added io.BackendFlags for backend to store its capabilities (currently: _HasGamepad, _HasMouseCursors, _HasSetMousePos). This will be used more in the next version.
- IO: Added ImGuiKey_Insert, ImGuiKey_Space keys. Setup in all example backends. (#1541)
- IO: Added Horizontal Mouse Wheel support for horizontal scrolling. (#1463) [@tseeker]
- IO: Added IsAnyMouseDown() helper which is helpful for backends to handle mouse capturing.
- Window: Clicking on a window with the ImGuiWIndowFlags_NoMove flags takes an ActiveId so we can't hover something else when dragging afterwards. (#1381, #1337)
- Window: IsWindowHovered(): Added ImGuiHoveredFlags_AnyWindow, ImGuiFocusedFlags_AnyWindow flags (See Breaking Changes). Added to demo. (#1382)
- Window: Added SetNextWindowBgAlpha() helper. Particularly helpful since the legacy 5-parameters version of Begin() has been marked as obsolete in 1.53. (#1567)
- Window: Fixed SetNextWindowContentSize() with 0.0f on Y axis (or SetNextWindowContentWidth()) overwriting the contents size. Got broken on Dec 10 (1.53). (#1363)
- ArrowButton: Added ArrowButton() given a cardinal direction (e.g. ImGuiDir_Left).
- InputText: Added alternative clipboard shortcuts: Shift+Delete (cut), CTRL+Insert (copy), Shift+Insert (paste). (#1541)
- InputText: Fixed losing Cursor X position when clicking outside on an item that's submitted after the InputText(). It was only noticeable when restoring focus programmatically. (#1418, #1554)
- InputText: Added ImGuiInputTextFlags_CharsScientific flag to also allow 'e'/'E' for input of values using scientific notation. Automatically used by InputFloat.
- Style: Default style is now StyleColorsDark(), instead of the old StyleColorsClassic(). (#707)
- Style: Enable window border by default. (#707)
- Style: Exposed ImGuiStyleVar_WindowTitleAlign, ImGuiStyleVar_ScrollbarSize, ImGuiStyleVar_ScrollbarRounding, ImGuiStyleVar_GrabRounding + added an assert to reduce accidental breakage. (#1181)
- Style: Added style.MouseCursorScale help when using the software mouse cursor facility. (#939).
- Style: Close button nows display a cross before hovering. Fixed cross positioning being a little off. Uses button colors for highlight when hovering. (#707)
- Popup: OpenPopup() Always reopen existing pop-ups. (Removed imgui_internal.h's OpenPopupEx() which was used for this.) (#1497, #1533).
- Popup: BeginPopupContextItem(), BeginPopupContextWindow(), BeginPopupContextVoid(), OpenPopupOnItemClick() all react on mouse release instead of mouse press. (~#439)
- Popup: Better handling of user mistakenly calling OpenPopup() every frame (with reopen_existing option). The error will now be more visible and easier to understand. (#1497)
- Popup: BeginPopup(): Exposed extra_flags parameter that are passed through to Begin(). (#1533)
- Popup: BeginPopupModal: fixed the conditional test for SetNextWindowPos() which was polling the wrong window, which in practice made the test succeed all the time.
- Tooltip: BeginTooltip() sets ImGuiWindowFlags_NoInputs flag.
- Scrollbar: Fixed ScrollbarY enable test after ScrollbarX has been enabled being a little off (small regression from Nov 2017). (#1574)
- Scrollbar: Fixed ScrollbarX enable test subtracting WindowPadding.x (this has been there since the addition of horizontal scroll bar!).
- Columns: Clear offsets data when columns count changed. (#1525)
- Columns: Fixed a memory leak of ImGuiColumnsSet's Columns vector. (#1529) [@unprompted]
- Columns: Fixed resizing a window very small breaking some columns positioning (broken in 1.53).
- Columns: The available column extent takes consideration of the right-most clipped pixel, so the right-most column may look a little wider but will contain the same amount of visible contents.
- MenuBar: Fixed menu bar pushing a clipping rect outside of its allocated bound (usually unnoticeable).
- TreeNode: nodes with the ImGuiTreeNodeFlags_Leaf flag correctly disable highlight when DragDrop is active. (#143, #581)
- Drag and Drop: Increased payload type string to 32 characters instead of 8. (#143)
- Drag and Drop: TreeNode as drop target displays rectangle over full frame. (#1597, #143)
- DragFloat: Fix/workaround for backends which do not preserve a valid mouse position when dragged out of bounds. (#1559)
- InputFloat: Allow inputing value using scientific notation e.g. "1e+10".
- InputDouble: Added InputDouble() function. We use a format string instead of a decimal_precision parameter to also for "%e" and variants. (#1011)
- Slider, Combo: Use ImGuiCol_FrameBgHovered color when hovered. (#1456) [@stfx]
- Combo: BeginCombo(): Added ImGuiComboFlags_NoArrowButton to disable the arrow button and only display the wide value preview box.
- Combo: BeginCombo(): Added ImGuiComboFlags_NoPreview to disable the preview and only display a square arrow button.
- Combo: Arrow button isn't displayed over frame background so its blended color matches other buttons. Left side of the button isn't rounded.
- PlotLines: plot a flat line if scale_min==scale_max. (#1621)
- Fonts: Changed DisplayOffset.y to defaults to 0 instead of +1. Fixed rounding of Ascent/Descent to match TrueType renderer.
  If you were adding or subtracting (not assigning) to ImFont::DisplayOffset check if your fonts are correctly aligned vertically. (#1619)
- Fonts: Updated stb_truetype from 1.14 to stb_truetype 1.19. (w/ include fix from some platforms #1622)
- Fonts: Added optional FreeType rasterizer in misc/freetype. Moved from imgui_club repo. (#618) [@Vuhdo, @mikesart, @ocornut]
- Fonts: Moved extra_fonts/ to misc/fonts/.
- ImFontAtlas: Fixed cfg.MergeMode not reusing existing glyphs if available (always overwrote).
- ImFontAtlas: Handle stb_truetype stbtt_InitFont() and stbtt_PackBegin() possible failures more gracefully, GetTexDataAsRGBA32() won't crash during conversion. (#1527)
- ImFontAtlas: Moved mouse cursor data out of ImGuiContext, fix drawing them with multiple contexts. Also remove the last remaining undesirable dependency on ImGui in imgui_draw.cpp. (#939)
- ImFontAtlas: Added ImFontAtlasFlags_NoPowerOfTwoHeight flag to disable padding font height to nearest power of two. (#1613)
- ImFontAtlas: Added ImFontAtlasFlags_NoMouseCursors flag to disable baking software mouse cursors, mostly to save texture memory on very low end hardware. (#1613)
- ImDrawList: Fixed AddRect() with anti-aliasing disabled (lower-right corner pixel was often missing, rounding looks a little better.) (#1646)
- ImDrawList: Added CloneOutput() helper to facilitate the cloning of ImDrawData or ImDrawList for multi-threaded rendering.
- Misc: Functions passed to libc qsort are explicitly marked cdecl to support compiling with vectorcall as the default calling convention. (#1230, #1611) [@RandyGaul]
- Misc: ImVec2: added [] operator. This is becoming desirable for some code working of either axes independently. Better adding it sooner than later.
- Misc: NewFrame(): Added an assert to detect incorrect filling of the io.KeyMap[] array earlier. (#1555)
- Misc: Added IM_OFFSETOF() helper in imgui.h (previously was in imgui_internal.h)
- Misc: Added IM_NEW(), IM_DELETE() helpers in imgui.h (previously were in imgui_internal.h)
- Misc: Added obsolete redirection function GetItemsLineHeightWithSpacing() (which redirects to GetFrameHeightWithSpacing()), as intended and stated in docs of 1.53.
- Misc: Added misc/natvis/imgui.natvis for visual studio debugger users to easily visualize imgui internal types. Added to examples projects.
- Misc: Added IMGUI_USER_CONFIG to define a custom configuration filename. (#255, #1573, #1144, #41)
- Misc: Added IMGUI_STB_TRUETYPE_FILENAME and IMGUI_STB_RECT_PACK_FILENAME compile time directives to use another version of the stb_ files.
- Misc: Updated stb_rect_pack from 0.10 to 0.11 (minor changes).
  (Those flags are not used by ImGui itself, they only exists to make it easy for the engine/backend to pass information to the application in a standard manner.)
- Metrics: Added display of Columns state.
- Demo: Improved Selectable() examples. (#1528)
- Demo: Tweaked the Child demos, added a menu bar to the second child to test some navigation functions.
- Demo: Console: Using ImGuiCol_Text to be more friendly to color changes.
- Demo: Using IM_COL32() instead of ImColor() in ImDrawList centric contexts. Trying to phase out use of the ImColor helper whenever possible.
- Examples: Files in examples/ now include their own changelog so it is easier to occasionally update your backends if needed.
- Examples: Using Dark theme by default. (#707). Tweaked demo code.
- Examples: Added support for horizontal mouse wheel for API that allows it. (#1463) [@tseeker]
- Examples: All examples now setup the io.BackendFlags to signify they can honor mouse cursors, gamepad, etc.
- Examples: DirectX10: Fixed erroneous call to io.Fonts->ClearInputData() + ClearTexData() that was left in DX10 example but removed in 1.47 (Nov 2015) in every other backends. (#1733)
- Examples: DirectX12: Added DirectX 12 example. (#301) [@jdm3]
- Examples: OpenGL3+GLFW,SDL: Changed GLSL shader version from 330 to 150. (#1466, #1504)
- Examples: OpenGL3+GLFW,SDL: Added a way to override the GLSL version string in the Init function. (#1466, #1504).
- Examples: OpenGL3+GLFW,SDL: Creating VAO in the render function so it can be more easily used by multiple shared OpenGL contexts. (#1217)
- Examples: OpenGL3+GLFW: Using 3.2 context instead of 3.3. (#1466)
- Examples: OpenGL: Setting up glPixelStorei() explicitly before uploading texture.
- Examples: OpenGL: Calls to glPolygonMode() are casting parameters as GLEnum to not fail with more strict backends. (#1628) [@ilia-glushchenko]
- Examples: Win32 (DirectX9,10,11,12): Added support for mouse cursor shapes. (#1495)
- Examples: Win32 (DirectX9,10,11,12: Support for windows using the CS_DBLCLKS class flag by handling the double-click messages (WM_LBUTTONDBLCLK etc.). (#1538, #754) [@ndandoulakis]
- Examples: Win32 (DirectX9,10,11,12): Made the Win32 proc handlers not assert if there is no active context yet, to be more flexible with creation order. (#1565)
- Examples: GLFW: Added support for mouse cursor shapes (the diagonal resize cursors are unfortunately not supported by GLFW at the moment. (#1495)
- Examples: GLFW: Don't attempt to change the mouse cursor input mode if it is set to GLFW_CURSOR_DISABLED by the application. (#1202) [@PhilCK]
- Examples: SDL: Added support for mouse cursor shapes. (#1626) [@olls]
- Examples: SDL: Using SDL_CaptureMouse() to retrieve coordinates outside of client area when dragging (SDL 2.0.4+ only, otherwise using SDL_WINDOW_INPUT_FOCUS instead of previously SDL_WINDOW_MOUSE_FOCUS). (#1559)
- Examples: SDL: Enabled vsync by default so people don't come at us when the examples are running at 2000 FPS and burning a CPU core.
- Examples: SDL: Using SDL_GetPerformanceCounter() / SDL_GetPerformanceFrequency() to handle frame-rate over 1000 FPS properly. (#996)
- Examples: SDL: Using scan-code exclusively instead of a confusing mixture of scan-codes and key-codes.
- Examples: SDL: Visual Studio: Added .vcxproj file. Using %SDL2_DIR% in the default .vcxproj and build files instead of %SDL_DIR%, the earlier being more standard.
- Examples: Vulkan: Visual Studio: Added .vcxproj file.
- Examples: Apple: Fixed filenames in OSX xcode project. Various other Mac friendly fixes. [@gerryhernandez etc.]
- Examples: Visual Studio: Disabled extraneous function-level check in Release build.
- Various fixes, tweaks, internal refactoring, optimizations, comments.


-----------------------------------------------------------------------
 VERSION 1.53 (Released 2017-12-25)
-----------------------------------------------------------------------

Decorated log and release notes: https://github.com/ocornut/imgui/releases/tag/v1.53

Breaking Changes:

- Renamed the emblematic `ShowTestWindow()` function to `ShowDemoWindow()`. Kept redirection function (will obsolete).
- Renamed `GetItemsLineHeightWithSpacing()` to `GetFrameHeightWithSpacing()` for consistency. Kept redirection function (will obsolete).
- Renamed `ImGuiTreeNodeFlags_AllowOverlapMode` flag to `ImGuiTreeNodeFlags_AllowItemOverlap`. Kept redirection enum (will obsolete).
- Obsoleted `IsRootWindowFocused()` in favor of using `IsWindowFocused(ImGuiFocusedFlags_RootWindow)`. Kept redirection function (will obsolete). (#1382)
- Obsoleted `IsRootWindowOrAnyChildFocused()` in favor of using `IsWindowFocused(ImGuiFocusedFlags_RootAndChildWindows)`. Kept redirection function (will obsolete). (#1382)
- Obsoleted `IsRootWindowOrAnyChildHovered()` in favor of using `IsWindowHovered(ImGuiHoveredFlags_RootAndChildWindows)`. Kept redirection function (will obsolete). (#1382)
- Obsoleted `SetNextWindowContentWidth() in favor of using `SetNextWindowContentSize()`. Kept redirection function (will obsolete).
- Renamed `ImGuiTextBuffer::append()` helper to `appendf()`, and `appendv()` to `appendfv()` for consistency. If you copied the 'Log' demo in your code, it uses appendv() so that needs to be renamed.
- ImDrawList: Removed 'bool anti_aliased = true' final parameter of `ImDrawList::AddPolyline()` and `ImDrawList::AddConvexPolyFilled()`. Prefer manipulating ImDrawList::Flags if you need to toggle them during the frame.
- Style, ImDrawList: Renamed `style.AntiAliasedShapes` to `style.AntiAliasedFill` for consistency and as a way to explicitly break code that manipulate those flag at runtime. You can now manipulate ImDrawList::Flags.
- Style, Begin: Removed `ImGuiWindowFlags_ShowBorders` window flag. Borders are now fully set up in the ImGuiStyle structure (see e.g. `style.FrameBorderSize`, `style.WindowBorderSize`, `style.PopupBorderSize`).
  Use `ImGui::ShowStyleEditor()` to look them up.
  Please note that the style system will keep evolving (hopefully stabilizing in Q1 2018), and so custom styles will probably subtly break over time.
  It is recommended that you use the `StyleColorsClassic()`, `StyleColorsDark()`, `StyleColorsLight()` functions. Also see `ShowStyleSelector()`.
- Style: Removed `ImGuiCol_ComboBg` in favor of combo boxes using `ImGuiCol_PopupBg` for consistency. Combo are normal pop-ups.
- Style: Renamed `ImGuiCol_ChildWindowBg` to `ImGuiCol_ChildBg`.
- Style: Renamed `style.ChildWindowRounding` to `style.ChildRounding`, `ImGuiStyleVar_ChildWindowRounding` to `ImGuiStyleVar_ChildRounding`.
- Removed obsolete redirection functions: SetScrollPosHere() - marked obsolete in v1.42, July 2015.
- Removed obsolete redirection functions: GetWindowFont(), GetWindowFontSize() - marked obsolete in v1.48, March 2016.

Other Changes:

- Added `io.OptCursorBlink` option to allow disabling cursor blinking. (#1427) [renamed to io.ConfigCursorBlink in 1.63]
- Added `GetOverlayDrawList()` helper to quickly get access to a ImDrawList that will be rendered in front of every windows.
- Added `GetFrameHeight()` helper which returns `(FontSize + style.FramePadding.y * 2)`.
- Drag and Drop: Added Beta API to easily use drag and drop patterns between imgui widgets.
  - Setup a source on a widget with `BeginDragDropSource()`, `SetDragDropPayload()`, `EndDragDropSource()` functions.
  - Receive data with `BeginDragDropTarget()`, `AcceptDragDropPayload()`, `EndDragDropTarget()`.
  - See ImGuiDragDropFlags for various options.
  - The ColorEdit4() and ColorButton() widgets now support Drag and Drop.
  - The API is tagged as Beta as it still may be subject to small changes.
- Drag and Drop: When drag and drop is active, tree nodes and collapsing header can be opened by hovering on them for 0.7 seconds.
- Renamed io.OSXBehaviors to io.OptMacOSXBehaviors. Should not affect users as the compile-time default is usually enough. (#473, #650)
- Style: Added StyleColorsDark() style. (#707) [@dougbinks]
- Style: Added StyleColorsLight() style. Best used with frame borders + thicker font than the default font. (#707)
- Style: Added style.PopupRounding setting. (#1112)
- Style: Added style.FrameBorderSize, style.WindowBorderSize, style.PopupBorderSize. Removed ImGuiWindowFlags_ShowBorders window flag!
  Borders are now fully set up in the ImGuiStyle structure. Use ImGui::ShowStyleEditor() to look them up. (#707, fix #819, #1031)
- Style: Various small changes to the classic style (most noticeably, buttons are now using blue shades). (#707)
- Style: Renamed ImGuiCol_ChildWindowBg to ImGuiCol_ChildBg.
- Style: Renamed style.ChildWindowRounding to style.ChildRounding, ImGuiStyleVar_ChildWindowRounding to ImGuiStyleVar_ChildRounding.
- Style: Removed ImGuiCol_ComboBg in favor of combo boxes using ImGuiCol_PopupBg for consistency. (#707)
- Style: Made the ScaleAllSizes() helper rounds down every values so they are aligned on integers.
- Focus: Added SetItemDefaultFocus(), which in the current (master) branch behave the same as doing `if (IsWindowAppearing()) SetScrollHere()`.
  In the navigation branch this will also set the default focus. Prefer using this when creating combo boxes with `BeginCombo()` so your code will be forward-compatible with gamepad/keyboard navigation features. (#787)
- Combo: Pop-up grows horizontally to accommodate for contents that is larger then the parent combo button.
- Combo: Added BeginCombo()/EndCombo() API which allows use to submit content of any form and manage your selection state without relying on indices.
- Combo: Added ImGuiComboFlags_PopupAlignLeft flag to BeginCombo() to prioritize keeping the pop-up on the left side (for small-button-looking combos).
- Combo: Added ImGuiComboFlags_HeightSmall, ImGuiComboFlags_HeightLarge, ImGuiComboFlags_HeightLargest to easily provide desired pop-up height.
- Combo: You can use SetNextWindowSizeConstraints() before BeginCombo() to specify specific pop-up width/height constraints.
- Combo: Offset popup position by border size so that a double border isn't so visible. (#707)
- Combo: Recycling windows by using a stack number instead of a unique id, wasting less memory (like menus do).
- InputText: Added ImGuiInputTextFlags_NoUndoRedo flag. (#1506, #1508) [@ibachar]
- Window: Fixed auto-resize allocating too much space for scrollbar when SizeContents is bigger than maximum window size (fixes c0547d3). (#1417)
- Window: Child windows with MenuBar use regular WindowPadding.y so layout look consistent as child or as a regular window.
- Window: Begin(): Fixed appending into a child window with a second Begin() from a different window stack querying the wrong window for the window->Collapsed test.
- Window: Calling IsItemActive(), IsItemHovered() etc. after a call to Begin() provides item data for the title bar, so you can easily test if the title bar is being hovered, etc. (#823)
- Window: Made it possible to use SetNextWindowPos() on a child window.
- Window: Fixed a one frame glitch. When an appearing window claimed the focus themselves, the title bar wouldn't use the focused color for one frame.
- Window: Added ImGuiWindowFlags_ResizeFromAnySide flag to resize from any borders or from the lower-left corner of a window. This requires your backend to honor GetMouseCursor() requests for full usability. (#822)
- Window: Sizing fixes when using SetNextWindowSize() on individual axises.
- Window: Hide new window for one frame until they calculate their size. Also fixes SetNextWindowPos() given a non-zero pivot. (#1694)
- Window: Made mouse wheel scrolling accommodate better to windows that are smaller than the scroll step.
- Window: SetNextWindowContentSize() adjust for the size of decorations (title bar/menu bar), but _not_ for borders are we consistently make borders not affect layout.
  If you need a non-child window of an exact size with border enabled but zero window padding, you'll need to accommodate for the border size yourself.
- Window: Using the ImGuiWindowFlags_NoScrollWithMouse flag on a child window forwards the mouse wheel event to the parent window, unless either ImGuiWindowFlags_NoInputs or ImGuiWindowFlags_NoScrollbar are also set. (#1380, #1502)
- Window: Active Modal window always set the WantCaptureKeyboard flag. (#744)
- Window: Moving window doesn't use accumulating MouseDelta so straying out of imgui boundaries keeps moved imgui window at the same cursor-relative position.
- IsWindowFocused(): Added ImGuiFocusedFlags_ChildWindows flag to include child windows in the focused test. (#1382).
- IsWindowFocused(): Added ImGuiFocusedFlags_RootWindow flag to start focused test from the root (top-most) window. Obsolete IsRootWindowFocused(). (#1382)
- IsWindowHovered(): Added ImGuiHoveredFlags_ChildWindows flag to include child windows in the hovered test. (#1382).
- IsWindowHovered(): Added ImGuiHoveredFlags_RootWindow flag to start hovered test from the root (top-most) window. The combination of both flags obsoletes IsRootWindowOrAnyChildHovered(). (#1382)
- IsWindowHovered(): Fixed return value when an item is active to use the same logic as IsItemHovered(). (#1382, #1404)
- IsWindowHovered(): Always return true when current window is being moved. (#1382)
- Scrollbar: Fixed issues with vertical scrollbar flickering/appearing, typically when manually resizing and using a pattern of filling available height (e.g. full sized BeginChild).
- Scrollbar: Minor graphical fix for when scrollbar don't have enough visible space to display the full grab.
- Scrolling: Fixed padding and scrolling asymmetry where lower/right sides of a window wouldn't use WindowPadding properly + causing minor scrolling glitches.
- Tree: TreePush with zero arguments was ambiguous. Resolved by making it call TreePush(const void*). [@JasonWilkins]
- Tree: Renamed ImGuiTreeNodeFlags_AllowOverlapMode to ImGuiTreeNodeFlags_AllowItemOverlap. (#600, #1330)
- MenuBar: Fixed minor rendering issues on the right size when resizing a window very small and using rounded window corners.
- MenuBar: better software clipping to handle small windows, in particular child window don't have minimum constraints so we need to render clipped menus better.
- BeginMenu(): Tweaked the Arrow/Triangle displayed on child menu items.
- Columns: Clipping columns borders on Y axis on CPU because some Linux GPU drivers appears to be unhappy with triangle spanning large regions. (#125)
- Columns: Added ImGuiColumnsFlags_GrowParentContentsSize to internal API to restore old content sizes behavior (may be obsolete). (#1444, #125)
- Columns: Columns width is no longer lost when dragging a column to the right side of the window, until releasing the mouse button you have a chance to save them. (#1499, #125). [@ggtucker]
- Columns: Fixed dragging when using a same of columns multiple times in the frame. (#125)
- Indent(), Unindent(): Allow passing negative values.
- ColorEdit4(): Made IsItemActive() return true when picker pop-up is active. (#1489)
- ColorEdit4(): Tweaked tooltip so that the color button aligns more correctly with text.
- ColorEdit4(): Support drag and drop. Color buttons can be used as drag sources, and ColorEdit widgets as drag targets. (#143)
- ColorPicker4(): Fixed continuously returning true when holding mouse button on the sat/value/alpha locations. We only return true on value change. (#1489)
- NewFrame(): using literal strings in the most-frequently firing IM_ASSERT expressions to increase the odd of programmers seeing them (especially those who don't use a debugger).
- NewFrame() now asserts if neither Render or EndFrame have been called. Exposed EndFrame(). Made it legal to call EndFrame() more than one. (#1423)
- ImGuiStorage: Added BuildSortByKey() helper to rebuild storage from scratch.
- ImFont: Added GetDebugName() helper.
- ImFontAtlas: Added missing Thai punctuation in the GetGlyphRangesThai() ranges. (#1396) [@nProtect]
- ImDrawList: Removed 'bool anti_aliased = true' final parameter of ImDrawList::AddPolyline() and ImDrawList::AddConvexPolyFilled(). Anti-aliasing is controlled via the regular style.AntiAliased flags.
- ImDrawList: Added ImDrawList::AddImageRounded() helper. (#845) [@thedmd]
- ImDrawList: Refactored to make ImDrawList independent of ImGui. Removed static variable in PathArcToFast() which caused linking issues to some.
- ImDrawList: Exposed ImDrawCornerFlags, replaced occurrences of ~0 with an explicit ImDrawCornerFlags_All. NB: Inversed BotLeft (prev 1<<3, now 1<<2) and BotRight (prev 1<<2, now 1<<3).
- ImVector: Added ImVector::push_front() helper.
- ImVector: Added ImVector::contains() helper.
- ImVector: insert() uses grow_capacity() instead of using grow policy inconsistent with push_back().
- Internals: Remove requirement to define IMGUI_DEFINE_PLACEMENT_NEW to use the IM_PLACEMENT_NEW macro. (#1103)
- Internals: ButtonBehavior: Fixed ImGuiButtonFlags_NoHoldingActiveID flag from incorrectly setting the ActiveIdClickOffset field.
  This had no known effect within imgui code but could have affected custom drag and drop patterns. And it is more correct this way! (#1418)
- Internals: ButtonBehavior: Fixed ImGuiButtonFlags_AllowOverlapMode to avoid temporarily activating widgets on click before they have been correctly double-hovered. (#319, #600)
- Internals: Added SplitterBehavior() helper. (#319)
- Internals: Added IM_NEW(), IM_DELETE() helpers. (#484, #504, #1517)
- Internals: Basic refactor of the settings API which now allows external elements to be loaded/saved.
- Demo: Added ShowFontSelector() showing loaded fonts.
- Demo: Added ShowStyleSelector() to select among default styles. (#707)
- Demo: Renamed the emblematic ShowTestWindow() function to ShowDemoWindow().
- Demo: Style Editor: Added a "Simplified settings" sections with check-boxes for border size and frame rounding. (#707, #1019)
- Demo: Style Editor: Added combo box to select stock styles and select current font when multiple are loaded. (#707)
- Demo: Style Editor: Using local storage so Save/Revert button makes more sense without code passing its storage. Added horizontal scroll bar. Fixed Save/Revert button to be always accessible. (#1211)
- Demo: Console: Fixed context menu issue. (#1404)
- Demo: Console: Fixed incorrect positioning which was hidden by a minor scroll issue (this would affect people who copied the Console code as is).
- Demo: Constrained Resize: Added more test cases. (#1417)
- Demo: Custom Rendering: Fixed clipping rectangle extruding out of parent window.
- Demo: Layout: Removed unnecessary and misleading BeginChild/EndChild calls.
- Demo: The "Color Picker with Palette" demo supports drag and drop. (#143)
- Demo: Display better mouse cursor info for debugging backends.
- Demo: Stopped using rand() function in demo code.
- Examples: Added a handful of extra comments (about fonts, third-party libraries used in the examples, etc.).
- Examples: DirectX9: Handle loss of D3D9 device (D3DERR_DEVICELOST). (#1464)
- Examples: Added null_example/ which is helpful for quick testing on multiple compilers/settings without relying on graphics library.
- Fix for using alloca() in "Clang with Microsoft Codechain" mode.
- Various fixes, optimizations, comments.


-----------------------------------------------------------------------
 VERSION 1.52 (2017-10-27)
-----------------------------------------------------------------------

Decorated log and release notes: https://github.com/ocornut/imgui/releases/tag/v1.52

Breaking Changes:

- IO: `io.MousePos` needs to be set to ImVec2(-FLT_MAX,-FLT_MAX) when mouse is unavailable/missing, instead of ImVec2(-1,-1) as previously) This is needed so we can clear `io.MouseDelta` field when the mouse is made available again.
- Renamed `AlignFirstTextHeightToWidgets()` to `AlignTextToFramePadding()`. Kept inline redirection function (will obsolete).
- Obsoleted the legacy 5 parameters version of Begin(). Please avoid using it. If you need a transparent window background, uses `PushStyleColor()`. The old size parameter there was also misleading and equivalent to calling `SetNextWindowSize(size, ImGuiCond_FirstTimeEver)`. Kept inline redirection function (will obsolete).
- Obsoleted `IsItemHoveredRect()`, `IsMouseHoveringWindow()` in favor of using the newly introduced flags of `IsItemHovered()` and `IsWindowHovered()`. Kept inline redirection function (will obsolete). (#1382)
- Obsoleted 'SetNextWindowPosCenter()' in favor of using 1SetNextWindowPos()` with a pivot value which allows to do the same and more. Keep inline redirection function.
- Removed `IsItemRectHovered()`, `IsWindowRectHovered()` recently introduced in 1.51 which were merely the more consistent/correct names for the above functions which are now obsolete anyway. (#1382)
- Changed `IsWindowHovered()` default parameters behavior to return false if an item is active in another window (e.g. click-dragging item from another window to this window). You can use the newly introduced IsWindowHovered() flags to requests this specific behavior if you need it. (#1382)
- Renamed imconfig.h's `IMGUI_DISABLE_WIN32_DEFAULT_CLIPBOARD_FUNCS`/`IMGUI_DISABLE_WIN32_DEFAULT_IME_FUNCS` to `IMGUI_DISABLE_WIN32_DEFAULT_CLIPBOARD_FUNCTIONS`/`IMGUI_DISABLE_WIN32_DEFAULT_IME_FUNCTIONS` for consistency.
- Renamed ImFont::Glyph to ImFontGlyph. Kept redirection typedef (will obsolete).

Other Changes:

- ProgressBar: fixed rendering when straddling rounded area. (#1296)
- SliderFloat, DragFloat: Using scientific notation e.g. "%.1e" in the displayed format string doesn't mistakenly trigger rounding of the value. [@MomentsInGraphics]
- Combo, InputFloat, InputInt: Made the small button on the right side align properly with the equivalent colored button of ColorEdit4().
- IO: Tweaked logic for `io.WantCaptureMouse` so it now outputs false when e.g. hovering over void while an InputText() is active. (#621) [@pdoane]
- IO: Fixed `io.WantTextInput` from mistakenly outputting true when an activated Drag or Slider was previously turned into an InputText(). (#1317)
- Misc: Added flags to `IsItemHovered()`, `IsWindowHovered()` to access advanced hovering-test behavior. Generally useful for pop-ups and drag and drop behaviors: (relates to ~#439, #1013, #143, #925)
  - `ImGuiHoveredFlags_AllowWhenBlockedByPopup`
  - `ImGuiHoveredFlags_AllowWhenBlockedByActiveItem`
  - `ImGuiHoveredFlags_AllowWhenOverlapped`
  - `ImGuiHoveredFlags_RectOnly`
- Input: Added `IsMousePosValid()` helper.
- Input: Added `GetKeyPressedAmount()` to easily measure press count when the repeat rate is faster than the frame rate.
- Input/Focus: Disabled TAB and Shift+TAB when CTRL key is held.
- CheckBox: Now rendering a tick mark instead of a full square.
- ColorEdit4: Added "Copy as..." option in context menu. (#346)
- ColorPicker: Improved ColorPicker hue wheel color interpolation. (#1313) [@thevaber]
- ColorButton: Reduced bordering artifact that would be particularly visible with an opaque Col_FrameBg and FrameRounding enabled.
- ColorButton: Fixed rendering color button with a checkerboard if the transparency comes from the global style.Alpha and not from the actual source color.
- TreeNode: Added `ImGuiTreeNodeFlags_FramePadding` flag to conveniently create a tree node with full padding at the beginning of a line, without having to call `AlignTextToFramePadding()`.
- Trees: Fixed calling `SetNextTreeNodeOpen()` on a collapsed window leaking to the first tree node item of the next frame.
- Layout: Horizontal layout is automatically enforced in a menu bar, so you can use non-MenuItem elements without calling SameLine().
- Separator: Output a vertical separator when used inside a menu bar (or in general when horizontal layout is active, but that isn't exposed yet!).
- Window: Added `IsWindowAppearing()` helper (helpful e.g. as a condition before initializing some of your own things.).
- Window: Added pivot parameter to `SetNextWindowPos()`, making it possible to center or right align a window. Obsoleted `SetNextWindowPosCenter()`.
- Window: Fixed title bar color of top-most window under a modal window.
- Window: Fixed not being able to move a window by clicking on one of its child window. (#1337, #635)
- Window: Fixed `Begin()` auto-fit calculation code that predict the presence of a scrollbar so it works better when window size constraints are used.
- Window: Fixed calling `Begin()` more than once per frame setting `window_just_activated_by_user` which in turn would set enable the Appearing condition for that frame.
- Window: The implicit "Debug" window now uses a "Debug##Default" identifier instead of "Debug" to allow user creating a window called "Debug" without losing their custom flags.
- Window: Made the `ImGuiWindowFlags_NoMove` flag properly inherited from parent to child. In a setup with ParentWindow (no flag) -> Child (NoMove) -> SubChild (no flag), the user won't be able to move the parent window by clicking on SubChild. (#1381)
- Popups: Pop-ups can be closed with a right-click anywhere, without altering focus under the pop-up. (~#439)
- Popups: `BeginPopupContextItem()`, `BeginPopupContextWindow()` are now setup to allow reopening a context menu by right-clicking again. (~#439)
- Popups: `BeginPopupContextItem()` now supports a NULL string identifier and uses the last item ID if available.
- Popups: Added `OpenPopupOnItemClick()` helper which mimic `BeginPopupContextItem()` but doesn't do the BeginPopup().
- MenuItem: Only activating on mouse release. [@Urmeli0815] (was already fixed in nav branch).
- MenuItem: Made tick mark thicker (thick mark?).
- MenuItem: Tweaks to be usable inside a menu bar (nb: it looks like a regular menu and thus is misleading, prefer using Button() and regular widgets in menu bar if you need to). (#1387)
- ImDrawList: Fixed a rare draw call merging bug which could lead to undisplayed triangles. (#1172, #1368)
- ImDrawList: Fixed a rare bug in `ChannelsMerge()` when all contents has been clipped, leading to an extraneous draw call being created. (#1172, #1368)
- ImFont: Added `AddGlyph()` building helper for use by custom atlas builders.
- ImFontAtlas: Added support for CustomRect API to submit custom rectangles to be packed into the atlas. You can map them as font glyphs, or use them for custom purposes.
  After the atlas is built you can query the position of your rectangles in the texture and then copy your data there. You can use this features to create e.g. full color font-mapped icons.
- ImFontAtlas: Fixed fall-back handling when merging fonts, if a glyph was missing from the second font input it could have used a glyph from the first one. (#1349) [@inolen]
- ImFontAtlas: Fixed memory leak on build failure case when stbtt_InitFont failed (generally due to incorrect or supported font type). (#1391) (@Moka42)
- ImFontConfig: Added `RasterizerMultiply` option to alter the brightness of individual fonts at rasterization time, which may help increasing readability for some.
- ImFontConfig: Added `RasterizerFlags` to pass options to custom rasterizer (e.g. the [imgui_freetype](https://github.com/ocornut/imgui_club/tree/master/imgui_freetype) rasterizer in imgui_club has such options).
- ImVector: added resize() variant with initialization value.
- Misc: Changed the internal name formatting of child windows identifier to use slashes (instead of dots) as separator, more readable.
- Misc: Fixed compilation with `IMGUI_DISABLE_OBSOLETE_FUNCTIONS` defined.
- Misc: Marked all format+va_list functions with format attribute so GCC/Clang can warn about misuses.
- Misc: Fixed compilation on NetBSD due to missing alloca.h (#1319) [@RyuKojiro]
- Misc: Improved warnings compilation for newer versions of Clang. (#1324) (@waywardmonkeys)
- Misc: Added `io.WantMoveMouse flags` (from Nav branch) and honored in Examples applications. Currently unused but trying to spread Examples applications code that supports it.
- Misc: Added `IMGUI_DISABLE_FORMAT_STRING_FUNCTIONS` support in imconfig.h to allow user reimplementing the `ImFormatString()` functions e.g. to use stb_printf(). (#1038)
- Misc: [Windows] Fixed default Win32 `SetClipboardText()` handler leaving the Win32 clipboard handler unclosed on failure. [@pdoane]
- Style: Added `ImGuiStyle::ScaleAllSizes(float)` helper to make it easier to have application transition e.g. from low to high DPI with a matching style.
- Metrics: Draw window bounding boxes when hovering Pos/Size; List all draw layers; Trimming empty commands like Render() does.
- Examples: OpenGL3: Save and restore sampler state. (#1145) [@nlguillemot]
- Examples: OpenGL2, OpenGL3: Save and restore polygon mode. (#1307) [@JJscott]
- Examples: DirectX11: Allow creating device with feature level 10 since we don't really need much for that example. (#1333)
- Examples: DirectX9/10/12: Using the Win32 SetCapture/ReleaseCapture API to read mouse coordinates when they are out of bounds. (#1375) [@Gargaj, @ocornut]
- Tools: Fixed binary_to_compressed_c tool to return 0 when successful. (#1350) [@benvanik]
- Internals: Exposed more helpers and unfinished features in imgui_internal.h. (use at your own risk!).
- Internals: A bunch of internal refactoring, hopefully haven't broken anything! Merged a bunch of internal changes from the upcoming Navigation branch.
- Various tweaks, fixes and documentation changes.

Beta Navigation Branch:
(Lots of work has been done toward merging the Beta Gamepad/Keyboard Navigation branch (#787) in master.)
(Please note that this branch is always kept up to date with master. If you are using the navigation branch, some of the changes include:)
- Nav: Added `#define IMGUI_HAS_NAV` in imgui.h to ease sharing code between both branches. (#787)
- Nav: MainMenuBar now releases focus when user gets out of the menu layer. (#787)
- Nav: When applying focus to a window with only menus, the menu layer is automatically activated. (#787)
- Nav: Added `ImGuiNavInput_KeyMenu` (~Alt key) aside from ImGuiNavInput_PadMenu input as it is one differentiator of pad vs keyboard that was detrimental to the keyboard experience. Although isn't officially supported, it makes the current experience better. (#787)
- Nav: Move requests now wrap vertically inside Menus and Pop-ups. (#787)
- Nav: Allow to collapse tree nodes with NavLeft and open them with NavRight. (#787, #1079).
- Nav: It's now possible to navigate sibling of a menu-bar while navigating inside one of their child. If a Left<>Right navigation request fails to find a match we forward the request to the root menu. (#787, #126)
- Nav: Fixed `SetItemDefaultFocus` from stealing default focus when we are initializing default focus for a menu bar layer. (#787)
- Nav: Support for fall-back horizontal scrolling with PadLeft/PadRight (nb: fall-back scrolling is only used to navigate windows that have no interactive items). (#787)
- Nav: Fixed tool-tip from being selectable in the window selection list. (#787)
- Nav: `CollapsingHeader(bool*)` variant: fixed for `IsItemHovered()` not working properly in the nav branch. (#600, #787)
- Nav: InputText: Fixed using Up/Down history callback feature when Nav is enabled. (#787)
- Nav: InputTextMultiline: Fixed navigation/selection. Disabled selecting all when activating a multi-line text editor. (#787)
- Nav: More consistently drawing a (thin) navigation rectangle hover filled frames such as tree nodes, collapsing header, menus. (#787)
- Nav: Various internal refactoring.


-----------------------------------------------------------------------
 VERSION 1.51 (2017-08-24)
-----------------------------------------------------------------------

Decorated log and release notes: https://github.com/ocornut/imgui/releases/tag/v1.51

Breaking Changes:

Work on dear imgui has been gradually resuming. It means that fixes and new features should be tackled at a faster rate than last year. However, in order to move forward with the library and get rid of some cruft, I have taken the liberty to be a little bit more aggressive than usual with API breaking changes. Read the details below and search for those names in your code! In the grand scheme of things, those changes are small and should not affect everyone, but this is technically our most aggressive release so far in term of API breakage. If you want to be extra forward-facing, you can enable `#define IMGUI_DISABLE_OBSOLETE_FUNCTIONS` in your imconfig.h to disable the obsolete names/redirection.

- Renamed `IsItemHoveredRect()` to `IsItemRectHovered()`. Kept inline redirection function (will obsolete).
- Renamed `IsMouseHoveringWindow()` to `IsWindowRectHovered()` for consistency. Kept inline redirection function (will obsolete).
- Renamed `IsMouseHoveringAnyWindow()` to `IsAnyWindowHovered()` for consistency. Kept inline redirection function (will obsolete).
- Renamed `ImGuiCol_Columns***` enums to `ImGuiCol_Separator***`. Kept redirection enums (will obsolete).
- Renamed `ImGuiSetCond***` types and enums to `ImGuiCond***`. Kept redirection enums (will obsolete).
- Renamed `GetStyleColName()` to `GetStyleColorName()` for consistency. Unlikely to be used by end-user!
- Added `PushStyleColor(ImGuiCol idx, ImU32 col)` overload, which _might_ cause an "ambiguous call" compilation error if you are using ImColor() with implicit cast. Cast to ImU32 or ImVec4 explicitly to fix.
- Marked the weird `IMGUI_ONCE_UPON_A_FRAME` helper macro as obsolete. Prefer using the more explicit `ImGuiOnceUponAFrame`.
- Changed `ColorEdit4(const char* label, float col[4], bool show_alpha = true)` signature to `ColorEdit4(const char* label, float col[4], ImGuiColorEditFlags flags = 0)`, where flags 0x01 is a safe no-op (hello dodgy backward compatibility!). The new `ColorEdit4`/`ColorPicker4` functions have lots of available flags! Check and run the demo window, under "Color/Picker Widgets", to understand the various new options.
- Changed signature of `ColorButton(ImVec4 col, bool small_height = false, bool outline_border = true)` to `ColorButton(const char* desc_id, ImVec4 col, ImGuiColorEditFlags flags = 0, ImVec2 size = ImVec2(0,0))`. This function was rarely used and was very dodgy (no explicit ID!).
- Changed `BeginPopupContextWindow(bool also_over_items=true, const char* str_id=NULL, int mouse_button=1)` signature to `(const char* str_id=NULL, int mouse_button=1, bool also_over_items=true)`. This is perhaps the most aggressive change in this update, but note that the majority of users relied on default parameters completely, so this will affect only a fraction of users of this already rarely used function.
- Removed `IsPosHoveringAnyWindow()`, which was partly broken and misleading. In the vast majority of cases, people using that function wanted to use `io.WantCaptureMouse` flag. Replaced with IM_ASSERT + comment redirecting user to `io.WantCaptureMouse`. (#1237)
- Removed the old `ValueColor()` helpers, they are equivalent to calling `Text(label)` + `SameLine()` + `ColorButton()`.
- Removed `ColorEditMode()` and `ImGuiColorEditMode` type in favor of `ImGuiColorEditFlags` and parameters to the various Color*() functions. The `SetColorEditOptions()` function allows to initialize default but the user can still change them with right-click context menu. Commenting out your old call to `ColorEditMode()` may just be fine!

Other Changes:

- Added flags to `ColorEdit3()`, `ColorEdit4()`. The color edit widget now has a context-menu and access to the color picker. (#346)
- Added flags to `ColorButton()`. (#346)
- Added `ColorPicker3()`, `ColorPicker4()`. The API along with those of the updated `ColorEdit4()` was designed so you may use them in various situation and hopefully compose your own picker if required. There are a bunch of available flags, check the Demo window and comment for `ImGuiColorEditFlags_`. Some of the options it supports are: two color picker types (hue bar + sat/val rectangle, hue wheel + rotating sat/val triangle), display as u8 or float, lifting 0.0..1.0 constraints (currently rgba only), context menus, alpha bar, background checkerboard options, preview tooltip, basic revert. For simple use, calling the existing `ColorEdit4()` function as you did before will be enough, as you can now open the color picker from there. (#346) [@r-lyeh, @nem0, @thennequin, @dariomanesku and @ocornut]
- Added `SetColorEditOptions()` to set default color options (e.g. if you want HSV over RGBA, float over u8, select a default picker mode etc. at startup time without a user intervention. Note that the user can still change options with the context menu unless disabled with `ImGuiColorFlags_NoOptions` or explicitly enforcing a display type/picker mode etc.).
- Added user-facing `IsPopupOpen()` function. (#891) [@mkeeter]
- Added `GetColorU32(u32)` variant that perform the style alpha multiply without a floating-point round trip, and helps makes code more consistent when using ImDrawList APIs.
- Added `PushStyleColor(ImGuiCol idx, ImU32 col)` overload.
- Added `GetStyleColorVec4(ImGuiCol idx)` which is equivalent to accessing `ImGui::GetStyle().Colors[idx]` (aka return the raw style color without alpha alteration).
- ImFontAtlas: Added `GlyphRangesBuilder` helper class, which makes it easier to build custom glyph ranges from your app/game localization data, or add into existing glyph ranges.
- ImFontAtlas: Added `TexGlyphPadding` option. (#1282) [@jadwallis]
- ImFontAtlas: Made it possible to override size of AddFontDefault() (even if it isn't really recommended!).
- ImDrawList: Added `GetClipRectMin()`, `GetClipRectMax()` helpers.
- Fixed Ini saving crash if the ImGuiWindowFlags_NoSavedSettings gets removed from a window after its creation (unlikely!). (#1000)
- Fixed `PushID()`/`PopID()` from marking parent window as Accessed (which needlessly woke up the root "Debug" window when used outside of a regular window). (#747)
- Fixed an assert when calling `CloseCurrentPopup()` twice in a row. [@nem0]
- Window size can be loaded from .ini data even if ImGuiWindowFlags_NoResize flag is set. (#1048, #1056)
- Columns: Added `SetColumnWidth()`. (#913) [@ggtucker]
- Columns: Dragging a column preserve its width by default. (#913) [@ggtucker]
- Columns: Fixed first column appearing wider than others. (#1266)
- Columns: Fixed allocating space on the right-most side with the assumption of a vertical scrollbar. The space is only allocated when needed. (#125, #913, #893, #1138)
- Columns: Fixed the right-most column from registering its content width to the parent window, which led to various issues when using auto-resizing window or e.g. horizontal scrolling. (#519, #125, #913)
- Columns: Refactored some of the columns code internally toward a better API (not yet exposed) + minor optimizations. (#913) [@ggtucker, @ocornut]
- Popups: Most pop-ups windows can be moved by the user after appearing (if they don't have explicit positions provided by caller, or e.g. sub-menu pop-up). The previous restriction was totally arbitrary. (#1252)
- Tooltip: `SetTooltip()` is expanded immediately into a window, honoring current font / styling setting. Add internal mechanism to override tooltips. (#862)
- PlotHistogram: bars are drawn based on zero-line, so negative values are going under. (#828)
- Scrolling: Fixed return values of `GetScrollMaxX()`, `GetScrollMaxY()` when both scrollbars were enabled. Tweak demo to display more data. (#1271) [@degracode]
- Scrolling: Fixes for Vertical Scrollbar not automatically getting enabled if enabled Horizontal Scrollbar straddle the vertical limit. (#1271, #246)
- Scrolling: `SetScrollHere()`, `SetScrollFromPosY()`: Fixed Y scroll aiming when Horizontal Scrollbar is enabled. (#665).
- [Windows] Clipboard: Fixed not closing Win32 clipboard on early open failure path. (#1264)
- Removed an unnecessary dependency on int64_t which failed on some older compilers.
- Demo: Rearranged everything under Widgets in a more consistent way.
- Demo: Columns: Added Horizontal Scrolling demo. Tweaked another Columns demo. (#519, #125, #913)
- Examples: OpenGL: Various makefiles for MINGW, Linux. (#1209, #1229, #1209) [@fr500, @acda]
- Examples: Enabled vsync by default in example applications, so it doesn't confuse people that the sample run at 2000+ fps and waste an entire CPU. (#1213, #1151).
- Various other small fixes, tweaks, comments, optimizations.


-----------------------------------------------------------------------
 VERSION 1.50 (2017-06-02)
-----------------------------------------------------------------------

Decorated log and release notes: https://github.com/ocornut/imgui/releases/tag/v1.50

Breaking Changes:

- Added a void* user_data parameter to Clipboard function handlers. (#875)
- SameLine(x) with x>0.0f is now relative to left of column/group if any, and not always to left of window. This was sort of always the intent and hopefully breakage should be minimal.
- Renamed ImDrawList::PathFill() - rarely used directly - to ImDrawList::PathFillConvex() for clarity and consistency.
- Removed ImFontConfig::MergeGlyphCenterV in favor of a more multipurpose ImFontConfig::GlyphOffset.
- Style: style.WindowTitleAlign is now a ImVec2 (ImGuiAlign enum was removed). set to (0.5f,0.5f) for horizontal+vertical centering, (0.0f,0.0f) for upper-left, etc.
- BeginChild(const char*) now applies the stack id to the provided label, consistently with other functions as it should always have been. It shouldn't affect you unless (extremely unlikely) you were appending multiple times to a same child from different locations of the stack id. If that's the case, generate an id with GetId() and use it instead of passing string to BeginChild().

Other Changes:

- InputText(): Added support for CTRL+Backspace (delete word).
- InputText(): OSX uses Super+Arrows for home/end. Add Shortcut+Backspace support. (#650) [@michaelbartnett]
- InputText(): Got rid of individual OSX-specific options in ImGuiIO, added a single io.OSXBehaviors flag. (#473, #650)
- InputText(): Fixed pressing home key on last character when it isn't a trailing \n (#588, #815)
- InputText(): Fixed state corruption/crash bug in stb_textedit.h redo logic when exhausting undo/redo char buffer. (#715. #681)
- InputTextMultiline(): Fixed CTRL+DownArrow moving scrolling out of bounds.
- InputTextMultiline(): Scrollbar fix for when input and latched internal buffers differs in a way that affects vertical scrollbar existence. (#725)
- ImFormatString(): Fixed an overflow handling bug with implementation of vsnprintf() that do not return -1. (#793)
- BeginChild(const char*) now applies stack id to provided label, consistent with other widgets. (#894, #713)
- SameLine() with explicit X position is relative to left of group/columns. (ref #746, #125, #630)
- SliderInt(), SliderFloat() supports reverse direction (where v_min > v_max). (#854)
- SliderInt(), SliderFloat() better support for when v_min==v_max. (#919)
- SliderInt(), SliderFloat() enforces writing back value when interacting, to be consistent with other widgets. (#919)
- SliderInt, SliderFloat(): Fixed edge case where style.GrabMinSize being bigger than slider width can lead to a division by zero. (#919)
- Added IsRectVisible() variation with explicit start-end positions. (#768) [@thedmd]
- Fixed TextUnformatted() clipping bug in the large-text path when horizontal scroll has been applied. (#692, #246)
- Fixed minor text clipping issue in window title when using font straying above usual line. (#699)
- Fixed SetCursorScreenPos() fixed not adjusting CursorMaxPos as well.
- Fixed scrolling offset when using SetScrollY(), SetScrollFromPosY(), SetScrollHere() with menu bar.
- Fixed using IsItemActive() after EndGroup() or any widget using groups. (#840, #479)
- Fixed IsItemActive() lagging by one frame on initial widget activation. (#840)
- Fixed Separator() zero-height bounding box resulting in clipping when laying exactly on top line of clipping rectangle (#860)
- Fixed PlotLines() PlotHistogram() calling with values_count == 0.
- Fixed clicking on a window's void while staying still overzealously marking .ini settings as dirty. (#923)
- Fixed assert triggering when a window has zero rendering but has a callback. (#810)
- Scrollbar: Fixed rendering when sizes are negative to reduce glitches (which can happen with certain style settings and zero WindowMinSize).
- EndGroup(): Made IsItemHovered() work when an item was activated within the group. (#849)
- BulletText(): Fixed stopping to display formatted string after the '##' mark.
- Closing the focused window restore focus to the first active root window in descending z-order .(part of #727)
- Word-wrapping: Fixed a bug where we never wrapped after a 1 character word. [@sronsse]
- Word-wrapping: Fixed TextWrapped() overriding wrap position if one is already set. (#690)
- Word-wrapping: Fixed incorrect testing for negative wrap coordinates, they are perfectly legal. (#706)
- ImGuiListClipper: Fixed automatic-height calc path dumbly having user display element 0 twice. (#661, #716)
- ImGuiListClipper: Fix to behave within column. (#661, #662, #716)
- ImDrawList: Renamed ImDrawList::PathFill() to ImDrawList::PathFillConvex() for clarity. (BREAKING API)
- Columns: End() avoid calling Columns(1) if no columns set is open, not sure why it wasn't the case already (pros: faster, cons: exercise less code).
- ColorButton(): Fix ColorButton showing wrong hex value for alpha. (#1068) [@codecat]
- ColorEdit4(): better preserve inputting value out of 0..255 range, display then clamped in Hexadecimal form.
- Shutdown() clear out some remaining pointers for sanity. (#836)
- Added IMGUI_USE_BGRA_PACKED_COLOR option in imconfig.h (#767, #844) [@thedmd]
- Style: Removed the inconsistent shadow under RenderCollapseTriangle() (~#707)
- Style: Added ButtonTextAlign, ImGuiStyleVar_ButtonTextAlign. (#842)
- ImFont: Allowing to use up to 0xFFFE glyphs in same font (increased from previous 0x8000).
- ImFont: Added GetGlyphRangesThai() helper. [@nProtect]
- ImFont: CalcWordWrapPositionA() fixed font scaling with fallback character.
- ImFont: Calculate and store the approximate texture surface to get an idea of how costly each source font is.
- ImFontConfig: Added GlyphOffset to explicitly offset glyphs at font build time, useful for merged fonts. Removed MergeGlyphCenterV. (BREAKING API)
- Clarified asserts in CheckStacksSize() when there is a stack mismatch.
- Context: Support for #define-ing GImGui and IMGUI_SET_CURRENT_CONTEXT_FUNC to enable custom thread-based hackery (#586)
- Updated stb_truetype.h to 1.14 (added OTF support, removed warnings). (#883, #976)
- Updated stb_rect_pack.h to 0.10 (removed warnings). (#883)
- Added ImGuiMouseCursor_None enum value for convenient usage by app/backends.
- Clipboard: Added a void* user_data parameter to Clipboard function handlers. (#875) (BREAKING API)
- Internals: Refactor internal text alignment options to use ImVec2, removed ImGuiAlign. (#842, #222)
- Internals: Renamed ImLoadFileToMemory to ImFileLoadToMemory to be consistent with ImFileOpen + fix mismatching .h name. (#917)
- OS/Windows: Fixed Windows default clipboard handler leaving its buffer unfreed on application's exit. (#714)
- OS/Windows: No default IME handler when compiling for Windows using GCC. (#738)
- OS/Windows: Now using _wfopen() instead of fopen() to allow passing in paths/filenames with UTF-8 characters. (#917)
- Tools: binary_to_compressed_c: Avoid ?? trigraphs sequences in string outputs which break some older compilers. (#839)
- Demo: Added an extra 3-way columns demo.
- Demo: ShowStyleEditor: show font character map / grid in more details.
- Demo: Console: Fixed a completion bug when multiple candidates are equals and match until the end.
- Demo: Fixed 1-byte off overflow in the ShowStyleEditor() combo usage. (#783) [@bear24rw]
- Examples: Accessing ImVector fields directly, feel less stl-ey. (#810)
- Examples: OpenGL*: Saving/restoring existing scissor rectangle for completeness. (#807)
- Examples: OpenGL*: Saving/restoring active texture number (the value modified by glActiveTexture). (#1087, #1088, #1116)
- Examples: OpenGL*: Saving/restoring separate color/alpha blend functions correctly. (#1120) [@greggman]
- Examples: OpenGL2: Uploading font texture as RGBA32 to increase compatibility with users shaders for beginners. (#824)
- Examples: Vulkan: Countless fixes and improvements. (#785, #804, #910, #1017, #1039, #1041, #1042, #1043, #1080) [@martty, @Loftilus, @ParticlePeter, @SaschaWillems]
- Examples: DirectX9/10/10: Only call SetCursor(NULL) is io.MouseDrawCursor is set. (#585, #909)
- Examples: DirectX9: Explicitly setting viewport to match that other examples are doing. (#937)
- Examples: GLFW+OpenGL3: Fixed Shutdown() calling GL functions with NULL parameters if NewFrame was never called. (#800)
- Examples: GLFW+OpenGL2: Renaming opengl_example/ to opengl2_example/ for clarity.
- Examples: SDL+OpenGL: explicitly setting GL_UNPACK_ROW_LENGTH to reduce issues because SDL changes it. (#752)
- Examples: SDL2: Added build .bat files for Win32.
- Added various links to language/engine bindings.
- Various other minor fixes, tweaks, comments, optimizations.


-----------------------------------------------------------------------
 VERSION 1.49 (2016-05-09)
-----------------------------------------------------------------------

Decorated log and release notes: https://github.com/ocornut/imgui/releases/tag/v1.49

Breaking Changes:

- Renamed `SetNextTreeNodeOpened()` to `SetNextTreeNodeOpen()` for consistency, no redirection.
- Removed confusing set of `GetInternalState()`, `GetInternalStateSize()`, `SetInternalState()` functions. Now using `CreateContext()`, `DestroyContext()`, `GetCurrentContext()`, `SetCurrentContext()`. If you were using multiple contexts the change should be obvious and trivial.
- Obsoleted old signature of `CollapsingHeader(const char* label, const char* str_id = NULL, bool display_frame = true, bool default_open = false)`, as extra parameters were badly designed and rarely used. Most uses were using 1 parameter and shouldn't affect you. You can replace the "default_open = true" flag in new API with `CollapsingHeader(label, ImGuiTreeNodeFlags_DefaultOpen)`.
- Changed `ImDrawList::PushClipRect(ImVec4 rect)` to `ImDraw::PushClipRect(ImVec2 min,ImVec2 max,bool intersect_with_current_clip_rect=false)`. Note that higher-level `ImGui::PushClipRect()` is preferable because it will clip at logic/widget level, whereas `ImDrawList::PushClipRect()` only affect your renderer.
- Title bar (using ImGuiCol_TitleBg/ImGuiCol_TitleBgActive colors) isn't rendered over a window background (ImGuiCol_WindowBg color) anymore (see #655). If your TitleBg/TitleBgActive alpha was 1.0f or you are using the default theme it will not affect you. However if your TitleBg/TitleBgActive alpha was <1.0f you need to tweak your custom theme to readjust for the fact that we don't draw a WindowBg background behind the title bar.
  This helper function will convert an old TitleBg/TitleBgActive color into a new one with the same visual output, given the OLD color and the OLD WindowBg color. (Or If this is confusing, just pick the RGB value from title bar from an old screenshot and apply this as TitleBg/TitleBgActive. Or you may just create TitleBgActive from a tweaked TitleBg color.)

    ImVec4 ConvertTitleBgCol(const ImVec4& win_bg_col, const ImVec4& title_bg_col)
    {
       float new_a = 1.0f - ((1.0f - win_bg_col.w) * (1.0f - title_bg_col.w));
       float k = title_bg_col.w / new_a;
       return ImVec4((win_bg_col.x * win_bg_col.w + title_bg_col.x) * k, (win_bg_col.y * win_bg_col.w + title_bg_col.y) * k, (win_bg_col.z * win_bg_col.w + title_bg_col.z) * k, new_a);
    }

Other changes:

- New version of ImGuiListClipper helper calculates item height automatically. See comments and demo code. (#662, #661, #660)
- Added SetNextWindowSizeConstraints() to enable basic min/max and programmatic size constraints on window. Added demo. (#668)
- Added PushClipRect()/PopClipRect() (previously part of imgui_internal.h). Changed ImDrawList::PushClipRect() prototype. (#610)
- Added IsRootWindowOrAnyChildHovered() helper. (#615)
- Added TreeNodeEx() functions. (#581, #600, #190)
- Added ImGuiTreeNodeFlags_Selected flag to display TreeNode as "selected". (#581, #190)
- Added ImGuiTreeNodeFlags_AllowOverlapMode flag. (#600)
- Added ImGuiTreeNodeFlags_NoTreePushOnOpen flag (#590).
- Added ImGuiTreeNodeFlags_NoAutoOpenOnLog flag (previously private).
- Added ImGuiTreeNodeFlags_DefaultOpen flag (previously private).
- Added ImGuiTreeNodeFlags_OpenOnDoubleClick flag.
- Added ImGuiTreeNodeFlags_OpenOnArrow flag.
- Added ImGuiTreeNodeFlags_Leaf flag, always opened, no arrow, for convenience. For simple use case prefer using TreeAdvanceToLabelPos()+Text().
- Added ImGuiTreeNodeFlags_Bullet flag, to add a bullet to Leaf node or replace Arrow with a bullet.
- Added TreeAdvanceToLabelPos(), GetTreeNodeToLabelSpacing() helpers. (#581, #324)
- Added CreateContext()/DestroyContext()/GetCurrentContext()/SetCurrentContext(). Obsoleted nearly identical GetInternalState()/SetInternalState() functions. (#586, #269)
- Added NewLine() to undo a SameLine() and as a shy reminder that horizontal layout support hasn't been implemented yet.
- Added IsItemClicked() helper. (#581)
- Added CollapsingHeader() variant with close button. (#600)
- Fixed MenuBar missing lower border when borders are enabled.
- InputText(): Fixed clipping of cursor rendering in case it gets out of the box (which can be forced w/ ImGuiInputTextFlags_NoHorizontalScroll. (#601)
- Style: Changed default IndentSpacing from 22 to 21. (#581, #324)
- Style: Fixed TitleBg/TitleBgActive color being rendered above WindowBg color, which was inconsistent and causing visual artifact. (#655)
  This broke the meaning of TitleBg and TitleBgActive. Only affect values where Alpha<1.0f. Fixed default theme. Read comments in "API BREAKING CHANGES" section to convert.
- Relative rendering of order of Child windows creation is preserved, to allow more control with overlapping children. (#595)
- Fixed GetWindowContentRegionMax() being off by ScrollbarSize amount when explicit SizeContents is set.
- Indent(), Unindent(): optional non-default indenting width. (#324, #581)
- Bullet(), BulletText(): Slightly bigger. Less polygons.
- ButtonBehavior(): fixed subtle old bug when a repeating button would also return true on mouse release (barely noticeable unless RepeatRate is set to be very slow). (#656)
- BeginMenu(): a menu that becomes disabled while open gets closed down, facilitate user's code. (#126)
- BeginGroup(): fixed using within Columns set. (#630)
- Fixed a lag in reading the currently hovered window when dragging a window. (#635)
- Obsoleted 4 parameters version of CollapsingHeader(). Refactored code into TreeNodeBehavior. (#600, #579)
- Scrollbar: minor fix for top-right rounding of scrollbar background when window has menu bar but no title bar.
- MenuItem(): the check mark renders in disabled color when menu item is disabled.
- Fixed clipping rectangle floating point representation to ensure renderer-side float point operations yield correct results in typical DirectX/GL settings. (#582, 597)
- Fixed GetFrontMostModalRootWindow(), fixing missing fade-out when a combo pop was used stacked over a modal window. (#604)
- ImDrawList: Added AddQuad(), AddQuadFilled() helpers.
- ImDrawList: AddText() refactor, moving some code to ImFont, reserving less unused vertices when large vertical clipping occurs.
- ImFont: Added RenderChar() helper.
- ImFont: Added AddRemapChar() helper. (#609)
- ImFontConfig: Clarified persistence requirement of GlyphRanges array. (#651)
- ImGuiStorage: Added bool helper functions for completeness.
- AddFontFromMemoryCompressedTTF(): Fix ImFontConfig propagation. (#587)
- Renamed majority of use of the word "opened" to "open" for clarity. Renamed SetNextTreeNodeOpened() to SetNextTreeNodeOpen(). (#625, #579)
- Examples: OpenGL3: Saving/restoring glActiveTexture() state. (#602)
- Examples: DirectX9: save/restore all device state.
- Examples: DirectX9: Removed dependency on d3dx9.h, d3dx9.lib, dxguid.lib so it can be used in a DirectXMath.h only environment. (#611)
- Examples: DirectX10/X11: Apply depth-stencil state (no use of depth buffer). (#640, #636)
- Examples: DirectX11/X11: Added comments on removing dependency on D3DCompiler. (#638)
- Examples: SDL: Initialize video+timer subsystem only.
- Examples: Apple/iOS: lowered XCode project deployment target from 10.7 to 10.11. (#598, #575)


-----------------------------------------------------------------------
 VERSION 1.48 (2016-04-09)
-----------------------------------------------------------------------

Decorated log and release notes: https://github.com/ocornut/imgui/releases/tag/v1.48

Breaking Changes:

- Consistently honoring exact width passed to PushItemWidth() (when positive), previously it would add extra FramePadding.x*2 over that width. Some hand-tuned layout may be affected slightly. (#346)
- Style: removed `style.WindowFillAlphaDefault` which was confusing and redundant, baked alpha into `ImGuiCol_WindowBg` color. If you had a custom WindowBg color but didn't change WindowFillAlphaDefault, multiply WindowBg alpha component by 0.7. Renamed `ImGuiCol_TooltipBg` to `ImGuiCol_PopupBG`, applies to other types of pop-ups. `bg_alpha` parameter of 5-parameters version of Begin() is an override. (#337)
- InputText(): Added BufTextLen field in ImGuiTextEditCallbackData. Requesting user to update it if the buffer is modified in the callback. Added a temporary length-check assert to minimize panic for the 3 people using the callback. (#541)
- Renamed GetWindowFont() to GetFont(), GetWindowFontSize() to GetFontSize(). Kept inline redirection function (will obsolete). (#340)

Other Changes:

- Consistently honoring exact width passed to PushItemWidth(), previously it would add extra FramePadding.x*2 over that width. Some hand-tuned layout may be affected slightly. (#346)
- Fixed clipping of child windows within parent not taking account of child outer clipping boundaries (including scrollbar, etc.). (#506)
- TextUnformatted(): Fixed rare crash bug with large blurb of text (2k+) not finished with a '\n' and fully above the clipping Y line. (#535)
- IO: Added 'KeySuper' field to hold CMD keyboard modifiers for OS X. Updated all examples accordingly. (#473)
- Added ImGuiWindowFlags_ForceVerticalScrollbar, ImGuiWindowFlags_ForceHorizontalScrollbar flags. (#476)
- Added IM_COL32 macros to generate a U32 packed color, convenient for direct use of ImDrawList api. (#346)
- Added GetFontTexUvWhitePixel() helper, convenient for direct use of ImDrawList api.
- Selectable(): Added ImGuiSelectableFlags_AllowDoubleClick flag to allow user reacting on double-click. (@zapolnov) (#516)
- Begin(): made the close button explicitly set the boolean to false instead of toggling it. (#499)
- BeginChild()/EndChild(): fixed incorrect layout to allow widgets submitted after an auto-fitted child window. (#540)
- BeginChild(): Added ImGuiWindowFlags_AlwaysUseWindowPadding flag to ensure non-bordered child window uses window padding. (#462)
- Fixed InputTextMultiLine(), ListBox(), BeginChildFrame(), ProgressBar(): outer frame not honoring bordering. (#462, #503)
- Fixed Image(), ImageButtion() rendering a rectangle 1 px too large on each axis. (#457)
- SetItemAllowOverlap(): Promoted from imgui_internal.h to public imgui.h api. (#517)
- Combo(): Right-most button stays highlighted when pop-up is open.
- Combo(): Display pop-up above if there's isn't enough space below / or select largest side. (#505)
- DragFloat(), SliderFloat(), InputFloat(): fixed cases of erroneously returning true repeatedly after a text input modification (e.g. "0.0" --> "0.000" would keep returning true). (#564)
- DragFloat(): Always apply value when mouse is held/widget active, so that an always-resetting variable (e.g. non saved local) can be passed.
- InputText(): OS X friendly behaviors: Word movement uses ALT key; Shortcuts uses CMD key; Double-clicking text select a single word; Jumping to next word sets cursor to end of current word instead of beginning of current word. (@zhiayang), (#473)
- InputText(): Added BufTextLen in ImGuiTextEditCallbackData. Requesting user to maintain it if buffer is modified. Zero-ing structure properly before use. (#541)
- CheckboxFlags(): Added support for testing/setting multiple flags at the same time. (@DMartinek) (#555)
- TreeNode(), CollapsingHeader() fixed not being able to use "##" sequence in a formatted label.
- ColorEdit4(): Empty label doesn't add InnerSpacing.x, matching behavior of other widgets. (#346)
- ColorEdit4(): Removed unnecessary calls to scanf() when idle in hexadecimal edit mode.
- BeginPopupContextItem(), BeginPopupContextWindow(): added early out optimization.
- CaptureKeyboardFromApp() / CaptureMouseFromApp(): added argument to allow clearing the capture flag. (#533)
- ImDrawList: Fixed index-overflow check broken by AddText() casting current index back to ImDrawIdx. (#514)
- ImDrawList: Fixed incorrect removal of trailing draw command if it is a callback command.
- ImDrawList: Allow windows with only a callback only to be functional. (#524)
- ImDrawList: Fixed ImDrawList::AddRect() which used to render a rectangle 1 px too large on each axis. (#457)
- ImDrawList: Fixed ImDrawList::AddCircle() to fit precisely within bounding box like AddCircleFilled() and AddRectFilled(). (#457)
- ImDrawList: AddCircle(), AddRect() takes optional thickness parameter.
- ImDrawList: Added AddTriangle().
- ImDrawList: Added PrimQuadUV() helper to ease custom rendering of textured quads (require primitive reserve).
- ImDrawList: Allow AddText(ImFont\* font, float font_size, ...) variant to take NULL/0.0f as default.
- ImFontAtlas: heuristic increase default texture width up for large number of glyphs. (#491)
- ImTextBuffer: Fixed empty() helper which was utterly broken.
- Metrics: allow to inspect individual triangles in draw calls.
- Demo: added more draw primitives in the Custom Rendering example. (#457)
- Demo: extra comments and example for PushItemWidth(-1) patterns.
- Demo: InputText password demo filters out blanks. (#515)
- Demo: Fixed malloc/free mismatch and leak when destructing demo console, if it has been used. (@fungos) (#536)
- Demo: plot code doesn't use ImVector to avoid heap allocation and be more friendly to custom allocator users. (#538)
- Fixed compilation on DragonFly BSD (@mneumann) (#563)
- Examples: Vulkan: Added a Vulkan example (@Loftilus) (#549)
- Examples: DX10, DX11: Saving/restoring most device state so dropping render function in your codebase shouldn't have DX device side-effects. (#570)
- Examples: DX10, DX11: Fixed ImGui_ImplDX??_NewFrame() from recreating device objects if render isn't called (g_pVB not set).
- Examples: OpenGL3: Fix BindVertexArray/BindBuffer order. (@nlguillemot) (#527)
- Examples: OpenGL: skip rendering and calling glViewport() if we have zero-fixed buffer. (#486)
- Examples: SDL2+OpenGL3: Fix context creation options. Made ImGui_ImplSdlGL3_NewFrame() signature match GL2 one. (#468, #463)
- Examples: SDL2+OpenGL2/3: Fix for high-dpi displays. (@nickgravelyn)
- Various extra comments and clarification in the code.
- Various other fixes and optimizations.


-----------------------------------------------------------------------
 VERSION 1.47 (2015-12-25)
-----------------------------------------------------------------------

Decorated log and release notes: https://github.com/ocornut/imgui/releases/tag/v1.47

Changes:

- Rebranding "ImGui" -> "dear imgui" as an optional first name to reduce ambiguity with IMGUI term. (#21)
- Added ProgressBar(). (#333)
- InputText(): Added ImGuiInputTextFlags_Password mode: hide display, disable logging/copying to clipboard. (#237, #363, #374)
- Added GetColorU32() helper to retrieve color given enum with global alpha and extra applied.
- Added ImGuiIO::ClearInputCharacters() superfluous helper.
- Fixed ImDrawList draw command merging bug where using PopClipRect() along with PushTextureID()/PopTextureID() functions
  would occasionally restore an incorrect clipping rectangle.
- Fixed ImDrawList draw command merging so PushTextureID(XXX)/PopTextureID()/PushTextureID(XXX) sequence are now properly merged.
- Fixed large popups positioning issues when their contents on either axis is larger than DisplaySize,
  and WindowPadding < DisplaySafeAreaPadding.
- Fixed border rendering in various situations when using non-pixel aligned glyphs.
- Fixed border rendering of windows to always contain the border within the window.
- Fixed Shutdown() leaking font atlas data if NewFrame() was never called. (#396, #303)
- Fixed int>void\* warnings for 64-bit architectures with fancy warnings enabled.
- Renamed the dubious Color() helpers to ValueColor() - dangerously named, rarely used and probably to be made obsolete.
- InputText(): Fixed and better handling of using keyboard while mouse button if being held and dragging. (#429)
- InputText(): Replace OS IME (Input Method Editor) cursor on top-left when we are not text editing.
- TreeNode(), CollapsingHeader(), Bullet(), BulletText(): various sizing and layout fixes to better support laying out
  multiple item with different height on same line. (#414, #282)
- Begin(): Initial window creation with ImGuiWindowFlags_NoBringToFrontOnFocus flag pushes it at the front of global window list.
- BeginPopupContextWindow() and BeginPopupContextVoid() reopen window on subsequent click. (#439)
- ColorEdit4(): Fixed broken tooltip on hovering the color button. (actually fixes #373, #380)
- ImageButton(): uses FrameRounding up to a maximum of available framing size. (#394)
- Columns: Fixed bug with indentation within columns, also making code a bit shorter/faster. (#414, #125)
- Columns: Columns set with no implicit id include the columns count within the id to reduce collisions. (#125)
- Columns: Removed one unnecessary allocation when columns are not used by a window. (#125)
- ImFontAtlas: Tweaked GetGlyphRangesJapanese() so it is easier to modify.
- ImFontAtlas: Updated stb_rect_pack.h to 0.08.
- Metrics: Fixed computing ImDrawCmd bounding box when the draw buffer have been unindexed.
- Demo: Added a simple "Property Editor" demo applet. (#125, #414)
- Demo: Fixed assertion in "Custom Rendering" demo when holding both mouse buttons. (#393)
- Demo: Lots of extra comments, fixes.
- Demo: Tweaks to Style Editor.
- Examples: Not clearing input data/tex data in atlas (will be required for dynamic atlas anyway).
- Examples: Added /Zi (output debug information) to Win32 batch files.
- Examples: Various fixes for resizing window and recreating graphic context.
- Examples: OpenGL2/3: Save/restore viewport as part of default render function. (#392, #441).
- Examples; OpenGL3: Fixed gl3w.c for Linux when compiled with a C++ compiler. (#411)
- Examples: DirectX: Removed assumption about Unicode build in example main.cpp. (#399)
- Examples: DirectX10: Added DirectX10 example. (#424)
- Examples: DirectX11: Downgraded requirement from shader model 5.0 to 4.0. (#420)
- Examples: DirectX11: Removed Debug flag from graphics context. (#415)
- Examples: Added SDL+OpenGL3 example. (#356)


-----------------------------------------------------------------------
 VERSION 1.46 (2015-10-18)
-----------------------------------------------------------------------

Decorated log and release notes: https://github.com/ocornut/imgui/releases/tag/v1.46

Changes:

- Begin*(): added ImGuiWindowFlags_NoFocusOnAppearing flag. (#314)
- Begin*(): added ImGuiWindowFlags_NoBringToFrontOnFocus flag.
- Added GetDrawData() alternative to setting a Render function pointer in ImGuiIO structure.
- Added SetClipboardText(), GetClipboardText() helper shortcuts that user code can call directly without reading
  from the ImGuiIO structure (to match MemAlloc/MemFree)
- Fixed handling of malformed UTF-8 at the end of a non-zero terminated string range.
- Fixed mouse click detection when passing DeltaTime 0.0. (#338)
- Fixed IsKeyReleased() and IsMouseReleased() returning true on the first frame.
- Fixed using SetNextWindow\* functions on Modal windows with a ImGuiSetCond_Appearing condition. (#377)
- IsMouseHoveringRect(): Added 'bool clip' parameter to disable clipping provided rectangle. (#316)
- InputText(): added ImGuiInputTextFlags_ReadOnly flag. (#211)
- InputText(): lose cursor/undo-stack when reactivating focus is buffer has changed size.
- InputText(): fixed ignoring text inputs when ALT or ALTGR are pressed. (#334)
- InputText(): fixed mouse-dragging not tracking the cursor when text doesn't fit. (#339)
- InputText(): fixed cursor pixel-perfect alignment when horizontally scrolling.
- InputText(): fixed crash when passing a buf_size==0 (which can be of use for read-only selectable text boxes). (#360)
- InputFloat() fixed explicit precision modifier, both display and input were broken.
- PlotHistogram(): improved rendering of histogram with a lot of values.
- Dummy(): creates an item so functions such as IsItemHovered() can be used.
- BeginChildFrame() helper: added the extra_flags parameter.
- Scrollbar: fixed rounding of background + child window consistenly have ChildWindowBg color under ScrollbarBg fill. (#355).
- Scrollbar: background color less translucent in default style so it works better when changing background color.
- Scrollbar: fixed minor rendering offset when borders are enabled. (#365)
- ImDrawList: fixed 1 leak per ImDrawList using the ChannelsSplit() API (via Columns). (#318)
- ImDrawList: fixed rectangle rendering glitches with width/height <= 1/2 and rounding enabled.
- ImDrawList: AddImage() uv parameters default to (0,0) and (1,1).
- ImFontAtlas: Added TexDesiredWidth and tweaked default cheapo best-width choice. (#327)
- ImFontAtlas: Added GetGlyphRangesKorean() helper to retrieve unicode ranges for Korean. (#348)
- ImGuiTextFilter::Draw() helper return bool and build when filter is modified.
- ImGuiTextBuffer: added c_str() helper.
- ColorEdit4(): fixed hovering the color button always showing 1.0 alpha. (#373)
- ColorConvertFloat4ToU32() round the floats instead of truncating them.
- Window: Fixed window lower-right clipping limit so it plays more friendly with both OpenGL and DirectX coordinates.
- Internal: Extracted a EndFrame() function out of Render() but kept it internal/private + clarified some asserts. (#335)
- Internal: Added missing IMGUI_API definitions in imgui_internal.h (#326)
- Internal: ImLoadFileToMemory() return void\* instead of taking void*\* + allow optional int\* file_size.
- Demo: Horizontal scrollbar demo allows to enable simultanaeous scrollbars on both axises.
- Tools: binary_to_compressed_c.cpp: added -nocompress option.
- Examples: Added example for the Marmalade platform.
- Examples: Added batch files to build Windows examples with VS.
- Examples: OpenGL3: Saving/restoring more GL state correctly. (#347)
- Examples: OpenGL2/3: Added msys2/mingw64 target to Makefiles.


-----------------------------------------------------------------------
 VERSION 1.45 (2015-09-01)
-----------------------------------------------------------------------

Decorated log and release notes: https://github.com/ocornut/imgui/releases/tag/v1.45

Breaking Changes:

- With the addition of better horizontal scrolling primitives I had to make some consistency fixes.
  `GetCursorPos()` `SetCursorPos()` `GetContentRegionMax()` `GetWindowContentRegionMin()` `GetWindowContentRegionMax()`
  are now incorporating the scrolling amount. They were incorrectly not incorporating this amount previously.
  It PROBABLY shouldn't break anything, but that depends on how you used them. Namely:
  - If you always used SetCursorPos() with values relative to GetCursorPos() there shouldn't be a problem.
    However if you used absolute coordinates, note that SetCursorPosY(100.0f) will put you at +100 from the initial Y position (which may be scrolled out of the view), NOT at +100 from the window top border. Since there wasn't any official scrolling value on X axis (past just manually moving the cursor) this can only affect you if you used to set absolute coordinates on the Y axis which is hopefully rare/unlikely, and trivial to fix.
  - The value of GetWindowContentRegionMax() isn't necessarily close to GetWindowWidth() if horizontally scrolling.
    Previously they were roughly interchangeable (roughly because the content region exclude window padding).

Other Changes:

- Added Horizontal Scrollbar via ImGuiWindowFlags_HorizontalScroll (#246).
- Added GetScrollX(), GetScrollX(), GetScrollMaxX() apis (#246).
- Added SetNextWindowContentSize(), SetNextWindowContentWidth() to explicitly set the content size of a window, which
  define the range of scrollbar. When set explicitly it also define the base value from which widget width are derived.
- Added IO.WantTextInput telling when ImGui is expecting text input, so that e.g. OS on-screen keyboard can be enabled.
- Added printf attribute to printf-like text formatting functions (Clang/GCC).
- Added GetMousePosOnOpeningCurrentPopup() helper.
- Added GetContentRegionAvailWidth() helper.
- Malformed UTF-8 data don't terminate string, output 0xFFFD instead (#307).
- ImDrawList: Added AddBezierCurve(), PathBezierCurveTo() API for cubic bezier curves (#311).
- ImDrawList: Allow to override ImDrawIdx type (#292).
- ImDrawList: Added an assert on overflowing index value (#292).
- ImDrawList: Fixed issues with channels split/merge. Now functional without manually adding a draw cmd. Added comments.
- ImDrawData: Added ScaleClipRects() helper useful when rendering scaled. (#287).
- Fixed Bullet() inconsistent layout behaviour when clipped.
- Fixed IsWindowHovered() not taking account of window hoverability (may be disabled because of a popup).
- Fixed InvisibleButton() not honoring negative size consistently with other widgets that do so.
- Fixed OpenPopup() accessing current window, effectively opening "Debug" when called from an empty window stack.
- TreeNode(): Fixed IsItemHovered() result being inconsistent with interaction visuals (#282).
- TreeNode(): Fixed mouse interaction padding past the node label being accounted for in layout (#282).
- BeginChild(): Passing a ImGuiWindowFlags_NoMove inhibits moving parent window from this child.
- BeginChild() fixed missing rounding for child sizes which leaked into layout and have items misaligned.
- Begin(): Removed default name = "Debug" parameter. We already have a "Debug" window pushed to the stack in the first place so it's not really a useful default.
- Begin(): Minor fixes with windows main clipping rectangle (e.g. child window with border).
- Begin(): Window flags are only read on the first call of the frame. Subsequent calls ignore flags, which allows appending to a window without worryin about flags.
- InputText(): ignore character input when ctrl/alt are held. (Normally those text input are ignored by most wrappers.) (#279).
- Demo: Fixed incorrectly formed string passed to Combo (#298).
- Demo: Added simple Log demo.
- Demo: Added horizontal scrolling example + enabled in console, log and child examples (#246).
- Style: made scrollbars rounded by default. Because nice. Minor menu bar background alpha tweak. (#246)
- Metrics: display indices along with triangles count (#299) and some internal state.
- ImGuiTextFilter::PassFilter() supports string range. Added [] helper to ImGuiTextBuffer.
- ImGuiTextFilter::Draw() default parameter width=0.0f for no override, allow override with negative values.
- Examples: OpenGL2/OpenGL3: fix for retina displays. Default font current lack crispness.
- Examples: OpenGL2/OpenGL3: save/restore more GL state correctly.
- Examples: DirectX9/DirectX11: resizing buffers dynamically (#299).
- Examples: DirectX9/DirectX11: added missing middle mouse button to Windows event handler.
- Examples: DirectX11: fix for Visual Studio 2015 presumably shipping with an updated version of DX11.
- Examples: iOS: fixed missing files in project.


-----------------------------------------------------------------------
 VERSION 1.44 (2015-08-08)
-----------------------------------------------------------------------

Decorated log and release notes: https://github.com/ocornut/imgui/releases/tag/v1.44

Breaking Changes:

- imgui.cpp has been split intro extra files: imgui_demo.cpp, imgui_draw.cpp, imgui_internal.h.
  Add the two extra .cpp to your project or #include them from another .cpp file. (#219)

Other Changes:

- Internal data structure and several useful functions are now exposed in imgui_internal.h. This should make it easier
  and more natural to extend ImGui. However please note that none of the content in imgui_internal.h is guaranteed
  for forward-compatibility and code using those types/functions may occasionally break. (#219)
- All sample code is in imgui_demo.cpp. Please keep this file in your project and consider allowing your code to call
  the ShowTestWindow() function as de-facto guide to ImGui features. It will be stripped out by the linker when unused.
- Added GetContentRegionAvail() helper (basically GetContentRegionMax() - GetCursorPos()).
- Added ImGuiWindowFlags_NoInputs for totally input-passthru window.
- Button(): honor negative size consistently with other widgets that do so (width -100 to align the button 100 pixels
  before the right-most position of the contents region).
- InputTextMultiline(): honor negative size consistently with other widgets that do so.
- Combo() clamp popup to lower edge of visible area.
- InputInt(): value doesn't pass through an int>float>int casting chain, fix handling lost of precision with "large" integer.
- InputInt() allow hexadecimal input (awkwardly via ImGuiInputTextFlags_CharsHexadecimal but we will allow format
  string in InputInt* later).
- Checkbox(), RadioButton(): fixed scaling of checkbox and radio button for the filling of "active" visual.
- Columns: never assume horizontal space for scrollbar if NoScrollbar flag is explicitly set.
- Slider: fixed using FramePadding between frame and grab visual. Scaling that spacing would look odd.
- Fixed lower-right resize grip hit box not scaling along with its rendered size (#287)
- ImDrawList: Fixed angles in ImDrawList::PathArcTo(), PathArcToFast() (v1.43) being off by an extra PI for no reason.
- ImDrawList: Added ImDrawList::AddText() shorthand helper.
- ImDrawList: Add missing support for anti-aliased thick-lines (#133, also ref #288)
- ImFontAtlas: Added AddFontFromMemoryCompressedBase85TTF() to load base85 encoded font string. Default font encoded
  as base85 saves ~100 lines / 26 KB of source code. Added base85 output to the binary_to_compressed_c tool.
- Build fix for MinGW (#276).
- Examples: OpenGL3: Fixed running on script core profiles for OSX (#277).
- Examples: OpenGL3: Simplified code using glBufferData for vertices as well (#277, #278)
- Examples: DirectX11: Clear font texture view to ensure Release() doesn't get called twice (#290).
- Updated to stb_truetype 1.07 (back to vanilla version as our minor changes are now in master & fix unlikely assert
  with odd fonts (#280)


-----------------------------------------------------------------------
 VERSION 1.43 (2015-07-17)
-----------------------------------------------------------------------

Decorated log and release notes: https://github.com/ocornut/imgui/releases/tag/v1.43

Breaking Changes:

- This is a rather important release and we unfortunately had to break the rendering API.
  ImGui now requires you to render indexed vertices instead of non-indexed ones. The fix should be very easy.
  Sorry for that! This change is saving a fair amount of CPU/GPU and enables us to get anti-aliasing for a marginal cost.
  Each ImDrawList now contains both a vertex buffer and an index buffer. For each command, render ElemCount/3 triangles
  using indices from the index buffer.
- If you are using a vanilla copy of one of the imgui_impl_XXXX.cpp provided in the example, you just need to update
  your copy and you can ignore the rest.
- The signature of the io.RenderDrawListsFn handler has changed
  From:  ImGui_XXXX_RenderDrawLists(ImDrawList** const cmd_lists, int cmd_lists_count)
  To:    ImGui_XXXX_RenderDrawLists(ImDrawData* draw_data)
  With:  argument   'cmd_lists'        -> 'draw_data->CmdLists'
         argument   'cmd_lists_count'  -> 'draw_data->CmdListsCount'
         ImDrawList 'commands'         -> 'CmdBuffer'
         ImDrawList 'vtx_buffer'       -> 'VtxBuffer'
         ImDrawList  n/a               -> 'IdxBuffer' (new)
         ImDrawCmd  'vtx_count'        -> 'ElemCount'
         ImDrawCmd  'clip_rect'        -> 'ClipRect'
         ImDrawCmd  'user_callback'    -> 'UserCallback'
         ImDrawCmd  'texture_id'       -> 'TextureId'
- If you REALLY cannot render indexed primitives, you can call the draw_data->DeIndexAllBuffers() method to de-index
  the buffers. This is slow and a waste of CPU/GPU. Prefer using indexed rendering!
  Refer to code in the examples/ folder or ask on the GitHub if you are unsure of how to upgrade. Please upgrade!

Other Changes:

- Added anti-aliasing on lines and shapes based on primitives by @MikkoMononen (#133).
  Between the use of indexed-rendering and the fact that the entire rendering codebase has been optimized and massaged
  enough, with anti-aliasing enabled ImGui 1.43 is now running FASTER than 1.41.
  Made some extra effort in making the code run faster in your typical Debug build.
- Anti-aliasing can be disabled in the ImGuiStyle structure via the AntiAliasedLines/AntiAliasedShapes fields for further gains.
- ImDrawList: Added AddPolyline(), AddConvexPolyFilled() with optional anti-aliasing.
- ImDrawList: Added stateful path building and stroking API. PathLineTo(), PathArcTo(), PathRect(), PathFill(), PathStroke()
  with optional anti-aliasing.
- ImDrawList: Added AddRectFilledMultiColor() helper.
- ImDrawList: Added multi-channel rendering so out of order elements can be rendered in separate channels and then merged
  back together (used by columns).
- ImDrawList: Fixed merging draw commands when equal clip rectangles are in the two first commands.
- ImDrawList: Fixed window draw lists not destructed properly on Shutdown().
- ImDrawData: Added DeIndexAllBuffers() helper.
- Added lots of new font options ImFontAtlas::AddFont() and the new ImFontConfig structure.
  - Added support for oversampling (ImFontConfig: OversampleH, OversampleV) and sub-pixel positioning (ImFontConfig: PixelSnapH).
    Oversampling allows sub-pixel positioning but can also be used as a way to get some leeway with scaling fonts without re-rasterizing.
  - Added GlyphExtraSpacing option to add extra horizontal spacing between characters (#242).
  - Added MergeMode option to merge glyphs from different font inputs into a same font (#182, #232).
  - Added FontDataOwnedByAtlas option to keep ownership from the TTF data buffer and request the atlas to make a copy (#220).
- Updated to stb_truetype 1.06 (+ minor mods) with better font rasterization.
- InputText: Added ImGuiInputTextFlags_NoHorizontalScroll flag.
- InputText: Added ImGuiInputTextFlags_AlwaysInsertMode flag.
- InputText: Added HasSelection() helper in ImGuiTextEditCallbackData as a clarification.
- InputText: Fix for using END key on a multi-line text editor (#275)
- Columns: Dispatch render of each column in a sub-draw list and merge on closure, saving a lot of draw calls! (#125)
- Popups: Fixed Combo boxes inside menus. (#272)
- Style: Added GrabRounding setting to make the sliders etc. grabs rounded.
- Changed SameLine() parameters from int to float.
- Fixed incorrect assert triggering when code stole ActiveID from user moving a window by calling e.g. SetKeyboardFocusHere().
- Fixed CollapsingHeader() label rendering outside its frame in columns context where ClipRect max isn't aligned with the
  right-side of the header.
- Metrics window: calculate bounding box of actual vertices when hovering a draw list.
- Examples: Showing more information in the Fonts section.
- Examples: Added a gratuitous About window.
- Examples: Updated all examples code (OpenGL/DX9/DX11/SDL/Allegro/iOS) to use indexed rendering.
- Examples: Fixed the SDL2 example to support Unicode text input (#274).


-----------------------------------------------------------------------
 VERSION 1.42 (2015-07-08)
-----------------------------------------------------------------------

Decorated log and release notes: https://github.com/ocornut/imgui/releases/tag/v1.42

Breaking Changes:

- Renamed SetScrollPosHere() to SetScrollHere(). Kept inline redirection function (will obsolete).
- Renamed GetScrollPosY() to GetScrollY(). Necessary to reduce confusion and make scrolling API consistent,
  because positions (e.g. cursor position) are not equivalent to scrolling amount.
- Removed obsolete GetDefaultFontData() function that would assert anyway.
  If you are updating from <1.30 you'll get a compile error instead of an assertion. (obsoleted 2015/01/11)

Other Changes:

- Added SDL2 example application (courtesy of @CedricGuillemet)
- Added iOS example application (courtesy of @joeld42)
- Added Allegro 5 example application (courtesy of @bggd)
- Added TitleBgActive color in style so focused window is made visible. (#253)
- Added CaptureKeyboardFromApp() / CaptureMouseFromApp() to manually enforce inputs capturing.
- Added DragFloatRange2() DragIntRange2() helpers. (#76)
- Added a Y centering ratio to SetScrollFromCursorPos() which can be used to aim the top or bottom of the window. (#150)
- Added SetScrollY(), SetScrollFromPos(), GetCursorStartPos() for manual scrolling manipulations. (#150).
- Added GetKeyIndex() helper for converting from ImGuiKey_\* enum to user's keycodes. Basically pulls from io.KeysMap[].
- Added missing ImGuiKey_PageUp, ImGuiKey_PageDown so more UI code can be written without referring to implementation-side keycodes.
- MenuItem() can be activated on release. (#245)
- Allowing NewFrame() with DeltaTime==0.0f to not assert.
- Fixed IsMouseDragging(). (#260)
- Fixed PlotLines(), PlotHistogram() using incorrect hovering test so they would show their tooltip even when there is
  a popup between mouse and the graph.
- Fixed window padding being reported incorrectly for child windows with borders when parent have no borders.
- Fixed a bug with TextUnformatted() clipping of long text blob when clipping y1 line sits on the first line of text. (#257)
- Fixed text baseline alignment of small button (no padding) after regular buttons.
- Fixed ListBoxHeader() not honoring negative sizes the same way as BeginChild() or BeginChildFrame(). (#263)
- Fixed warnings for more pedantic compiler settings (#258).
- ImVector<> cannot be re-defined anymore, cannot be replaced with std::vector<>. Allowed us to clean up and optimize
  lots of code. Yeah! (#262)
- ImDrawList: store pointer to their owner name for easier auditing/debugging.
- Examples: added scroll tracking example with SetScrollFromCursorPos().
- Examples: metrics windows render clip rectangle when hovering over a draw call.
- Lots of small optimization (particularly to run faster on unoptimized builds) and tidying up.
- Added font links in extra_fonts/ + instructions for using compressed fonts in C array.


-----------------------------------------------------------------------
 VERSION 1.41 (2015-06-26)
-----------------------------------------------------------------------

Decorated log and release notes: https://github.com/ocornut/imgui/releases/tag/v1.41

Breaking Changes:

- Changed ImageButton() default bg_col parameter from (0,0,0,1) (black) to (0,0,0,0) (transparent).
  Only makes a difference when texture have transparency.
- Changed Selectable() API from (label, selected, size) to (label, selected, flags, size).
  Size override should be used very rarely so hopefully it doesn't affect many people. Sorry!

Other Changes:

- Added InputTextMultiline() multi-line text editor, vertical scrolling, selection, optimized enough to handle rather
  big chunks of text in stateless context (thousands of lines are ok), option for allowing Tab to be input, option
  for validating with Return or Ctrl+Return (#200).
- Added modal window API, BeginPopupModal(), follows the popup api scheme. Modal windows can be closed by clicking
  outside. By default the rest of the screen is dimmed (using ImGuiCol_ModalWindowDarkening). Modal windows can be stacked.
- Added GetGlyphRangesCyrillic() helper (#237).
- Added SetNextWindowPosCenter() to center a window prior to knowing its size. (#249)
- Added IsWindowHovered() helper.
- Added IsMouseReleased(), IsKeyReleased() helpers to allow to user to avoid tracking them. (#248)
- Allow Set*WindowSize() calls to be used with popups.
- Window: AutoFit can be triggered on each axis separately via SetNextWindowSize(), etc.
- Window: fixed scrolling with mouse wheel while window was collapsed.
- Window: fixed mouse wheel scroll issues.
- DragFloat(), SliderFloat(): Fixed rounding of negative numbers which sometime made the negative lower bound unreachable.
- InputText(): lifted character count limit.
- InputText(): fixes in case of using per-window font scaling.
- Selectable(), MenuItem(): do not use frame rounding for hovering/selection.
- Selectable(): Added flag ImGuiSelectableFlags_DontClosePopups.
- Selectable(): Added flag ImGuiSelectableFlags_SpanAllColumns (#125).
- Combo(): Fixed issue with activating a Combo() not taking active id (#241).
- ColorButton(), ColorEdit4(): fix to ensure that the colored square stays square when non-default padding settings are used.
- BeginChildFrame(): returns bool like BeginChild() for clipping.
- SetScrollPosHere(): takes account of item height + more accurate centering + fixed precision issue.
- ImFont: ignoring '\r'.
- ImFont: added GetCharAdvance() helper. Exposed font Ascent and font Descent.
- ImFont: additional rendering optimizations.
- Metrics windows display storage size.


-----------------------------------------------------------------------
 VERSION 1.40 (2015-05-31)
-----------------------------------------------------------------------

Decorated log and release notes: https://github.com/ocornut/imgui/releases/tag/v1.40

Breaking Changes:

- The BeginPopup() API (introduced in 1.37) had to be changed to allow for stacked popups and menus.
  Use OpenPopup() to toggle the opened state and BeginPopup() to append.**
- The third parameter of Button(), 'repeat_if_held' has been removed. While it's been very rarely used,
  some code will possibly break if you didn't rely on the default parameter.
  Use PushButtonRepeat()/PopButtonRepeat() to configure repeat.
- Renamed IsRectClipped() to !IsRectVisible() for consistency (opposite return value!). Kept inline redirection function (will obsolete)
- Renamed GetWindowCollapsed() to IsWindowCollapsed() for consistency. Kept inline indirection function (will obsolete).

Other Changes:

- Menus: Added a menu system! Menus are typically populated with menu items and sub-menus, but you can add any sort of
  widgets in them (buttons, text inputs, sliders, etc.). (#126)
- Menus: Added MenuItem() to append a menu item. Optional shortcut display, acts a button & toggle with checked/unchecked state,
  disabled mode. Menu items can be used in any window.
- Menus: Added BeginMenu() to append a sub-menu. Note that you generally want to add sub-menu inside a popup or a menu-bar.
  They will work inside a normal window but it will be a bit unusual.
- Menus: Added BeginMenuBar() to append to window menu-bar (set ImGuiWindowFlags_MenuBar to enable).
- Menus: Added BeginMainMenuBar() helper to append to a fullscreen main menu-bar.
- Popups: Support for stacked popups. Each popup level inhibit inputs to lower levels. The menus system is based on this. (#126).
- Popups: Added BeginPopupContextItem(), BeginPopupContextWindow(), BeginPopupContextVoid() to create a popup window on mouse-click.
- Popups: Popups have borders by default (#197), attenuated border alpha in default theme.
- Popups & Tooltip: Fit within display. Handling various positioning/sizing/scrolling edge cases. Better hysteresis when moving
  in corners. Tooltip always tries to stay away from mouse-cursor.
- Added ImGuiStorage::GetVoidPtrRef() for manipulating stored void*.
- Added IsKeyDown() IsMouseDown() as convenience and for consistency with existing functions (instead of reading them from IO structures).
- Added Dummy() helper to advance layout by a given size. Unlike InvisibleButton() this doesn't catch any click.
- Added configurable io.KeyRepeatDelay, io.KeyRepeatRate keyboard and mouse repeat rate.
- Added PushButtonRepeat() / PopButtonRepeat() to enable hold-button-to-repeat press on any button.
- Removed the third 'repeat' parameter of Button().
- Added IsAnyItemHovered() helper.
- Added GetItemsLineHeightWithSpacing() helper.
- Added ImGuiListClipper helper for clipping large list of evenly sized items, to avoid using CalcListClipping() directly.
- Separator: within group start on group horizontal offset. (#205)
- InputText: Fixed incorrect edit state after text buffer is appended to by user via the callback. (#206)
- InputText: CTRL+letter-key shortcuts (e.g. CTRL+C/V/X) makes sure only CTRL is pressed. (#214)
- InputText: Fixed cursor generating a zero-width wire-frame rectangle turning into a division by zero (would go unnoticed
  unless you trapped exceptions).
- InputFloatN/InputIntN: Flags parameter added to match scalar versions. (#218)
- Selectable: Horizontal filling not declared to ItemSize() so Selectable(),SameLine() works and we can better auto-fit the window.
- Selectable: Handling text baseline alignment for line that aren't of text height.
- Combo: Empty label doesn't add ItemInnerSpacing alignment, matching other widgets.
- EndGroup: Carries the text base offset from the last line of the group (sort of incorrect but better than nothing,
  should use the first line of the group, will implement in the future).
- Columns: distinguish columns-set ID from other widgets as a convenience, added asserts and sailors.
- ListBox: ListBox() function only use public API to encourage creating custom versions. ListBoxHeader() can return false.
- ListBox: Uses ImGuiListClipper and assume items of matching height, so large lists can be handled.
- Plot: overlay label clipped within frame when not fitting.
- Window: Added ImGuiSetCond_Appearing to test the hidden->visible transition in SetWindow***/SetNextWindow*** functions.
- Window: Auto-fitting cancel out one worth of vertical spacing for vertical symmetry (like what group and tooltip do).
- Window: Default item width for auto-resizing windows expressed as a factor of font height, scales better with different font.
- Window: Fixed auto-fit calculation mismatch of whether a scrollbar will be added by maximum height clamping. Also honor NoScrollBar in the case of height clamping, not adding extra horizontal space.
- Window: Hovering require to hover same child window. Reverted 860cf57 (December 3). Might break something if you have
  child overlapping items in parent window.
- Window: Fixed appending multiple times to an existing child via multiple BeginChild/EndChild calls to same child name.
  Allows a simple form of out-of-order appending.
- Window: Fixed auto-filling child window using WindowMinSize at their minimum size, irrelevant.
- Metrics: Added io.MetricsActiveWindows counter. (#213.
- Metrics: Added io.MetricsAllocs counter (number of active memory allocations).
- Metrics: ShowMetricsWindow() shows popups stack, allocations.
- Style: Added style.DisplayWindowPadding to prevent windows from reaching edges of display (similar to style.DisplaySafeAreaPadding which is still in effect and also affect popups/tooltips).
- Style: Removed style.AutoFitPadding, using style.WindowPadding makes more sense (the default values were already the same).
- Style: Added style.ScrollbarRounding. (#212)
- Style: Added ImGuiCol_TextDisabled for disabled text. Added TextDisabled() helper.
- Style: Added style.WindowTitleAlign alignment options, to e.g. center title on windows. (#222)
- ImVector: tweak growth strategy, matches vector from VS2010.
- ImFontAtlas: Added ClearFonts(), making the different clear funcs more explicit. (#224)
- ImFontAtlas: Fixed appending new fonts without clearing existing fonts. Clearing input data left to application. (#224)
- ImDrawList: Merge draw command better, cases of multiple Begin/End gets merged properly.
- Store common stacked settings contiguously in memory to avoid heap allocation for unused features, and reduce cache misses.
- Shutdown() tests for g.IO.Fonts not being NULL to ease use of multiple ImGui contexts. (#207)
- Added IMGUI_DISABLE_OBSOLETE_FUNCTIONS define to disable the functions that are meant to be removed.
- Examples: Added ? marks with tooltips next to various widgets. Added more comments in the demo window.
- Examples: Added Menu-bar example.
- Examples: Added Simple Layout example.
- Examples: AutoResize demo doesn't use TextWrapped().
- Examples: Console example uses standard malloc/free, makes more sense as a copy & pastable example.
- Examples: DirectX9/11: Fixed key mapping for down arrow.
- Examples: DirectX9/11: hide OS cursor if ImGui is drawing it. (#155)
- Examples: DirectX11: explicitly set rasterizer state.
- Examples: OpenGL3: Add conditional compilation of forward compat as required by glfw on OSX. (#229)
- Fixed build with Visual Studio 2008 (possibly earlier versions as well).
- Other fixes, comments, tweaks.


-----------------------------------------------------------------------
 VERSION 1.38 (2015-04-20)
-----------------------------------------------------------------------

Decorated log and release notes: https://github.com/ocornut/imgui/releases/tag/v1.38

Breaking Changes:

- Renamed IsClipped() to IsRectClipped(). Kept inline redirection function (will obsolete).
- Renamed ImDrawList::AddArc() to ImDrawList::AddArcFast().

Other Changes:

- Added DragFloat(), DragInt() widget, click and drag to adjust value with given step.
  Hold SHIFT/ALT to speed-up/slow-down. Double-click or CTRL+click to input text.
  Passing min >= max makes the widget unbounded.
- Added DragFloat2(), DragFloat3(), DragFloat4(), DragInt2(), DragInt3(), DragInt4() helper variants.
- Added ShowMetricsWindow() which is mainly useful to debug ImGui internals. Added IO.MetricsRenderVertices counter.
- Added ResetMouseDragDelta() for iterative dragging operations.
- Added ImFontAtlas::AddFontFromCompressedTTF() helper + binary_to_compressed_c.cpp tool to compress a file and create a .c array from it.
- Added PushId() GetId() variants that takes string range to avoid user making unnecessary copies.
- Added IsItemVisible().
- Fixed IsRectClipped() incorrectly returning false when log is enabled.
- Slider: visual fix in the unlikely that style.GrabMinSize is larger than a slider.
- SliderFloat: removed support for unbound slider (using FLT_MAX), caused various inconsistency. Use InputFloat()/DragFloat().
- ColorEdit4: hide components prefix if there's no space for them.
- Combo: adding frame padding inside the combo box.
- Columns: mouse dragging uses absolute mouse coordinates.Fixed dragging left-most column of an auto-resizable window. #125
- Selectable: render highlight into AutoFitPadding region but do not extend it, fixing visual gap.
- Focus: Allow SetWindowFocus(NULL) to remove focus.
- Focus: Clicking on void (outside an ImGui windows) loses keyboard-focus so application can use TAB.
- Popup: Fixed hovering over a popup's child (popups disable hovering on other windows but not their childs) #197
- Fixed active widget not releasing its active state while being clipped.
- Fixed user-facing version of IsItemHovered() ignoring overlapping windows.
- Fixed label vertical alignment for InputInt2(), InputInt3(), InputInt4().
- Fixed new collapsed auto-resizing window with saved .ini settings not calculating their initial width #176
- Fixed Begin() returning true on collapsed windows that had loaded settings #176
- Fixed style.DisplaySafeAreaPadding handling from being applied on window prior to them auto-fitting.
- ShowTestWindow(): added examples for DragFloat, DragInt and only custom label embedded in format strings.
- ShowTestWindow(): fixed "manipulating titles" example not doing the right thing, broken in ff35d24
- Examples: OpenGL/GLFW: Fixed modifier key state setting in GLFW callbacks.
- Examples: OpenGL/GLFW: Added glBindTexture(0) in OpenGL fixed pipeline examples. Save restore current program and texture in the OpenGL3 example.
- Examples: DirectX11: Removed unnecessary vertices conversion and CUSTOMVERTEX types.
- Comments, fixes, tweaks.


-----------------------------------------------------------------------
 VERSION 1.37 (2015-03-26)
-----------------------------------------------------------------------

Decorated log and release notes: https://github.com/ocornut/imgui/releases/tag/v1.37

Other Changes:

- Added a more convenient three parameters version of Begin() which covers the common uses better.
- Added mouse cursor types handling (resize, move, text input cursors, etc.) that user can query with GetMouseCursor(). Added demo and instructions in ShowTestWindow().
- Added embedded mouse cursor data for MouseDrawCursor software cursor rendering, for consoles/tablets/etc. (#155).
- Added first version of BeginPopup/EndPopup() helper API to create popup menus. Popups automatically lock their position to the mouse cursor when first appearing. They close  automatically when clicking outside, and inhibit hovering items from other windows when active (to allow for clicking outside). (#126)
- Added thickness parameter to ImDrawList::AddLine().
- Added ImDrawList::PushClipRectFullScreen() helper.
- Added style.DisplaySafeAreaPadding which was previously hard-coded (useful if you can't see the edges of your display, e.g. TV screens).
- Added CalcItemRectClosestPoint() helper.
- Added GetMouseDragDelta(), IsMouseDragging() helpers, given a mouse button and an optional "unlock" threshold. Added io.MouseDragThreshold setting. (#167)
- IsItemHovered() return false if another widget is active, aka we can't use what we are hovering now.
- Added IsItemHoveredRect() if old behavior of IsItemHovered() is needed (e.g. for implementing the drop side of a drag'n drop operation).
- IsItemhovered() include space taken by label and behave consistently for all widgets (#145)
- Auto-filling child window feed their content size to parent (#170)
- InputText() removed the odd ~ characters when clipping.
- InputText() update its width in case of resize initiated programmatically while the widget is active.
- InputText() last active preserve scrolling position. Reset scroll if widget size becomes bigger than contents.
- Selectable(): not specifying a width defaults to using max of label width and remaining width.
- Selectable(const char*, bool) version has bool defaulting to false.
- Selectable(): fixed misusage of GetContentRegionMax().x leaking into auto-fitting.
- Windows starting Collapsed runs initial auto-fit to retrieve a width for their title bar (#175)
- Fixed new window from having an incorrect content size on their first frame, if queried by user. Fixed SetWindowPos/SetNextWindowPos having a side-effect size computation (#175)
- InputFloat(): fixed label alignment if total widget width forcefully bigger than space available.
- Auto contents size aware of enforced vertical scrollbar if window is larger than display size.
- Fixed new windows auto-fitting bigger than their .ini saved size. This was a bug but it may be a desirable effect sometimes, may reconsider it.
- Fixed negative clipping rectangle when collapsing windows that could affect manual submission to ImDrawList and end-user rendering function if unhandled (#177)
- Fixed bounding measurement of empty groups (fix #162)
- Fixed assignment order in Begin() making auto-fit size effectively lag by one frame. Also disabling "clamp into view" while windows are auto-fitting so that auto-fitting window in corners don't get pushed away.
- Fixed MouseClickedPos not updated on double-click update (#167)
- Fixed MouseDrawCursor feature submitting an empty trailing command in the draw list. Fixed unmerged draw calls for software mouse cursor.
- Fixed double-clicking on resize grip keeping the grip active if mouse button is kept held.
- Bounding box tests exclude higher bound, so touching items (zero spacing) don't report double hover when cursor is on edge.
- Setting io.LogFilename to NULL disable default LogToFile() (part of #175)
- Tweak stb_textedit integration to be lenient if another piece of code are leaking their STB_TEXTEDIT definitions/symbols.
- Shutdown() freeing a few extra vectors so they don't have to freed by destruction (#169)
- Examples: OpenGL2/3 examples automatically hide the OS mouse cursor if software cursor rendering is used.
- ShowTestWindow: Added Widgets Alignment demo under Layout section
- ShowTestWindow: Added simple dragging widget example.
- ShowTestWindow: Graph has checkbox under the label, also demo using BeginGroup/EndGroup().
- ShowTestWindow: Using SetNextWindowSize() in examples to encourage its use.
- Fixes, tweaks, comments.


-----------------------------------------------------------------------
 VERSION 1.36 (2015-03-18)
-----------------------------------------------------------------------

Decorated log and release notes: https://github.com/ocornut/imgui/releases/tag/v1.36

Other Changes:

- Added ImGui::GetVersion(), IMGUI_VERSION (#127)
- Added BeginGroup()/EndGroup() layout tools (#160).
- Added Indent() / Unindent().
- Added InputInt2(), InputInt3(), InputInt4() for completeness.
- Added GetItemRectSize().
- Added VSliderFloat(), VSliderInt(), vertical sliders.
- Added IsRootWindowFocused(), IsRootWindowOrAnyChildFocused().
- Added io.KeyAlt + support in examples apps, in prevision for future usage of Alt modifier (was missing).
- Added ImGuiStyleVar_GrabMinSize enum value for PushStyleVar().
- Various fixes related to vertical alignment of text after widget of varied sizes. Allow for multiple blocks of multiple lines text on the same "line". Added demos.
- Explicit size passed to Plot*(), Button() includes the frame padding.
- Style: Changed default Border and Column border colors to be most subtle.
- Renamed style.TreeNodeSpacing to style.IndentSpacing, ImGuiStyleVar_TreeNodeSpacing to ImGuiStyleVar_IndentSpacing.
- Renamed GetWindowIsFocused() to IsWindowFocused(), kept inline redirection with old name (will obsolete).
- Renamed GetItemRectMin()/GetItemRectMax() to GetItemRectMin()/GetItemRectMax(), kept inline redirection with old name (will obsolete).
- Sliders: Fast-path when power=1.0f, also makes code easier to read.
- Sliders: Fixed parsing of decimal precision back from format string when using %%.
- Sliders: Fixed hovering bounding test excluding padding between outer frame and grab (there was a few pixels dead-zone).
- Separator() logs itself as text when passing through text log.
- Optimisation: TreeNodeV() early out if SkipItems is set without formatting.
- Moved various static buffers into state. Increase the formatted string buffer from 1K to 3K.
- Examples: Example console keeps focus on input box at all times.
- Examples: Updated to GLFW 3.1. Moved to examples/libs/ folder.
- Examples: Added 64-bit projects for MSVC.
- Examples: Increase warning level from /W3 to /W4 for MSVC.
- Examples: DirectX9: fixed duplicate creation of vertex buffer.
- Renamed internal type ImGuiAabb to ImRect. Changed mentions of 'box' or 'aabb' to say 'rect'.
- Tweaks, minor fixes and comments.


-----------------------------------------------------------------------
 VERSION 1.35 (2015-03-09)
-----------------------------------------------------------------------

Decorated log and release notes: https://github.com/ocornut/imgui/releases/tag/v1.35

Other Changes:

- Examples: refactored all examples application to make it easier to isolate and grab the code you need for OpenGL 2/3, DirectX 9/11, and toward a more sensible format for samples.
- Scrollbar grab have a minimum size (style.GrabSizeMin), always visible even with huge scroll amount. (#150).
- Scrollbar: Clicking inside the grab box doesn't modify scroll value. Subsequent movement always relative.
- Added "###" labelling syntax to pass a label that isn't part of the hashed ID (#107), e.g. ("%d###static_id",rand()).
- Added GetColumnIndex(), GetColumnsCount() (#154)
- Added GetScrollPosY(), GetScrollMaxY().
- Fixed the Chinese/Japanese glyph ranges; include missing punctuations (#156)
- Fixed Combo() and ListBox() labels not included in declared size, for use with SameLine(), etc. (fix #149, #151).
- Fixed ListBoxHeader() incorrect handling of SkipItems early out when window is collapsed.
- Fixed using IsItemHovered() after EndChild() (#151)
- Fixed malformed UTF-8 decoding errors leading to infinite loops (#158)
- InputText() handles buffer limit correctly for multi-byte UTF-8 characters, won't insert an incomplete UTF-8 character when reaching buffer limit (fix #158)
- Handle double-width space (0x3000) in various places the same as single-width spaces, for Chinese/Japanese users.
- Collapse triangle uses text color (not border color).
- Fixed font fallback glyph width.
- Renamed style.ScrollBarWidth to style.ScrollbarWidth to be consistent with other casing.
- Windows: setup a default handler for ImeSetInputScreenPosFn so the IME dialog (for Japanese/Chinese, etc.) is positioned correctly as you input text.
- Windows: default clipboard handlers for Windows handle UTF-8.
- Examples: Fixed DirectX 9/11 examples applications handling of Microsoft IME.
- Examples: Allow DirectX 9/11 examples applications to resize the window.
- ShowTestWindow: Fixed "undo" button of custom rendering applet.
- ShowTestWindow: Added "Manipulating Window Title" example.


-----------------------------------------------------------------------
 VERSION 1.34 (2015-03-02)
-----------------------------------------------------------------------

Decorated log and release notes: https://github.com/ocornut/imgui/releases/tag/v1.34

Other Changes:

- Added Bullet() helper - equivalent to BulletText(""), SameLine().
- Added SetWindowFocus(), SetWindowFocus(const char*), SetNextWindowFocus() (#146)
- Added SetWindowPos(), SetWindowSize(), SetWindowCollaposed() given a window name.
- Added SetNextTreeNodeOpened() with optional condition flag in replacement of OpenNextNode() and consistent with other API.
- Renamed ImGuiSetCondition_* to ImGuiSetCond_* and ImGuiCondition_FirstUseThisSession to ImGuiCond_Once.
- Added missing definition for ImGui::GetWindowCollapsed().
- Fixed GetGlyphRangesJapanese() actually missing katakana ranges and a few useful extensions.
- Fixed clicking on a widget in a child window not focusing the parent window (#147).
- Fixed clicking on empty space of child window not setting keyboard focus for the child window (#147).
- Fixed IsItemHovered() behaving differently on Combo() (#145)
- Fixed ColumnOffsets storage not honoring SetStateStorage() (not very useful but consistent).
- Examples: Removed dependency on Glew for OpenGL examples. Removed Glew binaries for Windows.
- Examples: Fixed link warning for OpenGL windows examples.
- Comments, tweaks.

-----------------------------------------------------------------------
 VERSION 1.33b (2015-02-23)
-----------------------------------------------------------------------

Decorated log and release notes: https://github.com/ocornut/imgui/releases/tag/v1.33b

Other Changes:

- Fixed resizing columns.


-----------------------------------------------------------------------
 VERSION 1.33 (2015-02-22)
-----------------------------------------------------------------------

Decorated log and release notes: https://github.com/ocornut/imgui/releases/tag/v1.33

Other Changes:

- InputText: having a InputText widget active doesn't steal mouse inputs from clicking on a button before losing focus (relate to #134)
- InputText: cursor/selection/undo stack persist when using other widgets and getting back to same (#134).
- InputText: fix effective buffer size being smaller than necessary by 1 byte (so if you give 3 bytes you can input 2 ascii chars + zero terminator, which is correct).
- Added IsAnyItemActive().
- Child window explicitly inherit collapse state from parent (so if user keeps submitting items even thought Begin has returned 'false' the child items will be clipped faster).
- BeginChild() return a bool the same way Begin() does. if true you can skip submitting content.
- Removed extraneous (1,1) padding on child window (pointed out in #125)
- Columns: doesn't bail out when SkipItems is set (fix #136)
- Columns: Separator() within column correctly vertical offset all cells (pointed out in #125)
- GetColumnOffset() / SetColumnOffset() handles padding values more correctly so matching columns can be lined up between a parent and a child window (cf. #125)
- Fix ImFont::BuildLookupTable() potential dangling pointer dereference (fix #131)
- Fix hovering of child window extending past their parent not taking account of parent clipping rectangle (fix #137)
- Sliders: value text is clipped inside the frame when resizing sliders to be small.
- ImGuITextFilter::Draw() use regular width call rather than computing its own arbitrary width.
- ImGuiTextFilter: can take a default filter string during construction.


-----------------------------------------------------------------------
 VERSION 1.32 (2015-02-11)
-----------------------------------------------------------------------

Decorated log and release notes: https://github.com/ocornut/imgui/releases/tag/v1.32

Other Changes:

- Added Selectable() building block for various list boxes, combo boxes, etc.
- Added ListBox() (#129).
- Added ListBoxHeader(), ListBoxFooter() for customized list traversal and creating multi-selection boxes.
- Fixed title bar text clipping issue (fix #128).
- InputText: added ImGuiInputTextFlags_CallbackCharFilter system for filtering/replacement (#130). Callback now passed an "EventFlag" parameter.
- InputText: Added ImGuiInputTextFlags_CharsUppercase and ImGuiInputTextFlags_CharsNoBlank stock filters.
- PushItemWidth() can take negative value to right-align items.
- Optimisation: Columns offsets cached to avoid unnecessary binary search.
- Optimisation: Optimized CalcTextSize() function by about 25% (they are often the bottleneck when submitting thousands of clipped items).
- Added ImGuiCol_ChildWindowBg, ImGuiStyleVar_ChildWindowRounding for completeness and flexibility.
- Added BeginChild() variant that takes an ImGuiID.
- Tweak default ImGuiCol_HeaderActive color to be less bright.
- Calculate framerate for the user (IO.Framerate), as a purely luxurious feature and to reduce sample code size a little.


-----------------------------------------------------------------------
 VERSION 1.31 (2015-02-08)
-----------------------------------------------------------------------

Decorated log and release notes: https://github.com/ocornut/imgui/releases/tag/v1.31

Other Changes:

- Added ImGuiWindowFlags_NoCollapse flag.
- Added a way to replace the internal state pointer so that we can optionally share it between modules (e.g. multiple DLLs).
- Added tint_col parameter to ImageButton().
- Added CalcListClipping() helper to perform faster/coarse clipping on user side (when manipulating lists with thousands of items).
- Added GetCursorPosX() / GetCursorPosY() shortcuts.
- Renamed GetTextLineSpacing() to GetTextLineHeightWithSpacing().
- Combo box always appears above other child windows of a same parent.
- Combo/Label: label is properly clipped inside the frame (#23).
- Added cpu-side text clipping functions which are used in some instances to avoid extra draw calls.
- InputText: Filtering private Unicode range 0xE000-0xF8FF.
- Fixed holding button over scrollbar creating a small feedback loop with calculation of contents size.
- Calling SetCursorPos() automatically extends the contents size.
- Track ownership of mouse clicks. Avoid requesting IO.WantCaptureMouse if initial click was outside of ImGui.
- Removed the dependency on realloc().
- Other fixes, tweaks and comments.


-----------------------------------------------------------------------
 VERSION 1.30 (2015-02-01)
-----------------------------------------------------------------------

Decorated log and release notes: https://github.com/ocornut/imgui/releases/tag/v1.30

Breaking Changes:

- Big update! Initialisation had to be changed. You don't need to load PNG data anymore. The new system gives you uncompressed texture data.
  - This sequence:
      const void* png_data;
      unsigned int png_size;
      ImGui::GetDefaultFontData(NULL, NULL, &png_data, &png_size);
      // <Copy to GPU>
  - Became:
      unsigned char* pixels;
      int width, height;
      // io.Fonts->AddFontFromFileTTF("myfontfile.ttf", 24.0f);  // Optionally load another font
      io.Fonts->GetTexDataAsRGBA32(&pixels, &width, &height);
      // <Copy to GPU>
      io.Fonts->TexID = (your_texture_identifier);
  - PixelCenterOffset has been removed and isn't a necessary setting anymore. Offset your projection matrix by 0.5 if you have rendering problems.

Other Changes:

- Loading TTF files with stb_truetype.h.
- We still embed a compressed pixel-perfect TTF version of ProggyClean for convenience.
- Runtime font rendering is a little faster than previously.
- You can load multiple fonts with multiple size inside the font atlas. Rendering with multiple fonts are still merged into a single draw call whenever possible.
- The system handles UTF-8 and provide ranges to easily load e.g. characters for Japanese display.
- Added PushFont() / PopFont().
- Added Image() and ImageButton() to display your own texture data.
- Added callback system in command-list. This can be used if you want to do your own rendering (e.g. render a 3D scene) inside ImGui widgets.
- Added IsItemActive() to tell if last widget is being held / modified (as opposed to just being hovered). Useful for custom dragging behaviors.
- Style: Added FrameRounding setting for a more rounded look (default to 0 for now).
- Window: Fixed using multiple Begin/End pair on the same wnidow.
- Window: Fixed style.WindowMinSize not being honored properly.
- Window: Added SetCursorScreenPos() helper (WindowPos+CursorPos = ScreenPos).
- ColorEdit3: clicking on color square change the edition. The toggle button is hidden by default.
- Clipboard: Fixed logging to clipboard on architectures where va_list are passed by reference to vsnprintf.
- Clipboard: Improve memory reserve policy for Clipboard / ImGuiTextBuffer.
- Tooltip: Always auto-resize.
- Tooltip: Fixed TooltigBg color not being honored properly.
- Tooltip: Allow SetNextWindowPos() to be used on tooltips.
- Added io.DisplayVisibleMin / io.DisplayVisibleMax to ease integration of virtual / scrolling display.
- Added Set/GetVoidPtr in ImGuiStorage.
- Added ColorConvertHSVtoRGB, ColorConvertRGBtoHSV, ColorConvertFloat4ToU32 helpers.
- Added ImColor() inline helper to easily convert colors to packed 4x1 byte or 4x1 float formats.
- Added io.MouseDrawCursor option to draw a mouse cursor for now (on systems that don't have one)
- Examples: Added custom drawing app example for using ImDrawList api.
- Lots of others fixes, tweaks and comments!


-----------------------------------------------------------------------
 VERSION 1.20 (2015-01-07)
-----------------------------------------------------------------------

Decorated log and release notes: https://github.com/ocornut/imgui/releases/tag/v1.20

- Fixed InputInt() InputFloat() label not declaring their width, breaking usage of SameLine().
- Fixed hovering of combo boxes that extend beyond the parent window limits.
- Fixed text input of Unicode character in the 128-255 range.
- Fixed clipboard pasting into an InputText box not filtering the characters according to contents semantic.
- Dragging outside area of a widget while it is active doesn't trigger hover on other widgets.
- Activating widget bring parent window to front if not already.
- Checkbox and Radio buttons activate on click-release to be consistent with other widgets and most UI.
- InputText() nows consume input characters immediately so they cannot be reused if ImGui::Update is called again with a call to ImGui::Render(). (fixes #105)
- Examples: Console: added support for History callbacks + some cleanup.
- Various small optimisations.
- Cleanup and other fixes.


-----------------------------------------------------------------------
 VERSION 1.19 (2014-12-30)
-----------------------------------------------------------------------

Decorated log and release notes: https://github.com/ocornut/imgui/releases/tag/v1.19

- Tightening default style a little.
- Added ImGuiStyleVar_WindowRounding enum for PushStyleVar() API.
- Added SliderInt2(), SliderInt3(), SliderInt4() for consistency.
- Widgets more consistently handle empty labels (starting with ## mark) for their size calculation.
- Fixed crashing with zero sized frame-buffer.
- Fixed ImGui::Combo() not registering its size properly when clipped out of screen.
- Renamed second parameter to Begin() to 'bool* p_opened' to be a little more self-explanatory. Added more comments on the use of Begin().
- Logging: Added LogText() to pass text straight to the log output (tty/clipboard/file) without rendering it.
- Logging: Added LogFinish() to stop logging at an arbitrary point.
- Logging: Log depth padding relative to start depth.
- Logging: Tree nodes and headers looking better when logged to text.
- Logging: Log outputs \r\n under Windows to play it nicely with \n unaware tools such as Notepad.
- Style editor: added a button to output colors to clipboard/tty.
- OpenGL3 example: fix growing of VBO.
- Cleanup and other minor fixes.


-----------------------------------------------------------------------
 VERSION 1.18 (2014-12-11)
-----------------------------------------------------------------------

Decorated log and release notes: https://github.com/ocornut/imgui/releases/tag/v1.18

- Added ImGuiWindowFlags_NoScrollWithMouse, disable mouse wheel scrolling on a window.
- Added ImGuiWindowFlags_NoSavedSettings, disable loading/saving window state to .ini file.
- Added SetNextWindowPos(), SetNextWindowSize(), SetNextWindowCollapsed() API along with SetWindowPos(), SetWindowSize(), SetWindowCollapsed(). All functions include an optional second parameter to easily set current value vs session default value vs persistent default value.
- Removed rarely useful SetNewWindowDefaultPos() in favor of new API.
- Fixed hovering of lower-right resize grip when it is above a child window.
- Fixed InputInt() writing to output when it doesn't need to.
- Added IMGUI_INCLUDE_IMGUI_USER_H define to include user file at the bottom of imgui.h without modifying the vanilla distribution.
- ImGuiStorage helper can store float + added helpers to get pointer to stored data.
- Setup Travis CI integration. Builds the OpenGL examples on Linux with GCC and Clang.
- Examples: Added a "Fixed overlay" example in ShowTestWindow().
- Examples: Re-added OpenGL 3 programmable-pipeline example (along with the existing fixed pipeline example).
- Examples: OpenGL examples can now resize the application window.
- Other minor fixes and comments.


-----------------------------------------------------------------------
 VERSION 1.17 (2014-12-03)
-----------------------------------------------------------------------

Decorated log and release notes: https://github.com/ocornut/imgui/releases/tag/v1.17

- Added ImGuiWindowFlags_AlwaysAutoResize + example app.
- Calling ImGui::SetWindowSize(0,0) force an autofit without zero-sizing first.
- ImGui::InputText() support for completion/history/custom callback + added fancy completion example in the console demo app.
- Not word-wrapping on apostrophes.
- Increased visibility of check box and radio button with smaller size.
- Smooth mouse scrolling on OSX (uses floating point scroll/wheel input).
- New version of IMGUI_ONCE_UPON_A_FRAME helper macro that works with all compilers.
- Moved IO.Font*** options to inside the IO.Font-> structure.. Added IO.FontGlobalScale setting (in addition to Font->Scale per individual font).
- Fixed more Clang -Weverything warnings.
- Examples: Added DirectX11 example application.
- Examples: Created single .sln solution for all example projects.
- Examples: Fixed DirectX9 example window initially showing an hourglass cursor.
- Examples: Removed Microsoft IME handler in examples, too niche/confusing. Moved equivalent code to imgui.cpp instruction block.


-----------------------------------------------------------------------
 VERSION 1.16b (2014-11-21)
-----------------------------------------------------------------------

Decorated log and release notes: https://github.com/ocornut/imgui/releases/tag/v1.16b

- Fix broken PopStyleVar() crashing.


-----------------------------------------------------------------------
 VERSION 1.16 (2014-11-21)
-----------------------------------------------------------------------

Decorated log and release notes: https://github.com/ocornut/imgui/releases/tag/v1.16

- General fixing of Columns API to allow filling a cell with multiple widgets before switching to the next column.
- Added documentation INDEX to top of imgui.cpp.
- Fixed unaligned memory access for Emscripten compatibility.
- Various pedantic warning fixes (now testing with Clang).
- Added extra asserts to catch incorrect usage.
- PushStyleColor() / PushStyleVar() can be used outside the scope of a window (namely to change variables that are used within the Begin() call).
- PushTextWrapPos() defaults to 0.0 (right-end of current drawing region).
- Fixed compatibility with std::vector if user decide to #define ImVector.
- MouseWheel input is now normalized.
- Added IMGUI_OVERRIDE_DRAWVERT_STRUCT_LAYOUT compile-time option to redefine the vertex layout.
- Style editor: colors listed inside a scrolling region.
- Examples: tweaks and fixes.


-----------------------------------------------------------------------
 VERSION 1.15 (2014-11-07)
-----------------------------------------------------------------------

Decorated log and release notes: https://github.com/ocornut/imgui/releases/tag/v1.15

- Renamed IsHovered() to IsItemHovered().
- Added word-wrapping API: TextWrapped(), PushTextWrapPos(), PopTextWrapPos().
- Added IsItemFocused() to tell if last widget is being focused for keyboard input.
- Added overloads of ImGui::PlotLines() and ImGui::PlotHistogram() taking a function pointer to get values.
- Added SetWindowSize().
- Added GetContentRegionMax() supporting columns. Some bug fixes with using columns.
- Added PushStyleVar(),PopStyleVar() helpers to modify style from user code.
- Added dummy IMGUI_API definition in front of all entry-points for silly DLL action.
- Allowing BeginChild() allows to specify negative sizes to specify "use remaining minus xx".
- Windows with the NoResize flag can still use auto-fitting.
- Added a simple example console into the demo window.
- Comments and fixes.


-----------------------------------------------------------------------
 VERSION 1.14 (2014-10-25)
-----------------------------------------------------------------------

Decorated log and release notes: https://github.com/ocornut/imgui/releases/tag/v1.14

- Comments and fixes.
- Added SetKeyboardFocusHere() to set input focus from code.
- Added GetWindowFont(), GetWindowFontSize() for users of the low-level ImDrawList API.
- Added a UserData void *pointer so that the callback functions can access user state "Just in case a project has adverse reactions to adding globals or statics in their own code."
- Renamed IMGUI_INCLUDE_IMGUI_USER_CPP to IMGUI_INCLUDE_IMGUI_USER_INL


----------------------------------------------------------------------
 VERSION 1.13 (2014-09-30)
-----------------------------------------------------------------------

Decorated log and release notes: https://github.com/ocornut/imgui/releases/tag/v1.13

- Added support for UTF-8 for international text display and text edition/input (if the font supports it).
- Added sample "M+ font" by Coji Morishita in extra_fonts/ to display Japanese text.
- Added IO.ImeSetInputScreenPosFn callback for positioning OS IME input.
- Added IO.FontFallbackGlyph (default to '?').
- OpenGL example: added commented code to load custom font from file-system.
- OpenGL example: shared makefile for Linux and MacOSX.


----------------------------------------------------------------------
 VERSION 1.12 (2014-09-24)
-----------------------------------------------------------------------

Decorated log and release notes: https://github.com/ocornut/imgui/releases/tag/v1.12

- Added IO.FontBaseScale value for easy scaling of all windows.
- Added IsMouseHoveringWindow(), IsMouseHoveringAnyWindow(), IsPosHoveringAnyWindow() helpers.
- Added va_list variations of all functions taking ellipsis (...) parameters.
- Added section in documentation to explicitly document cases of API breaking changes (e.g. renamed IM_MALLOC below).
- Moved IM_MALLOC / IM_FREE defines. to IO structure members that can be set at runtime (also allowing precompiled ImGui to cover more use cases).
- Fixed OpenGL samples for Retina display.
- Comments and minor fixes.


----------------------------------------------------------------------
 VERSION 1.11 (2014-09-10)
-----------------------------------------------------------------------

Decorated log and release notes: https://github.com/ocornut/imgui/releases/tag/v1.11

- Added more comments in the code.
- Made radio buttons render ascii when logged into tty/file/clipboard.
- Added ImGuiInputTextFlags_EnterReturnsTrue flag to InputText() and variants.
- Added #define IMGUI_INCLUDE_IMGUI_USER_CPP to optionally include imgui_user.cpp from the end of imgui.cpp
- Fixed file-descriptor leak if ImBitmapFont::LoadFromFile() calls to fseek/ftell fails.


----------------------------------------------------------------------
 VERSION 1.10 (2014-08-31)
-----------------------------------------------------------------------

Decorated log and release notes: https://github.com/ocornut/imgui/releases/tag/v1.10

- User can override memory allocators by #define-ing IM_MALLOC, IM_FREE, IM_REALLOC,
- Added SetCursorPosX(), SetCursorPosY() shortcuts.
- Checkbox() returns true when pressed.
- Added optional external fonts data in extra_fonts/ for reference.
- Removed the need to setup IO.FontHeight when using a custom font.
- Added comments on external fonts usage.


----------------------------------------------------------------------
 VERSION 1.09 (2014-08-28)
-----------------------------------------------------------------------

Decorated log and release notes: https://github.com/ocornut/imgui/releases/tag/v1.09

Breaking Changes:

- The behaviour of PixelCenterOffset changed! You may need to change your value if you had set it to non-default in your code and/or offset your projection matrix by 0.5 pixels. It is likely that the default PixelCenterOffset value of 0.0 is now suitable unless your rendering uses some form of multisampling.

Other Changes:

- Various minor render tweaks and fixes. Better support for renderers using multisampling.
- Moved IMGUI_FONT_TEX_UV_FOR_WHITE #define to a variable in the IO structure so font can be changed at runtime.
- Minor other fixes, tweaks, comments.


----------------------------------------------------------------------
 VERSION 1.08 (2014-08-25)
-----------------------------------------------------------------------

Decorated log and release notes: https://github.com/ocornut/imgui/releases/tag/v1.09

- Fixed ImGuiTextFilter trimming of leading/trailing blanks.
- Fixed file descriptor leak on LoadSettings() failure.
- Fix type conversion compiler warnings.
- Added basic sizes edition in the style editor.
- Added CalcTextSize(), GetCursorScreenPos() functions.
- Disable client state in OpenGL example after rendering.
- Converted all Tabs to Spaces in sources.


----------------------------------------------------------------------
 VERSION 1.07 (2014-08-18)
-----------------------------------------------------------------------

Decorated log and release notes: https://github.com/ocornut/imgui/releases/tag/v1.07

- Added InputFloat4(), SliderFloat4() helpers.
- Added global Alpha in ImGuiStyle structure. When Alpha=0.0, ImGui skips most of logic and all rendering processing.
- Fix clipping of title bar text.
- Fix to allow the user to call NewFrame() multiple times without calling Render().
- Reduce inner window clipping to take account for the extend of CollapsingHeader() - share same clipping rectangle.
- Fix for child windows with inverted clip rectangles (when scrolled and out of screen, Etc.).
- Minor fixes, tweaks, comments.


----------------------------------------------------------------------
 VERSION 1.06 (2014-08-15)
-----------------------------------------------------------------------

Decorated log and release notes: https://github.com/ocornut/imgui/releases/tag/v1.06

- Added BeginTooltip()/EndTooltip() helpers to create tooltips with custom contents.
- Added TextColored() helper.
- Added a 'stride' parameter to PlotLines() / PlotHistogram().
- Fixed PlotLines() / PlotHistogram() from occasionally wrapping back to the most-left value.
- TreeNode() / CollapsingHeader() ignore clicks when CTRL or SHIFT are held.
- Slowed down mouse wheel scrolling inside combo boxes.
- Minor tweaks.
- Fixed trailing '\n' in text strings reporting extra line height.
- Fixed tooltip position needlessly leaking into .ini file.
- Fixed invalid .ini file data persistently being saved back into the file.


----------------------------------------------------------------------
 VERSION 1.05 (2014-08-14)
-----------------------------------------------------------------------

Decorated log and release notes: https://github.com/ocornut/imgui/releases/tag/v1.05

- Added default clipboard functions for Windows + "private" clipboard on other systems (user can still override).
- Fixed logarithmic sliders and HSV conversions on Mac/Linux.
- Tidying up example applications so it looks easier to just grab code.
- Added GetItemBoxMin(), GetItemBoxMax().
- Tweaks, more consistent #define names.
- Fix for doing multiple Begin()/End() during the same frame.


----------------------------------------------------------------------
 VERSION 1.04 (2014-08-13)
-----------------------------------------------------------------------

Decorated log and release notes: https://github.com/ocornut/imgui/releases/tag/v1.04

- Fixes (v1.03 introduced a bug with combo box & scissoring bug OpenGL sample).
- Added ImGui::InputFloat2() and ImGui::SliderFloat2() functions.


----------------------------------------------------------------------
 VERSION 1.03 (2014-08-13)
-----------------------------------------------------------------------

Decorated log and release notes: https://github.com/ocornut/imgui/releases/tag/v1.03

- OpenGL example now use the fixed function-pipeline + cleanups, down by 150 lines.
- Added quick & dirty Makefiles for MacOSX and Linux.
- Simplified the DrawList system, ImDrawCmd include the clipping rectangle + some optimisations.
- Fixed warnings for more stringent compilation settings.


----------------------------------------------------------------------
 VERSION 1.02 (2014-08-12)
-----------------------------------------------------------------------

Decorated log and release notes: https://github.com/ocornut/imgui/releases/tag/v1.02

- Comments.
- Portability fixes.
- Fixing and tidying up sample applications.
- Checkboxes and radio buttons can be clicked on their labels as well as their icon.
- Checkboxes and radio buttons display in a different color when hovered.


----------------------------------------------------------------------
 VERSION 1.01 (2014-08-11)
-----------------------------------------------------------------------

Decorated log and release notes: https://github.com/ocornut/imgui/releases/tag/v1.01

- Added PixelCenterOffset for OpenGL/DirectX compatibility.
- Commented and tweaked samples.
- Added Git ignore list.


----------------------------------------------------------------------
 VERSION 1.00 (2014-08-10)
-----------------------------------------------------------------------

Decorated log and release notes: https://github.com/ocornut/imgui/releases/tag/v1.00

- Initial release.
<|MERGE_RESOLUTION|>--- conflicted
+++ resolved
@@ -31,7 +31,6 @@
 - Please report any issue!
 
 -----------------------------------------------------------------------
-<<<<<<< HEAD
  DOCKING+MULTI-VIEWPORT BRANCH (In Progress)
 -----------------------------------------------------------------------
 
@@ -102,14 +101,6 @@
  VERSION 1.89.8 WIP (In Progress)
 -----------------------------------------------------------------------
 
-Docking+Viewports Branch:
-
-- Docking: added style.DockingSeparatorSize, ImGuiStyleVar_DockingSeparatorSize. Now
-  also scaled by style.ScaleAllSizes(). (#3481, #4721, #2522) [@PossiblyAShrub, @wobbier]
-=======
- VERSION 1.89.8 WIP (In Progress)
------------------------------------------------------------------------
-
 Breaking changes:
 
 - IO: Obsoleted io.ClearInputCharacters() (added in 1.47) as it now ambiguous
@@ -132,7 +123,11 @@
   desirable behavior.
 - Demo: Better showcase use of SetNextItemAllowOverlap(). (#6574, #6512, #3909, #517)
 - Demo: Showcase a few more InputText() flags.
->>>>>>> 5ce636b0
+
+Docking+Viewports Branch:
+
+- Docking: added style.DockingSeparatorSize, ImGuiStyleVar_DockingSeparatorSize. Now
+  also scaled by style.ScaleAllSizes(). (#3481, #4721, #2522) [@PossiblyAShrub, @wobbier]
 
 
 -----------------------------------------------------------------------

// dear imgui: Platform Backend for SDL2
// This needs to be used along with a Renderer (e.g. DirectX11, OpenGL3, Vulkan..)
// (Info: SDL2 is a cross-platform general purpose library for handling windows, inputs, graphics context creation, etc.)
// (Prefer SDL 2.0.5+ for full feature support.)

// Implemented features:
//  [X] Platform: Clipboard support.
//  [X] Platform: Mouse support. Can discriminate Mouse/TouchScreen.
//  [X] Platform: Keyboard support. Since 1.87 we are using the io.AddKeyEvent() function. Pass ImGuiKey values to all key functions e.g. ImGui::IsKeyPressed(ImGuiKey_Space). [Legacy SDL_SCANCODE_* values are obsolete since 1.87 and not supported since 1.91.5]
//  [X] Platform: Gamepad support. Enabled with 'io.ConfigFlags |= ImGuiConfigFlags_NavEnableGamepad'.
//  [X] Platform: Mouse cursor shape and visibility (ImGuiBackendFlags_HasMouseCursors). Disable with 'io.ConfigFlags |= ImGuiConfigFlags_NoMouseCursorChange'.
//  [X] Platform: Basic IME support. App needs to call 'SDL_SetHint(SDL_HINT_IME_SHOW_UI, "1");' before SDL_CreateWindow()!.
//  [X] Platform: Multi-viewport support (multiple windows). Enable with 'io.ConfigFlags |= ImGuiConfigFlags_ViewportsEnable'.
// Missing features or Issues:
//  [ ] Platform: Multi-viewport: Minimized windows seems to break mouse wheel events (at least under Windows).
//  [ ] Platform: Multi-viewport: ParentViewportID not honored, and so io.ConfigViewportsNoDefaultParent has no effect (minor).

// You can use unmodified imgui_impl_* files in your project. See examples/ folder for examples of using this.
// Prefer including the entire imgui/ repository into your project (either as a copy or as a submodule), and only build the backends you need.
// Learn about Dear ImGui:
// - FAQ                  https://dearimgui.com/faq
// - Getting Started      https://dearimgui.com/getting-started
// - Documentation        https://dearimgui.com/docs (same as your local docs/ folder).
// - Introduction, links and more at the top of imgui.cpp

// CHANGELOG
// (minor and older changes stripped away, please see git history for details)
<<<<<<< HEAD
//  2025-XX-XX: Platform: Added support for multiple windows via the ImGuiPlatformIO interface.
=======
//  2025-02-10: Using SDL_OpenURL() in platform_io.Platform_OpenInShellFn handler.
>>>>>>> a931fb7f
//  2025-01-20: Made ImGui_ImplSDL2_SetGamepadMode(ImGui_ImplSDL2_GamepadMode_Manual) accept an empty array.
//  2024-10-24: Emscripten: from SDL 2.30.9, SDL_EVENT_MOUSE_WHEEL event doesn't require dividing by 100.0f.
//  2024-09-09: use SDL_Vulkan_GetDrawableSize() when available. (#7967, #3190)
//  2024-08-22: moved some OS/backend related function pointers from ImGuiIO to ImGuiPlatformIO:
//               - io.GetClipboardTextFn    -> platform_io.Platform_GetClipboardTextFn
//               - io.SetClipboardTextFn    -> platform_io.Platform_SetClipboardTextFn
//               - io.PlatformOpenInShellFn -> platform_io.Platform_OpenInShellFn
//               - io.PlatformSetImeDataFn  -> platform_io.Platform_SetImeDataFn
//  2024-08-19: Storing SDL's Uint32 WindowID inside ImGuiViewport::PlatformHandle instead of SDL_Window*.
//  2024-08-19: ImGui_ImplSDL2_ProcessEvent() now ignores events intended for other SDL windows. (#7853)
//  2024-07-02: Emscripten: Added io.PlatformOpenInShellFn() handler for Emscripten versions.
//  2024-07-02: Update for io.SetPlatformImeDataFn() -> io.PlatformSetImeDataFn() renaming in main library.
//  2024-02-14: Inputs: Handle gamepad disconnection. Added ImGui_ImplSDL2_SetGamepadMode().
//  2023-10-05: Inputs: Added support for extra ImGuiKey values: F13 to F24 function keys, app back/forward keys.
//  2023-04-06: Inputs: Avoid calling SDL_StartTextInput()/SDL_StopTextInput() as they don't only pertain to IME. It's unclear exactly what their relation is to IME. (#6306)
//  2023-04-04: Inputs: Added support for io.AddMouseSourceEvent() to discriminate ImGuiMouseSource_Mouse/ImGuiMouseSource_TouchScreen. (#2702)
//  2023-02-23: Accept SDL_GetPerformanceCounter() not returning a monotonically increasing value. (#6189, #6114, #3644)
//  2023-02-07: Implement IME handler (io.SetPlatformImeDataFn will call SDL_SetTextInputRect()/SDL_StartTextInput()).
//  2023-02-07: *BREAKING CHANGE* Renamed this backend file from imgui_impl_sdl.cpp/.h to imgui_impl_sdl2.cpp/.h in prevision for the future release of SDL3.
//  2023-02-02: Avoid calling SDL_SetCursor() when cursor has not changed, as the function is surprisingly costly on Mac with latest SDL (may be fixed in next SDL version).
//  2023-02-02: Added support for SDL 2.0.18+ preciseX/preciseY mouse wheel data for smooth scrolling + Scaling X value on Emscripten (bug?). (#4019, #6096)
//  2023-02-02: Removed SDL_MOUSEWHEEL value clamping, as values seem correct in latest Emscripten. (#4019)
//  2023-02-01: Flipping SDL_MOUSEWHEEL 'wheel.x' value to match other backends and offer consistent horizontal scrolling direction. (#4019, #6096, #1463)
//  2022-10-11: Using 'nullptr' instead of 'NULL' as per our switch to C++11.
//  2022-09-26: Inputs: Disable SDL 2.0.22 new "auto capture" (SDL_HINT_MOUSE_AUTO_CAPTURE) which prevents drag and drop across windows for multi-viewport support + don't capture when drag and dropping. (#5710)
//  2022-09-26: Inputs: Renamed ImGuiKey_ModXXX introduced in 1.87 to ImGuiMod_XXX (old names still supported).
//  2022-03-22: Inputs: Fix mouse position issues when dragging outside of boundaries. SDL_CaptureMouse() erroneously still gives out LEAVE events when hovering OS decorations.
//  2022-03-22: Inputs: Added support for extra mouse buttons (SDL_BUTTON_X1/SDL_BUTTON_X2).
//  2022-02-04: Added SDL_Renderer* parameter to ImGui_ImplSDL2_InitForSDLRenderer(), so we can use SDL_GetRendererOutputSize() instead of SDL_GL_GetDrawableSize() when bound to a SDL_Renderer.
//  2022-01-26: Inputs: replaced short-lived io.AddKeyModsEvent() (added two weeks ago) with io.AddKeyEvent() using ImGuiKey_ModXXX flags. Sorry for the confusion.
//  2021-01-20: Inputs: calling new io.AddKeyAnalogEvent() for gamepad support, instead of writing directly to io.NavInputs[].
//  2022-01-17: Inputs: calling new io.AddMousePosEvent(), io.AddMouseButtonEvent(), io.AddMouseWheelEvent() API (1.87+).
//  2022-01-17: Inputs: always update key mods next and before key event (not in NewFrame) to fix input queue with very low framerates.
//  2022-01-12: Update mouse inputs using SDL_MOUSEMOTION/SDL_WINDOWEVENT_LEAVE + fallback to provide it when focused but not hovered/captured. More standard and will allow us to pass it to future input queue API.
//  2022-01-12: Maintain our own copy of MouseButtonsDown mask instead of using ImGui::IsAnyMouseDown() which will be obsoleted.
//  2022-01-10: Inputs: calling new io.AddKeyEvent(), io.AddKeyModsEvent() + io.SetKeyEventNativeData() API (1.87+). Support for full ImGuiKey range.
//  2021-08-17: Calling io.AddFocusEvent() on SDL_WINDOWEVENT_FOCUS_GAINED/SDL_WINDOWEVENT_FOCUS_LOST.
//  2021-07-29: Inputs: MousePos is correctly reported when the host platform window is hovered but not focused (using SDL_GetMouseFocus() + SDL_HINT_MOUSE_FOCUS_CLICKTHROUGH, requires SDL 2.0.5+)
//  2021-06:29: *BREAKING CHANGE* Removed 'SDL_Window* window' parameter to ImGui_ImplSDL2_NewFrame() which was unnecessary.
//  2021-06-29: Reorganized backend to pull data from a single structure to facilitate usage with multiple-contexts (all g_XXXX access changed to bd->XXXX).
//  2021-03-22: Rework global mouse pos availability check listing supported platforms explicitly, effectively fixing mouse access on Raspberry Pi. (#2837, #3950)
//  2020-05-25: Misc: Report a zero display-size when window is minimized, to be consistent with other backends.
//  2020-02-20: Inputs: Fixed mapping for ImGuiKey_KeyPadEnter (using SDL_SCANCODE_KP_ENTER instead of SDL_SCANCODE_RETURN2).
//  2019-12-17: Inputs: On Wayland, use SDL_GetMouseState (because there is no global mouse state).
//  2019-12-05: Inputs: Added support for ImGuiMouseCursor_NotAllowed mouse cursor.
//  2019-07-21: Inputs: Added mapping for ImGuiKey_KeyPadEnter.
//  2019-04-23: Inputs: Added support for SDL_GameController (if ImGuiConfigFlags_NavEnableGamepad is set by user application).
//  2019-03-12: Misc: Preserve DisplayFramebufferScale when main window is minimized.
//  2018-12-21: Inputs: Workaround for Android/iOS which don't seem to handle focus related calls.
//  2018-11-30: Misc: Setting up io.BackendPlatformName so it can be displayed in the About Window.
//  2018-11-14: Changed the signature of ImGui_ImplSDL2_ProcessEvent() to take a 'const SDL_Event*'.
//  2018-08-01: Inputs: Workaround for Emscripten which doesn't seem to handle focus related calls.
//  2018-06-29: Inputs: Added support for the ImGuiMouseCursor_Hand cursor.
//  2018-06-08: Misc: Extracted imgui_impl_sdl.cpp/.h away from the old combined SDL2+OpenGL/Vulkan examples.
//  2018-06-08: Misc: ImGui_ImplSDL2_InitForOpenGL() now takes a SDL_GLContext parameter.
//  2018-05-09: Misc: Fixed clipboard paste memory leak (we didn't call SDL_FreeMemory on the data returned by SDL_GetClipboardText).
//  2018-03-20: Misc: Setup io.BackendFlags ImGuiBackendFlags_HasMouseCursors flag + honor ImGuiConfigFlags_NoMouseCursorChange flag.
//  2018-02-16: Inputs: Added support for mouse cursors, honoring ImGui::GetMouseCursor() value.
//  2018-02-06: Misc: Removed call to ImGui::Shutdown() which is not available from 1.60 WIP, user needs to call CreateContext/DestroyContext themselves.
//  2018-02-06: Inputs: Added mapping for ImGuiKey_Space.
//  2018-02-05: Misc: Using SDL_GetPerformanceCounter() instead of SDL_GetTicks() to be able to handle very high framerate (1000+ FPS).
//  2018-02-05: Inputs: Keyboard mapping is using scancodes everywhere instead of a confusing mixture of keycodes and scancodes.
//  2018-01-20: Inputs: Added Horizontal Mouse Wheel support.
//  2018-01-19: Inputs: When available (SDL 2.0.4+) using SDL_CaptureMouse() to retrieve coordinates outside of client area when dragging. Otherwise (SDL 2.0.3 and before) testing for SDL_WINDOW_INPUT_FOCUS instead of SDL_WINDOW_MOUSE_FOCUS.
//  2018-01-18: Inputs: Added mapping for ImGuiKey_Insert.
//  2017-08-25: Inputs: MousePos set to -FLT_MAX,-FLT_MAX when mouse is unavailable/missing (instead of -1,-1).
//  2016-10-15: Misc: Added a void* user_data parameter to Clipboard function handlers.

#include "imgui.h"
#ifndef IMGUI_DISABLE
#include "imgui_impl_sdl2.h"

// Clang warnings with -Weverything
#if defined(__clang__)
#pragma clang diagnostic push
#pragma clang diagnostic ignored "-Wimplicit-int-float-conversion"  // warning: implicit conversion from 'xxx' to 'float' may lose precision
#endif

// SDL
// (the multi-viewports feature requires SDL features supported from SDL 2.0.4+. SDL 2.0.5+ is highly recommended)
#include <SDL.h>
#include <SDL_syswm.h>
#ifdef __APPLE__
#include <TargetConditionals.h>
#endif
#ifdef __EMSCRIPTEN__
#include <emscripten/em_js.h>
#endif

#if SDL_VERSION_ATLEAST(2,0,4) && !defined(__EMSCRIPTEN__) && !defined(__ANDROID__) && !(defined(__APPLE__) && TARGET_OS_IOS) && !defined(__amigaos4__)
#define SDL_HAS_CAPTURE_AND_GLOBAL_MOUSE    1
#else
#define SDL_HAS_CAPTURE_AND_GLOBAL_MOUSE    0
#endif
#define SDL_HAS_WINDOW_ALPHA                SDL_VERSION_ATLEAST(2,0,5)
#define SDL_HAS_ALWAYS_ON_TOP               SDL_VERSION_ATLEAST(2,0,5)
#define SDL_HAS_USABLE_DISPLAY_BOUNDS       SDL_VERSION_ATLEAST(2,0,5)
#define SDL_HAS_PER_MONITOR_DPI             SDL_VERSION_ATLEAST(2,0,4)
#define SDL_HAS_VULKAN                      SDL_VERSION_ATLEAST(2,0,6)
#define SDL_HAS_DISPLAY_EVENT               SDL_VERSION_ATLEAST(2,0,9)
#define SDL_HAS_SHOW_WINDOW_ACTIVATION_HINT SDL_VERSION_ATLEAST(2,0,18)
#if SDL_HAS_VULKAN
#include <SDL_vulkan.h>
#else
static const Uint32 SDL_WINDOW_VULKAN = 0x10000000;
#endif

// SDL Data
struct ImGui_ImplSDL2_Data
{
    SDL_Window*             Window;
    Uint32                  WindowID;
    SDL_Renderer*           Renderer;
    Uint64                  Time;
    char*                   ClipboardTextData;
    bool                    UseVulkan;
    bool                    WantUpdateMonitors;

    // Mouse handling
    Uint32                  MouseWindowID;
    int                     MouseButtonsDown;
    SDL_Cursor*             MouseCursors[ImGuiMouseCursor_COUNT];
    SDL_Cursor*             MouseLastCursor;
    int                     MouseLastLeaveFrame;
    bool                    MouseCanUseGlobalState;
    bool                    MouseCanReportHoveredViewport;  // This is hard to use/unreliable on SDL so we'll set ImGuiBackendFlags_HasMouseHoveredViewport dynamically based on state.

    // Gamepad handling
    ImVector<SDL_GameController*> Gamepads;
    ImGui_ImplSDL2_GamepadMode    GamepadMode;
    bool                          WantUpdateGamepadsList;

    ImGui_ImplSDL2_Data()   { memset((void*)this, 0, sizeof(*this)); }
};

// Backend data stored in io.BackendPlatformUserData to allow support for multiple Dear ImGui contexts
// It is STRONGLY preferred that you use docking branch with multi-viewports (== single Dear ImGui context + multiple windows) instead of multiple Dear ImGui contexts.
// FIXME: multi-context support is not well tested and probably dysfunctional in this backend.
// FIXME: some shared resources (mouse cursor shape, gamepad) are mishandled when using multi-context.
static ImGui_ImplSDL2_Data* ImGui_ImplSDL2_GetBackendData()
{
    return ImGui::GetCurrentContext() ? (ImGui_ImplSDL2_Data*)ImGui::GetIO().BackendPlatformUserData : nullptr;
}

// Forward Declarations
static void ImGui_ImplSDL2_UpdateMonitors();
static void ImGui_ImplSDL2_InitMultiViewportSupport(SDL_Window* window, void* sdl_gl_context);
static void ImGui_ImplSDL2_ShutdownMultiViewportSupport();

// Functions
static const char* ImGui_ImplSDL2_GetClipboardText(ImGuiContext*)
{
    ImGui_ImplSDL2_Data* bd = ImGui_ImplSDL2_GetBackendData();
    if (bd->ClipboardTextData)
        SDL_free(bd->ClipboardTextData);
    bd->ClipboardTextData = SDL_GetClipboardText();
    return bd->ClipboardTextData;
}

static void ImGui_ImplSDL2_SetClipboardText(ImGuiContext*, const char* text)
{
    SDL_SetClipboardText(text);
}

// Note: native IME will only display if user calls SDL_SetHint(SDL_HINT_IME_SHOW_UI, "1") _before_ SDL_CreateWindow().
static void ImGui_ImplSDL2_PlatformSetImeData(ImGuiContext*, ImGuiViewport* viewport, ImGuiPlatformImeData* data)
{
    if (data->WantVisible)
    {
        SDL_Rect r;
        r.x = (int)(data->InputPos.x - viewport->Pos.x);
        r.y = (int)(data->InputPos.y - viewport->Pos.y + data->InputLineHeight);
        r.w = 1;
        r.h = (int)data->InputLineHeight;
        SDL_SetTextInputRect(&r);
    }
}

// Not static to allow third-party code to use that if they want to (but undocumented)
ImGuiKey ImGui_ImplSDL2_KeyEventToImGuiKey(SDL_Keycode keycode, SDL_Scancode scancode);
ImGuiKey ImGui_ImplSDL2_KeyEventToImGuiKey(SDL_Keycode keycode, SDL_Scancode scancode)
{
    IM_UNUSED(scancode);
    switch (keycode)
    {
        case SDLK_TAB: return ImGuiKey_Tab;
        case SDLK_LEFT: return ImGuiKey_LeftArrow;
        case SDLK_RIGHT: return ImGuiKey_RightArrow;
        case SDLK_UP: return ImGuiKey_UpArrow;
        case SDLK_DOWN: return ImGuiKey_DownArrow;
        case SDLK_PAGEUP: return ImGuiKey_PageUp;
        case SDLK_PAGEDOWN: return ImGuiKey_PageDown;
        case SDLK_HOME: return ImGuiKey_Home;
        case SDLK_END: return ImGuiKey_End;
        case SDLK_INSERT: return ImGuiKey_Insert;
        case SDLK_DELETE: return ImGuiKey_Delete;
        case SDLK_BACKSPACE: return ImGuiKey_Backspace;
        case SDLK_SPACE: return ImGuiKey_Space;
        case SDLK_RETURN: return ImGuiKey_Enter;
        case SDLK_ESCAPE: return ImGuiKey_Escape;
        case SDLK_QUOTE: return ImGuiKey_Apostrophe;
        case SDLK_COMMA: return ImGuiKey_Comma;
        case SDLK_MINUS: return ImGuiKey_Minus;
        case SDLK_PERIOD: return ImGuiKey_Period;
        case SDLK_SLASH: return ImGuiKey_Slash;
        case SDLK_SEMICOLON: return ImGuiKey_Semicolon;
        case SDLK_EQUALS: return ImGuiKey_Equal;
        case SDLK_LEFTBRACKET: return ImGuiKey_LeftBracket;
        case SDLK_BACKSLASH: return ImGuiKey_Backslash;
        case SDLK_RIGHTBRACKET: return ImGuiKey_RightBracket;
        case SDLK_BACKQUOTE: return ImGuiKey_GraveAccent;
        case SDLK_CAPSLOCK: return ImGuiKey_CapsLock;
        case SDLK_SCROLLLOCK: return ImGuiKey_ScrollLock;
        case SDLK_NUMLOCKCLEAR: return ImGuiKey_NumLock;
        case SDLK_PRINTSCREEN: return ImGuiKey_PrintScreen;
        case SDLK_PAUSE: return ImGuiKey_Pause;
        case SDLK_KP_0: return ImGuiKey_Keypad0;
        case SDLK_KP_1: return ImGuiKey_Keypad1;
        case SDLK_KP_2: return ImGuiKey_Keypad2;
        case SDLK_KP_3: return ImGuiKey_Keypad3;
        case SDLK_KP_4: return ImGuiKey_Keypad4;
        case SDLK_KP_5: return ImGuiKey_Keypad5;
        case SDLK_KP_6: return ImGuiKey_Keypad6;
        case SDLK_KP_7: return ImGuiKey_Keypad7;
        case SDLK_KP_8: return ImGuiKey_Keypad8;
        case SDLK_KP_9: return ImGuiKey_Keypad9;
        case SDLK_KP_PERIOD: return ImGuiKey_KeypadDecimal;
        case SDLK_KP_DIVIDE: return ImGuiKey_KeypadDivide;
        case SDLK_KP_MULTIPLY: return ImGuiKey_KeypadMultiply;
        case SDLK_KP_MINUS: return ImGuiKey_KeypadSubtract;
        case SDLK_KP_PLUS: return ImGuiKey_KeypadAdd;
        case SDLK_KP_ENTER: return ImGuiKey_KeypadEnter;
        case SDLK_KP_EQUALS: return ImGuiKey_KeypadEqual;
        case SDLK_LCTRL: return ImGuiKey_LeftCtrl;
        case SDLK_LSHIFT: return ImGuiKey_LeftShift;
        case SDLK_LALT: return ImGuiKey_LeftAlt;
        case SDLK_LGUI: return ImGuiKey_LeftSuper;
        case SDLK_RCTRL: return ImGuiKey_RightCtrl;
        case SDLK_RSHIFT: return ImGuiKey_RightShift;
        case SDLK_RALT: return ImGuiKey_RightAlt;
        case SDLK_RGUI: return ImGuiKey_RightSuper;
        case SDLK_APPLICATION: return ImGuiKey_Menu;
        case SDLK_0: return ImGuiKey_0;
        case SDLK_1: return ImGuiKey_1;
        case SDLK_2: return ImGuiKey_2;
        case SDLK_3: return ImGuiKey_3;
        case SDLK_4: return ImGuiKey_4;
        case SDLK_5: return ImGuiKey_5;
        case SDLK_6: return ImGuiKey_6;
        case SDLK_7: return ImGuiKey_7;
        case SDLK_8: return ImGuiKey_8;
        case SDLK_9: return ImGuiKey_9;
        case SDLK_a: return ImGuiKey_A;
        case SDLK_b: return ImGuiKey_B;
        case SDLK_c: return ImGuiKey_C;
        case SDLK_d: return ImGuiKey_D;
        case SDLK_e: return ImGuiKey_E;
        case SDLK_f: return ImGuiKey_F;
        case SDLK_g: return ImGuiKey_G;
        case SDLK_h: return ImGuiKey_H;
        case SDLK_i: return ImGuiKey_I;
        case SDLK_j: return ImGuiKey_J;
        case SDLK_k: return ImGuiKey_K;
        case SDLK_l: return ImGuiKey_L;
        case SDLK_m: return ImGuiKey_M;
        case SDLK_n: return ImGuiKey_N;
        case SDLK_o: return ImGuiKey_O;
        case SDLK_p: return ImGuiKey_P;
        case SDLK_q: return ImGuiKey_Q;
        case SDLK_r: return ImGuiKey_R;
        case SDLK_s: return ImGuiKey_S;
        case SDLK_t: return ImGuiKey_T;
        case SDLK_u: return ImGuiKey_U;
        case SDLK_v: return ImGuiKey_V;
        case SDLK_w: return ImGuiKey_W;
        case SDLK_x: return ImGuiKey_X;
        case SDLK_y: return ImGuiKey_Y;
        case SDLK_z: return ImGuiKey_Z;
        case SDLK_F1: return ImGuiKey_F1;
        case SDLK_F2: return ImGuiKey_F2;
        case SDLK_F3: return ImGuiKey_F3;
        case SDLK_F4: return ImGuiKey_F4;
        case SDLK_F5: return ImGuiKey_F5;
        case SDLK_F6: return ImGuiKey_F6;
        case SDLK_F7: return ImGuiKey_F7;
        case SDLK_F8: return ImGuiKey_F8;
        case SDLK_F9: return ImGuiKey_F9;
        case SDLK_F10: return ImGuiKey_F10;
        case SDLK_F11: return ImGuiKey_F11;
        case SDLK_F12: return ImGuiKey_F12;
        case SDLK_F13: return ImGuiKey_F13;
        case SDLK_F14: return ImGuiKey_F14;
        case SDLK_F15: return ImGuiKey_F15;
        case SDLK_F16: return ImGuiKey_F16;
        case SDLK_F17: return ImGuiKey_F17;
        case SDLK_F18: return ImGuiKey_F18;
        case SDLK_F19: return ImGuiKey_F19;
        case SDLK_F20: return ImGuiKey_F20;
        case SDLK_F21: return ImGuiKey_F21;
        case SDLK_F22: return ImGuiKey_F22;
        case SDLK_F23: return ImGuiKey_F23;
        case SDLK_F24: return ImGuiKey_F24;
        case SDLK_AC_BACK: return ImGuiKey_AppBack;
        case SDLK_AC_FORWARD: return ImGuiKey_AppForward;
        default: break;
    }
    return ImGuiKey_None;
}

static void ImGui_ImplSDL2_UpdateKeyModifiers(SDL_Keymod sdl_key_mods)
{
    ImGuiIO& io = ImGui::GetIO();
    io.AddKeyEvent(ImGuiMod_Ctrl, (sdl_key_mods & KMOD_CTRL) != 0);
    io.AddKeyEvent(ImGuiMod_Shift, (sdl_key_mods & KMOD_SHIFT) != 0);
    io.AddKeyEvent(ImGuiMod_Alt, (sdl_key_mods & KMOD_ALT) != 0);
    io.AddKeyEvent(ImGuiMod_Super, (sdl_key_mods & KMOD_GUI) != 0);
}

static ImGuiViewport* ImGui_ImplSDL2_GetViewportForWindowID(Uint32 window_id)
{
    return ImGui::FindViewportByPlatformHandle((void*)(intptr_t)window_id);
}

// You can read the io.WantCaptureMouse, io.WantCaptureKeyboard flags to tell if dear imgui wants to use your inputs.
// - When io.WantCaptureMouse is true, do not dispatch mouse input data to your main application, or clear/overwrite your copy of the mouse data.
// - When io.WantCaptureKeyboard is true, do not dispatch keyboard input data to your main application, or clear/overwrite your copy of the keyboard data.
// Generally you may always pass all inputs to dear imgui, and hide them from your application based on those two flags.
bool ImGui_ImplSDL2_ProcessEvent(const SDL_Event* event)
{
    ImGui_ImplSDL2_Data* bd = ImGui_ImplSDL2_GetBackendData();
    IM_ASSERT(bd != nullptr && "Context or backend not initialized! Did you call ImGui_ImplSDL2_Init()?");
    ImGuiIO& io = ImGui::GetIO();

    switch (event->type)
    {
        case SDL_MOUSEMOTION:
        {
            if (ImGui_ImplSDL2_GetViewportForWindowID(event->motion.windowID) == nullptr)
                return false;
            ImVec2 mouse_pos((float)event->motion.x, (float)event->motion.y);
            if (io.ConfigFlags & ImGuiConfigFlags_ViewportsEnable)
            {
                int window_x, window_y;
                SDL_GetWindowPosition(SDL_GetWindowFromID(event->motion.windowID), &window_x, &window_y);
                mouse_pos.x += window_x;
                mouse_pos.y += window_y;
            }
            io.AddMouseSourceEvent(event->motion.which == SDL_TOUCH_MOUSEID ? ImGuiMouseSource_TouchScreen : ImGuiMouseSource_Mouse);
            io.AddMousePosEvent(mouse_pos.x, mouse_pos.y);
            return true;
        }
        case SDL_MOUSEWHEEL:
        {
            if (ImGui_ImplSDL2_GetViewportForWindowID(event->wheel.windowID) == nullptr)
                return false;
            //IMGUI_DEBUG_LOG("wheel %.2f %.2f, precise %.2f %.2f\n", (float)event->wheel.x, (float)event->wheel.y, event->wheel.preciseX, event->wheel.preciseY);
#if SDL_VERSION_ATLEAST(2,0,18) // If this fails to compile on Emscripten: update to latest Emscripten!
            float wheel_x = -event->wheel.preciseX;
            float wheel_y = event->wheel.preciseY;
#else
            float wheel_x = -(float)event->wheel.x;
            float wheel_y = (float)event->wheel.y;
#endif
#if defined(__EMSCRIPTEN__) && !SDL_VERSION_ATLEAST(2,31,0)
            wheel_x /= 100.0f;
#endif
            io.AddMouseSourceEvent(event->wheel.which == SDL_TOUCH_MOUSEID ? ImGuiMouseSource_TouchScreen : ImGuiMouseSource_Mouse);
            io.AddMouseWheelEvent(wheel_x, wheel_y);
            return true;
        }
        case SDL_MOUSEBUTTONDOWN:
        case SDL_MOUSEBUTTONUP:
        {
            if (ImGui_ImplSDL2_GetViewportForWindowID(event->button.windowID) == nullptr)
                return false;
            int mouse_button = -1;
            if (event->button.button == SDL_BUTTON_LEFT) { mouse_button = 0; }
            if (event->button.button == SDL_BUTTON_RIGHT) { mouse_button = 1; }
            if (event->button.button == SDL_BUTTON_MIDDLE) { mouse_button = 2; }
            if (event->button.button == SDL_BUTTON_X1) { mouse_button = 3; }
            if (event->button.button == SDL_BUTTON_X2) { mouse_button = 4; }
            if (mouse_button == -1)
                break;
            io.AddMouseSourceEvent(event->button.which == SDL_TOUCH_MOUSEID ? ImGuiMouseSource_TouchScreen : ImGuiMouseSource_Mouse);
            io.AddMouseButtonEvent(mouse_button, (event->type == SDL_MOUSEBUTTONDOWN));
            bd->MouseButtonsDown = (event->type == SDL_MOUSEBUTTONDOWN) ? (bd->MouseButtonsDown | (1 << mouse_button)) : (bd->MouseButtonsDown & ~(1 << mouse_button));
            return true;
        }
        case SDL_TEXTINPUT:
        {
            if (ImGui_ImplSDL2_GetViewportForWindowID(event->text.windowID) == nullptr)
                return false;
            io.AddInputCharactersUTF8(event->text.text);
            return true;
        }
        case SDL_KEYDOWN:
        case SDL_KEYUP:
        {
            if (ImGui_ImplSDL2_GetViewportForWindowID(event->key.windowID) == nullptr)
                return false;
            ImGui_ImplSDL2_UpdateKeyModifiers((SDL_Keymod)event->key.keysym.mod);
            //IMGUI_DEBUG_LOG("SDL_KEY_%s : key=%d ('%s'), scancode=%d ('%s'), mod=%X\n",
            //    (event->type == SDL_KEYDOWN) ? "DOWN" : "UP  ", event->key.keysym.sym, SDL_GetKeyName(event->key.keysym.sym), event->key.keysym.scancode, SDL_GetScancodeName(event->key.keysym.scancode), event->key.keysym.mod);
            ImGuiKey key = ImGui_ImplSDL2_KeyEventToImGuiKey(event->key.keysym.sym, event->key.keysym.scancode);
            io.AddKeyEvent(key, (event->type == SDL_KEYDOWN));
            io.SetKeyEventNativeData(key, event->key.keysym.sym, event->key.keysym.scancode, event->key.keysym.scancode); // To support legacy indexing (<1.87 user code). Legacy backend uses SDLK_*** as indices to IsKeyXXX() functions.
            return true;
        }
#if SDL_HAS_DISPLAY_EVENT
        case SDL_DISPLAYEVENT:
        {
            // 2.0.26 has SDL_DISPLAYEVENT_CONNECTED/SDL_DISPLAYEVENT_DISCONNECTED/SDL_DISPLAYEVENT_ORIENTATION,
            // so change of DPI/Scaling are not reflected in this event. (SDL3 has it)
            bd->WantUpdateMonitors = true;
            return true;
        }
#endif
        case SDL_WINDOWEVENT:
        {
            ImGuiViewport* viewport = ImGui_ImplSDL2_GetViewportForWindowID(event->window.windowID);
            if (viewport == NULL)
                return false;

            // - When capturing mouse, SDL will send a bunch of conflicting LEAVE/ENTER event on every mouse move, but the final ENTER tends to be right.
            // - However we won't get a correct LEAVE event for a captured window.
            // - In some cases, when detaching a window from main viewport SDL may send SDL_WINDOWEVENT_ENTER one frame too late,
            //   causing SDL_WINDOWEVENT_LEAVE on previous frame to interrupt drag operation by clear mouse position. This is why
            //   we delay process the SDL_WINDOWEVENT_LEAVE events by one frame. See issue #5012 for details.
            Uint8 window_event = event->window.event;
            if (window_event == SDL_WINDOWEVENT_ENTER)
            {
                bd->MouseWindowID = event->window.windowID;
                bd->MouseLastLeaveFrame = 0;
            }
            if (window_event == SDL_WINDOWEVENT_LEAVE)
                bd->MouseLastLeaveFrame = ImGui::GetFrameCount() + 1;
            if (window_event == SDL_WINDOWEVENT_FOCUS_GAINED)
                io.AddFocusEvent(true);
            else if (window_event == SDL_WINDOWEVENT_FOCUS_LOST)
                io.AddFocusEvent(false);
            else if (window_event == SDL_WINDOWEVENT_CLOSE)
                viewport->PlatformRequestClose = true;
            else if (window_event == SDL_WINDOWEVENT_MOVED)
                viewport->PlatformRequestMove = true;
            else if (window_event == SDL_WINDOWEVENT_RESIZED)
                viewport->PlatformRequestResize = true;
            return true;
        }
        case SDL_CONTROLLERDEVICEADDED:
        case SDL_CONTROLLERDEVICEREMOVED:
        {
            bd->WantUpdateGamepadsList = true;
            return true;
        }
    }
    return false;
}

#ifdef __EMSCRIPTEN__
EM_JS(void, ImGui_ImplSDL2_EmscriptenOpenURL, (char const* url), { url = url ? UTF8ToString(url) : null; if (url) window.open(url, '_blank'); });
#endif

static bool ImGui_ImplSDL2_Init(SDL_Window* window, SDL_Renderer* renderer, void* sdl_gl_context)
{
    ImGuiIO& io = ImGui::GetIO();
    IMGUI_CHECKVERSION();
    IM_ASSERT(io.BackendPlatformUserData == nullptr && "Already initialized a platform backend!");

    // Check and store if we are on a SDL backend that supports global mouse position
    // ("wayland" and "rpi" don't support it, but we chose to use a white-list instead of a black-list)
    bool mouse_can_use_global_state = false;
#if SDL_HAS_CAPTURE_AND_GLOBAL_MOUSE
    const char* sdl_backend = SDL_GetCurrentVideoDriver();
    const char* global_mouse_whitelist[] = { "windows", "cocoa", "x11", "DIVE", "VMAN" };
    for (int n = 0; n < IM_ARRAYSIZE(global_mouse_whitelist); n++)
        if (strncmp(sdl_backend, global_mouse_whitelist[n], strlen(global_mouse_whitelist[n])) == 0)
            mouse_can_use_global_state = true;
#endif

    // Setup backend capabilities flags
    ImGui_ImplSDL2_Data* bd = IM_NEW(ImGui_ImplSDL2_Data)();
    io.BackendPlatformUserData = (void*)bd;
    io.BackendPlatformName = "imgui_impl_sdl2";
    io.BackendFlags |= ImGuiBackendFlags_HasMouseCursors;           // We can honor GetMouseCursor() values (optional)
    io.BackendFlags |= ImGuiBackendFlags_HasSetMousePos;            // We can honor io.WantSetMousePos requests (optional, rarely used)
    if (mouse_can_use_global_state)
        io.BackendFlags |= ImGuiBackendFlags_PlatformHasViewports;  // We can create multi-viewports on the Platform side (optional)

    bd->Window = window;
    bd->WindowID = SDL_GetWindowID(window);
    bd->Renderer = renderer;

    // SDL on Linux/OSX doesn't report events for unfocused windows (see https://github.com/ocornut/imgui/issues/4960)
    // We will use 'MouseCanReportHoveredViewport' to set 'ImGuiBackendFlags_HasMouseHoveredViewport' dynamically each frame.
    bd->MouseCanUseGlobalState = mouse_can_use_global_state;
#ifndef __APPLE__
    bd->MouseCanReportHoveredViewport = bd->MouseCanUseGlobalState;
#else
    bd->MouseCanReportHoveredViewport = false;
#endif

    ImGuiPlatformIO& platform_io = ImGui::GetPlatformIO();
    platform_io.Platform_SetClipboardTextFn = ImGui_ImplSDL2_SetClipboardText;
    platform_io.Platform_GetClipboardTextFn = ImGui_ImplSDL2_GetClipboardText;
    platform_io.Platform_ClipboardUserData = nullptr;
    platform_io.Platform_SetImeDataFn = ImGui_ImplSDL2_PlatformSetImeData;
#ifdef __EMSCRIPTEN__
    platform_io.Platform_OpenInShellFn = [](ImGuiContext*, const char* url) { ImGui_ImplSDL2_EmscriptenOpenURL(url); return true; };
#else
    platform_io.Platform_OpenInShellFn = [](ImGuiContext*, const char* url) { return SDL_OpenURL(url) == 0; };
#endif

    // Update monitor a first time during init
    ImGui_ImplSDL2_UpdateMonitors();

    // Gamepad handling
    bd->GamepadMode = ImGui_ImplSDL2_GamepadMode_AutoFirst;
    bd->WantUpdateGamepadsList = true;

    // Load mouse cursors
    bd->MouseCursors[ImGuiMouseCursor_Arrow] = SDL_CreateSystemCursor(SDL_SYSTEM_CURSOR_ARROW);
    bd->MouseCursors[ImGuiMouseCursor_TextInput] = SDL_CreateSystemCursor(SDL_SYSTEM_CURSOR_IBEAM);
    bd->MouseCursors[ImGuiMouseCursor_ResizeAll] = SDL_CreateSystemCursor(SDL_SYSTEM_CURSOR_SIZEALL);
    bd->MouseCursors[ImGuiMouseCursor_ResizeNS] = SDL_CreateSystemCursor(SDL_SYSTEM_CURSOR_SIZENS);
    bd->MouseCursors[ImGuiMouseCursor_ResizeEW] = SDL_CreateSystemCursor(SDL_SYSTEM_CURSOR_SIZEWE);
    bd->MouseCursors[ImGuiMouseCursor_ResizeNESW] = SDL_CreateSystemCursor(SDL_SYSTEM_CURSOR_SIZENESW);
    bd->MouseCursors[ImGuiMouseCursor_ResizeNWSE] = SDL_CreateSystemCursor(SDL_SYSTEM_CURSOR_SIZENWSE);
    bd->MouseCursors[ImGuiMouseCursor_Hand] = SDL_CreateSystemCursor(SDL_SYSTEM_CURSOR_HAND);
    bd->MouseCursors[ImGuiMouseCursor_NotAllowed] = SDL_CreateSystemCursor(SDL_SYSTEM_CURSOR_NO);

    // Set platform dependent data in viewport
    // Our mouse update function expect PlatformHandle to be filled for the main viewport
    ImGuiViewport* main_viewport = ImGui::GetMainViewport();
    main_viewport->PlatformHandle = (void*)(intptr_t)bd->WindowID;
    main_viewport->PlatformHandleRaw = nullptr;
    SDL_SysWMinfo info;
    SDL_VERSION(&info.version);
    if (SDL_GetWindowWMInfo(window, &info))
    {
#if defined(SDL_VIDEO_DRIVER_WINDOWS)
        main_viewport->PlatformHandleRaw = (void*)info.info.win.window;
#elif defined(__APPLE__) && defined(SDL_VIDEO_DRIVER_COCOA)
        main_viewport->PlatformHandleRaw = (void*)info.info.cocoa.window;
#endif
    }

    // From 2.0.5: Set SDL hint to receive mouse click events on window focus, otherwise SDL doesn't emit the event.
    // Without this, when clicking to gain focus, our widgets wouldn't activate even though they showed as hovered.
    // (This is unfortunately a global SDL setting, so enabling it might have a side-effect on your application.
    // It is unlikely to make a difference, but if your app absolutely needs to ignore the initial on-focus click:
    // you can ignore SDL_MOUSEBUTTONDOWN events coming right after a SDL_WINDOWEVENT_FOCUS_GAINED)
#ifdef SDL_HINT_MOUSE_FOCUS_CLICKTHROUGH
    SDL_SetHint(SDL_HINT_MOUSE_FOCUS_CLICKTHROUGH, "1");
#endif

    // From 2.0.18: Enable native IME.
    // IMPORTANT: This is used at the time of SDL_CreateWindow() so this will only affects secondary windows, if any.
    // For the main window to be affected, your application needs to call this manually before calling SDL_CreateWindow().
#ifdef SDL_HINT_IME_SHOW_UI
    SDL_SetHint(SDL_HINT_IME_SHOW_UI, "1");
#endif

    // From 2.0.22: Disable auto-capture, this is preventing drag and drop across multiple windows (see #5710)
#ifdef SDL_HINT_MOUSE_AUTO_CAPTURE
    SDL_SetHint(SDL_HINT_MOUSE_AUTO_CAPTURE, "0");
#endif

    // We need SDL_CaptureMouse(), SDL_GetGlobalMouseState() from SDL 2.0.4+ to support multiple viewports.
    // We left the call to ImGui_ImplSDL2_InitMultiViewportSupport() outside of #ifdef to avoid unused-function warnings.
    if (io.BackendFlags & ImGuiBackendFlags_PlatformHasViewports)
        ImGui_ImplSDL2_InitMultiViewportSupport(window, sdl_gl_context);

    return true;
}

bool ImGui_ImplSDL2_InitForOpenGL(SDL_Window* window, void* sdl_gl_context)
{
    return ImGui_ImplSDL2_Init(window, nullptr, sdl_gl_context);
}

bool ImGui_ImplSDL2_InitForVulkan(SDL_Window* window)
{
#if !SDL_HAS_VULKAN
    IM_ASSERT(0 && "Unsupported");
#endif
    if (!ImGui_ImplSDL2_Init(window, nullptr, nullptr))
        return false;
    ImGui_ImplSDL2_Data* bd = ImGui_ImplSDL2_GetBackendData();
    bd->UseVulkan = true;
    return true;
}

bool ImGui_ImplSDL2_InitForD3D(SDL_Window* window)
{
#if !defined(_WIN32)
    IM_ASSERT(0 && "Unsupported");
#endif
    return ImGui_ImplSDL2_Init(window, nullptr, nullptr);
}

bool ImGui_ImplSDL2_InitForMetal(SDL_Window* window)
{
    return ImGui_ImplSDL2_Init(window, nullptr, nullptr);
}

bool ImGui_ImplSDL2_InitForSDLRenderer(SDL_Window* window, SDL_Renderer* renderer)
{
    return ImGui_ImplSDL2_Init(window, renderer, nullptr);
}

bool ImGui_ImplSDL2_InitForOther(SDL_Window* window)
{
    return ImGui_ImplSDL2_Init(window, nullptr, nullptr);
}

static void ImGui_ImplSDL2_CloseGamepads();

void ImGui_ImplSDL2_Shutdown()
{
    ImGui_ImplSDL2_Data* bd = ImGui_ImplSDL2_GetBackendData();
    IM_ASSERT(bd != nullptr && "No platform backend to shutdown, or already shutdown?");
    ImGuiIO& io = ImGui::GetIO();

    ImGui_ImplSDL2_ShutdownMultiViewportSupport();

    if (bd->ClipboardTextData)
        SDL_free(bd->ClipboardTextData);
    for (ImGuiMouseCursor cursor_n = 0; cursor_n < ImGuiMouseCursor_COUNT; cursor_n++)
        SDL_FreeCursor(bd->MouseCursors[cursor_n]);
    ImGui_ImplSDL2_CloseGamepads();

    io.BackendPlatformName = nullptr;
    io.BackendPlatformUserData = nullptr;
    io.BackendFlags &= ~(ImGuiBackendFlags_HasMouseCursors | ImGuiBackendFlags_HasSetMousePos | ImGuiBackendFlags_HasGamepad | ImGuiBackendFlags_PlatformHasViewports | ImGuiBackendFlags_HasMouseHoveredViewport);
    IM_DELETE(bd);
}

// This code is incredibly messy because some of the functions we need for full viewport support are not available in SDL < 2.0.4.
static void ImGui_ImplSDL2_UpdateMouseData()
{
    ImGui_ImplSDL2_Data* bd = ImGui_ImplSDL2_GetBackendData();
    ImGuiIO& io = ImGui::GetIO();

    // We forward mouse input when hovered or captured (via SDL_MOUSEMOTION) or when focused (below)
#if SDL_HAS_CAPTURE_AND_GLOBAL_MOUSE
    // SDL_CaptureMouse() let the OS know e.g. that our imgui drag outside the SDL window boundaries shouldn't e.g. trigger other operations outside
    SDL_CaptureMouse((bd->MouseButtonsDown != 0) ? SDL_TRUE : SDL_FALSE);
    SDL_Window* focused_window = SDL_GetKeyboardFocus();
    const bool is_app_focused = (focused_window && (bd->Window == focused_window || ImGui_ImplSDL2_GetViewportForWindowID(SDL_GetWindowID(focused_window)) != NULL));
#else
    SDL_Window* focused_window = bd->Window;
    const bool is_app_focused = (SDL_GetWindowFlags(bd->Window) & SDL_WINDOW_INPUT_FOCUS) != 0; // SDL 2.0.3 and non-windowed systems: single-viewport only
#endif

    if (is_app_focused)
    {
        // (Optional) Set OS mouse position from Dear ImGui if requested (rarely used, only when io.ConfigNavMoveSetMousePos is enabled by user)
        if (io.WantSetMousePos)
        {
#if SDL_HAS_CAPTURE_AND_GLOBAL_MOUSE
            if (io.ConfigFlags & ImGuiConfigFlags_ViewportsEnable)
                SDL_WarpMouseGlobal((int)io.MousePos.x, (int)io.MousePos.y);
            else
#endif
                SDL_WarpMouseInWindow(bd->Window, (int)io.MousePos.x, (int)io.MousePos.y);
        }

        // (Optional) Fallback to provide mouse position when focused (SDL_MOUSEMOTION already provides this when hovered or captured)
        if (bd->MouseCanUseGlobalState && bd->MouseButtonsDown == 0)
        {
            // Single-viewport mode: mouse position in client window coordinates (io.MousePos is (0,0) when the mouse is on the upper-left corner of the app window)
            // Multi-viewport mode: mouse position in OS absolute coordinates (io.MousePos is (0,0) when the mouse is on the upper-left of the primary monitor)
            int mouse_x, mouse_y, window_x, window_y;
            SDL_GetGlobalMouseState(&mouse_x, &mouse_y);
            if (!(io.ConfigFlags & ImGuiConfigFlags_ViewportsEnable))
            {
                SDL_GetWindowPosition(focused_window, &window_x, &window_y);
                mouse_x -= window_x;
                mouse_y -= window_y;
            }
            io.AddMousePosEvent((float)mouse_x, (float)mouse_y);
        }
    }

    // (Optional) When using multiple viewports: call io.AddMouseViewportEvent() with the viewport the OS mouse cursor is hovering.
    // If ImGuiBackendFlags_HasMouseHoveredViewport is not set by the backend, Dear imGui will ignore this field and infer the information using its flawed heuristic.
    // - [!] SDL backend does NOT correctly ignore viewports with the _NoInputs flag.
    //       Some backend are not able to handle that correctly. If a backend report an hovered viewport that has the _NoInputs flag (e.g. when dragging a window
    //       for docking, the viewport has the _NoInputs flag in order to allow us to find the viewport under), then Dear ImGui is forced to ignore the value reported
    //       by the backend, and use its flawed heuristic to guess the viewport behind.
    // - [X] SDL backend correctly reports this regardless of another viewport behind focused and dragged from (we need this to find a useful drag and drop target).
    if (io.BackendFlags & ImGuiBackendFlags_HasMouseHoveredViewport)
    {
        ImGuiID mouse_viewport_id = 0;
        if (ImGuiViewport* mouse_viewport = ImGui_ImplSDL2_GetViewportForWindowID(bd->MouseWindowID))
            mouse_viewport_id = mouse_viewport->ID;
        io.AddMouseViewportEvent(mouse_viewport_id);
    }
}

static void ImGui_ImplSDL2_UpdateMouseCursor()
{
    ImGuiIO& io = ImGui::GetIO();
    if (io.ConfigFlags & ImGuiConfigFlags_NoMouseCursorChange)
        return;
    ImGui_ImplSDL2_Data* bd = ImGui_ImplSDL2_GetBackendData();

    ImGuiMouseCursor imgui_cursor = ImGui::GetMouseCursor();
    if (io.MouseDrawCursor || imgui_cursor == ImGuiMouseCursor_None)
    {
        // Hide OS mouse cursor if imgui is drawing it or if it wants no cursor
        SDL_ShowCursor(SDL_FALSE);
    }
    else
    {
        // Show OS mouse cursor
        SDL_Cursor* expected_cursor = bd->MouseCursors[imgui_cursor] ? bd->MouseCursors[imgui_cursor] : bd->MouseCursors[ImGuiMouseCursor_Arrow];
        if (bd->MouseLastCursor != expected_cursor)
        {
            SDL_SetCursor(expected_cursor); // SDL function doesn't have an early out (see #6113)
            bd->MouseLastCursor = expected_cursor;
        }
        SDL_ShowCursor(SDL_TRUE);
    }
}

static void ImGui_ImplSDL2_CloseGamepads()
{
    ImGui_ImplSDL2_Data* bd = ImGui_ImplSDL2_GetBackendData();
    if (bd->GamepadMode != ImGui_ImplSDL2_GamepadMode_Manual)
        for (SDL_GameController* gamepad : bd->Gamepads)
            SDL_GameControllerClose(gamepad);
    bd->Gamepads.resize(0);
}

void ImGui_ImplSDL2_SetGamepadMode(ImGui_ImplSDL2_GamepadMode mode, struct _SDL_GameController** manual_gamepads_array, int manual_gamepads_count)
{
    ImGui_ImplSDL2_Data* bd = ImGui_ImplSDL2_GetBackendData();
    ImGui_ImplSDL2_CloseGamepads();
    if (mode == ImGui_ImplSDL2_GamepadMode_Manual)
    {
        IM_ASSERT(manual_gamepads_array != nullptr || manual_gamepads_count <= 0);
        for (int n = 0; n < manual_gamepads_count; n++)
            bd->Gamepads.push_back(manual_gamepads_array[n]);
    }
    else
    {
        IM_ASSERT(manual_gamepads_array == nullptr && manual_gamepads_count <= 0);
        bd->WantUpdateGamepadsList = true;
    }
    bd->GamepadMode = mode;
}

static void ImGui_ImplSDL2_UpdateGamepadButton(ImGui_ImplSDL2_Data* bd, ImGuiIO& io, ImGuiKey key, SDL_GameControllerButton button_no)
{
    bool merged_value = false;
    for (SDL_GameController* gamepad : bd->Gamepads)
        merged_value |= SDL_GameControllerGetButton(gamepad, button_no) != 0;
    io.AddKeyEvent(key, merged_value);
}

static inline float Saturate(float v) { return v < 0.0f ? 0.0f : v  > 1.0f ? 1.0f : v; }
static void ImGui_ImplSDL2_UpdateGamepadAnalog(ImGui_ImplSDL2_Data* bd, ImGuiIO& io, ImGuiKey key, SDL_GameControllerAxis axis_no, float v0, float v1)
{
    float merged_value = 0.0f;
    for (SDL_GameController* gamepad : bd->Gamepads)
    {
        float vn = Saturate((float)(SDL_GameControllerGetAxis(gamepad, axis_no) - v0) / (float)(v1 - v0));
        if (merged_value < vn)
            merged_value = vn;
    }
    io.AddKeyAnalogEvent(key, merged_value > 0.1f, merged_value);
}

static void ImGui_ImplSDL2_UpdateGamepads()
{
    ImGui_ImplSDL2_Data* bd = ImGui_ImplSDL2_GetBackendData();
    ImGuiIO& io = ImGui::GetIO();

    // Update list of controller(s) to use
    if (bd->WantUpdateGamepadsList && bd->GamepadMode != ImGui_ImplSDL2_GamepadMode_Manual)
    {
        ImGui_ImplSDL2_CloseGamepads();
        int joystick_count = SDL_NumJoysticks();
        for (int n = 0; n < joystick_count; n++)
            if (SDL_IsGameController(n))
                if (SDL_GameController* gamepad = SDL_GameControllerOpen(n))
                {
                    bd->Gamepads.push_back(gamepad);
                    if (bd->GamepadMode == ImGui_ImplSDL2_GamepadMode_AutoFirst)
                        break;
                }
        bd->WantUpdateGamepadsList = false;
    }

    // FIXME: Technically feeding gamepad shouldn't depend on this now that they are regular inputs.
    if ((io.ConfigFlags & ImGuiConfigFlags_NavEnableGamepad) == 0)
        return;
    io.BackendFlags &= ~ImGuiBackendFlags_HasGamepad;
    if (bd->Gamepads.Size == 0)
        return;
    io.BackendFlags |= ImGuiBackendFlags_HasGamepad;

    // Update gamepad inputs
    const int thumb_dead_zone = 8000; // SDL_gamecontroller.h suggests using this value.
    ImGui_ImplSDL2_UpdateGamepadButton(bd, io, ImGuiKey_GamepadStart,       SDL_CONTROLLER_BUTTON_START);
    ImGui_ImplSDL2_UpdateGamepadButton(bd, io, ImGuiKey_GamepadBack,        SDL_CONTROLLER_BUTTON_BACK);
    ImGui_ImplSDL2_UpdateGamepadButton(bd, io, ImGuiKey_GamepadFaceLeft,    SDL_CONTROLLER_BUTTON_X);              // Xbox X, PS Square
    ImGui_ImplSDL2_UpdateGamepadButton(bd, io, ImGuiKey_GamepadFaceRight,   SDL_CONTROLLER_BUTTON_B);              // Xbox B, PS Circle
    ImGui_ImplSDL2_UpdateGamepadButton(bd, io, ImGuiKey_GamepadFaceUp,      SDL_CONTROLLER_BUTTON_Y);              // Xbox Y, PS Triangle
    ImGui_ImplSDL2_UpdateGamepadButton(bd, io, ImGuiKey_GamepadFaceDown,    SDL_CONTROLLER_BUTTON_A);              // Xbox A, PS Cross
    ImGui_ImplSDL2_UpdateGamepadButton(bd, io, ImGuiKey_GamepadDpadLeft,    SDL_CONTROLLER_BUTTON_DPAD_LEFT);
    ImGui_ImplSDL2_UpdateGamepadButton(bd, io, ImGuiKey_GamepadDpadRight,   SDL_CONTROLLER_BUTTON_DPAD_RIGHT);
    ImGui_ImplSDL2_UpdateGamepadButton(bd, io, ImGuiKey_GamepadDpadUp,      SDL_CONTROLLER_BUTTON_DPAD_UP);
    ImGui_ImplSDL2_UpdateGamepadButton(bd, io, ImGuiKey_GamepadDpadDown,    SDL_CONTROLLER_BUTTON_DPAD_DOWN);
    ImGui_ImplSDL2_UpdateGamepadButton(bd, io, ImGuiKey_GamepadL1,          SDL_CONTROLLER_BUTTON_LEFTSHOULDER);
    ImGui_ImplSDL2_UpdateGamepadButton(bd, io, ImGuiKey_GamepadR1,          SDL_CONTROLLER_BUTTON_RIGHTSHOULDER);
    ImGui_ImplSDL2_UpdateGamepadAnalog(bd, io, ImGuiKey_GamepadL2,          SDL_CONTROLLER_AXIS_TRIGGERLEFT,  0.0f, 32767);
    ImGui_ImplSDL2_UpdateGamepadAnalog(bd, io, ImGuiKey_GamepadR2,          SDL_CONTROLLER_AXIS_TRIGGERRIGHT, 0.0f, 32767);
    ImGui_ImplSDL2_UpdateGamepadButton(bd, io, ImGuiKey_GamepadL3,          SDL_CONTROLLER_BUTTON_LEFTSTICK);
    ImGui_ImplSDL2_UpdateGamepadButton(bd, io, ImGuiKey_GamepadR3,          SDL_CONTROLLER_BUTTON_RIGHTSTICK);
    ImGui_ImplSDL2_UpdateGamepadAnalog(bd, io, ImGuiKey_GamepadLStickLeft,  SDL_CONTROLLER_AXIS_LEFTX,  -thumb_dead_zone, -32768);
    ImGui_ImplSDL2_UpdateGamepadAnalog(bd, io, ImGuiKey_GamepadLStickRight, SDL_CONTROLLER_AXIS_LEFTX,  +thumb_dead_zone, +32767);
    ImGui_ImplSDL2_UpdateGamepadAnalog(bd, io, ImGuiKey_GamepadLStickUp,    SDL_CONTROLLER_AXIS_LEFTY,  -thumb_dead_zone, -32768);
    ImGui_ImplSDL2_UpdateGamepadAnalog(bd, io, ImGuiKey_GamepadLStickDown,  SDL_CONTROLLER_AXIS_LEFTY,  +thumb_dead_zone, +32767);
    ImGui_ImplSDL2_UpdateGamepadAnalog(bd, io, ImGuiKey_GamepadRStickLeft,  SDL_CONTROLLER_AXIS_RIGHTX, -thumb_dead_zone, -32768);
    ImGui_ImplSDL2_UpdateGamepadAnalog(bd, io, ImGuiKey_GamepadRStickRight, SDL_CONTROLLER_AXIS_RIGHTX, +thumb_dead_zone, +32767);
    ImGui_ImplSDL2_UpdateGamepadAnalog(bd, io, ImGuiKey_GamepadRStickUp,    SDL_CONTROLLER_AXIS_RIGHTY, -thumb_dead_zone, -32768);
    ImGui_ImplSDL2_UpdateGamepadAnalog(bd, io, ImGuiKey_GamepadRStickDown,  SDL_CONTROLLER_AXIS_RIGHTY, +thumb_dead_zone, +32767);
}

// FIXME: Note that doesn't update with DPI/Scaling change only as SDL2 doesn't have an event for it (SDL3 has).
static void ImGui_ImplSDL2_UpdateMonitors()
{
    ImGui_ImplSDL2_Data* bd = ImGui_ImplSDL2_GetBackendData();
    ImGuiPlatformIO& platform_io = ImGui::GetPlatformIO();
    platform_io.Monitors.resize(0);
    bd->WantUpdateMonitors = false;
    int display_count = SDL_GetNumVideoDisplays();
    for (int n = 0; n < display_count; n++)
    {
        // Warning: the validity of monitor DPI information on Windows depends on the application DPI awareness settings, which generally needs to be set in the manifest or at runtime.
        ImGuiPlatformMonitor monitor;
        SDL_Rect r;
        SDL_GetDisplayBounds(n, &r);
        monitor.MainPos = monitor.WorkPos = ImVec2((float)r.x, (float)r.y);
        monitor.MainSize = monitor.WorkSize = ImVec2((float)r.w, (float)r.h);
#if SDL_HAS_USABLE_DISPLAY_BOUNDS
        SDL_GetDisplayUsableBounds(n, &r);
        monitor.WorkPos = ImVec2((float)r.x, (float)r.y);
        monitor.WorkSize = ImVec2((float)r.w, (float)r.h);
#endif
#if SDL_HAS_PER_MONITOR_DPI
        // FIXME-VIEWPORT: On MacOS SDL reports actual monitor DPI scale, ignoring OS configuration. We may want to set
        //  DpiScale to cocoa_window.backingScaleFactor here.
        float dpi = 0.0f;
        if (!SDL_GetDisplayDPI(n, &dpi, nullptr, nullptr))
        {
            if (dpi <= 0.0f)
                continue; // Some accessibility applications are declaring virtual monitors with a DPI of 0, see #7902.
            monitor.DpiScale = dpi / 96.0f;
        }
#endif
        monitor.PlatformHandle = (void*)(intptr_t)n;
        platform_io.Monitors.push_back(monitor);
    }
}

void ImGui_ImplSDL2_NewFrame()
{
    ImGui_ImplSDL2_Data* bd = ImGui_ImplSDL2_GetBackendData();
    IM_ASSERT(bd != nullptr && "Context or backend not initialized! Did you call ImGui_ImplSDL2_Init()?");
    ImGuiIO& io = ImGui::GetIO();

    // Setup display size (every frame to accommodate for window resizing)
    int w, h;
    int display_w, display_h;
    SDL_GetWindowSize(bd->Window, &w, &h);
    if (SDL_GetWindowFlags(bd->Window) & SDL_WINDOW_MINIMIZED)
        w = h = 0;
    if (bd->Renderer != nullptr)
        SDL_GetRendererOutputSize(bd->Renderer, &display_w, &display_h);
#if SDL_HAS_VULKAN
    else if (SDL_GetWindowFlags(bd->Window) & SDL_WINDOW_VULKAN)
        SDL_Vulkan_GetDrawableSize(bd->Window, &display_w, &display_h);
#endif
    else
        SDL_GL_GetDrawableSize(bd->Window, &display_w, &display_h);
    io.DisplaySize = ImVec2((float)w, (float)h);
    if (w > 0 && h > 0)
        io.DisplayFramebufferScale = ImVec2((float)display_w / w, (float)display_h / h);

    // Update monitors
    if (bd->WantUpdateMonitors)
        ImGui_ImplSDL2_UpdateMonitors();

    // Setup time step (we don't use SDL_GetTicks() because it is using millisecond resolution)
    // (Accept SDL_GetPerformanceCounter() not returning a monotonically increasing value. Happens in VMs and Emscripten, see #6189, #6114, #3644)
    static Uint64 frequency = SDL_GetPerformanceFrequency();
    Uint64 current_time = SDL_GetPerformanceCounter();
    if (current_time <= bd->Time)
        current_time = bd->Time + 1;
    io.DeltaTime = bd->Time > 0 ? (float)((double)(current_time - bd->Time) / frequency) : (float)(1.0f / 60.0f);
    bd->Time = current_time;

    if (bd->MouseLastLeaveFrame && bd->MouseLastLeaveFrame >= ImGui::GetFrameCount() && bd->MouseButtonsDown == 0)
    {
        bd->MouseWindowID = 0;
        bd->MouseLastLeaveFrame = 0;
        io.AddMousePosEvent(-FLT_MAX, -FLT_MAX);
    }

    // Our io.AddMouseViewportEvent() calls will only be valid when not capturing.
    // Technically speaking testing for 'bd->MouseButtonsDown == 0' would be more rigorous, but testing for payload reduces noise and potential side-effects.
    if (bd->MouseCanReportHoveredViewport && ImGui::GetDragDropPayload() == nullptr)
        io.BackendFlags |= ImGuiBackendFlags_HasMouseHoveredViewport;
    else
        io.BackendFlags &= ~ImGuiBackendFlags_HasMouseHoveredViewport;

    ImGui_ImplSDL2_UpdateMouseData();
    ImGui_ImplSDL2_UpdateMouseCursor();

    // Update game controllers (if enabled and available)
    ImGui_ImplSDL2_UpdateGamepads();
}

//--------------------------------------------------------------------------------------------------------
// MULTI-VIEWPORT / PLATFORM INTERFACE SUPPORT
// This is an _advanced_ and _optional_ feature, allowing the backend to create and handle multiple viewports simultaneously.
// If you are new to dear imgui or creating a new binding for dear imgui, it is recommended that you completely ignore this section first..
//--------------------------------------------------------------------------------------------------------

// Helper structure we store in the void* RendererUserData field of each ImGuiViewport to easily retrieve our backend data.
struct ImGui_ImplSDL2_ViewportData
{
    SDL_Window*     Window;
    Uint32          WindowID;
    bool            WindowOwned;
    SDL_GLContext   GLContext;

    ImGui_ImplSDL2_ViewportData() { Window = nullptr; WindowID = 0; WindowOwned = false; GLContext = nullptr; }
    ~ImGui_ImplSDL2_ViewportData() { IM_ASSERT(Window == nullptr && GLContext == nullptr); }
};

static void ImGui_ImplSDL2_CreateWindow(ImGuiViewport* viewport)
{
    ImGui_ImplSDL2_Data* bd = ImGui_ImplSDL2_GetBackendData();
    ImGui_ImplSDL2_ViewportData* vd = IM_NEW(ImGui_ImplSDL2_ViewportData)();
    viewport->PlatformUserData = vd;

    ImGuiViewport* main_viewport = ImGui::GetMainViewport();
    ImGui_ImplSDL2_ViewportData* main_viewport_data = (ImGui_ImplSDL2_ViewportData*)main_viewport->PlatformUserData;

    // Share GL resources with main context
    bool use_opengl = (main_viewport_data->GLContext != nullptr);
    SDL_GLContext backup_context = nullptr;
    if (use_opengl)
    {
        backup_context = SDL_GL_GetCurrentContext();
        SDL_GL_SetAttribute(SDL_GL_SHARE_WITH_CURRENT_CONTEXT, 1);
        SDL_GL_MakeCurrent(main_viewport_data->Window, main_viewport_data->GLContext);
    }

    Uint32 sdl_flags = 0;
    sdl_flags |= use_opengl ? SDL_WINDOW_OPENGL : (bd->UseVulkan ? SDL_WINDOW_VULKAN : 0);
    sdl_flags |= SDL_GetWindowFlags(bd->Window) & SDL_WINDOW_ALLOW_HIGHDPI;
    sdl_flags |= SDL_WINDOW_HIDDEN;
    sdl_flags |= (viewport->Flags & ImGuiViewportFlags_NoDecoration) ? SDL_WINDOW_BORDERLESS : 0;
    sdl_flags |= (viewport->Flags & ImGuiViewportFlags_NoDecoration) ? 0 : SDL_WINDOW_RESIZABLE;
#if !defined(_WIN32)
    // See SDL hack in ImGui_ImplSDL2_ShowWindow().
    sdl_flags |= (viewport->Flags & ImGuiViewportFlags_NoTaskBarIcon) ? SDL_WINDOW_SKIP_TASKBAR : 0;
#endif
#if SDL_HAS_ALWAYS_ON_TOP
    sdl_flags |= (viewport->Flags & ImGuiViewportFlags_TopMost) ? SDL_WINDOW_ALWAYS_ON_TOP : 0;
#endif
    vd->Window = SDL_CreateWindow("No Title Yet", (int)viewport->Pos.x, (int)viewport->Pos.y, (int)viewport->Size.x, (int)viewport->Size.y, sdl_flags);
    vd->WindowOwned = true;
    if (use_opengl)
    {
        vd->GLContext = SDL_GL_CreateContext(vd->Window);
        SDL_GL_SetSwapInterval(0);
    }
    if (use_opengl && backup_context)
        SDL_GL_MakeCurrent(vd->Window, backup_context);

    viewport->PlatformHandle = (void*)(intptr_t)SDL_GetWindowID(vd->Window);
    viewport->PlatformHandleRaw = nullptr;
    SDL_SysWMinfo info;
    SDL_VERSION(&info.version);
    if (SDL_GetWindowWMInfo(vd->Window, &info))
    {
#if defined(SDL_VIDEO_DRIVER_WINDOWS)
        viewport->PlatformHandleRaw = info.info.win.window;
#elif defined(__APPLE__) && defined(SDL_VIDEO_DRIVER_COCOA)
        viewport->PlatformHandleRaw = (void*)info.info.cocoa.window;
#endif
    }
}

static void ImGui_ImplSDL2_DestroyWindow(ImGuiViewport* viewport)
{
    if (ImGui_ImplSDL2_ViewportData* vd = (ImGui_ImplSDL2_ViewportData*)viewport->PlatformUserData)
    {
        if (vd->GLContext && vd->WindowOwned)
            SDL_GL_DeleteContext(vd->GLContext);
        if (vd->Window && vd->WindowOwned)
            SDL_DestroyWindow(vd->Window);
        vd->GLContext = nullptr;
        vd->Window = nullptr;
        IM_DELETE(vd);
    }
    viewport->PlatformUserData = viewport->PlatformHandle = nullptr;
}

static void ImGui_ImplSDL2_ShowWindow(ImGuiViewport* viewport)
{
    ImGui_ImplSDL2_ViewportData* vd = (ImGui_ImplSDL2_ViewportData*)viewport->PlatformUserData;
#if defined(_WIN32) && !(defined(WINAPI_FAMILY) && (WINAPI_FAMILY == WINAPI_FAMILY_APP || WINAPI_FAMILY == WINAPI_FAMILY_GAMES))
    HWND hwnd = (HWND)viewport->PlatformHandleRaw;

    // SDL hack: Hide icon from task bar
    // Note: SDL 2.0.6+ has a SDL_WINDOW_SKIP_TASKBAR flag which is supported under Windows but the way it create the window breaks our seamless transition.
    if (viewport->Flags & ImGuiViewportFlags_NoTaskBarIcon)
    {
        LONG ex_style = ::GetWindowLong(hwnd, GWL_EXSTYLE);
        ex_style &= ~WS_EX_APPWINDOW;
        ex_style |= WS_EX_TOOLWINDOW;
        ::SetWindowLong(hwnd, GWL_EXSTYLE, ex_style);
    }
#endif

#if SDL_HAS_SHOW_WINDOW_ACTIVATION_HINT
    SDL_SetHint(SDL_HINT_WINDOW_NO_ACTIVATION_WHEN_SHOWN, (viewport->Flags & ImGuiViewportFlags_NoFocusOnAppearing) ? "1" : "0");
#elif defined(_WIN32)
    // SDL hack: SDL always activate/focus windows :/
    if (viewport->Flags & ImGuiViewportFlags_NoFocusOnAppearing)
    {
        ::ShowWindow(hwnd, SW_SHOWNA);
        return;
    }
#endif
    SDL_ShowWindow(vd->Window);
}

static ImVec2 ImGui_ImplSDL2_GetWindowPos(ImGuiViewport* viewport)
{
    ImGui_ImplSDL2_ViewportData* vd = (ImGui_ImplSDL2_ViewportData*)viewport->PlatformUserData;
    int x = 0, y = 0;
    SDL_GetWindowPosition(vd->Window, &x, &y);
    return ImVec2((float)x, (float)y);
}

static void ImGui_ImplSDL2_SetWindowPos(ImGuiViewport* viewport, ImVec2 pos)
{
    ImGui_ImplSDL2_ViewportData* vd = (ImGui_ImplSDL2_ViewportData*)viewport->PlatformUserData;
    SDL_SetWindowPosition(vd->Window, (int)pos.x, (int)pos.y);
}

static ImVec2 ImGui_ImplSDL2_GetWindowSize(ImGuiViewport* viewport)
{
    ImGui_ImplSDL2_ViewportData* vd = (ImGui_ImplSDL2_ViewportData*)viewport->PlatformUserData;
    int w = 0, h = 0;
    SDL_GetWindowSize(vd->Window, &w, &h);
    return ImVec2((float)w, (float)h);
}

static void ImGui_ImplSDL2_SetWindowSize(ImGuiViewport* viewport, ImVec2 size)
{
    ImGui_ImplSDL2_ViewportData* vd = (ImGui_ImplSDL2_ViewportData*)viewport->PlatformUserData;
    SDL_SetWindowSize(vd->Window, (int)size.x, (int)size.y);
}

static void ImGui_ImplSDL2_SetWindowTitle(ImGuiViewport* viewport, const char* title)
{
    ImGui_ImplSDL2_ViewportData* vd = (ImGui_ImplSDL2_ViewportData*)viewport->PlatformUserData;
    SDL_SetWindowTitle(vd->Window, title);
}

#if SDL_HAS_WINDOW_ALPHA
static void ImGui_ImplSDL2_SetWindowAlpha(ImGuiViewport* viewport, float alpha)
{
    ImGui_ImplSDL2_ViewportData* vd = (ImGui_ImplSDL2_ViewportData*)viewport->PlatformUserData;
    SDL_SetWindowOpacity(vd->Window, alpha);
}
#endif

static void ImGui_ImplSDL2_SetWindowFocus(ImGuiViewport* viewport)
{
    ImGui_ImplSDL2_ViewportData* vd = (ImGui_ImplSDL2_ViewportData*)viewport->PlatformUserData;
    SDL_RaiseWindow(vd->Window);
}

static bool ImGui_ImplSDL2_GetWindowFocus(ImGuiViewport* viewport)
{
    ImGui_ImplSDL2_ViewportData* vd = (ImGui_ImplSDL2_ViewportData*)viewport->PlatformUserData;
    return (SDL_GetWindowFlags(vd->Window) & SDL_WINDOW_INPUT_FOCUS) != 0;
}

static bool ImGui_ImplSDL2_GetWindowMinimized(ImGuiViewport* viewport)
{
    ImGui_ImplSDL2_ViewportData* vd = (ImGui_ImplSDL2_ViewportData*)viewport->PlatformUserData;
    return (SDL_GetWindowFlags(vd->Window) & SDL_WINDOW_MINIMIZED) != 0;
}

static void ImGui_ImplSDL2_RenderWindow(ImGuiViewport* viewport, void*)
{
    ImGui_ImplSDL2_ViewportData* vd = (ImGui_ImplSDL2_ViewportData*)viewport->PlatformUserData;
    if (vd->GLContext)
        SDL_GL_MakeCurrent(vd->Window, vd->GLContext);
}

static void ImGui_ImplSDL2_SwapBuffers(ImGuiViewport* viewport, void*)
{
    ImGui_ImplSDL2_ViewportData* vd = (ImGui_ImplSDL2_ViewportData*)viewport->PlatformUserData;
    if (vd->GLContext)
    {
        SDL_GL_MakeCurrent(vd->Window, vd->GLContext);
        SDL_GL_SwapWindow(vd->Window);
    }
}

// Vulkan support (the Vulkan renderer needs to call a platform-side support function to create the surface)
// SDL is graceful enough to _not_ need <vulkan/vulkan.h> so we can safely include this.
#if SDL_HAS_VULKAN
#include <SDL_vulkan.h>
static int ImGui_ImplSDL2_CreateVkSurface(ImGuiViewport* viewport, ImU64 vk_instance, const void* vk_allocator, ImU64* out_vk_surface)
{
    ImGui_ImplSDL2_ViewportData* vd = (ImGui_ImplSDL2_ViewportData*)viewport->PlatformUserData;
    (void)vk_allocator;
    SDL_bool ret = SDL_Vulkan_CreateSurface(vd->Window, (VkInstance)vk_instance, (VkSurfaceKHR*)out_vk_surface);
    return ret ? 0 : 1; // ret ? VK_SUCCESS : VK_NOT_READY
}
#endif // SDL_HAS_VULKAN

static void ImGui_ImplSDL2_InitMultiViewportSupport(SDL_Window* window, void* sdl_gl_context)
{
    // Register platform interface (will be coupled with a renderer interface)
    ImGuiPlatformIO& platform_io = ImGui::GetPlatformIO();
    platform_io.Platform_CreateWindow = ImGui_ImplSDL2_CreateWindow;
    platform_io.Platform_DestroyWindow = ImGui_ImplSDL2_DestroyWindow;
    platform_io.Platform_ShowWindow = ImGui_ImplSDL2_ShowWindow;
    platform_io.Platform_SetWindowPos = ImGui_ImplSDL2_SetWindowPos;
    platform_io.Platform_GetWindowPos = ImGui_ImplSDL2_GetWindowPos;
    platform_io.Platform_SetWindowSize = ImGui_ImplSDL2_SetWindowSize;
    platform_io.Platform_GetWindowSize = ImGui_ImplSDL2_GetWindowSize;
    platform_io.Platform_SetWindowFocus = ImGui_ImplSDL2_SetWindowFocus;
    platform_io.Platform_GetWindowFocus = ImGui_ImplSDL2_GetWindowFocus;
    platform_io.Platform_GetWindowMinimized = ImGui_ImplSDL2_GetWindowMinimized;
    platform_io.Platform_SetWindowTitle = ImGui_ImplSDL2_SetWindowTitle;
    platform_io.Platform_RenderWindow = ImGui_ImplSDL2_RenderWindow;
    platform_io.Platform_SwapBuffers = ImGui_ImplSDL2_SwapBuffers;
#if SDL_HAS_WINDOW_ALPHA
    platform_io.Platform_SetWindowAlpha = ImGui_ImplSDL2_SetWindowAlpha;
#endif
#if SDL_HAS_VULKAN
    platform_io.Platform_CreateVkSurface = ImGui_ImplSDL2_CreateVkSurface;
#endif

    // Register main window handle (which is owned by the main application, not by us)
    // This is mostly for simplicity and consistency, so that our code (e.g. mouse handling etc.) can use same logic for main and secondary viewports.
    ImGuiViewport* main_viewport = ImGui::GetMainViewport();
    ImGui_ImplSDL2_ViewportData* vd = IM_NEW(ImGui_ImplSDL2_ViewportData)();
    vd->Window = window;
    vd->WindowID = SDL_GetWindowID(window);
    vd->WindowOwned = false;
    vd->GLContext = sdl_gl_context;
    main_viewport->PlatformUserData = vd;
    main_viewport->PlatformHandle = (void*)(intptr_t)vd->WindowID;
}

static void ImGui_ImplSDL2_ShutdownMultiViewportSupport()
{
    ImGui::DestroyPlatformWindows();
}

//-----------------------------------------------------------------------------

#if defined(__clang__)
#pragma clang diagnostic pop
#endif

#endif // #ifndef IMGUI_DISABLE<|MERGE_RESOLUTION|>--- conflicted
+++ resolved
@@ -25,11 +25,8 @@
 
 // CHANGELOG
 // (minor and older changes stripped away, please see git history for details)
-<<<<<<< HEAD
 //  2025-XX-XX: Platform: Added support for multiple windows via the ImGuiPlatformIO interface.
-=======
 //  2025-02-10: Using SDL_OpenURL() in platform_io.Platform_OpenInShellFn handler.
->>>>>>> a931fb7f
 //  2025-01-20: Made ImGui_ImplSDL2_SetGamepadMode(ImGui_ImplSDL2_GamepadMode_Manual) accept an empty array.
 //  2024-10-24: Emscripten: from SDL 2.30.9, SDL_EVENT_MOUSE_WHEEL event doesn't require dividing by 100.0f.
 //  2024-09-09: use SDL_Vulkan_GetDrawableSize() when available. (#7967, #3190)

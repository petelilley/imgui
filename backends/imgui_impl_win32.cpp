// dear imgui: Platform Backend for Windows (standard windows API for 32 and 64 bits applications)
// This needs to be used along with a Renderer (e.g. DirectX11, OpenGL3, Vulkan..)

// Implemented features:
//  [X] Platform: Clipboard support (for Win32 this is actually part of core dear imgui)
//  [X] Platform: Keyboard support. Since 1.87 we are using the io.AddKeyEvent() function. Pass ImGuiKey values to all key functions e.g. ImGui::IsKeyPressed(ImGuiKey_Space). [Legacy VK_* values will also be supported unless IMGUI_DISABLE_OBSOLETE_KEYIO is set]
//  [X] Platform: Gamepad support. Enabled with 'io.ConfigFlags |= ImGuiConfigFlags_NavEnableGamepad'.
//  [X] Platform: Mouse cursor shape and visibility. Disable with 'io.ConfigFlags |= ImGuiConfigFlags_NoMouseCursorChange'.
//  [X] Platform: Multi-viewport support (multiple windows). Enable with 'io.ConfigFlags |= ImGuiConfigFlags_ViewportsEnable'.

// You can use unmodified imgui_impl_* files in your project. See examples/ folder for examples of using this.
// Prefer including the entire imgui/ repository into your project (either as a copy or as a submodule), and only build the backends you need.
// If you are new to Dear ImGui, read documentation from the docs/ folder + read the top of imgui.cpp.
// Read online: https://github.com/ocornut/imgui/tree/master/docs

#include "imgui.h"
#include "imgui_impl_win32.h"
#ifndef WIN32_LEAN_AND_MEAN
#define WIN32_LEAN_AND_MEAN
#endif
#include <windows.h>
#include <windowsx.h> // GET_X_LPARAM(), GET_Y_LPARAM()
#include <tchar.h>
#include <dwmapi.h>

// Configuration flags to add in your imconfig.h file:
//#define IMGUI_IMPL_WIN32_DISABLE_GAMEPAD              // Disable gamepad support. This was meaningful before <1.81 but we now load XInput dynamically so the option is now less relevant.

// Using XInput for gamepad (will load DLL dynamically)
#ifndef IMGUI_IMPL_WIN32_DISABLE_GAMEPAD
#include <xinput.h>
typedef DWORD (WINAPI *PFN_XInputGetCapabilities)(DWORD, DWORD, XINPUT_CAPABILITIES*);
typedef DWORD (WINAPI *PFN_XInputGetState)(DWORD, XINPUT_STATE*);
#endif

// CHANGELOG
// (minor and older changes stripped away, please see git history for details)
<<<<<<< HEAD
//  2022-XX-XX: Platform: Added support for multiple windows via the ImGuiPlatformIO interface.
=======
//  2021-01-20: Inputs: calling new io.AddKeyAnalogEvent() for gamepad support, instead of writing directly to io.NavInputs[].
>>>>>>> 62d6be37
//  2022-01-17: Inputs: calling new io.AddMousePosEvent(), io.AddMouseButtonEvent(), io.AddMouseWheelEvent() API (1.87+).
//  2022-01-17: Inputs: always calling io.AddKeyModsEvent() next and before a key event (not in NewFrame) to fix input queue with very low framerates.
//  2022-01-12: Inputs: Update mouse inputs using WM_MOUSEMOVE/WM_MOUSELEAVE + fallback to provide it when focused but not hovered/captured. More standard and will allow us to pass it to future input queue API.
//  2022-01-12: Inputs: Maintain our own copy of MouseButtonsDown mask instead of using ImGui::IsAnyMouseDown() which will be obsoleted.
//  2022-01-10: Inputs: calling new io.AddKeyEvent(), io.AddKeyModsEvent() + io.SetKeyEventNativeData() API (1.87+). Support for full ImGuiKey range.
//  2021-12-16: Inputs: Fill VK_LCONTROL/VK_RCONTROL/VK_LSHIFT/VK_RSHIFT/VK_LMENU/VK_RMENU for completeness.
//  2021-08-17: Calling io.AddFocusEvent() on WM_SETFOCUS/WM_KILLFOCUS messages.
//  2021-08-02: Inputs: Fixed keyboard modifiers being reported when host window doesn't have focus.
//  2021-07-29: Inputs: MousePos is correctly reported when the host platform window is hovered but not focused (using TrackMouseEvent() to receive WM_MOUSELEAVE events).
//  2021-06-29: Reorganized backend to pull data from a single structure to facilitate usage with multiple-contexts (all g_XXXX access changed to bd->XXXX).
//  2021-06-08: Fixed ImGui_ImplWin32_EnableDpiAwareness() and ImGui_ImplWin32_GetDpiScaleForMonitor() to handle Windows 8.1/10 features without a manifest (per-monitor DPI, and properly calls SetProcessDpiAwareness() on 8.1).
//  2021-03-23: Inputs: Clearing keyboard down array when losing focus (WM_KILLFOCUS).
//  2021-02-18: Added ImGui_ImplWin32_EnableAlphaCompositing(). Non Visual Studio users will need to link with dwmapi.lib (MinGW/gcc: use -ldwmapi).
//  2021-02-17: Fixed ImGui_ImplWin32_EnableDpiAwareness() attempting to get SetProcessDpiAwareness from shcore.dll on Windows 8 whereas it is only supported on Windows 8.1.
//  2021-01-25: Inputs: Dynamically loading XInput DLL.
//  2020-12-04: Misc: Fixed setting of io.DisplaySize to invalid/uninitialized data when after hwnd has been closed.
//  2020-03-03: Inputs: Calling AddInputCharacterUTF16() to support surrogate pairs leading to codepoint >= 0x10000 (for more complete CJK inputs)
//  2020-02-17: Added ImGui_ImplWin32_EnableDpiAwareness(), ImGui_ImplWin32_GetDpiScaleForHwnd(), ImGui_ImplWin32_GetDpiScaleForMonitor() helper functions.
//  2020-01-14: Inputs: Added support for #define IMGUI_IMPL_WIN32_DISABLE_GAMEPAD/IMGUI_IMPL_WIN32_DISABLE_LINKING_XINPUT.
//  2019-12-05: Inputs: Added support for ImGuiMouseCursor_NotAllowed mouse cursor.
//  2019-05-11: Inputs: Don't filter value from WM_CHAR before calling AddInputCharacter().
//  2019-01-17: Misc: Using GetForegroundWindow()+IsChild() instead of GetActiveWindow() to be compatible with windows created in a different thread or parent.
//  2019-01-17: Inputs: Added support for mouse buttons 4 and 5 via WM_XBUTTON* messages.
//  2019-01-15: Inputs: Added support for XInput gamepads (if ImGuiConfigFlags_NavEnableGamepad is set by user application).
//  2018-11-30: Misc: Setting up io.BackendPlatformName so it can be displayed in the About Window.
//  2018-06-29: Inputs: Added support for the ImGuiMouseCursor_Hand cursor.
//  2018-06-10: Inputs: Fixed handling of mouse wheel messages to support fine position messages (typically sent by track-pads).
//  2018-06-08: Misc: Extracted imgui_impl_win32.cpp/.h away from the old combined DX9/DX10/DX11/DX12 examples.
//  2018-03-20: Misc: Setup io.BackendFlags ImGuiBackendFlags_HasMouseCursors and ImGuiBackendFlags_HasSetMousePos flags + honor ImGuiConfigFlags_NoMouseCursorChange flag.
//  2018-02-20: Inputs: Added support for mouse cursors (ImGui::GetMouseCursor() value and WM_SETCURSOR message handling).
//  2018-02-06: Inputs: Added mapping for ImGuiKey_Space.
//  2018-02-06: Inputs: Honoring the io.WantSetMousePos by repositioning the mouse (when using navigation and ImGuiConfigFlags_NavMoveMouse is set).
//  2018-02-06: Misc: Removed call to ImGui::Shutdown() which is not available from 1.60 WIP, user needs to call CreateContext/DestroyContext themselves.
//  2018-01-20: Inputs: Added Horizontal Mouse Wheel support.
//  2018-01-08: Inputs: Added mapping for ImGuiKey_Insert.
//  2018-01-05: Inputs: Added WM_LBUTTONDBLCLK double-click handlers for window classes with the CS_DBLCLKS flag.
//  2017-10-23: Inputs: Added WM_SYSKEYDOWN / WM_SYSKEYUP handlers so e.g. the VK_MENU key can be read.
//  2017-10-23: Inputs: Using Win32 ::SetCapture/::GetCapture() to retrieve mouse positions outside the client area when dragging.
//  2016-11-12: Inputs: Only call Win32 ::SetCursor(NULL) when io.MouseDrawCursor is set.

// Forward Declarations
static void ImGui_ImplWin32_InitPlatformInterface();
static void ImGui_ImplWin32_ShutdownPlatformInterface();
static void ImGui_ImplWin32_UpdateMonitors();

struct ImGui_ImplWin32_Data
{
    HWND                        hWnd;
    HWND                        MouseHwnd;
    bool                        MouseTracked;
    int                         MouseButtonsDown;
    INT64                       Time;
    INT64                       TicksPerSecond;
    ImGuiMouseCursor            LastMouseCursor;
    bool                        HasGamepad;
    bool                        WantUpdateHasGamepad;
    bool                        WantUpdateMonitors;

#ifndef IMGUI_IMPL_WIN32_DISABLE_GAMEPAD
    HMODULE                     XInputDLL;
    PFN_XInputGetCapabilities   XInputGetCapabilities;
    PFN_XInputGetState          XInputGetState;
#endif

    ImGui_ImplWin32_Data()      { memset(this, 0, sizeof(*this)); }
};

// Backend data stored in io.BackendPlatformUserData to allow support for multiple Dear ImGui contexts
// It is STRONGLY preferred that you use docking branch with multi-viewports (== single Dear ImGui context + multiple windows) instead of multiple Dear ImGui contexts.
// FIXME: multi-context support is not well tested and probably dysfunctional in this backend.
// FIXME: some shared resources (mouse cursor shape, gamepad) are mishandled when using multi-context.
static ImGui_ImplWin32_Data* ImGui_ImplWin32_GetBackendData()
{
    return ImGui::GetCurrentContext() ? (ImGui_ImplWin32_Data*)ImGui::GetIO().BackendPlatformUserData : NULL;
}

// Functions
bool    ImGui_ImplWin32_Init(void* hwnd)
{
    ImGuiIO& io = ImGui::GetIO();
    IM_ASSERT(io.BackendPlatformUserData == NULL && "Already initialized a platform backend!");

    INT64 perf_frequency, perf_counter;
    if (!::QueryPerformanceFrequency((LARGE_INTEGER*)&perf_frequency))
        return false;
    if (!::QueryPerformanceCounter((LARGE_INTEGER*)&perf_counter))
        return false;

    // Setup backend capabilities flags
    ImGui_ImplWin32_Data* bd = IM_NEW(ImGui_ImplWin32_Data)();
    io.BackendPlatformUserData = (void*)bd;
    io.BackendPlatformName = "imgui_impl_win32";
    io.BackendFlags |= ImGuiBackendFlags_HasMouseCursors;         // We can honor GetMouseCursor() values (optional)
    io.BackendFlags |= ImGuiBackendFlags_HasSetMousePos;          // We can honor io.WantSetMousePos requests (optional, rarely used)
    io.BackendFlags |= ImGuiBackendFlags_PlatformHasViewports;    // We can create multi-viewports on the Platform side (optional)
    io.BackendFlags |= ImGuiBackendFlags_HasMouseHoveredViewport; // We can call io.AddMouseViewportEvent() with correct data (optional)

    bd->hWnd = (HWND)hwnd;
    bd->WantUpdateHasGamepad = true;
    bd->WantUpdateMonitors = true;
    bd->TicksPerSecond = perf_frequency;
    bd->Time = perf_counter;
    bd->LastMouseCursor = ImGuiMouseCursor_COUNT;

    // Our mouse update function expect PlatformHandle to be filled for the main viewport
    ImGuiViewport* main_viewport = ImGui::GetMainViewport();
    main_viewport->PlatformHandle = main_viewport->PlatformHandleRaw = (void*)bd->hWnd;
    if (io.ConfigFlags & ImGuiConfigFlags_ViewportsEnable)
        ImGui_ImplWin32_InitPlatformInterface();

    // Dynamically load XInput library
#ifndef IMGUI_IMPL_WIN32_DISABLE_GAMEPAD
    const char* xinput_dll_names[] =
    {
        "xinput1_4.dll",   // Windows 8+
        "xinput1_3.dll",   // DirectX SDK
        "xinput9_1_0.dll", // Windows Vista, Windows 7
        "xinput1_2.dll",   // DirectX SDK
        "xinput1_1.dll"    // DirectX SDK
    };
    for (int n = 0; n < IM_ARRAYSIZE(xinput_dll_names); n++)
        if (HMODULE dll = ::LoadLibraryA(xinput_dll_names[n]))
        {
            bd->XInputDLL = dll;
            bd->XInputGetCapabilities = (PFN_XInputGetCapabilities)::GetProcAddress(dll, "XInputGetCapabilities");
            bd->XInputGetState = (PFN_XInputGetState)::GetProcAddress(dll, "XInputGetState");
            break;
        }
#endif // IMGUI_IMPL_WIN32_DISABLE_GAMEPAD

    return true;
}

void    ImGui_ImplWin32_Shutdown()
{
    ImGui_ImplWin32_Data* bd = ImGui_ImplWin32_GetBackendData();
    IM_ASSERT(bd != NULL && "No platform backend to shutdown, or already shutdown?");
    ImGuiIO& io = ImGui::GetIO();

    ImGui_ImplWin32_ShutdownPlatformInterface();

    // Unload XInput library
#ifndef IMGUI_IMPL_WIN32_DISABLE_GAMEPAD
    if (bd->XInputDLL)
        ::FreeLibrary(bd->XInputDLL);
#endif // IMGUI_IMPL_WIN32_DISABLE_GAMEPAD

    io.BackendPlatformName = NULL;
    io.BackendPlatformUserData = NULL;
    IM_DELETE(bd);
}

static bool ImGui_ImplWin32_UpdateMouseCursor()
{
    ImGuiIO& io = ImGui::GetIO();
    if (io.ConfigFlags & ImGuiConfigFlags_NoMouseCursorChange)
        return false;

    ImGuiMouseCursor imgui_cursor = ImGui::GetMouseCursor();
    if (imgui_cursor == ImGuiMouseCursor_None || io.MouseDrawCursor)
    {
        // Hide OS mouse cursor if imgui is drawing it or if it wants no cursor
        ::SetCursor(NULL);
    }
    else
    {
        // Show OS mouse cursor
        LPTSTR win32_cursor = IDC_ARROW;
        switch (imgui_cursor)
        {
        case ImGuiMouseCursor_Arrow:        win32_cursor = IDC_ARROW; break;
        case ImGuiMouseCursor_TextInput:    win32_cursor = IDC_IBEAM; break;
        case ImGuiMouseCursor_ResizeAll:    win32_cursor = IDC_SIZEALL; break;
        case ImGuiMouseCursor_ResizeEW:     win32_cursor = IDC_SIZEWE; break;
        case ImGuiMouseCursor_ResizeNS:     win32_cursor = IDC_SIZENS; break;
        case ImGuiMouseCursor_ResizeNESW:   win32_cursor = IDC_SIZENESW; break;
        case ImGuiMouseCursor_ResizeNWSE:   win32_cursor = IDC_SIZENWSE; break;
        case ImGuiMouseCursor_Hand:         win32_cursor = IDC_HAND; break;
        case ImGuiMouseCursor_NotAllowed:   win32_cursor = IDC_NO; break;
        }
        ::SetCursor(::LoadCursor(NULL, win32_cursor));
    }
    return true;
}

static bool IsVkDown(int vk)
{
    return (::GetKeyState(vk) & 0x8000) != 0;
}

static void ImGui_ImplWin32_AddKeyEvent(ImGuiKey key, bool down, int native_keycode, int native_scancode = -1)
{
    ImGuiIO& io = ImGui::GetIO();
    io.AddKeyEvent(key, down);
    io.SetKeyEventNativeData(key, native_keycode, native_scancode); // To support legacy indexing (<1.87 user code)
    IM_UNUSED(native_scancode);
}

static void ImGui_ImplWin32_ProcessKeyEventsWorkarounds()
{
    // Left & right Shift keys: when both are pressed together, Windows tend to not generate the WM_KEYUP event for the first released one.
    if (ImGui::IsKeyDown(ImGuiKey_LeftShift) && !IsVkDown(VK_LSHIFT))
        ImGui_ImplWin32_AddKeyEvent(ImGuiKey_LeftShift, false, VK_LSHIFT);
    if (ImGui::IsKeyDown(ImGuiKey_RightShift) && !IsVkDown(VK_RSHIFT))
        ImGui_ImplWin32_AddKeyEvent(ImGuiKey_RightShift, false, VK_RSHIFT);

    // Sometimes WM_KEYUP for Win key is not passed down to the app (e.g. for Win+V on some setups, according to GLFW).
    if (ImGui::IsKeyDown(ImGuiKey_LeftSuper) && !IsVkDown(VK_LWIN))
        ImGui_ImplWin32_AddKeyEvent(ImGuiKey_LeftSuper, false, VK_LWIN);
    if (ImGui::IsKeyDown(ImGuiKey_RightSuper) && !IsVkDown(VK_RWIN))
        ImGui_ImplWin32_AddKeyEvent(ImGuiKey_RightSuper, false, VK_RWIN);
}

static void ImGui_ImplWin32_UpdateKeyModifiers()
{
    ImGuiIO& io = ImGui::GetIO();
    ImGuiKeyModFlags key_mods =
        ((IsVkDown(VK_CONTROL)) ? ImGuiKeyModFlags_Ctrl : 0) |
        ((IsVkDown(VK_SHIFT) ) ? ImGuiKeyModFlags_Shift : 0) |
        ((IsVkDown(VK_MENU)) ? ImGuiKeyModFlags_Alt : 0) |
        ((IsVkDown(VK_APPS)) ? ImGuiKeyModFlags_Super : 0);
    io.AddKeyModsEvent(key_mods);
}

// This code supports multi-viewports (multiple OS Windows mapped into different Dear ImGui viewports)
// Because of that, it is a little more complicated than your typical single-viewport binding code!
static void ImGui_ImplWin32_UpdateMouseData()
{
    ImGui_ImplWin32_Data* bd = ImGui_ImplWin32_GetBackendData();
    ImGuiIO& io = ImGui::GetIO();
    IM_ASSERT(bd->hWnd != 0);

    POINT mouse_screen_pos;
    bool has_mouse_screen_pos = ::GetCursorPos(&mouse_screen_pos) != 0;

    HWND focused_window = ::GetForegroundWindow();
    const bool is_app_focused = (focused_window && (focused_window == bd->hWnd || ::IsChild(focused_window, bd->hWnd) || ImGui::FindViewportByPlatformHandle((void*)focused_window)));
    if (is_app_focused)
    {
        // (Optional) Set OS mouse position from Dear ImGui if requested (rarely used, only when ImGuiConfigFlags_NavEnableSetMousePos is enabled by user)
        // When multi-viewports are enabled, all Dear ImGui positions are same as OS positions.
        if (io.WantSetMousePos)
        {
            POINT pos = { (int)io.MousePos.x, (int)io.MousePos.y };
            if ((io.ConfigFlags & ImGuiConfigFlags_ViewportsEnable) == 0)
                ::ClientToScreen(focused_window, &pos);
            ::SetCursorPos(pos.x, pos.y);
        }

        // (Optional) Fallback to provide mouse position when focused (WM_MOUSEMOVE already provides this when hovered or captured)
        if (!io.WantSetMousePos && !bd->MouseTracked && has_mouse_screen_pos)
        {
            // Single viewport mode: mouse position in client window coordinates (io.MousePos is (0,0) when the mouse is on the upper-left corner of the app window)
            // (This is the position you can get with ::GetCursorPos() + ::ScreenToClient() or WM_MOUSEMOVE.)
            // Multi-viewport mode: mouse position in OS absolute coordinates (io.MousePos is (0,0) when the mouse is on the upper-left of the primary monitor)
            // (This is the position you can get with ::GetCursorPos() or WM_MOUSEMOVE + ::ClientToScreen(). In theory adding viewport->Pos to a client position would also be the same.)
            POINT mouse_pos = mouse_screen_pos;
            if (!(io.ConfigFlags & ImGuiConfigFlags_ViewportsEnable))
                ::ScreenToClient(bd->hWnd, &mouse_pos);
            io.AddMousePosEvent((float)mouse_pos.x, (float)mouse_pos.y);
        }
    }

    // (Optional) When using multiple viewports: call io.AddMouseViewportEvent() with the viewport the OS mouse cursor is hovering.
    // If ImGuiBackendFlags_HasMouseHoveredViewport is not set by the backend, Dear imGui will ignore this field and infer the information using its flawed heuristic.
    // - [X] Win32 backend correctly ignore viewports with the _NoInputs flag (here using ::WindowFromPoint with WM_NCHITTEST + HTTRANSPARENT in WndProc does that)
    //       Some backend are not able to handle that correctly. If a backend report an hovered viewport that has the _NoInputs flag (e.g. when dragging a window
    //       for docking, the viewport has the _NoInputs flag in order to allow us to find the viewport under), then Dear ImGui is forced to ignore the value reported
    //       by the backend, and use its flawed heuristic to guess the viewport behind.
    // - [X] Win32 backend correctly reports this regardless of another viewport behind focused and dragged from (we need this to find a useful drag and drop target).
    ImGuiID mouse_viewport_id = 0;
    if (has_mouse_screen_pos)
        if (HWND hovered_hwnd = ::WindowFromPoint(mouse_screen_pos))
            if (ImGuiViewport* viewport = ImGui::FindViewportByPlatformHandle((void*)hovered_hwnd))
                mouse_viewport_id = viewport->ID;
    io.AddMouseViewportEvent(mouse_viewport_id);
}

// Gamepad navigation mapping
static void ImGui_ImplWin32_UpdateGamepads()
{
#ifndef IMGUI_IMPL_WIN32_DISABLE_GAMEPAD
    ImGuiIO& io = ImGui::GetIO();
    ImGui_ImplWin32_Data* bd = ImGui_ImplWin32_GetBackendData();
    if ((io.ConfigFlags & ImGuiConfigFlags_NavEnableGamepad) == 0)
        return;

    // Calling XInputGetState() every frame on disconnected gamepads is unfortunately too slow.
    // Instead we refresh gamepad availability by calling XInputGetCapabilities() _only_ after receiving WM_DEVICECHANGE.
    if (bd->WantUpdateHasGamepad)
    {
        XINPUT_CAPABILITIES caps = {};
        bd->HasGamepad = bd->XInputGetCapabilities ? (bd->XInputGetCapabilities(0, XINPUT_FLAG_GAMEPAD, &caps) == ERROR_SUCCESS) : false;
        bd->WantUpdateHasGamepad = false;
    }

    io.BackendFlags &= ~ImGuiBackendFlags_HasGamepad;
    XINPUT_STATE xinput_state;
    XINPUT_GAMEPAD& gamepad = xinput_state.Gamepad;
    if (!bd->HasGamepad || bd->XInputGetState == NULL || bd->XInputGetState(0, &xinput_state) != ERROR_SUCCESS)
        return;
    io.BackendFlags |= ImGuiBackendFlags_HasGamepad;

    #define IM_SATURATE(V)                      (V < 0.0f ? 0.0f : V > 1.0f ? 1.0f : V)
    #define MAP_BUTTON(KEY_NO, BUTTON_ENUM)     { io.AddKeyEvent(KEY_NO, (gamepad.wButtons & BUTTON_ENUM) != 0); }
    #define MAP_ANALOG(KEY_NO, VALUE, V0, V1)   { float vn = (float)(VALUE - V0) / (float)(V1 - V0); io.AddKeyAnalogEvent(KEY_NO, vn > 0.10f, IM_SATURATE(vn)); }
    MAP_BUTTON(ImGuiKey_GamepadStart,           XINPUT_GAMEPAD_START);
    MAP_BUTTON(ImGuiKey_GamepadBack,            XINPUT_GAMEPAD_BACK);
    MAP_BUTTON(ImGuiKey_GamepadFaceDown,        XINPUT_GAMEPAD_A);
    MAP_BUTTON(ImGuiKey_GamepadFaceRight,       XINPUT_GAMEPAD_B);
    MAP_BUTTON(ImGuiKey_GamepadFaceLeft,        XINPUT_GAMEPAD_X);
    MAP_BUTTON(ImGuiKey_GamepadFaceUp,          XINPUT_GAMEPAD_Y);
    MAP_BUTTON(ImGuiKey_GamepadDpadLeft,        XINPUT_GAMEPAD_DPAD_LEFT);
    MAP_BUTTON(ImGuiKey_GamepadDpadRight,       XINPUT_GAMEPAD_DPAD_RIGHT);
    MAP_BUTTON(ImGuiKey_GamepadDpadUp,          XINPUT_GAMEPAD_DPAD_UP);
    MAP_BUTTON(ImGuiKey_GamepadDpadDown,        XINPUT_GAMEPAD_DPAD_DOWN);
    MAP_BUTTON(ImGuiKey_GamepadL1,              XINPUT_GAMEPAD_LEFT_SHOULDER);
    MAP_BUTTON(ImGuiKey_GamepadR1,              XINPUT_GAMEPAD_RIGHT_SHOULDER);
    MAP_ANALOG(ImGuiKey_GamepadL2,              gamepad.bLeftTrigger, XINPUT_GAMEPAD_TRIGGER_THRESHOLD, 255);
    MAP_ANALOG(ImGuiKey_GamepadR2,              gamepad.bRightTrigger, XINPUT_GAMEPAD_TRIGGER_THRESHOLD, 255);
    MAP_BUTTON(ImGuiKey_GamepadL3,              XINPUT_GAMEPAD_LEFT_THUMB);
    MAP_BUTTON(ImGuiKey_GamepadR3,              XINPUT_GAMEPAD_RIGHT_THUMB);
    MAP_ANALOG(ImGuiKey_GamepadLStickLeft,      gamepad.sThumbLX, -XINPUT_GAMEPAD_LEFT_THUMB_DEADZONE, -32768);
    MAP_ANALOG(ImGuiKey_GamepadLStickRight,     gamepad.sThumbLX, +XINPUT_GAMEPAD_LEFT_THUMB_DEADZONE, +32767);
    MAP_ANALOG(ImGuiKey_GamepadLStickUp,        gamepad.sThumbLY, +XINPUT_GAMEPAD_LEFT_THUMB_DEADZONE, +32767);
    MAP_ANALOG(ImGuiKey_GamepadLStickDown,      gamepad.sThumbLY, -XINPUT_GAMEPAD_LEFT_THUMB_DEADZONE, -32768);
    MAP_ANALOG(ImGuiKey_GamepadRStickLeft,      gamepad.sThumbRX, -XINPUT_GAMEPAD_LEFT_THUMB_DEADZONE, -32768);
    MAP_ANALOG(ImGuiKey_GamepadRStickRight,     gamepad.sThumbRX, +XINPUT_GAMEPAD_LEFT_THUMB_DEADZONE, +32767);
    MAP_ANALOG(ImGuiKey_GamepadRStickUp,        gamepad.sThumbRY, +XINPUT_GAMEPAD_LEFT_THUMB_DEADZONE, +32767);
    MAP_ANALOG(ImGuiKey_GamepadRStickDown,      gamepad.sThumbRY, -XINPUT_GAMEPAD_LEFT_THUMB_DEADZONE, -32768);
    #undef MAP_BUTTON
    #undef MAP_ANALOG
#endif // #ifndef IMGUI_IMPL_WIN32_DISABLE_GAMEPAD
}

static BOOL CALLBACK ImGui_ImplWin32_UpdateMonitors_EnumFunc(HMONITOR monitor, HDC, LPRECT, LPARAM)
{
    MONITORINFO info = {};
    info.cbSize = sizeof(MONITORINFO);
    if (!::GetMonitorInfo(monitor, &info))
        return TRUE;
    ImGuiPlatformMonitor imgui_monitor;
    imgui_monitor.MainPos = ImVec2((float)info.rcMonitor.left, (float)info.rcMonitor.top);
    imgui_monitor.MainSize = ImVec2((float)(info.rcMonitor.right - info.rcMonitor.left), (float)(info.rcMonitor.bottom - info.rcMonitor.top));
    imgui_monitor.WorkPos = ImVec2((float)info.rcWork.left, (float)info.rcWork.top);
    imgui_monitor.WorkSize = ImVec2((float)(info.rcWork.right - info.rcWork.left), (float)(info.rcWork.bottom - info.rcWork.top));
    imgui_monitor.DpiScale = ImGui_ImplWin32_GetDpiScaleForMonitor(monitor);
    ImGuiPlatformIO& io = ImGui::GetPlatformIO();
    if (info.dwFlags & MONITORINFOF_PRIMARY)
        io.Monitors.push_front(imgui_monitor);
    else
        io.Monitors.push_back(imgui_monitor);
    return TRUE;
}

static void ImGui_ImplWin32_UpdateMonitors()
{
    ImGui_ImplWin32_Data* bd = ImGui_ImplWin32_GetBackendData();
    ImGui::GetPlatformIO().Monitors.resize(0);
    ::EnumDisplayMonitors(NULL, NULL, ImGui_ImplWin32_UpdateMonitors_EnumFunc, 0);
    bd->WantUpdateMonitors = false;
}

void    ImGui_ImplWin32_NewFrame()
{
    ImGuiIO& io = ImGui::GetIO();
    ImGui_ImplWin32_Data* bd = ImGui_ImplWin32_GetBackendData();
    IM_ASSERT(bd != NULL && "Did you call ImGui_ImplWin32_Init()?");

    // Setup display size (every frame to accommodate for window resizing)
    RECT rect = { 0, 0, 0, 0 };
    ::GetClientRect(bd->hWnd, &rect);
    io.DisplaySize = ImVec2((float)(rect.right - rect.left), (float)(rect.bottom - rect.top));
    if (bd->WantUpdateMonitors)
        ImGui_ImplWin32_UpdateMonitors();

    // Setup time step
    INT64 current_time = 0;
    ::QueryPerformanceCounter((LARGE_INTEGER*)&current_time);
    io.DeltaTime = (float)(current_time - bd->Time) / bd->TicksPerSecond;
    bd->Time = current_time;

    // Update OS mouse position
    ImGui_ImplWin32_UpdateMouseData();

    // Process workarounds for known Windows key handling issues
    ImGui_ImplWin32_ProcessKeyEventsWorkarounds();

    // Update OS mouse cursor with the cursor requested by imgui
    ImGuiMouseCursor mouse_cursor = io.MouseDrawCursor ? ImGuiMouseCursor_None : ImGui::GetMouseCursor();
    if (bd->LastMouseCursor != mouse_cursor)
    {
        bd->LastMouseCursor = mouse_cursor;
        ImGui_ImplWin32_UpdateMouseCursor();
    }

    // Update game controllers (if enabled and available)
    ImGui_ImplWin32_UpdateGamepads();
}

// There is no distinct VK_xxx for keypad enter, instead it is VK_RETURN + KF_EXTENDED, we assign it an arbitrary value to make code more readable (VK_ codes go up to 255)
#define IM_VK_KEYPAD_ENTER      (VK_RETURN + 256)

// Map VK_xxx to ImGuiKey_xxx.
static ImGuiKey ImGui_ImplWin32_VirtualKeyToImGuiKey(WPARAM wParam)
{
    switch (wParam)
    {
        case VK_TAB: return ImGuiKey_Tab;
        case VK_LEFT: return ImGuiKey_LeftArrow;
        case VK_RIGHT: return ImGuiKey_RightArrow;
        case VK_UP: return ImGuiKey_UpArrow;
        case VK_DOWN: return ImGuiKey_DownArrow;
        case VK_PRIOR: return ImGuiKey_PageUp;
        case VK_NEXT: return ImGuiKey_PageDown;
        case VK_HOME: return ImGuiKey_Home;
        case VK_END: return ImGuiKey_End;
        case VK_INSERT: return ImGuiKey_Insert;
        case VK_DELETE: return ImGuiKey_Delete;
        case VK_BACK: return ImGuiKey_Backspace;
        case VK_SPACE: return ImGuiKey_Space;
        case VK_RETURN: return ImGuiKey_Enter;
        case VK_ESCAPE: return ImGuiKey_Escape;
        case VK_OEM_7: return ImGuiKey_Apostrophe;
        case VK_OEM_COMMA: return ImGuiKey_Comma;
        case VK_OEM_MINUS: return ImGuiKey_Minus;
        case VK_OEM_PERIOD: return ImGuiKey_Period;
        case VK_OEM_2: return ImGuiKey_Slash;
        case VK_OEM_1: return ImGuiKey_Semicolon;
        case VK_OEM_PLUS: return ImGuiKey_Equal;
        case VK_OEM_4: return ImGuiKey_LeftBracket;
        case VK_OEM_5: return ImGuiKey_Backslash;
        case VK_OEM_6: return ImGuiKey_RightBracket;
        case VK_OEM_3: return ImGuiKey_GraveAccent;
        case VK_CAPITAL: return ImGuiKey_CapsLock;
        case VK_SCROLL: return ImGuiKey_ScrollLock;
        case VK_NUMLOCK: return ImGuiKey_NumLock;
        case VK_SNAPSHOT: return ImGuiKey_PrintScreen;
        case VK_PAUSE: return ImGuiKey_Pause;
        case VK_NUMPAD0: return ImGuiKey_Keypad0;
        case VK_NUMPAD1: return ImGuiKey_Keypad1;
        case VK_NUMPAD2: return ImGuiKey_Keypad2;
        case VK_NUMPAD3: return ImGuiKey_Keypad3;
        case VK_NUMPAD4: return ImGuiKey_Keypad4;
        case VK_NUMPAD5: return ImGuiKey_Keypad5;
        case VK_NUMPAD6: return ImGuiKey_Keypad6;
        case VK_NUMPAD7: return ImGuiKey_Keypad7;
        case VK_NUMPAD8: return ImGuiKey_Keypad8;
        case VK_NUMPAD9: return ImGuiKey_Keypad9;
        case VK_DECIMAL: return ImGuiKey_KeypadDecimal;
        case VK_DIVIDE: return ImGuiKey_KeypadDivide;
        case VK_MULTIPLY: return ImGuiKey_KeypadMultiply;
        case VK_SUBTRACT: return ImGuiKey_KeypadSubtract;
        case VK_ADD: return ImGuiKey_KeypadAdd;
        case IM_VK_KEYPAD_ENTER: return ImGuiKey_KeypadEnter;
        case VK_LSHIFT: return ImGuiKey_LeftShift;
        case VK_LCONTROL: return ImGuiKey_LeftCtrl;
        case VK_LMENU: return ImGuiKey_LeftAlt;
        case VK_LWIN: return ImGuiKey_LeftSuper;
        case VK_RSHIFT: return ImGuiKey_RightShift;
        case VK_RCONTROL: return ImGuiKey_RightCtrl;
        case VK_RMENU: return ImGuiKey_RightAlt;
        case VK_RWIN: return ImGuiKey_RightSuper;
        case VK_APPS: return ImGuiKey_Menu;
        case '0': return ImGuiKey_0;
        case '1': return ImGuiKey_1;
        case '2': return ImGuiKey_2;
        case '3': return ImGuiKey_3;
        case '4': return ImGuiKey_4;
        case '5': return ImGuiKey_5;
        case '6': return ImGuiKey_6;
        case '7': return ImGuiKey_7;
        case '8': return ImGuiKey_8;
        case '9': return ImGuiKey_9;
        case 'A': return ImGuiKey_A;
        case 'B': return ImGuiKey_B;
        case 'C': return ImGuiKey_C;
        case 'D': return ImGuiKey_D;
        case 'E': return ImGuiKey_E;
        case 'F': return ImGuiKey_F;
        case 'G': return ImGuiKey_G;
        case 'H': return ImGuiKey_H;
        case 'I': return ImGuiKey_I;
        case 'J': return ImGuiKey_J;
        case 'K': return ImGuiKey_K;
        case 'L': return ImGuiKey_L;
        case 'M': return ImGuiKey_M;
        case 'N': return ImGuiKey_N;
        case 'O': return ImGuiKey_O;
        case 'P': return ImGuiKey_P;
        case 'Q': return ImGuiKey_Q;
        case 'R': return ImGuiKey_R;
        case 'S': return ImGuiKey_S;
        case 'T': return ImGuiKey_T;
        case 'U': return ImGuiKey_U;
        case 'V': return ImGuiKey_V;
        case 'W': return ImGuiKey_W;
        case 'X': return ImGuiKey_X;
        case 'Y': return ImGuiKey_Y;
        case 'Z': return ImGuiKey_Z;
        case VK_F1: return ImGuiKey_F1;
        case VK_F2: return ImGuiKey_F2;
        case VK_F3: return ImGuiKey_F3;
        case VK_F4: return ImGuiKey_F4;
        case VK_F5: return ImGuiKey_F5;
        case VK_F6: return ImGuiKey_F6;
        case VK_F7: return ImGuiKey_F7;
        case VK_F8: return ImGuiKey_F8;
        case VK_F9: return ImGuiKey_F9;
        case VK_F10: return ImGuiKey_F10;
        case VK_F11: return ImGuiKey_F11;
        case VK_F12: return ImGuiKey_F12;
        default: return ImGuiKey_None;
    }
}

// Allow compilation with old Windows SDK. MinGW doesn't have default _WIN32_WINNT/WINVER versions.
#ifndef WM_MOUSEHWHEEL
#define WM_MOUSEHWHEEL 0x020E
#endif
#ifndef DBT_DEVNODES_CHANGED
#define DBT_DEVNODES_CHANGED 0x0007
#endif

// Win32 message handler (process Win32 mouse/keyboard inputs, etc.)
// Call from your application's message handler.
// When implementing your own backend, you can read the io.WantCaptureMouse, io.WantCaptureKeyboard flags to tell if Dear ImGui wants to use your inputs.
// - When io.WantCaptureMouse is true, do not dispatch mouse input data to your main application.
// - When io.WantCaptureKeyboard is true, do not dispatch keyboard input data to your main application.
// Generally you may always pass all inputs to Dear ImGui, and hide them from your application based on those two flags.
// PS: In this Win32 handler, we use the capture API (GetCapture/SetCapture/ReleaseCapture) to be able to read mouse coordinates when dragging mouse outside of our window bounds.
// PS: We treat DBLCLK messages as regular mouse down messages, so this code will work on windows classes that have the CS_DBLCLKS flag set. Our own example app code doesn't set this flag.
#if 0
// Copy this line into your .cpp file to forward declare the function.
extern IMGUI_IMPL_API LRESULT ImGui_ImplWin32_WndProcHandler(HWND hWnd, UINT msg, WPARAM wParam, LPARAM lParam);
#endif
IMGUI_IMPL_API LRESULT ImGui_ImplWin32_WndProcHandler(HWND hwnd, UINT msg, WPARAM wParam, LPARAM lParam)
{
    if (ImGui::GetCurrentContext() == NULL)
        return 0;

    ImGuiIO& io = ImGui::GetIO();
    ImGui_ImplWin32_Data* bd = ImGui_ImplWin32_GetBackendData();

    switch (msg)
    {
    case WM_MOUSEMOVE:
    {
        // We need to call TrackMouseEvent in order to receive WM_MOUSELEAVE events
        bd->MouseHwnd = hwnd;
        if (!bd->MouseTracked)
        {
            TRACKMOUSEEVENT tme = { sizeof(tme), TME_LEAVE, hwnd, 0 };
            ::TrackMouseEvent(&tme);
            bd->MouseTracked = true;
        }
        POINT mouse_pos = { (LONG)GET_X_LPARAM(lParam), (LONG)GET_Y_LPARAM(lParam) };
        if (io.ConfigFlags & ImGuiConfigFlags_ViewportsEnable)
            ::ClientToScreen(hwnd, &mouse_pos);
        io.AddMousePosEvent((float)mouse_pos.x, (float)mouse_pos.y);
        break;
    }
    case WM_MOUSELEAVE:
        if (bd->MouseHwnd == hwnd)
            bd->MouseHwnd = NULL;
        bd->MouseTracked = false;
        io.AddMousePosEvent(-FLT_MAX, -FLT_MAX);
        break;
    case WM_LBUTTONDOWN: case WM_LBUTTONDBLCLK:
    case WM_RBUTTONDOWN: case WM_RBUTTONDBLCLK:
    case WM_MBUTTONDOWN: case WM_MBUTTONDBLCLK:
    case WM_XBUTTONDOWN: case WM_XBUTTONDBLCLK:
    {
        int button = 0;
        if (msg == WM_LBUTTONDOWN || msg == WM_LBUTTONDBLCLK) { button = 0; }
        if (msg == WM_RBUTTONDOWN || msg == WM_RBUTTONDBLCLK) { button = 1; }
        if (msg == WM_MBUTTONDOWN || msg == WM_MBUTTONDBLCLK) { button = 2; }
        if (msg == WM_XBUTTONDOWN || msg == WM_XBUTTONDBLCLK) { button = (GET_XBUTTON_WPARAM(wParam) == XBUTTON1) ? 3 : 4; }
        if (bd->MouseButtonsDown == 0 && ::GetCapture() == NULL)
            ::SetCapture(hwnd);
        bd->MouseButtonsDown |= 1 << button;
        io.AddMouseButtonEvent(button, true);
        return 0;
    }
    case WM_LBUTTONUP:
    case WM_RBUTTONUP:
    case WM_MBUTTONUP:
    case WM_XBUTTONUP:
    {
        int button = 0;
        if (msg == WM_LBUTTONUP) { button = 0; }
        if (msg == WM_RBUTTONUP) { button = 1; }
        if (msg == WM_MBUTTONUP) { button = 2; }
        if (msg == WM_XBUTTONUP) { button = (GET_XBUTTON_WPARAM(wParam) == XBUTTON1) ? 3 : 4; }
        bd->MouseButtonsDown &= ~(1 << button);
        if (bd->MouseButtonsDown == 0 && ::GetCapture() == hwnd)
            ::ReleaseCapture();
        io.AddMouseButtonEvent(button, false);
        return 0;
    }
    case WM_MOUSEWHEEL:
        io.AddMouseWheelEvent(0.0f, (float)GET_WHEEL_DELTA_WPARAM(wParam) / (float)WHEEL_DELTA);
        return 0;
    case WM_MOUSEHWHEEL:
        io.AddMouseWheelEvent((float)GET_WHEEL_DELTA_WPARAM(wParam) / (float)WHEEL_DELTA, 0.0f);
        return 0;
    case WM_KEYDOWN:
    case WM_KEYUP:
    case WM_SYSKEYDOWN:
    case WM_SYSKEYUP:
    {
        const bool is_key_down = (msg == WM_KEYDOWN || msg == WM_SYSKEYDOWN);
        if (wParam < 256)
        {
            // Submit modifiers
            ImGui_ImplWin32_UpdateKeyModifiers();

            // Obtain virtual key code
            // (keypad enter doesn't have its own... VK_RETURN with KF_EXTENDED flag means keypad enter, see IM_VK_KEYPAD_ENTER definition for details, it is mapped to ImGuiKey_KeyPadEnter.)
            int vk = (int)wParam;
            if ((wParam == VK_RETURN) && (HIWORD(lParam) & KF_EXTENDED))
                vk = IM_VK_KEYPAD_ENTER;

            // Submit key event
            const ImGuiKey key = ImGui_ImplWin32_VirtualKeyToImGuiKey(vk);
            const int scancode = (int)LOBYTE(HIWORD(lParam));
            if (key != ImGuiKey_None)
                ImGui_ImplWin32_AddKeyEvent(key, is_key_down, vk, scancode);

            // Submit individual left/right modifier events
            if (vk == VK_SHIFT)
            {
                // Important: Shift keys tend to get stuck when pressed together, missing key-up events are corrected in ImGui_ImplWin32_ProcessKeyEventsWorkarounds()
                if (IsVkDown(VK_LSHIFT) == is_key_down) { ImGui_ImplWin32_AddKeyEvent(ImGuiKey_LeftShift, is_key_down, VK_LSHIFT, scancode); }
                if (IsVkDown(VK_RSHIFT) == is_key_down) { ImGui_ImplWin32_AddKeyEvent(ImGuiKey_RightShift, is_key_down, VK_RSHIFT, scancode); }
            }
            else if (vk == VK_CONTROL)
            {
                if (IsVkDown(VK_LCONTROL) == is_key_down) { ImGui_ImplWin32_AddKeyEvent(ImGuiKey_LeftCtrl, is_key_down, VK_LCONTROL, scancode); }
                if (IsVkDown(VK_RCONTROL) == is_key_down) { ImGui_ImplWin32_AddKeyEvent(ImGuiKey_RightCtrl, is_key_down, VK_RCONTROL, scancode); }
            }
            else if (vk == VK_MENU)
            {
                if (IsVkDown(VK_LMENU) == is_key_down) { ImGui_ImplWin32_AddKeyEvent(ImGuiKey_LeftAlt, is_key_down, VK_LMENU, scancode); }
                if (IsVkDown(VK_RMENU) == is_key_down) { ImGui_ImplWin32_AddKeyEvent(ImGuiKey_RightAlt, is_key_down, VK_RMENU, scancode); }
            }
        }
        return 0;
    }
    case WM_SETFOCUS:
    case WM_KILLFOCUS:
        io.AddFocusEvent(msg == WM_SETFOCUS);
        return 0;
    case WM_CHAR:
        // You can also use ToAscii()+GetKeyboardState() to retrieve characters.
        if (wParam > 0 && wParam < 0x10000)
            io.AddInputCharacterUTF16((unsigned short)wParam);
        return 0;
    case WM_SETCURSOR:
        if (LOWORD(lParam) == HTCLIENT && ImGui_ImplWin32_UpdateMouseCursor())
            return 1;
        return 0;
    case WM_DEVICECHANGE:
        if ((UINT)wParam == DBT_DEVNODES_CHANGED)
            bd->WantUpdateHasGamepad = true;
        return 0;
    case WM_DISPLAYCHANGE:
        bd->WantUpdateMonitors = true;
        return 0;
    }
    return 0;
}


//--------------------------------------------------------------------------------------------------------
// DPI-related helpers (optional)
//--------------------------------------------------------------------------------------------------------
// - Use to enable DPI awareness without having to create an application manifest.
// - Your own app may already do this via a manifest or explicit calls. This is mostly useful for our examples/ apps.
// - In theory we could call simple functions from Windows SDK such as SetProcessDPIAware(), SetProcessDpiAwareness(), etc.
//   but most of the functions provided by Microsoft require Windows 8.1/10+ SDK at compile time and Windows 8/10+ at runtime,
//   neither we want to require the user to have. So we dynamically select and load those functions to avoid dependencies.
//---------------------------------------------------------------------------------------------------------
// This is the scheme successfully used by GLFW (from which we borrowed some of the code) and other apps aiming to be highly portable.
// ImGui_ImplWin32_EnableDpiAwareness() is just a helper called by main.cpp, we don't call it automatically.
// If you are trying to implement your own backend for your own engine, you may ignore that noise.
//---------------------------------------------------------------------------------------------------------

// Perform our own check with RtlVerifyVersionInfo() instead of using functions from <VersionHelpers.h> as they
// require a manifest to be functional for checks above 8.1. See https://github.com/ocornut/imgui/issues/4200
static BOOL _IsWindowsVersionOrGreater(WORD major, WORD minor, WORD)
{
    typedef LONG(WINAPI* PFN_RtlVerifyVersionInfo)(OSVERSIONINFOEXW*, ULONG, ULONGLONG);
    static PFN_RtlVerifyVersionInfo RtlVerifyVersionInfoFn = NULL;
	if (RtlVerifyVersionInfoFn == NULL)
		if (HMODULE ntdllModule = ::GetModuleHandleA("ntdll.dll"))
			RtlVerifyVersionInfoFn = (PFN_RtlVerifyVersionInfo)GetProcAddress(ntdllModule, "RtlVerifyVersionInfo");
    if (RtlVerifyVersionInfoFn == NULL)
        return FALSE;

    RTL_OSVERSIONINFOEXW versionInfo = { };
    ULONGLONG conditionMask = 0;
    versionInfo.dwOSVersionInfoSize = sizeof(RTL_OSVERSIONINFOEXW);
    versionInfo.dwMajorVersion = major;
	versionInfo.dwMinorVersion = minor;
	VER_SET_CONDITION(conditionMask, VER_MAJORVERSION, VER_GREATER_EQUAL);
	VER_SET_CONDITION(conditionMask, VER_MINORVERSION, VER_GREATER_EQUAL);
	return (RtlVerifyVersionInfoFn(&versionInfo, VER_MAJORVERSION | VER_MINORVERSION, conditionMask) == 0) ? TRUE : FALSE;
}

#define _IsWindowsVistaOrGreater()   _IsWindowsVersionOrGreater(HIBYTE(0x0600), LOBYTE(0x0600), 0) // _WIN32_WINNT_VISTA
#define _IsWindows8OrGreater()       _IsWindowsVersionOrGreater(HIBYTE(0x0602), LOBYTE(0x0602), 0) // _WIN32_WINNT_WIN8
#define _IsWindows8Point1OrGreater() _IsWindowsVersionOrGreater(HIBYTE(0x0603), LOBYTE(0x0603), 0) // _WIN32_WINNT_WINBLUE
#define _IsWindows10OrGreater()      _IsWindowsVersionOrGreater(HIBYTE(0x0A00), LOBYTE(0x0A00), 0) // _WIN32_WINNT_WINTHRESHOLD / _WIN32_WINNT_WIN10

#ifndef DPI_ENUMS_DECLARED
typedef enum { PROCESS_DPI_UNAWARE = 0, PROCESS_SYSTEM_DPI_AWARE = 1, PROCESS_PER_MONITOR_DPI_AWARE = 2 } PROCESS_DPI_AWARENESS;
typedef enum { MDT_EFFECTIVE_DPI = 0, MDT_ANGULAR_DPI = 1, MDT_RAW_DPI = 2, MDT_DEFAULT = MDT_EFFECTIVE_DPI } MONITOR_DPI_TYPE;
#endif
#ifndef _DPI_AWARENESS_CONTEXTS_
DECLARE_HANDLE(DPI_AWARENESS_CONTEXT);
#define DPI_AWARENESS_CONTEXT_PER_MONITOR_AWARE    (DPI_AWARENESS_CONTEXT)-3
#endif
#ifndef DPI_AWARENESS_CONTEXT_PER_MONITOR_AWARE_V2
#define DPI_AWARENESS_CONTEXT_PER_MONITOR_AWARE_V2 (DPI_AWARENESS_CONTEXT)-4
#endif
typedef HRESULT(WINAPI* PFN_SetProcessDpiAwareness)(PROCESS_DPI_AWARENESS);                     // Shcore.lib + dll, Windows 8.1+
typedef HRESULT(WINAPI* PFN_GetDpiForMonitor)(HMONITOR, MONITOR_DPI_TYPE, UINT*, UINT*);        // Shcore.lib + dll, Windows 8.1+
typedef DPI_AWARENESS_CONTEXT(WINAPI* PFN_SetThreadDpiAwarenessContext)(DPI_AWARENESS_CONTEXT); // User32.lib + dll, Windows 10 v1607+ (Creators Update)

// Helper function to enable DPI awareness without setting up a manifest
void ImGui_ImplWin32_EnableDpiAwareness()
{
    // Make sure monitors will be updated with latest correct scaling
    if (ImGui_ImplWin32_Data* bd = ImGui_ImplWin32_GetBackendData())
        bd->WantUpdateMonitors = true;

    if (_IsWindows10OrGreater())
    {
        static HINSTANCE user32_dll = ::LoadLibraryA("user32.dll"); // Reference counted per-process
        if (PFN_SetThreadDpiAwarenessContext SetThreadDpiAwarenessContextFn = (PFN_SetThreadDpiAwarenessContext)::GetProcAddress(user32_dll, "SetThreadDpiAwarenessContext"))
        {
            SetThreadDpiAwarenessContextFn(DPI_AWARENESS_CONTEXT_PER_MONITOR_AWARE_V2);
            return;
        }
    }
    if (_IsWindows8Point1OrGreater())
    {
        static HINSTANCE shcore_dll = ::LoadLibraryA("shcore.dll"); // Reference counted per-process
        if (PFN_SetProcessDpiAwareness SetProcessDpiAwarenessFn = (PFN_SetProcessDpiAwareness)::GetProcAddress(shcore_dll, "SetProcessDpiAwareness"))
        {
            SetProcessDpiAwarenessFn(PROCESS_PER_MONITOR_DPI_AWARE);
            return;
        }
    }
#if _WIN32_WINNT >= 0x0600
    ::SetProcessDPIAware();
#endif
}

#if defined(_MSC_VER) && !defined(NOGDI)
#pragma comment(lib, "gdi32")   // Link with gdi32.lib for GetDeviceCaps(). MinGW will require linking with '-lgdi32'
#endif

float ImGui_ImplWin32_GetDpiScaleForMonitor(void* monitor)
{
    UINT xdpi = 96, ydpi = 96;
    if (_IsWindows8Point1OrGreater())
    {
		static HINSTANCE shcore_dll = ::LoadLibraryA("shcore.dll"); // Reference counted per-process
		static PFN_GetDpiForMonitor GetDpiForMonitorFn = NULL;
		if (GetDpiForMonitorFn == NULL && shcore_dll != NULL)
            GetDpiForMonitorFn = (PFN_GetDpiForMonitor)::GetProcAddress(shcore_dll, "GetDpiForMonitor");
		if (GetDpiForMonitorFn != NULL)
		{
			GetDpiForMonitorFn((HMONITOR)monitor, MDT_EFFECTIVE_DPI, &xdpi, &ydpi);
            IM_ASSERT(xdpi == ydpi); // Please contact me if you hit this assert!
			return xdpi / 96.0f;
		}
    }
#ifndef NOGDI
    const HDC dc = ::GetDC(NULL);
    xdpi = ::GetDeviceCaps(dc, LOGPIXELSX);
    ydpi = ::GetDeviceCaps(dc, LOGPIXELSY);
    IM_ASSERT(xdpi == ydpi); // Please contact me if you hit this assert!
    ::ReleaseDC(NULL, dc);
#endif
    return xdpi / 96.0f;
}

float ImGui_ImplWin32_GetDpiScaleForHwnd(void* hwnd)
{
    HMONITOR monitor = ::MonitorFromWindow((HWND)hwnd, MONITOR_DEFAULTTONEAREST);
    return ImGui_ImplWin32_GetDpiScaleForMonitor(monitor);
}

//--------------------------------------------------------------------------------------------------------
// MULTI-VIEWPORT / PLATFORM INTERFACE SUPPORT
// This is an _advanced_ and _optional_ feature, allowing the backend to create and handle multiple viewports simultaneously.
// If you are new to dear imgui or creating a new binding for dear imgui, it is recommended that you completely ignore this section first..
//--------------------------------------------------------------------------------------------------------

// Helper structure we store in the void* RenderUserData field of each ImGuiViewport to easily retrieve our backend data.
struct ImGui_ImplWin32_ViewportData
{
    HWND    Hwnd;
    bool    HwndOwned;
    DWORD   DwStyle;
    DWORD   DwExStyle;

    ImGui_ImplWin32_ViewportData() { Hwnd = NULL; HwndOwned = false;  DwStyle = DwExStyle = 0; }
    ~ImGui_ImplWin32_ViewportData() { IM_ASSERT(Hwnd == NULL); }
};

static void ImGui_ImplWin32_GetWin32StyleFromViewportFlags(ImGuiViewportFlags flags, DWORD* out_style, DWORD* out_ex_style)
{
    if (flags & ImGuiViewportFlags_NoDecoration)
        *out_style = WS_POPUP;
    else
        *out_style = WS_OVERLAPPEDWINDOW;

    if (flags & ImGuiViewportFlags_NoTaskBarIcon)
        *out_ex_style = WS_EX_TOOLWINDOW;
    else
        *out_ex_style = WS_EX_APPWINDOW;

    if (flags & ImGuiViewportFlags_TopMost)
        *out_ex_style |= WS_EX_TOPMOST;
}

static void ImGui_ImplWin32_CreateWindow(ImGuiViewport* viewport)
{
    ImGui_ImplWin32_ViewportData* vd = IM_NEW(ImGui_ImplWin32_ViewportData)();
    viewport->PlatformUserData = vd;

    // Select style and parent window
    ImGui_ImplWin32_GetWin32StyleFromViewportFlags(viewport->Flags, &vd->DwStyle, &vd->DwExStyle);
    HWND parent_window = NULL;
    if (viewport->ParentViewportId != 0)
        if (ImGuiViewport* parent_viewport = ImGui::FindViewportByID(viewport->ParentViewportId))
            parent_window = (HWND)parent_viewport->PlatformHandle;

    // Create window
    RECT rect = { (LONG)viewport->Pos.x, (LONG)viewport->Pos.y, (LONG)(viewport->Pos.x + viewport->Size.x), (LONG)(viewport->Pos.y + viewport->Size.y) };
    ::AdjustWindowRectEx(&rect, vd->DwStyle, FALSE, vd->DwExStyle);
    vd->Hwnd = ::CreateWindowEx(
        vd->DwExStyle, _T("ImGui Platform"), _T("Untitled"), vd->DwStyle,   // Style, class name, window name
        rect.left, rect.top, rect.right - rect.left, rect.bottom - rect.top,    // Window area
        parent_window, NULL, ::GetModuleHandle(NULL), NULL);                    // Parent window, Menu, Instance, Param
    vd->HwndOwned = true;
    viewport->PlatformRequestResize = false;
    viewport->PlatformHandle = viewport->PlatformHandleRaw = vd->Hwnd;
}

static void ImGui_ImplWin32_DestroyWindow(ImGuiViewport* viewport)
{
    ImGui_ImplWin32_Data* bd = ImGui_ImplWin32_GetBackendData();
    if (ImGui_ImplWin32_ViewportData* vd = (ImGui_ImplWin32_ViewportData*)viewport->PlatformUserData)
    {
        if (::GetCapture() == vd->Hwnd)
        {
            // Transfer capture so if we started dragging from a window that later disappears, we'll still receive the MOUSEUP event.
            ::ReleaseCapture();
            ::SetCapture(bd->hWnd);
        }
        if (vd->Hwnd && vd->HwndOwned)
            ::DestroyWindow(vd->Hwnd);
        vd->Hwnd = NULL;
        IM_DELETE(vd);
    }
    viewport->PlatformUserData = viewport->PlatformHandle = NULL;
}

static void ImGui_ImplWin32_ShowWindow(ImGuiViewport* viewport)
{
    ImGui_ImplWin32_ViewportData* vd = (ImGui_ImplWin32_ViewportData*)viewport->PlatformUserData;
    IM_ASSERT(vd->Hwnd != 0);
    if (viewport->Flags & ImGuiViewportFlags_NoFocusOnAppearing)
        ::ShowWindow(vd->Hwnd, SW_SHOWNA);
    else
        ::ShowWindow(vd->Hwnd, SW_SHOW);
}

static void ImGui_ImplWin32_UpdateWindow(ImGuiViewport* viewport)
{
    // (Optional) Update Win32 style if it changed _after_ creation.
    // Generally they won't change unless configuration flags are changed, but advanced uses (such as manually rewriting viewport flags) make this useful.
    ImGui_ImplWin32_ViewportData* vd = (ImGui_ImplWin32_ViewportData*)viewport->PlatformUserData;
    IM_ASSERT(vd->Hwnd != 0);
    DWORD new_style;
    DWORD new_ex_style;
    ImGui_ImplWin32_GetWin32StyleFromViewportFlags(viewport->Flags, &new_style, &new_ex_style);

    // Only reapply the flags that have been changed from our point of view (as other flags are being modified by Windows)
    if (vd->DwStyle != new_style || vd->DwExStyle != new_ex_style)
    {
        // (Optional) Update TopMost state if it changed _after_ creation
        bool top_most_changed = (vd->DwExStyle & WS_EX_TOPMOST) != (new_ex_style & WS_EX_TOPMOST);
        HWND insert_after = top_most_changed ? ((viewport->Flags & ImGuiViewportFlags_TopMost) ? HWND_TOPMOST : HWND_NOTOPMOST) : 0;
        UINT swp_flag = top_most_changed ? 0 : SWP_NOZORDER;

        // Apply flags and position (since it is affected by flags)
        vd->DwStyle = new_style;
        vd->DwExStyle = new_ex_style;
        ::SetWindowLong(vd->Hwnd, GWL_STYLE, vd->DwStyle);
        ::SetWindowLong(vd->Hwnd, GWL_EXSTYLE, vd->DwExStyle);
        RECT rect = { (LONG)viewport->Pos.x, (LONG)viewport->Pos.y, (LONG)(viewport->Pos.x + viewport->Size.x), (LONG)(viewport->Pos.y + viewport->Size.y) };
        ::AdjustWindowRectEx(&rect, vd->DwStyle, FALSE, vd->DwExStyle); // Client to Screen
        ::SetWindowPos(vd->Hwnd, insert_after, rect.left, rect.top, rect.right - rect.left, rect.bottom - rect.top, swp_flag | SWP_NOACTIVATE | SWP_FRAMECHANGED);
        ::ShowWindow(vd->Hwnd, SW_SHOWNA); // This is necessary when we alter the style
        viewport->PlatformRequestMove = viewport->PlatformRequestResize = true;
    }
}

static ImVec2 ImGui_ImplWin32_GetWindowPos(ImGuiViewport* viewport)
{
    ImGui_ImplWin32_ViewportData* vd = (ImGui_ImplWin32_ViewportData*)viewport->PlatformUserData;
    IM_ASSERT(vd->Hwnd != 0);
    POINT pos = { 0, 0 };
    ::ClientToScreen(vd->Hwnd, &pos);
    return ImVec2((float)pos.x, (float)pos.y);
}

static void ImGui_ImplWin32_SetWindowPos(ImGuiViewport* viewport, ImVec2 pos)
{
    ImGui_ImplWin32_ViewportData* vd = (ImGui_ImplWin32_ViewportData*)viewport->PlatformUserData;
    IM_ASSERT(vd->Hwnd != 0);
    RECT rect = { (LONG)pos.x, (LONG)pos.y, (LONG)pos.x, (LONG)pos.y };
    ::AdjustWindowRectEx(&rect, vd->DwStyle, FALSE, vd->DwExStyle);
    ::SetWindowPos(vd->Hwnd, NULL, rect.left, rect.top, 0, 0, SWP_NOZORDER | SWP_NOSIZE | SWP_NOACTIVATE);
}

static ImVec2 ImGui_ImplWin32_GetWindowSize(ImGuiViewport* viewport)
{
    ImGui_ImplWin32_ViewportData* vd = (ImGui_ImplWin32_ViewportData*)viewport->PlatformUserData;
    IM_ASSERT(vd->Hwnd != 0);
    RECT rect;
    ::GetClientRect(vd->Hwnd, &rect);
    return ImVec2(float(rect.right - rect.left), float(rect.bottom - rect.top));
}

static void ImGui_ImplWin32_SetWindowSize(ImGuiViewport* viewport, ImVec2 size)
{
    ImGui_ImplWin32_ViewportData* vd = (ImGui_ImplWin32_ViewportData*)viewport->PlatformUserData;
    IM_ASSERT(vd->Hwnd != 0);
    RECT rect = { 0, 0, (LONG)size.x, (LONG)size.y };
    ::AdjustWindowRectEx(&rect, vd->DwStyle, FALSE, vd->DwExStyle); // Client to Screen
    ::SetWindowPos(vd->Hwnd, NULL, 0, 0, rect.right - rect.left, rect.bottom - rect.top, SWP_NOZORDER | SWP_NOMOVE | SWP_NOACTIVATE);
}

static void ImGui_ImplWin32_SetWindowFocus(ImGuiViewport* viewport)
{
    ImGui_ImplWin32_ViewportData* vd = (ImGui_ImplWin32_ViewportData*)viewport->PlatformUserData;
    IM_ASSERT(vd->Hwnd != 0);
    ::BringWindowToTop(vd->Hwnd);
    ::SetForegroundWindow(vd->Hwnd);
    ::SetFocus(vd->Hwnd);
}

static bool ImGui_ImplWin32_GetWindowFocus(ImGuiViewport* viewport)
{
    ImGui_ImplWin32_ViewportData* vd = (ImGui_ImplWin32_ViewportData*)viewport->PlatformUserData;
    IM_ASSERT(vd->Hwnd != 0);
    return ::GetForegroundWindow() == vd->Hwnd;
}

static bool ImGui_ImplWin32_GetWindowMinimized(ImGuiViewport* viewport)
{
    ImGui_ImplWin32_ViewportData* vd = (ImGui_ImplWin32_ViewportData*)viewport->PlatformUserData;
    IM_ASSERT(vd->Hwnd != 0);
    return ::IsIconic(vd->Hwnd) != 0;
}

static void ImGui_ImplWin32_SetWindowTitle(ImGuiViewport* viewport, const char* title)
{
    // ::SetWindowTextA() doesn't properly handle UTF-8 so we explicitely convert our string.
    ImGui_ImplWin32_ViewportData* vd = (ImGui_ImplWin32_ViewportData*)viewport->PlatformUserData;
    IM_ASSERT(vd->Hwnd != 0);
    int n = ::MultiByteToWideChar(CP_UTF8, 0, title, -1, NULL, 0);
    ImVector<wchar_t> title_w;
    title_w.resize(n);
    ::MultiByteToWideChar(CP_UTF8, 0, title, -1, title_w.Data, n);
    ::SetWindowTextW(vd->Hwnd, title_w.Data);
}

static void ImGui_ImplWin32_SetWindowAlpha(ImGuiViewport* viewport, float alpha)
{
    ImGui_ImplWin32_ViewportData* vd = (ImGui_ImplWin32_ViewportData*)viewport->PlatformUserData;
    IM_ASSERT(vd->Hwnd != 0);
    IM_ASSERT(alpha >= 0.0f && alpha <= 1.0f);
    if (alpha < 1.0f)
    {
        DWORD style = ::GetWindowLongW(vd->Hwnd, GWL_EXSTYLE) | WS_EX_LAYERED;
        ::SetWindowLongW(vd->Hwnd, GWL_EXSTYLE, style);
        ::SetLayeredWindowAttributes(vd->Hwnd, 0, (BYTE)(255 * alpha), LWA_ALPHA);
    }
    else
    {
        DWORD style = ::GetWindowLongW(vd->Hwnd, GWL_EXSTYLE) & ~WS_EX_LAYERED;
        ::SetWindowLongW(vd->Hwnd, GWL_EXSTYLE, style);
    }
}

static float ImGui_ImplWin32_GetWindowDpiScale(ImGuiViewport* viewport)
{
    ImGui_ImplWin32_ViewportData* vd = (ImGui_ImplWin32_ViewportData*)viewport->PlatformUserData;
    IM_ASSERT(vd->Hwnd != 0);
    return ImGui_ImplWin32_GetDpiScaleForHwnd(vd->Hwnd);
}

// FIXME-DPI: Testing DPI related ideas
static void ImGui_ImplWin32_OnChangedViewport(ImGuiViewport* viewport)
{
    (void)viewport;
#if 0
    ImGuiStyle default_style;
    //default_style.WindowPadding = ImVec2(0, 0);
    //default_style.WindowBorderSize = 0.0f;
    //default_style.ItemSpacing.y = 3.0f;
    //default_style.FramePadding = ImVec2(0, 0);
    default_style.ScaleAllSizes(viewport->DpiScale);
    ImGuiStyle& style = ImGui::GetStyle();
    style = default_style;
#endif
}

static LRESULT CALLBACK ImGui_ImplWin32_WndProcHandler_PlatformWindow(HWND hWnd, UINT msg, WPARAM wParam, LPARAM lParam)
{
    if (ImGui_ImplWin32_WndProcHandler(hWnd, msg, wParam, lParam))
        return true;

    if (ImGuiViewport* viewport = ImGui::FindViewportByPlatformHandle((void*)hWnd))
    {
        switch (msg)
        {
        case WM_CLOSE:
            viewport->PlatformRequestClose = true;
            return 0;
        case WM_MOVE:
            viewport->PlatformRequestMove = true;
            break;
        case WM_SIZE:
            viewport->PlatformRequestResize = true;
            break;
        case WM_MOUSEACTIVATE:
            if (viewport->Flags & ImGuiViewportFlags_NoFocusOnClick)
                return MA_NOACTIVATE;
            break;
        case WM_NCHITTEST:
            // Let mouse pass-through the window. This will allow the backend to call io.AddMouseViewportEvent() correctly. (which is optional).
            // The ImGuiViewportFlags_NoInputs flag is set while dragging a viewport, as want to detect the window behind the one we are dragging.
            // If you cannot easily access those viewport flags from your windowing/event code: you may manually synchronize its state e.g. in
            // your main loop after calling UpdatePlatformWindows(). Iterate all viewports/platform windows and pass the flag to your windowing system.
            if (viewport->Flags & ImGuiViewportFlags_NoInputs)
                return HTTRANSPARENT;
            break;
        }
    }

    return DefWindowProc(hWnd, msg, wParam, lParam);
}

static void ImGui_ImplWin32_InitPlatformInterface()
{
    WNDCLASSEX wcex;
    wcex.cbSize = sizeof(WNDCLASSEX);
    wcex.style = CS_HREDRAW | CS_VREDRAW;
    wcex.lpfnWndProc = ImGui_ImplWin32_WndProcHandler_PlatformWindow;
    wcex.cbClsExtra = 0;
    wcex.cbWndExtra = 0;
    wcex.hInstance = ::GetModuleHandle(NULL);
    wcex.hIcon = NULL;
    wcex.hCursor = NULL;
    wcex.hbrBackground = (HBRUSH)(COLOR_BACKGROUND + 1);
    wcex.lpszMenuName = NULL;
    wcex.lpszClassName = _T("ImGui Platform");
    wcex.hIconSm = NULL;
    ::RegisterClassEx(&wcex);

    ImGui_ImplWin32_UpdateMonitors();

    // Register platform interface (will be coupled with a renderer interface)
    ImGuiPlatformIO& platform_io = ImGui::GetPlatformIO();
    platform_io.Platform_CreateWindow = ImGui_ImplWin32_CreateWindow;
    platform_io.Platform_DestroyWindow = ImGui_ImplWin32_DestroyWindow;
    platform_io.Platform_ShowWindow = ImGui_ImplWin32_ShowWindow;
    platform_io.Platform_SetWindowPos = ImGui_ImplWin32_SetWindowPos;
    platform_io.Platform_GetWindowPos = ImGui_ImplWin32_GetWindowPos;
    platform_io.Platform_SetWindowSize = ImGui_ImplWin32_SetWindowSize;
    platform_io.Platform_GetWindowSize = ImGui_ImplWin32_GetWindowSize;
    platform_io.Platform_SetWindowFocus = ImGui_ImplWin32_SetWindowFocus;
    platform_io.Platform_GetWindowFocus = ImGui_ImplWin32_GetWindowFocus;
    platform_io.Platform_GetWindowMinimized = ImGui_ImplWin32_GetWindowMinimized;
    platform_io.Platform_SetWindowTitle = ImGui_ImplWin32_SetWindowTitle;
    platform_io.Platform_SetWindowAlpha = ImGui_ImplWin32_SetWindowAlpha;
    platform_io.Platform_UpdateWindow = ImGui_ImplWin32_UpdateWindow;
    platform_io.Platform_GetWindowDpiScale = ImGui_ImplWin32_GetWindowDpiScale; // FIXME-DPI
    platform_io.Platform_OnChangedViewport = ImGui_ImplWin32_OnChangedViewport; // FIXME-DPI

    // Register main window handle (which is owned by the main application, not by us)
    // This is mostly for simplicity and consistency, so that our code (e.g. mouse handling etc.) can use same logic for main and secondary viewports.
    ImGuiViewport* main_viewport = ImGui::GetMainViewport();
    ImGui_ImplWin32_Data* bd = ImGui_ImplWin32_GetBackendData();
    ImGui_ImplWin32_ViewportData* vd = IM_NEW(ImGui_ImplWin32_ViewportData)();
    vd->Hwnd = bd->hWnd;
    vd->HwndOwned = false;
    main_viewport->PlatformUserData = vd;
    main_viewport->PlatformHandle = (void*)bd->hWnd;
}

static void ImGui_ImplWin32_ShutdownPlatformInterface()
{
    ::UnregisterClass(_T("ImGui Platform"), ::GetModuleHandle(NULL));
    ImGui::DestroyPlatformWindows();
}

//---------------------------------------------------------------------------------------------------------
// Transparency related helpers (optional)
//--------------------------------------------------------------------------------------------------------

#if defined(_MSC_VER)
#pragma comment(lib, "dwmapi")  // Link with dwmapi.lib. MinGW will require linking with '-ldwmapi'
#endif

// [experimental]
// Borrowed from GLFW's function updateFramebufferTransparency() in src/win32_window.c
// (the Dwm* functions are Vista era functions but we are borrowing logic from GLFW)
void ImGui_ImplWin32_EnableAlphaCompositing(void* hwnd)
{
    if (!_IsWindowsVistaOrGreater())
        return;

    BOOL composition;
    if (FAILED(::DwmIsCompositionEnabled(&composition)) || !composition)
        return;

    BOOL opaque;
    DWORD color;
    if (_IsWindows8OrGreater() || (SUCCEEDED(::DwmGetColorizationColor(&color, &opaque)) && !opaque))
    {
        HRGN region = ::CreateRectRgn(0, 0, -1, -1);
        DWM_BLURBEHIND bb = {};
        bb.dwFlags = DWM_BB_ENABLE | DWM_BB_BLURREGION;
        bb.hRgnBlur = region;
        bb.fEnable = TRUE;
        ::DwmEnableBlurBehindWindow((HWND)hwnd, &bb);
        ::DeleteObject(region);
    }
    else
    {
        DWM_BLURBEHIND bb = {};
        bb.dwFlags = DWM_BB_ENABLE;
        ::DwmEnableBlurBehindWindow((HWND)hwnd, &bb);
    }
}

//---------------------------------------------------------------------------------------------------------<|MERGE_RESOLUTION|>--- conflicted
+++ resolved
@@ -35,11 +35,8 @@
 
 // CHANGELOG
 // (minor and older changes stripped away, please see git history for details)
-<<<<<<< HEAD
 //  2022-XX-XX: Platform: Added support for multiple windows via the ImGuiPlatformIO interface.
-=======
 //  2021-01-20: Inputs: calling new io.AddKeyAnalogEvent() for gamepad support, instead of writing directly to io.NavInputs[].
->>>>>>> 62d6be37
 //  2022-01-17: Inputs: calling new io.AddMousePosEvent(), io.AddMouseButtonEvent(), io.AddMouseWheelEvent() API (1.87+).
 //  2022-01-17: Inputs: always calling io.AddKeyModsEvent() next and before a key event (not in NewFrame) to fix input queue with very low framerates.
 //  2022-01-12: Inputs: Update mouse inputs using WM_MOUSEMOVE/WM_MOUSELEAVE + fallback to provide it when focused but not hovered/captured. More standard and will allow us to pass it to future input queue API.

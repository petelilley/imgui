--- conflicted
+++ resolved
@@ -24,11 +24,8 @@
 
 // CHANGELOG
 // (minor and older changes stripped away, please see git history for details)
-<<<<<<< HEAD
-//  2023-XX-XX: Platform: Added support for multiple windows via the ImGuiPlatformIO interface.
-=======
+//  2024-XX-XX: Platform: Added support for multiple windows via the ImGuiPlatformIO interface.
 //  2024-02-13: Inputs: Fixed gamepad support. Handle gamepad disconnection. Added ImGui_ImplSDL3_SetGamepadMode().
->>>>>>> 5b6f0321
 //  2023-11-13: Updated for recent SDL3 API changes.
 //  2023-10-05: Inputs: Added support for extra ImGuiKey values: F13 to F24 function keys, app back/forward keys.
 //  2023-05-04: Fixed build on Emscripten/iOS/Android. (#6391)
@@ -68,25 +65,12 @@
 // SDL Data
 struct ImGui_ImplSDL3_Data
 {
-<<<<<<< HEAD
-    SDL_Window*     Window;
-    SDL_Renderer*   Renderer;
-    Uint64          Time;
-    Uint32          MouseWindowID;
-    int             MouseButtonsDown;
-    SDL_Cursor*     MouseCursors[ImGuiMouseCursor_COUNT];
-    SDL_Cursor*     LastMouseCursor;
-    int             PendingMouseLeaveFrame;
-    char*           ClipboardTextData;
-    bool            MouseCanUseGlobalState;
-    bool            MouseCanReportHoveredViewport;  // This is hard to use/unreliable on SDL so we'll set ImGuiBackendFlags_HasMouseHoveredViewport dynamically based on state.
-    bool            UseVulkan;
-    bool            WantUpdateMonitors;
-=======
     SDL_Window*             Window;
     SDL_Renderer*           Renderer;
     Uint64                  Time;
     char*                   ClipboardTextData;
+    bool                    UseVulkan;
+    bool                    WantUpdateMonitors;
 
     // Mouse handling
     Uint32                  MouseWindowID;
@@ -95,12 +79,12 @@
     SDL_Cursor*             MouseLastCursor;
     int                     MousePendingLeaveFrame;
     bool                    MouseCanUseGlobalState;
+    bool                    MouseCanReportHoveredViewport;  // This is hard to use/unreliable on SDL so we'll set ImGuiBackendFlags_HasMouseHoveredViewport dynamically based on state.
 
     // Gamepad handling
-    ImVector<SDL_Gamepad*>      Gamepads;
+    ImVector<SDL_Gamepad*>  Gamepads;
     ImGui_ImplSDL3_GamepadMode  GamepadMode;
-    bool                        WantUpdateGamepadsList;
->>>>>>> 5b6f0321
+    bool                    WantUpdateGamepadsList;
 
     ImGui_ImplSDL3_Data()   { memset((void*)this, 0, sizeof(*this)); }
 };
@@ -381,7 +365,6 @@
         case SDL_EVENT_WINDOW_FOCUS_LOST:
             io.AddFocusEvent(false);
             return true;
-<<<<<<< HEAD
         case SDL_EVENT_WINDOW_CLOSE_REQUESTED:
         case SDL_EVENT_WINDOW_MOVED:
         case SDL_EVENT_WINDOW_RESIZED:
@@ -396,14 +379,12 @@
                 return true;
             }
             return true;
-=======
         case SDL_EVENT_GAMEPAD_ADDED:
         case SDL_EVENT_GAMEPAD_REMOVED:
         {
             bd->WantUpdateGamepadsList = true;
             return true;
         }
->>>>>>> 5b6f0321
     }
     return false;
 }

// dear imgui, v1.73
// (internal structures/api)

// You may use this file to debug, understand or extend ImGui features but we don't provide any guarantee of forward compatibility!
// Set:
//   #define IMGUI_DEFINE_MATH_OPERATORS
// To implement maths operators for ImVec2 (disabled by default to not collide with using IM_VEC2_CLASS_EXTRA along with your own math types+operators)

/*

Index of this file:
// Header mess
// Forward declarations
// STB libraries includes
// Context pointer
// Generic helpers
// Misc data structures
// Main imgui context
// Tab bar, tab item
// Internal API

*/

#pragma once

//-----------------------------------------------------------------------------
// Header mess
//-----------------------------------------------------------------------------

#ifndef IMGUI_VERSION
#error Must include imgui.h before imgui_internal.h
#endif

#include <stdio.h>      // FILE*
#include <stdlib.h>     // NULL, malloc, free, qsort, atoi, atof
#include <math.h>       // sqrtf, fabsf, fmodf, powf, floorf, ceilf, cosf, sinf
#include <limits.h>     // INT_MIN, INT_MAX

// Visual Studio warnings
#ifdef _MSC_VER
#pragma warning (push)
#pragma warning (disable: 4251) // class 'xxx' needs to have dll-interface to be used by clients of struct 'xxx' // when IMGUI_API is set to__declspec(dllexport)
#endif

// Clang/GCC warnings with -Weverything
#if defined(__clang__)
#pragma clang diagnostic push
#pragma clang diagnostic ignored "-Wunused-function"        // for stb_textedit.h
#pragma clang diagnostic ignored "-Wmissing-prototypes"     // for stb_textedit.h
#pragma clang diagnostic ignored "-Wold-style-cast"
#if __has_warning("-Wzero-as-null-pointer-constant")
#pragma clang diagnostic ignored "-Wzero-as-null-pointer-constant"
#endif
#if __has_warning("-Wdouble-promotion")
#pragma clang diagnostic ignored "-Wdouble-promotion"
#endif
#elif defined(__GNUC__)
#pragma GCC diagnostic push
#pragma GCC diagnostic ignored "-Wpragmas"                  // warning: unknown option after '#pragma GCC diagnostic' kind
#pragma GCC diagnostic ignored "-Wclass-memaccess"          // [__GNUC__ >= 8] warning: 'memset/memcpy' clearing/writing an object of type 'xxxx' with no trivial copy-assignment; use assignment or value-initialization instead
#endif

//-----------------------------------------------------------------------------
// Forward declarations
//-----------------------------------------------------------------------------

struct ImRect;                      // An axis-aligned rectangle (2 points)
struct ImDrawDataBuilder;           // Helper to build a ImDrawData instance
struct ImDrawListSharedData;        // Data shared between all ImDrawList instances
struct ImGuiColorMod;               // Stacked color modifier, backup of modified data so we can restore it
struct ImGuiColumnData;             // Storage data for a single column
struct ImGuiColumns;                // Storage data for a columns set
struct ImGuiContext;                // Main Dear ImGui context
struct ImGuiDataTypeInfo;           // Type information associated to a ImGuiDataType enum
struct ImGuiDockContext;            // Docking system context
struct ImGuiDockNode;               // Docking system node (hold a list of Windows OR two child dock nodes)
struct ImGuiDockNodeSettings;       // Storage for a dock node in .ini file (we preserve those even if the associated dock node isn't active during the session)
struct ImGuiGroupData;              // Stacked storage data for BeginGroup()/EndGroup()
struct ImGuiInputTextState;         // Internal state of the currently focused/edited text input box
struct ImGuiItemHoveredDataBackup;  // Backup and restore IsItemHovered() internal data
struct ImGuiMenuColumns;            // Simple column measurement, currently used for MenuItem() only
struct ImGuiNavMoveResult;          // Result of a directional navigation move query result
struct ImGuiNextWindowData;         // Storage for SetNextWindow** functions
struct ImGuiNextItemData;           // Storage for SetNextItem** functions
struct ImGuiPopupData;              // Storage for current popup stack
struct ImGuiSettingsHandler;        // Storage for one type registered in the .ini file
struct ImGuiStyleMod;               // Stacked style modifier, backup of modified data so we can restore it
struct ImGuiTabBar;                 // Storage for a tab bar
struct ImGuiTabItem;                // Storage for a tab item (within a tab bar)
struct ImGuiWindow;                 // Storage for one window
struct ImGuiWindowTempData;         // Temporary storage for one window (that's the data which in theory we could ditch at the end of the frame)
struct ImGuiWindowSettings;         // Storage for window settings stored in .ini file (we keep one of those even if the actual window wasn't instanced during this session)

// Use your programming IDE "Go to definition" facility on the names of the center columns to find the actual flags/enum lists.
typedef int ImGuiDataAuthority;         // -> enum ImGuiDataAuthority_      // Enum: for storing the source authority (dock node vs window) of a field
typedef int ImGuiLayoutType;            // -> enum ImGuiLayoutType_         // Enum: Horizontal or vertical
typedef int ImGuiButtonFlags;           // -> enum ImGuiButtonFlags_        // Flags: for ButtonEx(), ButtonBehavior()
typedef int ImGuiColumnsFlags;          // -> enum ImGuiColumnsFlags_       // Flags: BeginColumns()
typedef int ImGuiDragFlags;             // -> enum ImGuiDragFlags_          // Flags: for DragBehavior()
typedef int ImGuiItemFlags;             // -> enum ImGuiItemFlags_          // Flags: for PushItemFlag()
typedef int ImGuiItemStatusFlags;       // -> enum ImGuiItemStatusFlags_    // Flags: for DC.LastItemStatusFlags
typedef int ImGuiNavHighlightFlags;     // -> enum ImGuiNavHighlightFlags_  // Flags: for RenderNavHighlight()
typedef int ImGuiNavDirSourceFlags;     // -> enum ImGuiNavDirSourceFlags_  // Flags: for GetNavInputAmount2d()
typedef int ImGuiNavMoveFlags;          // -> enum ImGuiNavMoveFlags_       // Flags: for navigation requests
typedef int ImGuiNextItemDataFlags;     // -> enum ImGuiNextItemDataFlags_  // Flags: for SetNextItemXXX() functions
typedef int ImGuiNextWindowDataFlags;   // -> enum ImGuiNextWindowDataFlags_// Flags: for SetNextWindowXXX() functions
typedef int ImGuiSeparatorFlags;        // -> enum ImGuiSeparatorFlags_     // Flags: for SeparatorEx()
typedef int ImGuiSliderFlags;           // -> enum ImGuiSliderFlags_        // Flags: for SliderBehavior()
typedef int ImGuiTextFlags;             // -> enum ImGuiTextFlags_          // Flags: for TextEx()

//-------------------------------------------------------------------------
// STB libraries includes
//-------------------------------------------------------------------------

namespace ImStb
{

#undef STB_TEXTEDIT_STRING
#undef STB_TEXTEDIT_CHARTYPE
#define STB_TEXTEDIT_STRING             ImGuiInputTextState
#define STB_TEXTEDIT_CHARTYPE           ImWchar
#define STB_TEXTEDIT_GETWIDTH_NEWLINE   -1.0f
#define STB_TEXTEDIT_UNDOSTATECOUNT     99
#define STB_TEXTEDIT_UNDOCHARCOUNT      999
#include "imstb_textedit.h"

} // namespace ImStb

//-----------------------------------------------------------------------------
// Context pointer
//-----------------------------------------------------------------------------

#ifndef GImGui
extern IMGUI_API ImGuiContext* GImGui;  // Current implicit context pointer
#endif

// Internal Drag and Drop payload types. String starting with '_' are reserved for Dear ImGui.
#define IMGUI_PAYLOAD_TYPE_WINDOW       "_IMWINDOW"     // Payload == ImGuiWindow*

//-----------------------------------------------------------------------------
// Generic helpers
//-----------------------------------------------------------------------------

#define IM_PI           3.14159265358979323846f
#ifdef _WIN32
#define IM_NEWLINE      "\r\n"   // Play it nice with Windows users (2018/05 news: Microsoft announced that Notepad will finally display Unix-style carriage returns!)
#else
#define IM_NEWLINE      "\n"
#endif
#define IM_TABSIZE      (4)
#define IM_STATIC_ASSERT(_COND)         typedef char static_assertion_##__line__[(_COND)?1:-1]
#define IM_F32_TO_INT8_UNBOUND(_VAL)    ((int)((_VAL) * 255.0f + ((_VAL)>=0 ? 0.5f : -0.5f)))   // Unsaturated, for display purpose
#define IM_F32_TO_INT8_SAT(_VAL)        ((int)(ImSaturate(_VAL) * 255.0f + 0.5f))               // Saturated, always output 0..255

// Debug Logging
#ifndef IMGUI_DEBUG_LOG
#define IMGUI_DEBUG_LOG(_FMT,...)       printf("[%05d] " _FMT, GImGui->FrameCount, __VA_ARGS__)
#endif
#define IMGUI_DEBUG_LOG_VIEWPORT(...)   ((void)0)       // Disable log
#define IMGUI_DEBUG_LOG_DOCKING(...)    ((void)0)       // Disable log
//#define IMGUI_DEBUG_LOG_VIEWPORT      IMGUI_DEBUG_LOG // Enable log
//#define IMGUI_DEBUG_LOG_DOCKING       IMGUI_DEBUG_LOG // Enable log

// Enforce cdecl calling convention for functions called by the standard library, in case compilation settings changed the default to e.g. __vectorcall
#ifdef _MSC_VER
#define IMGUI_CDECL __cdecl
#else
#define IMGUI_CDECL
#endif

// Helpers: UTF-8 <> wchar
IMGUI_API int           ImTextStrToUtf8(char* buf, int buf_size, const ImWchar* in_text, const ImWchar* in_text_end);      // return output UTF-8 bytes count
IMGUI_API int           ImTextCharFromUtf8(unsigned int* out_char, const char* in_text, const char* in_text_end);          // read one character. return input UTF-8 bytes count
IMGUI_API int           ImTextStrFromUtf8(ImWchar* buf, int buf_size, const char* in_text, const char* in_text_end, const char** in_remaining = NULL);   // return input UTF-8 bytes count
IMGUI_API int           ImTextCountCharsFromUtf8(const char* in_text, const char* in_text_end);                            // return number of UTF-8 code-points (NOT bytes count)
IMGUI_API int           ImTextCountUtf8BytesFromChar(const char* in_text, const char* in_text_end);                        // return number of bytes to express one char in UTF-8
IMGUI_API int           ImTextCountUtf8BytesFromStr(const ImWchar* in_text, const ImWchar* in_text_end);                   // return number of bytes to express string in UTF-8

// Helpers: Misc
IMGUI_API ImU32         ImHashData(const void* data, size_t data_size, ImU32 seed = 0);
IMGUI_API ImU32         ImHashStr(const char* data, size_t data_size = 0, ImU32 seed = 0);
IMGUI_API void*         ImFileLoadToMemory(const char* filename, const char* file_open_mode, size_t* out_file_size = NULL, int padding_bytes = 0);
IMGUI_API FILE*         ImFileOpen(const char* filename, const char* file_open_mode);
static inline bool      ImCharIsBlankA(char c)          { return c == ' ' || c == '\t'; }
static inline bool      ImCharIsBlankW(unsigned int c)  { return c == ' ' || c == '\t' || c == 0x3000; }
static inline bool      ImIsPowerOfTwo(int v)           { return v != 0 && (v & (v - 1)) == 0; }
static inline int       ImUpperPowerOfTwo(int v)        { v--; v |= v >> 1; v |= v >> 2; v |= v >> 4; v |= v >> 8; v |= v >> 16; v++; return v; }
#define ImQsort         qsort
#ifndef IMGUI_DISABLE_OBSOLETE_FUNCTIONS
static inline ImU32     ImHash(const void* data, int size, ImU32 seed = 0) { return size ? ImHashData(data, (size_t)size, seed) : ImHashStr((const char*)data, 0, seed); } // [moved to ImHashStr/ImHashData in 1.68]
#endif

// Helpers: Geometry
IMGUI_API ImVec2        ImLineClosestPoint(const ImVec2& a, const ImVec2& b, const ImVec2& p);
IMGUI_API bool          ImTriangleContainsPoint(const ImVec2& a, const ImVec2& b, const ImVec2& c, const ImVec2& p);
IMGUI_API ImVec2        ImTriangleClosestPoint(const ImVec2& a, const ImVec2& b, const ImVec2& c, const ImVec2& p);
IMGUI_API void          ImTriangleBarycentricCoords(const ImVec2& a, const ImVec2& b, const ImVec2& c, const ImVec2& p, float& out_u, float& out_v, float& out_w);
IMGUI_API ImGuiDir      ImGetDirQuadrantFromDelta(float dx, float dy);

// Helpers: String
IMGUI_API int           ImStricmp(const char* str1, const char* str2);
IMGUI_API int           ImStrnicmp(const char* str1, const char* str2, size_t count);
IMGUI_API void          ImStrncpy(char* dst, const char* src, size_t count);
IMGUI_API char*         ImStrdup(const char* str);
IMGUI_API char*         ImStrdupcpy(char* dst, size_t* p_dst_size, const char* str);
IMGUI_API const char*   ImStrchrRange(const char* str_begin, const char* str_end, char c);
IMGUI_API int           ImStrlenW(const ImWchar* str);
IMGUI_API const char*   ImStreolRange(const char* str, const char* str_end);                // End end-of-line
IMGUI_API const ImWchar*ImStrbolW(const ImWchar* buf_mid_line, const ImWchar* buf_begin);   // Find beginning-of-line
IMGUI_API const char*   ImStristr(const char* haystack, const char* haystack_end, const char* needle, const char* needle_end);
IMGUI_API void          ImStrTrimBlanks(char* str);
IMGUI_API const char*   ImStrSkipBlank(const char* str);
IMGUI_API int           ImFormatString(char* buf, size_t buf_size, const char* fmt, ...) IM_FMTARGS(3);
IMGUI_API int           ImFormatStringV(char* buf, size_t buf_size, const char* fmt, va_list args) IM_FMTLIST(3);
IMGUI_API const char*   ImParseFormatFindStart(const char* format);
IMGUI_API const char*   ImParseFormatFindEnd(const char* format);
IMGUI_API const char*   ImParseFormatTrimDecorations(const char* format, char* buf, size_t buf_size);
IMGUI_API int           ImParseFormatPrecision(const char* format, int default_value);

// Helpers: ImVec2/ImVec4 operators
// We are keeping those disabled by default so they don't leak in user space, to allow user enabling implicit cast operators between ImVec2 and their own types (using IM_VEC2_CLASS_EXTRA etc.)
// We unfortunately don't have a unary- operator for ImVec2 because this would needs to be defined inside the class itself.
#ifdef IMGUI_DEFINE_MATH_OPERATORS
static inline ImVec2 operator*(const ImVec2& lhs, const float rhs)              { return ImVec2(lhs.x*rhs, lhs.y*rhs); }
static inline ImVec2 operator/(const ImVec2& lhs, const float rhs)              { return ImVec2(lhs.x/rhs, lhs.y/rhs); }
static inline ImVec2 operator+(const ImVec2& lhs, const ImVec2& rhs)            { return ImVec2(lhs.x+rhs.x, lhs.y+rhs.y); }
static inline ImVec2 operator-(const ImVec2& lhs, const ImVec2& rhs)            { return ImVec2(lhs.x-rhs.x, lhs.y-rhs.y); }
static inline ImVec2 operator*(const ImVec2& lhs, const ImVec2& rhs)            { return ImVec2(lhs.x*rhs.x, lhs.y*rhs.y); }
static inline ImVec2 operator/(const ImVec2& lhs, const ImVec2& rhs)            { return ImVec2(lhs.x/rhs.x, lhs.y/rhs.y); }
static inline ImVec2& operator+=(ImVec2& lhs, const ImVec2& rhs)                { lhs.x += rhs.x; lhs.y += rhs.y; return lhs; }
static inline ImVec2& operator-=(ImVec2& lhs, const ImVec2& rhs)                { lhs.x -= rhs.x; lhs.y -= rhs.y; return lhs; }
static inline ImVec2& operator*=(ImVec2& lhs, const float rhs)                  { lhs.x *= rhs; lhs.y *= rhs; return lhs; }
static inline ImVec2& operator/=(ImVec2& lhs, const float rhs)                  { lhs.x /= rhs; lhs.y /= rhs; return lhs; }
static inline ImVec4 operator+(const ImVec4& lhs, const ImVec4& rhs)            { return ImVec4(lhs.x+rhs.x, lhs.y+rhs.y, lhs.z+rhs.z, lhs.w+rhs.w); }
static inline ImVec4 operator-(const ImVec4& lhs, const ImVec4& rhs)            { return ImVec4(lhs.x-rhs.x, lhs.y-rhs.y, lhs.z-rhs.z, lhs.w-rhs.w); }
static inline ImVec4 operator*(const ImVec4& lhs, const ImVec4& rhs)            { return ImVec4(lhs.x*rhs.x, lhs.y*rhs.y, lhs.z*rhs.z, lhs.w*rhs.w); }
#endif

// Helpers: Maths
// - Wrapper for standard libs functions. (Note that imgui_demo.cpp does _not_ use them to keep the code easy to copy)
#ifndef IMGUI_DISABLE_MATH_FUNCTIONS
static inline float  ImFabs(float x)                                            { return fabsf(x); }
static inline float  ImSqrt(float x)                                            { return sqrtf(x); }
static inline float  ImPow(float x, float y)                                    { return powf(x, y); }
static inline double ImPow(double x, double y)                                  { return pow(x, y); }
static inline float  ImFmod(float x, float y)                                   { return fmodf(x, y); }
static inline double ImFmod(double x, double y)                                 { return fmod(x, y); }
static inline float  ImCos(float x)                                             { return cosf(x); }
static inline float  ImSin(float x)                                             { return sinf(x); }
static inline float  ImAcos(float x)                                            { return acosf(x); }
static inline float  ImAtan2(float y, float x)                                  { return atan2f(y, x); }
static inline double ImAtof(const char* s)                                      { return atof(s); }
static inline float  ImFloorStd(float x)                                        { return floorf(x); }   // we already uses our own ImFloor() { return (float)(int)v } internally so the standard one wrapper is named differently (it's used by stb_truetype)
static inline float  ImCeil(float x)                                            { return ceilf(x); }
#endif
// - ImMin/ImMax/ImClamp/ImLerp/ImSwap are used by widgets which support for variety of types: signed/unsigned int/long long float/double
// (Exceptionally using templates here but we could also redefine them for variety of types)
template<typename T> static inline T ImMin(T lhs, T rhs)                        { return lhs < rhs ? lhs : rhs; }
template<typename T> static inline T ImMax(T lhs, T rhs)                        { return lhs >= rhs ? lhs : rhs; }
template<typename T> static inline T ImClamp(T v, T mn, T mx)                   { return (v < mn) ? mn : (v > mx) ? mx : v; }
template<typename T> static inline T ImLerp(T a, T b, float t)                  { return (T)(a + (b - a) * t); }
template<typename T> static inline void ImSwap(T& a, T& b)                      { T tmp = a; a = b; b = tmp; }
template<typename T> static inline T ImAddClampOverflow(T a, T b, T mn, T mx)   { if (b < 0 && (a < mn - b)) return mn; if (b > 0 && (a > mx - b)) return mx; return a + b; }
template<typename T> static inline T ImSubClampOverflow(T a, T b, T mn, T mx)   { if (b > 0 && (a < mn + b)) return mn; if (b < 0 && (a > mx + b)) return mx; return a - b; }
// - Misc maths helpers
static inline ImVec2 ImMin(const ImVec2& lhs, const ImVec2& rhs)                { return ImVec2(lhs.x < rhs.x ? lhs.x : rhs.x, lhs.y < rhs.y ? lhs.y : rhs.y); }
static inline ImVec2 ImMax(const ImVec2& lhs, const ImVec2& rhs)                { return ImVec2(lhs.x >= rhs.x ? lhs.x : rhs.x, lhs.y >= rhs.y ? lhs.y : rhs.y); }
static inline ImVec2 ImClamp(const ImVec2& v, const ImVec2& mn, ImVec2 mx)      { return ImVec2((v.x < mn.x) ? mn.x : (v.x > mx.x) ? mx.x : v.x, (v.y < mn.y) ? mn.y : (v.y > mx.y) ? mx.y : v.y); }
static inline ImVec2 ImLerp(const ImVec2& a, const ImVec2& b, float t)          { return ImVec2(a.x + (b.x - a.x) * t, a.y + (b.y - a.y) * t); }
static inline ImVec2 ImLerp(const ImVec2& a, const ImVec2& b, const ImVec2& t)  { return ImVec2(a.x + (b.x - a.x) * t.x, a.y + (b.y - a.y) * t.y); }
static inline ImVec4 ImLerp(const ImVec4& a, const ImVec4& b, float t)          { return ImVec4(a.x + (b.x - a.x) * t, a.y + (b.y - a.y) * t, a.z + (b.z - a.z) * t, a.w + (b.w - a.w) * t); }
static inline float  ImSaturate(float f)                                        { return (f < 0.0f) ? 0.0f : (f > 1.0f) ? 1.0f : f; }
static inline float  ImLengthSqr(const ImVec2& lhs)                             { return lhs.x*lhs.x + lhs.y*lhs.y; }
static inline float  ImLengthSqr(const ImVec4& lhs)                             { return lhs.x*lhs.x + lhs.y*lhs.y + lhs.z*lhs.z + lhs.w*lhs.w; }
static inline float  ImInvLength(const ImVec2& lhs, float fail_value)           { float d = lhs.x*lhs.x + lhs.y*lhs.y; if (d > 0.0f) return 1.0f / ImSqrt(d); return fail_value; }
static inline float  ImFloor(float f)                                           { return (float)(int)f; }
static inline ImVec2 ImFloor(const ImVec2& v)                                   { return ImVec2((float)(int)v.x, (float)(int)v.y); }
static inline int    ImModPositive(int a, int b)                                { return (a + b) % b; }
static inline float  ImDot(const ImVec2& a, const ImVec2& b)                    { return a.x * b.x + a.y * b.y; }
static inline ImVec2 ImRotate(const ImVec2& v, float cos_a, float sin_a)        { return ImVec2(v.x * cos_a - v.y * sin_a, v.x * sin_a + v.y * cos_a); }
static inline float  ImLinearSweep(float current, float target, float speed)    { if (current < target) return ImMin(current + speed, target); if (current > target) return ImMax(current - speed, target); return current; }
static inline ImVec2 ImMul(const ImVec2& lhs, const ImVec2& rhs)                { return ImVec2(lhs.x * rhs.x, lhs.y * rhs.y); }

// Helper: ImBoolVector. Store 1-bit per value.
// Note that Resize() currently clears the whole vector.
struct ImBoolVector
{
    ImVector<int>   Storage;
    ImBoolVector()  { }
    void            Resize(int sz)          { Storage.resize((sz + 31) >> 5); memset(Storage.Data, 0, (size_t)Storage.Size * sizeof(Storage.Data[0])); }
    void            Clear()                 { Storage.clear(); }
    bool            GetBit(int n) const     { int off = (n >> 5); int mask = 1 << (n & 31); return (Storage[off] & mask) != 0; }
    void            SetBit(int n, bool v)   { int off = (n >> 5); int mask = 1 << (n & 31); if (v) Storage[off] |= mask; else Storage[off] &= ~mask; }
};

// Helper: ImPool<>. Basic keyed storage for contiguous instances, slow/amortized insertion, O(1) indexable, O(Log N) queries by ID over a dense/hot buffer,
// Honor constructor/destructor. Add/remove invalidate all pointers. Indexes have the same lifetime as the associated object.
typedef int ImPoolIdx;
template<typename T>
struct IMGUI_API ImPool
{
    ImVector<T>     Data;       // Contiguous data
    ImGuiStorage    Map;        // ID->Index
    ImPoolIdx       FreeIdx;    // Next free idx to use

    ImPool()    { FreeIdx = 0; }
    ~ImPool()   { Clear(); }
    T*          GetByKey(ImGuiID key)               { int idx = Map.GetInt(key, -1); return (idx != -1) ? &Data[idx] : NULL; }
    T*          GetByIndex(ImPoolIdx n)             { return &Data[n]; }
    ImPoolIdx   GetIndex(const T* p) const          { IM_ASSERT(p >= Data.Data && p < Data.Data + Data.Size); return (ImPoolIdx)(p - Data.Data); }
    T*          GetOrAddByKey(ImGuiID key)          { int* p_idx = Map.GetIntRef(key, -1); if (*p_idx != -1) return &Data[*p_idx]; *p_idx = FreeIdx; return Add(); }
    bool        Contains(const T* p) const          { return (p >= Data.Data && p < Data.Data + Data.Size); }
    void        Clear()                             { for (int n = 0; n < Map.Data.Size; n++) { int idx = Map.Data[n].val_i; if (idx != -1) Data[idx].~T(); } Map.Clear(); Data.clear(); FreeIdx = 0; }
    T*          Add()                               { int idx = FreeIdx; if (idx == Data.Size) { Data.resize(Data.Size + 1); FreeIdx++; } else { FreeIdx = *(int*)&Data[idx]; } IM_PLACEMENT_NEW(&Data[idx]) T(); return &Data[idx]; }
    void        Remove(ImGuiID key, const T* p)     { Remove(key, GetIndex(p)); }
    void        Remove(ImGuiID key, ImPoolIdx idx)  { Data[idx].~T(); *(int*)&Data[idx] = FreeIdx; FreeIdx = idx; Map.SetInt(key, -1); }
    void        Reserve(int capacity)               { Data.reserve(capacity); Map.Data.reserve(capacity); }
    int         GetSize() const                     { return Data.Size; }
};

//-----------------------------------------------------------------------------
// Misc data structures
//-----------------------------------------------------------------------------

enum ImGuiButtonFlags_
{
    ImGuiButtonFlags_None                   = 0,
    ImGuiButtonFlags_Repeat                 = 1 << 0,   // hold to repeat
    ImGuiButtonFlags_PressedOnClickRelease  = 1 << 1,   // [Default] return true on click + release on same item
    ImGuiButtonFlags_PressedOnClick         = 1 << 2,   // return true on click (default requires click+release)
    ImGuiButtonFlags_PressedOnRelease       = 1 << 3,   // return true on release (default requires click+release)
    ImGuiButtonFlags_PressedOnDoubleClick   = 1 << 4,   // return true on double-click (default requires click+release)
    ImGuiButtonFlags_FlattenChildren        = 1 << 5,   // allow interactions even if a child window is overlapping
    ImGuiButtonFlags_AllowItemOverlap       = 1 << 6,   // require previous frame HoveredId to either match id or be null before being usable, use along with SetItemAllowOverlap()
    ImGuiButtonFlags_DontClosePopups        = 1 << 7,   // disable automatically closing parent popup on press // [UNUSED]
    ImGuiButtonFlags_Disabled               = 1 << 8,   // disable interactions
    ImGuiButtonFlags_AlignTextBaseLine      = 1 << 9,   // vertically align button to match text baseline - ButtonEx() only // FIXME: Should be removed and handled by SmallButton(), not possible currently because of DC.CursorPosPrevLine
    ImGuiButtonFlags_NoKeyModifiers         = 1 << 10,  // disable interaction if a key modifier is held
    ImGuiButtonFlags_NoHoldingActiveID      = 1 << 11,  // don't set ActiveId while holding the mouse (ImGuiButtonFlags_PressedOnClick only)
    ImGuiButtonFlags_PressedOnDragDropHold  = 1 << 12,  // press when held into while we are drag and dropping another item (used by e.g. tree nodes, collapsing headers)
    ImGuiButtonFlags_NoNavFocus             = 1 << 13,  // don't override navigation focus when activated
    ImGuiButtonFlags_NoHoveredOnNav         = 1 << 14   // don't report as hovered when navigated on
};

enum ImGuiSliderFlags_
{
    ImGuiSliderFlags_None                   = 0,
    ImGuiSliderFlags_Vertical               = 1 << 0
};

enum ImGuiDragFlags_
{
    ImGuiDragFlags_None                     = 0,
    ImGuiDragFlags_Vertical                 = 1 << 0
};

enum ImGuiColumnsFlags_
{
    // Default: 0
    ImGuiColumnsFlags_None                  = 0,
    ImGuiColumnsFlags_NoBorder              = 1 << 0,   // Disable column dividers
    ImGuiColumnsFlags_NoResize              = 1 << 1,   // Disable resizing columns when clicking on the dividers
    ImGuiColumnsFlags_NoPreserveWidths      = 1 << 2,   // Disable column width preservation when adjusting columns
    ImGuiColumnsFlags_NoForceWithinWindow   = 1 << 3,   // Disable forcing columns to fit within window
    ImGuiColumnsFlags_GrowParentContentsSize= 1 << 4    // (WIP) Restore pre-1.51 behavior of extending the parent window contents size but _without affecting the columns width at all_. Will eventually remove.
};

// Extend ImGuiSelectableFlags_
enum ImGuiSelectableFlagsPrivate_
{
    // NB: need to be in sync with last value of ImGuiSelectableFlags_
    ImGuiSelectableFlags_NoHoldingActiveID  = 1 << 20,
    ImGuiSelectableFlags_PressedOnClick     = 1 << 21,
    ImGuiSelectableFlags_PressedOnRelease   = 1 << 22,
    ImGuiSelectableFlags_DrawFillAvailWidth = 1 << 23,  // FIXME: We may be able to remove this (added in 6251d379 for menus)
    ImGuiSelectableFlags_DrawHoveredWhenHeld= 1 << 24,  // Always show active when held, even is not hovered. This concept could probably be renamed/formalized somehow.
    ImGuiSelectableFlags_SetNavIdOnHover    = 1 << 25
};

// Extend ImGuiTreeNodeFlags_
enum ImGuiTreeNodeFlagsPrivate_
{
    ImGuiTreeNodeFlags_ClipLabelForTrailingButton = 1 << 20
};

enum ImGuiSeparatorFlags_
{
    ImGuiSeparatorFlags_None                = 0,
    ImGuiSeparatorFlags_Horizontal          = 1 << 0,   // Axis default to current layout type, so generally Horizontal unless e.g. in a menu bar
    ImGuiSeparatorFlags_Vertical            = 1 << 1,
    ImGuiSeparatorFlags_SpanAllColumns      = 1 << 2
};

// Transient per-window flags, reset at the beginning of the frame. For child window, inherited from parent on first Begin().
// This is going to be exposed in imgui.h when stabilized enough.
enum ImGuiItemFlags_
{
    ImGuiItemFlags_NoTabStop                = 1 << 0,  // false
    ImGuiItemFlags_ButtonRepeat             = 1 << 1,  // false    // Button() will return true multiple times based on io.KeyRepeatDelay and io.KeyRepeatRate settings.
    ImGuiItemFlags_Disabled                 = 1 << 2,  // false    // [BETA] Disable interactions but doesn't affect visuals yet. See github.com/ocornut/imgui/issues/211
    ImGuiItemFlags_NoNav                    = 1 << 3,  // false
    ImGuiItemFlags_NoNavDefaultFocus        = 1 << 4,  // false
    ImGuiItemFlags_SelectableDontClosePopup = 1 << 5,  // false    // MenuItem/Selectable() automatically closes current Popup window
    ImGuiItemFlags_MixedValue               = 1 << 6,  // false    // [BETA] Represent a mixed/indeterminate value, generally multi-selection where values differ. Currently only supported by Checkbox() (later should support all sorts of widgets)
    ImGuiItemFlags_Default_                 = 0
};

// Storage for LastItem data
enum ImGuiItemStatusFlags_
{
    ImGuiItemStatusFlags_None               = 0,
    ImGuiItemStatusFlags_HoveredRect        = 1 << 0,
    ImGuiItemStatusFlags_HasDisplayRect     = 1 << 1,
    ImGuiItemStatusFlags_Edited             = 1 << 2,   // Value exposed by item was edited in the current frame (should match the bool return value of most widgets)
    ImGuiItemStatusFlags_ToggledSelection   = 1 << 3,   // Set when Selectable(), TreeNode() reports toggling a selection. We can't report "Selected" because reporting the change allows us to handle clipping with less issues.
    ImGuiItemStatusFlags_HasDeactivated     = 1 << 4,   // Set if the widget/group is able to provide data for the ImGuiItemStatusFlags_Deactivated flag.
    ImGuiItemStatusFlags_Deactivated        = 1 << 5    // Only valid if ImGuiItemStatusFlags_HasDeactivated is set.

#ifdef IMGUI_ENABLE_TEST_ENGINE
    , // [imgui_tests only]
    ImGuiItemStatusFlags_Openable           = 1 << 10,  //
    ImGuiItemStatusFlags_Opened             = 1 << 11,  //
    ImGuiItemStatusFlags_Checkable          = 1 << 12,  //
    ImGuiItemStatusFlags_Checked            = 1 << 13   //
#endif
};

enum ImGuiTextFlags_
{
    ImGuiTextFlags_None = 0,
    ImGuiTextFlags_NoWidthForLargeClippedText = 1 << 0
};

// FIXME: this is in development, not exposed/functional as a generic feature yet.
// Horizontal/Vertical enums are fixed to 0/1 so they may be used to index ImVec2
enum ImGuiLayoutType_
{
    ImGuiLayoutType_Horizontal = 0,
    ImGuiLayoutType_Vertical = 1
};

enum ImGuiLogType
{
    ImGuiLogType_None = 0,
    ImGuiLogType_TTY,
    ImGuiLogType_File,
    ImGuiLogType_Buffer,
    ImGuiLogType_Clipboard
};

// X/Y enums are fixed to 0/1 so they may be used to index ImVec2
enum ImGuiAxis
{
    ImGuiAxis_None = -1,
    ImGuiAxis_X = 0,
    ImGuiAxis_Y = 1
};

enum ImGuiPlotType
{
    ImGuiPlotType_Lines,
    ImGuiPlotType_Histogram
};

enum ImGuiInputSource
{
    ImGuiInputSource_None = 0,
    ImGuiInputSource_Mouse,
    ImGuiInputSource_Nav,
    ImGuiInputSource_NavKeyboard,   // Only used occasionally for storage, not tested/handled by most code
    ImGuiInputSource_NavGamepad,    // "
    ImGuiInputSource_COUNT
};

// FIXME-NAV: Clarify/expose various repeat delay/rate
enum ImGuiInputReadMode
{
    ImGuiInputReadMode_Down,
    ImGuiInputReadMode_Pressed,
    ImGuiInputReadMode_Released,
    ImGuiInputReadMode_Repeat,
    ImGuiInputReadMode_RepeatSlow,
    ImGuiInputReadMode_RepeatFast
};

enum ImGuiNavHighlightFlags_
{
    ImGuiNavHighlightFlags_None         = 0,
    ImGuiNavHighlightFlags_TypeDefault  = 1 << 0,
    ImGuiNavHighlightFlags_TypeThin     = 1 << 1,
    ImGuiNavHighlightFlags_AlwaysDraw   = 1 << 2,       // Draw rectangular highlight if (g.NavId == id) _even_ when using the mouse.
    ImGuiNavHighlightFlags_NoRounding   = 1 << 3
};

enum ImGuiNavDirSourceFlags_
{
    ImGuiNavDirSourceFlags_None         = 0,
    ImGuiNavDirSourceFlags_Keyboard     = 1 << 0,
    ImGuiNavDirSourceFlags_PadDPad      = 1 << 1,
    ImGuiNavDirSourceFlags_PadLStick    = 1 << 2
};

enum ImGuiNavMoveFlags_
{
    ImGuiNavMoveFlags_None                  = 0,
    ImGuiNavMoveFlags_LoopX                 = 1 << 0,   // On failed request, restart from opposite side
    ImGuiNavMoveFlags_LoopY                 = 1 << 1,
    ImGuiNavMoveFlags_WrapX                 = 1 << 2,   // On failed request, request from opposite side one line down (when NavDir==right) or one line up (when NavDir==left)
    ImGuiNavMoveFlags_WrapY                 = 1 << 3,   // This is not super useful for provided for completeness
    ImGuiNavMoveFlags_AllowCurrentNavId     = 1 << 4,   // Allow scoring and considering the current NavId as a move target candidate. This is used when the move source is offset (e.g. pressing PageDown actually needs to send a Up move request, if we are pressing PageDown from the bottom-most item we need to stay in place)
    ImGuiNavMoveFlags_AlsoScoreVisibleSet   = 1 << 5,   // Store alternate result in NavMoveResultLocalVisibleSet that only comprise elements that are already fully visible.
    ImGuiNavMoveFlags_ScrollToEdge          = 1 << 6
};

enum ImGuiNavForward
{
    ImGuiNavForward_None,
    ImGuiNavForward_ForwardQueued,
    ImGuiNavForward_ForwardActive
};

enum ImGuiNavLayer
{
    ImGuiNavLayer_Main  = 0,    // Main scrolling layer
    ImGuiNavLayer_Menu  = 1,    // Menu layer (access with Alt/ImGuiNavInput_Menu)
    ImGuiNavLayer_COUNT
};

enum ImGuiPopupPositionPolicy
{
    ImGuiPopupPositionPolicy_Default,
    ImGuiPopupPositionPolicy_ComboBox
};

// 1D vector (this odd construct is used to facilitate the transition between 1D and 2D, and the maintenance of some branches/patches)
struct ImVec1
{
    float   x;
    ImVec1()         { x = 0.0f; }
    ImVec1(float _x) { x = _x; }
};

// 2D vector (half-size integer)
struct ImVec2ih
{
    short   x, y;
    ImVec2ih()                           { x = y = 0; }
    ImVec2ih(short _x, short _y)         { x = _x; y = _y; }
    explicit ImVec2ih(const ImVec2& rhs) { x = (short)rhs.x; y = (short)rhs.y; }
};

// 2D axis aligned bounding-box
// NB: we can't rely on ImVec2 math operators being available here
struct IMGUI_API ImRect
{
    ImVec2      Min;    // Upper-left
    ImVec2      Max;    // Lower-right

    ImRect()                                        : Min(FLT_MAX,FLT_MAX), Max(-FLT_MAX,-FLT_MAX)  {}
    ImRect(const ImVec2& min, const ImVec2& max)    : Min(min), Max(max)                            {}
    ImRect(const ImVec4& v)                         : Min(v.x, v.y), Max(v.z, v.w)                  {}
    ImRect(float x1, float y1, float x2, float y2)  : Min(x1, y1), Max(x2, y2)                      {}

    ImVec2      GetCenter() const                   { return ImVec2((Min.x + Max.x) * 0.5f, (Min.y + Max.y) * 0.5f); }
    ImVec2      GetSize() const                     { return ImVec2(Max.x - Min.x, Max.y - Min.y); }
    float       GetWidth() const                    { return Max.x - Min.x; }
    float       GetHeight() const                   { return Max.y - Min.y; }
    ImVec2      GetTL() const                       { return Min; }                   // Top-left
    ImVec2      GetTR() const                       { return ImVec2(Max.x, Min.y); }  // Top-right
    ImVec2      GetBL() const                       { return ImVec2(Min.x, Max.y); }  // Bottom-left
    ImVec2      GetBR() const                       { return Max; }                   // Bottom-right
    bool        Contains(const ImVec2& p) const     { return p.x     >= Min.x && p.y     >= Min.y && p.x     <  Max.x && p.y     <  Max.y; }
    bool        Contains(const ImRect& r) const     { return r.Min.x >= Min.x && r.Min.y >= Min.y && r.Max.x <= Max.x && r.Max.y <= Max.y; }
    bool        Overlaps(const ImRect& r) const     { return r.Min.y <  Max.y && r.Max.y >  Min.y && r.Min.x <  Max.x && r.Max.x >  Min.x; }
    void        Add(const ImVec2& p)                { if (Min.x > p.x)     Min.x = p.x;     if (Min.y > p.y)     Min.y = p.y;     if (Max.x < p.x)     Max.x = p.x;     if (Max.y < p.y)     Max.y = p.y; }
    void        Add(const ImRect& r)                { if (Min.x > r.Min.x) Min.x = r.Min.x; if (Min.y > r.Min.y) Min.y = r.Min.y; if (Max.x < r.Max.x) Max.x = r.Max.x; if (Max.y < r.Max.y) Max.y = r.Max.y; }
    void        Expand(const float amount)          { Min.x -= amount;   Min.y -= amount;   Max.x += amount;   Max.y += amount; }
    void        Expand(const ImVec2& amount)        { Min.x -= amount.x; Min.y -= amount.y; Max.x += amount.x; Max.y += amount.y; }
    void        Translate(const ImVec2& d)          { Min.x += d.x; Min.y += d.y; Max.x += d.x; Max.y += d.y; }
    void        TranslateX(float dx)                { Min.x += dx; Max.x += dx; }
    void        TranslateY(float dy)                { Min.y += dy; Max.y += dy; }
    void        ClipWith(const ImRect& r)           { Min = ImMax(Min, r.Min); Max = ImMin(Max, r.Max); }                   // Simple version, may lead to an inverted rectangle, which is fine for Contains/Overlaps test but not for display.
    void        ClipWithFull(const ImRect& r)       { Min = ImClamp(Min, r.Min, r.Max); Max = ImClamp(Max, r.Min, r.Max); } // Full version, ensure both points are fully clipped.
    void        Floor()                             { Min.x = (float)(int)Min.x; Min.y = (float)(int)Min.y; Max.x = (float)(int)Max.x; Max.y = (float)(int)Max.y; }
    bool        IsInverted() const                  { return Min.x > Max.x || Min.y > Max.y; }
};

// Type information associated to one ImGuiDataType. Retrieve with DataTypeGetInfo().
struct ImGuiDataTypeInfo
{
    size_t      Size;           // Size in byte
    const char* PrintFmt;       // Default printf format for the type
    const char* ScanFmt;        // Default scanf format for the type
};

// Stacked color modifier, backup of modified data so we can restore it
struct ImGuiColorMod
{
    ImGuiCol    Col;
    ImVec4      BackupValue;
};

// Stacked style modifier, backup of modified data so we can restore it. Data type inferred from the variable.
struct ImGuiStyleMod
{
    ImGuiStyleVar   VarIdx;
    union           { int BackupInt[2]; float BackupFloat[2]; };
    ImGuiStyleMod(ImGuiStyleVar idx, int v)     { VarIdx = idx; BackupInt[0] = v; }
    ImGuiStyleMod(ImGuiStyleVar idx, float v)   { VarIdx = idx; BackupFloat[0] = v; }
    ImGuiStyleMod(ImGuiStyleVar idx, ImVec2 v)  { VarIdx = idx; BackupFloat[0] = v.x; BackupFloat[1] = v.y; }
};

// Stacked storage data for BeginGroup()/EndGroup()
struct ImGuiGroupData
{
    ImVec2      BackupCursorPos;
    ImVec2      BackupCursorMaxPos;
    ImVec1      BackupIndent;
    ImVec1      BackupGroupOffset;
    ImVec2      BackupCurrLineSize;
    float       BackupCurrLineTextBaseOffset;
    ImGuiID     BackupActiveIdIsAlive;
    bool        BackupActiveIdPreviousFrameIsAlive;
    bool        EmitItem;
};

// Simple column measurement, currently used for MenuItem() only.. This is very short-sighted/throw-away code and NOT a generic helper.
struct IMGUI_API ImGuiMenuColumns
{
    float       Spacing;
    float       Width, NextWidth;
    float       Pos[3], NextWidths[3];

    ImGuiMenuColumns();
    void        Update(int count, float spacing, bool clear);
    float       DeclColumns(float w0, float w1, float w2);
    float       CalcExtraSpace(float avail_w);
};

// Internal state of the currently focused/edited text input box
struct IMGUI_API ImGuiInputTextState
{
    ImGuiID                 ID;                     // widget id owning the text state
    int                     CurLenW, CurLenA;       // we need to maintain our buffer length in both UTF-8 and wchar format. UTF-8 len is valid even if TextA is not.
    ImVector<ImWchar>       TextW;                  // edit buffer, we need to persist but can't guarantee the persistence of the user-provided buffer. so we copy into own buffer.
    ImVector<char>          TextA;                  // temporary UTF8 buffer for callbacks and other operations. this is not updated in every code-path! size=capacity.
    ImVector<char>          InitialTextA;           // backup of end-user buffer at the time of focus (in UTF-8, unaltered)
    bool                    TextAIsValid;           // temporary UTF8 buffer is not initially valid before we make the widget active (until then we pull the data from user argument)
    int                     BufCapacityA;           // end-user buffer capacity
    float                   ScrollX;                // horizontal scrolling/offset
    ImStb::STB_TexteditState Stb;                   // state for stb_textedit.h
    float                   CursorAnim;             // timer for cursor blink, reset on every user action so the cursor reappears immediately
    bool                    CursorFollow;           // set when we want scrolling to follow the current cursor position (not always!)
    bool                    SelectedAllMouseLock;   // after a double-click to select all, we ignore further mouse drags to update selection
    ImGuiInputTextFlags     UserFlags;              // Temporarily set while we call user's callback
    ImGuiInputTextCallback  UserCallback;           // "
    void*                   UserCallbackData;       // "

    ImGuiInputTextState()                   { memset(this, 0, sizeof(*this)); }
    void        ClearText()                 { CurLenW = CurLenA = 0; TextW[0] = 0; TextA[0] = 0; CursorClamp(); }
    void        ClearFreeMemory()           { TextW.clear(); TextA.clear(); InitialTextA.clear(); }
    int         GetUndoAvailCount() const   { return Stb.undostate.undo_point; }
    int         GetRedoAvailCount() const   { return STB_TEXTEDIT_UNDOSTATECOUNT - Stb.undostate.redo_point; }
    void        OnKeyPressed(int key);      // Cannot be inline because we call in code in stb_textedit.h implementation

    // Cursor & Selection
    void        CursorAnimReset()           { CursorAnim = -0.30f; }                                   // After a user-input the cursor stays on for a while without blinking
    void        CursorClamp()               { Stb.cursor = ImMin(Stb.cursor, CurLenW); Stb.select_start = ImMin(Stb.select_start, CurLenW); Stb.select_end = ImMin(Stb.select_end, CurLenW); }
    bool        HasSelection() const        { return Stb.select_start != Stb.select_end; }
    void        ClearSelection()            { Stb.select_start = Stb.select_end = Stb.cursor; }
    void        SelectAll()                 { Stb.select_start = 0; Stb.cursor = Stb.select_end = CurLenW; Stb.has_preferred_x = 0; }
};

// Windows data saved in imgui.ini file
struct ImGuiWindowSettings
{
    char*       Name;
    ImGuiID     ID;
    ImVec2ih    Pos;            // NB: Settings position are stored RELATIVE to the viewport! Whereas runtime ones are absolute positions.
    ImVec2ih    Size;
    ImVec2ih    ViewportPos;
    ImGuiID     ViewportId;
    ImGuiID     DockId;         // ID of last known DockNode (even if the DockNode is invisible because it has only 1 active window), or 0 if none.
    ImGuiID     ClassId;        // ID of window class if specified
    short       DockOrder;      // Order of the last time the window was visible within its DockNode. This is used to reorder windows that are reappearing on the same frame. Same value between windows that were active and windows that were none are possible.
    bool        Collapsed;

    ImGuiWindowSettings() { Name = NULL; ID = 0; Pos = Size = ViewportPos = ImVec2ih(0, 0); ViewportId = DockId = ClassId = 0; DockOrder = -1; Collapsed = false; }
};

struct ImGuiSettingsHandler
{
    const char* TypeName;       // Short description stored in .ini file. Disallowed characters: '[' ']'
    ImGuiID     TypeHash;       // == ImHashStr(TypeName)
    void*       (*ReadOpenFn)(ImGuiContext* ctx, ImGuiSettingsHandler* handler, const char* name);              // Read: Called when entering into a new ini entry e.g. "[Window][Name]"
    void        (*ReadLineFn)(ImGuiContext* ctx, ImGuiSettingsHandler* handler, void* entry, const char* line); // Read: Called for every line of text within an ini entry
    void        (*WriteAllFn)(ImGuiContext* ctx, ImGuiSettingsHandler* handler, ImGuiTextBuffer* out_buf);      // Write: Output every entries into 'out_buf'
    void*       UserData;

    ImGuiSettingsHandler() { memset(this, 0, sizeof(*this)); }
};

// Storage for current popup stack
struct ImGuiPopupData
{
    ImGuiID             PopupId;        // Set on OpenPopup()
    ImGuiWindow*        Window;         // Resolved on BeginPopup() - may stay unresolved if user never calls OpenPopup()
    ImGuiWindow*        SourceWindow;   // Set on OpenPopup() copy of NavWindow at the time of opening the popup
    int                 OpenFrameCount; // Set on OpenPopup()
    ImGuiID             OpenParentId;   // Set on OpenPopup(), we need this to differentiate multiple menu sets from each others (e.g. inside menu bar vs loose menu items)
    ImVec2              OpenPopupPos;   // Set on OpenPopup(), preferred popup position (typically == OpenMousePos when using mouse)
    ImVec2              OpenMousePos;   // Set on OpenPopup(), copy of mouse position at the time of opening popup

    ImGuiPopupData() { PopupId = 0; Window = SourceWindow = NULL; OpenFrameCount = -1; OpenParentId = 0; }
};

struct ImGuiColumnData
{
    float               OffsetNorm;         // Column start offset, normalized 0.0 (far left) -> 1.0 (far right)
    float               OffsetNormBeforeResize;
    ImGuiColumnsFlags   Flags;              // Not exposed
    ImRect              ClipRect;

    ImGuiColumnData()   { OffsetNorm = OffsetNormBeforeResize = 0.0f; Flags = ImGuiColumnsFlags_None; }
};

struct ImGuiColumns
{
    ImGuiID             ID;
    ImGuiColumnsFlags   Flags;
    bool                IsFirstFrame;
    bool                IsBeingResized;
    int                 Current;
    int                 Count;
    float               OffMinX, OffMaxX;       // Offsets from HostWorkRect.Min.x
    float               LineMinY, LineMaxY;
    float               HostCursorPosY;         // Backup of CursorPos at the time of BeginColumns()
    float               HostCursorMaxPosX;      // Backup of CursorMaxPos at the time of BeginColumns()
    ImRect              HostClipRect;           // Backup of ClipRect at the time of BeginColumns()
    ImRect              HostWorkRect;           // Backup of WorkRect at the time of BeginColumns()
    ImVector<ImGuiColumnData> Columns;

    ImGuiColumns()      { Clear(); }
    void Clear()
    {
        ID = 0;
        Flags = ImGuiColumnsFlags_None;
        IsFirstFrame = false;
        IsBeingResized = false;
        Current = 0;
        Count = 1;
        OffMinX = OffMaxX = 0.0f;
        LineMinY = LineMaxY = 0.0f;
        HostCursorPosY = 0.0f;
        HostCursorMaxPosX = 0.0f;
        Columns.clear();
    }
};

// Data shared between all ImDrawList instances
struct IMGUI_API ImDrawListSharedData
{
    ImVec2          TexUvWhitePixel;            // UV of white pixel in the atlas
    ImFont*         Font;                       // Current/default font (optional, for simplified AddText overload)
    float           FontSize;                   // Current/default font size (optional, for simplified AddText overload)
    float           CurveTessellationTol;
    ImVec4          ClipRectFullscreen;         // Value for PushClipRectFullscreen()
    ImDrawListFlags InitialFlags;               // Initial flags at the beginning of the frame (it is possible to alter flags on a per-drawlist basis afterwards)

    // Const data
    // FIXME: Bake rounded corners fill/borders in atlas
    ImVec2          CircleVtx12[12];

    ImDrawListSharedData();
};

struct ImDrawDataBuilder
{
    ImVector<ImDrawList*>   Layers[2];           // Global layers for: regular, tooltip

    void Clear()            { for (int n = 0; n < IM_ARRAYSIZE(Layers); n++) Layers[n].resize(0); }
    void ClearFreeMemory()  { for (int n = 0; n < IM_ARRAYSIZE(Layers); n++) Layers[n].clear(); }
    IMGUI_API void FlattenIntoSingleLayer();
};

// ImGuiViewport Private/Internals fields (cardinal sin: we are using inheritance!)
// Note that every instance of ImGuiViewport is in fact a ImGuiViewportP.
struct ImGuiViewportP : public ImGuiViewport
{
    int                 Idx;
    int                 LastFrameActive;          // Last frame number this viewport was activated by a window
    int                 LastFrameDrawLists[2];    // Last frame number the background (0) and foreground (1) draw lists were used
    int                 LastFrontMostStampCount;  // Last stamp number from when a window hosted by this viewport was made front-most (by comparing this value between two viewport we have an implicit viewport z-order
    ImGuiID             LastNameHash;
    ImVec2              LastPos;
    float               Alpha;                    // Window opacity (when dragging dockable windows/viewports we make them transparent)
    float               LastAlpha;
    short               PlatformMonitor;
    bool                PlatformWindowCreated;
    ImGuiWindow*        Window;                   // Set when the viewport is owned by a window (and ImGuiViewportFlags_CanHostOtherWindows is NOT set)
    ImDrawList*         DrawLists[2];             // Convenience background (0) and foreground (1) draw lists. We use them to draw software mouser cursor when io.MouseDrawCursor is set and to draw most debug overlays.
    ImDrawData          DrawDataP;
    ImDrawDataBuilder   DrawDataBuilder;
    ImVec2              LastPlatformPos;
    ImVec2              LastPlatformSize;
    ImVec2              LastRendererSize;

    ImGuiViewportP()            { Idx = -1; LastFrameActive = LastFrameDrawLists[0] = LastFrameDrawLists[1] = LastFrontMostStampCount = -1; LastNameHash = 0; Alpha = LastAlpha = 1.0f; PlatformMonitor = -1; PlatformWindowCreated = false; Window = NULL; DrawLists[0] = DrawLists[1] = NULL; LastPlatformPos = LastPlatformSize = LastRendererSize = ImVec2(FLT_MAX, FLT_MAX); }
    ~ImGuiViewportP()           { if (DrawLists[0]) IM_DELETE(DrawLists[0]); if (DrawLists[1]) IM_DELETE(DrawLists[1]); }
    ImRect  GetRect() const     { return ImRect(Pos.x, Pos.y, Pos.x + Size.x, Pos.y + Size.y); }
    ImVec2  GetCenter() const   { return ImVec2(Pos.x + Size.x * 0.5f, Pos.y + Size.y * 0.5f); }
    void    ClearRequestFlags() { PlatformRequestClose = PlatformRequestMove = PlatformRequestResize = false; }
};

struct ImGuiNavMoveResult
{
    ImGuiID       ID;           // Best candidate
    ImGuiID       SelectScopeId;// Best candidate window current selectable group ID
    ImGuiWindow*  Window;       // Best candidate window
    float         DistBox;      // Best candidate box distance to current NavId
    float         DistCenter;   // Best candidate center distance to current NavId
    float         DistAxial;
    ImRect        RectRel;      // Best candidate bounding box in window relative space

    ImGuiNavMoveResult() { Clear(); }
    void Clear()         { ID = SelectScopeId = 0; Window = NULL; DistBox = DistCenter = DistAxial = FLT_MAX; RectRel = ImRect(); }
};

enum ImGuiNextWindowDataFlags_
{
    ImGuiNextWindowDataFlags_None               = 0,
    ImGuiNextWindowDataFlags_HasPos             = 1 << 0,
    ImGuiNextWindowDataFlags_HasSize            = 1 << 1,
    ImGuiNextWindowDataFlags_HasContentSize     = 1 << 2,
    ImGuiNextWindowDataFlags_HasCollapsed       = 1 << 3,
    ImGuiNextWindowDataFlags_HasSizeConstraint  = 1 << 4,
    ImGuiNextWindowDataFlags_HasFocus           = 1 << 5,
    ImGuiNextWindowDataFlags_HasBgAlpha         = 1 << 6,
    ImGuiNextWindowDataFlags_HasViewport        = 1 << 7,
    ImGuiNextWindowDataFlags_HasDock            = 1 << 8,
    ImGuiNextWindowDataFlags_HasWindowClass     = 1 << 9
};

// Storage for SetNexWindow** functions
struct ImGuiNextWindowData
{
    ImGuiNextWindowDataFlags    Flags;
    ImGuiCond                   PosCond;
    ImGuiCond                   SizeCond;
    ImGuiCond                   CollapsedCond;
    ImGuiCond                   DockCond;
    ImVec2                      PosVal;
    ImVec2                      PosPivotVal;
    ImVec2                      SizeVal;
    ImVec2                      ContentSizeVal;
    bool                        PosUndock;
    bool                        CollapsedVal;
    ImRect                      SizeConstraintRect;
    ImGuiSizeCallback           SizeCallback;
    void*                       SizeCallbackUserData;
    float                       BgAlphaVal;
    ImGuiID                     ViewportId;
    ImGuiID                     DockId;
    ImGuiWindowClass            WindowClass;
    ImVec2                      MenuBarOffsetMinVal;    // *Always on* This is not exposed publicly, so we don't clear it.

    ImGuiNextWindowData()       { memset(this, 0, sizeof(*this)); }
    inline void ClearFlags()    { Flags = ImGuiNextWindowDataFlags_None; }
};

enum ImGuiNextItemDataFlags_
{
    ImGuiNextItemDataFlags_None     = 0,
    ImGuiNextItemDataFlags_HasWidth = 1 << 0,
    ImGuiNextItemDataFlags_HasOpen  = 1 << 1
};

struct ImGuiNextItemData
{
    ImGuiNextItemDataFlags      Flags;
    float                       Width;          // Set by SetNextItemWidth().
    bool                        OpenVal;        // Set by SetNextItemOpen() function.
    ImGuiCond                   OpenCond;

    ImGuiNextItemData()         { memset(this, 0, sizeof(*this)); }
    inline void ClearFlags()    { Flags = ImGuiNextItemDataFlags_None; }
};

//-----------------------------------------------------------------------------
// Docking, Tabs
//-----------------------------------------------------------------------------

struct ImGuiShrinkWidthItem
{
    int             Index;
    float           Width;
};

struct ImGuiPtrOrIndex
{
    void*           Ptr;                // Either field can be set, not both. e.g. Dock node tab bars are loose while BeginTabBar() ones are in a pool.
    int             Index;              // Usually index in a main pool.

    ImGuiPtrOrIndex(void* ptr)          { Ptr = ptr; Index = -1; }
    ImGuiPtrOrIndex(int index)          { Ptr = NULL; Index = index; }
};

// Extend ImGuiDockNodeFlags_
enum ImGuiDockNodeFlagsPrivate_
{
    // [Internal]
    ImGuiDockNodeFlags_DockSpace                = 1 << 10,  // Local, Saved  // A dockspace is a node that occupy space within an existing user window. Otherwise the node is floating and create its own window.
    ImGuiDockNodeFlags_CentralNode              = 1 << 11,  // Local, Saved  //
    ImGuiDockNodeFlags_NoTabBar                 = 1 << 12,  // Local, Saved  // Tab bar is completely unavailable. No triangle in the corner to enable it back.
    ImGuiDockNodeFlags_HiddenTabBar             = 1 << 13,  // Local, Saved  // Tab bar is hidden, with a triangle in the corner to show it again (NB: actual tab-bar instance may be destroyed as this is only used for single-window tab bar)
    ImGuiDockNodeFlags_NoWindowMenuButton       = 1 << 14,  // Local, Saved  // Disable window/docking menu (that one that appears instead of the collapse button)
    ImGuiDockNodeFlags_NoCloseButton            = 1 << 15,  // Local, Saved  //
    ImGuiDockNodeFlags_NoDocking                = 1 << 16,  // Local, Saved  // Disable any form of docking in this dockspace or individual node. (On a whole dockspace, this pretty much defeat the purpose of using a dockspace at all). Note: when turned on, existing docked nodes will be preserved.
    ImGuiDockNodeFlags_SharedFlagsInheritMask_  = ~0,
    ImGuiDockNodeFlags_LocalFlagsMask_          = ImGuiDockNodeFlags_NoSplit | ImGuiDockNodeFlags_NoResize | ImGuiDockNodeFlags_AutoHideTabBar | ImGuiDockNodeFlags_DockSpace | ImGuiDockNodeFlags_CentralNode | ImGuiDockNodeFlags_NoTabBar | ImGuiDockNodeFlags_HiddenTabBar | ImGuiDockNodeFlags_NoWindowMenuButton | ImGuiDockNodeFlags_NoCloseButton | ImGuiDockNodeFlags_NoDocking,
    ImGuiDockNodeFlags_LocalFlagsTransferMask_  = ImGuiDockNodeFlags_LocalFlagsMask_ & ~ImGuiDockNodeFlags_DockSpace,  // When splitting those flags are moved to the inheriting child, never duplicated
    ImGuiDockNodeFlags_SavedFlagsMask_          = ImGuiDockNodeFlags_NoResize | ImGuiDockNodeFlags_DockSpace | ImGuiDockNodeFlags_CentralNode | ImGuiDockNodeFlags_NoTabBar | ImGuiDockNodeFlags_HiddenTabBar | ImGuiDockNodeFlags_NoWindowMenuButton | ImGuiDockNodeFlags_NoCloseButton | ImGuiDockNodeFlags_NoDocking
};

// Store the source authority (dock node vs window) of a field
enum ImGuiDataAuthority_
{
    ImGuiDataAuthority_Auto,
    ImGuiDataAuthority_DockNode,
    ImGuiDataAuthority_Window
};

enum ImGuiDockNodeState
{
    ImGuiDockNodeState_Unknown,
    ImGuiDockNodeState_HostWindowHiddenBecauseSingleWindow,
    ImGuiDockNodeState_HostWindowHiddenBecauseWindowsAreResizing,
    ImGuiDockNodeState_HostWindowVisible
};

// sizeof() 116~160
struct ImGuiDockNode
{
    ImGuiID                 ID;
    ImGuiDockNodeFlags      SharedFlags;                // Flags shared by all nodes of a same dockspace hierarchy (inherited from the root node)
    ImGuiDockNodeFlags      LocalFlags;                 // Flags specific to this node
    ImGuiDockNode*          ParentNode;
    ImGuiDockNode*          ChildNodes[2];              // [Split node only] Child nodes (left/right or top/bottom). Consider switching to an array.
    ImVector<ImGuiWindow*>  Windows;                    // Note: unordered list! Iterate TabBar->Tabs for user-order.
    ImGuiTabBar*            TabBar;
    ImVec2                  Pos;                        // Current position
    ImVec2                  Size;                       // Current size
    ImVec2                  SizeRef;                    // [Split node only] Last explicitly written-to size (overridden when using a splitter affecting the node), used to calculate Size.
    int                     SplitAxis;                  // [Split node only] Split axis (X or Y)
    ImGuiWindowClass        WindowClass;

    ImGuiDockNodeState      State;
    ImGuiWindow*            HostWindow;
    ImGuiWindow*            VisibleWindow;              // Generally point to window which is ID is == SelectedTabID, but when CTRL+Tabbing this can be a different window.
    ImGuiDockNode*          CentralNode;                // [Root node only] Pointer to central node.
    ImGuiDockNode*          OnlyNodeWithWindows;        // [Root node only] Set when there is a single visible node within the hierarchy.
    int                     LastFrameAlive;             // Last frame number the node was updated or kept alive explicitly with DockSpace() + ImGuiDockNodeFlags_KeepAliveOnly
    int                     LastFrameActive;            // Last frame number the node was updated.
    int                     LastFrameFocused;           // Last frame number the node was focused.
    ImGuiID                 LastFocusedNodeID;          // [Root node only] Which of our child docking node (any ancestor in the hierarchy) was last focused.
    ImGuiID                 SelectedTabID;              // [Leaf node only] Which of our tab/window is selected.
    ImGuiID                 WantCloseTabID;             // [Leaf node only] Set when closing a specific tab/window.
    ImGuiDataAuthority      AuthorityForPos         :3;
    ImGuiDataAuthority      AuthorityForSize        :3;
    ImGuiDataAuthority      AuthorityForViewport    :3;
    bool                    IsVisible               :1; // Set to false when the node is hidden (usually disabled as it has no active window)
    bool                    IsFocused               :1;
    bool                    HasCloseButton          :1;
    bool                    HasWindowMenuButton     :1;
    bool                    EnableCloseButton       :1;
    bool                    WantCloseAll            :1; // Set when closing all tabs at once.
    bool                    WantLockSizeOnce        :1;
    bool                    WantMouseMove           :1; // After a node extraction we need to transition toward moving the newly created host window
    bool                    WantHiddenTabBarUpdate  :1;
    bool                    WantHiddenTabBarToggle  :1;
    bool                    MarkedForPosSizeWrite   :1; // Update by DockNodeTreeUpdatePosSize() write-filtering

    ImGuiDockNode(ImGuiID id);
    ~ImGuiDockNode();
    bool                    IsRootNode() const      { return ParentNode == NULL; }
    bool                    IsDockSpace() const     { return (LocalFlags & ImGuiDockNodeFlags_DockSpace) != 0; }
    bool                    IsFloatingNode() const  { return ParentNode == NULL && (LocalFlags & ImGuiDockNodeFlags_DockSpace) == 0; }
    bool                    IsCentralNode() const   { return (LocalFlags & ImGuiDockNodeFlags_CentralNode) != 0; }
    bool                    IsHiddenTabBar() const  { return (LocalFlags & ImGuiDockNodeFlags_HiddenTabBar) != 0; } // Hidden tab bar can be shown back by clicking the small triangle
    bool                    IsNoTabBar() const      { return (LocalFlags & ImGuiDockNodeFlags_NoTabBar) != 0; }     // Never show a tab bar
    bool                    IsSplitNode() const     { return ChildNodes[0] != NULL; }
    bool                    IsLeafNode() const      { return ChildNodes[0] == NULL; }
    bool                    IsEmpty() const         { return ChildNodes[0] == NULL && Windows.Size == 0; }
    ImGuiDockNodeFlags      GetMergedFlags() const  { return SharedFlags | LocalFlags; }
    ImRect                  Rect() const            { return ImRect(Pos.x, Pos.y, Pos.x + Size.x, Pos.y + Size.y); }
};

//-----------------------------------------------------------------------------
// Main imgui context
//-----------------------------------------------------------------------------

struct ImGuiContext
{
    bool                    Initialized;
    bool                    FrameScopeActive;                   // Set by NewFrame(), cleared by EndFrame()
    bool                    FrameScopePushedFallbackWindow;     // Set by NewFrame(), cleared by EndFrame()
    bool                    FontAtlasOwnedByContext;            // Io.Fonts-> is owned by the ImGuiContext and will be destructed along with it.
    ImGuiIO                 IO;
    ImGuiPlatformIO         PlatformIO;
    ImGuiStyle              Style;
    ImGuiConfigFlags        ConfigFlagsCurrFrame;               // = g.IO.ConfigFlags at the time of NewFrame()
    ImGuiConfigFlags        ConfigFlagsLastFrame;
    ImFont*                 Font;                               // (Shortcut) == FontStack.empty() ? IO.Font : FontStack.back()
    float                   FontSize;                           // (Shortcut) == FontBaseSize * g.CurrentWindow->FontWindowScale == window->FontSize(). Text height for current window.
    float                   FontBaseSize;                       // (Shortcut) == IO.FontGlobalScale * Font->Scale * Font->FontSize. Base text height.
    ImDrawListSharedData    DrawListSharedData;
    double                  Time;
    int                     FrameCount;
    int                     FrameCountEnded;
    int                     FrameCountPlatformEnded;
    int                     FrameCountRendered;

    // Windows state
    ImVector<ImGuiWindow*>  Windows;                            // Windows, sorted in display order, back to front
    ImVector<ImGuiWindow*>  WindowsFocusOrder;                  // Windows, sorted in focus order, back to front
    ImVector<ImGuiWindow*>  WindowsSortBuffer;
    ImVector<ImGuiWindow*>  CurrentWindowStack;
    ImGuiStorage            WindowsById;
    int                     WindowsActiveCount;
    ImGuiWindow*            CurrentWindow;                      // Being drawn into
    ImGuiWindow*            HoveredWindow;                      // Will catch mouse inputs
    ImGuiWindow*            HoveredRootWindow;                  // Will catch mouse inputs (for focus/move only)
    ImGuiWindow*            HoveredWindowUnderMovingWindow;     // Hovered window ignoring MovingWindow. Only set if MovingWindow is set.
    ImGuiWindow*            MovingWindow;                       // Track the window we clicked on (in order to preserve focus). The actually window that is moved is generally MovingWindow->RootWindow.
    ImGuiWindow*            WheelingWindow;
    ImVec2                  WheelingWindowRefMousePos;
    float                   WheelingWindowTimer;

    // Item/widgets state and tracking information
    ImGuiID                 HoveredId;                          // Hovered widget
    bool                    HoveredIdAllowOverlap;
    ImGuiID                 HoveredIdPreviousFrame;
    float                   HoveredIdTimer;                     // Measure contiguous hovering time
    float                   HoveredIdNotActiveTimer;            // Measure contiguous hovering time where the item has not been active
    ImGuiID                 ActiveId;                           // Active widget
    ImGuiID                 ActiveIdIsAlive;                    // Active widget has been seen this frame (we can't use a bool as the ActiveId may change within the frame)
    float                   ActiveIdTimer;
    bool                    ActiveIdIsJustActivated;            // Set at the time of activation for one frame
    bool                    ActiveIdAllowOverlap;               // Active widget allows another widget to steal active id (generally for overlapping widgets, but not always)
    bool                    ActiveIdHasBeenPressedBefore;       // Track whether the active id led to a press (this is to allow changing between PressOnClick and PressOnRelease without pressing twice). Used by range_select branch.
    bool                    ActiveIdHasBeenEditedBefore;        // Was the value associated to the widget Edited over the course of the Active state.
    bool                    ActiveIdHasBeenEditedThisFrame;
    int                     ActiveIdAllowNavDirFlags;           // Active widget allows using directional navigation (e.g. can activate a button and move away from it)
    int                     ActiveIdBlockNavInputFlags;
    ImVec2                  ActiveIdClickOffset;                // Clicked offset from upper-left corner, if applicable (currently only set by ButtonBehavior)
    ImGuiWindow*            ActiveIdWindow;
    ImGuiInputSource        ActiveIdSource;                     // Activating with mouse or nav (gamepad/keyboard)
    ImGuiID                 ActiveIdPreviousFrame;
    bool                    ActiveIdPreviousFrameIsAlive;
    bool                    ActiveIdPreviousFrameHasBeenEditedBefore;
    ImGuiWindow*            ActiveIdPreviousFrameWindow;

    ImGuiID                 LastActiveId;                       // Store the last non-zero ActiveId, useful for animation.
    float                   LastActiveIdTimer;                  // Store the last non-zero ActiveId timer since the beginning of activation, useful for animation.

    // Next window/item data
    ImGuiNextWindowData     NextWindowData;                     // Storage for SetNextWindow** functions
    ImGuiNextItemData       NextItemData;                       // Storage for SetNextItem** functions

    // Shared stacks
    ImVector<ImGuiColorMod> ColorModifiers;                     // Stack for PushStyleColor()/PopStyleColor()
    ImVector<ImGuiStyleMod> StyleModifiers;                     // Stack for PushStyleVar()/PopStyleVar()
    ImVector<ImFont*>       FontStack;                          // Stack for PushFont()/PopFont()
    ImVector<ImGuiPopupData>OpenPopupStack;                     // Which popups are open (persistent)
    ImVector<ImGuiPopupData>BeginPopupStack;                    // Which level of BeginPopup() we are in (reset every frame)

    // Viewports
    ImVector<ImGuiViewportP*> Viewports;                        // Active viewports (always 1+, and generally 1 unless multi-viewports are enabled). Each viewports hold their copy of ImDrawData.
    ImGuiViewportP*         CurrentViewport;                    // We track changes of viewport (happening in Begin) so we can call Platform_OnChangedViewport()
    ImGuiViewportP*         MouseViewport;
    ImGuiViewportP*         MouseLastHoveredViewport;           // Last known viewport that was hovered by mouse (even if we are not hovering any viewport any more) + honoring the _NoInputs flag.
    ImGuiID                 PlatformLastFocusedViewport;        // Record of last focused platform window/viewport, when this changes we stamp the viewport as front-most
    int                     ViewportFrontMostStampCount;        // Every time the front-most window changes, we stamp its viewport with an incrementing counter

    // Navigation data (for gamepad/keyboard)
    ImGuiWindow*            NavWindow;                          // Focused window for navigation. Could be called 'FocusWindow'
    ImGuiID                 NavId;                              // Focused item for navigation
    ImGuiID                 NavActivateId;                      // ~~ (g.ActiveId == 0) && IsNavInputPressed(ImGuiNavInput_Activate) ? NavId : 0, also set when calling ActivateItem()
    ImGuiID                 NavActivateDownId;                  // ~~ IsNavInputDown(ImGuiNavInput_Activate) ? NavId : 0
    ImGuiID                 NavActivatePressedId;               // ~~ IsNavInputPressed(ImGuiNavInput_Activate) ? NavId : 0
    ImGuiID                 NavInputId;                         // ~~ IsNavInputPressed(ImGuiNavInput_Input) ? NavId : 0
    ImGuiID                 NavJustTabbedId;                    // Just tabbed to this id.
    ImGuiID                 NavJustMovedToId;                   // Just navigated to this id (result of a successfully MoveRequest).
    ImGuiID                 NavJustMovedToMultiSelectScopeId;   // Just navigated to this select scope id (result of a successfully MoveRequest).
    ImGuiID                 NavNextActivateId;                  // Set by ActivateItem(), queued until next frame.
    ImGuiInputSource        NavInputSource;                     // Keyboard or Gamepad mode? THIS WILL ONLY BE None or NavGamepad or NavKeyboard.
    ImRect                  NavScoringRectScreen;               // Rectangle used for scoring, in screen space. Based of window->DC.NavRefRectRel[], modified for directional navigation scoring.
    int                     NavScoringCount;                    // Metrics for debugging
    ImGuiWindow*            NavWindowingTarget;                 // When selecting a window (holding Menu+FocusPrev/Next, or equivalent of CTRL-TAB) this window is temporarily displayed top-most.
    ImGuiWindow*            NavWindowingTargetAnim;             // Record of last valid NavWindowingTarget until DimBgRatio and NavWindowingHighlightAlpha becomes 0.0f
    ImGuiWindow*            NavWindowingList;
    float                   NavWindowingTimer;
    float                   NavWindowingHighlightAlpha;
    bool                    NavWindowingToggleLayer;
    ImGuiNavLayer           NavLayer;                           // Layer we are navigating on. For now the system is hard-coded for 0=main contents and 1=menu/title bar, may expose layers later.
    int                     NavIdTabCounter;                    // == NavWindow->DC.FocusIdxTabCounter at time of NavId processing
    bool                    NavIdIsAlive;                       // Nav widget has been seen this frame ~~ NavRefRectRel is valid
    bool                    NavMousePosDirty;                   // When set we will update mouse position if (io.ConfigFlags & ImGuiConfigFlags_NavEnableSetMousePos) if set (NB: this not enabled by default)
    bool                    NavDisableHighlight;                // When user starts using mouse, we hide gamepad/keyboard highlight (NB: but they are still available, which is why NavDisableHighlight isn't always != NavDisableMouseHover)
    bool                    NavDisableMouseHover;               // When user starts using gamepad/keyboard, we hide mouse hovering highlight until mouse is touched again.
    bool                    NavAnyRequest;                      // ~~ NavMoveRequest || NavInitRequest
    bool                    NavInitRequest;                     // Init request for appearing window to select first item
    bool                    NavInitRequestFromMove;
    ImGuiID                 NavInitResultId;
    ImRect                  NavInitResultRectRel;
    bool                    NavMoveFromClampedRefRect;          // Set by manual scrolling, if we scroll to a point where NavId isn't visible we reset navigation from visible items
    bool                    NavMoveRequest;                     // Move request for this frame
    ImGuiNavMoveFlags       NavMoveRequestFlags;
    ImGuiNavForward         NavMoveRequestForward;              // None / ForwardQueued / ForwardActive (this is used to navigate sibling parent menus from a child menu)
    ImGuiDir                NavMoveDir, NavMoveDirLast;         // Direction of the move request (left/right/up/down), direction of the previous move request
    ImGuiDir                NavMoveClipDir;                     // FIXME-NAV: Describe the purpose of this better. Might want to rename?
    ImGuiNavMoveResult      NavMoveResultLocal;                 // Best move request candidate within NavWindow
    ImGuiNavMoveResult      NavMoveResultLocalVisibleSet;       // Best move request candidate within NavWindow that are mostly visible (when using ImGuiNavMoveFlags_AlsoScoreVisibleSet flag)
    ImGuiNavMoveResult      NavMoveResultOther;                 // Best move request candidate within NavWindow's flattened hierarchy (when using ImGuiWindowFlags_NavFlattened flag)

    // Tabbing system (older than Nav, active even if Nav is disabled. FIXME-NAV: This needs a redesign!)
    ImGuiWindow*            FocusRequestCurrWindow;             //
    ImGuiWindow*            FocusRequestNextWindow;             //
    int                     FocusRequestCurrCounterAll;         // Any item being requested for focus, stored as an index (we on layout to be stable between the frame pressing TAB and the next frame, semi-ouch)
    int                     FocusRequestCurrCounterTab;         // Tab item being requested for focus, stored as an index
    int                     FocusRequestNextCounterAll;         // Stored for next frame
    int                     FocusRequestNextCounterTab;         // "
    bool                    FocusTabPressed;                    //

    // Render
    float                   DimBgRatio;                         // 0.0..1.0 animation when fading in a dimming background (for modal window and CTRL+TAB list)
    ImGuiMouseCursor        MouseCursor;

    // Drag and Drop
    bool                    DragDropActive;
    bool                    DragDropWithinSourceOrTarget;
    ImGuiDragDropFlags      DragDropSourceFlags;
    int                     DragDropSourceFrameCount;
    int                     DragDropMouseButton;
    ImGuiPayload            DragDropPayload;
    ImRect                  DragDropTargetRect;
    ImGuiID                 DragDropTargetId;
    ImGuiDragDropFlags      DragDropAcceptFlags;
    float                   DragDropAcceptIdCurrRectSurface;    // Target item surface (we resolve overlapping targets by prioritizing the smaller surface)
    ImGuiID                 DragDropAcceptIdCurr;               // Target item id (set at the time of accepting the payload)
    ImGuiID                 DragDropAcceptIdPrev;               // Target item id from previous frame (we need to store this to allow for overlapping drag and drop targets)
    int                     DragDropAcceptFrameCount;           // Last time a target expressed a desire to accept the source
    ImVector<unsigned char> DragDropPayloadBufHeap;             // We don't expose the ImVector<> directly
    unsigned char           DragDropPayloadBufLocal[8];         // Local buffer for small payloads

    // Tab bars
    ImGuiTabBar*                    CurrentTabBar;
    ImPool<ImGuiTabBar>             TabBars;
    ImVector<ImGuiPtrOrIndex>       CurrentTabBarStack;
    ImVector<ImGuiShrinkWidthItem>  ShrinkWidthBuffer;

    // Widget state
    ImVec2                  LastValidMousePos;
    ImGuiInputTextState     InputTextState;
    ImFont                  InputTextPasswordFont;
    ImGuiID                 TempInputTextId;                    // Temporary text input when CTRL+clicking on a slider, etc.
    ImGuiColorEditFlags     ColorEditOptions;                   // Store user options for color edit widgets
    float                   ColorEditLastHue;
    float                   ColorEditLastColor[3];
    ImVec4                  ColorPickerRef;
    bool                    DragCurrentAccumDirty;
    float                   DragCurrentAccum;                   // Accumulator for dragging modification. Always high-precision, not rounded by end-user precision settings
    float                   DragSpeedDefaultRatio;              // If speed == 0.0f, uses (max-min) * DragSpeedDefaultRatio
    float                   ScrollbarClickDeltaToGrabCenter;    // Distance between mouse and center of grab box, normalized in parent space. Use storage?
    int                     TooltipOverrideCount;
    ImVector<char>          PrivateClipboard;                   // If no custom clipboard handler is defined

    // Range-Select/Multi-Select
    // [This is unused in this branch, but left here to facilitate merging/syncing multiple branches]
    ImGuiID                 MultiSelectScopeId;

    // Platform support
    ImVec2                  PlatformImePos;                     // Cursor position request & last passed to the OS Input Method Editor
    ImVec2                  PlatformImeLastPos;
    ImGuiViewportP*         PlatformImePosViewport;

    // Extensions
    // FIXME: We could provide an API to register one slot in an array held in ImGuiContext?
    ImGuiDockContext*       DockContext;

    // Settings
    bool                           SettingsLoaded;
    float                          SettingsDirtyTimer;          // Save .ini Settings to memory when time reaches zero
    ImGuiTextBuffer                SettingsIniData;             // In memory .ini settings
    ImVector<ImGuiSettingsHandler> SettingsHandlers;            // List of .ini settings handlers
    ImVector<ImGuiWindowSettings>  SettingsWindows;             // ImGuiWindow .ini settings entries (parsed from the last loaded .ini file and maintained on saving)

    // Logging
    bool                    LogEnabled;
    ImGuiLogType            LogType;
    FILE*                   LogFile;                            // If != NULL log to stdout/ file
    ImGuiTextBuffer         LogBuffer;                          // Accumulation buffer when log to clipboard. This is pointer so our GImGui static constructor doesn't call heap allocators.
    float                   LogLinePosY;
    bool                    LogLineFirstItem;
    int                     LogDepthRef;
    int                     LogDepthToExpand;
    int                     LogDepthToExpandDefault;            // Default/stored value for LogDepthMaxExpand if not specified in the LogXXX function call.

    // Debug Tools
    bool                    DebugItemPickerActive;
    ImGuiID                 DebugItemPickerBreakID;             // Will call IM_DEBUG_BREAK() when encountering this id

    // Misc
    float                   FramerateSecPerFrame[120];          // Calculate estimate of framerate for user over the last 2 seconds.
    int                     FramerateSecPerFrameIdx;
    float                   FramerateSecPerFrameAccum;
    int                     WantCaptureMouseNextFrame;          // Explicit capture via CaptureKeyboardFromApp()/CaptureMouseFromApp() sets those flags
    int                     WantCaptureKeyboardNextFrame;
    int                     WantTextInputNextFrame;
    char                    TempBuffer[1024*3+1];               // Temporary text buffer

    ImGuiContext(ImFontAtlas* shared_font_atlas)
    {
        Initialized = false;
        FrameScopeActive = FrameScopePushedFallbackWindow = false;
        ConfigFlagsCurrFrame = ConfigFlagsLastFrame = ImGuiConfigFlags_None;
        Font = NULL;
        FontSize = FontBaseSize = 0.0f;
        FontAtlasOwnedByContext = shared_font_atlas ? false : true;
        IO.Fonts = shared_font_atlas ? shared_font_atlas : IM_NEW(ImFontAtlas)();
        Time = 0.0f;
        FrameCount = 0;
        FrameCountEnded = FrameCountPlatformEnded = FrameCountRendered = -1;

        WindowsActiveCount = 0;
        CurrentWindow = NULL;
        HoveredWindow = NULL;
        HoveredRootWindow = NULL;
        HoveredWindowUnderMovingWindow = NULL;
        MovingWindow = NULL;
        WheelingWindow = NULL;
        WheelingWindowTimer = 0.0f;

        HoveredId = 0;
        HoveredIdAllowOverlap = false;
        HoveredIdPreviousFrame = 0;
        HoveredIdTimer = HoveredIdNotActiveTimer = 0.0f;
        ActiveId = 0;
        ActiveIdIsAlive = 0;
        ActiveIdTimer = 0.0f;
        ActiveIdIsJustActivated = false;
        ActiveIdAllowOverlap = false;
        ActiveIdHasBeenPressedBefore = false;
        ActiveIdHasBeenEditedBefore = false;
        ActiveIdHasBeenEditedThisFrame = false;
        ActiveIdAllowNavDirFlags = 0x00;
        ActiveIdBlockNavInputFlags = 0x00;
        ActiveIdClickOffset = ImVec2(-1,-1);
        ActiveIdWindow = NULL;
        ActiveIdSource = ImGuiInputSource_None;

        ActiveIdPreviousFrame = 0;
        ActiveIdPreviousFrameIsAlive = false;
        ActiveIdPreviousFrameHasBeenEditedBefore = false;
        ActiveIdPreviousFrameWindow = NULL;

        LastActiveId = 0;
        LastActiveIdTimer = 0.0f;

        CurrentViewport = NULL;
        MouseViewport = MouseLastHoveredViewport = NULL;
        PlatformLastFocusedViewport = 0;
        ViewportFrontMostStampCount = 0;

        NavWindow = NULL;
        NavId = NavActivateId = NavActivateDownId = NavActivatePressedId = NavInputId = 0;
        NavJustTabbedId = NavJustMovedToId = NavJustMovedToMultiSelectScopeId = NavNextActivateId = 0;
        NavInputSource = ImGuiInputSource_None;
        NavScoringRectScreen = ImRect();
        NavScoringCount = 0;
        NavWindowingTarget = NavWindowingTargetAnim = NavWindowingList = NULL;
        NavWindowingTimer = NavWindowingHighlightAlpha = 0.0f;
        NavWindowingToggleLayer = false;
        NavLayer = ImGuiNavLayer_Main;
        NavIdTabCounter = INT_MAX;
        NavIdIsAlive = false;
        NavMousePosDirty = false;
        NavDisableHighlight = true;
        NavDisableMouseHover = false;
        NavAnyRequest = false;
        NavInitRequest = false;
        NavInitRequestFromMove = false;
        NavInitResultId = 0;
        NavMoveFromClampedRefRect = false;
        NavMoveRequest = false;
        NavMoveRequestFlags = 0;
        NavMoveRequestForward = ImGuiNavForward_None;
        NavMoveDir = NavMoveDirLast = NavMoveClipDir = ImGuiDir_None;

        FocusRequestCurrWindow = FocusRequestNextWindow = NULL;
        FocusRequestCurrCounterAll = FocusRequestCurrCounterTab = INT_MAX;
        FocusRequestNextCounterAll = FocusRequestNextCounterTab = INT_MAX;
        FocusTabPressed = false;

        DimBgRatio = 0.0f;
        MouseCursor = ImGuiMouseCursor_Arrow;

        DragDropActive = DragDropWithinSourceOrTarget = false;
        DragDropSourceFlags = 0;
        DragDropSourceFrameCount = -1;
        DragDropMouseButton = -1;
        DragDropTargetId = 0;
        DragDropAcceptFlags = 0;
        DragDropAcceptIdCurrRectSurface = 0.0f;
        DragDropAcceptIdPrev = DragDropAcceptIdCurr = 0;
        DragDropAcceptFrameCount = -1;
        memset(DragDropPayloadBufLocal, 0, sizeof(DragDropPayloadBufLocal));

        CurrentTabBar = NULL;

        LastValidMousePos = ImVec2(0.0f, 0.0f);
        TempInputTextId = 0;
        ColorEditOptions = ImGuiColorEditFlags__OptionsDefault;
        ColorEditLastHue = 0.0f;
        ColorEditLastColor[0] = ColorEditLastColor[1] = ColorEditLastColor[2] = FLT_MAX;
        DragCurrentAccumDirty = false;
        DragCurrentAccum = 0.0f;
        DragSpeedDefaultRatio = 1.0f / 100.0f;
        ScrollbarClickDeltaToGrabCenter = 0.0f;
        TooltipOverrideCount = 0;

        MultiSelectScopeId = 0;

        PlatformImePos = PlatformImeLastPos = ImVec2(FLT_MAX, FLT_MAX);
        PlatformImePosViewport = 0;

        DockContext = NULL;

        SettingsLoaded = false;
        SettingsDirtyTimer = 0.0f;

        LogEnabled = false;
        LogType = ImGuiLogType_None;
        LogFile = NULL;
        LogLinePosY = FLT_MAX;
        LogLineFirstItem = false;
        LogDepthRef = 0;
        LogDepthToExpand = LogDepthToExpandDefault = 2;

        DebugItemPickerActive = false;
        DebugItemPickerBreakID = 0;

        memset(FramerateSecPerFrame, 0, sizeof(FramerateSecPerFrame));
        FramerateSecPerFrameIdx = 0;
        FramerateSecPerFrameAccum = 0.0f;
        WantCaptureMouseNextFrame = WantCaptureKeyboardNextFrame = WantTextInputNextFrame = -1;
        memset(TempBuffer, 0, sizeof(TempBuffer));
    }
};

//-----------------------------------------------------------------------------
// ImGuiWindow
//-----------------------------------------------------------------------------

// Transient per-window data, reset at the beginning of the frame. This used to be called ImGuiDrawContext, hence the DC variable name in ImGuiWindow.
// FIXME: That's theory, in practice the delimitation between ImGuiWindow and ImGuiWindowTempData is quite tenuous and could be reconsidered.
struct IMGUI_API ImGuiWindowTempData
{
    ImVec2                  CursorPos;              // Current emitting position, in absolute coordinates.
    ImVec2                  CursorPosPrevLine;
    ImVec2                  CursorStartPos;         // Initial position after Begin(), generally ~ window position + WindowPadding.
    ImVec2                  CursorMaxPos;           // Used to implicitly calculate the size of our contents, always growing during the frame. Used to calculate window->ContentSize at the beginning of next frame
    ImVec2                  CurrLineSize;
    ImVec2                  PrevLineSize;
    float                   CurrLineTextBaseOffset; // Baseline offset (0.0f by default on a new line, generally == style.FramePadding.y when a framed item has been added).
    float                   PrevLineTextBaseOffset;
    int                     TreeDepth;                      // Current tree depth.
    ImU32                   TreeMayJumpToParentOnPopMask;   // Store a copy of !g.NavIdIsAlive for TreeDepth 0..31.. Could be turned into a ImU64 if necessary.
    ImGuiID                 LastItemId;             // ID for last item
    ImGuiItemStatusFlags    LastItemStatusFlags;    // Status flags for last item (see ImGuiItemStatusFlags_)
    ImRect                  LastItemRect;           // Interaction rect for last item
    ImRect                  LastItemDisplayRect;    // End-user display rect for last item (only valid if LastItemStatusFlags & ImGuiItemStatusFlags_HasDisplayRect)
    ImGuiNavLayer           NavLayerCurrent;        // Current layer, 0..31 (we currently only use 0..1)
    int                     NavLayerCurrentMask;    // = (1 << NavLayerCurrent) used by ItemAdd prior to clipping.
    int                     NavLayerActiveMask;     // Which layer have been written to (result from previous frame)
    int                     NavLayerActiveMaskNext; // Which layer have been written to (buffer for current frame)
    bool                    NavHideHighlightOneFrame;
    bool                    NavHasScroll;           // Set when scrolling can be used (ScrollMax > 0.0f)
    bool                    MenuBarAppending;       // FIXME: Remove this
    ImVec2                  MenuBarOffset;          // MenuBarOffset.x is sort of equivalent of a per-layer CursorPos.x, saved/restored as we switch to the menu bar. The only situation when MenuBarOffset.y is > 0 if when (SafeAreaPadding.y > FramePadding.y), often used on TVs.
    ImVector<ImGuiWindow*>  ChildWindows;
    ImGuiStorage*           StateStorage;           // Current persistent per-window storage (store e.g. tree node open/close state)
    ImGuiLayoutType         LayoutType;
    ImGuiLayoutType         ParentLayoutType;       // Layout type of parent window at the time of Begin()
    int                     FocusCounterAll;        // Counter for focus/tabbing system. Start at -1 and increase as assigned via FocusableItemRegister() (FIXME-NAV: Needs redesign)
    int                     FocusCounterTab;        // (same, but only count widgets which you can Tab through)

    // We store the current settings outside of the vectors to increase memory locality (reduce cache misses). The vectors are rarely modified. Also it allows us to not heap allocate for short-lived windows which are not using those settings.
    ImGuiItemFlags          ItemFlags;              // == ItemFlagsStack.back() [empty == ImGuiItemFlags_Default]
    float                   ItemWidth;              // == ItemWidthStack.back(). 0.0: default, >0.0: width in pixels, <0.0: align xx pixels to the right of window
    float                   TextWrapPos;            // == TextWrapPosStack.back() [empty == -1.0f]
    ImVector<ImGuiItemFlags>ItemFlagsStack;
    ImVector<float>         ItemWidthStack;
    ImVector<float>         TextWrapPosStack;
    ImVector<ImGuiGroupData>GroupStack;
    short                   StackSizesBackup[6];    // Store size of various stacks for asserting

    ImVec1                  Indent;                 // Indentation / start position from left of window (increased by TreePush/TreePop, etc.)
    ImVec1                  GroupOffset;
    ImVec1                  ColumnsOffset;          // Offset to the current column (if ColumnsCurrent > 0). FIXME: This and the above should be a stack to allow use cases like Tree->Column->Tree. Need revamp columns API.
    ImGuiColumns*           CurrentColumns;         // Current columns set

    ImGuiWindowTempData()
    {
        CursorPos = CursorPosPrevLine = CursorStartPos = CursorMaxPos = ImVec2(0.0f, 0.0f);
        CurrLineSize = PrevLineSize = ImVec2(0.0f, 0.0f);
        CurrLineTextBaseOffset = PrevLineTextBaseOffset = 0.0f;
        TreeDepth = 0;
        TreeMayJumpToParentOnPopMask = 0x00;
        LastItemId = 0;
        LastItemStatusFlags = 0;
        LastItemRect = LastItemDisplayRect = ImRect();
        NavLayerActiveMask = NavLayerActiveMaskNext = 0x00;
        NavLayerCurrent = ImGuiNavLayer_Main;
        NavLayerCurrentMask = (1 << ImGuiNavLayer_Main);
        NavHideHighlightOneFrame = false;
        NavHasScroll = false;
        MenuBarAppending = false;
        MenuBarOffset = ImVec2(0.0f, 0.0f);
        StateStorage = NULL;
        LayoutType = ParentLayoutType = ImGuiLayoutType_Vertical;
        FocusCounterAll = FocusCounterTab = -1;

        ItemFlags = ImGuiItemFlags_Default_;
        ItemWidth = 0.0f;
        TextWrapPos = -1.0f;
        memset(StackSizesBackup, 0, sizeof(StackSizesBackup));

        Indent = ImVec1(0.0f);
        GroupOffset = ImVec1(0.0f);
        ColumnsOffset = ImVec1(0.0f);
        CurrentColumns = NULL;
    }
};

// Storage for one window
struct IMGUI_API ImGuiWindow
{
    char*                   Name;
    ImGuiID                 ID;                                 // == ImHashStr(Name)
    ImGuiWindowFlags        Flags, FlagsPreviousFrame;          // See enum ImGuiWindowFlags_
    ImGuiWindowClass        WindowClass;                        // Advanced users only. Set with SetNextWindowClass()
    ImGuiViewportP*         Viewport;                           // Always set in Begin(), only inactive windows may have a NULL value here
    ImGuiID                 ViewportId;                         // We backup the viewport id (since the viewport may disappear or never be created if the window is inactive)
    ImVec2                  ViewportPos;                        // We backup the viewport position (since the viewport may disappear or never be created if the window is inactive)
    int                     ViewportAllowPlatformMonitorExtend; // Reset to -1 every frame (index is guaranteed to be valid between NewFrame..EndFrame), only used in the Appearing frame of a tooltip/popup to enforce clamping to a given monitor
    ImVec2                  Pos;                                // Position (always rounded-up to nearest pixel)
    ImVec2                  Size;                               // Current size (==SizeFull or collapsed title bar size)
    ImVec2                  SizeFull;                           // Size when non collapsed
    ImVec2                  ContentSize;                        // Size of contents/scrollable client area (calculated from the extents reach of the cursor) from previous frame. Does not include window decoration or window padding.
    ImVec2                  ContentSizeExplicit;                // Size of contents/scrollable client area explicitly request by the user via SetNextWindowContentSize().
    ImVec2                  WindowPadding;                      // Window padding at the time of Begin().
    float                   WindowRounding;                     // Window rounding at the time of Begin().
    float                   WindowBorderSize;                   // Window border size at the time of Begin().
    int                     NameBufLen;                         // Size of buffer storing Name. May be larger than strlen(Name)!
    ImGuiID                 MoveId;                             // == window->GetID("#MOVE")
    ImGuiID                 ChildId;                            // ID of corresponding item in parent window (for navigation to return from child window to parent window)
    ImVec2                  Scroll;
    ImVec2                  ScrollMax;
    ImVec2                  ScrollTarget;                       // target scroll position. stored as cursor position with scrolling canceled out, so the highest point is always 0.0f. (FLT_MAX for no change)
    ImVec2                  ScrollTargetCenterRatio;            // 0.0f = scroll so that target position is at top, 0.5f = scroll so that target position is centered
    ImVec2                  ScrollbarSizes;                     // Size taken by scrollbars on each axis
<<<<<<< HEAD
    bool                    ScrollbarX, ScrollbarY;
    bool                    ViewportOwned;
=======
    bool                    ScrollbarX, ScrollbarY;             // Are scrollbars visible?
>>>>>>> d5efe161
    bool                    Active;                             // Set to true on Begin(), unless Collapsed
    bool                    WasActive;
    bool                    WriteAccessed;                      // Set to true when any widget access the current window
    bool                    Collapsed;                          // Set when collapsing window to become only title-bar
    bool                    WantCollapseToggle;
    bool                    SkipItems;                          // Set when items can safely be all clipped (e.g. window not visible or collapsed)
    bool                    Appearing;                          // Set during the frame where the window is appearing (or re-appearing)
    bool                    Hidden;                             // Do not display (== (HiddenFrames*** > 0))
    bool                    IsFallbackWindow;
    bool                    HasCloseButton;                     // Set when the window has a close button (p_open != NULL)
    signed char             ResizeBorderHeld;                   // Current border being held for resize (-1: none, otherwise 0-3)
    short                   BeginCount;                         // Number of Begin() during the current frame (generally 0 or 1, 1+ if appending via multiple Begin/End pairs)
    short                   BeginOrderWithinParent;             // Order within immediate parent window, if we are a child window. Otherwise 0.
    short                   BeginOrderWithinContext;            // Order within entire imgui context. This is mostly used for debugging submission order related issues.
    ImGuiID                 PopupId;                            // ID in the popup stack when this window is used as a popup/menu (because we use generic Name/ID for recycling)
    ImS8                    AutoFitFramesX, AutoFitFramesY;
    ImS8                    AutoFitChildAxises;
    bool                    AutoFitOnlyGrows;
    ImGuiDir                AutoPosLastDirection;
    int                     HiddenFramesCanSkipItems;           // Hide the window for N frames
    int                     HiddenFramesCannotSkipItems;        // Hide the window for N frames while allowing items to be submitted so we can measure their size
    ImGuiCond               SetWindowPosAllowFlags;             // store acceptable condition flags for SetNextWindowPos() use.
    ImGuiCond               SetWindowSizeAllowFlags;            // store acceptable condition flags for SetNextWindowSize() use.
    ImGuiCond               SetWindowCollapsedAllowFlags;       // store acceptable condition flags for SetNextWindowCollapsed() use.
    ImGuiCond               SetWindowDockAllowFlags;            // store acceptable condition flags for SetNextWindowDock() use.
    ImVec2                  SetWindowPosVal;                    // store window position when using a non-zero Pivot (position set needs to be processed when we know the window size)
    ImVec2                  SetWindowPosPivot;                  // store window pivot for positioning. ImVec2(0,0) when positioning from top-left corner; ImVec2(0.5f,0.5f) for centering; ImVec2(1,1) for bottom right.

    ImVector<ImGuiID>       IDStack;                            // ID stack. ID are hashes seeded with the value at the top of the stack. (In theory this should be in the TempData structure)
    ImGuiWindowTempData     DC;                                 // Temporary per-window data, reset at the beginning of the frame. This used to be called ImGuiDrawContext, hence the "DC" variable name.

    // The best way to understand what those rectangles are is to use the 'Metrics -> Tools -> Show windows rectangles' viewer.
    // The main 'OuterRect', omitted as a field, is window->Rect().
    ImRect                  OuterRectClipped;                   // == Window->Rect() just after setup in Begin(). == window->Rect() for root window.
    ImRect                  InnerRect;                          // Inner rectangle (omit title bar, menu bar, scroll bar)
    ImRect                  InnerClipRect;                      // == InnerRect shrunk by WindowPadding*0.5f on each side, clipped within viewport or parent clip rect.
    ImRect                  WorkRect;                           // Cover the whole scrolling region, shrunk by WindowPadding*1.0f on each side. This is meant to replace ContentsRegionRect over time (from 1.71+ onward).
    ImRect                  ClipRect;                           // Current clipping/scissoring rectangle, evolve as we are using PushClipRect(), etc. == DrawList->clip_rect_stack.back().
    ImRect                  ContentsRegionRect;                 // FIXME: This is currently confusing/misleading. It is essentially WorkRect but not handling of scrolling. We currently rely on it as right/bottom aligned sizing operation need some size to rely on.
    ImVec2ih                HitTestHoleSize, HitTestHoleOffset;

    int                     LastFrameActive;                    // Last frame number the window was Active.
<<<<<<< HEAD
    int                     LastFrameJustFocused;               // Last frame number the window was made Focused.
    float                   LastTimeActive;
=======
    float                   LastTimeActive;                     // Last timestamp the window was Active (using float as we don't need high precision there)
>>>>>>> d5efe161
    float                   ItemWidthDefault;
    ImGuiMenuColumns        MenuColumns;                        // Simplified columns storage for menu items
    ImGuiStorage            StateStorage;
    ImVector<ImGuiColumns>  ColumnsStorage;
    float                   FontWindowScale;                    // User scale multiplier per-window, via SetWindowFontScale()
    float                   FontDpiScale;
    int                     SettingsIdx;                        // Index into SettingsWindow[] (indices are always valid as we only grow the array from the back)

    ImDrawList*             DrawList;                           // == &DrawListInst (for backward compatibility reason with code using imgui_internal.h we keep this a pointer)
    ImDrawList              DrawListInst;
    ImGuiWindow*            ParentWindow;                       // If we are a child _or_ popup window, this is pointing to our parent. Otherwise NULL.
    ImGuiWindow*            RootWindow;                         // Point to ourself or first ancestor that is not a child window.
    ImGuiWindow*            RootWindowDockStop;                 // Point to ourself or first ancestor that is not a child window. Doesn't cross through dock nodes. We use this so IsWindowFocused() can behave consistently regardless of docking state.
    ImGuiWindow*            RootWindowForTitleBarHighlight;     // Point to ourself or first ancestor which will display TitleBgActive color when this window is active.
    ImGuiWindow*            RootWindowForNav;                   // Point to ourself or first ancestor which doesn't have the NavFlattened flag.

    ImGuiWindow*            NavLastChildNavWindow;              // When going to the menu bar, we remember the child window we came from. (This could probably be made implicit if we kept g.Windows sorted by last focused including child window.)
    ImGuiID                 NavLastIds[ImGuiNavLayer_COUNT];    // Last known NavId for this window, per layer (0/1)
    ImRect                  NavRectRel[ImGuiNavLayer_COUNT];    // Reference rectangle, in window relative space

    bool                    MemoryCompacted;
    int                     MemoryDrawListIdxCapacity;
    int                     MemoryDrawListVtxCapacity;

    // Docking
    ImGuiDockNode*          DockNode;                           // Which node are we docked into
    ImGuiDockNode*          DockNodeAsHost;                     // Which node are we owning (for parent windows)
    ImGuiID                 DockId;                             // Backup of last valid DockNode->Id, so single value remember their dock node id
    ImGuiItemStatusFlags    DockTabItemStatusFlags;
    ImRect                  DockTabItemRect;
    short                   DockOrder;                          // Order of the last time the window was visible within its DockNode. This is used to reorder windows that are reappearing on the same frame. Same value between windows that were active and windows that were none are possible.
    bool                    DockIsActive        :1;             // =~ (DockNode != NULL) && (DockNode->Windows.Size > 1)
    bool                    DockTabIsVisible    :1;             // Is the window visible this frame? =~ is the corresponding tab selected?
    bool                    DockTabWantClose    :1;

public:
    ImGuiWindow(ImGuiContext* context, const char* name);
    ~ImGuiWindow();

    ImGuiID     GetID(const char* str, const char* str_end = NULL);
    ImGuiID     GetID(const void* ptr);
    ImGuiID     GetID(int n);
    ImGuiID     GetIDNoKeepAlive(const char* str, const char* str_end = NULL);
    ImGuiID     GetIDNoKeepAlive(const void* ptr);
    ImGuiID     GetIDNoKeepAlive(int n);
    ImGuiID     GetIDFromRectangle(const ImRect& r_abs);

    // We don't use g.FontSize because the window may be != g.CurrentWidow.
    ImRect      Rect() const                { return ImRect(Pos.x, Pos.y, Pos.x+Size.x, Pos.y+Size.y); }
    float       CalcFontSize() const        { ImGuiContext& g = *GImGui; float scale = g.FontBaseSize * FontWindowScale * FontDpiScale; if (ParentWindow) scale *= ParentWindow->FontWindowScale; return scale; }
    float       TitleBarHeight() const      { ImGuiContext& g = *GImGui; return (Flags & ImGuiWindowFlags_NoTitleBar) ? 0.0f : CalcFontSize() + g.Style.FramePadding.y * 2.0f; }
    ImRect      TitleBarRect() const        { return ImRect(Pos, ImVec2(Pos.x + SizeFull.x, Pos.y + TitleBarHeight())); }
    float       MenuBarHeight() const       { ImGuiContext& g = *GImGui; return (Flags & ImGuiWindowFlags_MenuBar) ? DC.MenuBarOffset.y + CalcFontSize() + g.Style.FramePadding.y * 2.0f : 0.0f; }
    ImRect      MenuBarRect() const         { float y1 = Pos.y + TitleBarHeight(); return ImRect(Pos.x, y1, Pos.x + SizeFull.x, y1 + MenuBarHeight()); }
};

// Backup and restore just enough data to be able to use IsItemHovered() on item A after another B in the same window has overwritten the data.
struct ImGuiItemHoveredDataBackup
{
    ImGuiID                 LastItemId;
    ImGuiItemStatusFlags    LastItemStatusFlags;
    ImRect                  LastItemRect;
    ImRect                  LastItemDisplayRect;

    ImGuiItemHoveredDataBackup() { Backup(); }
    void Backup()           { ImGuiWindow* window = GImGui->CurrentWindow; LastItemId = window->DC.LastItemId; LastItemStatusFlags = window->DC.LastItemStatusFlags; LastItemRect = window->DC.LastItemRect; LastItemDisplayRect = window->DC.LastItemDisplayRect; }
    void Restore() const    { ImGuiWindow* window = GImGui->CurrentWindow; window->DC.LastItemId = LastItemId; window->DC.LastItemStatusFlags = LastItemStatusFlags; window->DC.LastItemRect = LastItemRect; window->DC.LastItemDisplayRect = LastItemDisplayRect; }
};

//-----------------------------------------------------------------------------
// Tab bar, tab item
//-----------------------------------------------------------------------------

// Extend ImGuiTabBarFlags_
enum ImGuiTabBarFlagsPrivate_
{
    ImGuiTabBarFlags_DockNode                   = 1 << 20,  // Part of a dock node [we don't use this in the master branch but it facilitate branch syncing to keep this around]
    ImGuiTabBarFlags_IsFocused                  = 1 << 21,
    ImGuiTabBarFlags_SaveSettings               = 1 << 22   // FIXME: Settings are handled by the docking system, this only request the tab bar to mark settings dirty when reordering tabs
};

// Extend ImGuiTabItemFlags_
enum ImGuiTabItemFlagsPrivate_
{
    ImGuiTabItemFlags_NoCloseButton             = 1 << 20,  // Store whether p_open is set or not, which we need to recompute WidthContents during layout.
    ImGuiTabItemFlags_Unsorted                  = 1 << 21,  // [Docking] Trailing tabs with the _Unsorted flag will be sorted based on the DockOrder of their Window.
    ImGuiTabItemFlags_Preview                   = 1 << 22   // [Docking] Display tab shape for docking preview (height is adjusted slightly to compensate for the yet missing tab bar)
};

// Storage for one active tab item (sizeof() 32~40 bytes)
struct ImGuiTabItem
{
    ImGuiID             ID;
    ImGuiTabItemFlags   Flags;
    ImGuiWindow*        Window;                 // When TabItem is part of a DockNode's TabBar, we hold on to a window.
    int                 LastFrameVisible;
    int                 LastFrameSelected;      // This allows us to infer an ordered list of the last activated tabs with little maintenance
    int                 NameOffset;             // When Window==NULL, offset to name within parent ImGuiTabBar::TabsNames
    float               Offset;                 // Position relative to beginning of tab
    float               Width;                  // Width currently displayed
    float               WidthContents;          // Width of actual contents, stored during BeginTabItem() call

    ImGuiTabItem()      { ID = Flags = 0; Window = NULL; LastFrameVisible = LastFrameSelected = -1; NameOffset = -1; Offset = Width = WidthContents = 0.0f; }
};

// Storage for a tab bar (sizeof() 92~96 bytes)
struct ImGuiTabBar
{
    ImVector<ImGuiTabItem> Tabs;
    ImGuiID             ID;                     // Zero for tab-bars used by docking
    ImGuiID             SelectedTabId;          // Selected tab/window
    ImGuiID             NextSelectedTabId;
    ImGuiID             VisibleTabId;           // Can occasionally be != SelectedTabId (e.g. when previewing contents for CTRL+TAB preview)
    int                 CurrFrameVisible;
    int                 PrevFrameVisible;
    ImRect              BarRect;
    float               LastTabContentHeight;   // Record the height of contents submitted below the tab bar
    float               OffsetMax;              // Distance from BarRect.Min.x, locked during layout
    float               OffsetMaxIdeal;         // Ideal offset if all tabs were visible and not clipped
    float               OffsetNextTab;          // Distance from BarRect.Min.x, incremented with each BeginTabItem() call, not used if ImGuiTabBarFlags_Reorderable if set.
    float               ScrollingAnim;
    float               ScrollingTarget;
    float               ScrollingTargetDistToVisibility;
    float               ScrollingSpeed;
    ImGuiTabBarFlags    Flags;
    ImGuiID             ReorderRequestTabId;
    ImS8                ReorderRequestDir;
    bool                WantLayout;
    bool                VisibleTabWasSubmitted;
    short               LastTabItemIdx;         // For BeginTabItem()/EndTabItem()
    ImVec2              FramePadding;           // style.FramePadding locked at the time of BeginTabBar()
    ImGuiTextBuffer     TabsNames;              // For non-docking tab bar we re-append names in a contiguous buffer.

    ImGuiTabBar();
    int                 GetTabOrder(const ImGuiTabItem* tab) const  { return Tabs.index_from_ptr(tab); }
    const char*         GetTabName(const ImGuiTabItem* tab) const
    {
        if (tab->Window)
            return tab->Window->Name;
        IM_ASSERT(tab->NameOffset != -1 && tab->NameOffset < TabsNames.Buf.Size);
        return TabsNames.Buf.Data + tab->NameOffset;
    }
};

//-----------------------------------------------------------------------------
// Internal API
// No guarantee of forward compatibility here.
//-----------------------------------------------------------------------------

namespace ImGui
{
    // We should always have a CurrentWindow in the stack (there is an implicit "Debug" window)
    // If this ever crash because g.CurrentWindow is NULL it means that either
    // - ImGui::NewFrame() has never been called, which is illegal.
    // - You are calling ImGui functions after ImGui::EndFrame()/ImGui::Render() and before the next ImGui::NewFrame(), which is also illegal.
    inline    ImGuiWindow*  GetCurrentWindowRead()      { ImGuiContext& g = *GImGui; return g.CurrentWindow; }
    inline    ImGuiWindow*  GetCurrentWindow()          { ImGuiContext& g = *GImGui; g.CurrentWindow->WriteAccessed = true; return g.CurrentWindow; }
    IMGUI_API ImGuiWindow*  FindWindowByID(ImGuiID id);
    IMGUI_API ImGuiWindow*  FindWindowByName(const char* name);
    IMGUI_API void          FocusWindow(ImGuiWindow* window);
    IMGUI_API void          FocusTopMostWindowUnderOne(ImGuiWindow* under_this_window, ImGuiWindow* ignore_window);
    IMGUI_API void          BringWindowToFocusFront(ImGuiWindow* window);
    IMGUI_API void          BringWindowToDisplayFront(ImGuiWindow* window);
    IMGUI_API void          BringWindowToDisplayBack(ImGuiWindow* window);
    IMGUI_API void          UpdateWindowParentAndRootLinks(ImGuiWindow* window, ImGuiWindowFlags flags, ImGuiWindow* parent_window);
    IMGUI_API ImVec2        CalcWindowExpectedSize(ImGuiWindow* window);
    IMGUI_API bool          IsWindowChildOf(ImGuiWindow* window, ImGuiWindow* potential_parent);
    IMGUI_API bool          IsWindowNavFocusable(ImGuiWindow* window);
    IMGUI_API ImRect        GetWindowAllowedExtentRect(ImGuiWindow* window);
    IMGUI_API void          SetWindowPos(ImGuiWindow* window, const ImVec2& pos, ImGuiCond cond = 0);
    IMGUI_API void          SetWindowSize(ImGuiWindow* window, const ImVec2& size, ImGuiCond cond = 0);
    IMGUI_API void          SetWindowCollapsed(ImGuiWindow* window, bool collapsed, ImGuiCond cond = 0);
    IMGUI_API void          GcCompactTransientWindowBuffers(ImGuiWindow* window);
    IMGUI_API void          GcAwakeTransientWindowBuffers(ImGuiWindow* window);

    IMGUI_API void          SetCurrentFont(ImFont* font);
    inline ImFont*          GetDefaultFont() { ImGuiContext& g = *GImGui; return g.IO.FontDefault ? g.IO.FontDefault : g.IO.Fonts->Fonts[0]; }
    inline ImDrawList*      GetForegroundDrawList(ImGuiWindow* window) { return GetForegroundDrawList(window->Viewport); }

    // Init
    IMGUI_API void          Initialize(ImGuiContext* context);
    IMGUI_API void          Shutdown(ImGuiContext* context);    // Since 1.60 this is a _private_ function. You can call DestroyContext() to destroy the context created by CreateContext().

    // NewFrame
    IMGUI_API void          UpdateHoveredWindowAndCaptureFlags();
    IMGUI_API void          StartMouseMovingWindow(ImGuiWindow* window);
    IMGUI_API void          StartMouseDragFromTitleBar(ImGuiWindow* window, ImGuiDockNode* node, bool from_collapse_button);
    IMGUI_API void          UpdateMouseMovingWindowNewFrame();
    IMGUI_API void          UpdateMouseMovingWindowEndFrame();

    // Viewports
    IMGUI_API void                  TranslateWindowsInViewport(ImGuiViewportP* viewport, const ImVec2& old_pos, const ImVec2& new_pos);
    IMGUI_API void                  ScaleWindowsInViewport(ImGuiViewportP* viewport, float scale);
    IMGUI_API void                  DestroyPlatformWindow(ImGuiViewportP* viewport);
    IMGUI_API void                  ShowViewportThumbnails();

    // Settings
    IMGUI_API void                  MarkIniSettingsDirty();
    IMGUI_API void                  MarkIniSettingsDirty(ImGuiWindow* window);
    IMGUI_API ImGuiWindowSettings*  CreateNewWindowSettings(const char* name);
    IMGUI_API ImGuiWindowSettings*  FindWindowSettings(ImGuiID id);
    IMGUI_API ImGuiWindowSettings*  FindOrCreateWindowSettings(const char* name);
    IMGUI_API ImGuiSettingsHandler* FindSettingsHandler(const char* type_name);

    // Scrolling
    IMGUI_API void          SetScrollX(ImGuiWindow* window, float new_scroll_x);
    IMGUI_API void          SetScrollY(ImGuiWindow* window, float new_scroll_y);
    IMGUI_API void          SetScrollFromPosX(ImGuiWindow* window, float local_x, float center_x_ratio = 0.5f);
    IMGUI_API void          SetScrollFromPosY(ImGuiWindow* window, float local_y, float center_y_ratio = 0.5f);
    IMGUI_API ImVec2        ScrollToBringRectIntoView(ImGuiWindow* window, const ImRect& item_rect);

    // Basic Accessors
    inline ImGuiID          GetItemID()     { ImGuiContext& g = *GImGui; return g.CurrentWindow->DC.LastItemId; }
    inline ImGuiID          GetActiveID()   { ImGuiContext& g = *GImGui; return g.ActiveId; }
    inline ImGuiID          GetFocusID()    { ImGuiContext& g = *GImGui; return g.NavId; }
    IMGUI_API void          SetActiveID(ImGuiID id, ImGuiWindow* window);
    IMGUI_API void          SetFocusID(ImGuiID id, ImGuiWindow* window);
    IMGUI_API void          ClearActiveID();
    IMGUI_API ImGuiID       GetHoveredID();
    IMGUI_API void          SetHoveredID(ImGuiID id);
    IMGUI_API void          KeepAliveID(ImGuiID id);
    IMGUI_API void          MarkItemEdited(ImGuiID id);
    IMGUI_API void          PushOverrideID(ImGuiID id);

    // Basic Helpers for widget code
    IMGUI_API void          ItemSize(const ImVec2& size, float text_offset_y = 0.0f);
    IMGUI_API void          ItemSize(const ImRect& bb, float text_offset_y = 0.0f);
    IMGUI_API bool          ItemAdd(const ImRect& bb, ImGuiID id, const ImRect* nav_bb = NULL);
    IMGUI_API bool          ItemHoverable(const ImRect& bb, ImGuiID id);
    IMGUI_API bool          IsClippedEx(const ImRect& bb, ImGuiID id, bool clip_even_when_logged);
    IMGUI_API bool          FocusableItemRegister(ImGuiWindow* window, ImGuiID id);   // Return true if focus is requested
    IMGUI_API void          FocusableItemUnregister(ImGuiWindow* window);
    IMGUI_API ImVec2        CalcItemSize(ImVec2 size, float default_w, float default_h);
    IMGUI_API float         CalcWrapWidthForPos(const ImVec2& pos, float wrap_pos_x);
    IMGUI_API void          PushMultiItemsWidths(int components, float width_full);
    IMGUI_API void          PushItemFlag(ImGuiItemFlags option, bool enabled);
    IMGUI_API void          PopItemFlag();
    IMGUI_API bool          IsItemToggledSelection();                           // Was the last item selection toggled? (after Selectable(), TreeNode() etc. We only returns toggle _event_ in order to handle clipping correctly)
    IMGUI_API ImVec2        GetContentRegionMaxAbs();
    IMGUI_API void          ShrinkWidths(ImGuiShrinkWidthItem* items, int count, float width_excess);

    // Logging/Capture
    IMGUI_API void          LogBegin(ImGuiLogType type, int auto_open_depth);   // -> BeginCapture() when we design v2 api, for now stay under the radar by using the old name.
    IMGUI_API void          LogToBuffer(int auto_open_depth = -1);              // Start logging/capturing to internal buffer

    // Popups, Modals, Tooltips
    IMGUI_API void          OpenPopupEx(ImGuiID id);
    IMGUI_API void          ClosePopupToLevel(int remaining, bool restore_focus_to_window_under_popup);
    IMGUI_API void          ClosePopupsOverWindow(ImGuiWindow* ref_window, bool restore_focus_to_window_under_popup);
    IMGUI_API bool          IsPopupOpen(ImGuiID id); // Test for id within current popup stack level (currently begin-ed into); this doesn't scan the whole popup stack!
    IMGUI_API bool          BeginPopupEx(ImGuiID id, ImGuiWindowFlags extra_flags);
    IMGUI_API void          BeginTooltipEx(ImGuiWindowFlags extra_flags, bool override_previous_tooltip = true);
    IMGUI_API ImGuiWindow*  GetTopMostPopupModal();
    IMGUI_API ImVec2        FindBestWindowPosForPopup(ImGuiWindow* window);
    IMGUI_API ImVec2        FindBestWindowPosForPopupEx(const ImVec2& ref_pos, const ImVec2& size, ImGuiDir* last_dir, const ImRect& r_outer, const ImRect& r_avoid, ImGuiPopupPositionPolicy policy = ImGuiPopupPositionPolicy_Default);

    // Navigation
    IMGUI_API void          NavInitWindow(ImGuiWindow* window, bool force_reinit);
    IMGUI_API bool          NavMoveRequestButNoResultYet();
    IMGUI_API void          NavMoveRequestCancel();
    IMGUI_API void          NavMoveRequestForward(ImGuiDir move_dir, ImGuiDir clip_dir, const ImRect& bb_rel, ImGuiNavMoveFlags move_flags);
    IMGUI_API void          NavMoveRequestTryWrapping(ImGuiWindow* window, ImGuiNavMoveFlags move_flags);
    IMGUI_API float         GetNavInputAmount(ImGuiNavInput n, ImGuiInputReadMode mode);
    IMGUI_API ImVec2        GetNavInputAmount2d(ImGuiNavDirSourceFlags dir_sources, ImGuiInputReadMode mode, float slow_factor = 0.0f, float fast_factor = 0.0f);
    IMGUI_API int           CalcTypematicPressedRepeatAmount(float t, float t_prev, float repeat_delay, float repeat_rate);
    IMGUI_API void          ActivateItem(ImGuiID id);   // Remotely activate a button, checkbox, tree node etc. given its unique ID. activation is queued and processed on the next frame when the item is encountered again.
    IMGUI_API void          SetNavID(ImGuiID id, int nav_layer);
    IMGUI_API void          SetNavIDWithRectRel(ImGuiID id, int nav_layer, const ImRect& rect_rel);

    // Inputs
    IMGUI_API bool          IsMouseDragPastThreshold(int button, float lock_threshold = -1.0f);
    inline bool             IsKeyPressedMap(ImGuiKey key, bool repeat = true)           { const int key_index = GImGui->IO.KeyMap[key]; return (key_index >= 0) ? IsKeyPressed(key_index, repeat) : false; }
    inline bool             IsNavInputDown(ImGuiNavInput n)                             { return GImGui->IO.NavInputs[n] > 0.0f; }
    inline bool             IsNavInputPressed(ImGuiNavInput n, ImGuiInputReadMode mode) { return GetNavInputAmount(n, mode) > 0.0f; }
    inline bool             IsNavInputPressedAnyOfTwo(ImGuiNavInput n1, ImGuiNavInput n2, ImGuiInputReadMode mode) { return (GetNavInputAmount(n1, mode) + GetNavInputAmount(n2, mode)) > 0.0f; }

    // Docking
    // (some functions are only declared in imgui.cpp, see Docking section)
    IMGUI_API void          DockContextInitialize(ImGuiContext* ctx);
    IMGUI_API void          DockContextShutdown(ImGuiContext* ctx);
    IMGUI_API void          DockContextOnLoadSettings(ImGuiContext* ctx);
    IMGUI_API void          DockContextRebuildNodes(ImGuiContext* ctx);
    IMGUI_API void          DockContextUpdateUndocking(ImGuiContext* ctx);
    IMGUI_API void          DockContextUpdateDocking(ImGuiContext* ctx);
    IMGUI_API ImGuiID       DockContextGenNodeID(ImGuiContext* ctx);
    IMGUI_API void          DockContextQueueDock(ImGuiContext* ctx, ImGuiWindow* target, ImGuiDockNode* target_node, ImGuiWindow* payload, ImGuiDir split_dir, float split_ratio, bool split_outer);
    IMGUI_API void          DockContextQueueUndockWindow(ImGuiContext* ctx, ImGuiWindow* window);
    IMGUI_API void          DockContextQueueUndockNode(ImGuiContext* ctx, ImGuiDockNode* node);
    IMGUI_API bool          DockContextCalcDropPosForDocking(ImGuiWindow* target, ImGuiDockNode* target_node, ImGuiWindow* payload, ImGuiDir split_dir, bool split_outer, ImVec2* out_pos);
    inline ImGuiDockNode*   DockNodeGetRootNode(ImGuiDockNode* node) { while (node->ParentNode) node = node->ParentNode; return node; }
    IMGUI_API bool          GetWindowAlwaysWantOwnTabBar(ImGuiWindow* window);
    IMGUI_API void          BeginDocked(ImGuiWindow* window, bool* p_open);
    IMGUI_API void          BeginAsDockableDragDropSource(ImGuiWindow* window);
    IMGUI_API void          BeginAsDockableDragDropTarget(ImGuiWindow* window);
    IMGUI_API void          SetWindowDock(ImGuiWindow* window, ImGuiID dock_id, ImGuiCond cond);

    // Docking - Builder function needs to be generally called before the DockSpace() node is submitted.
    // - The DockBuilderXXX functions are designed to _eventually_ become a public API, but it is too early to expose it and guarantee stability.
    // - You can create dockspace _or_ floating nodes with this API. To create a dockspace node, make sure to set the ImGuiDockNodeFlags_DockSpace flag.
    // - If you intend to split the node immediately after creation using DockBuilderSplitNode(), make sure to call DockBuilderSetNodeSize() beforehand.
    // - Call DockBuilderFinish() after you are done.
    // - Important: do not hold on ImGuiDockNode* pointers! They may be invalidated by any split/merge/remove operation and every frame.
    IMGUI_API void          DockBuilderDockWindow(const char* window_name, ImGuiID node_id);
    IMGUI_API ImGuiDockNode*DockBuilderGetNode(ImGuiID node_id);
    inline ImGuiDockNode*   DockBuilderGetCentralNode(ImGuiID node_id)              { ImGuiDockNode* node = DockBuilderGetNode(node_id); if (!node) return NULL; return DockNodeGetRootNode(node)->CentralNode; }
    IMGUI_API ImGuiID       DockBuilderAddNode(ImGuiID node_id = 0, ImGuiDockNodeFlags flags = 0);
    IMGUI_API void          DockBuilderRemoveNode(ImGuiID node_id);                 // Remove node and all its child, undock all windows
    IMGUI_API void          DockBuilderRemoveNodeDockedWindows(ImGuiID node_id, bool clear_persistent_docking_references = true);
    IMGUI_API void          DockBuilderRemoveNodeChildNodes(ImGuiID node_id);       // Remove all split/hierarchy. All remaining docked windows will be re-docked to the root.
    IMGUI_API void          DockBuilderSetNodePos(ImGuiID node_id, ImVec2 pos);
    IMGUI_API void          DockBuilderSetNodeSize(ImGuiID node_id, ImVec2 size);
    IMGUI_API ImGuiID       DockBuilderSplitNode(ImGuiID node_id, ImGuiDir split_dir, float size_ratio_for_node_at_dir, ImGuiID* out_id_at_dir, ImGuiID* out_id_at_opposite_dir);
    IMGUI_API void          DockBuilderCopyDockSpace(ImGuiID src_dockspace_id, ImGuiID dst_dockspace_id, ImVector<const char*>* in_window_remap_pairs);
    IMGUI_API void          DockBuilderCopyNode(ImGuiID src_node_id, ImGuiID dst_node_id, ImVector<ImGuiID>* out_node_remap_pairs);
    IMGUI_API void          DockBuilderCopyWindowSettings(const char* src_name, const char* dst_name);
    IMGUI_API void          DockBuilderFinish(ImGuiID node_id);

    // Drag and Drop
    IMGUI_API bool          BeginDragDropTargetCustom(const ImRect& bb, ImGuiID id);
    IMGUI_API void          ClearDragDrop();
    IMGUI_API bool          IsDragDropPayloadBeingAccepted();

    // New Columns API (FIXME-WIP)
    IMGUI_API void          BeginColumns(const char* str_id, int count, ImGuiColumnsFlags flags = 0); // setup number of columns. use an identifier to distinguish multiple column sets. close with EndColumns().
    IMGUI_API void          EndColumns();                                                             // close columns
    IMGUI_API void          PushColumnClipRect(int column_index);
    IMGUI_API void          PushColumnsBackground();
    IMGUI_API void          PopColumnsBackground();
    IMGUI_API ImGuiID       GetColumnsID(const char* str_id, int count);
    IMGUI_API ImGuiColumns* FindOrCreateColumns(ImGuiWindow* window, ImGuiID id);
    IMGUI_API float         GetColumnOffsetFromNorm(const ImGuiColumns* columns, float offset_norm);
    IMGUI_API float         GetColumnNormFromOffset(const ImGuiColumns* columns, float offset);

    // Tab Bars
    IMGUI_API bool          BeginTabBarEx(ImGuiTabBar* tab_bar, const ImRect& bb, ImGuiTabBarFlags flags, ImGuiDockNode* dock_node);
    IMGUI_API ImGuiTabItem* TabBarFindTabByID(ImGuiTabBar* tab_bar, ImGuiID tab_id);
    IMGUI_API ImGuiTabItem* TabBarFindMostRecentlySelectedTabForActiveWindow(ImGuiTabBar* tab_bar);
    IMGUI_API void          TabBarAddTab(ImGuiTabBar* tab_bar, ImGuiTabItemFlags tab_flags, ImGuiWindow* window);
    IMGUI_API void          TabBarRemoveTab(ImGuiTabBar* tab_bar, ImGuiID tab_id);
    IMGUI_API void          TabBarCloseTab(ImGuiTabBar* tab_bar, ImGuiTabItem* tab);
    IMGUI_API void          TabBarQueueChangeTabOrder(ImGuiTabBar* tab_bar, const ImGuiTabItem* tab, int dir);
    IMGUI_API bool          TabItemEx(ImGuiTabBar* tab_bar, const char* label, bool* p_open, ImGuiTabItemFlags flags, ImGuiWindow* docked_window);
    IMGUI_API ImVec2        TabItemCalcSize(const char* label, bool has_close_button);
    IMGUI_API void          TabItemBackground(ImDrawList* draw_list, const ImRect& bb, ImGuiTabItemFlags flags, ImU32 col);
    IMGUI_API bool          TabItemLabelAndCloseButton(ImDrawList* draw_list, const ImRect& bb, ImGuiTabItemFlags flags, ImVec2 frame_padding, const char* label, ImGuiID tab_id, ImGuiID close_button_id);

    // Render helpers
    // AVOID USING OUTSIDE OF IMGUI.CPP! NOT FOR PUBLIC CONSUMPTION. THOSE FUNCTIONS ARE A MESS. THEIR SIGNATURE AND BEHAVIOR WILL CHANGE, THEY NEED TO BE REFACTORED INTO SOMETHING DECENT.
    // NB: All position are in absolute pixels coordinates (we are never using window coordinates internally)
    IMGUI_API void          RenderText(ImVec2 pos, const char* text, const char* text_end = NULL, bool hide_text_after_hash = true);
    IMGUI_API void          RenderTextWrapped(ImVec2 pos, const char* text, const char* text_end, float wrap_width);
    IMGUI_API void          RenderTextClipped(const ImVec2& pos_min, const ImVec2& pos_max, const char* text, const char* text_end, const ImVec2* text_size_if_known, const ImVec2& align = ImVec2(0,0), const ImRect* clip_rect = NULL);
    IMGUI_API void          RenderTextClippedEx(ImDrawList* draw_list, const ImVec2& pos_min, const ImVec2& pos_max, const char* text, const char* text_end, const ImVec2* text_size_if_known, const ImVec2& align = ImVec2(0, 0), const ImRect* clip_rect = NULL);
    IMGUI_API void          RenderTextEllipsis(ImDrawList* draw_list, const ImVec2& pos_min, const ImVec2& pos_max, float clip_max_x, float ellipsis_max_x, const char* text, const char* text_end, const ImVec2* text_size_if_known);
    IMGUI_API void          RenderFrame(ImVec2 p_min, ImVec2 p_max, ImU32 fill_col, bool border = true, float rounding = 0.0f);
    IMGUI_API void          RenderFrameBorder(ImVec2 p_min, ImVec2 p_max, float rounding = 0.0f);
    IMGUI_API void          RenderColorRectWithAlphaCheckerboard(ImVec2 p_min, ImVec2 p_max, ImU32 fill_col, float grid_step, ImVec2 grid_off, float rounding = 0.0f, int rounding_corners_flags = ~0);
    IMGUI_API void          RenderCheckMark(ImVec2 pos, ImU32 col, float sz);
    IMGUI_API void          RenderNavHighlight(const ImRect& bb, ImGuiID id, ImGuiNavHighlightFlags flags = ImGuiNavHighlightFlags_TypeDefault); // Navigation highlight
    IMGUI_API void          RenderMouseCursor(ImVec2 pos, float scale, ImGuiMouseCursor mouse_cursor = ImGuiMouseCursor_Arrow);
    IMGUI_API const char*   FindRenderedTextEnd(const char* text, const char* text_end = NULL); // Find the optional ## from which we stop displaying text.
    IMGUI_API void          LogRenderedText(const ImVec2* ref_pos, const char* text, const char* text_end = NULL);

    // Render helpers (those functions don't access any ImGui state!)
    IMGUI_API void          RenderArrow(ImDrawList* draw_list, ImVec2 pos, ImU32 col, ImGuiDir dir, float scale = 1.0f);
    IMGUI_API void          RenderBullet(ImDrawList* draw_list, ImVec2 pos, ImU32 col);
<<<<<<< HEAD
=======
    IMGUI_API void          RenderMouseCursor(ImDrawList* draw_list, ImVec2 pos, float scale, ImGuiMouseCursor mouse_cursor, ImU32 col_fill, ImU32 col_border, ImU32 col_shadow);
>>>>>>> d5efe161
    IMGUI_API void          RenderArrowPointingAt(ImDrawList* draw_list, ImVec2 pos, ImVec2 half_sz, ImGuiDir direction, ImU32 col);
    IMGUI_API void          RenderArrowDockMenu(ImDrawList* draw_list, ImVec2 p_min, float sz, ImU32 col);
    IMGUI_API void          RenderRectFilledRangeH(ImDrawList* draw_list, const ImRect& rect, ImU32 col, float x_start_norm, float x_end_norm, float rounding);
    IMGUI_API void          RenderRectFilledWithHole(ImDrawList* draw_list, ImRect outer, ImRect inner, ImU32 col, float rounding);

#ifndef IMGUI_DISABLE_OBSOLETE_FUNCTIONS
    // 2019/06/07: Updating prototypes of some of the internal functions. Leaving those for reference for a short while.
    inline void RenderArrow(ImVec2 pos, ImGuiDir dir, float scale=1.0f) { ImGuiWindow* window = GetCurrentWindow(); RenderArrow(window->DrawList, pos, GetColorU32(ImGuiCol_Text), dir, scale); }
    inline void RenderBullet(ImVec2 pos)                                { ImGuiWindow* window = GetCurrentWindow(); RenderBullet(window->DrawList, pos, GetColorU32(ImGuiCol_Text)); }
#endif

    // Widgets
    IMGUI_API void          TextEx(const char* text, const char* text_end = NULL, ImGuiTextFlags flags = 0);
    IMGUI_API bool          ButtonEx(const char* label, const ImVec2& size_arg = ImVec2(0,0), ImGuiButtonFlags flags = 0);
    IMGUI_API bool          CloseButton(ImGuiID id, const ImVec2& pos);
    IMGUI_API bool          CollapseButton(ImGuiID id, const ImVec2& pos, ImGuiDockNode* dock_node);
    IMGUI_API bool          ArrowButtonEx(const char* str_id, ImGuiDir dir, ImVec2 size_arg, ImGuiButtonFlags flags);
    IMGUI_API void          Scrollbar(ImGuiAxis axis);
    IMGUI_API bool          ScrollbarEx(const ImRect& bb, ImGuiID id, ImGuiAxis axis, float* p_scroll_v, float avail_v, float contents_v, ImDrawCornerFlags rounding_corners);
    IMGUI_API ImGuiID       GetScrollbarID(ImGuiWindow* window, ImGuiAxis axis);
    IMGUI_API void          SeparatorEx(ImGuiSeparatorFlags flags);

    // Widgets low-level behaviors
    IMGUI_API bool          ButtonBehavior(const ImRect& bb, ImGuiID id, bool* out_hovered, bool* out_held, ImGuiButtonFlags flags = 0);
    IMGUI_API bool          DragBehavior(ImGuiID id, ImGuiDataType data_type, void* v, float v_speed, const void* v_min, const void* v_max, const char* format, float power, ImGuiDragFlags flags);
    IMGUI_API bool          SliderBehavior(const ImRect& bb, ImGuiID id, ImGuiDataType data_type, void* v, const void* v_min, const void* v_max, const char* format, float power, ImGuiSliderFlags flags, ImRect* out_grab_bb);
    IMGUI_API bool          SplitterBehavior(const ImRect& bb, ImGuiID id, ImGuiAxis axis, float* size1, float* size2, float min_size1, float min_size2, float hover_extend = 0.0f, float hover_visibility_delay = 0.0f);
    IMGUI_API bool          TreeNodeBehavior(ImGuiID id, ImGuiTreeNodeFlags flags, const char* label, const char* label_end = NULL);
    IMGUI_API bool          TreeNodeBehaviorIsOpen(ImGuiID id, ImGuiTreeNodeFlags flags = 0);                     // Consume previous SetNextItemOpen() data, if any. May return true when logging
    IMGUI_API void          TreePushOverrideID(ImGuiID id);

    // Template functions are instantiated in imgui_widgets.cpp for a finite number of types.
    // To use them externally (for custom widget) you may need an "extern template" statement in your code in order to link to existing instances and silence Clang warnings (see #2036).
    // e.g. " extern template IMGUI_API float RoundScalarWithFormatT<float, float>(const char* format, ImGuiDataType data_type, float v); "
    template<typename T, typename SIGNED_T, typename FLOAT_T>   IMGUI_API bool  DragBehaviorT(ImGuiDataType data_type, T* v, float v_speed, T v_min, T v_max, const char* format, float power, ImGuiDragFlags flags);
    template<typename T, typename SIGNED_T, typename FLOAT_T>   IMGUI_API bool  SliderBehaviorT(const ImRect& bb, ImGuiID id, ImGuiDataType data_type, T* v, T v_min, T v_max, const char* format, float power, ImGuiSliderFlags flags, ImRect* out_grab_bb);
    template<typename T, typename FLOAT_T>                      IMGUI_API float SliderCalcRatioFromValueT(ImGuiDataType data_type, T v, T v_min, T v_max, float power, float linear_zero_pos);
    template<typename T, typename SIGNED_T>                     IMGUI_API T     RoundScalarWithFormatT(const char* format, ImGuiDataType data_type, T v);

    // Data type helpers
    IMGUI_API const ImGuiDataTypeInfo*  DataTypeGetInfo(ImGuiDataType data_type);
    IMGUI_API int           DataTypeFormatString(char* buf, int buf_size, ImGuiDataType data_type, const void* data_ptr, const char* format);
    IMGUI_API void          DataTypeApplyOp(ImGuiDataType data_type, int op, void* output, void* arg_1, const void* arg_2);
    IMGUI_API bool          DataTypeApplyOpFromText(const char* buf, const char* initial_value_buf, ImGuiDataType data_type, void* data_ptr, const char* format);

    // InputText
    IMGUI_API bool          InputTextEx(const char* label, const char* hint, char* buf, int buf_size, const ImVec2& size_arg, ImGuiInputTextFlags flags, ImGuiInputTextCallback callback = NULL, void* user_data = NULL);
    IMGUI_API bool          TempInputTextScalar(const ImRect& bb, ImGuiID id, const char* label, ImGuiDataType data_type, void* data_ptr, const char* format);
    inline bool             TempInputTextIsActive(ImGuiID id) { ImGuiContext& g = *GImGui; return (g.ActiveId == id && g.TempInputTextId == id); }

    // Color
    IMGUI_API void          ColorTooltip(const char* text, const float* col, ImGuiColorEditFlags flags);
    IMGUI_API void          ColorEditOptionsPopup(const float* col, ImGuiColorEditFlags flags);
    IMGUI_API void          ColorPickerOptionsPopup(const float* ref_col, ImGuiColorEditFlags flags);

    // Plot
    IMGUI_API void          PlotEx(ImGuiPlotType plot_type, const char* label, float (*values_getter)(void* data, int idx), void* data, int values_count, int values_offset, const char* overlay_text, float scale_min, float scale_max, ImVec2 frame_size);

    // Shade functions (write over already created vertices)
    IMGUI_API void          ShadeVertsLinearColorGradientKeepAlpha(ImDrawList* draw_list, int vert_start_idx, int vert_end_idx, ImVec2 gradient_p0, ImVec2 gradient_p1, ImU32 col0, ImU32 col1);
    IMGUI_API void          ShadeVertsLinearUV(ImDrawList* draw_list, int vert_start_idx, int vert_end_idx, const ImVec2& a, const ImVec2& b, const ImVec2& uv_a, const ImVec2& uv_b, bool clamp);

    // Debug Tools
    inline void             DebugStartItemPicker() { GImGui->DebugItemPickerActive = true; }

} // namespace ImGui

// ImFontAtlas internals
IMGUI_API bool              ImFontAtlasBuildWithStbTruetype(ImFontAtlas* atlas);
IMGUI_API void              ImFontAtlasBuildRegisterDefaultCustomRects(ImFontAtlas* atlas);
IMGUI_API void              ImFontAtlasBuildSetupFont(ImFontAtlas* atlas, ImFont* font, ImFontConfig* font_config, float ascent, float descent);
IMGUI_API void              ImFontAtlasBuildPackCustomRects(ImFontAtlas* atlas, void* stbrp_context_opaque);
IMGUI_API void              ImFontAtlasBuildFinish(ImFontAtlas* atlas);
IMGUI_API void              ImFontAtlasBuildMultiplyCalcLookupTable(unsigned char out_table[256], float in_multiply_factor);
IMGUI_API void              ImFontAtlasBuildMultiplyRectAlpha8(const unsigned char table[256], unsigned char* pixels, int x, int y, int w, int h, int stride);

// Debug Tools
// Use 'Metrics->Tools->Item Picker' to break into the call-stack of a specific item.
#ifndef IM_DEBUG_BREAK
#if defined(__clang__)
#define IM_DEBUG_BREAK()    __builtin_debugtrap()
#elif defined (_MSC_VER)
#define IM_DEBUG_BREAK()    __debugbreak()
#else
#define IM_DEBUG_BREAK()    IM_ASSERT(0)    // It is expected that you define IM_DEBUG_BREAK() into something that will break nicely in a debugger!
#endif
#endif // #ifndef IM_DEBUG_BREAK

// Test Engine Hooks (imgui_tests)
//#define IMGUI_ENABLE_TEST_ENGINE
#ifdef IMGUI_ENABLE_TEST_ENGINE
extern void                 ImGuiTestEngineHook_PreNewFrame(ImGuiContext* ctx);
extern void                 ImGuiTestEngineHook_PostNewFrame(ImGuiContext* ctx);
extern void                 ImGuiTestEngineHook_ItemAdd(ImGuiContext* ctx, const ImRect& bb, ImGuiID id);
extern void                 ImGuiTestEngineHook_ItemInfo(ImGuiContext* ctx, ImGuiID id, const char* label, ImGuiItemStatusFlags flags);
extern void                 ImGuiTestEngineHook_Log(ImGuiContext* ctx, const char* fmt, ...);
#define IMGUI_TEST_ENGINE_ITEM_ADD(_BB, _ID)                ImGuiTestEngineHook_ItemAdd(&g, _BB, _ID)               // Register item bounding box
#define IMGUI_TEST_ENGINE_ITEM_INFO(_ID, _LABEL, _FLAGS)    ImGuiTestEngineHook_ItemInfo(&g, _ID, _LABEL, _FLAGS)   // Register item label and status flags (optional)
#define IMGUI_TEST_ENGINE_LOG(_FMT, ...)                    ImGuiTestEngineHook_Log(&g, _FMT, __VA_ARGS__)          // Custom log entry from user land into test log
#else
#define IMGUI_TEST_ENGINE_ITEM_ADD(_BB, _ID)                do { } while (0)
#define IMGUI_TEST_ENGINE_ITEM_INFO(_ID, _LABEL, _FLAGS)    do { } while (0)
#define IMGUI_TEST_ENGINE_LOG(_FMT, ...)                    do { } while (0)
#endif

#if defined(__clang__)
#pragma clang diagnostic pop
#elif defined(__GNUC__)
#pragma GCC diagnostic pop
#endif

#ifdef _MSC_VER
#pragma warning (pop)
#endif<|MERGE_RESOLUTION|>--- conflicted
+++ resolved
@@ -1470,12 +1470,8 @@
     ImVec2                  ScrollTarget;                       // target scroll position. stored as cursor position with scrolling canceled out, so the highest point is always 0.0f. (FLT_MAX for no change)
     ImVec2                  ScrollTargetCenterRatio;            // 0.0f = scroll so that target position is at top, 0.5f = scroll so that target position is centered
     ImVec2                  ScrollbarSizes;                     // Size taken by scrollbars on each axis
-<<<<<<< HEAD
-    bool                    ScrollbarX, ScrollbarY;
+    bool                    ScrollbarX, ScrollbarY;             // Are scrollbars visible?
     bool                    ViewportOwned;
-=======
-    bool                    ScrollbarX, ScrollbarY;             // Are scrollbars visible?
->>>>>>> d5efe161
     bool                    Active;                             // Set to true on Begin(), unless Collapsed
     bool                    WasActive;
     bool                    WriteAccessed;                      // Set to true when any widget access the current window
@@ -1518,12 +1514,8 @@
     ImVec2ih                HitTestHoleSize, HitTestHoleOffset;
 
     int                     LastFrameActive;                    // Last frame number the window was Active.
-<<<<<<< HEAD
     int                     LastFrameJustFocused;               // Last frame number the window was made Focused.
-    float                   LastTimeActive;
-=======
     float                   LastTimeActive;                     // Last timestamp the window was Active (using float as we don't need high precision there)
->>>>>>> d5efe161
     float                   ItemWidthDefault;
     ImGuiMenuColumns        MenuColumns;                        // Simplified columns storage for menu items
     ImGuiStorage            StateStorage;
@@ -1890,10 +1882,7 @@
     // Render helpers (those functions don't access any ImGui state!)
     IMGUI_API void          RenderArrow(ImDrawList* draw_list, ImVec2 pos, ImU32 col, ImGuiDir dir, float scale = 1.0f);
     IMGUI_API void          RenderBullet(ImDrawList* draw_list, ImVec2 pos, ImU32 col);
-<<<<<<< HEAD
-=======
     IMGUI_API void          RenderMouseCursor(ImDrawList* draw_list, ImVec2 pos, float scale, ImGuiMouseCursor mouse_cursor, ImU32 col_fill, ImU32 col_border, ImU32 col_shadow);
->>>>>>> d5efe161
     IMGUI_API void          RenderArrowPointingAt(ImDrawList* draw_list, ImVec2 pos, ImVec2 half_sz, ImGuiDir direction, ImU32 col);
     IMGUI_API void          RenderArrowDockMenu(ImDrawList* draw_list, ImVec2 p_min, float sz, ImU32 col);
     IMGUI_API void          RenderRectFilledRangeH(ImDrawList* draw_list, const ImRect& rect, ImU32 col, float x_start_norm, float x_end_norm, float rounding);

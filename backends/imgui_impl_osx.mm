--- conflicted
+++ resolved
@@ -24,11 +24,8 @@
 
 // CHANGELOG
 // (minor and older changes stripped away, please see git history for details)
-<<<<<<< HEAD
 //  2022-XX-XX: Added support for multiple windows via the ImGuiPlatformIO interface.
-=======
 //  2022-11-02: Fixed mouse coordinates before clicking the host window.
->>>>>>> 529cba19
 //  2022-10-06: Fixed mouse inputs on flipped views.
 //  2022-09-26: Inputs: Renamed ImGuiKey_ModXXX introduced in 1.87 to ImGuiMod_XXX (old names still supported).
 //  2022-05-03: Inputs: Removed ImGui_ImplOSX_HandleEvent() from backend API in favor of backend automatically handling event capture.
@@ -645,24 +642,17 @@
 
     if (event.type == NSEventTypeMouseMoved || event.type == NSEventTypeLeftMouseDragged || event.type == NSEventTypeRightMouseDragged || event.type == NSEventTypeOtherMouseDragged)
     {
-<<<<<<< HEAD
         NSPoint mousePoint;
         if (io.ConfigFlags & ImGuiConfigFlags_ViewportsEnable)
         {
             mousePoint = NSEvent.mouseLocation;
             mousePoint.y = CGDisplayPixelsHigh(kCGDirectMainDisplay) - mousePoint.y; // Normalize y coordinate to top-left of main display.
         }
-=======
-        NSPoint mousePoint = event.locationInWindow;
-        if (event.window == nil)
-            mousePoint = [[view window] convertPointFromScreen:mousePoint];
-        mousePoint = [view convertPoint:mousePoint fromView:nil];
-        if ([view isFlipped])
-            mousePoint = NSMakePoint(mousePoint.x, mousePoint.y);
->>>>>>> 529cba19
         else
         {
             mousePoint = event.locationInWindow;
+            if (event.window == nil)
+                mousePoint = [[view window] convertPointFromScreen:mousePoint];
             mousePoint = [view convertPoint:mousePoint fromView:nil]; // Convert to local coordinates of view
             if ([view isFlipped])
                 mousePoint = NSMakePoint(mousePoint.x, mousePoint.y);

--- conflicted
+++ resolved
@@ -1,8 +1,4 @@
-<<<<<<< HEAD
-// dear imgui, v1.65
-=======
 // dear imgui, v1.66
->>>>>>> d87b80c6
 // (widgets code)
 
 /*

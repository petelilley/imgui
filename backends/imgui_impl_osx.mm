// dear imgui: Platform Backend for OSX / Cocoa
// This needs to be used along with a Renderer (e.g. OpenGL2, OpenGL3, Vulkan, Metal..)
// - Not well tested. If you want a portable application, prefer using the GLFW or SDL platform Backends on Mac.
// - Requires linking with the GameController framework ("-framework GameController").

// Implemented features:
//  [X] Platform: Mouse cursor shape and visibility. Disable with 'io.ConfigFlags |= ImGuiConfigFlags_NoMouseCursorChange'.
//  [X] Platform: Mouse support. Can discriminate Mouse/Pen.
//  [X] Platform: Keyboard support. Since 1.87 we are using the io.AddKeyEvent() function. Pass ImGuiKey values to all key functions e.g. ImGui::IsKeyPressed(ImGuiKey_Space). [Legacy kVK_* values will also be supported unless IMGUI_DISABLE_OBSOLETE_KEYIO is set]
//  [X] Platform: OSX clipboard is supported within core Dear ImGui (no specific code in this backend).
//  [X] Platform: Gamepad support. Enabled with 'io.ConfigFlags |= ImGuiConfigFlags_NavEnableGamepad'.
//  [X] Platform: IME support.
//  [X] Platform: Multi-viewport / platform windows.

// You can use unmodified imgui_impl_* files in your project. See examples/ folder for examples of using this.
// Prefer including the entire imgui/ repository into your project (either as a copy or as a submodule), and only build the backends you need.
// Learn about Dear ImGui:
// - FAQ                  https://dearimgui.com/faq
// - Getting Started      https://dearimgui.com/getting-started
// - Documentation        https://dearimgui.com/docs (same as your local docs/ folder).
// - Introduction, links and more at the top of imgui.cpp

#import "imgui.h"
#ifndef IMGUI_DISABLE
#import "imgui_impl_osx.h"
#import <Cocoa/Cocoa.h>
#import <Carbon/Carbon.h>
#import <GameController/GameController.h>
#import <time.h>

// CHANGELOG
// (minor and older changes stripped away, please see git history for details)
<<<<<<< HEAD
//  2023-XX-XX: Added support for multiple windows via the ImGuiPlatformIO interface.
=======
//  2023-10-05: Inputs: Added support for extra ImGuiKey values: F13 to F20 function keys. Stopped mapping F13 into PrintScreen.
>>>>>>> 32228d8a
//  2023-04-09: Inputs: Added support for io.AddMouseSourceEvent() to discriminate ImGuiMouseSource_Mouse/ImGuiMouseSource_Pen.
//  2023-02-01: Fixed scroll wheel scaling for devices emitting events with hasPreciseScrollingDeltas==false (e.g. non-Apple mices).
//  2022-11-02: Fixed mouse coordinates before clicking the host window.
//  2022-10-06: Fixed mouse inputs on flipped views.
//  2022-09-26: Inputs: Renamed ImGuiKey_ModXXX introduced in 1.87 to ImGuiMod_XXX (old names still supported).
//  2022-05-03: Inputs: Removed ImGui_ImplOSX_HandleEvent() from backend API in favor of backend automatically handling event capture.
//  2022-04-27: Misc: Store backend data in a per-context struct, allowing to use this backend with multiple contexts.
//  2022-03-22: Inputs: Monitor NSKeyUp events to catch missing keyUp for key when user press Cmd + key
//  2022-02-07: Inputs: Forward keyDown/keyUp events to OS when unused by dear imgui.
//  2022-01-31: Fixed building with old Xcode versions that are missing gamepad features.
//  2022-01-26: Inputs: replaced short-lived io.AddKeyModsEvent() (added two weeks ago) with io.AddKeyEvent() using ImGuiKey_ModXXX flags. Sorry for the confusion.
//  2021-01-20: Inputs: calling new io.AddKeyAnalogEvent() for gamepad support, instead of writing directly to io.NavInputs[].
//  2022-01-17: Inputs: calling new io.AddMousePosEvent(), io.AddMouseButtonEvent(), io.AddMouseWheelEvent() API (1.87+).
//  2022-01-12: Inputs: Added basic Platform IME support, hooking the io.SetPlatformImeDataFn() function.
//  2022-01-10: Inputs: calling new io.AddKeyEvent(), io.AddKeyModsEvent() + io.SetKeyEventNativeData() API (1.87+). Support for full ImGuiKey range.
//  2021-12-13: *BREAKING CHANGE* Add NSView parameter to ImGui_ImplOSX_Init(). Generally fix keyboard support. Using kVK_* codes for keyboard keys.
//  2021-12-13: Add game controller support.
//  2021-09-21: Use mach_absolute_time as CFAbsoluteTimeGetCurrent can jump backwards.
//  2021-08-17: Calling io.AddFocusEvent() on NSApplicationDidBecomeActiveNotification/NSApplicationDidResignActiveNotification events.
//  2021-06-23: Inputs: Added a fix for shortcuts using CTRL key instead of CMD key.
//  2021-04-19: Inputs: Added a fix for keys remaining stuck in pressed state when CMD-tabbing into different application.
//  2021-01-27: Inputs: Added a fix for mouse position not being reported when mouse buttons other than left one are down.
//  2020-10-28: Inputs: Added a fix for handling keypad-enter key.
//  2020-05-25: Inputs: Added a fix for missing trackpad clicks when done with "soft tap".
//  2019-12-05: Inputs: Added support for ImGuiMouseCursor_NotAllowed mouse cursor.
//  2019-10-11: Inputs:  Fix using Backspace key.
//  2019-07-21: Re-added clipboard handlers as they are not enabled by default in core imgui.cpp (reverted 2019-05-18 change).
//  2019-05-28: Inputs: Added mouse cursor shape and visibility support.
//  2019-05-18: Misc: Removed clipboard handlers as they are now supported by core imgui.cpp.
//  2019-05-11: Inputs: Don't filter character values before calling AddInputCharacter() apart from 0xF700..0xFFFF range.
//  2018-11-30: Misc: Setting up io.BackendPlatformName so it can be displayed in the About Window.
//  2018-07-07: Initial version.

#define APPLE_HAS_BUTTON_OPTIONS (__IPHONE_OS_VERSION_MIN_REQUIRED >= 130000 || __MAC_OS_X_VERSION_MIN_REQUIRED >= 101500 || __TV_OS_VERSION_MIN_REQUIRED >= 130000)
#define APPLE_HAS_CONTROLLER     (__IPHONE_OS_VERSION_MIN_REQUIRED >= 140000 || __MAC_OS_X_VERSION_MIN_REQUIRED >= 110000 || __TV_OS_VERSION_MIN_REQUIRED >= 140000)
#define APPLE_HAS_THUMBSTICKS    (__IPHONE_OS_VERSION_MIN_REQUIRED >= 120100 || __MAC_OS_X_VERSION_MIN_REQUIRED >= 101401 || __TV_OS_VERSION_MIN_REQUIRED >= 120100)

@class ImGuiObserver;
@class KeyEventResponder;

// Data
struct ImGui_ImplOSX_Data
{
    CFTimeInterval              Time;
    NSCursor*                   MouseCursors[ImGuiMouseCursor_COUNT];
    bool                        MouseCursorHidden;
    ImGuiObserver*              Observer;
    KeyEventResponder*          KeyEventResponder;
    NSTextInputContext*         InputContext;
    id                          Monitor;
    NSWindow*                   Window;

    ImGui_ImplOSX_Data()        { memset(this, 0, sizeof(*this)); }
};

static ImGui_ImplOSX_Data*      ImGui_ImplOSX_CreateBackendData()   { return IM_NEW(ImGui_ImplOSX_Data)(); }
static ImGui_ImplOSX_Data*      ImGui_ImplOSX_GetBackendData()      { return (ImGui_ImplOSX_Data*)ImGui::GetIO().BackendPlatformUserData; }
static void                     ImGui_ImplOSX_DestroyBackendData()  { IM_DELETE(ImGui_ImplOSX_GetBackendData()); }

static inline CFTimeInterval    GetMachAbsoluteTimeInSeconds()      { return (CFTimeInterval)(double)(clock_gettime_nsec_np(CLOCK_UPTIME_RAW) / 1e9); }

// Forward Declarations
static void ImGui_ImplOSX_InitPlatformInterface();
static void ImGui_ImplOSX_ShutdownPlatformInterface();
static void ImGui_ImplOSX_UpdateMonitors();
static void ImGui_ImplOSX_AddTrackingArea(NSView* _Nonnull view);
static bool ImGui_ImplOSX_HandleEvent(NSEvent* event, NSView* view);

// Undocumented methods for creating cursors.
@interface NSCursor()
+ (id)_windowResizeNorthWestSouthEastCursor;
+ (id)_windowResizeNorthEastSouthWestCursor;
+ (id)_windowResizeNorthSouthCursor;
+ (id)_windowResizeEastWestCursor;
@end

/**
 KeyEventResponder implements the NSTextInputClient protocol as is required by the macOS text input manager.

 The macOS text input manager is invoked by calling the interpretKeyEvents method from the keyDown method.
 Keyboard events are then evaluated by the macOS input manager and valid text input is passed back via the
 insertText:replacementRange method.

 This is the same approach employed by other cross-platform libraries such as SDL2:
  https://github.com/spurious/SDL-mirror/blob/e17aacbd09e65a4fd1e166621e011e581fb017a8/src/video/cocoa/SDL_cocoakeyboard.m#L53
 and GLFW:
  https://github.com/glfw/glfw/blob/b55a517ae0c7b5127dffa79a64f5406021bf9076/src/cocoa_window.m#L722-L723
 */
@interface KeyEventResponder: NSView<NSTextInputClient>
@end

@implementation KeyEventResponder
{
    float _posX;
    float _posY;
    NSRect _imeRect;
}

#pragma mark - Public

- (void)setImePosX:(float)posX imePosY:(float)posY
{
    _posX = posX;
    _posY = posY;
}

- (void)updateImePosWithView:(NSView *)view
{
    NSWindow *window = view.window;
    if (!window)
        return;
    NSRect contentRect = [window contentRectForFrameRect:window.frame];
    NSRect rect = NSMakeRect(_posX, contentRect.size.height - _posY, 0, 0);
    _imeRect = [window convertRectToScreen:rect];
}

- (void)viewDidMoveToWindow
{
    // Ensure self is a first responder to receive the input events.
    [self.window makeFirstResponder:self];
}

- (void)keyDown:(NSEvent*)event
{
    if (!ImGui_ImplOSX_HandleEvent(event, self))
        [super keyDown:event];

    // Call to the macOS input manager system.
    [self interpretKeyEvents:@[event]];
}

- (void)keyUp:(NSEvent*)event
{
    if (!ImGui_ImplOSX_HandleEvent(event, self))
        [super keyUp:event];
}

- (void)insertText:(id)aString replacementRange:(NSRange)replacementRange
{
    ImGuiIO& io = ImGui::GetIO();

    NSString* characters;
    if ([aString isKindOfClass:[NSAttributedString class]])
        characters = [aString string];
    else
        characters = (NSString*)aString;

    io.AddInputCharactersUTF8(characters.UTF8String);
}

- (BOOL)acceptsFirstResponder
{
    return YES;
}

- (void)doCommandBySelector:(SEL)myselector
{
}

- (nullable NSAttributedString*)attributedSubstringForProposedRange:(NSRange)range actualRange:(nullable NSRangePointer)actualRange
{
    return nil;
}

- (NSUInteger)characterIndexForPoint:(NSPoint)point
{
    return 0;
}

- (NSRect)firstRectForCharacterRange:(NSRange)range actualRange:(nullable NSRangePointer)actualRange
{
    return _imeRect;
}

- (BOOL)hasMarkedText
{
    return NO;
}

- (NSRange)markedRange
{
    return NSMakeRange(NSNotFound, 0);
}

- (NSRange)selectedRange
{
    return NSMakeRange(NSNotFound, 0);
}

- (void)setMarkedText:(nonnull id)string selectedRange:(NSRange)selectedRange replacementRange:(NSRange)replacementRange
{
}

- (void)unmarkText
{
}

- (nonnull NSArray<NSAttributedStringKey>*)validAttributesForMarkedText
{
    return @[];
}

@end

@interface ImGuiObserver : NSObject

- (void)onApplicationBecomeActive:(NSNotification*)aNotification;
- (void)onApplicationBecomeInactive:(NSNotification*)aNotification;
- (void)displaysDidChange:(NSNotification*)aNotification;

@end

@implementation ImGuiObserver

- (void)onApplicationBecomeActive:(NSNotification*)aNotification
{
    ImGuiIO& io = ImGui::GetIO();
    io.AddFocusEvent(true);
}

- (void)onApplicationBecomeInactive:(NSNotification*)aNotification
{
    ImGuiIO& io = ImGui::GetIO();
    io.AddFocusEvent(false);
}

- (void)displaysDidChange:(NSNotification*)aNotification
{
    ImGui_ImplOSX_UpdateMonitors();
}

@end

// Functions
static ImGuiKey ImGui_ImplOSX_KeyCodeToImGuiKey(int key_code)
{
    switch (key_code)
    {
        case kVK_ANSI_A: return ImGuiKey_A;
        case kVK_ANSI_S: return ImGuiKey_S;
        case kVK_ANSI_D: return ImGuiKey_D;
        case kVK_ANSI_F: return ImGuiKey_F;
        case kVK_ANSI_H: return ImGuiKey_H;
        case kVK_ANSI_G: return ImGuiKey_G;
        case kVK_ANSI_Z: return ImGuiKey_Z;
        case kVK_ANSI_X: return ImGuiKey_X;
        case kVK_ANSI_C: return ImGuiKey_C;
        case kVK_ANSI_V: return ImGuiKey_V;
        case kVK_ANSI_B: return ImGuiKey_B;
        case kVK_ANSI_Q: return ImGuiKey_Q;
        case kVK_ANSI_W: return ImGuiKey_W;
        case kVK_ANSI_E: return ImGuiKey_E;
        case kVK_ANSI_R: return ImGuiKey_R;
        case kVK_ANSI_Y: return ImGuiKey_Y;
        case kVK_ANSI_T: return ImGuiKey_T;
        case kVK_ANSI_1: return ImGuiKey_1;
        case kVK_ANSI_2: return ImGuiKey_2;
        case kVK_ANSI_3: return ImGuiKey_3;
        case kVK_ANSI_4: return ImGuiKey_4;
        case kVK_ANSI_6: return ImGuiKey_6;
        case kVK_ANSI_5: return ImGuiKey_5;
        case kVK_ANSI_Equal: return ImGuiKey_Equal;
        case kVK_ANSI_9: return ImGuiKey_9;
        case kVK_ANSI_7: return ImGuiKey_7;
        case kVK_ANSI_Minus: return ImGuiKey_Minus;
        case kVK_ANSI_8: return ImGuiKey_8;
        case kVK_ANSI_0: return ImGuiKey_0;
        case kVK_ANSI_RightBracket: return ImGuiKey_RightBracket;
        case kVK_ANSI_O: return ImGuiKey_O;
        case kVK_ANSI_U: return ImGuiKey_U;
        case kVK_ANSI_LeftBracket: return ImGuiKey_LeftBracket;
        case kVK_ANSI_I: return ImGuiKey_I;
        case kVK_ANSI_P: return ImGuiKey_P;
        case kVK_ANSI_L: return ImGuiKey_L;
        case kVK_ANSI_J: return ImGuiKey_J;
        case kVK_ANSI_Quote: return ImGuiKey_Apostrophe;
        case kVK_ANSI_K: return ImGuiKey_K;
        case kVK_ANSI_Semicolon: return ImGuiKey_Semicolon;
        case kVK_ANSI_Backslash: return ImGuiKey_Backslash;
        case kVK_ANSI_Comma: return ImGuiKey_Comma;
        case kVK_ANSI_Slash: return ImGuiKey_Slash;
        case kVK_ANSI_N: return ImGuiKey_N;
        case kVK_ANSI_M: return ImGuiKey_M;
        case kVK_ANSI_Period: return ImGuiKey_Period;
        case kVK_ANSI_Grave: return ImGuiKey_GraveAccent;
        case kVK_ANSI_KeypadDecimal: return ImGuiKey_KeypadDecimal;
        case kVK_ANSI_KeypadMultiply: return ImGuiKey_KeypadMultiply;
        case kVK_ANSI_KeypadPlus: return ImGuiKey_KeypadAdd;
        case kVK_ANSI_KeypadClear: return ImGuiKey_NumLock;
        case kVK_ANSI_KeypadDivide: return ImGuiKey_KeypadDivide;
        case kVK_ANSI_KeypadEnter: return ImGuiKey_KeypadEnter;
        case kVK_ANSI_KeypadMinus: return ImGuiKey_KeypadSubtract;
        case kVK_ANSI_KeypadEquals: return ImGuiKey_KeypadEqual;
        case kVK_ANSI_Keypad0: return ImGuiKey_Keypad0;
        case kVK_ANSI_Keypad1: return ImGuiKey_Keypad1;
        case kVK_ANSI_Keypad2: return ImGuiKey_Keypad2;
        case kVK_ANSI_Keypad3: return ImGuiKey_Keypad3;
        case kVK_ANSI_Keypad4: return ImGuiKey_Keypad4;
        case kVK_ANSI_Keypad5: return ImGuiKey_Keypad5;
        case kVK_ANSI_Keypad6: return ImGuiKey_Keypad6;
        case kVK_ANSI_Keypad7: return ImGuiKey_Keypad7;
        case kVK_ANSI_Keypad8: return ImGuiKey_Keypad8;
        case kVK_ANSI_Keypad9: return ImGuiKey_Keypad9;
        case kVK_Return: return ImGuiKey_Enter;
        case kVK_Tab: return ImGuiKey_Tab;
        case kVK_Space: return ImGuiKey_Space;
        case kVK_Delete: return ImGuiKey_Backspace;
        case kVK_Escape: return ImGuiKey_Escape;
        case kVK_CapsLock: return ImGuiKey_CapsLock;
        case kVK_Control: return ImGuiKey_LeftCtrl;
        case kVK_Shift: return ImGuiKey_LeftShift;
        case kVK_Option: return ImGuiKey_LeftAlt;
        case kVK_Command: return ImGuiKey_LeftSuper;
        case kVK_RightControl: return ImGuiKey_RightCtrl;
        case kVK_RightShift: return ImGuiKey_RightShift;
        case kVK_RightOption: return ImGuiKey_RightAlt;
        case kVK_RightCommand: return ImGuiKey_RightSuper;
//      case kVK_Function: return ImGuiKey_;
//      case kVK_VolumeUp: return ImGuiKey_;
//      case kVK_VolumeDown: return ImGuiKey_;
//      case kVK_Mute: return ImGuiKey_;
        case kVK_F1: return ImGuiKey_F1;
        case kVK_F2: return ImGuiKey_F2;
        case kVK_F3: return ImGuiKey_F3;
        case kVK_F4: return ImGuiKey_F4;
        case kVK_F5: return ImGuiKey_F5;
        case kVK_F6: return ImGuiKey_F6;
        case kVK_F7: return ImGuiKey_F7;
        case kVK_F8: return ImGuiKey_F8;
        case kVK_F9: return ImGuiKey_F9;
        case kVK_F10: return ImGuiKey_F10;
        case kVK_F11: return ImGuiKey_F11;
        case kVK_F12: return ImGuiKey_F12;
        case kVK_F13: return ImGuiKey_F13;
        case kVK_F14: return ImGuiKey_F14;
        case kVK_F15: return ImGuiKey_F15;
        case kVK_F16: return ImGuiKey_F16;
        case kVK_F17: return ImGuiKey_F17;
        case kVK_F18: return ImGuiKey_F18;
        case kVK_F19: return ImGuiKey_F19;
        case kVK_F20: return ImGuiKey_F20;
        case 0x6E: return ImGuiKey_Menu;
        case kVK_Help: return ImGuiKey_Insert;
        case kVK_Home: return ImGuiKey_Home;
        case kVK_PageUp: return ImGuiKey_PageUp;
        case kVK_ForwardDelete: return ImGuiKey_Delete;
        case kVK_End: return ImGuiKey_End;
        case kVK_PageDown: return ImGuiKey_PageDown;
        case kVK_LeftArrow: return ImGuiKey_LeftArrow;
        case kVK_RightArrow: return ImGuiKey_RightArrow;
        case kVK_DownArrow: return ImGuiKey_DownArrow;
        case kVK_UpArrow: return ImGuiKey_UpArrow;
        default: return ImGuiKey_None;
    }
}

#ifdef IMGUI_IMPL_METAL_CPP_EXTENSIONS

IMGUI_IMPL_API bool ImGui_ImplOSX_Init(void* _Nonnull view) {
    return ImGui_ImplOSX_Init((__bridge NSView*)(view));
}

IMGUI_IMPL_API void ImGui_ImplOSX_NewFrame(void* _Nullable view) {
    return ImGui_ImplOSX_NewFrame((__bridge NSView*)(view));
}

#endif


bool ImGui_ImplOSX_Init(NSView* view)
{
    ImGuiIO& io = ImGui::GetIO();
    ImGui_ImplOSX_Data* bd = ImGui_ImplOSX_CreateBackendData();
    io.BackendPlatformUserData = (void*)bd;

    // Setup backend capabilities flags
    io.BackendFlags |= ImGuiBackendFlags_HasMouseCursors;           // We can honor GetMouseCursor() values (optional)
    //io.BackendFlags |= ImGuiBackendFlags_HasSetMousePos;          // We can honor io.WantSetMousePos requests (optional, rarely used)
    io.BackendFlags |= ImGuiBackendFlags_PlatformHasViewports;      // We can create multi-viewports on the Platform side (optional)
    //io.BackendFlags |= ImGuiBackendFlags_HasMouseHoveredViewport; // We can call io.AddMouseViewportEvent() with correct data (optional)
    io.BackendPlatformName = "imgui_impl_osx";

    bd->Observer = [ImGuiObserver new];
    bd->Window = view.window ?: NSApp.orderedWindows.firstObject;
    ImGuiViewport* main_viewport = ImGui::GetMainViewport();
    main_viewport->PlatformHandle = main_viewport->PlatformHandleRaw = (__bridge_retained void*)bd->Window;
    if (io.ConfigFlags & ImGuiConfigFlags_ViewportsEnable)
        ImGui_ImplOSX_InitPlatformInterface();

    // Load cursors. Some of them are undocumented.
    bd->MouseCursorHidden = false;
    bd->MouseCursors[ImGuiMouseCursor_Arrow] = [NSCursor arrowCursor];
    bd->MouseCursors[ImGuiMouseCursor_TextInput] = [NSCursor IBeamCursor];
    bd->MouseCursors[ImGuiMouseCursor_ResizeAll] = [NSCursor closedHandCursor];
    bd->MouseCursors[ImGuiMouseCursor_Hand] = [NSCursor pointingHandCursor];
    bd->MouseCursors[ImGuiMouseCursor_NotAllowed] = [NSCursor operationNotAllowedCursor];
    bd->MouseCursors[ImGuiMouseCursor_ResizeNS] = [NSCursor respondsToSelector:@selector(_windowResizeNorthSouthCursor)] ? [NSCursor _windowResizeNorthSouthCursor] : [NSCursor resizeUpDownCursor];
    bd->MouseCursors[ImGuiMouseCursor_ResizeEW] = [NSCursor respondsToSelector:@selector(_windowResizeEastWestCursor)] ? [NSCursor _windowResizeEastWestCursor] : [NSCursor resizeLeftRightCursor];
    bd->MouseCursors[ImGuiMouseCursor_ResizeNESW] = [NSCursor respondsToSelector:@selector(_windowResizeNorthEastSouthWestCursor)] ? [NSCursor _windowResizeNorthEastSouthWestCursor] : [NSCursor closedHandCursor];
    bd->MouseCursors[ImGuiMouseCursor_ResizeNWSE] = [NSCursor respondsToSelector:@selector(_windowResizeNorthWestSouthEastCursor)] ? [NSCursor _windowResizeNorthWestSouthEastCursor] : [NSCursor closedHandCursor];

    // Note that imgui.cpp also include default OSX clipboard handlers which can be enabled
    // by adding '#define IMGUI_ENABLE_OSX_DEFAULT_CLIPBOARD_FUNCTIONS' in imconfig.h and adding '-framework ApplicationServices' to your linker command-line.
    // Since we are already in ObjC land here, it is easy for us to add a clipboard handler using the NSPasteboard api.
    io.SetClipboardTextFn = [](void*, const char* str) -> void
    {
        NSPasteboard* pasteboard = [NSPasteboard generalPasteboard];
        [pasteboard declareTypes:[NSArray arrayWithObject:NSPasteboardTypeString] owner:nil];
        [pasteboard setString:[NSString stringWithUTF8String:str] forType:NSPasteboardTypeString];
    };

    io.GetClipboardTextFn = [](void*) -> const char*
    {
        NSPasteboard* pasteboard = [NSPasteboard generalPasteboard];
        NSString* available = [pasteboard availableTypeFromArray: [NSArray arrayWithObject:NSPasteboardTypeString]];
        if (![available isEqualToString:NSPasteboardTypeString])
            return nullptr;

        NSString* string = [pasteboard stringForType:NSPasteboardTypeString];
        if (string == nil)
            return nullptr;

        const char* string_c = (const char*)[string UTF8String];
        size_t string_len = strlen(string_c);
        static ImVector<char> s_clipboard;
        s_clipboard.resize((int)string_len + 1);
        strcpy(s_clipboard.Data, string_c);
        return s_clipboard.Data;
    };

    [[NSNotificationCenter defaultCenter] addObserver:bd->Observer
                                             selector:@selector(onApplicationBecomeActive:)
                                                 name:NSApplicationDidBecomeActiveNotification
                                               object:nil];
    [[NSNotificationCenter defaultCenter] addObserver:bd->Observer
                                             selector:@selector(onApplicationBecomeInactive:)
                                                 name:NSApplicationDidResignActiveNotification
                                               object:nil];

    // Add the NSTextInputClient to the view hierarchy,
    // to receive keyboard events and translate them to input text.
    bd->KeyEventResponder = [[KeyEventResponder alloc] initWithFrame:NSZeroRect];
    bd->InputContext = [[NSTextInputContext alloc] initWithClient:bd->KeyEventResponder];
    [view addSubview:bd->KeyEventResponder];
    ImGui_ImplOSX_AddTrackingArea(view);

    io.SetPlatformImeDataFn = [](ImGuiViewport* viewport, ImGuiPlatformImeData* data) -> void
    {
        ImGui_ImplOSX_Data* bd = ImGui_ImplOSX_GetBackendData();
        if (data->WantVisible)
        {
            [bd->InputContext activate];
        }
        else
        {
            [bd->InputContext discardMarkedText];
            [bd->InputContext invalidateCharacterCoordinates];
            [bd->InputContext deactivate];
        }
        [bd->KeyEventResponder setImePosX:data->InputPos.x imePosY:data->InputPos.y + data->InputLineHeight];
    };

    return true;
}

void ImGui_ImplOSX_Shutdown()
{
    ImGui_ImplOSX_Data* bd = ImGui_ImplOSX_GetBackendData();
    IM_ASSERT(bd != nullptr && "No platform backend to shutdown, or already shutdown?");

    bd->Observer = nullptr;
    if (bd->Monitor != nullptr)
    {
        [NSEvent removeMonitor:bd->Monitor];
        bd->Monitor = nullptr;
    }

    ImGui_ImplOSX_ShutdownPlatformInterface();
    ImGui_ImplOSX_DestroyBackendData();
    ImGuiIO& io = ImGui::GetIO();
    io.BackendPlatformName = nullptr;
    io.BackendPlatformUserData = nullptr;
    io.BackendFlags &= ~(ImGuiBackendFlags_HasMouseCursors | ImGuiBackendFlags_HasGamepad | ImGuiBackendFlags_PlatformHasViewports);
}

static void ImGui_ImplOSX_UpdateMouseCursor()
{
    ImGui_ImplOSX_Data* bd = ImGui_ImplOSX_GetBackendData();
    ImGuiIO& io = ImGui::GetIO();
    if (io.ConfigFlags & ImGuiConfigFlags_NoMouseCursorChange)
        return;

    ImGuiMouseCursor imgui_cursor = ImGui::GetMouseCursor();
    if (io.MouseDrawCursor || imgui_cursor == ImGuiMouseCursor_None)
    {
        // Hide OS mouse cursor if imgui is drawing it or if it wants no cursor
        if (!bd->MouseCursorHidden)
        {
            bd->MouseCursorHidden = true;
            [NSCursor hide];
        }
    }
    else
    {
        NSCursor* desired = bd->MouseCursors[imgui_cursor] ?: bd->MouseCursors[ImGuiMouseCursor_Arrow];
        // -[NSCursor set] generates measureable overhead if called unconditionally.
        if (desired != NSCursor.currentCursor)
        {
            [desired set];
        }
        if (bd->MouseCursorHidden)
        {
            bd->MouseCursorHidden = false;
            [NSCursor unhide];
        }
    }
}

static void ImGui_ImplOSX_UpdateGamepads()
{
    ImGuiIO& io = ImGui::GetIO();
    memset(io.NavInputs, 0, sizeof(io.NavInputs));
    if ((io.ConfigFlags & ImGuiConfigFlags_NavEnableGamepad) == 0) // FIXME: Technically feeding gamepad shouldn't depend on this now that they are regular inputs.
        return;

#if APPLE_HAS_CONTROLLER
    GCController* controller = GCController.current;
#else
    GCController* controller = GCController.controllers.firstObject;
#endif
    if (controller == nil || controller.extendedGamepad == nil)
    {
        io.BackendFlags &= ~ImGuiBackendFlags_HasGamepad;
        return;
    }

    GCExtendedGamepad* gp = controller.extendedGamepad;

    // Update gamepad inputs
    #define IM_SATURATE(V)                        (V < 0.0f ? 0.0f : V > 1.0f ? 1.0f : V)
    #define MAP_BUTTON(KEY_NO, BUTTON_NAME)       { io.AddKeyEvent(KEY_NO, gp.BUTTON_NAME.isPressed); }
    #define MAP_ANALOG(KEY_NO, AXIS_NAME, V0, V1) { float vn = (float)(gp.AXIS_NAME.value - V0) / (float)(V1 - V0); vn = IM_SATURATE(vn); io.AddKeyAnalogEvent(KEY_NO, vn > 0.1f, vn); }
    const float thumb_dead_zone = 0.0f;

#if APPLE_HAS_BUTTON_OPTIONS
    MAP_BUTTON(ImGuiKey_GamepadBack,            buttonOptions);
#endif
    MAP_BUTTON(ImGuiKey_GamepadFaceLeft,        buttonX);              // Xbox X, PS Square
    MAP_BUTTON(ImGuiKey_GamepadFaceRight,       buttonB);              // Xbox B, PS Circle
    MAP_BUTTON(ImGuiKey_GamepadFaceUp,          buttonY);              // Xbox Y, PS Triangle
    MAP_BUTTON(ImGuiKey_GamepadFaceDown,        buttonA);              // Xbox A, PS Cross
    MAP_BUTTON(ImGuiKey_GamepadDpadLeft,        dpad.left);
    MAP_BUTTON(ImGuiKey_GamepadDpadRight,       dpad.right);
    MAP_BUTTON(ImGuiKey_GamepadDpadUp,          dpad.up);
    MAP_BUTTON(ImGuiKey_GamepadDpadDown,        dpad.down);
    MAP_ANALOG(ImGuiKey_GamepadL1,              leftShoulder, 0.0f, 1.0f);
    MAP_ANALOG(ImGuiKey_GamepadR1,              rightShoulder, 0.0f, 1.0f);
    MAP_ANALOG(ImGuiKey_GamepadL2,              leftTrigger,  0.0f, 1.0f);
    MAP_ANALOG(ImGuiKey_GamepadR2,              rightTrigger, 0.0f, 1.0f);
#if APPLE_HAS_THUMBSTICKS
    MAP_BUTTON(ImGuiKey_GamepadL3,              leftThumbstickButton);
    MAP_BUTTON(ImGuiKey_GamepadR3,              rightThumbstickButton);
#endif
    MAP_ANALOG(ImGuiKey_GamepadLStickLeft,      leftThumbstick.xAxis,  -thumb_dead_zone, -1.0f);
    MAP_ANALOG(ImGuiKey_GamepadLStickRight,     leftThumbstick.xAxis,  +thumb_dead_zone, +1.0f);
    MAP_ANALOG(ImGuiKey_GamepadLStickUp,        leftThumbstick.yAxis,  +thumb_dead_zone, +1.0f);
    MAP_ANALOG(ImGuiKey_GamepadLStickDown,      leftThumbstick.yAxis,  -thumb_dead_zone, -1.0f);
    MAP_ANALOG(ImGuiKey_GamepadRStickLeft,      rightThumbstick.xAxis, -thumb_dead_zone, -1.0f);
    MAP_ANALOG(ImGuiKey_GamepadRStickRight,     rightThumbstick.xAxis, +thumb_dead_zone, +1.0f);
    MAP_ANALOG(ImGuiKey_GamepadRStickUp,        rightThumbstick.yAxis, +thumb_dead_zone, +1.0f);
    MAP_ANALOG(ImGuiKey_GamepadRStickDown,      rightThumbstick.yAxis, -thumb_dead_zone, -1.0f);
    #undef MAP_BUTTON
    #undef MAP_ANALOG

    io.BackendFlags |= ImGuiBackendFlags_HasGamepad;
}

static void ImGui_ImplOSX_UpdateImePosWithView(NSView* view)
{
    ImGui_ImplOSX_Data* bd = ImGui_ImplOSX_GetBackendData();
    ImGuiIO& io = ImGui::GetIO();
    if (io.WantTextInput)
        [bd->KeyEventResponder updateImePosWithView:view];
}

void ImGui_ImplOSX_NewFrame(NSView* view)
{
    ImGui_ImplOSX_Data* bd = ImGui_ImplOSX_GetBackendData();
    ImGuiIO& io = ImGui::GetIO();

    // Setup display size
    if (view)
    {
        const float dpi = (float)[view.window backingScaleFactor];
        io.DisplaySize = ImVec2((float)view.bounds.size.width, (float)view.bounds.size.height);
        io.DisplayFramebufferScale = ImVec2(dpi, dpi);
    }

    // Setup time step
    if (bd->Time == 0.0)
        bd->Time = GetMachAbsoluteTimeInSeconds();

    double current_time = GetMachAbsoluteTimeInSeconds();
    io.DeltaTime = (float)(current_time - bd->Time);
    bd->Time = current_time;

    ImGui_ImplOSX_UpdateMouseCursor();
    ImGui_ImplOSX_UpdateGamepads();
    ImGui_ImplOSX_UpdateImePosWithView(view);
}

// Must only be called for a mouse event, otherwise an exception occurs
// (Note that NSEventTypeScrollWheel is considered "other input". Oddly enough an exception does not occur with it, but the value will sometimes be wrong!)
static ImGuiMouseSource GetMouseSource(NSEvent* event)
{
    switch (event.subtype)
    {
        case NSEventSubtypeTabletPoint:
            return ImGuiMouseSource_Pen;
        // macOS considers input from relative touch devices (like the trackpad or Apple Magic Mouse) to be touch input.
        // This doesn't really make sense for Dear ImGui, which expects absolute touch devices only.
        // There does not seem to be a simple way to disambiguate things here so we consider NSEventSubtypeTouch events to always come from mice.
        // See https://developer.apple.com/library/archive/documentation/Cocoa/Conceptual/EventOverview/HandlingTouchEvents/HandlingTouchEvents.html#//apple_ref/doc/uid/10000060i-CH13-SW24
        //case NSEventSubtypeTouch:
        //    return ImGuiMouseSource_TouchScreen;
        case NSEventSubtypeMouseEvent:
        default:
            return ImGuiMouseSource_Mouse;
    }
}

static bool ImGui_ImplOSX_HandleEvent(NSEvent* event, NSView* view)
{
    ImGuiIO& io = ImGui::GetIO();

    if (event.type == NSEventTypeLeftMouseDown || event.type == NSEventTypeRightMouseDown || event.type == NSEventTypeOtherMouseDown)
    {
        int button = (int)[event buttonNumber];
        if (button >= 0 && button < ImGuiMouseButton_COUNT)
        {
            io.AddMouseSourceEvent(GetMouseSource(event));
            io.AddMouseButtonEvent(button, true);
        }
        return io.WantCaptureMouse;
    }

    if (event.type == NSEventTypeLeftMouseUp || event.type == NSEventTypeRightMouseUp || event.type == NSEventTypeOtherMouseUp)
    {
        int button = (int)[event buttonNumber];
        if (button >= 0 && button < ImGuiMouseButton_COUNT)
        {
            io.AddMouseSourceEvent(GetMouseSource(event));
            io.AddMouseButtonEvent(button, false);
        }
        return io.WantCaptureMouse;
    }

    if (event.type == NSEventTypeMouseMoved || event.type == NSEventTypeLeftMouseDragged || event.type == NSEventTypeRightMouseDragged || event.type == NSEventTypeOtherMouseDragged)
    {
        NSPoint mousePoint;
        if (io.ConfigFlags & ImGuiConfigFlags_ViewportsEnable)
        {
            mousePoint = NSEvent.mouseLocation;
            mousePoint.y = CGDisplayPixelsHigh(kCGDirectMainDisplay) - mousePoint.y; // Normalize y coordinate to top-left of main display.
        }
        else
        {
            mousePoint = event.locationInWindow;
            if (event.window == nil)
                mousePoint = [[view window] convertPointFromScreen:mousePoint];
            mousePoint = [view convertPoint:mousePoint fromView:nil]; // Convert to local coordinates of view
            if ([view isFlipped])
                mousePoint = NSMakePoint(mousePoint.x, mousePoint.y);
            else
                mousePoint = NSMakePoint(mousePoint.x, view.bounds.size.height - mousePoint.y);
        }
        io.AddMouseSourceEvent(GetMouseSource(event));
        io.AddMousePosEvent((float)mousePoint.x, (float)mousePoint.y);
        return io.WantCaptureMouse;
    }

    if (event.type == NSEventTypeScrollWheel)
    {
        // Ignore canceled events.
        //
        // From macOS 12.1, scrolling with two fingers and then decelerating
        // by tapping two fingers results in two events appearing:
        //
        // 1. A scroll wheel NSEvent, with a phase == NSEventPhaseMayBegin, when the user taps
        // two fingers to decelerate or stop the scroll events.
        //
        // 2. A scroll wheel NSEvent, with a phase == NSEventPhaseCancelled, when the user releases the
        // two-finger tap. It is this event that sometimes contains large values for scrollingDeltaX and
        // scrollingDeltaY. When these are added to the current x and y positions of the scrolling view,
        // it appears to jump up or down. It can be observed in Preview, various JetBrains IDEs and here.
        if (event.phase == NSEventPhaseCancelled)
            return false;

        double wheel_dx = 0.0;
        double wheel_dy = 0.0;

        #if MAC_OS_X_VERSION_MAX_ALLOWED >= 1070
        if (floor(NSAppKitVersionNumber) > NSAppKitVersionNumber10_6)
        {
            wheel_dx = [event scrollingDeltaX];
            wheel_dy = [event scrollingDeltaY];
            if ([event hasPreciseScrollingDeltas])
            {
                wheel_dx *= 0.01;
                wheel_dy *= 0.01;
            }
        }
        else
        #endif // MAC_OS_X_VERSION_MAX_ALLOWED
        {
            wheel_dx = [event deltaX] * 0.1;
            wheel_dy = [event deltaY] * 0.1;
        }
        if (wheel_dx != 0.0 || wheel_dy != 0.0)
            io.AddMouseWheelEvent((float)wheel_dx, (float)wheel_dy);

        return io.WantCaptureMouse;
    }

    if (event.type == NSEventTypeKeyDown || event.type == NSEventTypeKeyUp)
    {
        if ([event isARepeat])
            return io.WantCaptureKeyboard;

        int key_code = (int)[event keyCode];
        ImGuiKey key = ImGui_ImplOSX_KeyCodeToImGuiKey(key_code);
        io.AddKeyEvent(key, event.type == NSEventTypeKeyDown);
        io.SetKeyEventNativeData(key, key_code, -1); // To support legacy indexing (<1.87 user code)

        return io.WantCaptureKeyboard;
    }

    if (event.type == NSEventTypeFlagsChanged)
    {
        unsigned short key_code = [event keyCode];
        NSEventModifierFlags modifier_flags = [event modifierFlags];

        io.AddKeyEvent(ImGuiMod_Shift, (modifier_flags & NSEventModifierFlagShift)   != 0);
        io.AddKeyEvent(ImGuiMod_Ctrl,  (modifier_flags & NSEventModifierFlagControl) != 0);
        io.AddKeyEvent(ImGuiMod_Alt,   (modifier_flags & NSEventModifierFlagOption)  != 0);
        io.AddKeyEvent(ImGuiMod_Super, (modifier_flags & NSEventModifierFlagCommand) != 0);

        ImGuiKey key = ImGui_ImplOSX_KeyCodeToImGuiKey(key_code);
        if (key != ImGuiKey_None)
        {
            // macOS does not generate down/up event for modifiers. We're trying
            // to use hardware dependent masks to extract that information.
            // 'imgui_mask' is left as a fallback.
            NSEventModifierFlags mask = 0;
            switch (key)
            {
                case ImGuiKey_LeftCtrl:   mask = 0x0001; break;
                case ImGuiKey_RightCtrl:  mask = 0x2000; break;
                case ImGuiKey_LeftShift:  mask = 0x0002; break;
                case ImGuiKey_RightShift: mask = 0x0004; break;
                case ImGuiKey_LeftSuper:  mask = 0x0008; break;
                case ImGuiKey_RightSuper: mask = 0x0010; break;
                case ImGuiKey_LeftAlt:    mask = 0x0020; break;
                case ImGuiKey_RightAlt:   mask = 0x0040; break;
                default:
                    return io.WantCaptureKeyboard;
            }

            NSEventModifierFlags modifier_flags = [event modifierFlags];
            io.AddKeyEvent(key, (modifier_flags & mask) != 0);
            io.SetKeyEventNativeData(key, key_code, -1); // To support legacy indexing (<1.87 user code)
        }

        return io.WantCaptureKeyboard;
    }

    return false;
}

static void ImGui_ImplOSX_AddTrackingArea(NSView* _Nonnull view)
{
    // If we want to receive key events, we either need to be in the responder chain of the key view,
    // or else we can install a local monitor. The consequence of this heavy-handed approach is that
    // we receive events for all controls, not just Dear ImGui widgets. If we had native controls in our
    // window, we'd want to be much more careful than just ingesting the complete event stream.
    // To match the behavior of other backends, we pass every event down to the OS.
    ImGui_ImplOSX_Data* bd = ImGui_ImplOSX_GetBackendData();
    if (bd->Monitor)
        return;
    NSEventMask eventMask = 0;
    eventMask |= NSEventMaskMouseMoved | NSEventMaskScrollWheel;
    eventMask |= NSEventMaskLeftMouseDown | NSEventMaskLeftMouseUp | NSEventMaskLeftMouseDragged;
    eventMask |= NSEventMaskRightMouseDown | NSEventMaskRightMouseUp | NSEventMaskRightMouseDragged;
    eventMask |= NSEventMaskOtherMouseDown | NSEventMaskOtherMouseUp | NSEventMaskOtherMouseDragged;
    eventMask |= NSEventMaskKeyDown | NSEventMaskKeyUp | NSEventMaskFlagsChanged;
    bd->Monitor = [NSEvent addLocalMonitorForEventsMatchingMask:eventMask
                                                        handler:^NSEvent* _Nullable(NSEvent* event)
    {
        ImGui_ImplOSX_HandleEvent(event, view);
        return event;
    }];
}

//--------------------------------------------------------------------------------------------------------
// MULTI-VIEWPORT / PLATFORM INTERFACE SUPPORT
// This is an _advanced_ and _optional_ feature, allowing the back-end to create and handle multiple viewports simultaneously.
// If you are new to dear imgui or creating a new binding for dear imgui, it is recommended that you completely ignore this section first..
//--------------------------------------------------------------------------------------------------------

struct ImGuiViewportDataOSX
{
    NSWindow*               Window;
    bool                    WindowOwned;

    ImGuiViewportDataOSX()  { WindowOwned = false; }
    ~ImGuiViewportDataOSX() { IM_ASSERT(Window == nil); }
};

@interface ImGui_ImplOSX_Window: NSWindow
@end

@implementation ImGui_ImplOSX_Window

- (BOOL)canBecomeKeyWindow
{
    return YES;
}

@end

static void ConvertNSRect(NSScreen* screen, NSRect* r)
{
    r->origin.y = screen.frame.size.height - r->origin.y - r->size.height;
}

static void ImGui_ImplOSX_CreateWindow(ImGuiViewport* viewport)
{
    ImGui_ImplOSX_Data* bd = ImGui_ImplOSX_GetBackendData();
    ImGuiViewportDataOSX* data = IM_NEW(ImGuiViewportDataOSX)();
    viewport->PlatformUserData = data;

    NSScreen* screen = bd->Window.screen;
    NSRect rect = NSMakeRect(viewport->Pos.x, viewport->Pos.y, viewport->Size.x, viewport->Size.y);
    ConvertNSRect(screen, &rect);

    NSWindowStyleMask styleMask = 0;
    if (viewport->Flags & ImGuiViewportFlags_NoDecoration)
        styleMask |= NSWindowStyleMaskBorderless;
    else
        styleMask |= NSWindowStyleMaskTitled | NSWindowStyleMaskResizable | NSWindowStyleMaskClosable | NSWindowStyleMaskMiniaturizable;

    NSWindow* window = [[ImGui_ImplOSX_Window alloc] initWithContentRect:rect
                                                               styleMask:styleMask
                                                                 backing:NSBackingStoreBuffered
                                                                   defer:YES
                                                                  screen:screen];
    if (viewport->Flags & ImGuiViewportFlags_TopMost)
        [window setLevel:NSFloatingWindowLevel];

    window.title = @"Untitled";
    window.opaque = YES;

    KeyEventResponder* view = [[KeyEventResponder alloc] initWithFrame:rect];
    if (floor(NSAppKitVersionNumber) > NSAppKitVersionNumber10_6)
        [view setWantsBestResolutionOpenGLSurface:YES];

    window.contentView = view;

    data->Window = window;
    data->WindowOwned = true;
    viewport->PlatformRequestResize = false;
    viewport->PlatformHandle = viewport->PlatformHandleRaw = (__bridge_retained void*)window;
}

static void ImGui_ImplOSX_DestroyWindow(ImGuiViewport* viewport)
{
    NSWindow* window = (__bridge_transfer NSWindow*)viewport->PlatformHandleRaw;
    window = nil;

    if (ImGuiViewportDataOSX* data = (ImGuiViewportDataOSX*)viewport->PlatformUserData)
    {
        NSWindow* window = data->Window;
        if (window != nil && data->WindowOwned)
        {
            window.contentView = nil;
            window.contentViewController = nil;
            [window orderOut:nil];
        }
        data->Window = nil;
        IM_DELETE(data);
    }
    viewport->PlatformUserData = viewport->PlatformHandle = viewport->PlatformHandleRaw = nullptr;
}

static void ImGui_ImplOSX_ShowWindow(ImGuiViewport* viewport)
{
    ImGuiViewportDataOSX* data = (ImGuiViewportDataOSX*)viewport->PlatformUserData;
    IM_ASSERT(data->Window != 0);

    if (viewport->Flags & ImGuiViewportFlags_NoFocusOnAppearing)
        [data->Window orderFront:nil];
    else
        [data->Window makeKeyAndOrderFront:nil];

    [data->Window setIsVisible:YES];
}

static ImVec2 ImGui_ImplOSX_GetWindowPos(ImGuiViewport* viewport)
{
    ImGuiViewportDataOSX* data = (ImGuiViewportDataOSX*)viewport->PlatformUserData;
    IM_ASSERT(data->Window != 0);

    NSWindow* window = data->Window;
    NSScreen* screen = window.screen;
    NSSize size = screen.frame.size;
    NSRect frame = window.frame;
    NSRect rect = window.contentLayoutRect;
    return ImVec2(frame.origin.x, size.height - frame.origin.y - rect.size.height);
}

static void ImGui_ImplOSX_SetWindowPos(ImGuiViewport* viewport, ImVec2 pos)
{
    ImGuiViewportDataOSX* data = (ImGuiViewportDataOSX*)viewport->PlatformUserData;
    IM_ASSERT(data->Window != 0);

    NSWindow* window = data->Window;
    NSSize size = window.frame.size;

    NSRect r = NSMakeRect(pos.x, pos.y, size.width, size.height);
    ConvertNSRect(window.screen, &r);
    [window setFrameOrigin:r.origin];
}

static ImVec2 ImGui_ImplOSX_GetWindowSize(ImGuiViewport* viewport)
{
    ImGuiViewportDataOSX* data = (ImGuiViewportDataOSX*)viewport->PlatformUserData;
    IM_ASSERT(data->Window != 0);

    NSWindow* window = data->Window;
    NSSize size = window.contentLayoutRect.size;
    return ImVec2(size.width, size.height);
}

static void ImGui_ImplOSX_SetWindowSize(ImGuiViewport* viewport, ImVec2 size)
{
    ImGuiViewportDataOSX* data = (ImGuiViewportDataOSX*)viewport->PlatformUserData;
    IM_ASSERT(data->Window != 0);

    NSWindow* window = data->Window;
    NSRect rect = window.frame;
    rect.origin.y -= (size.y - rect.size.height);
    rect.size.width = size.x;
    rect.size.height = size.y;
    [window setFrame:rect display:YES];
}

static void ImGui_ImplOSX_SetWindowFocus(ImGuiViewport* viewport)
{
    ImGui_ImplOSX_Data* bd = ImGui_ImplOSX_GetBackendData();
    ImGuiViewportDataOSX* data = (ImGuiViewportDataOSX*)viewport->PlatformUserData;
    IM_ASSERT(data->Window != 0);
    [data->Window makeKeyAndOrderFront:bd->Window];
}

static bool ImGui_ImplOSX_GetWindowFocus(ImGuiViewport* viewport)
{
    ImGuiViewportDataOSX* data = (ImGuiViewportDataOSX*)viewport->PlatformUserData;
    IM_ASSERT(data->Window != 0);

    return data->Window.isKeyWindow;
}

static bool ImGui_ImplOSX_GetWindowMinimized(ImGuiViewport* viewport)
{
    ImGuiViewportDataOSX* data = (ImGuiViewportDataOSX*)viewport->PlatformUserData;
    IM_ASSERT(data->Window != 0);

    return data->Window.isMiniaturized;
}

static void ImGui_ImplOSX_SetWindowTitle(ImGuiViewport* viewport, const char* title)
{
    ImGuiViewportDataOSX* data = (ImGuiViewportDataOSX*)viewport->PlatformUserData;
    IM_ASSERT(data->Window != 0);

    data->Window.title = [NSString stringWithUTF8String:title];
}

static void ImGui_ImplOSX_SetWindowAlpha(ImGuiViewport* viewport, float alpha)
{
    ImGuiViewportDataOSX* data = (ImGuiViewportDataOSX*)viewport->PlatformUserData;
    IM_ASSERT(data->Window != 0);
    IM_ASSERT(alpha >= 0.0f && alpha <= 1.0f);

    data->Window.alphaValue = alpha;
}

static float ImGui_ImplOSX_GetWindowDpiScale(ImGuiViewport* viewport)
{
    ImGuiViewportDataOSX* data = (ImGuiViewportDataOSX*)viewport->PlatformUserData;
    IM_ASSERT(data->Window != 0);

    return data->Window.backingScaleFactor;
}

static void ImGui_ImplOSX_UpdateMonitors()
{
    ImGuiPlatformIO& platform_io = ImGui::GetPlatformIO();
    platform_io.Monitors.resize(0);

    for (NSScreen* screen in NSScreen.screens)
    {
        NSRect frame = screen.frame;
        NSRect visibleFrame = screen.visibleFrame;

        ImGuiPlatformMonitor imgui_monitor;
        imgui_monitor.MainPos = ImVec2(frame.origin.x, frame.origin.y);
        imgui_monitor.MainSize = ImVec2(frame.size.width, frame.size.height);
        imgui_monitor.WorkPos = ImVec2(visibleFrame.origin.x, visibleFrame.origin.y);
        imgui_monitor.WorkSize = ImVec2(visibleFrame.size.width, visibleFrame.size.height);
        imgui_monitor.DpiScale = screen.backingScaleFactor;
        imgui_monitor.PlatformHandle = (__bridge_retained void*)screen;

        platform_io.Monitors.push_back(imgui_monitor);
    }
}

static void ImGui_ImplOSX_InitPlatformInterface()
{
    ImGui_ImplOSX_Data* bd = ImGui_ImplOSX_GetBackendData();
    ImGui_ImplOSX_UpdateMonitors();

    // Register platform interface (will be coupled with a renderer interface)
    ImGuiPlatformIO& platform_io = ImGui::GetPlatformIO();
    platform_io.Platform_CreateWindow = ImGui_ImplOSX_CreateWindow;
    platform_io.Platform_DestroyWindow = ImGui_ImplOSX_DestroyWindow;
    platform_io.Platform_ShowWindow = ImGui_ImplOSX_ShowWindow;
    platform_io.Platform_SetWindowPos = ImGui_ImplOSX_SetWindowPos;
    platform_io.Platform_GetWindowPos = ImGui_ImplOSX_GetWindowPos;
    platform_io.Platform_SetWindowSize = ImGui_ImplOSX_SetWindowSize;
    platform_io.Platform_GetWindowSize = ImGui_ImplOSX_GetWindowSize;
    platform_io.Platform_SetWindowFocus = ImGui_ImplOSX_SetWindowFocus;
    platform_io.Platform_GetWindowFocus = ImGui_ImplOSX_GetWindowFocus;
    platform_io.Platform_GetWindowMinimized = ImGui_ImplOSX_GetWindowMinimized;
    platform_io.Platform_SetWindowTitle = ImGui_ImplOSX_SetWindowTitle;
    platform_io.Platform_SetWindowAlpha = ImGui_ImplOSX_SetWindowAlpha;
    platform_io.Platform_GetWindowDpiScale = ImGui_ImplOSX_GetWindowDpiScale; // FIXME-DPI

    // Register main window handle (which is owned by the main application, not by us)
    ImGuiViewport* main_viewport = ImGui::GetMainViewport();
    ImGuiViewportDataOSX* data = IM_NEW(ImGuiViewportDataOSX)();
    data->Window = bd->Window;
    data->WindowOwned = false;
    main_viewport->PlatformUserData = data;
    main_viewport->PlatformHandle = (__bridge void*)bd->Window;

    [NSNotificationCenter.defaultCenter addObserver:bd->Observer
                                           selector:@selector(displaysDidChange:)
                                               name:NSApplicationDidChangeScreenParametersNotification
                                             object:nil];
}

static void ImGui_ImplOSX_ShutdownPlatformInterface()
{
    ImGui_ImplOSX_Data* bd = ImGui_ImplOSX_GetBackendData();
    [NSNotificationCenter.defaultCenter removeObserver:bd->Observer
                                                  name:NSApplicationDidChangeScreenParametersNotification
                                                object:nil];
    bd->Observer = nullptr;
    bd->Window = nullptr;
    if (bd->Monitor != nullptr)
    {
        [NSEvent removeMonitor:bd->Monitor];
        bd->Monitor = nullptr;
    }

    ImGuiViewport* main_viewport = ImGui::GetMainViewport();
    ImGuiViewportDataOSX* data = (ImGuiViewportDataOSX*)main_viewport->PlatformUserData;
    IM_DELETE(data);
    main_viewport->PlatformUserData = nullptr;
    ImGui::DestroyPlatformWindows();
}

//-----------------------------------------------------------------------------

#endif // #ifndef IMGUI_DISABLE<|MERGE_RESOLUTION|>--- conflicted
+++ resolved
@@ -30,11 +30,8 @@
 
 // CHANGELOG
 // (minor and older changes stripped away, please see git history for details)
-<<<<<<< HEAD
 //  2023-XX-XX: Added support for multiple windows via the ImGuiPlatformIO interface.
-=======
 //  2023-10-05: Inputs: Added support for extra ImGuiKey values: F13 to F20 function keys. Stopped mapping F13 into PrintScreen.
->>>>>>> 32228d8a
 //  2023-04-09: Inputs: Added support for io.AddMouseSourceEvent() to discriminate ImGuiMouseSource_Mouse/ImGuiMouseSource_Pen.
 //  2023-02-01: Fixed scroll wheel scaling for devices emitting events with hasPreciseScrollingDeltas==false (e.g. non-Apple mices).
 //  2022-11-02: Fixed mouse coordinates before clicking the host window.

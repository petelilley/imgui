// dear imgui, v1.89.5 WIP
// (headers)

// Help:
// - Read FAQ at http://dearimgui.com/faq
// - Newcomers, read 'Programmer guide' in imgui.cpp for notes on how to setup Dear ImGui in your codebase.
// - Call and read ImGui::ShowDemoWindow() in imgui_demo.cpp. All applications in examples/ are doing that.
// Read imgui.cpp for details, links and comments.

// Resources:
// - FAQ                   http://dearimgui.com/faq
// - Homepage & latest     https://github.com/ocornut/imgui
// - Releases & changelog  https://github.com/ocornut/imgui/releases
// - Gallery               https://github.com/ocornut/imgui/issues/5886 (please post your screenshots/video there!)
// - Wiki                  https://github.com/ocornut/imgui/wiki (lots of good stuff there)
// - Glossary              https://github.com/ocornut/imgui/wiki/Glossary
// - Issues & support      https://github.com/ocornut/imgui/issues

// Getting Started?
// - For first-time users having issues compiling/linking/running or issues loading fonts:
//   please post in https://github.com/ocornut/imgui/discussions if you cannot find a solution in resources above.

// Library Version
// (Integer encoded as XYYZZ for use in #if preprocessor conditionals, e.g. '#if IMGUI_VERSION_NUM > 12345')
#define IMGUI_VERSION               "1.89.5 WIP"
#define IMGUI_VERSION_NUM           18948
#define IMGUI_HAS_TABLE
#define IMGUI_HAS_VIEWPORT          // Viewport WIP branch
#define IMGUI_HAS_DOCK              // Docking WIP branch

/*

Index of this file:
// [SECTION] Header mess
// [SECTION] Forward declarations and basic types
// [SECTION] Dear ImGui end-user API functions
// [SECTION] Flags & Enumerations
// [SECTION] Helpers: Memory allocations macros, ImVector<>
// [SECTION] ImGuiStyle
// [SECTION] ImGuiIO
// [SECTION] Misc data structures (ImGuiInputTextCallbackData, ImGuiSizeCallbackData, ImGuiWindowClass, ImGuiPayload, ImGuiTableSortSpecs, ImGuiTableColumnSortSpecs)
// [SECTION] Helpers (ImGuiOnceUponAFrame, ImGuiTextFilter, ImGuiTextBuffer, ImGuiStorage, ImGuiListClipper, Math Operators, ImColor)
// [SECTION] Drawing API (ImDrawCallback, ImDrawCmd, ImDrawIdx, ImDrawVert, ImDrawChannel, ImDrawListSplitter, ImDrawFlags, ImDrawListFlags, ImDrawList, ImDrawData)
// [SECTION] Font API (ImFontConfig, ImFontGlyph, ImFontGlyphRangesBuilder, ImFontAtlasFlags, ImFontAtlas, ImFont)
// [SECTION] Viewports (ImGuiViewportFlags, ImGuiViewport)
// [SECTION] Platform Dependent Interfaces (ImGuiPlatformIO, ImGuiPlatformMonitor, ImGuiPlatformImeData)
// [SECTION] Obsolete functions and types

*/

#pragma once

// Configuration file with compile-time options
// (edit imconfig.h or '#define IMGUI_USER_CONFIG "myfilename.h" from your build system')
#ifdef IMGUI_USER_CONFIG
#include IMGUI_USER_CONFIG
#endif
#include "imconfig.h"

#ifndef IMGUI_DISABLE

//-----------------------------------------------------------------------------
// [SECTION] Header mess
//-----------------------------------------------------------------------------

// Includes
#include <float.h>                  // FLT_MIN, FLT_MAX
#include <stdarg.h>                 // va_list, va_start, va_end
#include <stddef.h>                 // ptrdiff_t, NULL
#include <string.h>                 // memset, memmove, memcpy, strlen, strchr, strcpy, strcmp

// Define attributes of all API symbols declarations (e.g. for DLL under Windows)
// IMGUI_API is used for core imgui functions, IMGUI_IMPL_API is used for the default backends files (imgui_impl_xxx.h)
// Using dear imgui via a shared library is not recommended, because we don't guarantee backward nor forward ABI compatibility (also function call overhead, as dear imgui is a call-heavy API)
#ifndef IMGUI_API
#define IMGUI_API
#endif
#ifndef IMGUI_IMPL_API
#define IMGUI_IMPL_API              IMGUI_API
#endif

// Helper Macros
#ifndef IM_ASSERT
#include <assert.h>
#define IM_ASSERT(_EXPR)            assert(_EXPR)                               // You can override the default assert handler by editing imconfig.h
#endif
#define IM_ARRAYSIZE(_ARR)          ((int)(sizeof(_ARR) / sizeof(*(_ARR))))     // Size of a static C-style array. Don't use on pointers!
#define IM_UNUSED(_VAR)             ((void)(_VAR))                              // Used to silence "unused variable warnings". Often useful as asserts may be stripped out from final builds.
#define IM_OFFSETOF(_TYPE,_MEMBER)  offsetof(_TYPE, _MEMBER)                    // Offset of _MEMBER within _TYPE. Standardized as offsetof() in C++11
#define IMGUI_CHECKVERSION()        ImGui::DebugCheckVersionAndDataLayout(IMGUI_VERSION, sizeof(ImGuiIO), sizeof(ImGuiStyle), sizeof(ImVec2), sizeof(ImVec4), sizeof(ImDrawVert), sizeof(ImDrawIdx))

// Helper Macros - IM_FMTARGS, IM_FMTLIST: Apply printf-style warnings to our formatting functions.
#if !defined(IMGUI_USE_STB_SPRINTF) && defined(__MINGW32__) && !defined(__clang__)
#define IM_FMTARGS(FMT)             __attribute__((format(gnu_printf, FMT, FMT+1)))
#define IM_FMTLIST(FMT)             __attribute__((format(gnu_printf, FMT, 0)))
#elif !defined(IMGUI_USE_STB_SPRINTF) && (defined(__clang__) || defined(__GNUC__))
#define IM_FMTARGS(FMT)             __attribute__((format(printf, FMT, FMT+1)))
#define IM_FMTLIST(FMT)             __attribute__((format(printf, FMT, 0)))
#else
#define IM_FMTARGS(FMT)
#define IM_FMTLIST(FMT)
#endif

// Disable some of MSVC most aggressive Debug runtime checks in function header/footer (used in some simple/low-level functions)
#if defined(_MSC_VER) && !defined(__clang__)  && !defined(__INTEL_COMPILER) && !defined(IMGUI_DEBUG_PARANOID)
#define IM_MSVC_RUNTIME_CHECKS_OFF      __pragma(runtime_checks("",off))     __pragma(check_stack(off)) __pragma(strict_gs_check(push,off))
#define IM_MSVC_RUNTIME_CHECKS_RESTORE  __pragma(runtime_checks("",restore)) __pragma(check_stack())    __pragma(strict_gs_check(pop))
#else
#define IM_MSVC_RUNTIME_CHECKS_OFF
#define IM_MSVC_RUNTIME_CHECKS_RESTORE
#endif

// Warnings
#ifdef _MSC_VER
#pragma warning (push)
#pragma warning (disable: 26495)    // [Static Analyzer] Variable 'XXX' is uninitialized. Always initialize a member variable (type.6).
#endif
#if defined(__clang__)
#pragma clang diagnostic push
#pragma clang diagnostic ignored "-Wold-style-cast"
#if __has_warning("-Wzero-as-null-pointer-constant")
#pragma clang diagnostic ignored "-Wzero-as-null-pointer-constant"
#endif
#elif defined(__GNUC__)
#pragma GCC diagnostic push
#pragma GCC diagnostic ignored "-Wpragmas"          // warning: unknown option after '#pragma GCC diagnostic' kind
#pragma GCC diagnostic ignored "-Wclass-memaccess"  // [__GNUC__ >= 8] warning: 'memset/memcpy' clearing/writing an object of type 'xxxx' with no trivial copy-assignment; use assignment or value-initialization instead
#endif

//-----------------------------------------------------------------------------
// [SECTION] Forward declarations and basic types
//-----------------------------------------------------------------------------

// Forward declarations
struct ImDrawChannel;               // Temporary storage to output draw commands out of order, used by ImDrawListSplitter and ImDrawList::ChannelsSplit()
struct ImDrawCmd;                   // A single draw command within a parent ImDrawList (generally maps to 1 GPU draw call, unless it is a callback)
struct ImDrawData;                  // All draw command lists required to render the frame + pos/size coordinates to use for the projection matrix.
struct ImDrawList;                  // A single draw command list (generally one per window, conceptually you may see this as a dynamic "mesh" builder)
struct ImDrawListSharedData;        // Data shared among multiple draw lists (typically owned by parent ImGui context, but you may create one yourself)
struct ImDrawListSplitter;          // Helper to split a draw list into different layers which can be drawn into out of order, then flattened back.
struct ImDrawVert;                  // A single vertex (pos + uv + col = 20 bytes by default. Override layout with IMGUI_OVERRIDE_DRAWVERT_STRUCT_LAYOUT)
struct ImFont;                      // Runtime data for a single font within a parent ImFontAtlas
struct ImFontAtlas;                 // Runtime data for multiple fonts, bake multiple fonts into a single texture, TTF/OTF font loader
struct ImFontBuilderIO;             // Opaque interface to a font builder (stb_truetype or FreeType).
struct ImFontConfig;                // Configuration data when adding a font or merging fonts
struct ImFontGlyph;                 // A single font glyph (code point + coordinates within in ImFontAtlas + offset)
struct ImFontGlyphRangesBuilder;    // Helper to build glyph ranges from text/string data
struct ImColor;                     // Helper functions to create a color that can be converted to either u32 or float4 (*OBSOLETE* please avoid using)
struct ImGuiContext;                // Dear ImGui context (opaque structure, unless including imgui_internal.h)
struct ImGuiIO;                     // Main configuration and I/O between your application and ImGui
struct ImGuiInputTextCallbackData;  // Shared state of InputText() when using custom ImGuiInputTextCallback (rare/advanced use)
struct ImGuiKeyData;                // Storage for ImGuiIO and IsKeyDown(), IsKeyPressed() etc functions.
struct ImGuiListClipper;            // Helper to manually clip large list of items
struct ImGuiOnceUponAFrame;         // Helper for running a block of code not more than once a frame
struct ImGuiPayload;                // User data payload for drag and drop operations
struct ImGuiPlatformIO;             // Multi-viewport support: interface for Platform/Renderer backends + viewports to render
struct ImGuiPlatformMonitor;        // Multi-viewport support: user-provided bounds for each connected monitor/display. Used when positioning popups and tooltips to avoid them straddling monitors
struct ImGuiPlatformImeData;        // Platform IME data for io.SetPlatformImeDataFn() function.
struct ImGuiSizeCallbackData;       // Callback data when using SetNextWindowSizeConstraints() (rare/advanced use)
struct ImGuiStorage;                // Helper for key->value storage
struct ImGuiStyle;                  // Runtime data for styling/colors
struct ImGuiTableSortSpecs;         // Sorting specifications for a table (often handling sort specs for a single column, occasionally more)
struct ImGuiTableColumnSortSpecs;   // Sorting specification for one column of a table
struct ImGuiTextBuffer;             // Helper to hold and append into a text buffer (~string builder)
struct ImGuiTextFilter;             // Helper to parse and apply text filters (e.g. "aaaaa[,bbbbb][,ccccc]")
struct ImGuiViewport;               // A Platform Window (always 1 unless multi-viewport are enabled. One per platform window to output to). In the future may represent Platform Monitor
struct ImGuiWindowClass;            // Window class (rare/advanced uses: provide hints to the platform backend via altered viewport flags and parent/child info)

// Enumerations
// - We don't use strongly typed enums much because they add constraints (can't extend in private code, can't store typed in bit fields, extra casting on iteration)
// - Tip: Use your programming IDE navigation facilities on the names in the _central column_ below to find the actual flags/enum lists!
//   In Visual Studio IDE: CTRL+comma ("Edit.GoToAll") can follow symbols in comments, whereas CTRL+F12 ("Edit.GoToImplementation") cannot.
//   With Visual Assist installed: ALT+G ("VAssistX.GoToImplementation") can also follow symbols in comments.
enum ImGuiKey : int;                // -> enum ImGuiKey              // Enum: A key identifier (ImGuiKey_XXX or ImGuiMod_XXX value)
enum ImGuiMouseSource : int;        // -> enum ImGuiMouseSource      // Enum; A mouse input source identifier (Mouse, TouchScreen, Pen)
typedef int ImGuiCol;               // -> enum ImGuiCol_             // Enum: A color identifier for styling
typedef int ImGuiCond;              // -> enum ImGuiCond_            // Enum: A condition for many Set*() functions
typedef int ImGuiDataType;          // -> enum ImGuiDataType_        // Enum: A primary data type
typedef int ImGuiDir;               // -> enum ImGuiDir_             // Enum: A cardinal direction
typedef int ImGuiMouseButton;       // -> enum ImGuiMouseButton_     // Enum: A mouse button identifier (0=left, 1=right, 2=middle)
typedef int ImGuiMouseCursor;       // -> enum ImGuiMouseCursor_     // Enum: A mouse cursor shape
typedef int ImGuiSortDirection;     // -> enum ImGuiSortDirection_   // Enum: A sorting direction (ascending or descending)
typedef int ImGuiStyleVar;          // -> enum ImGuiStyleVar_        // Enum: A variable identifier for styling
typedef int ImGuiTableBgTarget;     // -> enum ImGuiTableBgTarget_   // Enum: A color target for TableSetBgColor()

// Flags (declared as int for compatibility with old C++, to allow using as flags without overhead, and to not pollute the top of this file)
// - Tip: Use your programming IDE navigation facilities on the names in the _central column_ below to find the actual flags/enum lists!
//   In Visual Studio IDE: CTRL+comma ("Edit.GoToAll") can follow symbols in comments, whereas CTRL+F12 ("Edit.GoToImplementation") cannot.
//   With Visual Assist installed: ALT+G ("VAssistX.GoToImplementation") can also follow symbols in comments.
typedef int ImDrawFlags;            // -> enum ImDrawFlags_          // Flags: for ImDrawList functions
typedef int ImDrawListFlags;        // -> enum ImDrawListFlags_      // Flags: for ImDrawList instance
typedef int ImFontAtlasFlags;       // -> enum ImFontAtlasFlags_     // Flags: for ImFontAtlas build
typedef int ImGuiBackendFlags;      // -> enum ImGuiBackendFlags_    // Flags: for io.BackendFlags
typedef int ImGuiButtonFlags;       // -> enum ImGuiButtonFlags_     // Flags: for InvisibleButton()
typedef int ImGuiColorEditFlags;    // -> enum ImGuiColorEditFlags_  // Flags: for ColorEdit4(), ColorPicker4() etc.
typedef int ImGuiConfigFlags;       // -> enum ImGuiConfigFlags_     // Flags: for io.ConfigFlags
typedef int ImGuiComboFlags;        // -> enum ImGuiComboFlags_      // Flags: for BeginCombo()
typedef int ImGuiDockNodeFlags;     // -> enum ImGuiDockNodeFlags_   // Flags: for DockSpace()
typedef int ImGuiDragDropFlags;     // -> enum ImGuiDragDropFlags_   // Flags: for BeginDragDropSource(), AcceptDragDropPayload()
typedef int ImGuiFocusedFlags;      // -> enum ImGuiFocusedFlags_    // Flags: for IsWindowFocused()
typedef int ImGuiHoveredFlags;      // -> enum ImGuiHoveredFlags_    // Flags: for IsItemHovered(), IsWindowHovered() etc.
typedef int ImGuiInputTextFlags;    // -> enum ImGuiInputTextFlags_  // Flags: for InputText(), InputTextMultiline()
typedef int ImGuiKeyChord;          // -> ImGuiKey | ImGuiMod_XXX    // Flags: for storage only for now: an ImGuiKey optionally OR-ed with one or more ImGuiMod_XXX values.
typedef int ImGuiPopupFlags;        // -> enum ImGuiPopupFlags_      // Flags: for OpenPopup*(), BeginPopupContext*(), IsPopupOpen()
typedef int ImGuiSelectableFlags;   // -> enum ImGuiSelectableFlags_ // Flags: for Selectable()
typedef int ImGuiSliderFlags;       // -> enum ImGuiSliderFlags_     // Flags: for DragFloat(), DragInt(), SliderFloat(), SliderInt() etc.
typedef int ImGuiTabBarFlags;       // -> enum ImGuiTabBarFlags_     // Flags: for BeginTabBar()
typedef int ImGuiTabItemFlags;      // -> enum ImGuiTabItemFlags_    // Flags: for BeginTabItem()
typedef int ImGuiTableFlags;        // -> enum ImGuiTableFlags_      // Flags: For BeginTable()
typedef int ImGuiTableColumnFlags;  // -> enum ImGuiTableColumnFlags_// Flags: For TableSetupColumn()
typedef int ImGuiTableRowFlags;     // -> enum ImGuiTableRowFlags_   // Flags: For TableNextRow()
typedef int ImGuiTreeNodeFlags;     // -> enum ImGuiTreeNodeFlags_   // Flags: for TreeNode(), TreeNodeEx(), CollapsingHeader()
typedef int ImGuiViewportFlags;     // -> enum ImGuiViewportFlags_   // Flags: for ImGuiViewport
typedef int ImGuiWindowFlags;       // -> enum ImGuiWindowFlags_     // Flags: for Begin(), BeginChild()

// ImTexture: user data for renderer backend to identify a texture [Compile-time configurable type]
// - To use something else than an opaque void* pointer: override with e.g. '#define ImTextureID MyTextureType*' in your imconfig.h file.
// - This can be whatever to you want it to be! read the FAQ about ImTextureID for details.
#ifndef ImTextureID
typedef void* ImTextureID;          // Default: store a pointer or an integer fitting in a pointer (most renderer backends are ok with that)
#endif

// ImDrawIdx: vertex index. [Compile-time configurable type]
// - To use 16-bit indices + allow large meshes: backend need to set 'io.BackendFlags |= ImGuiBackendFlags_RendererHasVtxOffset' and handle ImDrawCmd::VtxOffset (recommended).
// - To use 32-bit indices: override with '#define ImDrawIdx unsigned int' in your imconfig.h file.
#ifndef ImDrawIdx
typedef unsigned short ImDrawIdx;   // Default: 16-bit (for maximum compatibility with renderer backends)
#endif

// Scalar data types
typedef unsigned int        ImGuiID;// A unique ID used by widgets (typically the result of hashing a stack of string)
typedef signed char         ImS8;   // 8-bit signed integer
typedef unsigned char       ImU8;   // 8-bit unsigned integer
typedef signed short        ImS16;  // 16-bit signed integer
typedef unsigned short      ImU16;  // 16-bit unsigned integer
typedef signed int          ImS32;  // 32-bit signed integer == int
typedef unsigned int        ImU32;  // 32-bit unsigned integer (often used to store packed colors)
typedef signed   long long  ImS64;  // 64-bit signed integer
typedef unsigned long long  ImU64;  // 64-bit unsigned integer

// Character types
// (we generally use UTF-8 encoded string in the API. This is storage specifically for a decoded character used for keyboard input and display)
typedef unsigned short ImWchar16;   // A single decoded U16 character/code point. We encode them as multi bytes UTF-8 when used in strings.
typedef unsigned int ImWchar32;     // A single decoded U32 character/code point. We encode them as multi bytes UTF-8 when used in strings.
#ifdef IMGUI_USE_WCHAR32            // ImWchar [configurable type: override in imconfig.h with '#define IMGUI_USE_WCHAR32' to support Unicode planes 1-16]
typedef ImWchar32 ImWchar;
#else
typedef ImWchar16 ImWchar;
#endif

// Callback and functions types
typedef int     (*ImGuiInputTextCallback)(ImGuiInputTextCallbackData* data);    // Callback function for ImGui::InputText()
typedef void    (*ImGuiSizeCallback)(ImGuiSizeCallbackData* data);              // Callback function for ImGui::SetNextWindowSizeConstraints()
typedef void*   (*ImGuiMemAllocFunc)(size_t sz, void* user_data);               // Function signature for ImGui::SetAllocatorFunctions()
typedef void    (*ImGuiMemFreeFunc)(void* ptr, void* user_data);                // Function signature for ImGui::SetAllocatorFunctions()

// ImVec2: 2D vector used to store positions, sizes etc. [Compile-time configurable type]
// This is a frequently used type in the API. Consider using IM_VEC2_CLASS_EXTRA to create implicit cast from/to our preferred type.
IM_MSVC_RUNTIME_CHECKS_OFF
struct ImVec2
{
    float                                   x, y;
    constexpr ImVec2()                      : x(0.0f), y(0.0f) { }
    constexpr ImVec2(float _x, float _y)    : x(_x), y(_y) { }
    float& operator[] (size_t idx)          { IM_ASSERT(idx == 0 || idx == 1); return ((float*)(void*)(char*)this)[idx]; } // We very rarely use this [] operator, so the assert overhead is fine.
    float  operator[] (size_t idx) const    { IM_ASSERT(idx == 0 || idx == 1); return ((const float*)(const void*)(const char*)this)[idx]; }
#ifdef IM_VEC2_CLASS_EXTRA
    IM_VEC2_CLASS_EXTRA     // Define additional constructors and implicit cast operators in imconfig.h to convert back and forth between your math types and ImVec2.
#endif
};

// ImVec4: 4D vector used to store clipping rectangles, colors etc. [Compile-time configurable type]
struct ImVec4
{
    float                                                     x, y, z, w;
    constexpr ImVec4()                                        : x(0.0f), y(0.0f), z(0.0f), w(0.0f) { }
    constexpr ImVec4(float _x, float _y, float _z, float _w)  : x(_x), y(_y), z(_z), w(_w) { }
#ifdef IM_VEC4_CLASS_EXTRA
    IM_VEC4_CLASS_EXTRA     // Define additional constructors and implicit cast operators in imconfig.h to convert back and forth between your math types and ImVec4.
#endif
};
IM_MSVC_RUNTIME_CHECKS_RESTORE

//-----------------------------------------------------------------------------
// [SECTION] Dear ImGui end-user API functions
// (Note that ImGui:: being a namespace, you can add extra ImGui:: functions in your own separate file. Please don't modify imgui source files!)
//-----------------------------------------------------------------------------

namespace ImGui
{
    // Context creation and access
    // - Each context create its own ImFontAtlas by default. You may instance one yourself and pass it to CreateContext() to share a font atlas between contexts.
    // - DLL users: heaps and globals are not shared across DLL boundaries! You will need to call SetCurrentContext() + SetAllocatorFunctions()
    //   for each static/DLL boundary you are calling from. Read "Context and Memory Allocators" section of imgui.cpp for details.
    IMGUI_API ImGuiContext* CreateContext(ImFontAtlas* shared_font_atlas = NULL);
    IMGUI_API void          DestroyContext(ImGuiContext* ctx = NULL);   // NULL = destroy current context
    IMGUI_API ImGuiContext* GetCurrentContext();
    IMGUI_API void          SetCurrentContext(ImGuiContext* ctx);

    // Main
    IMGUI_API ImGuiIO&      GetIO();                                    // access the IO structure (mouse/keyboard/gamepad inputs, time, various configuration options/flags)
    IMGUI_API ImGuiStyle&   GetStyle();                                 // access the Style structure (colors, sizes). Always use PushStyleCol(), PushStyleVar() to modify style mid-frame!
    IMGUI_API void          NewFrame();                                 // start a new Dear ImGui frame, you can submit any command from this point until Render()/EndFrame().
    IMGUI_API void          EndFrame();                                 // ends the Dear ImGui frame. automatically called by Render(). If you don't need to render data (skipping rendering) you may call EndFrame() without Render()... but you'll have wasted CPU already! If you don't need to render, better to not create any windows and not call NewFrame() at all!
    IMGUI_API void          Render();                                   // ends the Dear ImGui frame, finalize the draw data. You can then get call GetDrawData().
    IMGUI_API ImDrawData*   GetDrawData();                              // valid after Render() and until the next call to NewFrame(). this is what you have to render.

    // Demo, Debug, Information
    IMGUI_API void          ShowDemoWindow(bool* p_open = NULL);        // create Demo window. demonstrate most ImGui features. call this to learn about the library! try to make it always available in your application!
    IMGUI_API void          ShowMetricsWindow(bool* p_open = NULL);     // create Metrics/Debugger window. display Dear ImGui internals: windows, draw commands, various internal state, etc.
    IMGUI_API void          ShowDebugLogWindow(bool* p_open = NULL);    // create Debug Log window. display a simplified log of important dear imgui events.
    IMGUI_API void          ShowStackToolWindow(bool* p_open = NULL);   // create Stack Tool window. hover items with mouse to query information about the source of their unique ID.
    IMGUI_API void          ShowAboutWindow(bool* p_open = NULL);       // create About window. display Dear ImGui version, credits and build/system information.
    IMGUI_API void          ShowStyleEditor(ImGuiStyle* ref = NULL);    // add style editor block (not a window). you can pass in a reference ImGuiStyle structure to compare to, revert to and save to (else it uses the default style)
    IMGUI_API bool          ShowStyleSelector(const char* label);       // add style selector block (not a window), essentially a combo listing the default styles.
    IMGUI_API void          ShowFontSelector(const char* label);        // add font selector block (not a window), essentially a combo listing the loaded fonts.
    IMGUI_API void          ShowUserGuide();                            // add basic help/info block (not a window): how to manipulate ImGui as an end-user (mouse/keyboard controls).
    IMGUI_API const char*   GetVersion();                               // get the compiled version string e.g. "1.80 WIP" (essentially the value for IMGUI_VERSION from the compiled version of imgui.cpp)

    // Styles
    IMGUI_API void          StyleColorsDark(ImGuiStyle* dst = NULL);    // new, recommended style (default)
    IMGUI_API void          StyleColorsLight(ImGuiStyle* dst = NULL);   // best used with borders and a custom, thicker font
    IMGUI_API void          StyleColorsClassic(ImGuiStyle* dst = NULL); // classic imgui style

    // Windows
    // - Begin() = push window to the stack and start appending to it. End() = pop window from the stack.
    // - Passing 'bool* p_open != NULL' shows a window-closing widget in the upper-right corner of the window,
    //   which clicking will set the boolean to false when clicked.
    // - You may append multiple times to the same window during the same frame by calling Begin()/End() pairs multiple times.
    //   Some information such as 'flags' or 'p_open' will only be considered by the first call to Begin().
    // - Begin() return false to indicate the window is collapsed or fully clipped, so you may early out and omit submitting
    //   anything to the window. Always call a matching End() for each Begin() call, regardless of its return value!
    //   [Important: due to legacy reason, this is inconsistent with most other functions such as BeginMenu/EndMenu,
    //    BeginPopup/EndPopup, etc. where the EndXXX call should only be called if the corresponding BeginXXX function
    //    returned true. Begin and BeginChild are the only odd ones out. Will be fixed in a future update.]
    // - Note that the bottom of window stack always contains a window called "Debug".
    IMGUI_API bool          Begin(const char* name, bool* p_open = NULL, ImGuiWindowFlags flags = 0);
    IMGUI_API void          End();

    // Child Windows
    // - Use child windows to begin into a self-contained independent scrolling/clipping regions within a host window. Child windows can embed their own child.
    // - For each independent axis of 'size': ==0.0f: use remaining host window size / >0.0f: fixed size / <0.0f: use remaining window size minus abs(size) / Each axis can use a different mode, e.g. ImVec2(0,400).
    // - BeginChild() returns false to indicate the window is collapsed or fully clipped, so you may early out and omit submitting anything to the window.
    //   Always call a matching EndChild() for each BeginChild() call, regardless of its return value.
    //   [Important: due to legacy reason, this is inconsistent with most other functions such as BeginMenu/EndMenu,
    //    BeginPopup/EndPopup, etc. where the EndXXX call should only be called if the corresponding BeginXXX function
    //    returned true. Begin and BeginChild are the only odd ones out. Will be fixed in a future update.]
    IMGUI_API bool          BeginChild(const char* str_id, const ImVec2& size = ImVec2(0, 0), bool border = false, ImGuiWindowFlags flags = 0);
    IMGUI_API bool          BeginChild(ImGuiID id, const ImVec2& size = ImVec2(0, 0), bool border = false, ImGuiWindowFlags flags = 0);
    IMGUI_API void          EndChild();

    // Windows Utilities
    // - 'current window' = the window we are appending into while inside a Begin()/End() block. 'next window' = next window we will Begin() into.
    IMGUI_API bool          IsWindowAppearing();
    IMGUI_API bool          IsWindowCollapsed();
    IMGUI_API bool          IsWindowFocused(ImGuiFocusedFlags flags=0); // is current window focused? or its root/child, depending on flags. see flags for options.
    IMGUI_API bool          IsWindowHovered(ImGuiHoveredFlags flags=0); // is current window hovered (and typically: not blocked by a popup/modal)? see flags for options. NB: If you are trying to check whether your mouse should be dispatched to imgui or to your app, you should use the 'io.WantCaptureMouse' boolean for that! Please read the FAQ!
    IMGUI_API ImDrawList*   GetWindowDrawList();                        // get draw list associated to the current window, to append your own drawing primitives
    IMGUI_API float         GetWindowDpiScale();                        // get DPI scale currently associated to the current window's viewport.
    IMGUI_API ImVec2        GetWindowPos();                             // get current window position in screen space (useful if you want to do your own drawing via the DrawList API)
    IMGUI_API ImVec2        GetWindowSize();                            // get current window size
    IMGUI_API float         GetWindowWidth();                           // get current window width (shortcut for GetWindowSize().x)
    IMGUI_API float         GetWindowHeight();                          // get current window height (shortcut for GetWindowSize().y)
    IMGUI_API ImGuiViewport*GetWindowViewport();                        // get viewport currently associated to the current window.

    // Window manipulation
    // - Prefer using SetNextXXX functions (before Begin) rather that SetXXX functions (after Begin).
    IMGUI_API void          SetNextWindowPos(const ImVec2& pos, ImGuiCond cond = 0, const ImVec2& pivot = ImVec2(0, 0)); // set next window position. call before Begin(). use pivot=(0.5f,0.5f) to center on given point, etc.
    IMGUI_API void          SetNextWindowSize(const ImVec2& size, ImGuiCond cond = 0);                  // set next window size. set axis to 0.0f to force an auto-fit on this axis. call before Begin()
    IMGUI_API void          SetNextWindowSizeConstraints(const ImVec2& size_min, const ImVec2& size_max, ImGuiSizeCallback custom_callback = NULL, void* custom_callback_data = NULL); // set next window size limits. use -1,-1 on either X/Y axis to preserve the current size. Sizes will be rounded down. Use callback to apply non-trivial programmatic constraints.
    IMGUI_API void          SetNextWindowContentSize(const ImVec2& size);                               // set next window content size (~ scrollable client area, which enforce the range of scrollbars). Not including window decorations (title bar, menu bar, etc.) nor WindowPadding. set an axis to 0.0f to leave it automatic. call before Begin()
    IMGUI_API void          SetNextWindowCollapsed(bool collapsed, ImGuiCond cond = 0);                 // set next window collapsed state. call before Begin()
    IMGUI_API void          SetNextWindowFocus();                                                       // set next window to be focused / top-most. call before Begin()
    IMGUI_API void          SetNextWindowScroll(const ImVec2& scroll);                                  // set next window scrolling value (use < 0.0f to not affect a given axis).
    IMGUI_API void          SetNextWindowBgAlpha(float alpha);                                          // set next window background color alpha. helper to easily override the Alpha component of ImGuiCol_WindowBg/ChildBg/PopupBg. you may also use ImGuiWindowFlags_NoBackground.
    IMGUI_API void          SetNextWindowViewport(ImGuiID viewport_id);                                 // set next window viewport
    IMGUI_API void          SetWindowPos(const ImVec2& pos, ImGuiCond cond = 0);                        // (not recommended) set current window position - call within Begin()/End(). prefer using SetNextWindowPos(), as this may incur tearing and side-effects.
    IMGUI_API void          SetWindowSize(const ImVec2& size, ImGuiCond cond = 0);                      // (not recommended) set current window size - call within Begin()/End(). set to ImVec2(0, 0) to force an auto-fit. prefer using SetNextWindowSize(), as this may incur tearing and minor side-effects.
    IMGUI_API void          SetWindowCollapsed(bool collapsed, ImGuiCond cond = 0);                     // (not recommended) set current window collapsed state. prefer using SetNextWindowCollapsed().
    IMGUI_API void          SetWindowFocus();                                                           // (not recommended) set current window to be focused / top-most. prefer using SetNextWindowFocus().
    IMGUI_API void          SetWindowFontScale(float scale);                                            // [OBSOLETE] set font scale. Adjust IO.FontGlobalScale if you want to scale all windows. This is an old API! For correct scaling, prefer to reload font + rebuild ImFontAtlas + call style.ScaleAllSizes().
    IMGUI_API void          SetWindowPos(const char* name, const ImVec2& pos, ImGuiCond cond = 0);      // set named window position.
    IMGUI_API void          SetWindowSize(const char* name, const ImVec2& size, ImGuiCond cond = 0);    // set named window size. set axis to 0.0f to force an auto-fit on this axis.
    IMGUI_API void          SetWindowCollapsed(const char* name, bool collapsed, ImGuiCond cond = 0);   // set named window collapsed state
    IMGUI_API void          SetWindowFocus(const char* name);                                           // set named window to be focused / top-most. use NULL to remove focus.

    // Content region
    // - Retrieve available space from a given point. GetContentRegionAvail() is frequently useful.
    // - Those functions are bound to be redesigned (they are confusing, incomplete and the Min/Max return values are in local window coordinates which increases confusion)
    IMGUI_API ImVec2        GetContentRegionAvail();                                        // == GetContentRegionMax() - GetCursorPos()
    IMGUI_API ImVec2        GetContentRegionMax();                                          // current content boundaries (typically window boundaries including scrolling, or current column boundaries), in windows coordinates
    IMGUI_API ImVec2        GetWindowContentRegionMin();                                    // content boundaries min for the full window (roughly (0,0)-Scroll), in window coordinates
    IMGUI_API ImVec2        GetWindowContentRegionMax();                                    // content boundaries max for the full window (roughly (0,0)+Size-Scroll) where Size can be overridden with SetNextWindowContentSize(), in window coordinates

    // Windows Scrolling
    // - Any change of Scroll will be applied at the beginning of next frame in the first call to Begin().
    // - You may instead use SetNextWindowScroll() prior to calling Begin() to avoid this delay, as an alternative to using SetScrollX()/SetScrollY().
    IMGUI_API float         GetScrollX();                                                   // get scrolling amount [0 .. GetScrollMaxX()]
    IMGUI_API float         GetScrollY();                                                   // get scrolling amount [0 .. GetScrollMaxY()]
    IMGUI_API void          SetScrollX(float scroll_x);                                     // set scrolling amount [0 .. GetScrollMaxX()]
    IMGUI_API void          SetScrollY(float scroll_y);                                     // set scrolling amount [0 .. GetScrollMaxY()]
    IMGUI_API float         GetScrollMaxX();                                                // get maximum scrolling amount ~~ ContentSize.x - WindowSize.x - DecorationsSize.x
    IMGUI_API float         GetScrollMaxY();                                                // get maximum scrolling amount ~~ ContentSize.y - WindowSize.y - DecorationsSize.y
    IMGUI_API void          SetScrollHereX(float center_x_ratio = 0.5f);                    // adjust scrolling amount to make current cursor position visible. center_x_ratio=0.0: left, 0.5: center, 1.0: right. When using to make a "default/current item" visible, consider using SetItemDefaultFocus() instead.
    IMGUI_API void          SetScrollHereY(float center_y_ratio = 0.5f);                    // adjust scrolling amount to make current cursor position visible. center_y_ratio=0.0: top, 0.5: center, 1.0: bottom. When using to make a "default/current item" visible, consider using SetItemDefaultFocus() instead.
    IMGUI_API void          SetScrollFromPosX(float local_x, float center_x_ratio = 0.5f);  // adjust scrolling amount to make given position visible. Generally GetCursorStartPos() + offset to compute a valid position.
    IMGUI_API void          SetScrollFromPosY(float local_y, float center_y_ratio = 0.5f);  // adjust scrolling amount to make given position visible. Generally GetCursorStartPos() + offset to compute a valid position.

    // Parameters stacks (shared)
    IMGUI_API void          PushFont(ImFont* font);                                         // use NULL as a shortcut to push default font
    IMGUI_API void          PopFont();
    IMGUI_API void          PushStyleColor(ImGuiCol idx, ImU32 col);                        // modify a style color. always use this if you modify the style after NewFrame().
    IMGUI_API void          PushStyleColor(ImGuiCol idx, const ImVec4& col);
    IMGUI_API void          PopStyleColor(int count = 1);
    IMGUI_API void          PushStyleVar(ImGuiStyleVar idx, float val);                     // modify a style float variable. always use this if you modify the style after NewFrame().
    IMGUI_API void          PushStyleVar(ImGuiStyleVar idx, const ImVec2& val);             // modify a style ImVec2 variable. always use this if you modify the style after NewFrame().
    IMGUI_API void          PopStyleVar(int count = 1);
    IMGUI_API void          PushTabStop(bool tab_stop);                                     // == tab stop enable. Allow focusing using TAB/Shift-TAB, enabled by default but you can disable it for certain widgets
    IMGUI_API void          PopTabStop();
    IMGUI_API void          PushButtonRepeat(bool repeat);                                  // in 'repeat' mode, Button*() functions return repeated true in a typematic manner (using io.KeyRepeatDelay/io.KeyRepeatRate setting). Note that you can call IsItemActive() after any Button() to tell if the button is held in the current frame.
    IMGUI_API void          PopButtonRepeat();

    // Parameters stacks (current window)
    IMGUI_API void          PushItemWidth(float item_width);                                // push width of items for common large "item+label" widgets. >0.0f: width in pixels, <0.0f align xx pixels to the right of window (so -FLT_MIN always align width to the right side).
    IMGUI_API void          PopItemWidth();
    IMGUI_API void          SetNextItemWidth(float item_width);                             // set width of the _next_ common large "item+label" widget. >0.0f: width in pixels, <0.0f align xx pixels to the right of window (so -FLT_MIN always align width to the right side)
    IMGUI_API float         CalcItemWidth();                                                // width of item given pushed settings and current cursor position. NOT necessarily the width of last item unlike most 'Item' functions.
    IMGUI_API void          PushTextWrapPos(float wrap_local_pos_x = 0.0f);                 // push word-wrapping position for Text*() commands. < 0.0f: no wrapping; 0.0f: wrap to end of window (or column); > 0.0f: wrap at 'wrap_pos_x' position in window local space
    IMGUI_API void          PopTextWrapPos();

    // Style read access
    // - Use the ShowStyleEditor() function to interactively see/edit the colors.
    IMGUI_API ImFont*       GetFont();                                                      // get current font
    IMGUI_API float         GetFontSize();                                                  // get current font size (= height in pixels) of current font with current scale applied
    IMGUI_API ImVec2        GetFontTexUvWhitePixel();                                       // get UV coordinate for a while pixel, useful to draw custom shapes via the ImDrawList API
    IMGUI_API ImU32         GetColorU32(ImGuiCol idx, float alpha_mul = 1.0f);              // retrieve given style color with style alpha applied and optional extra alpha multiplier, packed as a 32-bit value suitable for ImDrawList
    IMGUI_API ImU32         GetColorU32(const ImVec4& col);                                 // retrieve given color with style alpha applied, packed as a 32-bit value suitable for ImDrawList
    IMGUI_API ImU32         GetColorU32(ImU32 col);                                         // retrieve given color with style alpha applied, packed as a 32-bit value suitable for ImDrawList
    IMGUI_API const ImVec4& GetStyleColorVec4(ImGuiCol idx);                                // retrieve style color as stored in ImGuiStyle structure. use to feed back into PushStyleColor(), otherwise use GetColorU32() to get style color with style alpha baked in.

    // Cursor / Layout
    // - By "cursor" we mean the current output position.
    // - The typical widget behavior is to output themselves at the current cursor position, then move the cursor one line down.
    // - You can call SameLine() between widgets to undo the last carriage return and output at the right of the preceding widget.
    // - Attention! We currently have inconsistencies between window-local and absolute positions we will aim to fix with future API:
    //    Window-local coordinates:   SameLine(), GetCursorPos(), SetCursorPos(), GetCursorStartPos(), GetContentRegionMax(), GetWindowContentRegion*(), PushTextWrapPos()
    //    Absolute coordinate:        GetCursorScreenPos(), SetCursorScreenPos(), all ImDrawList:: functions.
    IMGUI_API void          Separator();                                                    // separator, generally horizontal. inside a menu bar or in horizontal layout mode, this becomes a vertical separator.
    IMGUI_API void          SameLine(float offset_from_start_x=0.0f, float spacing=-1.0f);  // call between widgets or groups to layout them horizontally. X position given in window coordinates.
    IMGUI_API void          NewLine();                                                      // undo a SameLine() or force a new line when in a horizontal-layout context.
    IMGUI_API void          Spacing();                                                      // add vertical spacing.
    IMGUI_API void          Dummy(const ImVec2& size);                                      // add a dummy item of given size. unlike InvisibleButton(), Dummy() won't take the mouse click or be navigable into.
    IMGUI_API void          Indent(float indent_w = 0.0f);                                  // move content position toward the right, by indent_w, or style.IndentSpacing if indent_w <= 0
    IMGUI_API void          Unindent(float indent_w = 0.0f);                                // move content position back to the left, by indent_w, or style.IndentSpacing if indent_w <= 0
    IMGUI_API void          BeginGroup();                                                   // lock horizontal starting position
    IMGUI_API void          EndGroup();                                                     // unlock horizontal starting position + capture the whole group bounding box into one "item" (so you can use IsItemHovered() or layout primitives such as SameLine() on whole group, etc.)
    IMGUI_API ImVec2        GetCursorPos();                                                 // cursor position in window coordinates (relative to window position)
    IMGUI_API float         GetCursorPosX();                                                //   (some functions are using window-relative coordinates, such as: GetCursorPos, GetCursorStartPos, GetContentRegionMax, GetWindowContentRegion* etc.
    IMGUI_API float         GetCursorPosY();                                                //    other functions such as GetCursorScreenPos or everything in ImDrawList::
    IMGUI_API void          SetCursorPos(const ImVec2& local_pos);                          //    are using the main, absolute coordinate system.
    IMGUI_API void          SetCursorPosX(float local_x);                                   //    GetWindowPos() + GetCursorPos() == GetCursorScreenPos() etc.)
    IMGUI_API void          SetCursorPosY(float local_y);                                   //
    IMGUI_API ImVec2        GetCursorStartPos();                                            // initial cursor position in window coordinates
    IMGUI_API ImVec2        GetCursorScreenPos();                                           // cursor position in absolute coordinates (useful to work with ImDrawList API). generally top-left == GetMainViewport()->Pos == (0,0) in single viewport mode, and bottom-right == GetMainViewport()->Pos+Size == io.DisplaySize in single-viewport mode.
    IMGUI_API void          SetCursorScreenPos(const ImVec2& pos);                          // cursor position in absolute coordinates
    IMGUI_API void          AlignTextToFramePadding();                                      // vertically align upcoming text baseline to FramePadding.y so that it will align properly to regularly framed items (call if you have text on a line before a framed item)
    IMGUI_API float         GetTextLineHeight();                                            // ~ FontSize
    IMGUI_API float         GetTextLineHeightWithSpacing();                                 // ~ FontSize + style.ItemSpacing.y (distance in pixels between 2 consecutive lines of text)
    IMGUI_API float         GetFrameHeight();                                               // ~ FontSize + style.FramePadding.y * 2
    IMGUI_API float         GetFrameHeightWithSpacing();                                    // ~ FontSize + style.FramePadding.y * 2 + style.ItemSpacing.y (distance in pixels between 2 consecutive lines of framed widgets)

    // ID stack/scopes
    // Read the FAQ (docs/FAQ.md or http://dearimgui.com/faq) for more details about how ID are handled in dear imgui.
    // - Those questions are answered and impacted by understanding of the ID stack system:
    //   - "Q: Why is my widget not reacting when I click on it?"
    //   - "Q: How can I have widgets with an empty label?"
    //   - "Q: How can I have multiple widgets with the same label?"
    // - Short version: ID are hashes of the entire ID stack. If you are creating widgets in a loop you most likely
    //   want to push a unique identifier (e.g. object pointer, loop index) to uniquely differentiate them.
    // - You can also use the "Label##foobar" syntax within widget label to distinguish them from each others.
    // - In this header file we use the "label"/"name" terminology to denote a string that will be displayed + used as an ID,
    //   whereas "str_id" denote a string that is only used as an ID and not normally displayed.
    IMGUI_API void          PushID(const char* str_id);                                     // push string into the ID stack (will hash string).
    IMGUI_API void          PushID(const char* str_id_begin, const char* str_id_end);       // push string into the ID stack (will hash string).
    IMGUI_API void          PushID(const void* ptr_id);                                     // push pointer into the ID stack (will hash pointer).
    IMGUI_API void          PushID(int int_id);                                             // push integer into the ID stack (will hash integer).
    IMGUI_API void          PopID();                                                        // pop from the ID stack.
    IMGUI_API ImGuiID       GetID(const char* str_id);                                      // calculate unique ID (hash of whole ID stack + given parameter). e.g. if you want to query into ImGuiStorage yourself
    IMGUI_API ImGuiID       GetID(const char* str_id_begin, const char* str_id_end);
    IMGUI_API ImGuiID       GetID(const void* ptr_id);

    // Widgets: Text
    IMGUI_API void          TextUnformatted(const char* text, const char* text_end = NULL); // raw text without formatting. Roughly equivalent to Text("%s", text) but: A) doesn't require null terminated string if 'text_end' is specified, B) it's faster, no memory copy is done, no buffer size limits, recommended for long chunks of text.
    IMGUI_API void          Text(const char* fmt, ...)                                      IM_FMTARGS(1); // formatted text
    IMGUI_API void          TextV(const char* fmt, va_list args)                            IM_FMTLIST(1);
    IMGUI_API void          TextColored(const ImVec4& col, const char* fmt, ...)            IM_FMTARGS(2); // shortcut for PushStyleColor(ImGuiCol_Text, col); Text(fmt, ...); PopStyleColor();
    IMGUI_API void          TextColoredV(const ImVec4& col, const char* fmt, va_list args)  IM_FMTLIST(2);
    IMGUI_API void          TextDisabled(const char* fmt, ...)                              IM_FMTARGS(1); // shortcut for PushStyleColor(ImGuiCol_Text, style.Colors[ImGuiCol_TextDisabled]); Text(fmt, ...); PopStyleColor();
    IMGUI_API void          TextDisabledV(const char* fmt, va_list args)                    IM_FMTLIST(1);
    IMGUI_API void          TextWrapped(const char* fmt, ...)                               IM_FMTARGS(1); // shortcut for PushTextWrapPos(0.0f); Text(fmt, ...); PopTextWrapPos();. Note that this won't work on an auto-resizing window if there's no other widgets to extend the window width, yoy may need to set a size using SetNextWindowSize().
    IMGUI_API void          TextWrappedV(const char* fmt, va_list args)                     IM_FMTLIST(1);
    IMGUI_API void          LabelText(const char* label, const char* fmt, ...)              IM_FMTARGS(2); // display text+label aligned the same way as value+label widgets
    IMGUI_API void          LabelTextV(const char* label, const char* fmt, va_list args)    IM_FMTLIST(2);
    IMGUI_API void          BulletText(const char* fmt, ...)                                IM_FMTARGS(1); // shortcut for Bullet()+Text()
    IMGUI_API void          BulletTextV(const char* fmt, va_list args)                      IM_FMTLIST(1);
    IMGUI_API void          SeparatorText(const char* label);                               // currently: formatted text with an horizontal line

    // Widgets: Main
    // - Most widgets return true when the value has been changed or when pressed/selected
    // - You may also use one of the many IsItemXXX functions (e.g. IsItemActive, IsItemHovered, etc.) to query widget state.
    IMGUI_API bool          Button(const char* label, const ImVec2& size = ImVec2(0, 0));   // button
    IMGUI_API bool          SmallButton(const char* label);                                 // button with FramePadding=(0,0) to easily embed within text
    IMGUI_API bool          InvisibleButton(const char* str_id, const ImVec2& size, ImGuiButtonFlags flags = 0); // flexible button behavior without the visuals, frequently useful to build custom behaviors using the public api (along with IsItemActive, IsItemHovered, etc.)
    IMGUI_API bool          ArrowButton(const char* str_id, ImGuiDir dir);                  // square button with an arrow shape
    IMGUI_API bool          Checkbox(const char* label, bool* v);
    IMGUI_API bool          CheckboxFlags(const char* label, int* flags, int flags_value);
    IMGUI_API bool          CheckboxFlags(const char* label, unsigned int* flags, unsigned int flags_value);
    IMGUI_API bool          RadioButton(const char* label, bool active);                    // use with e.g. if (RadioButton("one", my_value==1)) { my_value = 1; }
    IMGUI_API bool          RadioButton(const char* label, int* v, int v_button);           // shortcut to handle the above pattern when value is an integer
    IMGUI_API void          ProgressBar(float fraction, const ImVec2& size_arg = ImVec2(-FLT_MIN, 0), const char* overlay = NULL);
    IMGUI_API void          Bullet();                                                       // draw a small circle + keep the cursor on the same line. advance cursor x position by GetTreeNodeToLabelSpacing(), same distance that TreeNode() uses

    // Widgets: Images
    // - Read about ImTextureID here: https://github.com/ocornut/imgui/wiki/Image-Loading-and-Displaying-Examples
    IMGUI_API void          Image(ImTextureID user_texture_id, const ImVec2& size, const ImVec2& uv0 = ImVec2(0, 0), const ImVec2& uv1 = ImVec2(1, 1), const ImVec4& tint_col = ImVec4(1, 1, 1, 1), const ImVec4& border_col = ImVec4(0, 0, 0, 0));
    IMGUI_API bool          ImageButton(const char* str_id, ImTextureID user_texture_id, const ImVec2& size, const ImVec2& uv0 = ImVec2(0, 0), const ImVec2& uv1 = ImVec2(1, 1), const ImVec4& bg_col = ImVec4(0, 0, 0, 0), const ImVec4& tint_col = ImVec4(1, 1, 1, 1));

    // Widgets: Combo Box (Dropdown)
    // - The BeginCombo()/EndCombo() api allows you to manage your contents and selection state however you want it, by creating e.g. Selectable() items.
    // - The old Combo() api are helpers over BeginCombo()/EndCombo() which are kept available for convenience purpose. This is analogous to how ListBox are created.
    IMGUI_API bool          BeginCombo(const char* label, const char* preview_value, ImGuiComboFlags flags = 0);
    IMGUI_API void          EndCombo(); // only call EndCombo() if BeginCombo() returns true!
    IMGUI_API bool          Combo(const char* label, int* current_item, const char* const items[], int items_count, int popup_max_height_in_items = -1);
    IMGUI_API bool          Combo(const char* label, int* current_item, const char* items_separated_by_zeros, int popup_max_height_in_items = -1);      // Separate items with \0 within a string, end item-list with \0\0. e.g. "One\0Two\0Three\0"
    IMGUI_API bool          Combo(const char* label, int* current_item, bool(*items_getter)(void* data, int idx, const char** out_text), void* data, int items_count, int popup_max_height_in_items = -1);

    // Widgets: Drag Sliders
    // - CTRL+Click on any drag box to turn them into an input box. Manually input values aren't clamped by default and can go off-bounds. Use ImGuiSliderFlags_AlwaysClamp to always clamp.
    // - For all the Float2/Float3/Float4/Int2/Int3/Int4 versions of every function, note that a 'float v[X]' function argument is the same as 'float* v',
    //   the array syntax is just a way to document the number of elements that are expected to be accessible. You can pass address of your first element out of a contiguous set, e.g. &myvector.x
    // - Adjust format string to decorate the value with a prefix, a suffix, or adapt the editing and display precision e.g. "%.3f" -> 1.234; "%5.2f secs" -> 01.23 secs; "Biscuit: %.0f" -> Biscuit: 1; etc.
    // - Format string may also be set to NULL or use the default format ("%f" or "%d").
    // - Speed are per-pixel of mouse movement (v_speed=0.2f: mouse needs to move by 5 pixels to increase value by 1). For gamepad/keyboard navigation, minimum speed is Max(v_speed, minimum_step_at_given_precision).
    // - Use v_min < v_max to clamp edits to given limits. Note that CTRL+Click manual input can override those limits if ImGuiSliderFlags_AlwaysClamp is not used.
    // - Use v_max = FLT_MAX / INT_MAX etc to avoid clamping to a maximum, same with v_min = -FLT_MAX / INT_MIN to avoid clamping to a minimum.
    // - We use the same sets of flags for DragXXX() and SliderXXX() functions as the features are the same and it makes it easier to swap them.
    // - Legacy: Pre-1.78 there are DragXXX() function signatures that take a final `float power=1.0f' argument instead of the `ImGuiSliderFlags flags=0' argument.
    //   If you get a warning converting a float to ImGuiSliderFlags, read https://github.com/ocornut/imgui/issues/3361
    IMGUI_API bool          DragFloat(const char* label, float* v, float v_speed = 1.0f, float v_min = 0.0f, float v_max = 0.0f, const char* format = "%.3f", ImGuiSliderFlags flags = 0);     // If v_min >= v_max we have no bound
    IMGUI_API bool          DragFloat2(const char* label, float v[2], float v_speed = 1.0f, float v_min = 0.0f, float v_max = 0.0f, const char* format = "%.3f", ImGuiSliderFlags flags = 0);
    IMGUI_API bool          DragFloat3(const char* label, float v[3], float v_speed = 1.0f, float v_min = 0.0f, float v_max = 0.0f, const char* format = "%.3f", ImGuiSliderFlags flags = 0);
    IMGUI_API bool          DragFloat4(const char* label, float v[4], float v_speed = 1.0f, float v_min = 0.0f, float v_max = 0.0f, const char* format = "%.3f", ImGuiSliderFlags flags = 0);
    IMGUI_API bool          DragFloatRange2(const char* label, float* v_current_min, float* v_current_max, float v_speed = 1.0f, float v_min = 0.0f, float v_max = 0.0f, const char* format = "%.3f", const char* format_max = NULL, ImGuiSliderFlags flags = 0);
    IMGUI_API bool          DragInt(const char* label, int* v, float v_speed = 1.0f, int v_min = 0, int v_max = 0, const char* format = "%d", ImGuiSliderFlags flags = 0);  // If v_min >= v_max we have no bound
    IMGUI_API bool          DragInt2(const char* label, int v[2], float v_speed = 1.0f, int v_min = 0, int v_max = 0, const char* format = "%d", ImGuiSliderFlags flags = 0);
    IMGUI_API bool          DragInt3(const char* label, int v[3], float v_speed = 1.0f, int v_min = 0, int v_max = 0, const char* format = "%d", ImGuiSliderFlags flags = 0);
    IMGUI_API bool          DragInt4(const char* label, int v[4], float v_speed = 1.0f, int v_min = 0, int v_max = 0, const char* format = "%d", ImGuiSliderFlags flags = 0);
    IMGUI_API bool          DragIntRange2(const char* label, int* v_current_min, int* v_current_max, float v_speed = 1.0f, int v_min = 0, int v_max = 0, const char* format = "%d", const char* format_max = NULL, ImGuiSliderFlags flags = 0);
    IMGUI_API bool          DragScalar(const char* label, ImGuiDataType data_type, void* p_data, float v_speed = 1.0f, const void* p_min = NULL, const void* p_max = NULL, const char* format = NULL, ImGuiSliderFlags flags = 0);
    IMGUI_API bool          DragScalarN(const char* label, ImGuiDataType data_type, void* p_data, int components, float v_speed = 1.0f, const void* p_min = NULL, const void* p_max = NULL, const char* format = NULL, ImGuiSliderFlags flags = 0);

    // Widgets: Regular Sliders
    // - CTRL+Click on any slider to turn them into an input box. Manually input values aren't clamped by default and can go off-bounds. Use ImGuiSliderFlags_AlwaysClamp to always clamp.
    // - Adjust format string to decorate the value with a prefix, a suffix, or adapt the editing and display precision e.g. "%.3f" -> 1.234; "%5.2f secs" -> 01.23 secs; "Biscuit: %.0f" -> Biscuit: 1; etc.
    // - Format string may also be set to NULL or use the default format ("%f" or "%d").
    // - Legacy: Pre-1.78 there are SliderXXX() function signatures that take a final `float power=1.0f' argument instead of the `ImGuiSliderFlags flags=0' argument.
    //   If you get a warning converting a float to ImGuiSliderFlags, read https://github.com/ocornut/imgui/issues/3361
    IMGUI_API bool          SliderFloat(const char* label, float* v, float v_min, float v_max, const char* format = "%.3f", ImGuiSliderFlags flags = 0);     // adjust format to decorate the value with a prefix or a suffix for in-slider labels or unit display.
    IMGUI_API bool          SliderFloat2(const char* label, float v[2], float v_min, float v_max, const char* format = "%.3f", ImGuiSliderFlags flags = 0);
    IMGUI_API bool          SliderFloat3(const char* label, float v[3], float v_min, float v_max, const char* format = "%.3f", ImGuiSliderFlags flags = 0);
    IMGUI_API bool          SliderFloat4(const char* label, float v[4], float v_min, float v_max, const char* format = "%.3f", ImGuiSliderFlags flags = 0);
    IMGUI_API bool          SliderAngle(const char* label, float* v_rad, float v_degrees_min = -360.0f, float v_degrees_max = +360.0f, const char* format = "%.0f deg", ImGuiSliderFlags flags = 0);
    IMGUI_API bool          SliderInt(const char* label, int* v, int v_min, int v_max, const char* format = "%d", ImGuiSliderFlags flags = 0);
    IMGUI_API bool          SliderInt2(const char* label, int v[2], int v_min, int v_max, const char* format = "%d", ImGuiSliderFlags flags = 0);
    IMGUI_API bool          SliderInt3(const char* label, int v[3], int v_min, int v_max, const char* format = "%d", ImGuiSliderFlags flags = 0);
    IMGUI_API bool          SliderInt4(const char* label, int v[4], int v_min, int v_max, const char* format = "%d", ImGuiSliderFlags flags = 0);
    IMGUI_API bool          SliderScalar(const char* label, ImGuiDataType data_type, void* p_data, const void* p_min, const void* p_max, const char* format = NULL, ImGuiSliderFlags flags = 0);
    IMGUI_API bool          SliderScalarN(const char* label, ImGuiDataType data_type, void* p_data, int components, const void* p_min, const void* p_max, const char* format = NULL, ImGuiSliderFlags flags = 0);
    IMGUI_API bool          VSliderFloat(const char* label, const ImVec2& size, float* v, float v_min, float v_max, const char* format = "%.3f", ImGuiSliderFlags flags = 0);
    IMGUI_API bool          VSliderInt(const char* label, const ImVec2& size, int* v, int v_min, int v_max, const char* format = "%d", ImGuiSliderFlags flags = 0);
    IMGUI_API bool          VSliderScalar(const char* label, const ImVec2& size, ImGuiDataType data_type, void* p_data, const void* p_min, const void* p_max, const char* format = NULL, ImGuiSliderFlags flags = 0);

    // Widgets: Input with Keyboard
    // - If you want to use InputText() with std::string or any custom dynamic string type, see misc/cpp/imgui_stdlib.h and comments in imgui_demo.cpp.
    // - Most of the ImGuiInputTextFlags flags are only useful for InputText() and not for InputFloatX, InputIntX, InputDouble etc.
    IMGUI_API bool          InputText(const char* label, char* buf, size_t buf_size, ImGuiInputTextFlags flags = 0, ImGuiInputTextCallback callback = NULL, void* user_data = NULL);
    IMGUI_API bool          InputTextMultiline(const char* label, char* buf, size_t buf_size, const ImVec2& size = ImVec2(0, 0), ImGuiInputTextFlags flags = 0, ImGuiInputTextCallback callback = NULL, void* user_data = NULL);
    IMGUI_API bool          InputTextWithHint(const char* label, const char* hint, char* buf, size_t buf_size, ImGuiInputTextFlags flags = 0, ImGuiInputTextCallback callback = NULL, void* user_data = NULL);
    IMGUI_API bool          InputFloat(const char* label, float* v, float step = 0.0f, float step_fast = 0.0f, const char* format = "%.3f", ImGuiInputTextFlags flags = 0);
    IMGUI_API bool          InputFloat2(const char* label, float v[2], const char* format = "%.3f", ImGuiInputTextFlags flags = 0);
    IMGUI_API bool          InputFloat3(const char* label, float v[3], const char* format = "%.3f", ImGuiInputTextFlags flags = 0);
    IMGUI_API bool          InputFloat4(const char* label, float v[4], const char* format = "%.3f", ImGuiInputTextFlags flags = 0);
    IMGUI_API bool          InputInt(const char* label, int* v, int step = 1, int step_fast = 100, ImGuiInputTextFlags flags = 0);
    IMGUI_API bool          InputInt2(const char* label, int v[2], ImGuiInputTextFlags flags = 0);
    IMGUI_API bool          InputInt3(const char* label, int v[3], ImGuiInputTextFlags flags = 0);
    IMGUI_API bool          InputInt4(const char* label, int v[4], ImGuiInputTextFlags flags = 0);
    IMGUI_API bool          InputDouble(const char* label, double* v, double step = 0.0, double step_fast = 0.0, const char* format = "%.6f", ImGuiInputTextFlags flags = 0);
    IMGUI_API bool          InputScalar(const char* label, ImGuiDataType data_type, void* p_data, const void* p_step = NULL, const void* p_step_fast = NULL, const char* format = NULL, ImGuiInputTextFlags flags = 0);
    IMGUI_API bool          InputScalarN(const char* label, ImGuiDataType data_type, void* p_data, int components, const void* p_step = NULL, const void* p_step_fast = NULL, const char* format = NULL, ImGuiInputTextFlags flags = 0);

    // Widgets: Color Editor/Picker (tip: the ColorEdit* functions have a little color square that can be left-clicked to open a picker, and right-clicked to open an option menu.)
    // - Note that in C++ a 'float v[X]' function argument is the _same_ as 'float* v', the array syntax is just a way to document the number of elements that are expected to be accessible.
    // - You can pass the address of a first float element out of a contiguous structure, e.g. &myvector.x
    IMGUI_API bool          ColorEdit3(const char* label, float col[3], ImGuiColorEditFlags flags = 0);
    IMGUI_API bool          ColorEdit4(const char* label, float col[4], ImGuiColorEditFlags flags = 0);
    IMGUI_API bool          ColorPicker3(const char* label, float col[3], ImGuiColorEditFlags flags = 0);
    IMGUI_API bool          ColorPicker4(const char* label, float col[4], ImGuiColorEditFlags flags = 0, const float* ref_col = NULL);
    IMGUI_API bool          ColorButton(const char* desc_id, const ImVec4& col, ImGuiColorEditFlags flags = 0, const ImVec2& size = ImVec2(0, 0)); // display a color square/button, hover for details, return true when pressed.
    IMGUI_API void          SetColorEditOptions(ImGuiColorEditFlags flags);                     // initialize current options (generally on application startup) if you want to select a default format, picker type, etc. User will be able to change many settings, unless you pass the _NoOptions flag to your calls.

    // Widgets: Trees
    // - TreeNode functions return true when the node is open, in which case you need to also call TreePop() when you are finished displaying the tree node contents.
    IMGUI_API bool          TreeNode(const char* label);
    IMGUI_API bool          TreeNode(const char* str_id, const char* fmt, ...) IM_FMTARGS(2);   // helper variation to easily decorelate the id from the displayed string. Read the FAQ about why and how to use ID. to align arbitrary text at the same level as a TreeNode() you can use Bullet().
    IMGUI_API bool          TreeNode(const void* ptr_id, const char* fmt, ...) IM_FMTARGS(2);   // "
    IMGUI_API bool          TreeNodeV(const char* str_id, const char* fmt, va_list args) IM_FMTLIST(2);
    IMGUI_API bool          TreeNodeV(const void* ptr_id, const char* fmt, va_list args) IM_FMTLIST(2);
    IMGUI_API bool          TreeNodeEx(const char* label, ImGuiTreeNodeFlags flags = 0);
    IMGUI_API bool          TreeNodeEx(const char* str_id, ImGuiTreeNodeFlags flags, const char* fmt, ...) IM_FMTARGS(3);
    IMGUI_API bool          TreeNodeEx(const void* ptr_id, ImGuiTreeNodeFlags flags, const char* fmt, ...) IM_FMTARGS(3);
    IMGUI_API bool          TreeNodeExV(const char* str_id, ImGuiTreeNodeFlags flags, const char* fmt, va_list args) IM_FMTLIST(3);
    IMGUI_API bool          TreeNodeExV(const void* ptr_id, ImGuiTreeNodeFlags flags, const char* fmt, va_list args) IM_FMTLIST(3);
    IMGUI_API void          TreePush(const char* str_id);                                       // ~ Indent()+PushId(). Already called by TreeNode() when returning true, but you can call TreePush/TreePop yourself if desired.
    IMGUI_API void          TreePush(const void* ptr_id);                                       // "
    IMGUI_API void          TreePop();                                                          // ~ Unindent()+PopId()
    IMGUI_API float         GetTreeNodeToLabelSpacing();                                        // horizontal distance preceding label when using TreeNode*() or Bullet() == (g.FontSize + style.FramePadding.x*2) for a regular unframed TreeNode
    IMGUI_API bool          CollapsingHeader(const char* label, ImGuiTreeNodeFlags flags = 0);  // if returning 'true' the header is open. doesn't indent nor push on ID stack. user doesn't have to call TreePop().
    IMGUI_API bool          CollapsingHeader(const char* label, bool* p_visible, ImGuiTreeNodeFlags flags = 0); // when 'p_visible != NULL': if '*p_visible==true' display an additional small close button on upper right of the header which will set the bool to false when clicked, if '*p_visible==false' don't display the header.
    IMGUI_API void          SetNextItemOpen(bool is_open, ImGuiCond cond = 0);                  // set next TreeNode/CollapsingHeader open state.

    // Widgets: Selectables
    // - A selectable highlights when hovered, and can display another color when selected.
    // - Neighbors selectable extend their highlight bounds in order to leave no gap between them. This is so a series of selected Selectable appear contiguous.
    IMGUI_API bool          Selectable(const char* label, bool selected = false, ImGuiSelectableFlags flags = 0, const ImVec2& size = ImVec2(0, 0)); // "bool selected" carry the selection state (read-only). Selectable() is clicked is returns true so you can modify your selection state. size.x==0.0: use remaining width, size.x>0.0: specify width. size.y==0.0: use label height, size.y>0.0: specify height
    IMGUI_API bool          Selectable(const char* label, bool* p_selected, ImGuiSelectableFlags flags = 0, const ImVec2& size = ImVec2(0, 0));      // "bool* p_selected" point to the selection state (read-write), as a convenient helper.

    // Widgets: List Boxes
    // - This is essentially a thin wrapper to using BeginChild/EndChild with some stylistic changes.
    // - The BeginListBox()/EndListBox() api allows you to manage your contents and selection state however you want it, by creating e.g. Selectable() or any items.
    // - The simplified/old ListBox() api are helpers over BeginListBox()/EndListBox() which are kept available for convenience purpose. This is analoguous to how Combos are created.
    // - Choose frame width:   size.x > 0.0f: custom  /  size.x < 0.0f or -FLT_MIN: right-align   /  size.x = 0.0f (default): use current ItemWidth
    // - Choose frame height:  size.y > 0.0f: custom  /  size.y < 0.0f or -FLT_MIN: bottom-align  /  size.y = 0.0f (default): arbitrary default height which can fit ~7 items
    IMGUI_API bool          BeginListBox(const char* label, const ImVec2& size = ImVec2(0, 0)); // open a framed scrolling region
    IMGUI_API void          EndListBox();                                                       // only call EndListBox() if BeginListBox() returned true!
    IMGUI_API bool          ListBox(const char* label, int* current_item, const char* const items[], int items_count, int height_in_items = -1);
    IMGUI_API bool          ListBox(const char* label, int* current_item, bool (*items_getter)(void* data, int idx, const char** out_text), void* data, int items_count, int height_in_items = -1);

    // Widgets: Data Plotting
    // - Consider using ImPlot (https://github.com/epezent/implot) which is much better!
    IMGUI_API void          PlotLines(const char* label, const float* values, int values_count, int values_offset = 0, const char* overlay_text = NULL, float scale_min = FLT_MAX, float scale_max = FLT_MAX, ImVec2 graph_size = ImVec2(0, 0), int stride = sizeof(float));
    IMGUI_API void          PlotLines(const char* label, float(*values_getter)(void* data, int idx), void* data, int values_count, int values_offset = 0, const char* overlay_text = NULL, float scale_min = FLT_MAX, float scale_max = FLT_MAX, ImVec2 graph_size = ImVec2(0, 0));
    IMGUI_API void          PlotHistogram(const char* label, const float* values, int values_count, int values_offset = 0, const char* overlay_text = NULL, float scale_min = FLT_MAX, float scale_max = FLT_MAX, ImVec2 graph_size = ImVec2(0, 0), int stride = sizeof(float));
    IMGUI_API void          PlotHistogram(const char* label, float(*values_getter)(void* data, int idx), void* data, int values_count, int values_offset = 0, const char* overlay_text = NULL, float scale_min = FLT_MAX, float scale_max = FLT_MAX, ImVec2 graph_size = ImVec2(0, 0));

    // Widgets: Value() Helpers.
    // - Those are merely shortcut to calling Text() with a format string. Output single value in "name: value" format (tip: freely declare more in your code to handle your types. you can add functions to the ImGui namespace)
    IMGUI_API void          Value(const char* prefix, bool b);
    IMGUI_API void          Value(const char* prefix, int v);
    IMGUI_API void          Value(const char* prefix, unsigned int v);
    IMGUI_API void          Value(const char* prefix, float v, const char* float_format = NULL);

    // Widgets: Menus
    // - Use BeginMenuBar() on a window ImGuiWindowFlags_MenuBar to append to its menu bar.
    // - Use BeginMainMenuBar() to create a menu bar at the top of the screen and append to it.
    // - Use BeginMenu() to create a menu. You can call BeginMenu() multiple time with the same identifier to append more items to it.
    // - Not that MenuItem() keyboardshortcuts are displayed as a convenience but _not processed_ by Dear ImGui at the moment.
    IMGUI_API bool          BeginMenuBar();                                                     // append to menu-bar of current window (requires ImGuiWindowFlags_MenuBar flag set on parent window).
    IMGUI_API void          EndMenuBar();                                                       // only call EndMenuBar() if BeginMenuBar() returns true!
    IMGUI_API bool          BeginMainMenuBar();                                                 // create and append to a full screen menu-bar.
    IMGUI_API void          EndMainMenuBar();                                                   // only call EndMainMenuBar() if BeginMainMenuBar() returns true!
    IMGUI_API bool          BeginMenu(const char* label, bool enabled = true);                  // create a sub-menu entry. only call EndMenu() if this returns true!
    IMGUI_API void          EndMenu();                                                          // only call EndMenu() if BeginMenu() returns true!
    IMGUI_API bool          MenuItem(const char* label, const char* shortcut = NULL, bool selected = false, bool enabled = true);  // return true when activated.
    IMGUI_API bool          MenuItem(const char* label, const char* shortcut, bool* p_selected, bool enabled = true);              // return true when activated + toggle (*p_selected) if p_selected != NULL

    // Tooltips
    // - Tooltip are windows following the mouse. They do not take focus away.
    IMGUI_API bool          BeginTooltip();                                                     // begin/append a tooltip window. to create full-featured tooltip (with any kind of items).
    IMGUI_API void          EndTooltip();                                                       // only call EndTooltip() if BeginTooltip() returns true!
    IMGUI_API void          SetTooltip(const char* fmt, ...) IM_FMTARGS(1);                     // set a text-only tooltip, typically use with ImGui::IsItemHovered(). override any previous call to SetTooltip().
    IMGUI_API void          SetTooltipV(const char* fmt, va_list args) IM_FMTLIST(1);

    // Popups, Modals
    //  - They block normal mouse hovering detection (and therefore most mouse interactions) behind them.
    //  - If not modal: they can be closed by clicking anywhere outside them, or by pressing ESCAPE.
    //  - Their visibility state (~bool) is held internally instead of being held by the programmer as we are used to with regular Begin*() calls.
    //  - The 3 properties above are related: we need to retain popup visibility state in the library because popups may be closed as any time.
    //  - You can bypass the hovering restriction by using ImGuiHoveredFlags_AllowWhenBlockedByPopup when calling IsItemHovered() or IsWindowHovered().
    //  - IMPORTANT: Popup identifiers are relative to the current ID stack, so OpenPopup and BeginPopup generally needs to be at the same level of the stack.
    //    This is sometimes leading to confusing mistakes. May rework this in the future.

    // Popups: begin/end functions
    //  - BeginPopup(): query popup state, if open start appending into the window. Call EndPopup() afterwards. ImGuiWindowFlags are forwarded to the window.
    //  - BeginPopupModal(): block every interaction behind the window, cannot be closed by user, add a dimming background, has a title bar.
    IMGUI_API bool          BeginPopup(const char* str_id, ImGuiWindowFlags flags = 0);                         // return true if the popup is open, and you can start outputting to it.
    IMGUI_API bool          BeginPopupModal(const char* name, bool* p_open = NULL, ImGuiWindowFlags flags = 0); // return true if the modal is open, and you can start outputting to it.
    IMGUI_API void          EndPopup();                                                                         // only call EndPopup() if BeginPopupXXX() returns true!

    // Popups: open/close functions
    //  - OpenPopup(): set popup state to open. ImGuiPopupFlags are available for opening options.
    //  - If not modal: they can be closed by clicking anywhere outside them, or by pressing ESCAPE.
    //  - CloseCurrentPopup(): use inside the BeginPopup()/EndPopup() scope to close manually.
    //  - CloseCurrentPopup() is called by default by Selectable()/MenuItem() when activated (FIXME: need some options).
    //  - Use ImGuiPopupFlags_NoOpenOverExistingPopup to avoid opening a popup if there's already one at the same level. This is equivalent to e.g. testing for !IsAnyPopupOpen() prior to OpenPopup().
    //  - Use IsWindowAppearing() after BeginPopup() to tell if a window just opened.
    //  - IMPORTANT: Notice that for OpenPopupOnItemClick() we exceptionally default flags to 1 (== ImGuiPopupFlags_MouseButtonRight) for backward compatibility with older API taking 'int mouse_button = 1' parameter
    IMGUI_API void          OpenPopup(const char* str_id, ImGuiPopupFlags popup_flags = 0);                     // call to mark popup as open (don't call every frame!).
    IMGUI_API void          OpenPopup(ImGuiID id, ImGuiPopupFlags popup_flags = 0);                             // id overload to facilitate calling from nested stacks
    IMGUI_API void          OpenPopupOnItemClick(const char* str_id = NULL, ImGuiPopupFlags popup_flags = 1);   // helper to open popup when clicked on last item. Default to ImGuiPopupFlags_MouseButtonRight == 1. (note: actually triggers on the mouse _released_ event to be consistent with popup behaviors)
    IMGUI_API void          CloseCurrentPopup();                                                                // manually close the popup we have begin-ed into.

    // Popups: open+begin combined functions helpers
    //  - Helpers to do OpenPopup+BeginPopup where the Open action is triggered by e.g. hovering an item and right-clicking.
    //  - They are convenient to easily create context menus, hence the name.
    //  - IMPORTANT: Notice that BeginPopupContextXXX takes ImGuiPopupFlags just like OpenPopup() and unlike BeginPopup(). For full consistency, we may add ImGuiWindowFlags to the BeginPopupContextXXX functions in the future.
    //  - IMPORTANT: Notice that we exceptionally default their flags to 1 (== ImGuiPopupFlags_MouseButtonRight) for backward compatibility with older API taking 'int mouse_button = 1' parameter, so if you add other flags remember to re-add the ImGuiPopupFlags_MouseButtonRight.
    IMGUI_API bool          BeginPopupContextItem(const char* str_id = NULL, ImGuiPopupFlags popup_flags = 1);  // open+begin popup when clicked on last item. Use str_id==NULL to associate the popup to previous item. If you want to use that on a non-interactive item such as Text() you need to pass in an explicit ID here. read comments in .cpp!
    IMGUI_API bool          BeginPopupContextWindow(const char* str_id = NULL, ImGuiPopupFlags popup_flags = 1);// open+begin popup when clicked on current window.
    IMGUI_API bool          BeginPopupContextVoid(const char* str_id = NULL, ImGuiPopupFlags popup_flags = 1);  // open+begin popup when clicked in void (where there are no windows).

    // Popups: query functions
    //  - IsPopupOpen(): return true if the popup is open at the current BeginPopup() level of the popup stack.
    //  - IsPopupOpen() with ImGuiPopupFlags_AnyPopupId: return true if any popup is open at the current BeginPopup() level of the popup stack.
    //  - IsPopupOpen() with ImGuiPopupFlags_AnyPopupId + ImGuiPopupFlags_AnyPopupLevel: return true if any popup is open.
    IMGUI_API bool          IsPopupOpen(const char* str_id, ImGuiPopupFlags flags = 0);                         // return true if the popup is open.

    // Tables
    // - Full-featured replacement for old Columns API.
    // - See Demo->Tables for demo code. See top of imgui_tables.cpp for general commentary.
    // - See ImGuiTableFlags_ and ImGuiTableColumnFlags_ enums for a description of available flags.
    // The typical call flow is:
    // - 1. Call BeginTable(), early out if returning false.
    // - 2. Optionally call TableSetupColumn() to submit column name/flags/defaults.
    // - 3. Optionally call TableSetupScrollFreeze() to request scroll freezing of columns/rows.
    // - 4. Optionally call TableHeadersRow() to submit a header row. Names are pulled from TableSetupColumn() data.
    // - 5. Populate contents:
    //    - In most situations you can use TableNextRow() + TableSetColumnIndex(N) to start appending into a column.
    //    - If you are using tables as a sort of grid, where every column is holding the same type of contents,
    //      you may prefer using TableNextColumn() instead of TableNextRow() + TableSetColumnIndex().
    //      TableNextColumn() will automatically wrap-around into the next row if needed.
    //    - IMPORTANT: Comparatively to the old Columns() API, we need to call TableNextColumn() for the first column!
    //    - Summary of possible call flow:
    //        --------------------------------------------------------------------------------------------------------
    //        TableNextRow() -> TableSetColumnIndex(0) -> Text("Hello 0") -> TableSetColumnIndex(1) -> Text("Hello 1")  // OK
    //        TableNextRow() -> TableNextColumn()      -> Text("Hello 0") -> TableNextColumn()      -> Text("Hello 1")  // OK
    //                          TableNextColumn()      -> Text("Hello 0") -> TableNextColumn()      -> Text("Hello 1")  // OK: TableNextColumn() automatically gets to next row!
    //        TableNextRow()                           -> Text("Hello 0")                                               // Not OK! Missing TableSetColumnIndex() or TableNextColumn()! Text will not appear!
    //        --------------------------------------------------------------------------------------------------------
    // - 5. Call EndTable()
    IMGUI_API bool          BeginTable(const char* str_id, int column, ImGuiTableFlags flags = 0, const ImVec2& outer_size = ImVec2(0.0f, 0.0f), float inner_width = 0.0f);
    IMGUI_API void          EndTable();                                         // only call EndTable() if BeginTable() returns true!
    IMGUI_API void          TableNextRow(ImGuiTableRowFlags row_flags = 0, float min_row_height = 0.0f); // append into the first cell of a new row.
    IMGUI_API bool          TableNextColumn();                                  // append into the next column (or first column of next row if currently in last column). Return true when column is visible.
    IMGUI_API bool          TableSetColumnIndex(int column_n);                  // append into the specified column. Return true when column is visible.

    // Tables: Headers & Columns declaration
    // - Use TableSetupColumn() to specify label, resizing policy, default width/weight, id, various other flags etc.
    // - Use TableHeadersRow() to create a header row and automatically submit a TableHeader() for each column.
    //   Headers are required to perform: reordering, sorting, and opening the context menu.
    //   The context menu can also be made available in columns body using ImGuiTableFlags_ContextMenuInBody.
    // - You may manually submit headers using TableNextRow() + TableHeader() calls, but this is only useful in
    //   some advanced use cases (e.g. adding custom widgets in header row).
    // - Use TableSetupScrollFreeze() to lock columns/rows so they stay visible when scrolled.
    IMGUI_API void          TableSetupColumn(const char* label, ImGuiTableColumnFlags flags = 0, float init_width_or_weight = 0.0f, ImGuiID user_id = 0);
    IMGUI_API void          TableSetupScrollFreeze(int cols, int rows);         // lock columns/rows so they stay visible when scrolled.
    IMGUI_API void          TableHeadersRow();                                  // submit all headers cells based on data provided to TableSetupColumn() + submit context menu
    IMGUI_API void          TableHeader(const char* label);                     // submit one header cell manually (rarely used)

    // Tables: Sorting & Miscellaneous functions
    // - Sorting: call TableGetSortSpecs() to retrieve latest sort specs for the table. NULL when not sorting.
    //   When 'sort_specs->SpecsDirty == true' you should sort your data. It will be true when sorting specs have
    //   changed since last call, or the first time. Make sure to set 'SpecsDirty = false' after sorting,
    //   else you may wastefully sort your data every frame!
    // - Functions args 'int column_n' treat the default value of -1 as the same as passing the current column index.
    IMGUI_API ImGuiTableSortSpecs*  TableGetSortSpecs();                        // get latest sort specs for the table (NULL if not sorting).  Lifetime: don't hold on this pointer over multiple frames or past any subsequent call to BeginTable().
    IMGUI_API int                   TableGetColumnCount();                      // return number of columns (value passed to BeginTable)
    IMGUI_API int                   TableGetColumnIndex();                      // return current column index.
    IMGUI_API int                   TableGetRowIndex();                         // return current row index.
    IMGUI_API const char*           TableGetColumnName(int column_n = -1);      // return "" if column didn't have a name declared by TableSetupColumn(). Pass -1 to use current column.
    IMGUI_API ImGuiTableColumnFlags TableGetColumnFlags(int column_n = -1);     // return column flags so you can query their Enabled/Visible/Sorted/Hovered status flags. Pass -1 to use current column.
    IMGUI_API void                  TableSetColumnEnabled(int column_n, bool v);// change user accessible enabled/disabled state of a column. Set to false to hide the column. User can use the context menu to change this themselves (right-click in headers, or right-click in columns body with ImGuiTableFlags_ContextMenuInBody)
    IMGUI_API void                  TableSetBgColor(ImGuiTableBgTarget target, ImU32 color, int column_n = -1);  // change the color of a cell, row, or column. See ImGuiTableBgTarget_ flags for details.

    // Legacy Columns API (prefer using Tables!)
    // - You can also use SameLine(pos_x) to mimic simplified columns.
    IMGUI_API void          Columns(int count = 1, const char* id = NULL, bool border = true);
    IMGUI_API void          NextColumn();                                                       // next column, defaults to current row or next row if the current row is finished
    IMGUI_API int           GetColumnIndex();                                                   // get current column index
    IMGUI_API float         GetColumnWidth(int column_index = -1);                              // get column width (in pixels). pass -1 to use current column
    IMGUI_API void          SetColumnWidth(int column_index, float width);                      // set column width (in pixels). pass -1 to use current column
    IMGUI_API float         GetColumnOffset(int column_index = -1);                             // get position of column line (in pixels, from the left side of the contents region). pass -1 to use current column, otherwise 0..GetColumnsCount() inclusive. column 0 is typically 0.0f
    IMGUI_API void          SetColumnOffset(int column_index, float offset_x);                  // set position of column line (in pixels, from the left side of the contents region). pass -1 to use current column
    IMGUI_API int           GetColumnsCount();

    // Tab Bars, Tabs
    // - Note: Tabs are automatically created by the docking system (when in 'docking' branch). Use this to create tab bars/tabs yourself.
    IMGUI_API bool          BeginTabBar(const char* str_id, ImGuiTabBarFlags flags = 0);        // create and append into a TabBar
    IMGUI_API void          EndTabBar();                                                        // only call EndTabBar() if BeginTabBar() returns true!
    IMGUI_API bool          BeginTabItem(const char* label, bool* p_open = NULL, ImGuiTabItemFlags flags = 0); // create a Tab. Returns true if the Tab is selected.
    IMGUI_API void          EndTabItem();                                                       // only call EndTabItem() if BeginTabItem() returns true!
    IMGUI_API bool          TabItemButton(const char* label, ImGuiTabItemFlags flags = 0);      // create a Tab behaving like a button. return true when clicked. cannot be selected in the tab bar.
    IMGUI_API void          SetTabItemClosed(const char* tab_or_docked_window_label);           // notify TabBar or Docking system of a closed tab/window ahead (useful to reduce visual flicker on reorderable tab bars). For tab-bar: call after BeginTabBar() and before Tab submissions. Otherwise call with a window name.

    // Docking
    // [BETA API] Enable with io.ConfigFlags |= ImGuiConfigFlags_DockingEnable.
    // Note: You can use most Docking facilities without calling any API. You DO NOT need to call DockSpace() to use Docking!
    // - Drag from window title bar or their tab to dock/undock. Hold SHIFT to disable docking/undocking.
    // - Drag from window menu button (upper-left button) to undock an entire node (all windows).
    // - When io.ConfigDockingWithShift == true, you instead need to hold SHIFT to _enable_ docking/undocking.
    // About dockspaces:
    // - Use DockSpace() to create an explicit dock node _within_ an existing window. See Docking demo for details.
    // - Use DockSpaceOverViewport() to create an explicit dock node covering the screen or a specific viewport.
    //   This is often used with ImGuiDockNodeFlags_PassthruCentralNode.
    // - Important: Dockspaces need to be submitted _before_ any window they can host. Submit it early in your frame!
    // - Important: Dockspaces need to be kept alive if hidden, otherwise windows docked into it will be undocked.
    //   e.g. if you have multiple tabs with a dockspace inside each tab: submit the non-visible dockspaces with ImGuiDockNodeFlags_KeepAliveOnly.
    IMGUI_API ImGuiID       DockSpace(ImGuiID id, const ImVec2& size = ImVec2(0, 0), ImGuiDockNodeFlags flags = 0, const ImGuiWindowClass* window_class = NULL);
    IMGUI_API ImGuiID       DockSpaceOverViewport(const ImGuiViewport* viewport = NULL, ImGuiDockNodeFlags flags = 0, const ImGuiWindowClass* window_class = NULL);
    IMGUI_API void          SetNextWindowDockID(ImGuiID dock_id, ImGuiCond cond = 0);           // set next window dock id
    IMGUI_API void          SetNextWindowClass(const ImGuiWindowClass* window_class);           // set next window class (control docking compatibility + provide hints to platform backend via custom viewport flags and platform parent/child relationship)
    IMGUI_API ImGuiID       GetWindowDockID();
    IMGUI_API bool          IsWindowDocked();                                                   // is current window docked into another window?

    // Logging/Capture
    // - All text output from the interface can be captured into tty/file/clipboard. By default, tree nodes are automatically opened during logging.
    IMGUI_API void          LogToTTY(int auto_open_depth = -1);                                 // start logging to tty (stdout)
    IMGUI_API void          LogToFile(int auto_open_depth = -1, const char* filename = NULL);   // start logging to file
    IMGUI_API void          LogToClipboard(int auto_open_depth = -1);                           // start logging to OS clipboard
    IMGUI_API void          LogFinish();                                                        // stop logging (close file, etc.)
    IMGUI_API void          LogButtons();                                                       // helper to display buttons for logging to tty/file/clipboard
    IMGUI_API void          LogText(const char* fmt, ...) IM_FMTARGS(1);                        // pass text data straight to log (without being displayed)
    IMGUI_API void          LogTextV(const char* fmt, va_list args) IM_FMTLIST(1);

    // Drag and Drop
    // - On source items, call BeginDragDropSource(), if it returns true also call SetDragDropPayload() + EndDragDropSource().
    // - On target candidates, call BeginDragDropTarget(), if it returns true also call AcceptDragDropPayload() + EndDragDropTarget().
    // - If you stop calling BeginDragDropSource() the payload is preserved however it won't have a preview tooltip (we currently display a fallback "..." tooltip, see #1725)
    // - An item can be both drag source and drop target.
    IMGUI_API bool          BeginDragDropSource(ImGuiDragDropFlags flags = 0);                                      // call after submitting an item which may be dragged. when this return true, you can call SetDragDropPayload() + EndDragDropSource()
    IMGUI_API bool          SetDragDropPayload(const char* type, const void* data, size_t sz, ImGuiCond cond = 0);  // type is a user defined string of maximum 32 characters. Strings starting with '_' are reserved for dear imgui internal types. Data is copied and held by imgui. Return true when payload has been accepted.
    IMGUI_API void          EndDragDropSource();                                                                    // only call EndDragDropSource() if BeginDragDropSource() returns true!
    IMGUI_API bool                  BeginDragDropTarget();                                                          // call after submitting an item that may receive a payload. If this returns true, you can call AcceptDragDropPayload() + EndDragDropTarget()
    IMGUI_API const ImGuiPayload*   AcceptDragDropPayload(const char* type, ImGuiDragDropFlags flags = 0);          // accept contents of a given type. If ImGuiDragDropFlags_AcceptBeforeDelivery is set you can peek into the payload before the mouse button is released.
    IMGUI_API void                  EndDragDropTarget();                                                            // only call EndDragDropTarget() if BeginDragDropTarget() returns true!
    IMGUI_API const ImGuiPayload*   GetDragDropPayload();                                                           // peek directly into the current payload from anywhere. may return NULL. use ImGuiPayload::IsDataType() to test for the payload type.

    // Disabling [BETA API]
    // - Disable all user interactions and dim items visuals (applying style.DisabledAlpha over current colors)
    // - Those can be nested but it cannot be used to enable an already disabled section (a single BeginDisabled(true) in the stack is enough to keep everything disabled)
    // - BeginDisabled(false) essentially does nothing useful but is provided to facilitate use of boolean expressions. If you can avoid calling BeginDisabled(False)/EndDisabled() best to avoid it.
    IMGUI_API void          BeginDisabled(bool disabled = true);
    IMGUI_API void          EndDisabled();

    // Clipping
    // - Mouse hovering is affected by ImGui::PushClipRect() calls, unlike direct calls to ImDrawList::PushClipRect() which are render only.
    IMGUI_API void          PushClipRect(const ImVec2& clip_rect_min, const ImVec2& clip_rect_max, bool intersect_with_current_clip_rect);
    IMGUI_API void          PopClipRect();

    // Focus, Activation
    // - Prefer using "SetItemDefaultFocus()" over "if (IsWindowAppearing()) SetScrollHereY()" when applicable to signify "this is the default item"
    IMGUI_API void          SetItemDefaultFocus();                                              // make last item the default focused item of a window.
    IMGUI_API void          SetKeyboardFocusHere(int offset = 0);                               // focus keyboard on the next widget. Use positive 'offset' to access sub components of a multiple component widget. Use -1 to access previous widget.

    // Item/Widgets Utilities and Query Functions
    // - Most of the functions are referring to the previous Item that has been submitted.
    // - See Demo Window under "Widgets->Querying Status" for an interactive visualization of most of those functions.
    IMGUI_API bool          IsItemHovered(ImGuiHoveredFlags flags = 0);                         // is the last item hovered? (and usable, aka not blocked by a popup, etc.). See ImGuiHoveredFlags for more options.
    IMGUI_API bool          IsItemActive();                                                     // is the last item active? (e.g. button being held, text field being edited. This will continuously return true while holding mouse button on an item. Items that don't interact will always return false)
    IMGUI_API bool          IsItemFocused();                                                    // is the last item focused for keyboard/gamepad navigation?
    IMGUI_API bool          IsItemClicked(ImGuiMouseButton mouse_button = 0);                   // is the last item hovered and mouse clicked on? (**)  == IsMouseClicked(mouse_button) && IsItemHovered()Important. (**) this is NOT equivalent to the behavior of e.g. Button(). Read comments in function definition.
    IMGUI_API bool          IsItemVisible();                                                    // is the last item visible? (items may be out of sight because of clipping/scrolling)
    IMGUI_API bool          IsItemEdited();                                                     // did the last item modify its underlying value this frame? or was pressed? This is generally the same as the "bool" return value of many widgets.
    IMGUI_API bool          IsItemActivated();                                                  // was the last item just made active (item was previously inactive).
    IMGUI_API bool          IsItemDeactivated();                                                // was the last item just made inactive (item was previously active). Useful for Undo/Redo patterns with widgets that require continuous editing.
    IMGUI_API bool          IsItemDeactivatedAfterEdit();                                       // was the last item just made inactive and made a value change when it was active? (e.g. Slider/Drag moved). Useful for Undo/Redo patterns with widgets that require continuous editing. Note that you may get false positives (some widgets such as Combo()/ListBox()/Selectable() will return true even when clicking an already selected item).
    IMGUI_API bool          IsItemToggledOpen();                                                // was the last item open state toggled? set by TreeNode().
    IMGUI_API bool          IsAnyItemHovered();                                                 // is any item hovered?
    IMGUI_API bool          IsAnyItemActive();                                                  // is any item active?
    IMGUI_API bool          IsAnyItemFocused();                                                 // is any item focused?
    IMGUI_API ImGuiID       GetItemID();                                                        // get ID of last item (~~ often same ImGui::GetID(label) beforehand)
    IMGUI_API ImVec2        GetItemRectMin();                                                   // get upper-left bounding rectangle of the last item (screen space)
    IMGUI_API ImVec2        GetItemRectMax();                                                   // get lower-right bounding rectangle of the last item (screen space)
    IMGUI_API ImVec2        GetItemRectSize();                                                  // get size of last item
    IMGUI_API void          SetItemAllowOverlap();                                              // allow last item to be overlapped by a subsequent item. sometimes useful with invisible buttons, selectables, etc. to catch unused area.

    // Viewports
    // - Currently represents the Platform Window created by the application which is hosting our Dear ImGui windows.
    // - In 'docking' branch with multi-viewport enabled, we extend this concept to have multiple active viewports.
    // - In the future we will extend this concept further to also represent Platform Monitor and support a "no main platform window" operation mode.
    IMGUI_API ImGuiViewport* GetMainViewport();                                                 // return primary/default viewport. This can never be NULL.

    // Background/Foreground Draw Lists
    IMGUI_API ImDrawList*   GetBackgroundDrawList();                                            // get background draw list for the viewport associated to the current window. this draw list will be the first rendering one. Useful to quickly draw shapes/text behind dear imgui contents.
    IMGUI_API ImDrawList*   GetForegroundDrawList();                                            // get foreground draw list for the viewport associated to the current window. this draw list will be the last rendered one. Useful to quickly draw shapes/text over dear imgui contents.
    IMGUI_API ImDrawList*   GetBackgroundDrawList(ImGuiViewport* viewport);                     // get background draw list for the given viewport. this draw list will be the first rendering one. Useful to quickly draw shapes/text behind dear imgui contents.
    IMGUI_API ImDrawList*   GetForegroundDrawList(ImGuiViewport* viewport);                     // get foreground draw list for the given viewport. this draw list will be the last rendered one. Useful to quickly draw shapes/text over dear imgui contents.

    // Miscellaneous Utilities
    IMGUI_API bool          IsRectVisible(const ImVec2& size);                                  // test if rectangle (of given size, starting from cursor position) is visible / not clipped.
    IMGUI_API bool          IsRectVisible(const ImVec2& rect_min, const ImVec2& rect_max);      // test if rectangle (in screen space) is visible / not clipped. to perform coarse clipping on user's side.
    IMGUI_API double        GetTime();                                                          // get global imgui time. incremented by io.DeltaTime every frame.
    IMGUI_API int           GetFrameCount();                                                    // get global imgui frame count. incremented by 1 every frame.
    IMGUI_API ImDrawListSharedData* GetDrawListSharedData();                                    // you may use this when creating your own ImDrawList instances.
    IMGUI_API const char*   GetStyleColorName(ImGuiCol idx);                                    // get a string corresponding to the enum value (for display, saving, etc.).
    IMGUI_API void          SetStateStorage(ImGuiStorage* storage);                             // replace current window storage with our own (if you want to manipulate it yourself, typically clear subsection of it)
    IMGUI_API ImGuiStorage* GetStateStorage();
    IMGUI_API bool          BeginChildFrame(ImGuiID id, const ImVec2& size, ImGuiWindowFlags flags = 0); // helper to create a child window / scrolling region that looks like a normal widget frame
    IMGUI_API void          EndChildFrame();                                                    // always call EndChildFrame() regardless of BeginChildFrame() return values (which indicates a collapsed/clipped window)

    // Text Utilities
    IMGUI_API ImVec2        CalcTextSize(const char* text, const char* text_end = NULL, bool hide_text_after_double_hash = false, float wrap_width = -1.0f);

    // Color Utilities
    IMGUI_API ImVec4        ColorConvertU32ToFloat4(ImU32 in);
    IMGUI_API ImU32         ColorConvertFloat4ToU32(const ImVec4& in);
    IMGUI_API void          ColorConvertRGBtoHSV(float r, float g, float b, float& out_h, float& out_s, float& out_v);
    IMGUI_API void          ColorConvertHSVtoRGB(float h, float s, float v, float& out_r, float& out_g, float& out_b);

    // Inputs Utilities: Keyboard/Mouse/Gamepad
    // - the ImGuiKey enum contains all possible keyboard, mouse and gamepad inputs (e.g. ImGuiKey_A, ImGuiKey_MouseLeft, ImGuiKey_GamepadDpadUp...).
    // - before v1.87, we used ImGuiKey to carry native/user indices as defined by each backends. About use of those legacy ImGuiKey values:
    //  - without IMGUI_DISABLE_OBSOLETE_KEYIO (legacy support): you can still use your legacy native/user indices (< 512) according to how your backend/engine stored them in io.KeysDown[], but need to cast them to ImGuiKey.
    //  - with    IMGUI_DISABLE_OBSOLETE_KEYIO (this is the way forward): any use of ImGuiKey will assert with key < 512. GetKeyIndex() is pass-through and therefore deprecated (gone if IMGUI_DISABLE_OBSOLETE_KEYIO is defined).
    IMGUI_API bool          IsKeyDown(ImGuiKey key);                                            // is key being held.
    IMGUI_API bool          IsKeyPressed(ImGuiKey key, bool repeat = true);                     // was key pressed (went from !Down to Down)? if repeat=true, uses io.KeyRepeatDelay / KeyRepeatRate
    IMGUI_API bool          IsKeyReleased(ImGuiKey key);                                        // was key released (went from Down to !Down)?
    IMGUI_API int           GetKeyPressedAmount(ImGuiKey key, float repeat_delay, float rate);  // uses provided repeat rate/delay. return a count, most often 0 or 1 but might be >1 if RepeatRate is small enough that DeltaTime > RepeatRate
    IMGUI_API const char*   GetKeyName(ImGuiKey key);                                           // [DEBUG] returns English name of the key. Those names a provided for debugging purpose and are not meant to be saved persistently not compared.
    IMGUI_API void          SetNextFrameWantCaptureKeyboard(bool want_capture_keyboard);        // Override io.WantCaptureKeyboard flag next frame (said flag is left for your application to handle, typically when true it instructs your app to ignore inputs). e.g. force capture keyboard when your widget is being hovered. This is equivalent to setting "io.WantCaptureKeyboard = want_capture_keyboard"; after the next NewFrame() call.

    // Inputs Utilities: Mouse specific
    // - To refer to a mouse button, you may use named enums in your code e.g. ImGuiMouseButton_Left, ImGuiMouseButton_Right.
    // - You can also use regular integer: it is forever guaranteed that 0=Left, 1=Right, 2=Middle.
    // - Dragging operations are only reported after mouse has moved a certain distance away from the initial clicking position (see 'lock_threshold' and 'io.MouseDraggingThreshold')
    IMGUI_API bool          IsMouseDown(ImGuiMouseButton button);                               // is mouse button held?
    IMGUI_API bool          IsMouseClicked(ImGuiMouseButton button, bool repeat = false);       // did mouse button clicked? (went from !Down to Down). Same as GetMouseClickedCount() == 1.
    IMGUI_API bool          IsMouseReleased(ImGuiMouseButton button);                           // did mouse button released? (went from Down to !Down)
    IMGUI_API bool          IsMouseDoubleClicked(ImGuiMouseButton button);                      // did mouse button double-clicked? Same as GetMouseClickedCount() == 2. (note that a double-click will also report IsMouseClicked() == true)
    IMGUI_API int           GetMouseClickedCount(ImGuiMouseButton button);                      // return the number of successive mouse-clicks at the time where a click happen (otherwise 0).
    IMGUI_API bool          IsMouseHoveringRect(const ImVec2& r_min, const ImVec2& r_max, bool clip = true);// is mouse hovering given bounding rect (in screen space). clipped by current clipping settings, but disregarding of other consideration of focus/window ordering/popup-block.
    IMGUI_API bool          IsMousePosValid(const ImVec2* mouse_pos = NULL);                    // by convention we use (-FLT_MAX,-FLT_MAX) to denote that there is no mouse available
    IMGUI_API bool          IsAnyMouseDown();                                                   // [WILL OBSOLETE] is any mouse button held? This was designed for backends, but prefer having backend maintain a mask of held mouse buttons, because upcoming input queue system will make this invalid.
    IMGUI_API ImVec2        GetMousePos();                                                      // shortcut to ImGui::GetIO().MousePos provided by user, to be consistent with other calls
    IMGUI_API ImVec2        GetMousePosOnOpeningCurrentPopup();                                 // retrieve mouse position at the time of opening popup we have BeginPopup() into (helper to avoid user backing that value themselves)
    IMGUI_API bool          IsMouseDragging(ImGuiMouseButton button, float lock_threshold = -1.0f);         // is mouse dragging? (if lock_threshold < -1.0f, uses io.MouseDraggingThreshold)
    IMGUI_API ImVec2        GetMouseDragDelta(ImGuiMouseButton button = 0, float lock_threshold = -1.0f);   // return the delta from the initial clicking position while the mouse button is pressed or was just released. This is locked and return 0.0f until the mouse moves past a distance threshold at least once (if lock_threshold < -1.0f, uses io.MouseDraggingThreshold)
    IMGUI_API void          ResetMouseDragDelta(ImGuiMouseButton button = 0);                   //
    IMGUI_API ImGuiMouseCursor GetMouseCursor();                                                // get desired mouse cursor shape. Important: reset in ImGui::NewFrame(), this is updated during the frame. valid before Render(). If you use software rendering by setting io.MouseDrawCursor ImGui will render those for you
    IMGUI_API void          SetMouseCursor(ImGuiMouseCursor cursor_type);                       // set desired mouse cursor shape
    IMGUI_API void          SetNextFrameWantCaptureMouse(bool want_capture_mouse);              // Override io.WantCaptureMouse flag next frame (said flag is left for your application to handle, typical when true it instucts your app to ignore inputs). This is equivalent to setting "io.WantCaptureMouse = want_capture_mouse;" after the next NewFrame() call.

    // Clipboard Utilities
    // - Also see the LogToClipboard() function to capture GUI into clipboard, or easily output text data to the clipboard.
    IMGUI_API const char*   GetClipboardText();
    IMGUI_API void          SetClipboardText(const char* text);

    // Settings/.Ini Utilities
    // - The disk functions are automatically called if io.IniFilename != NULL (default is "imgui.ini").
    // - Set io.IniFilename to NULL to load/save manually. Read io.WantSaveIniSettings description about handling .ini saving manually.
    // - Important: default value "imgui.ini" is relative to current working dir! Most apps will want to lock this to an absolute path (e.g. same path as executables).
    IMGUI_API void          LoadIniSettingsFromDisk(const char* ini_filename);                  // call after CreateContext() and before the first call to NewFrame(). NewFrame() automatically calls LoadIniSettingsFromDisk(io.IniFilename).
    IMGUI_API void          LoadIniSettingsFromMemory(const char* ini_data, size_t ini_size=0); // call after CreateContext() and before the first call to NewFrame() to provide .ini data from your own data source.
    IMGUI_API void          SaveIniSettingsToDisk(const char* ini_filename);                    // this is automatically called (if io.IniFilename is not empty) a few seconds after any modification that should be reflected in the .ini file (and also by DestroyContext).
    IMGUI_API const char*   SaveIniSettingsToMemory(size_t* out_ini_size = NULL);               // return a zero-terminated string with the .ini data which you can save by your own mean. call when io.WantSaveIniSettings is set, then save data by your own mean and clear io.WantSaveIniSettings.

    // Debug Utilities
    IMGUI_API void          DebugTextEncoding(const char* text);
    IMGUI_API bool          DebugCheckVersionAndDataLayout(const char* version_str, size_t sz_io, size_t sz_style, size_t sz_vec2, size_t sz_vec4, size_t sz_drawvert, size_t sz_drawidx); // This is called by IMGUI_CHECKVERSION() macro.

    // Memory Allocators
    // - Those functions are not reliant on the current context.
    // - DLL users: heaps and globals are not shared across DLL boundaries! You will need to call SetCurrentContext() + SetAllocatorFunctions()
    //   for each static/DLL boundary you are calling from. Read "Context and Memory Allocators" section of imgui.cpp for more details.
    IMGUI_API void          SetAllocatorFunctions(ImGuiMemAllocFunc alloc_func, ImGuiMemFreeFunc free_func, void* user_data = NULL);
    IMGUI_API void          GetAllocatorFunctions(ImGuiMemAllocFunc* p_alloc_func, ImGuiMemFreeFunc* p_free_func, void** p_user_data);
    IMGUI_API void*         MemAlloc(size_t size);
    IMGUI_API void          MemFree(void* ptr);

    // (Optional) Platform/OS interface for multi-viewport support
    // Read comments around the ImGuiPlatformIO structure for more details.
    // Note: You may use GetWindowViewport() to get the current viewport of the current window.
    IMGUI_API ImGuiPlatformIO&  GetPlatformIO();                                                // platform/renderer functions, for backend to setup + viewports list.
    IMGUI_API void              UpdatePlatformWindows();                                        // call in main loop. will call CreateWindow/ResizeWindow/etc. platform functions for each secondary viewport, and DestroyWindow for each inactive viewport.
    IMGUI_API void              RenderPlatformWindowsDefault(void* platform_render_arg = NULL, void* renderer_render_arg = NULL); // call in main loop. will call RenderWindow/SwapBuffers platform functions for each secondary viewport which doesn't have the ImGuiViewportFlags_Minimized flag set. May be reimplemented by user for custom rendering needs.
    IMGUI_API void              DestroyPlatformWindows();                                       // call DestroyWindow platform functions for all viewports. call from backend Shutdown() if you need to close platform windows before imgui shutdown. otherwise will be called by DestroyContext().
    IMGUI_API ImGuiViewport*    FindViewportByID(ImGuiID id);                                   // this is a helper for backends.
    IMGUI_API ImGuiViewport*    FindViewportByPlatformHandle(void* platform_handle);            // this is a helper for backends. the type platform_handle is decided by the backend (e.g. HWND, MyWindow*, GLFWwindow* etc.)

} // namespace ImGui

//-----------------------------------------------------------------------------
// [SECTION] Flags & Enumerations
//-----------------------------------------------------------------------------

// Flags for ImGui::Begin()
// (Those are per-window flags. There are shared flags in ImGuiIO: io.ConfigWindowsResizeFromEdges and io.ConfigWindowsMoveFromTitleBarOnly)
enum ImGuiWindowFlags_
{
    ImGuiWindowFlags_None                   = 0,
    ImGuiWindowFlags_NoTitleBar             = 1 << 0,   // Disable title-bar
    ImGuiWindowFlags_NoResize               = 1 << 1,   // Disable user resizing with the lower-right grip
    ImGuiWindowFlags_NoMove                 = 1 << 2,   // Disable user moving the window
    ImGuiWindowFlags_NoScrollbar            = 1 << 3,   // Disable scrollbars (window can still scroll with mouse or programmatically)
    ImGuiWindowFlags_NoScrollWithMouse      = 1 << 4,   // Disable user vertically scrolling with mouse wheel. On child window, mouse wheel will be forwarded to the parent unless NoScrollbar is also set.
    ImGuiWindowFlags_NoCollapse             = 1 << 5,   // Disable user collapsing window by double-clicking on it. Also referred to as Window Menu Button (e.g. within a docking node).
    ImGuiWindowFlags_AlwaysAutoResize       = 1 << 6,   // Resize every window to its content every frame
    ImGuiWindowFlags_NoBackground           = 1 << 7,   // Disable drawing background color (WindowBg, etc.) and outside border. Similar as using SetNextWindowBgAlpha(0.0f).
    ImGuiWindowFlags_NoSavedSettings        = 1 << 8,   // Never load/save settings in .ini file
    ImGuiWindowFlags_NoMouseInputs          = 1 << 9,   // Disable catching mouse, hovering test with pass through.
    ImGuiWindowFlags_MenuBar                = 1 << 10,  // Has a menu-bar
    ImGuiWindowFlags_HorizontalScrollbar    = 1 << 11,  // Allow horizontal scrollbar to appear (off by default). You may use SetNextWindowContentSize(ImVec2(width,0.0f)); prior to calling Begin() to specify width. Read code in imgui_demo in the "Horizontal Scrolling" section.
    ImGuiWindowFlags_NoFocusOnAppearing     = 1 << 12,  // Disable taking focus when transitioning from hidden to visible state
    ImGuiWindowFlags_NoBringToFrontOnFocus  = 1 << 13,  // Disable bringing window to front when taking focus (e.g. clicking on it or programmatically giving it focus)
    ImGuiWindowFlags_AlwaysVerticalScrollbar= 1 << 14,  // Always show vertical scrollbar (even if ContentSize.y < Size.y)
    ImGuiWindowFlags_AlwaysHorizontalScrollbar=1<< 15,  // Always show horizontal scrollbar (even if ContentSize.x < Size.x)
    ImGuiWindowFlags_AlwaysUseWindowPadding = 1 << 16,  // Ensure child windows without border uses style.WindowPadding (ignored by default for non-bordered child windows, because more convenient)
    ImGuiWindowFlags_NoNavInputs            = 1 << 18,  // No gamepad/keyboard navigation within the window
    ImGuiWindowFlags_NoNavFocus             = 1 << 19,  // No focusing toward this window with gamepad/keyboard navigation (e.g. skipped by CTRL+TAB)
    ImGuiWindowFlags_UnsavedDocument        = 1 << 20,  // Display a dot next to the title. When used in a tab/docking context, tab is selected when clicking the X + closure is not assumed (will wait for user to stop submitting the tab). Otherwise closure is assumed when pressing the X, so if you keep submitting the tab may reappear at end of tab bar.
    ImGuiWindowFlags_NoDocking              = 1 << 21,  // Disable docking of this window

    ImGuiWindowFlags_NoNav                  = ImGuiWindowFlags_NoNavInputs | ImGuiWindowFlags_NoNavFocus,
    ImGuiWindowFlags_NoDecoration           = ImGuiWindowFlags_NoTitleBar | ImGuiWindowFlags_NoResize | ImGuiWindowFlags_NoScrollbar | ImGuiWindowFlags_NoCollapse,
    ImGuiWindowFlags_NoInputs               = ImGuiWindowFlags_NoMouseInputs | ImGuiWindowFlags_NoNavInputs | ImGuiWindowFlags_NoNavFocus,

    // [Internal]
    ImGuiWindowFlags_NavFlattened           = 1 << 23,  // [BETA] On child window: allow gamepad/keyboard navigation to cross over parent border to this child or between sibling child windows.
    ImGuiWindowFlags_ChildWindow            = 1 << 24,  // Don't use! For internal use by BeginChild()
    ImGuiWindowFlags_Tooltip                = 1 << 25,  // Don't use! For internal use by BeginTooltip()
    ImGuiWindowFlags_Popup                  = 1 << 26,  // Don't use! For internal use by BeginPopup()
    ImGuiWindowFlags_Modal                  = 1 << 27,  // Don't use! For internal use by BeginPopupModal()
    ImGuiWindowFlags_ChildMenu              = 1 << 28,  // Don't use! For internal use by BeginMenu()
    ImGuiWindowFlags_DockNodeHost           = 1 << 29,  // Don't use! For internal use by Begin()/NewFrame()
};

// Flags for ImGui::InputText()
// (Those are per-item flags. There are shared flags in ImGuiIO: io.ConfigInputTextCursorBlink and io.ConfigInputTextEnterKeepActive)
enum ImGuiInputTextFlags_
{
    ImGuiInputTextFlags_None                = 0,
    ImGuiInputTextFlags_CharsDecimal        = 1 << 0,   // Allow 0123456789.+-*/
    ImGuiInputTextFlags_CharsHexadecimal    = 1 << 1,   // Allow 0123456789ABCDEFabcdef
    ImGuiInputTextFlags_CharsUppercase      = 1 << 2,   // Turn a..z into A..Z
    ImGuiInputTextFlags_CharsNoBlank        = 1 << 3,   // Filter out spaces, tabs
    ImGuiInputTextFlags_AutoSelectAll       = 1 << 4,   // Select entire text when first taking mouse focus
    ImGuiInputTextFlags_EnterReturnsTrue    = 1 << 5,   // Return 'true' when Enter is pressed (as opposed to every time the value was modified). Consider looking at the IsItemDeactivatedAfterEdit() function.
    ImGuiInputTextFlags_CallbackCompletion  = 1 << 6,   // Callback on pressing TAB (for completion handling)
    ImGuiInputTextFlags_CallbackHistory     = 1 << 7,   // Callback on pressing Up/Down arrows (for history handling)
    ImGuiInputTextFlags_CallbackAlways      = 1 << 8,   // Callback on each iteration. User code may query cursor position, modify text buffer.
    ImGuiInputTextFlags_CallbackCharFilter  = 1 << 9,   // Callback on character inputs to replace or discard them. Modify 'EventChar' to replace or discard, or return 1 in callback to discard.
    ImGuiInputTextFlags_AllowTabInput       = 1 << 10,  // Pressing TAB input a '\t' character into the text field
    ImGuiInputTextFlags_CtrlEnterForNewLine = 1 << 11,  // In multi-line mode, unfocus with Enter, add new line with Ctrl+Enter (default is opposite: unfocus with Ctrl+Enter, add line with Enter).
    ImGuiInputTextFlags_NoHorizontalScroll  = 1 << 12,  // Disable following the cursor horizontally
    ImGuiInputTextFlags_AlwaysOverwrite     = 1 << 13,  // Overwrite mode
    ImGuiInputTextFlags_ReadOnly            = 1 << 14,  // Read-only mode
    ImGuiInputTextFlags_Password            = 1 << 15,  // Password mode, display all characters as '*'
    ImGuiInputTextFlags_NoUndoRedo          = 1 << 16,  // Disable undo/redo. Note that input text owns the text data while active, if you want to provide your own undo/redo stack you need e.g. to call ClearActiveID().
    ImGuiInputTextFlags_CharsScientific     = 1 << 17,  // Allow 0123456789.+-*/eE (Scientific notation input)
    ImGuiInputTextFlags_CallbackResize      = 1 << 18,  // Callback on buffer capacity changes request (beyond 'buf_size' parameter value), allowing the string to grow. Notify when the string wants to be resized (for string types which hold a cache of their Size). You will be provided a new BufSize in the callback and NEED to honor it. (see misc/cpp/imgui_stdlib.h for an example of using this)
    ImGuiInputTextFlags_CallbackEdit        = 1 << 19,  // Callback on any edit (note that InputText() already returns true on edit, the callback is useful mainly to manipulate the underlying buffer while focus is active)
    ImGuiInputTextFlags_EscapeClearsAll     = 1 << 20,  // Escape key clears content if not empty, and deactivate otherwise (contrast to default behavior of Escape to revert)

    // Obsolete names
    //ImGuiInputTextFlags_AlwaysInsertMode  = ImGuiInputTextFlags_AlwaysOverwrite   // [renamed in 1.82] name was not matching behavior
};

// Flags for ImGui::TreeNodeEx(), ImGui::CollapsingHeader*()
enum ImGuiTreeNodeFlags_
{
    ImGuiTreeNodeFlags_None                 = 0,
    ImGuiTreeNodeFlags_Selected             = 1 << 0,   // Draw as selected
    ImGuiTreeNodeFlags_Framed               = 1 << 1,   // Draw frame with background (e.g. for CollapsingHeader)
    ImGuiTreeNodeFlags_AllowItemOverlap     = 1 << 2,   // Hit testing to allow subsequent widgets to overlap this one
    ImGuiTreeNodeFlags_NoTreePushOnOpen     = 1 << 3,   // Don't do a TreePush() when open (e.g. for CollapsingHeader) = no extra indent nor pushing on ID stack
    ImGuiTreeNodeFlags_NoAutoOpenOnLog      = 1 << 4,   // Don't automatically and temporarily open node when Logging is active (by default logging will automatically open tree nodes)
    ImGuiTreeNodeFlags_DefaultOpen          = 1 << 5,   // Default node to be open
    ImGuiTreeNodeFlags_OpenOnDoubleClick    = 1 << 6,   // Need double-click to open node
    ImGuiTreeNodeFlags_OpenOnArrow          = 1 << 7,   // Only open when clicking on the arrow part. If ImGuiTreeNodeFlags_OpenOnDoubleClick is also set, single-click arrow or double-click all box to open.
    ImGuiTreeNodeFlags_Leaf                 = 1 << 8,   // No collapsing, no arrow (use as a convenience for leaf nodes).
    ImGuiTreeNodeFlags_Bullet               = 1 << 9,   // Display a bullet instead of arrow
    ImGuiTreeNodeFlags_FramePadding         = 1 << 10,  // Use FramePadding (even for an unframed text node) to vertically align text baseline to regular widget height. Equivalent to calling AlignTextToFramePadding().
    ImGuiTreeNodeFlags_SpanAvailWidth       = 1 << 11,  // Extend hit box to the right-most edge, even if not framed. This is not the default in order to allow adding other items on the same line. In the future we may refactor the hit system to be front-to-back, allowing natural overlaps and then this can become the default.
    ImGuiTreeNodeFlags_SpanFullWidth        = 1 << 12,  // Extend hit box to the left-most and right-most edges (bypass the indented area).
    ImGuiTreeNodeFlags_NavLeftJumpsBackHere = 1 << 13,  // (WIP) Nav: left direction may move to this TreeNode() from any of its child (items submitted between TreeNode and TreePop)
    //ImGuiTreeNodeFlags_NoScrollOnOpen     = 1 << 14,  // FIXME: TODO: Disable automatic scroll on TreePop() if node got just open and contents is not visible
    ImGuiTreeNodeFlags_CollapsingHeader     = ImGuiTreeNodeFlags_Framed | ImGuiTreeNodeFlags_NoTreePushOnOpen | ImGuiTreeNodeFlags_NoAutoOpenOnLog,
};

// Flags for OpenPopup*(), BeginPopupContext*(), IsPopupOpen() functions.
// - To be backward compatible with older API which took an 'int mouse_button = 1' argument, we need to treat
//   small flags values as a mouse button index, so we encode the mouse button in the first few bits of the flags.
//   It is therefore guaranteed to be legal to pass a mouse button index in ImGuiPopupFlags.
// - For the same reason, we exceptionally default the ImGuiPopupFlags argument of BeginPopupContextXXX functions to 1 instead of 0.
//   IMPORTANT: because the default parameter is 1 (==ImGuiPopupFlags_MouseButtonRight), if you rely on the default parameter
//   and want to use another flag, you need to pass in the ImGuiPopupFlags_MouseButtonRight flag explicitly.
// - Multiple buttons currently cannot be combined/or-ed in those functions (we could allow it later).
enum ImGuiPopupFlags_
{
    ImGuiPopupFlags_None                    = 0,
    ImGuiPopupFlags_MouseButtonLeft         = 0,        // For BeginPopupContext*(): open on Left Mouse release. Guaranteed to always be == 0 (same as ImGuiMouseButton_Left)
    ImGuiPopupFlags_MouseButtonRight        = 1,        // For BeginPopupContext*(): open on Right Mouse release. Guaranteed to always be == 1 (same as ImGuiMouseButton_Right)
    ImGuiPopupFlags_MouseButtonMiddle       = 2,        // For BeginPopupContext*(): open on Middle Mouse release. Guaranteed to always be == 2 (same as ImGuiMouseButton_Middle)
    ImGuiPopupFlags_MouseButtonMask_        = 0x1F,
    ImGuiPopupFlags_MouseButtonDefault_     = 1,
    ImGuiPopupFlags_NoOpenOverExistingPopup = 1 << 5,   // For OpenPopup*(), BeginPopupContext*(): don't open if there's already a popup at the same level of the popup stack
    ImGuiPopupFlags_NoOpenOverItems         = 1 << 6,   // For BeginPopupContextWindow(): don't return true when hovering items, only when hovering empty space
    ImGuiPopupFlags_AnyPopupId              = 1 << 7,   // For IsPopupOpen(): ignore the ImGuiID parameter and test for any popup.
    ImGuiPopupFlags_AnyPopupLevel           = 1 << 8,   // For IsPopupOpen(): search/test at any level of the popup stack (default test in the current level)
    ImGuiPopupFlags_AnyPopup                = ImGuiPopupFlags_AnyPopupId | ImGuiPopupFlags_AnyPopupLevel,
};

// Flags for ImGui::Selectable()
enum ImGuiSelectableFlags_
{
    ImGuiSelectableFlags_None               = 0,
    ImGuiSelectableFlags_DontClosePopups    = 1 << 0,   // Clicking this doesn't close parent popup window
    ImGuiSelectableFlags_SpanAllColumns     = 1 << 1,   // Selectable frame can span all columns (text will still fit in current column)
    ImGuiSelectableFlags_AllowDoubleClick   = 1 << 2,   // Generate press events on double clicks too
    ImGuiSelectableFlags_Disabled           = 1 << 3,   // Cannot be selected, display grayed out text
    ImGuiSelectableFlags_AllowItemOverlap   = 1 << 4,   // (WIP) Hit testing to allow subsequent widgets to overlap this one
};

// Flags for ImGui::BeginCombo()
enum ImGuiComboFlags_
{
    ImGuiComboFlags_None                    = 0,
    ImGuiComboFlags_PopupAlignLeft          = 1 << 0,   // Align the popup toward the left by default
    ImGuiComboFlags_HeightSmall             = 1 << 1,   // Max ~4 items visible. Tip: If you want your combo popup to be a specific size you can use SetNextWindowSizeConstraints() prior to calling BeginCombo()
    ImGuiComboFlags_HeightRegular           = 1 << 2,   // Max ~8 items visible (default)
    ImGuiComboFlags_HeightLarge             = 1 << 3,   // Max ~20 items visible
    ImGuiComboFlags_HeightLargest           = 1 << 4,   // As many fitting items as possible
    ImGuiComboFlags_NoArrowButton           = 1 << 5,   // Display on the preview box without the square arrow button
    ImGuiComboFlags_NoPreview               = 1 << 6,   // Display only a square arrow button
    ImGuiComboFlags_HeightMask_             = ImGuiComboFlags_HeightSmall | ImGuiComboFlags_HeightRegular | ImGuiComboFlags_HeightLarge | ImGuiComboFlags_HeightLargest,
};

// Flags for ImGui::BeginTabBar()
enum ImGuiTabBarFlags_
{
    ImGuiTabBarFlags_None                           = 0,
    ImGuiTabBarFlags_Reorderable                    = 1 << 0,   // Allow manually dragging tabs to re-order them + New tabs are appended at the end of list
    ImGuiTabBarFlags_AutoSelectNewTabs              = 1 << 1,   // Automatically select new tabs when they appear
    ImGuiTabBarFlags_TabListPopupButton             = 1 << 2,   // Disable buttons to open the tab list popup
    ImGuiTabBarFlags_NoCloseWithMiddleMouseButton   = 1 << 3,   // Disable behavior of closing tabs (that are submitted with p_open != NULL) with middle mouse button. You can still repro this behavior on user's side with if (IsItemHovered() && IsMouseClicked(2)) *p_open = false.
    ImGuiTabBarFlags_NoTabListScrollingButtons      = 1 << 4,   // Disable scrolling buttons (apply when fitting policy is ImGuiTabBarFlags_FittingPolicyScroll)
    ImGuiTabBarFlags_NoTooltip                      = 1 << 5,   // Disable tooltips when hovering a tab
    ImGuiTabBarFlags_FittingPolicyResizeDown        = 1 << 6,   // Resize tabs when they don't fit
    ImGuiTabBarFlags_FittingPolicyScroll            = 1 << 7,   // Add scroll buttons when tabs don't fit
    ImGuiTabBarFlags_FittingPolicyMask_             = ImGuiTabBarFlags_FittingPolicyResizeDown | ImGuiTabBarFlags_FittingPolicyScroll,
    ImGuiTabBarFlags_FittingPolicyDefault_          = ImGuiTabBarFlags_FittingPolicyResizeDown,
};

// Flags for ImGui::BeginTabItem()
enum ImGuiTabItemFlags_
{
    ImGuiTabItemFlags_None                          = 0,
    ImGuiTabItemFlags_UnsavedDocument               = 1 << 0,   // Display a dot next to the title + tab is selected when clicking the X + closure is not assumed (will wait for user to stop submitting the tab). Otherwise closure is assumed when pressing the X, so if you keep submitting the tab may reappear at end of tab bar.
    ImGuiTabItemFlags_SetSelected                   = 1 << 1,   // Trigger flag to programmatically make the tab selected when calling BeginTabItem()
    ImGuiTabItemFlags_NoCloseWithMiddleMouseButton  = 1 << 2,   // Disable behavior of closing tabs (that are submitted with p_open != NULL) with middle mouse button. You can still repro this behavior on user's side with if (IsItemHovered() && IsMouseClicked(2)) *p_open = false.
    ImGuiTabItemFlags_NoPushId                      = 1 << 3,   // Don't call PushID(tab->ID)/PopID() on BeginTabItem()/EndTabItem()
    ImGuiTabItemFlags_NoTooltip                     = 1 << 4,   // Disable tooltip for the given tab
    ImGuiTabItemFlags_NoReorder                     = 1 << 5,   // Disable reordering this tab or having another tab cross over this tab
    ImGuiTabItemFlags_Leading                       = 1 << 6,   // Enforce the tab position to the left of the tab bar (after the tab list popup button)
    ImGuiTabItemFlags_Trailing                      = 1 << 7,   // Enforce the tab position to the right of the tab bar (before the scrolling buttons)
};

// Flags for ImGui::BeginTable()
// - Important! Sizing policies have complex and subtle side effects, much more so than you would expect.
//   Read comments/demos carefully + experiment with live demos to get acquainted with them.
// - The DEFAULT sizing policies are:
//    - Default to ImGuiTableFlags_SizingFixedFit    if ScrollX is on, or if host window has ImGuiWindowFlags_AlwaysAutoResize.
//    - Default to ImGuiTableFlags_SizingStretchSame if ScrollX is off.
// - When ScrollX is off:
//    - Table defaults to ImGuiTableFlags_SizingStretchSame -> all Columns defaults to ImGuiTableColumnFlags_WidthStretch with same weight.
//    - Columns sizing policy allowed: Stretch (default), Fixed/Auto.
//    - Fixed Columns (if any) will generally obtain their requested width (unless the table cannot fit them all).
//    - Stretch Columns will share the remaining width according to their respective weight.
//    - Mixed Fixed/Stretch columns is possible but has various side-effects on resizing behaviors.
//      The typical use of mixing sizing policies is: any number of LEADING Fixed columns, followed by one or two TRAILING Stretch columns.
//      (this is because the visible order of columns have subtle but necessary effects on how they react to manual resizing).
// - When ScrollX is on:
//    - Table defaults to ImGuiTableFlags_SizingFixedFit -> all Columns defaults to ImGuiTableColumnFlags_WidthFixed
//    - Columns sizing policy allowed: Fixed/Auto mostly.
//    - Fixed Columns can be enlarged as needed. Table will show a horizontal scrollbar if needed.
//    - When using auto-resizing (non-resizable) fixed columns, querying the content width to use item right-alignment e.g. SetNextItemWidth(-FLT_MIN) doesn't make sense, would create a feedback loop.
//    - Using Stretch columns OFTEN DOES NOT MAKE SENSE if ScrollX is on, UNLESS you have specified a value for 'inner_width' in BeginTable().
//      If you specify a value for 'inner_width' then effectively the scrolling space is known and Stretch or mixed Fixed/Stretch columns become meaningful again.
// - Read on documentation at the top of imgui_tables.cpp for details.
enum ImGuiTableFlags_
{
    // Features
    ImGuiTableFlags_None                       = 0,
    ImGuiTableFlags_Resizable                  = 1 << 0,   // Enable resizing columns.
    ImGuiTableFlags_Reorderable                = 1 << 1,   // Enable reordering columns in header row (need calling TableSetupColumn() + TableHeadersRow() to display headers)
    ImGuiTableFlags_Hideable                   = 1 << 2,   // Enable hiding/disabling columns in context menu.
    ImGuiTableFlags_Sortable                   = 1 << 3,   // Enable sorting. Call TableGetSortSpecs() to obtain sort specs. Also see ImGuiTableFlags_SortMulti and ImGuiTableFlags_SortTristate.
    ImGuiTableFlags_NoSavedSettings            = 1 << 4,   // Disable persisting columns order, width and sort settings in the .ini file.
    ImGuiTableFlags_ContextMenuInBody          = 1 << 5,   // Right-click on columns body/contents will display table context menu. By default it is available in TableHeadersRow().
    // Decorations
    ImGuiTableFlags_RowBg                      = 1 << 6,   // Set each RowBg color with ImGuiCol_TableRowBg or ImGuiCol_TableRowBgAlt (equivalent of calling TableSetBgColor with ImGuiTableBgFlags_RowBg0 on each row manually)
    ImGuiTableFlags_BordersInnerH              = 1 << 7,   // Draw horizontal borders between rows.
    ImGuiTableFlags_BordersOuterH              = 1 << 8,   // Draw horizontal borders at the top and bottom.
    ImGuiTableFlags_BordersInnerV              = 1 << 9,   // Draw vertical borders between columns.
    ImGuiTableFlags_BordersOuterV              = 1 << 10,  // Draw vertical borders on the left and right sides.
    ImGuiTableFlags_BordersH                   = ImGuiTableFlags_BordersInnerH | ImGuiTableFlags_BordersOuterH, // Draw horizontal borders.
    ImGuiTableFlags_BordersV                   = ImGuiTableFlags_BordersInnerV | ImGuiTableFlags_BordersOuterV, // Draw vertical borders.
    ImGuiTableFlags_BordersInner               = ImGuiTableFlags_BordersInnerV | ImGuiTableFlags_BordersInnerH, // Draw inner borders.
    ImGuiTableFlags_BordersOuter               = ImGuiTableFlags_BordersOuterV | ImGuiTableFlags_BordersOuterH, // Draw outer borders.
    ImGuiTableFlags_Borders                    = ImGuiTableFlags_BordersInner | ImGuiTableFlags_BordersOuter,   // Draw all borders.
    ImGuiTableFlags_NoBordersInBody            = 1 << 11,  // [ALPHA] Disable vertical borders in columns Body (borders will always appear in Headers). -> May move to style
    ImGuiTableFlags_NoBordersInBodyUntilResize = 1 << 12,  // [ALPHA] Disable vertical borders in columns Body until hovered for resize (borders will always appear in Headers). -> May move to style
    // Sizing Policy (read above for defaults)
    ImGuiTableFlags_SizingFixedFit             = 1 << 13,  // Columns default to _WidthFixed or _WidthAuto (if resizable or not resizable), matching contents width.
    ImGuiTableFlags_SizingFixedSame            = 2 << 13,  // Columns default to _WidthFixed or _WidthAuto (if resizable or not resizable), matching the maximum contents width of all columns. Implicitly enable ImGuiTableFlags_NoKeepColumnsVisible.
    ImGuiTableFlags_SizingStretchProp          = 3 << 13,  // Columns default to _WidthStretch with default weights proportional to each columns contents widths.
    ImGuiTableFlags_SizingStretchSame          = 4 << 13,  // Columns default to _WidthStretch with default weights all equal, unless overridden by TableSetupColumn().
    // Sizing Extra Options
    ImGuiTableFlags_NoHostExtendX              = 1 << 16,  // Make outer width auto-fit to columns, overriding outer_size.x value. Only available when ScrollX/ScrollY are disabled and Stretch columns are not used.
    ImGuiTableFlags_NoHostExtendY              = 1 << 17,  // Make outer height stop exactly at outer_size.y (prevent auto-extending table past the limit). Only available when ScrollX/ScrollY are disabled. Data below the limit will be clipped and not visible.
    ImGuiTableFlags_NoKeepColumnsVisible       = 1 << 18,  // Disable keeping column always minimally visible when ScrollX is off and table gets too small. Not recommended if columns are resizable.
    ImGuiTableFlags_PreciseWidths              = 1 << 19,  // Disable distributing remainder width to stretched columns (width allocation on a 100-wide table with 3 columns: Without this flag: 33,33,34. With this flag: 33,33,33). With larger number of columns, resizing will appear to be less smooth.
    // Clipping
    ImGuiTableFlags_NoClip                     = 1 << 20,  // Disable clipping rectangle for every individual columns (reduce draw command count, items will be able to overflow into other columns). Generally incompatible with TableSetupScrollFreeze().
    // Padding
    ImGuiTableFlags_PadOuterX                  = 1 << 21,  // Default if BordersOuterV is on. Enable outermost padding. Generally desirable if you have headers.
    ImGuiTableFlags_NoPadOuterX                = 1 << 22,  // Default if BordersOuterV is off. Disable outermost padding.
    ImGuiTableFlags_NoPadInnerX                = 1 << 23,  // Disable inner padding between columns (double inner padding if BordersOuterV is on, single inner padding if BordersOuterV is off).
    // Scrolling
    ImGuiTableFlags_ScrollX                    = 1 << 24,  // Enable horizontal scrolling. Require 'outer_size' parameter of BeginTable() to specify the container size. Changes default sizing policy. Because this creates a child window, ScrollY is currently generally recommended when using ScrollX.
    ImGuiTableFlags_ScrollY                    = 1 << 25,  // Enable vertical scrolling. Require 'outer_size' parameter of BeginTable() to specify the container size.
    // Sorting
    ImGuiTableFlags_SortMulti                  = 1 << 26,  // Hold shift when clicking headers to sort on multiple column. TableGetSortSpecs() may return specs where (SpecsCount > 1).
    ImGuiTableFlags_SortTristate               = 1 << 27,  // Allow no sorting, disable default sorting. TableGetSortSpecs() may return specs where (SpecsCount == 0).

    // [Internal] Combinations and masks
    ImGuiTableFlags_SizingMask_                = ImGuiTableFlags_SizingFixedFit | ImGuiTableFlags_SizingFixedSame | ImGuiTableFlags_SizingStretchProp | ImGuiTableFlags_SizingStretchSame,
};

// Flags for ImGui::TableSetupColumn()
enum ImGuiTableColumnFlags_
{
    // Input configuration flags
    ImGuiTableColumnFlags_None                  = 0,
    ImGuiTableColumnFlags_Disabled              = 1 << 0,   // Overriding/master disable flag: hide column, won't show in context menu (unlike calling TableSetColumnEnabled() which manipulates the user accessible state)
    ImGuiTableColumnFlags_DefaultHide           = 1 << 1,   // Default as a hidden/disabled column.
    ImGuiTableColumnFlags_DefaultSort           = 1 << 2,   // Default as a sorting column.
    ImGuiTableColumnFlags_WidthStretch          = 1 << 3,   // Column will stretch. Preferable with horizontal scrolling disabled (default if table sizing policy is _SizingStretchSame or _SizingStretchProp).
    ImGuiTableColumnFlags_WidthFixed            = 1 << 4,   // Column will not stretch. Preferable with horizontal scrolling enabled (default if table sizing policy is _SizingFixedFit and table is resizable).
    ImGuiTableColumnFlags_NoResize              = 1 << 5,   // Disable manual resizing.
    ImGuiTableColumnFlags_NoReorder             = 1 << 6,   // Disable manual reordering this column, this will also prevent other columns from crossing over this column.
    ImGuiTableColumnFlags_NoHide                = 1 << 7,   // Disable ability to hide/disable this column.
    ImGuiTableColumnFlags_NoClip                = 1 << 8,   // Disable clipping for this column (all NoClip columns will render in a same draw command).
    ImGuiTableColumnFlags_NoSort                = 1 << 9,   // Disable ability to sort on this field (even if ImGuiTableFlags_Sortable is set on the table).
    ImGuiTableColumnFlags_NoSortAscending       = 1 << 10,  // Disable ability to sort in the ascending direction.
    ImGuiTableColumnFlags_NoSortDescending      = 1 << 11,  // Disable ability to sort in the descending direction.
    ImGuiTableColumnFlags_NoHeaderLabel         = 1 << 12,  // TableHeadersRow() will not submit label for this column. Convenient for some small columns. Name will still appear in context menu.
    ImGuiTableColumnFlags_NoHeaderWidth         = 1 << 13,  // Disable header text width contribution to automatic column width.
    ImGuiTableColumnFlags_PreferSortAscending   = 1 << 14,  // Make the initial sort direction Ascending when first sorting on this column (default).
    ImGuiTableColumnFlags_PreferSortDescending  = 1 << 15,  // Make the initial sort direction Descending when first sorting on this column.
    ImGuiTableColumnFlags_IndentEnable          = 1 << 16,  // Use current Indent value when entering cell (default for column 0).
    ImGuiTableColumnFlags_IndentDisable         = 1 << 17,  // Ignore current Indent value when entering cell (default for columns > 0). Indentation changes _within_ the cell will still be honored.

    // Output status flags, read-only via TableGetColumnFlags()
    ImGuiTableColumnFlags_IsEnabled             = 1 << 24,  // Status: is enabled == not hidden by user/api (referred to as "Hide" in _DefaultHide and _NoHide) flags.
    ImGuiTableColumnFlags_IsVisible             = 1 << 25,  // Status: is visible == is enabled AND not clipped by scrolling.
    ImGuiTableColumnFlags_IsSorted              = 1 << 26,  // Status: is currently part of the sort specs
    ImGuiTableColumnFlags_IsHovered             = 1 << 27,  // Status: is hovered by mouse

    // [Internal] Combinations and masks
    ImGuiTableColumnFlags_WidthMask_            = ImGuiTableColumnFlags_WidthStretch | ImGuiTableColumnFlags_WidthFixed,
    ImGuiTableColumnFlags_IndentMask_           = ImGuiTableColumnFlags_IndentEnable | ImGuiTableColumnFlags_IndentDisable,
    ImGuiTableColumnFlags_StatusMask_           = ImGuiTableColumnFlags_IsEnabled | ImGuiTableColumnFlags_IsVisible | ImGuiTableColumnFlags_IsSorted | ImGuiTableColumnFlags_IsHovered,
    ImGuiTableColumnFlags_NoDirectResize_       = 1 << 30,  // [Internal] Disable user resizing this column directly (it may however we resized indirectly from its left edge)
};

// Flags for ImGui::TableNextRow()
enum ImGuiTableRowFlags_
{
    ImGuiTableRowFlags_None                     = 0,
    ImGuiTableRowFlags_Headers                  = 1 << 0,   // Identify header row (set default background color + width of its contents accounted differently for auto column width)
};

// Enum for ImGui::TableSetBgColor()
// Background colors are rendering in 3 layers:
//  - Layer 0: draw with RowBg0 color if set, otherwise draw with ColumnBg0 if set.
//  - Layer 1: draw with RowBg1 color if set, otherwise draw with ColumnBg1 if set.
//  - Layer 2: draw with CellBg color if set.
// The purpose of the two row/columns layers is to let you decide if a background color change should override or blend with the existing color.
// When using ImGuiTableFlags_RowBg on the table, each row has the RowBg0 color automatically set for odd/even rows.
// If you set the color of RowBg0 target, your color will override the existing RowBg0 color.
// If you set the color of RowBg1 or ColumnBg1 target, your color will blend over the RowBg0 color.
enum ImGuiTableBgTarget_
{
    ImGuiTableBgTarget_None                     = 0,
    ImGuiTableBgTarget_RowBg0                   = 1,        // Set row background color 0 (generally used for background, automatically set when ImGuiTableFlags_RowBg is used)
    ImGuiTableBgTarget_RowBg1                   = 2,        // Set row background color 1 (generally used for selection marking)
    ImGuiTableBgTarget_CellBg                   = 3,        // Set cell background color (top-most color)
};

// Flags for ImGui::IsWindowFocused()
enum ImGuiFocusedFlags_
{
    ImGuiFocusedFlags_None                          = 0,
    ImGuiFocusedFlags_ChildWindows                  = 1 << 0,   // Return true if any children of the window is focused
    ImGuiFocusedFlags_RootWindow                    = 1 << 1,   // Test from root window (top most parent of the current hierarchy)
    ImGuiFocusedFlags_AnyWindow                     = 1 << 2,   // Return true if any window is focused. Important: If you are trying to tell how to dispatch your low-level inputs, do NOT use this. Use 'io.WantCaptureMouse' instead! Please read the FAQ!
    ImGuiFocusedFlags_NoPopupHierarchy              = 1 << 3,   // Do not consider popup hierarchy (do not treat popup emitter as parent of popup) (when used with _ChildWindows or _RootWindow)
    ImGuiFocusedFlags_DockHierarchy                 = 1 << 4,   // Consider docking hierarchy (treat dockspace host as parent of docked window) (when used with _ChildWindows or _RootWindow)
    ImGuiFocusedFlags_RootAndChildWindows           = ImGuiFocusedFlags_RootWindow | ImGuiFocusedFlags_ChildWindows,
};

// Flags for ImGui::IsItemHovered(), ImGui::IsWindowHovered()
// Note: if you are trying to check whether your mouse should be dispatched to Dear ImGui or to your app, you should use 'io.WantCaptureMouse' instead! Please read the FAQ!
// Note: windows with the ImGuiWindowFlags_NoInputs flag are ignored by IsWindowHovered() calls.
enum ImGuiHoveredFlags_
{
    ImGuiHoveredFlags_None                          = 0,        // Return true if directly over the item/window, not obstructed by another window, not obstructed by an active popup or modal blocking inputs under them.
    ImGuiHoveredFlags_ChildWindows                  = 1 << 0,   // IsWindowHovered() only: Return true if any children of the window is hovered
    ImGuiHoveredFlags_RootWindow                    = 1 << 1,   // IsWindowHovered() only: Test from root window (top most parent of the current hierarchy)
    ImGuiHoveredFlags_AnyWindow                     = 1 << 2,   // IsWindowHovered() only: Return true if any window is hovered
    ImGuiHoveredFlags_NoPopupHierarchy              = 1 << 3,   // IsWindowHovered() only: Do not consider popup hierarchy (do not treat popup emitter as parent of popup) (when used with _ChildWindows or _RootWindow)
    ImGuiHoveredFlags_DockHierarchy                 = 1 << 4,   // IsWindowHovered() only: Consider docking hierarchy (treat dockspace host as parent of docked window) (when used with _ChildWindows or _RootWindow)
    ImGuiHoveredFlags_AllowWhenBlockedByPopup       = 1 << 5,   // Return true even if a popup window is normally blocking access to this item/window
    //ImGuiHoveredFlags_AllowWhenBlockedByModal     = 1 << 6,   // Return true even if a modal popup window is normally blocking access to this item/window. FIXME-TODO: Unavailable yet.
    ImGuiHoveredFlags_AllowWhenBlockedByActiveItem  = 1 << 7,   // Return true even if an active item is blocking access to this item/window. Useful for Drag and Drop patterns.
    ImGuiHoveredFlags_AllowWhenOverlapped           = 1 << 8,   // IsItemHovered() only: Return true even if the position is obstructed or overlapped by another window
    ImGuiHoveredFlags_AllowWhenDisabled             = 1 << 9,   // IsItemHovered() only: Return true even if the item is disabled
    ImGuiHoveredFlags_NoNavOverride                 = 1 << 10,  // Disable using gamepad/keyboard navigation state when active, always query mouse.
    ImGuiHoveredFlags_RectOnly                      = ImGuiHoveredFlags_AllowWhenBlockedByPopup | ImGuiHoveredFlags_AllowWhenBlockedByActiveItem | ImGuiHoveredFlags_AllowWhenOverlapped,
    ImGuiHoveredFlags_RootAndChildWindows           = ImGuiHoveredFlags_RootWindow | ImGuiHoveredFlags_ChildWindows,

    // Hovering delays (for tooltips)
    ImGuiHoveredFlags_DelayNormal                   = 1 << 11,  // Return true after io.HoverDelayNormal elapsed (~0.30 sec)
    ImGuiHoveredFlags_DelayShort                    = 1 << 12,  // Return true after io.HoverDelayShort elapsed (~0.10 sec)
    ImGuiHoveredFlags_NoSharedDelay                 = 1 << 13,  // Disable shared delay system where moving from one item to the next keeps the previous timer for a short time (standard for tooltips with long delays)
};

// Flags for ImGui::DockSpace(), shared/inherited by child nodes.
// (Some flags can be applied to individual nodes directly)
// FIXME-DOCK: Also see ImGuiDockNodeFlagsPrivate_ which may involve using the WIP and internal DockBuilder api.
enum ImGuiDockNodeFlags_
{
    ImGuiDockNodeFlags_None                         = 0,
    ImGuiDockNodeFlags_KeepAliveOnly                = 1 << 0,   // Shared       // Don't display the dockspace node but keep it alive. Windows docked into this dockspace node won't be undocked.
    //ImGuiDockNodeFlags_NoCentralNode              = 1 << 1,   // Shared       // Disable Central Node (the node which can stay empty)
    ImGuiDockNodeFlags_NoDockingInCentralNode       = 1 << 2,   // Shared       // Disable docking inside the Central Node, which will be always kept empty.
    ImGuiDockNodeFlags_PassthruCentralNode          = 1 << 3,   // Shared       // Enable passthru dockspace: 1) DockSpace() will render a ImGuiCol_WindowBg background covering everything excepted the Central Node when empty. Meaning the host window should probably use SetNextWindowBgAlpha(0.0f) prior to Begin() when using this. 2) When Central Node is empty: let inputs pass-through + won't display a DockingEmptyBg background. See demo for details.
    ImGuiDockNodeFlags_NoSplit                      = 1 << 4,   // Shared/Local // Disable splitting the node into smaller nodes. Useful e.g. when embedding dockspaces into a main root one (the root one may have splitting disabled to reduce confusion). Note: when turned off, existing splits will be preserved.
    ImGuiDockNodeFlags_NoResize                     = 1 << 5,   // Shared/Local // Disable resizing node using the splitter/separators. Useful with programmatically setup dockspaces.
    ImGuiDockNodeFlags_AutoHideTabBar               = 1 << 6,   // Shared/Local // Tab bar will automatically hide when there is a single window in the dock node.
};

// Flags for ImGui::BeginDragDropSource(), ImGui::AcceptDragDropPayload()
enum ImGuiDragDropFlags_
{
    ImGuiDragDropFlags_None                         = 0,
    // BeginDragDropSource() flags
    ImGuiDragDropFlags_SourceNoPreviewTooltip       = 1 << 0,   // Disable preview tooltip. By default, a successful call to BeginDragDropSource opens a tooltip so you can display a preview or description of the source contents. This flag disables this behavior.
    ImGuiDragDropFlags_SourceNoDisableHover         = 1 << 1,   // By default, when dragging we clear data so that IsItemHovered() will return false, to avoid subsequent user code submitting tooltips. This flag disables this behavior so you can still call IsItemHovered() on the source item.
    ImGuiDragDropFlags_SourceNoHoldToOpenOthers     = 1 << 2,   // Disable the behavior that allows to open tree nodes and collapsing header by holding over them while dragging a source item.
    ImGuiDragDropFlags_SourceAllowNullID            = 1 << 3,   // Allow items such as Text(), Image() that have no unique identifier to be used as drag source, by manufacturing a temporary identifier based on their window-relative position. This is extremely unusual within the dear imgui ecosystem and so we made it explicit.
    ImGuiDragDropFlags_SourceExtern                 = 1 << 4,   // External source (from outside of dear imgui), won't attempt to read current item/window info. Will always return true. Only one Extern source can be active simultaneously.
    ImGuiDragDropFlags_SourceAutoExpirePayload      = 1 << 5,   // Automatically expire the payload if the source cease to be submitted (otherwise payloads are persisting while being dragged)
    // AcceptDragDropPayload() flags
    ImGuiDragDropFlags_AcceptBeforeDelivery         = 1 << 10,  // AcceptDragDropPayload() will returns true even before the mouse button is released. You can then call IsDelivery() to test if the payload needs to be delivered.
    ImGuiDragDropFlags_AcceptNoDrawDefaultRect      = 1 << 11,  // Do not draw the default highlight rectangle when hovering over target.
    ImGuiDragDropFlags_AcceptNoPreviewTooltip       = 1 << 12,  // Request hiding the BeginDragDropSource tooltip from the BeginDragDropTarget site.
    ImGuiDragDropFlags_AcceptPeekOnly               = ImGuiDragDropFlags_AcceptBeforeDelivery | ImGuiDragDropFlags_AcceptNoDrawDefaultRect, // For peeking ahead and inspecting the payload before delivery.
};

// Standard Drag and Drop payload types. You can define you own payload types using short strings. Types starting with '_' are defined by Dear ImGui.
#define IMGUI_PAYLOAD_TYPE_COLOR_3F     "_COL3F"    // float[3]: Standard type for colors, without alpha. User code may use this type.
#define IMGUI_PAYLOAD_TYPE_COLOR_4F     "_COL4F"    // float[4]: Standard type for colors. User code may use this type.

// A primary data type
enum ImGuiDataType_
{
    ImGuiDataType_S8,       // signed char / char (with sensible compilers)
    ImGuiDataType_U8,       // unsigned char
    ImGuiDataType_S16,      // short
    ImGuiDataType_U16,      // unsigned short
    ImGuiDataType_S32,      // int
    ImGuiDataType_U32,      // unsigned int
    ImGuiDataType_S64,      // long long / __int64
    ImGuiDataType_U64,      // unsigned long long / unsigned __int64
    ImGuiDataType_Float,    // float
    ImGuiDataType_Double,   // double
    ImGuiDataType_COUNT
};

// A cardinal direction
enum ImGuiDir_
{
    ImGuiDir_None    = -1,
    ImGuiDir_Left    = 0,
    ImGuiDir_Right   = 1,
    ImGuiDir_Up      = 2,
    ImGuiDir_Down    = 3,
    ImGuiDir_COUNT
};

// A sorting direction
enum ImGuiSortDirection_
{
    ImGuiSortDirection_None         = 0,
    ImGuiSortDirection_Ascending    = 1,    // Ascending = 0->9, A->Z etc.
    ImGuiSortDirection_Descending   = 2     // Descending = 9->0, Z->A etc.
};

// A key identifier (ImGuiKey_XXX or ImGuiMod_XXX value): can represent Keyboard, Mouse and Gamepad values.
// All our named keys are >= 512. Keys value 0 to 511 are left unused as legacy native/opaque key values (< 1.87).
// Since >= 1.89 we increased typing (went from int to enum), some legacy code may need a cast to ImGuiKey.
// Read details about the 1.87 and 1.89 transition : https://github.com/ocornut/imgui/issues/4921
// Note that "Keys" related to physical keys and are not the same concept as input "Characters", the later are submitted via io.AddInputCharacter().
enum ImGuiKey : int
{
    // Keyboard
    ImGuiKey_None = 0,
    ImGuiKey_Tab = 512,             // == ImGuiKey_NamedKey_BEGIN
    ImGuiKey_LeftArrow,
    ImGuiKey_RightArrow,
    ImGuiKey_UpArrow,
    ImGuiKey_DownArrow,
    ImGuiKey_PageUp,
    ImGuiKey_PageDown,
    ImGuiKey_Home,
    ImGuiKey_End,
    ImGuiKey_Insert,
    ImGuiKey_Delete,
    ImGuiKey_Backspace,
    ImGuiKey_Space,
    ImGuiKey_Enter,
    ImGuiKey_Escape,
    ImGuiKey_LeftCtrl, ImGuiKey_LeftShift, ImGuiKey_LeftAlt, ImGuiKey_LeftSuper,
    ImGuiKey_RightCtrl, ImGuiKey_RightShift, ImGuiKey_RightAlt, ImGuiKey_RightSuper,
    ImGuiKey_Menu,
    ImGuiKey_0, ImGuiKey_1, ImGuiKey_2, ImGuiKey_3, ImGuiKey_4, ImGuiKey_5, ImGuiKey_6, ImGuiKey_7, ImGuiKey_8, ImGuiKey_9,
    ImGuiKey_A, ImGuiKey_B, ImGuiKey_C, ImGuiKey_D, ImGuiKey_E, ImGuiKey_F, ImGuiKey_G, ImGuiKey_H, ImGuiKey_I, ImGuiKey_J,
    ImGuiKey_K, ImGuiKey_L, ImGuiKey_M, ImGuiKey_N, ImGuiKey_O, ImGuiKey_P, ImGuiKey_Q, ImGuiKey_R, ImGuiKey_S, ImGuiKey_T,
    ImGuiKey_U, ImGuiKey_V, ImGuiKey_W, ImGuiKey_X, ImGuiKey_Y, ImGuiKey_Z,
    ImGuiKey_F1, ImGuiKey_F2, ImGuiKey_F3, ImGuiKey_F4, ImGuiKey_F5, ImGuiKey_F6,
    ImGuiKey_F7, ImGuiKey_F8, ImGuiKey_F9, ImGuiKey_F10, ImGuiKey_F11, ImGuiKey_F12,
    ImGuiKey_Apostrophe,        // '
    ImGuiKey_Comma,             // ,
    ImGuiKey_Minus,             // -
    ImGuiKey_Period,            // .
    ImGuiKey_Slash,             // /
    ImGuiKey_Semicolon,         // ;
    ImGuiKey_Equal,             // =
    ImGuiKey_LeftBracket,       // [
    ImGuiKey_Backslash,         // \ (this text inhibit multiline comment caused by backslash)
    ImGuiKey_RightBracket,      // ]
    ImGuiKey_GraveAccent,       // `
    ImGuiKey_CapsLock,
    ImGuiKey_ScrollLock,
    ImGuiKey_NumLock,
    ImGuiKey_PrintScreen,
    ImGuiKey_Pause,
    ImGuiKey_Keypad0, ImGuiKey_Keypad1, ImGuiKey_Keypad2, ImGuiKey_Keypad3, ImGuiKey_Keypad4,
    ImGuiKey_Keypad5, ImGuiKey_Keypad6, ImGuiKey_Keypad7, ImGuiKey_Keypad8, ImGuiKey_Keypad9,
    ImGuiKey_KeypadDecimal,
    ImGuiKey_KeypadDivide,
    ImGuiKey_KeypadMultiply,
    ImGuiKey_KeypadSubtract,
    ImGuiKey_KeypadAdd,
    ImGuiKey_KeypadEnter,
    ImGuiKey_KeypadEqual,

    // Gamepad (some of those are analog values, 0.0f to 1.0f)                          // NAVIGATION ACTION
    // (download controller mapping PNG/PSD at http://dearimgui.com/controls_sheets)
    ImGuiKey_GamepadStart,          // Menu (Xbox)      + (Switch)   Start/Options (PS)
    ImGuiKey_GamepadBack,           // View (Xbox)      - (Switch)   Share (PS)
    ImGuiKey_GamepadFaceLeft,       // X (Xbox)         Y (Switch)   Square (PS)        // Tap: Toggle Menu. Hold: Windowing mode (Focus/Move/Resize windows)
    ImGuiKey_GamepadFaceRight,      // B (Xbox)         A (Switch)   Circle (PS)        // Cancel / Close / Exit
    ImGuiKey_GamepadFaceUp,         // Y (Xbox)         X (Switch)   Triangle (PS)      // Text Input / On-screen Keyboard
    ImGuiKey_GamepadFaceDown,       // A (Xbox)         B (Switch)   Cross (PS)         // Activate / Open / Toggle / Tweak
    ImGuiKey_GamepadDpadLeft,       // D-pad Left                                       // Move / Tweak / Resize Window (in Windowing mode)
    ImGuiKey_GamepadDpadRight,      // D-pad Right                                      // Move / Tweak / Resize Window (in Windowing mode)
    ImGuiKey_GamepadDpadUp,         // D-pad Up                                         // Move / Tweak / Resize Window (in Windowing mode)
    ImGuiKey_GamepadDpadDown,       // D-pad Down                                       // Move / Tweak / Resize Window (in Windowing mode)
    ImGuiKey_GamepadL1,             // L Bumper (Xbox)  L (Switch)   L1 (PS)            // Tweak Slower / Focus Previous (in Windowing mode)
    ImGuiKey_GamepadR1,             // R Bumper (Xbox)  R (Switch)   R1 (PS)            // Tweak Faster / Focus Next (in Windowing mode)
    ImGuiKey_GamepadL2,             // L Trig. (Xbox)   ZL (Switch)  L2 (PS) [Analog]
    ImGuiKey_GamepadR2,             // R Trig. (Xbox)   ZR (Switch)  R2 (PS) [Analog]
    ImGuiKey_GamepadL3,             // L Stick (Xbox)   L3 (Switch)  L3 (PS)
    ImGuiKey_GamepadR3,             // R Stick (Xbox)   R3 (Switch)  R3 (PS)
    ImGuiKey_GamepadLStickLeft,     // [Analog]                                         // Move Window (in Windowing mode)
    ImGuiKey_GamepadLStickRight,    // [Analog]                                         // Move Window (in Windowing mode)
    ImGuiKey_GamepadLStickUp,       // [Analog]                                         // Move Window (in Windowing mode)
    ImGuiKey_GamepadLStickDown,     // [Analog]                                         // Move Window (in Windowing mode)
    ImGuiKey_GamepadRStickLeft,     // [Analog]
    ImGuiKey_GamepadRStickRight,    // [Analog]
    ImGuiKey_GamepadRStickUp,       // [Analog]
    ImGuiKey_GamepadRStickDown,     // [Analog]

    // Aliases: Mouse Buttons (auto-submitted from AddMouseButtonEvent() calls)
    // - This is mirroring the data also written to io.MouseDown[], io.MouseWheel, in a format allowing them to be accessed via standard key API.
    ImGuiKey_MouseLeft, ImGuiKey_MouseRight, ImGuiKey_MouseMiddle, ImGuiKey_MouseX1, ImGuiKey_MouseX2, ImGuiKey_MouseWheelX, ImGuiKey_MouseWheelY,

    // [Internal] Reserved for mod storage
    ImGuiKey_ReservedForModCtrl, ImGuiKey_ReservedForModShift, ImGuiKey_ReservedForModAlt, ImGuiKey_ReservedForModSuper,
    ImGuiKey_COUNT,

    // Keyboard Modifiers (explicitly submitted by backend via AddKeyEvent() calls)
    // - This is mirroring the data also written to io.KeyCtrl, io.KeyShift, io.KeyAlt, io.KeySuper, in a format allowing
    //   them to be accessed via standard key API, allowing calls such as IsKeyPressed(), IsKeyReleased(), querying duration etc.
    // - Code polling every key (e.g. an interface to detect a key press for input mapping) might want to ignore those
    //   and prefer using the real keys (e.g. ImGuiKey_LeftCtrl, ImGuiKey_RightCtrl instead of ImGuiMod_Ctrl).
    // - In theory the value of keyboard modifiers should be roughly equivalent to a logical or of the equivalent left/right keys.
    //   In practice: it's complicated; mods are often provided from different sources. Keyboard layout, IME, sticky keys and
    //   backends tend to interfere and break that equivalence. The safer decision is to relay that ambiguity down to the end-user...
    ImGuiMod_None                   = 0,
    ImGuiMod_Ctrl                   = 1 << 12, // Ctrl
    ImGuiMod_Shift                  = 1 << 13, // Shift
    ImGuiMod_Alt                    = 1 << 14, // Option/Menu
    ImGuiMod_Super                  = 1 << 15, // Cmd/Super/Windows
    ImGuiMod_Shortcut               = 1 << 11, // Alias for Ctrl (non-macOS) _or_ Super (macOS).
    ImGuiMod_Mask_                  = 0xF800,  // 5-bits

    // [Internal] Prior to 1.87 we required user to fill io.KeysDown[512] using their own native index + the io.KeyMap[] array.
    // We are ditching this method but keeping a legacy path for user code doing e.g. IsKeyPressed(MY_NATIVE_KEY_CODE)
    // If you need to iterate all keys (for e.g. an input mapper) you may use ImGuiKey_NamedKey_BEGIN..ImGuiKey_NamedKey_END.
    ImGuiKey_NamedKey_BEGIN         = 512,
    ImGuiKey_NamedKey_END           = ImGuiKey_COUNT,
    ImGuiKey_NamedKey_COUNT         = ImGuiKey_NamedKey_END - ImGuiKey_NamedKey_BEGIN,
#ifdef IMGUI_DISABLE_OBSOLETE_KEYIO
    ImGuiKey_KeysData_SIZE          = ImGuiKey_NamedKey_COUNT,  // Size of KeysData[]: only hold named keys
    ImGuiKey_KeysData_OFFSET        = ImGuiKey_NamedKey_BEGIN,  // Accesses to io.KeysData[] must use (key - ImGuiKey_KeysData_OFFSET) index.
#else
    ImGuiKey_KeysData_SIZE          = ImGuiKey_COUNT,           // Size of KeysData[]: hold legacy 0..512 keycodes + named keys
    ImGuiKey_KeysData_OFFSET        = 0,                        // Accesses to io.KeysData[] must use (key - ImGuiKey_KeysData_OFFSET) index.
#endif

#ifndef IMGUI_DISABLE_OBSOLETE_FUNCTIONS
    ImGuiKey_ModCtrl = ImGuiMod_Ctrl, ImGuiKey_ModShift = ImGuiMod_Shift, ImGuiKey_ModAlt = ImGuiMod_Alt, ImGuiKey_ModSuper = ImGuiMod_Super, // Renamed in 1.89
    ImGuiKey_KeyPadEnter = ImGuiKey_KeypadEnter,    // Renamed in 1.87
#endif
};

#ifndef IMGUI_DISABLE_OBSOLETE_KEYIO
// OBSOLETED in 1.88 (from July 2022): ImGuiNavInput and io.NavInputs[].
// Official backends between 1.60 and 1.86: will keep working and feed gamepad inputs as long as IMGUI_DISABLE_OBSOLETE_KEYIO is not set.
// Custom backends: feed gamepad inputs via io.AddKeyEvent() and ImGuiKey_GamepadXXX enums.
enum ImGuiNavInput
{
    ImGuiNavInput_Activate, ImGuiNavInput_Cancel, ImGuiNavInput_Input, ImGuiNavInput_Menu, ImGuiNavInput_DpadLeft, ImGuiNavInput_DpadRight, ImGuiNavInput_DpadUp, ImGuiNavInput_DpadDown,
    ImGuiNavInput_LStickLeft, ImGuiNavInput_LStickRight, ImGuiNavInput_LStickUp, ImGuiNavInput_LStickDown, ImGuiNavInput_FocusPrev, ImGuiNavInput_FocusNext, ImGuiNavInput_TweakSlow, ImGuiNavInput_TweakFast,
    ImGuiNavInput_COUNT,
};
#endif

// Configuration flags stored in io.ConfigFlags. Set by user/application.
enum ImGuiConfigFlags_
{
    ImGuiConfigFlags_None                   = 0,
    ImGuiConfigFlags_NavEnableKeyboard      = 1 << 0,   // Master keyboard navigation enable flag. Enable full Tabbing + directional arrows + space/enter to activate.
    ImGuiConfigFlags_NavEnableGamepad       = 1 << 1,   // Master gamepad navigation enable flag. Backend also needs to set ImGuiBackendFlags_HasGamepad.
    ImGuiConfigFlags_NavEnableSetMousePos   = 1 << 2,   // Instruct navigation to move the mouse cursor. May be useful on TV/console systems where moving a virtual mouse is awkward. Will update io.MousePos and set io.WantSetMousePos=true. If enabled you MUST honor io.WantSetMousePos requests in your backend, otherwise ImGui will react as if the mouse is jumping around back and forth.
    ImGuiConfigFlags_NavNoCaptureKeyboard   = 1 << 3,   // Instruct navigation to not set the io.WantCaptureKeyboard flag when io.NavActive is set.
    ImGuiConfigFlags_NoMouse                = 1 << 4,   // Instruct imgui to clear mouse position/buttons in NewFrame(). This allows ignoring the mouse information set by the backend.
    ImGuiConfigFlags_NoMouseCursorChange    = 1 << 5,   // Instruct backend to not alter mouse cursor shape and visibility. Use if the backend cursor changes are interfering with yours and you don't want to use SetMouseCursor() to change mouse cursor. You may want to honor requests from imgui by reading GetMouseCursor() yourself instead.

    // [BETA] Docking
    ImGuiConfigFlags_DockingEnable          = 1 << 6,   // Docking enable flags.

    // [BETA] Viewports
    // When using viewports it is recommended that your default value for ImGuiCol_WindowBg is opaque (Alpha=1.0) so transition to a viewport won't be noticeable.
    ImGuiConfigFlags_ViewportsEnable        = 1 << 10,  // Viewport enable flags (require both ImGuiBackendFlags_PlatformHasViewports + ImGuiBackendFlags_RendererHasViewports set by the respective backends)
    ImGuiConfigFlags_DpiEnableScaleViewports= 1 << 14,  // [BETA: Don't use] FIXME-DPI: Reposition and resize imgui windows when the DpiScale of a viewport changed (mostly useful for the main viewport hosting other window). Note that resizing the main window itself is up to your application.
    ImGuiConfigFlags_DpiEnableScaleFonts    = 1 << 15,  // [BETA: Don't use] FIXME-DPI: Request bitmap-scaled fonts to match DpiScale. This is a very low-quality workaround. The correct way to handle DPI is _currently_ to replace the atlas and/or fonts in the Platform_OnChangedViewport callback, but this is all early work in progress.

    // User storage (to allow your backend/engine to communicate to code that may be shared between multiple projects. Those flags are NOT used by core Dear ImGui)
    ImGuiConfigFlags_IsSRGB                 = 1 << 20,  // Application is SRGB-aware.
    ImGuiConfigFlags_IsTouchScreen          = 1 << 21,  // Application is using a touch screen instead of a mouse.
};

// Backend capabilities flags stored in io.BackendFlags. Set by imgui_impl_xxx or custom backend.
enum ImGuiBackendFlags_
{
    ImGuiBackendFlags_None                  = 0,
    ImGuiBackendFlags_HasGamepad            = 1 << 0,   // Backend Platform supports gamepad and currently has one connected.
    ImGuiBackendFlags_HasMouseCursors       = 1 << 1,   // Backend Platform supports honoring GetMouseCursor() value to change the OS cursor shape.
    ImGuiBackendFlags_HasSetMousePos        = 1 << 2,   // Backend Platform supports io.WantSetMousePos requests to reposition the OS mouse position (only used if ImGuiConfigFlags_NavEnableSetMousePos is set).
    ImGuiBackendFlags_RendererHasVtxOffset  = 1 << 3,   // Backend Renderer supports ImDrawCmd::VtxOffset. This enables output of large meshes (64K+ vertices) while still using 16-bit indices.

    // [BETA] Viewports
    ImGuiBackendFlags_PlatformHasViewports  = 1 << 10,  // Backend Platform supports multiple viewports.
    ImGuiBackendFlags_HasMouseHoveredViewport=1 << 11,  // Backend Platform supports calling io.AddMouseViewportEvent() with the viewport under the mouse. IF POSSIBLE, ignore viewports with the ImGuiViewportFlags_NoInputs flag (Win32 backend, GLFW 3.30+ backend can do this, SDL backend cannot). If this cannot be done, Dear ImGui needs to use a flawed heuristic to find the viewport under.
    ImGuiBackendFlags_RendererHasViewports  = 1 << 12,  // Backend Renderer supports multiple viewports.
};

// Enumeration for PushStyleColor() / PopStyleColor()
enum ImGuiCol_
{
    ImGuiCol_Text,
    ImGuiCol_TextDisabled,
    ImGuiCol_WindowBg,              // Background of normal windows
    ImGuiCol_ChildBg,               // Background of child windows
    ImGuiCol_PopupBg,               // Background of popups, menus, tooltips windows
    ImGuiCol_Border,
    ImGuiCol_BorderShadow,
    ImGuiCol_FrameBg,               // Background of checkbox, radio button, plot, slider, text input
    ImGuiCol_FrameBgHovered,
    ImGuiCol_FrameBgActive,
    ImGuiCol_TitleBg,
    ImGuiCol_TitleBgActive,
    ImGuiCol_TitleBgCollapsed,
    ImGuiCol_MenuBarBg,
    ImGuiCol_ScrollbarBg,
    ImGuiCol_ScrollbarGrab,
    ImGuiCol_ScrollbarGrabHovered,
    ImGuiCol_ScrollbarGrabActive,
    ImGuiCol_CheckMark,
    ImGuiCol_SliderGrab,
    ImGuiCol_SliderGrabActive,
    ImGuiCol_Button,
    ImGuiCol_ButtonHovered,
    ImGuiCol_ButtonActive,
    ImGuiCol_Header,                // Header* colors are used for CollapsingHeader, TreeNode, Selectable, MenuItem
    ImGuiCol_HeaderHovered,
    ImGuiCol_HeaderActive,
    ImGuiCol_Separator,
    ImGuiCol_SeparatorHovered,
    ImGuiCol_SeparatorActive,
    ImGuiCol_ResizeGrip,            // Resize grip in lower-right and lower-left corners of windows.
    ImGuiCol_ResizeGripHovered,
    ImGuiCol_ResizeGripActive,
    ImGuiCol_Tab,                   // TabItem in a TabBar
    ImGuiCol_TabHovered,
    ImGuiCol_TabActive,
    ImGuiCol_TabUnfocused,
    ImGuiCol_TabUnfocusedActive,
    ImGuiCol_DockingPreview,        // Preview overlay color when about to docking something
    ImGuiCol_DockingEmptyBg,        // Background color for empty node (e.g. CentralNode with no window docked into it)
    ImGuiCol_PlotLines,
    ImGuiCol_PlotLinesHovered,
    ImGuiCol_PlotHistogram,
    ImGuiCol_PlotHistogramHovered,
    ImGuiCol_TableHeaderBg,         // Table header background
    ImGuiCol_TableBorderStrong,     // Table outer and header borders (prefer using Alpha=1.0 here)
    ImGuiCol_TableBorderLight,      // Table inner borders (prefer using Alpha=1.0 here)
    ImGuiCol_TableRowBg,            // Table row background (even rows)
    ImGuiCol_TableRowBgAlt,         // Table row background (odd rows)
    ImGuiCol_TextSelectedBg,
    ImGuiCol_DragDropTarget,        // Rectangle highlighting a drop target
    ImGuiCol_NavHighlight,          // Gamepad/keyboard: current highlighted item
    ImGuiCol_NavWindowingHighlight, // Highlight window when using CTRL+TAB
    ImGuiCol_NavWindowingDimBg,     // Darken/colorize entire screen behind the CTRL+TAB window list, when active
    ImGuiCol_ModalWindowDimBg,      // Darken/colorize entire screen behind a modal window, when one is active
    ImGuiCol_COUNT
};

// Enumeration for PushStyleVar() / PopStyleVar() to temporarily modify the ImGuiStyle structure.
// - The enum only refers to fields of ImGuiStyle which makes sense to be pushed/popped inside UI code.
//   During initialization or between frames, feel free to just poke into ImGuiStyle directly.
// - Tip: Use your programming IDE navigation facilities on the names in the _second column_ below to find the actual members and their description.
//   In Visual Studio IDE: CTRL+comma ("Edit.GoToAll") can follow symbols in comments, whereas CTRL+F12 ("Edit.GoToImplementation") cannot.
//   With Visual Assist installed: ALT+G ("VAssistX.GoToImplementation") can also follow symbols in comments.
// - When changing this enum, you need to update the associated internal table GStyleVarInfo[] accordingly. This is where we link enum values to members offset/type.
enum ImGuiStyleVar_
{
    // Enum name --------------------- // Member in ImGuiStyle structure (see ImGuiStyle for descriptions)
    ImGuiStyleVar_Alpha,               // float     Alpha
    ImGuiStyleVar_DisabledAlpha,       // float     DisabledAlpha
    ImGuiStyleVar_WindowPadding,       // ImVec2    WindowPadding
    ImGuiStyleVar_WindowRounding,      // float     WindowRounding
    ImGuiStyleVar_WindowBorderSize,    // float     WindowBorderSize
    ImGuiStyleVar_WindowMinSize,       // ImVec2    WindowMinSize
    ImGuiStyleVar_WindowTitleAlign,    // ImVec2    WindowTitleAlign
    ImGuiStyleVar_ChildRounding,       // float     ChildRounding
    ImGuiStyleVar_ChildBorderSize,     // float     ChildBorderSize
    ImGuiStyleVar_PopupRounding,       // float     PopupRounding
    ImGuiStyleVar_PopupBorderSize,     // float     PopupBorderSize
    ImGuiStyleVar_FramePadding,        // ImVec2    FramePadding
    ImGuiStyleVar_FrameRounding,       // float     FrameRounding
    ImGuiStyleVar_FrameBorderSize,     // float     FrameBorderSize
    ImGuiStyleVar_ItemSpacing,         // ImVec2    ItemSpacing
    ImGuiStyleVar_ItemInnerSpacing,    // ImVec2    ItemInnerSpacing
    ImGuiStyleVar_IndentSpacing,       // float     IndentSpacing
    ImGuiStyleVar_CellPadding,         // ImVec2    CellPadding
    ImGuiStyleVar_ScrollbarSize,       // float     ScrollbarSize
    ImGuiStyleVar_ScrollbarRounding,   // float     ScrollbarRounding
    ImGuiStyleVar_GrabMinSize,         // float     GrabMinSize
    ImGuiStyleVar_GrabRounding,        // float     GrabRounding
    ImGuiStyleVar_TabRounding,         // float     TabRounding
    ImGuiStyleVar_ButtonTextAlign,     // ImVec2    ButtonTextAlign
    ImGuiStyleVar_SelectableTextAlign, // ImVec2    SelectableTextAlign
    ImGuiStyleVar_SeparatorTextBorderSize,// float  SeparatorTextBorderSize
    ImGuiStyleVar_SeparatorTextAlign,  // ImVec2    SeparatorTextAlign
    ImGuiStyleVar_SeparatorTextPadding,// ImVec2    SeparatorTextPadding
    ImGuiStyleVar_COUNT
};

// Flags for InvisibleButton() [extended in imgui_internal.h]
enum ImGuiButtonFlags_
{
    ImGuiButtonFlags_None                   = 0,
    ImGuiButtonFlags_MouseButtonLeft        = 1 << 0,   // React on left mouse button (default)
    ImGuiButtonFlags_MouseButtonRight       = 1 << 1,   // React on right mouse button
    ImGuiButtonFlags_MouseButtonMiddle      = 1 << 2,   // React on center mouse button

    // [Internal]
    ImGuiButtonFlags_MouseButtonMask_       = ImGuiButtonFlags_MouseButtonLeft | ImGuiButtonFlags_MouseButtonRight | ImGuiButtonFlags_MouseButtonMiddle,
    ImGuiButtonFlags_MouseButtonDefault_    = ImGuiButtonFlags_MouseButtonLeft,
};

// Flags for ColorEdit3() / ColorEdit4() / ColorPicker3() / ColorPicker4() / ColorButton()
enum ImGuiColorEditFlags_
{
    ImGuiColorEditFlags_None            = 0,
    ImGuiColorEditFlags_NoAlpha         = 1 << 1,   //              // ColorEdit, ColorPicker, ColorButton: ignore Alpha component (will only read 3 components from the input pointer).
    ImGuiColorEditFlags_NoPicker        = 1 << 2,   //              // ColorEdit: disable picker when clicking on color square.
    ImGuiColorEditFlags_NoOptions       = 1 << 3,   //              // ColorEdit: disable toggling options menu when right-clicking on inputs/small preview.
    ImGuiColorEditFlags_NoSmallPreview  = 1 << 4,   //              // ColorEdit, ColorPicker: disable color square preview next to the inputs. (e.g. to show only the inputs)
    ImGuiColorEditFlags_NoInputs        = 1 << 5,   //              // ColorEdit, ColorPicker: disable inputs sliders/text widgets (e.g. to show only the small preview color square).
    ImGuiColorEditFlags_NoTooltip       = 1 << 6,   //              // ColorEdit, ColorPicker, ColorButton: disable tooltip when hovering the preview.
    ImGuiColorEditFlags_NoLabel         = 1 << 7,   //              // ColorEdit, ColorPicker: disable display of inline text label (the label is still forwarded to the tooltip and picker).
    ImGuiColorEditFlags_NoSidePreview   = 1 << 8,   //              // ColorPicker: disable bigger color preview on right side of the picker, use small color square preview instead.
    ImGuiColorEditFlags_NoDragDrop      = 1 << 9,   //              // ColorEdit: disable drag and drop target. ColorButton: disable drag and drop source.
    ImGuiColorEditFlags_NoBorder        = 1 << 10,  //              // ColorButton: disable border (which is enforced by default)

    // User Options (right-click on widget to change some of them).
    ImGuiColorEditFlags_AlphaBar        = 1 << 16,  //              // ColorEdit, ColorPicker: show vertical alpha bar/gradient in picker.
    ImGuiColorEditFlags_AlphaPreview    = 1 << 17,  //              // ColorEdit, ColorPicker, ColorButton: display preview as a transparent color over a checkerboard, instead of opaque.
    ImGuiColorEditFlags_AlphaPreviewHalf= 1 << 18,  //              // ColorEdit, ColorPicker, ColorButton: display half opaque / half checkerboard, instead of opaque.
    ImGuiColorEditFlags_HDR             = 1 << 19,  //              // (WIP) ColorEdit: Currently only disable 0.0f..1.0f limits in RGBA edition (note: you probably want to use ImGuiColorEditFlags_Float flag as well).
    ImGuiColorEditFlags_DisplayRGB      = 1 << 20,  // [Display]    // ColorEdit: override _display_ type among RGB/HSV/Hex. ColorPicker: select any combination using one or more of RGB/HSV/Hex.
    ImGuiColorEditFlags_DisplayHSV      = 1 << 21,  // [Display]    // "
    ImGuiColorEditFlags_DisplayHex      = 1 << 22,  // [Display]    // "
    ImGuiColorEditFlags_Uint8           = 1 << 23,  // [DataType]   // ColorEdit, ColorPicker, ColorButton: _display_ values formatted as 0..255.
    ImGuiColorEditFlags_Float           = 1 << 24,  // [DataType]   // ColorEdit, ColorPicker, ColorButton: _display_ values formatted as 0.0f..1.0f floats instead of 0..255 integers. No round-trip of value via integers.
    ImGuiColorEditFlags_PickerHueBar    = 1 << 25,  // [Picker]     // ColorPicker: bar for Hue, rectangle for Sat/Value.
    ImGuiColorEditFlags_PickerHueWheel  = 1 << 26,  // [Picker]     // ColorPicker: wheel for Hue, triangle for Sat/Value.
    ImGuiColorEditFlags_InputRGB        = 1 << 27,  // [Input]      // ColorEdit, ColorPicker: input and output data in RGB format.
    ImGuiColorEditFlags_InputHSV        = 1 << 28,  // [Input]      // ColorEdit, ColorPicker: input and output data in HSV format.

    // Defaults Options. You can set application defaults using SetColorEditOptions(). The intent is that you probably don't want to
    // override them in most of your calls. Let the user choose via the option menu and/or call SetColorEditOptions() once during startup.
    ImGuiColorEditFlags_DefaultOptions_ = ImGuiColorEditFlags_Uint8 | ImGuiColorEditFlags_DisplayRGB | ImGuiColorEditFlags_InputRGB | ImGuiColorEditFlags_PickerHueBar,

    // [Internal] Masks
    ImGuiColorEditFlags_DisplayMask_    = ImGuiColorEditFlags_DisplayRGB | ImGuiColorEditFlags_DisplayHSV | ImGuiColorEditFlags_DisplayHex,
    ImGuiColorEditFlags_DataTypeMask_   = ImGuiColorEditFlags_Uint8 | ImGuiColorEditFlags_Float,
    ImGuiColorEditFlags_PickerMask_     = ImGuiColorEditFlags_PickerHueWheel | ImGuiColorEditFlags_PickerHueBar,
    ImGuiColorEditFlags_InputMask_      = ImGuiColorEditFlags_InputRGB | ImGuiColorEditFlags_InputHSV,

    // Obsolete names
    //ImGuiColorEditFlags_RGB = ImGuiColorEditFlags_DisplayRGB, ImGuiColorEditFlags_HSV = ImGuiColorEditFlags_DisplayHSV, ImGuiColorEditFlags_HEX = ImGuiColorEditFlags_DisplayHex  // [renamed in 1.69]
};

// Flags for DragFloat(), DragInt(), SliderFloat(), SliderInt() etc.
// We use the same sets of flags for DragXXX() and SliderXXX() functions as the features are the same and it makes it easier to swap them.
// (Those are per-item flags. There are shared flags in ImGuiIO: io.ConfigDragClickToInputText)
enum ImGuiSliderFlags_
{
    ImGuiSliderFlags_None                   = 0,
    ImGuiSliderFlags_AlwaysClamp            = 1 << 4,       // Clamp value to min/max bounds when input manually with CTRL+Click. By default CTRL+Click allows going out of bounds.
    ImGuiSliderFlags_Logarithmic            = 1 << 5,       // Make the widget logarithmic (linear otherwise). Consider using ImGuiSliderFlags_NoRoundToFormat with this if using a format-string with small amount of digits.
    ImGuiSliderFlags_NoRoundToFormat        = 1 << 6,       // Disable rounding underlying value to match precision of the display format string (e.g. %.3f values are rounded to those 3 digits)
    ImGuiSliderFlags_NoInput                = 1 << 7,       // Disable CTRL+Click or Enter key allowing to input text directly into the widget
    ImGuiSliderFlags_InvalidMask_           = 0x7000000F,   // [Internal] We treat using those bits as being potentially a 'float power' argument from the previous API that has got miscast to this enum, and will trigger an assert if needed.

    // Obsolete names
    //ImGuiSliderFlags_ClampOnInput = ImGuiSliderFlags_AlwaysClamp, // [renamed in 1.79]
};

// Identify a mouse button.
// Those values are guaranteed to be stable and we frequently use 0/1 directly. Named enums provided for convenience.
enum ImGuiMouseButton_
{
    ImGuiMouseButton_Left = 0,
    ImGuiMouseButton_Right = 1,
    ImGuiMouseButton_Middle = 2,
    ImGuiMouseButton_COUNT = 5
};

// Enumeration for GetMouseCursor()
// User code may request backend to display given cursor by calling SetMouseCursor(), which is why we have some cursors that are marked unused here
enum ImGuiMouseCursor_
{
    ImGuiMouseCursor_None = -1,
    ImGuiMouseCursor_Arrow = 0,
    ImGuiMouseCursor_TextInput,         // When hovering over InputText, etc.
    ImGuiMouseCursor_ResizeAll,         // (Unused by Dear ImGui functions)
    ImGuiMouseCursor_ResizeNS,          // When hovering over a horizontal border
    ImGuiMouseCursor_ResizeEW,          // When hovering over a vertical border or a column
    ImGuiMouseCursor_ResizeNESW,        // When hovering over the bottom-left corner of a window
    ImGuiMouseCursor_ResizeNWSE,        // When hovering over the bottom-right corner of a window
    ImGuiMouseCursor_Hand,              // (Unused by Dear ImGui functions. Use for e.g. hyperlinks)
    ImGuiMouseCursor_NotAllowed,        // When hovering something with disallowed interaction. Usually a crossed circle.
    ImGuiMouseCursor_COUNT
};

// Enumeration for AddMouseSourceEvent() actual source of Mouse Input data.
// Historically we use "Mouse" terminology everywhere to indicate pointer data, e.g. MousePos, IsMousePressed(), io.AddMousePosEvent()
// But that "Mouse" data can come from different source which occasionally may be useful for application to know about.
// You can submit a change of pointer type using io.AddMouseSourceEvent().
enum ImGuiMouseSource : int
{
    ImGuiMouseSource_Mouse = 0,         // Input is coming from an actual mouse.
    ImGuiMouseSource_TouchScreen,       // Input is coming from a touch screen (no hovering prior to initial press, less precise initial press aiming, dual-axis wheeling possible).
    ImGuiMouseSource_Pen,               // Input is coming from a pressure/magnetic pen (often used in conjunction with high-sampling rates).
    ImGuiMouseSource_COUNT
};

// Enumeration for ImGui::SetWindow***(), SetNextWindow***(), SetNextItem***() functions
// Represent a condition.
// Important: Treat as a regular enum! Do NOT combine multiple values using binary operators! All the functions above treat 0 as a shortcut to ImGuiCond_Always.
enum ImGuiCond_
{
    ImGuiCond_None          = 0,        // No condition (always set the variable), same as _Always
    ImGuiCond_Always        = 1 << 0,   // No condition (always set the variable), same as _None
    ImGuiCond_Once          = 1 << 1,   // Set the variable once per runtime session (only the first call will succeed)
    ImGuiCond_FirstUseEver  = 1 << 2,   // Set the variable if the object/window has no persistently saved data (no entry in .ini file)
    ImGuiCond_Appearing     = 1 << 3,   // Set the variable if the object/window is appearing after being hidden/inactive (or the first time)
};

//-----------------------------------------------------------------------------
// [SECTION] Helpers: Memory allocations macros, ImVector<>
//-----------------------------------------------------------------------------

//-----------------------------------------------------------------------------
// IM_MALLOC(), IM_FREE(), IM_NEW(), IM_PLACEMENT_NEW(), IM_DELETE()
// We call C++ constructor on own allocated memory via the placement "new(ptr) Type()" syntax.
// Defining a custom placement new() with a custom parameter allows us to bypass including <new> which on some platforms complains when user has disabled exceptions.
//-----------------------------------------------------------------------------

struct ImNewWrapper {};
inline void* operator new(size_t, ImNewWrapper, void* ptr) { return ptr; }
inline void  operator delete(void*, ImNewWrapper, void*)   {} // This is only required so we can use the symmetrical new()
#define IM_ALLOC(_SIZE)                     ImGui::MemAlloc(_SIZE)
#define IM_FREE(_PTR)                       ImGui::MemFree(_PTR)
#define IM_PLACEMENT_NEW(_PTR)              new(ImNewWrapper(), _PTR)
#define IM_NEW(_TYPE)                       new(ImNewWrapper(), ImGui::MemAlloc(sizeof(_TYPE))) _TYPE
template<typename T> void IM_DELETE(T* p)   { if (p) { p->~T(); ImGui::MemFree(p); } }

//-----------------------------------------------------------------------------
// ImVector<>
// Lightweight std::vector<>-like class to avoid dragging dependencies (also, some implementations of STL with debug enabled are absurdly slow, we bypass it so our code runs fast in debug).
//-----------------------------------------------------------------------------
// - You generally do NOT need to care or use this ever. But we need to make it available in imgui.h because some of our public structures are relying on it.
// - We use std-like naming convention here, which is a little unusual for this codebase.
// - Important: clear() frees memory, resize(0) keep the allocated buffer. We use resize(0) a lot to intentionally recycle allocated buffers across frames and amortize our costs.
// - Important: our implementation does NOT call C++ constructors/destructors, we treat everything as raw data! This is intentional but be extra mindful of that,
//   Do NOT use this class as a std::vector replacement in your own code! Many of the structures used by dear imgui can be safely initialized by a zero-memset.
//-----------------------------------------------------------------------------

IM_MSVC_RUNTIME_CHECKS_OFF
template<typename T>
struct ImVector
{
    int                 Size;
    int                 Capacity;
    T*                  Data;

    // Provide standard typedefs but we don't use them ourselves.
    typedef T                   value_type;
    typedef value_type*         iterator;
    typedef const value_type*   const_iterator;

    // Constructors, destructor
    inline ImVector()                                       { Size = Capacity = 0; Data = NULL; }
    inline ImVector(const ImVector<T>& src)                 { Size = Capacity = 0; Data = NULL; operator=(src); }
    inline ImVector<T>& operator=(const ImVector<T>& src)   { clear(); resize(src.Size); if (src.Data) memcpy(Data, src.Data, (size_t)Size * sizeof(T)); return *this; }
    inline ~ImVector()                                      { if (Data) IM_FREE(Data); } // Important: does not destruct anything

    inline void         clear()                             { if (Data) { Size = Capacity = 0; IM_FREE(Data); Data = NULL; } }  // Important: does not destruct anything
    inline void         clear_delete()                      { for (int n = 0; n < Size; n++) IM_DELETE(Data[n]); clear(); }     // Important: never called automatically! always explicit.
    inline void         clear_destruct()                    { for (int n = 0; n < Size; n++) Data[n].~T(); clear(); }           // Important: never called automatically! always explicit.

    inline bool         empty() const                       { return Size == 0; }
    inline int          size() const                        { return Size; }
    inline int          size_in_bytes() const               { return Size * (int)sizeof(T); }
    inline int          max_size() const                    { return 0x7FFFFFFF / (int)sizeof(T); }
    inline int          capacity() const                    { return Capacity; }
    inline T&           operator[](int i)                   { IM_ASSERT(i >= 0 && i < Size); return Data[i]; }
    inline const T&     operator[](int i) const             { IM_ASSERT(i >= 0 && i < Size); return Data[i]; }

    inline T*           begin()                             { return Data; }
    inline const T*     begin() const                       { return Data; }
    inline T*           end()                               { return Data + Size; }
    inline const T*     end() const                         { return Data + Size; }
    inline T&           front()                             { IM_ASSERT(Size > 0); return Data[0]; }
    inline const T&     front() const                       { IM_ASSERT(Size > 0); return Data[0]; }
    inline T&           back()                              { IM_ASSERT(Size > 0); return Data[Size - 1]; }
    inline const T&     back() const                        { IM_ASSERT(Size > 0); return Data[Size - 1]; }
    inline void         swap(ImVector<T>& rhs)              { int rhs_size = rhs.Size; rhs.Size = Size; Size = rhs_size; int rhs_cap = rhs.Capacity; rhs.Capacity = Capacity; Capacity = rhs_cap; T* rhs_data = rhs.Data; rhs.Data = Data; Data = rhs_data; }

    inline int          _grow_capacity(int sz) const        { int new_capacity = Capacity ? (Capacity + Capacity / 2) : 8; return new_capacity > sz ? new_capacity : sz; }
    inline void         resize(int new_size)                { if (new_size > Capacity) reserve(_grow_capacity(new_size)); Size = new_size; }
    inline void         resize(int new_size, const T& v)    { if (new_size > Capacity) reserve(_grow_capacity(new_size)); if (new_size > Size) for (int n = Size; n < new_size; n++) memcpy(&Data[n], &v, sizeof(v)); Size = new_size; }
    inline void         shrink(int new_size)                { IM_ASSERT(new_size <= Size); Size = new_size; } // Resize a vector to a smaller size, guaranteed not to cause a reallocation
    inline void         reserve(int new_capacity)           { if (new_capacity <= Capacity) return; T* new_data = (T*)IM_ALLOC((size_t)new_capacity * sizeof(T)); if (Data) { memcpy(new_data, Data, (size_t)Size * sizeof(T)); IM_FREE(Data); } Data = new_data; Capacity = new_capacity; }
    inline void         reserve_discard(int new_capacity)   { if (new_capacity <= Capacity) return; if (Data) IM_FREE(Data); Data = (T*)IM_ALLOC((size_t)new_capacity * sizeof(T)); Capacity = new_capacity; }

    // NB: It is illegal to call push_back/push_front/insert with a reference pointing inside the ImVector data itself! e.g. v.push_back(v[10]) is forbidden.
    inline void         push_back(const T& v)               { if (Size == Capacity) reserve(_grow_capacity(Size + 1)); memcpy(&Data[Size], &v, sizeof(v)); Size++; }
    inline void         pop_back()                          { IM_ASSERT(Size > 0); Size--; }
    inline void         push_front(const T& v)              { if (Size == 0) push_back(v); else insert(Data, v); }
    inline T*           erase(const T* it)                  { IM_ASSERT(it >= Data && it < Data + Size); const ptrdiff_t off = it - Data; memmove(Data + off, Data + off + 1, ((size_t)Size - (size_t)off - 1) * sizeof(T)); Size--; return Data + off; }
    inline T*           erase(const T* it, const T* it_last){ IM_ASSERT(it >= Data && it < Data + Size && it_last >= it && it_last <= Data + Size); const ptrdiff_t count = it_last - it; const ptrdiff_t off = it - Data; memmove(Data + off, Data + off + count, ((size_t)Size - (size_t)off - (size_t)count) * sizeof(T)); Size -= (int)count; return Data + off; }
    inline T*           erase_unsorted(const T* it)         { IM_ASSERT(it >= Data && it < Data + Size);  const ptrdiff_t off = it - Data; if (it < Data + Size - 1) memcpy(Data + off, Data + Size - 1, sizeof(T)); Size--; return Data + off; }
    inline T*           insert(const T* it, const T& v)     { IM_ASSERT(it >= Data && it <= Data + Size); const ptrdiff_t off = it - Data; if (Size == Capacity) reserve(_grow_capacity(Size + 1)); if (off < (int)Size) memmove(Data + off + 1, Data + off, ((size_t)Size - (size_t)off) * sizeof(T)); memcpy(&Data[off], &v, sizeof(v)); Size++; return Data + off; }
    inline bool         contains(const T& v) const          { const T* data = Data;  const T* data_end = Data + Size; while (data < data_end) if (*data++ == v) return true; return false; }
    inline T*           find(const T& v)                    { T* data = Data;  const T* data_end = Data + Size; while (data < data_end) if (*data == v) break; else ++data; return data; }
    inline const T*     find(const T& v) const              { const T* data = Data;  const T* data_end = Data + Size; while (data < data_end) if (*data == v) break; else ++data; return data; }
    inline bool         find_erase(const T& v)              { const T* it = find(v); if (it < Data + Size) { erase(it); return true; } return false; }
    inline bool         find_erase_unsorted(const T& v)     { const T* it = find(v); if (it < Data + Size) { erase_unsorted(it); return true; } return false; }
    inline int          index_from_ptr(const T* it) const   { IM_ASSERT(it >= Data && it < Data + Size); const ptrdiff_t off = it - Data; return (int)off; }
};
IM_MSVC_RUNTIME_CHECKS_RESTORE

//-----------------------------------------------------------------------------
// [SECTION] ImGuiStyle
//-----------------------------------------------------------------------------
// You may modify the ImGui::GetStyle() main instance during initialization and before NewFrame().
// During the frame, use ImGui::PushStyleVar(ImGuiStyleVar_XXXX)/PopStyleVar() to alter the main style values,
// and ImGui::PushStyleColor(ImGuiCol_XXX)/PopStyleColor() for colors.
//-----------------------------------------------------------------------------

struct ImGuiStyle
{
    float       Alpha;                      // Global alpha applies to everything in Dear ImGui.
    float       DisabledAlpha;              // Additional alpha multiplier applied by BeginDisabled(). Multiply over current value of Alpha.
    ImVec2      WindowPadding;              // Padding within a window.
    float       WindowRounding;             // Radius of window corners rounding. Set to 0.0f to have rectangular windows. Large values tend to lead to variety of artifacts and are not recommended.
    float       WindowBorderSize;           // Thickness of border around windows. Generally set to 0.0f or 1.0f. (Other values are not well tested and more CPU/GPU costly).
    ImVec2      WindowMinSize;              // Minimum window size. This is a global setting. If you want to constrain individual windows, use SetNextWindowSizeConstraints().
    ImVec2      WindowTitleAlign;           // Alignment for title bar text. Defaults to (0.0f,0.5f) for left-aligned,vertically centered.
    ImGuiDir    WindowMenuButtonPosition;   // Side of the collapsing/docking button in the title bar (None/Left/Right). Defaults to ImGuiDir_Left.
    float       ChildRounding;              // Radius of child window corners rounding. Set to 0.0f to have rectangular windows.
    float       ChildBorderSize;            // Thickness of border around child windows. Generally set to 0.0f or 1.0f. (Other values are not well tested and more CPU/GPU costly).
    float       PopupRounding;              // Radius of popup window corners rounding. (Note that tooltip windows use WindowRounding)
    float       PopupBorderSize;            // Thickness of border around popup/tooltip windows. Generally set to 0.0f or 1.0f. (Other values are not well tested and more CPU/GPU costly).
    ImVec2      FramePadding;               // Padding within a framed rectangle (used by most widgets).
    float       FrameRounding;              // Radius of frame corners rounding. Set to 0.0f to have rectangular frame (used by most widgets).
    float       FrameBorderSize;            // Thickness of border around frames. Generally set to 0.0f or 1.0f. (Other values are not well tested and more CPU/GPU costly).
    ImVec2      ItemSpacing;                // Horizontal and vertical spacing between widgets/lines.
    ImVec2      ItemInnerSpacing;           // Horizontal and vertical spacing between within elements of a composed widget (e.g. a slider and its label).
    ImVec2      CellPadding;                // Padding within a table cell
    ImVec2      TouchExtraPadding;          // Expand reactive bounding box for touch-based system where touch position is not accurate enough. Unfortunately we don't sort widgets so priority on overlap will always be given to the first widget. So don't grow this too much!
    float       IndentSpacing;              // Horizontal indentation when e.g. entering a tree node. Generally == (FontSize + FramePadding.x*2).
    float       ColumnsMinSpacing;          // Minimum horizontal spacing between two columns. Preferably > (FramePadding.x + 1).
    float       ScrollbarSize;              // Width of the vertical scrollbar, Height of the horizontal scrollbar.
    float       ScrollbarRounding;          // Radius of grab corners for scrollbar.
    float       GrabMinSize;                // Minimum width/height of a grab box for slider/scrollbar.
    float       GrabRounding;               // Radius of grabs corners rounding. Set to 0.0f to have rectangular slider grabs.
    float       LogSliderDeadzone;          // The size in pixels of the dead-zone around zero on logarithmic sliders that cross zero.
    float       TabRounding;                // Radius of upper corners of a tab. Set to 0.0f to have rectangular tabs.
    float       TabBorderSize;              // Thickness of border around tabs.
    float       TabMinWidthForCloseButton;  // Minimum width for close button to appear on an unselected tab when hovered. Set to 0.0f to always show when hovering, set to FLT_MAX to never show close button unless selected.
    ImGuiDir    ColorButtonPosition;        // Side of the color button in the ColorEdit4 widget (left/right). Defaults to ImGuiDir_Right.
    ImVec2      ButtonTextAlign;            // Alignment of button text when button is larger than text. Defaults to (0.5f, 0.5f) (centered).
    ImVec2      SelectableTextAlign;        // Alignment of selectable text. Defaults to (0.0f, 0.0f) (top-left aligned). It's generally important to keep this left-aligned if you want to lay multiple items on a same line.
    float       SeparatorTextBorderSize;    // Thickkness of border in SeparatorText()
    ImVec2      SeparatorTextAlign;         // Alignment of text within the separator. Defaults to (0.0f, 0.5f) (left aligned, center).
    ImVec2      SeparatorTextPadding;       // Horizontal offset of text from each edge of the separator + spacing on other axis. Generally small values. .y is recommended to be == FramePadding.y.
    ImVec2      DisplayWindowPadding;       // Window position are clamped to be visible within the display area or monitors by at least this amount. Only applies to regular windows.
    ImVec2      DisplaySafeAreaPadding;     // If you cannot see the edges of your screen (e.g. on a TV) increase the safe area padding. Apply to popups/tooltips as well regular windows. NB: Prefer configuring your TV sets correctly!
    float       MouseCursorScale;           // Scale software rendered mouse cursor (when io.MouseDrawCursor is enabled). We apply per-monitor DPI scaling over this scale. May be removed later.
    bool        AntiAliasedLines;           // Enable anti-aliased lines/borders. Disable if you are really tight on CPU/GPU. Latched at the beginning of the frame (copied to ImDrawList).
    bool        AntiAliasedLinesUseTex;     // Enable anti-aliased lines/borders using textures where possible. Require backend to render with bilinear filtering (NOT point/nearest filtering). Latched at the beginning of the frame (copied to ImDrawList).
    bool        AntiAliasedFill;            // Enable anti-aliased edges around filled shapes (rounded rectangles, circles, etc.). Disable if you are really tight on CPU/GPU. Latched at the beginning of the frame (copied to ImDrawList).
    float       CurveTessellationTol;       // Tessellation tolerance when using PathBezierCurveTo() without a specific number of segments. Decrease for highly tessellated curves (higher quality, more polygons), increase to reduce quality.
    float       CircleTessellationMaxError; // Maximum error (in pixels) allowed when using AddCircle()/AddCircleFilled() or drawing rounded corner rectangles with no explicit segment count specified. Decrease for higher quality but more geometry.
    ImVec4      Colors[ImGuiCol_COUNT];

    IMGUI_API ImGuiStyle();
    IMGUI_API void ScaleAllSizes(float scale_factor);
};

//-----------------------------------------------------------------------------
// [SECTION] ImGuiIO
//-----------------------------------------------------------------------------
// Communicate most settings and inputs/outputs to Dear ImGui using this structure.
// Access via ImGui::GetIO(). Read 'Programmer guide' section in .cpp file for general usage.
//-----------------------------------------------------------------------------

// [Internal] Storage used by IsKeyDown(), IsKeyPressed() etc functions.
// If prior to 1.87 you used io.KeysDownDuration[] (which was marked as internal), you should use GetKeyData(key)->DownDuration and *NOT* io.KeysData[key]->DownDuration.
struct ImGuiKeyData
{
    bool        Down;               // True for if key is down
    float       DownDuration;       // Duration the key has been down (<0.0f: not pressed, 0.0f: just pressed, >0.0f: time held)
    float       DownDurationPrev;   // Last frame duration the key has been down
    float       AnalogValue;        // 0.0f..1.0f for gamepad values
};

struct ImGuiIO
{
    //------------------------------------------------------------------
    // Configuration                            // Default value
    //------------------------------------------------------------------

    ImGuiConfigFlags   ConfigFlags;             // = 0              // See ImGuiConfigFlags_ enum. Set by user/application. Gamepad/keyboard navigation options, etc.
    ImGuiBackendFlags  BackendFlags;            // = 0              // See ImGuiBackendFlags_ enum. Set by backend (imgui_impl_xxx files or custom backend) to communicate features supported by the backend.
    ImVec2      DisplaySize;                    // <unset>          // Main display size, in pixels (generally == GetMainViewport()->Size). May change every frame.
    float       DeltaTime;                      // = 1.0f/60.0f     // Time elapsed since last frame, in seconds. May change every frame.
    float       IniSavingRate;                  // = 5.0f           // Minimum time between saving positions/sizes to .ini file, in seconds.
    const char* IniFilename;                    // = "imgui.ini"    // Path to .ini file (important: default "imgui.ini" is relative to current working dir!). Set NULL to disable automatic .ini loading/saving or if you want to manually call LoadIniSettingsXXX() / SaveIniSettingsXXX() functions.
    const char* LogFilename;                    // = "imgui_log.txt"// Path to .log file (default parameter to ImGui::LogToFile when no file is specified).
    float       MouseDoubleClickTime;           // = 0.30f          // Time for a double-click, in seconds.
    float       MouseDoubleClickMaxDist;        // = 6.0f           // Distance threshold to stay in to validate a double-click, in pixels.
    float       MouseDragThreshold;             // = 6.0f           // Distance threshold before considering we are dragging.
    float       KeyRepeatDelay;                 // = 0.275f         // When holding a key/button, time before it starts repeating, in seconds (for buttons in Repeat mode, etc.).
    float       KeyRepeatRate;                  // = 0.050f         // When holding a key/button, rate at which it repeats, in seconds.
    float       HoverDelayNormal;               // = 0.30 sec       // Delay on hovering before IsItemHovered(ImGuiHoveredFlags_DelayNormal) returns true.
    float       HoverDelayShort;                // = 0.10 sec       // Delay on hovering before IsItemHovered(ImGuiHoveredFlags_DelayShort) returns true.
    void*       UserData;                       // = NULL           // Store your own data.

    ImFontAtlas*Fonts;                          // <auto>           // Font atlas: load, rasterize and pack one or more fonts into a single texture.
    float       FontGlobalScale;                // = 1.0f           // Global scale all fonts
    bool        FontAllowUserScaling;           // = false          // Allow user scaling text of individual window with CTRL+Wheel.
    ImFont*     FontDefault;                    // = NULL           // Font to use on NewFrame(). Use NULL to uses Fonts->Fonts[0].
    ImVec2      DisplayFramebufferScale;        // = (1, 1)         // For retina display or other situations where window coordinates are different from framebuffer coordinates. This generally ends up in ImDrawData::FramebufferScale.

    // Docking options (when ImGuiConfigFlags_DockingEnable is set)
    bool        ConfigDockingNoSplit;           // = false          // Simplified docking mode: disable window splitting, so docking is limited to merging multiple windows together into tab-bars.
    bool        ConfigDockingWithShift;         // = false          // Enable docking with holding Shift key (reduce visual noise, allows dropping in wider space)
    bool        ConfigDockingAlwaysTabBar;      // = false          // [BETA] [FIXME: This currently creates regression with auto-sizing and general overhead] Make every single floating window display within a docking node.
    bool        ConfigDockingTransparentPayload;// = false          // [BETA] Make window or viewport transparent when docking and only display docking boxes on the target viewport. Useful if rendering of multiple viewport cannot be synced. Best used with ConfigViewportsNoAutoMerge.

    // Viewport options (when ImGuiConfigFlags_ViewportsEnable is set)
    bool        ConfigViewportsNoAutoMerge;     // = false;         // Set to make all floating imgui windows always create their own viewport. Otherwise, they are merged into the main host viewports when overlapping it. May also set ImGuiViewportFlags_NoAutoMerge on individual viewport.
    bool        ConfigViewportsNoTaskBarIcon;   // = false          // Disable default OS task bar icon flag for secondary viewports. When a viewport doesn't want a task bar icon, ImGuiViewportFlags_NoTaskBarIcon will be set on it.
    bool        ConfigViewportsNoDecoration;    // = true           // Disable default OS window decoration flag for secondary viewports. When a viewport doesn't want window decorations, ImGuiViewportFlags_NoDecoration will be set on it. Enabling decoration can create subsequent issues at OS levels (e.g. minimum window size).
    bool        ConfigViewportsNoDefaultParent; // = false          // Disable default OS parenting to main viewport for secondary viewports. By default, viewports are marked with ParentViewportId = <main_viewport>, expecting the platform backend to setup a parent/child relationship between the OS windows (some backend may ignore this). Set to true if you want the default to be 0, then all viewports will be top-level OS windows.

    // Miscellaneous options
    bool        MouseDrawCursor;                // = false          // Request ImGui to draw a mouse cursor for you (if you are on a platform without a mouse cursor). Cannot be easily renamed to 'io.ConfigXXX' because this is frequently used by backend implementations.
    bool        ConfigMacOSXBehaviors;          // = defined(__APPLE__) // OS X style: Text editing cursor movement using Alt instead of Ctrl, Shortcuts using Cmd/Super instead of Ctrl, Line/Text Start and End using Cmd+Arrows instead of Home/End, Double click selects by word instead of selecting whole text, Multi-selection in lists uses Cmd/Super instead of Ctrl.
    bool        ConfigInputTrickleEventQueue;   // = true           // Enable input queue trickling: some types of events submitted during the same frame (e.g. button down + up) will be spread over multiple frames, improving interactions with low framerates.
    bool        ConfigInputTextCursorBlink;     // = true           // Enable blinking cursor (optional as some users consider it to be distracting).
    bool        ConfigInputTextEnterKeepActive; // = false          // [BETA] Pressing Enter will keep item active and select contents (single-line only).
    bool        ConfigDragClickToInputText;     // = false          // [BETA] Enable turning DragXXX widgets into text input with a simple mouse click-release (without moving). Not desirable on devices without a keyboard.
    bool        ConfigWindowsResizeFromEdges;   // = true           // Enable resizing of windows from their edges and from the lower-left corner. This requires (io.BackendFlags & ImGuiBackendFlags_HasMouseCursors) because it needs mouse cursor feedback. (This used to be a per-window ImGuiWindowFlags_ResizeFromAnySide flag)
    bool        ConfigWindowsMoveFromTitleBarOnly; // = false       // Enable allowing to move windows only when clicking on their title bar. Does not apply to windows without a title bar.
    float       ConfigMemoryCompactTimer;       // = 60.0f          // Timer (in seconds) to free transient windows/tables memory buffers when unused. Set to -1.0f to disable.

    // Debug options
    // - tools to test correct Begin/End and BeginChild/EndChild behaviors.
    // - presently Begn()/End() and BeginChild()EndChild() needs to ALWAYS be called in tandem, regardless of return value of BeginXXX()
    //   this is inconsistent with other BeginXXX functions and create confusion for many users.
    // - we expect to update the API eventually. In the meanwhile we provided tools to facilitate checking user-code behavior.
    bool        ConfigDebugBeginReturnValueOnce; // = false         // First-time calls to Begin()/BeginChild() will return false. NEEDS TO BE SET AT APPLICATION BOOT TIME if you don't want to miss windows.
    bool        ConfigDebugBeginReturnValueLoop; // = false         // Some calls to Begin()/BeginChild() will return false. Will cycle through window depths then repeat. Suggested use: add "io.ConfigDebugBeginReturnValue = io.KeyShift" in your main loop then occasionally press SHIFT. Windows should be flickering while running.

    //------------------------------------------------------------------
    // Platform Functions
    // (the imgui_impl_xxxx backend files are setting those up for you)
    //------------------------------------------------------------------

    // Optional: Platform/Renderer backend name (informational only! will be displayed in About Window) + User data for backend/wrappers to store their own stuff.
    const char* BackendPlatformName;            // = NULL
    const char* BackendRendererName;            // = NULL
    void*       BackendPlatformUserData;        // = NULL           // User data for platform backend
    void*       BackendRendererUserData;        // = NULL           // User data for renderer backend
    void*       BackendLanguageUserData;        // = NULL           // User data for non C++ programming language backend

    // Optional: Access OS clipboard
    // (default to use native Win32 clipboard on Windows, otherwise uses a private clipboard. Override to access OS clipboard on other architectures)
    const char* (*GetClipboardTextFn)(void* user_data);
    void        (*SetClipboardTextFn)(void* user_data, const char* text);
    void*       ClipboardUserData;

    // Optional: Notify OS Input Method Editor of the screen position of your cursor for text input position (e.g. when using Japanese/Chinese IME on Windows)
    // (default to use native imm32 api on Windows)
    void        (*SetPlatformImeDataFn)(ImGuiViewport* viewport, ImGuiPlatformImeData* data);
#ifndef IMGUI_DISABLE_OBSOLETE_FUNCTIONS
    void*       ImeWindowHandle;                // = NULL           // [Obsolete] Set ImGuiViewport::PlatformHandleRaw instead. Set this to your HWND to get automatic IME cursor positioning.
#else
    void*       _UnusedPadding;                                     // Unused field to keep data structure the same size.
#endif

    //------------------------------------------------------------------
    // Input - Call before calling NewFrame()
    //------------------------------------------------------------------

    // Input Functions
    IMGUI_API void  AddKeyEvent(ImGuiKey key, bool down);                   // Queue a new key down/up event. Key should be "translated" (as in, generally ImGuiKey_A matches the key end-user would use to emit an 'A' character)
    IMGUI_API void  AddKeyAnalogEvent(ImGuiKey key, bool down, float v);    // Queue a new key down/up event for analog values (e.g. ImGuiKey_Gamepad_ values). Dead-zones should be handled by the backend.
    IMGUI_API void  AddMousePosEvent(float x, float y);                     // Queue a mouse position update. Use -FLT_MAX,-FLT_MAX to signify no mouse (e.g. app not focused and not hovered)
    IMGUI_API void  AddMouseButtonEvent(int button, bool down);             // Queue a mouse button change
    IMGUI_API void  AddMouseWheelEvent(float wheel_x, float wheel_y);       // Queue a mouse wheel update. wheel_y<0: scroll down, wheel_y>0: scroll up, wheel_x<0: scroll right, wheel_x>0: scroll left.
<<<<<<< HEAD
    IMGUI_API void  AddMouseViewportEvent(ImGuiID id);                      // Queue a mouse hovered viewport. Requires backend to set ImGuiBackendFlags_HasMouseHoveredViewport to call this (for multi-viewport support).
=======
    IMGUI_API void  AddMouseSourceEvent(ImGuiMouseSource source);           // Queue a mouse source change (Mouse/TouchScreen/Pen)
>>>>>>> c9fe7ebc
    IMGUI_API void  AddFocusEvent(bool focused);                            // Queue a gain/loss of focus for the application (generally based on OS/platform focus of your window)
    IMGUI_API void  AddInputCharacter(unsigned int c);                      // Queue a new character input
    IMGUI_API void  AddInputCharacterUTF16(ImWchar16 c);                    // Queue a new character input from a UTF-16 character, it can be a surrogate
    IMGUI_API void  AddInputCharactersUTF8(const char* str);                // Queue a new characters input from a UTF-8 string

    IMGUI_API void  SetKeyEventNativeData(ImGuiKey key, int native_keycode, int native_scancode, int native_legacy_index = -1); // [Optional] Specify index for legacy <1.87 IsKeyXXX() functions with native indices + specify native keycode, scancode.
    IMGUI_API void  SetAppAcceptingEvents(bool accepting_events);           // Set master flag for accepting key/mouse/text events (default to true). Useful if you have native dialog boxes that are interrupting your application loop/refresh, and you want to disable events being queued while your app is frozen.
    IMGUI_API void  ClearInputCharacters();                                 // [Internal] Clear the text input buffer manually
    IMGUI_API void  ClearInputKeys();                                       // [Internal] Release all keys

    //------------------------------------------------------------------
    // Output - Updated by NewFrame() or EndFrame()/Render()
    // (when reading from the io.WantCaptureMouse, io.WantCaptureKeyboard flags to dispatch your inputs, it is
    //  generally easier and more correct to use their state BEFORE calling NewFrame(). See FAQ for details!)
    //------------------------------------------------------------------

    bool        WantCaptureMouse;                   // Set when Dear ImGui will use mouse inputs, in this case do not dispatch them to your main game/application (either way, always pass on mouse inputs to imgui). (e.g. unclicked mouse is hovering over an imgui window, widget is active, mouse was clicked over an imgui window, etc.).
    bool        WantCaptureKeyboard;                // Set when Dear ImGui will use keyboard inputs, in this case do not dispatch them to your main game/application (either way, always pass keyboard inputs to imgui). (e.g. InputText active, or an imgui window is focused and navigation is enabled, etc.).
    bool        WantTextInput;                      // Mobile/console: when set, you may display an on-screen keyboard. This is set by Dear ImGui when it wants textual keyboard input to happen (e.g. when a InputText widget is active).
    bool        WantSetMousePos;                    // MousePos has been altered, backend should reposition mouse on next frame. Rarely used! Set only when ImGuiConfigFlags_NavEnableSetMousePos flag is enabled.
    bool        WantSaveIniSettings;                // When manual .ini load/save is active (io.IniFilename == NULL), this will be set to notify your application that you can call SaveIniSettingsToMemory() and save yourself. Important: clear io.WantSaveIniSettings yourself after saving!
    bool        NavActive;                          // Keyboard/Gamepad navigation is currently allowed (will handle ImGuiKey_NavXXX events) = a window is focused and it doesn't use the ImGuiWindowFlags_NoNavInputs flag.
    bool        NavVisible;                         // Keyboard/Gamepad navigation is visible and allowed (will handle ImGuiKey_NavXXX events).
    float       Framerate;                          // Estimate of application framerate (rolling average over 60 frames, based on io.DeltaTime), in frame per second. Solely for convenience. Slow applications may not want to use a moving average or may want to reset underlying buffers occasionally.
    int         MetricsRenderVertices;              // Vertices output during last call to Render()
    int         MetricsRenderIndices;               // Indices output during last call to Render() = number of triangles * 3
    int         MetricsRenderWindows;               // Number of visible windows
    int         MetricsActiveWindows;               // Number of active windows
    int         MetricsActiveAllocations;           // Number of active allocations, updated by MemAlloc/MemFree based on current context. May be off if you have multiple imgui contexts.
    ImVec2      MouseDelta;                         // Mouse delta. Note that this is zero if either current or previous position are invalid (-FLT_MAX,-FLT_MAX), so a disappearing/reappearing mouse won't have a huge delta.

    // Legacy: before 1.87, we required backend to fill io.KeyMap[] (imgui->native map) during initialization and io.KeysDown[] (native indices) every frame.
    // This is still temporarily supported as a legacy feature. However the new preferred scheme is for backend to call io.AddKeyEvent().
    //   Old (<1.87):  ImGui::IsKeyPressed(ImGui::GetIO().KeyMap[ImGuiKey_Space]) --> New (1.87+) ImGui::IsKeyPressed(ImGuiKey_Space)
#ifndef IMGUI_DISABLE_OBSOLETE_KEYIO
    int         KeyMap[ImGuiKey_COUNT];             // [LEGACY] Input: map of indices into the KeysDown[512] entries array which represent your "native" keyboard state. The first 512 are now unused and should be kept zero. Legacy backend will write into KeyMap[] using ImGuiKey_ indices which are always >512.
    bool        KeysDown[ImGuiKey_COUNT];           // [LEGACY] Input: Keyboard keys that are pressed (ideally left in the "native" order your engine has access to keyboard keys, so you can use your own defines/enums for keys). This used to be [512] sized. It is now ImGuiKey_COUNT to allow legacy io.KeysDown[GetKeyIndex(...)] to work without an overflow.
    float       NavInputs[ImGuiNavInput_COUNT];     // [LEGACY] Since 1.88, NavInputs[] was removed. Backends from 1.60 to 1.86 won't build. Feed gamepad inputs via io.AddKeyEvent() and ImGuiKey_GamepadXXX enums.
#endif

    //------------------------------------------------------------------
    // [Internal] Dear ImGui will maintain those fields. Forward compatibility not guaranteed!
    //------------------------------------------------------------------

    ImGuiContext* Ctx;                              // Parent UI context (needs to be set explicitly by parent).

    // Main Input State
    // (this block used to be written by backend, since 1.87 it is best to NOT write to those directly, call the AddXXX functions above instead)
    // (reading from those variables is fair game, as they are extremely unlikely to be moving anywhere)
    ImVec2      MousePos;                           // Mouse position, in pixels. Set to ImVec2(-FLT_MAX, -FLT_MAX) if mouse is unavailable (on another screen, etc.)
    bool        MouseDown[5];                       // Mouse buttons: 0=left, 1=right, 2=middle + extras (ImGuiMouseButton_COUNT == 5). Dear ImGui mostly uses left and right buttons. Other buttons allow us to track if the mouse is being used by your application + available to user as a convenience via IsMouse** API.
    float       MouseWheel;                         // Mouse wheel Vertical: 1 unit scrolls about 5 lines text. >0 scrolls Up, <0 scrolls Down. Hold SHIFT to turn vertical scroll into horizontal scroll.
    float       MouseWheelH;                        // Mouse wheel Horizontal. >0 scrolls Left, <0 scrolls Right. Most users don't have a mouse with a horizontal wheel, may not be filled by all backends.
<<<<<<< HEAD
    ImGuiID     MouseHoveredViewport;               // (Optional) Modify using io.AddMouseViewportEvent(). With multi-viewports: viewport the OS mouse is hovering. If possible _IGNORING_ viewports with the ImGuiViewportFlags_NoInputs flag is much better (few backends can handle that). Set io.BackendFlags |= ImGuiBackendFlags_HasMouseHoveredViewport if you can provide this info. If you don't imgui will infer the value using the rectangles and last focused time of the viewports it knows about (ignoring other OS windows).
=======
    ImGuiMouseSource MouseSource;                   // Mouse actual input peripheral (Mouse/TouchScreen/Pen).
>>>>>>> c9fe7ebc
    bool        KeyCtrl;                            // Keyboard modifier down: Control
    bool        KeyShift;                           // Keyboard modifier down: Shift
    bool        KeyAlt;                             // Keyboard modifier down: Alt
    bool        KeySuper;                           // Keyboard modifier down: Cmd/Super/Windows

    // Other state maintained from data above + IO function calls
    ImGuiKeyChord KeyMods;                          // Key mods flags (any of ImGuiMod_Ctrl/ImGuiMod_Shift/ImGuiMod_Alt/ImGuiMod_Super flags, same as io.KeyCtrl/KeyShift/KeyAlt/KeySuper but merged into flags. DOES NOT CONTAINS ImGuiMod_Shortcut which is pretranslated). Read-only, updated by NewFrame()
    ImGuiKeyData  KeysData[ImGuiKey_KeysData_SIZE]; // Key state for all known keys. Use IsKeyXXX() functions to access this.
    bool        WantCaptureMouseUnlessPopupClose;   // Alternative to WantCaptureMouse: (WantCaptureMouse == true && WantCaptureMouseUnlessPopupClose == false) when a click over void is expected to close a popup.
    ImVec2      MousePosPrev;                       // Previous mouse position (note that MouseDelta is not necessary == MousePos-MousePosPrev, in case either position is invalid)
    ImVec2      MouseClickedPos[5];                 // Position at time of clicking
    double      MouseClickedTime[5];                // Time of last click (used to figure out double-click)
    bool        MouseClicked[5];                    // Mouse button went from !Down to Down (same as MouseClickedCount[x] != 0)
    bool        MouseDoubleClicked[5];              // Has mouse button been double-clicked? (same as MouseClickedCount[x] == 2)
    ImU16       MouseClickedCount[5];               // == 0 (not clicked), == 1 (same as MouseClicked[]), == 2 (double-clicked), == 3 (triple-clicked) etc. when going from !Down to Down
    ImU16       MouseClickedLastCount[5];           // Count successive number of clicks. Stays valid after mouse release. Reset after another click is done.
    bool        MouseReleased[5];                   // Mouse button went from Down to !Down
    bool        MouseDownOwned[5];                  // Track if button was clicked inside a dear imgui window or over void blocked by a popup. We don't request mouse capture from the application if click started outside ImGui bounds.
    bool        MouseDownOwnedUnlessPopupClose[5];  // Track if button was clicked inside a dear imgui window.
    bool        MouseWheelRequestAxisSwap;          // On a non-Mac system, holding SHIFT requests WheelY to perform the equivalent of a WheelX event. On a Mac system this is already enforced by the system.
    float       MouseDownDuration[5];               // Duration the mouse button has been down (0.0f == just clicked)
    float       MouseDownDurationPrev[5];           // Previous time the mouse button has been down
    ImVec2      MouseDragMaxDistanceAbs[5];         // Maximum distance, absolute, on each axis, of how much mouse has traveled from the clicking point
    float       MouseDragMaxDistanceSqr[5];         // Squared maximum distance of how much mouse has traveled from the clicking point (used for moving thresholds)
    float       PenPressure;                        // Touch/Pen pressure (0.0f to 1.0f, should be >0.0f only when MouseDown[0] == true). Helper storage currently unused by Dear ImGui.
    bool        AppFocusLost;                       // Only modify via AddFocusEvent()
    bool        AppAcceptingEvents;                 // Only modify via SetAppAcceptingEvents()
    ImS8        BackendUsingLegacyKeyArrays;        // -1: unknown, 0: using AddKeyEvent(), 1: using legacy io.KeysDown[]
    bool        BackendUsingLegacyNavInputArray;    // 0: using AddKeyAnalogEvent(), 1: writing to legacy io.NavInputs[] directly
    ImWchar16   InputQueueSurrogate;                // For AddInputCharacterUTF16()
    ImVector<ImWchar> InputQueueCharacters;         // Queue of _characters_ input (obtained by platform backend). Fill using AddInputCharacter() helper.

    IMGUI_API   ImGuiIO();
};

//-----------------------------------------------------------------------------
// [SECTION] Misc data structures
//-----------------------------------------------------------------------------

// Shared state of InputText(), passed as an argument to your callback when a ImGuiInputTextFlags_Callback* flag is used.
// The callback function should return 0 by default.
// Callbacks (follow a flag name and see comments in ImGuiInputTextFlags_ declarations for more details)
// - ImGuiInputTextFlags_CallbackEdit:        Callback on buffer edit (note that InputText() already returns true on edit, the callback is useful mainly to manipulate the underlying buffer while focus is active)
// - ImGuiInputTextFlags_CallbackAlways:      Callback on each iteration
// - ImGuiInputTextFlags_CallbackCompletion:  Callback on pressing TAB
// - ImGuiInputTextFlags_CallbackHistory:     Callback on pressing Up/Down arrows
// - ImGuiInputTextFlags_CallbackCharFilter:  Callback on character inputs to replace or discard them. Modify 'EventChar' to replace or discard, or return 1 in callback to discard.
// - ImGuiInputTextFlags_CallbackResize:      Callback on buffer capacity changes request (beyond 'buf_size' parameter value), allowing the string to grow.
struct ImGuiInputTextCallbackData
{
    ImGuiContext*       Ctx;            // Parent UI context
    ImGuiInputTextFlags EventFlag;      // One ImGuiInputTextFlags_Callback*    // Read-only
    ImGuiInputTextFlags Flags;          // What user passed to InputText()      // Read-only
    void*               UserData;       // What user passed to InputText()      // Read-only

    // Arguments for the different callback events
    // - To modify the text buffer in a callback, prefer using the InsertChars() / DeleteChars() function. InsertChars() will take care of calling the resize callback if necessary.
    // - If you know your edits are not going to resize the underlying buffer allocation, you may modify the contents of 'Buf[]' directly. You need to update 'BufTextLen' accordingly (0 <= BufTextLen < BufSize) and set 'BufDirty'' to true so InputText can update its internal state.
    ImWchar             EventChar;      // Character input                      // Read-write   // [CharFilter] Replace character with another one, or set to zero to drop. return 1 is equivalent to setting EventChar=0;
    ImGuiKey            EventKey;       // Key pressed (Up/Down/TAB)            // Read-only    // [Completion,History]
    char*               Buf;            // Text buffer                          // Read-write   // [Resize] Can replace pointer / [Completion,History,Always] Only write to pointed data, don't replace the actual pointer!
    int                 BufTextLen;     // Text length (in bytes)               // Read-write   // [Resize,Completion,History,Always] Exclude zero-terminator storage. In C land: == strlen(some_text), in C++ land: string.length()
    int                 BufSize;        // Buffer size (in bytes) = capacity+1  // Read-only    // [Resize,Completion,History,Always] Include zero-terminator storage. In C land == ARRAYSIZE(my_char_array), in C++ land: string.capacity()+1
    bool                BufDirty;       // Set if you modify Buf/BufTextLen!    // Write        // [Completion,History,Always]
    int                 CursorPos;      //                                      // Read-write   // [Completion,History,Always]
    int                 SelectionStart; //                                      // Read-write   // [Completion,History,Always] == to SelectionEnd when no selection)
    int                 SelectionEnd;   //                                      // Read-write   // [Completion,History,Always]

    // Helper functions for text manipulation.
    // Use those function to benefit from the CallbackResize behaviors. Calling those function reset the selection.
    IMGUI_API ImGuiInputTextCallbackData();
    IMGUI_API void      DeleteChars(int pos, int bytes_count);
    IMGUI_API void      InsertChars(int pos, const char* text, const char* text_end = NULL);
    void                SelectAll()             { SelectionStart = 0; SelectionEnd = BufTextLen; }
    void                ClearSelection()        { SelectionStart = SelectionEnd = BufTextLen; }
    bool                HasSelection() const    { return SelectionStart != SelectionEnd; }
};

// Resizing callback data to apply custom constraint. As enabled by SetNextWindowSizeConstraints(). Callback is called during the next Begin().
// NB: For basic min/max size constraint on each axis you don't need to use the callback! The SetNextWindowSizeConstraints() parameters are enough.
struct ImGuiSizeCallbackData
{
    void*   UserData;       // Read-only.   What user passed to SetNextWindowSizeConstraints(). Generally store an integer or float in here (need reinterpret_cast<>).
    ImVec2  Pos;            // Read-only.   Window position, for reference.
    ImVec2  CurrentSize;    // Read-only.   Current window size.
    ImVec2  DesiredSize;    // Read-write.  Desired size, based on user's mouse position. Write to this field to restrain resizing.
};

// [ALPHA] Rarely used / very advanced uses only. Use with SetNextWindowClass() and DockSpace() functions.
// Important: the content of this class is still highly WIP and likely to change and be refactored
// before we stabilize Docking features. Please be mindful if using this.
// Provide hints:
// - To the platform backend via altered viewport flags (enable/disable OS decoration, OS task bar icons, etc.)
// - To the platform backend for OS level parent/child relationships of viewport.
// - To the docking system for various options and filtering.
struct ImGuiWindowClass
{
    ImGuiID             ClassId;                    // User data. 0 = Default class (unclassed). Windows of different classes cannot be docked with each others.
    ImGuiID             ParentViewportId;           // Hint for the platform backend. -1: use default. 0: request platform backend to not parent the platform. != 0: request platform backend to create a parent<>child relationship between the platform windows. Not conforming backends are free to e.g. parent every viewport to the main viewport or not.
    ImGuiViewportFlags  ViewportFlagsOverrideSet;   // Viewport flags to set when a window of this class owns a viewport. This allows you to enforce OS decoration or task bar icon, override the defaults on a per-window basis.
    ImGuiViewportFlags  ViewportFlagsOverrideClear; // Viewport flags to clear when a window of this class owns a viewport. This allows you to enforce OS decoration or task bar icon, override the defaults on a per-window basis.
    ImGuiTabItemFlags   TabItemFlagsOverrideSet;    // [EXPERIMENTAL] TabItem flags to set when a window of this class gets submitted into a dock node tab bar. May use with ImGuiTabItemFlags_Leading or ImGuiTabItemFlags_Trailing.
    ImGuiDockNodeFlags  DockNodeFlagsOverrideSet;   // [EXPERIMENTAL] Dock node flags to set when a window of this class is hosted by a dock node (it doesn't have to be selected!)
    bool                DockingAlwaysTabBar;        // Set to true to enforce single floating windows of this class always having their own docking node (equivalent of setting the global io.ConfigDockingAlwaysTabBar)
    bool                DockingAllowUnclassed;      // Set to true to allow windows of this class to be docked/merged with an unclassed window. // FIXME-DOCK: Move to DockNodeFlags override?

    ImGuiWindowClass() { memset(this, 0, sizeof(*this)); ParentViewportId = (ImGuiID)-1; DockingAllowUnclassed = true; }
};

// Data payload for Drag and Drop operations: AcceptDragDropPayload(), GetDragDropPayload()
struct ImGuiPayload
{
    // Members
    void*           Data;               // Data (copied and owned by dear imgui)
    int             DataSize;           // Data size

    // [Internal]
    ImGuiID         SourceId;           // Source item id
    ImGuiID         SourceParentId;     // Source parent id (if available)
    int             DataFrameCount;     // Data timestamp
    char            DataType[32 + 1];   // Data type tag (short user-supplied string, 32 characters max)
    bool            Preview;            // Set when AcceptDragDropPayload() was called and mouse has been hovering the target item (nb: handle overlapping drag targets)
    bool            Delivery;           // Set when AcceptDragDropPayload() was called and mouse button is released over the target item.

    ImGuiPayload()  { Clear(); }
    void Clear()    { SourceId = SourceParentId = 0; Data = NULL; DataSize = 0; memset(DataType, 0, sizeof(DataType)); DataFrameCount = -1; Preview = Delivery = false; }
    bool IsDataType(const char* type) const { return DataFrameCount != -1 && strcmp(type, DataType) == 0; }
    bool IsPreview() const                  { return Preview; }
    bool IsDelivery() const                 { return Delivery; }
};

// Sorting specification for one column of a table (sizeof == 12 bytes)
struct ImGuiTableColumnSortSpecs
{
    ImGuiID                     ColumnUserID;       // User id of the column (if specified by a TableSetupColumn() call)
    ImS16                       ColumnIndex;        // Index of the column
    ImS16                       SortOrder;          // Index within parent ImGuiTableSortSpecs (always stored in order starting from 0, tables sorted on a single criteria will always have a 0 here)
    ImGuiSortDirection          SortDirection : 8;  // ImGuiSortDirection_Ascending or ImGuiSortDirection_Descending (you can use this or SortSign, whichever is more convenient for your sort function)

    ImGuiTableColumnSortSpecs() { memset(this, 0, sizeof(*this)); }
};

// Sorting specifications for a table (often handling sort specs for a single column, occasionally more)
// Obtained by calling TableGetSortSpecs().
// When 'SpecsDirty == true' you can sort your data. It will be true with sorting specs have changed since last call, or the first time.
// Make sure to set 'SpecsDirty = false' after sorting, else you may wastefully sort your data every frame!
struct ImGuiTableSortSpecs
{
    const ImGuiTableColumnSortSpecs* Specs;     // Pointer to sort spec array.
    int                         SpecsCount;     // Sort spec count. Most often 1. May be > 1 when ImGuiTableFlags_SortMulti is enabled. May be == 0 when ImGuiTableFlags_SortTristate is enabled.
    bool                        SpecsDirty;     // Set to true when specs have changed since last time! Use this to sort again, then clear the flag.

    ImGuiTableSortSpecs()       { memset(this, 0, sizeof(*this)); }
};

//-----------------------------------------------------------------------------
// [SECTION] Helpers (ImGuiOnceUponAFrame, ImGuiTextFilter, ImGuiTextBuffer, ImGuiStorage, ImGuiListClipper, Math Operators, ImColor)
//-----------------------------------------------------------------------------

// Helper: Unicode defines
#define IM_UNICODE_CODEPOINT_INVALID 0xFFFD     // Invalid Unicode code point (standard value).
#ifdef IMGUI_USE_WCHAR32
#define IM_UNICODE_CODEPOINT_MAX     0x10FFFF   // Maximum Unicode code point supported by this build.
#else
#define IM_UNICODE_CODEPOINT_MAX     0xFFFF     // Maximum Unicode code point supported by this build.
#endif

// Helper: Execute a block of code at maximum once a frame. Convenient if you want to quickly create a UI within deep-nested code that runs multiple times every frame.
// Usage: static ImGuiOnceUponAFrame oaf; if (oaf) ImGui::Text("This will be called only once per frame");
struct ImGuiOnceUponAFrame
{
    ImGuiOnceUponAFrame() { RefFrame = -1; }
    mutable int RefFrame;
    operator bool() const { int current_frame = ImGui::GetFrameCount(); if (RefFrame == current_frame) return false; RefFrame = current_frame; return true; }
};

// Helper: Parse and apply text filters. In format "aaaaa[,bbbb][,ccccc]"
struct ImGuiTextFilter
{
    IMGUI_API           ImGuiTextFilter(const char* default_filter = "");
    IMGUI_API bool      Draw(const char* label = "Filter (inc,-exc)", float width = 0.0f);  // Helper calling InputText+Build
    IMGUI_API bool      PassFilter(const char* text, const char* text_end = NULL) const;
    IMGUI_API void      Build();
    void                Clear()          { InputBuf[0] = 0; Build(); }
    bool                IsActive() const { return !Filters.empty(); }

    // [Internal]
    struct ImGuiTextRange
    {
        const char*     b;
        const char*     e;

        ImGuiTextRange()                                { b = e = NULL; }
        ImGuiTextRange(const char* _b, const char* _e)  { b = _b; e = _e; }
        bool            empty() const                   { return b == e; }
        IMGUI_API void  split(char separator, ImVector<ImGuiTextRange>* out) const;
    };
    char                    InputBuf[256];
    ImVector<ImGuiTextRange>Filters;
    int                     CountGrep;
};

// Helper: Growable text buffer for logging/accumulating text
// (this could be called 'ImGuiTextBuilder' / 'ImGuiStringBuilder')
struct ImGuiTextBuffer
{
    ImVector<char>      Buf;
    IMGUI_API static char EmptyString[1];

    ImGuiTextBuffer()   { }
    inline char         operator[](int i) const { IM_ASSERT(Buf.Data != NULL); return Buf.Data[i]; }
    const char*         begin() const           { return Buf.Data ? &Buf.front() : EmptyString; }
    const char*         end() const             { return Buf.Data ? &Buf.back() : EmptyString; }   // Buf is zero-terminated, so end() will point on the zero-terminator
    int                 size() const            { return Buf.Size ? Buf.Size - 1 : 0; }
    bool                empty() const           { return Buf.Size <= 1; }
    void                clear()                 { Buf.clear(); }
    void                reserve(int capacity)   { Buf.reserve(capacity); }
    const char*         c_str() const           { return Buf.Data ? Buf.Data : EmptyString; }
    IMGUI_API void      append(const char* str, const char* str_end = NULL);
    IMGUI_API void      appendf(const char* fmt, ...) IM_FMTARGS(2);
    IMGUI_API void      appendfv(const char* fmt, va_list args) IM_FMTLIST(2);
};

// Helper: Key->Value storage
// Typically you don't have to worry about this since a storage is held within each Window.
// We use it to e.g. store collapse state for a tree (Int 0/1)
// This is optimized for efficient lookup (dichotomy into a contiguous buffer) and rare insertion (typically tied to user interactions aka max once a frame)
// You can use it as custom user storage for temporary values. Declare your own storage if, for example:
// - You want to manipulate the open/close state of a particular sub-tree in your interface (tree node uses Int 0/1 to store their state).
// - You want to store custom debug data easily without adding or editing structures in your code (probably not efficient, but convenient)
// Types are NOT stored, so it is up to you to make sure your Key don't collide with different types.
struct ImGuiStorage
{
    // [Internal]
    struct ImGuiStoragePair
    {
        ImGuiID key;
        union { int val_i; float val_f; void* val_p; };
        ImGuiStoragePair(ImGuiID _key, int _val_i)      { key = _key; val_i = _val_i; }
        ImGuiStoragePair(ImGuiID _key, float _val_f)    { key = _key; val_f = _val_f; }
        ImGuiStoragePair(ImGuiID _key, void* _val_p)    { key = _key; val_p = _val_p; }
    };

    ImVector<ImGuiStoragePair>      Data;

    // - Get***() functions find pair, never add/allocate. Pairs are sorted so a query is O(log N)
    // - Set***() functions find pair, insertion on demand if missing.
    // - Sorted insertion is costly, paid once. A typical frame shouldn't need to insert any new pair.
    void                Clear() { Data.clear(); }
    IMGUI_API int       GetInt(ImGuiID key, int default_val = 0) const;
    IMGUI_API void      SetInt(ImGuiID key, int val);
    IMGUI_API bool      GetBool(ImGuiID key, bool default_val = false) const;
    IMGUI_API void      SetBool(ImGuiID key, bool val);
    IMGUI_API float     GetFloat(ImGuiID key, float default_val = 0.0f) const;
    IMGUI_API void      SetFloat(ImGuiID key, float val);
    IMGUI_API void*     GetVoidPtr(ImGuiID key) const; // default_val is NULL
    IMGUI_API void      SetVoidPtr(ImGuiID key, void* val);

    // - Get***Ref() functions finds pair, insert on demand if missing, return pointer. Useful if you intend to do Get+Set.
    // - References are only valid until a new value is added to the storage. Calling a Set***() function or a Get***Ref() function invalidates the pointer.
    // - A typical use case where this is convenient for quick hacking (e.g. add storage during a live Edit&Continue session if you can't modify existing struct)
    //      float* pvar = ImGui::GetFloatRef(key); ImGui::SliderFloat("var", pvar, 0, 100.0f); some_var += *pvar;
    IMGUI_API int*      GetIntRef(ImGuiID key, int default_val = 0);
    IMGUI_API bool*     GetBoolRef(ImGuiID key, bool default_val = false);
    IMGUI_API float*    GetFloatRef(ImGuiID key, float default_val = 0.0f);
    IMGUI_API void**    GetVoidPtrRef(ImGuiID key, void* default_val = NULL);

    // Use on your own storage if you know only integer are being stored (open/close all tree nodes)
    IMGUI_API void      SetAllInt(int val);

    // For quicker full rebuild of a storage (instead of an incremental one), you may add all your contents and then sort once.
    IMGUI_API void      BuildSortByKey();
};

// Helper: Manually clip large list of items.
// If you have lots evenly spaced items and you have random access to the list, you can perform coarse
// clipping based on visibility to only submit items that are in view.
// The clipper calculates the range of visible items and advance the cursor to compensate for the non-visible items we have skipped.
// (Dear ImGui already clip items based on their bounds but: it needs to first layout the item to do so, and generally
//  fetching/submitting your own data incurs additional cost. Coarse clipping using ImGuiListClipper allows you to easily
//  scale using lists with tens of thousands of items without a problem)
// Usage:
//   ImGuiListClipper clipper;
//   clipper.Begin(1000);         // We have 1000 elements, evenly spaced.
//   while (clipper.Step())
//       for (int i = clipper.DisplayStart; i < clipper.DisplayEnd; i++)
//           ImGui::Text("line number %d", i);
// Generally what happens is:
// - Clipper lets you process the first element (DisplayStart = 0, DisplayEnd = 1) regardless of it being visible or not.
// - User code submit that one element.
// - Clipper can measure the height of the first element
// - Clipper calculate the actual range of elements to display based on the current clipping rectangle, position the cursor before the first visible element.
// - User code submit visible elements.
// - The clipper also handles various subtleties related to keyboard/gamepad navigation, wrapping etc.
struct ImGuiListClipper
{
    ImGuiContext*   Ctx;                // Parent UI context
    int             DisplayStart;       // First item to display, updated by each call to Step()
    int             DisplayEnd;         // End of items to display (exclusive)
    int             ItemsCount;         // [Internal] Number of items
    float           ItemsHeight;        // [Internal] Height of item after a first step and item submission can calculate it
    float           StartPosY;          // [Internal] Cursor position at the time of Begin() or after table frozen rows are all processed
    void*           TempData;           // [Internal] Internal data

    // items_count: Use INT_MAX if you don't know how many items you have (in which case the cursor won't be advanced in the final step)
    // items_height: Use -1.0f to be calculated automatically on first step. Otherwise pass in the distance between your items, typically GetTextLineHeightWithSpacing() or GetFrameHeightWithSpacing().
    IMGUI_API ImGuiListClipper();
    IMGUI_API ~ImGuiListClipper();
    IMGUI_API void  Begin(int items_count, float items_height = -1.0f);
    IMGUI_API void  End();             // Automatically called on the last call of Step() that returns false.
    IMGUI_API bool  Step();            // Call until it returns false. The DisplayStart/DisplayEnd fields will be set and you can process/draw those items.

    // Call ForceDisplayRangeByIndices() before first call to Step() if you need a range of items to be displayed regardless of visibility.
    IMGUI_API void  ForceDisplayRangeByIndices(int item_min, int item_max); // item_max is exclusive e.g. use (42, 42+1) to make item 42 always visible BUT due to alignment/padding of certain items it is likely that an extra item may be included on either end of the display range.

#ifndef IMGUI_DISABLE_OBSOLETE_FUNCTIONS
    inline ImGuiListClipper(int items_count, float items_height = -1.0f) { memset(this, 0, sizeof(*this)); ItemsCount = -1; Begin(items_count, items_height); } // [removed in 1.79]
#endif
};

// Helpers: ImVec2/ImVec4 operators
// - It is important that we are keeping those disabled by default so they don't leak in user space.
// - This is in order to allow user enabling implicit cast operators between ImVec2/ImVec4 and their own types (using IM_VEC2_CLASS_EXTRA in imconfig.h)
// - You can use '#define IMGUI_DEFINE_MATH_OPERATORS' to import our operators, provided as a courtesy.
// - We unfortunately don't have a unary- operator for ImVec2 because this would needs to be defined inside the class itself.
#ifdef IMGUI_DEFINE_MATH_OPERATORS
#define IMGUI_DEFINE_MATH_OPERATORS_IMPLEMENTED
IM_MSVC_RUNTIME_CHECKS_OFF
static inline ImVec2  operator*(const ImVec2& lhs, const float rhs)     { return ImVec2(lhs.x * rhs, lhs.y * rhs); }
static inline ImVec2  operator/(const ImVec2& lhs, const float rhs)     { return ImVec2(lhs.x / rhs, lhs.y / rhs); }
static inline ImVec2  operator+(const ImVec2& lhs, const ImVec2& rhs)   { return ImVec2(lhs.x + rhs.x, lhs.y + rhs.y); }
static inline ImVec2  operator-(const ImVec2& lhs, const ImVec2& rhs)   { return ImVec2(lhs.x - rhs.x, lhs.y - rhs.y); }
static inline ImVec2  operator*(const ImVec2& lhs, const ImVec2& rhs)   { return ImVec2(lhs.x * rhs.x, lhs.y * rhs.y); }
static inline ImVec2  operator/(const ImVec2& lhs, const ImVec2& rhs)   { return ImVec2(lhs.x / rhs.x, lhs.y / rhs.y); }
static inline ImVec2& operator*=(ImVec2& lhs, const float rhs)          { lhs.x *= rhs; lhs.y *= rhs; return lhs; }
static inline ImVec2& operator/=(ImVec2& lhs, const float rhs)          { lhs.x /= rhs; lhs.y /= rhs; return lhs; }
static inline ImVec2& operator+=(ImVec2& lhs, const ImVec2& rhs)        { lhs.x += rhs.x; lhs.y += rhs.y; return lhs; }
static inline ImVec2& operator-=(ImVec2& lhs, const ImVec2& rhs)        { lhs.x -= rhs.x; lhs.y -= rhs.y; return lhs; }
static inline ImVec2& operator*=(ImVec2& lhs, const ImVec2& rhs)        { lhs.x *= rhs.x; lhs.y *= rhs.y; return lhs; }
static inline ImVec2& operator/=(ImVec2& lhs, const ImVec2& rhs)        { lhs.x /= rhs.x; lhs.y /= rhs.y; return lhs; }
static inline ImVec4  operator+(const ImVec4& lhs, const ImVec4& rhs)   { return ImVec4(lhs.x + rhs.x, lhs.y + rhs.y, lhs.z + rhs.z, lhs.w + rhs.w); }
static inline ImVec4  operator-(const ImVec4& lhs, const ImVec4& rhs)   { return ImVec4(lhs.x - rhs.x, lhs.y - rhs.y, lhs.z - rhs.z, lhs.w - rhs.w); }
static inline ImVec4  operator*(const ImVec4& lhs, const ImVec4& rhs)   { return ImVec4(lhs.x * rhs.x, lhs.y * rhs.y, lhs.z * rhs.z, lhs.w * rhs.w); }
IM_MSVC_RUNTIME_CHECKS_RESTORE
#endif

// Helpers macros to generate 32-bit encoded colors
// User can declare their own format by #defining the 5 _SHIFT/_MASK macros in their imconfig file.
#ifndef IM_COL32_R_SHIFT
#ifdef IMGUI_USE_BGRA_PACKED_COLOR
#define IM_COL32_R_SHIFT    16
#define IM_COL32_G_SHIFT    8
#define IM_COL32_B_SHIFT    0
#define IM_COL32_A_SHIFT    24
#define IM_COL32_A_MASK     0xFF000000
#else
#define IM_COL32_R_SHIFT    0
#define IM_COL32_G_SHIFT    8
#define IM_COL32_B_SHIFT    16
#define IM_COL32_A_SHIFT    24
#define IM_COL32_A_MASK     0xFF000000
#endif
#endif
#define IM_COL32(R,G,B,A)    (((ImU32)(A)<<IM_COL32_A_SHIFT) | ((ImU32)(B)<<IM_COL32_B_SHIFT) | ((ImU32)(G)<<IM_COL32_G_SHIFT) | ((ImU32)(R)<<IM_COL32_R_SHIFT))
#define IM_COL32_WHITE       IM_COL32(255,255,255,255)  // Opaque white = 0xFFFFFFFF
#define IM_COL32_BLACK       IM_COL32(0,0,0,255)        // Opaque black
#define IM_COL32_BLACK_TRANS IM_COL32(0,0,0,0)          // Transparent black = 0x00000000

// Helper: ImColor() implicitly converts colors to either ImU32 (packed 4x1 byte) or ImVec4 (4x1 float)
// Prefer using IM_COL32() macros if you want a guaranteed compile-time ImU32 for usage with ImDrawList API.
// **Avoid storing ImColor! Store either u32 of ImVec4. This is not a full-featured color class. MAY OBSOLETE.
// **None of the ImGui API are using ImColor directly but you can use it as a convenience to pass colors in either ImU32 or ImVec4 formats. Explicitly cast to ImU32 or ImVec4 if needed.
struct ImColor
{
    ImVec4          Value;

    constexpr ImColor()                                             { }
    constexpr ImColor(float r, float g, float b, float a = 1.0f)    : Value(r, g, b, a) { }
    constexpr ImColor(const ImVec4& col)                            : Value(col) {}
    ImColor(int r, int g, int b, int a = 255)                       { float sc = 1.0f / 255.0f; Value.x = (float)r * sc; Value.y = (float)g * sc; Value.z = (float)b * sc; Value.w = (float)a * sc; }
    ImColor(ImU32 rgba)                                             { float sc = 1.0f / 255.0f; Value.x = (float)((rgba >> IM_COL32_R_SHIFT) & 0xFF) * sc; Value.y = (float)((rgba >> IM_COL32_G_SHIFT) & 0xFF) * sc; Value.z = (float)((rgba >> IM_COL32_B_SHIFT) & 0xFF) * sc; Value.w = (float)((rgba >> IM_COL32_A_SHIFT) & 0xFF) * sc; }
    inline operator ImU32() const                                   { return ImGui::ColorConvertFloat4ToU32(Value); }
    inline operator ImVec4() const                                  { return Value; }

    // FIXME-OBSOLETE: May need to obsolete/cleanup those helpers.
    inline void    SetHSV(float h, float s, float v, float a = 1.0f){ ImGui::ColorConvertHSVtoRGB(h, s, v, Value.x, Value.y, Value.z); Value.w = a; }
    static ImColor HSV(float h, float s, float v, float a = 1.0f)   { float r, g, b; ImGui::ColorConvertHSVtoRGB(h, s, v, r, g, b); return ImColor(r, g, b, a); }
};

//-----------------------------------------------------------------------------
// [SECTION] Drawing API (ImDrawCmd, ImDrawIdx, ImDrawVert, ImDrawChannel, ImDrawListSplitter, ImDrawListFlags, ImDrawList, ImDrawData)
// Hold a series of drawing commands. The user provides a renderer for ImDrawData which essentially contains an array of ImDrawList.
//-----------------------------------------------------------------------------

// The maximum line width to bake anti-aliased textures for. Build atlas with ImFontAtlasFlags_NoBakedLines to disable baking.
#ifndef IM_DRAWLIST_TEX_LINES_WIDTH_MAX
#define IM_DRAWLIST_TEX_LINES_WIDTH_MAX     (63)
#endif

// ImDrawCallback: Draw callbacks for advanced uses [configurable type: override in imconfig.h]
// NB: You most likely do NOT need to use draw callbacks just to create your own widget or customized UI rendering,
// you can poke into the draw list for that! Draw callback may be useful for example to:
//  A) Change your GPU render state,
//  B) render a complex 3D scene inside a UI element without an intermediate texture/render target, etc.
// The expected behavior from your rendering function is 'if (cmd.UserCallback != NULL) { cmd.UserCallback(parent_list, cmd); } else { RenderTriangles() }'
// If you want to override the signature of ImDrawCallback, you can simply use e.g. '#define ImDrawCallback MyDrawCallback' (in imconfig.h) + update rendering backend accordingly.
#ifndef ImDrawCallback
typedef void (*ImDrawCallback)(const ImDrawList* parent_list, const ImDrawCmd* cmd);
#endif

// Special Draw callback value to request renderer backend to reset the graphics/render state.
// The renderer backend needs to handle this special value, otherwise it will crash trying to call a function at this address.
// This is useful for example if you submitted callbacks which you know have altered the render state and you want it to be restored.
// It is not done by default because they are many perfectly useful way of altering render state for imgui contents (e.g. changing shader/blending settings before an Image call).
#define ImDrawCallback_ResetRenderState     (ImDrawCallback)(-1)

// Typically, 1 command = 1 GPU draw call (unless command is a callback)
// - VtxOffset: When 'io.BackendFlags & ImGuiBackendFlags_RendererHasVtxOffset' is enabled,
//   this fields allow us to render meshes larger than 64K vertices while keeping 16-bit indices.
//   Backends made for <1.71. will typically ignore the VtxOffset fields.
// - The ClipRect/TextureId/VtxOffset fields must be contiguous as we memcmp() them together (this is asserted for).
struct ImDrawCmd
{
    ImVec4          ClipRect;           // 4*4  // Clipping rectangle (x1, y1, x2, y2). Subtract ImDrawData->DisplayPos to get clipping rectangle in "viewport" coordinates
    ImTextureID     TextureId;          // 4-8  // User-provided texture ID. Set by user in ImfontAtlas::SetTexID() for fonts or passed to Image*() functions. Ignore if never using images or multiple fonts atlas.
    unsigned int    VtxOffset;          // 4    // Start offset in vertex buffer. ImGuiBackendFlags_RendererHasVtxOffset: always 0, otherwise may be >0 to support meshes larger than 64K vertices with 16-bit indices.
    unsigned int    IdxOffset;          // 4    // Start offset in index buffer.
    unsigned int    ElemCount;          // 4    // Number of indices (multiple of 3) to be rendered as triangles. Vertices are stored in the callee ImDrawList's vtx_buffer[] array, indices in idx_buffer[].
    ImDrawCallback  UserCallback;       // 4-8  // If != NULL, call the function instead of rendering the vertices. clip_rect and texture_id will be set normally.
    void*           UserCallbackData;   // 4-8  // The draw callback code can access this.

    ImDrawCmd() { memset(this, 0, sizeof(*this)); } // Also ensure our padding fields are zeroed

    // Since 1.83: returns ImTextureID associated with this draw call. Warning: DO NOT assume this is always same as 'TextureId' (we will change this function for an upcoming feature)
    inline ImTextureID GetTexID() const { return TextureId; }
};

// Vertex layout
#ifndef IMGUI_OVERRIDE_DRAWVERT_STRUCT_LAYOUT
struct ImDrawVert
{
    ImVec2  pos;
    ImVec2  uv;
    ImU32   col;
};
#else
// You can override the vertex format layout by defining IMGUI_OVERRIDE_DRAWVERT_STRUCT_LAYOUT in imconfig.h
// The code expect ImVec2 pos (8 bytes), ImVec2 uv (8 bytes), ImU32 col (4 bytes), but you can re-order them or add other fields as needed to simplify integration in your engine.
// The type has to be described within the macro (you can either declare the struct or use a typedef). This is because ImVec2/ImU32 are likely not declared at the time you'd want to set your type up.
// NOTE: IMGUI DOESN'T CLEAR THE STRUCTURE AND DOESN'T CALL A CONSTRUCTOR SO ANY CUSTOM FIELD WILL BE UNINITIALIZED. IF YOU ADD EXTRA FIELDS (SUCH AS A 'Z' COORDINATES) YOU WILL NEED TO CLEAR THEM DURING RENDER OR TO IGNORE THEM.
IMGUI_OVERRIDE_DRAWVERT_STRUCT_LAYOUT;
#endif

// [Internal] For use by ImDrawList
struct ImDrawCmdHeader
{
    ImVec4          ClipRect;
    ImTextureID     TextureId;
    unsigned int    VtxOffset;
};

// [Internal] For use by ImDrawListSplitter
struct ImDrawChannel
{
    ImVector<ImDrawCmd>         _CmdBuffer;
    ImVector<ImDrawIdx>         _IdxBuffer;
};


// Split/Merge functions are used to split the draw list into different layers which can be drawn into out of order.
// This is used by the Columns/Tables API, so items of each column can be batched together in a same draw call.
struct ImDrawListSplitter
{
    int                         _Current;    // Current channel number (0)
    int                         _Count;      // Number of active channels (1+)
    ImVector<ImDrawChannel>     _Channels;   // Draw channels (not resized down so _Count might be < Channels.Size)

    inline ImDrawListSplitter()  { memset(this, 0, sizeof(*this)); }
    inline ~ImDrawListSplitter() { ClearFreeMemory(); }
    inline void                 Clear() { _Current = 0; _Count = 1; } // Do not clear Channels[] so our allocations are reused next frame
    IMGUI_API void              ClearFreeMemory();
    IMGUI_API void              Split(ImDrawList* draw_list, int count);
    IMGUI_API void              Merge(ImDrawList* draw_list);
    IMGUI_API void              SetCurrentChannel(ImDrawList* draw_list, int channel_idx);
};

// Flags for ImDrawList functions
// (Legacy: bit 0 must always correspond to ImDrawFlags_Closed to be backward compatible with old API using a bool. Bits 1..3 must be unused)
enum ImDrawFlags_
{
    ImDrawFlags_None                        = 0,
    ImDrawFlags_Closed                      = 1 << 0, // PathStroke(), AddPolyline(): specify that shape should be closed (Important: this is always == 1 for legacy reason)
    ImDrawFlags_RoundCornersTopLeft         = 1 << 4, // AddRect(), AddRectFilled(), PathRect(): enable rounding top-left corner only (when rounding > 0.0f, we default to all corners). Was 0x01.
    ImDrawFlags_RoundCornersTopRight        = 1 << 5, // AddRect(), AddRectFilled(), PathRect(): enable rounding top-right corner only (when rounding > 0.0f, we default to all corners). Was 0x02.
    ImDrawFlags_RoundCornersBottomLeft      = 1 << 6, // AddRect(), AddRectFilled(), PathRect(): enable rounding bottom-left corner only (when rounding > 0.0f, we default to all corners). Was 0x04.
    ImDrawFlags_RoundCornersBottomRight     = 1 << 7, // AddRect(), AddRectFilled(), PathRect(): enable rounding bottom-right corner only (when rounding > 0.0f, we default to all corners). Wax 0x08.
    ImDrawFlags_RoundCornersNone            = 1 << 8, // AddRect(), AddRectFilled(), PathRect(): disable rounding on all corners (when rounding > 0.0f). This is NOT zero, NOT an implicit flag!
    ImDrawFlags_RoundCornersTop             = ImDrawFlags_RoundCornersTopLeft | ImDrawFlags_RoundCornersTopRight,
    ImDrawFlags_RoundCornersBottom          = ImDrawFlags_RoundCornersBottomLeft | ImDrawFlags_RoundCornersBottomRight,
    ImDrawFlags_RoundCornersLeft            = ImDrawFlags_RoundCornersBottomLeft | ImDrawFlags_RoundCornersTopLeft,
    ImDrawFlags_RoundCornersRight           = ImDrawFlags_RoundCornersBottomRight | ImDrawFlags_RoundCornersTopRight,
    ImDrawFlags_RoundCornersAll             = ImDrawFlags_RoundCornersTopLeft | ImDrawFlags_RoundCornersTopRight | ImDrawFlags_RoundCornersBottomLeft | ImDrawFlags_RoundCornersBottomRight,
    ImDrawFlags_RoundCornersDefault_        = ImDrawFlags_RoundCornersAll, // Default to ALL corners if none of the _RoundCornersXX flags are specified.
    ImDrawFlags_RoundCornersMask_           = ImDrawFlags_RoundCornersAll | ImDrawFlags_RoundCornersNone,
};

// Flags for ImDrawList instance. Those are set automatically by ImGui:: functions from ImGuiIO settings, and generally not manipulated directly.
// It is however possible to temporarily alter flags between calls to ImDrawList:: functions.
enum ImDrawListFlags_
{
    ImDrawListFlags_None                    = 0,
    ImDrawListFlags_AntiAliasedLines        = 1 << 0,  // Enable anti-aliased lines/borders (*2 the number of triangles for 1.0f wide line or lines thin enough to be drawn using textures, otherwise *3 the number of triangles)
    ImDrawListFlags_AntiAliasedLinesUseTex  = 1 << 1,  // Enable anti-aliased lines/borders using textures when possible. Require backend to render with bilinear filtering (NOT point/nearest filtering).
    ImDrawListFlags_AntiAliasedFill         = 1 << 2,  // Enable anti-aliased edge around filled shapes (rounded rectangles, circles).
    ImDrawListFlags_AllowVtxOffset          = 1 << 3,  // Can emit 'VtxOffset > 0' to allow large meshes. Set when 'ImGuiBackendFlags_RendererHasVtxOffset' is enabled.
};

// Draw command list
// This is the low-level list of polygons that ImGui:: functions are filling. At the end of the frame,
// all command lists are passed to your ImGuiIO::RenderDrawListFn function for rendering.
// Each dear imgui window contains its own ImDrawList. You can use ImGui::GetWindowDrawList() to
// access the current window draw list and draw custom primitives.
// You can interleave normal ImGui:: calls and adding primitives to the current draw list.
// In single viewport mode, top-left is == GetMainViewport()->Pos (generally 0,0), bottom-right is == GetMainViewport()->Pos+Size (generally io.DisplaySize).
// You are totally free to apply whatever transformation matrix to want to the data (depending on the use of the transformation you may want to apply it to ClipRect as well!)
// Important: Primitives are always added to the list and not culled (culling is done at higher-level by ImGui:: functions), if you use this API a lot consider coarse culling your drawn objects.
struct ImDrawList
{
    // This is what you have to render
    ImVector<ImDrawCmd>     CmdBuffer;          // Draw commands. Typically 1 command = 1 GPU draw call, unless the command is a callback.
    ImVector<ImDrawIdx>     IdxBuffer;          // Index buffer. Each command consume ImDrawCmd::ElemCount of those
    ImVector<ImDrawVert>    VtxBuffer;          // Vertex buffer.
    ImDrawListFlags         Flags;              // Flags, you may poke into these to adjust anti-aliasing settings per-primitive.

    // [Internal, used while building lists]
    unsigned int            _VtxCurrentIdx;     // [Internal] generally == VtxBuffer.Size unless we are past 64K vertices, in which case this gets reset to 0.
    ImDrawListSharedData*   _Data;              // Pointer to shared draw data (you can use ImGui::GetDrawListSharedData() to get the one from current ImGui context)
    const char*             _OwnerName;         // Pointer to owner window's name for debugging
    ImDrawVert*             _VtxWritePtr;       // [Internal] point within VtxBuffer.Data after each add command (to avoid using the ImVector<> operators too much)
    ImDrawIdx*              _IdxWritePtr;       // [Internal] point within IdxBuffer.Data after each add command (to avoid using the ImVector<> operators too much)
    ImVector<ImVec4>        _ClipRectStack;     // [Internal]
    ImVector<ImTextureID>   _TextureIdStack;    // [Internal]
    ImVector<ImVec2>        _Path;              // [Internal] current path building
    ImDrawCmdHeader         _CmdHeader;         // [Internal] template of active commands. Fields should match those of CmdBuffer.back().
    ImDrawListSplitter      _Splitter;          // [Internal] for channels api (note: prefer using your own persistent instance of ImDrawListSplitter!)
    float                   _FringeScale;       // [Internal] anti-alias fringe is scaled by this value, this helps to keep things sharp while zooming at vertex buffer content

    // If you want to create ImDrawList instances, pass them ImGui::GetDrawListSharedData() or create and use your own ImDrawListSharedData (so you can use ImDrawList without ImGui)
    ImDrawList(ImDrawListSharedData* shared_data) { memset(this, 0, sizeof(*this)); _Data = shared_data; }

    ~ImDrawList() { _ClearFreeMemory(); }
    IMGUI_API void  PushClipRect(const ImVec2& clip_rect_min, const ImVec2& clip_rect_max, bool intersect_with_current_clip_rect = false);  // Render-level scissoring. This is passed down to your render function but not used for CPU-side coarse clipping. Prefer using higher-level ImGui::PushClipRect() to affect logic (hit-testing and widget culling)
    IMGUI_API void  PushClipRectFullScreen();
    IMGUI_API void  PopClipRect();
    IMGUI_API void  PushTextureID(ImTextureID texture_id);
    IMGUI_API void  PopTextureID();
    inline ImVec2   GetClipRectMin() const { const ImVec4& cr = _ClipRectStack.back(); return ImVec2(cr.x, cr.y); }
    inline ImVec2   GetClipRectMax() const { const ImVec4& cr = _ClipRectStack.back(); return ImVec2(cr.z, cr.w); }

    // Primitives
    // - Filled shapes must always use clockwise winding order. The anti-aliasing fringe depends on it. Counter-clockwise shapes will have "inward" anti-aliasing.
    // - For rectangular primitives, "p_min" and "p_max" represent the upper-left and lower-right corners.
    // - For circle primitives, use "num_segments == 0" to automatically calculate tessellation (preferred).
    //   In older versions (until Dear ImGui 1.77) the AddCircle functions defaulted to num_segments == 12.
    //   In future versions we will use textures to provide cheaper and higher-quality circles.
    //   Use AddNgon() and AddNgonFilled() functions if you need to guarantee a specific number of sides.
    IMGUI_API void  AddLine(const ImVec2& p1, const ImVec2& p2, ImU32 col, float thickness = 1.0f);
    IMGUI_API void  AddRect(const ImVec2& p_min, const ImVec2& p_max, ImU32 col, float rounding = 0.0f, ImDrawFlags flags = 0, float thickness = 1.0f);   // a: upper-left, b: lower-right (== upper-left + size)
    IMGUI_API void  AddRectFilled(const ImVec2& p_min, const ImVec2& p_max, ImU32 col, float rounding = 0.0f, ImDrawFlags flags = 0);                     // a: upper-left, b: lower-right (== upper-left + size)
    IMGUI_API void  AddRectFilledMultiColor(const ImVec2& p_min, const ImVec2& p_max, ImU32 col_upr_left, ImU32 col_upr_right, ImU32 col_bot_right, ImU32 col_bot_left);
    IMGUI_API void  AddQuad(const ImVec2& p1, const ImVec2& p2, const ImVec2& p3, const ImVec2& p4, ImU32 col, float thickness = 1.0f);
    IMGUI_API void  AddQuadFilled(const ImVec2& p1, const ImVec2& p2, const ImVec2& p3, const ImVec2& p4, ImU32 col);
    IMGUI_API void  AddTriangle(const ImVec2& p1, const ImVec2& p2, const ImVec2& p3, ImU32 col, float thickness = 1.0f);
    IMGUI_API void  AddTriangleFilled(const ImVec2& p1, const ImVec2& p2, const ImVec2& p3, ImU32 col);
    IMGUI_API void  AddCircle(const ImVec2& center, float radius, ImU32 col, int num_segments = 0, float thickness = 1.0f);
    IMGUI_API void  AddCircleFilled(const ImVec2& center, float radius, ImU32 col, int num_segments = 0);
    IMGUI_API void  AddNgon(const ImVec2& center, float radius, ImU32 col, int num_segments, float thickness = 1.0f);
    IMGUI_API void  AddNgonFilled(const ImVec2& center, float radius, ImU32 col, int num_segments);
    IMGUI_API void  AddText(const ImVec2& pos, ImU32 col, const char* text_begin, const char* text_end = NULL);
    IMGUI_API void  AddText(const ImFont* font, float font_size, const ImVec2& pos, ImU32 col, const char* text_begin, const char* text_end = NULL, float wrap_width = 0.0f, const ImVec4* cpu_fine_clip_rect = NULL);
    IMGUI_API void  AddPolyline(const ImVec2* points, int num_points, ImU32 col, ImDrawFlags flags, float thickness);
    IMGUI_API void  AddConvexPolyFilled(const ImVec2* points, int num_points, ImU32 col);
    IMGUI_API void  AddBezierCubic(const ImVec2& p1, const ImVec2& p2, const ImVec2& p3, const ImVec2& p4, ImU32 col, float thickness, int num_segments = 0); // Cubic Bezier (4 control points)
    IMGUI_API void  AddBezierQuadratic(const ImVec2& p1, const ImVec2& p2, const ImVec2& p3, ImU32 col, float thickness, int num_segments = 0);               // Quadratic Bezier (3 control points)

    // Image primitives
    // - Read FAQ to understand what ImTextureID is.
    // - "p_min" and "p_max" represent the upper-left and lower-right corners of the rectangle.
    // - "uv_min" and "uv_max" represent the normalized texture coordinates to use for those corners. Using (0,0)->(1,1) texture coordinates will generally display the entire texture.
    IMGUI_API void  AddImage(ImTextureID user_texture_id, const ImVec2& p_min, const ImVec2& p_max, const ImVec2& uv_min = ImVec2(0, 0), const ImVec2& uv_max = ImVec2(1, 1), ImU32 col = IM_COL32_WHITE);
    IMGUI_API void  AddImageQuad(ImTextureID user_texture_id, const ImVec2& p1, const ImVec2& p2, const ImVec2& p3, const ImVec2& p4, const ImVec2& uv1 = ImVec2(0, 0), const ImVec2& uv2 = ImVec2(1, 0), const ImVec2& uv3 = ImVec2(1, 1), const ImVec2& uv4 = ImVec2(0, 1), ImU32 col = IM_COL32_WHITE);
    IMGUI_API void  AddImageRounded(ImTextureID user_texture_id, const ImVec2& p_min, const ImVec2& p_max, const ImVec2& uv_min, const ImVec2& uv_max, ImU32 col, float rounding, ImDrawFlags flags = 0);

    // Stateful path API, add points then finish with PathFillConvex() or PathStroke()
    // - Filled shapes must always use clockwise winding order. The anti-aliasing fringe depends on it. Counter-clockwise shapes will have "inward" anti-aliasing.
    inline    void  PathClear()                                                 { _Path.Size = 0; }
    inline    void  PathLineTo(const ImVec2& pos)                               { _Path.push_back(pos); }
    inline    void  PathLineToMergeDuplicate(const ImVec2& pos)                 { if (_Path.Size == 0 || memcmp(&_Path.Data[_Path.Size - 1], &pos, 8) != 0) _Path.push_back(pos); }
    inline    void  PathFillConvex(ImU32 col)                                   { AddConvexPolyFilled(_Path.Data, _Path.Size, col); _Path.Size = 0; }
    inline    void  PathStroke(ImU32 col, ImDrawFlags flags = 0, float thickness = 1.0f) { AddPolyline(_Path.Data, _Path.Size, col, flags, thickness); _Path.Size = 0; }
    IMGUI_API void  PathArcTo(const ImVec2& center, float radius, float a_min, float a_max, int num_segments = 0);
    IMGUI_API void  PathArcToFast(const ImVec2& center, float radius, int a_min_of_12, int a_max_of_12);                // Use precomputed angles for a 12 steps circle
    IMGUI_API void  PathBezierCubicCurveTo(const ImVec2& p2, const ImVec2& p3, const ImVec2& p4, int num_segments = 0); // Cubic Bezier (4 control points)
    IMGUI_API void  PathBezierQuadraticCurveTo(const ImVec2& p2, const ImVec2& p3, int num_segments = 0);               // Quadratic Bezier (3 control points)
    IMGUI_API void  PathRect(const ImVec2& rect_min, const ImVec2& rect_max, float rounding = 0.0f, ImDrawFlags flags = 0);

    // Advanced
    IMGUI_API void  AddCallback(ImDrawCallback callback, void* callback_data);  // Your rendering function must check for 'UserCallback' in ImDrawCmd and call the function instead of rendering triangles.
    IMGUI_API void  AddDrawCmd();                                               // This is useful if you need to forcefully create a new draw call (to allow for dependent rendering / blending). Otherwise primitives are merged into the same draw-call as much as possible
    IMGUI_API ImDrawList* CloneOutput() const;                                  // Create a clone of the CmdBuffer/IdxBuffer/VtxBuffer.

    // Advanced: Channels
    // - Use to split render into layers. By switching channels to can render out-of-order (e.g. submit FG primitives before BG primitives)
    // - Use to minimize draw calls (e.g. if going back-and-forth between multiple clipping rectangles, prefer to append into separate channels then merge at the end)
    // - FIXME-OBSOLETE: This API shouldn't have been in ImDrawList in the first place!
    //   Prefer using your own persistent instance of ImDrawListSplitter as you can stack them.
    //   Using the ImDrawList::ChannelsXXXX you cannot stack a split over another.
    inline void     ChannelsSplit(int count)    { _Splitter.Split(this, count); }
    inline void     ChannelsMerge()             { _Splitter.Merge(this); }
    inline void     ChannelsSetCurrent(int n)   { _Splitter.SetCurrentChannel(this, n); }

    // Advanced: Primitives allocations
    // - We render triangles (three vertices)
    // - All primitives needs to be reserved via PrimReserve() beforehand.
    IMGUI_API void  PrimReserve(int idx_count, int vtx_count);
    IMGUI_API void  PrimUnreserve(int idx_count, int vtx_count);
    IMGUI_API void  PrimRect(const ImVec2& a, const ImVec2& b, ImU32 col);      // Axis aligned rectangle (composed of two triangles)
    IMGUI_API void  PrimRectUV(const ImVec2& a, const ImVec2& b, const ImVec2& uv_a, const ImVec2& uv_b, ImU32 col);
    IMGUI_API void  PrimQuadUV(const ImVec2& a, const ImVec2& b, const ImVec2& c, const ImVec2& d, const ImVec2& uv_a, const ImVec2& uv_b, const ImVec2& uv_c, const ImVec2& uv_d, ImU32 col);
    inline    void  PrimWriteVtx(const ImVec2& pos, const ImVec2& uv, ImU32 col)    { _VtxWritePtr->pos = pos; _VtxWritePtr->uv = uv; _VtxWritePtr->col = col; _VtxWritePtr++; _VtxCurrentIdx++; }
    inline    void  PrimWriteIdx(ImDrawIdx idx)                                     { *_IdxWritePtr = idx; _IdxWritePtr++; }
    inline    void  PrimVtx(const ImVec2& pos, const ImVec2& uv, ImU32 col)         { PrimWriteIdx((ImDrawIdx)_VtxCurrentIdx); PrimWriteVtx(pos, uv, col); } // Write vertex with unique index

    // Obsolete names
    //inline  void  AddBezierCurve(const ImVec2& p1, const ImVec2& p2, const ImVec2& p3, const ImVec2& p4, ImU32 col, float thickness, int num_segments = 0) { AddBezierCubic(p1, p2, p3, p4, col, thickness, num_segments); } // OBSOLETED in 1.80 (Jan 2021)
    //inline  void  PathBezierCurveTo(const ImVec2& p2, const ImVec2& p3, const ImVec2& p4, int num_segments = 0) { PathBezierCubicCurveTo(p2, p3, p4, num_segments); } // OBSOLETED in 1.80 (Jan 2021)

    // [Internal helpers]
    IMGUI_API void  _ResetForNewFrame();
    IMGUI_API void  _ClearFreeMemory();
    IMGUI_API void  _PopUnusedDrawCmd();
    IMGUI_API void  _TryMergeDrawCmds();
    IMGUI_API void  _OnChangedClipRect();
    IMGUI_API void  _OnChangedTextureID();
    IMGUI_API void  _OnChangedVtxOffset();
    IMGUI_API int   _CalcCircleAutoSegmentCount(float radius) const;
    IMGUI_API void  _PathArcToFastEx(const ImVec2& center, float radius, int a_min_sample, int a_max_sample, int a_step);
    IMGUI_API void  _PathArcToN(const ImVec2& center, float radius, float a_min, float a_max, int num_segments);
};

// All draw data to render a Dear ImGui frame
// (NB: the style and the naming convention here is a little inconsistent, we currently preserve them for backward compatibility purpose,
// as this is one of the oldest structure exposed by the library! Basically, ImDrawList == CmdList)
struct ImDrawData
{
    bool            Valid;                  // Only valid after Render() is called and before the next NewFrame() is called.
    int             CmdListsCount;          // Number of ImDrawList* to render
    int             TotalIdxCount;          // For convenience, sum of all ImDrawList's IdxBuffer.Size
    int             TotalVtxCount;          // For convenience, sum of all ImDrawList's VtxBuffer.Size
    ImDrawList**    CmdLists;               // Array of ImDrawList* to render. The ImDrawList are owned by ImGuiContext and only pointed to from here.
    ImVec2          DisplayPos;             // Top-left position of the viewport to render (== top-left of the orthogonal projection matrix to use) (== GetMainViewport()->Pos for the main viewport, == (0.0) in most single-viewport applications)
    ImVec2          DisplaySize;            // Size of the viewport to render (== GetMainViewport()->Size for the main viewport, == io.DisplaySize in most single-viewport applications)
    ImVec2          FramebufferScale;       // Amount of pixels for each unit of DisplaySize. Based on io.DisplayFramebufferScale. Generally (1,1) on normal display, (2,2) on OSX with Retina display.
    ImGuiViewport*  OwnerViewport;          // Viewport carrying the ImDrawData instance, might be of use to the renderer (generally not).

    // Functions
    ImDrawData()    { Clear(); }
    void Clear()    { memset(this, 0, sizeof(*this)); }     // The ImDrawList are owned by ImGuiContext!
    IMGUI_API void  DeIndexAllBuffers();                    // Helper to convert all buffers from indexed to non-indexed, in case you cannot render indexed. Note: this is slow and most likely a waste of resources. Always prefer indexed rendering!
    IMGUI_API void  ScaleClipRects(const ImVec2& fb_scale); // Helper to scale the ClipRect field of each ImDrawCmd. Use if your final output buffer is at a different scale than Dear ImGui expects, or if there is a difference between your window resolution and framebuffer resolution.
};

//-----------------------------------------------------------------------------
// [SECTION] Font API (ImFontConfig, ImFontGlyph, ImFontAtlasFlags, ImFontAtlas, ImFontGlyphRangesBuilder, ImFont)
//-----------------------------------------------------------------------------

struct ImFontConfig
{
    void*           FontData;               //          // TTF/OTF data
    int             FontDataSize;           //          // TTF/OTF data size
    bool            FontDataOwnedByAtlas;   // true     // TTF/OTF data ownership taken by the container ImFontAtlas (will delete memory itself).
    int             FontNo;                 // 0        // Index of font within TTF/OTF file
    float           SizePixels;             //          // Size in pixels for rasterizer (more or less maps to the resulting font height).
    int             OversampleH;            // 3        // Rasterize at higher quality for sub-pixel positioning. Note the difference between 2 and 3 is minimal so you can reduce this to 2 to save memory. Read https://github.com/nothings/stb/blob/master/tests/oversample/README.md for details.
    int             OversampleV;            // 1        // Rasterize at higher quality for sub-pixel positioning. This is not really useful as we don't use sub-pixel positions on the Y axis.
    bool            PixelSnapH;             // false    // Align every glyph to pixel boundary. Useful e.g. if you are merging a non-pixel aligned font with the default font. If enabled, you can set OversampleH/V to 1.
    ImVec2          GlyphExtraSpacing;      // 0, 0     // Extra spacing (in pixels) between glyphs. Only X axis is supported for now.
    ImVec2          GlyphOffset;            // 0, 0     // Offset all glyphs from this font input.
    const ImWchar*  GlyphRanges;            // NULL     // THE ARRAY DATA NEEDS TO PERSIST AS LONG AS THE FONT IS ALIVE. Pointer to a user-provided list of Unicode range (2 value per range, values are inclusive, zero-terminated list).
    float           GlyphMinAdvanceX;       // 0        // Minimum AdvanceX for glyphs, set Min to align font icons, set both Min/Max to enforce mono-space font
    float           GlyphMaxAdvanceX;       // FLT_MAX  // Maximum AdvanceX for glyphs
    bool            MergeMode;              // false    // Merge into previous ImFont, so you can combine multiple inputs font into one ImFont (e.g. ASCII font + icons + Japanese glyphs). You may want to use GlyphOffset.y when merge font of different heights.
    unsigned int    FontBuilderFlags;       // 0        // Settings for custom font builder. THIS IS BUILDER IMPLEMENTATION DEPENDENT. Leave as zero if unsure.
    float           RasterizerMultiply;     // 1.0f     // Brighten (>1.0f) or darken (<1.0f) font output. Brightening small fonts may be a good workaround to make them more readable.
    ImWchar         EllipsisChar;           // -1       // Explicitly specify unicode codepoint of ellipsis character. When fonts are being merged first specified ellipsis will be used.

    // [Internal]
    char            Name[40];               // Name (strictly to ease debugging)
    ImFont*         DstFont;

    IMGUI_API ImFontConfig();
};

// Hold rendering data for one glyph.
// (Note: some language parsers may fail to convert the 31+1 bitfield members, in this case maybe drop store a single u32 or we can rework this)
struct ImFontGlyph
{
    unsigned int    Colored : 1;        // Flag to indicate glyph is colored and should generally ignore tinting (make it usable with no shift on little-endian as this is used in loops)
    unsigned int    Visible : 1;        // Flag to indicate glyph has no visible pixels (e.g. space). Allow early out when rendering.
    unsigned int    Codepoint : 30;     // 0x0000..0x10FFFF
    float           AdvanceX;           // Distance to next character (= data from font + ImFontConfig::GlyphExtraSpacing.x baked in)
    float           X0, Y0, X1, Y1;     // Glyph corners
    float           U0, V0, U1, V1;     // Texture coordinates
};

// Helper to build glyph ranges from text/string data. Feed your application strings/characters to it then call BuildRanges().
// This is essentially a tightly packed of vector of 64k booleans = 8KB storage.
struct ImFontGlyphRangesBuilder
{
    ImVector<ImU32> UsedChars;            // Store 1-bit per Unicode code point (0=unused, 1=used)

    ImFontGlyphRangesBuilder()              { Clear(); }
    inline void     Clear()                 { int size_in_bytes = (IM_UNICODE_CODEPOINT_MAX + 1) / 8; UsedChars.resize(size_in_bytes / (int)sizeof(ImU32)); memset(UsedChars.Data, 0, (size_t)size_in_bytes); }
    inline bool     GetBit(size_t n) const  { int off = (int)(n >> 5); ImU32 mask = 1u << (n & 31); return (UsedChars[off] & mask) != 0; }  // Get bit n in the array
    inline void     SetBit(size_t n)        { int off = (int)(n >> 5); ImU32 mask = 1u << (n & 31); UsedChars[off] |= mask; }               // Set bit n in the array
    inline void     AddChar(ImWchar c)      { SetBit(c); }                      // Add character
    IMGUI_API void  AddText(const char* text, const char* text_end = NULL);     // Add string (each character of the UTF-8 string are added)
    IMGUI_API void  AddRanges(const ImWchar* ranges);                           // Add ranges, e.g. builder.AddRanges(ImFontAtlas::GetGlyphRangesDefault()) to force add all of ASCII/Latin+Ext
    IMGUI_API void  BuildRanges(ImVector<ImWchar>* out_ranges);                 // Output new ranges
};

// See ImFontAtlas::AddCustomRectXXX functions.
struct ImFontAtlasCustomRect
{
    unsigned short  Width, Height;  // Input    // Desired rectangle dimension
    unsigned short  X, Y;           // Output   // Packed position in Atlas
    unsigned int    GlyphID;        // Input    // For custom font glyphs only (ID < 0x110000)
    float           GlyphAdvanceX;  // Input    // For custom font glyphs only: glyph xadvance
    ImVec2          GlyphOffset;    // Input    // For custom font glyphs only: glyph display offset
    ImFont*         Font;           // Input    // For custom font glyphs only: target font
    ImFontAtlasCustomRect()         { Width = Height = 0; X = Y = 0xFFFF; GlyphID = 0; GlyphAdvanceX = 0.0f; GlyphOffset = ImVec2(0, 0); Font = NULL; }
    bool IsPacked() const           { return X != 0xFFFF; }
};

// Flags for ImFontAtlas build
enum ImFontAtlasFlags_
{
    ImFontAtlasFlags_None               = 0,
    ImFontAtlasFlags_NoPowerOfTwoHeight = 1 << 0,   // Don't round the height to next power of two
    ImFontAtlasFlags_NoMouseCursors     = 1 << 1,   // Don't build software mouse cursors into the atlas (save a little texture memory)
    ImFontAtlasFlags_NoBakedLines       = 1 << 2,   // Don't build thick line textures into the atlas (save a little texture memory, allow support for point/nearest filtering). The AntiAliasedLinesUseTex features uses them, otherwise they will be rendered using polygons (more expensive for CPU/GPU).
};

// Load and rasterize multiple TTF/OTF fonts into a same texture. The font atlas will build a single texture holding:
//  - One or more fonts.
//  - Custom graphics data needed to render the shapes needed by Dear ImGui.
//  - Mouse cursor shapes for software cursor rendering (unless setting 'Flags |= ImFontAtlasFlags_NoMouseCursors' in the font atlas).
// It is the user-code responsibility to setup/build the atlas, then upload the pixel data into a texture accessible by your graphics api.
//  - Optionally, call any of the AddFont*** functions. If you don't call any, the default font embedded in the code will be loaded for you.
//  - Call GetTexDataAsAlpha8() or GetTexDataAsRGBA32() to build and retrieve pixels data.
//  - Upload the pixels data into a texture within your graphics system (see imgui_impl_xxxx.cpp examples)
//  - Call SetTexID(my_tex_id); and pass the pointer/identifier to your texture in a format natural to your graphics API.
//    This value will be passed back to you during rendering to identify the texture. Read FAQ entry about ImTextureID for more details.
// Common pitfalls:
// - If you pass a 'glyph_ranges' array to AddFont*** functions, you need to make sure that your array persist up until the
//   atlas is build (when calling GetTexData*** or Build()). We only copy the pointer, not the data.
// - Important: By default, AddFontFromMemoryTTF() takes ownership of the data. Even though we are not writing to it, we will free the pointer on destruction.
//   You can set font_cfg->FontDataOwnedByAtlas=false to keep ownership of your data and it won't be freed,
// - Even though many functions are suffixed with "TTF", OTF data is supported just as well.
// - This is an old API and it is currently awkward for those and various other reasons! We will address them in the future!
struct ImFontAtlas
{
    IMGUI_API ImFontAtlas();
    IMGUI_API ~ImFontAtlas();
    IMGUI_API ImFont*           AddFont(const ImFontConfig* font_cfg);
    IMGUI_API ImFont*           AddFontDefault(const ImFontConfig* font_cfg = NULL);
    IMGUI_API ImFont*           AddFontFromFileTTF(const char* filename, float size_pixels, const ImFontConfig* font_cfg = NULL, const ImWchar* glyph_ranges = NULL);
    IMGUI_API ImFont*           AddFontFromMemoryTTF(void* font_data, int font_size, float size_pixels, const ImFontConfig* font_cfg = NULL, const ImWchar* glyph_ranges = NULL); // Note: Transfer ownership of 'ttf_data' to ImFontAtlas! Will be deleted after destruction of the atlas. Set font_cfg->FontDataOwnedByAtlas=false to keep ownership of your data and it won't be freed.
    IMGUI_API ImFont*           AddFontFromMemoryCompressedTTF(const void* compressed_font_data, int compressed_font_size, float size_pixels, const ImFontConfig* font_cfg = NULL, const ImWchar* glyph_ranges = NULL); // 'compressed_font_data' still owned by caller. Compress with binary_to_compressed_c.cpp.
    IMGUI_API ImFont*           AddFontFromMemoryCompressedBase85TTF(const char* compressed_font_data_base85, float size_pixels, const ImFontConfig* font_cfg = NULL, const ImWchar* glyph_ranges = NULL);              // 'compressed_font_data_base85' still owned by caller. Compress with binary_to_compressed_c.cpp with -base85 parameter.
    IMGUI_API void              ClearInputData();           // Clear input data (all ImFontConfig structures including sizes, TTF data, glyph ranges, etc.) = all the data used to build the texture and fonts.
    IMGUI_API void              ClearTexData();             // Clear output texture data (CPU side). Saves RAM once the texture has been copied to graphics memory.
    IMGUI_API void              ClearFonts();               // Clear output font data (glyphs storage, UV coordinates).
    IMGUI_API void              Clear();                    // Clear all input and output.

    // Build atlas, retrieve pixel data.
    // User is in charge of copying the pixels into graphics memory (e.g. create a texture with your engine). Then store your texture handle with SetTexID().
    // The pitch is always = Width * BytesPerPixels (1 or 4)
    // Building in RGBA32 format is provided for convenience and compatibility, but note that unless you manually manipulate or copy color data into
    // the texture (e.g. when using the AddCustomRect*** api), then the RGB pixels emitted will always be white (~75% of memory/bandwidth waste.
    IMGUI_API bool              Build();                    // Build pixels data. This is called automatically for you by the GetTexData*** functions.
    IMGUI_API void              GetTexDataAsAlpha8(unsigned char** out_pixels, int* out_width, int* out_height, int* out_bytes_per_pixel = NULL);  // 1 byte per-pixel
    IMGUI_API void              GetTexDataAsRGBA32(unsigned char** out_pixels, int* out_width, int* out_height, int* out_bytes_per_pixel = NULL);  // 4 bytes-per-pixel
    bool                        IsBuilt() const             { return Fonts.Size > 0 && TexReady; } // Bit ambiguous: used to detect when user didn't build texture but effectively we should check TexID != 0 except that would be backend dependent...
    void                        SetTexID(ImTextureID id)    { TexID = id; }

    //-------------------------------------------
    // Glyph Ranges
    //-------------------------------------------

    // Helpers to retrieve list of common Unicode ranges (2 value per range, values are inclusive, zero-terminated list)
    // NB: Make sure that your string are UTF-8 and NOT in your local code page. In C++11, you can create UTF-8 string literal using the u8"Hello world" syntax. See FAQ for details.
    // NB: Consider using ImFontGlyphRangesBuilder to build glyph ranges from textual data.
    IMGUI_API const ImWchar*    GetGlyphRangesDefault();                // Basic Latin, Extended Latin
    IMGUI_API const ImWchar*    GetGlyphRangesGreek();                  // Default + Greek and Coptic
    IMGUI_API const ImWchar*    GetGlyphRangesKorean();                 // Default + Korean characters
    IMGUI_API const ImWchar*    GetGlyphRangesJapanese();               // Default + Hiragana, Katakana, Half-Width, Selection of 2999 Ideographs
    IMGUI_API const ImWchar*    GetGlyphRangesChineseFull();            // Default + Half-Width + Japanese Hiragana/Katakana + full set of about 21000 CJK Unified Ideographs
    IMGUI_API const ImWchar*    GetGlyphRangesChineseSimplifiedCommon();// Default + Half-Width + Japanese Hiragana/Katakana + set of 2500 CJK Unified Ideographs for common simplified Chinese
    IMGUI_API const ImWchar*    GetGlyphRangesCyrillic();               // Default + about 400 Cyrillic characters
    IMGUI_API const ImWchar*    GetGlyphRangesThai();                   // Default + Thai characters
    IMGUI_API const ImWchar*    GetGlyphRangesVietnamese();             // Default + Vietnamese characters

    //-------------------------------------------
    // [BETA] Custom Rectangles/Glyphs API
    //-------------------------------------------

    // You can request arbitrary rectangles to be packed into the atlas, for your own purposes.
    // - After calling Build(), you can query the rectangle position and render your pixels.
    // - If you render colored output, set 'atlas->TexPixelsUseColors = true' as this may help some backends decide of prefered texture format.
    // - You can also request your rectangles to be mapped as font glyph (given a font + Unicode point),
    //   so you can render e.g. custom colorful icons and use them as regular glyphs.
    // - Read docs/FONTS.md for more details about using colorful icons.
    // - Note: this API may be redesigned later in order to support multi-monitor varying DPI settings.
    IMGUI_API int               AddCustomRectRegular(int width, int height);
    IMGUI_API int               AddCustomRectFontGlyph(ImFont* font, ImWchar id, int width, int height, float advance_x, const ImVec2& offset = ImVec2(0, 0));
    ImFontAtlasCustomRect*      GetCustomRectByIndex(int index) { IM_ASSERT(index >= 0); return &CustomRects[index]; }

    // [Internal]
    IMGUI_API void              CalcCustomRectUV(const ImFontAtlasCustomRect* rect, ImVec2* out_uv_min, ImVec2* out_uv_max) const;
    IMGUI_API bool              GetMouseCursorTexData(ImGuiMouseCursor cursor, ImVec2* out_offset, ImVec2* out_size, ImVec2 out_uv_border[2], ImVec2 out_uv_fill[2]);

    //-------------------------------------------
    // Members
    //-------------------------------------------

    ImFontAtlasFlags            Flags;              // Build flags (see ImFontAtlasFlags_)
    ImTextureID                 TexID;              // User data to refer to the texture once it has been uploaded to user's graphic systems. It is passed back to you during rendering via the ImDrawCmd structure.
    int                         TexDesiredWidth;    // Texture width desired by user before Build(). Must be a power-of-two. If have many glyphs your graphics API have texture size restrictions you may want to increase texture width to decrease height.
    int                         TexGlyphPadding;    // Padding between glyphs within texture in pixels. Defaults to 1. If your rendering method doesn't rely on bilinear filtering you may set this to 0 (will also need to set AntiAliasedLinesUseTex = false).
    bool                        Locked;             // Marked as Locked by ImGui::NewFrame() so attempt to modify the atlas will assert.
    void*                       UserData;           // Store your own atlas related user-data (if e.g. you have multiple font atlas).

    // [Internal]
    // NB: Access texture data via GetTexData*() calls! Which will setup a default font for you.
    bool                        TexReady;           // Set when texture was built matching current font input
    bool                        TexPixelsUseColors; // Tell whether our texture data is known to use colors (rather than just alpha channel), in order to help backend select a format.
    unsigned char*              TexPixelsAlpha8;    // 1 component per pixel, each component is unsigned 8-bit. Total size = TexWidth * TexHeight
    unsigned int*               TexPixelsRGBA32;    // 4 component per pixel, each component is unsigned 8-bit. Total size = TexWidth * TexHeight * 4
    int                         TexWidth;           // Texture width calculated during Build().
    int                         TexHeight;          // Texture height calculated during Build().
    ImVec2                      TexUvScale;         // = (1.0f/TexWidth, 1.0f/TexHeight)
    ImVec2                      TexUvWhitePixel;    // Texture coordinates to a white pixel
    ImVector<ImFont*>           Fonts;              // Hold all the fonts returned by AddFont*. Fonts[0] is the default font upon calling ImGui::NewFrame(), use ImGui::PushFont()/PopFont() to change the current font.
    ImVector<ImFontAtlasCustomRect> CustomRects;    // Rectangles for packing custom texture data into the atlas.
    ImVector<ImFontConfig>      ConfigData;         // Configuration data
    ImVec4                      TexUvLines[IM_DRAWLIST_TEX_LINES_WIDTH_MAX + 1];  // UVs for baked anti-aliased lines

    // [Internal] Font builder
    const ImFontBuilderIO*      FontBuilderIO;      // Opaque interface to a font builder (default to stb_truetype, can be changed to use FreeType by defining IMGUI_ENABLE_FREETYPE).
    unsigned int                FontBuilderFlags;   // Shared flags (for all fonts) for custom font builder. THIS IS BUILD IMPLEMENTATION DEPENDENT. Per-font override is also available in ImFontConfig.

    // [Internal] Packing data
    int                         PackIdMouseCursors; // Custom texture rectangle ID for white pixel and mouse cursors
    int                         PackIdLines;        // Custom texture rectangle ID for baked anti-aliased lines

    // [Obsolete]
    //typedef ImFontAtlasCustomRect    CustomRect;         // OBSOLETED in 1.72+
    //typedef ImFontGlyphRangesBuilder GlyphRangesBuilder; // OBSOLETED in 1.67+
};

// Font runtime data and rendering
// ImFontAtlas automatically loads a default embedded font for you when you call GetTexDataAsAlpha8() or GetTexDataAsRGBA32().
struct ImFont
{
    // Members: Hot ~20/24 bytes (for CalcTextSize)
    ImVector<float>             IndexAdvanceX;      // 12-16 // out //            // Sparse. Glyphs->AdvanceX in a directly indexable way (cache-friendly for CalcTextSize functions which only this this info, and are often bottleneck in large UI).
    float                       FallbackAdvanceX;   // 4     // out // = FallbackGlyph->AdvanceX
    float                       FontSize;           // 4     // in  //            // Height of characters/line, set during loading (don't change after loading)

    // Members: Hot ~28/40 bytes (for CalcTextSize + render loop)
    ImVector<ImWchar>           IndexLookup;        // 12-16 // out //            // Sparse. Index glyphs by Unicode code-point.
    ImVector<ImFontGlyph>       Glyphs;             // 12-16 // out //            // All glyphs.
    const ImFontGlyph*          FallbackGlyph;      // 4-8   // out // = FindGlyph(FontFallbackChar)

    // Members: Cold ~32/40 bytes
    ImFontAtlas*                ContainerAtlas;     // 4-8   // out //            // What we has been loaded into
    const ImFontConfig*         ConfigData;         // 4-8   // in  //            // Pointer within ContainerAtlas->ConfigData
    short                       ConfigDataCount;    // 2     // in  // ~ 1        // Number of ImFontConfig involved in creating this font. Bigger than 1 when merging multiple font sources into one ImFont.
    ImWchar                     FallbackChar;       // 2     // out // = FFFD/'?' // Character used if a glyph isn't found.
    ImWchar                     EllipsisChar;       // 2     // out // = '...'/'.'// Character used for ellipsis rendering.
    short                       EllipsisCharCount;  // 1     // out // 1 or 3
    float                       EllipsisWidth;      // 4     // out               // Width
    float                       EllipsisCharStep;   // 4     // out               // Step between characters when EllipsisCount > 0
    bool                        DirtyLookupTables;  // 1     // out //
    float                       Scale;              // 4     // in  // = 1.f      // Base font scale, multiplied by the per-window font scale which you can adjust with SetWindowFontScale()
    float                       Ascent, Descent;    // 4+4   // out //            // Ascent: distance from top to bottom of e.g. 'A' [0..FontSize]
    int                         MetricsTotalSurface;// 4     // out //            // Total surface in pixels to get an idea of the font rasterization/texture cost (not exact, we approximate the cost of padding between glyphs)
    ImU8                        Used4kPagesMap[(IM_UNICODE_CODEPOINT_MAX+1)/4096/8]; // 2 bytes if ImWchar=ImWchar16, 34 bytes if ImWchar==ImWchar32. Store 1-bit for each block of 4K codepoints that has one active glyph. This is mainly used to facilitate iterations across all used codepoints.

    // Methods
    IMGUI_API ImFont();
    IMGUI_API ~ImFont();
    IMGUI_API const ImFontGlyph*FindGlyph(ImWchar c) const;
    IMGUI_API const ImFontGlyph*FindGlyphNoFallback(ImWchar c) const;
    float                       GetCharAdvance(ImWchar c) const     { return ((int)c < IndexAdvanceX.Size) ? IndexAdvanceX[(int)c] : FallbackAdvanceX; }
    bool                        IsLoaded() const                    { return ContainerAtlas != NULL; }
    const char*                 GetDebugName() const                { return ConfigData ? ConfigData->Name : "<unknown>"; }

    // 'max_width' stops rendering after a certain width (could be turned into a 2d size). FLT_MAX to disable.
    // 'wrap_width' enable automatic word-wrapping across multiple lines to fit into given width. 0.0f to disable.
    IMGUI_API ImVec2            CalcTextSizeA(float size, float max_width, float wrap_width, const char* text_begin, const char* text_end = NULL, const char** remaining = NULL) const; // utf8
    IMGUI_API const char*       CalcWordWrapPositionA(float scale, const char* text, const char* text_end, float wrap_width) const;
    IMGUI_API void              RenderChar(ImDrawList* draw_list, float size, const ImVec2& pos, ImU32 col, ImWchar c) const;
    IMGUI_API void              RenderText(ImDrawList* draw_list, float size, const ImVec2& pos, ImU32 col, const ImVec4& clip_rect, const char* text_begin, const char* text_end, float wrap_width = 0.0f, bool cpu_fine_clip = false) const;

    // [Internal] Don't use!
    IMGUI_API void              BuildLookupTable();
    IMGUI_API void              ClearOutputData();
    IMGUI_API void              GrowIndex(int new_size);
    IMGUI_API void              AddGlyph(const ImFontConfig* src_cfg, ImWchar c, float x0, float y0, float x1, float y1, float u0, float v0, float u1, float v1, float advance_x);
    IMGUI_API void              AddRemapChar(ImWchar dst, ImWchar src, bool overwrite_dst = true); // Makes 'dst' character/glyph points to 'src' character/glyph. Currently needs to be called AFTER fonts have been built.
    IMGUI_API void              SetGlyphVisible(ImWchar c, bool visible);
    IMGUI_API bool              IsGlyphRangeUnused(unsigned int c_begin, unsigned int c_last);
};

//-----------------------------------------------------------------------------
// [SECTION] Viewports
//-----------------------------------------------------------------------------

// Flags stored in ImGuiViewport::Flags, giving indications to the platform backends.
enum ImGuiViewportFlags_
{
    ImGuiViewportFlags_None                     = 0,
    ImGuiViewportFlags_IsPlatformWindow         = 1 << 0,   // Represent a Platform Window
    ImGuiViewportFlags_IsPlatformMonitor        = 1 << 1,   // Represent a Platform Monitor (unused yet)
    ImGuiViewportFlags_OwnedByApp               = 1 << 2,   // Platform Window: is created/managed by the application (rather than a dear imgui backend)
    ImGuiViewportFlags_NoDecoration             = 1 << 3,   // Platform Window: Disable platform decorations: title bar, borders, etc. (generally set all windows, but if ImGuiConfigFlags_ViewportsDecoration is set we only set this on popups/tooltips)
    ImGuiViewportFlags_NoTaskBarIcon            = 1 << 4,   // Platform Window: Disable platform task bar icon (generally set on popups/tooltips, or all windows if ImGuiConfigFlags_ViewportsNoTaskBarIcon is set)
    ImGuiViewportFlags_NoFocusOnAppearing       = 1 << 5,   // Platform Window: Don't take focus when created.
    ImGuiViewportFlags_NoFocusOnClick           = 1 << 6,   // Platform Window: Don't take focus when clicked on.
    ImGuiViewportFlags_NoInputs                 = 1 << 7,   // Platform Window: Make mouse pass through so we can drag this window while peaking behind it.
    ImGuiViewportFlags_NoRendererClear          = 1 << 8,   // Platform Window: Renderer doesn't need to clear the framebuffer ahead (because we will fill it entirely).
    ImGuiViewportFlags_TopMost                  = 1 << 9,   // Platform Window: Display on top (for tooltips only).
    ImGuiViewportFlags_Minimized                = 1 << 10,  // Platform Window: Window is minimized, can skip render. When minimized we tend to avoid using the viewport pos/size for clipping window or testing if they are contained in the viewport.
    ImGuiViewportFlags_NoAutoMerge              = 1 << 11,  // Platform Window: Avoid merging this window into another host window. This can only be set via ImGuiWindowClass viewport flags override (because we need to now ahead if we are going to create a viewport in the first place!).
    ImGuiViewportFlags_CanHostOtherWindows      = 1 << 12,  // Main viewport: can host multiple imgui windows (secondary viewports are associated to a single window).
};

// - Currently represents the Platform Window created by the application which is hosting our Dear ImGui windows.
// - With multi-viewport enabled, we extend this concept to have multiple active viewports.
// - In the future we will extend this concept further to also represent Platform Monitor and support a "no main platform window" operation mode.
// - About Main Area vs Work Area:
//   - Main Area = entire viewport.
//   - Work Area = entire viewport minus sections used by main menu bars (for platform windows), or by task bar (for platform monitor).
//   - Windows are generally trying to stay within the Work Area of their host viewport.
struct ImGuiViewport
{
    ImGuiID             ID;                     // Unique identifier for the viewport
    ImGuiViewportFlags  Flags;                  // See ImGuiViewportFlags_
    ImVec2              Pos;                    // Main Area: Position of the viewport (Dear ImGui coordinates are the same as OS desktop/native coordinates)
    ImVec2              Size;                   // Main Area: Size of the viewport.
    ImVec2              WorkPos;                // Work Area: Position of the viewport minus task bars, menus bars, status bars (>= Pos)
    ImVec2              WorkSize;               // Work Area: Size of the viewport minus task bars, menu bars, status bars (<= Size)
    float               DpiScale;               // 1.0f = 96 DPI = No extra scale.
    ImGuiID             ParentViewportId;       // (Advanced) 0: no parent. Instruct the platform backend to setup a parent/child relationship between platform windows.
    ImDrawData*         DrawData;               // The ImDrawData corresponding to this viewport. Valid after Render() and until the next call to NewFrame().

    // Platform/Backend Dependent Data
    // Our design separate the Renderer and Platform backends to facilitate combining default backends with each others.
    // When our create your own backend for a custom engine, it is possible that both Renderer and Platform will be handled
    // by the same system and you may not need to use all the UserData/Handle fields.
    // The library never uses those fields, they are merely storage to facilitate backend implementation.
    void*               RendererUserData;       // void* to hold custom data structure for the renderer (e.g. swap chain, framebuffers etc.). generally set by your Renderer_CreateWindow function.
    void*               PlatformUserData;       // void* to hold custom data structure for the OS / platform (e.g. windowing info, render context). generally set by your Platform_CreateWindow function.
    void*               PlatformHandle;         // void* for FindViewportByPlatformHandle(). (e.g. suggested to use natural platform handle such as HWND, GLFWWindow*, SDL_Window*)
    void*               PlatformHandleRaw;      // void* to hold lower-level, platform-native window handle (under Win32 this is expected to be a HWND, unused for other platforms), when using an abstraction layer like GLFW or SDL (where PlatformHandle would be a SDL_Window*)
    bool                PlatformWindowCreated;  // Platform window has been created (Platform_CreateWindow() has been called). This is false during the first frame where a viewport is being created.
    bool                PlatformRequestMove;    // Platform window requested move (e.g. window was moved by the OS / host window manager, authoritative position will be OS window position)
    bool                PlatformRequestResize;  // Platform window requested resize (e.g. window was resized by the OS / host window manager, authoritative size will be OS window size)
    bool                PlatformRequestClose;   // Platform window requested closure (e.g. window was moved by the OS / host window manager, e.g. pressing ALT-F4)

    ImGuiViewport()     { memset(this, 0, sizeof(*this)); }
    ~ImGuiViewport()    { IM_ASSERT(PlatformUserData == NULL && RendererUserData == NULL); }

    // Helpers
    ImVec2              GetCenter() const       { return ImVec2(Pos.x + Size.x * 0.5f, Pos.y + Size.y * 0.5f); }
    ImVec2              GetWorkCenter() const   { return ImVec2(WorkPos.x + WorkSize.x * 0.5f, WorkPos.y + WorkSize.y * 0.5f); }
};

//-----------------------------------------------------------------------------
// [SECTION] Platform Dependent Interfaces (for e.g. multi-viewport support)
//-----------------------------------------------------------------------------
// [BETA] (Optional) This is completely optional, for advanced users!
// If you are new to Dear ImGui and trying to integrate it into your engine, you can probably ignore this for now.
//
// This feature allows you to seamlessly drag Dear ImGui windows outside of your application viewport.
// This is achieved by creating new Platform/OS windows on the fly, and rendering into them.
// Dear ImGui manages the viewport structures, and the backend create and maintain one Platform/OS window for each of those viewports.
//
// See Glossary https://github.com/ocornut/imgui/wiki/Glossary for details about some of the terminology.
// See Thread https://github.com/ocornut/imgui/issues/1542 for gifs, news and questions about this evolving feature.
//
// About the coordinates system:
// - When multi-viewports are enabled, all Dear ImGui coordinates become absolute coordinates (same as OS coordinates!)
// - So e.g. ImGui::SetNextWindowPos(ImVec2(0,0)) will position a window relative to your primary monitor!
// - If you want to position windows relative to your main application viewport, use ImGui::GetMainViewport()->Pos as a base position.
//
// Steps to use multi-viewports in your application, when using a default backend from the examples/ folder:
// - Application:  Enable feature with 'io.ConfigFlags |= ImGuiConfigFlags_ViewportsEnable'.
// - Backend:      The backend initialization will setup all necessary ImGuiPlatformIO's functions and update monitors info every frame.
// - Application:  In your main loop, call ImGui::UpdatePlatformWindows(), ImGui::RenderPlatformWindowsDefault() after EndFrame() or Render().
// - Application:  Fix absolute coordinates used in ImGui::SetWindowPos() or ImGui::SetNextWindowPos() calls.
//
// Steps to use multi-viewports in your application, when using a custom backend:
// - Important:    THIS IS NOT EASY TO DO and comes with many subtleties not described here!
//                 It's also an experimental feature, so some of the requirements may evolve.
//                 Consider using default backends if you can. Either way, carefully follow and refer to examples/ backends for details.
// - Application:  Enable feature with 'io.ConfigFlags |= ImGuiConfigFlags_ViewportsEnable'.
// - Backend:      Hook ImGuiPlatformIO's Platform_* and Renderer_* callbacks (see below).
//                 Set 'io.BackendFlags |= ImGuiBackendFlags_PlatformHasViewports' and 'io.BackendFlags |= ImGuiBackendFlags_PlatformHasViewports'.
//                 Update ImGuiPlatformIO's Monitors list every frame.
//                 Update MousePos every frame, in absolute coordinates.
// - Application:  In your main loop, call ImGui::UpdatePlatformWindows(), ImGui::RenderPlatformWindowsDefault() after EndFrame() or Render().
//                 You may skip calling RenderPlatformWindowsDefault() if its API is not convenient for your needs. Read comments below.
// - Application:  Fix absolute coordinates used in ImGui::SetWindowPos() or ImGui::SetNextWindowPos() calls.
//
// About ImGui::RenderPlatformWindowsDefault():
// - This function is a mostly a _helper_ for the common-most cases, and to facilitate using default backends.
// - You can check its simple source code to understand what it does.
//   It basically iterates secondary viewports and call 4 functions that are setup in ImGuiPlatformIO, if available:
//     Platform_RenderWindow(), Renderer_RenderWindow(), Platform_SwapBuffers(), Renderer_SwapBuffers()
//   Those functions pointers exists only for the benefit of RenderPlatformWindowsDefault().
// - If you have very specific rendering needs (e.g. flipping multiple swap-chain simultaneously, unusual sync/threading issues, etc.),
//   you may be tempted to ignore RenderPlatformWindowsDefault() and write customized code to perform your renderingg.
//   You may decide to setup the platform_io's *RenderWindow and *SwapBuffers pointers and call your functions through those pointers,
//   or you may decide to never setup those pointers and call your code directly. They are a convenience, not an obligatory interface.
//-----------------------------------------------------------------------------

// (Optional) Access via ImGui::GetPlatformIO()
struct ImGuiPlatformIO
{
    //------------------------------------------------------------------
    // Input - Backend interface/functions + Monitor List
    //------------------------------------------------------------------

    // (Optional) Platform functions (e.g. Win32, GLFW, SDL2)
    // For reference, the second column shows which function are generally calling the Platform Functions:
    //   N = ImGui::NewFrame()                        ~ beginning of the dear imgui frame: read info from platform/OS windows (latest size/position)
    //   F = ImGui::Begin(), ImGui::EndFrame()        ~ during the dear imgui frame
    //   U = ImGui::UpdatePlatformWindows()           ~ after the dear imgui frame: create and update all platform/OS windows
    //   R = ImGui::RenderPlatformWindowsDefault()    ~ render
    //   D = ImGui::DestroyPlatformWindows()          ~ shutdown
    // The general idea is that NewFrame() we will read the current Platform/OS state, and UpdatePlatformWindows() will write to it.
    //
    // The functions are designed so we can mix and match 2 imgui_impl_xxxx files, one for the Platform (~window/input handling), one for Renderer.
    // Custom engine backends will often provide both Platform and Renderer interfaces and so may not need to use all functions.
    // Platform functions are typically called before their Renderer counterpart, apart from Destroy which are called the other way.

    // Platform function --------------------------------------------------- Called by -----
    void    (*Platform_CreateWindow)(ImGuiViewport* vp);                    // . . U . .  // Create a new platform window for the given viewport
    void    (*Platform_DestroyWindow)(ImGuiViewport* vp);                   // N . U . D  //
    void    (*Platform_ShowWindow)(ImGuiViewport* vp);                      // . . U . .  // Newly created windows are initially hidden so SetWindowPos/Size/Title can be called on them before showing the window
    void    (*Platform_SetWindowPos)(ImGuiViewport* vp, ImVec2 pos);        // . . U . .  // Set platform window position (given the upper-left corner of client area)
    ImVec2  (*Platform_GetWindowPos)(ImGuiViewport* vp);                    // N . . . .  //
    void    (*Platform_SetWindowSize)(ImGuiViewport* vp, ImVec2 size);      // . . U . .  // Set platform window client area size (ignoring OS decorations such as OS title bar etc.)
    ImVec2  (*Platform_GetWindowSize)(ImGuiViewport* vp);                   // N . . . .  // Get platform window client area size
    void    (*Platform_SetWindowFocus)(ImGuiViewport* vp);                  // N . . . .  // Move window to front and set input focus
    bool    (*Platform_GetWindowFocus)(ImGuiViewport* vp);                  // . . U . .  //
    bool    (*Platform_GetWindowMinimized)(ImGuiViewport* vp);              // N . . . .  // Get platform window minimized state. When minimized, we generally won't attempt to get/set size and contents will be culled more easily
    void    (*Platform_SetWindowTitle)(ImGuiViewport* vp, const char* str); // . . U . .  // Set platform window title (given an UTF-8 string)
    void    (*Platform_SetWindowAlpha)(ImGuiViewport* vp, float alpha);     // . . U . .  // (Optional) Setup global transparency (not per-pixel transparency)
    void    (*Platform_UpdateWindow)(ImGuiViewport* vp);                    // . . U . .  // (Optional) Called by UpdatePlatformWindows(). Optional hook to allow the platform backend from doing general book-keeping every frame.
    void    (*Platform_RenderWindow)(ImGuiViewport* vp, void* render_arg);  // . . . R .  // (Optional) Main rendering (platform side! This is often unused, or just setting a "current" context for OpenGL bindings). 'render_arg' is the value passed to RenderPlatformWindowsDefault().
    void    (*Platform_SwapBuffers)(ImGuiViewport* vp, void* render_arg);   // . . . R .  // (Optional) Call Present/SwapBuffers (platform side! This is often unused!). 'render_arg' is the value passed to RenderPlatformWindowsDefault().
    float   (*Platform_GetWindowDpiScale)(ImGuiViewport* vp);               // N . . . .  // (Optional) [BETA] FIXME-DPI: DPI handling: Return DPI scale for this viewport. 1.0f = 96 DPI.
    void    (*Platform_OnChangedViewport)(ImGuiViewport* vp);               // . F . . .  // (Optional) [BETA] FIXME-DPI: DPI handling: Called during Begin() every time the viewport we are outputting into changes, so backend has a chance to swap fonts to adjust style.
    int     (*Platform_CreateVkSurface)(ImGuiViewport* vp, ImU64 vk_inst, const void* vk_allocators, ImU64* out_vk_surface); // (Optional) For a Vulkan Renderer to call into Platform code (since the surface creation needs to tie them both).

    // (Optional) Renderer functions (e.g. DirectX, OpenGL, Vulkan)
    void    (*Renderer_CreateWindow)(ImGuiViewport* vp);                    // . . U . .  // Create swap chain, frame buffers etc. (called after Platform_CreateWindow)
    void    (*Renderer_DestroyWindow)(ImGuiViewport* vp);                   // N . U . D  // Destroy swap chain, frame buffers etc. (called before Platform_DestroyWindow)
    void    (*Renderer_SetWindowSize)(ImGuiViewport* vp, ImVec2 size);      // . . U . .  // Resize swap chain, frame buffers etc. (called after Platform_SetWindowSize)
    void    (*Renderer_RenderWindow)(ImGuiViewport* vp, void* render_arg);  // . . . R .  // (Optional) Clear framebuffer, setup render target, then render the viewport->DrawData. 'render_arg' is the value passed to RenderPlatformWindowsDefault().
    void    (*Renderer_SwapBuffers)(ImGuiViewport* vp, void* render_arg);   // . . . R .  // (Optional) Call Present/SwapBuffers. 'render_arg' is the value passed to RenderPlatformWindowsDefault().

    // (Optional) Monitor list
    // - Updated by: app/backend. Update every frame to dynamically support changing monitor or DPI configuration.
    // - Used by: dear imgui to query DPI info, clamp popups/tooltips within same monitor and not have them straddle monitors.
    ImVector<ImGuiPlatformMonitor>  Monitors;

    //------------------------------------------------------------------
    // Output - List of viewports to render into platform windows
    //------------------------------------------------------------------

    // Viewports list (the list is updated by calling ImGui::EndFrame or ImGui::Render)
    // (in the future we will attempt to organize this feature to remove the need for a "main viewport")
    ImVector<ImGuiViewport*>        Viewports;                              // Main viewports, followed by all secondary viewports.
    ImGuiPlatformIO()               { memset(this, 0, sizeof(*this)); }     // Zero clear
};

// (Optional) This is required when enabling multi-viewport. Represent the bounds of each connected monitor/display and their DPI.
// We use this information for multiple DPI support + clamping the position of popups and tooltips so they don't straddle multiple monitors.
struct ImGuiPlatformMonitor
{
    ImVec2  MainPos, MainSize;      // Coordinates of the area displayed on this monitor (Min = upper left, Max = bottom right)
    ImVec2  WorkPos, WorkSize;      // Coordinates without task bars / side bars / menu bars. Used to avoid positioning popups/tooltips inside this region. If you don't have this info, please copy the value for MainPos/MainSize.
    float   DpiScale;               // 1.0f = 96 DPI
    ImGuiPlatformMonitor()          { MainPos = MainSize = WorkPos = WorkSize = ImVec2(0, 0); DpiScale = 1.0f; }
};

// (Optional) Support for IME (Input Method Editor) via the io.SetPlatformImeDataFn() function.
struct ImGuiPlatformImeData
{
    bool    WantVisible;        // A widget wants the IME to be visible
    ImVec2  InputPos;           // Position of the input cursor
    float   InputLineHeight;    // Line height

    ImGuiPlatformImeData() { memset(this, 0, sizeof(*this)); }
};

//-----------------------------------------------------------------------------
// [SECTION] Obsolete functions and types
// (Will be removed! Read 'API BREAKING CHANGES' section in imgui.cpp for details)
// Please keep your copy of dear imgui up to date! Occasionally set '#define IMGUI_DISABLE_OBSOLETE_FUNCTIONS' in imconfig.h to stay ahead.
//-----------------------------------------------------------------------------

namespace ImGui
{
#ifndef IMGUI_DISABLE_OBSOLETE_KEYIO
    IMGUI_API ImGuiKey     GetKeyIndex(ImGuiKey key);  // map ImGuiKey_* values into legacy native key index. == io.KeyMap[key]
#else
    static inline ImGuiKey GetKeyIndex(ImGuiKey key)   { IM_ASSERT(key >= ImGuiKey_NamedKey_BEGIN && key < ImGuiKey_NamedKey_END && "ImGuiKey and native_index was merged together and native_index is disabled by IMGUI_DISABLE_OBSOLETE_KEYIO. Please switch to ImGuiKey."); return key; }
#endif
}

#ifndef IMGUI_DISABLE_OBSOLETE_FUNCTIONS
namespace ImGui
{
    // OBSOLETED in 1.89.4 (from March 2023)
    static inline void  PushAllowKeyboardFocus(bool tab_stop)                               { PushTabStop(tab_stop); }
    static inline void  PopAllowKeyboardFocus()                                             { PopTabStop(); }
    // OBSOLETED in 1.89 (from August 2022)
    IMGUI_API bool      ImageButton(ImTextureID user_texture_id, const ImVec2& size, const ImVec2& uv0 = ImVec2(0, 0), const ImVec2& uv1 = ImVec2(1, 1), int frame_padding = -1, const ImVec4& bg_col = ImVec4(0, 0, 0, 0), const ImVec4& tint_col = ImVec4(1, 1, 1, 1)); // Use new ImageButton() signature (explicit item id, regular FramePadding)
    // OBSOLETED in 1.88 (from May 2022)
    static inline void  CaptureKeyboardFromApp(bool want_capture_keyboard = true)           { SetNextFrameWantCaptureKeyboard(want_capture_keyboard); } // Renamed as name was misleading + removed default value.
    static inline void  CaptureMouseFromApp(bool want_capture_mouse = true)                 { SetNextFrameWantCaptureMouse(want_capture_mouse); }       // Renamed as name was misleading + removed default value.
    // OBSOLETED in 1.86 (from November 2021)
    IMGUI_API void      CalcListClipping(int items_count, float items_height, int* out_items_display_start, int* out_items_display_end); // Calculate coarse clipping for large list of evenly sized items. Prefer using ImGuiListClipper.
    // OBSOLETED in 1.85 (from August 2021)
    static inline float GetWindowContentRegionWidth()                                       { return GetWindowContentRegionMax().x - GetWindowContentRegionMin().x; }
    // OBSOLETED in 1.81 (from February 2021)
    IMGUI_API bool      ListBoxHeader(const char* label, int items_count, int height_in_items = -1); // Helper to calculate size from items_count and height_in_items
    static inline bool  ListBoxHeader(const char* label, const ImVec2& size = ImVec2(0, 0)) { return BeginListBox(label, size); }
    static inline void  ListBoxFooter()                                                     { EndListBox(); }

    // Some of the older obsolete names along with their replacement (commented out so they are not reported in IDE)
    //-- OBSOLETED in 1.79 (from August 2020)
    //static inline void  OpenPopupContextItem(const char* str_id = NULL, ImGuiMouseButton mb = 1)    { OpenPopupOnItemClick(str_id, mb); } // Bool return value removed. Use IsWindowAppearing() in BeginPopup() instead. Renamed in 1.77, renamed back in 1.79. Sorry!
    //-- OBSOLETED in 1.78 (from June 2020): Old drag/sliders functions that took a 'float power > 1.0f' argument instead of ImGuiSliderFlags_Logarithmic. See github.com/ocornut/imgui/issues/3361 for details.
    //IMGUI_API bool      DragScalar(const char* label, ImGuiDataType data_type, void* p_data, float v_speed, const void* p_min, const void* p_max, const char* format, float power = 1.0f)                                                            // OBSOLETED in 1.78 (from June 2020)
    //IMGUI_API bool      DragScalarN(const char* label, ImGuiDataType data_type, void* p_data, int components, float v_speed, const void* p_min, const void* p_max, const char* format, float power = 1.0f);                                          // OBSOLETED in 1.78 (from June 2020)
    //IMGUI_API bool      SliderScalar(const char* label, ImGuiDataType data_type, void* p_data, const void* p_min, const void* p_max, const char* format, float power = 1.0f);                                                                        // OBSOLETED in 1.78 (from June 2020)
    //IMGUI_API bool      SliderScalarN(const char* label, ImGuiDataType data_type, void* p_data, int components, const void* p_min, const void* p_max, const char* format, float power = 1.0f);                                                       // OBSOLETED in 1.78 (from June 2020)
    //static inline bool  DragFloat(const char* label, float* v, float v_speed, float v_min, float v_max, const char* format, float power = 1.0f)    { return DragScalar(label, ImGuiDataType_Float, v, v_speed, &v_min, &v_max, format, power); }     // OBSOLETED in 1.78 (from June 2020)
    //static inline bool  DragFloat2(const char* label, float v[2], float v_speed, float v_min, float v_max, const char* format, float power = 1.0f) { return DragScalarN(label, ImGuiDataType_Float, v, 2, v_speed, &v_min, &v_max, format, power); } // OBSOLETED in 1.78 (from June 2020)
    //static inline bool  DragFloat3(const char* label, float v[3], float v_speed, float v_min, float v_max, const char* format, float power = 1.0f) { return DragScalarN(label, ImGuiDataType_Float, v, 3, v_speed, &v_min, &v_max, format, power); } // OBSOLETED in 1.78 (from June 2020)
    //static inline bool  DragFloat4(const char* label, float v[4], float v_speed, float v_min, float v_max, const char* format, float power = 1.0f) { return DragScalarN(label, ImGuiDataType_Float, v, 4, v_speed, &v_min, &v_max, format, power); } // OBSOLETED in 1.78 (from June 2020)
    //static inline bool  SliderFloat(const char* label, float* v, float v_min, float v_max, const char* format, float power = 1.0f)                 { return SliderScalar(label, ImGuiDataType_Float, v, &v_min, &v_max, format, power); }            // OBSOLETED in 1.78 (from June 2020)
    //static inline bool  SliderFloat2(const char* label, float v[2], float v_min, float v_max, const char* format, float power = 1.0f)              { return SliderScalarN(label, ImGuiDataType_Float, v, 2, &v_min, &v_max, format, power); }        // OBSOLETED in 1.78 (from June 2020)
    //static inline bool  SliderFloat3(const char* label, float v[3], float v_min, float v_max, const char* format, float power = 1.0f)              { return SliderScalarN(label, ImGuiDataType_Float, v, 3, &v_min, &v_max, format, power); }        // OBSOLETED in 1.78 (from June 2020)
    //static inline bool  SliderFloat4(const char* label, float v[4], float v_min, float v_max, const char* format, float power = 1.0f)              { return SliderScalarN(label, ImGuiDataType_Float, v, 4, &v_min, &v_max, format, power); }        // OBSOLETED in 1.78 (from June 2020)
    //-- OBSOLETED in 1.77 and before
    //static inline bool  BeginPopupContextWindow(const char* str_id, ImGuiMouseButton mb, bool over_items) { return BeginPopupContextWindow(str_id, mb | (over_items ? 0 : ImGuiPopupFlags_NoOpenOverItems)); } // OBSOLETED in 1.77 (from June 2020)
    //static inline void  TreeAdvanceToLabelPos()               { SetCursorPosX(GetCursorPosX() + GetTreeNodeToLabelSpacing()); }   // OBSOLETED in 1.72 (from July 2019)
    //static inline void  SetNextTreeNodeOpen(bool open, ImGuiCond cond = 0) { SetNextItemOpen(open, cond); }                       // OBSOLETED in 1.71 (from June 2019)
    //static inline float GetContentRegionAvailWidth()          { return GetContentRegionAvail().x; }                               // OBSOLETED in 1.70 (from May 2019)
    //static inline ImDrawList* GetOverlayDrawList()            { return GetForegroundDrawList(); }                                 // OBSOLETED in 1.69 (from Mar 2019)
    //static inline void  SetScrollHere(float ratio = 0.5f)     { SetScrollHereY(ratio); }                                          // OBSOLETED in 1.66 (from Nov 2018)
    //static inline bool  IsItemDeactivatedAfterChange()        { return IsItemDeactivatedAfterEdit(); }                            // OBSOLETED in 1.63 (from Aug 2018)
    //-- OBSOLETED in 1.60 and before
    //static inline bool  IsAnyWindowFocused()                  { return IsWindowFocused(ImGuiFocusedFlags_AnyWindow); }            // OBSOLETED in 1.60 (from Apr 2018)
    //static inline bool  IsAnyWindowHovered()                  { return IsWindowHovered(ImGuiHoveredFlags_AnyWindow); }            // OBSOLETED in 1.60 (between Dec 2017 and Apr 2018)
    //static inline void  ShowTestWindow()                      { return ShowDemoWindow(); }                                        // OBSOLETED in 1.53 (between Oct 2017 and Dec 2017)
    //static inline bool  IsRootWindowFocused()                 { return IsWindowFocused(ImGuiFocusedFlags_RootWindow); }           // OBSOLETED in 1.53 (between Oct 2017 and Dec 2017)
    //static inline bool  IsRootWindowOrAnyChildFocused()       { return IsWindowFocused(ImGuiFocusedFlags_RootAndChildWindows); }  // OBSOLETED in 1.53 (between Oct 2017 and Dec 2017)
    //static inline void  SetNextWindowContentWidth(float w)    { SetNextWindowContentSize(ImVec2(w, 0.0f)); }                      // OBSOLETED in 1.53 (between Oct 2017 and Dec 2017)
    //static inline float GetItemsLineHeightWithSpacing()       { return GetFrameHeightWithSpacing(); }                             // OBSOLETED in 1.53 (between Oct 2017 and Dec 2017)
    //IMGUI_API bool      Begin(char* name, bool* p_open, ImVec2 size_first_use, float bg_alpha = -1.0f, ImGuiWindowFlags flags=0); // OBSOLETED in 1.52 (between Aug 2017 and Oct 2017): Equivalent of using SetNextWindowSize(size, ImGuiCond_FirstUseEver) and SetNextWindowBgAlpha().
    //static inline bool  IsRootWindowOrAnyChildHovered()       { return IsWindowHovered(ImGuiHoveredFlags_RootAndChildWindows); }  // OBSOLETED in 1.52 (between Aug 2017 and Oct 2017)
    //static inline void  AlignFirstTextHeightToWidgets()       { AlignTextToFramePadding(); }                                      // OBSOLETED in 1.52 (between Aug 2017 and Oct 2017)
    //static inline void  SetNextWindowPosCenter(ImGuiCond c=0) { SetNextWindowPos(GetMainViewport()->GetCenter(), c, ImVec2(0.5f,0.5f)); } // OBSOLETED in 1.52 (between Aug 2017 and Oct 2017)
    //static inline bool  IsItemHoveredRect()                   { return IsItemHovered(ImGuiHoveredFlags_RectOnly); }               // OBSOLETED in 1.51 (between Jun 2017 and Aug 2017)
    //static inline bool  IsPosHoveringAnyWindow(const ImVec2&) { IM_ASSERT(0); return false; }                                     // OBSOLETED in 1.51 (between Jun 2017 and Aug 2017): This was misleading and partly broken. You probably want to use the io.WantCaptureMouse flag instead.
    //static inline bool  IsMouseHoveringAnyWindow()            { return IsWindowHovered(ImGuiHoveredFlags_AnyWindow); }            // OBSOLETED in 1.51 (between Jun 2017 and Aug 2017)
    //static inline bool  IsMouseHoveringWindow()               { return IsWindowHovered(ImGuiHoveredFlags_AllowWhenBlockedByPopup | ImGuiHoveredFlags_AllowWhenBlockedByActiveItem); }       // OBSOLETED in 1.51 (between Jun 2017 and Aug 2017)
    //-- OBSOLETED in 1.50 and before
    //static inline bool  CollapsingHeader(char* label, const char* str_id, bool framed = true, bool default_open = false) { return CollapsingHeader(label, (default_open ? (1 << 5) : 0)); } // OBSOLETED in 1.49
    //static inline ImFont*GetWindowFont()                      { return GetFont(); }                                               // OBSOLETED in 1.48
    //static inline float GetWindowFontSize()                   { return GetFontSize(); }                                           // OBSOLETED in 1.48
    //static inline void  SetScrollPosHere()                    { SetScrollHere(); }                                                // OBSOLETED in 1.42
}

// OBSOLETED in 1.82 (from Mars 2021): flags for AddRect(), AddRectFilled(), AddImageRounded(), PathRect()
typedef ImDrawFlags ImDrawCornerFlags;
enum ImDrawCornerFlags_
{
    ImDrawCornerFlags_None      = ImDrawFlags_RoundCornersNone,         // Was == 0 prior to 1.82, this is now == ImDrawFlags_RoundCornersNone which is != 0 and not implicit
    ImDrawCornerFlags_TopLeft   = ImDrawFlags_RoundCornersTopLeft,      // Was == 0x01 (1 << 0) prior to 1.82. Order matches ImDrawFlags_NoRoundCorner* flag (we exploit this internally).
    ImDrawCornerFlags_TopRight  = ImDrawFlags_RoundCornersTopRight,     // Was == 0x02 (1 << 1) prior to 1.82.
    ImDrawCornerFlags_BotLeft   = ImDrawFlags_RoundCornersBottomLeft,   // Was == 0x04 (1 << 2) prior to 1.82.
    ImDrawCornerFlags_BotRight  = ImDrawFlags_RoundCornersBottomRight,  // Was == 0x08 (1 << 3) prior to 1.82.
    ImDrawCornerFlags_All       = ImDrawFlags_RoundCornersAll,          // Was == 0x0F prior to 1.82
    ImDrawCornerFlags_Top       = ImDrawCornerFlags_TopLeft | ImDrawCornerFlags_TopRight,
    ImDrawCornerFlags_Bot       = ImDrawCornerFlags_BotLeft | ImDrawCornerFlags_BotRight,
    ImDrawCornerFlags_Left      = ImDrawCornerFlags_TopLeft | ImDrawCornerFlags_BotLeft,
    ImDrawCornerFlags_Right     = ImDrawCornerFlags_TopRight | ImDrawCornerFlags_BotRight,
};

// RENAMED and MERGED both ImGuiKey_ModXXX and ImGuiModFlags_XXX into ImGuiMod_XXX (from September 2022)
// RENAMED ImGuiKeyModFlags -> ImGuiModFlags in 1.88 (from April 2022). Exceptionally commented out ahead of obscolescence schedule to reduce confusion and because they were not meant to be used in the first place.
typedef ImGuiKeyChord ImGuiModFlags;      // == int. We generally use ImGuiKeyChord to mean "a ImGuiKey or-ed with any number of ImGuiMod_XXX value", but you may store only mods in there.
enum ImGuiModFlags_ { ImGuiModFlags_None = 0, ImGuiModFlags_Ctrl = ImGuiMod_Ctrl, ImGuiModFlags_Shift = ImGuiMod_Shift, ImGuiModFlags_Alt = ImGuiMod_Alt, ImGuiModFlags_Super = ImGuiMod_Super };
//typedef ImGuiKeyChord ImGuiKeyModFlags; // == int
//enum ImGuiKeyModFlags_ { ImGuiKeyModFlags_None = 0, ImGuiKeyModFlags_Ctrl = ImGuiMod_Ctrl, ImGuiKeyModFlags_Shift = ImGuiMod_Shift, ImGuiKeyModFlags_Alt = ImGuiMod_Alt, ImGuiKeyModFlags_Super = ImGuiMod_Super };

#endif // #ifndef IMGUI_DISABLE_OBSOLETE_FUNCTIONS

// RENAMED IMGUI_DISABLE_METRICS_WINDOW > IMGUI_DISABLE_DEBUG_TOOLS in 1.88 (from June 2022)
#if defined(IMGUI_DISABLE_METRICS_WINDOW) && !defined(IMGUI_DISABLE_OBSOLETE_FUNCTIONS) && !defined(IMGUI_DISABLE_DEBUG_TOOLS)
#define IMGUI_DISABLE_DEBUG_TOOLS
#endif
#if defined(IMGUI_DISABLE_METRICS_WINDOW) && defined(IMGUI_DISABLE_OBSOLETE_FUNCTIONS)
#error IMGUI_DISABLE_METRICS_WINDOW was renamed to IMGUI_DISABLE_DEBUG_TOOLS, please use new name.
#endif

//-----------------------------------------------------------------------------

#if defined(__clang__)
#pragma clang diagnostic pop
#elif defined(__GNUC__)
#pragma GCC diagnostic pop
#endif

#ifdef _MSC_VER
#pragma warning (pop)
#endif

// Include imgui_user.h at the end of imgui.h (convenient for user to only explicitly include vanilla imgui.h)
#ifdef IMGUI_INCLUDE_IMGUI_USER_H
#include "imgui_user.h"
#endif

#endif // #ifndef IMGUI_DISABLE<|MERGE_RESOLUTION|>--- conflicted
+++ resolved
@@ -2082,11 +2082,8 @@
     IMGUI_API void  AddMousePosEvent(float x, float y);                     // Queue a mouse position update. Use -FLT_MAX,-FLT_MAX to signify no mouse (e.g. app not focused and not hovered)
     IMGUI_API void  AddMouseButtonEvent(int button, bool down);             // Queue a mouse button change
     IMGUI_API void  AddMouseWheelEvent(float wheel_x, float wheel_y);       // Queue a mouse wheel update. wheel_y<0: scroll down, wheel_y>0: scroll up, wheel_x<0: scroll right, wheel_x>0: scroll left.
-<<<<<<< HEAD
+    IMGUI_API void  AddMouseSourceEvent(ImGuiMouseSource source);           // Queue a mouse source change (Mouse/TouchScreen/Pen)
     IMGUI_API void  AddMouseViewportEvent(ImGuiID id);                      // Queue a mouse hovered viewport. Requires backend to set ImGuiBackendFlags_HasMouseHoveredViewport to call this (for multi-viewport support).
-=======
-    IMGUI_API void  AddMouseSourceEvent(ImGuiMouseSource source);           // Queue a mouse source change (Mouse/TouchScreen/Pen)
->>>>>>> c9fe7ebc
     IMGUI_API void  AddFocusEvent(bool focused);                            // Queue a gain/loss of focus for the application (generally based on OS/platform focus of your window)
     IMGUI_API void  AddInputCharacter(unsigned int c);                      // Queue a new character input
     IMGUI_API void  AddInputCharacterUTF16(ImWchar16 c);                    // Queue a new character input from a UTF-16 character, it can be a surrogate
@@ -2140,11 +2137,8 @@
     bool        MouseDown[5];                       // Mouse buttons: 0=left, 1=right, 2=middle + extras (ImGuiMouseButton_COUNT == 5). Dear ImGui mostly uses left and right buttons. Other buttons allow us to track if the mouse is being used by your application + available to user as a convenience via IsMouse** API.
     float       MouseWheel;                         // Mouse wheel Vertical: 1 unit scrolls about 5 lines text. >0 scrolls Up, <0 scrolls Down. Hold SHIFT to turn vertical scroll into horizontal scroll.
     float       MouseWheelH;                        // Mouse wheel Horizontal. >0 scrolls Left, <0 scrolls Right. Most users don't have a mouse with a horizontal wheel, may not be filled by all backends.
-<<<<<<< HEAD
+    ImGuiMouseSource MouseSource;                   // Mouse actual input peripheral (Mouse/TouchScreen/Pen).
     ImGuiID     MouseHoveredViewport;               // (Optional) Modify using io.AddMouseViewportEvent(). With multi-viewports: viewport the OS mouse is hovering. If possible _IGNORING_ viewports with the ImGuiViewportFlags_NoInputs flag is much better (few backends can handle that). Set io.BackendFlags |= ImGuiBackendFlags_HasMouseHoveredViewport if you can provide this info. If you don't imgui will infer the value using the rectangles and last focused time of the viewports it knows about (ignoring other OS windows).
-=======
-    ImGuiMouseSource MouseSource;                   // Mouse actual input peripheral (Mouse/TouchScreen/Pen).
->>>>>>> c9fe7ebc
     bool        KeyCtrl;                            // Keyboard modifier down: Control
     bool        KeyShift;                           // Keyboard modifier down: Shift
     bool        KeyAlt;                             // Keyboard modifier down: Alt

// dear imgui: Renderer for Vulkan
// This needs to be used along with a Platform Binding (e.g. GLFW, SDL, Win32, custom..)

// Missing features:
//  [ ] Platform: Multi-viewport / platform windows.
//  [ ] Renderer: User texture binding. Changes of ImTextureID aren't supported by this binding! See https://github.com/ocornut/imgui/pull/914

// You can copy and use unmodified imgui_impl_* files in your project. See main.cpp for an example of using this.
// If you are new to dear imgui, read examples/README.txt and read the documentation at the top of imgui.cpp.
// https://github.com/ocornut/imgui

// The aim of imgui_impl_vulkan.h/.cpp is to be usable in your engine without any modification.
// IF YOU FEEL YOU NEED TO MAKE ANY CHANGE TO THIS CODE, please share them and your feedback at https://github.com/ocornut/imgui/

// Important note to the reader who wish to integrate imgui_impl_vulkan.cpp/.h in their own engine/app.
// - Common ImGui_ImplVulkan_XXX functions and structures are used to interface with imgui_impl_vulkan.cpp/.h.
//   You will use those if you want to use this rendering back-end in your engine/app.
// - Helper ImGui_ImplVulkanH_XXX functions and structures are only used by this example (main.cpp) and by 
//   the back-end itself (imgui_impl_vulkan.cpp), but should PROBABLY NOT be used by your own engine/app code.
// Read comments in imgui_impl_vulkan.h.

// CHANGELOG
// (minor and older changes stripped away, please see git history for details)
//  2019-XX-XX: *BREAKING CHANGE*: Vulkan: Added ImageCount/MinImageCount fields in ImGui_ImplVulkan_InitInfo, required for initialization (was previously a hard #define IMGUI_VK_QUEUED_FRAMES 2). Added ImGui_ImplVulkan_SetMinImageCount().
//  2019-XX-XX: Vulkan: Added VkInstance argument to ImGui_ImplVulkanH_CreateWindow() optional helper.
//  2019-04-04: Vulkan: Avoid passing negative coordinates to vkCmdSetScissor, which debug validation layers do not like.
//  2019-04-01: Vulkan: Support for 32-bit index buffer (#define ImDrawIdx unsigned int).
//  2019-02-16: Vulkan: Viewport and clipping rectangles correctly using draw_data->FramebufferScale to allow retina display.
//  2018-11-30: Misc: Setting up io.BackendRendererName so it can be displayed in the About Window.
//  2018-08-25: Vulkan: Fixed mishandled VkSurfaceCapabilitiesKHR::maxImageCount=0 case.
//  2018-06-22: Inverted the parameters to ImGui_ImplVulkan_RenderDrawData() to be consistent with other bindings.
//  2018-06-08: Misc: Extracted imgui_impl_vulkan.cpp/.h away from the old combined GLFW+Vulkan example.
//  2018-06-08: Vulkan: Use draw_data->DisplayPos and draw_data->DisplaySize to setup projection matrix and clipping rectangle.
//  2018-03-03: Vulkan: Various refactor, created a couple of ImGui_ImplVulkanH_XXX helper that the example can use and that viewport support will use.
//  2018-03-01: Vulkan: Renamed ImGui_ImplVulkan_Init_Info to ImGui_ImplVulkan_InitInfo and fields to match more closely Vulkan terminology.
//  2018-02-16: Misc: Obsoleted the io.RenderDrawListsFn callback, ImGui_ImplVulkan_Render() calls ImGui_ImplVulkan_RenderDrawData() itself.
//  2018-02-06: Misc: Removed call to ImGui::Shutdown() which is not available from 1.60 WIP, user needs to call CreateContext/DestroyContext themselves.
//  2017-05-15: Vulkan: Fix scissor offset being negative. Fix new Vulkan validation warnings. Set required depth member for buffer image copy.
//  2016-11-13: Vulkan: Fix validation layer warnings and errors and redeclare gl_PerVertex.
//  2016-10-18: Vulkan: Add location decorators & change to use structs as in/out in glsl, update embedded spv (produced with glslangValidator -x). Null the released resources.
//  2016-08-27: Vulkan: Fix Vulkan example for use when a depth buffer is active.

#include "imgui.h"
#include "imgui_impl_vulkan.h"
#include <stdio.h>

// Reusable buffers used for rendering 1 current in-flight frame, for ImGui_ImplVulkan_RenderDrawData()
// [Please zero-clear before use!]
struct ImGui_ImplVulkanH_FrameRenderBuffers
{
    VkDeviceMemory      VertexBufferMemory;
    VkDeviceMemory      IndexBufferMemory;
    VkDeviceSize        VertexBufferSize;
    VkDeviceSize        IndexBufferSize;
    VkBuffer            VertexBuffer;
    VkBuffer            IndexBuffer;
};

// Each viewport will hold 1 ImGui_ImplVulkanH_WindowRenderBuffers
// [Please zero-clear before use!]
struct ImGui_ImplVulkanH_WindowRenderBuffers
{
    uint32_t            Index;
    uint32_t            Count;
    ImGui_ImplVulkanH_FrameRenderBuffers*   FrameRenderBuffers;
};

// For multi-viewport support
struct ImGuiViewportDataVulkan
{
    bool                                    WindowOwned;
    ImGui_ImplVulkanH_Window                Window;             // Used by secondary viewports only
    ImGui_ImplVulkanH_WindowRenderBuffers   RenderBuffers;      // Used by all viewports

    ImGuiViewportDataVulkan() { WindowOwned = false; memset(&RenderBuffers, 0, sizeof(RenderBuffers)); }
    ~ImGuiViewportDataVulkan() { }
};

// Vulkan data
static ImGui_ImplVulkan_InitInfo g_VulkanInitInfo = {};
static VkRenderPass             g_RenderPass = VK_NULL_HANDLE;
static VkDeviceSize             g_BufferMemoryAlignment = 256;
static VkPipelineCreateFlags    g_PipelineCreateFlags = 0x00;
static VkDescriptorSetLayout    g_DescriptorSetLayout = VK_NULL_HANDLE;
static VkPipelineLayout         g_PipelineLayout = VK_NULL_HANDLE;
static VkDescriptorSet          g_DescriptorSet = VK_NULL_HANDLE;
static VkPipeline               g_Pipeline = VK_NULL_HANDLE;

// Font data
static VkSampler                g_FontSampler = VK_NULL_HANDLE;
static VkDeviceMemory           g_FontMemory = VK_NULL_HANDLE;
static VkImage                  g_FontImage = VK_NULL_HANDLE;
static VkImageView              g_FontView = VK_NULL_HANDLE;
static VkDeviceMemory           g_UploadBufferMemory = VK_NULL_HANDLE;
static VkBuffer                 g_UploadBuffer = VK_NULL_HANDLE;

// Forward Declarations
bool ImGui_ImplVulkan_CreateDeviceObjects();
void ImGui_ImplVulkan_DestroyDeviceObjects();
void ImGui_ImplVulkanH_DestroyFrame(VkDevice device, ImGui_ImplVulkanH_Frame* fd, const VkAllocationCallbacks* allocator);
void ImGui_ImplVulkanH_DestroyFrameSemaphores(VkDevice device, ImGui_ImplVulkanH_FrameSemaphores* fsd, const VkAllocationCallbacks* allocator);
void ImGui_ImplVulkanH_DestroyFrameRenderBuffers(VkDevice device, ImGui_ImplVulkanH_FrameRenderBuffers* buffers, const VkAllocationCallbacks* allocator);
void ImGui_ImplVulkanH_DestroyWindowRenderBuffers(VkDevice device, ImGui_ImplVulkanH_WindowRenderBuffers* buffers, const VkAllocationCallbacks* allocator);
void ImGui_ImplVulkanH_DestroyAllViewportsRenderBuffers(VkDevice device, const VkAllocationCallbacks* allocator);
void ImGui_ImplVulkanH_CreateWindowSwapChain(VkPhysicalDevice physical_device, VkDevice device, ImGui_ImplVulkanH_Window* wd, const VkAllocationCallbacks* allocator, int w, int h, uint32_t min_image_count);
void ImGui_ImplVulkanH_CreateWindowCommandBuffers(VkPhysicalDevice physical_device, VkDevice device, ImGui_ImplVulkanH_Window* wd, uint32_t queue_family, const VkAllocationCallbacks* allocator);

//-----------------------------------------------------------------------------
// SHADERS
//-----------------------------------------------------------------------------

// Forward Declarations
static void ImGui_ImplVulkan_InitPlatformInterface();
static void ImGui_ImplVulkan_ShutdownPlatformInterface();

// glsl_shader.vert, compiled with:
// # glslangValidator -V -x -o glsl_shader.vert.u32 glsl_shader.vert
/*
#version 450 core
layout(location = 0) in vec2 aPos;
layout(location = 1) in vec2 aUV;
layout(location = 2) in vec4 aColor;
layout(push_constant) uniform uPushConstant { vec2 uScale; vec2 uTranslate; } pc;

out gl_PerVertex { vec4 gl_Position; };
layout(location = 0) out struct { vec4 Color; vec2 UV; } Out;

void main()
{
    Out.Color = aColor;
    Out.UV = aUV;
    gl_Position = vec4(aPos * pc.uScale + pc.uTranslate, 0, 1);
}
*/
static uint32_t __glsl_shader_vert_spv[] =
{
    0x07230203,0x00010000,0x00080001,0x0000002e,0x00000000,0x00020011,0x00000001,0x0006000b,
    0x00000001,0x4c534c47,0x6474732e,0x3035342e,0x00000000,0x0003000e,0x00000000,0x00000001,
    0x000a000f,0x00000000,0x00000004,0x6e69616d,0x00000000,0x0000000b,0x0000000f,0x00000015,
    0x0000001b,0x0000001c,0x00030003,0x00000002,0x000001c2,0x00040005,0x00000004,0x6e69616d,
    0x00000000,0x00030005,0x00000009,0x00000000,0x00050006,0x00000009,0x00000000,0x6f6c6f43,
    0x00000072,0x00040006,0x00000009,0x00000001,0x00005655,0x00030005,0x0000000b,0x0074754f,
    0x00040005,0x0000000f,0x6c6f4361,0x0000726f,0x00030005,0x00000015,0x00565561,0x00060005,
    0x00000019,0x505f6c67,0x65567265,0x78657472,0x00000000,0x00060006,0x00000019,0x00000000,
    0x505f6c67,0x7469736f,0x006e6f69,0x00030005,0x0000001b,0x00000000,0x00040005,0x0000001c,
    0x736f5061,0x00000000,0x00060005,0x0000001e,0x73755075,0x6e6f4368,0x6e617473,0x00000074,
    0x00050006,0x0000001e,0x00000000,0x61635375,0x0000656c,0x00060006,0x0000001e,0x00000001,
    0x61725475,0x616c736e,0x00006574,0x00030005,0x00000020,0x00006370,0x00040047,0x0000000b,
    0x0000001e,0x00000000,0x00040047,0x0000000f,0x0000001e,0x00000002,0x00040047,0x00000015,
    0x0000001e,0x00000001,0x00050048,0x00000019,0x00000000,0x0000000b,0x00000000,0x00030047,
    0x00000019,0x00000002,0x00040047,0x0000001c,0x0000001e,0x00000000,0x00050048,0x0000001e,
    0x00000000,0x00000023,0x00000000,0x00050048,0x0000001e,0x00000001,0x00000023,0x00000008,
    0x00030047,0x0000001e,0x00000002,0x00020013,0x00000002,0x00030021,0x00000003,0x00000002,
    0x00030016,0x00000006,0x00000020,0x00040017,0x00000007,0x00000006,0x00000004,0x00040017,
    0x00000008,0x00000006,0x00000002,0x0004001e,0x00000009,0x00000007,0x00000008,0x00040020,
    0x0000000a,0x00000003,0x00000009,0x0004003b,0x0000000a,0x0000000b,0x00000003,0x00040015,
    0x0000000c,0x00000020,0x00000001,0x0004002b,0x0000000c,0x0000000d,0x00000000,0x00040020,
    0x0000000e,0x00000001,0x00000007,0x0004003b,0x0000000e,0x0000000f,0x00000001,0x00040020,
    0x00000011,0x00000003,0x00000007,0x0004002b,0x0000000c,0x00000013,0x00000001,0x00040020,
    0x00000014,0x00000001,0x00000008,0x0004003b,0x00000014,0x00000015,0x00000001,0x00040020,
    0x00000017,0x00000003,0x00000008,0x0003001e,0x00000019,0x00000007,0x00040020,0x0000001a,
    0x00000003,0x00000019,0x0004003b,0x0000001a,0x0000001b,0x00000003,0x0004003b,0x00000014,
    0x0000001c,0x00000001,0x0004001e,0x0000001e,0x00000008,0x00000008,0x00040020,0x0000001f,
    0x00000009,0x0000001e,0x0004003b,0x0000001f,0x00000020,0x00000009,0x00040020,0x00000021,
    0x00000009,0x00000008,0x0004002b,0x00000006,0x00000028,0x00000000,0x0004002b,0x00000006,
    0x00000029,0x3f800000,0x00050036,0x00000002,0x00000004,0x00000000,0x00000003,0x000200f8,
    0x00000005,0x0004003d,0x00000007,0x00000010,0x0000000f,0x00050041,0x00000011,0x00000012,
    0x0000000b,0x0000000d,0x0003003e,0x00000012,0x00000010,0x0004003d,0x00000008,0x00000016,
    0x00000015,0x00050041,0x00000017,0x00000018,0x0000000b,0x00000013,0x0003003e,0x00000018,
    0x00000016,0x0004003d,0x00000008,0x0000001d,0x0000001c,0x00050041,0x00000021,0x00000022,
    0x00000020,0x0000000d,0x0004003d,0x00000008,0x00000023,0x00000022,0x00050085,0x00000008,
    0x00000024,0x0000001d,0x00000023,0x00050041,0x00000021,0x00000025,0x00000020,0x00000013,
    0x0004003d,0x00000008,0x00000026,0x00000025,0x00050081,0x00000008,0x00000027,0x00000024,
    0x00000026,0x00050051,0x00000006,0x0000002a,0x00000027,0x00000000,0x00050051,0x00000006,
    0x0000002b,0x00000027,0x00000001,0x00070050,0x00000007,0x0000002c,0x0000002a,0x0000002b,
    0x00000028,0x00000029,0x00050041,0x00000011,0x0000002d,0x0000001b,0x0000000d,0x0003003e,
    0x0000002d,0x0000002c,0x000100fd,0x00010038
};

// glsl_shader.frag, compiled with:
// # glslangValidator -V -x -o glsl_shader.frag.u32 glsl_shader.frag
/*
#version 450 core
layout(location = 0) out vec4 fColor;
layout(set=0, binding=0) uniform sampler2D sTexture;
layout(location = 0) in struct { vec4 Color; vec2 UV; } In;
void main()
{
    fColor = In.Color * texture(sTexture, In.UV.st);
}
*/
static uint32_t __glsl_shader_frag_spv[] =
{
    0x07230203,0x00010000,0x00080001,0x0000001e,0x00000000,0x00020011,0x00000001,0x0006000b,
    0x00000001,0x4c534c47,0x6474732e,0x3035342e,0x00000000,0x0003000e,0x00000000,0x00000001,
    0x0007000f,0x00000004,0x00000004,0x6e69616d,0x00000000,0x00000009,0x0000000d,0x00030010,
    0x00000004,0x00000007,0x00030003,0x00000002,0x000001c2,0x00040005,0x00000004,0x6e69616d,
    0x00000000,0x00040005,0x00000009,0x6c6f4366,0x0000726f,0x00030005,0x0000000b,0x00000000,
    0x00050006,0x0000000b,0x00000000,0x6f6c6f43,0x00000072,0x00040006,0x0000000b,0x00000001,
    0x00005655,0x00030005,0x0000000d,0x00006e49,0x00050005,0x00000016,0x78655473,0x65727574,
    0x00000000,0x00040047,0x00000009,0x0000001e,0x00000000,0x00040047,0x0000000d,0x0000001e,
    0x00000000,0x00040047,0x00000016,0x00000022,0x00000000,0x00040047,0x00000016,0x00000021,
    0x00000000,0x00020013,0x00000002,0x00030021,0x00000003,0x00000002,0x00030016,0x00000006,
    0x00000020,0x00040017,0x00000007,0x00000006,0x00000004,0x00040020,0x00000008,0x00000003,
    0x00000007,0x0004003b,0x00000008,0x00000009,0x00000003,0x00040017,0x0000000a,0x00000006,
    0x00000002,0x0004001e,0x0000000b,0x00000007,0x0000000a,0x00040020,0x0000000c,0x00000001,
    0x0000000b,0x0004003b,0x0000000c,0x0000000d,0x00000001,0x00040015,0x0000000e,0x00000020,
    0x00000001,0x0004002b,0x0000000e,0x0000000f,0x00000000,0x00040020,0x00000010,0x00000001,
    0x00000007,0x00090019,0x00000013,0x00000006,0x00000001,0x00000000,0x00000000,0x00000000,
    0x00000001,0x00000000,0x0003001b,0x00000014,0x00000013,0x00040020,0x00000015,0x00000000,
    0x00000014,0x0004003b,0x00000015,0x00000016,0x00000000,0x0004002b,0x0000000e,0x00000018,
    0x00000001,0x00040020,0x00000019,0x00000001,0x0000000a,0x00050036,0x00000002,0x00000004,
    0x00000000,0x00000003,0x000200f8,0x00000005,0x00050041,0x00000010,0x00000011,0x0000000d,
    0x0000000f,0x0004003d,0x00000007,0x00000012,0x00000011,0x0004003d,0x00000014,0x00000017,
    0x00000016,0x00050041,0x00000019,0x0000001a,0x0000000d,0x00000018,0x0004003d,0x0000000a,
    0x0000001b,0x0000001a,0x00050057,0x00000007,0x0000001c,0x00000017,0x0000001b,0x00050085,
    0x00000007,0x0000001d,0x00000012,0x0000001c,0x0003003e,0x00000009,0x0000001d,0x000100fd,
    0x00010038
};

//-----------------------------------------------------------------------------
// FUNCTIONS
//-----------------------------------------------------------------------------

static uint32_t ImGui_ImplVulkan_MemoryType(VkMemoryPropertyFlags properties, uint32_t type_bits)
{
    ImGui_ImplVulkan_InitInfo* v = &g_VulkanInitInfo;
    VkPhysicalDeviceMemoryProperties prop;
    vkGetPhysicalDeviceMemoryProperties(v->PhysicalDevice, &prop);
    for (uint32_t i = 0; i < prop.memoryTypeCount; i++)
        if ((prop.memoryTypes[i].propertyFlags & properties) == properties && type_bits & (1<<i))
            return i;
    return 0xFFFFFFFF; // Unable to find memoryType
}

static void check_vk_result(VkResult err)
{
    ImGui_ImplVulkan_InitInfo* v = &g_VulkanInitInfo;
    if (v->CheckVkResultFn)
        v->CheckVkResultFn(err);
}

static void CreateOrResizeBuffer(VkBuffer& buffer, VkDeviceMemory& buffer_memory, VkDeviceSize& p_buffer_size, size_t new_size, VkBufferUsageFlagBits usage)
{
    ImGui_ImplVulkan_InitInfo* v = &g_VulkanInitInfo;
    VkResult err;
    if (buffer != VK_NULL_HANDLE)
        vkDestroyBuffer(v->Device, buffer, v->Allocator);
    if (buffer_memory != VK_NULL_HANDLE)
        vkFreeMemory(v->Device, buffer_memory, v->Allocator);

    VkDeviceSize vertex_buffer_size_aligned = ((new_size - 1) / g_BufferMemoryAlignment + 1) * g_BufferMemoryAlignment;
    VkBufferCreateInfo buffer_info = {};
    buffer_info.sType = VK_STRUCTURE_TYPE_BUFFER_CREATE_INFO;
    buffer_info.size = vertex_buffer_size_aligned;
    buffer_info.usage = usage;
    buffer_info.sharingMode = VK_SHARING_MODE_EXCLUSIVE;
    err = vkCreateBuffer(v->Device, &buffer_info, v->Allocator, &buffer);
    check_vk_result(err);

    VkMemoryRequirements req;
    vkGetBufferMemoryRequirements(v->Device, buffer, &req);
    g_BufferMemoryAlignment = (g_BufferMemoryAlignment > req.alignment) ? g_BufferMemoryAlignment : req.alignment;
    VkMemoryAllocateInfo alloc_info = {};
    alloc_info.sType = VK_STRUCTURE_TYPE_MEMORY_ALLOCATE_INFO;
    alloc_info.allocationSize = req.size;
    alloc_info.memoryTypeIndex = ImGui_ImplVulkan_MemoryType(VK_MEMORY_PROPERTY_HOST_VISIBLE_BIT, req.memoryTypeBits);
    err = vkAllocateMemory(v->Device, &alloc_info, v->Allocator, &buffer_memory);
    check_vk_result(err);

    err = vkBindBufferMemory(v->Device, buffer, buffer_memory, 0);
    check_vk_result(err);
    p_buffer_size = new_size;
}

// Render function
// (this used to be set in io.RenderDrawListsFn and called by ImGui::Render(), but you can now call this directly from your main loop)
void ImGui_ImplVulkan_RenderDrawData(ImDrawData* draw_data, VkCommandBuffer command_buffer)
{
    // Avoid rendering when minimized, scale coordinates for retina displays (screen coordinates != framebuffer coordinates)
    int fb_width = (int)(draw_data->DisplaySize.x * draw_data->FramebufferScale.x);
    int fb_height = (int)(draw_data->DisplaySize.y * draw_data->FramebufferScale.y);
    if (fb_width <= 0 || fb_height <= 0 || draw_data->TotalVtxCount == 0)
        return;

    ImGui_ImplVulkan_InitInfo* v = &g_VulkanInitInfo;

    // Allocate array to store enough vertex/index buffers. Each unique viewport gets its own storage.
    ImGuiViewportDataVulkan* viewport_renderer_data = (ImGuiViewportDataVulkan*)draw_data->OwnerViewport->RendererUserData;
    IM_ASSERT(viewport_renderer_data != NULL);
    ImGui_ImplVulkanH_WindowRenderBuffers* wrb = &viewport_renderer_data->RenderBuffers;
    if (wrb->FrameRenderBuffers == NULL)
    {
        wrb->Index = 0;
        wrb->Count = v->ImageCount;
        wrb->FrameRenderBuffers = (ImGui_ImplVulkanH_FrameRenderBuffers*)IM_ALLOC(sizeof(ImGui_ImplVulkanH_FrameRenderBuffers) * wrb->Count);
        memset(wrb->FrameRenderBuffers, 0, sizeof(ImGui_ImplVulkanH_FrameRenderBuffers) * wrb->Count);
    }
    IM_ASSERT(wrb->Count == v->ImageCount);
    wrb->Index = (wrb->Index + 1) % wrb->Count;
    ImGui_ImplVulkanH_FrameRenderBuffers* rb = &wrb->FrameRenderBuffers[wrb->Index];

    VkResult err;

    // Create or resize the vertex/index buffers
    size_t vertex_size = draw_data->TotalVtxCount * sizeof(ImDrawVert);
    size_t index_size = draw_data->TotalIdxCount * sizeof(ImDrawIdx);
    if (rb->VertexBuffer == VK_NULL_HANDLE || rb->VertexBufferSize < vertex_size)
        CreateOrResizeBuffer(rb->VertexBuffer, rb->VertexBufferMemory, rb->VertexBufferSize, vertex_size, VK_BUFFER_USAGE_VERTEX_BUFFER_BIT);
    if (rb->IndexBuffer == VK_NULL_HANDLE || rb->IndexBufferSize < index_size)
        CreateOrResizeBuffer(rb->IndexBuffer, rb->IndexBufferMemory, rb->IndexBufferSize, index_size, VK_BUFFER_USAGE_INDEX_BUFFER_BIT);

    // Upload vertex/index data into a single contiguous GPU buffer
    {
        ImDrawVert* vtx_dst = NULL;
        ImDrawIdx* idx_dst = NULL;
        err = vkMapMemory(v->Device, rb->VertexBufferMemory, 0, vertex_size, 0, (void**)(&vtx_dst));
        check_vk_result(err);
        err = vkMapMemory(v->Device, rb->IndexBufferMemory, 0, index_size, 0, (void**)(&idx_dst));
        check_vk_result(err);
        for (int n = 0; n < draw_data->CmdListsCount; n++)
        {
            const ImDrawList* cmd_list = draw_data->CmdLists[n];
            memcpy(vtx_dst, cmd_list->VtxBuffer.Data, cmd_list->VtxBuffer.Size * sizeof(ImDrawVert));
            memcpy(idx_dst, cmd_list->IdxBuffer.Data, cmd_list->IdxBuffer.Size * sizeof(ImDrawIdx));
            vtx_dst += cmd_list->VtxBuffer.Size;
            idx_dst += cmd_list->IdxBuffer.Size;
        }
        VkMappedMemoryRange range[2] = {};
        range[0].sType = VK_STRUCTURE_TYPE_MAPPED_MEMORY_RANGE;
        range[0].memory = rb->VertexBufferMemory;
        range[0].size = VK_WHOLE_SIZE;
        range[1].sType = VK_STRUCTURE_TYPE_MAPPED_MEMORY_RANGE;
        range[1].memory = rb->IndexBufferMemory;
        range[1].size = VK_WHOLE_SIZE;
        err = vkFlushMappedMemoryRanges(v->Device, 2, range);
        check_vk_result(err);
        vkUnmapMemory(v->Device, rb->VertexBufferMemory);
        vkUnmapMemory(v->Device, rb->IndexBufferMemory);
    }

    // Bind pipeline and descriptor sets:
    {
        vkCmdBindPipeline(command_buffer, VK_PIPELINE_BIND_POINT_GRAPHICS, g_Pipeline);
        VkDescriptorSet desc_set[1] = { g_DescriptorSet };
        vkCmdBindDescriptorSets(command_buffer, VK_PIPELINE_BIND_POINT_GRAPHICS, g_PipelineLayout, 0, 1, desc_set, 0, NULL);
    }

    // Bind Vertex And Index Buffer:
    {
        VkBuffer vertex_buffers[1] = { rb->VertexBuffer };
        VkDeviceSize vertex_offset[1] = { 0 };
        vkCmdBindVertexBuffers(command_buffer, 0, 1, vertex_buffers, vertex_offset);
        vkCmdBindIndexBuffer(command_buffer, rb->IndexBuffer, 0, sizeof(ImDrawIdx) == 2 ? VK_INDEX_TYPE_UINT16 : VK_INDEX_TYPE_UINT32);
    }

    // Setup viewport:
    {
        VkViewport viewport;
        viewport.x = 0;
        viewport.y = 0;
        viewport.width = (float)fb_width;
        viewport.height = (float)fb_height;
        viewport.minDepth = 0.0f;
        viewport.maxDepth = 1.0f;
        vkCmdSetViewport(command_buffer, 0, 1, &viewport);
    }

    // Setup scale and translation:
    // Our visible imgui space lies from draw_data->DisplayPps (top left) to draw_data->DisplayPos+data_data->DisplaySize (bottom right). DisplayMin is (0,0) for single viewport apps.
    {
        float scale[2];
        scale[0] = 2.0f / draw_data->DisplaySize.x;
        scale[1] = 2.0f / draw_data->DisplaySize.y;
        float translate[2];
        translate[0] = -1.0f - draw_data->DisplayPos.x * scale[0];
        translate[1] = -1.0f - draw_data->DisplayPos.y * scale[1];
        vkCmdPushConstants(command_buffer, g_PipelineLayout, VK_SHADER_STAGE_VERTEX_BIT, sizeof(float) * 0, sizeof(float) * 2, scale);
        vkCmdPushConstants(command_buffer, g_PipelineLayout, VK_SHADER_STAGE_VERTEX_BIT, sizeof(float) * 2, sizeof(float) * 2, translate);
    }

    // Will project scissor/clipping rectangles into framebuffer space
    ImVec2 clip_off = draw_data->DisplayPos;         // (0,0) unless using multi-viewports
    ImVec2 clip_scale = draw_data->FramebufferScale; // (1,1) unless using retina display which are often (2,2)

    // Render command lists
    int vtx_offset = 0;
    int idx_offset = 0;
    for (int n = 0; n < draw_data->CmdListsCount; n++)
    {
        const ImDrawList* cmd_list = draw_data->CmdLists[n];
        for (int cmd_i = 0; cmd_i < cmd_list->CmdBuffer.Size; cmd_i++)
        {
            const ImDrawCmd* pcmd = &cmd_list->CmdBuffer[cmd_i];
            if (pcmd->UserCallback)
            {
                // User callback (registered via ImDrawList::AddCallback)
                pcmd->UserCallback(cmd_list, pcmd);
            }
            else
            {
                // Project scissor/clipping rectangles into framebuffer space
                ImVec4 clip_rect;
                clip_rect.x = (pcmd->ClipRect.x - clip_off.x) * clip_scale.x;
                clip_rect.y = (pcmd->ClipRect.y - clip_off.y) * clip_scale.y;
                clip_rect.z = (pcmd->ClipRect.z - clip_off.x) * clip_scale.x;
                clip_rect.w = (pcmd->ClipRect.w - clip_off.y) * clip_scale.y;

                if (clip_rect.x < fb_width && clip_rect.y < fb_height && clip_rect.z >= 0.0f && clip_rect.w >= 0.0f)
                {
                    // Negative offsets are illegal for vkCmdSetScissor
                    if (clip_rect.x < 0.0f)
                        clip_rect.x = 0.0f;
                    if (clip_rect.y < 0.0f)
                        clip_rect.y = 0.0f;

                    // Apply scissor/clipping rectangle
                    VkRect2D scissor;
                    scissor.offset.x = (int32_t)(clip_rect.x);
                    scissor.offset.y = (int32_t)(clip_rect.y);
                    scissor.extent.width = (uint32_t)(clip_rect.z - clip_rect.x);
                    scissor.extent.height = (uint32_t)(clip_rect.w - clip_rect.y);
                    vkCmdSetScissor(command_buffer, 0, 1, &scissor);

                    // Draw
                    vkCmdDrawIndexed(command_buffer, pcmd->ElemCount, 1, idx_offset, vtx_offset, 0);
                }
            }
            idx_offset += pcmd->ElemCount;
        }
        vtx_offset += cmd_list->VtxBuffer.Size;
    }
}

bool ImGui_ImplVulkan_CreateFontsTexture(VkCommandBuffer command_buffer)
{
    ImGui_ImplVulkan_InitInfo* v = &g_VulkanInitInfo;
    ImGuiIO& io = ImGui::GetIO();

    unsigned char* pixels;
    int width, height;
    io.Fonts->GetTexDataAsRGBA32(&pixels, &width, &height);
    size_t upload_size = width*height*4*sizeof(char);

    VkResult err;

    // Create the Image:
    {
        VkImageCreateInfo info = {};
        info.sType = VK_STRUCTURE_TYPE_IMAGE_CREATE_INFO;
        info.imageType = VK_IMAGE_TYPE_2D;
        info.format = VK_FORMAT_R8G8B8A8_UNORM;
        info.extent.width = width;
        info.extent.height = height;
        info.extent.depth = 1;
        info.mipLevels = 1;
        info.arrayLayers = 1;
        info.samples = VK_SAMPLE_COUNT_1_BIT;
        info.tiling = VK_IMAGE_TILING_OPTIMAL;
        info.usage = VK_IMAGE_USAGE_SAMPLED_BIT | VK_IMAGE_USAGE_TRANSFER_DST_BIT;
        info.sharingMode = VK_SHARING_MODE_EXCLUSIVE;
        info.initialLayout = VK_IMAGE_LAYOUT_UNDEFINED;
        err = vkCreateImage(v->Device, &info, v->Allocator, &g_FontImage);
        check_vk_result(err);
        VkMemoryRequirements req;
        vkGetImageMemoryRequirements(v->Device, g_FontImage, &req);
        VkMemoryAllocateInfo alloc_info = {};
        alloc_info.sType = VK_STRUCTURE_TYPE_MEMORY_ALLOCATE_INFO;
        alloc_info.allocationSize = req.size;
        alloc_info.memoryTypeIndex = ImGui_ImplVulkan_MemoryType(VK_MEMORY_PROPERTY_DEVICE_LOCAL_BIT, req.memoryTypeBits);
        err = vkAllocateMemory(v->Device, &alloc_info, v->Allocator, &g_FontMemory);
        check_vk_result(err);
        err = vkBindImageMemory(v->Device, g_FontImage, g_FontMemory, 0);
        check_vk_result(err);
    }

    // Create the Image View:
    {
        VkImageViewCreateInfo info = {};
        info.sType = VK_STRUCTURE_TYPE_IMAGE_VIEW_CREATE_INFO;
        info.image = g_FontImage;
        info.viewType = VK_IMAGE_VIEW_TYPE_2D;
        info.format = VK_FORMAT_R8G8B8A8_UNORM;
        info.subresourceRange.aspectMask = VK_IMAGE_ASPECT_COLOR_BIT;
        info.subresourceRange.levelCount = 1;
        info.subresourceRange.layerCount = 1;
        err = vkCreateImageView(v->Device, &info, v->Allocator, &g_FontView);
        check_vk_result(err);
    }

    // Update the Descriptor Set:
    {
        VkDescriptorImageInfo desc_image[1] = {};
        desc_image[0].sampler = g_FontSampler;
        desc_image[0].imageView = g_FontView;
        desc_image[0].imageLayout = VK_IMAGE_LAYOUT_SHADER_READ_ONLY_OPTIMAL;
        VkWriteDescriptorSet write_desc[1] = {};
        write_desc[0].sType = VK_STRUCTURE_TYPE_WRITE_DESCRIPTOR_SET;
        write_desc[0].dstSet = g_DescriptorSet;
        write_desc[0].descriptorCount = 1;
        write_desc[0].descriptorType = VK_DESCRIPTOR_TYPE_COMBINED_IMAGE_SAMPLER;
        write_desc[0].pImageInfo = desc_image;
        vkUpdateDescriptorSets(v->Device, 1, write_desc, 0, NULL);
    }

    // Create the Upload Buffer:
    {
        VkBufferCreateInfo buffer_info = {};
        buffer_info.sType = VK_STRUCTURE_TYPE_BUFFER_CREATE_INFO;
        buffer_info.size = upload_size;
        buffer_info.usage = VK_BUFFER_USAGE_TRANSFER_SRC_BIT;
        buffer_info.sharingMode = VK_SHARING_MODE_EXCLUSIVE;
        err = vkCreateBuffer(v->Device, &buffer_info, v->Allocator, &g_UploadBuffer);
        check_vk_result(err);
        VkMemoryRequirements req;
        vkGetBufferMemoryRequirements(v->Device, g_UploadBuffer, &req);
        g_BufferMemoryAlignment = (g_BufferMemoryAlignment > req.alignment) ? g_BufferMemoryAlignment : req.alignment;
        VkMemoryAllocateInfo alloc_info = {};
        alloc_info.sType = VK_STRUCTURE_TYPE_MEMORY_ALLOCATE_INFO;
        alloc_info.allocationSize = req.size;
        alloc_info.memoryTypeIndex = ImGui_ImplVulkan_MemoryType(VK_MEMORY_PROPERTY_HOST_VISIBLE_BIT, req.memoryTypeBits);
        err = vkAllocateMemory(v->Device, &alloc_info, v->Allocator, &g_UploadBufferMemory);
        check_vk_result(err);
        err = vkBindBufferMemory(v->Device, g_UploadBuffer, g_UploadBufferMemory, 0);
        check_vk_result(err);
    }

    // Upload to Buffer:
    {
        char* map = NULL;
        err = vkMapMemory(v->Device, g_UploadBufferMemory, 0, upload_size, 0, (void**)(&map));
        check_vk_result(err);
        memcpy(map, pixels, upload_size);
        VkMappedMemoryRange range[1] = {};
        range[0].sType = VK_STRUCTURE_TYPE_MAPPED_MEMORY_RANGE;
        range[0].memory = g_UploadBufferMemory;
        range[0].size = upload_size;
        err = vkFlushMappedMemoryRanges(v->Device, 1, range);
        check_vk_result(err);
        vkUnmapMemory(v->Device, g_UploadBufferMemory);
    }

    // Copy to Image:
    {
        VkImageMemoryBarrier copy_barrier[1] = {};
        copy_barrier[0].sType = VK_STRUCTURE_TYPE_IMAGE_MEMORY_BARRIER;
        copy_barrier[0].dstAccessMask = VK_ACCESS_TRANSFER_WRITE_BIT;
        copy_barrier[0].oldLayout = VK_IMAGE_LAYOUT_UNDEFINED;
        copy_barrier[0].newLayout = VK_IMAGE_LAYOUT_TRANSFER_DST_OPTIMAL;
        copy_barrier[0].srcQueueFamilyIndex = VK_QUEUE_FAMILY_IGNORED;
        copy_barrier[0].dstQueueFamilyIndex = VK_QUEUE_FAMILY_IGNORED;
        copy_barrier[0].image = g_FontImage;
        copy_barrier[0].subresourceRange.aspectMask = VK_IMAGE_ASPECT_COLOR_BIT;
        copy_barrier[0].subresourceRange.levelCount = 1;
        copy_barrier[0].subresourceRange.layerCount = 1;
        vkCmdPipelineBarrier(command_buffer, VK_PIPELINE_STAGE_HOST_BIT, VK_PIPELINE_STAGE_TRANSFER_BIT, 0, 0, NULL, 0, NULL, 1, copy_barrier);

        VkBufferImageCopy region = {};
        region.imageSubresource.aspectMask = VK_IMAGE_ASPECT_COLOR_BIT;
        region.imageSubresource.layerCount = 1;
        region.imageExtent.width = width;
        region.imageExtent.height = height;
        region.imageExtent.depth = 1;
        vkCmdCopyBufferToImage(command_buffer, g_UploadBuffer, g_FontImage, VK_IMAGE_LAYOUT_TRANSFER_DST_OPTIMAL, 1, &region);

        VkImageMemoryBarrier use_barrier[1] = {};
        use_barrier[0].sType = VK_STRUCTURE_TYPE_IMAGE_MEMORY_BARRIER;
        use_barrier[0].srcAccessMask = VK_ACCESS_TRANSFER_WRITE_BIT;
        use_barrier[0].dstAccessMask = VK_ACCESS_SHADER_READ_BIT;
        use_barrier[0].oldLayout = VK_IMAGE_LAYOUT_TRANSFER_DST_OPTIMAL;
        use_barrier[0].newLayout = VK_IMAGE_LAYOUT_SHADER_READ_ONLY_OPTIMAL;
        use_barrier[0].srcQueueFamilyIndex = VK_QUEUE_FAMILY_IGNORED;
        use_barrier[0].dstQueueFamilyIndex = VK_QUEUE_FAMILY_IGNORED;
        use_barrier[0].image = g_FontImage;
        use_barrier[0].subresourceRange.aspectMask = VK_IMAGE_ASPECT_COLOR_BIT;
        use_barrier[0].subresourceRange.levelCount = 1;
        use_barrier[0].subresourceRange.layerCount = 1;
        vkCmdPipelineBarrier(command_buffer, VK_PIPELINE_STAGE_TRANSFER_BIT, VK_PIPELINE_STAGE_FRAGMENT_SHADER_BIT, 0, 0, NULL, 0, NULL, 1, use_barrier);
    }

    // Store our identifier
    io.Fonts->TexID = (ImTextureID)(intptr_t)g_FontImage;

    return true;
}

bool ImGui_ImplVulkan_CreateDeviceObjects()
{
    ImGui_ImplVulkan_InitInfo* v = &g_VulkanInitInfo;
    VkResult err;
    VkShaderModule vert_module;
    VkShaderModule frag_module;

    // Create The Shader Modules:
    {
        VkShaderModuleCreateInfo vert_info = {};
        vert_info.sType = VK_STRUCTURE_TYPE_SHADER_MODULE_CREATE_INFO;
        vert_info.codeSize = sizeof(__glsl_shader_vert_spv);
        vert_info.pCode = (uint32_t*)__glsl_shader_vert_spv;
        err = vkCreateShaderModule(v->Device, &vert_info, v->Allocator, &vert_module);
        check_vk_result(err);
        VkShaderModuleCreateInfo frag_info = {};
        frag_info.sType = VK_STRUCTURE_TYPE_SHADER_MODULE_CREATE_INFO;
        frag_info.codeSize = sizeof(__glsl_shader_frag_spv);
        frag_info.pCode = (uint32_t*)__glsl_shader_frag_spv;
        err = vkCreateShaderModule(v->Device, &frag_info, v->Allocator, &frag_module);
        check_vk_result(err);
    }

    if (!g_FontSampler)
    {
        VkSamplerCreateInfo info = {};
        info.sType = VK_STRUCTURE_TYPE_SAMPLER_CREATE_INFO;
        info.magFilter = VK_FILTER_LINEAR;
        info.minFilter = VK_FILTER_LINEAR;
        info.mipmapMode = VK_SAMPLER_MIPMAP_MODE_LINEAR;
        info.addressModeU = VK_SAMPLER_ADDRESS_MODE_REPEAT;
        info.addressModeV = VK_SAMPLER_ADDRESS_MODE_REPEAT;
        info.addressModeW = VK_SAMPLER_ADDRESS_MODE_REPEAT;
        info.minLod = -1000;
        info.maxLod = 1000;
        info.maxAnisotropy = 1.0f;
        err = vkCreateSampler(v->Device, &info, v->Allocator, &g_FontSampler);
        check_vk_result(err);
    }

    if (!g_DescriptorSetLayout)
    {
        VkSampler sampler[1] = {g_FontSampler};
        VkDescriptorSetLayoutBinding binding[1] = {};
        binding[0].descriptorType = VK_DESCRIPTOR_TYPE_COMBINED_IMAGE_SAMPLER;
        binding[0].descriptorCount = 1;
        binding[0].stageFlags = VK_SHADER_STAGE_FRAGMENT_BIT;
        binding[0].pImmutableSamplers = sampler;
        VkDescriptorSetLayoutCreateInfo info = {};
        info.sType = VK_STRUCTURE_TYPE_DESCRIPTOR_SET_LAYOUT_CREATE_INFO;
        info.bindingCount = 1;
        info.pBindings = binding;
        err = vkCreateDescriptorSetLayout(v->Device, &info, v->Allocator, &g_DescriptorSetLayout);
        check_vk_result(err);
    }

    // Create Descriptor Set:
    {
        VkDescriptorSetAllocateInfo alloc_info = {};
        alloc_info.sType = VK_STRUCTURE_TYPE_DESCRIPTOR_SET_ALLOCATE_INFO;
        alloc_info.descriptorPool = v->DescriptorPool;
        alloc_info.descriptorSetCount = 1;
        alloc_info.pSetLayouts = &g_DescriptorSetLayout;
        err = vkAllocateDescriptorSets(v->Device, &alloc_info, &g_DescriptorSet);
        check_vk_result(err);
    }

    if (!g_PipelineLayout)
    {
        // Constants: we are using 'vec2 offset' and 'vec2 scale' instead of a full 3d projection matrix
        VkPushConstantRange push_constants[1] = {};
        push_constants[0].stageFlags = VK_SHADER_STAGE_VERTEX_BIT;
        push_constants[0].offset = sizeof(float) * 0;
        push_constants[0].size = sizeof(float) * 4;
        VkDescriptorSetLayout set_layout[1] = { g_DescriptorSetLayout };
        VkPipelineLayoutCreateInfo layout_info = {};
        layout_info.sType = VK_STRUCTURE_TYPE_PIPELINE_LAYOUT_CREATE_INFO;
        layout_info.setLayoutCount = 1;
        layout_info.pSetLayouts = set_layout;
        layout_info.pushConstantRangeCount = 1;
        layout_info.pPushConstantRanges = push_constants;
        err = vkCreatePipelineLayout(v->Device, &layout_info, v->Allocator, &g_PipelineLayout);
        check_vk_result(err);
    }

    VkPipelineShaderStageCreateInfo stage[2] = {};
    stage[0].sType = VK_STRUCTURE_TYPE_PIPELINE_SHADER_STAGE_CREATE_INFO;
    stage[0].stage = VK_SHADER_STAGE_VERTEX_BIT;
    stage[0].module = vert_module;
    stage[0].pName = "main";
    stage[1].sType = VK_STRUCTURE_TYPE_PIPELINE_SHADER_STAGE_CREATE_INFO;
    stage[1].stage = VK_SHADER_STAGE_FRAGMENT_BIT;
    stage[1].module = frag_module;
    stage[1].pName = "main";

    VkVertexInputBindingDescription binding_desc[1] = {};
    binding_desc[0].stride = sizeof(ImDrawVert);
    binding_desc[0].inputRate = VK_VERTEX_INPUT_RATE_VERTEX;

    VkVertexInputAttributeDescription attribute_desc[3] = {};
    attribute_desc[0].location = 0;
    attribute_desc[0].binding = binding_desc[0].binding;
    attribute_desc[0].format = VK_FORMAT_R32G32_SFLOAT;
    attribute_desc[0].offset = IM_OFFSETOF(ImDrawVert, pos);
    attribute_desc[1].location = 1;
    attribute_desc[1].binding = binding_desc[0].binding;
    attribute_desc[1].format = VK_FORMAT_R32G32_SFLOAT;
    attribute_desc[1].offset = IM_OFFSETOF(ImDrawVert, uv);
    attribute_desc[2].location = 2;
    attribute_desc[2].binding = binding_desc[0].binding;
    attribute_desc[2].format = VK_FORMAT_R8G8B8A8_UNORM;
    attribute_desc[2].offset = IM_OFFSETOF(ImDrawVert, col);

    VkPipelineVertexInputStateCreateInfo vertex_info = {};
    vertex_info.sType = VK_STRUCTURE_TYPE_PIPELINE_VERTEX_INPUT_STATE_CREATE_INFO;
    vertex_info.vertexBindingDescriptionCount = 1;
    vertex_info.pVertexBindingDescriptions = binding_desc;
    vertex_info.vertexAttributeDescriptionCount = 3;
    vertex_info.pVertexAttributeDescriptions = attribute_desc;

    VkPipelineInputAssemblyStateCreateInfo ia_info = {};
    ia_info.sType = VK_STRUCTURE_TYPE_PIPELINE_INPUT_ASSEMBLY_STATE_CREATE_INFO;
    ia_info.topology = VK_PRIMITIVE_TOPOLOGY_TRIANGLE_LIST;

    VkPipelineViewportStateCreateInfo viewport_info = {};
    viewport_info.sType = VK_STRUCTURE_TYPE_PIPELINE_VIEWPORT_STATE_CREATE_INFO;
    viewport_info.viewportCount = 1;
    viewport_info.scissorCount = 1;

    VkPipelineRasterizationStateCreateInfo raster_info = {};
    raster_info.sType = VK_STRUCTURE_TYPE_PIPELINE_RASTERIZATION_STATE_CREATE_INFO;
    raster_info.polygonMode = VK_POLYGON_MODE_FILL;
    raster_info.cullMode = VK_CULL_MODE_NONE;
    raster_info.frontFace = VK_FRONT_FACE_COUNTER_CLOCKWISE;
    raster_info.lineWidth = 1.0f;

    VkPipelineMultisampleStateCreateInfo ms_info = {};
    ms_info.sType = VK_STRUCTURE_TYPE_PIPELINE_MULTISAMPLE_STATE_CREATE_INFO;
    ms_info.rasterizationSamples = VK_SAMPLE_COUNT_1_BIT;

    VkPipelineColorBlendAttachmentState color_attachment[1] = {};
    color_attachment[0].blendEnable = VK_TRUE;
    color_attachment[0].srcColorBlendFactor = VK_BLEND_FACTOR_SRC_ALPHA;
    color_attachment[0].dstColorBlendFactor = VK_BLEND_FACTOR_ONE_MINUS_SRC_ALPHA;
    color_attachment[0].colorBlendOp = VK_BLEND_OP_ADD;
    color_attachment[0].srcAlphaBlendFactor = VK_BLEND_FACTOR_ONE_MINUS_SRC_ALPHA;
    color_attachment[0].dstAlphaBlendFactor = VK_BLEND_FACTOR_ZERO;
    color_attachment[0].alphaBlendOp = VK_BLEND_OP_ADD;
    color_attachment[0].colorWriteMask = VK_COLOR_COMPONENT_R_BIT | VK_COLOR_COMPONENT_G_BIT | VK_COLOR_COMPONENT_B_BIT | VK_COLOR_COMPONENT_A_BIT;

    VkPipelineDepthStencilStateCreateInfo depth_info = {};
    depth_info.sType = VK_STRUCTURE_TYPE_PIPELINE_DEPTH_STENCIL_STATE_CREATE_INFO;

    VkPipelineColorBlendStateCreateInfo blend_info = {};
    blend_info.sType = VK_STRUCTURE_TYPE_PIPELINE_COLOR_BLEND_STATE_CREATE_INFO;
    blend_info.attachmentCount = 1;
    blend_info.pAttachments = color_attachment;

    VkDynamicState dynamic_states[2] = { VK_DYNAMIC_STATE_VIEWPORT, VK_DYNAMIC_STATE_SCISSOR };
    VkPipelineDynamicStateCreateInfo dynamic_state = {};
    dynamic_state.sType = VK_STRUCTURE_TYPE_PIPELINE_DYNAMIC_STATE_CREATE_INFO;
    dynamic_state.dynamicStateCount = (uint32_t)IM_ARRAYSIZE(dynamic_states);
    dynamic_state.pDynamicStates = dynamic_states;

    VkGraphicsPipelineCreateInfo info = {};
    info.sType = VK_STRUCTURE_TYPE_GRAPHICS_PIPELINE_CREATE_INFO;
    info.flags = g_PipelineCreateFlags;
    info.stageCount = 2;
    info.pStages = stage;
    info.pVertexInputState = &vertex_info;
    info.pInputAssemblyState = &ia_info;
    info.pViewportState = &viewport_info;
    info.pRasterizationState = &raster_info;
    info.pMultisampleState = &ms_info;
    info.pDepthStencilState = &depth_info;
    info.pColorBlendState = &blend_info;
    info.pDynamicState = &dynamic_state;
    info.layout = g_PipelineLayout;
    info.renderPass = g_RenderPass;
    err = vkCreateGraphicsPipelines(v->Device, v->PipelineCache, 1, &info, v->Allocator, &g_Pipeline);
    check_vk_result(err);

    vkDestroyShaderModule(v->Device, vert_module, v->Allocator);
    vkDestroyShaderModule(v->Device, frag_module, v->Allocator);

    return true;
}

void    ImGui_ImplVulkan_DestroyFontUploadObjects()
{
    ImGui_ImplVulkan_InitInfo* v = &g_VulkanInitInfo;
    if (g_UploadBuffer)
    {
        vkDestroyBuffer(v->Device, g_UploadBuffer, v->Allocator);
        g_UploadBuffer = VK_NULL_HANDLE;
    }
    if (g_UploadBufferMemory)
    {
        vkFreeMemory(v->Device, g_UploadBufferMemory, v->Allocator);
        g_UploadBufferMemory = VK_NULL_HANDLE;
    }
}

void    ImGui_ImplVulkan_DestroyDeviceObjects()
{
    ImGui_ImplVulkan_InitInfo* v = &g_VulkanInitInfo;
    ImGui_ImplVulkanH_DestroyAllViewportsRenderBuffers(v->Device, v->Allocator);
    ImGui_ImplVulkan_DestroyFontUploadObjects();

    if (g_FontView)             { vkDestroyImageView(v->Device, g_FontView, v->Allocator); g_FontView = VK_NULL_HANDLE; }
    if (g_FontImage)            { vkDestroyImage(v->Device, g_FontImage, v->Allocator); g_FontImage = VK_NULL_HANDLE; }
    if (g_FontMemory)           { vkFreeMemory(v->Device, g_FontMemory, v->Allocator); g_FontMemory = VK_NULL_HANDLE; }
    if (g_FontSampler)          { vkDestroySampler(v->Device, g_FontSampler, v->Allocator); g_FontSampler = VK_NULL_HANDLE; }
    if (g_DescriptorSetLayout)  { vkDestroyDescriptorSetLayout(v->Device, g_DescriptorSetLayout, v->Allocator); g_DescriptorSetLayout = VK_NULL_HANDLE; }
    if (g_PipelineLayout)       { vkDestroyPipelineLayout(v->Device, g_PipelineLayout, v->Allocator); g_PipelineLayout = VK_NULL_HANDLE; }
    if (g_Pipeline)             { vkDestroyPipeline(v->Device, g_Pipeline, v->Allocator); g_Pipeline = VK_NULL_HANDLE; }
}

bool    ImGui_ImplVulkan_Init(ImGui_ImplVulkan_InitInfo* info, VkRenderPass render_pass)
{
    // Setup back-end capabilities flags
    ImGuiIO& io = ImGui::GetIO();
    io.BackendFlags |= ImGuiBackendFlags_RendererHasViewports;    // We can create multi-viewports on the Renderer side (optional)
    io.BackendRendererName = "imgui_impl_vulkan";

    IM_ASSERT(info->Instance != VK_NULL_HANDLE);
    IM_ASSERT(info->PhysicalDevice != VK_NULL_HANDLE);
    IM_ASSERT(info->Device != VK_NULL_HANDLE);
    IM_ASSERT(info->Queue != VK_NULL_HANDLE);
    IM_ASSERT(info->DescriptorPool != VK_NULL_HANDLE);
    IM_ASSERT(info->MinImageCount >= 2);
    IM_ASSERT(info->ImageCount >= info->MinImageCount);
    IM_ASSERT(render_pass != VK_NULL_HANDLE);

    g_VulkanInitInfo = *info;
    g_RenderPass = render_pass;
    ImGui_ImplVulkan_CreateDeviceObjects();

<<<<<<< HEAD
=======
    // Our render function expect RendererUserData to be storing the window render buffer we need (for the main viewport we won't use ->Window)
    ImGuiViewport* main_viewport = ImGui::GetMainViewport();
    main_viewport->RendererUserData = IM_NEW(ImGuiViewportDataVulkan)();

>>>>>>> 9c364b16
    if (io.ConfigFlags & ImGuiConfigFlags_ViewportsEnable)
        ImGui_ImplVulkan_InitPlatformInterface();

    return true;
}

void ImGui_ImplVulkan_Shutdown()
{
    ImGui_ImplVulkan_ShutdownPlatformInterface();
    ImGui_ImplVulkan_DestroyDeviceObjects();
}

void ImGui_ImplVulkan_NewFrame()
{
}

void ImGui_ImplVulkan_SetMinImageCount(uint32_t min_image_count)
{
    IM_ASSERT(min_image_count >= 2);
    if (g_VulkanInitInfo.MinImageCount == min_image_count)
        return;

    IM_ASSERT(0); // FIXME-VIEWPORT: Unsupported. Need to recreate all swap chains!
    ImGui_ImplVulkan_InitInfo* v = &g_VulkanInitInfo;
    VkResult err = vkDeviceWaitIdle(v->Device);
    check_vk_result(err);

    ImGui_ImplVulkanH_DestroyAllViewportsRenderBuffers(v->Device, v->Allocator);
    g_VulkanInitInfo.MinImageCount = min_image_count;
}


//-------------------------------------------------------------------------
// Internal / Miscellaneous Vulkan Helpers
// (Used by example's main.cpp. Used by multi-viewport features. PROBABLY NOT used by your own app.)
//-------------------------------------------------------------------------
// You probably do NOT need to use or care about those functions.
// Those functions only exist because:
//   1) they facilitate the readability and maintenance of the multiple main.cpp examples files.
//   2) the upcoming multi-viewport feature will need them internally.
// Generally we avoid exposing any kind of superfluous high-level helpers in the bindings,
// but it is too much code to duplicate everywhere so we exceptionally expose them.
//
// Your engine/app will likely _already_ have code to setup all that stuff (swap chain, render pass, frame buffers, etc.).
// You may read this code to learn about Vulkan, but it is recommended you use you own custom tailored code to do equivalent work.
// (The ImGui_ImplVulkanH_XXX functions do not interact with any of the state used by the regular ImGui_ImplVulkan_XXX functions)
//-------------------------------------------------------------------------

VkSurfaceFormatKHR ImGui_ImplVulkanH_SelectSurfaceFormat(VkPhysicalDevice physical_device, VkSurfaceKHR surface, const VkFormat* request_formats, int request_formats_count, VkColorSpaceKHR request_color_space)
{
    IM_ASSERT(request_formats != NULL);
    IM_ASSERT(request_formats_count > 0);

    // Per Spec Format and View Format are expected to be the same unless VK_IMAGE_CREATE_MUTABLE_BIT was set at image creation
    // Assuming that the default behavior is without setting this bit, there is no need for separate Swapchain image and image view format
    // Additionally several new color spaces were introduced with Vulkan Spec v1.0.40,
    // hence we must make sure that a format with the mostly available color space, VK_COLOR_SPACE_SRGB_NONLINEAR_KHR, is found and used.
    uint32_t avail_count;
    vkGetPhysicalDeviceSurfaceFormatsKHR(physical_device, surface, &avail_count, NULL);
    ImVector<VkSurfaceFormatKHR> avail_format;
    avail_format.resize((int)avail_count);
    vkGetPhysicalDeviceSurfaceFormatsKHR(physical_device, surface, &avail_count, avail_format.Data);

    // First check if only one format, VK_FORMAT_UNDEFINED, is available, which would imply that any format is available
    if (avail_count == 1)
    {
        if (avail_format[0].format == VK_FORMAT_UNDEFINED)
        {
            VkSurfaceFormatKHR ret;
            ret.format = request_formats[0];
            ret.colorSpace = request_color_space;
            return ret;
        }
        else
        {
            // No point in searching another format
            return avail_format[0];
        }
    }
    else
    {
        // Request several formats, the first found will be used
        for (int request_i = 0; request_i < request_formats_count; request_i++)
            for (uint32_t avail_i = 0; avail_i < avail_count; avail_i++)
                if (avail_format[avail_i].format == request_formats[request_i] && avail_format[avail_i].colorSpace == request_color_space)
                    return avail_format[avail_i];

        // If none of the requested image formats could be found, use the first available
        return avail_format[0];
    }
}

VkPresentModeKHR ImGui_ImplVulkanH_SelectPresentMode(VkPhysicalDevice physical_device, VkSurfaceKHR surface, const VkPresentModeKHR* request_modes, int request_modes_count)
{
    IM_ASSERT(request_modes != NULL);
    IM_ASSERT(request_modes_count > 0);

    // Request a certain mode and confirm that it is available. If not use VK_PRESENT_MODE_FIFO_KHR which is mandatory
    uint32_t avail_count = 0;
    vkGetPhysicalDeviceSurfacePresentModesKHR(physical_device, surface, &avail_count, NULL);
    ImVector<VkPresentModeKHR> avail_modes;
    avail_modes.resize((int)avail_count);
    vkGetPhysicalDeviceSurfacePresentModesKHR(physical_device, surface, &avail_count, avail_modes.Data);
    //for (uint32_t avail_i = 0; avail_i < avail_count; avail_i++)
    //    printf("[vulkan] avail_modes[%d] = %d\n", avail_i, avail_modes[avail_i]);

    for (int request_i = 0; request_i < request_modes_count; request_i++)
        for (uint32_t avail_i = 0; avail_i < avail_count; avail_i++)
            if (request_modes[request_i] == avail_modes[avail_i])
                return request_modes[request_i];

    return VK_PRESENT_MODE_FIFO_KHR; // Always available
}

void ImGui_ImplVulkanH_CreateWindowCommandBuffers(VkPhysicalDevice physical_device, VkDevice device, ImGui_ImplVulkanH_Window* wd, uint32_t queue_family, const VkAllocationCallbacks* allocator)
{
    IM_ASSERT(physical_device != VK_NULL_HANDLE && device != VK_NULL_HANDLE);
    (void)physical_device;
    (void)allocator;

    // Create Command Buffers
    VkResult err;
    for (uint32_t i = 0; i < wd->ImageCount; i++)
    {
        ImGui_ImplVulkanH_Frame* fd = &wd->Frames[i];
        ImGui_ImplVulkanH_FrameSemaphores* fsd = &wd->FrameSemaphores[i];
        {
            VkCommandPoolCreateInfo info = {};
            info.sType = VK_STRUCTURE_TYPE_COMMAND_POOL_CREATE_INFO;
            info.flags = VK_COMMAND_POOL_CREATE_RESET_COMMAND_BUFFER_BIT;
            info.queueFamilyIndex = queue_family;
            err = vkCreateCommandPool(device, &info, allocator, &fd->CommandPool);
            check_vk_result(err);
        }
        {
            VkCommandBufferAllocateInfo info = {};
            info.sType = VK_STRUCTURE_TYPE_COMMAND_BUFFER_ALLOCATE_INFO;
            info.commandPool = fd->CommandPool;
            info.level = VK_COMMAND_BUFFER_LEVEL_PRIMARY;
            info.commandBufferCount = 1;
            err = vkAllocateCommandBuffers(device, &info, &fd->CommandBuffer);
            check_vk_result(err);
        }
        {
            VkFenceCreateInfo info = {};
            info.sType = VK_STRUCTURE_TYPE_FENCE_CREATE_INFO;
            info.flags = VK_FENCE_CREATE_SIGNALED_BIT;
            err = vkCreateFence(device, &info, allocator, &fd->Fence);
            check_vk_result(err);
        }
        {
            VkSemaphoreCreateInfo info = {};
            info.sType = VK_STRUCTURE_TYPE_SEMAPHORE_CREATE_INFO;
            err = vkCreateSemaphore(device, &info, allocator, &fsd->ImageAcquiredSemaphore);
            check_vk_result(err);
            err = vkCreateSemaphore(device, &info, allocator, &fsd->RenderCompleteSemaphore);
            check_vk_result(err);
        }
    }
}

int ImGui_ImplVulkanH_GetMinImageCountFromPresentMode(VkPresentModeKHR present_mode)
{
    if (present_mode == VK_PRESENT_MODE_MAILBOX_KHR)
        return 3;
    if (present_mode == VK_PRESENT_MODE_FIFO_KHR || present_mode == VK_PRESENT_MODE_FIFO_RELAXED_KHR)
        return 2;
    if (present_mode == VK_PRESENT_MODE_IMMEDIATE_KHR)
        return 1;
    IM_ASSERT(0);
    return 1;
}

// Also destroy old swap chain and in-flight frames data, if any.
void ImGui_ImplVulkanH_CreateWindowSwapChain(VkPhysicalDevice physical_device, VkDevice device, ImGui_ImplVulkanH_Window* wd, const VkAllocationCallbacks* allocator, int w, int h, uint32_t min_image_count)
{
    VkResult err;
    VkSwapchainKHR old_swapchain = wd->Swapchain;
    err = vkDeviceWaitIdle(device);
    check_vk_result(err);

    // We don't use ImGui_ImplVulkanH_DestroyWindow() because we want to preserve the old swapchain to create the new one.
    // Destroy old Framebuffer
    for (uint32_t i = 0; i < wd->ImageCount; i++)
    {
        ImGui_ImplVulkanH_DestroyFrame(device, &wd->Frames[i], allocator);
        ImGui_ImplVulkanH_DestroyFrameSemaphores(device, &wd->FrameSemaphores[i], allocator);
    }
    IM_FREE(wd->Frames);
    IM_FREE(wd->FrameSemaphores);
    wd->Frames = NULL;
    wd->FrameSemaphores = NULL;
    wd->ImageCount = 0;
    if (wd->RenderPass)
        vkDestroyRenderPass(device, wd->RenderPass, allocator);

    // If min image count was not specified, request different count of images dependent on selected present mode
    if (min_image_count == 0)
        min_image_count = ImGui_ImplVulkanH_GetMinImageCountFromPresentMode(wd->PresentMode);

    // Create Swapchain
    {
        VkSwapchainCreateInfoKHR info = {};
        info.sType = VK_STRUCTURE_TYPE_SWAPCHAIN_CREATE_INFO_KHR;
        info.surface = wd->Surface;
        info.minImageCount = min_image_count;
        info.imageFormat = wd->SurfaceFormat.format;
        info.imageColorSpace = wd->SurfaceFormat.colorSpace;
        info.imageArrayLayers = 1;
        info.imageUsage = VK_IMAGE_USAGE_COLOR_ATTACHMENT_BIT;
        info.imageSharingMode = VK_SHARING_MODE_EXCLUSIVE;           // Assume that graphics family == present family
        info.preTransform = VK_SURFACE_TRANSFORM_IDENTITY_BIT_KHR;
        info.compositeAlpha = VK_COMPOSITE_ALPHA_OPAQUE_BIT_KHR;
        info.presentMode = wd->PresentMode;
        info.clipped = VK_TRUE;
        info.oldSwapchain = old_swapchain;
        VkSurfaceCapabilitiesKHR cap;
        err = vkGetPhysicalDeviceSurfaceCapabilitiesKHR(physical_device, wd->Surface, &cap);
        check_vk_result(err);
        if (info.minImageCount < cap.minImageCount)
            info.minImageCount = cap.minImageCount;
        else if (cap.maxImageCount != 0 && info.minImageCount > cap.maxImageCount)
            info.minImageCount = cap.maxImageCount;

        if (cap.currentExtent.width == 0xffffffff)
        {
            info.imageExtent.width = wd->Width = w;
            info.imageExtent.height = wd->Height = h;
        }
        else
        {
            info.imageExtent.width = wd->Width = cap.currentExtent.width;
            info.imageExtent.height = wd->Height = cap.currentExtent.height;
        }
        err = vkCreateSwapchainKHR(device, &info, allocator, &wd->Swapchain);
        check_vk_result(err);
        err = vkGetSwapchainImagesKHR(device, wd->Swapchain, &wd->ImageCount, NULL);
        check_vk_result(err);
        VkImage backbuffers[16] = {};
        IM_ASSERT(wd->ImageCount >= min_image_count);
        IM_ASSERT(wd->ImageCount < IM_ARRAYSIZE(backbuffers));
        err = vkGetSwapchainImagesKHR(device, wd->Swapchain, &wd->ImageCount, backbuffers);
        check_vk_result(err);

        IM_ASSERT(wd->Frames == NULL);
        wd->Frames = (ImGui_ImplVulkanH_Frame*)IM_ALLOC(sizeof(ImGui_ImplVulkanH_Frame) * wd->ImageCount);
        wd->FrameSemaphores = (ImGui_ImplVulkanH_FrameSemaphores*)IM_ALLOC(sizeof(ImGui_ImplVulkanH_FrameSemaphores) * wd->ImageCount);
        memset(wd->Frames, 0, sizeof(wd->Frames[0]) * wd->ImageCount);
        memset(wd->FrameSemaphores, 0, sizeof(wd->FrameSemaphores[0]) * wd->ImageCount);
        for (uint32_t i = 0; i < wd->ImageCount; i++)
            wd->Frames[i].Backbuffer = backbuffers[i];
    }
    if (old_swapchain)
        vkDestroySwapchainKHR(device, old_swapchain, allocator);

    // Create the Render Pass
    {
        VkAttachmentDescription attachment = {};
        attachment.format = wd->SurfaceFormat.format;
        attachment.samples = VK_SAMPLE_COUNT_1_BIT;
        attachment.loadOp = wd->ClearEnable ? VK_ATTACHMENT_LOAD_OP_CLEAR : VK_ATTACHMENT_LOAD_OP_DONT_CARE;
        attachment.storeOp = VK_ATTACHMENT_STORE_OP_STORE;
        attachment.stencilLoadOp = VK_ATTACHMENT_LOAD_OP_DONT_CARE;
        attachment.stencilStoreOp = VK_ATTACHMENT_STORE_OP_DONT_CARE;
        attachment.initialLayout = VK_IMAGE_LAYOUT_UNDEFINED;
        attachment.finalLayout = VK_IMAGE_LAYOUT_PRESENT_SRC_KHR;
        VkAttachmentReference color_attachment = {};
        color_attachment.attachment = 0;
        color_attachment.layout = VK_IMAGE_LAYOUT_COLOR_ATTACHMENT_OPTIMAL;
        VkSubpassDescription subpass = {};
        subpass.pipelineBindPoint = VK_PIPELINE_BIND_POINT_GRAPHICS;
        subpass.colorAttachmentCount = 1;
        subpass.pColorAttachments = &color_attachment;
        VkSubpassDependency dependency = {};
        dependency.srcSubpass = VK_SUBPASS_EXTERNAL;
        dependency.dstSubpass = 0;
        dependency.srcStageMask = VK_PIPELINE_STAGE_COLOR_ATTACHMENT_OUTPUT_BIT;
        dependency.dstStageMask = VK_PIPELINE_STAGE_COLOR_ATTACHMENT_OUTPUT_BIT;
        dependency.srcAccessMask = 0;
        dependency.dstAccessMask = VK_ACCESS_COLOR_ATTACHMENT_WRITE_BIT;
        VkRenderPassCreateInfo info = {};
        info.sType = VK_STRUCTURE_TYPE_RENDER_PASS_CREATE_INFO;
        info.attachmentCount = 1;
        info.pAttachments = &attachment;
        info.subpassCount = 1;
        info.pSubpasses = &subpass;
        info.dependencyCount = 1;
        info.pDependencies = &dependency;
        err = vkCreateRenderPass(device, &info, allocator, &wd->RenderPass);
        check_vk_result(err);
    }

    // Create The Image Views
    {
        VkImageViewCreateInfo info = {};
        info.sType = VK_STRUCTURE_TYPE_IMAGE_VIEW_CREATE_INFO;
        info.viewType = VK_IMAGE_VIEW_TYPE_2D;
        info.format = wd->SurfaceFormat.format;
        info.components.r = VK_COMPONENT_SWIZZLE_R;
        info.components.g = VK_COMPONENT_SWIZZLE_G;
        info.components.b = VK_COMPONENT_SWIZZLE_B;
        info.components.a = VK_COMPONENT_SWIZZLE_A;
        VkImageSubresourceRange image_range = { VK_IMAGE_ASPECT_COLOR_BIT, 0, 1, 0, 1 };
        info.subresourceRange = image_range;
        for (uint32_t i = 0; i < wd->ImageCount; i++)
        {
            ImGui_ImplVulkanH_Frame* fd = &wd->Frames[i];
            info.image = fd->Backbuffer;
            err = vkCreateImageView(device, &info, allocator, &fd->BackbufferView);
            check_vk_result(err);
        }
    }

    // Create Framebuffer
    {
        VkImageView attachment[1];
        VkFramebufferCreateInfo info = {};
        info.sType = VK_STRUCTURE_TYPE_FRAMEBUFFER_CREATE_INFO;
        info.renderPass = wd->RenderPass;
        info.attachmentCount = 1;
        info.pAttachments = attachment;
        info.width = wd->Width;
        info.height = wd->Height;
        info.layers = 1;
        for (uint32_t i = 0; i < wd->ImageCount; i++)
        {
            ImGui_ImplVulkanH_Frame* fd = &wd->Frames[i];
            attachment[0] = fd->BackbufferView;
            err = vkCreateFramebuffer(device, &info, allocator, &fd->Framebuffer);
            check_vk_result(err);
        }
    }
}

void ImGui_ImplVulkanH_CreateWindow(VkInstance instance, VkPhysicalDevice physical_device, VkDevice device, ImGui_ImplVulkanH_Window* wd, uint32_t queue_family, const VkAllocationCallbacks* allocator, int width, int height, uint32_t min_image_count)
{
    (void)instance;
    ImGui_ImplVulkanH_CreateWindowSwapChain(physical_device, device, wd, allocator, width, height, min_image_count);
    ImGui_ImplVulkanH_CreateWindowCommandBuffers(physical_device, device, wd, queue_family, allocator);
}

void ImGui_ImplVulkanH_DestroyWindow(VkInstance instance, VkDevice device, ImGui_ImplVulkanH_Window* wd, const VkAllocationCallbacks* allocator)
{
    vkDeviceWaitIdle(device); // FIXME: We could wait on the Queue if we had the queue in wd-> (otherwise VulkanH functions can't use globals)
    //vkQueueWaitIdle(g_Queue);

    for (uint32_t i = 0; i < wd->ImageCount; i++)
    {
        ImGui_ImplVulkanH_DestroyFrame(device, &wd->Frames[i], allocator);
        ImGui_ImplVulkanH_DestroyFrameSemaphores(device, &wd->FrameSemaphores[i], allocator);
    }
    IM_FREE(wd->Frames);
    IM_FREE(wd->FrameSemaphores);
    wd->Frames = NULL;
    wd->FrameSemaphores = NULL;
    vkDestroyRenderPass(device, wd->RenderPass, allocator);
    vkDestroySwapchainKHR(device, wd->Swapchain, allocator);
    vkDestroySurfaceKHR(instance, wd->Surface, allocator);

    *wd = ImGui_ImplVulkanH_Window();
}

void ImGui_ImplVulkanH_DestroyFrame(VkDevice device, ImGui_ImplVulkanH_Frame* fd, const VkAllocationCallbacks* allocator)
{
    vkDestroyFence(device, fd->Fence, allocator);
    vkFreeCommandBuffers(device, fd->CommandPool, 1, &fd->CommandBuffer);
    vkDestroyCommandPool(device, fd->CommandPool, allocator);
    fd->Fence = VK_NULL_HANDLE;
    fd->CommandBuffer = VK_NULL_HANDLE;
    fd->CommandPool = VK_NULL_HANDLE;

    vkDestroyImageView(device, fd->BackbufferView, allocator);
    vkDestroyFramebuffer(device, fd->Framebuffer, allocator);
}

void ImGui_ImplVulkanH_DestroyFrameSemaphores(VkDevice device, ImGui_ImplVulkanH_FrameSemaphores* fsd, const VkAllocationCallbacks* allocator)
{
    vkDestroySemaphore(device, fsd->ImageAcquiredSemaphore, allocator);
    vkDestroySemaphore(device, fsd->RenderCompleteSemaphore, allocator);
    fsd->ImageAcquiredSemaphore = fsd->RenderCompleteSemaphore = VK_NULL_HANDLE;
}

void ImGui_ImplVulkanH_DestroyFrameRenderBuffers(VkDevice device, ImGui_ImplVulkanH_FrameRenderBuffers* buffers, const VkAllocationCallbacks* allocator)
{
    if (buffers->VertexBuffer) { vkDestroyBuffer(device, buffers->VertexBuffer, allocator); buffers->VertexBuffer = VK_NULL_HANDLE; }
    if (buffers->VertexBufferMemory) { vkFreeMemory(device, buffers->VertexBufferMemory, allocator); buffers->VertexBufferMemory = VK_NULL_HANDLE; }
    if (buffers->IndexBuffer) { vkDestroyBuffer(device, buffers->IndexBuffer, allocator); buffers->IndexBuffer = VK_NULL_HANDLE; }
    if (buffers->IndexBufferMemory) { vkFreeMemory(device, buffers->IndexBufferMemory, allocator); buffers->IndexBufferMemory = VK_NULL_HANDLE; }
    buffers->VertexBufferSize = 0;
    buffers->IndexBufferSize = 0;
}

void ImGui_ImplVulkanH_DestroyWindowRenderBuffers(VkDevice device, ImGui_ImplVulkanH_WindowRenderBuffers* buffers, const VkAllocationCallbacks* allocator)
{
    for (uint32_t n = 0; n < buffers->Count; n++)
        ImGui_ImplVulkanH_DestroyFrameRenderBuffers(device, &buffers->FrameRenderBuffers[n], allocator);
    IM_FREE(buffers->FrameRenderBuffers);
    buffers->FrameRenderBuffers = NULL;
    buffers->Index = 0;
    buffers->Count = 0;
}

<<<<<<< HEAD
=======
void ImGui_ImplVulkanH_DestroyAllViewportsRenderBuffers(VkDevice device, const VkAllocationCallbacks* allocator)
{
    ImGuiPlatformIO& platform_io = ImGui::GetPlatformIO();
    for (int n = 0; n < platform_io.Viewports.Size; n++)
        if (ImGuiViewportDataVulkan* data = (ImGuiViewportDataVulkan*)platform_io.Viewports[n]->RendererUserData)
            ImGui_ImplVulkanH_DestroyWindowRenderBuffers(device, &data->RenderBuffers, allocator);
}

>>>>>>> 9c364b16
//--------------------------------------------------------------------------------------------------------
// MULTI-VIEWPORT / PLATFORM INTERFACE SUPPORT
// This is an _advanced_ and _optional_ feature, allowing the back-end to create and handle multiple viewports simultaneously.
// If you are new to dear imgui or creating a new binding for dear imgui, it is recommended that you completely ignore this section first..
//--------------------------------------------------------------------------------------------------------
<<<<<<< HEAD
// FIXME-PLATFORM: Vulkan support unfinished
//--------------------------------------------------------------------------------------------------------

struct ImGuiViewportDataVulkan
{
    ImGui_ImplVulkanH_WindowData WindowData;

    ImGuiViewportDataVulkan() { }
    ~ImGuiViewportDataVulkan() { }
};
=======
>>>>>>> 9c364b16

static void ImGui_ImplVulkan_CreateWindow(ImGuiViewport* viewport)
{
    ImGuiViewportDataVulkan* data = IM_NEW(ImGuiViewportDataVulkan)();
    viewport->RendererUserData = data;
<<<<<<< HEAD
    ImGui_ImplVulkanH_WindowData* wd = &data->WindowData;

    // Create surface
    ImGuiPlatformIO& platform_io = ImGui::GetPlatformIO();
    VkResult err = (VkResult)platform_io.Platform_CreateVkSurface(viewport, (ImU64)g_Instance, (const void*)g_Allocator, (ImU64*)&wd->Surface);
=======
    ImGui_ImplVulkanH_Window* wd = &data->Window;
    ImGui_ImplVulkan_InitInfo* v = &g_VulkanInitInfo;

    // Create surface
    ImGuiPlatformIO& platform_io = ImGui::GetPlatformIO();
    VkResult err = (VkResult)platform_io.Platform_CreateVkSurface(viewport, (ImU64)v->Instance, (const void*)v->Allocator, (ImU64*)&wd->Surface);
>>>>>>> 9c364b16
    check_vk_result(err);

    // Check for WSI support
    VkBool32 res;
<<<<<<< HEAD
    vkGetPhysicalDeviceSurfaceSupportKHR(g_PhysicalDevice, g_QueueFamily, wd->Surface, &res);
    if (res != VK_TRUE)
    {
        fprintf(stderr, "Error no WSI support on physical device 0\n");
        exit(-1);
=======
    vkGetPhysicalDeviceSurfaceSupportKHR(v->PhysicalDevice, v->QueueFamily, wd->Surface, &res);
    if (res != VK_TRUE)
    {
        IM_ASSERT(0); // Error: no WSI support on physical device
        return;
>>>>>>> 9c364b16
    }

    // Select Surface Format
    const VkFormat requestSurfaceImageFormat[] = { VK_FORMAT_B8G8R8A8_UNORM, VK_FORMAT_R8G8B8A8_UNORM, VK_FORMAT_B8G8R8_UNORM, VK_FORMAT_R8G8B8_UNORM };
    const VkColorSpaceKHR requestSurfaceColorSpace = VK_COLORSPACE_SRGB_NONLINEAR_KHR;
<<<<<<< HEAD
    wd->SurfaceFormat = ImGui_ImplVulkanH_SelectSurfaceFormat(g_PhysicalDevice, wd->Surface, requestSurfaceImageFormat, (size_t)IM_ARRAYSIZE(requestSurfaceImageFormat), requestSurfaceColorSpace);
=======
    wd->SurfaceFormat = ImGui_ImplVulkanH_SelectSurfaceFormat(v->PhysicalDevice, wd->Surface, requestSurfaceImageFormat, (size_t)IM_ARRAYSIZE(requestSurfaceImageFormat), requestSurfaceColorSpace);
>>>>>>> 9c364b16

    // Select Present Mode
    // FIXME-VULKAN: Even thought mailbox seems to get us maximum framerate with a single window, it halves framerate with a second window etc. (w/ Nvidia and SDK 1.82.1)
    VkPresentModeKHR present_modes[] = { VK_PRESENT_MODE_MAILBOX_KHR, VK_PRESENT_MODE_IMMEDIATE_KHR, VK_PRESENT_MODE_FIFO_KHR };
<<<<<<< HEAD
    wd->PresentMode = ImGui_ImplVulkanH_SelectPresentMode(g_PhysicalDevice, wd->Surface, &present_modes[0], IM_ARRAYSIZE(present_modes));
=======
    wd->PresentMode = ImGui_ImplVulkanH_SelectPresentMode(v->PhysicalDevice, wd->Surface, &present_modes[0], IM_ARRAYSIZE(present_modes));
>>>>>>> 9c364b16
    //printf("[vulkan] Secondary window selected PresentMode = %d\n", wd->PresentMode);

    // Create SwapChain, RenderPass, Framebuffer, etc.
    wd->ClearEnable = (viewport->Flags & ImGuiViewportFlags_NoRendererClear) ? false : true;
<<<<<<< HEAD
    ImGui_ImplVulkanH_CreateWindowDataCommandBuffers(g_PhysicalDevice, g_Device, g_QueueFamily, wd, g_Allocator);
    ImGui_ImplVulkanH_CreateWindowDataSwapChainAndFramebuffer(g_PhysicalDevice, g_Device, wd, g_Allocator, (int)viewport->Size.x, (int)viewport->Size.y);
=======
    ImGui_ImplVulkanH_CreateWindow(v->Instance, v->PhysicalDevice, v->Device, wd, v->QueueFamily, v->Allocator, (int)viewport->Size.x, (int)viewport->Size.y, v->MinImageCount);
    data->WindowOwned = true;
>>>>>>> 9c364b16
}

static void ImGui_ImplVulkan_DestroyWindow(ImGuiViewport* viewport)
{
    // The main viewport (owned by the application) will always have RendererUserData == NULL since we didn't create the data for it.
    if (ImGuiViewportDataVulkan* data = (ImGuiViewportDataVulkan*)viewport->RendererUserData)
    {
<<<<<<< HEAD
        ImGui_ImplVulkanH_DestroyWindowData(g_Instance, g_Device, &data->WindowData, g_Allocator);
=======
        ImGui_ImplVulkan_InitInfo* v = &g_VulkanInitInfo;
        if (data->WindowOwned)
            ImGui_ImplVulkanH_DestroyWindow(v->Instance, v->Device, &data->Window, v->Allocator);
        ImGui_ImplVulkanH_DestroyWindowRenderBuffers(v->Device, &data->RenderBuffers, v->Allocator);
>>>>>>> 9c364b16
        IM_DELETE(data);
    }
    viewport->RendererUserData = NULL;
}

static void ImGui_ImplVulkan_SetWindowSize(ImGuiViewport* viewport, ImVec2 size)
{
    ImGuiViewportDataVulkan* data = (ImGuiViewportDataVulkan*)viewport->RendererUserData;
    if (data == NULL) // This is NULL for the main viewport (which is left to the user/app to handle)
        return;
<<<<<<< HEAD
    data->WindowData.ClearEnable = (viewport->Flags & ImGuiViewportFlags_NoRendererClear) ? false : true;
    ImGui_ImplVulkanH_CreateWindowDataSwapChainAndFramebuffer(g_PhysicalDevice, g_Device, &data->WindowData, g_Allocator, (int)size.x, (int)size.y);
=======
    ImGui_ImplVulkan_InitInfo* v = &g_VulkanInitInfo;
    data->Window.ClearEnable = (viewport->Flags & ImGuiViewportFlags_NoRendererClear) ? false : true;
    ImGui_ImplVulkanH_CreateWindow(v->Instance, v->PhysicalDevice, v->Device, &data->Window, v->QueueFamily, v->Allocator, (int)size.x, (int)size.y, v->MinImageCount);
>>>>>>> 9c364b16
}

static void ImGui_ImplVulkan_RenderWindow(ImGuiViewport* viewport, void*)
{
    ImGuiViewportDataVulkan* data = (ImGuiViewportDataVulkan*)viewport->RendererUserData;
<<<<<<< HEAD
    ImGui_ImplVulkanH_WindowData* wd = &data->WindowData;
    VkResult err;

    {
        ImGui_ImplVulkanH_FrameData* fd = &wd->Frames[wd->FrameIndex];
        for (;;)
        {
            err = vkWaitForFences(g_Device, 1, &fd->Fence, VK_TRUE, 100);
=======
    ImGui_ImplVulkanH_Window* wd = &data->Window;
    ImGui_ImplVulkan_InitInfo* v = &g_VulkanInitInfo;
    VkResult err;

    ImGui_ImplVulkanH_Frame* fd = &wd->Frames[wd->FrameIndex];
    ImGui_ImplVulkanH_FrameSemaphores* fsd = &wd->FrameSemaphores[wd->SemaphoreIndex];
    {
        for (;;)
        {
            err = vkWaitForFences(v->Device, 1, &fd->Fence, VK_TRUE, 100);
>>>>>>> 9c364b16
            if (err == VK_SUCCESS) break;
            if (err == VK_TIMEOUT) continue;
            check_vk_result(err);
        }
        {
<<<<<<< HEAD
            err = vkAcquireNextImageKHR(g_Device, wd->Swapchain, UINT64_MAX, fd->ImageAcquiredSemaphore, VK_NULL_HANDLE, &fd->BackbufferIndex);
            check_vk_result(err);
        }
        {
            err = vkResetCommandPool(g_Device, fd->CommandPool, 0);
=======
            err = vkAcquireNextImageKHR(v->Device, wd->Swapchain, UINT64_MAX, fsd->ImageAcquiredSemaphore, VK_NULL_HANDLE, &wd->FrameIndex);
            check_vk_result(err);
            fd = &wd->Frames[wd->FrameIndex];
        }
        {
            err = vkResetCommandPool(v->Device, fd->CommandPool, 0);
>>>>>>> 9c364b16
            check_vk_result(err);
            VkCommandBufferBeginInfo info = {};
            info.sType = VK_STRUCTURE_TYPE_COMMAND_BUFFER_BEGIN_INFO;
            info.flags |= VK_COMMAND_BUFFER_USAGE_ONE_TIME_SUBMIT_BIT;
            err = vkBeginCommandBuffer(fd->CommandBuffer, &info);
            check_vk_result(err);
        }
        {
            ImVec4 clear_color = ImVec4(0.0f, 0.0f, 0.0f, 1.0f);
            memcpy(&wd->ClearValue.color.float32[0], &clear_color, 4 * sizeof(float));

            VkRenderPassBeginInfo info = {};
            info.sType = VK_STRUCTURE_TYPE_RENDER_PASS_BEGIN_INFO;
            info.renderPass = wd->RenderPass;
<<<<<<< HEAD
            info.framebuffer = wd->Framebuffer[fd->BackbufferIndex];
=======
            info.framebuffer = fd->Framebuffer;
>>>>>>> 9c364b16
            info.renderArea.extent.width = wd->Width;
            info.renderArea.extent.height = wd->Height;
            info.clearValueCount = (viewport->Flags & ImGuiViewportFlags_NoRendererClear) ? 0 : 1;
            info.pClearValues = (viewport->Flags & ImGuiViewportFlags_NoRendererClear) ? NULL : &wd->ClearValue;
            vkCmdBeginRenderPass(fd->CommandBuffer, &info, VK_SUBPASS_CONTENTS_INLINE);
        }
    }

<<<<<<< HEAD
    ImGui_ImplVulkan_RenderDrawData(viewport->DrawData, wd->Frames[wd->FrameIndex].CommandBuffer);

    {
        ImGui_ImplVulkanH_FrameData* fd = &wd->Frames[wd->FrameIndex];
=======
    ImGui_ImplVulkan_RenderDrawData(viewport->DrawData, fd->CommandBuffer);

    {
>>>>>>> 9c364b16
        vkCmdEndRenderPass(fd->CommandBuffer);
        {
            VkPipelineStageFlags wait_stage = VK_PIPELINE_STAGE_COLOR_ATTACHMENT_OUTPUT_BIT;
            VkSubmitInfo info = {};
            info.sType = VK_STRUCTURE_TYPE_SUBMIT_INFO;
            info.waitSemaphoreCount = 1;
<<<<<<< HEAD
            info.pWaitSemaphores = &fd->ImageAcquiredSemaphore;
=======
            info.pWaitSemaphores = &fsd->ImageAcquiredSemaphore;
>>>>>>> 9c364b16
            info.pWaitDstStageMask = &wait_stage;
            info.commandBufferCount = 1;
            info.pCommandBuffers = &fd->CommandBuffer;
            info.signalSemaphoreCount = 1;
<<<<<<< HEAD
            info.pSignalSemaphores = &fd->RenderCompleteSemaphore;

            err = vkEndCommandBuffer(fd->CommandBuffer);
            check_vk_result(err);
            err = vkResetFences(g_Device, 1, &fd->Fence);
            check_vk_result(err);
            err = vkQueueSubmit(g_Queue, 1, &info, fd->Fence);
=======
            info.pSignalSemaphores = &fsd->RenderCompleteSemaphore;

            err = vkEndCommandBuffer(fd->CommandBuffer);
            check_vk_result(err);
            err = vkResetFences(v->Device, 1, &fd->Fence);
            check_vk_result(err);
            err = vkQueueSubmit(v->Queue, 1, &info, fd->Fence);
>>>>>>> 9c364b16
            check_vk_result(err);
        }
    }
}

static void ImGui_ImplVulkan_SwapBuffers(ImGuiViewport* viewport, void*)
{
    ImGuiViewportDataVulkan* data = (ImGuiViewportDataVulkan*)viewport->RendererUserData;
<<<<<<< HEAD
    ImGui_ImplVulkanH_WindowData* wd = &data->WindowData;

    VkResult err;
    uint32_t PresentIndex = wd->FrameIndex;

    ImGui_ImplVulkanH_FrameData* fd = &wd->Frames[PresentIndex];
    VkPresentInfoKHR info = {};
    info.sType = VK_STRUCTURE_TYPE_PRESENT_INFO_KHR;
    info.waitSemaphoreCount = 1;
    info.pWaitSemaphores = &fd->RenderCompleteSemaphore;
    info.swapchainCount = 1;
    info.pSwapchains = &wd->Swapchain;
    info.pImageIndices = &fd->BackbufferIndex;
    err = vkQueuePresentKHR(g_Queue, &info);
    check_vk_result(err);
    wd->FrameIndex = (wd->FrameIndex + 1) % IMGUI_VK_QUEUED_FRAMES;
=======
    ImGui_ImplVulkanH_Window* wd = &data->Window;
    ImGui_ImplVulkan_InitInfo* v = &g_VulkanInitInfo;

    VkResult err;
    uint32_t present_index = wd->FrameIndex;

    ImGui_ImplVulkanH_FrameSemaphores* fsd = &wd->FrameSemaphores[wd->SemaphoreIndex];
    VkPresentInfoKHR info = {};
    info.sType = VK_STRUCTURE_TYPE_PRESENT_INFO_KHR;
    info.waitSemaphoreCount = 1;
    info.pWaitSemaphores = &fsd->RenderCompleteSemaphore;
    info.swapchainCount = 1;
    info.pSwapchains = &wd->Swapchain;
    info.pImageIndices = &present_index;
    err = vkQueuePresentKHR(v->Queue, &info);
    check_vk_result(err);

    wd->FrameIndex = (wd->FrameIndex + 1) % wd->ImageCount;         // This is for the next vkWaitForFences()
    wd->SemaphoreIndex = (wd->SemaphoreIndex + 1) % wd->ImageCount; // Now we can use the next set of semaphores
>>>>>>> 9c364b16
}

void ImGui_ImplVulkan_InitPlatformInterface()
{
    ImGuiPlatformIO& platform_io = ImGui::GetPlatformIO();
    if (ImGui::GetIO().ConfigFlags & ImGuiConfigFlags_ViewportsEnable)
        IM_ASSERT(platform_io.Platform_CreateVkSurface != NULL && "Platform needs to setup the CreateVkSurface handler.");
    platform_io.Renderer_CreateWindow = ImGui_ImplVulkan_CreateWindow;
    platform_io.Renderer_DestroyWindow = ImGui_ImplVulkan_DestroyWindow;
    platform_io.Renderer_SetWindowSize = ImGui_ImplVulkan_SetWindowSize;
    platform_io.Renderer_RenderWindow = ImGui_ImplVulkan_RenderWindow;
    platform_io.Renderer_SwapBuffers = ImGui_ImplVulkan_SwapBuffers;
}

void ImGui_ImplVulkan_ShutdownPlatformInterface()
{
    ImGui::DestroyPlatformWindows();
}<|MERGE_RESOLUTION|>--- conflicted
+++ resolved
@@ -822,13 +822,10 @@
     g_RenderPass = render_pass;
     ImGui_ImplVulkan_CreateDeviceObjects();
 
-<<<<<<< HEAD
-=======
     // Our render function expect RendererUserData to be storing the window render buffer we need (for the main viewport we won't use ->Window)
     ImGuiViewport* main_viewport = ImGui::GetMainViewport();
     main_viewport->RendererUserData = IM_NEW(ImGuiViewportDataVulkan)();
 
->>>>>>> 9c364b16
     if (io.ConfigFlags & ImGuiConfigFlags_ViewportsEnable)
         ImGui_ImplVulkan_InitPlatformInterface();
 
@@ -1231,8 +1228,6 @@
     buffers->Count = 0;
 }
 
-<<<<<<< HEAD
-=======
 void ImGui_ImplVulkanH_DestroyAllViewportsRenderBuffers(VkDevice device, const VkAllocationCallbacks* allocator)
 {
     ImGuiPlatformIO& platform_io = ImGui::GetPlatformIO();
@@ -1241,91 +1236,48 @@
             ImGui_ImplVulkanH_DestroyWindowRenderBuffers(device, &data->RenderBuffers, allocator);
 }
 
->>>>>>> 9c364b16
 //--------------------------------------------------------------------------------------------------------
 // MULTI-VIEWPORT / PLATFORM INTERFACE SUPPORT
 // This is an _advanced_ and _optional_ feature, allowing the back-end to create and handle multiple viewports simultaneously.
 // If you are new to dear imgui or creating a new binding for dear imgui, it is recommended that you completely ignore this section first..
 //--------------------------------------------------------------------------------------------------------
-<<<<<<< HEAD
-// FIXME-PLATFORM: Vulkan support unfinished
-//--------------------------------------------------------------------------------------------------------
-
-struct ImGuiViewportDataVulkan
-{
-    ImGui_ImplVulkanH_WindowData WindowData;
-
-    ImGuiViewportDataVulkan() { }
-    ~ImGuiViewportDataVulkan() { }
-};
-=======
->>>>>>> 9c364b16
 
 static void ImGui_ImplVulkan_CreateWindow(ImGuiViewport* viewport)
 {
     ImGuiViewportDataVulkan* data = IM_NEW(ImGuiViewportDataVulkan)();
     viewport->RendererUserData = data;
-<<<<<<< HEAD
-    ImGui_ImplVulkanH_WindowData* wd = &data->WindowData;
-
-    // Create surface
-    ImGuiPlatformIO& platform_io = ImGui::GetPlatformIO();
-    VkResult err = (VkResult)platform_io.Platform_CreateVkSurface(viewport, (ImU64)g_Instance, (const void*)g_Allocator, (ImU64*)&wd->Surface);
-=======
     ImGui_ImplVulkanH_Window* wd = &data->Window;
     ImGui_ImplVulkan_InitInfo* v = &g_VulkanInitInfo;
 
     // Create surface
     ImGuiPlatformIO& platform_io = ImGui::GetPlatformIO();
     VkResult err = (VkResult)platform_io.Platform_CreateVkSurface(viewport, (ImU64)v->Instance, (const void*)v->Allocator, (ImU64*)&wd->Surface);
->>>>>>> 9c364b16
     check_vk_result(err);
 
     // Check for WSI support
     VkBool32 res;
-<<<<<<< HEAD
-    vkGetPhysicalDeviceSurfaceSupportKHR(g_PhysicalDevice, g_QueueFamily, wd->Surface, &res);
-    if (res != VK_TRUE)
-    {
-        fprintf(stderr, "Error no WSI support on physical device 0\n");
-        exit(-1);
-=======
     vkGetPhysicalDeviceSurfaceSupportKHR(v->PhysicalDevice, v->QueueFamily, wd->Surface, &res);
     if (res != VK_TRUE)
     {
         IM_ASSERT(0); // Error: no WSI support on physical device
         return;
->>>>>>> 9c364b16
     }
 
     // Select Surface Format
     const VkFormat requestSurfaceImageFormat[] = { VK_FORMAT_B8G8R8A8_UNORM, VK_FORMAT_R8G8B8A8_UNORM, VK_FORMAT_B8G8R8_UNORM, VK_FORMAT_R8G8B8_UNORM };
     const VkColorSpaceKHR requestSurfaceColorSpace = VK_COLORSPACE_SRGB_NONLINEAR_KHR;
-<<<<<<< HEAD
-    wd->SurfaceFormat = ImGui_ImplVulkanH_SelectSurfaceFormat(g_PhysicalDevice, wd->Surface, requestSurfaceImageFormat, (size_t)IM_ARRAYSIZE(requestSurfaceImageFormat), requestSurfaceColorSpace);
-=======
     wd->SurfaceFormat = ImGui_ImplVulkanH_SelectSurfaceFormat(v->PhysicalDevice, wd->Surface, requestSurfaceImageFormat, (size_t)IM_ARRAYSIZE(requestSurfaceImageFormat), requestSurfaceColorSpace);
->>>>>>> 9c364b16
 
     // Select Present Mode
     // FIXME-VULKAN: Even thought mailbox seems to get us maximum framerate with a single window, it halves framerate with a second window etc. (w/ Nvidia and SDK 1.82.1)
     VkPresentModeKHR present_modes[] = { VK_PRESENT_MODE_MAILBOX_KHR, VK_PRESENT_MODE_IMMEDIATE_KHR, VK_PRESENT_MODE_FIFO_KHR };
-<<<<<<< HEAD
-    wd->PresentMode = ImGui_ImplVulkanH_SelectPresentMode(g_PhysicalDevice, wd->Surface, &present_modes[0], IM_ARRAYSIZE(present_modes));
-=======
     wd->PresentMode = ImGui_ImplVulkanH_SelectPresentMode(v->PhysicalDevice, wd->Surface, &present_modes[0], IM_ARRAYSIZE(present_modes));
->>>>>>> 9c364b16
     //printf("[vulkan] Secondary window selected PresentMode = %d\n", wd->PresentMode);
 
     // Create SwapChain, RenderPass, Framebuffer, etc.
     wd->ClearEnable = (viewport->Flags & ImGuiViewportFlags_NoRendererClear) ? false : true;
-<<<<<<< HEAD
-    ImGui_ImplVulkanH_CreateWindowDataCommandBuffers(g_PhysicalDevice, g_Device, g_QueueFamily, wd, g_Allocator);
-    ImGui_ImplVulkanH_CreateWindowDataSwapChainAndFramebuffer(g_PhysicalDevice, g_Device, wd, g_Allocator, (int)viewport->Size.x, (int)viewport->Size.y);
-=======
     ImGui_ImplVulkanH_CreateWindow(v->Instance, v->PhysicalDevice, v->Device, wd, v->QueueFamily, v->Allocator, (int)viewport->Size.x, (int)viewport->Size.y, v->MinImageCount);
     data->WindowOwned = true;
->>>>>>> 9c364b16
 }
 
 static void ImGui_ImplVulkan_DestroyWindow(ImGuiViewport* viewport)
@@ -1333,14 +1285,10 @@
     // The main viewport (owned by the application) will always have RendererUserData == NULL since we didn't create the data for it.
     if (ImGuiViewportDataVulkan* data = (ImGuiViewportDataVulkan*)viewport->RendererUserData)
     {
-<<<<<<< HEAD
-        ImGui_ImplVulkanH_DestroyWindowData(g_Instance, g_Device, &data->WindowData, g_Allocator);
-=======
         ImGui_ImplVulkan_InitInfo* v = &g_VulkanInitInfo;
         if (data->WindowOwned)
             ImGui_ImplVulkanH_DestroyWindow(v->Instance, v->Device, &data->Window, v->Allocator);
         ImGui_ImplVulkanH_DestroyWindowRenderBuffers(v->Device, &data->RenderBuffers, v->Allocator);
->>>>>>> 9c364b16
         IM_DELETE(data);
     }
     viewport->RendererUserData = NULL;
@@ -1351,29 +1299,14 @@
     ImGuiViewportDataVulkan* data = (ImGuiViewportDataVulkan*)viewport->RendererUserData;
     if (data == NULL) // This is NULL for the main viewport (which is left to the user/app to handle)
         return;
-<<<<<<< HEAD
-    data->WindowData.ClearEnable = (viewport->Flags & ImGuiViewportFlags_NoRendererClear) ? false : true;
-    ImGui_ImplVulkanH_CreateWindowDataSwapChainAndFramebuffer(g_PhysicalDevice, g_Device, &data->WindowData, g_Allocator, (int)size.x, (int)size.y);
-=======
     ImGui_ImplVulkan_InitInfo* v = &g_VulkanInitInfo;
     data->Window.ClearEnable = (viewport->Flags & ImGuiViewportFlags_NoRendererClear) ? false : true;
     ImGui_ImplVulkanH_CreateWindow(v->Instance, v->PhysicalDevice, v->Device, &data->Window, v->QueueFamily, v->Allocator, (int)size.x, (int)size.y, v->MinImageCount);
->>>>>>> 9c364b16
 }
 
 static void ImGui_ImplVulkan_RenderWindow(ImGuiViewport* viewport, void*)
 {
     ImGuiViewportDataVulkan* data = (ImGuiViewportDataVulkan*)viewport->RendererUserData;
-<<<<<<< HEAD
-    ImGui_ImplVulkanH_WindowData* wd = &data->WindowData;
-    VkResult err;
-
-    {
-        ImGui_ImplVulkanH_FrameData* fd = &wd->Frames[wd->FrameIndex];
-        for (;;)
-        {
-            err = vkWaitForFences(g_Device, 1, &fd->Fence, VK_TRUE, 100);
-=======
     ImGui_ImplVulkanH_Window* wd = &data->Window;
     ImGui_ImplVulkan_InitInfo* v = &g_VulkanInitInfo;
     VkResult err;
@@ -1384,26 +1317,17 @@
         for (;;)
         {
             err = vkWaitForFences(v->Device, 1, &fd->Fence, VK_TRUE, 100);
->>>>>>> 9c364b16
             if (err == VK_SUCCESS) break;
             if (err == VK_TIMEOUT) continue;
             check_vk_result(err);
         }
         {
-<<<<<<< HEAD
-            err = vkAcquireNextImageKHR(g_Device, wd->Swapchain, UINT64_MAX, fd->ImageAcquiredSemaphore, VK_NULL_HANDLE, &fd->BackbufferIndex);
-            check_vk_result(err);
-        }
-        {
-            err = vkResetCommandPool(g_Device, fd->CommandPool, 0);
-=======
             err = vkAcquireNextImageKHR(v->Device, wd->Swapchain, UINT64_MAX, fsd->ImageAcquiredSemaphore, VK_NULL_HANDLE, &wd->FrameIndex);
             check_vk_result(err);
             fd = &wd->Frames[wd->FrameIndex];
         }
         {
             err = vkResetCommandPool(v->Device, fd->CommandPool, 0);
->>>>>>> 9c364b16
             check_vk_result(err);
             VkCommandBufferBeginInfo info = {};
             info.sType = VK_STRUCTURE_TYPE_COMMAND_BUFFER_BEGIN_INFO;
@@ -1418,11 +1342,7 @@
             VkRenderPassBeginInfo info = {};
             info.sType = VK_STRUCTURE_TYPE_RENDER_PASS_BEGIN_INFO;
             info.renderPass = wd->RenderPass;
-<<<<<<< HEAD
-            info.framebuffer = wd->Framebuffer[fd->BackbufferIndex];
-=======
             info.framebuffer = fd->Framebuffer;
->>>>>>> 9c364b16
             info.renderArea.extent.width = wd->Width;
             info.renderArea.extent.height = wd->Height;
             info.clearValueCount = (viewport->Flags & ImGuiViewportFlags_NoRendererClear) ? 0 : 1;
@@ -1431,40 +1351,20 @@
         }
     }
 
-<<<<<<< HEAD
-    ImGui_ImplVulkan_RenderDrawData(viewport->DrawData, wd->Frames[wd->FrameIndex].CommandBuffer);
-
-    {
-        ImGui_ImplVulkanH_FrameData* fd = &wd->Frames[wd->FrameIndex];
-=======
     ImGui_ImplVulkan_RenderDrawData(viewport->DrawData, fd->CommandBuffer);
 
     {
->>>>>>> 9c364b16
         vkCmdEndRenderPass(fd->CommandBuffer);
         {
             VkPipelineStageFlags wait_stage = VK_PIPELINE_STAGE_COLOR_ATTACHMENT_OUTPUT_BIT;
             VkSubmitInfo info = {};
             info.sType = VK_STRUCTURE_TYPE_SUBMIT_INFO;
             info.waitSemaphoreCount = 1;
-<<<<<<< HEAD
-            info.pWaitSemaphores = &fd->ImageAcquiredSemaphore;
-=======
             info.pWaitSemaphores = &fsd->ImageAcquiredSemaphore;
->>>>>>> 9c364b16
             info.pWaitDstStageMask = &wait_stage;
             info.commandBufferCount = 1;
             info.pCommandBuffers = &fd->CommandBuffer;
             info.signalSemaphoreCount = 1;
-<<<<<<< HEAD
-            info.pSignalSemaphores = &fd->RenderCompleteSemaphore;
-
-            err = vkEndCommandBuffer(fd->CommandBuffer);
-            check_vk_result(err);
-            err = vkResetFences(g_Device, 1, &fd->Fence);
-            check_vk_result(err);
-            err = vkQueueSubmit(g_Queue, 1, &info, fd->Fence);
-=======
             info.pSignalSemaphores = &fsd->RenderCompleteSemaphore;
 
             err = vkEndCommandBuffer(fd->CommandBuffer);
@@ -1472,7 +1372,6 @@
             err = vkResetFences(v->Device, 1, &fd->Fence);
             check_vk_result(err);
             err = vkQueueSubmit(v->Queue, 1, &info, fd->Fence);
->>>>>>> 9c364b16
             check_vk_result(err);
         }
     }
@@ -1481,24 +1380,6 @@
 static void ImGui_ImplVulkan_SwapBuffers(ImGuiViewport* viewport, void*)
 {
     ImGuiViewportDataVulkan* data = (ImGuiViewportDataVulkan*)viewport->RendererUserData;
-<<<<<<< HEAD
-    ImGui_ImplVulkanH_WindowData* wd = &data->WindowData;
-
-    VkResult err;
-    uint32_t PresentIndex = wd->FrameIndex;
-
-    ImGui_ImplVulkanH_FrameData* fd = &wd->Frames[PresentIndex];
-    VkPresentInfoKHR info = {};
-    info.sType = VK_STRUCTURE_TYPE_PRESENT_INFO_KHR;
-    info.waitSemaphoreCount = 1;
-    info.pWaitSemaphores = &fd->RenderCompleteSemaphore;
-    info.swapchainCount = 1;
-    info.pSwapchains = &wd->Swapchain;
-    info.pImageIndices = &fd->BackbufferIndex;
-    err = vkQueuePresentKHR(g_Queue, &info);
-    check_vk_result(err);
-    wd->FrameIndex = (wd->FrameIndex + 1) % IMGUI_VK_QUEUED_FRAMES;
-=======
     ImGui_ImplVulkanH_Window* wd = &data->Window;
     ImGui_ImplVulkan_InitInfo* v = &g_VulkanInitInfo;
 
@@ -1518,7 +1399,6 @@
 
     wd->FrameIndex = (wd->FrameIndex + 1) % wd->ImageCount;         // This is for the next vkWaitForFences()
     wd->SemaphoreIndex = (wd->SemaphoreIndex + 1) % wd->ImageCount; // Now we can use the next set of semaphores
->>>>>>> 9c364b16
 }
 
 void ImGui_ImplVulkan_InitPlatformInterface()

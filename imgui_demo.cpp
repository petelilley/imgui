--- conflicted
+++ resolved
@@ -401,14 +401,10 @@
             ImGui::CheckboxFlags("io.BackendFlags: HasGamepad", (unsigned int *)&backend_flags, ImGuiBackendFlags_HasGamepad);
             ImGui::CheckboxFlags("io.BackendFlags: HasMouseCursors", (unsigned int *)&backend_flags, ImGuiBackendFlags_HasMouseCursors);
             ImGui::CheckboxFlags("io.BackendFlags: HasSetMousePos", (unsigned int *)&backend_flags, ImGuiBackendFlags_HasSetMousePos);
-<<<<<<< HEAD
-            ImGui::CheckboxFlags("io.BackendFlags: HasVtxOffset", (unsigned int *)&backend_flags, ImGuiBackendFlags_HasVtxOffset);
             ImGui::CheckboxFlags("io.BackendFlags: PlatformHasViewports", (unsigned int *)&backend_flags, ImGuiBackendFlags_PlatformHasViewports);
             ImGui::CheckboxFlags("io.BackendFlags: HasMouseHoveredViewport", (unsigned int *)&backend_flags, ImGuiBackendFlags_HasMouseHoveredViewport);
+            ImGui::CheckboxFlags("io.BackendFlags: RendererHasVtxOffset", (unsigned int *)&backend_flags, ImGuiBackendFlags_RendererHasVtxOffset);
             ImGui::CheckboxFlags("io.BackendFlags: RendererHasViewports", (unsigned int *)&backend_flags, ImGuiBackendFlags_RendererHasViewports);
-=======
-            ImGui::CheckboxFlags("io.BackendFlags: RendererHasVtxOffset", (unsigned int *)&backend_flags, ImGuiBackendFlags_RendererHasVtxOffset);
->>>>>>> 7755cbbe
             ImGui::TreePop();
             ImGui::Separator();
         }
@@ -2943,14 +2939,10 @@
         if (io.BackendFlags & ImGuiBackendFlags_HasGamepad)             ImGui::Text(" HasGamepad");
         if (io.BackendFlags & ImGuiBackendFlags_HasMouseCursors)        ImGui::Text(" HasMouseCursors");
         if (io.BackendFlags & ImGuiBackendFlags_HasSetMousePos)         ImGui::Text(" HasSetMousePos");
-<<<<<<< HEAD
-        if (io.BackendFlags & ImGuiBackendFlags_HasVtxOffset)           ImGui::Text(" HasVtxOffset");
         if (io.BackendFlags & ImGuiBackendFlags_PlatformHasViewports)   ImGui::Text(" PlatformHasViewports");
         if (io.BackendFlags & ImGuiBackendFlags_HasMouseHoveredViewport)ImGui::Text(" HasMouseHoveredViewport");
+        if (io.BackendFlags & ImGuiBackendFlags_RendererHasVtxOffset)   ImGui::Text(" RendererHasVtxOffset");
         if (io.BackendFlags & ImGuiBackendFlags_RendererHasViewports)   ImGui::Text(" RendererHasViewports");
-=======
-        if (io.BackendFlags & ImGuiBackendFlags_RendererHasVtxOffset)   ImGui::Text(" RendererHasVtxOffset");
->>>>>>> 7755cbbe
         ImGui::Separator();
         ImGui::Text("io.Fonts: %d fonts, Flags: 0x%08X, TexSize: %d,%d", io.Fonts->Fonts.Size, io.Fonts->Flags, io.Fonts->TexWidth, io.Fonts->TexHeight);
         ImGui::Text("io.DisplaySize: %.2f,%.2f", io.DisplaySize.x, io.DisplaySize.y);

--- conflicted
+++ resolved
@@ -46,11 +46,10 @@
     IMGUI_CHECKVERSION();
     ImGui::CreateContext();
     ImGuiIO& io = ImGui::GetIO(); (void)io;
-<<<<<<< HEAD
-    io.ConfigFlags |= ImGuiConfigFlags_NavEnableKeyboard;       // Enable Keyboard Controls
-    //io.ConfigFlags |= ImGuiConfigFlags_NavEnableGamepad;      // Enable Gamepad Controls
-    io.ConfigFlags |= ImGuiConfigFlags_DockingEnable;           // Enable Docking
-    io.ConfigFlags |= ImGuiConfigFlags_ViewportsEnable;         // Enable Multi-Viewport / Platform Windows
+    io.ConfigFlags |= ImGuiConfigFlags_NavEnableKeyboard;     // Enable Keyboard Controls
+    io.ConfigFlags |= ImGuiConfigFlags_NavEnableGamepad;      // Enable Gamepad Controls
+    io.ConfigFlags |= ImGuiConfigFlags_DockingEnable;         // Enable Docking
+    io.ConfigFlags |= ImGuiConfigFlags_ViewportsEnable;       // Enable Multi-Viewport / Platform Windows
     //io.ConfigViewportsNoAutoMerge = true;
     //io.ConfigViewportsNoTaskBarIcon = true;
     //io.ConfigViewportsNoDefaultParent = true;
@@ -58,10 +57,6 @@
     //io.ConfigDockingTransparentPayload = true;
     //io.ConfigFlags |= ImGuiConfigFlags_DpiEnableScaleFonts;     // FIXME-DPI: Experimental. THIS CURRENTLY DOESN'T WORK AS EXPECTED. DON'T USE IN USER APP!
     //io.ConfigFlags |= ImGuiConfigFlags_DpiEnableScaleViewports; // FIXME-DPI: Experimental.
-=======
-    io.ConfigFlags |= ImGuiConfigFlags_NavEnableKeyboard;     // Enable Keyboard Controls
-    io.ConfigFlags |= ImGuiConfigFlags_NavEnableGamepad;      // Enable Gamepad Controls
->>>>>>> bb224c8a
 
     // Setup Dear ImGui style
     ImGui::StyleColorsDark();

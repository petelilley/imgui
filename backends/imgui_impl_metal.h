--- conflicted
+++ resolved
@@ -3,12 +3,8 @@
 
 // Implemented features:
 //  [X] Renderer: User texture binding. Use 'MTLTexture' as ImTextureID. Read the FAQ about ImTextureID!
-<<<<<<< HEAD
-//  [X] Renderer: Large meshes support (64k+ vertices) with 16-bit indices.
+//  [X] Renderer: Large meshes support (64k+ vertices) even with 16-bit indices (ImGuiBackendFlags_RendererHasVtxOffset).
 //  [X] Renderer: Multi-viewport support (multiple windows). Enable with 'io.ConfigFlags |= ImGuiConfigFlags_ViewportsEnable'.
-=======
-//  [X] Renderer: Large meshes support (64k+ vertices) even with 16-bit indices (ImGuiBackendFlags_RendererHasVtxOffset).
->>>>>>> c3ffd4c5
 
 // You can use unmodified imgui_impl_* files in your project. See examples/ folder for examples of using this.
 // Prefer including the entire imgui/ repository into your project (either as a copy or as a submodule), and only build the backends you need.

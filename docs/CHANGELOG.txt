dear imgui
CHANGELOG

This document holds the user-facing changelog that we also use in release notes.
We generally fold multiple commits pertaining to the same topic as a single entry.
Changes to backends are also included within the individual .cpp files of each backend.

RELEASE NOTES:          https://github.com/ocornut/imgui/releases
REPORT ISSUES:          https://github.com/ocornut/imgui/issues
DISCUSS, ASK QUESTIONS: https://github.com/ocornut/imgui/discussions
WIKI                    https://github.com/ocornut/imgui/wiki
FAQ                     https://www.dearimgui.com/faq/

WHEN TO UPDATE?

- Keeping your copy of Dear ImGui updated regularly is recommended.
- It is generally safe to sync to the latest commit in master or docking branches
  The library is fairly stable and regressions tends to be fixed fast when reported.

HOW TO UPDATE?

- Overwrite every file except imconfig.h (if you have modified it).
- You may also locally branch to modify imconfig.h and merge latest into your branch.
- Read the `Breaking Changes` section (in imgui.cpp or here in the Changelog).
- If you have a problem with a missing function/symbols, search for its name in the code, there will likely be a comment about it.
- If you are dropping this repository in your codebase, please leave the demo and text files in there, they will be useful.
- You may diff your previous Changelog with the one you just copied and read that diff.
- You may enable `IMGUI_DISABLE_OBSOLETE_FUNCTIONS` in imconfig.h to forcefully disable legacy names and symbols.
  Doing it every once in a while is a good way to make sure you are not using obsolete symbols. Dear ImGui is in active development,
  and API updates have been a little more frequent lately. They are documented below and in imgui.cpp and should not affect all users.
- Please report any issue!


-----------------------------------------------------------------------
<<<<<<< HEAD
 DOCKING+MULTI-VIEWPORT BRANCH (In Progress)
-----------------------------------------------------------------------

DOCKING FEATURES
(see https://github.com/ocornut/imgui/wiki/Docking for quick intro)

- Added Docking system: [BETA] (#2109, #351)
  - Added ImGuiConfigFlags_DockingEnable flag to enable Docking.
    Set with `io.ConfigFlags |= ImGuiConfigFlags_DockingEnable;`.
  - Added DockSpace(), DockSpaceOverViewport() API.
  - Added ImGuiDockNodeFlags flags for DockSpace().
  - Added SetNextWindowDockID(), SetNextWindowClass() API.
  - Added GetWindowDockID(), IsWindowDocked() API.
  - Added ImGuiWindowFlags_NoDocking window flag to disable the possibility for a window to be docked.
    Popup, Menu and Child windows always have the ImGuiWindowFlags_NoDocking flag set.
  - Added ImGuiWindowClass to specify advanced docking/viewport related flags via SetNextWindowClass().
  - Added io.ConfigDockingNoSplit option.
  - Added io.ConfigDockingWithShift option.
  - Added io.ConfigDockingAlwaysTabBar option.
  - Added io.ConfigDockingTransparentPayload option.
  - Style: Added ImGuiCol_DockingPreview, ImGuiCol_DockingEmptyBg colors.
  - Demo: Added "DockSpace" example app showcasing use of explicit dockspace nodes.

MULTI-VIEWPORT FEATURES
(see https://github.com/ocornut/imgui/wiki/Multi-Viewports for quick intro)

Breaking Changes:

- IMPORTANT: When multi-viewports are enabled (with io.ConfigFlags |= ImGuiConfigFlags_ViewportsEnable),
  all coordinates/positions will be in your natural OS coordinates space. It means that:
   - Reference to hard-coded positions such as in SetNextWindowPos(ImVec2(0,0)) are _probably_ not what you want anymore.
     Use GetMainViewport()->Pos to offset hard-coded positions, e.g. SetNextWindowPos(GetMainViewport()->Pos).
   - Likewise io.MousePos and GetMousePos() will use OS coordinates.
     If you query mouse positions to interact with non-imgui coordinates you will need to offset them.
     e.g. subtract GetWindowViewport()->Pos.
- IO: Removed io.DisplayVisibleMin, io.DisplayVisibleMax settings (they were marked obsoleted, used to clip within the (0,0)..(DisplaySize) range).

Other changes:
(FIXME: This need a fuller explanation!)

- Added ImGuiPlatformIO structure and GetPlatformIO().
  - Similarly to ImGuiIO and GetIO(), this structure is the main point of communication for backends supporting multi-viewports.
  - Backend sets functions in ImGuiPlatformIO to manipulate platform windows.
  - ImGuiPlatformIO::Monitors is a list of platform monitors (input from backend)
  - ImGuiPlatformIO::Viewports is a list of viewports (output from dear imgui)
- Added ImGuiPlatformMonitor to feed OS monitor information in the ImGuiPlatformIO::Monitors.
- Added GetWindowViewport(), SetNextWindowViewport().
- Added GetWindowDpiScale().
- Added GetOverlayDrawList(ImGuiViewport* viewport).
  The no-parameter version of GetOverlayDrawList() return the overlay for the current window's viewport.
- Added UpdatePlatformWindows(), RenderPlatformWindowsDefault(), DestroyPlatformWindows() for usage in application setup.
- Added FindViewportByID(), FindViewportByPlatformHandle() for usage by backends.
- Added ImGuiConfigFlags_ViewportsEnable configuration flag and other viewport options.
- Added io.ConfigViewportsNoAutoMerge option.
- Added io.ConfigViewportsNoTaskBarIcon option.
- Added io.ConfigViewportsNoDecoration option.
- Added io.ConfigViewportsNoDefaultParent option.
- Added ImGuiBackendFlags_PlatformHasViewports, ImGuiBackendFlags_RendererHasViewports, ImGuiBackendFlags_HasMouseHoveredViewport backend flags.
- Added io.AddMouseViewportEvent() (optional _even_ for multi-viewport support, tied to ImGuiBackendFlags_HasMouseHoveredViewport flag).
- Expanded ImGuiViewport structure, ImGuiViewportFlags flags.
- Added ImGuiWindowClass and SetNextWindowClass() for passing viewport related hints to the OS/platform back-end.
- Examples: Renderer: OpenGL2, OpenGL3, DirectX9, DirectX10, DirectX11, DirectX12, Vulkan: Added support for multi-viewports.
- Examples: Platforms: Win32, GLFW, SDL2: Added support for multi-viewports.
  Note that Linux/Mac still have inconsistent support for multi-viewports. If you want to help see https://github.com/ocornut/imgui/issues/2117.
=======
 VERSION 1.89.6 WIP (In Progress)
-----------------------------------------------------------------------

Breaking changes:

- Backends: GLUT: Removed call to ImGui::NewFrame() from ImGui_ImplGLUT_NewFrame().
  It needs to be called from the main app loop, like with every other backends. (#6337) [@GereonV]

Other changes:

- Tables: Fixed a small miscalculation in TableHeader() leading to an empty tooltip
  showing when a sorting column has no visible name. (#6342) [@lukaasm]
- InputText: Avoid setting io.WantTextInputNextFrame during the deactivation frame.
  (#6341) [@lukaasm]
- Backends: Clear bits sets io.BackendFlags on backend Shutdown(). (#6334, #6335] [@GereonV]
  Potentially this would facilitate switching runtime backend mid-session.
- Backends: Win32: Added ImGui_ImplWin32_InitForOpenGL() to facilitate combining raw
  Win32/Winapi with OpenGL. (#3218)
- Backends: OpenGL3: Restore front and back polygon mode separately when supported
  by context (Desktop 3.0, 3.1, or 3.2+ with compat bit). (#6333) [@GereonV]
- Examples: Added native Win32+OpenGL3 example. We don't recommend using this setup but we
  provide it for completeness. (#3218, #5170, #6086, #2772, #2600, #2359, #2022, #1553) [@learn-more]

>>>>>>> 9308cfdc


-----------------------------------------------------------------------
 VERSION 1.89.5 (Released 2023-04-13)
-----------------------------------------------------------------------

Other changes:

- InputText: Reworked prev/next-word behavior to more closely match Visual Studio
  text editor. Include '.' as a delimiter and alter varying subtle behavior with how
  blanks and separators are treated when skipping words. (#6067) [@ajweeks]
- InputText: Fixed a tricky edge case, ensuring value is always written back on the
  frame where IsItemDeactivated() returns true, in order to allow usage without user
  retaining underlying data. While we don't really want to encourage user not retaining
  underlying data, in the absence of a "late commit" behavior/flag we understand it may
  be desirable to take advantage of this trick. (#4714)
- Drag, Sliders: Fixed parsing of text input when '+' or '#' format flags are used
  in the format string. (#6259) [@idbrii]
- Nav: Made Ctrl+Tab/Ctrl+Shift+Tab windowing register ownership to held modifier so
  it doesn't interfere with other code when remapping those actions. (#4828, #3255, #5641)
- Nav: Made PageUp/PageDown/Home/End navigation also scroll parent windows when
  necessary to make the target location fully visible (same as e.g. arrow keys).
- ColorEdit: Fixed shading of S/V triangle in Hue Wheel mode. (#5200, #6254) [@jamesthomasgriffin]
- TabBar: Tab-bars with ImGuiTabBarFlags_FittingPolicyScroll can be scrolled with
  horizontal mouse-wheel (or Shift + WheelY). (#2702)
- Rendering: Using adaptive tessellation for RadioButton, ColorEdit preview circles,
  Windows Close and Collapse Buttons.
- ButtonBehavior: Fixed an edge case where changing widget type/behavior while active
  and using same id could lead to an assert. (#6304)
- Misc: Fixed ImVec2 operator[] violating aliasing rules causing issue with Intel C++
  compiler. (#6272) [@BayesBug]
- IO: Input queue trickling adjustment for touch screens. (#2702, #4921)
  This fixes single-tapping to move simulated mouse and immediately click on a widget
  that is using the ImGuiButtonFlags_AllowItemOverlap policy.
  - This only works if the backend can distinguish TouchScreen vs Mouse.
    See 'Demo->Tools->Metrics->Inputs->Mouse Source' to verify.
  - Fixed tapping on BeginTabItem() on a touch-screen. (#2702)
  - Fixed tapping on CollapsingHeader() with a close button on a touch-screen.
  - Fixed tapping on TreeNode() using ImGuiTreeNodeFlags_AllowItemOverlap on a touch-screen.
  - Fixed tapping on Selectable() using ImGuiSelectableFlags_AllowItemOverlap on a touch-screen.
  - Fixed tapping on TableHeader() on a touch-screen.
- IO: Added io.AddMouseSourceEvent() and ImGuiMouseSource enum. This is to allow backend to
  specify actual event source between Mouse/TouchScreen/Pen. (#2702, #2334, #2372, #3453, #5693)
- IO: Fixed support for calling io.AddXXXX functions from inactive context (wrongly
  advertised as supported in 1.89.4). (#6199, #6256, #5856) [@cfillion]
- Backends: OpenGL3: Fixed GL loader crash when GL_VERSION returns NULL. (#6154, #4445, #3530)
- Backends: OpenGL3: Properly restoring "no shader program bound" if it was the case prior to
  running the rendering function. (#6267, #6220, #6224) [@BrunoLevy]
- Backends: Win32: Added support for io.AddMouseSourceEvent() to discriminate Mouse/TouchScreen/Pen. (#2334, #2702)
- Backends: SDL2/SDL3: Added support for io.AddMouseSourceEvent() to discriminate Mouse/TouchScreen.
  This is relying on SDL passing SDL_TOUCH_MOUSEID in the event's 'which' field. (#2334, #2702)
- Backends: SDL2/SDL3: Avoid calling SDL_StartTextInput()/SDL_StopTextInput() as they actually
  block text input input and don't only pertain to IME. It's unclear exactly what their relation
  is to other IME function such as SDL_SetTextInputRect(). (#6306, #6071, #1953)
- Backends: GLFW: Added support on Win32 only for io.AddMouseSourceEvent() to discriminate
  Mouse/TouchScreen/Pen. (#2334, #2702)
- Backends: Android: Added support for io.AddMouseSourceEvent() to discriminate Mouse/TouchScreen/Pen.
  (#6315) [@PathogenDavid]
- Backends: OSX: Added support for io.AddMouseSourceEvent() to discriminate Mouse/Pen.
  (#6314) [@PathogenDavid]
- Backends: WebGPU: Align buffers. Use WGSL shaders instead of SPIR-V. Add gamma uniform. (#6188) [@eliemichel]
- Backends: WebGPU: Reorganized to store data in io.BackendRendererUserData like other backends.
- Examples: Vulkan: Fixed validation errors with newer VulkanSDK by explicitly querying and enabling
  "VK_KHR_get_physical_device_properties2", "VK_KHR_portability_enumeration", and
  VK_INSTANCE_CREATE_ENUMERATE_PORTABILITY_BIT_KHR. (#6109, #6172, #6101)
- Examples: Windows: Added 'misc/debuggers/imgui.natstepfilter' file to all Visual Studio projects,
  now that VS 2022 17.6 Preview 2 support adding Debug Step Filter spec files into projects.
- Examples: SDL3: Updated for latest WIP SDL3 branch. (#6243)
- TestSuite: Added variety of new regression tests and improved/amended existing ones
  in imgui_test_engine/ repo. [@PathogenDavid, @ocornut]

Docking+Viewports Branch:

- Viewports: Setting focus from Platform/OS (e.g. via decoration, or Alt-Tab) sets corresponding
  focus at Dear ImGui level (generally last focused window in the viewport). (#6299)
- Docking: Fixed using GetItemXXX() or IsItemXXX() functions after a DockSpace(). (#6217)
- Backends: GLFW: Fixed key modifiers handling on secondary viewports. (#6248, #6034) [@aiekick]
- Backends: GLFW: Fixed Emscripten erroneously enabling multi-viewport support, leading to assert. (#5683)
- Backends: SDL2/SDL3: Fixed IME text input rectangle position with viewports. (#6071, #1953)
- Backends: SDL3: Fixed for compilation with multi-viewports. (#6255) [@P3RK4N]


-----------------------------------------------------------------------
 VERSION 1.89.4 (Released 2023-03-14)
-----------------------------------------------------------------------

Breaking Changes:

- Renamed PushAllowKeyboardFocus()/PopAllowKeyboardFocus() to PushTabStop()/PopTabStop().
  Kept inline redirection functions (will obsolete).
- Moved the optional "courtesy maths operators" implementation from imgui_internal.h in imgui.h.
  Even though we encourage using your own maths types and operators by setting up IM_VEC2_CLASS_EXTRA,
  it has been frequently requested by people to use our own. We had an opt-in define which was
  previously fulfilled by imgui_internal.h. It is now fulfilled by imgui.h. (#6164, #6137, #5966, #2832)
   OK:     #define IMGUI_DEFINE_MATH_OPERATORS / #include "imgui.h" / #include "imgui_internal.h"
   Error:  #include "imgui.h" / #define IMGUI_DEFINE_MATH_OPERATORS / #include "imgui_internal.h"
  Added a dedicated compile-time check message to help diagnose this.
- Tooltips: Added 'bool' return value to BeginTooltip() for API consistency.
  Please only submit contents and call EndTooltip() if BeginTooltip() returns true.
  In reality the function will _currently_ always return true, but further changes down the
  line may change this, best to clarify API sooner. Updated demo code accordingly.
- Commented out redirecting enums/functions names that were marked obsolete two years ago:
  - ImGuiSliderFlags_ClampOnInput        -> use ImGuiSliderFlags_AlwaysClamp
  - ImGuiInputTextFlags_AlwaysInsertMode -> use ImGuiInputTextFlags_AlwaysOverwrite
  - ImDrawList::AddBezierCurve()         -> use ImDrawList::AddBezierCubic()
  - ImDrawList::PathBezierCurveTo()      -> use ImDrawList::PathBezierCubicCurveTo()

Other changes:

- Nav: Tabbing now cycles through all items when ImGuiConfigFlags_NavEnableKeyboard is set.
  (#3092, #5759, #787)
  While this was generally desired and requested by many, note that its addition means
  that some types of UI may become more fastidious to use TAB key with, if the navigation
  cursor cycles through too many items. You can mark items items as not tab-spottable:
   - Public API: PushTabStop(false) / PopTabStop()
   - Internal: PushItemFlag(ImGuiItemFlags_NoTabStop, true);
   - Internal: Directly pass ImGuiItemFlags_NoTabStop to ItemAdd() for custom widgets.
- Nav: Tabbing/Shift-Tabbing can more reliably be used to step out of an item that is not
  tab-stoppable. (#3092, #5759, #787)
- Nav: Made Enter key submit the same type of Activation event as Space key,
  allowing to press buttons with Enter. (#5606)
  (Enter emulates a "prefer text input" activation vs.
   Space emulates a "prefer tweak" activation which is to closer to gamepad controls).
- Nav: Fixed an issue with Gamepad navigation when the movement lead to a scroll and
  frame time > repeat rate. Triggering a new move request on the same frame as a move
  result lead to an incorrect calculation and loss of navigation id. (#6171)
- Nav: Fixed SetItemDefaultFocus() from not scrolling when item is partially visible.
  (#2814, #2812) [@DomGries]
- Tables: Fixed an issue where user's Y cursor movement within a hidden column would
  have side-effects.
- IO: Lifted constraint to call io.AddEventXXX functions from current context. (#4921, #5856, #6199)
- InputText: Fixed not being able to use CTRL+Tab while an InputText() using Tab
  for completion or text data is active (regression from 1.89).
- Drag and Drop: Fixed handling of overlapping targets when smaller one is submitted
  before and can accept the same data type. (#6183).
- Drag and Drop: Clear drag and drop state as soon as delivery is accepted in order to
  avoid interferences. (#5817, #6183) [@DimaKoltun]
- Debug Tools: Added io.ConfigDebugBeginReturnValueOnce / io.ConfigDebugBeginReturnValueLoop
  options to simulate Begin/BeginChild returning false to facilitate debugging user behavior.
- Demo: Updated to test return value of BeginTooltip().
- Backends: OpenGL3: Fixed restoration of a potentially deleted OpenGL program. If an active
  program was pending deletion, attempting to restore it would error. (#6220, #6224) [@Cyphall]
- Backends: Win32: Use WM_NCMOUSEMOVE / WM_NCMOUSELEAVE to track mouse positions over
  non-client area (e.g. OS decorations) when app is not focused. (#6045, #6162)
- Backends: SDL2, SDL3: Accept SDL_GetPerformanceCounter() not returning a monotonically
  increasing value. (#6189, #6114, #3644) [@adamkewley]
- Backends: GLFW: Avoid using glfwGetError() and glfwGetGamepadState() on Emscripten, which
  recently updated its GLFW emulation layer to GLFW 3.3 without supporting those. (#6240)
- Examples: Android: Fixed example build for Gradle 8. (#6229, #6227) [@duddel]
- Examples: Updated all examples application to enable ImGuiConfigFlags_NavEnableKeyboard
  and ImGuiConfigFlags_NavEnableGamepad by default. (#787)
- Internals: Misc tweaks to facilitate applying an explicit-context patch. (#5856) [@Dragnalith]

-----------------------------------------------------------------------
 VERSION 1.89.3 (Released 2023-02-14)
-----------------------------------------------------------------------

Decorated log and release notes: https://github.com/ocornut/imgui/releases/tag/v1.89.3

Breaking Changes:

- Backends+Examples: SDL2: renamed all unnumbered references to "sdl" to "sdl2".
  This is in prevision for the future release of SDL3 and its associated backend. (#6146)
  - imgui_impl_sdl.cpp -> imgui_impl_sdl2.cpp
  - imgui_impl_sdl.h   -> imgui_impl_sdl2.h
  - example_sdl_xxxx/  -> example_sdl2_xxxx/ (folders and projects)

Other changes:

- SeparatorText(): Added SeparatorText() widget. (#1643) [@phed, @ocornut]
  - Added to style: float  SeparatorTextBorderSize.
  - Added to style: ImVec2 SeparatorTextAlign, SeparatorTextPadding.
- Tables: Raised max Columns count from 64 to 512. (#6094, #5305, #4876, #3572)
  The previous limit was due to using 64-bit integers but we moved to bits-array
  and tweaked the system enough to ensure no performance loss.
- Tables: Solved an ID conflict issue with multiple-instances of a same table,
  due to how unique table instance id was generated. (#6140) [@ocornut, @rodrigorc]
- Inputs, Scrolling: Made horizontal scroll wheel and horizontal scroll direction consistent
  across backends/os. (#4019, #6096, #1463) [@PathogenDavid, @ocornut, @rokups]
  - Clarified that 'wheel_y > 0.0f' scrolls Up, 'wheel_y > 0.0f' scrolls Down.
    Clarified that 'wheel_x > 0.0f' scrolls Left, 'wheel_x > 0.0f' scrolls Right.
  - Backends: Fixed horizontal scroll direction for Win32 and SDL backends. (#4019)
  - Shift+WheelY support on non-OSX machines was already correct. (#2424, #1463)
    (whereas on OSX machines Shift+WheelY turns into WheelX at the OS level).
  - If you use a custom backend, you should verify horizontal wheel direction.
    - Axises are flipped by OSX for mouse & touch-pad when 'Natural Scrolling' is on.
    - Axises are flipped by Windows for touch-pad when 'Settings->Touchpad->Down motion scrolls up' is on.
    - You can use 'Demo->Tools->Debug Log->IO" to visualize values submitted to Dear ImGui.
  - Known issues remaining with Emscripten:
    - The magnitude of wheeling values on Emscripten was improved but isn't perfect. (#6096)
    - When running the Emscripten app on a Mac with a mouse, SHIFT+WheelY doesn't turn into WheelX.
      This is because we don't know that we are running on Mac and apply our own Shift+swapping
      on top of OSX' own swapping, so wheel axises are swapped twice. Emscripten apps may need
      to find a way to detect this and set io.ConfigMacOSXBehaviors manually (if you know a way
      let us know!), or offer the "OSX-style behavior" option to their user.
- Window: Avoid rendering shapes for hidden resize grips.
- Text: Fixed layouting of wrapped-text block skipping successive empty lines,
  regression from the fix in 1.89.2. (#5720, #5919)
- Text: Fixed clipping of single-character "..." ellipsis (U+2026 or U+0085) when font
  is scaled. Scaling wasn't taken into account, leading to ellipsis character straying
  slightly out of its expected boundaries. (#2775)
- Text: Tweaked rendering of three-dots "..." ellipsis variant. (#2775, #4269)
- InputText: Added support for Ctrl+Delete to delete up to end-of-word. (#6067) [@ajweeks]
  (Not adding Super+Delete to delete to up to end-of-line on OSX, as OSX doesn't have it)
- InputText: On OSX, inhibit usage of Alt key to toggle menu when active (used for work skip).
- Menus: Fixed layout of MenuItem()/BeginMenu() when label contains a '\n'. (#6116) [@imkcy9]
- ColorEdit, ColorPicker: Fixed hue/saturation preservation logic from interfering with
  the displayed value (but not stored value) of others widgets instances. (#6155)
- PlotHistogram, PlotLines: Passing negative sizes honor alignment like other widgets.
- Combo: Allow SetNextWindowSize() to alter combo popup size. (#6130)
- Fonts: Assert that in each GlyphRanges[] pairs first is <= second.
- ImDrawList: Added missing early-out in AddPolyline() and AddConvexPolyFilled() when
  color alpha is zero.
- Misc: Most text functions treat "%s" as a shortcut to no-formatting. (#3466)
- Misc: Tolerate zero delta-time under Emscripten as backends are imprecise in their
  values for io.DeltaTime, and browser features such as "privacy.resistFingerprinting=true"
  can exacerbate that. (#6114, #3644)
- Backends: OSX: Fixed scroll/wheel scaling for devices emitting events with
  hasPreciseScrollingDeltas==false (e.g. non-Apple mices).
- Backends: Win32: flipping WM_MOUSEHWHEEL horizontal value to match other backends and
  offer consistent horizontal scrolling direction. (#4019)
- Backends: SDL2: flipping SDL_MOUSEWHEEL horizontal value to match other backends and
  offer consistent horizontal scrolling direction. (#4019)
- Backends: SDL2: Removed SDL_MOUSEWHEEL value clamping. (#4019, #6096, #6081)
- Backends: SDL2: Added support for SDL 2.0.18+ preciseX/preciseY mouse wheel data
  for smooth scrolling as reported by SDL. (#4019, #6096)
- Backends: SDL2: Avoid calling SDL_SetCursor() when cursor has not changed, as the function
  is surprisingly costly on Mac with latest SDL (already fixed in SDL latest trunk). (#6113)
- Backends: SDL2: Implement IME handler to call SDL_SetTextInputRect()/SDL_StartTextInput().
  It will only works with SDL 2.0.18+ if your code calls 'SDL_SetHint(SDL_HINT_IME_SHOW_UI, "1")'
  prior to calling SDL_CreateWindow(). Updated all examples accordingly. (#6071, #1953)
- Backends: SDL3: Added experimental imgui_impl_sdl3.cpp backend. (#6146) [@dovker, @ocornut]
  SDL 3.0.0 has not yet been released, so it is possible that its specs/api will change before
  release. This backend is provided as a convenience for early adopters etc. We don't recommend
  switching to SDL3 before it is released.
- Backends: GLFW: Registering custom low-level mouse wheel handler to get more accurate
  scrolling impulses on Emscripten. (#4019, #6096) [@ocornut, @wolfpld, @tolopolarity]
- Backends: GLFW: Added ImGui_ImplGlfw_SetCallbacksChainForAllWindows() to instruct backend
  to chain callbacks even for secondary viewports/windows. User callbacks may need to test
  the 'window' parameter. (#6142)
- Backends: OpenGL3: Fixed GL loader compatibility with 2.x profiles. (#6154, #4445, #3530) [@grauw]
- Backends: WebGPU: Fixed building for latest WebGPU specs (remove implicit layout generation).
  (#6117, #4116, #3632) [@tonygrue, @bfierz]
- Examples: refactored SDL2+GL and GLFW+GL examples to compile with Emscripten.
  (#2492, #2494, #3699, #3705) [@ocornut, @nicolasnoble]
  The dedicated example_emscripten_opengl3/ has been removed.
- Examples: Added SDL3+GL experimental example. (#6146)
- Examples: Win32: Fixed examples using RegisterClassW() since 1.89 to also call
  DefWindowProcW() instead of DefWindowProc() so that title text are correctly converted
  when application is compiled without /DUNICODE. (#5725, #5961, #5975) [@markreidvfx]
- Examples: SDL2+SDL_Renderer: Added call to SDL_RenderSetScale() to fix display on a
  Retina display (albeit lower-res as our other unmodified examples). (#6121, #6065, #5931).

Docking+Viewports Branch:

- Backends: GLFW: Handle unsupported glfwGetVideoMode() for Emscripten. (#6096)


-----------------------------------------------------------------------
 VERSION 1.89.2 (Released 2023-01-05)
-----------------------------------------------------------------------

Decorated log and release notes: https://github.com/ocornut/imgui/releases/tag/v1.89.2

All changes:

- Tables, Nav, Scrolling: fixed scrolling functions and focus tracking with frozen rows and
  frozen columns. Windows now have a better understanding of outer/inner decoration sizes,
  which should later lead us toward more flexible uses of menu/status bars. (#5143, #3692)
- Tables, Nav: frozen columns are not part of menu layer and can be crossed over. (#5143, #3692)
- Tables, Columns: fixed cases where empty columns may lead to empty ImDrawCmd. (#4857, #5937)
- Tables: fixed matching width of synchronized tables (multiple tables with same id) when only
  some instances have a vertical scrollbar and not all. (#5920)
- Fixed cases where CTRL+Tab or Modal can occasionally lead to the creation of ImDrawCmd with
  zero triangles, which would makes the render loop of some backends assert (e.g. Metal with
  debugging, Allegro). (#4857, #5937)
- Inputs, IO: reworked ImGuiMod_Shortcut to redirect to Ctrl/Super at runtime instead of
  compile-time, being consistent with our support for io.ConfigMacOSXBehaviors and making it
  easier for bindings generators to process that value. (#5923, #456)
- Inputs, Scrolling: better selection of scrolling window when hovering nested windows
  and when backend/OS is emitting dual-axis wheeling inputs (typically touch pads on macOS).
  We now select a primary axis based on recent events, and select a target window based on it.
  We expect this behavior to be further improved/tweaked. (#3795, #4559) [@ocornut, @folays]
- InputText: fixed cursor navigation when pressing Up Arrow on the last character of a
  multiline buffer which doesn't end with a carriage return. (#6000)
- Text: fixed layouting of wrapped-text block when the last source line is above the
  clipping region. Regression added in 1.89. (#5720, #5919)
- Misc: added GetItemID() in public API. It is not often expected that you would use this,
  but it is useful for Shortcut() and upcoming owner-aware input functions which wants to
  be implemented with public API.
- Fonts: imgui_freetype: fixed a packing issue which in some occurrences would prevent large
  amount of glyphs from being packed correctly. (#5788, #5829)
- Fonts: added a 'void* UserData' field in ImFontAtlas, as a convenience for use by
  applications using multiple font atlases.
- Demo: simplified "Inputs" section, moved contents to Metrics->Inputs.
- Debug Tools: Metrics: added "Inputs" section, moved from Demo for consistency.
- Misc: fixed parameters to IMGUI_DEBUG_LOG() not being dead-stripped when building
  with IMGUI_DISABLE_DEBUG_TOOLS is used. (#5901) [@Teselka]
- Misc: fixed compile-time detection of SSE features on MSVC 32-bits builds. (#5943) [@TheMostDiligent]
- Examples: DirectX10, DirectX11: try WARP software driver if hardware driver is not available. (#5924, #5562)
- Backends: GLFW: Fixed mods state on Linux when using Alt-GR text input (e.g. German keyboard layout), which
  could lead to broken text input. Revert a 2022/01/17 change were we resumed using mods provided by GLFW,
  turns out they are faulty in this specific situation. (#6034)
- Backends: Allegro5: restoring using al_draw_indexed_prim() when Allegro version is >= 5.2.5. (#5937) [@Espyo]
- Backends: Vulkan: Fixed sampler passed to ImGui_ImplVulkan_AddTexture() not being honored as we were using
  an immutable sampler. (#5502, #6001, #914) [@martin-ejdestig, @rytisss]

Docking+Viewports Branch:

- Docking: Internals: fixed DockBuilderCopyDockSpace() crashing when windows not in the
  remapping list are docked on the left or top side of a split. (#6035)
- Docking: fixed DockSpace() with ImGuiDockNodeFlags_KeepAliveOnly marking current window
  as written to, even if it doesn't technically submit an item. This allow using KeepAliveOnly
  from any window location. (#6037)
- Backends: OSX: fixed typo in ImGui_ImplOSX_GetWindowSize that would cause issues when resiing
  from OS decorations, if they are enabled on secondary viewports. (#6009) [@sivu]
- Backends: Metal: fixed secondary viewport rendering. (#6015) [@dmirty-kuzmenko]


-----------------------------------------------------------------------
 VERSION 1.89.1 (Released 2022-11-24)
-----------------------------------------------------------------------

Decorated log and release notes: https://github.com/ocornut/imgui/releases/tag/v1.89.1

Other changes:

- Scrolling, Focus: fixed SetKeyboardFocusHere()/SetItemDefaultFocus() during a window-appearing
  frame (and associated lower-level functions e.g. ScrollToRectEx()) from not centering item. (#5902)
- Inputs: fixed moving a window or drag and dropping from preventing input-owner-unaware code
  from accessing keys. (#5888, #4921, #456)
- Inputs: fixed moving a window or drag and dropping from capturing mods. (#5888, #4921, #456)
- Layout: fixed End()/EndChild() incorrectly asserting if users manipulates cursor position
  inside a collapsed/culled window and IMGUI_DISABLE_OBSOLETE_FUNCTIONS is enabled. (#5548, #5911)
- Combo: fixed selected item (marked with SetItemDefaultFocus()) from not being centered when
  the combo window initially appears. (#5902).
- ColorEdit: fixed label overlapping when using style.ColorButtonPosition == ImGuiDir_Left to
  move the color button on the left side (regression introduced in 1.88 WIP 2022/02/28). (#5912)
- Drag and Drop: fixed GetDragDropPayload() returning a non-NULL value if a drag source is
  active but a payload hasn't been submitted yet. This is convenient to detect new payload
  from within a drag source handler. (#5910, #143)
- Backends: GLFW: cancel out errors emitted by glfwGetKeyName() when a name is missing. (#5908)
- Backends: WebGPU: fixed validation error with default depth buffer settings. (#5869, #5914) [@kdchambers]

Docking+Viewports Branch:

- Viewports: Fixed collapsed windows setting ImGuiViewportFlags_NoRendererClear without
  making title bar color opaque, leading to potential texture/fb garbage being visible.
  Right now as we don't fully support transparent viewports (#2766), so we turn that
  'TitleBgCollapsed' color opaque just lke we do for 'WindowBG' on uncollapsed windows.


-----------------------------------------------------------------------
 VERSION 1.89 (Released 2022-11-15)
-----------------------------------------------------------------------

Decorated log and release notes: https://github.com/ocornut/imgui/releases/tag/v1.89

Breaking changes:

- Layout: Obsoleted using SetCursorPos()/SetCursorScreenPos() to extend parent window/cell boundaries. (#5548)
  This relates to when moving the cursor position beyond current boundaries WITHOUT submitting an item.
  - Previously this would make the window content size ~200x200:
      Begin(...) + SetCursorScreenPos(GetCursorScreenPos() + ImVec2(200,200)) + End();
  - Instead, please submit an item:
      Begin(...) + SetCursorScreenPos(GetCursorScreenPos() + ImVec2(200,200)) + Dummy(ImVec2(0,0)) + End();
  - Alternative:
      Begin(...) + Dummy(ImVec2(200,200)) + End();
  Content size is now only extended when submitting an item.
  With '#define IMGUI_DISABLE_OBSOLETE_FUNCTIONS' this will now be detected and assert.
  Without '#define IMGUI_DISABLE_OBSOLETE_FUNCTIONS' this will silently be fixed until we obsolete it.
  (This incorrect pattern has been mentioned or suggested in: #4510, #3355, #1760, #1490, #4152, #150,
   threads have been amended to refer to this issue).
- Inputs: ImGuiKey is now a typed enum, allowing ImGuiKey_XXX symbols to be named in debuggers. (#4921)
  This will require uses of legacy backend-dependent indices to be casted, e.g.
   - with imgui_impl_glfw:  IsKeyPressed(GLFW_KEY_A) -> IsKeyPressed((ImGuiKey)GLFW_KEY_A);
   - with imgui_impl_win32: IsKeyPressed('A')        -> IsKeyPressed((ImGuiKey)'A')
   - etc. however if you are upgrading code you might as well use the backend-agnostic IsKeyPressed(ImGuiKey_A) now.
- Renamed and merged keyboard modifiers key enums and flags into a same set:  (#4921, #456)
   - ImGuiKey_ModCtrl  and ImGuiModFlags_Ctrl  -> ImGuiMod_Ctrl
   - ImGuiKey_ModShift and ImGuiModFlags_Shift -> ImGuiMod_Shift
   - ImGuiKey_ModAlt   and ImGuiModFlags_Alt   -> ImGuiMod_Alt
   - ImGuiKey_ModSuper and ImGuiModFlags_Super -> ImGuiMod_Super
  Kept inline redirection enums (will obsolete).
  This change simplifies a few things, reduces confusion, and will facilitate upcoming
  shortcut/input ownership apis.
  - The ImGuiKey_ModXXX were introduced in 1.87 and mostly used by backends.
  - The ImGuiModFlags_XXX have been exposed in imgui.h but not really used by any public api,
    only by third-party extensions. They were however subject to a recent rename
    (ImGuiKeyModFlags_XXX -> ImGuiModFlags_XXX) and we are exceptionally commenting out
    the older ImGuiKeyModFlags_XXX names ahead of obsolescence schedule to reduce confusion
    and because they were not meant to be used anyway.
- Removed io.NavInputs[] and ImGuiNavInput enum that were used to feed gamepad inputs.
  Basically 1.87 already obsoleted them from the backend's point of view, but internally
  our navigation code still used this array and enum, so they were still present.
  Not anymore! (#4921, #4858, #787, #1599, #323)
  Transition guide:
   - Official backends from 1.87+                  -> no issue.
   - Official backends from 1.60 to 1.86           -> will build and convert gamepad inputs, unless IMGUI_DISABLE_OBSOLETE_KEYIO is defined. Need updating!
   - Custom backends not writing to io.NavInputs[] -> no issue.
   - Custom backends writing to io.NavInputs[]     -> will build and convert gamepad inputs, unless IMGUI_DISABLE_OBSOLETE_KEYIO is defined. Need fixing!
   - TL;DR: Backends should call io.AddKeyEvent()/io.AddKeyAnalogEvent() with ImGuiKey_GamepadXXX values instead of filling io.NavInput[].
  The ImGuiNavInput enum was essentially 1.60's attempt to combine keyboard and gamepad inputs with named
  semantic, but the additional indirection and copy added complexity and got in the way of other
  incoming work. User's code (other than backends) should not be affected, unless you have custom
  widgets intercepting navigation events via the named enums (in which case you can upgrade your code).
- DragInt()/SliderInt(): Removed runtime patching of invalid "%f"/"%.0f" types of format strings.
  This was obsoleted in 1.61 (May 2018). See 1.61 changelog for details.
- Changed signature of ImageButton() function: (#5533, #4471, #2464, #1390)
  - Added 'const char* str_id' parameter + removed 'int frame_padding = -1' parameter.
  - Old signature: bool ImageButton(ImTextureID tex_id, ImVec2 size, ImVec2 uv0 = ImVec2(0,0), ImVec2 uv1 = ImVec2(1,1), int frame_padding = -1, ImVec4 bg_col = ImVec4(0,0,0,0), ImVec4 tint_col = ImVec4(1,1,1,1));
    - used the ImTextureID value to create an ID. This was inconsistent with other functions, led to ID conflicts, and caused problems with engines using transient ImTextureID values.
    - had a FramePadding override which was inconsistent with other functions and made the already-long signature even longer.
  - New signature: bool ImageButton(const char* str_id, ImTextureID tex_id, ImVec2 size, ImVec2 uv0 = ImVec2(0,0), ImVec2 uv1 = ImVec2(1,1), ImVec4 bg_col = ImVec4(0,0,0,0), ImVec4 tint_col = ImVec4(1,1,1,1));
    - requires an explicit identifier. You may still use e.g. PushID() calls and then pass an empty identifier.
    - always uses style.FramePadding for padding, to be consistent with other buttons. You may use PushStyleVar() to alter this.
  - As always we are keeping a redirection function available (will obsolete later).
- Removed the bizarre legacy default argument for 'TreePush(const void* ptr = NULL)'. (#1057)
  Must always pass a pointer value explicitly, NULL/nullptr is ok but require cast, e.g. TreePush((void*)nullptr);
  If you used TreePush() replace with TreePush((void*)NULL);
- Removed support for 1.42-era IMGUI_DISABLE_INCLUDE_IMCONFIG_H / IMGUI_INCLUDE_IMCONFIG_H. (#255)
  They only made sense before we could use IMGUI_USER_CONFIG.

Other Changes:

- Popups & Modals: fixed nested Begin() inside a popup being erroneously input-inhibited.
  While it is unusual, you can nest a Begin() inside a popup or modal, it is occasionally
  useful to achieve certain things (e.g. to implement suggestion popups #718, #4461).
- Inputs: Standard widgets now claim for key/button ownership and test for them.
  - Fixes scenario where e.g. a Popup with a Selectable() reacting on mouse down
    (e.g. double click) closes, and behind it is another window with an item reacting
    on mouse up. Previously this would lead to both items reacting, now the item in the
    window behind won't react on the mouse up since the mouse button ownership has already
    been claimed earlier.
  - Internals: There are MANY more aspects to this changes. Added experimental/internal APIs
    to allow handling input/shorting routing and key ownership. Things will be moved into
    public APIs over time. For now this release is a way to test the solidity of underlying
    systems while letting early adopters adopters toy with internals.
    (#456, #2637, #2620, #2891, #3370, #3724, #4828, #5108, #5242, #5641)
- Scrolling: Tweak mouse-wheel locked window timer so it is shorter but also gets reset
  whenever scrolling again. Modulate for small (sub-pixel) amounts. (#2604)
- Scrolling: Mitigated issue where multi-axis mouse-wheel inputs (usually from touch pad
  events) are incorrectly locking scrolling in a parent window. (#4559, #3795, #2604)
- Scrolling: Exposed SetNextWindowScroll() in public API. Useful to remove a scrolling
  delay in some situations where e.g. windows need to be synched. (#1526)
- InputText: added experimental io.ConfigInputTextEnterKeepActive feature to make pressing
  Enter keep the input active and select all text.
- InputText: numerical fields automatically accept full-width characters (U+FF01..U+FF5E)
  by converting them to half-width (U+0021..U+007E).
- InputText: added ImGuiInputTextFlags_EscapeClearsAll flag: first press on Escape clears
  text if any, second press deactivate the InputText(). (#5688, #2620)
- InputText: added support for shift+click style selection. (#5619) [@procedural]
- InputText: clarified that callbacks cannot modify buffer when using the ReadOnly flag.
- InputText: fixed minor one-frame selection glitch when reverting with Escape.
- ColorEdit3: fixed id collision leading to an assertion. (#5707)
- IsItemHovered: Added ImGuiHoveredFlags_DelayNormal and ImGuiHoveredFlags_DelayShort flags,
  allowing to introduce a shared delay for tooltip idioms. The delays are respectively
  io.HoverDelayNormal (default to 0.30f) and io.HoverDelayFast (default to 0.10f). (#1485)
- IsItemHovered: Added ImGuiHoveredFlags_NoSharedDelay to disable sharing delays between items,
  so moving from one item to a nearby one will requires delay to elapse again. (#1485)
- Tables: activating an ID (e.g. clicking button inside) column doesn't prevent columns
  output flags from having ImGuiTableColumnFlags_IsHovered set. (#2957)
- Tables,Columns: fixed a layout issue where SameLine() prior to a row change would set the
  next row in such state where subsequent SameLine() would move back to previous row.
- Tabs: Fixed a crash when closing multiple windows (possible with docking only) with an
  appended TabItemButton(). (#5515, #3291) [@rokups]
- Tabs: Fixed shrinking policy leading to infinite loops when fed unrounded tab widths. (#5652)
- Tabs: Fixed shrinking policy sometimes erroneously making right-most tabs stray a little out
  bar boundaries (bug in 1.88). (#5652).
- Tabs: Enforcing minimum size of 1.0f, fixed asserting on zero-tab widths. (#5572)
- Window: Fixed a potential crash when appending to a child window. (#5515, #3496, #4797) [@rokups]
- Window: Fixed an issue where uncollapsed a window would show a scrollbar for a frame.
- Window: Auto-fit size takes account of work rectangle (menu bars eating from viewport). (#5843)
- Window: Fixed position not being clamped while auto-resizing (fixes appearing windows without
  .ini data from moving for a frame when using io.ConfigWindowsMoveFromTitleBarOnly). (#5843)
- IO: Added ImGuiMod_Shortcut which is ImGuiMod_Super on Mac and ImGuiMod_Ctrl otherwise. (#456)
- IO: Added ImGuiKey_MouseXXX aliases for mouse buttons/wheel so all operations done on ImGuiKey
  can apply to mouse data as well. (#4921)
- IO: Filter duplicate input events during the AddXXX() calls. (#5599, #4921)
- IO: Fixed AddFocusEvent(false) to also clear MouseDown[] state. (#4921)
- Menus: Fixed incorrect sub-menu parent association when opening a menu by closing another.
  Among other things, it would accidentally break part of the closing heuristic logic when moving
  towards a sub-menu. (#2517, #5614). [@rokups]
- Menus: Fixed gaps in closing logic which would make child-menu erroneously close when crossing
  the gap between a menu item inside a window and a child-menu in a secondary viewport. (#5614)
- Menus: Fixed using IsItemHovered()/IsItemClicked() on BeginMenu(). (#5775)
- Menus, Popups: Experimental fix for issue where clicking on an open BeginMenu() item called from
  a window which is neither a popup neither a menu used to incorrectly close and reopen the menu
  (the fix may have side-effect and is labelld as experimental as we may need to revert). (#5775)
- Menus, Nav: Fixed keyboard/gamepad navigation occasionally erroneously landing on menu-item
  in parent window when the parent is not a popup. (#5730)
- Menus, Nav: Fixed not being able to close a menu with Left arrow when parent is not a popup. (#5730)
- Menus, Nav: Fixed using left/right navigation when appending to an existing menu (multiple
  BeginMenu() call with same names). (#1207)
- Menus: Fixed a one-frame issue where SetNextWindowXXX data are not consumed by a BeginMenu()
  returning false.
- Nav: Fixed moving/resizing window with gamepad or keyboard when running at very high framerate.
- Nav: Pressing Space/GamepadFaceDown on a repeating button uses the same repeating rate as a mouse hold.
- Nav: Fixed an issue opening a menu with Right key from a non-menu window.
- Text: Fixed wrapped-text not doing a fast-forward on lines above the clipping region,
  which would result in an abnormal number of vertices created (was slower and more likely to
  asserts with 16-bits ImDrawVtx). (#5720)
- Fonts: Added GetGlyphRangesGreek() helper for Greek & Coptic glyph range. (#5676, #5727) [@azonenberg]
- ImDrawList: Not using alloca() anymore, lift single polygon size limits. (#5704, #1811)
  - Note: now using a temporary buffer stored in ImDrawListSharedData.
    This change made it more visible than you cannot append to multiple ImDrawList from multiple
    threads if they share the same ImDrawListSharedData. Previously it was a little more likely
    for this to "accidentally" work, but was already incorrect. (#6167)
- Platform IME: [Windows] Removed call to ImmAssociateContextEx() leading to freeze on some setups.
  (#2589, #5535, #5264, #4972)
- Misc: better error reporting for PopStyleColor()/PopStyleVar() + easier to recover. (#1651)
- Misc: io.Framerate moving average now converge in 60 frames instead of 120. (#5236, #4138)
- Debug Tools: Debug Log: Visually locate items when hovering a 0xXXXXXXXX value. (#5855)
- Debug Tools: Debug Log: Added 'IO' and 'Clipper' events logging. (#5855)
- Debug Tools: Metrics: Visually locate items when hovering a 0xXXXXXXXX value (in most places).
- Debug Tools: Item Picker: Mouse button can be changed by holding Ctrl+Shift, making it easier
  to use the Item Picker in e.g. menus. (#2673)
- Docs: Fixed various typos in comments and documentations. (#5649, #5675, #5679) [@tocic, @lessigsx]
- Demo: Improved "Constrained-resizing window" example, more clearly showcase aspect-ratio. (#5627)
- Demo: Added more explicit "Center window" mode to "Overlay example". (#5618)
- Demo: Fixed Log & Console from losing scrolling position with Auto-Scroll when child is clipped. (#5721)
- Examples: Added all SDL examples to default VS solution.
- Examples: Win32: Always use RegisterClassW() to ensure windows are Unicode. (#5725)
- Examples: Android: Enable .ini file loading/saving into application internal data folder. (#5836) [@rewtio]
- Backends: GLFW: Honor GLFW_CURSOR_DISABLED by not setting mouse position. (#5625) [@scorpion-26]
- Backends: GLFW: Add glfwGetError() call on GLFW 3.3 to inhibit missing mouse cursor errors. (#5785) [@mitchellh]
- Backends: SDL: Disable SDL 2.0.22 new "auto capture" which prevents drag and drop across windows
  (e.g. for multi-viewport support) and don't capture mouse when drag and dropping. (#5710)
- Backends: Win32: Convert WM_CHAR values with MultiByteToWideChar() when window class was
  registered as MBCS (not Unicode). (#5725, #1807, #471, #2815, #1060) [@or75, @ocornut]
- Backends: OSX: Fixed mouse inputs on flipped views. (#5756) [@Nemirtingas]
- Backends: OSX: Fixed mouse coordinate before clicking on the host window. (#5842) [@maezawa-akira]
- Backends: OSX: Fixes to support full app creation in C++. (#5403) [@stack]
- Backends: OpenGL3: Reverted use of glBufferSubData(), too many corruptions issues were reported,
  and old leaks issues seemingly can't be reproed with Intel drivers nowadays (revert earlier changes).
  (#4468, #4504, #3381, #2981, #4825, #4832, #5127).
- Backends: Metal: Use __bridge for ARC based systems. (#5403) [@stack]
- Backends: Metal: Add dispatch synchronization. (#5447) [@luigifcruz]
- Backends: Metal: Update deprecated property 'sampleCount'->'rasterSampleCount'. (#5603) [@dcvz]
- Backends: Vulkan: Added experimental ImGui_ImplVulkan_RemoveTexture() for api symetry. (#914, #5738).
- Backends: WebGPU: fixed rendering when a depth buffer is enabled. (#5869) [@brainlag]

Docking+Viewports Branch:

- Docking: Fixed incorrect focus highlight on docking node when focusing a menu. (#5702)
- Docking, Nav: Fixed using gamepad/keyboard navigation not being able enter menu layer when
  it only contained the standard Collapse/Close buttons and no actual menu. (#5463, #4792)
- Docking: Fixed regression introduced in v1.87 when docked window content not rendered
  while switching between with CTRL+Tab. [@rokups]
- Docking: Fixed amending into an existing tab bar from rendering invisible items. (#5515)
- Docking: Made spacing between dock nodes not a dropping gap. When hovering it only
  outer-docking drop markers are visible.
- Docking+Viewports: Fixed undocking window node causing parent viewports to become unresponsive
  in certain situation (e.g. hidden tab bar). (#5503) [@rokups]
- Backends: SDL: Fixed building backend under non-OSX Apple targets (e.g. iPhone). (#5665)
- Backends: SDL: Fixed drag'n drop crossing a viewport border losing mouse coordinates. (#5710, #5012)
- Backends: GLFW: Fixed leftover static variable preventing from changing or
  reinitializing backend while application is running. (#4616, #5434) [@rtoumazet]


-----------------------------------------------------------------------
 VERSION 1.88 (Released 2022-06-21)
-----------------------------------------------------------------------

Decorated log and release notes: https://github.com/ocornut/imgui/releases/tag/v1.88

Breaking changes:

- Renamed IMGUI_DISABLE_METRICS_WINDOW to IMGUI_DISABLE_DEBUG_TOOLS for correctness.
  Kept support for old define (will obsolete).
- Renamed CaptureMouseFromApp() and CaptureKeyboardFromApp() to SetNextFrameWantCaptureMouse()
  and SetNextFrameWantCaptureKeyboard() to clarify purpose, old name was too misleading.
  Kept inline redirection functions (will obsolete).
- Renamed ImGuiKeyModFlags to ImGuiModFlags. Kept inline redirection enums (will obsolete).
  (This was never used in public API functions but technically present in imgui.h and ImGuiIO).
- Backends: OSX: Removed ImGui_ImplOSX_HandleEvent() from backend API in favor of backend
  automatically handling event capture. Examples that are using the OSX backend have removed
  all the now-unnecessary calls to ImGui_ImplOSX_HandleEvent(), applications can do as well.
  [@stuartcarnie] (#4821)
- Internals: calling ButtonBehavior() without calling ItemAdd() now requires a KeepAliveID()
  call. This is because the KeepAliveID() call was moved from GetID() to ItemAdd(). (#5181)

Other Changes:

- IO: Fixed backward-compatibility regression introduced in 1.87: (#4921, #4858)
  - Direct accesses to io.KeysDown[] with legacy indices didn't work (with new backends).
  - Direct accesses to io.KeysDown[GetKeyIndex(XXX)] would access invalid data (with old/new backends).
  - Calling IsKeyDown() didn't have those problems, and is recommended as io.KeysDown[] is obsolete.
- IO: Fixed input queue trickling of interleaved keys/chars events (which are frequent especially
  when holding down a key as OS submits chars repeat events) delaying key presses and mouse movements.
  In particular, using the input system for fast game-like actions (e.g. WASD camera move) would
  typically have been impacted, as well as holding a key while dragging mouse. Constraints have
  been lifted and are now only happening when e.g. an InputText() widget is active. (#4921, #4858)
  Note that even thought you shouldn't need to disable io.ConfigInputTrickleEventQueue, you can
  technically dynamically change its setting based on the context (e.g. disable only when hovering
  or interacting with a game/3D view).
- IO: Fixed input queue trickling of mouse wheel events: multiple wheel events are merged, while
  a mouse pos followed by a mouse wheel are now trickled. (#4921, #4821)
- IO: Added io.SetAppAcceptingEvents() to set a master flag for accepting key/mouse/characters
  events (default to true). Useful if you have native dialog boxes that are interrupting your
  application loop/refresh, and you want to disable events being queued while your app is frozen.
- Windows: Fixed first-time windows appearing in negative coordinates from being initialized
  with a wrong size. This would most often be noticeable in multi-viewport mode (docking branch)
  when spawning a window in a monitor with negative coordinates. (#5215, #3414) [@DimaKoltun]
- Clipper: Fixed a regression in 1.86 when not calling clipper.End() and late destructing the
  clipper instance. High-level languages (Lua,Rust etc.) would typically be affected. (#4822)
- Layout: Fixed mixing up SameLine() and SetCursorPos() together from creating situations where line
  height would be emitted from the wrong location (e.g. 'ItemA+SameLine()+SetCursorPos()+ItemB' would
  emit ItemA worth of height from the position of ItemB, which is not necessarily aligned with ItemA).
- Sliders: An initial click within the knob/grab doesn't shift its position. (#1946, #5328)
- Sliders, Drags: Fixed dragging when using hexadecimal display format string. (#5165, #3133)
- Sliders, Drags: Fixed manual input when using hexadecimal display format string. (#5165, #3133)
- InputScalar: Fixed manual input when using %03d style width in display format string. (#5165, #3133)
- InputScalar: Automatically allow hexadecimal input when format is %X (without extra flag).
- InputScalar: Automatically allow scientific input when format is float/double (without extra flag).
- Nav: Fixed nav movement in a scope with only one disabled item from focusing the disabled item. (#5189)
- Nav: Fixed issues with nav request being transferred to another window when calling SetKeyboardFocusHere()
  and simultaneous changing window focus. (#4449)
- Nav: Changed SetKeyboardFocusHere() to not behave if a drag or window moving is in progress.
- Nav: Fixed inability to cancel nav in modal popups. (#5400) [@rokups]
- IsItemHovered(): added ImGuiHoveredFlags_NoNavOverride to disable the behavior where the
  return value is overridden by focus when gamepad/keyboard navigation is active.
- InputText: Fixed pressing Tab emitting two tabs characters because of dual Keys/Chars events being
  trickled with the new input queue (happened on some backends only). (#2467, #1336)
- InputText: Fixed a one-frame display glitch where pressing Escape to revert after a deletion
  would lead to small garbage being displayed for one frame. Curiously a rather old bug! (#3008)
- InputText: Fixed an undo-state corruption issue when editing main buffer before reactivating item. (#4947)
- InputText: Fixed an undo-state corruption issue when editing in-flight buffer in user callback.
  (#4947, #4949] [@JoshuaWebb]
- Tables: Fixed incorrect border height used for logic when resizing one of several synchronized
  instance of a same table ID, when instances have a different height. (#3955).
- Tables: Fixed incorrect auto-fit of parent windows when using non-resizable weighted columns. (#5276)
- Tables: Fixed draw-call merging of last column. Depending on some unrelated settings (e.g. BorderH)
  merging draw-call of the last column didn't always work (regression since 1.87). (#4843, #4844) [@rokups]
- Inputs: Fixed IsMouseClicked() repeat mode rate being half of keyboard repeat rate.
- ColorEdit: Fixed text baseline alignment after a SameLine() after a ColorEdit() with visible label.
- Tabs: BeginTabItem() now reacts to SetNextItemWidth(). (#5262)
- Tabs: Tweak shrinking policy so that while resizing tabs that don't need shrinking keep their
  initial width more precisely (without the occasional +1 worth of width).
- Menus: Adjusted BeginMenu() closing logic so hovering void or non-MenuItem() in parent window
  always lead to menu closure. Fixes using items that are not MenuItem() or BeginItem() at the root
  level of a popup with a child menu opened.
- Menus: Menus emitted from the main/scrolling layer are not part of the same menu-set as menus emitted
  from the menu-bar, avoiding  accidental hovering from one to the other. (#3496, #4797) [@rokups]
- Style: Adjust default value of GrabMinSize from 10.0f to 12.0f.
- Stack Tool: Added option to copy item path to clipboard. (#4631)
- Settings: Fixed out-of-bounds read when .ini file on disk is empty. (#5351) [@quantum5]
- Settings: Fixed some SetNextWindowPos/SetNextWindowSize API calls not marking settings as dirty.
- DrawList: Fixed PathArcTo() emitting terminating vertices too close to arc vertices. (#4993) [@thedmd]
- DrawList: Fixed texture-based anti-aliasing path with RGBA textures (#5132, #3245) [@cfillion]
- DrawList: Fixed divide-by-zero or glitches with Radius/Rounding values close to zero. (#5249, #5293, #3491)
- DrawList: Circle with a radius smaller than 0.5f won't appear, to be consistent with other primitives. [@thedmd]
- Debug Tools: Debug Log: Added ShowDebugLogWindow() showing an opt-in synthetic log of principal events
  (focus, popup, active id changes) helping to diagnose issues.
- Debug Tools: Added DebugTextEncoding() function to facilitate diagnosing issues when not sure about
  whether you have a UTF-8 text encoding issue or a font loading issue. [@LaMarche05, @ocornut]
- Demo: Add better demo of how to use SetNextFrameWantCaptureMouse()/SetNextFrameWantCaptureKeyboard().
- Metrics: Added a "UTF-8 Encoding Viewer" section using the aforementioned DebugTextEncoding() function.
- Metrics: Added "InputText" section to visualize internal state (#4947, #4949).
- Misc: Fixed calling GetID("label") _before_ a widget emitting this item inside a group (such as InputInt())
  from causing an assertion when closing the group. (#5181).
- Misc: Fixed IsAnyItemHovered() returning false when using navigation.
- Misc: Allow redefining IM_COL32_XXX layout macros to facilitate use on big-endian systems. (#5190, #767, #844)
- Misc: Added IMGUI_STB_SPRINTF_FILENAME to support custom path to stb_sprintf. (#5068, #2954) [@jakubtomsu]
- Misc: Added constexpr to ImVec2/ImVec4 inline constructors. (#4995) [@Myriachan]
- Misc: Updated stb_truetype.h from 1.20 to 1.26 (many fixes). (#5075)
- Misc: Updated stb_textedit.h from 1.13 to 1.14 (our changes so this effectively is a no-op). (#5075)
- Misc: Updated stb_rect_pack.h from 1.00 to 1.01 (minor). (#5075)
- Misc: binary_to_compressed_c tool: Added -nostatic option. (#5021) [@podsvirov]
- ImVector: Fixed erase() with empty range. (#5009) [@thedmd]
- Backends: Vulkan: Don't use VK_PRESENT_MODE_MAX_ENUM_KHR as specs state it isn't part of the API. (#5254)
- Backends: GLFW: Fixed a regression in 1.87 which resulted in keyboard modifiers events being
  reported incorrectly on Linux/X11, due to a bug in GLFW. [@rokups]
- Backends: GLFW: Fixed untranslated keys when pressing lower case letters on OSX (#5260, #5261) [@cpichard]
- Backends: SDL: Fixed dragging out viewport broken on some SDL setups. (#5012) [@rokups]
- Backends: SDL: Added support for extra mouse buttons (SDL_BUTTON_X1/SDL_BUTTON_X2). (#5125) [@sgiurgiu]
- Backends: SDL, OpenGL3: Fixes to facilitate building on AmigaOS4. (#5190) [@afxgroup]
- Backends: OSX: Monitor NSKeyUp events to catch missing keyUp for key when user press Cmd + key (#5128) [@thedmd]
- Backends: OSX, Metal: Store backend data in a per-context struct, allowing to use these backends with
  multiple contexts. (#5203, #5221, #4141) [@noisewuwei]
- Backends: Metal: Fixed null dereference on exit inside command buffer completion handler. (#5363, #5365) [@warrenm]
- Backends: OpenGL3: Partially revert 1.86 change of using glBufferSubData(): now only done on Windows and
  Intel GPU, based on querying glGetString(GL_VENDOR). Essentially we got report of accumulating leaks on Intel
  with multi-viewports when using simple glBufferData() without orphaning, and report of corruptions on other
  GPUs with multi-viewports when using orphaning and glBufferSubData(), so currently switching technique based
  on GPU vendor, which unfortunately reinforce the cargo-cult nature of dealing with OpenGL drivers.
  Navigating the space of mysterious OpenGL drivers is particularly difficult as they are known to rely on
  application specific whitelisting. (#4468, #3381, #2981, #4825, #4832, #5127).
- Backends: OpenGL3: Fix state corruption on OpenGL ES 2.0 due to not preserving GL_ELEMENT_ARRAY_BUFFER_BINDING
  and vertex attribute states. [@rokups]
- Examples: Emscripten+WebGPU: Fix building for latest WebGPU specs. (#3632)
- Examples: OSX+Metal, OSX+OpenGL: Removed now-unnecessary calls to ImGui_ImplOSX_HandleEvent(). (#4821)

Docking+Viewports Branch:

- Docking: Fixed floating docked nodes not being clamped into viewport workrect to stay reachable
  when io.ConfigWindowsMoveFromTitleBarOnly is true and multi-viewports are disabled. (#5044)
- Docking: Fixed a regression where moving window would be interrupted after undocking a tab
  when io.ConfigDockingAlwaysTabBar is true. (#5324) [@rokups]
- Docking: Fixed incorrect focus highlight on docking node when focusing empty central node
  or a child window which was manually injected into a dockspace window.
- Docking, Modal: Fixed a crash when opening popup from a parent which is being docked on the same frame. (#5401)
- Viewports: Fixed an issue where MouseViewport was lagging by a frame when using 1.87 Input Queue.
  A common side-effect would be that when releasing a window drag the underlying window would highlight
  for a frame. (#5837, #4921) [@cfillion]
- Viewports: Fixed translating a host viewport from briefly altering the size of AlwaysAutoResize windows. (#5057)
- Viewports: Fixed main viewport size not matching ImDrawData::DisplaySize for one frame during resize
  when multi-viewports are disabled. (#4900)
- Backends: SDL: Fixed dragging out main viewport broken on some SDL setups. (#5012) [@rokups]
- Backends: OSX: Added support for multi-viewports. [@stuartcarnie, @metarutaiga] (#4821, #2778)
- Backends: Metal: Added support for multi-viewports. [@stuartcarnie, @metarutaiga] (#4821, #2778)
- Examples: OSX+Metal, SDL+Metal, GLFW+Metal: Added support for multi-viewports. [@rokups]


-----------------------------------------------------------------------
 VERSION 1.87 (Released 2022-02-07)
-----------------------------------------------------------------------

Decorated log and release notes: https://github.com/ocornut/imgui/releases/tag/v1.87

Breaking Changes:

- Removed support for pre-C++11 compilers. We'll stop supporting VS2010. (#4537)
- Reworked IO mouse input API: (#4921, #4858) [@thedmd, @ocornut]
  - Added io.AddMousePosEvent(), io.AddMouseButtonEvent(), io.AddMouseWheelEvent() functions,
    obsoleting writing directly to io.MousePos, io.MouseDown[], io.MouseWheel, etc.
  - This enable input queue trickling to support low framerates. (#2787, #1992, #3383, #2525, #1320)
  - For all calls to IO new functions, the Dear ImGui context should be bound/current.
- Reworked IO keyboard input API: (#4921, #2625, #3724) [@thedmd, @ocornut]
  - Added io.AddKeyEvent() function, obsoleting writing directly to io.KeyMap[], io.KeysDown[] arrays.
  - For keyboard modifiers, you can call io.AddKeyEvent() with ImGuiKey_ModXXX values,
    obsoleting writing directly to io.KeyCtrl, io.KeyShift etc.
  - Added io.SetKeyEventNativeData() function (optional) to pass native and old legacy indices.
  - Added full range of key enums in ImGuiKey (e.g. ImGuiKey_F1).
  - Added GetKeyName() helper function.
  - Obsoleted GetKeyIndex(): it is now unnecessary and will now return the same value.
  - All keyboard related functions taking 'int user_key_index' now take 'ImGuiKey key':
    - IsKeyDown(), IsKeyPressed(), IsKeyReleased(), GetKeyPressedAmount().
  - Added io.ConfigInputTrickleEventQueue (defaulting to true) to disable input queue trickling.
  - Backward compatibility:
    - All backends updated to use new functions.
    - Old backends populating those arrays should still work!
    - Calling e.g. IsKeyPressed(MY_NATIVE_KEY_XXX) will still work! (for a while)
    - Those legacy arrays will only be disabled if '#define IMGUI_DISABLE_OBSOLETE_KEYIO' is set in your imconfig.
      In a few versions, IMGUI_DISABLE_OBSOLETE_FUNCTIONS will automatically enable IMGUI_DISABLE_OBSOLETE_KEYIO,
      so this will be moved into the regular obsolescence path.
    - BREAKING: If your custom backend used ImGuiKey as mock native indices (e.g. "io.KeyMap[ImGuiKey_A] = ImGuiKey_A")
      this is a use case that will now assert and be breaking for your old backend.
  - Transition guide:
     - IsKeyPressed(MY_NATIVE_KEY_XXX)           -> use IsKeyPressed(ImGuiKey_XXX)
     - IsKeyPressed(GetKeyIndex(ImGuiKey_XXX))   -> use IsKeyPressed(ImGuiKey_XXX)
     - Backend writing to io.KeyMap[],KeysDown[] -> backend should call io.AddKeyEvent(), if legacy indexing is desired, call io.SetKeyEventNativeData()
     - Basically the trick we took advantage of is that we previously only supported native keycode from 0 to 511,
       so ImGuiKey values can still express a legacy native keycode, and new named keys are all >= 512.
  - This will enable a few things in the future:
     - Access to portable keys allows for backend-agnostic keyboard input code. Until now it was difficult
       to share code using keyboard across project because of this gap. (#2625, #3724)
     - Access to full key ranges will allow us to develop a proper keyboard shortcut system. (#456)
     - io.SetKeyEventNativeData() include native keycode/scancode which may later be exposed. (#3141, #2959)
- Reworked IO nav/gamepad input API and unifying inputs sources: (#4921, #4858, #787)
  - Added full range of ImGuiKey_GamepadXXXX enums (e.g. ImGuiKey_GamepadDpadUp, ImGuiKey_GamepadR2) to use with
    io.AddKeyEvent(), io.AddKeyAnalogEvent().
  - Added io.AddKeyAnalogEvent() function, obsoleting writing directly to io.NavInputs[] arrays.
- Renamed ImGuiKey_KeyPadEnter to ImGuiKey_KeypadEnter to align with new symbols. Kept redirection enum. (#2625)
- Removed support for legacy arithmetic operators (+,+-,*,/) when inputing text into a slider/drag. (#4917, #3184)
  This doesn't break any api/code but a feature that was accessible by end-users (which seemingly no one used).
  (Instead you may implement custom expression evaluators to provide a better version of this).
- Backends: GLFW: backend now uses glfwSetCursorPosCallback().
  - If calling ImGui_ImplGlfw_InitXXX with install_callbacks=true: nothing to do. is already done for you.
  - If calling ImGui_ImplGlfw_InitXXX with install_callbacks=false: you WILL NEED to register the GLFW callback
    using glfwSetCursorPosCallback() and forward it to the backend function ImGui_ImplGlfw_CursorPosCallback().
- Backends: SDL: Added SDL_Renderer* parameter to ImGui_ImplSDL2_InitForSDLRenderer(), so backend can call
  SDL_GetRendererOutputSize() to obtain framebuffer size valid for hi-dpi. (#4927) [@Clownacy]
- Commented out redirecting functions/enums names that were marked obsolete in 1.69, 1.70, 1.71, 1.72 (March-July 2019)
  - ImGui::SetNextTreeNodeOpen()        -> use ImGui::SetNextItemOpen()
  - ImGui::GetContentRegionAvailWidth() -> use ImGui::GetContentRegionAvail().x
  - ImGui::TreeAdvanceToLabelPos()      -> use ImGui::SetCursorPosX(ImGui::GetCursorPosX() + ImGui::GetTreeNodeToLabelSpacing());
  - ImFontAtlas::CustomRect             -> use ImFontAtlasCustomRect
  - ImGuiColorEditFlags_RGB/HSV/HEX     -> use ImGuiColorEditFlags_DisplayRGB/HSV/Hex
- Removed io.ImeSetInputScreenPosFn() in favor of more flexible io.SetPlatformImeDataFn() for IME support.
  Because this field was mostly only ever used by Dear ImGui internally, not by backends nor the vast majority
  of user code, this should only affect a very small fraction for users who are already very IME-aware.
- Obsoleted 'void* io.ImeWindowHandle' in favor of writing to 'void* ImGuiViewport::PlatformHandleRaw'.
  This removes an incompatibility between 'master' and 'multi-viewports' backends and toward enabling
  better support for IME. Updated backends accordingly. Because the old field is set by existing backends,
  we are keeping it (marked as obsolete).

Other Changes:

- IO: Added event based input queue API, which now trickles events to support low framerates. [@thedmd, @ocornut]
  Previously the most common issue case (button presses in low framerates) was handled by backend. This is now
  handled by core automatically for all kind of inputs. (#4858, #2787, #1992, #3383, #2525, #1320)
  - New IO functions for keyboard/gamepad: AddKeyEvent(), AddKeyAnalogEvent().
  - New IO functions for mouse: AddMousePosEvent(), AddMouseButtonEvent(), AddMouseWheelEvent().
- IO: Unified key enums allow using key functions on key mods and gamepad values.
- Fixed CTRL+Tab into an empty window causing artifacts on the highlight rectangle due to bad reordering on ImDrawCmd.
- Fixed a situation where CTRL+Tab or Modal can occasionally lead to the creation of ImDrawCmd with zero triangles,
  which would makes the draw operation of some backends assert (e.g. Metal with debugging). (#4857)
- Popups: Fixed a regression crash when a new window is created after a modal on the same frame. (#4920) [@rokups]
- Popups: Fixed an issue when reopening a same popup multiple times would offset them by 1 pixel on the right. (#4936)
- Tables, ImDrawListSplitter: Fixed erroneously stripping trailing ImDrawList::AddCallback() when submitted in
  last column or last channel and when there are no other drawing operation. (#4843, #4844) [@hoffstadt]
- Tables: Fixed positioning of Sort icon on right-most column with some settings (not resizable + no borders). (#4918).
- Nav: Fixed gamepad navigation in wrapping popups not wrapping all the way. (#4365)
- Sliders, Drags: Fixed text input of values with a leading sign, common when using a format enforcing sign. (#4917)
- Demo: draw a section of keyboard in "Inputs > Keyboard, Gamepad & Navigation state" to visualize keys. [@thedmd]
- Platform IME: changed io.ImeSetInputScreenPosFn() to io.SetPlatformImeDataFn() API,
  now taking a ImGuiPlatformImeData structure which we can more easily extend in the future.
- Platform IME: moved io.ImeWindowHandle to GetMainViewport()->PlatformHandleRaw.
- Platform IME: add ImGuiPlatformImeData::WantVisible, hide IME composition window when not used. (#2589) [@actboy168]
- Platform IME: add ImGuiPlatformImeData::InputLineHeight. (#3113) [@liuliu]
- Platform IME: [windows] call ImmSetCandidateWindow() to position candidate window.
- Backends: GLFW: Pass localized keys (matching keyboard layout). Fix e.g. CTRL+A, CTRL+Z, CTRL+Y shortcuts.
  We are now converting GLFW untranslated keycodes back to translated keycodes in order to match the behavior of
  other backend, and facilitate the use of GLFW with lettered-shortcuts API. (#456, #2625)
- Backends: GLFW: Submit keys and key mods using io.AddKeyEvent(). (#2625, #4921)
- Backends: GLFW: Submit mouse data using io.AddMousePosEvent(), io.AddMouseButtonEvent(), io.AddMouseWheelEvent() functions. (#4921)
- Backends: GLFW: Retrieve mouse position using glfwSetCursorPosCallback() + fallback when focused but not hovered/captured.
- Backends: GLFW: Submit gamepad data using io.AddKeyEvent/AddKeyAnalogEvent() functions, stopped writing to io.NavInputs[]. (#4921)
- Backends: GLFW: Added ImGui_ImplGlfw_InstallCallbacks()/ImGui_ImplGlfw_RestoreCallbacks() helpers to facilitate user installing
  callbacks after iniitializing backend. (#4981)
- Backends: Win32: Submit keys and key mods using io.AddKeyEvent(). (#2625, #4921)
- Backends: Win32: Retrieve mouse position using WM_MOUSEMOVE/WM_MOUSELEAVE + fallback when focused but not hovered/captured.
- Backends: Win32: Submit mouse data using io.AddMousePosEvent(), AddMouseButtonEvent(), AddMouseWheelEvent() functions. (#4921)
- Backends: Win32: Maintain a MouseButtonsDown mask instead of using ImGui::IsAnyMouseDown() which will be obsoleted.
- Backends: Win32: Submit gamepad data using io.AddKeyEvent/AddKeyAnalogEvent() functions, stopped writing to io.NavInputs[]. (#4921)
- Backends: SDL: Pass localized keys (matching keyboard layout). Fix e.g. CTRL+A, CTRL+Z, CTRL+Y shortcuts. (#456, #2625)
- Backends: SDL: Submit key data using io.AddKeyEvent(). Submit keymods using io.AddKeyModsEvent() at the same time. (#2625)
- Backends: SDL: Retrieve mouse position using SDL_MOUSEMOTION/SDL_WINDOWEVENT_LEAVE + fallback when focused but not hovered/captured.
- Backends: SDL: Submit mouse data using io.AddMousePosEvent(), AddMouseButtonEvent(), AddMouseWheelEvent() functions. (#4921)
- Backends: SDL: Maintain a MouseButtonsDown mask instead of using ImGui::IsAnyMouseDown() which will be obsoleted.
- Backends: SDL: Submit gamepad data using io.AddKeyEvent/AddKeyAnalogEvent() functions, stopped writing to io.NavInputs[]. (#4921)
- Backends: Allegro5: Submit keys using io.AddKeyEvent(). Submit keymods using io.AddKeyModsEvent() at the same time. (#2625)
- Backends: Allegro5: Submit mouse data using io.AddMousePosEvent(), AddMouseButtonEvent(), AddMouseWheelEvent() functions. (#4921)
- Backends: OSX: Submit keys using io.AddKeyEvent(). Submit keymods using io.AddKeyModsEvent() at the same time. (#2625)
- Backends: OSX: Submit mouse data using io.AddMousePosEvent(), AddMouseButtonEvent(), AddMouseWheelEvent() functions. (#4921)
- Backends: OSX: Submit gamepad data using io.AddKeyEvent/AddKeyAnalogEvent() functions, stopped writing to io.NavInputs[]. (#4921)
- Backends: OSX: Added basic Platform IME support. (#3108, #2598) [@liuliu]
- Backends: OSX: Fix Game Controller nav mapping to use shoulder for both focusing and tweak speed. (#4759)
- Backends: OSX: Fix building with old Xcode versions that are missing gamepad features. [@rokups]
- Backends: OSX: Forward keyDown/keyUp events to OS when unused by Dear ImGui.
- Backends: Android, GLUT: Submit keys using io.AddKeyEvent(). Submit keymods using io.AddKeyModsEvent() at the same time. (#2625)
- Backends: Android, GLUT: Submit mouse data using io.AddMousePosEvent(), AddMouseButtonEvent(), AddMouseWheelEvent() functions. (#4858)
- Backends: OpenGL3: Fixed a buffer overflow in imgui_impl_opengl3_loader.h init (added in 1.86). (#4468, #4830) [@dymk]
  It would generally not have noticeable side-effect at runtime but would be detected by runtime checkers.
- Backends: OpenGL3: Fix OpenGL ES2 includes on Apple systems. [@rokups]
- Backends: Metal: Added Apple Metal C++ API support. (#4824, #4746) [@luigifcruz]
  Enable with '#define IMGUI_IMPL_METAL_CPP' in your imconfig.h file.
- Backends: Metal: Ignore ImDrawCmd where ElemCount == 0, which are normally not emitted by the library but
  can theoretically be created by user code manipulating a ImDrawList. (#4857)
- Backends: Vulkan: Added support for ImTextureID as VkDescriptorSet, add ImGui_ImplVulkan_AddTexture(). (#914) [@martty]
- Backends: SDL_Renderer: Fix texture atlas format on big-endian hardware (#4927) [@Clownacy]
- Backends: WebGPU: Fixed incorrect size parameters in wgpuRenderPassEncoderSetIndexBuffer() and
  wgpuRenderPassEncoderSetVertexBuffer() calls. (#4891) [@FeepsDev]

Docking+Viewports Branch:

- Docking: Fixed a CTRL+TAB crash when aiming at an empty docked window. (#4792)
- Docking: Tabs use their own identifier instead of the Window identifier.
  (This will invalidate some stored .ini data such as last selected tab, sorry!)
- Docking: Fixed size constraints not working on single window holding on a dock id (still doesn't work on docked windows).
- Docking: Fixed CTRL+TAB back into a docked window not selecting menu layer when no item are on main layer.
- Viewports, IO: Added io.AddMouseViewportEvent() function to queue hovered viewport change (when known by backend).
- Viewports: Relaxed specs for backend supporting ImGuiBackendFlags_HasMouseHoveredViewport: it is now _optional_
  for the backend to have to ignore viewports with the _NoInputs flag when call io.AddMouseViewportEvent(). It is
  much better if they can (Win32 and GLFW 3.3+ backends can, SDL and GLFW 3.2 backends cannot, they are lacking data).
  A concrete example is: when dragging a viewport for docking, the viewport is marked with _NoInputs to allow us
  to pick the target viewports for docking. If the backend reports a viewport with _NoInputs when calling the
  io.AddMouseViewportEvent() function, then Dear ImGui will revert to its flawed heuristic to find the viewport under.
  By lowering those specs, we allow the SDL and more backend to support this, only relying on the heuristic in a few
  drag and drop situations rather that relying on it everywhere.
- Viewports: Fixed a CTRL+TAB crash with viewports enabled when the window list needs to appears in
  its own viewport (regression from 1.86). (#4023, #787)
- Viewports: Fixed active InputText() from preventing viewports to merge. (#4212)
- Backends: SDL: Added support for ImGuiBackendFlags_HasMouseHoveredViewport now that its specs have been lowered.
- (Breaking) Removed ImGuiPlatformIO::Platform_SetImeInputPos() in favor of newly standardized
  io.SetPlatformImeDataFn() function. Should not affect more than default backends.


-----------------------------------------------------------------------
 VERSION 1.86 (Released 2021-12-22)
-----------------------------------------------------------------------

Decorated log and release notes: https://github.com/ocornut/imgui/releases/tag/v1.86

Breaking Changes:

- Removed CalcListClipping() function. Prefer using ImGuiListClipper which can return non-contiguous ranges.
  Please open an issue if you think you really need this function. (#3841)
- Backends: OSX: Added NSView* parameter to ImGui_ImplOSX_Init(). (#4759) [@stuartcarnie]
- Backends: Marmalade: Removed obsolete Marmalade backend (imgui_impl_marmalade.cpp) + example app. (#368, #375)
  Find last supported version at https://github.com/ocornut/imgui/wiki/Bindings

Other Changes:

- Added an assertion for the common user mistake of using "" as an identifier at the root level of a window
  instead of using "##something". Empty identifiers are valid and useful in a very small amount of cases,
  but 99.9% of the time if you need an empty label you should use "##something". (#1414, #2562, #2807, #4008,
  #4158, #4375, #4548, #4657, #4796). READ THE FAQ ABOUT HOW THE ID STACK WORKS -> https://dearimgui.com/faq
- Added GetMouseClickedCount() function, returning the number of successive clicks. (#3229) [@kudaba]
  (so IsMouseDoubleClicked(ImGuiMouseButton_Left) is same as GetMouseClickedCount(ImGuiMouseButton_Left) == 2,
  but it allows testing for triple clicks and more).
- Modals: fixed issue hovering popups inside a child windows inside a modal. (#4676, #4527)
- Modals, Popups, Windows: changes how appearing windows are interrupting popups and modals. (#4317) [@rokups]
  - appearing windows created from within the begin stack of a popup/modal will no longer close it.
  - appearing windows created not within the begin stack of a modal will no longer close the modal,
    and automatically appear behind it.
- Fixed IsWindowFocused()/IsWindowHovered() issues with child windows inside popups. (#4676)
- Nav: Ctrl+tabbing to cycle through windows is now enabled regardless of using the _NavEnableKeyboard
  configuration flag. This is part of an effort to generalize the use of keyboard inputs. (#4023, #787).
  Note that while this is active you can also moving windows (with arrow) and resize (shift+arrows).
- Nav: tabbing now cycles through clipped items and scroll accordingly. (#4449)
- Nav: pressing PageUp/PageDown/Home/End when in Menu layer automatically moves back to Main layer.
- Nav: fixed resizing window from borders setting navigation to Menu layer.
- Nav: prevent child from clipping items when using _NavFlattened and parent has a pending request.
- Nav: pressing Esc to exit a child window reactivates the Nav highlight if it was disabled by mouse.
- Nav: with ImGuiConfigFlags_NavEnableSetMousePos enabled: Fixed absolute mouse position when using
  Home/End leads to scrolling. Fixed not setting mouse position when a failed move request (e.g. when
  already at edge) reactivates the navigation highlight.
- Menus: fixed closing a menu inside a popup/modal by clicking on the popup/modal. (#3496, #4797)
- Menus: fixed closing a menu by clicking on its menu-bar item when inside a popup. (#3496, #4797) [@xndcn]
- Menus: fixed menu inside a popup/modal not inhibiting hovering of items in the popup/modal. (#3496, #4797)
- Menus: fixed sub-menu items inside a popups from closing the popup.
- Menus: fixed top-level menu from not consistently using style.PopupRounding. (#4788)
- InputText, Nav: fixed repeated calls to SetKeyboardFocusHere() preventing to use InputText(). (#4682)
- Inputtext, Nav: fixed using SetKeyboardFocusHere() on InputTextMultiline(). (#4761)
- InputText: made double-click select word, triple-line select line. Word delimitation logic differs
  slightly from the one used by CTRL+arrows. (#2244)
- InputText: fixed ReadOnly flag preventing callbacks from receiving the text buffer. (#4762) [@actondev]
- InputText: fixed Shift+Delete from not cutting into clipboard. (#4818, #1541) [@corporateshark]
- InputTextMultiline: fixed incorrect padding when FrameBorder > 0. (#3781, #4794)
- InputTextMultiline: fixed vertical tracking with large values of FramePadding.y. (#3781, #4794)
- Separator: fixed cover all columns while called inside a table. (#4787)
- Clipper: currently focused item is automatically included in clipper range.
  Fixes issue where e.g. drag and dropping an item and scrolling ensure the item source location is
  still submitted. (#3841, #1725) [@GamingMinds-DanielC, @ocornut]
- Clipper: added ForceDisplayRangeByIndices() to force a given item (or several) to be stepped out
  during a clipping operation. (#3841) [@@GamingMinds-DanielC]
- Clipper: rework so gamepad/keyboard navigation doesn't create spikes in number of items requested
  by the clipper to display. (#3841)
- Clipper: fixed content height declaration slightly mismatching the value of when not using a clipper.
  (an additional ItemSpacing.y was declared, affecting scrollbar range).
- Clipper: various and incomplete changes to tame down scrolling and precision issues on very large ranges.
  Passing an explicit height to the clipper now allows larger ranges. (#3609, #3962).
- Clipper: fixed invalid state when number of frozen table row is smaller than ItemCount.
- Drag and Drop: BeginDragDropSource() with ImGuiDragDropFlags_SourceAllowNullID doesn't lose
  tooltip when scrolling. (#143)
- Fonts: fixed infinite loop in ImFontGlyphRangesBuilder::AddRanges() when passing UINT16_MAX or UINT32_MAX
  without the IMGUI_USE_WCHAR32 compile-time option. (#4802) [@SlavicPotato]
- Metrics: Added a node showing windows in submission order and showing the Begin() stack.
- Misc: Added missing ImGuiMouseCursor_NotAllowed cursor for software rendering (when the
  io.MouseDrawCursor flag is enabled). (#4713) [@nobody-special666]
- Misc: Fixed software mouse cursor being rendered multiple times if Render() is called more than once.
- Misc: Fix MinGW DLL build issue (when IMGUI_API is defined). [@rokups]
- CI: Add MinGW DLL build to test suite. [@rokups]
- Backends: Vulkan: Call vkCmdSetScissor() at the end of render with a full-viewport to reduce
  likehood of issues with people using VK_DYNAMIC_STATE_SCISSOR in their app without calling
  vkCmdSetScissor() explicitly every frame. (#4644)
- Backends: OpenGL3: Using buffer orphaning + glBufferSubData(), seems to fix leaks with multi-viewports
  with some Intel HD drivers, and perhaps improve performances. (#4468, #4504, #2981, #3381) [@parbo]
- Backends: OpenGL2, Allegro5, Marmalade: Fixed mishandling of the ImDrawCmd::IdxOffset field.
  This is an old bug, but due to the way we created drawlists, it never had any visible side-effect before.
  The new code for handling Modal and CTRL+Tab dimming/whitening recently made the bug surface. (#4790)
- Backends: Win32: Store left/right variants of Ctrl/Shift/Alt mods in KeysDown[] array. (#2625) [@thedmd]
- Backends: DX12: Fixed DRAW_EMPTY_SCISSOR_RECTANGLE warnings. (#4775)
- Backends: SDL_Renderer: Added support for large meshes (64k+ vertices) with 16-bit indices,
  enabling 'ImGuiBackendFlags_RendererHasVtxOffset' in the backend. (#3926) [@rokups]
- Backends: SDL_Renderer: Fix for SDL 2.0.19+ RenderGeometryRaw() API signature change. (#4819) [@sridenour]
- Backends: OSX: Generally fix keyboard support. Keyboard arrays indexed using kVK_* codes, e.g.
  ImGui::IsKeyPressed(kVK_Space). Don't set mouse cursor shape unconditionally. Handle two fingers scroll
  cancel event. (#4759, #4253, #1873) [@stuartcarnie]
- Backends: OSX: Add Game Controller support (need linking GameController framework) (#4759) [@stuartcarnie]
- Backends: WebGPU: Passing explicit buffer sizes to wgpuRenderPassEncoderSetVertexBuffer() and
  wgpuRenderPassEncoderSetIndexBuffer() functions as validation layers appears to not do what the
  in-flux specs says. (#4766) [@meshula]

Docking+Viewports Branch:

- Docking: Revert removal of io.ConfigDockingWithShift config option (removed in 1.83). (#4643)
- Docking: Fixed a bug undocking windows docked into a non-visible or _KeepAliveOnly dockspace
  when unrelated windows submitted before the dockspace have dynamic visibility. (#4757)
- Docking, Style: Docked windows honor ImGuiCol_WindowBg. (#2700, #2539)
- Docking, Style: Docked windows honor display their border properly. (#2522)
- Docking: Fixed incorrectly rounded tab bars for dock node that are not at the top of their dock tree.
- Docking: Fixed single-frame node pos/size inconsistencies when window stop or start being submitted.
- Docking: Prevent docking any window created above a popup/modal. (#4317)
- Viewports: Made it possible to explicitly assign ImGuiWindowClass::ParentViewportId to 0 in order
  to ensure a window is not parented. Previously this would use the global default (which might be 0,
  but not always as it would depend on io.ConfigViewportsNoDefaultParent). (#3152, #2871)
- Viewports: Fixed tooltip in own viewport over modal from being incorrectly dimmed. (#4729)
- Viewports: Fixed CTRL+TAB highlight outline on docked windows not always fitting in host viewport.
- Backends: Made it possible to shutdown default Platform Backends before the Renderer backends. (#4656)
- Disabled: Fixed nested BeginDisabled()/EndDisabled() bug in Docking branch due to bad merge. (#4655, #4452, #4453, #4462)


-----------------------------------------------------------------------
 VERSION 1.85 (Released 2021-10-12)
-----------------------------------------------------------------------

Decorated log and release notes: https://github.com/ocornut/imgui/releases/tag/v1.85

This is the last release officially supporting C++03 and Visual Studio 2008/2010. (#4537)
We expect that the next release will require a subset of the C++11 language (VS 2012~, GCC 4.8.1, Clang 3.3).
We may use some C++11 language features but we will not use any C++ library headers.
If you are stuck on ancient compiler you may need to stay at this version onward.

Breaking Changes:

- Removed GetWindowContentRegionWidth() function. Kept inline redirection helper.
  Can use 'GetWindowContentRegionMax().x - GetWindowContentRegionMin().x' instead but it's not
  very useful in practice, and the only use of it in the demo was illfit.
  Using 'GetContentRegionAvail().x' is generally a better choice.
- (Docking branch) IsWindowFocused() and IsWindowHovered() with only the _ChildWindows flag
  and without the _RootWindow flag used to leak docking hierarchy, so a docked window would
  return as the child of the window hosting the dockspace. This was inconsistent and incorrect
  with other behaviors so we fixed it. Added a new _DockHierarchy flag to opt-in this behavior.

Other Changes:

- Debug: Stack Tool: Added "Stack Tool" available in "Demo->Tools->Stack Tool", "Metrics->Tools",
  or by calling the ShowStackToolWindow() function. The tool run queries on hovered id to display
  details about individual components that were hashed to create an ID. It helps understanding
  the ID stack system and debugging potential ID collisions. (#4631) [@ocornut, @rokups]
- Windows: Fixed background order of overlapping childs submitted sequentially. (#4493)
- IsWindowFocused: Added ImGuiFocusedFlags_NoPopupHierarchy flag allowing to exclude child popups
  from the tested windows when combined with _ChildWindows.
- IsWindowHovered: Added ImGuiHoveredFlags_NoPopupHierarchy flag allowing to exclude child popups
  from the tested windows when combined with _ChildWindows.
- InputTextMultiline: Fixed label size not being included into window contents rect unless
  the whole widget is clipped.
- InputText: Allow activating/cancelling/validating input with gamepad nav events. (#2321, #4552)
- InputText: Fixed selection rectangle appearing one frame late when selecting all.
- TextUnformatted: Accept null ranges including (NULL,NULL) without asserting, in order to conform
  to common idioms (e.g. passing .data(), .data() + .size() from a null string). (#3615)
- Disabled: Added assert guard for mismatching BeginDisabled()/EndDisabled() blocks. (#211)
- Nav: Fixed using SetKeyboardFocusHere() on non-visible/clipped items. It now works and will scroll
  toward the item. When called during a frame where the parent window is appearing, scrolling will
  aim to center the item in the window. When calling during a frame where the parent window is already
  visible, scrolling will aim to scroll as little as possible to make the item visible. We will later
  expose scroll functions and flags in public API to select those behaviors. (#343, #4079, #2352)
- Nav: Fixed using SetKeyboardFocusHere() from activating a different item on the next frame if
  submitted items have changed during that frame. (#432)
- Nav: Fixed toggling menu layer with Alt or exiting menu layer with Esc not moving mouse when
  the ImGuiConfigFlags_NavEnableSetMousePos config flag is set.
- Nav: Fixed a few widgets from not setting reference keyboard/gamepad navigation ID when
  activated with mouse. More specifically: BeginTabItem(), the scrolling arrows of BeginTabBar(),
  the arrow section of TreeNode(), the +/- buttons of InputInt()/InputFloat(), Selectable() with
  ImGuiSelectableFlags_SelectOnRelease. More generally: any direct use of ButtonBehavior() with
  the PressedOnClick/PressedOnDoubleClick/PressedOnRelease button policy.
- Nav: Fixed an issue with losing focus on docked windows when pressing Alt while keyboard navigation
  is disabled. (#4547, #4439) [@PathogenDavid]
- Nav: Fixed vertical scoring offset when wrapping on Y in a decorated window.
- Nav: Improve scrolling behavior when navigating to an item larger than view.
- TreePush(): removed unnecessary/inconsistent legacy behavior where passing a NULL value to
  the TreePush(const char*) and TreePush(const void*) functions would use an hard-coded replacement.
  The only situation where that change would make a meaningful difference is TreePush((const char*)NULL)
  (_explicitly_ casting a null pointer to const char*), which is unlikely and will now crash.
  You may replace it with anything else.
- ColorEdit4: Fixed not being able to change hue when saturation is 0. (#4014) [@rokups]
- ColorEdit4: Fixed hue resetting to 0 when it is set to 255. [@rokups]
- ColorEdit4: Fixed hue value jitter when source color is stored as RGB in 32-bit integer and perform
  RGB<>HSV round trips every frames. [@rokups]
- ColorPicker4: Fixed picker being unable to select exact 1.0f color when dragging toward the edges
  of the SV square (previously picked 0.999989986f). (#3517) [@rokups]
- Menus: Fixed vertical alignments of MenuItem() calls within a menu bar (broken in 1.84). (#4538)
- Menus: Improve closing logic when moving diagonally in empty between between parent and child menus to
  accommodate for varying font size and dpi.
- Menus: Fixed crash when navigating left inside a child window inside a sub-menu. (#4510).
- Menus: Fixed an assertion happening in some situations when closing nested menus (broken in 1.83). (#4640)
- Drag and Drop: Fixed using BeginDragDropSource() inside a BeginChild() that returned false. (#4515)
- PlotHistogram: Fixed zero-line position when manually specifying min<0 and max>0. (#4349) [@filippocrocchini]
- Misc: Added asserts for missing PopItemFlag() calls.
- Misc: Fixed printf-style format checks on Clang+MinGW. (#4626, #4183, #3592) [@guusw]
- IO: Added 'io.WantCaptureMouseUnlessPopupClose' alternative to `io.WantCaptureMouse'. (#4480)
  This allows apps to receive the click on void when that click is used to close popup (by default,
  clicking on a void when a popup is open will close the popup but not release io.WantCaptureMouse).
- Fonts: imgui_freetype: Fixed crash when FT_Render_Glyph() fails to render a glyph and returns NULL
  (which apparently happens with Freetype 2.11). (#4394, #4145?).
- Fonts: Fixed ImFontAtlas::ClearInputData() marking atlas as not built. (#4455, #3487)
- Backends: Added more implicit asserts to detect invalid/redundant calls to Shutdown functions. (#4562)
- Backends: OpenGL3: Fixed our custom GL loader conflicting with user using GL3W. (#4445) [@rokups]
- Backends: WebGPU: Fixed for latest specs. (#4472, #4512) [@Kangz, @bfierz]
- Backends: SDL_Renderer: Added SDL_Renderer backend compatible with upcoming SDL 2.0.18. (#3926) [@1bsyl]
- Backends: Metal: Fixed a crash when clipping rect larger than framebuffer is submitted via
  a direct unclipped PushClipRect() call. (#4464)
- Backends: OSX: Use mach_absolute_time as CFAbsoluteTimeGetCurrent can jump backwards. (#4557, #4563) [@lfnoise]
- Backends: All renderers: Normalize clipping rect handling across backends. (#4464)
- Examples: Added SDL + SDL_Renderer example in "examples/example_sdl_sdlrenderer/" folder. (#3926) [@1bsyl]

Docking+Viewports Branch:

- IsWindowFocused: Fixed using ImGuiFocusedFlags_ChildWindows (without _RootWindow) from leaking the
  docking hierarchy. Added ImGuiFocusedFlags_DockHierarchy flag to consider docking hierarchy in the test.
- IsWindowHovered: Fixed using ImGuiHoveredFlags_ChildWindows (without _RootWindow) from leaking the
  docking hierarchy. Added ImGuiHoveredFlags_DockHierarchy flag to consider docking hierarchy in the test.
- Nav: Fixed an issue with losing focus on docked windows when pressing Alt while keyboard navigation
  is disabled. (#4547, #4439) [@PathogenDavid]
- Docking: Fixed IsItemHovered() and functions depending on it (e.g. BeginPopupContextItem()) when
  called after Begin() on a docked window (broken 2021/03/04). (#3851)
- Docking: Improved resizing system so that non-central zone are better at keeping their fixed size.
  The algorithm is still not handling the allocation of size ideally for nested sibling, but it got better.
- Docking: Fixed settings load issue when mouse wheeling. (#4310)
- Docking: Fixed manually created floating node with a central node from not hiding when windows are gone.
- Docking + Drag and Drop: Fixed using BeginDragDropSource() or BeginDragDropTarget() inside a Begin()
  that returned false because the window is docked. (#4515)
- Viewports: Fixed a crash while a window owning its viewport disappear while being dragged.
  It would manifest when e.g. reconfiguring dock nodes while dragging.
- Viewports: Fixed unnecessary creation of temporary viewports when multiple docked windows
  got reassigned to a new node (created mid-frame) which already has a HostWindow.
- Viewports: Fixed window with viewport ini data immediately merged into a host viewport from
  leaving a temporary viewport alive for a frame (would leak into backend).


-----------------------------------------------------------------------
 VERSION 1.84.2 (Released 2021-08-23)
-----------------------------------------------------------------------

Decorated log and release notes: https://github.com/ocornut/imgui/releases/tag/v1.84.2

- Disabled: Fixed nested BeginDisabled()/EndDisabled() calls. (#211, #4452, #4453, #4462) [@Legulysse]
- Backends: OpenGL3: OpenGL: Fixed ES 3.0 shader ("#version 300 es") to use normal precision
  floats. Avoid wobbly rendering at HD resolutions. (#4463) [@nicolasnoble]


-----------------------------------------------------------------------
 VERSION 1.84.1 (Released 2021-08-20)
-----------------------------------------------------------------------

Decorated log and release notes: https://github.com/ocornut/imgui/releases/tag/v1.84.1

- Disabled: Fixed BeginDisabled(false) - BeginDisabled(true) was working. (#211, #4452, #4453)


-----------------------------------------------------------------------
 VERSION 1.84 (Released 2021-08-20)
-----------------------------------------------------------------------

Decorated log and release notes: https://github.com/ocornut/imgui/releases/tag/v1.84

Breaking Changes:

- Commented out redirecting functions/enums names that were marked obsolete in 1.67 and 1.69 (March 2019):
  - ImGui::GetOverlayDrawList() -> use ImGui::GetForegroundDrawList()
  - ImFont::GlyphRangesBuilder  -> use ImFontGlyphRangesBuilder
- Backends: OpenGL3: added a third source file "imgui_impl_opengl3_loader.h". [@rokups]
- Backends: GLFW: backend now uses glfwSetCursorEnterCallback(). (#3751, #4377, #2445)
- Backends: GLFW: backend now uses glfwSetWindowFocusCallback(). (#4388) [@thedmd]
  - If calling ImGui_ImplGlfw_InitXXX with install_callbacks=true: this is already done for you.
  - If calling ImGui_ImplGlfw_InitXXX with install_callbacks=false: you WILL NEED to register the GLFW callbacks
    and forward them to the backend:
    - Register glfwSetCursorEnterCallback, forward events to ImGui_ImplGlfw_CursorEnterCallback().
    - Register glfwSetWindowFocusCallback, forward events to ImGui_ImplGlfw_WindowFocusCallback().
- Backends: SDL2: removed unnecessary SDL_Window* parameter from ImGui_ImplSDL2_NewFrame(). (#3244) [@funchal]
  Kept inline redirection function (will obsolete).
- Backends: SDL2: backend needs to set 'SDL_SetHint(SDL_HINT_MOUSE_FOCUS_CLICKTHROUGH, "1")' in order to
  receive mouse clicks events on window focus, otherwise SDL doesn't emit the event. (#3751, #4377, #2445)
  This is unfortunately a global SDL setting, so enabling it _might_ have a side-effect on your application.
  It is unlikely to make a difference, but if your app absolutely needs to ignore the initial on-focus click:
  you can ignore SDL_MOUSEBUTTONDOWN events coming right after a SDL_WINDOWEVENT_FOCUS_GAINED event).
- Internals: (for custom widgets): because disabled items now sets HoveredId, if you want custom widgets to
  not react as hovered when disabled, in the majority of use cases it is preferable to check the "hovered"
  return value of ButtonBehavior() rather than (HoveredId == id).

Other Changes:

- IO: Added io.AddFocusEvent() api for backend to tell when host window has gained/lost focus. (#4388) [@thedmd]
  If you use a custom backend, consider adding support for this!
- Disabled: added BeginDisabled()/EndDisabled() api to create a scope where interactions are disabled. (#211)
  - Added style.DisabledAlpha (default to 0.60f) and ImGuiStyleVar_DisabledAlpha. (#211)
  - Unlike the internal-and-undocumented-but-somehow-known PushItemFlag(ImGuiItemFlags_Disabled), this also alters
    visuals. Currently this is done by lowering alpha of all widgets. Future styling system may do that differently.
  - Disabled items set HoveredId, allowing e.g. HoveredIdTimer to run. (#211, #3419) [@rokups]
  - Disabled items more consistently release ActiveId if the active item got disabled. (#211)
  - Nav: Fixed disabled items from being candidate for default focus. (#211, #787)
  - Fixed Selectable() selection not showing when disabled. (#211)
  - Fixed IsItemHovered() returning true on disabled item when navigated to. (#211)
  - Fixed IsItemHovered() when popping disabled state after item, or when using Selectable_Disabled. (#211)
- Windows: ImGuiWindowFlags_UnsavedDocument/ImGuiTabItemFlags_UnsavedDocument displays a dot instead of a '*' so it
  is independent from font style. When in a tab, the dot is displayed at the same position as the close button.
  Added extra comments to clarify the purpose of this flag in the context of docked windows.
- Tables: Added ImGuiTableColumnFlags_Disabled acting a master disable over (hidden from user/context menu). (#3935)
- Tables: Clarified that TableSetColumnEnabled() requires the table to use the ImGuiTableFlags_Hideable flag,
  because it manipulates the user-accessible show/hide state. (#3935)
- Tables: Added ImGuiTableColumnFlags_NoHeaderLabel to request TableHeadersRow() to not submit label for a column.
  Convenient for some small columns. Name will still appear in context menu. (#4206).
- Tables: Fixed columns order on TableSetupScrollFreeze() if previous data got frozen columns out of their section.
- Tables: Fixed invalid data in TableGetSortSpecs() when SpecsDirty flag is unset. (#4233)
- Tabs: Fixed using more than 32 KB-worth of tab names. (#4176)
- InputInt/InputFloat: When used with Steps values and _ReadOnly flag, the step button look disabled. (#211)
- InputText: Fixed named filtering flags disabling newline or tabs in multiline inputs (#4409, #4410) [@kfsone]
- Drag and Drop: drop target highlight doesn't try to bypass host clipping rectangle. (#4281, #3272)
- Drag and Drop: Fixed using AcceptDragDropPayload() with ImGuiDragDropFlags_AcceptNoPreviewTooltip. [@JeffM2501]
- Menus: MenuItem() and BeginMenu() are not affected/overlapping when style.SelectableTextAlign is altered.
- Menus: Fixed hovering a disabled menu or menu item not closing other menus. (#211)
- Popups: Fixed BeginPopup/OpenPopup sequence failing when there are no focused windows. (#4308) [@rokups]
- Nav: Alt doesn't toggle menu layer if other modifiers are held. (#4439)
- Fixed printf-style format checks on non-MinGW flavors. (#4183, #3592)
- Fonts: Functions with a 'float size_pixels' parameter can accept zero if it is set in ImFontSize::SizePixels.
- Fonts: Prefer using U+FFFD character for fallback instead of '?', if available. (#4269)
- Fonts: Use U+FF0E dot character to construct an ellipsis if U+002E '.' is not available. (#4269)
- Fonts: Added U+FFFD ("replacement character") to default asian glyphs ranges. (#4269)
- Fonts: Fixed calling ClearTexData() (clearing CPU side font data) triggering an assert in NewFrame(). (#3487)
- DrawList: Fixed AddCircle/AddCircleFilled() with auto-tesselation not using accelerated paths for small circles.
  Fixed AddCircle/AddCircleFilled() with 12 segments which had a broken edge. (#4419, #4421) [@thedmd]
- Demo: Fixed requirement in 1.83 to link with imgui_demo.cpp if IMGUI_DISABLE_METRICS_WINDOW is not set. (#4171)
  Normally the right way to disable compiling the demo is to set IMGUI_DISABLE_DEMO_WINDOWS, but we want to avoid
  implying that the file is required.
- Metrics: Fixed a crash when inspecting the individual draw command of a foreground drawlist. [@rokups]
- Backends: Reorganized most backends (Win32, SDL, GLFW, OpenGL2/3, DX9/10/11/12, Vulkan, Allegro) to pull their
  data from a single structure stored inside the main Dear ImGui context. This facilitate/allow usage of standard
  backends with multiple-contexts BUT is only partially tested and not well supported. It is generally advised to
  instead use the multi-viewports feature of docking branch where a single Dear ImGui context can be used across
  multiple windows. (#586, #1851, #2004, #3012, #3934, #4141)
- Backends: Win32: Rework to handle certain Windows 8.1/10 features without a manifest. (#4200, #4191)
  - ImGui_ImplWin32_GetDpiScaleForMonitor() will handle per-monitor DPI on Windows 10 without a manifest.
  - ImGui_ImplWin32_EnableDpiAwareness() will call SetProcessDpiAwareness() fallback on Windows 8.1 without a manifest.
- Backends: Win32: IME functions are disabled by default for non-Visual Studio compilers (MinGW etc.). Enable with
  '#define IMGUI_ENABLE_WIN32_DEFAULT_IME_FUNCTIONS' for those compilers. Undo change from 1.82. (#2590, #738, #4185, #4301)
- Backends: Win32: Mouse position is correctly reported when the host window is hovered but not focused. (#2445, #2696, #3751, #4377)
- Backends: Win32, SDL2, GLFW, OSX, Allegro: now calling io.AddFocusEvent() on focus gain/loss. (#4388) [@thedmd]
  This allow us to ignore certain inputs on focus loss (previously relied on mouse loss but backends are now
  reporting mouse even when host window is unfocused, as per #2445, #2696, #3751, #4377)
- Backends: Fixed keyboard modifiers being reported when host window doesn't have focus. (#2622)
- Backends: GLFW: Mouse position is correctly reported when the host window is hovered but not focused. (#3751, #4377, #2445)
  (backend now uses glfwSetCursorEnterCallback(). If you called ImGui_ImplGlfw_InitXXX with install_callbacks=false, you will
  need to install this callback and forward the data to the backend via ImGui_ImplGlfw_CursorEnterCallback).
- Backends: SDL2: Mouse position is correctly reported when the host window is hovered but not focused. (#3751, #4377, #2445)
  (enabled with SDL 2.0.5+ as SDL_GetMouseFocus() is only usable with SDL_HINT_MOUSE_FOCUS_CLICKTHROUGH).
- Backends: DX9: Explicitly disable texture state stages after >= 1. (#4268) [@NZJenkins]
- Backends: DX12: Fix texture casting crash on 32-bit systems (introduced on 2021/05/19 and v1.83) + added comments
  about building on 32-bit systems. (#4225) [@kingofthebongo2008]
- Backends: OpenGL3: Embed our own minimal GL headers/loader (imgui_impl_opengl3_loader.h) based on gl3w.
  Reduces the frequent issues and confusion coming from having to support multiple loaders and requiring users to use and
  initialize the same loader as the backend. [@rokups]
  Removed support for gl3w, glew, glad, glad2, glbinding2, glbinding3 (all now unnecessary).
- Backends: OpenGL3: Handle GL_CLIP_ORIGIN on <4.5 contexts if "GL_ARB_clip_control" extension is detected. (#4170, #3998)
- Backends: OpenGL3: Destroy vertex/fragment shader objects right after they are linked into main shader. (#4244) [@Crowbarous]
- Backends: OpenGL3: Use OES_vertex_array extension on Emscripten + backup/restore current state. (#4266, #4267) [@harry75369]
- Backends: GLFW: Installing and exposed ImGui_ImplGlfw_MonitorCallback() for forward compatibility with docking branch.
- Backends: OSX: Added a fix for shortcuts using CTRL key instead of CMD key. (#4253) [@rokups]
- Examples: DX12: Fixed handling of Alt+Enter in example app (using swapchain's ResizeBuffers). (#4346) [@PathogenDavid]
- Examples: DX12: Removed unnecessary recreation of backend-owned device objects when window is resized. (#4347) [@PathogenDavid]
- Examples: OpenGL3+GLFW,SDL: Remove include cruft to support variety of GL loaders (no longer necessary). [@rokups]
- Examples: OSX+OpenGL2: Fix event forwarding (fix key remaining stuck when using shortcuts with Cmd/Super key).
  Other OSX examples were not affected. (#4253, #1873) [@rokups]
- Examples: Updated all .vcxproj to VS2015 (toolset v140) to facilitate usage with vcpkg.
- Examples: SDL2: Accommodate  for vcpkg install having headers in SDL2/SDL.h vs SDL.h.

Docking+Viewports Branch:

- Docking: Clicking on the right-most close button of a docking node closes all windows. (#4186)
- Docking: Fix IsWindowAppearing() and ImGuiCond_Appearing on docked windows. (#4177, #3982, #1497, #1061)
- Docking: Fix crash using DockBuilderRemoveNode() in some situations. (#3111, #3179, #3203, #4295) [@hsimyu]
- Docking: Fix crash when a dock node gets re-qualified as dockspace>floating>dockspace, which tends to happen
  when incorrectly calling DockBuilderAddNode() without ImGuiDockNodeFlags_Dockspace and using it as a Dockspace
  on the next frame after the floating window hosting the node has been automatically created. (#3203, #4295)
- Docking: Reworked node flags saving/inheritance so that flags enforced by docked windows via the
  DockNodeFlagsOverrideSet mechanism are are not left in empty dockspace nodes once the windows gets undocked.
  (#4292, #3834, #3633, #3521, #3492, #3335, #2999, #2648)
- Docking: (Internal/Experimental) Removed DockNodeFlagsOverrideClear flags from ImGuiWindowClass as
  it is ambiguous how to apply them and we haven't got a use out of them yet.
- Docking: Fixed ImGuiWindowFlags_UnsavedDocument clipping label in docked windows when there are
  no close button. (#5745)
- Viewports: Fix popup/tooltip created without a parent window from being given a ParentViewportId value
  from the implicit/fallback window. (#4236, #2409)
- Backends: Vulkan: Fix the use of the incorrect fence for secondary viewports. (#4208) [@FunMiles]


-----------------------------------------------------------------------
 VERSION 1.83 (Released 2021-05-24)
-----------------------------------------------------------------------

Decorated log and release notes: https://github.com/ocornut/imgui/releases/tag/v1.83

Breaking Changes:

- Backends: Obsoleted direct access to ImDrawCmd::TextureId in favor of calling ImDrawCmd::GetTexID(). (#3761) [@thedmd]
  - If you are using official backends from the source tree: you have nothing to do.
  - If you copied old backend code or using your own: change access to draw_cmd->TextureId to draw_cmd->GetTexID().
  Why are we doing this?
  - This change will be required in the future when adding support for incremental texture atlas updates.
  - Please note this won't break soon, but we are making the change ahead of time.

Other Changes:

- Scrolling: Fix scroll tracking with e.g. SetScrollHereX/Y() when WindowPadding < ItemSpacing.
- Scrolling: Fix scroll snapping on edge of scroll region when both scrollbars are enabled.
- Scrolling: Fix mouse wheel axis swap when using SHIFT on macOS (system already does it). (#4010)
- Window: Fix IsWindowAppearing() from returning true twice in most cases. (#3982, #1497, #1061)
- Nav: Fixed toggling menu layer while an InputText() is active not stealing active id. (#787)
- Nav: Fixed pressing Escape to leave menu layer while in a popup or child window. (#787)
- Nav, InputText: Fixed accidental menu toggling while typing non-ascii characters using AltGR. [@rokups] (#370)
- Nav: Fixed using SetItemDefaultFocus() on windows with _NavFlattened flag. (#787)
- Nav: Fixed Tabbing initial activation from skipping the first item if it is tabbable through. (#787)
- Nav: Fixed fast CTRL+Tab (where keys are only held for one single frame) from properly enabling the
  menu layer of target window if it doesn't have other active layers.
- Tables: Expose TableSetColumnEnabled() in public api. (#3935)
- Tables: Better preserve widths when columns count changes. (#4046)
- Tables: Sharing more memory buffers between tables, reducing general memory footprints. (#3740)
- Tabs: Fixed mouse reordering with very fast movements (e.g. crossing multiple tabs in a single
  frame and then immediately standing still (would only affect automation/bots). [@rokups]
- Menus: made MenuItem() in a menu bar reflect the 'selected' argument with a highlight. (#4128) [@mattelegende]
- Drags, Sliders, Inputs: Specifying a NULL format to Float functions default them to "%.3f" to be
  consistent with the compile-time default. (#3922)
- DragScalar: Add default value for v_speed argument to match higher-level functions. (#3922) [@eliasdaler]
- ColorEdit4: Alpha default to 255 (instead of 0) when omitted in hex input. (#3973) [@squadack]
- InputText: Fix handling of paste failure (buffer full) which in some cases could corrupt the undo stack. (#4038)
  (fix submitted to https://github.com/nothings/stb/pull/1158) [@Unit2Ed, @ocornut]
- InputText: Do not filter private unicode codepoints (e.g. icons) when pasted from clipboard. (#4005) [@dougbinks]
- InputText: Align caret/cursor to pixel coordinates. (#4080) [@elvissteinjr]
- InputText: Fixed CTRL+Arrow or OSX double-click leaking the presence of spaces when ImGuiInputTextFlags_Password
  is used. (#4155, #4156) [@michael-swan]
- LabelText: Fixed clipping of multi-line value text when label is single-line. (#4004)
- LabelText: Fixed vertical alignment of single-line value text when label is multi-line. (#4004)
- Combos: Changed the combo popup to use a different id to also using a context menu with the default item id.
  Fixed using BeginPopupContextItem() with no parameter after a combo. (#4167)
- Popups: Added 'OpenPopup(ImGuiID id)' overload to facilitate calling from nested stacks. (#3993, #331) [@zlash]
- Tweak computation of io.Framerate so it is less biased toward high-values in the first 120 frames. (#4138)
- Optimization: Disabling some of MSVC most aggressive Debug runtime checks for some simple/low-level functions
  (e.g. ImVec2, ImVector) leading to a 10-20% increase of performances with MSVC "default" Debug settings.
- ImDrawList: Add and use SSE-enabled ImRsqrt() in place of 1.0f / ImSqrt(). (#4091) [@wolfpld]
- ImDrawList: Fixed/improved thickness of thick strokes with sharp angles. (#4053, #3366, #2964, #2868, #2518, #2183)
  Effectively introduced a regression in 1.67 (Jan 2019), and a fix in 1.70 (Apr 2019) but the fix wasn't actually on
  par with original version. Now incorporating the correct revert.
- ImDrawList: Fixed PathArcTo() regression from 1.82 preventing use of counter-clockwise angles. (#4030, #3491) [@thedmd]
- Demo: Improved popups demo and comments.
- Metrics: Added "Fonts" section with same information as available in "Style Editor">"Fonts".
- Backends: SDL2: Rework global mouse pos availability check listing supported platforms explicitly,
  effectively fixing mouse access on Raspberry Pi. (#2837, #3950) [@lethal-guitar, @hinxx]
- Backends: Win32: Clearing keyboard down array when losing focus (WM_KILLFOCUS). (#2062, #3532, #3961)
  [@1025798851]
- Backends: OSX: Fix keys remaining stuck when CMD-tabbing to a different application. (#3832) [@rokups]
- Backends: DirectX9: calling IDirect3DStateBlock9::Capture() after CreateStateBlock() which appears to
  workaround/fix state restoring issues. Unknown exactly why so, bit of a cargo-cult fix. (#3857)
- Backends: DirectX9: explicitly setting up more graphics states to increase compatibility with unusual
  non-default states. (#4063)
- Backends: DirectX10, DirectX11: fixed a crash when backing/restoring state if nothing is bound when
  entering the rendering function. (#4045) [@Nemirtingas]
- Backends: GLFW: Adding bound check in KeyCallback because GLFW appears to send -1 on some setups. [#4124]
- Backends: Vulkan: Fix mapped memory Vulkan validation error when buffer sizes are not multiple of
  VkPhysicalDeviceLimits::nonCoherentAtomSize. (#3957) [@AgentX1994]
- Backends: WebGPU: Update to latest specs (Chrome Canary 92 and Emscripten 2.0.20). (#4116, #3632) [@bfierz, @Kangz]
- Backends: OpenGL3: Don't try to read GL_CLIP_ORIGIN unless we're OpenGL 4.5. (#3998, #2366, #2186) [@s7jones]
- Examples: OpenGL: Add OpenGL ES 2.0 support to modern GL examples. (#2837, #3951) [@lethal-guitar, @hinxx]
- Examples: Vulkan: Rebuild swapchain on VK_SUBOPTIMAL_KHR. (#3881)
- Examples: Vulkan: Prefer using discrete GPU if there are more than one available. (#4012) [@rokups]
- Examples: SDL2: Link with shell32.lib required by SDL2main.lib since SDL 2.0.12. [#3988]
- Examples: Android: Make Android example build compatible with Gradle 7.0. (#3446)
- Docs: Improvements to description of using colored glyphs/emojis. (#4169, #3369)
- Docs: Improvements to minor mistakes in documentation comments (#3923) [@ANF-Studios]

Docking+Viewports Branch:

- [Breaking] Removed io.ConfigDockingWithShift config option. Behavior always equivalent to having the
  option set to false (dock/undock by default, hold shift to avoid docking). (#2109)
- Docking: DockSpace() returns its node ID.
- Docking: Dockspace() never draws a background. (#3924)
- Docking: Undocking nodes/windows covering most of the monitor max their size down to 90% to ease manipulations.
- Docking: Docking node tab bar honors ItemInnerSpacing.x before first tab. (#4130)
- Docking: Tweak rendering and alignment of dock node menu marker. (#4130)
- Docking: Fixed restoring of tab order within a dockspace or a split node.
- Docking: Fixed reappearing docked windows with no close button showing a tab with extraneous space for one frame.
- Docking: Fixed multiple simultaneously reappearing window from appearing undocked for one frame.
- Viewports: Hotfix for crash in monitor array access, caused by 4b9bc4902. (#3967)
- Backends, Viewports: GLFW: Add a workaround for stuck keys after closing a GLFW window (#3837).
- Backends, Viewports: Vulkan: Rebuild swapchain on VK_SUBOPTIMAL_KHR. (#3881)


-----------------------------------------------------------------------
 VERSION 1.82 (Released 2021-02-15)
-----------------------------------------------------------------------

Decorated log and release notes: https://github.com/ocornut/imgui/releases/tag/v1.82

Breaking Changes:

- Removed redirecting functions/enums names that were marked obsolete in 1.66 (September 2018):
    - ImGui::SetScrollHere() --> use ImGui::SetScrollHereY()
- ImDrawList: upgraded AddPolyline()/PathStroke()'s "bool closed" parameter to use "ImDrawFlags flags".
    - bool closed = false    --> use ImDrawFlags_None, or 0
    - bool closed = true     --> use ImDrawFlags_Closed
  The matching ImDrawFlags_Closed value is guaranteed to always stay == 1 in the future.
  Difference may not be noticeable for most but zealous type-checking tools may report a need to change.
- ImDrawList: upgraded AddRect(), AddRectFilled(), PathRect() to use ImDrawFlags instead of ImDrawCornersFlags.
    - ImDrawCornerFlags_TopLeft  --> use ImDrawFlags_RoundCornersTopLeft
    - ImDrawCornerFlags_BotRight --> use ImDrawFlags_RoundCornersBottomRight
    - ImDrawCornerFlags_None     --> use ImDrawFlags_RoundCornersNone etc.
  Flags now sanely defaults to 0 instead of 0x0F, consistent with all other flags in the API.
  IMPORTANT: The default with rounding > 0.0f is now "round all corners" vs old implicit "round no corners":
    - rounding == 0.0f + flags == 0 --> meant no rounding  --> unchanged (common use)
    - rounding  > 0.0f + flags != 0 --> meant rounding     --> unchanged (common use)
    - rounding == 0.0f + flags != 0 --> meant no rounding  --> unchanged (unlikely use)
    - rounding  > 0.0f + flags == 0 --> meant no rounding  --> BREAKING (unlikely use)!
       - this ONLY matters for hardcoded use of 0 with rounding > 0.0f.
       - fix by using named ImDrawFlags_RoundCornersNone or rounding == 0.0f!
       - this is technically the only real breaking change which we can't solve automatically (it's also uncommon).
  The old ImDrawCornersFlags used awkward default values of ~0 or 0xF (4 lower bits set) to signify "round all corners"
  and we sometimes encouraged using them as shortcuts. As a result the legacy path still support use of hardcoded ~0
  or any value from 0x1 or 0xF. They will behave the same with legacy paths enabled (will assert otherwise).
  Courtesy of legacy untangling commity: [@rokups, @ocornut, @thedmd]
- ImDrawList: clarified that PathArcTo()/PathArcToFast() won't render with radius < 0.0f. Previously it sorts
  of accidentally worked but would lead to counter-clockwise paths which and have an effect on anti-aliasing.
- InputText: renamed ImGuiInputTextFlags_AlwaysInsertMode to ImGuiInputTextFlags_AlwaysOverwrite, old name was an
  incorrect description of behavior. Was ostly used by memory editor. Kept inline redirection function. (#2863)
- Moved 'misc/natvis/imgui.natvis' to 'misc/debuggers/imgui.natvis' as we will provide scripts for other debuggers.
- Style: renamed rarely used style.CircleSegmentMaxError (old default = 1.60f)
  to style.CircleTessellationMaxError (new default = 0.30f) as its meaning changed. (#3808) [@thedmd]
- Win32+MinGW: Re-enabled IME functions by default even under MinGW. In July 2016, issue #738 had me incorrectly
  disable those default functions for MinGW. MinGW users should: either link with -limm32, either set their
  imconfig file with '#define IMGUI_DISABLE_WIN32_DEFAULT_IME_FUNCTIONS'. (#2590, #738) [@actboy168]
  *EDIT* Undid in 1.84.
- Backends: Win32: Pragma linking with dwmapi.lib (Vista-era, ~9 kb). MinGW users will need to link with -ldwmapi.

Other Changes:

- Window, Nav: Fixed crash when calling SetWindowFocus(NULL) at the time a new window appears. (#3865) [@nem0]
- Window: Shrink close button hit-testing region when it covers an abnormally high portion of the window visible
  area (e.g. when window is collapsed + moved in a corner) to facilitate moving the window away. (#3825)
- Nav: Various fixes for losing gamepad/keyboard navigation reference point when a window reappears or
  when it appears while gamepad/keyboard are not being used. (#787)
- Drags: Fixed crash when using DragScalar() directly (not via common wrapper like DragFloat() etc.)
  with ImGuiSliderFlags_AlwaysClamp + only one of either p_min or p_max set. (#3824) [@harry75369]
- Drags, Sliders: Fixed a bug where editing value would use wrong number if there were digits right after
  format specifier (e.g. using "%f123" as a format string). [@rokups]
- Drags, Sliders: Fixed a bug where using custom formatting flags (',$,_) supported by stb_sprintf.h
  would cause incorrect value to be displayed. (#3604) [@rokups]
- Drags, Sliders: Support ImGuiSliderFlags_Logarithmic flag with integers. Because why not? (#3786)
- Tables: Fixed unaligned accesses when using TableSetBgColor(ImGuiTableBgTarget_CellBg). (#3872)
- IsItemHovered(): fixed return value false positive when used after EndChild(), EndGroup() or widgets using
  either of them, when the hovered location is located within a child window, e.g. InputTextMultiline().
  This is intended to have no side effects, but brace yourself for the possible comeback.. (#3851, #1370)
- Drag and Drop: can use BeginDragDropSource() for other than the left mouse button as long as the item
  has an ID (for ID-less items will add new functionalities later). (#1637, #3885)
- ImFontAtlas: Added 'bool TexPixelsUseColors' output to help backend decide of underlying texture format. (#3369)
  This can currently only ever be set by the Freetype renderer.
- imgui_freetype: Added ImGuiFreeTypeBuilderFlags_Bitmap flag to request Freetype loading bitmap data.
  This may have an effect on size and must be called with correct size values. (#3879) [@metarutaiga]
- ImDrawList: PathArcTo() now supports "int num_segments = 0" (new default) and adaptively tessellate.
  The adaptive tessellation uses look up tables, tends to be faster than old PathArcTo() while maintaining
  quality for large arcs (tessellation quality derived from "style.CircleTessellationMaxError") (#3491) [@thedmd]
- ImDrawList: PathArcToFast() also adaptively tessellate efficiently. This means that large rounded corners
  in e.g. hi-dpi settings will generally look better. (#3491) [@thedmd]
- ImDrawList: AddCircle, AddCircleFilled(): Tweaked default segment count calculation to honor MaxError
  with more accuracy. Made default segment count always even for better looking result. (#3808) [@thedmd]
- Misc: Added GetAllocatorFunctions() to facilitate sharing allocators across DLL boundaries. (#3836)
- Misc: Added 'debuggers/imgui.gdb' and 'debuggers/imgui.natstepfilter' (along with existing 'imgui.natvis')
  scripts to configure popular debuggers into skipping trivial functions when using StepInto. [@rokups]
- Backends: Android: Added native Android backend. (#3446) [@duddel]
- Backends: Win32: Added ImGui_ImplWin32_EnableAlphaCompositing() to facilitate experimenting with
  alpha compositing and transparent windows. (#2766, #3447 etc.).
- Backends: OpenGL, Vulkan, DX9, DX10, DX11, DX12, Metal, WebGPU, Allegro: Rework blending equation to
  preserve alpha in output buffer (using SrcBlendAlpha = ONE, DstBlendAlpha = ONE_MINUS_SRC_ALPHA consistently
  accross all backends), facilitating compositing of the output buffer with another buffer.
  (#2693, #2764, #2766, #2873, #3447, #3813, #3816) [@ocornut, @thedmd, @ShawnM427, @Ubpa, @aiekick]
- Backends: DX9: Fix to support IMGUI_USE_BGRA_PACKED_COLOR. (#3844) [@Xiliusha]
- Backends: DX9: Fix to support colored glyphs, using newly introduced 'TexPixelsUseColors' info. (#3844)
- Examples: Android: Added Android + GL ES3 example. (#3446) [@duddel]
- Examples: Reworked setup of clear color to be compatible with transparent values.
- CI: Use a dedicated "scheduled" workflow to trigger scheduled builds. Forks may disable this workflow if
  scheduled builds builds are not required. [@rokups]
- Log/Capture: Added LogTextV, a va_list variant of LogText. [@PathogenDavid]

Docking+Viewports Branch:

- Viewports: Fix setting of ImGuiViewportFlags_NoRendererClear. (#3213)
- Viewports: Added GetViewportPlatformMonitor() with a safety net to keep code portable.
- Viewports, Backends: SDL: Fix missing ImGuiBackendFlags_HasSetMousePos flag in docking branch.
- Viewports, Backends: GLFW: Fix application of WantSetMousePos. (#1542, #787)


-----------------------------------------------------------------------
 VERSION 1.81 (Released 2021-02-10)
-----------------------------------------------------------------------

Decorated log and release notes: https://github.com/ocornut/imgui/releases/tag/v1.81

Breaking Changes:

- ListBox helpers:
  - Renamed ListBoxHeader(const char* label, ImVec2 size) to BeginListBox().
  - Renamed ListBoxFooter() to EndListBox().
  - Removed ListBoxHeader(const char* label, int items_count, int height_in_items = -1) in favor of specifying size.
    In the redirection function, made vertical padding consistent regardless of (items_count <= height_in_items) or not.
  - Kept inline redirection function for all threes (will obsolete).
- imgui_freetype:
  - Removed ImGuiFreeType::BuildFontAtlas(). Kept inline redirection function.
    Prefer using '#define IMGUI_ENABLE_FREETYPE', but there's a runtime selection path available too.
  - The shared extra flags parameters (very rarely used) are now stored in ImFontAtlas::FontBuilderFlags.
  - Renamed ImFontConfig::RasterizerFlags (used by FreeType) to ImFontConfig::FontBuilderFlags.
  - Renamed ImGuiFreeType::XXX flags to ImGuiFreeTypeBuilderFlags_XXX for consistency with other API.

Other Changes:

- Viewports Added ImGui::GetMainViewport() as a way to get the bounds and work area of the host display. (#3789, #1542)
  - In 'master' branch or without multi-viewports feature enabled:
    - GetMainViewport()->Pos is always == (0,0)
    - GetMainViewport()->Size is always == io.DisplaySize
  - In 'docking' branch and with the multi-viewports feature enabled:
    - GetMainViewport() will return information from your host Platform Window.
    - In the future, we will support a "no main viewport" mode and this may return bounds of your main monitor.
  - For forward compatibility with multi-viewports/multi-monitors:
     - Code using (0,0) as a way to signify "upper-left of the host window" should use GetMainViewport()->Pos.
     - Code using io.DisplaySize as a way to signify "size of the host window" should use GetMainViewport()->Size.
  - We are also exposing a work area in ImGuiViewport ('WorkPos', 'WorkSize' vs 'Pos', 'Size' for full area):
     - For a Platform Window, the work area is generally the full area minus space used by menu-bars.
     - For a Platform Monitor, the work area is generally the full area minus space used by task-bars.
  - All of this has been the case in 'docking' branch for a long time. What we've done is merely merging
    a small chunk of the multi-viewport logic into 'master' to standardize some concepts ahead of time.
- Tables: Fixed PopItemWidth() or multi-components items not restoring per-colum ItemWidth correctly. (#3760)
- Window: Fixed minor title bar text clipping issue when FramePadding is small/zero and there are no
  close button in the window. (#3731)
- SliderInt: Fixed click/drag when v_min==v_max from setting the value to zero. (#3774) [@erwincoumans]
  Would also repro with DragFloat() when using ImGuiSliderFlags_Logarithmic with v_min==v_max.
- Menus: Fixed an issue with child-menu auto sizing (issue introduced in 1.80 on 2021/01/25) (#3779)
- InputText: Fixed slightly off ScrollX tracking, noticeable with large values of FramePadding.x. (#3781)
- InputText: Multiline: Fixed padding/cliprect not precisely matching single-line version. (#3781)
- InputText: Multiline: Fixed FramePadding.y worth of vertical offset when aiming with mouse.
- ListBox: Tweaked default height calculation.
- Fonts: imgui_freetype: Facilitated using FreeType integration: [@Xipiryon, @ocornut]
  - Use '#define IMGUI_ENABLE_FREETYPE' in imconfig.h should make it work with no other modifications
    other than compiling misc/freetype/imgui_freetype.cpp and linking with FreeType.
  - Use '#define IMGUI_ENABLE_STB_TRUETYPE' if you somehow need the stb_truetype rasterizer to be
    compiled in along with the FreeType one, otherwise it is enabled by default.
- Fonts: imgui_freetype: Added support for colored glyphs as supported by Freetype 2.10+ (for .ttf using CPAL/COLR
  tables only). Enable the ImGuiFreeTypeBuilderFlags_LoadColor on a given font. Atlas always output directly
  as RGBA8 in this situation. Likely to make sense with IMGUI_USE_WCHAR32. (#3369) [@pshurgal]
- Fonts: Fixed CalcTextSize() width rounding so it behaves more like a ceil. This is in order for text wrapping
  to have enough space when provided width precisely calculated with CalcTextSize().x. (#3776)
  Note that the rounding of either positions and widths are technically undesirable (e.g. #3437, #791) but
  variety of code is currently on it so we are first fixing current behavior before we'll eventually change it.
- Log/Capture: Fix various new line/spacing issue when logging widgets. [@Xipiryon, @ocornut]
- Log/Capture: Improved the ASCII look of various widgets, making large dumps more easily human readable.
- ImDrawList: Fixed AddCircle()/AddCircleFilled() with (rad > 0.0f && rad < 1.0f && num_segments == 0). (#3738)
  Would lead to a buffer read overflow.
- ImDrawList: Clarified PathArcTo() need for a_min <= a_max with an assert.
- ImDrawList: Fixed PathArcToFast() handling of a_min > a_max.
- Metrics: Back-ported "Viewports" debug visualizer from 'docking' branch.
- Demo: Added 'Examples->Fullscreen Window' demo using GetMainViewport() values. (#3789)
- Demo: 'Simple Overlay' demo now moves under main menu-bar (if any) using GetMainViewport()'s work area.
- Backends: Win32: Dynamically loading XInput DLL instead of linking with it, facilitate compiling with
  old WindowSDK versions or running on Windows 7. (#3646, #3645, #3248, #2716) [@Demonese]
- Backends: Vulkan: Add support for custom Vulkan function loader and VK_NO_PROTOTYPES. (#3759, #3227) [@Hossein-Noroozpour]
  User needs to call ImGui_ImplVulkan_LoadFunctions() with their custom loader prior to other functions.
- Backends: Metal: Fixed texture storage mode when building on Mac Catalyst. (#3748) [@Belinsky-L-V]
- Backends: OSX: Fixed mouse position not being reported when mouse buttons other than left one are down. (#3762) [@rokups]
- Backends: WebGPU: Added enderer backend for WebGPU support (imgui_impl_wgpu.cpp) (#3632) [@bfierz]
  Please note that WebGPU is currently experimental, will not run on non-beta browsers, and may break.
- Examples: WebGPU: Added Emscripten+WebGPU example. (#3632) [@bfierz]
- Backends: GLFW: Added ImGui_ImplGlfw_InitForOther() initialization call to use with non OpenGL API. (#3632)

Docking+Viewports Branch:

- Docking: Fix losing docking information on closed windows for which the hosting node was split. (#3716) [@GamingMinds-DanielC]
- Docking: Fix gap in hit test hole when using ImGuiDockNodeFlags_PassthruCentralNode touching the edge of a viewport. (#3733)
- Viewports: (Breaking) removed ImGuiPlatformIO::MainViewport which is now pretty much unused and duplicate
  (and misleading as we will evolve the concept).
- Viewports: (Breaking) turned ImGuiViewport::GetWorkPos(), ImGuiViewport::GetWorkSize() into regular fields
  (WorkPos, WorkSize) before exposing in master branch.
- Viewports: Fix issue inferring viewport z-order when new popups gets created. (#3734) + Metrics updates.
- Viewports, Backends: Vulkan: handle VK_ERROR_OUT_OF_DATE_KHR when resizing secondary viewport (#3766, #3758)


-----------------------------------------------------------------------
 VERSION 1.80 (Released 2021-01-21)
-----------------------------------------------------------------------

Decorated log and release notes: https://github.com/ocornut/imgui/releases/tag/v1.80

Breaking Changes:

- Added imgui_tables.cpp file! Manually constructed project files will need the new file added! (#3740)
- Backends: moved all backends files (imgui_impl_XXXX.cpp, imgui_impl_XXXX.h) from examples/ to backends/. (#3513)
- Renamed ImDrawList::AddBezierCurve() to ImDrawList::AddBezierCubic(). Kept inline redirection function (will obsolete).
- Renamed ImDrawList::PathBezierCurveTo() to ImDrawList::PathBezierCubicCurveTo(). Kept inline redirection function (will obsolete).
- Removed redirecting functions/enums names that were marked obsolete in 1.60 (April 2018):
  - io.RenderDrawListsFn pointer                -> use ImGui::GetDrawData() value and call the render function of your backend
  - ImGui::IsAnyWindowFocused()                 -> use ImGui::IsWindowFocused(ImGuiFocusedFlags_AnyWindow)
  - ImGui::IsAnyWindowHovered()                 -> use ImGui::IsWindowHovered(ImGuiHoveredFlags_AnyWindow)
  - ImGuiStyleVar_Count_                        -> use ImGuiStyleVar_COUNT
  - ImGuiMouseCursor_Count_                     -> use ImGuiMouseCursor_COUNT
- Removed redirecting functions/enums names that were marked obsolete in 1.61 (May 2018):
  - InputFloat (... int decimal_precision ...)  -> use InputFloat (... const char* format ...) with format = "%.Xf" where X was value for decimal_precision.
  - same for InputFloat2()/InputFloat3()/InputFloat4() variants taking a `int decimal_precision` parameter.
- Removed redirecting functions/enums names that were marked obsolete in 1.63 (August 2018):
  - ImGui::IsItemDeactivatedAfterChange()       -> use ImGui::IsItemDeactivatedAfterEdit().
  - ImGuiCol_ModalWindowDarkening               -> use ImGuiCol_ModalWindowDimBg
  - ImGuiInputTextCallback                      -> use ImGuiTextEditCallback
  - ImGuiInputTextCallbackData                  -> use ImGuiTextEditCallbackData
- If you were still using the old names, while you are cleaning up, considering enabling
  IMGUI_DISABLE_OBSOLETE_FUNCTIONS in imconfig.h even temporarily to have a pass at finding
  and removing up old API calls, if any remaining.
- Internals: Columns: renamed undocumented/internals ImGuiColumnsFlags_* to ImGuiOldColumnFlags_* to reduce
  confusion with Tables API. Keep redirection enums (will obsolete). (#125, #513, #913, #1204, #1444, #2142, #2707)
- Renamed io.ConfigWindowsMemoryCompactTimer to io.ConfigMemoryCompactTimer as the feature now applies
  to other data structures. (#2636)

Other Changes:

- Tables: added new Tables Beta API as a replacement for old Columns. (#3740, #2957, #125)
  Check out 'Demo->Tables' for many demos.
  Read API comments in imgui.h for details. Read extra commentary in imgui_tables.cpp.
  - Added 16 functions:
     - BeginTable(), EndTable()
     - TableNextRow(), TableNextColumn(), TableSetColumnIndex()
     - TableSetupColumn(), TableSetupScrollFreeze()
     - TableHeadersRow(), TableHeader()
     - TableGetRowIndex(), TableGetColumnCount(), TableGetColumnIndex(), TableGetColumnName(), TableGetColumnFlags()
     - TableGetSortSpecs(), TableSetBgColor()
  - Added 3 flags sets:
    - ImGuiTableFlags (29 flags for: features, decorations, sizing policies, padding, clipping, scrolling, sorting etc.)
    - ImGuiTableColumnFlags (24 flags for: width policies, default settings, sorting options, indentation options etc.)
    - ImGuiTableRowFlags (1 flag for: header row)
  - Added 2 structures: ImGuiTableSortSpecs, ImGuiTableColumnSortSpecs
  - Added 2 enums: ImGuiSortDirection, ImGuiTableBgTarget
  - Added 1 style variable: ImGuiStyleVar_CellPadding
  - Added 5 style colors: ImGuiCol_TableHeaderBg, ImGuiCol_TableBorderStrong, ImGuiCol_TableBorderLight, ImGuiCol_TableRowBg, ImGuiCol_TableRowBgAlt.
- Tabs: Made it possible to append to an existing tab bar by calling BeginTabBar()/EndTabBar() again.
- Tabs: Fixed using more than 128 tabs in a tab bar (scrolling policy recommended).
- Tabs: Do not display a tooltip if the name already fits over a given tab. (#3521)
- Tabs: Fixed minor/unlikely bug skipping over a button when scrolling left with arrows.
- Tabs: Requested ideal content size (for auto-fit) doesn't affect horizontal scrolling. (#3414)
- Drag and Drop: Fix losing drop source ActiveID (and often source tooltip) when opening a TreeNode()
  or CollapsingHeader() while dragging. (#1738)
- Drag and Drop: Fix drag and drop to tie same-size drop targets by chosen the later one. Fixes dragging
  into a full-window-sized dockspace inside a zero-padded window. (#3519, #2717) [@Black-Cat]
- Checkbox: Added CheckboxFlags() helper with int* type (internals have a template version, not exposed).
- Clipper: Fixed incorrect end-list positioning when using ImGuiListClipper with 1 item (bug in 1.79). (#3663) [@nyorain]
- InputText: Fixed updating cursor/selection position when a callback altered the buffer in a way
  where the byte count is unchanged but the decoded character count changes. (#3587) [@gqw]
- InputText: Fixed switching from single to multi-line while preserving same ID.
- Combo: Fixed using IsItemEdited() after Combo() not matching the return value from Combo(). (#2034)
- DragFloat, DragInt: very slightly increased mouse drag threshold + expressing it as a factor of default value.
- DragFloat, DragInt: added experimental io.ConfigDragClickToInputText feature to enable turning DragXXX widgets
  into text input with a simple mouse click-release (without moving). (#3737)
- Nav: Fixed IsItemFocused() from returning false when Nav highlight is hidden because mouse has moved.
  It's essentially been always the case but it doesn't make much sense. Instead we will aim at exposing
  feedback and control of keyboard/gamepad navigation highlight and mouse hover disable flag. (#787, #2048)
- Metrics: Fixed mishandling of ImDrawCmd::VtxOffset in wireframe mesh renderer.
- Metrics: Rebranded as "Dear ImGui Metrics/Debugger" to clarify its purpose.
- ImDrawList: Added ImDrawList::AddQuadBezierCurve(), ImDrawList::PathQuadBezierCurveTo() quadratic bezier
  helpers. (#3127, #3664, #3665) [@aiekick]
- Fonts: Updated GetGlyphRangesJapanese() to include a larger 2999 ideograms selection of Joyo/Jinmeiyo
  kanjis, from the previous 1946 ideograms selection. This will consume a some more memory but be generally
  much more fitting for Japanese display, until we switch to a more dynamic atlas. (#3627) [@vaiorabbit]
- Log/Capture: fix capture to work on clipped child windows.
- Misc: Made the ItemFlags stack shared, so effectively the ButtonRepeat/AllowKeyboardFocus states
  (and others exposed in internals such as PushItemFlag) are inherited by stacked Begin/End pairs,
  vs previously a non-child stacked Begin() would reset those flags back to zero for the stacked window.
- Misc: Replaced UTF-8 decoder with one based on branchless one by Christopher Wellons. [@rokups]
  Super minor fix handling incomplete UTF-8 contents: if input does not contain enough bytes, decoder
  returns IM_UNICODE_CODEPOINT_INVALID and consume remaining bytes (vs old decoded consumed only 1 byte).
- Misc: Fix format warnings when using gnu printf extensions in a setup that supports them (gcc/mingw). (#3592)
- Misc: Made EndFrame() assertion for key modifiers being unchanged during the frame (added in 1.76) more
  lenient, allowing full mid-frame releases. This is to accommodate the use of mid-frame modal native
  windows calls, which leads backends such as GLFW to send key clearing events on focus loss. (#3575)
- Style: Changed default style.WindowRounding value to 0.0f (matches default for multi-viewports).
- Style: Reduced the size of the resizing grip, made alpha less prominent.
- Style: Classic: Increase the default alpha value of WindowBg to be closer to other styles.
- Demo: Clarify usage of right-aligned items in Demo>Layout>Widgets Width.
- Backends: OpenGL3: Use glGetString(GL_VERSION) query instead of glGetIntegerv(GL_MAJOR_VERSION, ...)
  when the later returns zero (e.g. Desktop GL 2.x). (#3530) [@xndcn]
- Backends: OpenGL2: Backup and restore GL_SHADE_MODEL and disable GL_NORMAL_ARRAY state to increase
  compatibility with legacy code. (#3671)
- Backends: OpenGL3: Backup and restore GL_PRIMITIVE_RESTART state. (#3544) [@Xipiryon]
- Backends: OpenGL2, OpenGL3: Backup and restore GL_STENCIL_TEST enable state. (#3668)
- Backends: Vulkan: Added support for specifying which sub-pass to reference during VkPipeline creation. (@3579) [@bdero]
- Backends: DX12: Improve Windows 7 compatibility (for D3D12On7) by loading d3d12.dll dynamically. (#3696) [@Mattiwatti]
- Backends: Win32: Fix setting of io.DisplaySize to invalid/uninitialized data after hwnd has been closed.
- Backends: OSX: Fix keypad-enter key not working on MacOS. (#3554) [@rokups, @lfnoise]
- Examples: Apple+Metal: Consolidated/simplified to get closer to other examples. (#3543) [@warrenm]
- Examples: Apple+Metal: Forward events down so OS key combination like Cmd+Q can work. (#3554) [@rokups]
- Examples: Emscripten: Renamed example_emscripten/ to example_emscripten_opengl3/. (#3632)
- Examples: Emscripten: Added 'make serve' helper to spawn a web-server on localhost. (#3705) [@Horki]
- Examples: DirectX12: Move ImGui::Render() call above the first barrier to clarify its lack of effect on the graphics pipe.
- CI: Fix testing for Windows DLL builds. (#3603, #3601) [@iboB]
- Docs: Improved the wiki and added a https://github.com/ocornut/imgui/wiki/Useful-Widgets page. [@Xipiryon]
  [2021/05/20: moved to https://github.com/ocornut/imgui/wiki/Useful-Extensions]
- Docs: Split examples/README.txt into docs/BACKENDS.md and docs/EXAMPLES.md, and improved them.
- Docs: Consistently renamed all occurrences of "binding" and "back-end" to "backend" in comments and docs.

Docking+Viewports Branch:

- Docking: Docked windows honor change of tab and text colors. (#2771)
- Docking: Support for appending into existing tab-bar made to work with Docking + internal helper DockNodeBeginAmendTabBar().
- Docking: Added experimental TabItemFlagsOverrideSet to ImGuiWindowClass.
- Viewports: Fixed incorrect whitening of popups above a modal if both use their own viewport.
- Viewports: Backends: Vulkan: Fixed build, removed extraneous pipeline creation. (#3459, #3579)


-----------------------------------------------------------------------
 VERSION 1.79 (Released 2020-10-08)
-----------------------------------------------------------------------

Decorated log and release notes: https://github.com/ocornut/imgui/releases/tag/v1.79

Breaking Changes:

- Fonts: Removed ImFont::DisplayOffset in favor of ImFontConfig::GlyphOffset. DisplayOffset was applied
  after scaling and not very meaningful/useful outside of being needed by the default ProggyClean font.
  It was also getting in the way of better font scaling, so let's get rid of it now!
  If you used DisplayOffset it was probably in association to rasterizing a font at a specific size,
  in which case the corresponding offset may be reported into GlyphOffset. (#1619)
  If you scaled this value after calling AddFontDefault(), this is now done automatically.
- ImGuiListClipper: Renamed constructor parameters which created an ambiguous alternative to using
  the ImGuiListClipper::Begin() function, with misleading edge cases. Always use ImGuiListClipper::Begin()!
  Kept inline redirection function (will obsolete).
  (note: imgui_memory_editor <0.40 from imgui_club/ used this old clipper API. Update your copy if needed).
- Style: Renamed style.TabMinWidthForUnselectedCloseButton to style.TabMinWidthForCloseButton.
- Renamed ImGuiSliderFlags_ClampOnInput to ImGuiSliderFlags_AlwaysClamp. Kept redirection enum (will obsolete).
- Renamed OpenPopupContextItem() back to OpenPopupOnItemClick(), REVERTED CHANGE FROM 1.77.
  For variety of reason this is more self-explanatory and less error-prone. Kept inline redirection function.
- Removed return value from OpenPopupOnItemClick() - returned true on mouse release on an item - because it
  is inconsistent with other popups API and makes others misleading. It's also and unnecessary: you can
  use IsWindowAppearing() after BeginPopup() for a similar result.

Other Changes:

- Window: Fixed using non-zero pivot in SetNextWindowPos() when the window is collapsed. (#3433)
- Nav: Fixed navigation resuming on first visible item when using gamepad. [@rokups]
- Nav: Fixed using Alt to toggle the Menu layer when inside a Modal window. (#787)
- Scrolling: Fixed SetScrollHere(0) functions edge snapping when called during a frame where
  ContentSize is changing (issue introduced in 1.78). (#3452).
- InputText: Added support for Page Up/Down in InputTextMultiline(). (#3430) [@Xipiryon]
- InputText: Added selection helpers in ImGuiInputTextCallbackData().
- InputText: Added ImGuiInputTextFlags_CallbackEdit to modify internally owned buffer after an edit.
  (note that InputText() already returns true on edit, the callback is useful mainly to manipulate the
  underlying buffer while focus is active).
- InputText: Fixed using ImGuiInputTextFlags_Password with InputTextMultiline(). (#3427, #3428)
  It is a rather unusual or useless combination of features but no reason it shouldn't work!
- InputText: Fixed minor scrolling glitch when erasing trailing lines in InputTextMultiline().
- InputText: Fixed cursor being partially covered after using Ctrl+End key.
- InputText: Fixed callback's helper DeleteChars() function when cursor is inside the deleted block. (#3454)
- InputText: Made pressing Down arrow on the last line when it doesn't have a carriage return not move to
  the end of the line (so it is consistent with Up arrow, and behave same as Notepad and Visual Studio.
  Note that some other text editors instead would move the cursor to the end of the line). [@Xipiryon]
- DragFloat, DragScalar: Fixed ImGuiSliderFlags_ClampOnInput not being honored in the special case
  where v_min == v_max. (#3361)
- SliderInt, SliderScalar: Fixed reaching of maximum value with inverted integer min/max ranges, both
  with signed and unsigned types. Added reverse Sliders to Demo. (#3432, #3449) [@rokups]
- Text: Bypass unnecessary formatting when using the TextColored()/TextWrapped()/TextDisabled() helpers
  with a "%s" format string. (#3466)
- CheckboxFlags: Display mixed-value/tristate marker when passed flags that have multiple bits set and
  stored value matches neither zero neither the full set.
- BeginMenuBar: Fixed minor bug where CursorPosMax gets pushed to CursorPos prior to calling BeginMenuBar(),
  so e.g. calling the function at the end of a window would often add +ItemSpacing.y to scrolling range.
- TreeNode, CollapsingHeader: Made clicking on arrow toggle toggle the open state on the Mouse Down event
  rather than the Mouse Down+Up sequence, even if the _OpenOnArrow flag isn't set. This is standard behavior
  and amends the change done in 1.76 which only affected cases were _OpenOnArrow flag was set.
  (This is also necessary to support full multi/range-select/drag and drop operations.)
- Tabs: Added TabItemButton() to submit tab that behave like a button. (#3291) [@Xipiryon]
- Tabs: Added ImGuiTabItemFlags_Leading and ImGuiTabItemFlags_Trailing flags to position tabs or button
  at either end of the tab bar. Those tabs won't be part of the scrolling region, and when reordering cannot
  be moving outside of their section. Most often used with TabItemButton(). (#3291) [@Xipiryon]
- Tabs: Added ImGuiTabItemFlags_NoReorder flag to disable reordering a given tab.
- Tabs: Keep tab item close button visible while dragging a tab (independent of hovering state).
- Tabs: Fixed a small bug where closing a tab that is not selected would leave a tab hole for a frame.
- Tabs: Fixed a small bug where scrolling buttons (with ImGuiTabBarFlags_FittingPolicyScroll) would
  generate an unnecessary extra draw call.
- Tabs: Fixed a small bug where toggling a tab bar from Reorderable to not Reorderable would leave
  tabs reordered in the tab list popup. [@Xipiryon]
- Columns: Fix inverted ClipRect being passed to renderer when using certain primitives inside of
  a fully clipped column. (#3475) [@szreder]
- Popups, Tooltips: Fix edge cases issues with positioning popups and tooltips when they are larger than
  viewport on either or both axises. [@Rokups]
- Fonts: AddFontDefault() adjust its vertical offset based on floor(size/13) instead of always +1.
  Was previously done by altering DisplayOffset.y but wouldn't work for DPI scaled font.
- Metrics: Various tweaks, listing windows front-to-back, greying inactive items when possible.
- Demo: Add simple InputText() callbacks demo (aside from the more elaborate ones in 'Examples->Console').
- Backends: OpenGL3: Fix to avoid compiling/calling glBindSampler() on ES or pre 3.3 contexts which have
  the defines set by a loader. (#3467, #1985) [@jjwebb]
- Backends: Vulkan: Some internal refactor aimed at allowing multi-viewport feature to create their
  own render pass. (#3455, #3459) [@FunMiles]
- Backends: DX12: Clarified that imgui_impl_dx12 can be compiled on 32-bit systems by redefining
  the ImTextureID to be 64-bit (e.g. '#define ImTextureID ImU64' in imconfig.h). (#301)
- Backends: DX12: Fix debug layer warning when scissor rect is zero-sized. (#3472, #3462) [@StoneWolf]
- Examples: Vulkan: Reworked buffer resize handling, fix for Linux/X11. (#3390, #2626) [@RoryO]
- Examples: Vulkan: Switch validation layer to use "VK_LAYER_KHRONOS_validation" instead of
  "VK_LAYER_LUNARG_standard_validation" which is deprecated (#3459) [@FunMiles]
- Examples: DX12: Enable breaking on any warning/error when debug interface is enabled.
- Examples: DX12: Added '#define ImTextureID ImU64' in project and build files to also allow building
  on 32-bit systems. Added project to default Visual Studio solution file. (#301)

Docking+Viewports Branch:

- Docking: DockSpace() emits ItemSize() properly (useful when not filling all space).
- Docking: Fixed docking while hovering a child window. (#3420) broken by 85a661d. Improve metrics debugging.
- Docking: Fix honoring payload filter with overlapping nodes (we incorrectly over-relied on g.HoveredDockNode
  when making change for #3398).
- Docking: Fix handling of WindowMenuButtonPosition == ImGuiDir_None in Docking Nodes. (#3499)
- Viewports: Fixed a rare edge-case if the window targeted by CTRL+Tab stops being rendered.
- Viewports, Backends: DX12: Make secondary viewport format match main viewport one (#3462) {@BeastLe9enD]
- Viewports: Backends: Vulkan: Removed unused shader code. Fix leaks. Avoid unnecessary pipeline creation for main
  viewport. (#3459) + Add ImGui_ImplVulkanH_CreateWindowSwapChain in ImGui_ImplVulkanH_CreateOrResizeWindow().
- Viewports: Backends: DirectX9: Recover from D3DERR_DEVICELOST on secondary viewports. (#3424)
- Viewports, Backends: Win32: Fix toggling of ImGuiViewportFlags_TopMost (#3477) [@Kodokuna]
- Viewports: Backends: GLFW: Workaround for cases where glfwGetMonitorWorkarea fails (#3457) [@dougbinks]


-----------------------------------------------------------------------
 VERSION 1.78 (Released 2020-08-18)
-----------------------------------------------------------------------

Decorated log and release notes: https://github.com/ocornut/imgui/releases/tag/v1.78

Breaking Changes:

- Obsoleted use of the trailing 'float power=1.0f' parameter for those functions: [@Shironekoben, @ocornut]
  - DragFloat(), DragFloat2(), DragFloat3(), DragFloat4(), DragFloatRange2(), DragScalar(), DragScalarN()
  - SliderFloat(), SliderFloat2(), SliderFloat3(), SliderFloat4(), SliderScalar(), SliderScalarN()
  - VSliderFloat(), VSliderScalar()
  Replaced the final 'float power=1.0f' argument with ImGuiSliderFlags defaulting to 0 (as with all our flags).
  Worked out a backward-compatibility scheme so hopefully most C++ codebase should not be affected.
  In short, when calling those functions:
  - If you omitted the 'power' parameter (likely!), you are not affected.
  - If you set the 'power' parameter to 1.0f (same as previous default value):
    - Your compiler may warn on float>int conversion.
    - Everything else will work (but will assert if IMGUI_DISABLE_OBSOLETE_FUNCTIONS is defined).
    - You can replace the 1.0f value with 0 to fix the warning, and be technically correct.
  - If you set the 'power' parameter to >1.0f (to enable non-linear editing):
    - Your compiler may warn on float>int conversion.
    - Code will assert at runtime for IM_ASSERT(power == 1.0f) with the following assert description:
      "Call Drag function with ImGuiSliderFlags_Logarithmic instead of using the old 'float power' function!".
    - In case asserts are disabled, the code will not crash and enable the _Logarithmic flag.
    - You can replace the >1.0f value with ImGuiSliderFlags_Logarithmic to fix the warning/assert
      and get a _similar_ effect as previous uses of power >1.0f.
  See https://github.com/ocornut/imgui/issues/3361 for all details.
  For shared code, you can version check at compile-time with `#if IMGUI_VERSION_NUM >= 17704`.
  Kept inline redirection functions (will obsolete) apart for: DragFloatRange2(), VSliderFloat(), VSliderScalar().
  For those three the 'float power=1.0f' version was removed directly as they were most unlikely ever used.
- DragInt, DragFloat, DragScalar: Obsoleted use of v_min > v_max to lock edits (introduced in 1.73, this was not
  demoed nor documented much, will be replaced a more generic ReadOnly feature).

Other Changes:

- Nav: Fixed clicking on void (behind any windows) from not clearing the focused window.
  This would be problematic e.g. in situation where the application relies on io.WantCaptureKeyboard
  flag being cleared accordingly. (bug introduced in 1.77 WIP on 2020/06/16) (#3344, #2880)
- Window: Fixed clicking over an item which hovering has been disabled (e.g inhibited by a popup)
  from marking the window as moved.
- Drag, Slider: Added ImGuiSliderFlags parameters.
  - For float functions they replace the old trailing 'float power=1.0' parameter.
    (See #3361 and the "Breaking Changes" block above for all details).
  - Added ImGuiSliderFlags_Logarithmic flag to enable logarithmic editing
    (generally more precision around zero), as a replacement to the old 'float power' parameter
    which was obsoleted. (#1823, #1316, #642) [@Shironekoben, @AndrewBelt]
  - Added ImGuiSliderFlags_ClampOnInput flag to force clamping value when using
    CTRL+Click to type in a value manually. (#1829, #3209, #946, #413).
    [note: RENAMED to ImGuiSliderFlags_AlwaysClamp in 1.79].
  - Added ImGuiSliderFlags_NoRoundToFormat flag to disable rounding underlying
    value to match precision of the display format string. (#642)
  - Added ImGuiSliderFlags_NoInput flag to disable turning widget into a text input
    with CTRL+Click or Nav Enter.
- Nav, Slider: Fix using keyboard/gamepad controls with certain logarithmic sliders where
  pushing a direction near zero values would be cancelled out. [@Shironekoben]
- DragFloatRange2, DragIntRange2: Fixed an issue allowing to drag out of bounds when both
  min and max value are on the same value. (#1441)
- InputText, ImDrawList: Fixed assert triggering when drawing single line of text with more
  than ~16 KB characters. (Note that current code is going to show corrupted display if after
  clipping, more than 16 KB characters are visible in the same low-level ImDrawList::RenderText()
  call. ImGui-level functions such as TextUnformatted() are not affected. This is quite rare
  but it will be addressed later). (#3349)
- Selectable: Fixed highlight/hit extent when used with horizontal scrolling (in or outside columns).
  Also fixed related text clipping when used in a column after the first one. (#3187, #3386)
- Scrolling: Avoid SetScroll, SetScrollFromPos functions from snapping on the edge of scroll
  limits when close-enough by (WindowPadding - ItemPadding), which was a tweak with too many
  side-effects. The behavior is still present in SetScrollHere functions as they are more explicitly
  aiming at making widgets visible. May later be moved to a flag.
- Tabs: Allow calling SetTabItemClosed() after a tab has been submitted (will process next frame).
- InvisibleButton: Made public a small selection of ImGuiButtonFlags (previously in imgui_internal.h)
  and allowed to pass them to InvisibleButton(): ImGuiButtonFlags_MouseButtonLeft/Right/Middle.
  This is a small but rather important change because lots of multi-button behaviors could previously
  only be achieved using lower-level/internal API. Now also available via high-level InvisibleButton()
  with is a de-facto versatile building block to creating custom widgets with the public API.
- Fonts: Fixed ImFontConfig::GlyphExtraSpacing and ImFontConfig::PixelSnapH settings being pulled
  from the merged/target font settings when merging fonts, instead of being pulled from the source
  font settings.
- ImDrawList: Thick anti-aliased strokes (> 1.0f) with integer thickness now use a texture-based
  path, reducing the amount of vertices/indices and CPU/GPU usage. (#3245) [@Shironekoben]
  - This change will facilitate the wider use of thick borders in future style changes.
  - Requires an extra bit of texture space (~64x64 by default), relies on GPU bilinear filtering.
  - Set `io.AntiAliasedLinesUseTex = false` to disable rendering using this method.
  - Clear `ImFontAtlasFlags_NoBakedLines` in ImFontAtlas::Flags to disable baking data in texture.
- ImDrawList: changed AddCircle(), AddCircleFilled() default num_segments from 12 to 0, effectively
  enabling auto-tessellation by default. Tweak tessellation in Style Editor->Rendering section, or
  by modifying the 'style.CircleSegmentMaxError' value. [@ShironekoBen]
- ImDrawList: Fixed minor bug introduced in 1.75 where AddCircle() with 12 segments would generate
  an extra vertex. (This bug was mistakenly marked as fixed in earlier 1.77 release). [@ShironekoBen]
- Demo: Improved "Custom Rendering"->"Canvas" demo with a grid, scrolling and context menu.
  Also showcase using InvisibleButton() with multiple mouse buttons flags.
- Demo: Improved "Layout & Scrolling" -> "Clipping" section.
- Demo: Improved "Layout & Scrolling" -> "Child Windows" section.
- Style Editor: Added preview of circle auto-tessellation when editing the corresponding value.
- Backends: OpenGL3: Added support for glad2 loader. (#3330) [@moritz-h]
- Backends: Allegro 5: Fixed horizontal scrolling direction with mouse wheel / touch pads (it seems
  like Allegro 5 reports it differently from GLFW and SDL). (#3394, #2424, #1463) [@nobody-special666]
- Examples: Vulkan: Fixed GLFW+Vulkan and SDL+Vulkan clear color not being set. (#3390) [@RoryO]
- CI: Emscripten has stopped their support for their fastcomp backend, switching to latest sdk [@Xipiryon]

Docking+Viewports Branch:

- Docking: Made DockBuilderAddNode() automatically call DockBuilderRemoveNode(). (#3399, #2109)
- Docking: Storing HoveredDockNode in context which can be useful for easily detecting e.g. hovering an
  empty node. (#3398)
- Docking: Fixed docking overlay bits appearing at (0,0), because of 43bd80a. Most typically noticeable
  when disabling multi-viewport.
- Docking: Workaround recovery for node created without the _DockSpace flags later becoming a DockSpace. (#3340)
- Docking: Rework size allocations to recover when there's no enough room for nodes + do not hold on
  _WantLockSizeOnce forever. (#3328)
- Docking: Rework size allocation to allow user code to override node sizes. Not all edge cases will be
  properly handled but this is a step toward toolbar emitting size constraints.
- Docking: Added experimental flags to perform more docking filtering and disable resize per axis.
  Designed for toolbar patterns.
- Viewports, Backends, GLFW: Use GLFW_MOUSE_PASSTHROUGH when available.
- Viewports, Backends: DX12: Fixed issue on shutdown when viewports are disabled. (#3347)


-----------------------------------------------------------------------
 VERSION 1.77 (Released 2020-06-29)
-----------------------------------------------------------------------

Decorated log and release notes: https://github.com/ocornut/imgui/releases/tag/v1.77

Breaking Changes:

- Removed unnecessary ID (first arg) of ImFontAtlas::AddCustomRectRegular() function. Please
  note that this is a Beta api and will likely be reworked in order to support multi-DPI across
  multiple monitors.
- Renamed OpenPopupOnItemClick() to OpenPopupContextItem(). Kept inline redirection function (will obsolete).
  [NOTE: THIS WAS REVERTED IN 1.79]
- Removed BeginPopupContextWindow(const char*, int mouse_button, bool also_over_items) in favor
  of BeginPopupContextWindow(const char*, ImGuiPopupFlags flags) with ImGuiPopupFlags_NoOverItems.
  Kept inline redirection function (will obsolete).
- Removed obsoleted CalcItemRectClosestPoint() entry point (has been asserting since December 2017).

Other Changes:

- TreeNode: Fixed bug where BeginDragDropSource() failed when the _OpenOnDoubleClick flag is
  enabled (bug introduced in 1.76, but pre-1.76 it would also fail unless the _OpenOnArrow
  flag was also set, and _OpenOnArrow is frequently set along with _OpenOnDoubleClick).
- TreeNode: Fixed bug where dragging a payload over a TreeNode() with either _OpenOnDoubleClick
  or _OpenOnArrow would open the node. (#143)
- Windows: Fix unintended feedback loops when resizing windows close to main viewport edges. [@rokups]
- Tabs: Added style.TabMinWidthForUnselectedCloseButton settings:
  - Set to 0.0f (default) to always make a close button appear on hover (same as Chrome, VS).
  - Set to FLT_MAX to only display a close button when selected (merely hovering is not enough).
  - Set to an intermediary value to toggle behavior based on width (same as Firefox).
- Tabs: Added a ImGuiTabItemFlags_NoTooltip flag to disable the tooltip for individual tab item
  (vs ImGuiTabBarFlags_NoTooltip for entire tab bar). [@Xipiryon]
- Popups: All functions capable of opening popups (OpenPopup*, BeginPopupContext*) now take a new
  ImGuiPopupFlags sets of flags instead of a mouse button index. The API is automatically backward
  compatible as ImGuiPopupFlags is guaranteed to hold mouse button index in the lower bits.
- Popups: Added ImGuiPopupFlags_NoOpenOverExistingPopup for OpenPopup*/BeginPopupContext* functions
  to first test for the presence of another popup at the same level.
- Popups: Added ImGuiPopupFlags_NoOpenOverItems for BeginPopupContextWindow() - similar to testing
  for !IsAnyItemHovered() prior to doing an OpenPopup().
- Popups: Added ImGuiPopupFlags_AnyPopupId and ImGuiPopupFlags_AnyPopupLevel flags for IsPopupOpen(),
  allowing to check if any popup is open at the current level, if a given popup is open at any popup
  level, if any popup is open at all.
- Popups: Fix an edge case where programmatically closing a popup while clicking on its empty space
  would attempt to focus it and close other popups. (#2880)
- Popups: Fix BeginPopupContextVoid() when clicking over the area made unavailable by a modal. (#1636)
- Popups: Clarified some of the comments and function prototypes.
- Modals: BeginPopupModal() doesn't set the ImGuiWindowFlags_NoSavedSettings flag anymore, and will
  not always be auto-centered. Note that modals are more similar to regular windows than they are to
  popups, so api and behavior may evolve further toward embracing this. (#915, #3091)
  Enforce centering using e.g. SetNextWindowPos(io.DisplaySize * 0.5f, ImGuiCond_Appearing, ImVec2(0.5f,0.5f)).
- Metrics: Added a "Settings" section with some details about persistent ini settings.
- Nav, Menus: Fix vertical wrap-around in menus or popups created with multiple appending calls to
  BeginMenu()/EndMenu() or BeginPopup(0/EndPopup(). (#3223, #1207) [@rokups]
- Drag and Drop: Fixed unintended fallback "..." tooltip display during drag operation when
  drag source uses _SourceNoPreviewTooltip flags. (#3160) [@rokups]
- Columns: Lower overhead on column switches and switching to background channel.
  Benefits Columns but was primarily made with Tables in mind!
- Fonts: Fix GetGlyphRangesKorean() end-range to end at 0xD7A3 (instead of 0xD79D). (#348, #3217) [@marukrap]
- ImDrawList: Fixed an issue where draw command merging or primitive unreserve while crossing the
  VtxOffset boundary would lead to draw commands with wrong VtxOffset. (#3129, #3163, #3232, #2591)
  [@thedmd, @Shironekoben, @sergeyn, @ocornut]
- ImDrawList, ImDrawListSplitter, Columns: Fixed an issue where changing channels with different
  TextureId, VtxOffset would incorrectly apply new settings to draw channels. (#3129, #3163)
  [@ocornut, @thedmd, @Shironekoben]
- ImDrawList, ImDrawListSplitter, Columns: Fixed an issue where starting a split when current
  VtxOffset was not zero would lead to draw commands with wrong VtxOffset. (#2591)
- ImDrawList, ImDrawListSplitter, Columns: Fixed an issue where starting a split right after
  a callback draw command would incorrectly override the callback draw command.
- Misc, Freetype: Fix for rare case where FT_Get_Char_Index() succeeds but FT_Load_Glyph() fails.
- Docs: Improved and moved font documentation to docs/FONTS.md so it can be readable on the web.
  Updated various links/wiki accordingly. Added FAQ entry about DPI. (#2861) [@ButternCream, @ocornut]
- CI: Added CI test to verify we're never accidentally dragging libstdc++ (on some compiler setups,
  static constructors for non-pod data seems to drag in libstdc++ due to thread-safety concerns).
  Fixed a static constructor which led to this dependency on some compiler setups. [@rokups]
- Backends: Win32: Support for #define NOGDI, won't try to call GetDeviceCaps(). (#3137, #2327)
- Backends: Win32: Fix _WIN32_WINNT < 0x0600 (MinGW defaults to 0x502 == Windows 2003). (#3183)
- Backends: SDL: Report a zero display-size when window is minimized, consistent with other backends,
  making more render/clipping code use an early out path.
- Backends: OpenGL: Fixed handling of GL 4.5+ glClipControl(GL_UPPER_LEFT) by inverting the
  projection matrix top and bottom values. (#3143, #3146) [@u3shit]
- Backends: OpenGL: On OSX, if unspecified by app, made default GLSL version 150. (#3199) [@albertvaka]
- Backends: OpenGL: Fixed loader auto-detection to not interfere with ES2/ES3 defines. (#3246) [@funchal]
- Backends: Vulkan: Fixed error in if initial frame has no vertices. (#3177)
- Backends: Vulkan: Fixed edge case where render callbacks wouldn't be called if the ImDrawData
  structure didn't have any vertices. (#2697) [@kudaba]
- Backends: OSX: Added workaround to avoid fast mouse clicks. (#3261, #1992, #2525) [@nburrus]
- Examples: GLFW+Vulkan, SDL+Vulkan: Fix for handling of minimized windows. (#3259)
- Examples: Apple: Fixed example_apple_metal and example_apple_opengl2 using imgui_impl_osx.mm
  not forwarding right and center mouse clicks. (#3260) [@nburrus]

Docking+Viewports Branch:

- Viewports: Don't set ImGuiViewportFlags_NoRendererClear when ImGuiWindowFlags_NoBackground is set. (#3213)
- Viewports: Report minimized viewports as zero DisplaySize to be consistent with main branch. (#1542)
- Docking, Settings: Allow reload of settings data at runtime. (#2573)
- Backends, GLFW: Fix windows resizing incorrectly on Linux due to GLFW firing window positioning
  callbacks on next frame after window is resized manually. (#2117)
- Backends: DX12: Fix OBJECT_DELETED_WHILE_STILL_IN_USE on viewport resizing. (#3210)
- Backends: DX12: Fix for crash caused by early resource release. (#3121)
- Backends, Win32: Request monitor update when DPI awareness is enabled to make sure they have the correct DPI settings.


-----------------------------------------------------------------------
 VERSION 1.76 (Released 2020-04-12)
-----------------------------------------------------------------------

Decorated log and release notes: https://github.com/ocornut/imgui/releases/tag/v1.76

Other Changes:

- Drag and Drop, Nav: Disabling navigation arrow keys when drag and drop is active. In the docking
  branch pressing arrow keys while dragging a window from a tab could trigger an assert. (#3025)
- BeginMenu: Using same ID multiple times appends content to a menu. (#1207) [@rokups]
- BeginMenu: Fixed a bug where SetNextWindowXXX data before a BeginMenu() would not be cleared
  when the menu is not open. (#3030)
- InputText: Fixed password fields displaying ASCII spaces as blanks instead of using the '*'
  glyph. (#2149, #515)
- Selectable: Fixed honoring style.SelectableTextAlign with unspecified size. (#2347, #2601)
- Selectable: Allow using ImGuiSelectableFlags_SpanAllColumns in other columns than first. (#125)
- TreeNode: Made clicking on arrow with _OpenOnArrow toggle the open state on the Mouse Down
  event rather than the Mouse Down+Up sequence (this is rather standard behavior).
- ColorButton: Added ImGuiColorEditFlags_NoBorder flag to remove the border normally enforced
  by default for standalone ColorButton.
- Nav: Fixed interactions with ImGuiListClipper, so e.g. Home/End result would not clip the
  landing item on the landing frame. (#787)
- Nav: Fixed currently focused item from ever being clipped by ItemAdd(). (#787)
- Scrolling: Fixed scrolling centering API leading to non-integer scrolling values and initial
  cursor position. This would often get fixed after the fix item submission, but using the
  ImGuiListClipper as the first thing after Begin() could largely break size calculations. (#3073)
- Added optional support for Unicode plane 1-16 (#2538, #2541, #2815) [@cloudwu, @samhocevar]
  - Compile-time enable with '#define IMGUI_USE_WCHAR32' in imconfig.h.
  - More onsistent handling of unsupported code points (0xFFFD).
  - Surrogate pairs are supported when submitting UTF-16 data via io.AddInputCharacterUTF16(),
    allowing for more complete CJK input.
  - sizeof(ImWchar) goes from 2 to 4. IM_UNICODE_CODEPOINT_MAX goes from 0xFFFF to 0x10FFFF.
  - Various structures such as ImFont, ImFontGlyphRangesBuilder will use more memory, this
    is currently not particularly efficient.
- Columns: undid the change in 1.75 were Columns()/BeginColumns() were preemptively limited
  to 64 columns with an assert. (#3037, #125)
- Window: Fixed a bug with child window inheriting ItemFlags from their parent when the child
  window also manipulate the ItemFlags stack. (#3024) [@Stanbroek]
- Font: Fixed non-ASCII space occasionally creating unnecessary empty looking polygons.
- Misc: Added an explicit compile-time test for non-scoped IM_ASSERT() macros to redirect users
  to a solution rather than encourage people to add braces in the codebase.
- Misc: Added additional checks in EndFrame() to verify that io.KeyXXX values have not been
  tampered with between NewFrame() and EndFrame().
- Misc: Made default clipboard handlers for Win32 and OSX use a buffer inside the main context
  instead of a static buffer, so it can be freed properly on Shutdown. (#3110)
- Misc, Freetype: Fixed support for IMGUI_STB_RECT_PACK_FILENAME compile time directive
  in imgui_freetype.cpp (matching support in the regular code path). (#3062) [@DonKult]
- Metrics: Made Tools section more prominent. Showing wire-frame mesh directly hovering the ImDrawCmd
  instead of requiring to open it. Added options to disable bounding box and mesh display.
  Added notes on inactive/gc-ed windows.
- Demo: Added black and white and color gradients to Demo>Examples>Custom Rendering.
- CI: Added more tests on the continuous-integration server: extra warnings for Clang/GCC, building
  SDL+Metal example, building imgui_freetype.cpp, more compile-time imconfig.h settings: disabling
  obsolete functions, enabling 32-bit ImDrawIdx, enabling 32-bit ImWchar, disabling demo. [@rokups]
- Backends: OpenGL3: Fixed version check mistakenly testing for GL 4.0+ instead of 3.2+ to enable
  ImGuiBackendFlags_RendererHasVtxOffset, leaving 3.2 contexts without it. (#3119, #2866) [@wolfpld]
- Backends: OpenGL3: Added include support for older glbinding 2.x loader. (#3061) [@DonKult]
- Backends: Win32: Added ImGui_ImplWin32_EnableDpiAwareness(), ImGui_ImplWin32_GetDpiScaleForHwnd(),
  ImGui_ImplWin32_GetDpiScaleForMonitor() helpers functions (backported from the docking branch).
  Those functions makes it easier for example apps to support hi-dpi features without setting up
  a manifest.
- Backends: Win32: Calling AddInputCharacterUTF16() from WM_CHAR message handler in order to support
  high-plane surrogate pairs. (#2815) [@cloudwu, @samhocevar]
- Backends: SDL: Added ImGui_ImplSDL2_InitForMetal() for API consistency (even though the function
  currently does nothing).
- Backends: SDL: Fixed mapping for ImGuiKey_KeyPadEnter. (#3031) [@Davido71]
- Examples: Win32+DX12: Fixed resizing main window, enabled debug layer. (#3087, #3115) [@sergeyn]
- Examples: SDL+DX11: Fixed resizing main window. (#3057) [@joeslay]
- Examples: Added SDL+Metal example application. (#3017) [@coding-jackalope]

Docking+Viewports Branch:

- Docking: Fixed assert preventing dockspace from being created instead a hidden tab. (#3101)
- Viewports: Fixed secondary viewports accidentally merging into a minimized host viewport. (#3118)
- Viewports, Docking: Added per-viewport work area system for e.g. menu-bars. Fixed DockspaceOverViewport()
  and demo code (overlay etc) accordingly. (#3035, #2889, #2474, #1542, #2109)
- Viewports: Improve menu positioning in multi-monitor setups. [@rokups]
- Viewports: Software mouse cursor is also scaled by current DpiScale. (amend #939)
- Viewports: Avoid manually clipping resize grips and borders, which messes up with automation ability
  to locate those items. Also simpler and more standard.
- Viewports: Fix for UWP in the imgui_impl_win32.cpp IME handler. (#2895, #2892).
- Viewports: Bunch of extra of comments to facilitate setting up multi-viewports.
- Viewports, GLFW: Avoid using window positioning workaround for GLFW 3.3+ versions that have it fixed.


-----------------------------------------------------------------------
 VERSION 1.75 (Released 2020-02-10)
-----------------------------------------------------------------------

Decorated log and release notes: https://github.com/ocornut/imgui/releases/tag/v1.75

Breaking Changes:

- Removed redirecting functions/enums names that were marked obsolete in 1.53 (December 2017):
  - ShowTestWindow()                    -> use ShowDemoWindow()
  - IsRootWindowFocused()               -> use IsWindowFocused(ImGuiFocusedFlags_RootWindow)
  - IsRootWindowOrAnyChildFocused()     -> use IsWindowFocused(ImGuiFocusedFlags_RootAndChildWindows)
  - SetNextWindowContentWidth(w)        -> use SetNextWindowContentSize(ImVec2(w, 0.0f)
  - GetItemsLineHeightWithSpacing()     -> use GetFrameHeightWithSpacing()
  - ImGuiCol_ChildWindowBg              -> use ImGuiCol_ChildBg
  - ImGuiStyleVar_ChildWindowRounding   -> use ImGuiStyleVar_ChildRounding
  - ImGuiTreeNodeFlags_AllowOverlapMode -> use ImGuiTreeNodeFlags_AllowItemOverlap
  - IMGUI_DISABLE_TEST_WINDOWS          -> use IMGUI_DISABLE_DEMO_WINDOWS
  If you were still using the old names, while you are cleaning up, considering enabling
  IMGUI_DISABLE_OBSOLETE_FUNCTIONS in imconfig.h even temporarily to have a pass at finding
  and removing up old API calls, if any remaining.
- Removed implicit default parameter to IsMouseDragging(int button = 0) to be consistent
  with other mouse functions (none of the other functions have it).
- Obsoleted calling ImDrawList::PrimReserve() with a negative count (which was vaguely
  documented and rarely if ever used). Instead we added an explicit PrimUnreserve() API
  which can be implemented faster. Also clarified pre-existing constraints which weren't
  documented (can only unreserve from the last reserve call). If you suspect you ever
  used that feature before (very unlikely, but grep for call to PrimReserve in your code),
  you can #define IMGUI_DEBUG_PARANOID in imconfig.h to catch existing calls. [@ShironekoBen]
- ImDrawList::AddCircle()/AddCircleFilled() functions don't accept negative radius.
- Limiting Columns()/BeginColumns() api to 64 columns with an assert. While the current code
  technically supports it, future code may not so we're putting the restriction ahead.
  [Undid that change in 1.76]
- imgui_internal.h: changed ImRect() default constructor initializes all fields to 0.0f instead
  of (FLT_MAX,FLT_MAX,-FLT_MAX,-FLT_MAX). If you used ImRect::Add() to create bounding boxes by
  adding points into it without explicit initialization, you may need to fix your initial value.

Other Changes:

- Inputs: Added ImGuiMouseButton enum for convenience (e.g. ImGuiMouseButton_Right=1).
  We forever guarantee that the existing value will not changes so existing code is free to use 0/1/2.
- Nav: Fixed a bug where the initial CTRL-Tab press while in a child window sometimes selected
  the current root window instead of always selecting the previous root window. (#787)
- ColorEdit: Fix label alignment when using ImGuiColorEditFlags_NoInputs. (#2955) [@rokups]
- ColorEdit: In HSV display of a RGB stored value, attempt to locally preserve Saturation
  when Value==0.0 (similar to changes done in 1.73 for Hue). Removed Hue editing lock since
  those improvements in 1.73 makes them unnecessary. (#2722, #2770). [@rokups]
- ColorEdit: "Copy As" context-menu tool shows hex values with a '#' prefix instead of '0x'.
- ColorEdit: "Copy As" content-menu tool shows hex values both with/without alpha when available.
- InputText: Fix corruption or crash when executing undo after clearing input with ESC, as a
  byproduct we are allowing to later undo the revert with a CTRL+Z. (#3008).
- InputText: Fix using a combination of _CallbackResize (e.g. for std::string binding), along with the
  _EnterReturnsTrue flag along with the rarely used property of using an InputText without persisting
  user-side storage. Previously if you had e.g. a local unsaved std::string and reading result back
  from the widget, the user string object wouldn't be resized when Enter key was pressed. (#3009)
- MenuBar: Fix minor clipping issue where occasionally a menu text can overlap the right-most border.
- Window: Fix SetNextWindowBgAlpha(1.0f) failing to override alpha component. (#3007) [@Albog]
- Window: When testing for the presence of the ImGuiWindowFlags_NoBringToFrontOnFocus flag we
  test both the focused/clicked window (which could be a child window) and the root window.
- ImDrawList: AddCircle(), AddCircleFilled() API can now auto-tessellate when provided a segment
  count of zero. Alter tessellation quality with 'style.CircleSegmentMaxError'. [@ShironekoBen]
- ImDrawList: Add AddNgon(), AddNgonFilled() API with a guarantee on the explicit segment count.
  In the current branch they are essentially the same as AddCircle(), AddCircleFilled() but as
  we will rework the circle rendering functions to use textures and automatic segment count
  selection, those new api can fill a gap. [@ShironekoBen]
- Columns: ImDrawList::Channels* functions now work inside columns. Added extra comments to
  suggest using user-owned ImDrawListSplitter instead of ImDrawList functions. [@rokups]
- Misc: Added ImGuiMouseCursor_NotAllowed enum so it can be used by more shared widgets. [@rokups]
- Misc: Added IMGUI_DISABLE compile-time definition to make all headers and sources empty.
- Misc: Disable format checks when using stb_printf, to allow using extra formats.
  Made IMGUI_USE_STB_SPRINTF a properly documented imconfig.h flag. (#2954) [@loicmolinari]
- Misc: Added misc/single_file/imgui_single_file.h, We use this to validate compiling all *.cpp
  files in a same compilation unit. Actual users of that technique (also called "Unity builds")
  can generally provide this themselves, so we don't really recommend you use this. [@rokups]
- CI: Added PVS-Studio static analysis on the continuous-integration server. [@rokups]
- Backends: GLFW, SDL, Win32, OSX, Allegro: Added support for ImGuiMouseCursor_NotAllowed. [@rokups]
- Backends: GLFW: Added support for the missing mouse cursors newly added in GLFW 3.4+. [@rokups]
- Backends: SDL: Wayland: use SDL_GetMouseState (because there is no global mouse state available
  on Wayland). (#2800, #2802) [@NeroBurner]
- Backends: GLFW, SDL: report Windows key (io.KeySuper) as always released. Neither GLFW nor SDL can
  correctly report the key release in every cases (e.g. when using Win+V) causing problems with some
  widgets. The next release of GLFW (3.4+) will have a fix for it. However since it is both difficult
  and discouraged to make use of this key for Windows application anyway, we just hide it. (#2976)
- Backends: Win32: Added support for #define IMGUI_IMPL_WIN32_DISABLE_GAMEPAD to disable all
  XInput using code, and IMGUI_IMPL_WIN32_DISABLE_LINKING_XINPUT to disable linking with XInput,
  the later may be problematic if compiling with recent Windows SDK and you want your app to run
  on Windows 7. You can instead try linking with Xinput9_1_0.lib instead. (#2716)
- Backends: Glut: Improved FreeGLUT support for MinGW. (#3004) [@podsvirov]
- Backends: Emscripten: Avoid forcefully setting IMGUI_DISABLE_FILE_FUNCTIONS. (#3005) [@podsvirov]
- Examples: OpenGL: Explicitly adding -DIMGUI_IMPL_OPENGL_LOADER_GL3W to Makefile to match linking
  settings (otherwise if another loader such as Glew is accessible, the OpenGL3 backend might
  automatically use it). (#2919, #2798)
- Examples: OpenGL: Added support for glbinding OpenGL loader. (#2870) [@rokups]
- Examples: Emscripten: Demonstrating embedding fonts in Makefile and code. (#2953) [@Oipo]
- Examples: Metal: Wrapped main loop in @autoreleasepool block to ensure allocations get freed
  even if underlying system event loop gets paused due to app nap. (#2910, #2917) [@bear24rw]

Docking+Viewports Branch:

- Docking + Nav: Fixed messed up Ctrl+Tab order with docked windows.
- Docking + Nav: Fixed failing to restore NavId when refocusing a child within a docked window.
- Docking + Nav: Fixed failing to restore NavId when refocusing due to missing nav window (when
  it stops being submitted).
- Docking: Fixed a bug where the tab bar of a hidden dockspace would keep requesting focus. (#2960)
- Docking: Added experimental DockNodeFlagsOverrideSet/DockNodeFlagsOverrideClear flags in ImGuiWindowClass
  (currently experimenting with toolbar idioms).
- Viewports: Fix resizing viewport-owning windows when mouse pos is outside the InnerClipRect
  (can happen with OS decoration enabled).
- Viewports: Preserve last known size for minimized main viewport to be consistent with secondary viewports.
- Backends: SDL: Honor NoTaskBarIcon flag under non Win32 OS. (#2117)
- Backends: GLFW, SDL: Platform monitors declared properly even if multi-viewport is not enabled.


-----------------------------------------------------------------------
 VERSION 1.74 (Released 2019-11-25)
-----------------------------------------------------------------------

Decorated log and release notes: https://github.com/ocornut/imgui/releases/tag/v1.74

Breaking Changes:

- Removed redirecting functions/enums names that were marked obsolete in 1.52 (October 2017):
  - Begin() [old 5 args version]     -> use Begin() [3 args], use SetNextWindowSize() SetNextWindowBgAlpha() if needed
  - IsRootWindowOrAnyChildHovered()  -> use IsWindowHovered(ImGuiHoveredFlags_RootAndChildWindows)
  - AlignFirstTextHeightToWidgets()  -> use AlignTextToFramePadding()
  - SetNextWindowPosCenter()         -> use SetNextWindowPos() with a pivot of (0.5f, 0.5f)
  - ImFont::Glyph                    -> use ImFontGlyph
  If you were still using the old names, read "API Breaking Changes" section of imgui.cpp to find out
  the new names or equivalent features, or see how they were implemented until 1.73.
- Inputs: Fixed a miscalculation in the keyboard/mouse "typematic" repeat delay/rate calculation, used
  by keys and e.g. repeating mouse buttons as well as the GetKeyPressedAmount() function.
  If you were using a non-default value for io.KeyRepeatRate (previous default was 0.250), you can
  add +io.KeyRepeatDelay to it to compensate for the fix.
  The function was triggering on: 0.0 and (delay+rate*N) where (N>=1). Fixed formula responds to (N>=0).
  Effectively it made io.KeyRepeatRate behave like it was set to (io.KeyRepeatRate + io.KeyRepeatDelay).
  Fixed the code and altered default io.KeyRepeatRate,Delay from 0.250,0.050 to 0.300,0.050 to compensate.
  If you never altered io.KeyRepeatRate nor used GetKeyPressedAmount() this won't affect you.
- Misc: Renamed IMGUI_DISABLE_FORMAT_STRING_FUNCTIONS to IMGUI_DISABLE_DEFAULT_FORMAT_FUNCTIONS. (#1038)
- Misc: Renamed IMGUI_DISABLE_MATH_FUNCTIONS to IMGUI_DISABLE_DEFAULT_MATH_FUNCTIONS.
- Fonts: ImFontAtlas::AddCustomRectRegular() now requires an ID larger than 0x110000 (instead of 0x10000) to
  conform with supporting Unicode planes 1-16 in a future update. ID below 0x110000 will now assert.
- Backends: DX12: Added extra ID3D12DescriptorHeap parameter to ImGui_ImplDX12_Init() function.
  The value is unused in master branch but will be used by the multi-viewport feature. (#2851) [@obfuscate]

Other Changes:

- InputText, Nav: Fixed Home/End key broken when activating Keyboard Navigation. (#787)
- InputText: Filter out ASCII 127 (DEL) emitted by low-level OSX layer, as we are using the Key value. (#2578)
- Layout: Fixed a couple of subtle bounding box vertical positioning issues relating to the handling of text
  baseline alignment. The issue would generally manifest when laying out multiple items on a same line,
  with varying heights and text baseline offsets.
  Some specific examples, e.g. a button with regular frame padding followed by another item with a
  multi-line label and no frame padding, such as: multi-line text, small button, tree node item, etc.
  The second item was correctly offset to match text baseline, and would interact/display correctly,
  but it wouldn't push the contents area boundary low enough.
- Scrollbar: Fixed an issue where scrollbars wouldn't display on the frame following a frame where
  all child window contents would be culled.
- ColorPicker: Fixed SV triangle gradient to block (broken in 1.73). (#2864, #2711). [@lewa-j]
- TreeNode: Fixed combination of ImGuiTreeNodeFlags_SpanFullWidth and ImGuiTreeNodeFlags_OpenOnArrow
  incorrectly locating the arrow hit position to the left of the frame. (#2451, #2438, #1897)
- TreeNode: The collapsing arrow accepts click even if modifier keys are being held, facilitating
  interactions with custom multi-selections patterns. (#2886, #1896, #1861)
- TreeNode: Added IsItemToggledOpen() to explicitly query if item was just open/closed, facilitating
  interactions with custom multi-selections patterns. (#1896, #1861)
- DragScalar, SliderScalar, InputScalar: Added p_ prefix to parameter that are pointers to the data
  to clarify how they are used, and more comments redirecting to the demo code. (#2844)
- Error handling: Assert if user mistakenly calls End() instead of EndChild() on a child window. (#1651)
- Misc: Optimized storage of window settings data (reducing allocation count).
- Misc: Windows: Do not use _wfopen() if IMGUI_DISABLE_WIN32_FUNCTIONS is defined. (#2815)
- Misc: Windows: Disabled win32 function by default when building with UWP. (#2892, #2895)
- Misc: Using static_assert() when using C++11, instead of our own construct (avoid zealous Clang warnings).
- Misc: Added IMGUI_DISABLE_FILE_FUNCTIONS/IMGUI_DISABLE_DEFAULT_FILE_FUNCTION to nullify or disable
  default implementation of ImFileXXX functions linking with fopen/fclose/fread/fwrite. (#2734)
- Docs: Improved and moved FAQ to docs/FAQ.md so it can be readable on the web. [@ButternCream, @ocornut]
- Docs: Moved misc/fonts/README.txt to docs/FONTS.txt.
- Docs: Added permanent redirect from https://www.dearimgui.com/faq to FAQ page.
- Demo: Added simple item reordering demo in Widgets -> Drag and Drop section. (#2823, #143) [@rokups]
- Metrics: Show wire-frame mesh and approximate surface area when hovering ImDrawCmd. [@ShironekoBen]
- Metrics: Expose basic details of each window key/value state storage.
- Examples: DX12: Using IDXGIDebug1::ReportLiveObjects() when DX12_ENABLE_DEBUG_LAYER is enabled.
- Examples: Emscripten: Removed BINARYEN_TRAP_MODE=clamp from Makefile which was removed in Emscripten 1.39.0
  but required prior to 1.39.0, making life easier for absolutely no-one. (#2877, #2878) [@podsvirov]
- Backends: OpenGL2: Explicitly backup, setup and restore GL_TEXTURE_ENV to increase compatibility with
  legacy OpenGL applications. (#3000)
- Backends: OpenGL3: Fix building with pre-3.2 GL loaders which do not expose glDrawElementsBaseVertex(),
  using runtime GL version to decide if we set ImGuiBackendFlags_RendererHasVtxOffset. (#2866, #2852) [@dpilawa]
- Backends: OSX: Fix using Backspace key. (#2578, #2817, #2818) [@DiligentGraphics]
- Backends: GLFW: Previously installed user callbacks are now restored on shutdown. (#2836) [@malte-v]
- CI: Set up a bunch of continuous-integration tests using GitHub Actions. We now compile many of the example
  applications on Windows, Linux, MacOS, iOS, Emscripten. Removed Travis integration. (#2865) [@rokups]

Docking+Viewports Branch:

- Docking: Can undock from the small triangle button. (#2109,. #2645)
- Docking: Fixed node->HasCloseButton not honoring ImGuiDockNodeFlags_NoCloseButton in a floating node,
  leading to empty space at the right of tab-bars with those flags. (#2109)
- Docking: Made docked windows not use style.ChildRounding.
- Multi-viewports: Added multi-viewport support in the DX12 back-end. (#2851) [@obfuscate]


-----------------------------------------------------------------------
 VERSION 1.73 (Released 2019-09-24)
-----------------------------------------------------------------------

Decorated log and release notes: https://github.com/ocornut/imgui/releases/tag/v1.73

Other Changes:

- Nav, Scrolling: Added support for Home/End key. (#787)
- ColorEdit: Disable Hue edit when Saturation==0 instead of letting Hue values jump around.
- ColorEdit, ColorPicker: In HSV display of a RGB stored value, attempt to locally preserve Hue
  when Saturation==0, which reduces accidentally lossy interactions. (#2722, #2770) [@rokups]
- ColorPicker: Made rendering aware of global style alpha of the picker can be faded out. (#2711)
  Note that some elements won't accurately fade down with the same intensity, and the color wheel
  when enabled will have small overlap glitches with (style.Alpha < 1.0).
- Tabs: Fixed single-tab not shrinking their width down.
- Tabs: Fixed clicking on a tab larger than tab-bar width creating a bouncing feedback loop.
- Tabs: Feed desired width (sum of unclipped tabs width) into layout system to allow for auto-resize. (#2768)
  (before 1.71 tab bars fed the sum of current width which created feedback loops in certain situations).
- Tabs: Improved shrinking for large number of tabs to avoid leaving extraneous space on the right side.
  Individuals tabs are given integer-rounded width and remainder is spread between tabs left-to-right.
- Columns, Separator: Fixed a bug where non-visible separators within columns would alter the next row position
  differently than visible ones.
- SliderScalar: Improved assert when using U32 or U64 types with a large v_max value. (#2765) [@loicmouton]
- DragInt, DragFloat, DragScalar: Using (v_min > v_max) allows locking any edits to the value.
- DragScalar: Fixed dragging of unsigned values on ARM cpu (float to uint cast is undefined). (#2780) [@dBagrat]
- TreeNode: Added ImGuiTreeNodeFlags_SpanAvailWidth flag. (#2451, #2438, #1897) [@Melix19, @PathogenDavid]
  This extends the hit-box to the right-most edge, even if the node is not framed.
  (Note: this is not the default in order to allow adding other items on the same line. In the future we will
  aim toward refactoring the hit-system to be front-to-back, allowing more natural overlapping of items,
  and then we will be able to make this the default.)
- TreeNode: Added ImGuiTreeNodeFlags_SpanFullWidth flag. This extends the hit-box to both the left-most and
  right-most edge of the working area, bypassing indentation.
- CollapsingHeader: Added support for ImGuiTreeNodeFlags_Bullet and ImGuiTreeNodeFlags_Leaf on framed nodes,
  mostly for consistency. (#2159, #2160) [@goran-w]
- Selectable: Added ImGuiSelectableFlags_AllowItemOverlap flag in public api (was previously internal only).
- Style: Allow style.WindowMenuButtonPosition to be set to ImGuiDir_None to hide the collapse button. (#2634, #2639)
- Font: Better ellipsis ("...") drawing implementation. Instead of drawing three pixel-ey dots (which was glaringly
  unfitting with many types of fonts) we first attempt to find a standard ellipsis glyphs within the loaded set.
  Otherwise we render ellipsis using '.' from the font from where we trim excessive spacing to make it as narrow
  as possible. (#2775) [@rokups]
- ImDrawList: Clarified the name of many parameters so reading the code is a little easier. (#2740)
- ImDrawListSplitter: Fixed merging channels if the last submitted draw command used a different texture. (#2506)
- Using offsetof() when available in C++11. Avoids Clang sanitizer complaining about old-style macros. (#94)
- ImVector: Added find(), find_erase(), find_erase_unsorted() helpers.
- Added a mechanism to compact/free the larger allocations of unused windows (buffers are compacted when
  a window is unused for 60 seconds, as per io.ConfigWindowsMemoryCompactTimer = 60.0f). Note that memory
  usage has never been reported as a problem, so this is merely a touch of overzealous luxury. (#2636)
- Documentation: Various tweaks and improvements to the README page. [@ker0chan]
- Backends: OpenGL3: Tweaked initialization code allow application calling ImGui_ImplOpenGL3_CreateFontsTexture()
  before ImGui_ImplOpenGL3_NewFrame(), which sometimes can be convenient.
- Backends: OpenGL3: Attempt to automatically detect default GL loader by using __has_include. (#2798) [@o-micron]
- Backends: DX11: Fixed GSGetShader() call not passing an initialized instance count, which would
  generally make the DX11 debug layer complain (bug added in 1.72).
- Backends: Vulkan: Added support for specifying multisample count. Set 'ImGui_ImplVulkan_InitInfo::MSAASamples' to
   one of the VkSampleCountFlagBits values to use, default is non-multisampled as before. (#2705, #2706) [@vilya]
- Examples: OSX: Fix example_apple_opengl2/main.mm not forwarding mouse clicks and drags correctly. (#1961, #2710)
  [@intonarumori, @ElectricMagic]
- Misc: Updated stb_rect_pack.h from 0.99 to 1.00 (fixes by @rygorous: off-by-1 bug in best-fit heuristic,
  fix handling of rectangles too large to fit inside texture). (#2762) [@tido64]

Docking+Viewports Branch:

- Docking: Fix BeginDocked() path that creates node so that SetNextWindowDockID() doesn't immediately discard the node. (#2109)
- Docking: Fix for node created at the same time as windows that are still resizing (typically with
  io.ConfigDockingAlwaysTabBar) to not be zero/min sized. (#2109). The fix delays their visibility by one frame,
  which is not ideal but not very problematic as the .ini data gets populated after that.
- Docking: Fix a crash that could occur with a malformed ini file (DockNode Parent value pointing to a missing node).
- Viewport: Fix modal/popup window being stuck in unowned hidden viewport associated to fallback window without stealing
  it back. Fix modal reference viewport when opened outside of another window. (#1542)
- Viewport: Modals don't need to set ImGuiViewportFlags_NoFocusOnClick, this also mitigate the issue described by #2445,
  which becomes particularly bad with unfocused modal. (#1542)
- Viewport: better case case where host window gets moved and resized simultaneous (toggling maximized state).
  There's no perfect solution there, than using io.ConfigViewportsNoAutoMerge = false. (#1542)
- Viewport, Docking: Fixed incorrect assignment of IsFallbackWindow which would tag dock node host windows created
  in NewFrame() as such, messing with popup viewport inheritance.
- Viewport: Fixed issue where resize grip would display as hovered while mouse is still off the OS bounds so a click
  would miss it and focus the OS window behind expected one. (#1542)
- Viewport: Fix to allow multiple shutdown / calls to DestroyPlatformWindows(). (#2769)
- Viewport: Backends: GLFW: Fix setting window size on macOS (#2767, #2117) [@rokups]
- Viewport: Backends: GLFW+Linux: Fix window having incorrect size after uncollapse. (#2756, #2117) [@rokups]
- Viewport: Backends: DirectX9: Workaround for windows not refreshing when main viewport has no draw call. (#2560)


-----------------------------------------------------------------------
 VERSION 1.72b (Released 2019-07-31)
-----------------------------------------------------------------------

Decorated log and release notes: https://github.com/ocornut/imgui/releases/tag/v1.72b

Other Changes:

- Nav, Scrolling: Fixed programmatic scroll leading to a slightly incorrect scroll offset when
  the window has decorations or a menu-bar (broken in 1.71). This was mostly noticeable when
  a keyboard/gamepad movement led to scrolling the view, or using e.g. SetScrollHereY() function.
- Nav: Made hovering non-MenuItem Selectable not re-assign the source item for keyboard navigation.
- Nav: Fixed an issue with NavFlattened window flag (beta) where widgets not entirely fitting
  in child window (often selectables because of their protruding sides) would be not considered
  as entry points to to navigate toward the child window. (#787)


-----------------------------------------------------------------------
 VERSION 1.72 (Released 2019-07-27)
-----------------------------------------------------------------------

Decorated log and release notes: https://github.com/ocornut/imgui/releases/tag/v1.72

Breaking Changes:

- Removed redirecting functions/enums names that were marked obsolete in 1.51 (June 2017):
  - ImGuiCol_Column*, ImGuiSetCond_* enums.
  - IsItemHoveredRect(), IsPosHoveringAnyWindow(), IsMouseHoveringAnyWindow(), IsMouseHoveringWindow() functions.
  - IMGUI_ONCE_UPON_A_FRAME macro.
  If you were still using the old names, read "API Breaking Changes" section of imgui.cpp to find out
  the new names or equivalent features.
- Renamed ImFontAtlas::CustomRect to ImFontAtlasCustomRect. Kept redirection typedef (will obsolete).
- Removed TreeAdvanceToLabelPos() which is rarely used and only does SetCursorPosX(GetCursorPosX() + GetTreeNodeToLabelSpacing()).
  Kept redirection function (will obsolete). (#581, #324)

Other Changes:

- Scrolling: Made mouse-wheel scrolling lock the underlying window until the mouse is moved again or
  until a short delay expires (~2 seconds). This allow uninterrupted scroll even if child windows are
  passing under the mouse cursor. (#2604)
- Scrolling: Made it possible for mouse wheel and navigation-triggered scrolling to override a call to
  SetScrollX()/SetScrollY(), making it possible to use a simpler stateless pattern for auto-scrolling:
     // (Submit items..)
     if (ImGui::GetScrollY() >= ImGui::GetScrollMaxY())  // If scrolling at the already at the bottom..
         ImGui::SetScrollHereY(1.0f);                    // ..make last item fully visible
- Scrolling: Added SetScrollHereX(), SetScrollFromPosX() for completeness. (#1580) [@kevreco]
- Scrolling: Mouse wheel scrolling while hovering a child window is automatically forwarded to parent window
  if ScrollMax is zero on the scrolling axis.
  Also still the case if ImGuiWindowFlags_NoScrollWithMouse is set (not new), but previously the forwarding
  would be disabled if ImGuiWindowFlags_NoScrollbar was set on the child window, which is not the case
  any more. Forwarding can still be disabled by setting ImGuiWindowFlags_NoInputs. (amend #1502, #1380).
- Window: Fixed InnerClipRect right-most coordinates using wrong padding setting (introduced in 1.71).
- Window: Fixed old SetWindowFontScale() api value from not being inherited by child window. Added
  comments about the right way to scale your UI (load a font at the right side, rebuild atlas, scale style).
- Scrollbar: Avoid overlapping the opposite side when window (often a child window) is forcibly too small.
- Combo: Hide arrow when there's not enough space even for the square button.
- InputText: Testing for newly added ImGuiKey_KeyPadEnter key. (#2677, #2005) [@amc522]
- Tabs: Fixed unfocused tab bar separator color (was using ImGuiCol_Tab, should use ImGuiCol_TabUnfocusedActive).
- Columns: Fixed a regression from 1.71 where the right-side of the contents rectangle within each column
  would wrongly use a WindowPadding.x instead of ItemSpacing.x like it always did. (#125, #2666)
- Columns: Made the right-most edge reaches up to the clipping rectangle (removing half of WindowPadding.x
  worth of asymmetrical/extraneous padding, note that there's another half that conservatively has to offset
  the right-most column, otherwise it's clipping width won't match the other columns). (#125, #2666)
- Columns: Improved honoring alignment with various values of ItemSpacing.x and WindowPadding.x. (#125, #2666)
- Columns: Made GetColumnOffset() and GetColumnWidth() behave when there's no column set, consistently with
  other column functions. (#2683)
- InputTextMultiline: Fixed vertical scrolling tracking glitch.
- Word-wrapping: Fixed overzealous word-wrapping when glyph edge lands exactly on the limit. Because
  of this, auto-fitting exactly unwrapped text would make it wrap. (fixes initial 1.15 commit, 78645a7d).
- Style: Attenuated default opacity of ImGuiCol_Separator in Classic and Light styles.
- Style: Added style.ColorButtonPosition (left/right, defaults to ImGuiDir_Right) to move the color button
  of ColorEdit3/ColorEdit4 functions to either side of the inputs.
- IO: Added ImGuiKey_KeyPadEnter and support in various backends (previously backends would need to
  specifically redirect key-pad keys to their regular counterpart). This is a temporary attenuating measure
  until we actually refactor and add whole sets of keys into the ImGuiKey enum. (#2677, #2005) [@amc522]
- Misc: Made Button(), ColorButton() not trigger an "edited" event leading to IsItemDeactivatedAfterEdit()
  returning true. This also effectively make ColorEdit4() not incorrect trigger IsItemDeactivatedAfterEdit()
  when clicking the color button to open the picker popup. (#1875)
- Misc: Added IMGUI_DISABLE_METRICS_WINDOW imconfig.h setting to explicitly compile out ShowMetricsWindow().
- Debug Tools: Added "Metrics->Tools->Item Picker" tool which allow clicking on a widget to break in the
  debugger within the item code. The tool calls IM_DEBUG_BREAK() which can be redefined in imconfig.h.
- ImDrawList: Fixed CloneOutput() helper crashing. (#1860) [@gviot]
- ImDrawList::ChannelsSplit(), ImDrawListSplitter: Fixed an issue with merging draw commands between
  channel 0 and 1. (#2624)
- ImDrawListSplitter: Fixed memory leak when using low-level split api (was not affecting ImDrawList api,
  also this type was added in 1.71 and not advertised as a public-facing feature).
- Fonts: binary_to_compressed_c.cpp: Display an error message if failing to open/read the input font file.
- Demo: Log, Console: Using a simpler stateless pattern for auto-scrolling.
- Demo: Widgets: Showing how to use the format parameter of Slider/Drag functions to display the name
  of an enum value instead of the underlying integer value.
- Demo: Renamed the "Help" menu to "Tools" (more accurate).
- Backends: DX10/DX11: Backup, clear and restore Geometry Shader is any is bound when calling renderer.
- Backends: DX11: Clear Hull Shader, Domain Shader, Compute Shader before rendering. Not backing/restoring them.
- Backends: OSX: Disabled default native Mac clipboard copy/paste implementation in core library (added in 1.71),
  because it needs application to be linked with '-framework ApplicationServices'. It can be explicitly
  enabled back by using '#define IMGUI_ENABLE_OSX_DEFAULT_CLIPBOARD_FUNCTIONS' in imconfig.h. Re-added
  equivalent using NSPasteboard api in the imgui_impl_osx.mm experimental backend. (#2546)
- Backends: SDL2: Added ImGui_ImplSDL2_InitForD3D() function to make D3D support more visible.
  (#2482, #2632) [@josiahmanson]
- Examples: Added SDL2+DirectX11 example application. (#2632, #2612, #2482) [@vincenthamm]

Docking+Viewports Branch:

- Docking: Making it possible to undock a node by clicking on the tab bar / title bar for the node. (#2645).
- Docking: Explicitly inhibit constraint when docked for now. Fix clipping issue related to constraints. (#2690).
- Docking: Fixed dragging/resizing from OS decoration not marking settings as dirty.
- Docking: Renamed io.ConfigDockingTabBarOnSingleWindows to io.ConfigDockingAlwaysTabBar.
  Added ImGuiWindowClass::DockingAlwaysTabBar to set on individual windows.
- Docking: Perform simple check: assert if Docking or Viewport are enabled exactly on frame 1 (instead of frame 0
  or later), which is a common user error leading to loss of .ini data on load.
- Docking: Fix so that an appearing window making a dock node reappear won't have a zero-size on its first frame.
- Docking: Fixed using ImGuiDockNodeFlags_AutoHideTabBar with io.ConfigDockingTabBarOnSingleWindows.
- Docking: Added ImGuiDockNode to .natvis file.
- Docking: Fixed support for large meshes in GetBackgroundDrawList(), GetForegroundDrawList(). (#2638)
- Viewport: Fix monitor dpi info not being copied to main viewport when multi-viewports are not enabled. (#2621, #1676)
- Viewport: Refactored ImGuiWindowClass's ViewportFlagsOverrideMask + ViewportFlagsOverrideValue into
  ViewportFlagsOverrideSet + ViewportFlagsOverrideClear which appears easier to grasp. (#1542)
- Viewport: Added ImGuiViewportFlags_NoAutoMerge to prevent merging into host viewport in a per-window basis
  via the ImGuiWindowClass override mechanism. (#1542)


-----------------------------------------------------------------------
 VERSION 1.71 (Released 2019-06-12)
-----------------------------------------------------------------------

Decorated log and release notes: https://github.com/ocornut/imgui/releases/tag/v1.71

Breaking Changes:

- IO: changed AddInputCharacter(unsigned short c) signature to AddInputCharacter(unsigned int c).
- Renamed SetNextTreeNodeOpen() to SetNextItemOpen(). Kept inline redirection function (will obsolete).
- Window: rendering of child windows outer decorations (e.g. bg color, border, scrollbars) is now
  performed as part of their parent window, avoiding the creation of an extraneous draw commands.
  If you have overlapping child windows with decorations, and relied on their relative z-order to be
  mapped to submission their order, this will affect your rendering. The optimization is disabled
  if the parent window has no visual output because it appears to be the most common situation leading
  to the creation of overlapping child windows. Please reach out if you are affected by this change!

Other Changes:

- Window: clarified behavior of SetNextWindowContentSize(). Content size is defined as the size available
  after removal of WindowPadding on each sides. So SetNextWindowContentSize(ImVec2(100,100)) + auto-resize
  will always allow submitting a 100x100 item without creating a scrollbar, regarding of WindowPadding.
  The exact meaning of ContentSize for decorated windows was previously ill-defined.
- Window: Fixed auto-resize with AlwaysVerticalScrollbar or AlwaysHorizontalScrollbar flags.
- Window: Fixed one case where auto-resize by double-clicking the resize grip would make either scrollbar
  appear for a single frame after the resize.
- Separator: Revert 1.70 "Declare its thickness (1.0f) to the layout" change. It's not incorrect
  but it breaks existing some layout patterns. Will return back to it when we expose Separator flags.
- Fixed InputScalar, InputScalarN, SliderScalarN, DragScalarN with non-visible label from inserting
  style.ItemInnerSpacing.x worth of trailing spacing.
- Fixed InputFloatX, SliderFloatX, DragFloatX functions erroneously reporting IsItemEdited() multiple
  times when the text input doesn't match the formatted output value (e.g. input "1" shows "1.000").
  It wasn't much of a problem because we typically use the return value instead of IsItemEdited() here.
- Fixed uses of IsItemDeactivated(), IsItemDeactivatedAfterEdit() on multi-components widgets and
  after EndGroup(). (#2550, #1875)
- Fixed crash when appending with BeginMainMenuBar() more than once and no other window are showing. (#2567)
- ColorEdit: Fixed the color picker popup only displaying inputs as HSV instead of showing multiple
  options. (#2587, broken in 1.69 by #2384).
- CollapsingHeader: Better clipping when a close button is enabled and it overlaps the label. (#600)
- Scrollbar: Minor bounding box adjustment to cope with various border size.
- Scrollbar, Style: Changed default style.ScrollbarSize from 16 to 14.
- Combo: Fixed rounding not applying with the ImGuiComboFlags_NoArrowButton flag. (#2607) [@DucaRii]
- Nav: Fixed gamepad/keyboard moving of window affecting contents size incorrectly, sometimes leading
  to scrollbars appearing during the movement.
- Nav: Fixed rare crash when e.g. releasing Alt-key while focusing a window with a menu at the same
  frame as clearing the focus. This was in most noticeable in backends such as Glfw and SDL which
  emits key release events when focusing another viewport, leading to Alt+clicking on void on another
  viewport triggering the issue. (#2609)
- TreeNode, CollapsingHeader: Fixed highlight frame not covering horizontal area fully when using
  horizontal scrolling. (#2211, #2579)
- Tabs: Fixed BeginTabBar() within a window with horizontal scrolling from creating a feedback
  loop with the horizontal contents size.
- Columns: Fixed Columns() within a window with horizontal scrolling from not covering the full
  horizontal area (previously only worked with an explicit contents size). (#125)
- Columns: Fixed Separator from creating an extraneous draw command. (#125)
- Columns: Fixed Selectable with SpanAllColumns flag from creating an extraneous draw command. (#125)
- Style: Added style.WindowMenuButtonPosition (left/right, defaults to ImGuiDir_Left) to move the
  collapsing/docking button to the other side of the title bar.
- Style: Made window close button cross slightly smaller.
- Log/Capture: Fixed BeginTabItem() label not being included in a text log/capture.
- ImDrawList: Added ImDrawCmd::VtxOffset value to support large meshes (64k+ vertices) using 16-bit indices.
  The renderer backend needs to set 'io.BackendFlags |= ImGuiBackendFlags_RendererHasVtxOffset' to enable
  this, and honor the ImDrawCmd::VtxOffset field. Otherwise the value will always be zero. (#2591)
  This has the advantage of preserving smaller index buffers and allowing to execute on hardware that do not
  support 32-bit indices. Most examples backends have been modified to support the VtxOffset field.
- ImDrawList: Added ImDrawCmd::IdxOffset value, equivalent to summing element count for each draw command.
  This is provided for convenience and consistency with VtxOffset. (#2591)
- ImDrawCallback: Allow to override the signature of ImDrawCallback by #define-ing it. This is meant to
  facilitate custom rendering backends passing local render-specific data to the draw callback.
- ImFontAtlas: FreeType: Added RasterizerFlags::Monochrome flag to disable font anti-aliasing. Combine
  with RasterizerFlags::MonoHinting for best results. (#2545) [@HolyBlackCat]
- ImFontGlyphRangesBuilder: Fixed unnecessarily over-sized buffer, which incidentally was also not
  fully cleared. Fixed edge-case overflow when adding character 0xFFFF. (#2568). [@NIKE3500]
- Demo: Added full "Dear ImGui" prefix to the title of "Dear ImGui Demo" and "Dear ImGui Metrics" windows.
- Backends: Add native Mac clipboard copy/paste default implementation in core library to match what we are
  dealing with Win32, and to facilitate integration in custom engines. (#2546) [@andrewwillmott]
- Backends: OSX: imgui_impl_osx: Added mouse cursor support. (#2585, #1873) [@actboy168]
- Examples/Backends: DirectX9/10/11/12, Metal, Vulkan, OpenGL3 (Desktop GL only): Added support for large meshes
  (64k+ vertices) with 16-bit indices, enable 'ImGuiBackendFlags_RendererHasVtxOffset' in those backends. (#2591)
- Examples/Backends: Don't filter characters under 0x10000 before calling io.AddInputCharacter(),
  the filtering is done in io.AddInputCharacter() itself. This is in prevision for fuller Unicode
  support. (#2538, #2541)


-----------------------------------------------------------------------
 VERSION 1.70 (Released 2019-05-06)
-----------------------------------------------------------------------

Decorated log and release notes: https://github.com/ocornut/imgui/releases/tag/v1.70

Breaking Changes:

- ImDrawList: Improved algorithm for mitre joints on thick lines, preserving correct thickness
  up to 90 degrees angles (e.g. rectangles). If you have custom rendering using thick lines,
  they will appear a little thicker now. (#2518) [@rmitton]
- Obsoleted GetContentRegionAvailWidth(), use GetContentRegionAvail().x instead.
  Kept inline redirection function.
- Examples: Vulkan: Added MinImageCount/ImageCount fields in ImGui_ImplVulkan_InitInfo, required
  during initialization to specify the number of in-flight image requested by swap chains.
  (was previously a hard #define IMGUI_VK_QUEUED_FRAMES 2). (#2071, #1677) [@nathanvoglsam]
- Examples: Vulkan: Tidying up the demo/internals helpers (most engine/app should not rely
  on them but it is possible you have!).

Other Changes:

- ImDrawList: Added ImDrawCallback_ResetRenderState, a special ImDrawList::AddCallback() value
  to request the renderer backend to reset its render state. (#2037, #1639, #2452)
  Examples: Added support for ImDrawCallback_ResetRenderState in all renderer backends. Each
  renderer code setting up initial render state has been moved to a function so it could be
  called at the start of rendering and when a ResetRenderState is requested. [@ocornut, @bear24rw]
- InputText: Fixed selection background rendering one frame after the cursor movement when
  first transitioning from no-selection to has-selection. (Bug in 1.69) (#2436) [@Nazg-Gul]
- InputText: Work-around for buggy standard libraries where isprint('\t') returns true. (#2467, #1336)
- InputText: Fixed ImGuiInputTextFlags_AllowTabInput leading to two tabs characters being inserted
  if the backend provided both Key and Character input. (#2467, #1336)
- Layout: Added SetNextItemWidth() helper to avoid using PushItemWidth/PopItemWidth() for single items.
  Note that SetNextItemWidth() currently only affect the same subset of items as PushItemWidth(),
  generally referred to as the large framed+labeled items. Because the new SetNextItemWidth()
  function is explicit we may later extend its effect to more items.
- Layout: Fixed PushItemWidth(-width) for right-side alignment laying out some items (button, listbox, etc.)
  with negative sizes if the 'width' argument was smaller than the available width at the time of item
  submission.
- Window: Fixed window with the AlwaysAutoResize flag unnecessarily extending their hovering boundaries
  by a few pixels (this is used to facilitate resizing from borders when available for a given window).
  One of the noticeable minor side effect was that navigating menus would have had a tendency to disable
  highlight from parent menu items earlier than necessary while approaching the child menu.
- Window: Close button is horizontally aligned with style.FramePadding.x.
- Window: Fixed contents region being off by WindowBorderSize amount on the right when scrollbar is active.
- Window: Fixed SetNextWindowSizeConstraints() with non-rounded positions making windows drift. (#2067, #2530)
- Popups: Closing a popup restores the focused/nav window in place at the time of the popup opening,
  instead of restoring the window that was in the window stack at the time of the OpenPopup call. (#2517)
  Among other things, this allows opening a popup while no window are focused, and pressing Escape to
  clear the focus again.
- Popups: Fixed right-click from closing all popups instead of aiming at the hovered popup level
  (regression in 1.67).
- Selectable: With ImGuiSelectableFlags_AllowDoubleClick doesn't return true on the mouse button release
  following the double-click. Only first mouse release + second mouse down (double-click) returns true.
  Likewise for internal ButtonBehavior() with both _PressedOnClickRelease | _PressedOnDoubleClick. (#2503)
- GetMouseDragDelta(): also returns the delta on the mouse button released frame. (#2419)
- GetMouseDragDelta(): verify that mouse positions are valid otherwise returns zero.
- Inputs: Also add support for horizontal scroll with Shift+Mouse Wheel. (#2424, #1463) [@LucaRood]
- PlotLines, PlotHistogram: Ignore NaN values when calculating min/max bounds. (#2485)
- Columns: Fixed boundary of clipping being off by 1 pixel within the left column. (#125)
- Separator: Declare its thickness (1.0f) to the layout, making items around separator more symmetrical.
- Combo, Slider, Scrollbar: Improve rendering in situation when there's only a few pixels available (<3 pixels).
- Nav: Fixed Drag/Slider functions going into text input mode when keyboard CTRL is held while pressing NavActivate.
- Drag and Drop: Fixed drag source with ImGuiDragDropFlags_SourceAllowNullID and null ID from receiving click
  regardless of being covered by another window (it didn't honor correct hovering rules). (#2521)
- ImDrawList: Improved algorithm for mitre joints on thick lines, preserving correct thickness up to 90 degrees
  angles, also faster to output. (#2518) [@rmitton]
- Misc: Added IM_MALLOC/IM_FREE macros mimicking IM_NEW/IM_DELETE so user doesn't need to revert
  to using the ImGui::MemAlloc()/MemFree() calls directly.
- Misc: Made IMGUI_CHECKVERSION() macro also check for matching size of ImDrawIdx.
- Metrics: Added "Show windows rectangles" tool to visualize the different rectangles.
- Demo: Improved trees in columns demo.
- Examples: OpenGL: Added a test GL call + comments in ImGui_ImplOpenGL3_Init() to detect uninitialized
  GL function loaders early, and help users understand what they are missing. (#2421)
- Examples: SDL: Added support for SDL_GameController gamepads (enable with ImGuiConfigFlags_NavEnableGamepad). (#2509) [@DJLink]
- Examples: Emscripten: Added Emscripten+SDL+GLES2 example. (#2494, #2492, #2351, #336) [@nicolasnoble, @redblobgames]
- Examples: Metal: Added Glfw+Metal example. (#2527) [@bear24rw]
- Examples: OpenGL3: Minor tweaks + not calling glBindBuffer more than necessary in the render loop.
- Examples: Vulkan: Fixed in-flight buffers issues when using multi-viewports. (#2461, #2348, #2378, #2097)
- Examples: Vulkan: Added missing support for 32-bit indices (#define ImDrawIdx unsigned int).
- Examples: Vulkan: Avoid passing negative coordinates to vkCmdSetScissor, which debug validation layers do not like.
- Examples: Vulkan: Added ImGui_ImplVulkan_SetMinImageCount() to change min image count at runtime. (#2071) [@nathanvoglsam]
- Examples: DirectX9: Fixed erroneous assert in ImGui_ImplDX9_InvalidateDeviceObjects(). (#2454)
- Examples: DirectX10/11/12, Allegro, Marmalade: Render functions early out when display size is zero (minimized). (#2496)
- Examples: GLUT: Fixed existing FreeGLUT example to work with regular GLUT. (#2465) [@andrewwillmott]
- Examples: GLUT: Renamed imgui_impl_freeglut.cpp/.h to imgui_impl_glut.cpp/.h. (#2465) [@andrewwillmott]
- Examples: GLUT: Made io.DeltaTime always > 0. (#2430)
- Examples: Visual Studio: Updated default platform toolset+sdk in vcproj files from v100+sdk7 (vs2010)
  to v110+sdk8 (vs2012). This is mostly so we can remove reliance on DXSDK_DIR for the DX10/DX11 example,
  which if existing and when switching to recent SDK ends up conflicting and creating warnings.


-----------------------------------------------------------------------
 VERSION 1.69 (Released 2019-03-13)
-----------------------------------------------------------------------

Decorated log and release notes: https://github.com/ocornut/imgui/releases/tag/v1.69

Breaking Changes:

- Renamed ColorEdit/ColorPicker's ImGuiColorEditFlags_RGB/_HSV/_HEX flags to respectively
  ImGuiColorEditFlags_DisplayRGB/_DisplayHSV/_DisplayHex. This is because the addition of
  new flag ImGuiColorEditFlags_InputHSV makes the earlier one ambiguous.
  Kept redirection enum values (will obsolete). (#2384) [@haldean]
- Renamed GetOverlayDrawList() to GetForegroundDrawList(). Kept redirection function (will obsolete). (#2391)

Other Changes:

- Added GetBackgroundDrawList() helper to quickly get access to a ImDrawList that will be rendered
  behind every other windows. (#2391, #545)
- DragScalar, InputScalar, SliderScalar: Added support for u8/s8/u16/s16 data types (ImGuiDataType_S8, etc.)
  We are reusing function instances of larger types to reduce code size. (#643, #320, #708, #1011)
- Added InputTextWithHint() to display a description/hint in the text box when no text
  has been entered. (#2400) [@Organic-Code, @ocornut]
- Nav: Fixed a tap on AltGR (e.g. German keyboard) from navigating to the menu layer.
- Nav: Fixed Ctrl+Tab keeping active InputText() of a previous window active after the switch. (#2380)
- Fixed IsItemDeactivated()/IsItemDeactivatedAfterEdit() from not correctly returning true
  when tabbing out of a focusable widget (Input/Slider/Drag) in most situations. (#2215, #1875)
- InputInt, InputFloat, InputScalar: Fix to keep the label of the +/- buttons centered when
  style.FramePadding.x is abnormally larger than style.FramePadding.y. Since the buttons are
  meant to be square (to align with e.g. color button) we always use FramePadding.y. (#2367)
- InputInt, InputScalar: +/- buttons now respects the natural type limits instead of
  overflowing or underflowing the value.
- InputText: Fixed an edge case crash that would happen if another widget sharing the same ID
  is being swapped with an InputText that has yet to be activated.
- InputText: Fixed various display corruption related to swapping the underlying buffer while
  a input widget is active (both for writable and read-only paths). Often they would manifest
  when manipulating the scrollbar of a multi-line input text.
- ColorEdit, ColorPicker, ColorButton: Added ImGuiColorEditFlags_InputHSV to manipulate color
  values encoded as HSV (in order to avoid HSV<>RGB round trips and associated singularities).
  (#2383, #2384) [@haldean]
- ColorPicker: Fixed a bug/assertion when displaying a color picker in a collapsed window
  while dragging its title bar. (#2389)
- ColorEdit: Fixed tooltip not honoring the ImGuiColorEditFlags_NoAlpha contract of never
  reading the 4th float in the array (value was read and discarded). (#2384) [@haldean]
- MenuItem, Selectable: Fixed disabled widget interfering with navigation (fix c2db7f63 in 1.67).
- Tabs: Fixed a crash when using many BeginTabBar() recursively (didn't affect docking). (#2371)
- Tabs: Added extra mis-usage error recovery. Past the assert, common mis-usage don't lead to
  hard crashes any more, facilitating integration with scripting languages. (#1651)
- Tabs: Fixed ImGuiTabItemFlags_SetSelected being ignored if the tab is not visible (with
  scrolling policy enabled) or if is currently appearing.
- Tabs: Fixed Tab tooltip code making drag and drop tooltip disappear during the frame where
  the drag payload activate a tab.
- Tabs: Reworked scrolling policy (when ImGuiTabBarFlags_FittingPolicyScroll is set) to
  teleport the view when aiming at a tab far away the visible section, and otherwise accelerate
  the scrolling speed to cap the scrolling time to 0.3 seconds.
- Text: Fixed large Text/TextUnformatted calls not feeding their size into layout when starting
  below the lower point of the current clipping rectangle. This bug has been there since v1.0!
  It was hardly noticeable but would affect the scrolling range, which in turn would affect
  some scrolling request functions when called during the appearing frame of a window.
- Plot: Fixed divide-by-zero in PlotLines() when passing a count of 1. (#2387) [@Lectem]
- Log/Capture: Fixed LogXXX functions emitting extraneous leading carriage return.
- Log/Capture: Fixed an issue when empty string on a new line would not emit a carriage return.
- Log/Capture: Fixed LogXXX functions 'auto_open_depth' parameter being treated as an absolute
  tree depth instead of a relative one.
- Log/Capture: Fixed CollapsingHeader trailing ascii representation being "#" instead of "##".
- ImFont: Added GetGlyphRangesVietnamese() helper. (#2403)
- Misc: Asserting in NewFrame() if style.WindowMinSize is zero or smaller than (1.0f,1.0f).
- Demo: Using GetBackgroundDrawList() and GetForegroundDrawList() in "Custom Rendering" demo.
- Demo: InputText: Demonstrating use of ImGuiInputTextFlags_CallbackResize. (#2006, #1443, #1008).
- Examples: GLFW, SDL: Preserve DisplayFramebufferScale when main viewport is minimized.
  (This is particularly useful for the viewport branch because we are not supporting per-viewport
  frame-buffer scale. It fixes windows not refreshing when main viewport is minimized.) (#2416)
- Examples: OpenGL: Fix to be able to run on ES 2.0 / WebGL 1.0. [@rmitton, @gabrielcuvillier]
- Examples: OpenGL: Fix for OSX not supporting OpenGL 4.5, we don't try to read GL_CLIP_ORIGIN
  even if the OpenGL headers/loader happens to define the value. (#2366, #2186)
- Examples: Allegro: Added support for touch events (emulating mouse). (#2219) [@dos1]
- Examples: DirectX9: Minor changes to match the other DirectX examples more closely. (#2394)


-----------------------------------------------------------------------
 VERSION 1.68 (Released 2019-02-19)
-----------------------------------------------------------------------

Decorated log and release notes: https://github.com/ocornut/imgui/releases/tag/v1.68

Breaking Changes:

- Removed io.DisplayVisibleMin/DisplayVisibleMax (which were marked obsolete and removed from viewport/docking branch already).
- Made it illegal/assert when io.DisplayTime == 0.0f (with an exception for the first frame).
  If for some reason your time step calculation gives you a zero value, replace it with a arbitrarily small value!

Other Changes:

- Added .editorconfig file for text editors to standardize using spaces. (#2038) [@kudaba]
- ImDrawData: Added FramebufferScale field (currently a copy of the value from io.DisplayFramebufferScale).
  This is to allow render functions being written without pulling any data from ImGuiIO, allowing incoming
  multi-viewport feature to behave on Retina display and with multiple displays.
  If you are not using a custom backend, please update your render function code ahead of time,
  and use draw_data->FramebufferScale instead of io.DisplayFramebufferScale. (#2306, #1676)
- Added IsItemActivated() as an extension to the IsItemDeactivated/IsItemDeactivatedAfterEdit functions
  which are useful to implement variety of undo patterns. (#820, #956, #1875)
- InputText: Fixed a bug where ESCAPE would not restore the initial value in all situations. (#2321) [@relick]
- InputText: Fixed a bug where ESCAPE would be first captured by the Keyboard Navigation code. (#2321, #787)
- InputText: Fixed redo buffer exhaustion handling (rare) which could corrupt the undo character buffer. (#2333)
  The way the redo/undo buffers work would have made it generally unnoticeable to the user.
- Fixed range-version of PushID() and GetID() not honoring the ### operator to restart from the seed value.
- Fixed CloseCurrentPopup() on a child-menu of a modal incorrectly closing the modal. (#2308)
- Tabs: Added ImGuiTabBarFlags_TabListPopupButton flag to show a popup button on manual tab bars. (#261, #351)
- Tabs: Removed ImGuiTabBarFlags_NoTabListPopupButton which was available in 1.67 but actually had zero use.
- Tabs: Fixed a minor clipping glitch when changing style's FramePadding from frame to frame.
- Tabs: Fixed border (when enabled) so it is aligned correctly mid-pixel and appears as bright as other borders.
- Style, Selectable: Added ImGuiStyle::SelectableTextAlign and ImGuiStyleVar_SelectableTextAlign. (#2347) [@haldean]
- Menus: Tweaked horizontal overlap between parent and child menu (to help convey relative depth)
  from using style.ItemSpacing.x to style.ItemInnerSpacing.x, the later being expected to be smaller. (#1086)
- RadioButton: Fixed label horizontal alignment to precisely match Checkbox().
- Window: When resizing from an edge, the border is more visible and better follow the rounded corners.
- Window: Fixed initial width of collapsed windows not taking account of contents width (broken in 1.67). (#2336, #176)
- Scrollbar: Fade out and disable interaction when too small, in order to facilitate using the resize grab on very
  small window, as well as reducing visual noise/overlap.
- ListBox: Better optimized when clipped / non-visible.
- InputTextMultiline: Better optimized when clipped / non-visible.
- Font: Fixed high-level ImGui::CalcTextSize() used by most widgets from erroneously subtracting 1.0f*scale to
  calculated text width. Among noticeable side-effects, it would make sequences of repeated Text/SameLine calls
  not align the same as a single call, and create mismatch between high-level size calculation and those performed
  with the lower-level ImDrawList api. (#792) [@SlNPacifist]
- Font: Fixed building atlas when specifying duplicate/overlapping ranges within a same font. (#2353, #2233)
- ImDrawList: Fixed AddCircle(), AddCircleFilled() angle step being off, which was visible when drawing a "circle"
  with a small number of segments (e.g. an hexagon). (#2287) [@baktery]
- ImGuiTextBuffer: Added append() function (unformatted).
- ImFontAtlas: Added 0x2000-0x206F general punctuation range to default ChineseFull/ChineseSimplifiedCommon ranges. (#2093)
- ImFontAtlas: FreeType: Added support for imgui allocators + custom FreeType only SetAllocatorFunctions. (#2285) [@Vuhdo]
- ImFontAtlas: FreeType: Fixed using imgui_freetype.cpp in unity builds. (#2302)
- Demo: Fixed "Log" demo not initializing properly, leading to the first line not showing before a Clear. (#2318) [@bluescan]
- Demo: Added "Auto-scroll" option in Log/Console demos. (#2300) [@nicolasnoble, @ocornut]
- Examples: Metal, OpenGL2, OpenGL3, Vulkan: Fixed offsetting of clipping rectangle with ImDrawData::DisplayPos != (0,0)
  when the display frame-buffer scale scale is not (1,1). While this doesn't make a difference when using master branch,
  this is effectively fixing support for multi-viewport with Mac Retina Displays on those examples. (#2306) [@rasky, @ocornut]
  Also using ImDrawData::FramebufferScale instead of io.DisplayFramebufferScale.
- Examples: Clarified the use the ImDrawData::DisplayPos to offset clipping rectangles.
- Examples: Win32: Using GetForegroundWindow()+IsChild() instead of GetActiveWindow() to be compatible with windows created
  in a different thread or parent. (#1951, #2087, #2156, #2232) [many people]
- Examples: SDL: Using the SDL_WINDOW_ALLOW_HIGHDPI flag. (#2306, #1676) [@rasky]
- Examples: Win32: Added support for XInput gamepads (if ImGuiConfigFlags_NavEnableGamepad is enabled).
- Examples: Win32: Added support for mouse buttons 4 and 5 via WM_XBUTTON* messages. (#2264)
- Examples: DirectX9: Explicitly disable fog (D3DRS_FOGENABLE) before drawing in case user state has it set. (#2288, #2230)
- Examples: OpenGL2: Added #define GL_SILENCE_DEPRECATION to cope with newer XCode warnings.
- Examples: OpenGL3: Using GLSL 4.10 shaders for any GLSL version over 410 (e.g. 430, 450). (#2329) [@BrutPitt]


-----------------------------------------------------------------------
 VERSION 1.67 (Released 2019-01-14)
-----------------------------------------------------------------------

Decorated log and release notes: https://github.com/ocornut/imgui/releases/tag/v1.67

Breaking Changes:

- Made it illegal to call Begin("") with an empty string. This somehow half-worked before but had various undesirable
  side-effect because the window would have ID zero. In particular it is causing problems in viewport/docking branches.
- Renamed io.ConfigResizeWindowsFromEdges to io.ConfigWindowsResizeFromEdges and removed its [Beta] mark.
  The addition of new configuration options in the Docking branch is pushing for a little reorganization of those names.
- Renamed ImFontAtlas::GlyphRangesBuilder to ImFontGlyphRangesBuilder. Kept redirection typedef (will obsolete).

Other Changes:

- Added BETA api for Tab Bar/Tabs widgets: (#261, #351)
  - Added BeginTabBar(), EndTabBar(), BeginTabItem(), EndTabItem(), SetTabItemClosed() API.
  - Added ImGuiTabBarFlags flags for BeginTabBar().
  - Added ImGuiTabItemFlags flags for BeginTabItem().
  - Style: Added ImGuiCol_Tab, ImGuiCol_TabHovered, ImGuiCol_TabActive, ImGuiCol_TabUnfocused, ImGuiCol_TabUnfocusedActive colors.
  - Demo: Added Layout->Tabs demo code.
  - Demo: Added "Documents" example app showcasing possible use for tabs.
  This feature was merged from the Docking branch in order to allow the use of regular tabs in your code.
  (It does not provide the docking/splitting/merging of windows available in the Docking branch)
- Added ImGuiWindowFlags_UnsavedDocument window flag to append '*' to title without altering the ID, as a convenience
  to avoid using the ### operator. In the Docking branch this also has an effect on tab closing behavior.
- Window, Focus, Popup: Fixed an issue where closing a popup by clicking another window with the _NoMove flag would refocus
  the parent window of the popup instead of the newly clicked window.
- Window: Contents size is preserved while a window collapsed. Fix auto-resizing window losing their size for one frame when uncollapsed.
- Window: Contents size is preserved while a window contents is hidden (unless it is hidden for resizing purpose).
- Window: Resizing windows from edge is now enabled by default (io.ConfigWindowsResizeFromEdges=true). Note that
  it only works _if_ the backend sets ImGuiBackendFlags_HasMouseCursors, which the standard backends do.
- Window: Added io.ConfigWindowsMoveFromTitleBarOnly option. This is ignored by window with no title bars (often popups).
  This affects clamping window within the visible area: with this option enabled title bars need to be visible. (#899)
- Window: Fixed using SetNextWindowPos() on a child window (which wasn't really documented) position the cursor as expected
  in the parent window, so there is no mismatch between the layout in parent and the position of the child window.
- InputFloat: When using ImGuiInputTextFlags_ReadOnly the step buttons are disabled. (#2257)
- DragFloat: Fixed broken mouse direction change with power!=1.0. (#2174, #2206) [@Joshhua5]
- Nav: Fixed an keyboard issue where holding Activate/Space for longer than two frames on a button would unnecessary
  keep the focus on the parent window, which could steal it from newly appearing windows. (#787)
- Nav: Fixed animated window titles from being updated when displayed in the CTRL+Tab list. (#787)
- Error recovery: Extraneous/undesired calls to End() are now being caught by an assert in the End() function closer
  to the user call site (instead of being reported in EndFrame). Past the assert, they don't lead to crashes any more. (#1651)
  Missing calls to End(), past the assert, should not lead to crashes or to the fallback Debug window appearing on screen.
  Those changes makes it easier to integrate dear imgui with a scripting language allowing, given asserts are redirected
  into e.g. an error log and stopping the script execution.
- ImFontAtlas: Stb and FreeType: Atlas width is now properly based on total surface rather than glyph count (unless overridden with TexDesiredWidth).
- ImFontAtlas: Stb and FreeType: Fixed atlas builder so missing glyphs won't influence the atlas texture width. (#2233)
- ImFontAtlas: Stb and FreeType: Fixed atlas builder so duplicate glyphs (when merging fonts) won't be included in the rasterized atlas.
- ImFontAtlas: FreeType: Fixed abnormally high atlas height.
- ImFontAtlas: FreeType: Fixed support for any values of TexGlyphPadding (not just only 1).
- ImDrawList: Optimized some of the functions for performance of debug builds where non-inline function call cost are non-negligible.
  (Our test UI scene on VS2015 Debug Win64 with /RTC1 went ~5.9 ms -> ~4.9 ms. In Release same scene stays at ~0.3 ms.)
- IO: Added BackendPlatformUserData, BackendRendererUserData, BackendLanguageUserData void* for storage use by backends.
- IO: Renamed InputCharacters[], marked internal as was always intended. Please don't access directly, and use AddInputCharacter() instead!
- IO: AddInputCharacter() goes into a queue which can receive as many characters as needed during the frame. This is useful
  for automation to not have an upper limit on typing speed. Will later transition key/mouse to use the event queue later.
- Style: Tweaked default value of style.DisplayWindowPadding from (20,20) to (19,19) so the default style as a value
  which is the same as the title bar height.
- Demo: "Simple Layout" and "Style Editor" are now using tabs.
- Demo: Added a few more things under "Child windows" (changing ImGuiCol_ChildBg, positioning child, using IsItemHovered after a child).
- Examples: DirectX10/11/12: Made imgui_impl_dx10/dx11/dx12.cpp link d3dcompiler.lib from the .cpp file to ease integration.
- Examples: Allegro 5: Properly destroy globals on shutdown to allow for restart. (#2262) [@DomRe]


-----------------------------------------------------------------------
 VERSION 1.66b (Released 2018-12-01)
-----------------------------------------------------------------------

Decorated log and release notes: https://github.com/ocornut/imgui/releases/tag/v1.66b

Other Changes:

- Fixed a text rendering/clipping bug introduced in 1.66 (on 2018-10-12, commit ede3a3b9) that affect single ImDrawList::AddText()
  calls with single strings larger than 10k. Text/TextUnformatted() calls were not affected, but e.g. InputText() was. [@pdoane]
- When the focused window become inactive don't restore focus to a window with the ImGuiWindowFlags_NoInputs flag. (#2213) [@zzzyap]
- Separator: Fixed Separator() outputting an extraneous empty line when captured into clipboard/text/file.
- Demo: Added ShowAboutWindow() call, previously was only accessible from the demo window.
- Demo: ShowAboutWindow() now display various Build/Config Information (compiler, os, etc.) that can easily be copied into bug reports.
- Fixed build issue with osxcross and macOS. (#2218) [@dos1]
- Examples: Setting up 'io.BackendPlatformName'/'io.BackendRendererName' fields to the current backend can be displayed in the About window.
- Examples: SDL: changed the signature of ImGui_ImplSDL2_ProcessEvent() to use a const SDL_Event*. (#2187)


-----------------------------------------------------------------------
 VERSION 1.66 (Released 2018-11-22)
-----------------------------------------------------------------------

Decorated log and release notes: https://github.com/ocornut/imgui/releases/tag/v1.66

Breaking Changes:

- Renamed SetScrollHere() to SetScrollHereY(). Kept redirection function (will obsolete).
- Renamed misc/stl/imgui_stl.* to misc/cpp/imgui_stdlib.* in prevision for other C++ helper files. (#2035, #2096)

Other Changes:

- Fixed calling SetNextWindowSize()/SetWindowSize() with non-integer values leading to
  accidental alteration of window position. We now round the provided size. (#2067)
- Fixed calling DestroyContext() always saving .ini data with the current context instead
  of the supplied context pointer. (#2066)
- Nav, Focus: Fixed ImGuiWindowFlags_NoBringToFrontOnFocus windows not being restoring focus
  properly after the main menu bar or last focused window is deactivated.
- Nav: Fixed an assert in certain circumstance (mostly when using popups) when mouse positions stop being valid. (#2168)
- Nav: Fixed explicit directional input not re-highlighting current nav item if there is a single item in the window
  and highlight has been previously disabled by the mouse. (#787)
- DragFloat: Fixed a situation where dragging with value rounding enabled or with a power curve
  erroneously wrapped the value to one of the min/max edge. (#2024, #708, #320, #2075).
- DragFloat: Disabled using power curve when one edge is FLT_MAX (broken in 1.61). (#2024)
- DragFloat: Disabled setting a default drag speed when one edge is FLT_MAX. (#2024)
- SliderAngle: Added optional format argument to alter precision or localize the string. (#2150) [@podsvirov]
- Window: Resizing from edges (with io.ConfigResizeWindowsFromEdges Beta flag) extends the hit region
  of root floating windows outside the window, making it easier to resize windows. Resize grips are also
  extended accordingly so there are no discontinuity when hovering between borders and corners. (#1495, #822)
- Window: Added ImGuiWindowFlags_NoBackground flag to avoid rendering window background. This is mostly to allow
  the creation of new flag combinations, as we could already use SetNextWindowBgAlpha(0.0f). (#1660) [@biojppm, @ocornut]
- Window: Added ImGuiWindowFlags_NoDecoration helper flag which is essentially NoTitleBar+NoResize+NoScrollbar+NoCollapse.
- Window: Added ImGuiWindowFlags_NoMouseInputs which is basically the old ImGuiWindowFlags_NoInputs (essentially
  we have renamed ImGuiWindowFlags_NoInputs to ImGuiWindowFlags_NoMouseInputs). Made the new ImGuiWindowFlags_NoInputs
  encompass both NoMouseInputs+NoNav, which is consistent with its description. (#1660, #787)
- Window, Inputs: Fixed resizing from edges when io.MousePos is not pixel-rounded by rounding mouse position input. (#2110)
- BeginChild(): Fixed BeginChild(const char*, ...) variation erroneously not applying the ID stack
  to the provided string to uniquely identify the child window. This was undoing an intentional change
  introduced in 1.50 and broken in 1.60. (#1698, #894, #713).
- TextUnformatted(): Fixed a case where large-text path would read bytes past the text_end marker depending
  on the position of new lines in the buffer (it wasn't affecting the output but still not the right thing to do!)
- ListBox(): Fixed frame sizing when items_count==1 unnecessarily showing a scrollbar. (#2173) [@luk1337, @ocornut]
- ListBox(): Tweaked frame sizing so list boxes will look more consistent when FramePadding is far from ItemSpacing.
- RenderText(): Some optimization for very large text buffers, useful for non-optimized builds.
- BeginMenu(): Fixed menu popup horizontal offset being off the item in the menu bar when WindowPadding=0.0f.
- ArrowButton(): Fixed arrow shape being horizontally misaligned by (FramePadding.y-FramePadding.x) if they are different.
- Demo: Split the contents of ShowDemoWindow() into smaller functions as it appears to speed up link time with VS. (#2152)
- Drag and Drop: Added GetDragDropPayload() to peek directly into the payload (if any) from anywhere. (#143)
- ImGuiTextBuffer: Avoid heap allocation when empty.
- ImDrawList: Fixed AddConvexPolyFilled() undefined behavior when passing points_count smaller than 3,
  in particular, points_count==0 could lead to a memory stomp if the draw list was previously empty.
- Examples: DirectX10, DirectX11: Removed seemingly unnecessary calls to invalidate and recreate device objects
  in the WM_SIZE handler. (#2088) [@ice1000]
- Examples: GLFW: User previously installed GLFW callbacks are now saved and chain-called by the default callbacks. (#1759)
- Examples: OpenGL3: Added support for GL 4.5's glClipControl(GL_UPPER_LEFT). (#2186)
- Examples: OpenGL3+GLFW: Fixed error condition when using the GLAD loader. (#2157) [@blackball]
- Examples: OpenGL3+GLFW/SDL: Made main.cpp compile with IMGUI_IMPL_OPENGL_LOADER_CUSTOM (may be missing init). (#2178) [@doug-moen]
- Examples: SDL2+Vulkan: Fixed application shutdown which could deadlock on Linux + Xorg. (#2181) [@eRabbit0]


-----------------------------------------------------------------------
 VERSION 1.65 (Released 2018-09-06)
-----------------------------------------------------------------------

Decorated log and release notes: https://github.com/ocornut/imgui/releases/tag/v1.65

Breaking Changes:

- Renamed stb_truetype.h to imstb_truetype.h, stb_textedit.h to imstb_textedit.h, and
  stb_rect_pack.h to imstb_rectpack.h. If you were conveniently using the imgui copy of those
  STB headers in your project, you will have to update your include paths. (#1718, #2036)
  The reason for this change is to avoid conflicts for projects that may also be importing
  their own copy of the STB libraries. Note that imgui's copy of stb_textedit.h is modified.
- Renamed io.ConfigCursorBlink to io.ConfigInputTextCursorBlink. (#1427)

Other Changes:

- This is a minor release following the 1.64 refactor, with a little more shuffling of code.
- Clarified and improved the source code sectioning in all files (easier to search or browse sections).
- Nav: Removed the [Beta] tag from various descriptions of the gamepad/keyboard navigation system.
  Although it is not perfect and will keep being improved, it is fairly functional and used by many. (#787)
- Fixed a build issue with non-Cygwin GCC under Windows.
- Demo: Added a "Configuration" block to make io.ConfigFlags/io.BackendFlags more prominent.
- Examples: OpenGL3+SDL2: Fixed error condition when using the GLAD loader. (#2059, #2002) [@jiri]


-----------------------------------------------------------------------
 VERSION 1.64 (Released 2018-08-31)
-----------------------------------------------------------------------

Decorated log and release notes: https://github.com/ocornut/imgui/releases/tag/v1.64

Changes:

- Moved README, CHANGELOG and TODO files to the docs/ folder.
  If you are updating dear imgui by copying files, take the chance to delete the old files.
- Added imgui_widgets.cpp file, extracted and moved widgets code out of imgui.cpp into imgui_widgets.cpp.
  Re-ordered some of the code remaining in imgui.cpp.
  NONE OF THE FUNCTIONS HAVE CHANGED. THE CODE IS SEMANTICALLY 100% IDENTICAL, BUT _EVERY_ FUNCTIONS HAS BEEN MOVED.
  Because of this, any local modifications to imgui.cpp will likely conflict when you update.
  If you have any modifications to imgui.cpp, it is suggested that you first update to 1.63, then
  isolate your patches. You can peak at imgui_widgets.cpp from 1.64 to get a sense of what is included in it,
  then separate your changes into several patches that can more easily be applied to 1.64 on a per-file basis.
  What I found worked nicely for me, was to open the diff of the old patches in an interactive merge/diff tool,
  search for the corresponding function in the new code and apply the chunks manually.
- As a reminder, if you have any change to imgui.cpp it is a good habit to discuss them on the github,
  so a solution applicable on the Master branch can be found. If your company has changes that you cannot
  disclose you may also contact me privately.


-----------------------------------------------------------------------
 VERSION 1.63 (Released 2018-08-29)
-----------------------------------------------------------------------

Decorated log and release notes: https://github.com/ocornut/imgui/releases/tag/v1.63

Breaking Changes:

- Style: Renamed ImGuiCol_ModalWindowDarkening to ImGuiCol_ModalWindowDimBg for consistency with other features.
  Kept redirection enum (will obsolete).
- Changed ImGui::GetTime() return value from float to double to avoid accumulating floating point imprecision over time.
- Removed per-window ImGuiWindowFlags_ResizeFromAnySide Beta flag in favor `io.ConfigResizeWindowsFromEdges=true` to
  enable the feature globally. (#1495)
  The feature is not currently enabled by default because it is not satisfying enough, but will eventually be.
- InputText: Renamed ImGuiTextEditCallback to ImGuiInputTextCallback, ImGuiTextEditCallbackData to ImGuiInputTextCallbackData
  for consistency. Kept redirection types (will obsolete).
- InputText: Removed ImGuiTextEditCallbackData::ReadOnly because it is a duplication of (::Flags & ImGuiInputTextFlags_ReadOnly).
- Renamed IsItemDeactivatedAfterChange() to IsItemDeactivatedAfterEdit() for consistency with new IsItemEdited() API.
  Kept redirection function (will obsolete soonish as IsItemDeactivatedAfterChange() is very recent).
- Renamed io.OptCursorBlink to io.ConfigCursorBlink [-> io.ConfigInputTextCursorBlink in 1.65], io.OptMacOSXBehaviors to
  io.ConfigMacOSXBehaviors for consistency. (#1427, #473)
- Removed obsolete redirection functions: CollapsingHeader() variation with 2 bools - marked obsolete in v1.49, May 2016.

Other Changes:

- ArrowButton: Fixed to honor PushButtonRepeat() setting (and internals' ImGuiItemFlags_ButtonRepeat).
- ArrowButton: Setup current line text baseline so that ArrowButton() + SameLine() + Text() are aligned properly.
- Nav: Added a CTRL+TAB window list and changed the highlight system accordingly. The change is motivated by upcoming
  Docking features. (#787)
- Nav: Made CTRL+TAB skip menus + skip the current navigation window if is has the ImGuiWindow_NoNavFocus set. (#787)
  While it was previously possible, you won't be able to CTRL-TAB out and immediately back in a window with the
  ImGuiWindow_NoNavFocus flag.
- Window: Allow menu and popups windows from ignoring the style.WindowMinSize values so short menus/popups are not padded. (#1909)
- Window: Added global io.ConfigResizeWindowsFromEdges option to enable resizing windows from their edges and from
  the lower-left corner. (#1495)
- Window: Collapse button shows hovering highlight + clicking and dragging on it allows to drag the window as well.
- Added IsItemEdited() to query if the last item modified its value (or was pressed). This is equivalent to the bool
  returned by most widgets.
  It is useful in some situation e.g. using InputText() with ImGuiInputTextFlags_EnterReturnsTrue. (#2034)
- InputText: Added support for buffer size/capacity changes via the ImGuiInputTextFlags_CallbackResize flag. (#2006, #1443, #1008).
- InputText: Fixed not tracking the cursor horizontally when modifying the text buffer through a callback.
- InputText: Fixed minor off-by-one issue when submitting a buffer size smaller than the initial zero-terminated buffer contents.
- InputText: Fixed a few pathological crash cases on single-line InputText widget with multiple millions characters worth of contents.
  Because the current text drawing function reserve for a worst-case amount of vertices and how we handle horizontal clipping,
  we currently just avoid displaying those single-line widgets when they are over a threshold of 2 millions characters,
  until a better solution is found.
- Drag and Drop: Fixed an incorrect assert when dropping a source that is submitted after the target (bug introduced with 1.62 changes
  related to the addition of IsItemDeactivated()). (#1875, #143)
- Drag and Drop: Fixed ImGuiDragDropFlags_SourceNoDisableHover to affect hovering state prior to calling IsItemHovered() + fixed description. (#143)
- Drag and Drop: Calling BeginTooltip() between a BeginDragSource()/EndDragSource() or BeginDropTarget()/EndDropTarget() uses adjusted tooltip
  settings matching the one created when calling BeginDragSource() without the ImGuiDragDropFlags_SourceNoPreviewTooltip flag. (#143)
- Drag and Drop: Payload stays available and under the mouse if the source stops being submitted, however the tooltip is replaced by "...". (#1725)
- Drag and Drop: Added ImGuiDragDropFlags_SourceAutoExpirePayload flag to force payload to expire if the source stops being submitted. (#1725, #143).
- IsItemHovered(): Added ImGuiHoveredFlags_AllowWhenDisabled flag to query hovered status on disabled items. (#1940, #211)
- Selectable: Added ImGuiSelectableFlags_Disabled flag in the public API. (#211)
- ColorEdit4: Fixed a bug when text input or drag and drop leading to unsaturated HSV values would erroneously alter the resulting color. (#2050)
- Misc: Added optional misc/stl/imgui_stl.h wrapper to use with STL types (e.g. InputText with std::string). (#2006, #1443, #1008)
  [*EDIT* renamed to misc/std/imgui_stdlib.h in 1.66]
- Misc: Added IMGUI_VERSION_NUM for easy compile-time testing. (#2025)
- Misc: Added ImGuiMouseCursor_Hand cursor enum + corresponding software cursor. (#1913, 1914) [@aiekick, @ocornut]
- Misc: Tweaked software mouse cursor offset to match the offset of the corresponding Windows 10 cursors.
- Made assertion more clear when trying to call Begin() outside of the NewFrame()..EndFrame() scope. (#1987)
- Fixed assertion when transitioning from an active ID to another within a group, affecting ColorPicker (broken in 1.62). (#2023, #820, #956, #1875).
- Fixed PushID() from keeping alive the new ID Stack top value (if a previously active widget shared the ID it would be erroneously kept alive).
- Fixed horizontal mouse wheel not forwarding the request to the parent window if ImGuiWindowFlags_NoScrollWithMouse is set. (#1463, #1380, #1502)
- Fixed a include build issue for Cygwin in non-POSIX (Win32) mode. (#1917, #1319, #276)
- ImDrawList: Improved handling for worst-case vertices reservation policy when large amount of text (e.g. 1+ million character strings)
  are being submitted in a single call. It would typically have crashed InputTextMultiline(). (#200)
- OS/Windows: Fixed missing ImmReleaseContext() call in the default Win32 IME handler. (#1932) [@vby]
- Metrics: Changed io.MetricsActiveWindows to reflect the number of active windows (!= from visible windows), which is useful
  for lazy/idle render mechanisms as new windows are typically not visible for one frame.
- Metrics: Added io.MetricsRenderWindow to reflect the number of visible windows.
- Metrics: Added io.MetricsActiveAllocations, moving away from the cross-context global counters than we previously used. (#1565, #1599, #586)
- Demo: Added basic Drag and Drop demo. (#143)
- Demo: Modified the Console example to use InsertChars() in the input text callback instead of poking directly into the buffer.
  Although this won't make a difference in the example itself, using InsertChars() will honor the resizing callback properly. (#2006, #1443, #1008).
- Demo: Clarified the use of IsItemHovered()/IsItemActive() right after being in the "Active, Focused, Hovered & Focused Tests" section.
- Examples: Tweaked the main.cpp of each example.
- Examples: Metal: Added Metal rendering backend. (#1929, #1873) [@warrenm]
- Examples: OSX: Added early raw OSX platform backend. (#1873) [@pagghiu, @itamago, @ocornut]
- Examples: Added mac OSX & iOS + Metal example in example_apple_metal/. (#1929, #1873) [@warrenm]
- Examples: Added mac OSX + OpenGL2 example in example_apple_opengl2/. (#1873)
- Examples: OpenGL3: Added shaders more versions of GLSL. (#1938, #1941, #1900, #1513, #1466, etc.)
- Examples: OpenGL3: Tweaked the imgui_impl_opengl3.cpp to work as-is with Emscripten + WebGL 2.0. (#1941). [@o-micron]
- Examples: OpenGL3: Made the example app default to GL 3.0 + GLSL 130 (instead of GL 3.2 + GLSL 150) unless on Mac.
- Examples: OpenGL3: Added error output when shaders fail to compile/link.
- Examples: OpenGL3: Added support for glew and glad OpenGL loaders out of the box. (#2001, #2002) [@jdumas]
- Examples: OpenGL2: Disabling/restoring GL_LIGHTING and GL_COLOR_MATERIAL to increase compatibility with legacy OpenGL applications. (#1996)
- Examples: DirectX10, DirectX11: Fixed unreleased resources in Init and Shutdown functions. (#1944)
- Examples: DirectX11: Querying for IDXGIFactory instead of IDXGIFactory1 to increase compatibility. (#1989) [@matt77hias]
- Examples: Vulkan: Fixed handling of VkSurfaceCapabilitiesKHR::maxImageCount = 0 case. Tweaked present mode selections.
- Examples: Win32, Glfw, SDL: Added support for the ImGuiMouseCursor_Hand cursor.


-----------------------------------------------------------------------
 VERSION 1.62 (Released 2018-06-22)
-----------------------------------------------------------------------

Decorated log and release notes: https://github.com/ocornut/imgui/releases/tag/v1.62

Breaking Changes:

- TreeNodeEx(): The helper ImGuiTreeNodeFlags_CollapsingHeader flag now include ImGuiTreeNodeFlags_NoTreePushOnOpen.
  The flag was already set by CollapsingHeader().
  The only difference is if you were using TreeNodeEx() manually with ImGuiTreeNodeFlags_CollapsingHeader and without
  ImGuiTreeNodeFlags_NoTreePushOnOpen. In this case you can remove the ImGuiTreeNodeFlags_NoTreePushOnOpen flag from
  your call (ImGuiTreeNodeFlags_CollapsingHeader & ~ImGuiTreeNodeFlags_NoTreePushOnOpen). (#1864)
  This also apply if you were using internal's TreeNodeBehavior() with the ImGuiTreeNodeFlags_CollapsingHeader flag directly.
- ImFontAtlas: Renamed GetGlyphRangesChinese() to GetGlyphRangesChineseFull() to distinguish new smaller variants and
  discourage using the full set. (#1859)

Other Changes:

- Examples backends have been refactored to separate the platform code (e.g. Win32, Glfw, SDL2) from the renderer code (e.g. DirectX11, OpenGL3, Vulkan).
  The "Platform" backends are in charge of: mouse/keyboard/gamepad inputs, cursor shape, timing, etc.
  The "Renderer" backends are in charge of: creating the main font texture, rendering imgui draw data.
      before: imgui_impl_dx11.cpp        --> after: imgui_impl_win32.cpp + imgui_impl_dx11.cpp
      before: imgui_impl_dx12.cpp        --> after: imgui_impl_win32.cpp + imgui_impl_dx12.cpp
      before: imgui_impl_glfw_gl3.cpp    --> after: imgui_impl_glfw.cpp + imgui_impl_opengl2.cpp
      before: imgui_impl_glfw_vulkan.cpp --> after: imgui_impl_glfw.cpp + imgui_impl_vulkan.cpp
      before: imgui_impl_sdl_gl3.cpp     --> after: imgui_impl_sdl2.cpp + imgui_impl_opengl2.cpp
      before: imgui_impl_sdl_gl3.cpp     --> after: imgui_impl_sdl2.cpp + imgui_impl_opengl3.cpp etc.
  - The idea is what we can now easily combine and maintain backends and reduce code redundancy. Individual files are
    smaller and more reusable. Integration of imgui into a new/custom engine may also be easier as there is less overlap
    between "windowing / inputs" and "rendering" code, so you may study or grab one half of the code and not the other.
  - This change was motivated by the fact that adding support for the upcoming multi-viewport feature requires more work
    from the Platform and Renderer backends, and the amount of redundancy across files was becoming too difficult to
    maintain. If you use default backends, you'll benefit from an easy update path to support multi-viewports later
    (for future ImGui 1.7x).
  - This is not strictly a breaking change if you keep your old backends, but when you'll want to fully update your backends,
    expect to have to reshuffle a few things.
  - Each example still has its own main.cpp which you may refer you to understand how to initialize and glue everything together.
  - Some frameworks (such as the Allegro, Marmalade) handle both the "platform" and "rendering" part, and your custom engine may as well.
  - Read examples/README.txt for details.
- Added IsItemDeactivated() to query if the last item was active previously and isn't anymore. Useful for Undo/Redo patterns. (#820, #956, #1875)
- Added IsItemDeactivatedAfterChange() [*EDIT* renamed to IsItemDeactivatedAfterEdit() in 1.63] if the last item was active previously,
  is not anymore, and during its active state modified a value. Note that you may still get false positive (e.g. drag value and while
  holding return on the same value). (#820, #956, #1875)
- Nav: Added support for PageUp/PageDown (explorer-style: first aim at bottom/top most item, when scroll a page worth of contents). (#787)
- Nav: To keep the navigated item in view we also attempt to scroll the parent window as well as the current window. (#787)
- ColorEdit3, ColorEdit4, ColorButton: Added ImGuiColorEditFlags_NoDragDrop flag to disable ColorEditX as drag target and ColorButton as drag source. (#1826)
- BeginDragDropSource(): Offset tooltip position so it is off the mouse cursor, but also closer to it than regular tooltips,
  and not clamped by viewport. (#1739)
- BeginDragDropTarget(): Added ImGuiDragDropFlags_AcceptNoPreviewTooltip flag to request hiding the drag source tooltip
  from the target site. (#143)
- BeginCombo(), BeginMainMenuBar(), BeginChildFrame(): Temporary style modification are restored at the end of BeginXXX
  instead of EndXXX, to not affect tooltips and child windows.
- Popup: Improved handling of (erroneously) repeating calls to OpenPopup() to not close the popup's child popups. (#1497, #1533, #1865).
- InputTextMultiline(): Fixed double navigation highlight when scrollbar is active. (#787)
- InputText(): Fixed Undo corruption after pasting large amount of text (Redo will still fail when undo buffers are exhausted,
  but text won't be corrupted).
- SliderFloat(): When using keyboard/gamepad and a zero precision format string (e.g. "%.0f"), always step in integer units. (#1866)
- ImFontConfig: Added GlyphMinAdvanceX/GlyphMaxAdvanceX settings useful to make a font appears monospaced, particularly useful
  for icon fonts. (#1869)
- ImFontAtlas: Added GetGlyphRangesChineseSimplifiedCommon() helper that returns a list of ~2500 most common Simplified Chinese
  characters. (#1859) [@JX-Master, @ocornut]
- Examples: OSX: Added imgui_impl_osx.mm backend to be used along with e.g. imgui_impl_opengl2.cpp. (#281, #1870) [@pagghiu, @itamago, @ocornut]
- Examples: GLFW: Made it possible to Shutdown/Init the backend again (by resetting the time storage properly). (#1827) [@ice1000]
- Examples: Win32: Fixed handling of mouse wheel messages to support sub-unit scrolling messages (typically sent by track-pads). (#1874) [@zx64]
- Examples: SDL+Vulkan: Added SDL+Vulkan example.
- Examples: Allegro5: Added support for ImGuiConfigFlags_NoMouseCursorChange flag. Added clipboard support.
- Examples: Allegro5: Unindexing buffers ourselves as Allegro indexed drawing primitives are buggy in the DirectX9 backend
  (will be fixed in Allegro 5.2.5+).
- Examples: DirectX12: Moved the ID3D12GraphicsCommandList* parameter from ImGui_ImplDX12_NewFrame() to ImGui_ImplDX12_RenderDrawData() which makes a lots more sense. (#301)
- Examples: Vulkan: Reordered parameters ImGui_ImplVulkan_RenderDrawData() to be consistent with other backends,
  a good occasion since we refactored the code.
- Examples: FreeGLUT: Added FreeGLUT backends. Added FreeGLUT+OpenGL2 example. (#801)
- Examples: The functions in imgui_impl_xxx.cpp are prefixed with IMGUI_IMPL_API (which defaults to IMGUI_API) to facilitate
  some uses. (#1888)
- Examples: Fixed backends to use ImGuiMouseCursor_COUNT instead of old name ImGuiMouseCursor_Count_ so they can compile
  with IMGUI_DISABLE_OBSOLETE_FUNCTIONS. (#1887)
- Misc: Updated stb_textedit from 1.09 + patches to 1.12 + minor patches.
- Internals: PushItemFlag() flags are inherited by BeginChild().


-----------------------------------------------------------------------
 VERSION 1.61 (Released 2018-05-14)
-----------------------------------------------------------------------

Decorated log and release notes: https://github.com/ocornut/imgui/releases/tag/v1.61

Breaking Changes:

- DragInt(): The default compile-time format string has been changed from "%.0f" to "%d", as we are not using integers internally
  any more. If you used DragInt() with custom format strings, make sure you change them to use %d or an integer-compatible format.
  To honor backward-compatibility, the DragInt() code will currently parse and modify format strings to replace %*f with %d,
  giving time to users to upgrade their code.
  If you have IMGUI_DISABLE_OBSOLETE_FUNCTIONS enabled, the code will instead assert! You may run a reg-exp search on your
  codebase for e.g. "DragInt.*%f" to you find them.
- InputFloat(): Obsoleted InputFloat() functions taking an optional "int decimal_precision" in favor of an equivalent and more
  flexible "const char* format", consistent with other functions. Kept redirection functions (will obsolete).
- Misc: IM_DELETE() helper function added in 1.60 doesn't set the input pointer to NULL, more consistent with standard
  expectation and allows passing r-values.

Other Changes:

- Added DragScalar, DragScalarN: supports signed/unsigned, 32/64 bits, float/double data types. (#643, #320, #708, #1011)
- Added InputScalar, InputScalarN: supports signed/unsigned, 32/64 bits, float/double data types. (#643, #320, #708, #1011)
- Added SliderScalar, SliderScalarN: supports signed/unsigned, 32/64 bits, float/double data types. (#643, #320, #708, #1011)
- Window: Fixed pop-ups/tooltips/menus not honoring style.DisplaySafeAreaPadding as well as it should have (part of menus
  displayed outside the safe area, etc.).
- Window: Fixed windows using the ImGuiWindowFlags_NoSavedSettings flag from not using the same default position as other windows. (#1760)
- Window: Relaxed the internal stack size checker to allow Push/Begin/Pop/.../End patterns to be used with PushStyleColor, PushStyleVar, PushFont without causing a false positive assert. (#1767)
- Window: Fixed the default proportional item width lagging by one frame on resize.
- Columns: Fixed a bug introduced in 1.51 where columns would affect the contents size of their container, often creating
  feedback loops when ImGuiWindowFlags_AlwaysAutoResize was used. (#1760)
- Settings: Fixed saving an empty .ini file if CreateContext/DestroyContext are called without a single call to NewFrame(). (#1741)
- Settings: Added LoadIniSettingsFromDisk(), LoadIniSettingsFromMemory(), SaveIniSettingsToDisk(), SaveIniSettingsToMemory()
  to manually load/save .ini settings. (#923, #993)
- Settings: Added io.WantSaveIniSettings flag, which is set to notify the application that e.g. SaveIniSettingsToMemory()
  should be called. (#923, #993)
- Scrolling: Fixed a case where using SetScrollHere(1.0f) at the bottom of a window on the same frame the window height
  has been growing would have the scroll clamped using the previous height. (#1804)
- MenuBar: Made BeginMainMenuBar() honor style.DisplaySafeAreaPadding so the text can be made visible on TV settings that
  don't display all pixels. (#1439) [@dougbinks]
- InputText: On Mac OS X, filter out characters when the CMD modifier is held. (#1747) [@sivu]
- InputText: On Mac OS X, support CMD+SHIFT+Z for Redo. CMD+Y is also supported as major apps seems to default to support both. (#1765) [@lfnoise]
- InputText: Fixed returning true when edition is cancelled with ESC and the current buffer matches the initial value.
- InputFloat,InputFloat2,InputFloat3,InputFloat4: Added variations taking a more flexible and consistent optional
  "const char* format" parameter instead of "int decimal_precision". This allow using custom formats to display values
  in scientific notation, and is generally more consistent with other API.
  Obsoleted functions using the optional "int decimal_precision" parameter. (#648, #712)
- DragFloat, DragInt: Cancel mouse tweak when current value is initially past the min/max boundaries and mouse is pushing
  in the same direction (keyboard/gamepad version already did this).
- DragFloat, DragInt: Honor natural type limits (e.g. INT_MAX, FLT_MAX) instead of wrapping around. (#708, #320)
- DragFloat, SliderFloat: Fixes to allow input of scientific notation numbers when using CTRL+Click to input the value. (~#648, #1011)
- DragFloat, SliderFloat: Rounding-on-write uses the provided format string instead of parsing the precision from the string,
  which allows for finer uses of %e %g etc. (#648, #642)
- DragFloat: Improved computation when using the power curve. Improved lost of input precision with very small steps.
  Added an assert than power-curve requires a min/max range. (~#642)
- DragFloat: The 'power' parameter is only honored if the min/max parameter are also setup.
- DragInt, SliderInt: Fixed handling of large integers (we previously passed data around internally as float, which reduced
  the range of valid integers).
- ColorEdit: Fixed not being able to pass the ImGuiColorEditFlags_NoAlpha or ImGuiColorEditFlags_HDR flags to SetColorEditOptions().
- Nav: Fixed hovering a Selectable() with the mouse so that it update the navigation cursor (as it happened in the pre-1.60 navigation branch). (#787)
- Style: Changed default style.DisplaySafeAreaPadding values from (4,4) to (3,3) so it is smaller than FramePadding and has no effect on main menu bar on a computer. (#1439)
- Fonts: When building font atlas, glyphs that are missing in the fonts are not using the glyph slot to render the default glyph. Saves space and allow merging fonts with
  overlapping font ranges such as FontAwesome5 which split out the Brands separately from the Solid fonts. (#1703, #1671)
- Misc: Added IMGUI_CHECKVERSION() macro to compare version string and data structure sizes in order to catch issues with mismatching compilation unit settings. (#1695, #1769)
- Misc: Added IMGUI_DISABLE_MATH_FUNCTIONS in imconfig.h to make it easier to redefine wrappers for std/crt math functions.
- Misc: Fix to allow compiling in unity builds where stb_rectpack/stb_truetype may be already included in the same compilation unit.
- Demo: Simple Overlay: Added a context menu item to enable freely moving the window.
- Demo: Added demo for DragScalar(), InputScalar(), SliderScalar(). (#643)
- Examples: Calling IMGUI_CHECKVERSION() in the main.cpp of every example application.
- Examples: Allegro 5: Added support for 32-bit indices setup via defining ImDrawIdx, to avoid an unnecessary conversion (Allegro 5 doesn't support 16-bit indices).
- Examples: Allegro 5: Renamed backend from imgui_impl_a5.cpp to imgui_impl_allegro5.cpp.
- Examples: DirectX 9: Saving/restoring Transform because they don't seem to be included in the StateBlock. Setting shading mode to Gouraud. (#1790, #1687) [@sr-tream]
- Examples: SDL: Fixed clipboard paste memory leak in the SDL backend code. (#1803) [@eliasdaler]
- Various minor fixes, tweaks, refactoring, comments.


-----------------------------------------------------------------------
 VERSION 1.60 (Released 2018-04-07)
-----------------------------------------------------------------------

Decorated log and release notes: https://github.com/ocornut/imgui/releases/tag/v1.60

The gamepad/keyboard navigation branch (which has been in the work since July 2016) has been merged.
Gamepad/keyboard navigation is still marked as Beta and has to be enabled explicitly.
Various internal refactoring have also been done, as part of the navigation work and as part of the upcoming viewport/docking work.

Breaking Changes:

- Obsoleted the io.RenderDrawListsFn callback, you can call your graphics engine render function after ImGui::Render().
  e.g. with example backends, call ImDrawData* draw_data = ImGui::GetDrawData(); ImGui_ImplXXXX_RenderDrawData(draw_data).
- Reorganized context handling to be more explicit: (#1599)
  - YOU NOW NEED TO CALL ImGui::CreateContext() AT THE BEGINNING OF YOUR APP, AND CALL ImGui::DestroyContext() AT THE END.
  - removed Shutdown() function, as DestroyContext() serve this purpose. If you are using an old backend from the examples/ folder, remove the line that calls Shutdown().
  - you may pass a ImFontAtlas* pointer to CreateContext() to share a font atlas between contexts. Otherwise CreateContext() will create its own font atlas instance.
  - removed allocator parameters from CreateContext(), they are now setup with SetAllocatorFunctions(), and shared by all contexts.
  - removed the default global context and font atlas instance, which were confusing for users of DLL reloading and users of multiple contexts.
- Renamed ImGuiStyleVar_Count_ to ImGuiStyleVar_COUNT and ImGuiMouseCursor_Count_ to ImGuiMouseCursor_COUNT for consistency with other public enums.
- Fonts: Moved sample TTF files from extra_fonts/ to misc/fonts/. If you loaded files directly from the imgui repo you may need to update your paths.
- Fonts: Changed ImFont::DisplayOffset.y to defaults to 0 instead of +1. Fixed vertical rounding of Ascent/Descent to match TrueType renderer.
  If you were adding or subtracting (not assigning) to ImFont::DisplayOffset check if your fonts are correctly aligned vertically. (#1619)
- BeginDragDropSource(): temporarily removed the optional mouse_button=0 parameter because it is not really usable in many situations at the moment.
- Obsoleted IsAnyWindowHovered() in favor of IsWindowHovered(ImGuiHoveredFlags_AnyWindow). Kept redirection function (will obsolete).
- Obsoleted IsAnyWindowFocused() in favor of IsWindowFocused(ImGuiFocusedFlags_AnyWindow). Kept redirection function (will obsolete).
- Renamed io.WantMoveMouse to io.WantSetMousePos for consistency and ease of understanding (was added in 1.52, not used by core, and honored by some backend ahead of merging the Nav branch).
- Removed ImGuiCol_CloseButton, ImGuiCol_CloseButtonActive, ImGuiCol_CloseButtonHovered style colors as the closing cross uses regular button colors now.
- Renamed ImGuiSizeConstraintCallback to ImGuiSizeCallback, ImGuiSizeConstraintCallbackData to ImGuiSizeCallbackData.
- Removed CalcItemRectClosestPoint() which was weird and not really used by anyone except demo code. If you need it should be easy to replicate on your side (you can find the code in 1.53).
- [EDITED] Window: BeginChild() with an explicit name doesn't include the hash within the internal window name. (#1698)
  This change was erroneously introduced, undoing the change done for #894, #713, and not documented properly in the original
  1.60 release Changelog. It was fixed on 2018-09-28 (1.66) and I wrote this paragraph the same day.

Other Changes:

- Doc: Added a Changelog file in the repository to ease comparing versions (it goes back to dear imgui 1.48), until now it was only on GitHub.
- Navigation: merged in the gamepad/keyboard navigation (about a million changes!). (#787, #323)
  The initial focus was to support game controllers, but keyboard is becoming increasingly and decently usable.
- To use Gamepad Navigation:
  - Set io.ConfigFlags |= ImGuiConfigFlags_NavEnableGamepad to enable.
  - Backend: Set io.BackendFlags |= ImGuiBackendFlags_HasGamepad + fill the io.NavInputs[] fields before calling NewFrame(). Read imgui.cpp for more details.
  - See https://github.com/ocornut/imgui/issues/1599 for recommended gamepad mapping or download PNG/PSD at http://goo.gl/9LgVZW
  - See 'enum ImGuiNavInput_' in imgui.h for a description of inputs. Read imgui.cpp for more details.
- To use Keyboard Navigation:
  - Set io.ConfigFlags |= ImGuiConfigFlags_NavEnableKeyboard to enable. NewFrame() will automatically fill io.NavInputs[] based on your io.KeysDown[] + io.KeyMap[] arrays.
  - Basic controls: arrows to navigate, Alt to enter menus, Space to activate item, Enter to edit text, Escape to cancel/close, Ctrl-Tab to focus windows, etc.
  - When keyboard navigation is active (io.NavActive + ImGuiConfigFlags_NavEnableKeyboard), the io.WantCaptureKeyboard flag will be set.
    For more advanced uses, you may want to read from io.NavActive or io.NavVisible. Read imgui.cpp for more details.
- Navigation: SetItemDefaultFocus() sets the navigation position in addition to scrolling. (#787)
- Navigation: Added IsItemFocused(), added IsAnyItemFocused(). (#787)
- Navigation: Added window flags: ImGuiWindowFlags_NoNav (== ImGuiWindowFlags_NoNavInputs | ImGuiWindowFlags_NoNavFocus).
- Navigation: Style: Added ImGuiCol_NavHighlight, ImGuiCol_NavWindowingHighlight colors. (#787)
- Navigation: TreeNode: Added ImGuiTreeNodeFlags_NavLeftJumpsBackHere flag to allow Nav Left direction to jump back to parent tree node from any of its child. (#1079)
- Navigation: IO: Added io.ConfigFlags (input), io.NavActive (output), io.NavVisible (output). (#787)
- Context: Removed the default global context and font atlas instances, which caused various problems to users of multiple contexts and DLL users. (#1565, #1599)
  YOU NOW NEED TO CALL ImGui::CreateContext() AT THE BEGINNING OF YOUR APP, AND CALL ImGui::DestroyContext() AT THE END. Existing apps will assert/crash without it.
- Context: Added SetAllocatorFunctions() to rewire memory allocators (as a replacement to previous parameters to CreateContext()). Allocators are shared by all contexts and imgui helpers. (#1565, #586, #992, #1007, #1558)
- Context: You may pass a ImFontAtlas to CreateContext() to specify a font atlas to share. Shared font atlas are not owned by the context and not destroyed along with it. (#1599)
- Context: Added IMGUI_DISABLE_DEFAULT_ALLOCATORS to disable linking with malloc/free. (#1565, #586, #992, #1007, #1558)
- IO: Added io.ConfigFlags for user application to store settings for imgui and for the backend:
  - ImGuiConfigFlags_NavEnableKeyboard: Enable keyboard navigation.
  - ImGuiConfigFlags_NavEnableGamepad: Enable gamepad navigation (provided ImGuiBackendFlags_HasGamepad is also set by backend).
  - ImGuiConfigFlags_NavEnableSetMousePos: Instruct navigation to move the mouse cursor. May be useful on TV/console systems where moving a virtual mouse is awkward.
  - ImGuiConfigFlags_NoMouseCursorChange: Instruct backend to not alter mouse cursor shape and visibility (by default the example backend use mouse cursor API of the platform when available)
  - ImGuiConfigFlags_NoMouse: Instruct imgui to clear mouse position/buttons in NewFrame(). This allows ignoring the mouse information passed by the backend.
  - ImGuiConfigFlags_IsSRGB, ImGuiConfigFlags_IsTouchScreen: Flags for general application use.
- IO: Added io.BackendFlags for backend to store its capabilities (currently: _HasGamepad, _HasMouseCursors, _HasSetMousePos). This will be used more in the next version.
- IO: Added ImGuiKey_Insert, ImGuiKey_Space keys. Setup in all example backends. (#1541)
- IO: Added Horizontal Mouse Wheel support for horizontal scrolling. (#1463) [@tseeker]
- IO: Added IsAnyMouseDown() helper which is helpful for backends to handle mouse capturing.
- Window: Clicking on a window with the ImGuiWIndowFlags_NoMove flags takes an ActiveId so we can't hover something else when dragging afterwards. (#1381, #1337)
- Window: IsWindowHovered(): Added ImGuiHoveredFlags_AnyWindow, ImGuiFocusedFlags_AnyWindow flags (See Breaking Changes). Added to demo. (#1382)
- Window: Added SetNextWindowBgAlpha() helper. Particularly helpful since the legacy 5-parameters version of Begin() has been marked as obsolete in 1.53. (#1567)
- Window: Fixed SetNextWindowContentSize() with 0.0f on Y axis (or SetNextWindowContentWidth()) overwriting the contents size. Got broken on Dec 10 (1.53). (#1363)
- ArrowButton: Added ArrowButton() given a cardinal direction (e.g. ImGuiDir_Left).
- InputText: Added alternative clipboard shortcuts: Shift+Delete (cut), CTRL+Insert (copy), Shift+Insert (paste). (#1541)
- InputText: Fixed losing Cursor X position when clicking outside on an item that's submitted after the InputText(). It was only noticeable when restoring focus programmatically. (#1418, #1554)
- InputText: Added ImGuiInputTextFlags_CharsScientific flag to also allow 'e'/'E' for input of values using scientific notation. Automatically used by InputFloat.
- Style: Default style is now StyleColorsDark(), instead of the old StyleColorsClassic(). (#707)
- Style: Enable window border by default. (#707)
- Style: Exposed ImGuiStyleVar_WindowTitleAlign, ImGuiStyleVar_ScrollbarSize, ImGuiStyleVar_ScrollbarRounding, ImGuiStyleVar_GrabRounding + added an assert to reduce accidental breakage. (#1181)
- Style: Added style.MouseCursorScale help when using the software mouse cursor facility. (#939).
- Style: Close button nows display a cross before hovering. Fixed cross positioning being a little off. Uses button colors for highlight when hovering. (#707)
- Popup: OpenPopup() Always reopen existing pop-ups. (Removed imgui_internal.h's OpenPopupEx() which was used for this.) (#1497, #1533).
- Popup: BeginPopupContextItem(), BeginPopupContextWindow(), BeginPopupContextVoid(), OpenPopupOnItemClick() all react on mouse release instead of mouse press. (~#439)
- Popup: Better handling of user mistakenly calling OpenPopup() every frame (with reopen_existing option). The error will now be more visible and easier to understand. (#1497)
- Popup: BeginPopup(): Exposed extra_flags parameter that are passed through to Begin(). (#1533)
- Popup: BeginPopupModal: fixed the conditional test for SetNextWindowPos() which was polling the wrong window, which in practice made the test succeed all the time.
- Tooltip: BeginTooltip() sets ImGuiWindowFlags_NoInputs flag.
- Scrollbar: Fixed ScrollbarY enable test after ScrollbarX has been enabled being a little off (small regression from Nov 2017). (#1574)
- Scrollbar: Fixed ScrollbarX enable test subtracting WindowPadding.x (this has been there since the addition of horizontal scroll bar!).
- Columns: Clear offsets data when columns count changed. (#1525)
- Columns: Fixed a memory leak of ImGuiColumnsSet's Columns vector. (#1529) [@unprompted]
- Columns: Fixed resizing a window very small breaking some columns positioning (broken in 1.53).
- Columns: The available column extent takes consideration of the right-most clipped pixel, so the right-most column may look a little wider but will contain the same amount of visible contents.
- MenuBar: Fixed menu bar pushing a clipping rect outside of its allocated bound (usually unnoticeable).
- TreeNode: nodes with the ImGuiTreeNodeFlags_Leaf flag correctly disable highlight when DragDrop is active. (#143, #581)
- Drag and Drop: Increased payload type string to 32 characters instead of 8. (#143)
- Drag and Drop: TreeNode as drop target displays rectangle over full frame. (#1597, #143)
- DragFloat: Fix/workaround for backends which do not preserve a valid mouse position when dragged out of bounds. (#1559)
- InputFloat: Allow inputing value using scientific notation e.g. "1e+10".
- InputDouble: Added InputDouble() function. We use a format string instead of a decimal_precision parameter to also for "%e" and variants. (#1011)
- Slider, Combo: Use ImGuiCol_FrameBgHovered color when hovered. (#1456) [@stfx]
- Combo: BeginCombo(): Added ImGuiComboFlags_NoArrowButton to disable the arrow button and only display the wide value preview box.
- Combo: BeginCombo(): Added ImGuiComboFlags_NoPreview to disable the preview and only display a square arrow button.
- Combo: Arrow button isn't displayed over frame background so its blended color matches other buttons. Left side of the button isn't rounded.
- PlotLines: plot a flat line if scale_min==scale_max. (#1621)
- Fonts: Changed DisplayOffset.y to defaults to 0 instead of +1. Fixed rounding of Ascent/Descent to match TrueType renderer.
  If you were adding or subtracting (not assigning) to ImFont::DisplayOffset check if your fonts are correctly aligned vertically. (#1619)
- Fonts: Updated stb_truetype from 1.14 to stb_truetype 1.19. (w/ include fix from some platforms #1622)
- Fonts: Added optional FreeType rasterizer in misc/freetype. Moved from imgui_club repo. (#618) [@Vuhdo, @mikesart, @ocornut]
- Fonts: Moved extra_fonts/ to misc/fonts/.
- ImFontAtlas: Fixed cfg.MergeMode not reusing existing glyphs if available (always overwrote).
- ImFontAtlas: Handle stb_truetype stbtt_InitFont() and stbtt_PackBegin() possible failures more gracefully, GetTexDataAsRGBA32() won't crash during conversion. (#1527)
- ImFontAtlas: Moved mouse cursor data out of ImGuiContext, fix drawing them with multiple contexts. Also remove the last remaining undesirable dependency on ImGui in imgui_draw.cpp. (#939)
- ImFontAtlas: Added ImFontAtlasFlags_NoPowerOfTwoHeight flag to disable padding font height to nearest power of two. (#1613)
- ImFontAtlas: Added ImFontAtlasFlags_NoMouseCursors flag to disable baking software mouse cursors, mostly to save texture memory on very low end hardware. (#1613)
- ImDrawList: Fixed AddRect() with anti-aliasing disabled (lower-right corner pixel was often missing, rounding looks a little better.) (#1646)
- ImDrawList: Added CloneOutput() helper to facilitate the cloning of ImDrawData or ImDrawList for multi-threaded rendering.
- Misc: Functions passed to libc qsort are explicitly marked cdecl to support compiling with vectorcall as the default calling convention. (#1230, #1611) [@RandyGaul]
- Misc: ImVec2: added [] operator. This is becoming desirable for some code working of either axes independently. Better adding it sooner than later.
- Misc: NewFrame(): Added an assert to detect incorrect filling of the io.KeyMap[] array earlier. (#1555)
- Misc: Added IM_OFFSETOF() helper in imgui.h (previously was in imgui_internal.h)
- Misc: Added IM_NEW(), IM_DELETE() helpers in imgui.h (previously were in imgui_internal.h)
- Misc: Added obsolete redirection function GetItemsLineHeightWithSpacing() (which redirects to GetFrameHeightWithSpacing()), as intended and stated in docs of 1.53.
- Misc: Added misc/natvis/imgui.natvis for visual studio debugger users to easily visualize imgui internal types. Added to examples projects.
- Misc: Added IMGUI_USER_CONFIG to define a custom configuration filename. (#255, #1573, #1144, #41)
- Misc: Added IMGUI_STB_TRUETYPE_FILENAME and IMGUI_STB_RECT_PACK_FILENAME compile time directives to use another version of the stb_ files.
- Misc: Updated stb_rect_pack from 0.10 to 0.11 (minor changes).
  (Those flags are not used by ImGui itself, they only exists to make it easy for the engine/backend to pass information to the application in a standard manner.)
- Metrics: Added display of Columns state.
- Demo: Improved Selectable() examples. (#1528)
- Demo: Tweaked the Child demos, added a menu bar to the second child to test some navigation functions.
- Demo: Console: Using ImGuiCol_Text to be more friendly to color changes.
- Demo: Using IM_COL32() instead of ImColor() in ImDrawList centric contexts. Trying to phase out use of the ImColor helper whenever possible.
- Examples: Files in examples/ now include their own changelog so it is easier to occasionally update your backends if needed.
- Examples: Using Dark theme by default. (#707). Tweaked demo code.
- Examples: Added support for horizontal mouse wheel for API that allows it. (#1463) [@tseeker]
- Examples: All examples now setup the io.BackendFlags to signify they can honor mouse cursors, gamepad, etc.
- Examples: DirectX10: Fixed erroneous call to io.Fonts->ClearInputData() + ClearTexData() that was left in DX10 example but removed in 1.47 (Nov 2015) in every other backends. (#1733)
- Examples: DirectX12: Added DirectX 12 example. (#301) [@jdm3]
- Examples: OpenGL3+GLFW,SDL: Changed GLSL shader version from 330 to 150. (#1466, #1504)
- Examples: OpenGL3+GLFW,SDL: Added a way to override the GLSL version string in the Init function. (#1466, #1504).
- Examples: OpenGL3+GLFW,SDL: Creating VAO in the render function so it can be more easily used by multiple shared OpenGL contexts. (#1217)
- Examples: OpenGL3+GLFW: Using 3.2 context instead of 3.3. (#1466)
- Examples: OpenGL: Setting up glPixelStorei() explicitly before uploading texture.
- Examples: OpenGL: Calls to glPolygonMode() are casting parameters as GLEnum to not fail with more strict backends. (#1628) [@ilia-glushchenko]
- Examples: Win32 (DirectX9,10,11,12): Added support for mouse cursor shapes. (#1495)
- Examples: Win32 (DirectX9,10,11,12: Support for windows using the CS_DBLCLKS class flag by handling the double-click messages (WM_LBUTTONDBLCLK etc.). (#1538, #754) [@ndandoulakis]
- Examples: Win32 (DirectX9,10,11,12): Made the Win32 proc handlers not assert if there is no active context yet, to be more flexible with creation order. (#1565)
- Examples: GLFW: Added support for mouse cursor shapes (the diagonal resize cursors are unfortunately not supported by GLFW at the moment. (#1495)
- Examples: GLFW: Don't attempt to change the mouse cursor input mode if it is set to GLFW_CURSOR_DISABLED by the application. (#1202) [@PhilCK]
- Examples: SDL: Added support for mouse cursor shapes. (#1626) [@olls]
- Examples: SDL: Using SDL_CaptureMouse() to retrieve coordinates outside of client area when dragging (SDL 2.0.4+ only, otherwise using SDL_WINDOW_INPUT_FOCUS instead of previously SDL_WINDOW_MOUSE_FOCUS). (#1559)
- Examples: SDL: Enabled vsync by default so people don't come at us when the examples are running at 2000 FPS and burning a CPU core.
- Examples: SDL: Using SDL_GetPerformanceCounter() / SDL_GetPerformanceFrequency() to handle frame-rate over 1000 FPS properly. (#996)
- Examples: SDL: Using scan-code exclusively instead of a confusing mixture of scan-codes and key-codes.
- Examples: SDL: Visual Studio: Added .vcxproj file. Using %SDL2_DIR% in the default .vcxproj and build files instead of %SDL_DIR%, the earlier being more standard.
- Examples: Vulkan: Visual Studio: Added .vcxproj file.
- Examples: Apple: Fixed filenames in OSX xcode project. Various other Mac friendly fixes. [@gerryhernandez etc.]
- Examples: Visual Studio: Disabled extraneous function-level check in Release build.
- Various fixes, tweaks, internal refactoring, optimizations, comments.


-----------------------------------------------------------------------
 VERSION 1.53 (Released 2017-12-25)
-----------------------------------------------------------------------

Decorated log and release notes: https://github.com/ocornut/imgui/releases/tag/v1.53

Breaking Changes:

- Renamed the emblematic `ShowTestWindow()` function to `ShowDemoWindow()`. Kept redirection function (will obsolete).
- Renamed `GetItemsLineHeightWithSpacing()` to `GetFrameHeightWithSpacing()` for consistency. Kept redirection function (will obsolete).
- Renamed `ImGuiTreeNodeFlags_AllowOverlapMode` flag to `ImGuiTreeNodeFlags_AllowItemOverlap`. Kept redirection enum (will obsolete).
- Obsoleted `IsRootWindowFocused()` in favor of using `IsWindowFocused(ImGuiFocusedFlags_RootWindow)`. Kept redirection function (will obsolete). (#1382)
- Obsoleted `IsRootWindowOrAnyChildFocused()` in favor of using `IsWindowFocused(ImGuiFocusedFlags_RootAndChildWindows)`. Kept redirection function (will obsolete). (#1382)
- Obsoleted `IsRootWindowOrAnyChildHovered()` in favor of using `IsWindowHovered(ImGuiHoveredFlags_RootAndChildWindows)`. Kept redirection function (will obsolete). (#1382)
- Obsoleted `SetNextWindowContentWidth() in favor of using `SetNextWindowContentSize()`. Kept redirection function (will obsolete).
- Renamed `ImGuiTextBuffer::append()` helper to `appendf()`, and `appendv()` to `appendfv()` for consistency. If you copied the 'Log' demo in your code, it uses appendv() so that needs to be renamed.
- ImDrawList: Removed 'bool anti_aliased = true' final parameter of `ImDrawList::AddPolyline()` and `ImDrawList::AddConvexPolyFilled()`. Prefer manipulating ImDrawList::Flags if you need to toggle them during the frame.
- Style, ImDrawList: Renamed `style.AntiAliasedShapes` to `style.AntiAliasedFill` for consistency and as a way to explicitly break code that manipulate those flag at runtime. You can now manipulate ImDrawList::Flags.
- Style, Begin: Removed `ImGuiWindowFlags_ShowBorders` window flag. Borders are now fully set up in the ImGuiStyle structure (see e.g. `style.FrameBorderSize`, `style.WindowBorderSize`, `style.PopupBorderSize`).
  Use `ImGui::ShowStyleEditor()` to look them up.
  Please note that the style system will keep evolving (hopefully stabilizing in Q1 2018), and so custom styles will probably subtly break over time.
  It is recommended that you use the `StyleColorsClassic()`, `StyleColorsDark()`, `StyleColorsLight()` functions. Also see `ShowStyleSelector()`.
- Style: Removed `ImGuiCol_ComboBg` in favor of combo boxes using `ImGuiCol_PopupBg` for consistency. Combo are normal pop-ups.
- Style: Renamed `ImGuiCol_ChildWindowBg` to `ImGuiCol_ChildBg`.
- Style: Renamed `style.ChildWindowRounding` to `style.ChildRounding`, `ImGuiStyleVar_ChildWindowRounding` to `ImGuiStyleVar_ChildRounding`.
- Removed obsolete redirection functions: SetScrollPosHere() - marked obsolete in v1.42, July 2015.
- Removed obsolete redirection functions: GetWindowFont(), GetWindowFontSize() - marked obsolete in v1.48, March 2016.

Other Changes:

- Added `io.OptCursorBlink` option to allow disabling cursor blinking. (#1427) [renamed to io.ConfigCursorBlink in 1.63]
- Added `GetOverlayDrawList()` helper to quickly get access to a ImDrawList that will be rendered in front of every windows.
- Added `GetFrameHeight()` helper which returns `(FontSize + style.FramePadding.y * 2)`.
- Drag and Drop: Added Beta API to easily use drag and drop patterns between imgui widgets.
  - Setup a source on a widget with `BeginDragDropSource()`, `SetDragDropPayload()`, `EndDragDropSource()` functions.
  - Receive data with `BeginDragDropTarget()`, `AcceptDragDropPayload()`, `EndDragDropTarget()`.
  - See ImGuiDragDropFlags for various options.
  - The ColorEdit4() and ColorButton() widgets now support Drag and Drop.
  - The API is tagged as Beta as it still may be subject to small changes.
- Drag and Drop: When drag and drop is active, tree nodes and collapsing header can be opened by hovering on them for 0.7 seconds.
- Renamed io.OSXBehaviors to io.OptMacOSXBehaviors. Should not affect users as the compile-time default is usually enough. (#473, #650)
- Style: Added StyleColorsDark() style. (#707) [@dougbinks]
- Style: Added StyleColorsLight() style. Best used with frame borders + thicker font than the default font. (#707)
- Style: Added style.PopupRounding setting. (#1112)
- Style: Added style.FrameBorderSize, style.WindowBorderSize, style.PopupBorderSize. Removed ImGuiWindowFlags_ShowBorders window flag!
  Borders are now fully set up in the ImGuiStyle structure. Use ImGui::ShowStyleEditor() to look them up. (#707, fix #819, #1031)
- Style: Various small changes to the classic style (most noticeably, buttons are now using blue shades). (#707)
- Style: Renamed ImGuiCol_ChildWindowBg to ImGuiCol_ChildBg.
- Style: Renamed style.ChildWindowRounding to style.ChildRounding, ImGuiStyleVar_ChildWindowRounding to ImGuiStyleVar_ChildRounding.
- Style: Removed ImGuiCol_ComboBg in favor of combo boxes using ImGuiCol_PopupBg for consistency. (#707)
- Style: Made the ScaleAllSizes() helper rounds down every values so they are aligned on integers.
- Focus: Added SetItemDefaultFocus(), which in the current (master) branch behave the same as doing `if (IsWindowAppearing()) SetScrollHere()`.
  In the navigation branch this will also set the default focus. Prefer using this when creating combo boxes with `BeginCombo()` so your code will be forward-compatible with gamepad/keyboard navigation features. (#787)
- Combo: Pop-up grows horizontally to accommodate for contents that is larger then the parent combo button.
- Combo: Added BeginCombo()/EndCombo() API which allows use to submit content of any form and manage your selection state without relying on indices.
- Combo: Added ImGuiComboFlags_PopupAlignLeft flag to BeginCombo() to prioritize keeping the pop-up on the left side (for small-button-looking combos).
- Combo: Added ImGuiComboFlags_HeightSmall, ImGuiComboFlags_HeightLarge, ImGuiComboFlags_HeightLargest to easily provide desired pop-up height.
- Combo: You can use SetNextWindowSizeConstraints() before BeginCombo() to specify specific pop-up width/height constraints.
- Combo: Offset popup position by border size so that a double border isn't so visible. (#707)
- Combo: Recycling windows by using a stack number instead of a unique id, wasting less memory (like menus do).
- InputText: Added ImGuiInputTextFlags_NoUndoRedo flag. (#1506, #1508) [@ibachar]
- Window: Fixed auto-resize allocating too much space for scrollbar when SizeContents is bigger than maximum window size (fixes c0547d3). (#1417)
- Window: Child windows with MenuBar use regular WindowPadding.y so layout look consistent as child or as a regular window.
- Window: Begin(): Fixed appending into a child window with a second Begin() from a different window stack querying the wrong window for the window->Collapsed test.
- Window: Calling IsItemActive(), IsItemHovered() etc. after a call to Begin() provides item data for the title bar, so you can easily test if the title bar is being hovered, etc. (#823)
- Window: Made it possible to use SetNextWindowPos() on a child window.
- Window: Fixed a one frame glitch. When an appearing window claimed the focus themselves, the title bar wouldn't use the focused color for one frame.
- Window: Added ImGuiWindowFlags_ResizeFromAnySide flag to resize from any borders or from the lower-left corner of a window. This requires your backend to honor GetMouseCursor() requests for full usability. (#822)
- Window: Sizing fixes when using SetNextWindowSize() on individual axises.
- Window: Hide new window for one frame until they calculate their size. Also fixes SetNextWindowPos() given a non-zero pivot. (#1694)
- Window: Made mouse wheel scrolling accommodate better to windows that are smaller than the scroll step.
- Window: SetNextWindowContentSize() adjust for the size of decorations (title bar/menu bar), but _not_ for borders are we consistently make borders not affect layout.
  If you need a non-child window of an exact size with border enabled but zero window padding, you'll need to accommodate for the border size yourself.
- Window: Using the ImGuiWindowFlags_NoScrollWithMouse flag on a child window forwards the mouse wheel event to the parent window, unless either ImGuiWindowFlags_NoInputs or ImGuiWindowFlags_NoScrollbar are also set. (#1380, #1502)
- Window: Active Modal window always set the WantCaptureKeyboard flag. (#744)
- Window: Moving window doesn't use accumulating MouseDelta so straying out of imgui boundaries keeps moved imgui window at the same cursor-relative position.
- IsWindowFocused(): Added ImGuiFocusedFlags_ChildWindows flag to include child windows in the focused test. (#1382).
- IsWindowFocused(): Added ImGuiFocusedFlags_RootWindow flag to start focused test from the root (top-most) window. Obsolete IsRootWindowFocused(). (#1382)
- IsWindowHovered(): Added ImGuiHoveredFlags_ChildWindows flag to include child windows in the hovered test. (#1382).
- IsWindowHovered(): Added ImGuiHoveredFlags_RootWindow flag to start hovered test from the root (top-most) window. The combination of both flags obsoletes IsRootWindowOrAnyChildHovered(). (#1382)
- IsWindowHovered(): Fixed return value when an item is active to use the same logic as IsItemHovered(). (#1382, #1404)
- IsWindowHovered(): Always return true when current window is being moved. (#1382)
- Scrollbar: Fixed issues with vertical scrollbar flickering/appearing, typically when manually resizing and using a pattern of filling available height (e.g. full sized BeginChild).
- Scrollbar: Minor graphical fix for when scrollbar don't have enough visible space to display the full grab.
- Scrolling: Fixed padding and scrolling asymmetry where lower/right sides of a window wouldn't use WindowPadding properly + causing minor scrolling glitches.
- Tree: TreePush with zero arguments was ambiguous. Resolved by making it call TreePush(const void*). [@JasonWilkins]
- Tree: Renamed ImGuiTreeNodeFlags_AllowOverlapMode to ImGuiTreeNodeFlags_AllowItemOverlap. (#600, #1330)
- MenuBar: Fixed minor rendering issues on the right size when resizing a window very small and using rounded window corners.
- MenuBar: better software clipping to handle small windows, in particular child window don't have minimum constraints so we need to render clipped menus better.
- BeginMenu(): Tweaked the Arrow/Triangle displayed on child menu items.
- Columns: Clipping columns borders on Y axis on CPU because some Linux GPU drivers appears to be unhappy with triangle spanning large regions. (#125)
- Columns: Added ImGuiColumnsFlags_GrowParentContentsSize to internal API to restore old content sizes behavior (may be obsolete). (#1444, #125)
- Columns: Columns width is no longer lost when dragging a column to the right side of the window, until releasing the mouse button you have a chance to save them. (#1499, #125). [@ggtucker]
- Columns: Fixed dragging when using a same of columns multiple times in the frame. (#125)
- Indent(), Unindent(): Allow passing negative values.
- ColorEdit4(): Made IsItemActive() return true when picker pop-up is active. (#1489)
- ColorEdit4(): Tweaked tooltip so that the color button aligns more correctly with text.
- ColorEdit4(): Support drag and drop. Color buttons can be used as drag sources, and ColorEdit widgets as drag targets. (#143)
- ColorPicker4(): Fixed continuously returning true when holding mouse button on the sat/value/alpha locations. We only return true on value change. (#1489)
- NewFrame(): using literal strings in the most-frequently firing IM_ASSERT expressions to increase the odd of programmers seeing them (especially those who don't use a debugger).
- NewFrame() now asserts if neither Render or EndFrame have been called. Exposed EndFrame(). Made it legal to call EndFrame() more than one. (#1423)
- ImGuiStorage: Added BuildSortByKey() helper to rebuild storage from scratch.
- ImFont: Added GetDebugName() helper.
- ImFontAtlas: Added missing Thai punctuation in the GetGlyphRangesThai() ranges. (#1396) [@nProtect]
- ImDrawList: Removed 'bool anti_aliased = true' final parameter of ImDrawList::AddPolyline() and ImDrawList::AddConvexPolyFilled(). Anti-aliasing is controlled via the regular style.AntiAliased flags.
- ImDrawList: Added ImDrawList::AddImageRounded() helper. (#845) [@thedmd]
- ImDrawList: Refactored to make ImDrawList independent of ImGui. Removed static variable in PathArcToFast() which caused linking issues to some.
- ImDrawList: Exposed ImDrawCornerFlags, replaced occurrences of ~0 with an explicit ImDrawCornerFlags_All. NB: Inversed BotLeft (prev 1<<3, now 1<<2) and BotRight (prev 1<<2, now 1<<3).
- ImVector: Added ImVector::push_front() helper.
- ImVector: Added ImVector::contains() helper.
- ImVector: insert() uses grow_capacity() instead of using grow policy inconsistent with push_back().
- Internals: Remove requirement to define IMGUI_DEFINE_PLACEMENT_NEW to use the IM_PLACEMENT_NEW macro. (#1103)
- Internals: ButtonBehavior: Fixed ImGuiButtonFlags_NoHoldingActiveID flag from incorrectly setting the ActiveIdClickOffset field.
  This had no known effect within imgui code but could have affected custom drag and drop patterns. And it is more correct this way! (#1418)
- Internals: ButtonBehavior: Fixed ImGuiButtonFlags_AllowOverlapMode to avoid temporarily activating widgets on click before they have been correctly double-hovered. (#319, #600)
- Internals: Added SplitterBehavior() helper. (#319)
- Internals: Added IM_NEW(), IM_DELETE() helpers. (#484, #504, #1517)
- Internals: Basic refactor of the settings API which now allows external elements to be loaded/saved.
- Demo: Added ShowFontSelector() showing loaded fonts.
- Demo: Added ShowStyleSelector() to select among default styles. (#707)
- Demo: Renamed the emblematic ShowTestWindow() function to ShowDemoWindow().
- Demo: Style Editor: Added a "Simplified settings" sections with check-boxes for border size and frame rounding. (#707, #1019)
- Demo: Style Editor: Added combo box to select stock styles and select current font when multiple are loaded. (#707)
- Demo: Style Editor: Using local storage so Save/Revert button makes more sense without code passing its storage. Added horizontal scroll bar. Fixed Save/Revert button to be always accessible. (#1211)
- Demo: Console: Fixed context menu issue. (#1404)
- Demo: Console: Fixed incorrect positioning which was hidden by a minor scroll issue (this would affect people who copied the Console code as is).
- Demo: Constrained Resize: Added more test cases. (#1417)
- Demo: Custom Rendering: Fixed clipping rectangle extruding out of parent window.
- Demo: Layout: Removed unnecessary and misleading BeginChild/EndChild calls.
- Demo: The "Color Picker with Palette" demo supports drag and drop. (#143)
- Demo: Display better mouse cursor info for debugging backends.
- Demo: Stopped using rand() function in demo code.
- Examples: Added a handful of extra comments (about fonts, third-party libraries used in the examples, etc.).
- Examples: DirectX9: Handle loss of D3D9 device (D3DERR_DEVICELOST). (#1464)
- Examples: Added null_example/ which is helpful for quick testing on multiple compilers/settings without relying on graphics library.
- Fix for using alloca() in "Clang with Microsoft Codechain" mode.
- Various fixes, optimizations, comments.


-----------------------------------------------------------------------
 VERSION 1.52 (2017-10-27)
-----------------------------------------------------------------------

Decorated log and release notes: https://github.com/ocornut/imgui/releases/tag/v1.52

Breaking Changes:

- IO: `io.MousePos` needs to be set to ImVec2(-FLT_MAX,-FLT_MAX) when mouse is unavailable/missing, instead of ImVec2(-1,-1) as previously) This is needed so we can clear `io.MouseDelta` field when the mouse is made available again.
- Renamed `AlignFirstTextHeightToWidgets()` to `AlignTextToFramePadding()`. Kept inline redirection function (will obsolete).
- Obsoleted the legacy 5 parameters version of Begin(). Please avoid using it. If you need a transparent window background, uses `PushStyleColor()`. The old size parameter there was also misleading and equivalent to calling `SetNextWindowSize(size, ImGuiCond_FirstTimeEver)`. Kept inline redirection function (will obsolete).
- Obsoleted `IsItemHoveredRect()`, `IsMouseHoveringWindow()` in favor of using the newly introduced flags of `IsItemHovered()` and `IsWindowHovered()`. Kept inline redirection function (will obsolete). (#1382)
- Obsoleted 'SetNextWindowPosCenter()' in favor of using 1SetNextWindowPos()` with a pivot value which allows to do the same and more. Keep inline redirection function.
- Removed `IsItemRectHovered()`, `IsWindowRectHovered()` recently introduced in 1.51 which were merely the more consistent/correct names for the above functions which are now obsolete anyway. (#1382)
- Changed `IsWindowHovered()` default parameters behavior to return false if an item is active in another window (e.g. click-dragging item from another window to this window). You can use the newly introduced IsWindowHovered() flags to requests this specific behavior if you need it. (#1382)
- Renamed imconfig.h's `IMGUI_DISABLE_WIN32_DEFAULT_CLIPBOARD_FUNCS`/`IMGUI_DISABLE_WIN32_DEFAULT_IME_FUNCS` to `IMGUI_DISABLE_WIN32_DEFAULT_CLIPBOARD_FUNCTIONS`/`IMGUI_DISABLE_WIN32_DEFAULT_IME_FUNCTIONS` for consistency.
- Renamed ImFont::Glyph to ImFontGlyph. Kept redirection typedef (will obsolete).

Other Changes:

- ProgressBar: fixed rendering when straddling rounded area. (#1296)
- SliderFloat, DragFloat: Using scientific notation e.g. "%.1e" in the displayed format string doesn't mistakenly trigger rounding of the value. [@MomentsInGraphics]
- Combo, InputFloat, InputInt: Made the small button on the right side align properly with the equivalent colored button of ColorEdit4().
- IO: Tweaked logic for `io.WantCaptureMouse` so it now outputs false when e.g. hovering over void while an InputText() is active. (#621) [@pdoane]
- IO: Fixed `io.WantTextInput` from mistakenly outputting true when an activated Drag or Slider was previously turned into an InputText(). (#1317)
- Misc: Added flags to `IsItemHovered()`, `IsWindowHovered()` to access advanced hovering-test behavior. Generally useful for pop-ups and drag and drop behaviors: (relates to ~#439, #1013, #143, #925)
  - `ImGuiHoveredFlags_AllowWhenBlockedByPopup`
  - `ImGuiHoveredFlags_AllowWhenBlockedByActiveItem`
  - `ImGuiHoveredFlags_AllowWhenOverlapped`
  - `ImGuiHoveredFlags_RectOnly`
- Input: Added `IsMousePosValid()` helper.
- Input: Added `GetKeyPressedAmount()` to easily measure press count when the repeat rate is faster than the frame rate.
- Input/Focus: Disabled TAB and Shift+TAB when CTRL key is held.
- CheckBox: Now rendering a tick mark instead of a full square.
- ColorEdit4: Added "Copy as..." option in context menu. (#346)
- ColorPicker: Improved ColorPicker hue wheel color interpolation. (#1313) [@thevaber]
- ColorButton: Reduced bordering artifact that would be particularly visible with an opaque Col_FrameBg and FrameRounding enabled.
- ColorButton: Fixed rendering color button with a checkerboard if the transparency comes from the global style.Alpha and not from the actual source color.
- TreeNode: Added `ImGuiTreeNodeFlags_FramePadding` flag to conveniently create a tree node with full padding at the beginning of a line, without having to call `AlignTextToFramePadding()`.
- Trees: Fixed calling `SetNextTreeNodeOpen()` on a collapsed window leaking to the first tree node item of the next frame.
- Layout: Horizontal layout is automatically enforced in a menu bar, so you can use non-MenuItem elements without calling SameLine().
- Separator: Output a vertical separator when used inside a menu bar (or in general when horizontal layout is active, but that isn't exposed yet!).
- Window: Added `IsWindowAppearing()` helper (helpful e.g. as a condition before initializing some of your own things.).
- Window: Added pivot parameter to `SetNextWindowPos()`, making it possible to center or right align a window. Obsoleted `SetNextWindowPosCenter()`.
- Window: Fixed title bar color of top-most window under a modal window.
- Window: Fixed not being able to move a window by clicking on one of its child window. (#1337, #635)
- Window: Fixed `Begin()` auto-fit calculation code that predict the presence of a scrollbar so it works better when window size constraints are used.
- Window: Fixed calling `Begin()` more than once per frame setting `window_just_activated_by_user` which in turn would set enable the Appearing condition for that frame.
- Window: The implicit "Debug" window now uses a "Debug##Default" identifier instead of "Debug" to allow user creating a window called "Debug" without losing their custom flags.
- Window: Made the `ImGuiWindowFlags_NoMove` flag properly inherited from parent to child. In a setup with ParentWindow (no flag) -> Child (NoMove) -> SubChild (no flag), the user won't be able to move the parent window by clicking on SubChild. (#1381)
- Popups: Pop-ups can be closed with a right-click anywhere, without altering focus under the pop-up. (~#439)
- Popups: `BeginPopupContextItem()`, `BeginPopupContextWindow()` are now setup to allow reopening a context menu by right-clicking again. (~#439)
- Popups: `BeginPopupContextItem()` now supports a NULL string identifier and uses the last item ID if available.
- Popups: Added `OpenPopupOnItemClick()` helper which mimic `BeginPopupContextItem()` but doesn't do the BeginPopup().
- MenuItem: Only activating on mouse release. [@Urmeli0815] (was already fixed in nav branch).
- MenuItem: Made tick mark thicker (thick mark?).
- MenuItem: Tweaks to be usable inside a menu bar (nb: it looks like a regular menu and thus is misleading, prefer using Button() and regular widgets in menu bar if you need to). (#1387)
- ImDrawList: Fixed a rare draw call merging bug which could lead to undisplayed triangles. (#1172, #1368)
- ImDrawList: Fixed a rare bug in `ChannelsMerge()` when all contents has been clipped, leading to an extraneous draw call being created. (#1172, #1368)
- ImFont: Added `AddGlyph()` building helper for use by custom atlas builders.
- ImFontAtlas: Added support for CustomRect API to submit custom rectangles to be packed into the atlas. You can map them as font glyphs, or use them for custom purposes.
  After the atlas is built you can query the position of your rectangles in the texture and then copy your data there. You can use this features to create e.g. full color font-mapped icons.
- ImFontAtlas: Fixed fall-back handling when merging fonts, if a glyph was missing from the second font input it could have used a glyph from the first one. (#1349) [@inolen]
- ImFontAtlas: Fixed memory leak on build failure case when stbtt_InitFont failed (generally due to incorrect or supported font type). (#1391) (@Moka42)
- ImFontConfig: Added `RasterizerMultiply` option to alter the brightness of individual fonts at rasterization time, which may help increasing readability for some.
- ImFontConfig: Added `RasterizerFlags` to pass options to custom rasterizer (e.g. the [imgui_freetype](https://github.com/ocornut/imgui_club/tree/master/imgui_freetype) rasterizer in imgui_club has such options).
- ImVector: added resize() variant with initialization value.
- Misc: Changed the internal name formatting of child windows identifier to use slashes (instead of dots) as separator, more readable.
- Misc: Fixed compilation with `IMGUI_DISABLE_OBSOLETE_FUNCTIONS` defined.
- Misc: Marked all format+va_list functions with format attribute so GCC/Clang can warn about misuses.
- Misc: Fixed compilation on NetBSD due to missing alloca.h (#1319) [@RyuKojiro]
- Misc: Improved warnings compilation for newer versions of Clang. (#1324) (@waywardmonkeys)
- Misc: Added `io.WantMoveMouse flags` (from Nav branch) and honored in Examples applications. Currently unused but trying to spread Examples applications code that supports it.
- Misc: Added `IMGUI_DISABLE_FORMAT_STRING_FUNCTIONS` support in imconfig.h to allow user reimplementing the `ImFormatString()` functions e.g. to use stb_printf(). (#1038)
- Misc: [Windows] Fixed default Win32 `SetClipboardText()` handler leaving the Win32 clipboard handler unclosed on failure. [@pdoane]
- Style: Added `ImGuiStyle::ScaleAllSizes(float)` helper to make it easier to have application transition e.g. from low to high DPI with a matching style.
- Metrics: Draw window bounding boxes when hovering Pos/Size; List all draw layers; Trimming empty commands like Render() does.
- Examples: OpenGL3: Save and restore sampler state. (#1145) [@nlguillemot]
- Examples: OpenGL2, OpenGL3: Save and restore polygon mode. (#1307) [@JJscott]
- Examples: DirectX11: Allow creating device with feature level 10 since we don't really need much for that example. (#1333)
- Examples: DirectX9/10/12: Using the Win32 SetCapture/ReleaseCapture API to read mouse coordinates when they are out of bounds. (#1375) [@Gargaj, @ocornut]
- Tools: Fixed binary_to_compressed_c tool to return 0 when successful. (#1350) [@benvanik]
- Internals: Exposed more helpers and unfinished features in imgui_internal.h. (use at your own risk!).
- Internals: A bunch of internal refactoring, hopefully haven't broken anything! Merged a bunch of internal changes from the upcoming Navigation branch.
- Various tweaks, fixes and documentation changes.

Beta Navigation Branch:
(Lots of work has been done toward merging the Beta Gamepad/Keyboard Navigation branch (#787) in master.)
(Please note that this branch is always kept up to date with master. If you are using the navigation branch, some of the changes include:)
- Nav: Added `#define IMGUI_HAS_NAV` in imgui.h to ease sharing code between both branches. (#787)
- Nav: MainMenuBar now releases focus when user gets out of the menu layer. (#787)
- Nav: When applying focus to a window with only menus, the menu layer is automatically activated. (#787)
- Nav: Added `ImGuiNavInput_KeyMenu` (~Alt key) aside from ImGuiNavInput_PadMenu input as it is one differentiator of pad vs keyboard that was detrimental to the keyboard experience. Although isn't officially supported, it makes the current experience better. (#787)
- Nav: Move requests now wrap vertically inside Menus and Pop-ups. (#787)
- Nav: Allow to collapse tree nodes with NavLeft and open them with NavRight. (#787, #1079).
- Nav: It's now possible to navigate sibling of a menu-bar while navigating inside one of their child. If a Left<>Right navigation request fails to find a match we forward the request to the root menu. (#787, #126)
- Nav: Fixed `SetItemDefaultFocus` from stealing default focus when we are initializing default focus for a menu bar layer. (#787)
- Nav: Support for fall-back horizontal scrolling with PadLeft/PadRight (nb: fall-back scrolling is only used to navigate windows that have no interactive items). (#787)
- Nav: Fixed tool-tip from being selectable in the window selection list. (#787)
- Nav: `CollapsingHeader(bool*)` variant: fixed for `IsItemHovered()` not working properly in the nav branch. (#600, #787)
- Nav: InputText: Fixed using Up/Down history callback feature when Nav is enabled. (#787)
- Nav: InputTextMultiline: Fixed navigation/selection. Disabled selecting all when activating a multi-line text editor. (#787)
- Nav: More consistently drawing a (thin) navigation rectangle hover filled frames such as tree nodes, collapsing header, menus. (#787)
- Nav: Various internal refactoring.


-----------------------------------------------------------------------
 VERSION 1.51 (2017-08-24)
-----------------------------------------------------------------------

Decorated log and release notes: https://github.com/ocornut/imgui/releases/tag/v1.51

Breaking Changes:

Work on dear imgui has been gradually resuming. It means that fixes and new features should be tackled at a faster rate than last year. However, in order to move forward with the library and get rid of some cruft, I have taken the liberty to be a little bit more aggressive than usual with API breaking changes. Read the details below and search for those names in your code! In the grand scheme of things, those changes are small and should not affect everyone, but this is technically our most aggressive release so far in term of API breakage. If you want to be extra forward-facing, you can enable `#define IMGUI_DISABLE_OBSOLETE_FUNCTIONS` in your imconfig.h to disable the obsolete names/redirection.

- Renamed `IsItemHoveredRect()` to `IsItemRectHovered()`. Kept inline redirection function (will obsolete).
- Renamed `IsMouseHoveringWindow()` to `IsWindowRectHovered()` for consistency. Kept inline redirection function (will obsolete).
- Renamed `IsMouseHoveringAnyWindow()` to `IsAnyWindowHovered()` for consistency. Kept inline redirection function (will obsolete).
- Renamed `ImGuiCol_Columns***` enums to `ImGuiCol_Separator***`. Kept redirection enums (will obsolete).
- Renamed `ImGuiSetCond***` types and enums to `ImGuiCond***`. Kept redirection enums (will obsolete).
- Renamed `GetStyleColName()` to `GetStyleColorName()` for consistency. Unlikely to be used by end-user!
- Added `PushStyleColor(ImGuiCol idx, ImU32 col)` overload, which _might_ cause an "ambiguous call" compilation error if you are using ImColor() with implicit cast. Cast to ImU32 or ImVec4 explicitly to fix.
- Marked the weird `IMGUI_ONCE_UPON_A_FRAME` helper macro as obsolete. Prefer using the more explicit `ImGuiOnceUponAFrame`.
- Changed `ColorEdit4(const char* label, float col[4], bool show_alpha = true)` signature to `ColorEdit4(const char* label, float col[4], ImGuiColorEditFlags flags = 0)`, where flags 0x01 is a safe no-op (hello dodgy backward compatibility!). The new `ColorEdit4`/`ColorPicker4` functions have lots of available flags! Check and run the demo window, under "Color/Picker Widgets", to understand the various new options.
- Changed signature of `ColorButton(ImVec4 col, bool small_height = false, bool outline_border = true)` to `ColorButton(const char* desc_id, ImVec4 col, ImGuiColorEditFlags flags = 0, ImVec2 size = ImVec2(0,0))`. This function was rarely used and was very dodgy (no explicit ID!).
- Changed `BeginPopupContextWindow(bool also_over_items=true, const char* str_id=NULL, int mouse_button=1)` signature to `(const char* str_id=NULL, int mouse_button=1, bool also_over_items=true)`. This is perhaps the most aggressive change in this update, but note that the majority of users relied on default parameters completely, so this will affect only a fraction of users of this already rarely used function.
- Removed `IsPosHoveringAnyWindow()`, which was partly broken and misleading. In the vast majority of cases, people using that function wanted to use `io.WantCaptureMouse` flag. Replaced with IM_ASSERT + comment redirecting user to `io.WantCaptureMouse`. (#1237)
- Removed the old `ValueColor()` helpers, they are equivalent to calling `Text(label)` + `SameLine()` + `ColorButton()`.
- Removed `ColorEditMode()` and `ImGuiColorEditMode` type in favor of `ImGuiColorEditFlags` and parameters to the various Color*() functions. The `SetColorEditOptions()` function allows to initialize default but the user can still change them with right-click context menu. Commenting out your old call to `ColorEditMode()` may just be fine!

Other Changes:

- Added flags to `ColorEdit3()`, `ColorEdit4()`. The color edit widget now has a context-menu and access to the color picker. (#346)
- Added flags to `ColorButton()`. (#346)
- Added `ColorPicker3()`, `ColorPicker4()`. The API along with those of the updated `ColorEdit4()` was designed so you may use them in various situation and hopefully compose your own picker if required. There are a bunch of available flags, check the Demo window and comment for `ImGuiColorEditFlags_`. Some of the options it supports are: two color picker types (hue bar + sat/val rectangle, hue wheel + rotating sat/val triangle), display as u8 or float, lifting 0.0..1.0 constraints (currently rgba only), context menus, alpha bar, background checkerboard options, preview tooltip, basic revert. For simple use, calling the existing `ColorEdit4()` function as you did before will be enough, as you can now open the color picker from there. (#346) [@r-lyeh, @nem0, @thennequin, @dariomanesku and @ocornut]
- Added `SetColorEditOptions()` to set default color options (e.g. if you want HSV over RGBA, float over u8, select a default picker mode etc. at startup time without a user intervention. Note that the user can still change options with the context menu unless disabled with `ImGuiColorFlags_NoOptions` or explicitly enforcing a display type/picker mode etc.).
- Added user-facing `IsPopupOpen()` function. (#891) [@mkeeter]
- Added `GetColorU32(u32)` variant that perform the style alpha multiply without a floating-point round trip, and helps makes code more consistent when using ImDrawList APIs.
- Added `PushStyleColor(ImGuiCol idx, ImU32 col)` overload.
- Added `GetStyleColorVec4(ImGuiCol idx)` which is equivalent to accessing `ImGui::GetStyle().Colors[idx]` (aka return the raw style color without alpha alteration).
- ImFontAtlas: Added `GlyphRangesBuilder` helper class, which makes it easier to build custom glyph ranges from your app/game localization data, or add into existing glyph ranges.
- ImFontAtlas: Added `TexGlyphPadding` option. (#1282) [@jadwallis]
- ImFontAtlas: Made it possible to override size of AddFontDefault() (even if it isn't really recommended!).
- ImDrawList: Added `GetClipRectMin()`, `GetClipRectMax()` helpers.
- Fixed Ini saving crash if the ImGuiWindowFlags_NoSavedSettings gets removed from a window after its creation (unlikely!). (#1000)
- Fixed `PushID()`/`PopID()` from marking parent window as Accessed (which needlessly woke up the root "Debug" window when used outside of a regular window). (#747)
- Fixed an assert when calling `CloseCurrentPopup()` twice in a row. [@nem0]
- Window size can be loaded from .ini data even if ImGuiWindowFlags_NoResize flag is set. (#1048, #1056)
- Columns: Added `SetColumnWidth()`. (#913) [@ggtucker]
- Columns: Dragging a column preserve its width by default. (#913) [@ggtucker]
- Columns: Fixed first column appearing wider than others. (#1266)
- Columns: Fixed allocating space on the right-most side with the assumption of a vertical scrollbar. The space is only allocated when needed. (#125, #913, #893, #1138)
- Columns: Fixed the right-most column from registering its content width to the parent window, which led to various issues when using auto-resizing window or e.g. horizontal scrolling. (#519, #125, #913)
- Columns: Refactored some of the columns code internally toward a better API (not yet exposed) + minor optimizations. (#913) [@ggtucker, @ocornut]
- Popups: Most pop-ups windows can be moved by the user after appearing (if they don't have explicit positions provided by caller, or e.g. sub-menu pop-up). The previous restriction was totally arbitrary. (#1252)
- Tooltip: `SetTooltip()` is expanded immediately into a window, honoring current font / styling setting. Add internal mechanism to override tooltips. (#862)
- PlotHistogram: bars are drawn based on zero-line, so negative values are going under. (#828)
- Scrolling: Fixed return values of `GetScrollMaxX()`, `GetScrollMaxY()` when both scrollbars were enabled. Tweak demo to display more data. (#1271) [@degracode]
- Scrolling: Fixes for Vertical Scrollbar not automatically getting enabled if enabled Horizontal Scrollbar straddle the vertical limit. (#1271, #246)
- Scrolling: `SetScrollHere()`, `SetScrollFromPosY()`: Fixed Y scroll aiming when Horizontal Scrollbar is enabled. (#665).
- [Windows] Clipboard: Fixed not closing Win32 clipboard on early open failure path. (#1264)
- Removed an unnecessary dependency on int64_t which failed on some older compilers.
- Demo: Rearranged everything under Widgets in a more consistent way.
- Demo: Columns: Added Horizontal Scrolling demo. Tweaked another Columns demo. (#519, #125, #913)
- Examples: OpenGL: Various makefiles for MINGW, Linux. (#1209, #1229, #1209) [@fr500, @acda]
- Examples: Enabled vsync by default in example applications, so it doesn't confuse people that the sample run at 2000+ fps and waste an entire CPU. (#1213, #1151).
- Various other small fixes, tweaks, comments, optimizations.


-----------------------------------------------------------------------
 VERSION 1.50 (2017-06-02)
-----------------------------------------------------------------------

Decorated log and release notes: https://github.com/ocornut/imgui/releases/tag/v1.50

Breaking Changes:

- Added a void* user_data parameter to Clipboard function handlers. (#875)
- SameLine(x) with x>0.0f is now relative to left of column/group if any, and not always to left of window. This was sort of always the intent and hopefully breakage should be minimal.
- Renamed ImDrawList::PathFill() - rarely used directly - to ImDrawList::PathFillConvex() for clarity and consistency.
- Removed ImFontConfig::MergeGlyphCenterV in favor of a more multipurpose ImFontConfig::GlyphOffset.
- Style: style.WindowTitleAlign is now a ImVec2 (ImGuiAlign enum was removed). set to (0.5f,0.5f) for horizontal+vertical centering, (0.0f,0.0f) for upper-left, etc.
- BeginChild(const char*) now applies the stack id to the provided label, consistently with other functions as it should always have been. It shouldn't affect you unless (extremely unlikely) you were appending multiple times to a same child from different locations of the stack id. If that's the case, generate an id with GetId() and use it instead of passing string to BeginChild().

Other Changes:

- InputText(): Added support for CTRL+Backspace (delete word).
- InputText(): OSX uses Super+Arrows for home/end. Add Shortcut+Backspace support. (#650) [@michaelbartnett]
- InputText(): Got rid of individual OSX-specific options in ImGuiIO, added a single io.OSXBehaviors flag. (#473, #650)
- InputText(): Fixed pressing home key on last character when it isn't a trailing \n (#588, #815)
- InputText(): Fixed state corruption/crash bug in stb_textedit.h redo logic when exhausting undo/redo char buffer. (#715. #681)
- InputTextMultiline(): Fixed CTRL+DownArrow moving scrolling out of bounds.
- InputTextMultiline(): Scrollbar fix for when input and latched internal buffers differs in a way that affects vertical scrollbar existence. (#725)
- ImFormatString(): Fixed an overflow handling bug with implementation of vsnprintf() that do not return -1. (#793)
- BeginChild(const char*) now applies stack id to provided label, consistent with other widgets. (#894, #713)
- SameLine() with explicit X position is relative to left of group/columns. (ref #746, #125, #630)
- SliderInt(), SliderFloat() supports reverse direction (where v_min > v_max). (#854)
- SliderInt(), SliderFloat() better support for when v_min==v_max. (#919)
- SliderInt(), SliderFloat() enforces writing back value when interacting, to be consistent with other widgets. (#919)
- SliderInt, SliderFloat(): Fixed edge case where style.GrabMinSize being bigger than slider width can lead to a division by zero. (#919)
- Added IsRectVisible() variation with explicit start-end positions. (#768) [@thedmd]
- Fixed TextUnformatted() clipping bug in the large-text path when horizontal scroll has been applied. (#692, #246)
- Fixed minor text clipping issue in window title when using font straying above usual line. (#699)
- Fixed SetCursorScreenPos() fixed not adjusting CursorMaxPos as well.
- Fixed scrolling offset when using SetScrollY(), SetScrollFromPosY(), SetScrollHere() with menu bar.
- Fixed using IsItemActive() after EndGroup() or any widget using groups. (#840, #479)
- Fixed IsItemActive() lagging by one frame on initial widget activation. (#840)
- Fixed Separator() zero-height bounding box resulting in clipping when laying exactly on top line of clipping rectangle (#860)
- Fixed PlotLines() PlotHistogram() calling with values_count == 0.
- Fixed clicking on a window's void while staying still overzealously marking .ini settings as dirty. (#923)
- Fixed assert triggering when a window has zero rendering but has a callback. (#810)
- Scrollbar: Fixed rendering when sizes are negative to reduce glitches (which can happen with certain style settings and zero WindowMinSize).
- EndGroup(): Made IsItemHovered() work when an item was activated within the group. (#849)
- BulletText(): Fixed stopping to display formatted string after the '##' mark.
- Closing the focused window restore focus to the first active root window in descending z-order .(part of #727)
- Word-wrapping: Fixed a bug where we never wrapped after a 1 character word. [@sronsse]
- Word-wrapping: Fixed TextWrapped() overriding wrap position if one is already set. (#690)
- Word-wrapping: Fixed incorrect testing for negative wrap coordinates, they are perfectly legal. (#706)
- ImGuiListClipper: Fixed automatic-height calc path dumbly having user display element 0 twice. (#661, #716)
- ImGuiListClipper: Fix to behave within column. (#661, #662, #716)
- ImDrawList: Renamed ImDrawList::PathFill() to ImDrawList::PathFillConvex() for clarity. (BREAKING API)
- Columns: End() avoid calling Columns(1) if no columns set is open, not sure why it wasn't the case already (pros: faster, cons: exercise less code).
- ColorButton(): Fix ColorButton showing wrong hex value for alpha. (#1068) [@codecat]
- ColorEdit4(): better preserve inputting value out of 0..255 range, display then clamped in Hexadecimal form.
- Shutdown() clear out some remaining pointers for sanity. (#836)
- Added IMGUI_USE_BGRA_PACKED_COLOR option in imconfig.h (#767, #844) [@thedmd]
- Style: Removed the inconsistent shadow under RenderCollapseTriangle() (~#707)
- Style: Added ButtonTextAlign, ImGuiStyleVar_ButtonTextAlign. (#842)
- ImFont: Allowing to use up to 0xFFFE glyphs in same font (increased from previous 0x8000).
- ImFont: Added GetGlyphRangesThai() helper. [@nProtect]
- ImFont: CalcWordWrapPositionA() fixed font scaling with fallback character.
- ImFont: Calculate and store the approximate texture surface to get an idea of how costly each source font is.
- ImFontConfig: Added GlyphOffset to explicitly offset glyphs at font build time, useful for merged fonts. Removed MergeGlyphCenterV. (BREAKING API)
- Clarified asserts in CheckStacksSize() when there is a stack mismatch.
- Context: Support for #define-ing GImGui and IMGUI_SET_CURRENT_CONTEXT_FUNC to enable custom thread-based hackery (#586)
- Updated stb_truetype.h to 1.14 (added OTF support, removed warnings). (#883, #976)
- Updated stb_rect_pack.h to 0.10 (removed warnings). (#883)
- Added ImGuiMouseCursor_None enum value for convenient usage by app/backends.
- Clipboard: Added a void* user_data parameter to Clipboard function handlers. (#875) (BREAKING API)
- Internals: Refactor internal text alignment options to use ImVec2, removed ImGuiAlign. (#842, #222)
- Internals: Renamed ImLoadFileToMemory to ImFileLoadToMemory to be consistent with ImFileOpen + fix mismatching .h name. (#917)
- OS/Windows: Fixed Windows default clipboard handler leaving its buffer unfreed on application's exit. (#714)
- OS/Windows: No default IME handler when compiling for Windows using GCC. (#738)
- OS/Windows: Now using _wfopen() instead of fopen() to allow passing in paths/filenames with UTF-8 characters. (#917)
- Tools: binary_to_compressed_c: Avoid ?? trigraphs sequences in string outputs which break some older compilers. (#839)
- Demo: Added an extra 3-way columns demo.
- Demo: ShowStyleEditor: show font character map / grid in more details.
- Demo: Console: Fixed a completion bug when multiple candidates are equals and match until the end.
- Demo: Fixed 1-byte off overflow in the ShowStyleEditor() combo usage. (#783) [@bear24rw]
- Examples: Accessing ImVector fields directly, feel less stl-ey. (#810)
- Examples: OpenGL*: Saving/restoring existing scissor rectangle for completeness. (#807)
- Examples: OpenGL*: Saving/restoring active texture number (the value modified by glActiveTexture). (#1087, #1088, #1116)
- Examples: OpenGL*: Saving/restoring separate color/alpha blend functions correctly. (#1120) [@greggman]
- Examples: OpenGL2: Uploading font texture as RGBA32 to increase compatibility with users shaders for beginners. (#824)
- Examples: Vulkan: Countless fixes and improvements. (#785, #804, #910, #1017, #1039, #1041, #1042, #1043, #1080) [@martty, @Loftilus, @ParticlePeter, @SaschaWillems]
- Examples: DirectX9/10/10: Only call SetCursor(NULL) is io.MouseDrawCursor is set. (#585, #909)
- Examples: DirectX9: Explicitly setting viewport to match that other examples are doing. (#937)
- Examples: GLFW+OpenGL3: Fixed Shutdown() calling GL functions with NULL parameters if NewFrame was never called. (#800)
- Examples: GLFW+OpenGL2: Renaming opengl_example/ to opengl2_example/ for clarity.
- Examples: SDL+OpenGL: explicitly setting GL_UNPACK_ROW_LENGTH to reduce issues because SDL changes it. (#752)
- Examples: SDL2: Added build .bat files for Win32.
- Added various links to language/engine bindings.
- Various other minor fixes, tweaks, comments, optimizations.


-----------------------------------------------------------------------
 VERSION 1.49 (2016-05-09)
-----------------------------------------------------------------------

Decorated log and release notes: https://github.com/ocornut/imgui/releases/tag/v1.49

Breaking Changes:

- Renamed `SetNextTreeNodeOpened()` to `SetNextTreeNodeOpen()` for consistency, no redirection.
- Removed confusing set of `GetInternalState()`, `GetInternalStateSize()`, `SetInternalState()` functions. Now using `CreateContext()`, `DestroyContext()`, `GetCurrentContext()`, `SetCurrentContext()`. If you were using multiple contexts the change should be obvious and trivial.
- Obsoleted old signature of `CollapsingHeader(const char* label, const char* str_id = NULL, bool display_frame = true, bool default_open = false)`, as extra parameters were badly designed and rarely used. Most uses were using 1 parameter and shouldn't affect you. You can replace the "default_open = true" flag in new API with `CollapsingHeader(label, ImGuiTreeNodeFlags_DefaultOpen)`.
- Changed `ImDrawList::PushClipRect(ImVec4 rect)` to `ImDraw::PushClipRect(ImVec2 min,ImVec2 max,bool intersect_with_current_clip_rect=false)`. Note that higher-level `ImGui::PushClipRect()` is preferable because it will clip at logic/widget level, whereas `ImDrawList::PushClipRect()` only affect your renderer.
- Title bar (using ImGuiCol_TitleBg/ImGuiCol_TitleBgActive colors) isn't rendered over a window background (ImGuiCol_WindowBg color) anymore (see #655). If your TitleBg/TitleBgActive alpha was 1.0f or you are using the default theme it will not affect you. However if your TitleBg/TitleBgActive alpha was <1.0f you need to tweak your custom theme to readjust for the fact that we don't draw a WindowBg background behind the title bar.
  This helper function will convert an old TitleBg/TitleBgActive color into a new one with the same visual output, given the OLD color and the OLD WindowBg color. (Or If this is confusing, just pick the RGB value from title bar from an old screenshot and apply this as TitleBg/TitleBgActive. Or you may just create TitleBgActive from a tweaked TitleBg color.)

    ImVec4 ConvertTitleBgCol(const ImVec4& win_bg_col, const ImVec4& title_bg_col)
    {
       float new_a = 1.0f - ((1.0f - win_bg_col.w) * (1.0f - title_bg_col.w));
       float k = title_bg_col.w / new_a;
       return ImVec4((win_bg_col.x * win_bg_col.w + title_bg_col.x) * k, (win_bg_col.y * win_bg_col.w + title_bg_col.y) * k, (win_bg_col.z * win_bg_col.w + title_bg_col.z) * k, new_a);
    }

Other changes:

- New version of ImGuiListClipper helper calculates item height automatically. See comments and demo code. (#662, #661, #660)
- Added SetNextWindowSizeConstraints() to enable basic min/max and programmatic size constraints on window. Added demo. (#668)
- Added PushClipRect()/PopClipRect() (previously part of imgui_internal.h). Changed ImDrawList::PushClipRect() prototype. (#610)
- Added IsRootWindowOrAnyChildHovered() helper. (#615)
- Added TreeNodeEx() functions. (#581, #600, #190)
- Added ImGuiTreeNodeFlags_Selected flag to display TreeNode as "selected". (#581, #190)
- Added ImGuiTreeNodeFlags_AllowOverlapMode flag. (#600)
- Added ImGuiTreeNodeFlags_NoTreePushOnOpen flag (#590).
- Added ImGuiTreeNodeFlags_NoAutoOpenOnLog flag (previously private).
- Added ImGuiTreeNodeFlags_DefaultOpen flag (previously private).
- Added ImGuiTreeNodeFlags_OpenOnDoubleClick flag.
- Added ImGuiTreeNodeFlags_OpenOnArrow flag.
- Added ImGuiTreeNodeFlags_Leaf flag, always opened, no arrow, for convenience. For simple use case prefer using TreeAdvanceToLabelPos()+Text().
- Added ImGuiTreeNodeFlags_Bullet flag, to add a bullet to Leaf node or replace Arrow with a bullet.
- Added TreeAdvanceToLabelPos(), GetTreeNodeToLabelSpacing() helpers. (#581, #324)
- Added CreateContext()/DestroyContext()/GetCurrentContext()/SetCurrentContext(). Obsoleted nearly identical GetInternalState()/SetInternalState() functions. (#586, #269)
- Added NewLine() to undo a SameLine() and as a shy reminder that horizontal layout support hasn't been implemented yet.
- Added IsItemClicked() helper. (#581)
- Added CollapsingHeader() variant with close button. (#600)
- Fixed MenuBar missing lower border when borders are enabled.
- InputText(): Fixed clipping of cursor rendering in case it gets out of the box (which can be forced w/ ImGuiInputTextFlags_NoHorizontalScroll. (#601)
- Style: Changed default IndentSpacing from 22 to 21. (#581, #324)
- Style: Fixed TitleBg/TitleBgActive color being rendered above WindowBg color, which was inconsistent and causing visual artifact. (#655)
  This broke the meaning of TitleBg and TitleBgActive. Only affect values where Alpha<1.0f. Fixed default theme. Read comments in "API BREAKING CHANGES" section to convert.
- Relative rendering of order of Child windows creation is preserved, to allow more control with overlapping children. (#595)
- Fixed GetWindowContentRegionMax() being off by ScrollbarSize amount when explicit SizeContents is set.
- Indent(), Unindent(): optional non-default indenting width. (#324, #581)
- Bullet(), BulletText(): Slightly bigger. Less polygons.
- ButtonBehavior(): fixed subtle old bug when a repeating button would also return true on mouse release (barely noticeable unless RepeatRate is set to be very slow). (#656)
- BeginMenu(): a menu that becomes disabled while open gets closed down, facilitate user's code. (#126)
- BeginGroup(): fixed using within Columns set. (#630)
- Fixed a lag in reading the currently hovered window when dragging a window. (#635)
- Obsoleted 4 parameters version of CollapsingHeader(). Refactored code into TreeNodeBehavior. (#600, #579)
- Scrollbar: minor fix for top-right rounding of scrollbar background when window has menu bar but no title bar.
- MenuItem(): the check mark renders in disabled color when menu item is disabled.
- Fixed clipping rectangle floating point representation to ensure renderer-side float point operations yield correct results in typical DirectX/GL settings. (#582, 597)
- Fixed GetFrontMostModalRootWindow(), fixing missing fade-out when a combo pop was used stacked over a modal window. (#604)
- ImDrawList: Added AddQuad(), AddQuadFilled() helpers.
- ImDrawList: AddText() refactor, moving some code to ImFont, reserving less unused vertices when large vertical clipping occurs.
- ImFont: Added RenderChar() helper.
- ImFont: Added AddRemapChar() helper. (#609)
- ImFontConfig: Clarified persistence requirement of GlyphRanges array. (#651)
- ImGuiStorage: Added bool helper functions for completeness.
- AddFontFromMemoryCompressedTTF(): Fix ImFontConfig propagation. (#587)
- Renamed majority of use of the word "opened" to "open" for clarity. Renamed SetNextTreeNodeOpened() to SetNextTreeNodeOpen(). (#625, #579)
- Examples: OpenGL3: Saving/restoring glActiveTexture() state. (#602)
- Examples: DirectX9: save/restore all device state.
- Examples: DirectX9: Removed dependency on d3dx9.h, d3dx9.lib, dxguid.lib so it can be used in a DirectXMath.h only environment. (#611)
- Examples: DirectX10/X11: Apply depth-stencil state (no use of depth buffer). (#640, #636)
- Examples: DirectX11/X11: Added comments on removing dependency on D3DCompiler. (#638)
- Examples: SDL: Initialize video+timer subsystem only.
- Examples: Apple/iOS: lowered XCode project deployment target from 10.7 to 10.11. (#598, #575)


-----------------------------------------------------------------------
 VERSION 1.48 (2016-04-09)
-----------------------------------------------------------------------

Decorated log and release notes: https://github.com/ocornut/imgui/releases/tag/v1.48

Breaking Changes:

- Consistently honoring exact width passed to PushItemWidth() (when positive), previously it would add extra FramePadding.x*2 over that width. Some hand-tuned layout may be affected slightly. (#346)
- Style: removed `style.WindowFillAlphaDefault` which was confusing and redundant, baked alpha into `ImGuiCol_WindowBg` color. If you had a custom WindowBg color but didn't change WindowFillAlphaDefault, multiply WindowBg alpha component by 0.7. Renamed `ImGuiCol_TooltipBg` to `ImGuiCol_PopupBG`, applies to other types of pop-ups. `bg_alpha` parameter of 5-parameters version of Begin() is an override. (#337)
- InputText(): Added BufTextLen field in ImGuiTextEditCallbackData. Requesting user to update it if the buffer is modified in the callback. Added a temporary length-check assert to minimize panic for the 3 people using the callback. (#541)
- Renamed GetWindowFont() to GetFont(), GetWindowFontSize() to GetFontSize(). Kept inline redirection function (will obsolete). (#340)

Other Changes:

- Consistently honoring exact width passed to PushItemWidth(), previously it would add extra FramePadding.x*2 over that width. Some hand-tuned layout may be affected slightly. (#346)
- Fixed clipping of child windows within parent not taking account of child outer clipping boundaries (including scrollbar, etc.). (#506)
- TextUnformatted(): Fixed rare crash bug with large blurb of text (2k+) not finished with a '\n' and fully above the clipping Y line. (#535)
- IO: Added 'KeySuper' field to hold CMD keyboard modifiers for OS X. Updated all examples accordingly. (#473)
- Added ImGuiWindowFlags_ForceVerticalScrollbar, ImGuiWindowFlags_ForceHorizontalScrollbar flags. (#476)
- Added IM_COL32 macros to generate a U32 packed color, convenient for direct use of ImDrawList api. (#346)
- Added GetFontTexUvWhitePixel() helper, convenient for direct use of ImDrawList api.
- Selectable(): Added ImGuiSelectableFlags_AllowDoubleClick flag to allow user reacting on double-click. (@zapolnov) (#516)
- Begin(): made the close button explicitly set the boolean to false instead of toggling it. (#499)
- BeginChild()/EndChild(): fixed incorrect layout to allow widgets submitted after an auto-fitted child window. (#540)
- BeginChild(): Added ImGuiWindowFlags_AlwaysUseWindowPadding flag to ensure non-bordered child window uses window padding. (#462)
- Fixed InputTextMultiLine(), ListBox(), BeginChildFrame(), ProgressBar(): outer frame not honoring bordering. (#462, #503)
- Fixed Image(), ImageButtion() rendering a rectangle 1 px too large on each axis. (#457)
- SetItemAllowOverlap(): Promoted from imgui_internal.h to public imgui.h api. (#517)
- Combo(): Right-most button stays highlighted when pop-up is open.
- Combo(): Display pop-up above if there's isn't enough space below / or select largest side. (#505)
- DragFloat(), SliderFloat(), InputFloat(): fixed cases of erroneously returning true repeatedly after a text input modification (e.g. "0.0" --> "0.000" would keep returning true). (#564)
- DragFloat(): Always apply value when mouse is held/widget active, so that an always-resetting variable (e.g. non saved local) can be passed.
- InputText(): OS X friendly behaviors: Word movement uses ALT key; Shortcuts uses CMD key; Double-clicking text select a single word; Jumping to next word sets cursor to end of current word instead of beginning of current word. (@zhiayang), (#473)
- InputText(): Added BufTextLen in ImGuiTextEditCallbackData. Requesting user to maintain it if buffer is modified. Zero-ing structure properly before use. (#541)
- CheckboxFlags(): Added support for testing/setting multiple flags at the same time. (@DMartinek) (#555)
- TreeNode(), CollapsingHeader() fixed not being able to use "##" sequence in a formatted label.
- ColorEdit4(): Empty label doesn't add InnerSpacing.x, matching behavior of other widgets. (#346)
- ColorEdit4(): Removed unnecessary calls to scanf() when idle in hexadecimal edit mode.
- BeginPopupContextItem(), BeginPopupContextWindow(): added early out optimization.
- CaptureKeyboardFromApp() / CaptureMouseFromApp(): added argument to allow clearing the capture flag. (#533)
- ImDrawList: Fixed index-overflow check broken by AddText() casting current index back to ImDrawIdx. (#514)
- ImDrawList: Fixed incorrect removal of trailing draw command if it is a callback command.
- ImDrawList: Allow windows with only a callback only to be functional. (#524)
- ImDrawList: Fixed ImDrawList::AddRect() which used to render a rectangle 1 px too large on each axis. (#457)
- ImDrawList: Fixed ImDrawList::AddCircle() to fit precisely within bounding box like AddCircleFilled() and AddRectFilled(). (#457)
- ImDrawList: AddCircle(), AddRect() takes optional thickness parameter.
- ImDrawList: Added AddTriangle().
- ImDrawList: Added PrimQuadUV() helper to ease custom rendering of textured quads (require primitive reserve).
- ImDrawList: Allow AddText(ImFont\* font, float font_size, ...) variant to take NULL/0.0f as default.
- ImFontAtlas: heuristic increase default texture width up for large number of glyphs. (#491)
- ImTextBuffer: Fixed empty() helper which was utterly broken.
- Metrics: allow to inspect individual triangles in draw calls.
- Demo: added more draw primitives in the Custom Rendering example. (#457)
- Demo: extra comments and example for PushItemWidth(-1) patterns.
- Demo: InputText password demo filters out blanks. (#515)
- Demo: Fixed malloc/free mismatch and leak when destructing demo console, if it has been used. (@fungos) (#536)
- Demo: plot code doesn't use ImVector to avoid heap allocation and be more friendly to custom allocator users. (#538)
- Fixed compilation on DragonFly BSD (@mneumann) (#563)
- Examples: Vulkan: Added a Vulkan example (@Loftilus) (#549)
- Examples: DX10, DX11: Saving/restoring most device state so dropping render function in your codebase shouldn't have DX device side-effects. (#570)
- Examples: DX10, DX11: Fixed ImGui_ImplDX??_NewFrame() from recreating device objects if render isn't called (g_pVB not set).
- Examples: OpenGL3: Fix BindVertexArray/BindBuffer order. (@nlguillemot) (#527)
- Examples: OpenGL: skip rendering and calling glViewport() if we have zero-fixed buffer. (#486)
- Examples: SDL2+OpenGL3: Fix context creation options. Made ImGui_ImplSdlGL3_NewFrame() signature match GL2 one. (#468, #463)
- Examples: SDL2+OpenGL2/3: Fix for high-dpi displays. (@nickgravelyn)
- Various extra comments and clarification in the code.
- Various other fixes and optimizations.


-----------------------------------------------------------------------
 VERSION 1.47 (2015-12-25)
-----------------------------------------------------------------------

Decorated log and release notes: https://github.com/ocornut/imgui/releases/tag/v1.47

Changes:

- Rebranding "ImGui" -> "dear imgui" as an optional first name to reduce ambiguity with IMGUI term. (#21)
- Added ProgressBar(). (#333)
- InputText(): Added ImGuiInputTextFlags_Password mode: hide display, disable logging/copying to clipboard. (#237, #363, #374)
- Added GetColorU32() helper to retrieve color given enum with global alpha and extra applied.
- Added ImGuiIO::ClearInputCharacters() superfluous helper.
- Fixed ImDrawList draw command merging bug where using PopClipRect() along with PushTextureID()/PopTextureID() functions
  would occasionally restore an incorrect clipping rectangle.
- Fixed ImDrawList draw command merging so PushTextureID(XXX)/PopTextureID()/PushTextureID(XXX) sequence are now properly merged.
- Fixed large popups positioning issues when their contents on either axis is larger than DisplaySize,
  and WindowPadding < DisplaySafeAreaPadding.
- Fixed border rendering in various situations when using non-pixel aligned glyphs.
- Fixed border rendering of windows to always contain the border within the window.
- Fixed Shutdown() leaking font atlas data if NewFrame() was never called. (#396, #303)
- Fixed int>void\* warnings for 64-bit architectures with fancy warnings enabled.
- Renamed the dubious Color() helpers to ValueColor() - dangerously named, rarely used and probably to be made obsolete.
- InputText(): Fixed and better handling of using keyboard while mouse button if being held and dragging. (#429)
- InputText(): Replace OS IME (Input Method Editor) cursor on top-left when we are not text editing.
- TreeNode(), CollapsingHeader(), Bullet(), BulletText(): various sizing and layout fixes to better support laying out
  multiple item with different height on same line. (#414, #282)
- Begin(): Initial window creation with ImGuiWindowFlags_NoBringToFrontOnFocus flag pushes it at the front of global window list.
- BeginPopupContextWindow() and BeginPopupContextVoid() reopen window on subsequent click. (#439)
- ColorEdit4(): Fixed broken tooltip on hovering the color button. (actually fixes #373, #380)
- ImageButton(): uses FrameRounding up to a maximum of available framing size. (#394)
- Columns: Fixed bug with indentation within columns, also making code a bit shorter/faster. (#414, #125)
- Columns: Columns set with no implicit id include the columns count within the id to reduce collisions. (#125)
- Columns: Removed one unnecessary allocation when columns are not used by a window. (#125)
- ImFontAtlas: Tweaked GetGlyphRangesJapanese() so it is easier to modify.
- ImFontAtlas: Updated stb_rect_pack.h to 0.08.
- Metrics: Fixed computing ImDrawCmd bounding box when the draw buffer have been unindexed.
- Demo: Added a simple "Property Editor" demo applet. (#125, #414)
- Demo: Fixed assertion in "Custom Rendering" demo when holding both mouse buttons. (#393)
- Demo: Lots of extra comments, fixes.
- Demo: Tweaks to Style Editor.
- Examples: Not clearing input data/tex data in atlas (will be required for dynamic atlas anyway).
- Examples: Added /Zi (output debug information) to Win32 batch files.
- Examples: Various fixes for resizing window and recreating graphic context.
- Examples: OpenGL2/3: Save/restore viewport as part of default render function. (#392, #441).
- Examples; OpenGL3: Fixed gl3w.c for Linux when compiled with a C++ compiler. (#411)
- Examples: DirectX: Removed assumption about Unicode build in example main.cpp. (#399)
- Examples: DirectX10: Added DirectX10 example. (#424)
- Examples: DirectX11: Downgraded requirement from shader model 5.0 to 4.0. (#420)
- Examples: DirectX11: Removed Debug flag from graphics context. (#415)
- Examples: Added SDL+OpenGL3 example. (#356)


-----------------------------------------------------------------------
 VERSION 1.46 (2015-10-18)
-----------------------------------------------------------------------

Decorated log and release notes: https://github.com/ocornut/imgui/releases/tag/v1.46

Changes:

- Begin*(): added ImGuiWindowFlags_NoFocusOnAppearing flag. (#314)
- Begin*(): added ImGuiWindowFlags_NoBringToFrontOnFocus flag.
- Added GetDrawData() alternative to setting a Render function pointer in ImGuiIO structure.
- Added SetClipboardText(), GetClipboardText() helper shortcuts that user code can call directly without reading
  from the ImGuiIO structure (to match MemAlloc/MemFree)
- Fixed handling of malformed UTF-8 at the end of a non-zero terminated string range.
- Fixed mouse click detection when passing DeltaTime 0.0. (#338)
- Fixed IsKeyReleased() and IsMouseReleased() returning true on the first frame.
- Fixed using SetNextWindow\* functions on Modal windows with a ImGuiSetCond_Appearing condition. (#377)
- IsMouseHoveringRect(): Added 'bool clip' parameter to disable clipping provided rectangle. (#316)
- InputText(): added ImGuiInputTextFlags_ReadOnly flag. (#211)
- InputText(): lose cursor/undo-stack when reactivating focus is buffer has changed size.
- InputText(): fixed ignoring text inputs when ALT or ALTGR are pressed. (#334)
- InputText(): fixed mouse-dragging not tracking the cursor when text doesn't fit. (#339)
- InputText(): fixed cursor pixel-perfect alignment when horizontally scrolling.
- InputText(): fixed crash when passing a buf_size==0 (which can be of use for read-only selectable text boxes). (#360)
- InputFloat() fixed explicit precision modifier, both display and input were broken.
- PlotHistogram(): improved rendering of histogram with a lot of values.
- Dummy(): creates an item so functions such as IsItemHovered() can be used.
- BeginChildFrame() helper: added the extra_flags parameter.
- Scrollbar: fixed rounding of background + child window consistenly have ChildWindowBg color under ScrollbarBg fill. (#355).
- Scrollbar: background color less translucent in default style so it works better when changing background color.
- Scrollbar: fixed minor rendering offset when borders are enabled. (#365)
- ImDrawList: fixed 1 leak per ImDrawList using the ChannelsSplit() API (via Columns). (#318)
- ImDrawList: fixed rectangle rendering glitches with width/height <= 1/2 and rounding enabled.
- ImDrawList: AddImage() uv parameters default to (0,0) and (1,1).
- ImFontAtlas: Added TexDesiredWidth and tweaked default cheapo best-width choice. (#327)
- ImFontAtlas: Added GetGlyphRangesKorean() helper to retrieve unicode ranges for Korean. (#348)
- ImGuiTextFilter::Draw() helper return bool and build when filter is modified.
- ImGuiTextBuffer: added c_str() helper.
- ColorEdit4(): fixed hovering the color button always showing 1.0 alpha. (#373)
- ColorConvertFloat4ToU32() round the floats instead of truncating them.
- Window: Fixed window lower-right clipping limit so it plays more friendly with both OpenGL and DirectX coordinates.
- Internal: Extracted a EndFrame() function out of Render() but kept it internal/private + clarified some asserts. (#335)
- Internal: Added missing IMGUI_API definitions in imgui_internal.h (#326)
- Internal: ImLoadFileToMemory() return void\* instead of taking void*\* + allow optional int\* file_size.
- Demo: Horizontal scrollbar demo allows to enable simultanaeous scrollbars on both axises.
- Tools: binary_to_compressed_c.cpp: added -nocompress option.
- Examples: Added example for the Marmalade platform.
- Examples: Added batch files to build Windows examples with VS.
- Examples: OpenGL3: Saving/restoring more GL state correctly. (#347)
- Examples: OpenGL2/3: Added msys2/mingw64 target to Makefiles.


-----------------------------------------------------------------------
 VERSION 1.45 (2015-09-01)
-----------------------------------------------------------------------

Decorated log and release notes: https://github.com/ocornut/imgui/releases/tag/v1.45

Breaking Changes:

- With the addition of better horizontal scrolling primitives I had to make some consistency fixes.
  `GetCursorPos()` `SetCursorPos()` `GetContentRegionMax()` `GetWindowContentRegionMin()` `GetWindowContentRegionMax()`
  are now incorporating the scrolling amount. They were incorrectly not incorporating this amount previously.
  It PROBABLY shouldn't break anything, but that depends on how you used them. Namely:
  - If you always used SetCursorPos() with values relative to GetCursorPos() there shouldn't be a problem.
    However if you used absolute coordinates, note that SetCursorPosY(100.0f) will put you at +100 from the initial Y position (which may be scrolled out of the view), NOT at +100 from the window top border. Since there wasn't any official scrolling value on X axis (past just manually moving the cursor) this can only affect you if you used to set absolute coordinates on the Y axis which is hopefully rare/unlikely, and trivial to fix.
  - The value of GetWindowContentRegionMax() isn't necessarily close to GetWindowWidth() if horizontally scrolling.
    Previously they were roughly interchangeable (roughly because the content region exclude window padding).

Other Changes:

- Added Horizontal Scrollbar via ImGuiWindowFlags_HorizontalScroll (#246).
- Added GetScrollX(), GetScrollX(), GetScrollMaxX() apis (#246).
- Added SetNextWindowContentSize(), SetNextWindowContentWidth() to explicitly set the content size of a window, which
  define the range of scrollbar. When set explicitly it also define the base value from which widget width are derived.
- Added IO.WantTextInput telling when ImGui is expecting text input, so that e.g. OS on-screen keyboard can be enabled.
- Added printf attribute to printf-like text formatting functions (Clang/GCC).
- Added GetMousePosOnOpeningCurrentPopup() helper.
- Added GetContentRegionAvailWidth() helper.
- Malformed UTF-8 data don't terminate string, output 0xFFFD instead (#307).
- ImDrawList: Added AddBezierCurve(), PathBezierCurveTo() API for cubic bezier curves (#311).
- ImDrawList: Allow to override ImDrawIdx type (#292).
- ImDrawList: Added an assert on overflowing index value (#292).
- ImDrawList: Fixed issues with channels split/merge. Now functional without manually adding a draw cmd. Added comments.
- ImDrawData: Added ScaleClipRects() helper useful when rendering scaled. (#287).
- Fixed Bullet() inconsistent layout behaviour when clipped.
- Fixed IsWindowHovered() not taking account of window hoverability (may be disabled because of a popup).
- Fixed InvisibleButton() not honoring negative size consistently with other widgets that do so.
- Fixed OpenPopup() accessing current window, effectively opening "Debug" when called from an empty window stack.
- TreeNode(): Fixed IsItemHovered() result being inconsistent with interaction visuals (#282).
- TreeNode(): Fixed mouse interaction padding past the node label being accounted for in layout (#282).
- BeginChild(): Passing a ImGuiWindowFlags_NoMove inhibits moving parent window from this child.
- BeginChild() fixed missing rounding for child sizes which leaked into layout and have items misaligned.
- Begin(): Removed default name = "Debug" parameter. We already have a "Debug" window pushed to the stack in the first place so it's not really a useful default.
- Begin(): Minor fixes with windows main clipping rectangle (e.g. child window with border).
- Begin(): Window flags are only read on the first call of the frame. Subsequent calls ignore flags, which allows appending to a window without worryin about flags.
- InputText(): ignore character input when ctrl/alt are held. (Normally those text input are ignored by most wrappers.) (#279).
- Demo: Fixed incorrectly formed string passed to Combo (#298).
- Demo: Added simple Log demo.
- Demo: Added horizontal scrolling example + enabled in console, log and child examples (#246).
- Style: made scrollbars rounded by default. Because nice. Minor menu bar background alpha tweak. (#246)
- Metrics: display indices along with triangles count (#299) and some internal state.
- ImGuiTextFilter::PassFilter() supports string range. Added [] helper to ImGuiTextBuffer.
- ImGuiTextFilter::Draw() default parameter width=0.0f for no override, allow override with negative values.
- Examples: OpenGL2/OpenGL3: fix for retina displays. Default font current lack crispness.
- Examples: OpenGL2/OpenGL3: save/restore more GL state correctly.
- Examples: DirectX9/DirectX11: resizing buffers dynamically (#299).
- Examples: DirectX9/DirectX11: added missing middle mouse button to Windows event handler.
- Examples: DirectX11: fix for Visual Studio 2015 presumably shipping with an updated version of DX11.
- Examples: iOS: fixed missing files in project.


-----------------------------------------------------------------------
 VERSION 1.44 (2015-08-08)
-----------------------------------------------------------------------

Decorated log and release notes: https://github.com/ocornut/imgui/releases/tag/v1.44

Breaking Changes:

- imgui.cpp has been split intro extra files: imgui_demo.cpp, imgui_draw.cpp, imgui_internal.h.
  Add the two extra .cpp to your project or #include them from another .cpp file. (#219)

Other Changes:

- Internal data structure and several useful functions are now exposed in imgui_internal.h. This should make it easier
  and more natural to extend ImGui. However please note that none of the content in imgui_internal.h is guaranteed
  for forward-compatibility and code using those types/functions may occasionally break. (#219)
- All sample code is in imgui_demo.cpp. Please keep this file in your project and consider allowing your code to call
  the ShowTestWindow() function as de-facto guide to ImGui features. It will be stripped out by the linker when unused.
- Added GetContentRegionAvail() helper (basically GetContentRegionMax() - GetCursorPos()).
- Added ImGuiWindowFlags_NoInputs for totally input-passthru window.
- Button(): honor negative size consistently with other widgets that do so (width -100 to align the button 100 pixels
  before the right-most position of the contents region).
- InputTextMultiline(): honor negative size consistently with other widgets that do so.
- Combo() clamp popup to lower edge of visible area.
- InputInt(): value doesn't pass through an int>float>int casting chain, fix handling lost of precision with "large" integer.
- InputInt() allow hexadecimal input (awkwardly via ImGuiInputTextFlags_CharsHexadecimal but we will allow format
  string in InputInt* later).
- Checkbox(), RadioButton(): fixed scaling of checkbox and radio button for the filling of "active" visual.
- Columns: never assume horizontal space for scrollbar if NoScrollbar flag is explicitly set.
- Slider: fixed using FramePadding between frame and grab visual. Scaling that spacing would look odd.
- Fixed lower-right resize grip hit box not scaling along with its rendered size (#287)
- ImDrawList: Fixed angles in ImDrawList::PathArcTo(), PathArcToFast() (v1.43) being off by an extra PI for no reason.
- ImDrawList: Added ImDrawList::AddText() shorthand helper.
- ImDrawList: Add missing support for anti-aliased thick-lines (#133, also ref #288)
- ImFontAtlas: Added AddFontFromMemoryCompressedBase85TTF() to load base85 encoded font string. Default font encoded
  as base85 saves ~100 lines / 26 KB of source code. Added base85 output to the binary_to_compressed_c tool.
- Build fix for MinGW (#276).
- Examples: OpenGL3: Fixed running on script core profiles for OSX (#277).
- Examples: OpenGL3: Simplified code using glBufferData for vertices as well (#277, #278)
- Examples: DirectX11: Clear font texture view to ensure Release() doesn't get called twice (#290).
- Updated to stb_truetype 1.07 (back to vanilla version as our minor changes are now in master & fix unlikely assert
  with odd fonts (#280)


-----------------------------------------------------------------------
 VERSION 1.43 (2015-07-17)
-----------------------------------------------------------------------

Decorated log and release notes: https://github.com/ocornut/imgui/releases/tag/v1.43

Breaking Changes:

- This is a rather important release and we unfortunately had to break the rendering API.
  ImGui now requires you to render indexed vertices instead of non-indexed ones. The fix should be very easy.
  Sorry for that! This change is saving a fair amount of CPU/GPU and enables us to get anti-aliasing for a marginal cost.
  Each ImDrawList now contains both a vertex buffer and an index buffer. For each command, render ElemCount/3 triangles
  using indices from the index buffer.
- If you are using a vanilla copy of one of the imgui_impl_XXXX.cpp provided in the example, you just need to update
  your copy and you can ignore the rest.
- The signature of the io.RenderDrawListsFn handler has changed
  From:  ImGui_XXXX_RenderDrawLists(ImDrawList** const cmd_lists, int cmd_lists_count)
  To:    ImGui_XXXX_RenderDrawLists(ImDrawData* draw_data)
  With:  argument   'cmd_lists'        -> 'draw_data->CmdLists'
         argument   'cmd_lists_count'  -> 'draw_data->CmdListsCount'
         ImDrawList 'commands'         -> 'CmdBuffer'
         ImDrawList 'vtx_buffer'       -> 'VtxBuffer'
         ImDrawList  n/a               -> 'IdxBuffer' (new)
         ImDrawCmd  'vtx_count'        -> 'ElemCount'
         ImDrawCmd  'clip_rect'        -> 'ClipRect'
         ImDrawCmd  'user_callback'    -> 'UserCallback'
         ImDrawCmd  'texture_id'       -> 'TextureId'
- If you REALLY cannot render indexed primitives, you can call the draw_data->DeIndexAllBuffers() method to de-index
  the buffers. This is slow and a waste of CPU/GPU. Prefer using indexed rendering!
  Refer to code in the examples/ folder or ask on the GitHub if you are unsure of how to upgrade. Please upgrade!

Other Changes:

- Added anti-aliasing on lines and shapes based on primitives by @MikkoMononen (#133).
  Between the use of indexed-rendering and the fact that the entire rendering codebase has been optimized and massaged
  enough, with anti-aliasing enabled ImGui 1.43 is now running FASTER than 1.41.
  Made some extra effort in making the code run faster in your typical Debug build.
- Anti-aliasing can be disabled in the ImGuiStyle structure via the AntiAliasedLines/AntiAliasedShapes fields for further gains.
- ImDrawList: Added AddPolyline(), AddConvexPolyFilled() with optional anti-aliasing.
- ImDrawList: Added stateful path building and stroking API. PathLineTo(), PathArcTo(), PathRect(), PathFill(), PathStroke()
  with optional anti-aliasing.
- ImDrawList: Added AddRectFilledMultiColor() helper.
- ImDrawList: Added multi-channel rendering so out of order elements can be rendered in separate channels and then merged
  back together (used by columns).
- ImDrawList: Fixed merging draw commands when equal clip rectangles are in the two first commands.
- ImDrawList: Fixed window draw lists not destructed properly on Shutdown().
- ImDrawData: Added DeIndexAllBuffers() helper.
- Added lots of new font options ImFontAtlas::AddFont() and the new ImFontConfig structure.
  - Added support for oversampling (ImFontConfig: OversampleH, OversampleV) and sub-pixel positioning (ImFontConfig: PixelSnapH).
    Oversampling allows sub-pixel positioning but can also be used as a way to get some leeway with scaling fonts without re-rasterizing.
  - Added GlyphExtraSpacing option to add extra horizontal spacing between characters (#242).
  - Added MergeMode option to merge glyphs from different font inputs into a same font (#182, #232).
  - Added FontDataOwnedByAtlas option to keep ownership from the TTF data buffer and request the atlas to make a copy (#220).
- Updated to stb_truetype 1.06 (+ minor mods) with better font rasterization.
- InputText: Added ImGuiInputTextFlags_NoHorizontalScroll flag.
- InputText: Added ImGuiInputTextFlags_AlwaysInsertMode flag.
- InputText: Added HasSelection() helper in ImGuiTextEditCallbackData as a clarification.
- InputText: Fix for using END key on a multi-line text editor (#275)
- Columns: Dispatch render of each column in a sub-draw list and merge on closure, saving a lot of draw calls! (#125)
- Popups: Fixed Combo boxes inside menus. (#272)
- Style: Added GrabRounding setting to make the sliders etc. grabs rounded.
- Changed SameLine() parameters from int to float.
- Fixed incorrect assert triggering when code stole ActiveID from user moving a window by calling e.g. SetKeyboardFocusHere().
- Fixed CollapsingHeader() label rendering outside its frame in columns context where ClipRect max isn't aligned with the
  right-side of the header.
- Metrics window: calculate bounding box of actual vertices when hovering a draw list.
- Examples: Showing more information in the Fonts section.
- Examples: Added a gratuitous About window.
- Examples: Updated all examples code (OpenGL/DX9/DX11/SDL/Allegro/iOS) to use indexed rendering.
- Examples: Fixed the SDL2 example to support Unicode text input (#274).


-----------------------------------------------------------------------
 VERSION 1.42 (2015-07-08)
-----------------------------------------------------------------------

Decorated log and release notes: https://github.com/ocornut/imgui/releases/tag/v1.42

Breaking Changes:

- Renamed SetScrollPosHere() to SetScrollHere(). Kept inline redirection function (will obsolete).
- Renamed GetScrollPosY() to GetScrollY(). Necessary to reduce confusion and make scrolling API consistent,
  because positions (e.g. cursor position) are not equivalent to scrolling amount.
- Removed obsolete GetDefaultFontData() function that would assert anyway.
  If you are updating from <1.30 you'll get a compile error instead of an assertion. (obsoleted 2015/01/11)

Other Changes:

- Added SDL2 example application (courtesy of @CedricGuillemet)
- Added iOS example application (courtesy of @joeld42)
- Added Allegro 5 example application (courtesy of @bggd)
- Added TitleBgActive color in style so focused window is made visible. (#253)
- Added CaptureKeyboardFromApp() / CaptureMouseFromApp() to manually enforce inputs capturing.
- Added DragFloatRange2() DragIntRange2() helpers. (#76)
- Added a Y centering ratio to SetScrollFromCursorPos() which can be used to aim the top or bottom of the window. (#150)
- Added SetScrollY(), SetScrollFromPos(), GetCursorStartPos() for manual scrolling manipulations. (#150).
- Added GetKeyIndex() helper for converting from ImGuiKey_\* enum to user's keycodes. Basically pulls from io.KeysMap[].
- Added missing ImGuiKey_PageUp, ImGuiKey_PageDown so more UI code can be written without referring to implementation-side keycodes.
- MenuItem() can be activated on release. (#245)
- Allowing NewFrame() with DeltaTime==0.0f to not assert.
- Fixed IsMouseDragging(). (#260)
- Fixed PlotLines(), PlotHistogram() using incorrect hovering test so they would show their tooltip even when there is
  a popup between mouse and the graph.
- Fixed window padding being reported incorrectly for child windows with borders when parent have no borders.
- Fixed a bug with TextUnformatted() clipping of long text blob when clipping y1 line sits on the first line of text. (#257)
- Fixed text baseline alignment of small button (no padding) after regular buttons.
- Fixed ListBoxHeader() not honoring negative sizes the same way as BeginChild() or BeginChildFrame(). (#263)
- Fixed warnings for more pedantic compiler settings (#258).
- ImVector<> cannot be re-defined anymore, cannot be replaced with std::vector<>. Allowed us to clean up and optimize
  lots of code. Yeah! (#262)
- ImDrawList: store pointer to their owner name for easier auditing/debugging.
- Examples: added scroll tracking example with SetScrollFromCursorPos().
- Examples: metrics windows render clip rectangle when hovering over a draw call.
- Lots of small optimization (particularly to run faster on unoptimized builds) and tidying up.
- Added font links in extra_fonts/ + instructions for using compressed fonts in C array.


-----------------------------------------------------------------------
 VERSION 1.41 (2015-06-26)
-----------------------------------------------------------------------

Decorated log and release notes: https://github.com/ocornut/imgui/releases/tag/v1.41

Breaking Changes:

- Changed ImageButton() default bg_col parameter from (0,0,0,1) (black) to (0,0,0,0) (transparent).
  Only makes a difference when texture have transparency.
- Changed Selectable() API from (label, selected, size) to (label, selected, flags, size).
  Size override should be used very rarely so hopefully it doesn't affect many people. Sorry!

Other Changes:

- Added InputTextMultiline() multi-line text editor, vertical scrolling, selection, optimized enough to handle rather
  big chunks of text in stateless context (thousands of lines are ok), option for allowing Tab to be input, option
  for validating with Return or Ctrl+Return (#200).
- Added modal window API, BeginPopupModal(), follows the popup api scheme. Modal windows can be closed by clicking
  outside. By default the rest of the screen is dimmed (using ImGuiCol_ModalWindowDarkening). Modal windows can be stacked.
- Added GetGlyphRangesCyrillic() helper (#237).
- Added SetNextWindowPosCenter() to center a window prior to knowing its size. (#249)
- Added IsWindowHovered() helper.
- Added IsMouseReleased(), IsKeyReleased() helpers to allow to user to avoid tracking them. (#248)
- Allow Set*WindowSize() calls to be used with popups.
- Window: AutoFit can be triggered on each axis separately via SetNextWindowSize(), etc.
- Window: fixed scrolling with mouse wheel while window was collapsed.
- Window: fixed mouse wheel scroll issues.
- DragFloat(), SliderFloat(): Fixed rounding of negative numbers which sometime made the negative lower bound unreachable.
- InputText(): lifted character count limit.
- InputText(): fixes in case of using per-window font scaling.
- Selectable(), MenuItem(): do not use frame rounding for hovering/selection.
- Selectable(): Added flag ImGuiSelectableFlags_DontClosePopups.
- Selectable(): Added flag ImGuiSelectableFlags_SpanAllColumns (#125).
- Combo(): Fixed issue with activating a Combo() not taking active id (#241).
- ColorButton(), ColorEdit4(): fix to ensure that the colored square stays square when non-default padding settings are used.
- BeginChildFrame(): returns bool like BeginChild() for clipping.
- SetScrollPosHere(): takes account of item height + more accurate centering + fixed precision issue.
- ImFont: ignoring '\r'.
- ImFont: added GetCharAdvance() helper. Exposed font Ascent and font Descent.
- ImFont: additional rendering optimizations.
- Metrics windows display storage size.


-----------------------------------------------------------------------
 VERSION 1.40 (2015-05-31)
-----------------------------------------------------------------------

Decorated log and release notes: https://github.com/ocornut/imgui/releases/tag/v1.40

Breaking Changes:

- The BeginPopup() API (introduced in 1.37) had to be changed to allow for stacked popups and menus.
  Use OpenPopup() to toggle the opened state and BeginPopup() to append.**
- The third parameter of Button(), 'repeat_if_held' has been removed. While it's been very rarely used,
  some code will possibly break if you didn't rely on the default parameter.
  Use PushButtonRepeat()/PopButtonRepeat() to configure repeat.
- Renamed IsRectClipped() to !IsRectVisible() for consistency (opposite return value!). Kept inline redirection function (will obsolete)
- Renamed GetWindowCollapsed() to IsWindowCollapsed() for consistency. Kept inline indirection function (will obsolete).

Other Changes:

- Menus: Added a menu system! Menus are typically populated with menu items and sub-menus, but you can add any sort of
  widgets in them (buttons, text inputs, sliders, etc.). (#126)
- Menus: Added MenuItem() to append a menu item. Optional shortcut display, acts a button & toggle with checked/unchecked state,
  disabled mode. Menu items can be used in any window.
- Menus: Added BeginMenu() to append a sub-menu. Note that you generally want to add sub-menu inside a popup or a menu-bar.
  They will work inside a normal window but it will be a bit unusual.
- Menus: Added BeginMenuBar() to append to window menu-bar (set ImGuiWindowFlags_MenuBar to enable).
- Menus: Added BeginMainMenuBar() helper to append to a fullscreen main menu-bar.
- Popups: Support for stacked popups. Each popup level inhibit inputs to lower levels. The menus system is based on this. (#126).
- Popups: Added BeginPopupContextItem(), BeginPopupContextWindow(), BeginPopupContextVoid() to create a popup window on mouse-click.
- Popups: Popups have borders by default (#197), attenuated border alpha in default theme.
- Popups & Tooltip: Fit within display. Handling various positioning/sizing/scrolling edge cases. Better hysteresis when moving
  in corners. Tooltip always tries to stay away from mouse-cursor.
- Added ImGuiStorage::GetVoidPtrRef() for manipulating stored void*.
- Added IsKeyDown() IsMouseDown() as convenience and for consistency with existing functions (instead of reading them from IO structures).
- Added Dummy() helper to advance layout by a given size. Unlike InvisibleButton() this doesn't catch any click.
- Added configurable io.KeyRepeatDelay, io.KeyRepeatRate keyboard and mouse repeat rate.
- Added PushButtonRepeat() / PopButtonRepeat() to enable hold-button-to-repeat press on any button.
- Removed the third 'repeat' parameter of Button().
- Added IsAnyItemHovered() helper.
- Added GetItemsLineHeightWithSpacing() helper.
- Added ImGuiListClipper helper for clipping large list of evenly sized items, to avoid using CalcListClipping() directly.
- Separator: within group start on group horizontal offset. (#205)
- InputText: Fixed incorrect edit state after text buffer is appended to by user via the callback. (#206)
- InputText: CTRL+letter-key shortcuts (e.g. CTRL+C/V/X) makes sure only CTRL is pressed. (#214)
- InputText: Fixed cursor generating a zero-width wire-frame rectangle turning into a division by zero (would go unnoticed
  unless you trapped exceptions).
- InputFloatN/InputIntN: Flags parameter added to match scalar versions. (#218)
- Selectable: Horizontal filling not declared to ItemSize() so Selectable(),SameLine() works and we can better auto-fit the window.
- Selectable: Handling text baseline alignment for line that aren't of text height.
- Combo: Empty label doesn't add ItemInnerSpacing alignment, matching other widgets.
- EndGroup: Carries the text base offset from the last line of the group (sort of incorrect but better than nothing,
  should use the first line of the group, will implement in the future).
- Columns: distinguish columns-set ID from other widgets as a convenience, added asserts and sailors.
- ListBox: ListBox() function only use public API to encourage creating custom versions. ListBoxHeader() can return false.
- ListBox: Uses ImGuiListClipper and assume items of matching height, so large lists can be handled.
- Plot: overlay label clipped within frame when not fitting.
- Window: Added ImGuiSetCond_Appearing to test the hidden->visible transition in SetWindow***/SetNextWindow*** functions.
- Window: Auto-fitting cancel out one worth of vertical spacing for vertical symmetry (like what group and tooltip do).
- Window: Default item width for auto-resizing windows expressed as a factor of font height, scales better with different font.
- Window: Fixed auto-fit calculation mismatch of whether a scrollbar will be added by maximum height clamping. Also honor NoScrollBar in the case of height clamping, not adding extra horizontal space.
- Window: Hovering require to hover same child window. Reverted 860cf57 (December 3). Might break something if you have
  child overlapping items in parent window.
- Window: Fixed appending multiple times to an existing child via multiple BeginChild/EndChild calls to same child name.
  Allows a simple form of out-of-order appending.
- Window: Fixed auto-filling child window using WindowMinSize at their minimum size, irrelevant.
- Metrics: Added io.MetricsActiveWindows counter. (#213.
- Metrics: Added io.MetricsAllocs counter (number of active memory allocations).
- Metrics: ShowMetricsWindow() shows popups stack, allocations.
- Style: Added style.DisplayWindowPadding to prevent windows from reaching edges of display (similar to style.DisplaySafeAreaPadding which is still in effect and also affect popups/tooltips).
- Style: Removed style.AutoFitPadding, using style.WindowPadding makes more sense (the default values were already the same).
- Style: Added style.ScrollbarRounding. (#212)
- Style: Added ImGuiCol_TextDisabled for disabled text. Added TextDisabled() helper.
- Style: Added style.WindowTitleAlign alignment options, to e.g. center title on windows. (#222)
- ImVector: tweak growth strategy, matches vector from VS2010.
- ImFontAtlas: Added ClearFonts(), making the different clear funcs more explicit. (#224)
- ImFontAtlas: Fixed appending new fonts without clearing existing fonts. Clearing input data left to application. (#224)
- ImDrawList: Merge draw command better, cases of multiple Begin/End gets merged properly.
- Store common stacked settings contiguously in memory to avoid heap allocation for unused features, and reduce cache misses.
- Shutdown() tests for g.IO.Fonts not being NULL to ease use of multiple ImGui contexts. (#207)
- Added IMGUI_DISABLE_OBSOLETE_FUNCTIONS define to disable the functions that are meant to be removed.
- Examples: Added ? marks with tooltips next to various widgets. Added more comments in the demo window.
- Examples: Added Menu-bar example.
- Examples: Added Simple Layout example.
- Examples: AutoResize demo doesn't use TextWrapped().
- Examples: Console example uses standard malloc/free, makes more sense as a copy & pastable example.
- Examples: DirectX9/11: Fixed key mapping for down arrow.
- Examples: DirectX9/11: hide OS cursor if ImGui is drawing it. (#155)
- Examples: DirectX11: explicitly set rasterizer state.
- Examples: OpenGL3: Add conditional compilation of forward compat as required by glfw on OSX. (#229)
- Fixed build with Visual Studio 2008 (possibly earlier versions as well).
- Other fixes, comments, tweaks.


-----------------------------------------------------------------------
 VERSION 1.38 (2015-04-20)
-----------------------------------------------------------------------

Decorated log and release notes: https://github.com/ocornut/imgui/releases/tag/v1.38

Breaking Changes:

- Renamed IsClipped() to IsRectClipped(). Kept inline redirection function (will obsolete).
- Renamed ImDrawList::AddArc() to ImDrawList::AddArcFast().

Other Changes:

- Added DragFloat(), DragInt() widget, click and drag to adjust value with given step.
  Hold SHIFT/ALT to speed-up/slow-down. Double-click or CTRL+click to input text.
  Passing min >= max makes the widget unbounded.
- Added DragFloat2(), DragFloat3(), DragFloat4(), DragInt2(), DragInt3(), DragInt4() helper variants.
- Added ShowMetricsWindow() which is mainly useful to debug ImGui internals. Added IO.MetricsRenderVertices counter.
- Added ResetMouseDragDelta() for iterative dragging operations.
- Added ImFontAtlas::AddFontFromCompressedTTF() helper + binary_to_compressed_c.cpp tool to compress a file and create a .c array from it.
- Added PushId() GetId() variants that takes string range to avoid user making unnecessary copies.
- Added IsItemVisible().
- Fixed IsRectClipped() incorrectly returning false when log is enabled.
- Slider: visual fix in the unlikely that style.GrabMinSize is larger than a slider.
- SliderFloat: removed support for unbound slider (using FLT_MAX), caused various inconsistency. Use InputFloat()/DragFloat().
- ColorEdit4: hide components prefix if there's no space for them.
- Combo: adding frame padding inside the combo box.
- Columns: mouse dragging uses absolute mouse coordinates.Fixed dragging left-most column of an auto-resizable window. #125
- Selectable: render highlight into AutoFitPadding region but do not extend it, fixing visual gap.
- Focus: Allow SetWindowFocus(NULL) to remove focus.
- Focus: Clicking on void (outside an ImGui windows) loses keyboard-focus so application can use TAB.
- Popup: Fixed hovering over a popup's child (popups disable hovering on other windows but not their childs) #197
- Fixed active widget not releasing its active state while being clipped.
- Fixed user-facing version of IsItemHovered() ignoring overlapping windows.
- Fixed label vertical alignment for InputInt2(), InputInt3(), InputInt4().
- Fixed new collapsed auto-resizing window with saved .ini settings not calculating their initial width #176
- Fixed Begin() returning true on collapsed windows that had loaded settings #176
- Fixed style.DisplaySafeAreaPadding handling from being applied on window prior to them auto-fitting.
- ShowTestWindow(): added examples for DragFloat, DragInt and only custom label embedded in format strings.
- ShowTestWindow(): fixed "manipulating titles" example not doing the right thing, broken in ff35d24
- Examples: OpenGL/GLFW: Fixed modifier key state setting in GLFW callbacks.
- Examples: OpenGL/GLFW: Added glBindTexture(0) in OpenGL fixed pipeline examples. Save restore current program and texture in the OpenGL3 example.
- Examples: DirectX11: Removed unnecessary vertices conversion and CUSTOMVERTEX types.
- Comments, fixes, tweaks.


-----------------------------------------------------------------------
 VERSION 1.37 (2015-03-26)
-----------------------------------------------------------------------

Decorated log and release notes: https://github.com/ocornut/imgui/releases/tag/v1.37

Other Changes:

- Added a more convenient three parameters version of Begin() which covers the common uses better.
- Added mouse cursor types handling (resize, move, text input cursors, etc.) that user can query with GetMouseCursor(). Added demo and instructions in ShowTestWindow().
- Added embedded mouse cursor data for MouseDrawCursor software cursor rendering, for consoles/tablets/etc. (#155).
- Added first version of BeginPopup/EndPopup() helper API to create popup menus. Popups automatically lock their position to the mouse cursor when first appearing. They close  automatically when clicking outside, and inhibit hovering items from other windows when active (to allow for clicking outside). (#126)
- Added thickness parameter to ImDrawList::AddLine().
- Added ImDrawList::PushClipRectFullScreen() helper.
- Added style.DisplaySafeAreaPadding which was previously hard-coded (useful if you can't see the edges of your display, e.g. TV screens).
- Added CalcItemRectClosestPoint() helper.
- Added GetMouseDragDelta(), IsMouseDragging() helpers, given a mouse button and an optional "unlock" threshold. Added io.MouseDragThreshold setting. (#167)
- IsItemHovered() return false if another widget is active, aka we can't use what we are hovering now.
- Added IsItemHoveredRect() if old behavior of IsItemHovered() is needed (e.g. for implementing the drop side of a drag'n drop operation).
- IsItemhovered() include space taken by label and behave consistently for all widgets (#145)
- Auto-filling child window feed their content size to parent (#170)
- InputText() removed the odd ~ characters when clipping.
- InputText() update its width in case of resize initiated programmatically while the widget is active.
- InputText() last active preserve scrolling position. Reset scroll if widget size becomes bigger than contents.
- Selectable(): not specifying a width defaults to using max of label width and remaining width.
- Selectable(const char*, bool) version has bool defaulting to false.
- Selectable(): fixed misusage of GetContentRegionMax().x leaking into auto-fitting.
- Windows starting Collapsed runs initial auto-fit to retrieve a width for their title bar (#175)
- Fixed new window from having an incorrect content size on their first frame, if queried by user. Fixed SetWindowPos/SetNextWindowPos having a side-effect size computation (#175)
- InputFloat(): fixed label alignment if total widget width forcefully bigger than space available.
- Auto contents size aware of enforced vertical scrollbar if window is larger than display size.
- Fixed new windows auto-fitting bigger than their .ini saved size. This was a bug but it may be a desirable effect sometimes, may reconsider it.
- Fixed negative clipping rectangle when collapsing windows that could affect manual submission to ImDrawList and end-user rendering function if unhandled (#177)
- Fixed bounding measurement of empty groups (fix #162)
- Fixed assignment order in Begin() making auto-fit size effectively lag by one frame. Also disabling "clamp into view" while windows are auto-fitting so that auto-fitting window in corners don't get pushed away.
- Fixed MouseClickedPos not updated on double-click update (#167)
- Fixed MouseDrawCursor feature submitting an empty trailing command in the draw list. Fixed unmerged draw calls for software mouse cursor.
- Fixed double-clicking on resize grip keeping the grip active if mouse button is kept held.
- Bounding box tests exclude higher bound, so touching items (zero spacing) don't report double hover when cursor is on edge.
- Setting io.LogFilename to NULL disable default LogToFile() (part of #175)
- Tweak stb_textedit integration to be lenient if another piece of code are leaking their STB_TEXTEDIT definitions/symbols.
- Shutdown() freeing a few extra vectors so they don't have to freed by destruction (#169)
- Examples: OpenGL2/3 examples automatically hide the OS mouse cursor if software cursor rendering is used.
- ShowTestWindow: Added Widgets Alignment demo under Layout section
- ShowTestWindow: Added simple dragging widget example.
- ShowTestWindow: Graph has checkbox under the label, also demo using BeginGroup/EndGroup().
- ShowTestWindow: Using SetNextWindowSize() in examples to encourage its use.
- Fixes, tweaks, comments.


-----------------------------------------------------------------------
 VERSION 1.36 (2015-03-18)
-----------------------------------------------------------------------

Decorated log and release notes: https://github.com/ocornut/imgui/releases/tag/v1.36

Other Changes:

- Added ImGui::GetVersion(), IMGUI_VERSION (#127)
- Added BeginGroup()/EndGroup() layout tools (#160).
- Added Indent() / Unindent().
- Added InputInt2(), InputInt3(), InputInt4() for completeness.
- Added GetItemRectSize().
- Added VSliderFloat(), VSliderInt(), vertical sliders.
- Added IsRootWindowFocused(), IsRootWindowOrAnyChildFocused().
- Added io.KeyAlt + support in examples apps, in prevision for future usage of Alt modifier (was missing).
- Added ImGuiStyleVar_GrabMinSize enum value for PushStyleVar().
- Various fixes related to vertical alignment of text after widget of varied sizes. Allow for multiple blocks of multiple lines text on the same "line". Added demos.
- Explicit size passed to Plot*(), Button() includes the frame padding.
- Style: Changed default Border and Column border colors to be most subtle.
- Renamed style.TreeNodeSpacing to style.IndentSpacing, ImGuiStyleVar_TreeNodeSpacing to ImGuiStyleVar_IndentSpacing.
- Renamed GetWindowIsFocused() to IsWindowFocused(), kept inline redirection with old name (will obsolete).
- Renamed GetItemRectMin()/GetItemRectMax() to GetItemRectMin()/GetItemRectMax(), kept inline redirection with old name (will obsolete).
- Sliders: Fast-path when power=1.0f, also makes code easier to read.
- Sliders: Fixed parsing of decimal precision back from format string when using %%.
- Sliders: Fixed hovering bounding test excluding padding between outer frame and grab (there was a few pixels dead-zone).
- Separator() logs itself as text when passing through text log.
- Optimisation: TreeNodeV() early out if SkipItems is set without formatting.
- Moved various static buffers into state. Increase the formatted string buffer from 1K to 3K.
- Examples: Example console keeps focus on input box at all times.
- Examples: Updated to GLFW 3.1. Moved to examples/libs/ folder.
- Examples: Added 64-bit projects for MSVC.
- Examples: Increase warning level from /W3 to /W4 for MSVC.
- Examples: DirectX9: fixed duplicate creation of vertex buffer.
- Renamed internal type ImGuiAabb to ImRect. Changed mentions of 'box' or 'aabb' to say 'rect'.
- Tweaks, minor fixes and comments.


-----------------------------------------------------------------------
 VERSION 1.35 (2015-03-09)
-----------------------------------------------------------------------

Decorated log and release notes: https://github.com/ocornut/imgui/releases/tag/v1.35

Other Changes:

- Examples: refactored all examples application to make it easier to isolate and grab the code you need for OpenGL 2/3, DirectX 9/11, and toward a more sensible format for samples.
- Scrollbar grab have a minimum size (style.GrabSizeMin), always visible even with huge scroll amount. (#150).
- Scrollbar: Clicking inside the grab box doesn't modify scroll value. Subsequent movement always relative.
- Added "###" labelling syntax to pass a label that isn't part of the hashed ID (#107), e.g. ("%d###static_id",rand()).
- Added GetColumnIndex(), GetColumnsCount() (#154)
- Added GetScrollPosY(), GetScrollMaxY().
- Fixed the Chinese/Japanese glyph ranges; include missing punctuations (#156)
- Fixed Combo() and ListBox() labels not included in declared size, for use with SameLine(), etc. (fix #149, #151).
- Fixed ListBoxHeader() incorrect handling of SkipItems early out when window is collapsed.
- Fixed using IsItemHovered() after EndChild() (#151)
- Fixed malformed UTF-8 decoding errors leading to infinite loops (#158)
- InputText() handles buffer limit correctly for multi-byte UTF-8 characters, won't insert an incomplete UTF-8 character when reaching buffer limit (fix #158)
- Handle double-width space (0x3000) in various places the same as single-width spaces, for Chinese/Japanese users.
- Collapse triangle uses text color (not border color).
- Fixed font fallback glyph width.
- Renamed style.ScrollBarWidth to style.ScrollbarWidth to be consistent with other casing.
- Windows: setup a default handler for ImeSetInputScreenPosFn so the IME dialog (for Japanese/Chinese, etc.) is positioned correctly as you input text.
- Windows: default clipboard handlers for Windows handle UTF-8.
- Examples: Fixed DirectX 9/11 examples applications handling of Microsoft IME.
- Examples: Allow DirectX 9/11 examples applications to resize the window.
- ShowTestWindow: Fixed "undo" button of custom rendering applet.
- ShowTestWindow: Added "Manipulating Window Title" example.


-----------------------------------------------------------------------
 VERSION 1.34 (2015-03-02)
-----------------------------------------------------------------------

Decorated log and release notes: https://github.com/ocornut/imgui/releases/tag/v1.34

Other Changes:

- Added Bullet() helper - equivalent to BulletText(""), SameLine().
- Added SetWindowFocus(), SetWindowFocus(const char*), SetNextWindowFocus() (#146)
- Added SetWindowPos(), SetWindowSize(), SetWindowCollaposed() given a window name.
- Added SetNextTreeNodeOpened() with optional condition flag in replacement of OpenNextNode() and consistent with other API.
- Renamed ImGuiSetCondition_* to ImGuiSetCond_* and ImGuiCondition_FirstUseThisSession to ImGuiCond_Once.
- Added missing definition for ImGui::GetWindowCollapsed().
- Fixed GetGlyphRangesJapanese() actually missing katakana ranges and a few useful extensions.
- Fixed clicking on a widget in a child window not focusing the parent window (#147).
- Fixed clicking on empty space of child window not setting keyboard focus for the child window (#147).
- Fixed IsItemHovered() behaving differently on Combo() (#145)
- Fixed ColumnOffsets storage not honoring SetStateStorage() (not very useful but consistent).
- Examples: Removed dependency on Glew for OpenGL examples. Removed Glew binaries for Windows.
- Examples: Fixed link warning for OpenGL windows examples.
- Comments, tweaks.

-----------------------------------------------------------------------
 VERSION 1.33b (2015-02-23)
-----------------------------------------------------------------------

Decorated log and release notes: https://github.com/ocornut/imgui/releases/tag/v1.33b

Other Changes:

- Fixed resizing columns.


-----------------------------------------------------------------------
 VERSION 1.33 (2015-02-22)
-----------------------------------------------------------------------

Decorated log and release notes: https://github.com/ocornut/imgui/releases/tag/v1.33

Other Changes:

- InputText: having a InputText widget active doesn't steal mouse inputs from clicking on a button before losing focus (relate to #134)
- InputText: cursor/selection/undo stack persist when using other widgets and getting back to same (#134).
- InputText: fix effective buffer size being smaller than necessary by 1 byte (so if you give 3 bytes you can input 2 ascii chars + zero terminator, which is correct).
- Added IsAnyItemActive().
- Child window explicitly inherit collapse state from parent (so if user keeps submitting items even thought Begin has returned 'false' the child items will be clipped faster).
- BeginChild() return a bool the same way Begin() does. if true you can skip submitting content.
- Removed extraneous (1,1) padding on child window (pointed out in #125)
- Columns: doesn't bail out when SkipItems is set (fix #136)
- Columns: Separator() within column correctly vertical offset all cells (pointed out in #125)
- GetColumnOffset() / SetColumnOffset() handles padding values more correctly so matching columns can be lined up between a parent and a child window (cf. #125)
- Fix ImFont::BuildLookupTable() potential dangling pointer dereference (fix #131)
- Fix hovering of child window extending past their parent not taking account of parent clipping rectangle (fix #137)
- Sliders: value text is clipped inside the frame when resizing sliders to be small.
- ImGuITextFilter::Draw() use regular width call rather than computing its own arbitrary width.
- ImGuiTextFilter: can take a default filter string during construction.


-----------------------------------------------------------------------
 VERSION 1.32 (2015-02-11)
-----------------------------------------------------------------------

Decorated log and release notes: https://github.com/ocornut/imgui/releases/tag/v1.32

Other Changes:

- Added Selectable() building block for various list boxes, combo boxes, etc.
- Added ListBox() (#129).
- Added ListBoxHeader(), ListBoxFooter() for customized list traversal and creating multi-selection boxes.
- Fixed title bar text clipping issue (fix #128).
- InputText: added ImGuiInputTextFlags_CallbackCharFilter system for filtering/replacement (#130). Callback now passed an "EventFlag" parameter.
- InputText: Added ImGuiInputTextFlags_CharsUppercase and ImGuiInputTextFlags_CharsNoBlank stock filters.
- PushItemWidth() can take negative value to right-align items.
- Optimisation: Columns offsets cached to avoid unnecessary binary search.
- Optimisation: Optimized CalcTextSize() function by about 25% (they are often the bottleneck when submitting thousands of clipped items).
- Added ImGuiCol_ChildWindowBg, ImGuiStyleVar_ChildWindowRounding for completeness and flexibility.
- Added BeginChild() variant that takes an ImGuiID.
- Tweak default ImGuiCol_HeaderActive color to be less bright.
- Calculate framerate for the user (IO.Framerate), as a purely luxurious feature and to reduce sample code size a little.


-----------------------------------------------------------------------
 VERSION 1.31 (2015-02-08)
-----------------------------------------------------------------------

Decorated log and release notes: https://github.com/ocornut/imgui/releases/tag/v1.31

Other Changes:

- Added ImGuiWindowFlags_NoCollapse flag.
- Added a way to replace the internal state pointer so that we can optionally share it between modules (e.g. multiple DLLs).
- Added tint_col parameter to ImageButton().
- Added CalcListClipping() helper to perform faster/coarse clipping on user side (when manipulating lists with thousands of items).
- Added GetCursorPosX() / GetCursorPosY() shortcuts.
- Renamed GetTextLineSpacing() to GetTextLineHeightWithSpacing().
- Combo box always appears above other child windows of a same parent.
- Combo/Label: label is properly clipped inside the frame (#23).
- Added cpu-side text clipping functions which are used in some instances to avoid extra draw calls.
- InputText: Filtering private Unicode range 0xE000-0xF8FF.
- Fixed holding button over scrollbar creating a small feedback loop with calculation of contents size.
- Calling SetCursorPos() automatically extends the contents size.
- Track ownership of mouse clicks. Avoid requesting IO.WantCaptureMouse if initial click was outside of ImGui.
- Removed the dependency on realloc().
- Other fixes, tweaks and comments.


-----------------------------------------------------------------------
 VERSION 1.30 (2015-02-01)
-----------------------------------------------------------------------

Decorated log and release notes: https://github.com/ocornut/imgui/releases/tag/v1.30

Breaking Changes:

- Big update! Initialisation had to be changed. You don't need to load PNG data anymore. The new system gives you uncompressed texture data.
  - This sequence:
      const void* png_data;
      unsigned int png_size;
      ImGui::GetDefaultFontData(NULL, NULL, &png_data, &png_size);
      // <Copy to GPU>
  - Became:
      unsigned char* pixels;
      int width, height;
      // io.Fonts->AddFontFromFileTTF("myfontfile.ttf", 24.0f);  // Optionally load another font
      io.Fonts->GetTexDataAsRGBA32(&pixels, &width, &height);
      // <Copy to GPU>
      io.Fonts->TexID = (your_texture_identifier);
  - PixelCenterOffset has been removed and isn't a necessary setting anymore. Offset your projection matrix by 0.5 if you have rendering problems.

Other Changes:

- Loading TTF files with stb_truetype.h.
- We still embed a compressed pixel-perfect TTF version of ProggyClean for convenience.
- Runtime font rendering is a little faster than previously.
- You can load multiple fonts with multiple size inside the font atlas. Rendering with multiple fonts are still merged into a single draw call whenever possible.
- The system handles UTF-8 and provide ranges to easily load e.g. characters for Japanese display.
- Added PushFont() / PopFont().
- Added Image() and ImageButton() to display your own texture data.
- Added callback system in command-list. This can be used if you want to do your own rendering (e.g. render a 3D scene) inside ImGui widgets.
- Added IsItemActive() to tell if last widget is being held / modified (as opposed to just being hovered). Useful for custom dragging behaviors.
- Style: Added FrameRounding setting for a more rounded look (default to 0 for now).
- Window: Fixed using multiple Begin/End pair on the same wnidow.
- Window: Fixed style.WindowMinSize not being honored properly.
- Window: Added SetCursorScreenPos() helper (WindowPos+CursorPos = ScreenPos).
- ColorEdit3: clicking on color square change the edition. The toggle button is hidden by default.
- Clipboard: Fixed logging to clipboard on architectures where va_list are passed by reference to vsnprintf.
- Clipboard: Improve memory reserve policy for Clipboard / ImGuiTextBuffer.
- Tooltip: Always auto-resize.
- Tooltip: Fixed TooltigBg color not being honored properly.
- Tooltip: Allow SetNextWindowPos() to be used on tooltips.
- Added io.DisplayVisibleMin / io.DisplayVisibleMax to ease integration of virtual / scrolling display.
- Added Set/GetVoidPtr in ImGuiStorage.
- Added ColorConvertHSVtoRGB, ColorConvertRGBtoHSV, ColorConvertFloat4ToU32 helpers.
- Added ImColor() inline helper to easily convert colors to packed 4x1 byte or 4x1 float formats.
- Added io.MouseDrawCursor option to draw a mouse cursor for now (on systems that don't have one)
- Examples: Added custom drawing app example for using ImDrawList api.
- Lots of others fixes, tweaks and comments!


-----------------------------------------------------------------------
 VERSION 1.20 (2015-01-07)
-----------------------------------------------------------------------

Decorated log and release notes: https://github.com/ocornut/imgui/releases/tag/v1.20

- Fixed InputInt() InputFloat() label not declaring their width, breaking usage of SameLine().
- Fixed hovering of combo boxes that extend beyond the parent window limits.
- Fixed text input of Unicode character in the 128-255 range.
- Fixed clipboard pasting into an InputText box not filtering the characters according to contents semantic.
- Dragging outside area of a widget while it is active doesn't trigger hover on other widgets.
- Activating widget bring parent window to front if not already.
- Checkbox and Radio buttons activate on click-release to be consistent with other widgets and most UI.
- InputText() nows consume input characters immediately so they cannot be reused if ImGui::Update is called again with a call to ImGui::Render(). (fixes #105)
- Examples: Console: added support for History callbacks + some cleanup.
- Various small optimisations.
- Cleanup and other fixes.


-----------------------------------------------------------------------
 VERSION 1.19 (2014-12-30)
-----------------------------------------------------------------------

Decorated log and release notes: https://github.com/ocornut/imgui/releases/tag/v1.19

- Tightening default style a little.
- Added ImGuiStyleVar_WindowRounding enum for PushStyleVar() API.
- Added SliderInt2(), SliderInt3(), SliderInt4() for consistency.
- Widgets more consistently handle empty labels (starting with ## mark) for their size calculation.
- Fixed crashing with zero sized frame-buffer.
- Fixed ImGui::Combo() not registering its size properly when clipped out of screen.
- Renamed second parameter to Begin() to 'bool* p_opened' to be a little more self-explanatory. Added more comments on the use of Begin().
- Logging: Added LogText() to pass text straight to the log output (tty/clipboard/file) without rendering it.
- Logging: Added LogFinish() to stop logging at an arbitrary point.
- Logging: Log depth padding relative to start depth.
- Logging: Tree nodes and headers looking better when logged to text.
- Logging: Log outputs \r\n under Windows to play it nicely with \n unaware tools such as Notepad.
- Style editor: added a button to output colors to clipboard/tty.
- OpenGL3 example: fix growing of VBO.
- Cleanup and other minor fixes.


-----------------------------------------------------------------------
 VERSION 1.18 (2014-12-11)
-----------------------------------------------------------------------

Decorated log and release notes: https://github.com/ocornut/imgui/releases/tag/v1.18

- Added ImGuiWindowFlags_NoScrollWithMouse, disable mouse wheel scrolling on a window.
- Added ImGuiWindowFlags_NoSavedSettings, disable loading/saving window state to .ini file.
- Added SetNextWindowPos(), SetNextWindowSize(), SetNextWindowCollapsed() API along with SetWindowPos(), SetWindowSize(), SetWindowCollapsed(). All functions include an optional second parameter to easily set current value vs session default value vs persistent default value.
- Removed rarely useful SetNewWindowDefaultPos() in favor of new API.
- Fixed hovering of lower-right resize grip when it is above a child window.
- Fixed InputInt() writing to output when it doesn't need to.
- Added IMGUI_INCLUDE_IMGUI_USER_H define to include user file at the bottom of imgui.h without modifying the vanilla distribution.
- ImGuiStorage helper can store float + added helpers to get pointer to stored data.
- Setup Travis CI integration. Builds the OpenGL examples on Linux with GCC and Clang.
- Examples: Added a "Fixed overlay" example in ShowTestWindow().
- Examples: Re-added OpenGL 3 programmable-pipeline example (along with the existing fixed pipeline example).
- Examples: OpenGL examples can now resize the application window.
- Other minor fixes and comments.


-----------------------------------------------------------------------
 VERSION 1.17 (2014-12-03)
-----------------------------------------------------------------------

Decorated log and release notes: https://github.com/ocornut/imgui/releases/tag/v1.17

- Added ImGuiWindowFlags_AlwaysAutoResize + example app.
- Calling ImGui::SetWindowSize(0,0) force an autofit without zero-sizing first.
- ImGui::InputText() support for completion/history/custom callback + added fancy completion example in the console demo app.
- Not word-wrapping on apostrophes.
- Increased visibility of check box and radio button with smaller size.
- Smooth mouse scrolling on OSX (uses floating point scroll/wheel input).
- New version of IMGUI_ONCE_UPON_A_FRAME helper macro that works with all compilers.
- Moved IO.Font*** options to inside the IO.Font-> structure.. Added IO.FontGlobalScale setting (in addition to Font->Scale per individual font).
- Fixed more Clang -Weverything warnings.
- Examples: Added DirectX11 example application.
- Examples: Created single .sln solution for all example projects.
- Examples: Fixed DirectX9 example window initially showing an hourglass cursor.
- Examples: Removed Microsoft IME handler in examples, too niche/confusing. Moved equivalent code to imgui.cpp instruction block.


-----------------------------------------------------------------------
 VERSION 1.16b (2014-11-21)
-----------------------------------------------------------------------

Decorated log and release notes: https://github.com/ocornut/imgui/releases/tag/v1.16b

- Fix broken PopStyleVar() crashing.


-----------------------------------------------------------------------
 VERSION 1.16 (2014-11-21)
-----------------------------------------------------------------------

Decorated log and release notes: https://github.com/ocornut/imgui/releases/tag/v1.16

- General fixing of Columns API to allow filling a cell with multiple widgets before switching to the next column.
- Added documentation INDEX to top of imgui.cpp.
- Fixed unaligned memory access for Emscripten compatibility.
- Various pedantic warning fixes (now testing with Clang).
- Added extra asserts to catch incorrect usage.
- PushStyleColor() / PushStyleVar() can be used outside the scope of a window (namely to change variables that are used within the Begin() call).
- PushTextWrapPos() defaults to 0.0 (right-end of current drawing region).
- Fixed compatibility with std::vector if user decide to #define ImVector.
- MouseWheel input is now normalized.
- Added IMGUI_OVERRIDE_DRAWVERT_STRUCT_LAYOUT compile-time option to redefine the vertex layout.
- Style editor: colors listed inside a scrolling region.
- Examples: tweaks and fixes.


-----------------------------------------------------------------------
 VERSION 1.15 (2014-11-07)
-----------------------------------------------------------------------

Decorated log and release notes: https://github.com/ocornut/imgui/releases/tag/v1.15

- Renamed IsHovered() to IsItemHovered().
- Added word-wrapping API: TextWrapped(), PushTextWrapPos(), PopTextWrapPos().
- Added IsItemFocused() to tell if last widget is being focused for keyboard input.
- Added overloads of ImGui::PlotLines() and ImGui::PlotHistogram() taking a function pointer to get values.
- Added SetWindowSize().
- Added GetContentRegionMax() supporting columns. Some bug fixes with using columns.
- Added PushStyleVar(),PopStyleVar() helpers to modify style from user code.
- Added dummy IMGUI_API definition in front of all entry-points for silly DLL action.
- Allowing BeginChild() allows to specify negative sizes to specify "use remaining minus xx".
- Windows with the NoResize flag can still use auto-fitting.
- Added a simple example console into the demo window.
- Comments and fixes.


-----------------------------------------------------------------------
 VERSION 1.14 (2014-10-25)
-----------------------------------------------------------------------

Decorated log and release notes: https://github.com/ocornut/imgui/releases/tag/v1.14

- Comments and fixes.
- Added SetKeyboardFocusHere() to set input focus from code.
- Added GetWindowFont(), GetWindowFontSize() for users of the low-level ImDrawList API.
- Added a UserData void *pointer so that the callback functions can access user state "Just in case a project has adverse reactions to adding globals or statics in their own code."
- Renamed IMGUI_INCLUDE_IMGUI_USER_CPP to IMGUI_INCLUDE_IMGUI_USER_INL


----------------------------------------------------------------------
 VERSION 1.13 (2014-09-30)
-----------------------------------------------------------------------

Decorated log and release notes: https://github.com/ocornut/imgui/releases/tag/v1.13

- Added support for UTF-8 for international text display and text edition/input (if the font supports it).
- Added sample "M+ font" by Coji Morishita in extra_fonts/ to display Japanese text.
- Added IO.ImeSetInputScreenPosFn callback for positioning OS IME input.
- Added IO.FontFallbackGlyph (default to '?').
- OpenGL example: added commented code to load custom font from file-system.
- OpenGL example: shared makefile for Linux and MacOSX.


----------------------------------------------------------------------
 VERSION 1.12 (2014-09-24)
-----------------------------------------------------------------------

Decorated log and release notes: https://github.com/ocornut/imgui/releases/tag/v1.12

- Added IO.FontBaseScale value for easy scaling of all windows.
- Added IsMouseHoveringWindow(), IsMouseHoveringAnyWindow(), IsPosHoveringAnyWindow() helpers.
- Added va_list variations of all functions taking ellipsis (...) parameters.
- Added section in documentation to explicitly document cases of API breaking changes (e.g. renamed IM_MALLOC below).
- Moved IM_MALLOC / IM_FREE defines. to IO structure members that can be set at runtime (also allowing precompiled ImGui to cover more use cases).
- Fixed OpenGL samples for Retina display.
- Comments and minor fixes.


----------------------------------------------------------------------
 VERSION 1.11 (2014-09-10)
-----------------------------------------------------------------------

Decorated log and release notes: https://github.com/ocornut/imgui/releases/tag/v1.11

- Added more comments in the code.
- Made radio buttons render ascii when logged into tty/file/clipboard.
- Added ImGuiInputTextFlags_EnterReturnsTrue flag to InputText() and variants.
- Added #define IMGUI_INCLUDE_IMGUI_USER_CPP to optionally include imgui_user.cpp from the end of imgui.cpp
- Fixed file-descriptor leak if ImBitmapFont::LoadFromFile() calls to fseek/ftell fails.


----------------------------------------------------------------------
 VERSION 1.10 (2014-08-31)
-----------------------------------------------------------------------

Decorated log and release notes: https://github.com/ocornut/imgui/releases/tag/v1.10

- User can override memory allocators by #define-ing IM_MALLOC, IM_FREE, IM_REALLOC,
- Added SetCursorPosX(), SetCursorPosY() shortcuts.
- Checkbox() returns true when pressed.
- Added optional external fonts data in extra_fonts/ for reference.
- Removed the need to setup IO.FontHeight when using a custom font.
- Added comments on external fonts usage.


----------------------------------------------------------------------
 VERSION 1.09 (2014-08-28)
-----------------------------------------------------------------------

Decorated log and release notes: https://github.com/ocornut/imgui/releases/tag/v1.09

Breaking Changes:

- The behaviour of PixelCenterOffset changed! You may need to change your value if you had set it to non-default in your code and/or offset your projection matrix by 0.5 pixels. It is likely that the default PixelCenterOffset value of 0.0 is now suitable unless your rendering uses some form of multisampling.

Other Changes:

- Various minor render tweaks and fixes. Better support for renderers using multisampling.
- Moved IMGUI_FONT_TEX_UV_FOR_WHITE #define to a variable in the IO structure so font can be changed at runtime.
- Minor other fixes, tweaks, comments.


----------------------------------------------------------------------
 VERSION 1.08 (2014-08-25)
-----------------------------------------------------------------------

Decorated log and release notes: https://github.com/ocornut/imgui/releases/tag/v1.09

- Fixed ImGuiTextFilter trimming of leading/trailing blanks.
- Fixed file descriptor leak on LoadSettings() failure.
- Fix type conversion compiler warnings.
- Added basic sizes edition in the style editor.
- Added CalcTextSize(), GetCursorScreenPos() functions.
- Disable client state in OpenGL example after rendering.
- Converted all Tabs to Spaces in sources.


----------------------------------------------------------------------
 VERSION 1.07 (2014-08-18)
-----------------------------------------------------------------------

Decorated log and release notes: https://github.com/ocornut/imgui/releases/tag/v1.07

- Added InputFloat4(), SliderFloat4() helpers.
- Added global Alpha in ImGuiStyle structure. When Alpha=0.0, ImGui skips most of logic and all rendering processing.
- Fix clipping of title bar text.
- Fix to allow the user to call NewFrame() multiple times without calling Render().
- Reduce inner window clipping to take account for the extend of CollapsingHeader() - share same clipping rectangle.
- Fix for child windows with inverted clip rectangles (when scrolled and out of screen, Etc.).
- Minor fixes, tweaks, comments.


----------------------------------------------------------------------
 VERSION 1.06 (2014-08-15)
-----------------------------------------------------------------------

Decorated log and release notes: https://github.com/ocornut/imgui/releases/tag/v1.06

- Added BeginTooltip()/EndTooltip() helpers to create tooltips with custom contents.
- Added TextColored() helper.
- Added a 'stride' parameter to PlotLines() / PlotHistogram().
- Fixed PlotLines() / PlotHistogram() from occasionally wrapping back to the most-left value.
- TreeNode() / CollapsingHeader() ignore clicks when CTRL or SHIFT are held.
- Slowed down mouse wheel scrolling inside combo boxes.
- Minor tweaks.
- Fixed trailing '\n' in text strings reporting extra line height.
- Fixed tooltip position needlessly leaking into .ini file.
- Fixed invalid .ini file data persistently being saved back into the file.


----------------------------------------------------------------------
 VERSION 1.05 (2014-08-14)
-----------------------------------------------------------------------

Decorated log and release notes: https://github.com/ocornut/imgui/releases/tag/v1.05

- Added default clipboard functions for Windows + "private" clipboard on other systems (user can still override).
- Fixed logarithmic sliders and HSV conversions on Mac/Linux.
- Tidying up example applications so it looks easier to just grab code.
- Added GetItemBoxMin(), GetItemBoxMax().
- Tweaks, more consistent #define names.
- Fix for doing multiple Begin()/End() during the same frame.


----------------------------------------------------------------------
 VERSION 1.04 (2014-08-13)
-----------------------------------------------------------------------

Decorated log and release notes: https://github.com/ocornut/imgui/releases/tag/v1.04

- Fixes (v1.03 introduced a bug with combo box & scissoring bug OpenGL sample).
- Added ImGui::InputFloat2() and ImGui::SliderFloat2() functions.


----------------------------------------------------------------------
 VERSION 1.03 (2014-08-13)
-----------------------------------------------------------------------

Decorated log and release notes: https://github.com/ocornut/imgui/releases/tag/v1.03

- OpenGL example now use the fixed function-pipeline + cleanups, down by 150 lines.
- Added quick & dirty Makefiles for MacOSX and Linux.
- Simplified the DrawList system, ImDrawCmd include the clipping rectangle + some optimisations.
- Fixed warnings for more stringent compilation settings.


----------------------------------------------------------------------
 VERSION 1.02 (2014-08-12)
-----------------------------------------------------------------------

Decorated log and release notes: https://github.com/ocornut/imgui/releases/tag/v1.02

- Comments.
- Portability fixes.
- Fixing and tidying up sample applications.
- Checkboxes and radio buttons can be clicked on their labels as well as their icon.
- Checkboxes and radio buttons display in a different color when hovered.


----------------------------------------------------------------------
 VERSION 1.01 (2014-08-11)
-----------------------------------------------------------------------

Decorated log and release notes: https://github.com/ocornut/imgui/releases/tag/v1.01

- Added PixelCenterOffset for OpenGL/DirectX compatibility.
- Commented and tweaked samples.
- Added Git ignore list.


----------------------------------------------------------------------
 VERSION 1.00 (2014-08-10)
-----------------------------------------------------------------------

Decorated log and release notes: https://github.com/ocornut/imgui/releases/tag/v1.00

- Initial release.
<|MERGE_RESOLUTION|>--- conflicted
+++ resolved
@@ -32,7 +32,6 @@
 
 
 -----------------------------------------------------------------------
-<<<<<<< HEAD
  DOCKING+MULTI-VIEWPORT BRANCH (In Progress)
 -----------------------------------------------------------------------
 
@@ -97,7 +96,9 @@
 - Examples: Renderer: OpenGL2, OpenGL3, DirectX9, DirectX10, DirectX11, DirectX12, Vulkan: Added support for multi-viewports.
 - Examples: Platforms: Win32, GLFW, SDL2: Added support for multi-viewports.
   Note that Linux/Mac still have inconsistent support for multi-viewports. If you want to help see https://github.com/ocornut/imgui/issues/2117.
-=======
+
+
+-----------------------------------------------------------------------
  VERSION 1.89.6 WIP (In Progress)
 -----------------------------------------------------------------------
 
@@ -120,8 +121,6 @@
   by context (Desktop 3.0, 3.1, or 3.2+ with compat bit). (#6333) [@GereonV]
 - Examples: Added native Win32+OpenGL3 example. We don't recommend using this setup but we
   provide it for completeness. (#3218, #5170, #6086, #2772, #2600, #2359, #2022, #1553) [@learn-more]
-
->>>>>>> 9308cfdc
 
 
 -----------------------------------------------------------------------

--- conflicted
+++ resolved
@@ -120,88 +120,8 @@
     // Desktop Build
     while (true)
     {
-<<<<<<< HEAD
-        // Poll and handle events (inputs, window resize, etc.)
-        // You can read the io.WantCaptureMouse, io.WantCaptureKeyboard flags to tell if dear imgui wants to use your inputs.
-        // - When io.WantCaptureMouse is true, do not dispatch mouse input data to your main application, or clear/overwrite your copy of the mouse data.
-        // - When io.WantCaptureKeyboard is true, do not dispatch keyboard input data to your main application, or clear/overwrite your copy of the keyboard data.
-        // Generally you may always pass all inputs to dear imgui, and hide them from your application based on those two flags.
-        SDL_Event event;
-        while (SDL_PollEvent(&event))
-        {
-            ImGui_ImplSDL2_ProcessEvent(&event);
-            if (event.type == SDL_QUIT)
-                done = true;
-            if (event.type == SDL_WINDOWEVENT && event.window.event == SDL_WINDOWEVENT_CLOSE && event.window.windowID == SDL_GetWindowID(window))
-                done = true;
-        }
-
-        // Start the Dear ImGui frame
-        ImGui_ImplOpenGL3_NewFrame();
-        ImGui_ImplSDL2_NewFrame();
-        ImGui::NewFrame();
-
-        // 1. Show the big demo window (Most of the sample code is in ImGui::ShowDemoWindow()! You can browse its code to learn more about Dear ImGui!).
-        if (show_demo_window)
-            ImGui::ShowDemoWindow(&show_demo_window);
-
-        // 2. Show a simple window that we create ourselves. We use a Begin/End pair to create a named window.
-        {
-            static float f = 0.0f;
-            static int counter = 0;
-
-            ImGui::Begin("Hello, world!");                          // Create a window called "Hello, world!" and append into it.
-
-            ImGui::Text("This is some useful text.");               // Display some text (you can use a format strings too)
-            ImGui::Checkbox("Demo Window", &show_demo_window);      // Edit bools storing our window open/close state
-            ImGui::Checkbox("Another Window", &show_another_window);
-
-            ImGui::SliderFloat("float", &f, 0.0f, 1.0f);            // Edit 1 float using a slider from 0.0f to 1.0f
-            ImGui::ColorEdit3("clear color", (float*)&clear_color); // Edit 3 floats representing a color
-
-            if (ImGui::Button("Button"))                            // Buttons return true when clicked (most widgets return true when edited/activated)
-                counter++;
-            ImGui::SameLine();
-            ImGui::Text("counter = %d", counter);
-
-            ImGui::Text("Application average %.3f ms/frame (%.1f FPS)", 1000.0f / ImGui::GetIO().Framerate, ImGui::GetIO().Framerate);
-            ImGui::End();
-        }
-
-        // 3. Show another simple window.
-        if (show_another_window)
-        {
-            ImGui::Begin("Another Window", &show_another_window);   // Pass a pointer to our bool variable (the window will have a closing button that will clear the bool when clicked)
-            ImGui::Text("Hello from another window!");
-            if (ImGui::Button("Close Me"))
-                show_another_window = false;
-            ImGui::End();
-        }
-
-        // Rendering
-        ImGui::Render();
-        glViewport(0, 0, (int)io.DisplaySize.x, (int)io.DisplaySize.y);
-        glClearColor(clear_color.x * clear_color.w, clear_color.y * clear_color.w, clear_color.z * clear_color.w, clear_color.w);
-        glClear(GL_COLOR_BUFFER_BIT);
-        ImGui_ImplOpenGL3_RenderDrawData(ImGui::GetDrawData());
-
-        // Update and Render additional Platform Windows
-        // (Platform functions may change the current OpenGL context, so we save/restore it to make it easier to paste this code elsewhere.
-        //  For this specific demo app we could also call SDL_GL_MakeCurrent(window, gl_context) directly)
-        if (io.ConfigFlags & ImGuiConfigFlags_ViewportsEnable)
-        {
-            SDL_Window* backup_current_window = SDL_GL_GetCurrentWindow();
-            SDL_GLContext backup_current_context = SDL_GL_GetCurrentContext();
-            ImGui::UpdatePlatformWindows();
-            ImGui::RenderPlatformWindowsDefault();
-            SDL_GL_MakeCurrent(backup_current_window, backup_current_context);
-        }
-
-        SDL_GL_SwapWindow(window);
-=======
         if (!MainLoopStep())
             break;
->>>>>>> 624c057a
     }
 #else
     // Emscripten Build
@@ -296,6 +216,19 @@
     glClearColor(clear_color.x * clear_color.w, clear_color.y * clear_color.w, clear_color.z * clear_color.w, clear_color.w);
     glClear(GL_COLOR_BUFFER_BIT);
     ImGui_ImplOpenGL3_RenderDrawData(ImGui::GetDrawData());
+
+    // Update and Render additional Platform Windows
+    // (Platform functions may change the current OpenGL context, so we save/restore it to make it easier to paste this code elsewhere.
+    //  For this specific demo app we could also call SDL_GL_MakeCurrent(window, gl_context) directly)
+    if (ImGui::GetIO().ConfigFlags & ImGuiConfigFlags_ViewportsEnable)
+    {
+        SDL_Window* backup_current_window = SDL_GL_GetCurrentWindow();
+        SDL_GLContext backup_current_context = SDL_GL_GetCurrentContext();
+        ImGui::UpdatePlatformWindows();
+        ImGui::RenderPlatformWindowsDefault();
+        SDL_GL_MakeCurrent(backup_current_window, backup_current_context);
+    }
+
     SDL_GL_SwapWindow(window);
 
     return true;

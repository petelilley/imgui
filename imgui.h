// dear imgui, v1.60 WIP
// (headers)

// See imgui.cpp file for documentation.
// Call and read ImGui::ShowDemoWindow() in imgui_demo.cpp for demo code.
// Read 'Programmer guide' in imgui.cpp for notes on how to setup ImGui in your codebase.
// Get latest version at https://github.com/ocornut/imgui

#pragma once

// User-editable configuration files (edit stock imconfig.h or define IMGUI_USER_CONFIG to your own filename)
#ifdef IMGUI_USER_CONFIG
#include IMGUI_USER_CONFIG
#endif
#if !defined(IMGUI_DISABLE_INCLUDE_IMCONFIG_H) || defined(IMGUI_INCLUDE_IMCONFIG_H)
#include "imconfig.h"
#endif

#include <float.h>          // FLT_MAX
#include <stdarg.h>         // va_list
#include <stddef.h>         // ptrdiff_t, NULL
#include <string.h>         // memset, memmove, memcpy, strlen, strchr, strcpy, strcmp

#define IMGUI_VERSION       "1.60 WIP"
#define IMGUI_HAS_VIEWPORT  1 // Viewport WIP branch

// Define attributes of all API symbols declarations, e.g. for DLL under Windows.
#ifndef IMGUI_API
#define IMGUI_API
#endif

// Define assertion handler.
#ifndef IM_ASSERT
#include <assert.h>
#define IM_ASSERT(_EXPR)    assert(_EXPR)
#endif

// Helpers
// Some compilers support applying printf-style warnings to user functions.
#if defined(__clang__) || defined(__GNUC__)
#define IM_FMTARGS(FMT)             __attribute__((format(printf, FMT, FMT+1)))
#define IM_FMTLIST(FMT)             __attribute__((format(printf, FMT, 0)))
#else
#define IM_FMTARGS(FMT)
#define IM_FMTLIST(FMT)
#endif
#define IM_ARRAYSIZE(_ARR)          ((int)(sizeof(_ARR)/sizeof(*_ARR)))
#define IM_OFFSETOF(_TYPE,_MEMBER)  ((size_t)&(((_TYPE*)0)->_MEMBER))       // Offset of _MEMBER within _TYPE. Standardized as offsetof() in modern C++.

#if defined(__clang__)
#pragma clang diagnostic push
#pragma clang diagnostic ignored "-Wold-style-cast"
#endif

// Forward declarations
struct ImDrawChannel;               // Temporary storage for outputting drawing commands out of order, used by ImDrawList::ChannelsSplit()
struct ImDrawCmd;                   // A single draw command within a parent ImDrawList (generally maps to 1 GPU draw call)
struct ImDrawData;                  // All draw command lists required to render the frame
struct ImDrawList;                  // A single draw command list (generally one per window)
struct ImDrawListSharedData;        // Data shared among multiple draw lists (typically owned by parent ImGui context, but you may create one yourself)
struct ImDrawVert;                  // A single vertex (20 bytes by default, override layout with IMGUI_OVERRIDE_DRAWVERT_STRUCT_LAYOUT)
struct ImFont;                      // Runtime data for a single font within a parent ImFontAtlas
struct ImFontAtlas;                 // Runtime data for multiple fonts, bake multiple fonts into a single texture, TTF/OTF font loader
struct ImFontConfig;                // Configuration data when adding a font or merging fonts
struct ImColor;                     // Helper functions to create a color that can be converted to either u32 or float4
struct ImGuiIO;                     // Main configuration and I/O between your application and ImGui
struct ImGuiOnceUponAFrame;         // Simple helper for running a block of code not more than once a frame, used by IMGUI_ONCE_UPON_A_FRAME macro
struct ImGuiStorage;                // Simple custom key value storage
struct ImGuiStyle;                  // Runtime data for styling/colors
struct ImGuiTextFilter;             // Parse and apply text filters. In format "aaaaa[,bbbb][,ccccc]"
struct ImGuiTextBuffer;             // Text buffer for logging/accumulating text
struct ImGuiTextEditCallbackData;   // Shared state of ImGui::InputText() when using custom ImGuiTextEditCallback (rare/advanced use)
struct ImGuiSizeCallbackData;       // Structure used to constraint window size in custom ways when using custom ImGuiSizeCallback (rare/advanced use)
struct ImGuiListClipper;            // Helper to manually clip large list of items
struct ImGuiPayload;                // User data payload for drag and drop operations
struct ImGuiViewport;               // Viewport (generally ~1 per window to output to at the OS level. Need per-platform support to use multiple viewports)
struct ImGuiContext;                // ImGui context (opaque)

#ifndef ImTextureID
typedef void* ImTextureID;          // user data to identify a texture (this is whatever to you want it to be! read the FAQ about ImTextureID in imgui.cpp)
#endif

// Typedefs and Enumerations (declared as int for compatibility with old C++ and to not pollute the top of this file)
typedef unsigned int ImU32;         // 32-bit unsigned integer (typically used to store packed colors)
typedef unsigned int ImGuiID;       // unique ID used by widgets (typically hashed from a stack of string)
typedef unsigned short ImWchar;     // character for keyboard input/display
typedef int ImGuiCol;               // enum: a color identifier for styling     // enum ImGuiCol_
typedef int ImGuiDir;               // enum: a cardinal direction               // enum ImGuiDir_
typedef int ImGuiCond;              // enum: a condition for Set*()             // enum ImGuiCond_
typedef int ImGuiKey;               // enum: a key identifier (ImGui-side enum) // enum ImGuiKey_
typedef int ImGuiNavInput;          // enum: an input identifier for navigation // enum ImGuiNavInput_
typedef int ImGuiMouseCursor;       // enum: a mouse cursor identifier          // enum ImGuiMouseCursor_
typedef int ImGuiStyleVar;          // enum: a variable identifier for styling  // enum ImGuiStyleVar_
typedef int ImDrawCornerFlags;      // flags: for ImDrawList::AddRect*() etc.   // enum ImDrawCornerFlags_
typedef int ImDrawListFlags;        // flags: for ImDrawList                    // enum ImDrawListFlags_
typedef int ImFontAtlasFlags;       // flags: for ImFontAtlas                   // enum ImFontAtlasFlags_
typedef int ImGuiColorEditFlags;    // flags: for ColorEdit*(), ColorPicker*()  // enum ImGuiColorEditFlags_
typedef int ImGuiColumnsFlags;      // flags: for *Columns*()                   // enum ImGuiColumnsFlags_
typedef int ImGuiConfigFlags;       // flags: for io.ConfigFlags                // enum ImGuiConfigFlags_
typedef int ImGuiDragDropFlags;     // flags: for *DragDrop*()                  // enum ImGuiDragDropFlags_
typedef int ImGuiComboFlags;        // flags: for BeginCombo()                  // enum ImGuiComboFlags_
typedef int ImGuiFocusedFlags;      // flags: for IsWindowFocused()             // enum ImGuiFocusedFlags_
typedef int ImGuiHoveredFlags;      // flags: for IsItemHovered() etc.          // enum ImGuiHoveredFlags_
typedef int ImGuiInputTextFlags;    // flags: for InputText*()                  // enum ImGuiInputTextFlags_
typedef int ImGuiSelectableFlags;   // flags: for Selectable()                  // enum ImGuiSelectableFlags_
typedef int ImGuiTreeNodeFlags;     // flags: for TreeNode*(),CollapsingHeader()// enum ImGuiTreeNodeFlags_
typedef int ImGuiWindowFlags;       // flags: for Begin*()                      // enum ImGuiWindowFlags_
typedef int (*ImGuiTextEditCallback)(ImGuiTextEditCallbackData *data);
typedef void (*ImGuiSizeCallback)(ImGuiSizeCallbackData* data);
#if defined(_MSC_VER) && !defined(__clang__)
typedef unsigned __int64 ImU64;     // 64-bit unsigned integer
#else
typedef unsigned long long ImU64;   // 64-bit unsigned integer
#endif 

struct ImVec2
{
    float x, y;
    ImVec2() { x = y = 0.0f; }
    ImVec2(float _x, float _y) { x = _x; y = _y; }
    float  operator[] (size_t idx) const { IM_ASSERT(idx <= 1); return (&x)[idx]; }    // We very rarely use this [] operator, thus an assert is fine.
#ifdef IM_VEC2_CLASS_EXTRA          // Define constructor and implicit cast operators in imconfig.h to convert back<>forth from your math types and ImVec2.
    IM_VEC2_CLASS_EXTRA
#endif
};

struct ImVec4
{
    float x, y, z, w;
    ImVec4() { x = y = z = w = 0.0f; }
    ImVec4(float _x, float _y, float _z, float _w) { x = _x; y = _y; z = _z; w = _w; }
#ifdef IM_VEC4_CLASS_EXTRA          // Define constructor and implicit cast operators in imconfig.h to convert back<>forth from your math types and ImVec4.
    IM_VEC4_CLASS_EXTRA
#endif
};

// ImGui end-user API
// In a namespace so that user can add extra functions in a separate file (e.g. Value() helpers for your vector or common types)
namespace ImGui
{
    // Context creation and access, if you want to use multiple context, share context between modules (e.g. DLL). 
    // All contexts share a same ImFontAtlas by default. If you want different font atlas, you can new() them and overwrite the GetIO().Fonts variable of an ImGui context.
    // All those functions are not reliant on the current context.
    IMGUI_API ImGuiContext* CreateContext(ImFontAtlas* shared_font_atlas = NULL);
    IMGUI_API void          DestroyContext(ImGuiContext* ctx = NULL);   // NULL = Destroy current context
    IMGUI_API ImGuiContext* GetCurrentContext();
    IMGUI_API void          SetCurrentContext(ImGuiContext* ctx);

    // Main
    IMGUI_API ImGuiIO&      GetIO();
    IMGUI_API ImGuiStyle&   GetStyle();
    IMGUI_API void          NewFrame();                                 // start a new ImGui frame, you can submit any command from this point until Render()/EndFrame().
    IMGUI_API void          Render();                                   // ends the ImGui frame, finalize the draw data. (Obsolete: optionally call io.RenderDrawListsFn if set. Nowadays, prefer calling your render function yourself.)
    IMGUI_API void          RenderAdditionalViewports();
    IMGUI_API ImDrawData*   GetDrawData();                              // valid after Render() and until the next call to NewFrame(). this is what you have to render. (Obsolete: this used to be passed to your io.RenderDrawListsFn() function.)
    IMGUI_API ImDrawData*   GetDrawDataForViewport(ImGuiID viewport_id);// ImDrawData filtered to hold only the ImDrawList covering a given viewport. valid after Render() and until the next call to NewFrame()
    IMGUI_API void          EndFrame();                                 // ends the ImGui frame. automatically called by Render(), so most likely don't need to ever call that yourself directly. If you don't need to render you may call EndFrame() but you'll have wasted CPU already. If you don't need to render, better to not create any imgui windows instead!

    // Demo, Debug, Informations
    IMGUI_API void          ShowDemoWindow(bool* p_open = NULL);        // create demo/test window (previously called ShowTestWindow). demonstrate most ImGui features. call this to learn about the library! try to make it always available in your application!
    IMGUI_API void          ShowMetricsWindow(bool* p_open = NULL);     // create metrics window. display ImGui internals: draw commands (with individual draw calls and vertices), window list, basic internal state, etc.
    IMGUI_API void          ShowStyleEditor(ImGuiStyle* ref = NULL);    // add style editor block (not a window). you can pass in a reference ImGuiStyle structure to compare to, revert to and save to (else it uses the default style)
    IMGUI_API bool          ShowStyleSelector(const char* label);
    IMGUI_API void          ShowFontSelector(const char* label);
    IMGUI_API void          ShowUserGuide();                            // add basic help/info block (not a window): how to manipulate ImGui as a end-user (mouse/keyboard controls).
    IMGUI_API const char*   GetVersion();

    // Styles
    IMGUI_API void          StyleColorsDark(ImGuiStyle* dst = NULL);    // New, recommended style
    IMGUI_API void          StyleColorsClassic(ImGuiStyle* dst = NULL); // Classic imgui style (default)
    IMGUI_API void          StyleColorsLight(ImGuiStyle* dst = NULL);   // Best used with borders and a custom, thicker font

    // Window
    IMGUI_API bool          Begin(const char* name, bool* p_open = NULL, ImGuiWindowFlags flags = 0);   // push window to the stack and start appending to it. see .cpp for details. return false when window is collapsed (so you can early out in your code) but you always need to call End() regardless. 'bool* p_open' creates a widget on the upper-right to close the window (which sets your bool to false).
    IMGUI_API void          End();                                                              // always call even if Begin() return false (which indicates a collapsed window)! finish appending to current window, pop it off the window stack.
    IMGUI_API bool          BeginChild(const char* str_id, const ImVec2& size = ImVec2(0,0), bool border = false, ImGuiWindowFlags flags = 0);  // begin a scrolling region. size==0.0f: use remaining window size, size<0.0f: use remaining window size minus abs(size). size>0.0f: fixed size. each axis can use a different mode, e.g. ImVec2(0,400).
    IMGUI_API bool          BeginChild(ImGuiID id, const ImVec2& size = ImVec2(0,0), bool border = false, ImGuiWindowFlags flags = 0);          // "
    IMGUI_API void          EndChild();                                                         // always call even if BeginChild() return false (which indicates a collapsed or clipping child window)
    IMGUI_API ImVec2        GetContentRegionMax();                                              // current content boundaries (typically window boundaries including scrolling, or current column boundaries), in windows coordinates
    IMGUI_API ImVec2        GetContentRegionAvail();                                            // == GetContentRegionMax() - GetCursorPos()
    IMGUI_API float         GetContentRegionAvailWidth();                                       //
    IMGUI_API ImVec2        GetWindowContentRegionMin();                                        // content boundaries min (roughly (0,0)-Scroll), in window coordinates
    IMGUI_API ImVec2        GetWindowContentRegionMax();                                        // content boundaries max (roughly (0,0)+Size-Scroll) where Size can be override with SetNextWindowContentSize(), in window coordinates
    IMGUI_API float         GetWindowContentRegionWidth();                                      //
    IMGUI_API ImDrawList*   GetWindowDrawList();                                                // get rendering command-list if you want to append your own draw primitives
    IMGUI_API ImVec2        GetWindowPos();                                                     // get current window position in screen space (useful if you want to do your own drawing via the DrawList api)
    IMGUI_API ImVec2        GetWindowSize();                                                    // get current window size
    IMGUI_API float         GetWindowWidth();
    IMGUI_API float         GetWindowHeight();
    IMGUI_API bool          IsWindowCollapsed();
    IMGUI_API bool          IsWindowAppearing();
    IMGUI_API void          SetWindowFontScale(float scale);                                    // per-window font scale. Adjust IO.FontGlobalScale if you want to scale all windows

    IMGUI_API void          SetNextWindowPos(const ImVec2& pos, ImGuiCond cond = 0, const ImVec2& pivot = ImVec2(0,0)); // set next window position. call before Begin(). use pivot=(0.5f,0.5f) to center on given point, etc.
    IMGUI_API void          SetNextWindowSize(const ImVec2& size, ImGuiCond cond = 0);          // set next window size. set axis to 0.0f to force an auto-fit on this axis. call before Begin()
    IMGUI_API void          SetNextWindowSizeConstraints(const ImVec2& size_min, const ImVec2& size_max, ImGuiSizeCallback custom_callback = NULL, void* custom_callback_data = NULL); // set next window size limits. use -1,-1 on either X/Y axis to preserve the current size. Use callback to apply non-trivial programmatic constraints.
    IMGUI_API void          SetNextWindowContentSize(const ImVec2& size);                       // set next window content size (~ enforce the range of scrollbars). not including window decorations (title bar, menu bar, etc.). set an axis to 0.0f to leave it automatic. call before Begin()
    IMGUI_API void          SetNextWindowCollapsed(bool collapsed, ImGuiCond cond = 0);         // set next window collapsed state. call before Begin()
    IMGUI_API void          SetNextWindowFocus();                                               // set next window to be focused / front-most. call before Begin()
    IMGUI_API void          SetNextWindowBgAlpha(float alpha);                                  // set next window background color alpha. helper to easily modify ImGuiCol_WindowBg/ChildBg/PopupBg.
    IMGUI_API void          SetWindowPos(const ImVec2& pos, ImGuiCond cond = 0);                // (not recommended) set current window position - call within Begin()/End(). prefer using SetNextWindowPos(), as this may incur tearing and side-effects.
    IMGUI_API void          SetWindowSize(const ImVec2& size, ImGuiCond cond = 0);              // (not recommended) set current window size - call within Begin()/End(). set to ImVec2(0,0) to force an auto-fit. prefer using SetNextWindowSize(), as this may incur tearing and minor side-effects.    
    IMGUI_API void          SetWindowCollapsed(bool collapsed, ImGuiCond cond = 0);             // (not recommended) set current window collapsed state. prefer using SetNextWindowCollapsed().
    IMGUI_API void          SetWindowFocus();                                                   // (not recommended) set current window to be focused / front-most. prefer using SetNextWindowFocus().
    IMGUI_API void          SetWindowPos(const char* name, const ImVec2& pos, ImGuiCond cond = 0);      // set named window position.
    IMGUI_API void          SetWindowSize(const char* name, const ImVec2& size, ImGuiCond cond = 0);    // set named window size. set axis to 0.0f to force an auto-fit on this axis.
    IMGUI_API void          SetWindowCollapsed(const char* name, bool collapsed, ImGuiCond cond = 0);   // set named window collapsed state
    IMGUI_API void          SetWindowFocus(const char* name);                                           // set named window to be focused / front-most. use NULL to remove focus.

    IMGUI_API float         GetScrollX();                                                       // get scrolling amount [0..GetScrollMaxX()]
    IMGUI_API float         GetScrollY();                                                       // get scrolling amount [0..GetScrollMaxY()]
    IMGUI_API float         GetScrollMaxX();                                                    // get maximum scrolling amount ~~ ContentSize.X - WindowSize.X
    IMGUI_API float         GetScrollMaxY();                                                    // get maximum scrolling amount ~~ ContentSize.Y - WindowSize.Y
    IMGUI_API void          SetScrollX(float scroll_x);                                         // set scrolling amount [0..GetScrollMaxX()]
    IMGUI_API void          SetScrollY(float scroll_y);                                         // set scrolling amount [0..GetScrollMaxY()]
    IMGUI_API void          SetScrollHere(float center_y_ratio = 0.5f);                         // adjust scrolling amount to make current cursor position visible. center_y_ratio=0.0: top, 0.5: center, 1.0: bottom. When using to make a "default/current item" visible, consider using SetItemDefaultFocus() instead.
    IMGUI_API void          SetScrollFromPosY(float pos_y, float center_y_ratio = 0.5f);        // adjust scrolling amount to make given position valid. use GetCursorPos() or GetCursorStartPos()+offset to get valid positions.
    IMGUI_API void          SetStateStorage(ImGuiStorage* tree);                                // replace tree state storage with our own (if you want to manipulate it yourself, typically clear subsection of it)
    IMGUI_API ImGuiStorage* GetStateStorage();

    // Parameters stacks (shared)
    IMGUI_API void          PushFont(ImFont* font);                                             // use NULL as a shortcut to push default font
    IMGUI_API void          PopFont();
    IMGUI_API void          PushStyleColor(ImGuiCol idx, ImU32 col);
    IMGUI_API void          PushStyleColor(ImGuiCol idx, const ImVec4& col);
    IMGUI_API void          PopStyleColor(int count = 1);
    IMGUI_API void          PushStyleVar(ImGuiStyleVar idx, float val);
    IMGUI_API void          PushStyleVar(ImGuiStyleVar idx, const ImVec2& val);
    IMGUI_API void          PopStyleVar(int count = 1);
    IMGUI_API const ImVec4& GetStyleColorVec4(ImGuiCol idx);                                    // retrieve style color as stored in ImGuiStyle structure. use to feed back into PushStyleColor(), otherwhise use GetColorU32() to get style color + style alpha.
    IMGUI_API ImFont*       GetFont();                                                          // get current font
    IMGUI_API float         GetFontSize();                                                      // get current font size (= height in pixels) of current font with current scale applied
    IMGUI_API ImVec2        GetFontTexUvWhitePixel();                                           // get UV coordinate for a while pixel, useful to draw custom shapes via the ImDrawList API
    IMGUI_API ImU32         GetColorU32(ImGuiCol idx, float alpha_mul = 1.0f);                  // retrieve given style color with style alpha applied and optional extra alpha multiplier
    IMGUI_API ImU32         GetColorU32(const ImVec4& col);                                     // retrieve given color with style alpha applied
    IMGUI_API ImU32         GetColorU32(ImU32 col);                                             // retrieve given color with style alpha applied

    // Parameters stacks (current window)
    IMGUI_API void          PushItemWidth(float item_width);                                    // width of items for the common item+label case, pixels. 0.0f = default to ~2/3 of windows width, >0.0f: width in pixels, <0.0f align xx pixels to the right of window (so -1.0f always align width to the right side)
    IMGUI_API void          PopItemWidth();
    IMGUI_API float         CalcItemWidth();                                                    // width of item given pushed settings and current cursor position
    IMGUI_API void          PushTextWrapPos(float wrap_pos_x = 0.0f);                           // word-wrapping for Text*() commands. < 0.0f: no wrapping; 0.0f: wrap to end of window (or column); > 0.0f: wrap at 'wrap_pos_x' position in window local space
    IMGUI_API void          PopTextWrapPos();
    IMGUI_API void          PushAllowKeyboardFocus(bool allow_keyboard_focus);                  // allow focusing using TAB/Shift-TAB, enabled by default but you can disable it for certain widgets
    IMGUI_API void          PopAllowKeyboardFocus();
    IMGUI_API void          PushButtonRepeat(bool repeat);                                      // in 'repeat' mode, Button*() functions return repeated true in a typematic manner (using io.KeyRepeatDelay/io.KeyRepeatRate setting). Note that you can call IsItemActive() after any Button() to tell if the button is held in the current frame.
    IMGUI_API void          PopButtonRepeat();

    // Cursor / Layout
    IMGUI_API void          Separator();                                                        // separator, generally horizontal. inside a menu bar or in horizontal layout mode, this becomes a vertical separator.
    IMGUI_API void          SameLine(float pos_x = 0.0f, float spacing_w = -1.0f);              // call between widgets or groups to layout them horizontally
    IMGUI_API void          NewLine();                                                          // undo a SameLine()
    IMGUI_API void          Spacing();                                                          // add vertical spacing
    IMGUI_API void          Dummy(const ImVec2& size);                                          // add a dummy item of given size
    IMGUI_API void          Indent(float indent_w = 0.0f);                                      // move content position toward the right, by style.IndentSpacing or indent_w if != 0
    IMGUI_API void          Unindent(float indent_w = 0.0f);                                    // move content position back to the left, by style.IndentSpacing or indent_w if != 0
    IMGUI_API void          BeginGroup();                                                       // lock horizontal starting position + capture group bounding box into one "item" (so you can use IsItemHovered() or layout primitives such as SameLine() on whole group, etc.)
    IMGUI_API void          EndGroup();
    IMGUI_API ImVec2        GetCursorPos();                                                     // cursor position is relative to window position
    IMGUI_API float         GetCursorPosX();                                                    // "
    IMGUI_API float         GetCursorPosY();                                                    // "
    IMGUI_API void          SetCursorPos(const ImVec2& local_pos);                              // "
    IMGUI_API void          SetCursorPosX(float x);                                             // "
    IMGUI_API void          SetCursorPosY(float y);                                             // "
    IMGUI_API ImVec2        GetCursorStartPos();                                                // initial cursor position
    IMGUI_API ImVec2        GetCursorScreenPos();                                               // cursor position in screen coordinates [0..io.DisplaySize] (or [io.ViewportPos..io.ViewportPos + io.ViewportSize] when using multiple viewport). useful to work with ImDrawList API.
    IMGUI_API void          SetCursorScreenPos(const ImVec2& pos);                              // cursor position in screen coordinates [0..io.DisplaySize] (or [io.ViewportPos..io.ViewportPos + io.ViewportSize] when using multiple viewport) 
    IMGUI_API void          AlignTextToFramePadding();                                          // vertically align/lower upcoming text to FramePadding.y so that it will aligns to upcoming widgets (call if you have text on a line before regular widgets)
    IMGUI_API float         GetTextLineHeight();                                                // ~ FontSize
    IMGUI_API float         GetTextLineHeightWithSpacing();                                     // ~ FontSize + style.ItemSpacing.y (distance in pixels between 2 consecutive lines of text)
    IMGUI_API float         GetFrameHeight();                                                   // ~ FontSize + style.FramePadding.y * 2
    IMGUI_API float         GetFrameHeightWithSpacing();                                        // ~ FontSize + style.FramePadding.y * 2 + style.ItemSpacing.y (distance in pixels between 2 consecutive lines of framed widgets)

    // Columns
    // You can also use SameLine(pos_x) for simplified columns. The columns API is still work-in-progress and rather lacking.
    IMGUI_API void          Columns(int count = 1, const char* id = NULL, bool border = true);
    IMGUI_API void          NextColumn();                                                       // next column, defaults to current row or next row if the current row is finished
    IMGUI_API int           GetColumnIndex();                                                   // get current column index
    IMGUI_API float         GetColumnWidth(int column_index = -1);                              // get column width (in pixels). pass -1 to use current column
    IMGUI_API void          SetColumnWidth(int column_index, float width);                      // set column width (in pixels). pass -1 to use current column
    IMGUI_API float         GetColumnOffset(int column_index = -1);                             // get position of column line (in pixels, from the left side of the contents region). pass -1 to use current column, otherwise 0..GetColumnsCount() inclusive. column 0 is typically 0.0f
    IMGUI_API void          SetColumnOffset(int column_index, float offset_x);                  // set position of column line (in pixels, from the left side of the contents region). pass -1 to use current column
    IMGUI_API int           GetColumnsCount();

    // ID scopes
    // If you are creating widgets in a loop you most likely want to push a unique identifier (e.g. object pointer, loop index) so ImGui can differentiate them.
    // You can also use the "##foobar" syntax within widget label to distinguish them from each others. Read "A primer on the use of labels/IDs" in the FAQ for more details.
    IMGUI_API void          PushID(const char* str_id);                                         // push identifier into the ID stack. IDs are hash of the entire stack!
    IMGUI_API void          PushID(const char* str_id_begin, const char* str_id_end);
    IMGUI_API void          PushID(const void* ptr_id);
    IMGUI_API void          PushID(int int_id);
    IMGUI_API void          PopID();
    IMGUI_API ImGuiID       GetID(const char* str_id);                                          // calculate unique ID (hash of whole ID stack + given parameter). e.g. if you want to query into ImGuiStorage yourself
    IMGUI_API ImGuiID       GetID(const char* str_id_begin, const char* str_id_end);
    IMGUI_API ImGuiID       GetID(const void* ptr_id);

    // Widgets: Text
    IMGUI_API void          TextUnformatted(const char* text, const char* text_end = NULL);               // raw text without formatting. Roughly equivalent to Text("%s", text) but: A) doesn't require null terminated string if 'text_end' is specified, B) it's faster, no memory copy is done, no buffer size limits, recommended for long chunks of text.
    IMGUI_API void          Text(const char* fmt, ...)                                     IM_FMTARGS(1); // simple formatted text
    IMGUI_API void          TextV(const char* fmt, va_list args)                           IM_FMTLIST(1);
    IMGUI_API void          TextColored(const ImVec4& col, const char* fmt, ...)           IM_FMTARGS(2); // shortcut for PushStyleColor(ImGuiCol_Text, col); Text(fmt, ...); PopStyleColor();
    IMGUI_API void          TextColoredV(const ImVec4& col, const char* fmt, va_list args) IM_FMTLIST(2);
    IMGUI_API void          TextDisabled(const char* fmt, ...)                             IM_FMTARGS(1); // shortcut for PushStyleColor(ImGuiCol_Text, style.Colors[ImGuiCol_TextDisabled]); Text(fmt, ...); PopStyleColor();
    IMGUI_API void          TextDisabledV(const char* fmt, va_list args)                   IM_FMTLIST(1);
    IMGUI_API void          TextWrapped(const char* fmt, ...)                              IM_FMTARGS(1); // shortcut for PushTextWrapPos(0.0f); Text(fmt, ...); PopTextWrapPos();. Note that this won't work on an auto-resizing window if there's no other widgets to extend the window width, yoy may need to set a size using SetNextWindowSize().
    IMGUI_API void          TextWrappedV(const char* fmt, va_list args)                    IM_FMTLIST(1);
    IMGUI_API void          LabelText(const char* label, const char* fmt, ...)             IM_FMTARGS(2); // display text+label aligned the same way as value+label widgets
    IMGUI_API void          LabelTextV(const char* label, const char* fmt, va_list args)   IM_FMTLIST(2);
    IMGUI_API void          BulletText(const char* fmt, ...)                               IM_FMTARGS(1); // shortcut for Bullet()+Text()
    IMGUI_API void          BulletTextV(const char* fmt, va_list args)                     IM_FMTLIST(1);
    IMGUI_API void          Bullet();                                                                     // draw a small circle and keep the cursor on the same line. advance cursor x position by GetTreeNodeToLabelSpacing(), same distance that TreeNode() uses

    // Widgets: Main
    IMGUI_API bool          Button(const char* label, const ImVec2& size = ImVec2(0,0));            // button
    IMGUI_API bool          SmallButton(const char* label);                                         // button with FramePadding=(0,0) to easily embed within text
    IMGUI_API bool          ArrowButton(const char* str_id, ImGuiDir dir);
    IMGUI_API bool          InvisibleButton(const char* str_id, const ImVec2& size);                // button behavior without the visuals, useful to build custom behaviors using the public api (along with IsItemActive, IsItemHovered, etc.)
    IMGUI_API void          Image(ImTextureID user_texture_id, const ImVec2& size, const ImVec2& uv0 = ImVec2(0,0), const ImVec2& uv1 = ImVec2(1,1), const ImVec4& tint_col = ImVec4(1,1,1,1), const ImVec4& border_col = ImVec4(0,0,0,0));
    IMGUI_API bool          ImageButton(ImTextureID user_texture_id, const ImVec2& size, const ImVec2& uv0 = ImVec2(0,0),  const ImVec2& uv1 = ImVec2(1,1), int frame_padding = -1, const ImVec4& bg_col = ImVec4(0,0,0,0), const ImVec4& tint_col = ImVec4(1,1,1,1));    // <0 frame_padding uses default frame padding settings. 0 for no padding
    IMGUI_API bool          Checkbox(const char* label, bool* v);
    IMGUI_API bool          CheckboxFlags(const char* label, unsigned int* flags, unsigned int flags_value);
    IMGUI_API bool          RadioButton(const char* label, bool active);
    IMGUI_API bool          RadioButton(const char* label, int* v, int v_button);
    IMGUI_API void          PlotLines(const char* label, const float* values, int values_count, int values_offset = 0, const char* overlay_text = NULL, float scale_min = FLT_MAX, float scale_max = FLT_MAX, ImVec2 graph_size = ImVec2(0,0), int stride = sizeof(float));
    IMGUI_API void          PlotLines(const char* label, float (*values_getter)(void* data, int idx), void* data, int values_count, int values_offset = 0, const char* overlay_text = NULL, float scale_min = FLT_MAX, float scale_max = FLT_MAX, ImVec2 graph_size = ImVec2(0,0));
    IMGUI_API void          PlotHistogram(const char* label, const float* values, int values_count, int values_offset = 0, const char* overlay_text = NULL, float scale_min = FLT_MAX, float scale_max = FLT_MAX, ImVec2 graph_size = ImVec2(0,0), int stride = sizeof(float));
    IMGUI_API void          PlotHistogram(const char* label, float (*values_getter)(void* data, int idx), void* data, int values_count, int values_offset = 0, const char* overlay_text = NULL, float scale_min = FLT_MAX, float scale_max = FLT_MAX, ImVec2 graph_size = ImVec2(0,0));
    IMGUI_API void          ProgressBar(float fraction, const ImVec2& size_arg = ImVec2(-1,0), const char* overlay = NULL);

    // Widgets: Combo Box
    // The new BeginCombo()/EndCombo() api allows you to manage your contents and selection state however you want it. 
    // The old Combo() api are helpers over BeginCombo()/EndCombo() which are kept available for convenience purpose.
    IMGUI_API bool          BeginCombo(const char* label, const char* preview_value, ImGuiComboFlags flags = 0);
    IMGUI_API void          EndCombo(); // only call EndCombo() if BeginCombo() returns true!
    IMGUI_API bool          Combo(const char* label, int* current_item, const char* const items[], int items_count, int popup_max_height_in_items = -1);
    IMGUI_API bool          Combo(const char* label, int* current_item, const char* items_separated_by_zeros, int popup_max_height_in_items = -1);      // Separate items with \0 within a string, end item-list with \0\0. e.g. "One\0Two\0Three\0"
    IMGUI_API bool          Combo(const char* label, int* current_item, bool(*items_getter)(void* data, int idx, const char** out_text), void* data, int items_count, int popup_max_height_in_items = -1);

    // Widgets: Drags (tip: ctrl+click on a drag box to input with keyboard. manually input values aren't clamped, can go off-bounds)
    // For all the Float2/Float3/Float4/Int2/Int3/Int4 versions of every functions, note that a 'float v[X]' function argument is the same as 'float* v', the array syntax is just a way to document the number of elements that are expected to be accessible. You can pass address of your first element out of a contiguous set, e.g. &myvector.x
    // Speed are per-pixel of mouse movement (v_speed=0.2f: mouse needs to move by 5 pixels to increase value by 1). For gamepad/keyboard navigation, minimum speed is Max(v_speed, minimum_step_at_given_precision).
    IMGUI_API bool          DragFloat(const char* label, float* v, float v_speed = 1.0f, float v_min = 0.0f, float v_max = 0.0f, const char* display_format = "%.3f", float power = 1.0f);     // If v_min >= v_max we have no bound
    IMGUI_API bool          DragFloat2(const char* label, float v[2], float v_speed = 1.0f, float v_min = 0.0f, float v_max = 0.0f, const char* display_format = "%.3f", float power = 1.0f);
    IMGUI_API bool          DragFloat3(const char* label, float v[3], float v_speed = 1.0f, float v_min = 0.0f, float v_max = 0.0f, const char* display_format = "%.3f", float power = 1.0f);
    IMGUI_API bool          DragFloat4(const char* label, float v[4], float v_speed = 1.0f, float v_min = 0.0f, float v_max = 0.0f, const char* display_format = "%.3f", float power = 1.0f);
    IMGUI_API bool          DragFloatRange2(const char* label, float* v_current_min, float* v_current_max, float v_speed = 1.0f, float v_min = 0.0f, float v_max = 0.0f, const char* display_format = "%.3f", const char* display_format_max = NULL, float power = 1.0f);
    IMGUI_API bool          DragInt(const char* label, int* v, float v_speed = 1.0f, int v_min = 0, int v_max = 0, const char* display_format = "%.0f");                                       // If v_min >= v_max we have no bound
    IMGUI_API bool          DragInt2(const char* label, int v[2], float v_speed = 1.0f, int v_min = 0, int v_max = 0, const char* display_format = "%.0f");
    IMGUI_API bool          DragInt3(const char* label, int v[3], float v_speed = 1.0f, int v_min = 0, int v_max = 0, const char* display_format = "%.0f");
    IMGUI_API bool          DragInt4(const char* label, int v[4], float v_speed = 1.0f, int v_min = 0, int v_max = 0, const char* display_format = "%.0f");
    IMGUI_API bool          DragIntRange2(const char* label, int* v_current_min, int* v_current_max, float v_speed = 1.0f, int v_min = 0, int v_max = 0, const char* display_format = "%.0f", const char* display_format_max = NULL);

    // Widgets: Input with Keyboard
    IMGUI_API bool          InputText(const char* label, char* buf, size_t buf_size, ImGuiInputTextFlags flags = 0, ImGuiTextEditCallback callback = NULL, void* user_data = NULL);
    IMGUI_API bool          InputTextMultiline(const char* label, char* buf, size_t buf_size, const ImVec2& size = ImVec2(0,0), ImGuiInputTextFlags flags = 0, ImGuiTextEditCallback callback = NULL, void* user_data = NULL);
    IMGUI_API bool          InputFloat(const char* label, float* v, float step = 0.0f, float step_fast = 0.0f, int decimal_precision = -1, ImGuiInputTextFlags extra_flags = 0);
    IMGUI_API bool          InputFloat2(const char* label, float v[2], int decimal_precision = -1, ImGuiInputTextFlags extra_flags = 0);
    IMGUI_API bool          InputFloat3(const char* label, float v[3], int decimal_precision = -1, ImGuiInputTextFlags extra_flags = 0);
    IMGUI_API bool          InputFloat4(const char* label, float v[4], int decimal_precision = -1, ImGuiInputTextFlags extra_flags = 0);
    IMGUI_API bool          InputInt(const char* label, int* v, int step = 1, int step_fast = 100, ImGuiInputTextFlags extra_flags = 0);
    IMGUI_API bool          InputInt2(const char* label, int v[2], ImGuiInputTextFlags extra_flags = 0);
    IMGUI_API bool          InputInt3(const char* label, int v[3], ImGuiInputTextFlags extra_flags = 0);
    IMGUI_API bool          InputInt4(const char* label, int v[4], ImGuiInputTextFlags extra_flags = 0);

    // Widgets: Sliders (tip: ctrl+click on a slider to input with keyboard. manually input values aren't clamped, can go off-bounds)
    IMGUI_API bool          SliderFloat(const char* label, float* v, float v_min, float v_max, const char* display_format = "%.3f", float power = 1.0f);     // adjust display_format to decorate the value with a prefix or a suffix for in-slider labels or unit display. Use power!=1.0 for logarithmic sliders
    IMGUI_API bool          SliderFloat2(const char* label, float v[2], float v_min, float v_max, const char* display_format = "%.3f", float power = 1.0f);
    IMGUI_API bool          SliderFloat3(const char* label, float v[3], float v_min, float v_max, const char* display_format = "%.3f", float power = 1.0f);
    IMGUI_API bool          SliderFloat4(const char* label, float v[4], float v_min, float v_max, const char* display_format = "%.3f", float power = 1.0f);
    IMGUI_API bool          SliderAngle(const char* label, float* v_rad, float v_degrees_min = -360.0f, float v_degrees_max = +360.0f);
    IMGUI_API bool          SliderInt(const char* label, int* v, int v_min, int v_max, const char* display_format = "%.0f");
    IMGUI_API bool          SliderInt2(const char* label, int v[2], int v_min, int v_max, const char* display_format = "%.0f");
    IMGUI_API bool          SliderInt3(const char* label, int v[3], int v_min, int v_max, const char* display_format = "%.0f");
    IMGUI_API bool          SliderInt4(const char* label, int v[4], int v_min, int v_max, const char* display_format = "%.0f");
    IMGUI_API bool          VSliderFloat(const char* label, const ImVec2& size, float* v, float v_min, float v_max, const char* display_format = "%.3f", float power = 1.0f);
    IMGUI_API bool          VSliderInt(const char* label, const ImVec2& size, int* v, int v_min, int v_max, const char* display_format = "%.0f");

    // Widgets: Color Editor/Picker (tip: the ColorEdit* functions have a little colored preview square that can be left-clicked to open a picker, and right-clicked to open an option menu.)
    // Note that a 'float v[X]' function argument is the same as 'float* v', the array syntax is just a way to document the number of elements that are expected to be accessible. You can the pass the address of a first float element out of a contiguous structure, e.g. &myvector.x
    IMGUI_API bool          ColorEdit3(const char* label, float col[3], ImGuiColorEditFlags flags = 0);
    IMGUI_API bool          ColorEdit4(const char* label, float col[4], ImGuiColorEditFlags flags = 0);
    IMGUI_API bool          ColorPicker3(const char* label, float col[3], ImGuiColorEditFlags flags = 0);
    IMGUI_API bool          ColorPicker4(const char* label, float col[4], ImGuiColorEditFlags flags = 0, const float* ref_col = NULL);
    IMGUI_API bool          ColorButton(const char* desc_id, const ImVec4& col, ImGuiColorEditFlags flags = 0, ImVec2 size = ImVec2(0,0));  // display a colored square/button, hover for details, return true when pressed.
    IMGUI_API void          SetColorEditOptions(ImGuiColorEditFlags flags);                         // initialize current options (generally on application startup) if you want to select a default format, picker type, etc. User will be able to change many settings, unless you pass the _NoOptions flag to your calls.

    // Widgets: Trees
    IMGUI_API bool          TreeNode(const char* label);                                            // if returning 'true' the node is open and the tree id is pushed into the id stack. user is responsible for calling TreePop().
    IMGUI_API bool          TreeNode(const char* str_id, const char* fmt, ...) IM_FMTARGS(2);       // read the FAQ about why and how to use ID. to align arbitrary text at the same level as a TreeNode() you can use Bullet().
    IMGUI_API bool          TreeNode(const void* ptr_id, const char* fmt, ...) IM_FMTARGS(2);       // "
    IMGUI_API bool          TreeNodeV(const char* str_id, const char* fmt, va_list args) IM_FMTLIST(2);
    IMGUI_API bool          TreeNodeV(const void* ptr_id, const char* fmt, va_list args) IM_FMTLIST(2);
    IMGUI_API bool          TreeNodeEx(const char* label, ImGuiTreeNodeFlags flags = 0);
    IMGUI_API bool          TreeNodeEx(const char* str_id, ImGuiTreeNodeFlags flags, const char* fmt, ...) IM_FMTARGS(3);
    IMGUI_API bool          TreeNodeEx(const void* ptr_id, ImGuiTreeNodeFlags flags, const char* fmt, ...) IM_FMTARGS(3);
    IMGUI_API bool          TreeNodeExV(const char* str_id, ImGuiTreeNodeFlags flags, const char* fmt, va_list args) IM_FMTLIST(3);
    IMGUI_API bool          TreeNodeExV(const void* ptr_id, ImGuiTreeNodeFlags flags, const char* fmt, va_list args) IM_FMTLIST(3);
    IMGUI_API void          TreePush(const char* str_id);                                           // ~ Indent()+PushId(). Already called by TreeNode() when returning true, but you can call Push/Pop yourself for layout purpose
    IMGUI_API void          TreePush(const void* ptr_id = NULL);                                    // "
    IMGUI_API void          TreePop();                                                              // ~ Unindent()+PopId()
    IMGUI_API void          TreeAdvanceToLabelPos();                                                // advance cursor x position by GetTreeNodeToLabelSpacing()
    IMGUI_API float         GetTreeNodeToLabelSpacing();                                            // horizontal distance preceding label when using TreeNode*() or Bullet() == (g.FontSize + style.FramePadding.x*2) for a regular unframed TreeNode
    IMGUI_API void          SetNextTreeNodeOpen(bool is_open, ImGuiCond cond = 0);                  // set next TreeNode/CollapsingHeader open state.
    IMGUI_API bool          CollapsingHeader(const char* label, ImGuiTreeNodeFlags flags = 0);      // if returning 'true' the header is open. doesn't indent nor push on ID stack. user doesn't have to call TreePop().
    IMGUI_API bool          CollapsingHeader(const char* label, bool* p_open, ImGuiTreeNodeFlags flags = 0); // when 'p_open' isn't NULL, display an additional small close button on upper right of the header

    // Widgets: Selectable / Lists
    IMGUI_API bool          Selectable(const char* label, bool selected = false, ImGuiSelectableFlags flags = 0, const ImVec2& size = ImVec2(0,0));  // "bool selected" carry the selection state (read-only). Selectable() is clicked is returns true so you can modify your selection state. size.x==0.0: use remaining width, size.x>0.0: specify width. size.y==0.0: use label height, size.y>0.0: specify height
    IMGUI_API bool          Selectable(const char* label, bool* p_selected, ImGuiSelectableFlags flags = 0, const ImVec2& size = ImVec2(0,0));       // "bool* p_selected" point to the selection state (read-write), as a convenient helper.
    IMGUI_API bool          ListBox(const char* label, int* current_item, const char* const items[], int items_count, int height_in_items = -1);
    IMGUI_API bool          ListBox(const char* label, int* current_item, bool (*items_getter)(void* data, int idx, const char** out_text), void* data, int items_count, int height_in_items = -1);
    IMGUI_API bool          ListBoxHeader(const char* label, const ImVec2& size = ImVec2(0,0));     // use if you want to reimplement ListBox() will custom data or interactions. make sure to call ListBoxFooter() afterwards.
    IMGUI_API bool          ListBoxHeader(const char* label, int items_count, int height_in_items = -1); // "
    IMGUI_API void          ListBoxFooter();                                                        // terminate the scrolling region

    // Widgets: Value() Helpers. Output single value in "name: value" format (tip: freely declare more in your code to handle your types. you can add functions to the ImGui namespace)
    IMGUI_API void          Value(const char* prefix, bool b);
    IMGUI_API void          Value(const char* prefix, int v);
    IMGUI_API void          Value(const char* prefix, unsigned int v);
    IMGUI_API void          Value(const char* prefix, float v, const char* float_format = NULL);

    // Tooltips
    IMGUI_API void          SetTooltip(const char* fmt, ...) IM_FMTARGS(1);                     // set text tooltip under mouse-cursor, typically use with ImGui::IsItemHovered(). overidde any previous call to SetTooltip().
    IMGUI_API void          SetTooltipV(const char* fmt, va_list args) IM_FMTLIST(1);
    IMGUI_API void          BeginTooltip();                                                     // begin/append a tooltip window. to create full-featured tooltip (with any kind of contents).
    IMGUI_API void          EndTooltip();

    // Menus
    IMGUI_API bool          BeginMainMenuBar();                                                 // create and append to a full screen menu-bar.
    IMGUI_API void          EndMainMenuBar();                                                   // only call EndMainMenuBar() if BeginMainMenuBar() returns true!
    IMGUI_API bool          BeginMenuBar();                                                     // append to menu-bar of current window (requires ImGuiWindowFlags_MenuBar flag set on parent window).
    IMGUI_API void          EndMenuBar();                                                       // only call EndMenuBar() if BeginMenuBar() returns true!
    IMGUI_API bool          BeginMenu(const char* label, bool enabled = true);                  // create a sub-menu entry. only call EndMenu() if this returns true!
    IMGUI_API void          EndMenu();                                                          // only call EndBegin() if BeginMenu() returns true!
    IMGUI_API bool          MenuItem(const char* label, const char* shortcut = NULL, bool selected = false, bool enabled = true);  // return true when activated. shortcuts are displayed for convenience but not processed by ImGui at the moment
    IMGUI_API bool          MenuItem(const char* label, const char* shortcut, bool* p_selected, bool enabled = true);              // return true when activated + toggle (*p_selected) if p_selected != NULL

    // Popups
    IMGUI_API void          OpenPopup(const char* str_id);                                      // call to mark popup as open (don't call every frame!). popups are closed when user click outside, or if CloseCurrentPopup() is called within a BeginPopup()/EndPopup() block. By default, Selectable()/MenuItem() are calling CloseCurrentPopup(). Popup identifiers are relative to the current ID-stack (so OpenPopup and BeginPopup needs to be at the same level).
    IMGUI_API bool          BeginPopup(const char* str_id, ImGuiWindowFlags flags = 0);                                             // return true if the popup is open, and you can start outputting to it. only call EndPopup() if BeginPopup() returns true!
    IMGUI_API bool          BeginPopupContextItem(const char* str_id = NULL, int mouse_button = 1);                                 // helper to open and begin popup when clicked on last item. if you can pass a NULL str_id only if the previous item had an id. If you want to use that on a non-interactive item such as Text() you need to pass in an explicit ID here. read comments in .cpp!
    IMGUI_API bool          BeginPopupContextWindow(const char* str_id = NULL, int mouse_button = 1, bool also_over_items = true);  // helper to open and begin popup when clicked on current window.
    IMGUI_API bool          BeginPopupContextVoid(const char* str_id = NULL, int mouse_button = 1);                                 // helper to open and begin popup when clicked in void (where there are no imgui windows).
    IMGUI_API bool          BeginPopupModal(const char* name, bool* p_open = NULL, ImGuiWindowFlags flags = 0);                     // modal dialog (regular window with title bar, block interactions behind the modal window, can't close the modal window by clicking outside)
    IMGUI_API void          EndPopup();                                                                                             // only call EndPopup() if BeginPopupXXX() returns true!
    IMGUI_API bool          OpenPopupOnItemClick(const char* str_id = NULL, int mouse_button = 1);                                  // helper to open popup when clicked on last item. return true when just opened.
    IMGUI_API bool          IsPopupOpen(const char* str_id);                                    // return true if the popup is open
    IMGUI_API void          CloseCurrentPopup();                                                // close the popup we have begin-ed into. clicking on a MenuItem or Selectable automatically close the current popup.

    // Logging/Capture: all text output from interface is captured to tty/file/clipboard. By default, tree nodes are automatically opened during logging.
    IMGUI_API void          LogToTTY(int max_depth = -1);                                       // start logging to tty
    IMGUI_API void          LogToFile(int max_depth = -1, const char* filename = NULL);         // start logging to file
    IMGUI_API void          LogToClipboard(int max_depth = -1);                                 // start logging to OS clipboard
    IMGUI_API void          LogFinish();                                                        // stop logging (close file, etc.)
    IMGUI_API void          LogButtons();                                                       // helper to display buttons for logging to tty/file/clipboard
    IMGUI_API void          LogText(const char* fmt, ...) IM_FMTARGS(1);                        // pass text data straight to log (without being displayed)

    // Drag and Drop
    // [BETA API] Missing Demo code. API may evolve.
    IMGUI_API bool          BeginDragDropSource(ImGuiDragDropFlags flags = 0);                                      // call when the current item is active. If this return true, you can call SetDragDropPayload() + EndDragDropSource()
    IMGUI_API bool          SetDragDropPayload(const char* type, const void* data, size_t size, ImGuiCond cond = 0);// type is a user defined string of maximum 32 characters. Strings starting with '_' are reserved for dear imgui internal types. Data is copied and held by imgui.
    IMGUI_API void          EndDragDropSource();                                                                    // only call EndDragDropSource() if BeginDragDropSource() returns true!
    IMGUI_API bool          BeginDragDropTarget();                                                                  // call after submitting an item that may receive an item. If this returns true, you can call AcceptDragDropPayload() + EndDragDropTarget()
    IMGUI_API const ImGuiPayload* AcceptDragDropPayload(const char* type, ImGuiDragDropFlags flags = 0);            // accept contents of a given type. If ImGuiDragDropFlags_AcceptBeforeDelivery is set you can peek into the payload before the mouse button is released.
    IMGUI_API void          EndDragDropTarget();                                                                    // only call EndDragDropTarget() if BeginDragDropTarget() returns true!

    // Clipping
    IMGUI_API void          PushClipRect(const ImVec2& clip_rect_min, const ImVec2& clip_rect_max, bool intersect_with_current_clip_rect);
    IMGUI_API void          PopClipRect();

    // Focus, Activation
    // (Prefer using "SetItemDefaultFocus()" over "if (IsWindowAppearing()) SetScrollHere()" when applicable, to make your code more forward compatible when navigation branch is merged)
    IMGUI_API void          SetItemDefaultFocus();                                              // make last item the default focused item of a window. Please use instead of "if (IsWindowAppearing()) SetScrollHere()" to signify "default item".
    IMGUI_API void          SetKeyboardFocusHere(int offset = 0);                               // focus keyboard on the next widget. Use positive 'offset' to access sub components of a multiple component widget. Use -1 to access previous widget.

    // Utilities
    IMGUI_API bool          IsItemHovered(ImGuiHoveredFlags flags = 0);                         // is the last item hovered? (and usable, aka not blocked by a popup, etc.). See ImGuiHoveredFlags for more options.
    IMGUI_API bool          IsItemActive();                                                     // is the last item active? (e.g. button being held, text field being edited- items that don't interact will always return false)
    IMGUI_API bool          IsItemFocused();                                                    // is the last item focused for keyboard/gamepad navigation?
    IMGUI_API bool          IsItemClicked(int mouse_button = 0);                                // is the last item clicked? (e.g. button/node just clicked on)
    IMGUI_API bool          IsItemVisible();                                                    // is the last item visible? (aka not out of sight due to clipping/scrolling.)
    IMGUI_API bool          IsAnyItemHovered();
    IMGUI_API bool          IsAnyItemActive();
    IMGUI_API bool          IsAnyItemFocused();
    IMGUI_API ImVec2        GetItemRectMin();                                                   // get bounding rectangle of last item, in screen space
    IMGUI_API ImVec2        GetItemRectMax();                                                   // "
    IMGUI_API ImVec2        GetItemRectSize();                                                  // get size of last item, in screen space
    IMGUI_API void          SetItemAllowOverlap();                                              // allow last item to be overlapped by a subsequent item. sometimes useful with invisible buttons, selectables, etc. to catch unused area.
    IMGUI_API bool          IsWindowFocused(ImGuiFocusedFlags flags = 0);                       // is current window focused? or its root/child, depending on flags. see flags for options.
    IMGUI_API bool          IsWindowHovered(ImGuiHoveredFlags flags = 0);                       // is current window hovered (and typically: not blocked by a popup/modal)? see flags for options. NB: If you are trying to check whether your mouse should be dispatched to imgui or to your app, you should use the 'io.WantCaptureMouse' boolean for that! Please read the FAQ!
    IMGUI_API bool          IsRectVisible(const ImVec2& size);                                  // test if rectangle (of given size, starting from cursor position) is visible / not clipped.
    IMGUI_API bool          IsRectVisible(const ImVec2& rect_min, const ImVec2& rect_max);      // test if rectangle (in screen space) is visible / not clipped. to perform coarse clipping on user's side.
    IMGUI_API float         GetTime();
    IMGUI_API int           GetFrameCount();
    IMGUI_API ImDrawList*   GetOverlayDrawList();                                               // this draw list will be the last rendered one, it covers all viewports. useful to quickly draw overlays shapes/text
    IMGUI_API ImDrawListSharedData* GetDrawListSharedData();
    IMGUI_API const char*   GetStyleColorName(ImGuiCol idx);
    IMGUI_API ImVec2        CalcTextSize(const char* text, const char* text_end = NULL, bool hide_text_after_double_hash = false, float wrap_width = -1.0f);
    IMGUI_API void          CalcListClipping(int items_count, float items_height, int* out_items_display_start, int* out_items_display_end);    // calculate coarse clipping for large list of evenly sized items. Prefer using the ImGuiListClipper higher-level helper if you can.

    IMGUI_API bool          BeginChildFrame(ImGuiID id, const ImVec2& size, ImGuiWindowFlags flags = 0); // helper to create a child window / scrolling region that looks like a normal widget frame
    IMGUI_API void          EndChildFrame();                                                    // always call EndChildFrame() regardless of BeginChildFrame() return values (which indicates a collapsed/clipped window)

    IMGUI_API ImVec4        ColorConvertU32ToFloat4(ImU32 in);
    IMGUI_API ImU32         ColorConvertFloat4ToU32(const ImVec4& in);
    IMGUI_API void          ColorConvertRGBtoHSV(float r, float g, float b, float& out_h, float& out_s, float& out_v);
    IMGUI_API void          ColorConvertHSVtoRGB(float h, float s, float v, float& out_r, float& out_g, float& out_b);

    // Inputs
    IMGUI_API int           GetKeyIndex(ImGuiKey imgui_key);                                    // map ImGuiKey_* values into user's key index. == io.KeyMap[key]
    IMGUI_API bool          IsKeyDown(int user_key_index);                                      // is key being held. == io.KeysDown[user_key_index]. note that imgui doesn't know the semantic of each entry of io.KeyDown[]. Use your own indices/enums according to how your backend/engine stored them into KeyDown[]!
    IMGUI_API bool          IsKeyPressed(int user_key_index, bool repeat = true);               // was key pressed (went from !Down to Down). if repeat=true, uses io.KeyRepeatDelay / KeyRepeatRate
    IMGUI_API bool          IsKeyReleased(int user_key_index);                                  // was key released (went from Down to !Down)..
    IMGUI_API int           GetKeyPressedAmount(int key_index, float repeat_delay, float rate); // uses provided repeat rate/delay. return a count, most often 0 or 1 but might be >1 if RepeatRate is small enough that DeltaTime > RepeatRate
    IMGUI_API bool          IsMouseDown(int button);                                            // is mouse button held
    IMGUI_API bool          IsAnyMouseDown();                                                   // is any mouse button held
    IMGUI_API bool          IsMouseClicked(int button, bool repeat = false);                    // did mouse button clicked (went from !Down to Down)
    IMGUI_API bool          IsMouseDoubleClicked(int button);                                   // did mouse button double-clicked. a double-click returns false in IsMouseClicked(). uses io.MouseDoubleClickTime.
    IMGUI_API bool          IsMouseReleased(int button);                                        // did mouse button released (went from Down to !Down)
    IMGUI_API bool          IsMouseDragging(int button = 0, float lock_threshold = -1.0f);      // is mouse dragging. if lock_threshold < -1.0f uses io.MouseDraggingThreshold
    IMGUI_API bool          IsMouseHoveringRect(const ImVec2& r_min, const ImVec2& r_max, bool clip = true);  // is mouse hovering given bounding rect (in screen space). clipped by current clipping settings. disregarding of consideration of focus/window ordering/blocked by a popup.
    IMGUI_API bool          IsMousePosValid(const ImVec2* mouse_pos = NULL);                    //
    IMGUI_API ImVec2        GetMousePos();                                                      // shortcut to ImGui::GetIO().MousePos provided by user, to be consistent with other calls
    IMGUI_API ImVec2        GetMousePosOnOpeningCurrentPopup();                                 // retrieve backup of mouse positioning at the time of opening popup we have BeginPopup() into
    IMGUI_API ImVec2        GetMouseDragDelta(int button = 0, float lock_threshold = -1.0f);    // dragging amount since clicking. if lock_threshold < -1.0f uses io.MouseDraggingThreshold
    IMGUI_API void          ResetMouseDragDelta(int button = 0);                                //
    IMGUI_API ImGuiMouseCursor GetMouseCursor();                                                // get desired cursor type, reset in ImGui::NewFrame(), this is updated during the frame. valid before Render(). If you use software rendering by setting io.MouseDrawCursor ImGui will render those for you
    IMGUI_API void          SetMouseCursor(ImGuiMouseCursor type);                              // set desired cursor type
    IMGUI_API void          CaptureKeyboardFromApp(bool capture = true);                        // manually override io.WantCaptureKeyboard flag next frame (said flag is entirely left for your application handle). e.g. force capture keyboard when your widget is being hovered.
    IMGUI_API void          CaptureMouseFromApp(bool capture = true);                           // manually override io.WantCaptureMouse flag next frame (said flag is entirely left for your application handle).

    // Clipboard Utilities (also see the LogToClipboard() function to capture or output text data to the clipboard)
    IMGUI_API const char*   GetClipboardText();
    IMGUI_API void          SetClipboardText(const char* text);

    // Memory Utilities
    // All those functions are not reliant on the current context.
    // If you reload the contents of imgui.cpp at runtime, you may need to call SetCurrentContext() + SetAllocatorFunctions() again.
    IMGUI_API void          SetAllocatorFunctions(void* (*alloc_func)(size_t sz, void* user_data), void(*free_func)(void* ptr, void* user_data), void* user_data = NULL);
    IMGUI_API void*         MemAlloc(size_t size);
    IMGUI_API void          MemFree(void* ptr);

} // namespace ImGui

// Flags for ImGui::Begin()
enum ImGuiWindowFlags_
{
    ImGuiWindowFlags_NoTitleBar             = 1 << 0,   // Disable title-bar
    ImGuiWindowFlags_NoResize               = 1 << 1,   // Disable user resizing with the lower-right grip
    ImGuiWindowFlags_NoMove                 = 1 << 2,   // Disable user moving the window
    ImGuiWindowFlags_NoScrollbar            = 1 << 3,   // Disable scrollbars (window can still scroll with mouse or programatically)
    ImGuiWindowFlags_NoScrollWithMouse      = 1 << 4,   // Disable user vertically scrolling with mouse wheel. On child window, mouse wheel will be forwarded to the parent unless NoScrollbar is also set.
    ImGuiWindowFlags_NoCollapse             = 1 << 5,   // Disable user collapsing window by double-clicking on it
    ImGuiWindowFlags_AlwaysAutoResize       = 1 << 6,   // Resize every window to its content every frame
    //ImGuiWindowFlags_ShowBorders          = 1 << 7,   // Show borders around windows and items (OBSOLETE! Use e.g. style.FrameBorderSize=1.0f to enable borders).
    ImGuiWindowFlags_NoSavedSettings        = 1 << 8,   // Never load/save settings in .ini file
    ImGuiWindowFlags_NoInputs               = 1 << 9,   // Disable catching mouse or keyboard inputs, hovering test with pass through.
    ImGuiWindowFlags_MenuBar                = 1 << 10,  // Has a menu-bar
    ImGuiWindowFlags_HorizontalScrollbar    = 1 << 11,  // Allow horizontal scrollbar to appear (off by default). You may use SetNextWindowContentSize(ImVec2(width,0.0f)); prior to calling Begin() to specify width. Read code in imgui_demo in the "Horizontal Scrolling" section.
    ImGuiWindowFlags_NoFocusOnAppearing     = 1 << 12,  // Disable taking focus when transitioning from hidden to visible state
    ImGuiWindowFlags_NoBringToFrontOnFocus  = 1 << 13,  // Disable bringing window to front when taking focus (e.g. clicking on it or programatically giving it focus)
    ImGuiWindowFlags_AlwaysVerticalScrollbar= 1 << 14,  // Always show vertical scrollbar (even if ContentSize.y < Size.y)
    ImGuiWindowFlags_AlwaysHorizontalScrollbar=1<< 15,  // Always show horizontal scrollbar (even if ContentSize.x < Size.x)
    ImGuiWindowFlags_AlwaysUseWindowPadding = 1 << 16,  // Ensure child windows without border uses style.WindowPadding (ignored by default for non-bordered child windows, because more convenient)
    ImGuiWindowFlags_ResizeFromAnySide      = 1 << 17,  // (WIP) Enable resize from any corners and borders. Your back-end needs to honor the different values of io.MouseCursor set by imgui.
    ImGuiWindowFlags_NoNavInputs            = 1 << 18,  // No gamepad/keyboard navigation within the window
    ImGuiWindowFlags_NoNavFocus             = 1 << 19,  // No focusing toward this window with gamepad/keyboard navigation (e.g. skipped by CTRL+TAB)
    ImGuiWindowFlags_NoNav                  = ImGuiWindowFlags_NoNavInputs | ImGuiWindowFlags_NoNavFocus,

    // [Internal]
    ImGuiWindowFlags_NavFlattened           = 1 << 23,  // (WIP) Allow gamepad/keyboard navigation to cross over parent border to this child (only use on child that have no scrolling!)
    ImGuiWindowFlags_ChildWindow            = 1 << 24,  // Don't use! For internal use by BeginChild()
    ImGuiWindowFlags_Tooltip                = 1 << 25,  // Don't use! For internal use by BeginTooltip()
    ImGuiWindowFlags_Popup                  = 1 << 26,  // Don't use! For internal use by BeginPopup()
    ImGuiWindowFlags_Modal                  = 1 << 27,  // Don't use! For internal use by BeginPopupModal()
    ImGuiWindowFlags_ChildMenu              = 1 << 28,  // Don't use! For internal use by BeginMenu()
    ImGuiWindowFlags_FullViewport           = 1 << 29   // Don't use! For internal use by Begin() and viewports.
};

// Flags for ImGui::InputText()
enum ImGuiInputTextFlags_
{
    ImGuiInputTextFlags_CharsDecimal        = 1 << 0,   // Allow 0123456789.+-*/
    ImGuiInputTextFlags_CharsHexadecimal    = 1 << 1,   // Allow 0123456789ABCDEFabcdef
    ImGuiInputTextFlags_CharsUppercase      = 1 << 2,   // Turn a..z into A..Z
    ImGuiInputTextFlags_CharsNoBlank        = 1 << 3,   // Filter out spaces, tabs
    ImGuiInputTextFlags_AutoSelectAll       = 1 << 4,   // Select entire text when first taking mouse focus
    ImGuiInputTextFlags_EnterReturnsTrue    = 1 << 5,   // Return 'true' when Enter is pressed (as opposed to when the value was modified)
    ImGuiInputTextFlags_CallbackCompletion  = 1 << 6,   // Call user function on pressing TAB (for completion handling)
    ImGuiInputTextFlags_CallbackHistory     = 1 << 7,   // Call user function on pressing Up/Down arrows (for history handling)
    ImGuiInputTextFlags_CallbackAlways      = 1 << 8,   // Call user function every time. User code may query cursor position, modify text buffer.
    ImGuiInputTextFlags_CallbackCharFilter  = 1 << 9,   // Call user function to filter character. Modify data->EventChar to replace/filter input, or return 1 to discard character.
    ImGuiInputTextFlags_AllowTabInput       = 1 << 10,  // Pressing TAB input a '\t' character into the text field
    ImGuiInputTextFlags_CtrlEnterForNewLine = 1 << 11,  // In multi-line mode, unfocus with Enter, add new line with Ctrl+Enter (default is opposite: unfocus with Ctrl+Enter, add line with Enter).
    ImGuiInputTextFlags_NoHorizontalScroll  = 1 << 12,  // Disable following the cursor horizontally
    ImGuiInputTextFlags_AlwaysInsertMode    = 1 << 13,  // Insert mode
    ImGuiInputTextFlags_ReadOnly            = 1 << 14,  // Read-only mode
    ImGuiInputTextFlags_Password            = 1 << 15,  // Password mode, display all characters as '*'
    ImGuiInputTextFlags_NoUndoRedo          = 1 << 16,  // Disable undo/redo. Note that input text owns the text data while active, if you want to provide your own undo/redo stack you need e.g. to call ClearActiveID().
    // [Internal]
    ImGuiInputTextFlags_Multiline           = 1 << 20   // For internal use by InputTextMultiline()
};

// Flags for ImGui::TreeNodeEx(), ImGui::CollapsingHeader*()
enum ImGuiTreeNodeFlags_
{
    ImGuiTreeNodeFlags_Selected             = 1 << 0,   // Draw as selected
    ImGuiTreeNodeFlags_Framed               = 1 << 1,   // Full colored frame (e.g. for CollapsingHeader)
    ImGuiTreeNodeFlags_AllowItemOverlap     = 1 << 2,   // Hit testing to allow subsequent widgets to overlap this one
    ImGuiTreeNodeFlags_NoTreePushOnOpen     = 1 << 3,   // Don't do a TreePush() when open (e.g. for CollapsingHeader) = no extra indent nor pushing on ID stack
    ImGuiTreeNodeFlags_NoAutoOpenOnLog      = 1 << 4,   // Don't automatically and temporarily open node when Logging is active (by default logging will automatically open tree nodes)
    ImGuiTreeNodeFlags_DefaultOpen          = 1 << 5,   // Default node to be open
    ImGuiTreeNodeFlags_OpenOnDoubleClick    = 1 << 6,   // Need double-click to open node
    ImGuiTreeNodeFlags_OpenOnArrow          = 1 << 7,   // Only open when clicking on the arrow part. If ImGuiTreeNodeFlags_OpenOnDoubleClick is also set, single-click arrow or double-click all box to open.
    ImGuiTreeNodeFlags_Leaf                 = 1 << 8,   // No collapsing, no arrow (use as a convenience for leaf nodes). 
    ImGuiTreeNodeFlags_Bullet               = 1 << 9,   // Display a bullet instead of arrow
    ImGuiTreeNodeFlags_FramePadding         = 1 << 10,  // Use FramePadding (even for an unframed text node) to vertically align text baseline to regular widget height. Equivalent to calling AlignTextToFramePadding().
    //ImGuITreeNodeFlags_SpanAllAvailWidth  = 1 << 11,  // FIXME: TODO: Extend hit box horizontally even if not framed
    //ImGuiTreeNodeFlags_NoScrollOnOpen     = 1 << 12,  // FIXME: TODO: Disable automatic scroll on TreePop() if node got just open and contents is not visible
    ImGuiTreeNodeFlags_NavLeftJumpsBackHere = 1 << 13,  // (WIP) Nav: left direction may move to this TreeNode() from any of its child (items submitted between TreeNode and TreePop)
    ImGuiTreeNodeFlags_CollapsingHeader     = ImGuiTreeNodeFlags_Framed | ImGuiTreeNodeFlags_NoAutoOpenOnLog

    // Obsolete names (will be removed)
#ifndef IMGUI_DISABLE_OBSOLETE_FUNCTIONS
    , ImGuiTreeNodeFlags_AllowOverlapMode = ImGuiTreeNodeFlags_AllowItemOverlap
#endif
};

// Flags for ImGui::Selectable()
enum ImGuiSelectableFlags_
{
    ImGuiSelectableFlags_DontClosePopups    = 1 << 0,   // Clicking this don't close parent popup window
    ImGuiSelectableFlags_SpanAllColumns     = 1 << 1,   // Selectable frame can span all columns (text will still fit in current column)
    ImGuiSelectableFlags_AllowDoubleClick   = 1 << 2    // Generate press events on double clicks too
};

// Flags for ImGui::BeginCombo()
enum ImGuiComboFlags_
{
    ImGuiComboFlags_PopupAlignLeft          = 1 << 0,   // Align the popup toward the left by default
    ImGuiComboFlags_HeightSmall             = 1 << 1,   // Max ~4 items visible. Tip: If you want your combo popup to be a specific size you can use SetNextWindowSizeConstraints() prior to calling BeginCombo()
    ImGuiComboFlags_HeightRegular           = 1 << 2,   // Max ~8 items visible (default)
    ImGuiComboFlags_HeightLarge             = 1 << 3,   // Max ~20 items visible
    ImGuiComboFlags_HeightLargest           = 1 << 4,   // As many fitting items as possible
    ImGuiComboFlags_NoArrowButton           = 1 << 5,   // Display on the preview box without the square arrow button
    ImGuiComboFlags_NoPreview               = 1 << 6,   // Display only a square arrow button
    ImGuiComboFlags_HeightMask_             = ImGuiComboFlags_HeightSmall | ImGuiComboFlags_HeightRegular | ImGuiComboFlags_HeightLarge | ImGuiComboFlags_HeightLargest
};

// Flags for ImGui::IsWindowFocused()
enum ImGuiFocusedFlags_
{
    ImGuiFocusedFlags_ChildWindows                  = 1 << 0,   // IsWindowFocused(): Return true if any children of the window is focused
    ImGuiFocusedFlags_RootWindow                    = 1 << 1,   // IsWindowFocused(): Test from root window (top most parent of the current hierarchy)
    ImGuiFocusedFlags_AnyWindow                     = 1 << 2,   // IsWindowFocused(): Return true if any window is focused
    ImGuiFocusedFlags_RootAndChildWindows           = ImGuiFocusedFlags_RootWindow | ImGuiFocusedFlags_ChildWindows
};

// Flags for ImGui::IsItemHovered(), ImGui::IsWindowHovered()
// Note: If you are trying to check whether your mouse should be dispatched to imgui or to your app, you should use the 'io.WantCaptureMouse' boolean for that. Please read the FAQ!
enum ImGuiHoveredFlags_
{
    ImGuiHoveredFlags_Default                       = 0,        // Return true if directly over the item/window, not obstructed by another window, not obstructed by an active popup or modal blocking inputs under them.
    ImGuiHoveredFlags_ChildWindows                  = 1 << 0,   // IsWindowHovered() only: Return true if any children of the window is hovered
    ImGuiHoveredFlags_RootWindow                    = 1 << 1,   // IsWindowHovered() only: Test from root window (top most parent of the current hierarchy)
    ImGuiHoveredFlags_AnyWindow                     = 1 << 2,   // IsWindowHovered() only: Return true if any window is hovered
    ImGuiHoveredFlags_AllowWhenBlockedByPopup       = 1 << 3,   // Return true even if a popup window is normally blocking access to this item/window
    //ImGuiHoveredFlags_AllowWhenBlockedByModal     = 1 << 4,   // Return true even if a modal popup window is normally blocking access to this item/window. FIXME-TODO: Unavailable yet.
    ImGuiHoveredFlags_AllowWhenBlockedByActiveItem  = 1 << 5,   // Return true even if an active item is blocking access to this item/window. Useful for Drag and Drop patterns.
    ImGuiHoveredFlags_AllowWhenOverlapped           = 1 << 6,   // Return true even if the position is overlapped by another window
    ImGuiHoveredFlags_RectOnly                      = ImGuiHoveredFlags_AllowWhenBlockedByPopup | ImGuiHoveredFlags_AllowWhenBlockedByActiveItem | ImGuiHoveredFlags_AllowWhenOverlapped,
    ImGuiHoveredFlags_RootAndChildWindows           = ImGuiHoveredFlags_RootWindow | ImGuiHoveredFlags_ChildWindows
};

// Flags for ImGui::BeginDragDropSource(), ImGui::AcceptDragDropPayload()
enum ImGuiDragDropFlags_
{
    // BeginDragDropSource() flags
    ImGuiDragDropFlags_SourceNoPreviewTooltip       = 1 << 0,   // By default, a successful call to BeginDragDropSource opens a tooltip so you can display a preview or description of the source contents. This flag disable this behavior.
    ImGuiDragDropFlags_SourceNoDisableHover         = 1 << 1,   // By default, when dragging we clear data so that IsItemHovered() will return true, to avoid subsequent user code submitting tooltips. This flag disable this behavior so you can still call IsItemHovered() on the source item.
    ImGuiDragDropFlags_SourceNoHoldToOpenOthers     = 1 << 2,   // Disable the behavior that allows to open tree nodes and collapsing header by holding over them while dragging a source item.
    ImGuiDragDropFlags_SourceAllowNullID            = 1 << 3,   // Allow items such as Text(), Image() that have no unique identifier to be used as drag source, by manufacturing a temporary identifier based on their window-relative position. This is extremely unusual within the dear imgui ecosystem and so we made it explicit.
    ImGuiDragDropFlags_SourceExtern                 = 1 << 4,   // External source (from outside of imgui), won't attempt to read current item/window info. Will always return true. Only one Extern source can be active simultaneously.
    // AcceptDragDropPayload() flags
    ImGuiDragDropFlags_AcceptBeforeDelivery         = 1 << 10,  // AcceptDragDropPayload() will returns true even before the mouse button is released. You can then call IsDelivery() to test if the payload needs to be delivered.
    ImGuiDragDropFlags_AcceptNoDrawDefaultRect      = 1 << 11,  // Do not draw the default highlight rectangle when hovering over target.
    ImGuiDragDropFlags_AcceptPeekOnly               = ImGuiDragDropFlags_AcceptBeforeDelivery | ImGuiDragDropFlags_AcceptNoDrawDefaultRect  // For peeking ahead and inspecting the payload before delivery.
};

// Standard Drag and Drop payload types. You can define you own payload types using 12-characters long strings. Types starting with '_' are defined by Dear ImGui.
#define IMGUI_PAYLOAD_TYPE_COLOR_3F     "_COL3F"    // float[3]: Standard type for colors, without alpha. User code may use this type. 
#define IMGUI_PAYLOAD_TYPE_COLOR_4F     "_COL4F"    // float[4]: Standard type for colors. User code may use this type.

// A cardinal direction
enum ImGuiDir_
{
    ImGuiDir_None    = -1,
    ImGuiDir_Left    = 0,
    ImGuiDir_Right   = 1,
    ImGuiDir_Up      = 2,
    ImGuiDir_Down    = 3,
    ImGuiDir_COUNT
};

// User fill ImGuiIO.KeyMap[] array with indices into the ImGuiIO.KeysDown[512] array
enum ImGuiKey_
{
    ImGuiKey_Tab,
    ImGuiKey_LeftArrow,
    ImGuiKey_RightArrow,
    ImGuiKey_UpArrow,
    ImGuiKey_DownArrow,
    ImGuiKey_PageUp,
    ImGuiKey_PageDown,
    ImGuiKey_Home,
    ImGuiKey_End,
    ImGuiKey_Insert,
    ImGuiKey_Delete,
    ImGuiKey_Backspace,
    ImGuiKey_Space,
    ImGuiKey_Enter,
    ImGuiKey_Escape,
    ImGuiKey_A,         // for text edit CTRL+A: select all
    ImGuiKey_C,         // for text edit CTRL+C: copy
    ImGuiKey_V,         // for text edit CTRL+V: paste
    ImGuiKey_X,         // for text edit CTRL+X: cut
    ImGuiKey_Y,         // for text edit CTRL+Y: redo
    ImGuiKey_Z,         // for text edit CTRL+Z: undo
    ImGuiKey_COUNT
};

// [BETA] Gamepad/Keyboard directional navigation
// Keyboard: Set io.ConfigFlags |= ImGuiConfigFlags_NavEnableKeyboard to enable. NewFrame() will automatically fill io.NavInputs[] based on your io.KeyDown[] + io.KeyMap[] arrays.
// Gamepad:  Set io.ConfigFlags |= ImGuiConfigFlags_NavEnableGamepad to enable. Fill the io.NavInputs[] fields before calling NewFrame(). Note that io.NavInputs[] is cleared by EndFrame().
// Read instructions in imgui.cpp for more details. Download PNG/PSD at goo.gl/9LgVZW.
enum ImGuiNavInput_
{
    // Gamepad Mapping
    ImGuiNavInput_Activate,      // activate / open / toggle / tweak value       // e.g. Circle (PS4), A (Xbox), A (Switch), Space (Keyboard)
    ImGuiNavInput_Cancel,        // cancel / close / exit                        // e.g. Cross  (PS4), B (Xbox), B (Switch), Escape (Keyboard)
    ImGuiNavInput_Input,         // text input / on-screen keyboard              // e.g. Triang.(PS4), Y (Xbox), X (Switch), Return (Keyboard)
    ImGuiNavInput_Menu,          // tap: toggle menu / hold: focus, move, resize // e.g. Square (PS4), X (Xbox), Y (Switch), Alt (Keyboard)
    ImGuiNavInput_DpadLeft,      // move / tweak / resize window (w/ PadMenu)    // e.g. D-pad Left/Right/Up/Down (Gamepads), Arrow keys (Keyboard)
    ImGuiNavInput_DpadRight,     // 
    ImGuiNavInput_DpadUp,        // 
    ImGuiNavInput_DpadDown,      // 
    ImGuiNavInput_LStickLeft,    // scroll / move window (w/ PadMenu)            // e.g. Left Analog Stick Left/Right/Up/Down
    ImGuiNavInput_LStickRight,   // 
    ImGuiNavInput_LStickUp,      // 
    ImGuiNavInput_LStickDown,    // 
    ImGuiNavInput_FocusPrev,     // next window (w/ PadMenu)                     // e.g. L1 or L2 (PS4), LB or LT (Xbox), L or ZL (Switch)
    ImGuiNavInput_FocusNext,     // prev window (w/ PadMenu)                     // e.g. R1 or R2 (PS4), RB or RT (Xbox), R or ZL (Switch) 
    ImGuiNavInput_TweakSlow,     // slower tweaks                                // e.g. L1 or L2 (PS4), LB or LT (Xbox), L or ZL (Switch)
    ImGuiNavInput_TweakFast,     // faster tweaks                                // e.g. R1 or R2 (PS4), RB or RT (Xbox), R or ZL (Switch)

    // [Internal] Don't use directly! This is used internally to differentiate keyboard from gamepad inputs for behaviors that require to differentiate them.
    // Keyboard behavior that have no corresponding gamepad mapping (e.g. CTRL+TAB) will be directly reading from io.KeyDown[] instead of io.NavInputs[].
    ImGuiNavInput_KeyMenu_,      // toggle menu                                  // = io.KeyAlt
    ImGuiNavInput_KeyLeft_,      // move left                                    // = Arrow keys
    ImGuiNavInput_KeyRight_,     // move right
    ImGuiNavInput_KeyUp_,        // move up
    ImGuiNavInput_KeyDown_,      // move down
    ImGuiNavInput_COUNT,
    ImGuiNavInput_InternalStart_ = ImGuiNavInput_KeyMenu_
};

// Configuration flags stored in io.ConfigFlags
enum ImGuiConfigFlags_
{
    // Navigation
    ImGuiConfigFlags_NavEnableKeyboard                  = 1 << 0,   // Keyboard navigation enable flag. NewFrame() will automatically fill io.NavInputs[] based on io.KeyDown[].
    ImGuiConfigFlags_NavEnableGamepad                   = 1 << 1,   // Gamepad navigation enable flag. This is mostly to instruct your imgui back-end to fill io.NavInputs[].
    ImGuiConfigFlags_NavMoveMouse                       = 1 << 2,   // Request navigation to allow moving the mouse cursor. May be useful on TV/console systems where moving a virtual mouse is awkward. Will update io.MousePos and set io.WantMoveMouse=true. If enabled you MUST honor io.WantMoveMouse requests in your binding, otherwise ImGui will react as if the mouse is jumping around back and forth.
    ImGuiConfigFlags_NavNoCaptureKeyboard               = 1 << 3,   // Do not set the io.WantCaptureKeyboard flag with io.NavActive is set. 

    // [BETA] Viewports
    ImGuiConfigFlags_EnableViewports                    = 1 << 4,   // Viewport enable flags (require both ImGuiConfigFlags_PlatformHasViewports + ImGuiConfigFlags_RendererHasViewports set by the respective back-ends)
    ImGuiConfigFlags_EnableDpiScaleViewports            = 1 << 5,
    ImGuiConfigFlags_EnableDpiScaleFonts                = 1 << 6,

    ImGuiConfigFlags_PlatformNoTaskBar                  = 1 << 10,
    ImGuiConfigFlags_PlatformHasViewports               = 1 << 11,  // Back-end Platform supports multiple viewports
    ImGuiConfigFlags_PlatformHasMouseHoveredViewport    = 1 << 12,  // Back-end Platform supports setting io.MouseHoveredViewport to the viewport directly under the mouse _IGNORING_ viewports with the ImGuiViewportFlags_NoInputs flag and _REGARDLESS_ of whether another viewport is focused and may be capturing the mouse. This information is _NOT EASY_ to provide correctly with most high-level engines. Don't see this without studying how the examples/ back-end handle it.
    ImGuiConfigFlags_PlatformHasWantMoveMouseSupport    = 1 << 13,  // Back-end Platform supports io.WantMoveMouse request by updating the OS mouse cursor position (currently only used by ImGuiConfigFlags_NavMoveMouse feature, will be useful for widgets teleporting/wrapping the cursor)
    ImGuiConfigFlags_PlatformHasWindowAlpha             = 1 << 14,  // Back-end Platform supports transparent windows
    ImGuiConfigFlags_RendererHasViewports               = 1 << 15,  // Back-end Renderer supports multiple viewports
    
    // Platform Info (free of use, for user/application convenience)
    ImGuiConfigFlags_IsSRGB                             = 1 << 20,  // Back-end is SRGB-aware (Storage flag to allow your back-end to communicate to shared widgets. Not used by core ImGui)
    ImGuiConfigFlags_IsTouchScreen                      = 1 << 21,  // Back-end is using a touch screen instead of a mouse (Storage flag to allow your back-end to communicate to shared widgets. Not used by core ImGui)
    ImGuiConfigFlags_IsOnScreenKeyboard                 = 1 << 22   // Back-end uses an on-screen keyboard when io.WantTextInput is set.
};

// Enumeration for PushStyleColor() / PopStyleColor()
enum ImGuiCol_
{
    ImGuiCol_Text,
    ImGuiCol_TextDisabled,
    ImGuiCol_WindowBg,              // Background of normal windows
    ImGuiCol_ChildBg,               // Background of child windows
    ImGuiCol_PopupBg,               // Background of popups, menus, tooltips windows
    ImGuiCol_Border,
    ImGuiCol_BorderShadow,
    ImGuiCol_FrameBg,               // Background of checkbox, radio button, plot, slider, text input
    ImGuiCol_FrameBgHovered,
    ImGuiCol_FrameBgActive,
    ImGuiCol_TitleBg,
    ImGuiCol_TitleBgActive,
    ImGuiCol_TitleBgCollapsed,
    ImGuiCol_MenuBarBg,
    ImGuiCol_ScrollbarBg,
    ImGuiCol_ScrollbarGrab,
    ImGuiCol_ScrollbarGrabHovered,
    ImGuiCol_ScrollbarGrabActive,
    ImGuiCol_CheckMark,
    ImGuiCol_SliderGrab,
    ImGuiCol_SliderGrabActive,
    ImGuiCol_Button,
    ImGuiCol_ButtonHovered,
    ImGuiCol_ButtonActive,
    ImGuiCol_Header,
    ImGuiCol_HeaderHovered,
    ImGuiCol_HeaderActive,
    ImGuiCol_Separator,
    ImGuiCol_SeparatorHovered,
    ImGuiCol_SeparatorActive,
    ImGuiCol_ResizeGrip,
    ImGuiCol_ResizeGripHovered,
    ImGuiCol_ResizeGripActive,
    ImGuiCol_PlotLines,
    ImGuiCol_PlotLinesHovered,
    ImGuiCol_PlotHistogram,
    ImGuiCol_PlotHistogramHovered,
    ImGuiCol_TextSelectedBg,
    ImGuiCol_ModalWindowDarkening,  // darken entire screen when a modal window is active
    ImGuiCol_DragDropTarget,
    ImGuiCol_NavHighlight,          // gamepad/keyboard: current highlighted item 
    ImGuiCol_NavWindowingHighlight, // gamepad/keyboard: when holding NavMenu to focus/move/resize windows
    ImGuiCol_COUNT

    // Obsolete names (will be removed)
#ifndef IMGUI_DISABLE_OBSOLETE_FUNCTIONS
    , ImGuiCol_ChildWindowBg = ImGuiCol_ChildBg, ImGuiCol_Column = ImGuiCol_Separator, ImGuiCol_ColumnHovered = ImGuiCol_SeparatorHovered, ImGuiCol_ColumnActive = ImGuiCol_SeparatorActive
    //ImGuiCol_CloseButton, ImGuiCol_CloseButtonActive, ImGuiCol_CloseButtonHovered, // [unused since 1.60+] the close button now uses regular button colors.
    //ImGuiCol_ComboBg,                                                              // [unused since 1.53+] ComboBg has been merged with PopupBg, so a redirect isn't accurate.
#endif
};

// Enumeration for PushStyleVar() / PopStyleVar() to temporarily modify the ImGuiStyle structure.
// NB: the enum only refers to fields of ImGuiStyle which makes sense to be pushed/popped inside UI code. During initialization, feel free to just poke into ImGuiStyle directly.
// NB: if changing this enum, you need to update the associated internal table GStyleVarInfo[] accordingly. This is where we link enum values to members offset/type.
enum ImGuiStyleVar_
{
    // Enum name ......................// Member in ImGuiStyle structure (see ImGuiStyle for descriptions)
    ImGuiStyleVar_Alpha,               // float     Alpha
    ImGuiStyleVar_WindowPadding,       // ImVec2    WindowPadding
    ImGuiStyleVar_WindowRounding,      // float     WindowRounding
    ImGuiStyleVar_WindowBorderSize,    // float     WindowBorderSize
    ImGuiStyleVar_WindowMinSize,       // ImVec2    WindowMinSize
    ImGuiStyleVar_WindowTitleAlign,    // ImVec2    WindowTitleAlign
    ImGuiStyleVar_ChildRounding,       // float     ChildRounding
    ImGuiStyleVar_ChildBorderSize,     // float     ChildBorderSize
    ImGuiStyleVar_PopupRounding,       // float     PopupRounding
    ImGuiStyleVar_PopupBorderSize,     // float     PopupBorderSize
    ImGuiStyleVar_FramePadding,        // ImVec2    FramePadding
    ImGuiStyleVar_FrameRounding,       // float     FrameRounding
    ImGuiStyleVar_FrameBorderSize,     // float     FrameBorderSize
    ImGuiStyleVar_ItemSpacing,         // ImVec2    ItemSpacing
    ImGuiStyleVar_ItemInnerSpacing,    // ImVec2    ItemInnerSpacing
    ImGuiStyleVar_IndentSpacing,       // float     IndentSpacing
    ImGuiStyleVar_ScrollbarSize,       // float     ScrollbarSize
    ImGuiStyleVar_ScrollbarRounding,   // float     ScrollbarRounding
    ImGuiStyleVar_GrabMinSize,         // float     GrabMinSize
    ImGuiStyleVar_GrabRounding,        // float     GrabRounding
    ImGuiStyleVar_ButtonTextAlign,     // ImVec2    ButtonTextAlign
    ImGuiStyleVar_COUNT

    // Obsolete names (will be removed)
#ifndef IMGUI_DISABLE_OBSOLETE_FUNCTIONS
    , ImGuiStyleVar_Count_ = ImGuiStyleVar_COUNT, ImGuiStyleVar_ChildWindowRounding = ImGuiStyleVar_ChildRounding
#endif
};

// Enumeration for ColorEdit3() / ColorEdit4() / ColorPicker3() / ColorPicker4() / ColorButton()
enum ImGuiColorEditFlags_
{
    ImGuiColorEditFlags_NoAlpha         = 1 << 1,   //              // ColorEdit, ColorPicker, ColorButton: ignore Alpha component (read 3 components from the input pointer).
    ImGuiColorEditFlags_NoPicker        = 1 << 2,   //              // ColorEdit: disable picker when clicking on colored square.
    ImGuiColorEditFlags_NoOptions       = 1 << 3,   //              // ColorEdit: disable toggling options menu when right-clicking on inputs/small preview.
    ImGuiColorEditFlags_NoSmallPreview  = 1 << 4,   //              // ColorEdit, ColorPicker: disable colored square preview next to the inputs. (e.g. to show only the inputs)
    ImGuiColorEditFlags_NoInputs        = 1 << 5,   //              // ColorEdit, ColorPicker: disable inputs sliders/text widgets (e.g. to show only the small preview colored square).
    ImGuiColorEditFlags_NoTooltip       = 1 << 6,   //              // ColorEdit, ColorPicker, ColorButton: disable tooltip when hovering the preview.
    ImGuiColorEditFlags_NoLabel         = 1 << 7,   //              // ColorEdit, ColorPicker: disable display of inline text label (the label is still forwarded to the tooltip and picker).
    ImGuiColorEditFlags_NoSidePreview   = 1 << 8,   //              // ColorPicker: disable bigger color preview on right side of the picker, use small colored square preview instead.
    
    // User Options (right-click on widget to change some of them). You can set application defaults using SetColorEditOptions(). The idea is that you probably don't want to override them in most of your calls, let the user choose and/or call SetColorEditOptions() during startup.
    ImGuiColorEditFlags_AlphaBar        = 1 << 9,   //              // ColorEdit, ColorPicker: show vertical alpha bar/gradient in picker.
    ImGuiColorEditFlags_AlphaPreview    = 1 << 10,  //              // ColorEdit, ColorPicker, ColorButton: display preview as a transparent color over a checkerboard, instead of opaque.
    ImGuiColorEditFlags_AlphaPreviewHalf= 1 << 11,  //              // ColorEdit, ColorPicker, ColorButton: display half opaque / half checkerboard, instead of opaque.
    ImGuiColorEditFlags_HDR             = 1 << 12,  //              // (WIP) ColorEdit: Currently only disable 0.0f..1.0f limits in RGBA edition (note: you probably want to use ImGuiColorEditFlags_Float flag as well).
    ImGuiColorEditFlags_RGB             = 1 << 13,  // [Inputs]     // ColorEdit: choose one among RGB/HSV/HEX. ColorPicker: choose any combination using RGB/HSV/HEX.
    ImGuiColorEditFlags_HSV             = 1 << 14,  // [Inputs]     // "
    ImGuiColorEditFlags_HEX             = 1 << 15,  // [Inputs]     // "
    ImGuiColorEditFlags_Uint8           = 1 << 16,  // [DataType]   // ColorEdit, ColorPicker, ColorButton: _display_ values formatted as 0..255. 
    ImGuiColorEditFlags_Float           = 1 << 17,  // [DataType]   // ColorEdit, ColorPicker, ColorButton: _display_ values formatted as 0.0f..1.0f floats instead of 0..255 integers. No round-trip of value via integers.
    ImGuiColorEditFlags_PickerHueBar    = 1 << 18,  // [PickerMode] // ColorPicker: bar for Hue, rectangle for Sat/Value.
    ImGuiColorEditFlags_PickerHueWheel  = 1 << 19,  // [PickerMode] // ColorPicker: wheel for Hue, triangle for Sat/Value.

    // [Internal] Masks
    ImGuiColorEditFlags__InputsMask     = ImGuiColorEditFlags_RGB|ImGuiColorEditFlags_HSV|ImGuiColorEditFlags_HEX,
    ImGuiColorEditFlags__DataTypeMask   = ImGuiColorEditFlags_Uint8|ImGuiColorEditFlags_Float,
    ImGuiColorEditFlags__PickerMask     = ImGuiColorEditFlags_PickerHueWheel|ImGuiColorEditFlags_PickerHueBar,
    ImGuiColorEditFlags__OptionsDefault = ImGuiColorEditFlags_Uint8|ImGuiColorEditFlags_RGB|ImGuiColorEditFlags_PickerHueBar    // Change application default using SetColorEditOptions()
};

// Enumeration for GetMouseCursor()
enum ImGuiMouseCursor_
{
    ImGuiMouseCursor_None = -1,
    ImGuiMouseCursor_Arrow = 0,
    ImGuiMouseCursor_TextInput,         // When hovering over InputText, etc.
    ImGuiMouseCursor_ResizeAll,         // Unused
    ImGuiMouseCursor_ResizeNS,          // When hovering over an horizontal border
    ImGuiMouseCursor_ResizeEW,          // When hovering over a vertical border or a column
    ImGuiMouseCursor_ResizeNESW,        // When hovering over the bottom-left corner of a window
    ImGuiMouseCursor_ResizeNWSE,        // When hovering over the bottom-right corner of a window
    ImGuiMouseCursor_COUNT

    // Obsolete names (will be removed)
#ifndef IMGUI_DISABLE_OBSOLETE_FUNCTIONS
    , ImGuiMouseCursor_Count_ = ImGuiMouseCursor_COUNT
#endif
};

// Condition for ImGui::SetWindow***(), SetNextWindow***(), SetNextTreeNode***() functions
// All those functions treat 0 as a shortcut to ImGuiCond_Always. From the point of view of the user use this as an enum (don't combine multiple values into flags).
enum ImGuiCond_
{
    ImGuiCond_Always        = 1 << 0,   // Set the variable
    ImGuiCond_Once          = 1 << 1,   // Set the variable once per runtime session (only the first call with succeed)
    ImGuiCond_FirstUseEver  = 1 << 2,   // Set the variable if the window has no saved data (if doesn't exist in the .ini file)
    ImGuiCond_Appearing     = 1 << 3    // Set the variable if the window is appearing after being hidden/inactive (or the first time)

    // Obsolete names (will be removed)
#ifndef IMGUI_DISABLE_OBSOLETE_FUNCTIONS
    , ImGuiSetCond_Always = ImGuiCond_Always, ImGuiSetCond_Once = ImGuiCond_Once, ImGuiSetCond_FirstUseEver = ImGuiCond_FirstUseEver, ImGuiSetCond_Appearing = ImGuiCond_Appearing
#endif
};

// (Optional) Setup required only if (io.ConfigFlags & ImGuiConfigFlags_EnableMultiViewport) is enabled
struct ImGuiPlatformInterface
{
    void    (*CreateViewport)(ImGuiViewport* viewport);
    void    (*DestroyViewport)(ImGuiViewport* viewport);
    void    (*ShowWindow)(ImGuiViewport* viewport);
    void    (*SetWindowPos)(ImGuiViewport* viewport, ImVec2 pos);
    ImVec2  (*GetWindowPos)(ImGuiViewport* viewport);
    void    (*SetWindowSize)(ImGuiViewport* viewport, ImVec2 size);
    ImVec2  (*GetWindowSize)(ImGuiViewport* viewport);
    void    (*SetWindowTitle)(ImGuiViewport* viewport, const char* name);
    void    (*SetWindowAlpha)(ImGuiViewport* viewport, float alpha);
    void    (*RenderViewport)(ImGuiViewport* viewport);
    void    (*SwapBuffers)(ImGuiViewport* viewport);

    // FIXME-VIEWPORT: Experimenting with back-end abstraction. This probably shouldn't stay as is.
    int     (*CreateVkSurface)(ImGuiViewport* viewport, ImU64 vk_instance, const void* vk_allocator, ImU64* out_vk_surface);

    // FIXME-DPI
    float   (*GetWindowDpiScale)(ImGuiViewport* viewport);  // (Optional)
    void    (*ChangedViewport)(ImGuiViewport* viewport);    // (Optional) Called during Begin() every time the viewport we are outputting into changes (viewport = next viewport)
};

// (Optional) Setup required only if (io.ConfigFlags & ImGuiConfigFlags_EnableMultiViewport) is enabled
struct ImGuiRendererInterface
{
    void    (*CreateViewport)(ImGuiViewport* viewport);
    void    (*DestroyViewport)(ImGuiViewport* viewport);
    void    (*ResizeViewport)(ImGuiViewport* viewport, ImVec2 size);
    void    (*RenderViewport)(ImGuiViewport* viewport);     // Setup render output, clear targets, call Renderer_RenderDrawData
    void    (*SwapBuffers)(ImGuiViewport* viewport);        // Call Present/SwapBuffers
};

// You may modify the ImGui::GetStyle() main instance during initialization and before NewFrame().
// During the frame, prefer using ImGui::PushStyleVar(ImGuiStyleVar_XXXX)/PopStyleVar() to alter the main style values, and ImGui::PushStyleColor(ImGuiCol_XXX)/PopStyleColor() for colors.
struct ImGuiStyle
{
    float       Alpha;                      // Global alpha applies to everything in ImGui.
    ImVec2      WindowPadding;              // Padding within a window.
    float       WindowRounding;             // Radius of window corners rounding. Set to 0.0f to have rectangular windows.
    float       WindowBorderSize;           // Thickness of border around windows. Generally set to 0.0f or 1.0f. (Other values are not well tested and more CPU/GPU costly).
    ImVec2      WindowMinSize;              // Minimum window size. This is a global setting. If you want to constraint individual windows, use SetNextWindowSizeConstraints().
    ImVec2      WindowTitleAlign;           // Alignment for title bar text. Defaults to (0.0f,0.5f) for left-aligned,vertically centered.
    float       ChildRounding;              // Radius of child window corners rounding. Set to 0.0f to have rectangular windows.
    float       ChildBorderSize;            // Thickness of border around child windows. Generally set to 0.0f or 1.0f. (Other values are not well tested and more CPU/GPU costly).
    float       PopupRounding;              // Radius of popup window corners rounding.
    float       PopupBorderSize;            // Thickness of border around popup windows. Generally set to 0.0f or 1.0f. (Other values are not well tested and more CPU/GPU costly).
    ImVec2      FramePadding;               // Padding within a framed rectangle (used by most widgets).
    float       FrameRounding;              // Radius of frame corners rounding. Set to 0.0f to have rectangular frame (used by most widgets).
    float       FrameBorderSize;            // Thickness of border around frames. Generally set to 0.0f or 1.0f. (Other values are not well tested and more CPU/GPU costly).
    ImVec2      ItemSpacing;                // Horizontal and vertical spacing between widgets/lines.
    ImVec2      ItemInnerSpacing;           // Horizontal and vertical spacing between within elements of a composed widget (e.g. a slider and its label).
    ImVec2      TouchExtraPadding;          // Expand reactive bounding box for touch-based system where touch position is not accurate enough. Unfortunately we don't sort widgets so priority on overlap will always be given to the first widget. So don't grow this too much!
    float       IndentSpacing;              // Horizontal indentation when e.g. entering a tree node. Generally == (FontSize + FramePadding.x*2).
    float       ColumnsMinSpacing;          // Minimum horizontal spacing between two columns.
    float       ScrollbarSize;              // Width of the vertical scrollbar, Height of the horizontal scrollbar.
    float       ScrollbarRounding;          // Radius of grab corners for scrollbar.
    float       GrabMinSize;                // Minimum width/height of a grab box for slider/scrollbar.
    float       GrabRounding;               // Radius of grabs corners rounding. Set to 0.0f to have rectangular slider grabs.
    ImVec2      ButtonTextAlign;            // Alignment of button text when button is larger than text. Defaults to (0.5f,0.5f) for horizontally+vertically centered.
    ImVec2      DisplayWindowPadding;       // Window positions are clamped to be visible within the display area by at least this amount. Only covers regular windows.
    ImVec2      DisplaySafeAreaPadding;     // If you cannot see the edge of your screen (e.g. on a TV) increase the safe area padding. Covers popups/tooltips as well regular windows.
    float       MouseCursorScale;           // Scale software rendered mouse cursor (when io.MouseDrawCursor is enabled). May be removed later.
    bool        AntiAliasedLines;           // Enable anti-aliasing on lines/borders. Disable if you are really tight on CPU/GPU.
    bool        AntiAliasedFill;            // Enable anti-aliasing on filled shapes (rounded rectangles, circles, etc.)
    float       CurveTessellationTol;       // Tessellation tolerance when using PathBezierCurveTo() without a specific number of segments. Decrease for highly tessellated curves (higher quality, more polygons), increase to reduce quality.
    ImVec4      Colors[ImGuiCol_COUNT];

    IMGUI_API ImGuiStyle();
    IMGUI_API void ScaleAllSizes(float scale_factor);
};

// This is where your app communicate with ImGui. Access via ImGui::GetIO().
// Read 'Programmer guide' section in .cpp file for general usage.
struct ImGuiIO
{
    //------------------------------------------------------------------
    // Settings (fill once)                 // Default value:
    //------------------------------------------------------------------

    ImVec2        DisplaySize;              // <unset>              // Main display size. Used e.g. to clamp windows positions. This is the default viewport. Use BeginViewport() for other viewports.
    float         DeltaTime;                // = 1.0f/60.0f         // Time elapsed since last frame, in seconds.
    ImGuiConfigFlags ConfigFlags;           // = 0                  // See ImGuiConfigFlags_ enum. Back-end options, Gamepad/keyboard navigation options, etc.
    float         IniSavingRate;            // = 5.0f               // Maximum time between saving positions/sizes to .ini file, in seconds.
    const char*   IniFilename;              // = "imgui.ini"        // Path to .ini file. NULL to disable .ini saving.
    const char*   LogFilename;              // = "imgui_log.txt"    // Path to .log file (default parameter to ImGui::LogToFile when no file is specified).
    float         MouseDoubleClickTime;     // = 0.30f              // Time for a double-click, in seconds.
    float         MouseDoubleClickMaxDist;  // = 6.0f               // Distance threshold to stay in to validate a double-click, in pixels.
    float         MouseDragThreshold;       // = 6.0f               // Distance threshold before considering we are dragging.
    int           KeyMap[ImGuiKey_COUNT];   // <unset>              // Map of indices into the KeysDown[512] entries array which represent your "native" keyboard state.
    float         KeyRepeatDelay;           // = 0.250f             // When holding a key/button, time before it starts repeating, in seconds (for buttons in Repeat mode, etc.).
    float         KeyRepeatRate;            // = 0.050f             // When holding a key/button, rate at which it repeats, in seconds.
    void*         UserData;                 // = NULL               // Store your own data for retrieval by callbacks.

    ImFontAtlas*  Fonts;                    // <auto>               // Load and assemble one or more fonts into a single tightly packed texture. Output to Fonts array.
    float         FontGlobalScale;          // = 1.0f               // Global scale all fonts
    bool          FontAllowUserScaling;     // = false              // Allow user scaling text of individual window with CTRL+Wheel.
    ImFont*       FontDefault;              // = NULL               // Font to use on NewFrame(). Use NULL to uses Fonts->Fonts[0].
    ImVec2        DisplayFramebufferScale;  // = (1.0f,1.0f)        // For retina display or other situations where window coordinates are different from framebuffer coordinates. User storage only, presently not used by ImGui.

    // Advanced/subtle behaviors
    bool          OptMacOSXBehaviors;       // = defined(__APPLE__) // OS X style: Text editing cursor movement using Alt instead of Ctrl, Shortcuts using Cmd/Super instead of Ctrl, Line/Text Start and End using Cmd+Arrows instead of Home/End, Double click selects by word instead of selecting whole text, Multi-selection in lists uses Cmd/Super instead of Ctrl
    bool          OptCursorBlink;           // = true               // Enable blinking cursor, for users who consider it annoying.

    //------------------------------------------------------------------
    // Settings (User Functions)
    //------------------------------------------------------------------

    // Optional: access OS clipboard
    // (default to use native Win32 clipboard on Windows, otherwise uses a private clipboard. Override to access OS clipboard on other architectures)
    const char* (*GetClipboardTextFn)(void* user_data);
    void        (*SetClipboardTextFn)(void* user_data, const char* text);
    void*       ClipboardUserData;

    // Optional: platform interface to use multiple viewports
    ImGuiPlatformInterface  PlatformInterface;
    ImGuiRendererInterface  RendererInterface;

    // Optional: notify OS Input Method Editor of the screen position of your cursor for text input position (e.g. when using Japanese/Chinese IME in Windows)
    // (default to use native imm32 api on Windows)
    void        (*ImeSetInputScreenPosFn)(int x, int y);
    void*       ImeWindowHandle;            // (Windows) Set this to your HWND to get automatic IME cursor positioning.

#ifndef IMGUI_DISABLE_OBSOLETE_FUNCTIONS
    // [OBSOLETE] Rendering function, will be automatically called in Render(). Please call your rendering function yourself now! You can obtain the ImDrawData* by calling ImGui::GetDrawData() after Render().
    // See example applications if you are unsure of how to implement this.
    void        (*RenderDrawListsFn)(ImDrawData* data);
#endif

    //------------------------------------------------------------------
    // Input - Fill before calling NewFrame()
    //------------------------------------------------------------------

    ImVec2      MousePos;                       // Mouse position, in pixels. Set to ImVec2(-FLT_MAX,-FLT_MAX) if mouse is unavailable (on another screen, etc.)
    bool        MouseDown[5];                   // Mouse buttons: left, right, middle + extras. ImGui itself mostly only uses left button (BeginPopupContext** are using right button). Others buttons allows us to track if the mouse is being used by your application + available to user as a convenience via IsMouse** API.
    float       MouseWheel;                     // Mouse wheel Vertical: 1 unit scrolls about 5 lines text. 
    float       MouseWheelH;                    // Mouse wheel Horizontal. Most users don't have a mouse with an horizontal wheel, may not be filled by all back-ends.
    ImGuiID     MousePosViewport;               // (Optional) When using multiple viewports: viewport from which io.MousePos is based from (when dragging this is generally the captured/focused viewport, even though we can drag outside of it and then it's not hovered anymore). (0 == default viewport)
    ImGuiID     MouseHoveredViewport;           // (Optional) When using multiple viewports: viewport the OS mouse cursor is hovering. (0 == default viewport)
    bool        MouseDrawCursor;                // Request ImGui to draw a mouse cursor for you (if you are on a platform without a mouse cursor).
    bool        KeyCtrl;                        // Keyboard modifier pressed: Control
    bool        KeyShift;                       // Keyboard modifier pressed: Shift
    bool        KeyAlt;                         // Keyboard modifier pressed: Alt
    bool        KeySuper;                       // Keyboard modifier pressed: Cmd/Super/Windows
    bool        KeysDown[512];                  // Keyboard keys that are pressed (ideally left in the "native" order your engine has access to keyboard keys, so you can use your own defines/enums for keys).
    ImWchar     InputCharacters[16+1];          // List of characters input (translated by user from keypress+keyboard state). Fill using AddInputCharacter() helper.
    float       NavInputs[ImGuiNavInput_COUNT]; // Gamepad inputs (keyboard keys will be auto-mapped and be written here by ImGui::NewFrame)

    // Functions
    IMGUI_API void AddInputCharacter(ImWchar c);                        // Add new character into InputCharacters[]
    IMGUI_API void AddInputCharactersUTF8(const char* utf8_chars);      // Add new characters into InputCharacters[] from an UTF-8 string
    inline void    ClearInputCharacters() { InputCharacters[0] = 0; }   // Clear the text input buffer manually

    //------------------------------------------------------------------
    // Output - Retrieve after calling NewFrame()
    //------------------------------------------------------------------

    bool        WantCaptureMouse;           // When io.WantCaptureMouse is true, do not dispatch mouse input data to your main application. This is set by ImGui when it wants to use your mouse (e.g. unclicked mouse is hovering a window, or a widget is active). 
    bool        WantCaptureKeyboard;        // When io.WantCaptureKeyboard is true, do not dispatch keyboard input data to your main application. This is set by ImGui when it wants to use your keyboard inputs.
    bool        WantTextInput;              // Mobile/console: when io.WantTextInput is true, you may display an on-screen keyboard. This is set by ImGui when it wants textual keyboard input to happen (e.g. when a InputText widget is active).
    bool        WantMoveMouse;              // MousePos has been altered, back-end should reposition mouse on next frame. Set only when ImGuiConfigFlags_NavMoveMouse flag is enabled.
    bool        NavActive;                  // Directional navigation is currently allowed (will handle ImGuiKey_NavXXX events) = a window is focused and it doesn't use the ImGuiWindowFlags_NoNavInputs flag.
    bool        NavVisible;                 // Directional navigation is visible and allowed (will handle ImGuiKey_NavXXX events).
    float       Framerate;                  // Application framerate estimation, in frame per second. Solely for convenience. Rolling average estimation based on IO.DeltaTime over 120 frames
    int         MetricsRenderVertices;      // Vertices output during last call to Render()
    int         MetricsRenderIndices;       // Indices output during last call to Render() = number of triangles * 3
    int         MetricsActiveWindows;       // Number of visible root windows (exclude child windows)
    ImVec2      MouseDelta;                 // Mouse delta. Note that this is zero if either current or previous position are invalid (-FLT_MAX,-FLT_MAX), so a disappearing/reappearing mouse won't have a huge delta.

    //------------------------------------------------------------------
    // [Internal] ImGui will maintain those fields. Forward compatibility not guaranteed!
    //------------------------------------------------------------------

    ImVec2      MousePosPrev;               // Previous mouse position temporary storage (nb: not for public use, set to MousePos in NewFrame())
    ImVec2      MouseClickedPos[5];         // Position at time of clicking
    float       MouseClickedTime[5];        // Time of last click (used to figure out double-click)
    bool        MouseClicked[5];            // Mouse button went from !Down to Down
    bool        MouseDoubleClicked[5];      // Has mouse button been double-clicked?
    bool        MouseReleased[5];           // Mouse button went from Down to !Down
    bool        MouseDownOwned[5];          // Track if button was clicked inside a window. We don't request mouse capture from the application if click started outside ImGui bounds.
    float       MouseDownDuration[5];       // Duration the mouse button has been down (0.0f == just clicked)
    float       MouseDownDurationPrev[5];   // Previous time the mouse button has been down
    ImVec2      MouseDragMaxDistanceAbs[5]; // Maximum distance, absolute, on each axis, of how much mouse has traveled from the clicking point
    float       MouseDragMaxDistanceSqr[5]; // Squared maximum distance of how much mouse has traveled from the clicking point
    float       KeysDownDuration[512];      // Duration the keyboard key has been down (0.0f == just pressed)
    float       KeysDownDurationPrev[512];  // Previous duration the key has been down
    float       NavInputsDownDuration[ImGuiNavInput_COUNT];
    float       NavInputsDownDurationPrev[ImGuiNavInput_COUNT];

    IMGUI_API   ImGuiIO();
};

//-----------------------------------------------------------------------------
// Obsolete functions (Will be removed! Read 'API BREAKING CHANGES' section in imgui.cpp for details)
//-----------------------------------------------------------------------------

#ifndef IMGUI_DISABLE_OBSOLETE_FUNCTIONS
namespace ImGui
{
    // OBSOLETED in 1.60 (from Dec 2017)
    static inline bool  IsAnyWindowFocused()                  { return IsWindowFocused(ImGuiFocusedFlags_AnyWindow); }
    static inline bool  IsAnyWindowHovered()                  { return IsWindowHovered(ImGuiHoveredFlags_AnyWindow); }
    static inline ImVec2 CalcItemRectClosestPoint(const ImVec2& pos, bool on_edge = false, float outward = 0.f) { (void)on_edge; (void)outward; IM_ASSERT(0); return pos; }
    // OBSOLETED in 1.53 (between Oct 2017 and Dec 2017)
    static inline void  ShowTestWindow()                      { return ShowDemoWindow(); }
    static inline bool  IsRootWindowFocused()                 { return IsWindowFocused(ImGuiFocusedFlags_RootWindow); }
    static inline bool  IsRootWindowOrAnyChildFocused()       { return IsWindowFocused(ImGuiFocusedFlags_RootAndChildWindows); }
    static inline void  SetNextWindowContentWidth(float w)    { SetNextWindowContentSize(ImVec2(w, 0.0f)); }
    static inline float GetItemsLineHeightWithSpacing()       { return GetFrameHeightWithSpacing(); }
    // OBSOLETED in 1.52 (between Aug 2017 and Oct 2017)
    bool                Begin(const char* name, bool* p_open, const ImVec2& size_on_first_use, float bg_alpha_override = -1.0f, ImGuiWindowFlags flags = 0); // Use SetNextWindowSize(size, ImGuiCond_FirstUseEver) + SetNextWindowBgAlpha() instead.
    static inline bool  IsRootWindowOrAnyChildHovered()       { return IsWindowHovered(ImGuiHoveredFlags_RootAndChildWindows); }
    static inline void  AlignFirstTextHeightToWidgets()       { AlignTextToFramePadding(); }
    static inline void  SetNextWindowPosCenter(ImGuiCond c=0) { ImGuiIO& io = GetIO(); SetNextWindowPos(ImVec2(io.DisplaySize.x * 0.5f, io.DisplaySize.y * 0.5f), c, ImVec2(0.5f, 0.5f)); } // FIXME-VIEWPORT: Select viewport based on mouse position
    // OBSOLETED in 1.51 (between Jun 2017 and Aug 2017)
    static inline bool  IsItemHoveredRect()                   { return IsItemHovered(ImGuiHoveredFlags_RectOnly); }
    static inline bool  IsPosHoveringAnyWindow(const ImVec2&) { IM_ASSERT(0); return false; } // This was misleading and partly broken. You probably want to use the ImGui::GetIO().WantCaptureMouse flag instead.
    static inline bool  IsMouseHoveringAnyWindow()            { return IsWindowHovered(ImGuiHoveredFlags_AnyWindow); }
    static inline bool  IsMouseHoveringWindow()               { return IsWindowHovered(ImGuiHoveredFlags_AllowWhenBlockedByPopup | ImGuiHoveredFlags_AllowWhenBlockedByActiveItem); }
    // OBSOLETED IN 1.49 (between Apr 2016 and May 2016)
    static inline bool  CollapsingHeader(const char* label, const char* str_id, bool framed = true, bool default_open = false) { (void)str_id; (void)framed; ImGuiTreeNodeFlags default_open_flags = 1 << 5; return CollapsingHeader(label, (default_open ? default_open_flags : 0)); }
}
#endif

//-----------------------------------------------------------------------------
// Helpers
//-----------------------------------------------------------------------------

// Lightweight std::vector<> like class to avoid dragging dependencies (also: Windows implementation of STL with debug enabled is absurdly slow, so let's bypass it so our code runs fast in debug).
// *Important* Our implementation does NOT call C++ constructors/destructors. This is intentional, we do not require it but you have to be mindful of that. Do not use this class as a straight std::vector replacement in your code!
template<typename T>
class ImVector
{
public:
    int                         Size;
    int                         Capacity;
    T*                          Data;

    typedef T                   value_type;
    typedef value_type*         iterator;
    typedef const value_type*   const_iterator;

    inline ImVector()           { Size = Capacity = 0; Data = NULL; }
    inline ~ImVector()          { if (Data) ImGui::MemFree(Data); }
    inline ImVector(const ImVector<T>& src)                     { Size = Capacity = 0; Data = NULL; operator=(src); }
    inline ImVector& operator=(const ImVector<T>& src)          { clear(); resize(src.Size); memcpy(Data, src.Data, (size_t)Size * sizeof(value_type)); return *this; }

    inline bool                 empty() const                   { return Size == 0; }
    inline int                  size() const                    { return Size; }
    inline int                  capacity() const                { return Capacity; }
    inline value_type&          operator[](int i)               { IM_ASSERT(i < Size); return Data[i]; }
    inline const value_type&    operator[](int i) const         { IM_ASSERT(i < Size); return Data[i]; }

    inline void                 clear()                         { if (Data) { Size = Capacity = 0; ImGui::MemFree(Data); Data = NULL; } }
    inline iterator             begin()                         { return Data; }
    inline const_iterator       begin() const                   { return Data; }
    inline iterator             end()                           { return Data + Size; }
    inline const_iterator       end() const                     { return Data + Size; }
    inline value_type&          front()                         { IM_ASSERT(Size > 0); return Data[0]; }
    inline const value_type&    front() const                   { IM_ASSERT(Size > 0); return Data[0]; }
    inline value_type&          back()                          { IM_ASSERT(Size > 0); return Data[Size - 1]; }
    inline const value_type&    back() const                    { IM_ASSERT(Size > 0); return Data[Size - 1]; }
    inline void                 swap(ImVector<value_type>& rhs) { int rhs_size = rhs.Size; rhs.Size = Size; Size = rhs_size; int rhs_cap = rhs.Capacity; rhs.Capacity = Capacity; Capacity = rhs_cap; value_type* rhs_data = rhs.Data; rhs.Data = Data; Data = rhs_data; }

    inline int          _grow_capacity(int sz) const            { int new_capacity = Capacity ? (Capacity + Capacity/2) : 8; return new_capacity > sz ? new_capacity : sz; }
    inline void         resize(int new_size)                    { if (new_size > Capacity) reserve(_grow_capacity(new_size)); Size = new_size; }
    inline void         resize(int new_size,const value_type& v){ if (new_size > Capacity) reserve(_grow_capacity(new_size)); if (new_size > Size) for (int n = Size; n < new_size; n++) memcpy(&Data[n], &v, sizeof(v)); Size = new_size; }
    inline void         reserve(int new_capacity)
    {
        if (new_capacity <= Capacity) 
            return;
        value_type* new_data = (value_type*)ImGui::MemAlloc((size_t)new_capacity * sizeof(value_type));
        if (Data)
            memcpy(new_data, Data, (size_t)Size * sizeof(value_type));
        ImGui::MemFree(Data);
        Data = new_data;
        Capacity = new_capacity;
    }

    // NB: &v cannot be pointing inside the ImVector Data itself! e.g. v.push_back(v[10]) is forbidden.
    inline void         push_back(const value_type& v)                  { if (Size == Capacity) reserve(_grow_capacity(Size + 1)); memcpy(&Data[Size], &v, sizeof(v)); Size++; }
    inline void         pop_back()                                      { IM_ASSERT(Size > 0); Size--; }
    inline void         push_front(const value_type& v)                 { if (Size == 0) push_back(v); else insert(Data, v); }
    inline iterator     erase(const_iterator it)                        { IM_ASSERT(it >= Data && it < Data+Size); const ptrdiff_t off = it - Data; memmove(Data + off, Data + off + 1, ((size_t)Size - (size_t)off - 1) * sizeof(value_type)); Size--; return Data + off; }
    inline iterator     insert(const_iterator it, const value_type& v)  { IM_ASSERT(it >= Data && it <= Data+Size); const ptrdiff_t off = it - Data; if (Size == Capacity) reserve(_grow_capacity(Size + 1)); if (off < (int)Size) memmove(Data + off + 1, Data + off, ((size_t)Size - (size_t)off) * sizeof(value_type)); Data[off] = v; Size++; return Data + off; }
    inline bool         contains(const value_type& v) const             { const T* data = Data;  const T* data_end = Data + Size; while (data < data_end) if (*data++ == v) return true; return false; }
};

// Helper: IM_NEW(), IM_PLACEMENT_NEW(), IM_DELETE() macros to call MemAlloc + Placement New, Placement Delete + MemFree
// We call C++ constructor on own allocated memory via the placement "new(ptr) Type()" syntax.
// Defining a custom placement new() with a dummy parameter allows us to bypass including <new> which on some platforms complains when user has disabled exceptions.
struct ImNewDummy {};
inline void* operator new(size_t, ImNewDummy, void* ptr) { return ptr; }
inline void  operator delete(void*, ImNewDummy, void*)   {} // This is only required so we can use the symetrical new()
#define IM_PLACEMENT_NEW(_PTR)              new(ImNewDummy(), _PTR)
#define IM_NEW(_TYPE)                       new(ImNewDummy(), ImGui::MemAlloc(sizeof(_TYPE))) _TYPE
template<typename T> void IM_DELETE(T*& p)  { if (p) { p->~T(); ImGui::MemFree(p); p = NULL; } }

// Helper: execute a block of code at maximum once a frame. Convenient if you want to quickly create an UI within deep-nested code that runs multiple times every frame.
// Usage: static ImGuiOnceUponAFrame oaf; if (oaf) ImGui::Text("This will be called only once per frame");
struct ImGuiOnceUponAFrame
{
    ImGuiOnceUponAFrame() { RefFrame = -1; }
    mutable int RefFrame;
    operator bool() const { int current_frame = ImGui::GetFrameCount(); if (RefFrame == current_frame) return false; RefFrame = current_frame; return true; }
};

// Helper macro for ImGuiOnceUponAFrame. Attention: The macro expands into 2 statement so make sure you don't use it within e.g. an if() statement without curly braces.
#ifndef IMGUI_DISABLE_OBSOLETE_FUNCTIONS    // Will obsolete
#define IMGUI_ONCE_UPON_A_FRAME     static ImGuiOnceUponAFrame imgui_oaf; if (imgui_oaf)
#endif

// Helper: Parse and apply text filters. In format "aaaaa[,bbbb][,ccccc]"
struct ImGuiTextFilter
{
    struct TextRange
    {
        const char* b;
        const char* e;

        TextRange() { b = e = NULL; }
        TextRange(const char* _b, const char* _e) { b = _b; e = _e; }
        const char* begin() const { return b; }
        const char* end() const { return e; }
        bool empty() const { return b == e; }
        char front() const { return *b; }
        static bool is_blank(char c) { return c == ' ' || c == '\t'; }
        void trim_blanks() { while (b < e && is_blank(*b)) b++; while (e > b && is_blank(*(e-1))) e--; }
        IMGUI_API void split(char separator, ImVector<TextRange>& out);
    };

    char                InputBuf[256];
    ImVector<TextRange> Filters;
    int                 CountGrep;

    IMGUI_API           ImGuiTextFilter(const char* default_filter = "");
    IMGUI_API bool      Draw(const char* label = "Filter (inc,-exc)", float width = 0.0f);    // Helper calling InputText+Build
    IMGUI_API bool      PassFilter(const char* text, const char* text_end = NULL) const;
    IMGUI_API void      Build();
    void                Clear() { InputBuf[0] = 0; Build(); }
    bool                IsActive() const { return !Filters.empty(); }
};

// Helper: Text buffer for logging/accumulating text
struct ImGuiTextBuffer
{
    ImVector<char>      Buf;

    ImGuiTextBuffer()   { Buf.push_back(0); }
    inline char         operator[](int i) { return Buf.Data[i]; }
    const char*         begin() const { return &Buf.front(); }
    const char*         end() const { return &Buf.back(); }      // Buf is zero-terminated, so end() will point on the zero-terminator
    int                 size() const { return Buf.Size - 1; }
    bool                empty() { return Buf.Size <= 1; }
    void                clear() { Buf.clear(); Buf.push_back(0); }
    void                reserve(int capacity) { Buf.reserve(capacity); }
    const char*         c_str() const { return Buf.Data; }
    IMGUI_API void      appendf(const char* fmt, ...) IM_FMTARGS(2);
    IMGUI_API void      appendfv(const char* fmt, va_list args) IM_FMTLIST(2);
};

// Helper: Simple Key->value storage
// Typically you don't have to worry about this since a storage is held within each Window.
// We use it to e.g. store collapse state for a tree (Int 0/1), store color edit options. 
// This is optimized for efficient reading (dichotomy into a contiguous buffer), rare writing (typically tied to user interactions)
// You can use it as custom user storage for temporary values. Declare your own storage if, for example:
// - You want to manipulate the open/close state of a particular sub-tree in your interface (tree node uses Int 0/1 to store their state).
// - You want to store custom debug data easily without adding or editing structures in your code (probably not efficient, but convenient)
// Types are NOT stored, so it is up to you to make sure your Key don't collide with different types.
struct ImGuiStorage
{
    struct Pair
    {
        ImGuiID key;
        union { int val_i; float val_f; void* val_p; };
        Pair(ImGuiID _key, int _val_i)   { key = _key; val_i = _val_i; }
        Pair(ImGuiID _key, float _val_f) { key = _key; val_f = _val_f; }
        Pair(ImGuiID _key, void* _val_p) { key = _key; val_p = _val_p; }
    };
    ImVector<Pair>      Data;

    // - Get***() functions find pair, never add/allocate. Pairs are sorted so a query is O(log N)
    // - Set***() functions find pair, insertion on demand if missing.
    // - Sorted insertion is costly, paid once. A typical frame shouldn't need to insert any new pair.
    void                Clear() { Data.clear(); }
    IMGUI_API int       GetInt(ImGuiID key, int default_val = 0) const;
    IMGUI_API void      SetInt(ImGuiID key, int val);
    IMGUI_API bool      GetBool(ImGuiID key, bool default_val = false) const;
    IMGUI_API void      SetBool(ImGuiID key, bool val);
    IMGUI_API float     GetFloat(ImGuiID key, float default_val = 0.0f) const;
    IMGUI_API void      SetFloat(ImGuiID key, float val);
    IMGUI_API void*     GetVoidPtr(ImGuiID key) const; // default_val is NULL
    IMGUI_API void      SetVoidPtr(ImGuiID key, void* val);

    // - Get***Ref() functions finds pair, insert on demand if missing, return pointer. Useful if you intend to do Get+Set.
    // - References are only valid until a new value is added to the storage. Calling a Set***() function or a Get***Ref() function invalidates the pointer.
    // - A typical use case where this is convenient for quick hacking (e.g. add storage during a live Edit&Continue session if you can't modify existing struct)
    //      float* pvar = ImGui::GetFloatRef(key); ImGui::SliderFloat("var", pvar, 0, 100.0f); some_var += *pvar;
    IMGUI_API int*      GetIntRef(ImGuiID key, int default_val = 0);
    IMGUI_API bool*     GetBoolRef(ImGuiID key, bool default_val = false);
    IMGUI_API float*    GetFloatRef(ImGuiID key, float default_val = 0.0f);
    IMGUI_API void**    GetVoidPtrRef(ImGuiID key, void* default_val = NULL);

    // Use on your own storage if you know only integer are being stored (open/close all tree nodes)
    IMGUI_API void      SetAllInt(int val);

    // For quicker full rebuild of a storage (instead of an incremental one), you may add all your contents and then sort once.
    IMGUI_API void      BuildSortByKey();
};

// Shared state of InputText(), passed to callback when a ImGuiInputTextFlags_Callback* flag is used and the corresponding callback is triggered.
struct ImGuiTextEditCallbackData
{
    ImGuiInputTextFlags EventFlag;      // One of ImGuiInputTextFlags_Callback* // Read-only
    ImGuiInputTextFlags Flags;          // What user passed to InputText()      // Read-only
    void*               UserData;       // What user passed to InputText()      // Read-only
    bool                ReadOnly;       // Read-only mode                       // Read-only

    // CharFilter event:
    ImWchar             EventChar;      // Character input                      // Read-write (replace character or set to zero)

    // Completion,History,Always events:
    // If you modify the buffer contents make sure you update 'BufTextLen' and set 'BufDirty' to true.
    ImGuiKey            EventKey;       // Key pressed (Up/Down/TAB)            // Read-only
    char*               Buf;            // Current text buffer                  // Read-write (pointed data only, can't replace the actual pointer)
    int                 BufTextLen;     // Current text length in bytes         // Read-write
    int                 BufSize;        // Maximum text length in bytes         // Read-only
    bool                BufDirty;       // Set if you modify Buf/BufTextLen!!   // Write
    int                 CursorPos;      //                                      // Read-write
    int                 SelectionStart; //                                      // Read-write (== to SelectionEnd when no selection)
    int                 SelectionEnd;   //                                      // Read-write

    // NB: Helper functions for text manipulation. Calling those function loses selection.
    IMGUI_API void    DeleteChars(int pos, int bytes_count);
    IMGUI_API void    InsertChars(int pos, const char* text, const char* text_end = NULL);
    bool              HasSelection() const { return SelectionStart != SelectionEnd; }
};

// Resizing callback data to apply custom constraint. As enabled by SetNextWindowSizeConstraints(). Callback is called during the next Begin().
// NB: For basic min/max size constraint on each axis you don't need to use the callback! The SetNextWindowSizeConstraints() parameters are enough.
struct ImGuiSizeCallbackData
{
    void*   UserData;       // Read-only.   What user passed to SetNextWindowSizeConstraints()
    ImVec2  Pos;            // Read-only.   Window position, for reference.
    ImVec2  CurrentSize;    // Read-only.   Current window size.
    ImVec2  DesiredSize;    // Read-write.  Desired size, based on user's mouse position. Write to this field to restrain resizing.
};

// Data payload for Drag and Drop operations
struct ImGuiPayload
{
    // Members
    const void*     Data;               // Data (copied and owned by dear imgui)
    int             DataSize;           // Data size

    // [Internal]
    ImGuiID         SourceId;           // Source item id
    ImGuiID         SourceParentId;     // Source parent id (if available)
    int             DataFrameCount;     // Data timestamp
    char            DataType[32+1];     // Data type tag (short user-supplied string, 32 characters max)
    bool            Preview;            // Set when AcceptDragDropPayload() was called and mouse has been hovering the target item (nb: handle overlapping drag targets)
    bool            Delivery;           // Set when AcceptDragDropPayload() was called and mouse button is released over the target item.

    ImGuiPayload()  { Clear(); }
    void Clear()    { SourceId = SourceParentId = 0; Data = NULL; DataSize = 0; memset(DataType, 0, sizeof(DataType)); DataFrameCount = -1; Preview = Delivery = false; }
    bool IsDataType(const char* type) const { return DataFrameCount != -1 && strcmp(type, DataType) == 0; }
    bool IsPreview() const                  { return Preview; }
    bool IsDelivery() const                 { return Delivery; }
};

// Helpers macros to generate 32-bits encoded colors
#ifdef IMGUI_USE_BGRA_PACKED_COLOR
#define IM_COL32_R_SHIFT    16
#define IM_COL32_G_SHIFT    8
#define IM_COL32_B_SHIFT    0
#define IM_COL32_A_SHIFT    24
#define IM_COL32_A_MASK     0xFF000000
#else
#define IM_COL32_R_SHIFT    0
#define IM_COL32_G_SHIFT    8
#define IM_COL32_B_SHIFT    16
#define IM_COL32_A_SHIFT    24
#define IM_COL32_A_MASK     0xFF000000
#endif
#define IM_COL32(R,G,B,A)    (((ImU32)(A)<<IM_COL32_A_SHIFT) | ((ImU32)(B)<<IM_COL32_B_SHIFT) | ((ImU32)(G)<<IM_COL32_G_SHIFT) | ((ImU32)(R)<<IM_COL32_R_SHIFT))
#define IM_COL32_WHITE       IM_COL32(255,255,255,255)  // Opaque white = 0xFFFFFFFF
#define IM_COL32_BLACK       IM_COL32(0,0,0,255)        // Opaque black
#define IM_COL32_BLACK_TRANS IM_COL32(0,0,0,0)          // Transparent black = 0x00000000

// ImColor() helper to implicity converts colors to either ImU32 (packed 4x1 byte) or ImVec4 (4x1 float)
// Prefer using IM_COL32() macros if you want a guaranteed compile-time ImU32 for usage with ImDrawList API.
// **Avoid storing ImColor! Store either u32 of ImVec4. This is not a full-featured color class. MAY OBSOLETE.
// **None of the ImGui API are using ImColor directly but you can use it as a convenience to pass colors in either ImU32 or ImVec4 formats. Explicitly cast to ImU32 or ImVec4 if needed.
struct ImColor
{
    ImVec4              Value;

    ImColor()                                                       { Value.x = Value.y = Value.z = Value.w = 0.0f; }
    ImColor(int r, int g, int b, int a = 255)                       { float sc = 1.0f/255.0f; Value.x = (float)r * sc; Value.y = (float)g * sc; Value.z = (float)b * sc; Value.w = (float)a * sc; }
    ImColor(ImU32 rgba)                                             { float sc = 1.0f/255.0f; Value.x = (float)((rgba>>IM_COL32_R_SHIFT)&0xFF) * sc; Value.y = (float)((rgba>>IM_COL32_G_SHIFT)&0xFF) * sc; Value.z = (float)((rgba>>IM_COL32_B_SHIFT)&0xFF) * sc; Value.w = (float)((rgba>>IM_COL32_A_SHIFT)&0xFF) * sc; }
    ImColor(float r, float g, float b, float a = 1.0f)              { Value.x = r; Value.y = g; Value.z = b; Value.w = a; }
    ImColor(const ImVec4& col)                                      { Value = col; }
    inline operator ImU32() const                                   { return ImGui::ColorConvertFloat4ToU32(Value); }
    inline operator ImVec4() const                                  { return Value; }

    // FIXME-OBSOLETE: May need to obsolete/cleanup those helpers.
    inline void    SetHSV(float h, float s, float v, float a = 1.0f){ ImGui::ColorConvertHSVtoRGB(h, s, v, Value.x, Value.y, Value.z); Value.w = a; }
    static ImColor HSV(float h, float s, float v, float a = 1.0f)   { float r,g,b; ImGui::ColorConvertHSVtoRGB(h, s, v, r, g, b); return ImColor(r,g,b,a); }
};

// Helper: Manually clip large list of items.
// If you are submitting lots of evenly spaced items and you have a random access to the list, you can perform coarse clipping based on visibility to save yourself from processing those items at all.
// The clipper calculates the range of visible items and advance the cursor to compensate for the non-visible items we have skipped. 
// ImGui already clip items based on their bounds but it needs to measure text size to do so. Coarse clipping before submission makes this cost and your own data fetching/submission cost null.
// Usage:
//     ImGuiListClipper clipper(1000);  // we have 1000 elements, evenly spaced.
//     while (clipper.Step())
//         for (int i = clipper.DisplayStart; i < clipper.DisplayEnd; i++)
//             ImGui::Text("line number %d", i);
// - Step 0: the clipper let you process the first element, regardless of it being visible or not, so we can measure the element height (step skipped if we passed a known height as second arg to constructor).
// - Step 1: the clipper infer height from first element, calculate the actual range of elements to display, and position the cursor before the first element.
// - (Step 2: dummy step only required if an explicit items_height was passed to constructor or Begin() and user call Step(). Does nothing and switch to Step 3.)
// - Step 3: the clipper validate that we have reached the expected Y position (corresponding to element DisplayEnd), advance the cursor to the end of the list and then returns 'false' to end the loop.
struct ImGuiListClipper
{
    float   StartPosY;
    float   ItemsHeight;
    int     ItemsCount, StepNo, DisplayStart, DisplayEnd;

    // items_count:  Use -1 to ignore (you can call Begin later). Use INT_MAX if you don't know how many items you have (in which case the cursor won't be advanced in the final step).
    // items_height: Use -1.0f to be calculated automatically on first step. Otherwise pass in the distance between your items, typically GetTextLineHeightWithSpacing() or GetFrameHeightWithSpacing().
    // If you don't specify an items_height, you NEED to call Step(). If you specify items_height you may call the old Begin()/End() api directly, but prefer calling Step().
    ImGuiListClipper(int items_count = -1, float items_height = -1.0f)  { Begin(items_count, items_height); } // NB: Begin() initialize every fields (as we allow user to call Begin/End multiple times on a same instance if they want).
    ~ImGuiListClipper()                                                 { IM_ASSERT(ItemsCount == -1); }      // Assert if user forgot to call End() or Step() until false.

    IMGUI_API bool Step();                                              // Call until it returns false. The DisplayStart/DisplayEnd fields will be set and you can process/draw those items.
    IMGUI_API void Begin(int items_count, float items_height = -1.0f);  // Automatically called by constructor if you passed 'items_count' or by Step() in Step 1.
    IMGUI_API void End();                                               // Automatically called on the last call of Step() that returns false.
};

//-----------------------------------------------------------------------------
// Draw List
// Hold a series of drawing commands. The user provides a renderer for ImDrawData which essentially contains an array of ImDrawList.
//-----------------------------------------------------------------------------

// Draw callbacks for advanced uses.
// NB- You most likely do NOT need to use draw callbacks just to create your own widget or customized UI rendering (you can poke into the draw list for that)
// Draw callback may be useful for example, A) Change your GPU render state, B) render a complex 3D scene inside a UI element (without an intermediate texture/render target), etc.
// The expected behavior from your rendering function is 'if (cmd.UserCallback != NULL) cmd.UserCallback(parent_list, cmd); else RenderTriangles()'
typedef void (*ImDrawCallback)(const ImDrawList* parent_list, const ImDrawCmd* cmd);

// Typically, 1 command = 1 GPU draw call (unless command is a callback)
struct ImDrawCmd
{
    unsigned int    ElemCount;              // Number of indices (multiple of 3) to be rendered as triangles. Vertices are stored in the callee ImDrawList's vtx_buffer[] array, indices in idx_buffer[].
    ImVec4          ClipRect;               // Clipping rectangle (x1, y1, x2, y2)
    ImTextureID     TextureId;              // User-provided texture ID. Set by user in ImfontAtlas::SetTexID() for fonts or passed to Image*() functions. Ignore if never using images or multiple fonts atlas.
    ImDrawCallback  UserCallback;           // If != NULL, call the function instead of rendering the vertices. clip_rect and texture_id will be set normally.
    void*           UserCallbackData;       // The draw callback code can access this.

    ImDrawCmd() { ElemCount = 0; ClipRect.x = ClipRect.y = ClipRect.z = ClipRect.w = 0.0f; TextureId = NULL; UserCallback = NULL; UserCallbackData = NULL; }
};

// Vertex index (override with '#define ImDrawIdx unsigned int' inside in imconfig.h)
#ifndef ImDrawIdx
typedef unsigned short ImDrawIdx;
#endif

// Vertex layout
#ifndef IMGUI_OVERRIDE_DRAWVERT_STRUCT_LAYOUT
struct ImDrawVert
{
    ImVec2  pos;
    ImVec2  uv;
    ImU32   col;
};
#else
// You can override the vertex format layout by defining IMGUI_OVERRIDE_DRAWVERT_STRUCT_LAYOUT in imconfig.h
// The code expect ImVec2 pos (8 bytes), ImVec2 uv (8 bytes), ImU32 col (4 bytes), but you can re-order them or add other fields as needed to simplify integration in your engine.
// The type has to be described within the macro (you can either declare the struct or use a typedef)
// NOTE: IMGUI DOESN'T CLEAR THE STRUCTURE AND DOESN'T CALL A CONSTRUCTOR SO ANY CUSTOM FIELD WILL BE UNINITIALIZED. IF YOU ADD EXTRA FIELDS (SUCH AS A 'Z' COORDINATES) YOU WILL NEED TO CLEAR THEM DURING RENDER OR TO IGNORE THEM. 
IMGUI_OVERRIDE_DRAWVERT_STRUCT_LAYOUT;
#endif

// Draw channels are used by the Columns API to "split" the render list into different channels while building, so items of each column can be batched together.
// You can also use them to simulate drawing layers and submit primitives in a different order than how they will be rendered.
struct ImDrawChannel
{
    ImVector<ImDrawCmd>     CmdBuffer;
    ImVector<ImDrawIdx>     IdxBuffer;
};

enum ImDrawCornerFlags_
{
    ImDrawCornerFlags_TopLeft   = 1 << 0, // 0x1
    ImDrawCornerFlags_TopRight  = 1 << 1, // 0x2
    ImDrawCornerFlags_BotLeft   = 1 << 2, // 0x4
    ImDrawCornerFlags_BotRight  = 1 << 3, // 0x8
    ImDrawCornerFlags_Top       = ImDrawCornerFlags_TopLeft | ImDrawCornerFlags_TopRight,   // 0x3
    ImDrawCornerFlags_Bot       = ImDrawCornerFlags_BotLeft | ImDrawCornerFlags_BotRight,   // 0xC
    ImDrawCornerFlags_Left      = ImDrawCornerFlags_TopLeft | ImDrawCornerFlags_BotLeft,    // 0x5
    ImDrawCornerFlags_Right     = ImDrawCornerFlags_TopRight | ImDrawCornerFlags_BotRight,  // 0xA
    ImDrawCornerFlags_All       = 0xF     // In your function calls you may use ~0 (= all bits sets) instead of ImDrawCornerFlags_All, as a convenience
};

enum ImDrawListFlags_
{
    ImDrawListFlags_AntiAliasedLines = 1 << 0,
    ImDrawListFlags_AntiAliasedFill  = 1 << 1
};

// Draw command list
// This is the low-level list of polygons that ImGui functions are filling. At the end of the frame, all command lists are passed to your ImGuiIO::RenderDrawListFn function for rendering.
// Each ImGui window contains its own ImDrawList. You can use ImGui::GetWindowDrawList() to access the current window draw list and draw custom primitives.
// You can interleave normal ImGui:: calls and adding primitives to the current draw list.
// All positions are generally in pixel coordinates (generally top-left at 0,0, bottom-right at io.DisplaySize, unless multiple viewports are used), however you are totally free to apply whatever transformation matrix to want to the data (if you apply such transformation you'll want to apply it to ClipRect as well)
// Important: Primitives are always added to the list and not culled (culling is done at higher-level by ImGui:: functions), if you use this API a lot consider coarse culling your drawn objects.
struct ImDrawList
{
    // This is what you have to render
    ImVector<ImDrawCmd>     CmdBuffer;          // Draw commands. Typically 1 command = 1 GPU draw call, unless the command is a callback.
    ImVector<ImDrawIdx>     IdxBuffer;          // Index buffer. Each command consume ImDrawCmd::ElemCount of those
    ImVector<ImDrawVert>    VtxBuffer;          // Vertex buffer.

    // [Internal, used while building lists]
    ImDrawListFlags         Flags;              // Flags, you may poke into these to adjust anti-aliasing settings per-primitive.
    const ImDrawListSharedData* _Data;          // Pointer to shared draw data (you can use ImGui::GetDrawListSharedData() to get the one from current ImGui context)
    const char*             _OwnerName;         // Pointer to owner window's name for debugging
    unsigned int            _VtxCurrentIdx;     // [Internal] == VtxBuffer.Size
    ImDrawVert*             _VtxWritePtr;       // [Internal] point within VtxBuffer.Data after each add command (to avoid using the ImVector<> operators too much)
    ImDrawIdx*              _IdxWritePtr;       // [Internal] point within IdxBuffer.Data after each add command (to avoid using the ImVector<> operators too much)
    ImVector<ImVec4>        _ClipRectStack;     // [Internal]
    ImVector<ImTextureID>   _TextureIdStack;    // [Internal]
    ImVector<ImVec2>        _Path;              // [Internal] current path building
    int                     _ChannelsCurrent;   // [Internal] current channel number (0)
    int                     _ChannelsCount;     // [Internal] number of active channels (1+)
    ImVector<ImDrawChannel> _Channels;          // [Internal] draw channels for columns API (not resized down so _ChannelsCount may be smaller than _Channels.Size)

    // If you want to create ImDrawList instances, pass them ImGui::GetDrawListSharedData() or create and use your own ImDrawListSharedData (so you can use ImDrawList without ImGui)
    ImDrawList(const ImDrawListSharedData* shared_data) { _Data = shared_data; _OwnerName = NULL; Clear(); }
    ~ImDrawList() { ClearFreeMemory(); }
    IMGUI_API void  PushClipRect(ImVec2 clip_rect_min, ImVec2 clip_rect_max, bool intersect_with_current_clip_rect = false);  // Render-level scissoring. This is passed down to your render function but not used for CPU-side coarse clipping. Prefer using higher-level ImGui::PushClipRect() to affect logic (hit-testing and widget culling)
    IMGUI_API void  PushClipRectFullScreen();
    IMGUI_API void  PopClipRect();
    IMGUI_API void  PushTextureID(ImTextureID texture_id);
    IMGUI_API void  PopTextureID();
    inline ImVec2   GetClipRectMin() const { const ImVec4& cr = _ClipRectStack.back(); return ImVec2(cr.x, cr.y); }
    inline ImVec2   GetClipRectMax() const { const ImVec4& cr = _ClipRectStack.back(); return ImVec2(cr.z, cr.w); }

    // Primitives
    IMGUI_API void  AddLine(const ImVec2& a, const ImVec2& b, ImU32 col, float thickness = 1.0f);
    IMGUI_API void  AddRect(const ImVec2& a, const ImVec2& b, ImU32 col, float rounding = 0.0f, int rounding_corners_flags = ImDrawCornerFlags_All, float thickness = 1.0f);   // a: upper-left, b: lower-right, rounding_corners_flags: 4-bits corresponding to which corner to round
    IMGUI_API void  AddRectFilled(const ImVec2& a, const ImVec2& b, ImU32 col, float rounding = 0.0f, int rounding_corners_flags = ImDrawCornerFlags_All);                     // a: upper-left, b: lower-right
    IMGUI_API void  AddRectFilledMultiColor(const ImVec2& a, const ImVec2& b, ImU32 col_upr_left, ImU32 col_upr_right, ImU32 col_bot_right, ImU32 col_bot_left);
    IMGUI_API void  AddQuad(const ImVec2& a, const ImVec2& b, const ImVec2& c, const ImVec2& d, ImU32 col, float thickness = 1.0f);
    IMGUI_API void  AddQuadFilled(const ImVec2& a, const ImVec2& b, const ImVec2& c, const ImVec2& d, ImU32 col);
    IMGUI_API void  AddTriangle(const ImVec2& a, const ImVec2& b, const ImVec2& c, ImU32 col, float thickness = 1.0f);
    IMGUI_API void  AddTriangleFilled(const ImVec2& a, const ImVec2& b, const ImVec2& c, ImU32 col);
    IMGUI_API void  AddCircle(const ImVec2& centre, float radius, ImU32 col, int num_segments = 12, float thickness = 1.0f);
    IMGUI_API void  AddCircleFilled(const ImVec2& centre, float radius, ImU32 col, int num_segments = 12);
    IMGUI_API void  AddText(const ImVec2& pos, ImU32 col, const char* text_begin, const char* text_end = NULL);
    IMGUI_API void  AddText(const ImFont* font, float font_size, const ImVec2& pos, ImU32 col, const char* text_begin, const char* text_end = NULL, float wrap_width = 0.0f, const ImVec4* cpu_fine_clip_rect = NULL);
    IMGUI_API void  AddImage(ImTextureID user_texture_id, const ImVec2& a, const ImVec2& b, const ImVec2& uv_a = ImVec2(0,0), const ImVec2& uv_b = ImVec2(1,1), ImU32 col = 0xFFFFFFFF);
    IMGUI_API void  AddImageQuad(ImTextureID user_texture_id, const ImVec2& a, const ImVec2& b, const ImVec2& c, const ImVec2& d, const ImVec2& uv_a = ImVec2(0,0), const ImVec2& uv_b = ImVec2(1,0), const ImVec2& uv_c = ImVec2(1,1), const ImVec2& uv_d = ImVec2(0,1), ImU32 col = 0xFFFFFFFF);
    IMGUI_API void  AddImageRounded(ImTextureID user_texture_id, const ImVec2& a, const ImVec2& b, const ImVec2& uv_a, const ImVec2& uv_b, ImU32 col, float rounding, int rounding_corners = ImDrawCornerFlags_All);
    IMGUI_API void  AddPolyline(const ImVec2* points, const int num_points, ImU32 col, bool closed, float thickness);
    IMGUI_API void  AddConvexPolyFilled(const ImVec2* points, const int num_points, ImU32 col);
    IMGUI_API void  AddBezierCurve(const ImVec2& pos0, const ImVec2& cp0, const ImVec2& cp1, const ImVec2& pos1, ImU32 col, float thickness, int num_segments = 0);

    // Stateful path API, add points then finish with PathFill() or PathStroke()
    inline    void  PathClear()                                                 { _Path.resize(0); }
    inline    void  PathLineTo(const ImVec2& pos)                               { _Path.push_back(pos); }
    inline    void  PathLineToMergeDuplicate(const ImVec2& pos)                 { if (_Path.Size == 0 || memcmp(&_Path[_Path.Size-1], &pos, 8) != 0) _Path.push_back(pos); }
    inline    void  PathFillConvex(ImU32 col)                                   { AddConvexPolyFilled(_Path.Data, _Path.Size, col); PathClear(); }
    inline    void  PathStroke(ImU32 col, bool closed, float thickness = 1.0f)  { AddPolyline(_Path.Data, _Path.Size, col, closed, thickness); PathClear(); }
    IMGUI_API void  PathArcTo(const ImVec2& centre, float radius, float a_min, float a_max, int num_segments = 10);
    IMGUI_API void  PathArcToFast(const ImVec2& centre, float radius, int a_min_of_12, int a_max_of_12);                                // Use precomputed angles for a 12 steps circle
    IMGUI_API void  PathBezierCurveTo(const ImVec2& p1, const ImVec2& p2, const ImVec2& p3, int num_segments = 0);
    IMGUI_API void  PathRect(const ImVec2& rect_min, const ImVec2& rect_max, float rounding = 0.0f, int rounding_corners_flags = ImDrawCornerFlags_All);

    // Channels
    // - Use to simulate layers. By switching channels to can render out-of-order (e.g. submit foreground primitives before background primitives)
    // - Use to minimize draw calls (e.g. if going back-and-forth between multiple non-overlapping clipping rectangles, prefer to append into separate channels then merge at the end)
    IMGUI_API void  ChannelsSplit(int channels_count);
    IMGUI_API void  ChannelsMerge();
    IMGUI_API void  ChannelsSetCurrent(int channel_index);

    // Advanced
    IMGUI_API void  AddCallback(ImDrawCallback callback, void* callback_data);  // Your rendering function must check for 'UserCallback' in ImDrawCmd and call the function instead of rendering triangles.
    IMGUI_API void  AddDrawCmd();                                               // This is useful if you need to forcefully create a new draw call (to allow for dependent rendering / blending). Otherwise primitives are merged into the same draw-call as much as possible
    IMGUI_API ImDrawList* CloneOutput() const;                                  // Create a clone of the CmdBuffer/IdxBuffer/VtxBuffer.

    // Internal helpers
    // NB: all primitives needs to be reserved via PrimReserve() beforehand!
    IMGUI_API void  Clear();
    IMGUI_API void  ClearFreeMemory();
    IMGUI_API void  PrimReserve(int idx_count, int vtx_count);
    IMGUI_API void  PrimRect(const ImVec2& a, const ImVec2& b, ImU32 col);      // Axis aligned rectangle (composed of two triangles)
    IMGUI_API void  PrimRectUV(const ImVec2& a, const ImVec2& b, const ImVec2& uv_a, const ImVec2& uv_b, ImU32 col);
    IMGUI_API void  PrimQuadUV(const ImVec2& a, const ImVec2& b, const ImVec2& c, const ImVec2& d, const ImVec2& uv_a, const ImVec2& uv_b, const ImVec2& uv_c, const ImVec2& uv_d, ImU32 col);
    inline    void  PrimWriteVtx(const ImVec2& pos, const ImVec2& uv, ImU32 col){ _VtxWritePtr->pos = pos; _VtxWritePtr->uv = uv; _VtxWritePtr->col = col; _VtxWritePtr++; _VtxCurrentIdx++; }
    inline    void  PrimWriteIdx(ImDrawIdx idx)                                 { *_IdxWritePtr = idx; _IdxWritePtr++; }
    inline    void  PrimVtx(const ImVec2& pos, const ImVec2& uv, ImU32 col)     { PrimWriteIdx((ImDrawIdx)_VtxCurrentIdx); PrimWriteVtx(pos, uv, col); }
    IMGUI_API void  UpdateClipRect();
    IMGUI_API void  UpdateTextureID();
};

// All draw data to render an ImGui frame
// (NB: the style and the naming convention here is a little inconsistent but we preserve them for backward compatibility purpose)
struct ImDrawData
{
    bool            Valid;                  // Only valid after Render() is called and before the next NewFrame() is called.
<<<<<<< HEAD
    ImDrawList**    CmdLists;
    int             CmdListsCount;
    int             TotalVtxCount;          // For convenience, sum of all cmd_lists vtx_buffer.Size
    int             TotalIdxCount;          // For convenience, sum of all cmd_lists idx_buffer.Size
    ImVec2          DisplayPos;             // Virtual upper-left position of the viewport to render (== ImVec2(0,0) for the main viewport == upper-left of the orthogonal projection matrix to use)
    ImVec2          DisplaySize;            // Size of the viewport to render (== io.DisplaySize for the main viewport) (DisplayPos + DisplaySize == lower-right of the orthogonal projection matrix to use)

    // Functions
    ImDrawData() { Clear(); }
    void Clear() { Valid = false; CmdLists = NULL; CmdListsCount = TotalVtxCount = TotalIdxCount = 0; DisplayPos = DisplaySize = ImVec2(0.f, 0.f); } // Draw lists are owned by the ImGuiContext and only pointed to here.
    IMGUI_API void DeIndexAllBuffers();               // Convenience: convert all buffers from indexed to non-indexed, in case you cannot render indexed. Note: this is slow and most likely a waste of resources. Always prefer indexed rendering!
    IMGUI_API void ScaleClipRects(const ImVec2& sc);  // Helper to scale the ClipRect field of each ImDrawCmd. Use if your final output buffer is at a different scale than ImGui expects, or if there is a difference between your window resolution and framebuffer resolution.
=======
    ImDrawList**    CmdLists;               // Array of ImDrawList* to render. The ImDrawList are owned by ImGuiContext and only pointed to from here.
    int             CmdListsCount;          // Number of ImDrawList* to render
    int             TotalIdxCount;          // For convenience, sum of all ImDrawList's IdxBuffer.Size
    int             TotalVtxCount;          // For convenience, sum of all ImDrawList's VtxBuffer.Size

    // Functions
    ImDrawData()    { Valid = false; Clear(); }
    ~ImDrawData()   { Clear(); }
    void Clear()    { Valid = false; CmdLists = NULL; CmdListsCount = TotalVtxCount = TotalIdxCount = 0; } // The ImDrawList are owned by ImGuiContext!
    IMGUI_API void  DeIndexAllBuffers();                // Helper to convert all buffers from indexed to non-indexed, in case you cannot render indexed. Note: this is slow and most likely a waste of resources. Always prefer indexed rendering!
    IMGUI_API void  ScaleClipRects(const ImVec2& sc);   // Helper to scale the ClipRect field of each ImDrawCmd. Use if your final output buffer is at a different scale than ImGui expects, or if there is a difference between your window resolution and framebuffer resolution.
>>>>>>> 6bda816f
};

struct ImFontConfig
{
    void*           FontData;               //          // TTF/OTF data
    int             FontDataSize;           //          // TTF/OTF data size
    bool            FontDataOwnedByAtlas;   // true     // TTF/OTF data ownership taken by the container ImFontAtlas (will delete memory itself).
    int             FontNo;                 // 0        // Index of font within TTF/OTF file
    float           SizePixels;             //          // Size in pixels for rasterizer.
    int             OversampleH;            // 3        // Rasterize at higher quality for sub-pixel positioning. We don't use sub-pixel positions on the Y axis.
    int             OversampleV;            // 1        // Rasterize at higher quality for sub-pixel positioning. We don't use sub-pixel positions on the Y axis.
    bool            PixelSnapH;             // false    // Align every glyph to pixel boundary. Useful e.g. if you are merging a non-pixel aligned font with the default font. If enabled, you can set OversampleH/V to 1.
    ImVec2          GlyphExtraSpacing;      // 0, 0     // Extra spacing (in pixels) between glyphs. Only X axis is supported for now.
    ImVec2          GlyphOffset;            // 0, 0     // Offset all glyphs from this font input.
    const ImWchar*  GlyphRanges;            // NULL     // Pointer to a user-provided list of Unicode range (2 value per range, values are inclusive, zero-terminated list). THE ARRAY DATA NEEDS TO PERSIST AS LONG AS THE FONT IS ALIVE.
    bool            MergeMode;              // false    // Merge into previous ImFont, so you can combine multiple inputs font into one ImFont (e.g. ASCII font + icons + Japanese glyphs). You may want to use GlyphOffset.y when merge font of different heights.
    unsigned int    RasterizerFlags;        // 0x00     // Settings for custom font rasterizer (e.g. ImGuiFreeType). Leave as zero if you aren't using one.
    float           RasterizerMultiply;     // 1.0f     // Brighten (>1.0f) or darken (<1.0f) font output. Brightening small fonts may be a good workaround to make them more readable.

    // [Internal]
    char            Name[40];               // Name (strictly to ease debugging)
    ImFont*         DstFont;

    IMGUI_API ImFontConfig();
};

struct ImFontGlyph
{
    ImWchar         Codepoint;          // 0x0000..0xFFFF
    float           AdvanceX;           // Distance to next character (= data from font + ImFontConfig::GlyphExtraSpacing.x baked in)
    float           X0, Y0, X1, Y1;     // Glyph corners
    float           U0, V0, U1, V1;     // Texture coordinates
};

enum ImFontAtlasFlags_
{
    ImFontAtlasFlags_NoPowerOfTwoHeight = 1 << 0,   // Don't round the height to next power of two
    ImFontAtlasFlags_NoMouseCursors     = 1 << 1    // Don't build software mouse cursors into the atlas
};

// Load and rasterize multiple TTF/OTF fonts into a same texture.
// Sharing a texture for multiple fonts allows us to reduce the number of draw calls during rendering.
// We also add custom graphic data into the texture that serves for ImGui.
//  1. (Optional) Call AddFont*** functions. If you don't call any, the default font will be loaded for you.
//  2. Call GetTexDataAsAlpha8() or GetTexDataAsRGBA32() to build and retrieve pixels data.
//  3. Upload the pixels data into a texture within your graphics system.
//  4. Call SetTexID(my_tex_id); and pass the pointer/identifier to your texture. This value will be passed back to you during rendering to identify the texture.
// IMPORTANT: If you pass a 'glyph_ranges' array to AddFont*** functions, you need to make sure that your array persist up until the ImFont is build (when calling GetTexData*** or Build()). We only copy the pointer, not the data.
struct ImFontAtlas
{
    IMGUI_API ImFontAtlas();
    IMGUI_API ~ImFontAtlas();
    IMGUI_API ImFont*           AddFont(const ImFontConfig* font_cfg);
    IMGUI_API ImFont*           AddFontDefault(const ImFontConfig* font_cfg = NULL);
    IMGUI_API ImFont*           AddFontFromFileTTF(const char* filename, float size_pixels, const ImFontConfig* font_cfg = NULL, const ImWchar* glyph_ranges = NULL);
    IMGUI_API ImFont*           AddFontFromMemoryTTF(void* font_data, int font_size, float size_pixels, const ImFontConfig* font_cfg = NULL, const ImWchar* glyph_ranges = NULL); // Note: Transfer ownership of 'ttf_data' to ImFontAtlas! Will be deleted after Build(). Set font_cfg->FontDataOwnedByAtlas to false to keep ownership.
    IMGUI_API ImFont*           AddFontFromMemoryCompressedTTF(const void* compressed_font_data, int compressed_font_size, float size_pixels, const ImFontConfig* font_cfg = NULL, const ImWchar* glyph_ranges = NULL); // 'compressed_font_data' still owned by caller. Compress with binary_to_compressed_c.cpp.
    IMGUI_API ImFont*           AddFontFromMemoryCompressedBase85TTF(const char* compressed_font_data_base85, float size_pixels, const ImFontConfig* font_cfg = NULL, const ImWchar* glyph_ranges = NULL);              // 'compressed_font_data_base85' still owned by caller. Compress with binary_to_compressed_c.cpp with -base85 parameter.
    IMGUI_API void              ClearInputData();           // Clear input data (all ImFontConfig structures including sizes, TTF data, glyph ranges, etc.) = all the data used to build the texture and fonts.
    IMGUI_API void              ClearTexData();             // Clear output texture data (CPU side). Saves RAM once the texture has been copied to graphics memory.
    IMGUI_API void              ClearFonts();               // Clear output font data (glyphs storage, UV coordinates).
    IMGUI_API void              Clear();                    // Clear all input and output.

    // Build atlas, retrieve pixel data.
    // User is in charge of copying the pixels into graphics memory (e.g. create a texture with your engine). Then store your texture handle with SetTexID().
    // RGBA32 format is provided for convenience and compatibility, but note that unless you use CustomRect to draw color data, the RGB pixels emitted from Fonts will all be white (~75% of waste). 
    // Pitch = Width * BytesPerPixels
    IMGUI_API bool              Build();                    // Build pixels data. This is called automatically for you by the GetTexData*** functions.
    IMGUI_API bool              IsBuilt()                   { return Fonts.Size > 0 && (TexPixelsAlpha8 != NULL || TexPixelsRGBA32 != NULL); }
    IMGUI_API void              GetTexDataAsAlpha8(unsigned char** out_pixels, int* out_width, int* out_height, int* out_bytes_per_pixel = NULL);  // 1 byte per-pixel
    IMGUI_API void              GetTexDataAsRGBA32(unsigned char** out_pixels, int* out_width, int* out_height, int* out_bytes_per_pixel = NULL);  // 4 bytes-per-pixel
    void                        SetTexID(ImTextureID id)    { TexID = id; }

    //-------------------------------------------
    // Glyph Ranges
    //-------------------------------------------

    // Helpers to retrieve list of common Unicode ranges (2 value per range, values are inclusive, zero-terminated list)
    // NB: Make sure that your string are UTF-8 and NOT in your local code page. In C++11, you can create UTF-8 string literal using the u8"Hello world" syntax. See FAQ for details.
    IMGUI_API const ImWchar*    GetGlyphRangesDefault();    // Basic Latin, Extended Latin
    IMGUI_API const ImWchar*    GetGlyphRangesKorean();     // Default + Korean characters
    IMGUI_API const ImWchar*    GetGlyphRangesJapanese();   // Default + Hiragana, Katakana, Half-Width, Selection of 1946 Ideographs
    IMGUI_API const ImWchar*    GetGlyphRangesChinese();    // Default + Japanese + full set of about 21000 CJK Unified Ideographs
    IMGUI_API const ImWchar*    GetGlyphRangesCyrillic();   // Default + about 400 Cyrillic characters
    IMGUI_API const ImWchar*    GetGlyphRangesThai();       // Default + Thai characters

    // Helpers to build glyph ranges from text data. Feed your application strings/characters to it then call BuildRanges().
    struct GlyphRangesBuilder
    {
        ImVector<unsigned char> UsedChars;  // Store 1-bit per Unicode code point (0=unused, 1=used)
        GlyphRangesBuilder()                { UsedChars.resize(0x10000 / 8); memset(UsedChars.Data, 0, 0x10000 / 8); }
        bool           GetBit(int n)        { return (UsedChars[n >> 3] & (1 << (n & 7))) != 0; }
        void           SetBit(int n)        { UsedChars[n >> 3] |= 1 << (n & 7); }  // Set bit 'c' in the array
        void           AddChar(ImWchar c)   { SetBit(c); }                          // Add character
        IMGUI_API void AddText(const char* text, const char* text_end = NULL);      // Add string (each character of the UTF-8 string are added)
        IMGUI_API void AddRanges(const ImWchar* ranges);                            // Add ranges, e.g. builder.AddRanges(ImFontAtlas::GetGlyphRangesDefault) to force add all of ASCII/Latin+Ext
        IMGUI_API void BuildRanges(ImVector<ImWchar>* out_ranges);                  // Output new ranges
    };

    //-------------------------------------------
    // Custom Rectangles/Glyphs API
    //-------------------------------------------

    // You can request arbitrary rectangles to be packed into the atlas, for your own purposes. After calling Build(), you can query the rectangle position and render your pixels.
    // You can also request your rectangles to be mapped as font glyph (given a font + Unicode point), so you can render e.g. custom colorful icons and use them as regular glyphs.
    struct CustomRect
    {
        unsigned int    ID;             // Input    // User ID. Use <0x10000 to map into a font glyph, >=0x10000 for other/internal/custom texture data.
        unsigned short  Width, Height;  // Input    // Desired rectangle dimension
        unsigned short  X, Y;           // Output   // Packed position in Atlas
        float           GlyphAdvanceX;  // Input    // For custom font glyphs only (ID<0x10000): glyph xadvance
        ImVec2          GlyphOffset;    // Input    // For custom font glyphs only (ID<0x10000): glyph display offset
        ImFont*         Font;           // Input    // For custom font glyphs only (ID<0x10000): target font
        CustomRect()            { ID = 0xFFFFFFFF; Width = Height = 0; X = Y = 0xFFFF; GlyphAdvanceX = 0.0f; GlyphOffset = ImVec2(0,0); Font = NULL; }
        bool IsPacked() const   { return X != 0xFFFF; }
    };

    IMGUI_API int       AddCustomRectRegular(unsigned int id, int width, int height);                                                                   // Id needs to be >= 0x10000. Id >= 0x80000000 are reserved for ImGui and ImDrawList
    IMGUI_API int       AddCustomRectFontGlyph(ImFont* font, ImWchar id, int width, int height, float advance_x, const ImVec2& offset = ImVec2(0,0));   // Id needs to be < 0x10000 to register a rectangle to map into a specific font.
    const CustomRect*   GetCustomRectByIndex(int index) const { if (index < 0) return NULL; return &CustomRects[index]; }

    // [Internal]
    IMGUI_API void      CalcCustomRectUV(const CustomRect* rect, ImVec2* out_uv_min, ImVec2* out_uv_max);
    IMGUI_API bool      GetMouseCursorTexData(ImGuiMouseCursor cursor, ImVec2* out_offset, ImVec2* out_size, ImVec2 out_uv_border[2], ImVec2 out_uv_fill[2]);

    //-------------------------------------------
    // Members
    //-------------------------------------------

    ImFontAtlasFlags            Flags;              // Build flags (see ImFontAtlasFlags_)
    ImTextureID                 TexID;              // User data to refer to the texture once it has been uploaded to user's graphic systems. It is passed back to you during rendering via the ImDrawCmd structure.
    int                         TexDesiredWidth;    // Texture width desired by user before Build(). Must be a power-of-two. If have many glyphs your graphics API have texture size restrictions you may want to increase texture width to decrease height.
    int                         TexGlyphPadding;    // Padding between glyphs within texture in pixels. Defaults to 1.

    // [Internal]
    // NB: Access texture data via GetTexData*() calls! Which will setup a default font for you.
    unsigned char*              TexPixelsAlpha8;    // 1 component per pixel, each component is unsigned 8-bit. Total size = TexWidth * TexHeight
    unsigned int*               TexPixelsRGBA32;    // 4 component per pixel, each component is unsigned 8-bit. Total size = TexWidth * TexHeight * 4
    int                         TexWidth;           // Texture width calculated during Build().
    int                         TexHeight;          // Texture height calculated during Build().
    ImVec2                      TexUvScale;         // = (1.0f/TexWidth, 1.0f/TexHeight)
    ImVec2                      TexUvWhitePixel;    // Texture coordinates to a white pixel
    ImVector<ImFont*>           Fonts;              // Hold all the fonts returned by AddFont*. Fonts[0] is the default font upon calling ImGui::NewFrame(), use ImGui::PushFont()/PopFont() to change the current font.
    ImVector<CustomRect>        CustomRects;        // Rectangles for packing custom texture data into the atlas.
    ImVector<ImFontConfig>      ConfigData;         // Internal data
    int                         CustomRectIds[1];   // Identifiers of custom texture rectangle used by ImFontAtlas/ImDrawList
};

// Font runtime data and rendering
// ImFontAtlas automatically loads a default embedded font for you when you call GetTexDataAsAlpha8() or GetTexDataAsRGBA32().
struct ImFont
{
    // Members: Hot ~62/78 bytes
    float                       FontSize;           // <user set>   // Height of characters, set during loading (don't change after loading)
    float                       Scale;              // = 1.f        // Base font scale, multiplied by the per-window font scale which you can adjust with SetFontScale()
    ImVec2                      DisplayOffset;      // = (0.f,0.f)  // Offset font rendering by xx pixels
    ImVector<ImFontGlyph>       Glyphs;             //              // All glyphs.
    ImVector<float>             IndexAdvanceX;      //              // Sparse. Glyphs->AdvanceX in a directly indexable way (more cache-friendly, for CalcTextSize functions which are often bottleneck in large UI).
    ImVector<unsigned short>    IndexLookup;        //              // Sparse. Index glyphs by Unicode code-point.
    const ImFontGlyph*          FallbackGlyph;      // == FindGlyph(FontFallbackChar)
    float                       FallbackAdvanceX;   // == FallbackGlyph->AdvanceX
    ImWchar                     FallbackChar;       // = '?'        // Replacement glyph if one isn't found. Only set via SetFallbackChar()

    // Members: Cold ~18/26 bytes
    short                       ConfigDataCount;    // ~ 1          // Number of ImFontConfig involved in creating this font. Bigger than 1 when merging multiple font sources into one ImFont.
    ImFontConfig*               ConfigData;         //              // Pointer within ContainerAtlas->ConfigData
    ImFontAtlas*                ContainerAtlas;     //              // What we has been loaded into
    float                       Ascent, Descent;    //              // Ascent: distance from top to bottom of e.g. 'A' [0..FontSize]
    bool                        DirtyLookupTables;
    int                         MetricsTotalSurface;//              // Total surface in pixels to get an idea of the font rasterization/texture cost (not exact, we approximate the cost of padding between glyphs)

    // Methods
    IMGUI_API ImFont();
    IMGUI_API ~ImFont();
    IMGUI_API void              ClearOutputData();
    IMGUI_API void              BuildLookupTable();
    IMGUI_API const ImFontGlyph*FindGlyph(ImWchar c) const;
    IMGUI_API const ImFontGlyph*FindGlyphNoFallback(ImWchar c) const;
    IMGUI_API void              SetFallbackChar(ImWchar c);
    float                       GetCharAdvance(ImWchar c) const     { return ((int)c < IndexAdvanceX.Size) ? IndexAdvanceX[(int)c] : FallbackAdvanceX; }
    bool                        IsLoaded() const                    { return ContainerAtlas != NULL; }
    const char*                 GetDebugName() const                { return ConfigData ? ConfigData->Name : "<unknown>"; }

    // 'max_width' stops rendering after a certain width (could be turned into a 2d size). FLT_MAX to disable.
    // 'wrap_width' enable automatic word-wrapping across multiple lines to fit into given width. 0.0f to disable.
    IMGUI_API ImVec2            CalcTextSizeA(float size, float max_width, float wrap_width, const char* text_begin, const char* text_end = NULL, const char** remaining = NULL) const; // utf8
    IMGUI_API const char*       CalcWordWrapPositionA(float scale, const char* text, const char* text_end, float wrap_width) const;
    IMGUI_API void              RenderChar(ImDrawList* draw_list, float size, ImVec2 pos, ImU32 col, unsigned short c) const;
    IMGUI_API void              RenderText(ImDrawList* draw_list, float size, ImVec2 pos, ImU32 col, const ImVec4& clip_rect, const char* text_begin, const char* text_end, float wrap_width = 0.0f, bool cpu_fine_clip = false) const;

    // [Internal]
    IMGUI_API void              GrowIndex(int new_size);
    IMGUI_API void              AddGlyph(ImWchar c, float x0, float y0, float x1, float y1, float u0, float v0, float u1, float v1, float advance_x);
    IMGUI_API void              AddRemapChar(ImWchar dst, ImWchar src, bool overwrite_dst = true); // Makes 'dst' character/glyph points to 'src' character/glyph. Currently needs to be called AFTER fonts have been built.

#ifndef IMGUI_DISABLE_OBSOLETE_FUNCTIONS
    typedef ImFontGlyph Glyph; // OBSOLETE 1.52+
#endif
};

#if defined(__clang__)
#pragma clang diagnostic pop
#endif

// Include imgui_user.h at the end of imgui.h (convenient for user to only explicitly include vanilla imgui.h)
#ifdef IMGUI_INCLUDE_IMGUI_USER_H
#include "imgui_user.h"
#endif<|MERGE_RESOLUTION|>--- conflicted
+++ resolved
@@ -1659,32 +1659,19 @@
 struct ImDrawData
 {
     bool            Valid;                  // Only valid after Render() is called and before the next NewFrame() is called.
-<<<<<<< HEAD
-    ImDrawList**    CmdLists;
-    int             CmdListsCount;
-    int             TotalVtxCount;          // For convenience, sum of all cmd_lists vtx_buffer.Size
-    int             TotalIdxCount;          // For convenience, sum of all cmd_lists idx_buffer.Size
-    ImVec2          DisplayPos;             // Virtual upper-left position of the viewport to render (== ImVec2(0,0) for the main viewport == upper-left of the orthogonal projection matrix to use)
-    ImVec2          DisplaySize;            // Size of the viewport to render (== io.DisplaySize for the main viewport) (DisplayPos + DisplaySize == lower-right of the orthogonal projection matrix to use)
-
-    // Functions
-    ImDrawData() { Clear(); }
-    void Clear() { Valid = false; CmdLists = NULL; CmdListsCount = TotalVtxCount = TotalIdxCount = 0; DisplayPos = DisplaySize = ImVec2(0.f, 0.f); } // Draw lists are owned by the ImGuiContext and only pointed to here.
-    IMGUI_API void DeIndexAllBuffers();               // Convenience: convert all buffers from indexed to non-indexed, in case you cannot render indexed. Note: this is slow and most likely a waste of resources. Always prefer indexed rendering!
-    IMGUI_API void ScaleClipRects(const ImVec2& sc);  // Helper to scale the ClipRect field of each ImDrawCmd. Use if your final output buffer is at a different scale than ImGui expects, or if there is a difference between your window resolution and framebuffer resolution.
-=======
     ImDrawList**    CmdLists;               // Array of ImDrawList* to render. The ImDrawList are owned by ImGuiContext and only pointed to from here.
     int             CmdListsCount;          // Number of ImDrawList* to render
     int             TotalIdxCount;          // For convenience, sum of all ImDrawList's IdxBuffer.Size
     int             TotalVtxCount;          // For convenience, sum of all ImDrawList's VtxBuffer.Size
+    ImVec2          DisplayPos;             // Virtual upper-left position of the viewport to render (== ImVec2(0,0) for the main viewport == upper-left of the orthogonal projection matrix to use)
+    ImVec2          DisplaySize;            // Size of the viewport to render (== io.DisplaySize for the main viewport) (DisplayPos + DisplaySize == lower-right of the orthogonal projection matrix to use)
 
     // Functions
     ImDrawData()    { Valid = false; Clear(); }
     ~ImDrawData()   { Clear(); }
-    void Clear()    { Valid = false; CmdLists = NULL; CmdListsCount = TotalVtxCount = TotalIdxCount = 0; } // The ImDrawList are owned by ImGuiContext!
+    void Clear()    { Valid = false; CmdLists = NULL; CmdListsCount = TotalVtxCount = TotalIdxCount = 0; DisplayPos = DisplaySize = ImVec2(0.f, 0.f); } // The ImDrawList are owned by ImGuiContext!
     IMGUI_API void  DeIndexAllBuffers();                // Helper to convert all buffers from indexed to non-indexed, in case you cannot render indexed. Note: this is slow and most likely a waste of resources. Always prefer indexed rendering!
     IMGUI_API void  ScaleClipRects(const ImVec2& sc);   // Helper to scale the ClipRect field of each ImDrawCmd. Use if your final output buffer is at a different scale than ImGui expects, or if there is a difference between your window resolution and framebuffer resolution.
->>>>>>> 6bda816f
 };
 
 struct ImFontConfig

--- conflicted
+++ resolved
@@ -12,12 +12,8 @@
 
 // CHANGELOG
 // (minor and older changes stripped away, please see git history for details)
-<<<<<<< HEAD
 //  2019-XX-XX: Platform: Added support for multiple windows via the ImGuiPlatformIO interface.
-//  2019-05-29: DirectX9: Added support for large mesh (64K+ vertices), enable ImGuiBackendFlags_HasVtxOffset flag.
-=======
 //  2019-05-29: DirectX9: Added support for large mesh (64K+ vertices), enable ImGuiBackendFlags_RendererHasVtxOffset flag.
->>>>>>> 7755cbbe
 //  2019-04-30: DirectX9: Added support for special ImDrawCallback_ResetRenderState callback to reset render state.
 //  2019-03-29: Misc: Fixed erroneous assert in ImGui_ImplDX9_InvalidateDeviceObjects().
 //  2019-01-16: Misc: Disabled fog before drawing UI's. Fixes issue #2288.

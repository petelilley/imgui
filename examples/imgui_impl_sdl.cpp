// dear imgui: Platform Binding for SDL2
// This needs to be used along with a Renderer (e.g. DirectX11, OpenGL3, Vulkan..)
// (Info: SDL2 is a cross-platform general purpose library for handling windows, inputs, graphics context creation, etc.)
// (Requires: SDL 2.0. Prefer SDL 2.0.4+ for full feature support.)

// Implemented features:
//  [X] Platform: Mouse cursor shape and visibility. Disable with 'io.ConfigFlags |= ImGuiConfigFlags_NoMouseCursorChange'.
//  [X] Platform: Clipboard support.
//  [X] Platform: Keyboard arrays indexed using SDL_SCANCODE_* codes, e.g. ImGui::IsKeyPressed(SDL_SCANCODE_SPACE).
//  [X] Platform: Gamepad support. Enabled with 'io.ConfigFlags |= ImGuiConfigFlags_NavEnableGamepad'.
//  [X] Platform: Multi-viewport support (multiple windows). Enable with 'io.ConfigFlags |= ImGuiConfigFlags_ViewportsEnable'.
// Missing features:
//  [ ] Platform: SDL2 handling of IME under Windows appears to be broken and it explicitly disable the regular Windows IME. You can restore Windows IME by compiling SDL with SDL_DISABLE_WINDOWS_IME.
//  [ ] Platform: Multi-viewport + Minimized windows seems to break mouse wheel events (at least under Windows).

// You can copy and use unmodified imgui_impl_* files in your project. See main.cpp for an example of using this.
// If you are new to dear imgui, read examples/README.txt and read the documentation at the top of imgui.cpp.
// https://github.com/ocornut/imgui

// CHANGELOG
// (minor and older changes stripped away, please see git history for details)
<<<<<<< HEAD
//  2019-XX-XX: Platform: Added support for multiple windows via the ImGuiPlatformIO interface.
=======
//  2019-12-05: Inputs: Added support for ImGuiMouseCursor_NotAllowed mouse cursor.
>>>>>>> 3a800f2d
//  2019-07-21: Inputs: Added mapping for ImGuiKey_KeyPadEnter.
//  2019-04-23: Inputs: Added support for SDL_GameController (if ImGuiConfigFlags_NavEnableGamepad is set by user application).
//  2019-03-12: Misc: Preserve DisplayFramebufferScale when main window is minimized.
//  2018-12-21: Inputs: Workaround for Android/iOS which don't seem to handle focus related calls.
//  2018-11-30: Misc: Setting up io.BackendPlatformName so it can be displayed in the About Window.
//  2018-11-14: Changed the signature of ImGui_ImplSDL2_ProcessEvent() to take a 'const SDL_Event*'.
//  2018-08-01: Inputs: Workaround for Emscripten which doesn't seem to handle focus related calls.
//  2018-06-29: Inputs: Added support for the ImGuiMouseCursor_Hand cursor.
//  2018-06-08: Misc: Extracted imgui_impl_sdl.cpp/.h away from the old combined SDL2+OpenGL/Vulkan examples.
//  2018-06-08: Misc: ImGui_ImplSDL2_InitForOpenGL() now takes a SDL_GLContext parameter.
//  2018-05-09: Misc: Fixed clipboard paste memory leak (we didn't call SDL_FreeMemory on the data returned by SDL_GetClipboardText).
//  2018-03-20: Misc: Setup io.BackendFlags ImGuiBackendFlags_HasMouseCursors flag + honor ImGuiConfigFlags_NoMouseCursorChange flag.
//  2018-02-16: Inputs: Added support for mouse cursors, honoring ImGui::GetMouseCursor() value.
//  2018-02-06: Misc: Removed call to ImGui::Shutdown() which is not available from 1.60 WIP, user needs to call CreateContext/DestroyContext themselves.
//  2018-02-06: Inputs: Added mapping for ImGuiKey_Space.
//  2018-02-05: Misc: Using SDL_GetPerformanceCounter() instead of SDL_GetTicks() to be able to handle very high framerate (1000+ FPS).
//  2018-02-05: Inputs: Keyboard mapping is using scancodes everywhere instead of a confusing mixture of keycodes and scancodes.
//  2018-01-20: Inputs: Added Horizontal Mouse Wheel support.
//  2018-01-19: Inputs: When available (SDL 2.0.4+) using SDL_CaptureMouse() to retrieve coordinates outside of client area when dragging. Otherwise (SDL 2.0.3 and before) testing for SDL_WINDOW_INPUT_FOCUS instead of SDL_WINDOW_MOUSE_FOCUS.
//  2018-01-18: Inputs: Added mapping for ImGuiKey_Insert.
//  2017-08-25: Inputs: MousePos set to -FLT_MAX,-FLT_MAX when mouse is unavailable/missing (instead of -1,-1).
//  2016-10-15: Misc: Added a void* user_data parameter to Clipboard function handlers.

#include "imgui.h"
#include "imgui_impl_sdl.h"

// SDL
// (the multi-viewports feature requires SDL features supported from SDL 2.0.4+. SDL 2.0.5+ is highly recommended)
#include <SDL.h>
#include <SDL_syswm.h>
#if defined(__APPLE__)
#include "TargetConditionals.h"
#endif

#define SDL_HAS_CAPTURE_AND_GLOBAL_MOUSE    SDL_VERSION_ATLEAST(2,0,4)
#define SDL_HAS_WINDOW_ALPHA                SDL_VERSION_ATLEAST(2,0,5)
#define SDL_HAS_ALWAYS_ON_TOP               SDL_VERSION_ATLEAST(2,0,5)
#define SDL_HAS_USABLE_DISPLAY_BOUNDS       SDL_VERSION_ATLEAST(2,0,5)
#define SDL_HAS_PER_MONITOR_DPI             SDL_VERSION_ATLEAST(2,0,4)
#define SDL_HAS_VULKAN                      SDL_VERSION_ATLEAST(2,0,6)
#define SDL_HAS_MOUSE_FOCUS_CLICKTHROUGH    SDL_VERSION_ATLEAST(2,0,5)
#if !SDL_HAS_VULKAN
static const Uint32 SDL_WINDOW_VULKAN = 0x10000000;
#endif

// Data
static SDL_Window*  g_Window = NULL;
static Uint64       g_Time = 0;
static bool         g_MousePressed[3] = { false, false, false };
static SDL_Cursor*  g_MouseCursors[ImGuiMouseCursor_COUNT] = {};
static char*        g_ClipboardTextData = NULL;

// Forward Declarations
static void ImGui_ImplSDL2_InitPlatformInterface(SDL_Window* window, void* sdl_gl_context);
static void ImGui_ImplSDL2_ShutdownPlatformInterface();

static const char* ImGui_ImplSDL2_GetClipboardText(void*)
{
    if (g_ClipboardTextData)
        SDL_free(g_ClipboardTextData);
    g_ClipboardTextData = SDL_GetClipboardText();
    return g_ClipboardTextData;
}

static void ImGui_ImplSDL2_SetClipboardText(void*, const char* text)
{
    SDL_SetClipboardText(text);
}

// You can read the io.WantCaptureMouse, io.WantCaptureKeyboard flags to tell if dear imgui wants to use your inputs.
// - When io.WantCaptureMouse is true, do not dispatch mouse input data to your main application.
// - When io.WantCaptureKeyboard is true, do not dispatch keyboard input data to your main application.
// Generally you may always pass all inputs to dear imgui, and hide them from your application based on those two flags.
// If you have multiple SDL events and some of them are not meant to be used by dear imgui, you may need to filter events based on their windowID field.
bool ImGui_ImplSDL2_ProcessEvent(const SDL_Event* event)
{
    ImGuiIO& io = ImGui::GetIO();
    switch (event->type)
    {
    case SDL_MOUSEWHEEL:
        {
            if (event->wheel.x > 0) io.MouseWheelH += 1;
            if (event->wheel.x < 0) io.MouseWheelH -= 1;
            if (event->wheel.y > 0) io.MouseWheel += 1;
            if (event->wheel.y < 0) io.MouseWheel -= 1;
            return true;
        }
    case SDL_MOUSEBUTTONDOWN:
        {
            if (event->button.button == SDL_BUTTON_LEFT) g_MousePressed[0] = true;
            if (event->button.button == SDL_BUTTON_RIGHT) g_MousePressed[1] = true;
            if (event->button.button == SDL_BUTTON_MIDDLE) g_MousePressed[2] = true;
            return true;
        }
    case SDL_TEXTINPUT:
        {
            io.AddInputCharactersUTF8(event->text.text);
            return true;
        }
    case SDL_KEYDOWN:
    case SDL_KEYUP:
        {
            int key = event->key.keysym.scancode;
            IM_ASSERT(key >= 0 && key < IM_ARRAYSIZE(io.KeysDown));
            io.KeysDown[key] = (event->type == SDL_KEYDOWN);
            io.KeyShift = ((SDL_GetModState() & KMOD_SHIFT) != 0);
            io.KeyCtrl = ((SDL_GetModState() & KMOD_CTRL) != 0);
            io.KeyAlt = ((SDL_GetModState() & KMOD_ALT) != 0);
            io.KeySuper = ((SDL_GetModState() & KMOD_GUI) != 0);
            return true;
        }
    // Multi-viewport support
    case SDL_WINDOWEVENT:
        Uint8 window_event = event->window.event;
        if (window_event == SDL_WINDOWEVENT_CLOSE || window_event == SDL_WINDOWEVENT_MOVED || window_event == SDL_WINDOWEVENT_RESIZED)
            if (ImGuiViewport* viewport = ImGui::FindViewportByPlatformHandle((void*)SDL_GetWindowFromID(event->window.windowID)))
            {
                if (window_event == SDL_WINDOWEVENT_CLOSE)
                    viewport->PlatformRequestClose = true;
                if (window_event == SDL_WINDOWEVENT_MOVED)
                    viewport->PlatformRequestMove = true;
                if (window_event == SDL_WINDOWEVENT_RESIZED)
                    viewport->PlatformRequestResize = true;
                return true;
            }
        break;
    }
    return false;
}

static bool ImGui_ImplSDL2_Init(SDL_Window* window, void* sdl_gl_context)
{
    g_Window = window;

    // Setup back-end capabilities flags
    ImGuiIO& io = ImGui::GetIO();
    io.BackendFlags |= ImGuiBackendFlags_HasMouseCursors;       // We can honor GetMouseCursor() values (optional)
#if SDL_HAS_CAPTURE_AND_GLOBAL_MOUSE
    io.BackendFlags |= ImGuiBackendFlags_PlatformHasViewports;  // We can create multi-viewports on the Platform side (optional)
#endif
    io.BackendPlatformName = "imgui_impl_sdl";

    // Keyboard mapping. ImGui will use those indices to peek into the io.KeysDown[] array.
    io.KeyMap[ImGuiKey_Tab] = SDL_SCANCODE_TAB;
    io.KeyMap[ImGuiKey_LeftArrow] = SDL_SCANCODE_LEFT;
    io.KeyMap[ImGuiKey_RightArrow] = SDL_SCANCODE_RIGHT;
    io.KeyMap[ImGuiKey_UpArrow] = SDL_SCANCODE_UP;
    io.KeyMap[ImGuiKey_DownArrow] = SDL_SCANCODE_DOWN;
    io.KeyMap[ImGuiKey_PageUp] = SDL_SCANCODE_PAGEUP;
    io.KeyMap[ImGuiKey_PageDown] = SDL_SCANCODE_PAGEDOWN;
    io.KeyMap[ImGuiKey_Home] = SDL_SCANCODE_HOME;
    io.KeyMap[ImGuiKey_End] = SDL_SCANCODE_END;
    io.KeyMap[ImGuiKey_Insert] = SDL_SCANCODE_INSERT;
    io.KeyMap[ImGuiKey_Delete] = SDL_SCANCODE_DELETE;
    io.KeyMap[ImGuiKey_Backspace] = SDL_SCANCODE_BACKSPACE;
    io.KeyMap[ImGuiKey_Space] = SDL_SCANCODE_SPACE;
    io.KeyMap[ImGuiKey_Enter] = SDL_SCANCODE_RETURN;
    io.KeyMap[ImGuiKey_Escape] = SDL_SCANCODE_ESCAPE;
    io.KeyMap[ImGuiKey_KeyPadEnter] = SDL_SCANCODE_RETURN2;
    io.KeyMap[ImGuiKey_A] = SDL_SCANCODE_A;
    io.KeyMap[ImGuiKey_C] = SDL_SCANCODE_C;
    io.KeyMap[ImGuiKey_V] = SDL_SCANCODE_V;
    io.KeyMap[ImGuiKey_X] = SDL_SCANCODE_X;
    io.KeyMap[ImGuiKey_Y] = SDL_SCANCODE_Y;
    io.KeyMap[ImGuiKey_Z] = SDL_SCANCODE_Z;

    io.SetClipboardTextFn = ImGui_ImplSDL2_SetClipboardText;
    io.GetClipboardTextFn = ImGui_ImplSDL2_GetClipboardText;
    io.ClipboardUserData = NULL;

    g_MouseCursors[ImGuiMouseCursor_Arrow] = SDL_CreateSystemCursor(SDL_SYSTEM_CURSOR_ARROW);
    g_MouseCursors[ImGuiMouseCursor_TextInput] = SDL_CreateSystemCursor(SDL_SYSTEM_CURSOR_IBEAM);
    g_MouseCursors[ImGuiMouseCursor_ResizeAll] = SDL_CreateSystemCursor(SDL_SYSTEM_CURSOR_SIZEALL);
    g_MouseCursors[ImGuiMouseCursor_ResizeNS] = SDL_CreateSystemCursor(SDL_SYSTEM_CURSOR_SIZENS);
    g_MouseCursors[ImGuiMouseCursor_ResizeEW] = SDL_CreateSystemCursor(SDL_SYSTEM_CURSOR_SIZEWE);
    g_MouseCursors[ImGuiMouseCursor_ResizeNESW] = SDL_CreateSystemCursor(SDL_SYSTEM_CURSOR_SIZENESW);
    g_MouseCursors[ImGuiMouseCursor_ResizeNWSE] = SDL_CreateSystemCursor(SDL_SYSTEM_CURSOR_SIZENWSE);
    g_MouseCursors[ImGuiMouseCursor_Hand] = SDL_CreateSystemCursor(SDL_SYSTEM_CURSOR_HAND);
    g_MouseCursors[ImGuiMouseCursor_NotAllowed] = SDL_CreateSystemCursor(SDL_SYSTEM_CURSOR_NO);

    // Our mouse update function expect PlatformHandle to be filled for the main viewport
    ImGuiViewport* main_viewport = ImGui::GetMainViewport();
    main_viewport->PlatformHandle = (void*)window;
#if defined(_WIN32)
    SDL_SysWMinfo info;
    SDL_VERSION(&info.version);
    if (SDL_GetWindowWMInfo(window, &info))
        main_viewport->PlatformHandleRaw = info.info.win.window;
#endif

    // We need SDL_CaptureMouse(), SDL_GetGlobalMouseState() from SDL 2.0.4+ to support multiple viewports.
    // We left the call to ImGui_ImplSDL2_InitPlatformInterface() outside of #ifdef to avoid unused-function warnings.
    if ((io.ConfigFlags & ImGuiConfigFlags_ViewportsEnable) && (io.BackendFlags & ImGuiBackendFlags_PlatformHasViewports))
        ImGui_ImplSDL2_InitPlatformInterface(window, sdl_gl_context);

    return true;
}

bool ImGui_ImplSDL2_InitForOpenGL(SDL_Window* window, void* sdl_gl_context)
{
    (void)sdl_gl_context; // Viewport branch will need this.
    return ImGui_ImplSDL2_Init(window, sdl_gl_context);
}

bool ImGui_ImplSDL2_InitForVulkan(SDL_Window* window)
{
#if !SDL_HAS_VULKAN
    IM_ASSERT(0 && "Unsupported");
#endif
    return ImGui_ImplSDL2_Init(window, NULL);
}

bool ImGui_ImplSDL2_InitForD3D(SDL_Window* window)
{
#if !defined(_WIN32)
    IM_ASSERT(0 && "Unsupported");
#endif
    return ImGui_ImplSDL2_Init(window, NULL);
}

void ImGui_ImplSDL2_Shutdown()
{
    ImGui_ImplSDL2_ShutdownPlatformInterface();
    g_Window = NULL;

    // Destroy last known clipboard data
    if (g_ClipboardTextData)
        SDL_free(g_ClipboardTextData);
    g_ClipboardTextData = NULL;

    // Destroy SDL mouse cursors
    for (ImGuiMouseCursor cursor_n = 0; cursor_n < ImGuiMouseCursor_COUNT; cursor_n++)
        SDL_FreeCursor(g_MouseCursors[cursor_n]);
    memset(g_MouseCursors, 0, sizeof(g_MouseCursors));
}

// This code is incredibly messy because some of the functions we need for full viewport support are not available in SDL < 2.0.4.
static void ImGui_ImplSDL2_UpdateMousePosAndButtons()
{
    ImGuiIO& io = ImGui::GetIO();
    io.MouseHoveredViewport = 0;

    // [1]
    // Only when requested by io.WantSetMousePos: set OS mouse pos from Dear ImGui mouse pos.
    // (rarely used, mostly when ImGuiConfigFlags_NavEnableSetMousePos is enabled by user)
    if (io.WantSetMousePos)
    {
#if SDL_HAS_CAPTURE_AND_GLOBAL_MOUSE
        if (io.ConfigFlags & ImGuiConfigFlags_ViewportsEnable)
            SDL_WarpMouseGlobal((int)io.MousePos.x, (int)io.MousePos.y);
        else
#endif
            SDL_WarpMouseInWindow(g_Window, (int)io.MousePos.x, (int)io.MousePos.y);
    }
    else
    {
        io.MousePos = ImVec2(-FLT_MAX, -FLT_MAX);
    }

    // [2]
    // Set Dear ImGui mouse pos from OS mouse pos + get buttons. (this is the common behavior)
    int mouse_x_local, mouse_y_local;
    Uint32 mouse_buttons = SDL_GetMouseState(&mouse_x_local, &mouse_y_local);
    io.MouseDown[0] = g_MousePressed[0] || (mouse_buttons & SDL_BUTTON(SDL_BUTTON_LEFT)) != 0;      // If a mouse press event came, always pass it as "mouse held this frame", so we don't miss click-release events that are shorter than 1 frame.
    io.MouseDown[1] = g_MousePressed[1] || (mouse_buttons & SDL_BUTTON(SDL_BUTTON_RIGHT)) != 0;
    io.MouseDown[2] = g_MousePressed[2] || (mouse_buttons & SDL_BUTTON(SDL_BUTTON_MIDDLE)) != 0;
    g_MousePressed[0] = g_MousePressed[1] = g_MousePressed[2] = false;

#if SDL_HAS_CAPTURE_AND_GLOBAL_MOUSE && !defined(__EMSCRIPTEN__) && !defined(__ANDROID__) && !(defined(__APPLE__) && TARGET_OS_IOS)

    // SDL 2.0.4 and later has SDL_GetGlobalMouseState() and SDL_CaptureMouse()
    int mouse_x_global, mouse_y_global;
    SDL_GetGlobalMouseState(&mouse_x_global, &mouse_y_global);

    if (io.ConfigFlags & ImGuiConfigFlags_ViewportsEnable)
    {
        // Multi-viewport mode: mouse position in OS absolute coordinates (io.MousePos is (0,0) when the mouse is on the upper-left of the primary monitor)
        if (SDL_Window* focused_window = SDL_GetKeyboardFocus())
            if (ImGui::FindViewportByPlatformHandle((void*)focused_window) != NULL)
                io.MousePos = ImVec2((float)mouse_x_global, (float)mouse_y_global);
    }
    else
    {
        // Single-viewport mode: mouse position in client window coordinatesio.MousePos is (0,0) when the mouse is on the upper-left corner of the app window)
        if (SDL_GetWindowFlags(g_Window) & SDL_WINDOW_INPUT_FOCUS)
        {
            int window_x, window_y;
            SDL_GetWindowPosition(g_Window, &window_x, &window_y);
            io.MousePos = ImVec2((float)(mouse_x_global - window_x), (float)(mouse_y_global - window_y));
        }
    }

    // SDL_CaptureMouse() let the OS know e.g. that our imgui drag outside the SDL window boundaries shouldn't e.g. trigger the OS window resize cursor.
    // The function is only supported from SDL 2.0.4 (released Jan 2016)
    bool any_mouse_button_down = ImGui::IsAnyMouseDown();
    SDL_CaptureMouse(any_mouse_button_down ? SDL_TRUE : SDL_FALSE);
#else
    // SDL 2.0.3 and before: single-viewport only
    if (SDL_GetWindowFlags(g_Window) & SDL_WINDOW_INPUT_FOCUS)
        io.MousePos = ImVec2((float)mouse_x_local, (float)mouse_y_local);
#endif
}

static void ImGui_ImplSDL2_UpdateMouseCursor()
{
    ImGuiIO& io = ImGui::GetIO();
    if (io.ConfigFlags & ImGuiConfigFlags_NoMouseCursorChange)
        return;

    ImGuiMouseCursor imgui_cursor = ImGui::GetMouseCursor();
    if (io.MouseDrawCursor || imgui_cursor == ImGuiMouseCursor_None)
    {
        // Hide OS mouse cursor if imgui is drawing it or if it wants no cursor
        SDL_ShowCursor(SDL_FALSE);
    }
    else
    {
        // Show OS mouse cursor
        SDL_SetCursor(g_MouseCursors[imgui_cursor] ? g_MouseCursors[imgui_cursor] : g_MouseCursors[ImGuiMouseCursor_Arrow]);
        SDL_ShowCursor(SDL_TRUE);
    }
}

static void ImGui_ImplSDL2_UpdateGamepads()
{
    ImGuiIO& io = ImGui::GetIO();
    memset(io.NavInputs, 0, sizeof(io.NavInputs));
    if ((io.ConfigFlags & ImGuiConfigFlags_NavEnableGamepad) == 0)
        return;

    // Get gamepad
    SDL_GameController* game_controller = SDL_GameControllerOpen(0);
    if (!game_controller)
    {
        io.BackendFlags &= ~ImGuiBackendFlags_HasGamepad;
        return;
    }

    // Update gamepad inputs
    #define MAP_BUTTON(NAV_NO, BUTTON_NO)       { io.NavInputs[NAV_NO] = (SDL_GameControllerGetButton(game_controller, BUTTON_NO) != 0) ? 1.0f : 0.0f; }
    #define MAP_ANALOG(NAV_NO, AXIS_NO, V0, V1) { float vn = (float)(SDL_GameControllerGetAxis(game_controller, AXIS_NO) - V0) / (float)(V1 - V0); if (vn > 1.0f) vn = 1.0f; if (vn > 0.0f && io.NavInputs[NAV_NO] < vn) io.NavInputs[NAV_NO] = vn; }
    const int thumb_dead_zone = 8000;           // SDL_gamecontroller.h suggests using this value.
    MAP_BUTTON(ImGuiNavInput_Activate,      SDL_CONTROLLER_BUTTON_A);               // Cross / A
    MAP_BUTTON(ImGuiNavInput_Cancel,        SDL_CONTROLLER_BUTTON_B);               // Circle / B
    MAP_BUTTON(ImGuiNavInput_Menu,          SDL_CONTROLLER_BUTTON_X);               // Square / X
    MAP_BUTTON(ImGuiNavInput_Input,         SDL_CONTROLLER_BUTTON_Y);               // Triangle / Y
    MAP_BUTTON(ImGuiNavInput_DpadLeft,      SDL_CONTROLLER_BUTTON_DPAD_LEFT);       // D-Pad Left
    MAP_BUTTON(ImGuiNavInput_DpadRight,     SDL_CONTROLLER_BUTTON_DPAD_RIGHT);      // D-Pad Right
    MAP_BUTTON(ImGuiNavInput_DpadUp,        SDL_CONTROLLER_BUTTON_DPAD_UP);         // D-Pad Up
    MAP_BUTTON(ImGuiNavInput_DpadDown,      SDL_CONTROLLER_BUTTON_DPAD_DOWN);       // D-Pad Down
    MAP_BUTTON(ImGuiNavInput_FocusPrev,     SDL_CONTROLLER_BUTTON_LEFTSHOULDER);    // L1 / LB
    MAP_BUTTON(ImGuiNavInput_FocusNext,     SDL_CONTROLLER_BUTTON_RIGHTSHOULDER);   // R1 / RB
    MAP_BUTTON(ImGuiNavInput_TweakSlow,     SDL_CONTROLLER_BUTTON_LEFTSHOULDER);    // L1 / LB
    MAP_BUTTON(ImGuiNavInput_TweakFast,     SDL_CONTROLLER_BUTTON_RIGHTSHOULDER);   // R1 / RB
    MAP_ANALOG(ImGuiNavInput_LStickLeft,    SDL_CONTROLLER_AXIS_LEFTX, -thumb_dead_zone, -32768);
    MAP_ANALOG(ImGuiNavInput_LStickRight,   SDL_CONTROLLER_AXIS_LEFTX, +thumb_dead_zone, +32767);
    MAP_ANALOG(ImGuiNavInput_LStickUp,      SDL_CONTROLLER_AXIS_LEFTY, -thumb_dead_zone, -32767);
    MAP_ANALOG(ImGuiNavInput_LStickDown,    SDL_CONTROLLER_AXIS_LEFTY, +thumb_dead_zone, +32767);

    io.BackendFlags |= ImGuiBackendFlags_HasGamepad;
    #undef MAP_BUTTON
    #undef MAP_ANALOG
}

void ImGui_ImplSDL2_NewFrame(SDL_Window* window)
{
    ImGuiIO& io = ImGui::GetIO();
    IM_ASSERT(io.Fonts->IsBuilt() && "Font atlas not built! It is generally built by the renderer back-end. Missing call to renderer _NewFrame() function? e.g. ImGui_ImplOpenGL3_NewFrame().");

    // Setup display size (every frame to accommodate for window resizing)
    int w, h;
    int display_w, display_h;
    SDL_GetWindowSize(window, &w, &h);
    SDL_GL_GetDrawableSize(window, &display_w, &display_h);
    io.DisplaySize = ImVec2((float)w, (float)h);
    if (w > 0 && h > 0)
        io.DisplayFramebufferScale = ImVec2((float)display_w / w, (float)display_h / h);

    // Setup time step (we don't use SDL_GetTicks() because it is using millisecond resolution)
    static Uint64 frequency = SDL_GetPerformanceFrequency();
    Uint64 current_time = SDL_GetPerformanceCounter();
    io.DeltaTime = g_Time > 0 ? (float)((double)(current_time - g_Time) / frequency) : (float)(1.0f / 60.0f);
    g_Time = current_time;

    ImGui_ImplSDL2_UpdateMousePosAndButtons();
    ImGui_ImplSDL2_UpdateMouseCursor();

    // Update game controllers (if enabled and available)
    ImGui_ImplSDL2_UpdateGamepads();
}

//--------------------------------------------------------------------------------------------------------
// MULTI-VIEWPORT / PLATFORM INTERFACE SUPPORT
// This is an _advanced_ and _optional_ feature, allowing the back-end to create and handle multiple viewports simultaneously.
// If you are new to dear imgui or creating a new binding for dear imgui, it is recommended that you completely ignore this section first..
//--------------------------------------------------------------------------------------------------------

struct ImGuiViewportDataSDL2
{
    SDL_Window*     Window;
    Uint32          WindowID;
    bool            WindowOwned;
    SDL_GLContext   GLContext;

    ImGuiViewportDataSDL2() { Window = NULL; WindowID = 0; WindowOwned = false; GLContext = NULL; }
    ~ImGuiViewportDataSDL2() { IM_ASSERT(Window == NULL && GLContext == NULL); }
};

static void ImGui_ImplSDL2_CreateWindow(ImGuiViewport* viewport)
{
    ImGuiViewportDataSDL2* data = IM_NEW(ImGuiViewportDataSDL2)();
    viewport->PlatformUserData = data;

    ImGuiViewport* main_viewport = ImGui::GetMainViewport();
    ImGuiViewportDataSDL2* main_viewport_data = (ImGuiViewportDataSDL2*)main_viewport->PlatformUserData;

    // Share GL resources with main context
    bool use_opengl = (main_viewport_data->GLContext != NULL);
    SDL_GLContext backup_context = NULL;
    if (use_opengl)
    {
        backup_context = SDL_GL_GetCurrentContext();
        SDL_GL_SetAttribute(SDL_GL_SHARE_WITH_CURRENT_CONTEXT, 1);
        SDL_GL_MakeCurrent(main_viewport_data->Window, main_viewport_data->GLContext);
    }

    Uint32 sdl_flags = 0;
    sdl_flags |= use_opengl ? SDL_WINDOW_OPENGL : SDL_WINDOW_VULKAN;
    sdl_flags |= SDL_GetWindowFlags(g_Window) & SDL_WINDOW_ALLOW_HIGHDPI;
    sdl_flags |= SDL_WINDOW_HIDDEN;
    sdl_flags |= (viewport->Flags & ImGuiViewportFlags_NoDecoration) ? SDL_WINDOW_BORDERLESS : 0;
    sdl_flags |= (viewport->Flags & ImGuiViewportFlags_NoDecoration) ? 0 : SDL_WINDOW_RESIZABLE;
#if SDL_HAS_ALWAYS_ON_TOP
    sdl_flags |= (viewport->Flags & ImGuiViewportFlags_TopMost) ? SDL_WINDOW_ALWAYS_ON_TOP : 0;
#endif
    data->Window = SDL_CreateWindow("No Title Yet", (int)viewport->Pos.x, (int)viewport->Pos.y, (int)viewport->Size.x, (int)viewport->Size.y, sdl_flags);
    data->WindowOwned = true;
    if (use_opengl)
    {
        data->GLContext = SDL_GL_CreateContext(data->Window);
        SDL_GL_SetSwapInterval(0);
    }
    if (use_opengl && backup_context)
        SDL_GL_MakeCurrent(data->Window, backup_context);

    viewport->PlatformHandle = (void*)data->Window;
#if defined(_WIN32)
    SDL_SysWMinfo info;
    SDL_VERSION(&info.version);
    if (SDL_GetWindowWMInfo(data->Window, &info))
        viewport->PlatformHandleRaw = info.info.win.window;
#endif
}

static void ImGui_ImplSDL2_DestroyWindow(ImGuiViewport* viewport)
{
    if (ImGuiViewportDataSDL2* data = (ImGuiViewportDataSDL2*)viewport->PlatformUserData)
    {
        if (data->GLContext && data->WindowOwned)
            SDL_GL_DeleteContext(data->GLContext);
        if (data->Window && data->WindowOwned)
            SDL_DestroyWindow(data->Window);
        data->GLContext = NULL;
        data->Window = NULL;
        IM_DELETE(data);
    }
    viewport->PlatformUserData = viewport->PlatformHandle = NULL;
}

static void ImGui_ImplSDL2_ShowWindow(ImGuiViewport* viewport)
{
    ImGuiViewportDataSDL2* data = (ImGuiViewportDataSDL2*)viewport->PlatformUserData;
#if defined(_WIN32)
    HWND hwnd = (HWND)viewport->PlatformHandleRaw;

    // SDL hack: Hide icon from task bar
    // Note: SDL 2.0.6+ has a SDL_WINDOW_SKIP_TASKBAR flag which is supported under Windows but the way it create the window breaks our seamless transition.
    if (viewport->Flags & ImGuiViewportFlags_NoTaskBarIcon)
    {
        LONG ex_style = ::GetWindowLong(hwnd, GWL_EXSTYLE);
        ex_style &= ~WS_EX_APPWINDOW;
        ex_style |= WS_EX_TOOLWINDOW;
        ::SetWindowLong(hwnd, GWL_EXSTYLE, ex_style);
    }

    // SDL hack: SDL always activate/focus windows :/
    if (viewport->Flags & ImGuiViewportFlags_NoFocusOnAppearing)
    {
        ::ShowWindow(hwnd, SW_SHOWNA);
        return;
    }
#endif

    SDL_ShowWindow(data->Window);
}

static ImVec2 ImGui_ImplSDL2_GetWindowPos(ImGuiViewport* viewport)
{
    ImGuiViewportDataSDL2* data = (ImGuiViewportDataSDL2*)viewport->PlatformUserData;
    int x = 0, y = 0;
    SDL_GetWindowPosition(data->Window, &x, &y);
    return ImVec2((float)x, (float)y);
}

static void ImGui_ImplSDL2_SetWindowPos(ImGuiViewport* viewport, ImVec2 pos)
{
    ImGuiViewportDataSDL2* data = (ImGuiViewportDataSDL2*)viewport->PlatformUserData;
    SDL_SetWindowPosition(data->Window, (int)pos.x, (int)pos.y);
}

static ImVec2 ImGui_ImplSDL2_GetWindowSize(ImGuiViewport* viewport)
{
    ImGuiViewportDataSDL2* data = (ImGuiViewportDataSDL2*)viewport->PlatformUserData;
    int w = 0, h = 0;
    SDL_GetWindowSize(data->Window, &w, &h);
    return ImVec2((float)w, (float)h);
}

static void ImGui_ImplSDL2_SetWindowSize(ImGuiViewport* viewport, ImVec2 size)
{
    ImGuiViewportDataSDL2* data = (ImGuiViewportDataSDL2*)viewport->PlatformUserData;
    SDL_SetWindowSize(data->Window, (int)size.x, (int)size.y);
}

static void ImGui_ImplSDL2_SetWindowTitle(ImGuiViewport* viewport, const char* title)
{
    ImGuiViewportDataSDL2* data = (ImGuiViewportDataSDL2*)viewport->PlatformUserData;
    SDL_SetWindowTitle(data->Window, title);
}

#if SDL_HAS_WINDOW_ALPHA
static void ImGui_ImplSDL2_SetWindowAlpha(ImGuiViewport* viewport, float alpha)
{
    ImGuiViewportDataSDL2* data = (ImGuiViewportDataSDL2*)viewport->PlatformUserData;
    SDL_SetWindowOpacity(data->Window, alpha);
}
#endif

static void ImGui_ImplSDL2_SetWindowFocus(ImGuiViewport* viewport)
{
    ImGuiViewportDataSDL2* data = (ImGuiViewportDataSDL2*)viewport->PlatformUserData;
    SDL_RaiseWindow(data->Window);
}

static bool ImGui_ImplSDL2_GetWindowFocus(ImGuiViewport* viewport)
{
    ImGuiViewportDataSDL2* data = (ImGuiViewportDataSDL2*)viewport->PlatformUserData;
    return (SDL_GetWindowFlags(data->Window) & SDL_WINDOW_INPUT_FOCUS) != 0;
}

static bool ImGui_ImplSDL2_GetWindowMinimized(ImGuiViewport* viewport)
{
    ImGuiViewportDataSDL2* data = (ImGuiViewportDataSDL2*)viewport->PlatformUserData;
    return (SDL_GetWindowFlags(data->Window) & SDL_WINDOW_MINIMIZED) != 0;
}

static void ImGui_ImplSDL2_RenderWindow(ImGuiViewport* viewport, void*)
{
    ImGuiViewportDataSDL2* data = (ImGuiViewportDataSDL2*)viewport->PlatformUserData;
    if (data->GLContext)
        SDL_GL_MakeCurrent(data->Window, data->GLContext);
}

static void ImGui_ImplSDL2_SwapBuffers(ImGuiViewport* viewport, void*)
{
    ImGuiViewportDataSDL2* data = (ImGuiViewportDataSDL2*)viewport->PlatformUserData;
    if (data->GLContext)
    {
        SDL_GL_MakeCurrent(data->Window, data->GLContext);
        SDL_GL_SwapWindow(data->Window);
    }
}

// Vulkan support (the Vulkan renderer needs to call a platform-side support function to create the surface)
// SDL is graceful enough to _not_ need <vulkan/vulkan.h> so we can safely include this.
#if SDL_HAS_VULKAN
#include <SDL_vulkan.h>
static int ImGui_ImplSDL2_CreateVkSurface(ImGuiViewport* viewport, ImU64 vk_instance, const void* vk_allocator, ImU64* out_vk_surface)
{
    ImGuiViewportDataSDL2* data = (ImGuiViewportDataSDL2*)viewport->PlatformUserData;
    (void)vk_allocator;
    SDL_bool ret = SDL_Vulkan_CreateSurface(data->Window, (VkInstance)vk_instance, (VkSurfaceKHR*)out_vk_surface);
    return ret ? 0 : 1; // ret ? VK_SUCCESS : VK_NOT_READY
}
#endif // SDL_HAS_VULKAN

// FIXME-PLATFORM: SDL doesn't have an event to notify the application of display/monitor changes
static void ImGui_ImplSDL2_UpdateMonitors()
{
    ImGuiPlatformIO& platform_io = ImGui::GetPlatformIO();
    platform_io.Monitors.resize(0);
    int display_count = SDL_GetNumVideoDisplays();
    for (int n = 0; n < display_count; n++)
    {
        // Warning: the validity of monitor DPI information on Windows depends on the application DPI awareness settings, which generally needs to be set in the manifest or at runtime.
        ImGuiPlatformMonitor monitor;
        SDL_Rect r;
        SDL_GetDisplayBounds(n, &r);
        monitor.MainPos = monitor.WorkPos = ImVec2((float)r.x, (float)r.y);
        monitor.MainSize = monitor.WorkSize = ImVec2((float)r.w, (float)r.h);
#if SDL_HAS_USABLE_DISPLAY_BOUNDS
        SDL_GetDisplayUsableBounds(n, &r);
        monitor.WorkPos = ImVec2((float)r.x, (float)r.y);
        monitor.WorkSize = ImVec2((float)r.w, (float)r.h);
#endif
#if SDL_HAS_PER_MONITOR_DPI
        float dpi = 0.0f;
        if (!SDL_GetDisplayDPI(n, &dpi, NULL, NULL))
            monitor.DpiScale = dpi / 96.0f;
#endif
        platform_io.Monitors.push_back(monitor);
    }
}

static void ImGui_ImplSDL2_InitPlatformInterface(SDL_Window* window, void* sdl_gl_context)
{
    // Register platform interface (will be coupled with a renderer interface)
    ImGuiPlatformIO& platform_io = ImGui::GetPlatformIO();
    platform_io.Platform_CreateWindow = ImGui_ImplSDL2_CreateWindow;
    platform_io.Platform_DestroyWindow = ImGui_ImplSDL2_DestroyWindow;
    platform_io.Platform_ShowWindow = ImGui_ImplSDL2_ShowWindow;
    platform_io.Platform_SetWindowPos = ImGui_ImplSDL2_SetWindowPos;
    platform_io.Platform_GetWindowPos = ImGui_ImplSDL2_GetWindowPos;
    platform_io.Platform_SetWindowSize = ImGui_ImplSDL2_SetWindowSize;
    platform_io.Platform_GetWindowSize = ImGui_ImplSDL2_GetWindowSize;
    platform_io.Platform_SetWindowFocus = ImGui_ImplSDL2_SetWindowFocus;
    platform_io.Platform_GetWindowFocus = ImGui_ImplSDL2_GetWindowFocus;
    platform_io.Platform_GetWindowMinimized = ImGui_ImplSDL2_GetWindowMinimized;
    platform_io.Platform_SetWindowTitle = ImGui_ImplSDL2_SetWindowTitle;
    platform_io.Platform_RenderWindow = ImGui_ImplSDL2_RenderWindow;
    platform_io.Platform_SwapBuffers = ImGui_ImplSDL2_SwapBuffers;
#if SDL_HAS_WINDOW_ALPHA
    platform_io.Platform_SetWindowAlpha = ImGui_ImplSDL2_SetWindowAlpha;
#endif
#if SDL_HAS_VULKAN
    platform_io.Platform_CreateVkSurface = ImGui_ImplSDL2_CreateVkSurface;
#endif

    // SDL2 by default doesn't pass mouse clicks to the application when the click focused a window. This is getting in the way of our interactions and we disable that behavior.
#if SDL_HAS_MOUSE_FOCUS_CLICKTHROUGH
    SDL_SetHint(SDL_HINT_MOUSE_FOCUS_CLICKTHROUGH, "1");
#endif

    ImGui_ImplSDL2_UpdateMonitors();

    // Register main window handle (which is owned by the main application, not by us)
    ImGuiViewport* main_viewport = ImGui::GetMainViewport();
    ImGuiViewportDataSDL2* data = IM_NEW(ImGuiViewportDataSDL2)();
    data->Window = window;
    data->WindowID = SDL_GetWindowID(window);
    data->WindowOwned = false;
    data->GLContext = sdl_gl_context;
    main_viewport->PlatformUserData = data;
    main_viewport->PlatformHandle = data->Window;
}

static void ImGui_ImplSDL2_ShutdownPlatformInterface()
{
}<|MERGE_RESOLUTION|>--- conflicted
+++ resolved
@@ -19,11 +19,8 @@
 
 // CHANGELOG
 // (minor and older changes stripped away, please see git history for details)
-<<<<<<< HEAD
 //  2019-XX-XX: Platform: Added support for multiple windows via the ImGuiPlatformIO interface.
-=======
 //  2019-12-05: Inputs: Added support for ImGuiMouseCursor_NotAllowed mouse cursor.
->>>>>>> 3a800f2d
 //  2019-07-21: Inputs: Added mapping for ImGuiKey_KeyPadEnter.
 //  2019-04-23: Inputs: Added support for SDL_GameController (if ImGuiConfigFlags_NavEnableGamepad is set by user application).
 //  2019-03-12: Misc: Preserve DisplayFramebufferScale when main window is minimized.

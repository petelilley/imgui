// dear imgui, v1.89.6 WIP
// (internal structures/api)

// You may use this file to debug, understand or extend Dear ImGui features but we don't provide any guarantee of forward compatibility.
// To implement maths operators for ImVec2 (disabled by default to not conflict with using IM_VEC2_CLASS_EXTRA with your own math types+operators), use:
/*
#define IMGUI_DEFINE_MATH_OPERATORS
#include "imgui_internal.h"
*/

/*

Index of this file:

// [SECTION] Header mess
// [SECTION] Forward declarations
// [SECTION] Context pointer
// [SECTION] STB libraries includes
// [SECTION] Macros
// [SECTION] Generic helpers
// [SECTION] ImDrawList support
// [SECTION] Widgets support: flags, enums, data structures
// [SECTION] Inputs support
// [SECTION] Clipper support
// [SECTION] Navigation support
// [SECTION] Columns support
// [SECTION] Multi-select support
// [SECTION] Docking support
// [SECTION] Viewport support
// [SECTION] Settings support
// [SECTION] Localization support
// [SECTION] Metrics, Debug tools
// [SECTION] Generic context hooks
// [SECTION] ImGuiContext (main imgui context)
// [SECTION] ImGuiWindowTempData, ImGuiWindow
// [SECTION] Tab bar, Tab item support
// [SECTION] Table support
// [SECTION] ImGui internal API
// [SECTION] ImFontAtlas internal API
// [SECTION] Test Engine specific hooks (imgui_test_engine)

*/

#pragma once
#ifndef IMGUI_DISABLE

//-----------------------------------------------------------------------------
// [SECTION] Header mess
//-----------------------------------------------------------------------------

#ifndef IMGUI_VERSION
#include "imgui.h"
#endif

#include <stdio.h>      // FILE*, sscanf
#include <stdlib.h>     // NULL, malloc, free, qsort, atoi, atof
#include <math.h>       // sqrtf, fabsf, fmodf, powf, floorf, ceilf, cosf, sinf
#include <limits.h>     // INT_MIN, INT_MAX

// Enable SSE intrinsics if available
#if (defined __SSE__ || defined __x86_64__ || defined _M_X64 || (defined(_M_IX86_FP) && (_M_IX86_FP >= 1))) && !defined(IMGUI_DISABLE_SSE)
#define IMGUI_ENABLE_SSE
#include <immintrin.h>
#endif

// Visual Studio warnings
#ifdef _MSC_VER
#pragma warning (push)
#pragma warning (disable: 4251)     // class 'xxx' needs to have dll-interface to be used by clients of struct 'xxx' // when IMGUI_API is set to__declspec(dllexport)
#pragma warning (disable: 26812)    // The enum type 'xxx' is unscoped. Prefer 'enum class' over 'enum' (Enum.3). [MSVC Static Analyzer)
#pragma warning (disable: 26495)    // [Static Analyzer] Variable 'XXX' is uninitialized. Always initialize a member variable (type.6).
#if defined(_MSC_VER) && _MSC_VER >= 1922 // MSVC 2019 16.2 or later
#pragma warning (disable: 5054)     // operator '|': deprecated between enumerations of different types
#endif
#endif

// Clang/GCC warnings with -Weverything
#if defined(__clang__)
#pragma clang diagnostic push
#if __has_warning("-Wunknown-warning-option")
#pragma clang diagnostic ignored "-Wunknown-warning-option"         // warning: unknown warning group 'xxx'
#endif
#pragma clang diagnostic ignored "-Wunknown-pragmas"                // warning: unknown warning group 'xxx'
#pragma clang diagnostic ignored "-Wfloat-equal"                    // warning: comparing floating point with == or != is unsafe // storing and comparing against same constants ok, for ImFloorSigned()
#pragma clang diagnostic ignored "-Wunused-function"                // for stb_textedit.h
#pragma clang diagnostic ignored "-Wmissing-prototypes"             // for stb_textedit.h
#pragma clang diagnostic ignored "-Wold-style-cast"
#pragma clang diagnostic ignored "-Wzero-as-null-pointer-constant"
#pragma clang diagnostic ignored "-Wdouble-promotion"
#pragma clang diagnostic ignored "-Wimplicit-int-float-conversion"  // warning: implicit conversion from 'xxx' to 'float' may lose precision
#pragma clang diagnostic ignored "-Wmissing-noreturn"               // warning: function 'xxx' could be declared with attribute 'noreturn'
#elif defined(__GNUC__)
#pragma GCC diagnostic push
#pragma GCC diagnostic ignored "-Wpragmas"              // warning: unknown option after '#pragma GCC diagnostic' kind
#pragma GCC diagnostic ignored "-Wclass-memaccess"      // [__GNUC__ >= 8] warning: 'memset/memcpy' clearing/writing an object of type 'xxxx' with no trivial copy-assignment; use assignment or value-initialization instead
#endif

// In 1.89.4, we moved the implementation of "courtesy maths operators" from imgui_internal.h in imgui.h
// As they are frequently requested, we do not want to encourage to many people using imgui_internal.h
#if defined(IMGUI_DEFINE_MATH_OPERATORS) && !defined(IMGUI_DEFINE_MATH_OPERATORS_IMPLEMENTED)
#error Please '#define IMGUI_DEFINE_MATH_OPERATORS' _BEFORE_ including imgui.h!
#endif

// Legacy defines
#ifdef IMGUI_DISABLE_FORMAT_STRING_FUNCTIONS            // Renamed in 1.74
#error Use IMGUI_DISABLE_DEFAULT_FORMAT_FUNCTIONS
#endif
#ifdef IMGUI_DISABLE_MATH_FUNCTIONS                     // Renamed in 1.74
#error Use IMGUI_DISABLE_DEFAULT_MATH_FUNCTIONS
#endif

// Enable stb_truetype by default unless FreeType is enabled.
// You can compile with both by defining both IMGUI_ENABLE_FREETYPE and IMGUI_ENABLE_STB_TRUETYPE together.
#ifndef IMGUI_ENABLE_FREETYPE
#define IMGUI_ENABLE_STB_TRUETYPE
#endif

//-----------------------------------------------------------------------------
// [SECTION] Forward declarations
//-----------------------------------------------------------------------------

struct ImBitVector;                 // Store 1-bit per value
struct ImRect;                      // An axis-aligned rectangle (2 points)
struct ImDrawDataBuilder;           // Helper to build a ImDrawData instance
struct ImDrawListSharedData;        // Data shared between all ImDrawList instances
struct ImGuiColorMod;               // Stacked color modifier, backup of modified data so we can restore it
struct ImGuiContext;                // Main Dear ImGui context
struct ImGuiContextHook;            // Hook for extensions like ImGuiTestEngine
struct ImGuiDataVarInfo;            // Variable information (e.g. to avoid style variables from an enum)
struct ImGuiDataTypeInfo;           // Type information associated to a ImGuiDataType enum
struct ImGuiDockContext;            // Docking system context
struct ImGuiDockRequest;            // Docking system dock/undock queued request
struct ImGuiDockNode;               // Docking system node (hold a list of Windows OR two child dock nodes)
struct ImGuiDockNodeSettings;       // Storage for a dock node in .ini file (we preserve those even if the associated dock node isn't active during the session)
struct ImGuiGroupData;              // Stacked storage data for BeginGroup()/EndGroup()
struct ImGuiInputTextState;         // Internal state of the currently focused/edited text input box
struct ImGuiInputTextDeactivateData;// Short term storage to backup text of a deactivating InputText() while another is stealing active id
struct ImGuiLastItemData;           // Status storage for last submitted items
struct ImGuiLocEntry;               // A localization entry.
struct ImGuiMenuColumns;            // Simple column measurement, currently used for MenuItem() only
struct ImGuiNavItemData;            // Result of a gamepad/keyboard directional navigation move query result
struct ImGuiMetricsConfig;          // Storage for ShowMetricsWindow() and DebugNodeXXX() functions
struct ImGuiNextWindowData;         // Storage for SetNextWindow** functions
struct ImGuiNextItemData;           // Storage for SetNextItem** functions
struct ImGuiOldColumnData;          // Storage data for a single column for legacy Columns() api
struct ImGuiOldColumns;             // Storage data for a columns set for legacy Columns() api
struct ImGuiPopupData;              // Storage for current popup stack
struct ImGuiSettingsHandler;        // Storage for one type registered in the .ini file
struct ImGuiStackSizes;             // Storage of stack sizes for debugging/asserting
struct ImGuiStyleMod;               // Stacked style modifier, backup of modified data so we can restore it
struct ImGuiTabBar;                 // Storage for a tab bar
struct ImGuiTabItem;                // Storage for a tab item (within a tab bar)
struct ImGuiTable;                  // Storage for a table
struct ImGuiTableColumn;            // Storage for one column of a table
struct ImGuiTableInstanceData;      // Storage for one instance of a same table
struct ImGuiTableTempData;          // Temporary storage for one table (one per table in the stack), shared between tables.
struct ImGuiTableSettings;          // Storage for a table .ini settings
struct ImGuiTableColumnsSettings;   // Storage for a column .ini settings
struct ImGuiWindow;                 // Storage for one window
struct ImGuiWindowTempData;         // Temporary storage for one window (that's the data which in theory we could ditch at the end of the frame, in practice we currently keep it for each window)
struct ImGuiWindowSettings;         // Storage for a window .ini settings (we keep one of those even if the actual window wasn't instanced during this session)

// Enumerations
// Use your programming IDE "Go to definition" facility on the names of the center columns to find the actual flags/enum lists.
enum ImGuiLocKey : int;                 // -> enum ImGuiLocKey              // Enum: a localization entry for translation.
typedef int ImGuiDataAuthority;         // -> enum ImGuiDataAuthority_      // Enum: for storing the source authority (dock node vs window) of a field
typedef int ImGuiLayoutType;            // -> enum ImGuiLayoutType_         // Enum: Horizontal or vertical

// Flags
typedef int ImGuiActivateFlags;         // -> enum ImGuiActivateFlags_      // Flags: for navigation/focus function (will be for ActivateItem() later)
typedef int ImGuiDebugLogFlags;         // -> enum ImGuiDebugLogFlags_      // Flags: for ShowDebugLogWindow(), g.DebugLogFlags
typedef int ImGuiFocusRequestFlags;     // -> enum ImGuiFocusRequestFlags_  // Flags: for FocusWindow();
typedef int ImGuiInputFlags;            // -> enum ImGuiInputFlags_         // Flags: for IsKeyPressed(), IsMouseClicked(), SetKeyOwner(), SetItemKeyOwner() etc.
typedef int ImGuiItemFlags;             // -> enum ImGuiItemFlags_          // Flags: for PushItemFlag(), g.LastItemData.InFlags
typedef int ImGuiItemStatusFlags;       // -> enum ImGuiItemStatusFlags_    // Flags: for g.LastItemData.StatusFlags
typedef int ImGuiOldColumnFlags;        // -> enum ImGuiOldColumnFlags_     // Flags: for BeginColumns()
typedef int ImGuiNavHighlightFlags;     // -> enum ImGuiNavHighlightFlags_  // Flags: for RenderNavHighlight()
typedef int ImGuiNavMoveFlags;          // -> enum ImGuiNavMoveFlags_       // Flags: for navigation requests
typedef int ImGuiNextItemDataFlags;     // -> enum ImGuiNextItemDataFlags_  // Flags: for SetNextItemXXX() functions
typedef int ImGuiNextWindowDataFlags;   // -> enum ImGuiNextWindowDataFlags_// Flags: for SetNextWindowXXX() functions
typedef int ImGuiScrollFlags;           // -> enum ImGuiScrollFlags_        // Flags: for ScrollToItem() and navigation requests
typedef int ImGuiSeparatorFlags;        // -> enum ImGuiSeparatorFlags_     // Flags: for SeparatorEx()
typedef int ImGuiTextFlags;             // -> enum ImGuiTextFlags_          // Flags: for TextEx()
typedef int ImGuiTooltipFlags;          // -> enum ImGuiTooltipFlags_       // Flags: for BeginTooltipEx()

typedef void (*ImGuiErrorLogCallback)(void* user_data, const char* fmt, ...);

//-----------------------------------------------------------------------------
// [SECTION] Context pointer
// See implementation of this variable in imgui.cpp for comments and details.
//-----------------------------------------------------------------------------

#ifndef GImGui
extern IMGUI_API ImGuiContext* GImGui;  // Current implicit context pointer
#endif

//-------------------------------------------------------------------------
// [SECTION] STB libraries includes
//-------------------------------------------------------------------------

namespace ImStb
{

#undef STB_TEXTEDIT_STRING
#undef STB_TEXTEDIT_CHARTYPE
#define STB_TEXTEDIT_STRING             ImGuiInputTextState
#define STB_TEXTEDIT_CHARTYPE           ImWchar
#define STB_TEXTEDIT_GETWIDTH_NEWLINE   (-1.0f)
#define STB_TEXTEDIT_UNDOSTATECOUNT     99
#define STB_TEXTEDIT_UNDOCHARCOUNT      999
#include "imstb_textedit.h"

} // namespace ImStb

//-----------------------------------------------------------------------------
// [SECTION] Macros
//-----------------------------------------------------------------------------

// Internal Drag and Drop payload types. String starting with '_' are reserved for Dear ImGui.
#define IMGUI_PAYLOAD_TYPE_WINDOW       "_IMWINDOW"     // Payload == ImGuiWindow*

// Debug Printing Into TTY
// (since IMGUI_VERSION_NUM >= 18729: IMGUI_DEBUG_LOG was reworked into IMGUI_DEBUG_PRINTF (and removed framecount from it). If you were using a #define IMGUI_DEBUG_LOG please rename)
#ifndef IMGUI_DEBUG_PRINTF
#ifndef IMGUI_DISABLE_DEFAULT_FORMAT_FUNCTIONS
#define IMGUI_DEBUG_PRINTF(_FMT,...)    printf(_FMT, __VA_ARGS__)
#else
#define IMGUI_DEBUG_PRINTF(_FMT,...)    ((void)0)
#endif
#endif

// Debug Logging for ShowDebugLogWindow(). This is designed for relatively rare events so please don't spam.
#ifndef IMGUI_DISABLE_DEBUG_TOOLS
#define IMGUI_DEBUG_LOG(...)            ImGui::DebugLog(__VA_ARGS__)
#else
#define IMGUI_DEBUG_LOG(...)            ((void)0)
#endif
#define IMGUI_DEBUG_LOG_ACTIVEID(...)   do { if (g.DebugLogFlags & ImGuiDebugLogFlags_EventActiveId) IMGUI_DEBUG_LOG(__VA_ARGS__); } while (0)
#define IMGUI_DEBUG_LOG_FOCUS(...)      do { if (g.DebugLogFlags & ImGuiDebugLogFlags_EventFocus)    IMGUI_DEBUG_LOG(__VA_ARGS__); } while (0)
#define IMGUI_DEBUG_LOG_POPUP(...)      do { if (g.DebugLogFlags & ImGuiDebugLogFlags_EventPopup)    IMGUI_DEBUG_LOG(__VA_ARGS__); } while (0)
#define IMGUI_DEBUG_LOG_NAV(...)        do { if (g.DebugLogFlags & ImGuiDebugLogFlags_EventNav)      IMGUI_DEBUG_LOG(__VA_ARGS__); } while (0)
#define IMGUI_DEBUG_LOG_SELECTION(...)  do { if (g.DebugLogFlags & ImGuiDebugLogFlags_EventSelection)IMGUI_DEBUG_LOG(__VA_ARGS__); } while (0)
#define IMGUI_DEBUG_LOG_CLIPPER(...)    do { if (g.DebugLogFlags & ImGuiDebugLogFlags_EventClipper)  IMGUI_DEBUG_LOG(__VA_ARGS__); } while (0)
#define IMGUI_DEBUG_LOG_IO(...)         do { if (g.DebugLogFlags & ImGuiDebugLogFlags_EventIO)       IMGUI_DEBUG_LOG(__VA_ARGS__); } while (0)
#define IMGUI_DEBUG_LOG_DOCKING(...)    do { if (g.DebugLogFlags & ImGuiDebugLogFlags_EventDocking)  IMGUI_DEBUG_LOG(__VA_ARGS__); } while (0)
#define IMGUI_DEBUG_LOG_VIEWPORT(...)   do { if (g.DebugLogFlags & ImGuiDebugLogFlags_EventViewport) IMGUI_DEBUG_LOG(__VA_ARGS__); } while (0)

// Static Asserts
#define IM_STATIC_ASSERT(_COND)         static_assert(_COND, "")

// "Paranoid" Debug Asserts are meant to only be enabled during specific debugging/work, otherwise would slow down the code too much.
// We currently don't have many of those so the effect is currently negligible, but onward intent to add more aggressive ones in the code.
//#define IMGUI_DEBUG_PARANOID
#ifdef IMGUI_DEBUG_PARANOID
#define IM_ASSERT_PARANOID(_EXPR)       IM_ASSERT(_EXPR)
#else
#define IM_ASSERT_PARANOID(_EXPR)
#endif

// Error handling
// Down the line in some frameworks/languages we would like to have a way to redirect those to the programmer and recover from more faults.
#ifndef IM_ASSERT_USER_ERROR
#define IM_ASSERT_USER_ERROR(_EXP,_MSG) IM_ASSERT((_EXP) && _MSG)   // Recoverable User Error
#endif

// Misc Macros
#define IM_PI                           3.14159265358979323846f
#ifdef _WIN32
#define IM_NEWLINE                      "\r\n"   // Play it nice with Windows users (Update: since 2018-05, Notepad finally appears to support Unix-style carriage returns!)
#else
#define IM_NEWLINE                      "\n"
#endif
#ifndef IM_TABSIZE                      // Until we move this to runtime and/or add proper tab support, at least allow users to compile-time override
#define IM_TABSIZE                      (4)
#endif
#define IM_MEMALIGN(_OFF,_ALIGN)        (((_OFF) + ((_ALIGN) - 1)) & ~((_ALIGN) - 1))           // Memory align e.g. IM_ALIGN(0,4)=0, IM_ALIGN(1,4)=4, IM_ALIGN(4,4)=4, IM_ALIGN(5,4)=8
#define IM_F32_TO_INT8_UNBOUND(_VAL)    ((int)((_VAL) * 255.0f + ((_VAL)>=0 ? 0.5f : -0.5f)))   // Unsaturated, for display purpose
#define IM_F32_TO_INT8_SAT(_VAL)        ((int)(ImSaturate(_VAL) * 255.0f + 0.5f))               // Saturated, always output 0..255
#define IM_FLOOR(_VAL)                  ((float)(int)(_VAL))                                    // ImFloor() is not inlined in MSVC debug builds
#define IM_ROUND(_VAL)                  ((float)(int)((_VAL) + 0.5f))                           //

// Enforce cdecl calling convention for functions called by the standard library, in case compilation settings changed the default to e.g. __vectorcall
#ifdef _MSC_VER
#define IMGUI_CDECL __cdecl
#else
#define IMGUI_CDECL
#endif

// Warnings
#if defined(_MSC_VER) && !defined(__clang__)
#define IM_MSVC_WARNING_SUPPRESS(XXXX)  __pragma(warning(suppress: XXXX))
#else
#define IM_MSVC_WARNING_SUPPRESS(XXXX)
#endif

// Debug Tools
// Use 'Metrics/Debugger->Tools->Item Picker' to break into the call-stack of a specific item.
// This will call IM_DEBUG_BREAK() which you may redefine yourself. See https://github.com/scottt/debugbreak for more reference.
#ifndef IM_DEBUG_BREAK
#if defined (_MSC_VER)
#define IM_DEBUG_BREAK()    __debugbreak()
#elif defined(__clang__)
#define IM_DEBUG_BREAK()    __builtin_debugtrap()
#elif defined(__GNUC__) && (defined(__i386__) || defined(__x86_64__))
#define IM_DEBUG_BREAK()    __asm__ volatile("int $0x03")
#elif defined(__GNUC__) && defined(__thumb__)
#define IM_DEBUG_BREAK()    __asm__ volatile(".inst 0xde01")
#elif defined(__GNUC__) && defined(__arm__) && !defined(__thumb__)
#define IM_DEBUG_BREAK()    __asm__ volatile(".inst 0xe7f001f0");
#else
#define IM_DEBUG_BREAK()    IM_ASSERT(0)    // It is expected that you define IM_DEBUG_BREAK() into something that will break nicely in a debugger!
#endif
#endif // #ifndef IM_DEBUG_BREAK

//-----------------------------------------------------------------------------
// [SECTION] Generic helpers
// Note that the ImXXX helpers functions are lower-level than ImGui functions.
// ImGui functions or the ImGui context are never called/used from other ImXXX functions.
//-----------------------------------------------------------------------------
// - Helpers: Hashing
// - Helpers: Sorting
// - Helpers: Bit manipulation
// - Helpers: String
// - Helpers: Formatting
// - Helpers: UTF-8 <> wchar conversions
// - Helpers: ImVec2/ImVec4 operators
// - Helpers: Maths
// - Helpers: Geometry
// - Helper: ImVec1
// - Helper: ImVec2ih
// - Helper: ImRect
// - Helper: ImBitArray
// - Helper: ImBitVector
// - Helper: ImSpan<>, ImSpanAllocator<>
// - Helper: ImPool<>
// - Helper: ImChunkStream<>
// - Helper: ImGuiTextIndex
//-----------------------------------------------------------------------------

// Helpers: Hashing
IMGUI_API ImGuiID       ImHashData(const void* data, size_t data_size, ImGuiID seed = 0);
IMGUI_API ImGuiID       ImHashStr(const char* data, size_t data_size = 0, ImGuiID seed = 0);

// Helpers: Sorting
#ifndef ImQsort
static inline void      ImQsort(void* base, size_t count, size_t size_of_element, int(IMGUI_CDECL *compare_func)(void const*, void const*)) { if (count > 1) qsort(base, count, size_of_element, compare_func); }
#endif

// Helpers: Color Blending
IMGUI_API ImU32         ImAlphaBlendColors(ImU32 col_a, ImU32 col_b);

// Helpers: Bit manipulation
static inline bool      ImIsPowerOfTwo(int v)           { return v != 0 && (v & (v - 1)) == 0; }
static inline bool      ImIsPowerOfTwo(ImU64 v)         { return v != 0 && (v & (v - 1)) == 0; }
static inline int       ImUpperPowerOfTwo(int v)        { v--; v |= v >> 1; v |= v >> 2; v |= v >> 4; v |= v >> 8; v |= v >> 16; v++; return v; }

// Helpers: String
IMGUI_API int           ImStricmp(const char* str1, const char* str2);
IMGUI_API int           ImStrnicmp(const char* str1, const char* str2, size_t count);
IMGUI_API void          ImStrncpy(char* dst, const char* src, size_t count);
IMGUI_API char*         ImStrdup(const char* str);
IMGUI_API char*         ImStrdupcpy(char* dst, size_t* p_dst_size, const char* str);
IMGUI_API const char*   ImStrchrRange(const char* str_begin, const char* str_end, char c);
IMGUI_API int           ImStrlenW(const ImWchar* str);
IMGUI_API const char*   ImStreolRange(const char* str, const char* str_end);                // End end-of-line
IMGUI_API const ImWchar*ImStrbolW(const ImWchar* buf_mid_line, const ImWchar* buf_begin);   // Find beginning-of-line
IMGUI_API const char*   ImStristr(const char* haystack, const char* haystack_end, const char* needle, const char* needle_end);
IMGUI_API void          ImStrTrimBlanks(char* str);
IMGUI_API const char*   ImStrSkipBlank(const char* str);
IM_MSVC_RUNTIME_CHECKS_OFF
static inline char      ImToUpper(char c)               { return (c >= 'a' && c <= 'z') ? c &= ~32 : c; }
static inline bool      ImCharIsBlankA(char c)          { return c == ' ' || c == '\t'; }
static inline bool      ImCharIsBlankW(unsigned int c)  { return c == ' ' || c == '\t' || c == 0x3000; }
IM_MSVC_RUNTIME_CHECKS_RESTORE

// Helpers: Formatting
IMGUI_API int           ImFormatString(char* buf, size_t buf_size, const char* fmt, ...) IM_FMTARGS(3);
IMGUI_API int           ImFormatStringV(char* buf, size_t buf_size, const char* fmt, va_list args) IM_FMTLIST(3);
IMGUI_API void          ImFormatStringToTempBuffer(const char** out_buf, const char** out_buf_end, const char* fmt, ...) IM_FMTARGS(3);
IMGUI_API void          ImFormatStringToTempBufferV(const char** out_buf, const char** out_buf_end, const char* fmt, va_list args) IM_FMTLIST(3);
IMGUI_API const char*   ImParseFormatFindStart(const char* format);
IMGUI_API const char*   ImParseFormatFindEnd(const char* format);
IMGUI_API const char*   ImParseFormatTrimDecorations(const char* format, char* buf, size_t buf_size);
IMGUI_API void          ImParseFormatSanitizeForPrinting(const char* fmt_in, char* fmt_out, size_t fmt_out_size);
IMGUI_API const char*   ImParseFormatSanitizeForScanning(const char* fmt_in, char* fmt_out, size_t fmt_out_size);
IMGUI_API int           ImParseFormatPrecision(const char* format, int default_value);

// Helpers: UTF-8 <> wchar conversions
IMGUI_API const char*   ImTextCharToUtf8(char out_buf[5], unsigned int c);                                                      // return out_buf
IMGUI_API int           ImTextStrToUtf8(char* out_buf, int out_buf_size, const ImWchar* in_text, const ImWchar* in_text_end);   // return output UTF-8 bytes count
IMGUI_API int           ImTextCharFromUtf8(unsigned int* out_char, const char* in_text, const char* in_text_end);               // read one character. return input UTF-8 bytes count
IMGUI_API int           ImTextStrFromUtf8(ImWchar* out_buf, int out_buf_size, const char* in_text, const char* in_text_end, const char** in_remaining = NULL);   // return input UTF-8 bytes count
IMGUI_API int           ImTextCountCharsFromUtf8(const char* in_text, const char* in_text_end);                                 // return number of UTF-8 code-points (NOT bytes count)
IMGUI_API int           ImTextCountUtf8BytesFromChar(const char* in_text, const char* in_text_end);                             // return number of bytes to express one char in UTF-8
IMGUI_API int           ImTextCountUtf8BytesFromStr(const ImWchar* in_text, const ImWchar* in_text_end);                        // return number of bytes to express string in UTF-8

// Helpers: File System
#ifdef IMGUI_DISABLE_FILE_FUNCTIONS
#define IMGUI_DISABLE_DEFAULT_FILE_FUNCTIONS
typedef void* ImFileHandle;
static inline ImFileHandle  ImFileOpen(const char*, const char*)                    { return NULL; }
static inline bool          ImFileClose(ImFileHandle)                               { return false; }
static inline ImU64         ImFileGetSize(ImFileHandle)                             { return (ImU64)-1; }
static inline ImU64         ImFileRead(void*, ImU64, ImU64, ImFileHandle)           { return 0; }
static inline ImU64         ImFileWrite(const void*, ImU64, ImU64, ImFileHandle)    { return 0; }
#endif
#ifndef IMGUI_DISABLE_DEFAULT_FILE_FUNCTIONS
typedef FILE* ImFileHandle;
IMGUI_API ImFileHandle      ImFileOpen(const char* filename, const char* mode);
IMGUI_API bool              ImFileClose(ImFileHandle file);
IMGUI_API ImU64             ImFileGetSize(ImFileHandle file);
IMGUI_API ImU64             ImFileRead(void* data, ImU64 size, ImU64 count, ImFileHandle file);
IMGUI_API ImU64             ImFileWrite(const void* data, ImU64 size, ImU64 count, ImFileHandle file);
#else
#define IMGUI_DISABLE_TTY_FUNCTIONS // Can't use stdout, fflush if we are not using default file functions
#endif
IMGUI_API void*             ImFileLoadToMemory(const char* filename, const char* mode, size_t* out_file_size = NULL, int padding_bytes = 0);

// Helpers: Maths
IM_MSVC_RUNTIME_CHECKS_OFF
// - Wrapper for standard libs functions. (Note that imgui_demo.cpp does _not_ use them to keep the code easy to copy)
#ifndef IMGUI_DISABLE_DEFAULT_MATH_FUNCTIONS
#define ImFabs(X)           fabsf(X)
#define ImSqrt(X)           sqrtf(X)
#define ImFmod(X, Y)        fmodf((X), (Y))
#define ImCos(X)            cosf(X)
#define ImSin(X)            sinf(X)
#define ImAcos(X)           acosf(X)
#define ImAtan2(Y, X)       atan2f((Y), (X))
#define ImAtof(STR)         atof(STR)
//#define ImFloorStd(X)     floorf(X)           // We use our own, see ImFloor() and ImFloorSigned()
#define ImCeil(X)           ceilf(X)
static inline float  ImPow(float x, float y)    { return powf(x, y); }          // DragBehaviorT/SliderBehaviorT uses ImPow with either float/double and need the precision
static inline double ImPow(double x, double y)  { return pow(x, y); }
static inline float  ImLog(float x)             { return logf(x); }             // DragBehaviorT/SliderBehaviorT uses ImLog with either float/double and need the precision
static inline double ImLog(double x)            { return log(x); }
static inline int    ImAbs(int x)               { return x < 0 ? -x : x; }
static inline float  ImAbs(float x)             { return fabsf(x); }
static inline double ImAbs(double x)            { return fabs(x); }
static inline float  ImSign(float x)            { return (x < 0.0f) ? -1.0f : (x > 0.0f) ? 1.0f : 0.0f; } // Sign operator - returns -1, 0 or 1 based on sign of argument
static inline double ImSign(double x)           { return (x < 0.0) ? -1.0 : (x > 0.0) ? 1.0 : 0.0; }
#ifdef IMGUI_ENABLE_SSE
static inline float  ImRsqrt(float x)           { return _mm_cvtss_f32(_mm_rsqrt_ss(_mm_set_ss(x))); }
#else
static inline float  ImRsqrt(float x)           { return 1.0f / sqrtf(x); }
#endif
static inline double ImRsqrt(double x)          { return 1.0 / sqrt(x); }
#endif
// - ImMin/ImMax/ImClamp/ImLerp/ImSwap are used by widgets which support variety of types: signed/unsigned int/long long float/double
// (Exceptionally using templates here but we could also redefine them for those types)
template<typename T> static inline T ImMin(T lhs, T rhs)                        { return lhs < rhs ? lhs : rhs; }
template<typename T> static inline T ImMax(T lhs, T rhs)                        { return lhs >= rhs ? lhs : rhs; }
template<typename T> static inline T ImClamp(T v, T mn, T mx)                   { return (v < mn) ? mn : (v > mx) ? mx : v; }
template<typename T> static inline T ImLerp(T a, T b, float t)                  { return (T)(a + (b - a) * t); }
template<typename T> static inline void ImSwap(T& a, T& b)                      { T tmp = a; a = b; b = tmp; }
template<typename T> static inline T ImAddClampOverflow(T a, T b, T mn, T mx)   { if (b < 0 && (a < mn - b)) return mn; if (b > 0 && (a > mx - b)) return mx; return a + b; }
template<typename T> static inline T ImSubClampOverflow(T a, T b, T mn, T mx)   { if (b > 0 && (a < mn + b)) return mn; if (b < 0 && (a > mx + b)) return mx; return a - b; }
// - Misc maths helpers
static inline ImVec2 ImMin(const ImVec2& lhs, const ImVec2& rhs)                { return ImVec2(lhs.x < rhs.x ? lhs.x : rhs.x, lhs.y < rhs.y ? lhs.y : rhs.y); }
static inline ImVec2 ImMax(const ImVec2& lhs, const ImVec2& rhs)                { return ImVec2(lhs.x >= rhs.x ? lhs.x : rhs.x, lhs.y >= rhs.y ? lhs.y : rhs.y); }
static inline ImVec2 ImClamp(const ImVec2& v, const ImVec2& mn, ImVec2 mx)      { return ImVec2((v.x < mn.x) ? mn.x : (v.x > mx.x) ? mx.x : v.x, (v.y < mn.y) ? mn.y : (v.y > mx.y) ? mx.y : v.y); }
static inline ImVec2 ImLerp(const ImVec2& a, const ImVec2& b, float t)          { return ImVec2(a.x + (b.x - a.x) * t, a.y + (b.y - a.y) * t); }
static inline ImVec2 ImLerp(const ImVec2& a, const ImVec2& b, const ImVec2& t)  { return ImVec2(a.x + (b.x - a.x) * t.x, a.y + (b.y - a.y) * t.y); }
static inline ImVec4 ImLerp(const ImVec4& a, const ImVec4& b, float t)          { return ImVec4(a.x + (b.x - a.x) * t, a.y + (b.y - a.y) * t, a.z + (b.z - a.z) * t, a.w + (b.w - a.w) * t); }
static inline float  ImSaturate(float f)                                        { return (f < 0.0f) ? 0.0f : (f > 1.0f) ? 1.0f : f; }
static inline float  ImLengthSqr(const ImVec2& lhs)                             { return (lhs.x * lhs.x) + (lhs.y * lhs.y); }
static inline float  ImLengthSqr(const ImVec4& lhs)                             { return (lhs.x * lhs.x) + (lhs.y * lhs.y) + (lhs.z * lhs.z) + (lhs.w * lhs.w); }
static inline float  ImInvLength(const ImVec2& lhs, float fail_value)           { float d = (lhs.x * lhs.x) + (lhs.y * lhs.y); if (d > 0.0f) return ImRsqrt(d); return fail_value; }
static inline float  ImFloor(float f)                                           { return (float)(int)(f); }
static inline float  ImFloorSigned(float f)                                     { return (float)((f >= 0 || (float)(int)f == f) ? (int)f : (int)f - 1); } // Decent replacement for floorf()
static inline ImVec2 ImFloor(const ImVec2& v)                                   { return ImVec2((float)(int)(v.x), (float)(int)(v.y)); }
static inline ImVec2 ImFloorSigned(const ImVec2& v)                             { return ImVec2(ImFloorSigned(v.x), ImFloorSigned(v.y)); }
static inline int    ImModPositive(int a, int b)                                { return (a + b) % b; }
static inline float  ImDot(const ImVec2& a, const ImVec2& b)                    { return a.x * b.x + a.y * b.y; }
static inline ImVec2 ImRotate(const ImVec2& v, float cos_a, float sin_a)        { return ImVec2(v.x * cos_a - v.y * sin_a, v.x * sin_a + v.y * cos_a); }
static inline float  ImLinearSweep(float current, float target, float speed)    { if (current < target) return ImMin(current + speed, target); if (current > target) return ImMax(current - speed, target); return current; }
static inline ImVec2 ImMul(const ImVec2& lhs, const ImVec2& rhs)                { return ImVec2(lhs.x * rhs.x, lhs.y * rhs.y); }
static inline bool   ImIsFloatAboveGuaranteedIntegerPrecision(float f)          { return f <= -16777216 || f >= 16777216; }
static inline float  ImExponentialMovingAverage(float avg, float sample, int n) { avg -= avg / n; avg += sample / n; return avg; }
IM_MSVC_RUNTIME_CHECKS_RESTORE

// Helpers: Geometry
IMGUI_API ImVec2     ImBezierCubicCalc(const ImVec2& p1, const ImVec2& p2, const ImVec2& p3, const ImVec2& p4, float t);
IMGUI_API ImVec2     ImBezierCubicClosestPoint(const ImVec2& p1, const ImVec2& p2, const ImVec2& p3, const ImVec2& p4, const ImVec2& p, int num_segments);       // For curves with explicit number of segments
IMGUI_API ImVec2     ImBezierCubicClosestPointCasteljau(const ImVec2& p1, const ImVec2& p2, const ImVec2& p3, const ImVec2& p4, const ImVec2& p, float tess_tol);// For auto-tessellated curves you can use tess_tol = style.CurveTessellationTol
IMGUI_API ImVec2     ImBezierQuadraticCalc(const ImVec2& p1, const ImVec2& p2, const ImVec2& p3, float t);
IMGUI_API ImVec2     ImLineClosestPoint(const ImVec2& a, const ImVec2& b, const ImVec2& p);
IMGUI_API bool       ImTriangleContainsPoint(const ImVec2& a, const ImVec2& b, const ImVec2& c, const ImVec2& p);
IMGUI_API ImVec2     ImTriangleClosestPoint(const ImVec2& a, const ImVec2& b, const ImVec2& c, const ImVec2& p);
IMGUI_API void       ImTriangleBarycentricCoords(const ImVec2& a, const ImVec2& b, const ImVec2& c, const ImVec2& p, float& out_u, float& out_v, float& out_w);
inline float         ImTriangleArea(const ImVec2& a, const ImVec2& b, const ImVec2& c) { return ImFabs((a.x * (b.y - c.y)) + (b.x * (c.y - a.y)) + (c.x * (a.y - b.y))) * 0.5f; }
IMGUI_API ImGuiDir   ImGetDirQuadrantFromDelta(float dx, float dy);

// Helper: ImVec1 (1D vector)
// (this odd construct is used to facilitate the transition between 1D and 2D, and the maintenance of some branches/patches)
IM_MSVC_RUNTIME_CHECKS_OFF
struct ImVec1
{
    float   x;
    constexpr ImVec1()         : x(0.0f) { }
    constexpr ImVec1(float _x) : x(_x) { }
};

// Helper: ImVec2ih (2D vector, half-size integer, for long-term packed storage)
struct ImVec2ih
{
    short   x, y;
    constexpr ImVec2ih()                           : x(0), y(0) {}
    constexpr ImVec2ih(short _x, short _y)         : x(_x), y(_y) {}
    constexpr explicit ImVec2ih(const ImVec2& rhs) : x((short)rhs.x), y((short)rhs.y) {}
};

// Helper: ImRect (2D axis aligned bounding-box)
// NB: we can't rely on ImVec2 math operators being available here!
struct IMGUI_API ImRect
{
    ImVec2      Min;    // Upper-left
    ImVec2      Max;    // Lower-right

    constexpr ImRect()                                        : Min(0.0f, 0.0f), Max(0.0f, 0.0f)  {}
    constexpr ImRect(const ImVec2& min, const ImVec2& max)    : Min(min), Max(max)                {}
    constexpr ImRect(const ImVec4& v)                         : Min(v.x, v.y), Max(v.z, v.w)      {}
    constexpr ImRect(float x1, float y1, float x2, float y2)  : Min(x1, y1), Max(x2, y2)          {}

    ImVec2      GetCenter() const                   { return ImVec2((Min.x + Max.x) * 0.5f, (Min.y + Max.y) * 0.5f); }
    ImVec2      GetSize() const                     { return ImVec2(Max.x - Min.x, Max.y - Min.y); }
    float       GetWidth() const                    { return Max.x - Min.x; }
    float       GetHeight() const                   { return Max.y - Min.y; }
    float       GetArea() const                     { return (Max.x - Min.x) * (Max.y - Min.y); }
    ImVec2      GetTL() const                       { return Min; }                   // Top-left
    ImVec2      GetTR() const                       { return ImVec2(Max.x, Min.y); }  // Top-right
    ImVec2      GetBL() const                       { return ImVec2(Min.x, Max.y); }  // Bottom-left
    ImVec2      GetBR() const                       { return Max; }                   // Bottom-right
    bool        Contains(const ImVec2& p) const     { return p.x     >= Min.x && p.y     >= Min.y && p.x     <  Max.x && p.y     <  Max.y; }
    bool        Contains(const ImRect& r) const     { return r.Min.x >= Min.x && r.Min.y >= Min.y && r.Max.x <= Max.x && r.Max.y <= Max.y; }
    bool        Overlaps(const ImRect& r) const     { return r.Min.y <  Max.y && r.Max.y >  Min.y && r.Min.x <  Max.x && r.Max.x >  Min.x; }
    void        Add(const ImVec2& p)                { if (Min.x > p.x)     Min.x = p.x;     if (Min.y > p.y)     Min.y = p.y;     if (Max.x < p.x)     Max.x = p.x;     if (Max.y < p.y)     Max.y = p.y; }
    void        Add(const ImRect& r)                { if (Min.x > r.Min.x) Min.x = r.Min.x; if (Min.y > r.Min.y) Min.y = r.Min.y; if (Max.x < r.Max.x) Max.x = r.Max.x; if (Max.y < r.Max.y) Max.y = r.Max.y; }
    void        Expand(const float amount)          { Min.x -= amount;   Min.y -= amount;   Max.x += amount;   Max.y += amount; }
    void        Expand(const ImVec2& amount)        { Min.x -= amount.x; Min.y -= amount.y; Max.x += amount.x; Max.y += amount.y; }
    void        Translate(const ImVec2& d)          { Min.x += d.x; Min.y += d.y; Max.x += d.x; Max.y += d.y; }
    void        TranslateX(float dx)                { Min.x += dx; Max.x += dx; }
    void        TranslateY(float dy)                { Min.y += dy; Max.y += dy; }
    void        ClipWith(const ImRect& r)           { Min = ImMax(Min, r.Min); Max = ImMin(Max, r.Max); }                   // Simple version, may lead to an inverted rectangle, which is fine for Contains/Overlaps test but not for display.
    void        ClipWithFull(const ImRect& r)       { Min = ImClamp(Min, r.Min, r.Max); Max = ImClamp(Max, r.Min, r.Max); } // Full version, ensure both points are fully clipped.
    void        Floor()                             { Min.x = IM_FLOOR(Min.x); Min.y = IM_FLOOR(Min.y); Max.x = IM_FLOOR(Max.x); Max.y = IM_FLOOR(Max.y); }
    bool        IsInverted() const                  { return Min.x > Max.x || Min.y > Max.y; }
    ImVec4      ToVec4() const                      { return ImVec4(Min.x, Min.y, Max.x, Max.y); }
};

// Helper: ImBitArray
#define         IM_BITARRAY_TESTBIT(_ARRAY, _N)                 ((_ARRAY[(_N) >> 5] & ((ImU32)1 << ((_N) & 31))) != 0) // Macro version of ImBitArrayTestBit(): ensure args have side-effect or are costly!
#define         IM_BITARRAY_CLEARBIT(_ARRAY, _N)                ((_ARRAY[(_N) >> 5] &= ~((ImU32)1 << ((_N) & 31))))    // Macro version of ImBitArrayClearBit(): ensure args have side-effect or are costly!
inline size_t   ImBitArrayGetStorageSizeInBytes(int bitcount)   { return (size_t)((bitcount + 31) >> 5) << 2; }
inline void     ImBitArrayClearAllBits(ImU32* arr, int bitcount){ memset(arr, 0, ImBitArrayGetStorageSizeInBytes(bitcount)); }
inline bool     ImBitArrayTestBit(const ImU32* arr, int n)      { ImU32 mask = (ImU32)1 << (n & 31); return (arr[n >> 5] & mask) != 0; }
inline void     ImBitArrayClearBit(ImU32* arr, int n)           { ImU32 mask = (ImU32)1 << (n & 31); arr[n >> 5] &= ~mask; }
inline void     ImBitArraySetBit(ImU32* arr, int n)             { ImU32 mask = (ImU32)1 << (n & 31); arr[n >> 5] |= mask; }
inline void     ImBitArraySetBitRange(ImU32* arr, int n, int n2) // Works on range [n..n2)
{
    n2--;
    while (n <= n2)
    {
        int a_mod = (n & 31);
        int b_mod = (n2 > (n | 31) ? 31 : (n2 & 31)) + 1;
        ImU32 mask = (ImU32)(((ImU64)1 << b_mod) - 1) & ~(ImU32)(((ImU64)1 << a_mod) - 1);
        arr[n >> 5] |= mask;
        n = (n + 32) & ~31;
    }
}

typedef ImU32* ImBitArrayPtr; // Name for use in structs

// Helper: ImBitArray class (wrapper over ImBitArray functions)
// Store 1-bit per value.
template<int BITCOUNT, int OFFSET = 0>
struct ImBitArray
{
    ImU32           Storage[(BITCOUNT + 31) >> 5];
    ImBitArray()                                { ClearAllBits(); }
    void            ClearAllBits()              { memset(Storage, 0, sizeof(Storage)); }
    void            SetAllBits()                { memset(Storage, 255, sizeof(Storage)); }
    bool            TestBit(int n) const        { n += OFFSET; IM_ASSERT(n >= 0 && n < BITCOUNT); return IM_BITARRAY_TESTBIT(Storage, n); }
    void            SetBit(int n)               { n += OFFSET; IM_ASSERT(n >= 0 && n < BITCOUNT); ImBitArraySetBit(Storage, n); }
    void            ClearBit(int n)             { n += OFFSET; IM_ASSERT(n >= 0 && n < BITCOUNT); ImBitArrayClearBit(Storage, n); }
    void            SetBitRange(int n, int n2)  { n += OFFSET; n2 += OFFSET; IM_ASSERT(n >= 0 && n < BITCOUNT && n2 > n && n2 <= BITCOUNT); ImBitArraySetBitRange(Storage, n, n2); } // Works on range [n..n2)
    bool            operator[](int n) const     { n += OFFSET; IM_ASSERT(n >= 0 && n < BITCOUNT); return IM_BITARRAY_TESTBIT(Storage, n); }
};

// Helper: ImBitVector
// Store 1-bit per value.
struct IMGUI_API ImBitVector
{
    ImVector<ImU32> Storage;
    void            Create(int sz)              { Storage.resize((sz + 31) >> 5); memset(Storage.Data, 0, (size_t)Storage.Size * sizeof(Storage.Data[0])); }
    void            Clear()                     { Storage.clear(); }
    bool            TestBit(int n) const        { IM_ASSERT(n < (Storage.Size << 5)); return IM_BITARRAY_TESTBIT(Storage.Data, n); }
    void            SetBit(int n)               { IM_ASSERT(n < (Storage.Size << 5)); ImBitArraySetBit(Storage.Data, n); }
    void            ClearBit(int n)             { IM_ASSERT(n < (Storage.Size << 5)); ImBitArrayClearBit(Storage.Data, n); }
};
IM_MSVC_RUNTIME_CHECKS_RESTORE

// Helper: ImSpan<>
// Pointing to a span of data we don't own.
template<typename T>
struct ImSpan
{
    T*                  Data;
    T*                  DataEnd;

    // Constructors, destructor
    inline ImSpan()                                 { Data = DataEnd = NULL; }
    inline ImSpan(T* data, int size)                { Data = data; DataEnd = data + size; }
    inline ImSpan(T* data, T* data_end)             { Data = data; DataEnd = data_end; }

    inline void         set(T* data, int size)      { Data = data; DataEnd = data + size; }
    inline void         set(T* data, T* data_end)   { Data = data; DataEnd = data_end; }
    inline int          size() const                { return (int)(ptrdiff_t)(DataEnd - Data); }
    inline int          size_in_bytes() const       { return (int)(ptrdiff_t)(DataEnd - Data) * (int)sizeof(T); }
    inline T&           operator[](int i)           { T* p = Data + i; IM_ASSERT(p >= Data && p < DataEnd); return *p; }
    inline const T&     operator[](int i) const     { const T* p = Data + i; IM_ASSERT(p >= Data && p < DataEnd); return *p; }

    inline T*           begin()                     { return Data; }
    inline const T*     begin() const               { return Data; }
    inline T*           end()                       { return DataEnd; }
    inline const T*     end() const                 { return DataEnd; }

    // Utilities
    inline int  index_from_ptr(const T* it) const   { IM_ASSERT(it >= Data && it < DataEnd); const ptrdiff_t off = it - Data; return (int)off; }
};

// Helper: ImSpanAllocator<>
// Facilitate storing multiple chunks into a single large block (the "arena")
// - Usage: call Reserve() N times, allocate GetArenaSizeInBytes() worth, pass it to SetArenaBasePtr(), call GetSpan() N times to retrieve the aligned ranges.
template<int CHUNKS>
struct ImSpanAllocator
{
    char*   BasePtr;
    int     CurrOff;
    int     CurrIdx;
    int     Offsets[CHUNKS];
    int     Sizes[CHUNKS];

    ImSpanAllocator()                               { memset(this, 0, sizeof(*this)); }
    inline void  Reserve(int n, size_t sz, int a=4) { IM_ASSERT(n == CurrIdx && n < CHUNKS); CurrOff = IM_MEMALIGN(CurrOff, a); Offsets[n] = CurrOff; Sizes[n] = (int)sz; CurrIdx++; CurrOff += (int)sz; }
    inline int   GetArenaSizeInBytes()              { return CurrOff; }
    inline void  SetArenaBasePtr(void* base_ptr)    { BasePtr = (char*)base_ptr; }
    inline void* GetSpanPtrBegin(int n)             { IM_ASSERT(n >= 0 && n < CHUNKS && CurrIdx == CHUNKS); return (void*)(BasePtr + Offsets[n]); }
    inline void* GetSpanPtrEnd(int n)               { IM_ASSERT(n >= 0 && n < CHUNKS && CurrIdx == CHUNKS); return (void*)(BasePtr + Offsets[n] + Sizes[n]); }
    template<typename T>
    inline void  GetSpan(int n, ImSpan<T>* span)    { span->set((T*)GetSpanPtrBegin(n), (T*)GetSpanPtrEnd(n)); }
};

// Helper: ImPool<>
// Basic keyed storage for contiguous instances, slow/amortized insertion, O(1) indexable, O(Log N) queries by ID over a dense/hot buffer,
// Honor constructor/destructor. Add/remove invalidate all pointers. Indexes have the same lifetime as the associated object.
typedef int ImPoolIdx;
template<typename T>
struct ImPool
{
    ImVector<T>     Buf;        // Contiguous data
    ImGuiStorage    Map;        // ID->Index
    ImPoolIdx       FreeIdx;    // Next free idx to use
    ImPoolIdx       AliveCount; // Number of active/alive items (for display purpose)

    ImPool()    { FreeIdx = AliveCount = 0; }
    ~ImPool()   { Clear(); }
    T*          GetByKey(ImGuiID key)               { int idx = Map.GetInt(key, -1); return (idx != -1) ? &Buf[idx] : NULL; }
    T*          GetByIndex(ImPoolIdx n)             { return &Buf[n]; }
    ImPoolIdx   GetIndex(const T* p) const          { IM_ASSERT(p >= Buf.Data && p < Buf.Data + Buf.Size); return (ImPoolIdx)(p - Buf.Data); }
    T*          GetOrAddByKey(ImGuiID key)          { int* p_idx = Map.GetIntRef(key, -1); if (*p_idx != -1) return &Buf[*p_idx]; *p_idx = FreeIdx; return Add(); }
    bool        Contains(const T* p) const          { return (p >= Buf.Data && p < Buf.Data + Buf.Size); }
    void        Clear()                             { for (int n = 0; n < Map.Data.Size; n++) { int idx = Map.Data[n].val_i; if (idx != -1) Buf[idx].~T(); } Map.Clear(); Buf.clear(); FreeIdx = AliveCount = 0; }
    T*          Add()                               { int idx = FreeIdx; if (idx == Buf.Size) { Buf.resize(Buf.Size + 1); FreeIdx++; } else { FreeIdx = *(int*)&Buf[idx]; } IM_PLACEMENT_NEW(&Buf[idx]) T(); AliveCount++; return &Buf[idx]; }
    void        Remove(ImGuiID key, const T* p)     { Remove(key, GetIndex(p)); }
    void        Remove(ImGuiID key, ImPoolIdx idx)  { Buf[idx].~T(); *(int*)&Buf[idx] = FreeIdx; FreeIdx = idx; Map.SetInt(key, -1); AliveCount--; }
    void        Reserve(int capacity)               { Buf.reserve(capacity); Map.Data.reserve(capacity); }

    // To iterate a ImPool: for (int n = 0; n < pool.GetMapSize(); n++) if (T* t = pool.TryGetMapData(n)) { ... }
    // Can be avoided if you know .Remove() has never been called on the pool, or AliveCount == GetMapSize()
    int         GetAliveCount() const               { return AliveCount; }      // Number of active/alive items in the pool (for display purpose)
    int         GetBufSize() const                  { return Buf.Size; }
    int         GetMapSize() const                  { return Map.Data.Size; }   // It is the map we need iterate to find valid items, since we don't have "alive" storage anywhere
    T*          TryGetMapData(ImPoolIdx n)          { int idx = Map.Data[n].val_i; if (idx == -1) return NULL; return GetByIndex(idx); }
#ifndef IMGUI_DISABLE_OBSOLETE_FUNCTIONS
    int         GetSize()                           { return GetMapSize(); } // For ImPlot: should use GetMapSize() from (IMGUI_VERSION_NUM >= 18304)
#endif
};

// Helper: ImChunkStream<>
// Build and iterate a contiguous stream of variable-sized structures.
// This is used by Settings to store persistent data while reducing allocation count.
// We store the chunk size first, and align the final size on 4 bytes boundaries.
// The tedious/zealous amount of casting is to avoid -Wcast-align warnings.
template<typename T>
struct ImChunkStream
{
    ImVector<char>  Buf;

    void    clear()                     { Buf.clear(); }
    bool    empty() const               { return Buf.Size == 0; }
    int     size() const                { return Buf.Size; }
    T*      alloc_chunk(size_t sz)      { size_t HDR_SZ = 4; sz = IM_MEMALIGN(HDR_SZ + sz, 4u); int off = Buf.Size; Buf.resize(off + (int)sz); ((int*)(void*)(Buf.Data + off))[0] = (int)sz; return (T*)(void*)(Buf.Data + off + (int)HDR_SZ); }
    T*      begin()                     { size_t HDR_SZ = 4; if (!Buf.Data) return NULL; return (T*)(void*)(Buf.Data + HDR_SZ); }
    T*      next_chunk(T* p)            { size_t HDR_SZ = 4; IM_ASSERT(p >= begin() && p < end()); p = (T*)(void*)((char*)(void*)p + chunk_size(p)); if (p == (T*)(void*)((char*)end() + HDR_SZ)) return (T*)0; IM_ASSERT(p < end()); return p; }
    int     chunk_size(const T* p)      { return ((const int*)p)[-1]; }
    T*      end()                       { return (T*)(void*)(Buf.Data + Buf.Size); }
    int     offset_from_ptr(const T* p) { IM_ASSERT(p >= begin() && p < end()); const ptrdiff_t off = (const char*)p - Buf.Data; return (int)off; }
    T*      ptr_from_offset(int off)    { IM_ASSERT(off >= 4 && off < Buf.Size); return (T*)(void*)(Buf.Data + off); }
    void    swap(ImChunkStream<T>& rhs) { rhs.Buf.swap(Buf); }

};

// Helper: ImGuiTextIndex<>
// Maintain a line index for a text buffer. This is a strong candidate to be moved into the public API.
struct ImGuiTextIndex
{
    ImVector<int>   LineOffsets;
    int             EndOffset = 0;                          // Because we don't own text buffer we need to maintain EndOffset (may bake in LineOffsets?)

    void            clear()                                 { LineOffsets.clear(); EndOffset = 0; }
    int             size()                                  { return LineOffsets.Size; }
    const char*     get_line_begin(const char* base, int n) { return base + LineOffsets[n]; }
    const char*     get_line_end(const char* base, int n)   { return base + (n + 1 < LineOffsets.Size ? (LineOffsets[n + 1] - 1) : EndOffset); }
    void            append(const char* base, int old_size, int new_size);
};

//-----------------------------------------------------------------------------
// [SECTION] ImDrawList support
//-----------------------------------------------------------------------------

// ImDrawList: Helper function to calculate a circle's segment count given its radius and a "maximum error" value.
// Estimation of number of circle segment based on error is derived using method described in https://stackoverflow.com/a/2244088/15194693
// Number of segments (N) is calculated using equation:
//   N = ceil ( pi / acos(1 - error / r) )     where r > 0, error <= r
// Our equation is significantly simpler that one in the post thanks for choosing segment that is
// perpendicular to X axis. Follow steps in the article from this starting condition and you will
// will get this result.
//
// Rendering circles with an odd number of segments, while mathematically correct will produce
// asymmetrical results on the raster grid. Therefore we're rounding N to next even number (7->8, 8->8, 9->10 etc.)
#define IM_ROUNDUP_TO_EVEN(_V)                                  ((((_V) + 1) / 2) * 2)
#define IM_DRAWLIST_CIRCLE_AUTO_SEGMENT_MIN                     4
#define IM_DRAWLIST_CIRCLE_AUTO_SEGMENT_MAX                     512
#define IM_DRAWLIST_CIRCLE_AUTO_SEGMENT_CALC(_RAD,_MAXERROR)    ImClamp(IM_ROUNDUP_TO_EVEN((int)ImCeil(IM_PI / ImAcos(1 - ImMin((_MAXERROR), (_RAD)) / (_RAD)))), IM_DRAWLIST_CIRCLE_AUTO_SEGMENT_MIN, IM_DRAWLIST_CIRCLE_AUTO_SEGMENT_MAX)

// Raw equation from IM_DRAWLIST_CIRCLE_AUTO_SEGMENT_CALC rewritten for 'r' and 'error'.
#define IM_DRAWLIST_CIRCLE_AUTO_SEGMENT_CALC_R(_N,_MAXERROR)    ((_MAXERROR) / (1 - ImCos(IM_PI / ImMax((float)(_N), IM_PI))))
#define IM_DRAWLIST_CIRCLE_AUTO_SEGMENT_CALC_ERROR(_N,_RAD)     ((1 - ImCos(IM_PI / ImMax((float)(_N), IM_PI))) / (_RAD))

// ImDrawList: Lookup table size for adaptive arc drawing, cover full circle.
#ifndef IM_DRAWLIST_ARCFAST_TABLE_SIZE
#define IM_DRAWLIST_ARCFAST_TABLE_SIZE                          48 // Number of samples in lookup table.
#endif
#define IM_DRAWLIST_ARCFAST_SAMPLE_MAX                          IM_DRAWLIST_ARCFAST_TABLE_SIZE // Sample index _PathArcToFastEx() for 360 angle.

// Data shared between all ImDrawList instances
// You may want to create your own instance of this if you want to use ImDrawList completely without ImGui. In that case, watch out for future changes to this structure.
struct IMGUI_API ImDrawListSharedData
{
    ImVec2          TexUvWhitePixel;            // UV of white pixel in the atlas
    ImFont*         Font;                       // Current/default font (optional, for simplified AddText overload)
    float           FontSize;                   // Current/default font size (optional, for simplified AddText overload)
    float           CurveTessellationTol;       // Tessellation tolerance when using PathBezierCurveTo()
    float           CircleSegmentMaxError;      // Number of circle segments to use per pixel of radius for AddCircle() etc
    ImVec4          ClipRectFullscreen;         // Value for PushClipRectFullscreen()
    ImDrawListFlags InitialFlags;               // Initial flags at the beginning of the frame (it is possible to alter flags on a per-drawlist basis afterwards)

    // [Internal] Temp write buffer
    ImVector<ImVec2> TempBuffer;

    // [Internal] Lookup tables
    ImVec2          ArcFastVtx[IM_DRAWLIST_ARCFAST_TABLE_SIZE]; // Sample points on the quarter of the circle.
    float           ArcFastRadiusCutoff;                        // Cutoff radius after which arc drawing will fallback to slower PathArcTo()
    ImU8            CircleSegmentCounts[64];    // Precomputed segment count for given radius before we calculate it dynamically (to avoid calculation overhead)
    const ImVec4*   TexUvLines;                 // UV of anti-aliased lines in the atlas

    ImDrawListSharedData();
    void SetCircleTessellationMaxError(float max_error);
};

struct ImDrawDataBuilder
{
    ImVector<ImDrawList*>   Layers[2];           // Global layers for: regular, tooltip

    void Clear()                    { for (int n = 0; n < IM_ARRAYSIZE(Layers); n++) Layers[n].resize(0); }
    void ClearFreeMemory()          { for (int n = 0; n < IM_ARRAYSIZE(Layers); n++) Layers[n].clear(); }
    int  GetDrawListCount() const   { int count = 0; for (int n = 0; n < IM_ARRAYSIZE(Layers); n++) count += Layers[n].Size; return count; }
    IMGUI_API void FlattenIntoSingleLayer();
};

//-----------------------------------------------------------------------------
// [SECTION] Widgets support: flags, enums, data structures
//-----------------------------------------------------------------------------

// Flags used by upcoming items
// - input: PushItemFlag() manipulates g.CurrentItemFlags, ItemAdd() calls may add extra flags.
// - output: stored in g.LastItemData.InFlags
// Current window shared by all windows.
// This is going to be exposed in imgui.h when stabilized enough.
enum ImGuiItemFlags_
{
    // Controlled by user
    ImGuiItemFlags_None                     = 0,
    ImGuiItemFlags_NoTabStop                = 1 << 0,  // false     // Disable keyboard tabbing. This is a "lighter" version of ImGuiItemFlags_NoNav.
    ImGuiItemFlags_ButtonRepeat             = 1 << 1,  // false     // Button() will return true multiple times based on io.KeyRepeatDelay and io.KeyRepeatRate settings.
    ImGuiItemFlags_Disabled                 = 1 << 2,  // false     // Disable interactions but doesn't affect visuals. See BeginDisabled()/EndDisabled(). See github.com/ocornut/imgui/issues/211
    ImGuiItemFlags_NoNav                    = 1 << 3,  // false     // Disable any form of focusing (keyboard/gamepad directional navigation and SetKeyboardFocusHere() calls)
    ImGuiItemFlags_NoNavDefaultFocus        = 1 << 4,  // false     // Disable item being a candidate for default focus (e.g. used by title bar items)
    ImGuiItemFlags_SelectableDontClosePopup = 1 << 5,  // false     // Disable MenuItem/Selectable() automatically closing their popup window
    ImGuiItemFlags_MixedValue               = 1 << 6,  // false     // [BETA] Represent a mixed/indeterminate value, generally multi-selection where values differ. Currently only supported by Checkbox() (later should support all sorts of widgets)
    ImGuiItemFlags_ReadOnly                 = 1 << 7,  // false     // [ALPHA] Allow hovering interactions but underlying value is not changed.
    ImGuiItemFlags_NoWindowHoverableCheck   = 1 << 8,  // false     // Disable hoverable check in ItemHoverable()

    // Controlled by widget code
    ImGuiItemFlags_Inputable                = 1 << 10, // false     // [WIP] Auto-activate input mode when tab focused. Currently only used and supported by a few items before it becomes a generic feature.
};

// Status flags for an already submitted item
// - output: stored in g.LastItemData.StatusFlags
enum ImGuiItemStatusFlags_
{
    ImGuiItemStatusFlags_None               = 0,
    ImGuiItemStatusFlags_HoveredRect        = 1 << 0,   // Mouse position is within item rectangle (does NOT mean that the window is in correct z-order and can be hovered!, this is only one part of the most-common IsItemHovered test)
    ImGuiItemStatusFlags_HasDisplayRect     = 1 << 1,   // g.LastItemData.DisplayRect is valid
    ImGuiItemStatusFlags_Edited             = 1 << 2,   // Value exposed by item was edited in the current frame (should match the bool return value of most widgets)
    ImGuiItemStatusFlags_ToggledSelection   = 1 << 3,   // Set when Selectable(), TreeNode() reports toggling a selection. We can't report "Selected", only state changes, in order to easily handle clipping with less issues.
    ImGuiItemStatusFlags_ToggledOpen        = 1 << 4,   // Set when TreeNode() reports toggling their open state.
    ImGuiItemStatusFlags_HasDeactivated     = 1 << 5,   // Set if the widget/group is able to provide data for the ImGuiItemStatusFlags_Deactivated flag.
    ImGuiItemStatusFlags_Deactivated        = 1 << 6,   // Only valid if ImGuiItemStatusFlags_HasDeactivated is set.
    ImGuiItemStatusFlags_HoveredWindow      = 1 << 7,   // Override the HoveredWindow test to allow cross-window hover testing.
    ImGuiItemStatusFlags_FocusedByTabbing   = 1 << 8,   // Set when the Focusable item just got focused by Tabbing (FIXME: to be removed soon)
    ImGuiItemStatusFlags_Visible            = 1 << 9,   // [WIP] Set when item is overlapping the current clipping rectangle (Used internally. Please don't use yet: API/system will change as we refactor Itemadd()).

    // Additional status + semantic for ImGuiTestEngine
#ifdef IMGUI_ENABLE_TEST_ENGINE
    ImGuiItemStatusFlags_Openable           = 1 << 20,  // Item is an openable (e.g. TreeNode)
    ImGuiItemStatusFlags_Opened             = 1 << 21,  // Opened status
    ImGuiItemStatusFlags_Checkable          = 1 << 22,  // Item is a checkable (e.g. CheckBox, MenuItem)
    ImGuiItemStatusFlags_Checked            = 1 << 23,  // Checked status
    ImGuiItemStatusFlags_Inputable          = 1 << 24,  // Item is a text-inputable (e.g. InputText, SliderXXX, DragXXX)
#endif
};

// Extend ImGuiInputTextFlags_
enum ImGuiInputTextFlagsPrivate_
{
    // [Internal]
    ImGuiInputTextFlags_Multiline           = 1 << 26,  // For internal use by InputTextMultiline()
    ImGuiInputTextFlags_NoMarkEdited        = 1 << 27,  // For internal use by functions using InputText() before reformatting data
    ImGuiInputTextFlags_MergedItem          = 1 << 28,  // For internal use by TempInputText(), will skip calling ItemAdd(). Require bounding-box to strictly match.
};

// Extend ImGuiButtonFlags_
enum ImGuiButtonFlagsPrivate_
{
    ImGuiButtonFlags_PressedOnClick         = 1 << 4,   // return true on click (mouse down event)
    ImGuiButtonFlags_PressedOnClickRelease  = 1 << 5,   // [Default] return true on click + release on same item <-- this is what the majority of Button are using
    ImGuiButtonFlags_PressedOnClickReleaseAnywhere = 1 << 6, // return true on click + release even if the release event is not done while hovering the item
    ImGuiButtonFlags_PressedOnRelease       = 1 << 7,   // return true on release (default requires click+release)
    ImGuiButtonFlags_PressedOnDoubleClick   = 1 << 8,   // return true on double-click (default requires click+release)
    ImGuiButtonFlags_PressedOnDragDropHold  = 1 << 9,   // return true when held into while we are drag and dropping another item (used by e.g. tree nodes, collapsing headers)
    ImGuiButtonFlags_Repeat                 = 1 << 10,  // hold to repeat
    ImGuiButtonFlags_FlattenChildren        = 1 << 11,  // allow interactions even if a child window is overlapping
    ImGuiButtonFlags_AllowItemOverlap       = 1 << 12,  // require previous frame HoveredId to either match id or be null before being usable, use along with SetItemAllowOverlap()
    ImGuiButtonFlags_DontClosePopups        = 1 << 13,  // disable automatically closing parent popup on press // [UNUSED]
    //ImGuiButtonFlags_Disabled             = 1 << 14,  // disable interactions -> use BeginDisabled() or ImGuiItemFlags_Disabled
    ImGuiButtonFlags_AlignTextBaseLine      = 1 << 15,  // vertically align button to match text baseline - ButtonEx() only // FIXME: Should be removed and handled by SmallButton(), not possible currently because of DC.CursorPosPrevLine
    ImGuiButtonFlags_NoKeyModifiers         = 1 << 16,  // disable mouse interaction if a key modifier is held
    ImGuiButtonFlags_NoHoldingActiveId      = 1 << 17,  // don't set ActiveId while holding the mouse (ImGuiButtonFlags_PressedOnClick only)
    ImGuiButtonFlags_NoNavFocus             = 1 << 18,  // don't override navigation focus when activated (FIXME: this is essentially used everytime an item uses ImGuiItemFlags_NoNav, but because legacy specs don't requires LastItemData to be set ButtonBehavior(), we can't poll g.LastItemData.InFlags)
    ImGuiButtonFlags_NoHoveredOnFocus       = 1 << 19,  // don't report as hovered when nav focus is on this item
    ImGuiButtonFlags_NoSetKeyOwner          = 1 << 20,  // don't set key/input owner on the initial click (note: mouse buttons are keys! often, the key in question will be ImGuiKey_MouseLeft!)
    ImGuiButtonFlags_NoTestKeyOwner         = 1 << 21,  // don't test key/input owner when polling the key (note: mouse buttons are keys! often, the key in question will be ImGuiKey_MouseLeft!)
    ImGuiButtonFlags_PressedOnMask_         = ImGuiButtonFlags_PressedOnClick | ImGuiButtonFlags_PressedOnClickRelease | ImGuiButtonFlags_PressedOnClickReleaseAnywhere | ImGuiButtonFlags_PressedOnRelease | ImGuiButtonFlags_PressedOnDoubleClick | ImGuiButtonFlags_PressedOnDragDropHold,
    ImGuiButtonFlags_PressedOnDefault_      = ImGuiButtonFlags_PressedOnClickRelease,
};

// Extend ImGuiComboFlags_
enum ImGuiComboFlagsPrivate_
{
    ImGuiComboFlags_CustomPreview           = 1 << 20,  // enable BeginComboPreview()
};

// Extend ImGuiSliderFlags_
enum ImGuiSliderFlagsPrivate_
{
    ImGuiSliderFlags_Vertical               = 1 << 20,  // Should this slider be orientated vertically?
    ImGuiSliderFlags_ReadOnly               = 1 << 21,
};

// Extend ImGuiSelectableFlags_
enum ImGuiSelectableFlagsPrivate_
{
    // NB: need to be in sync with last value of ImGuiSelectableFlags_
    ImGuiSelectableFlags_NoHoldingActiveID      = 1 << 20,
    ImGuiSelectableFlags_SelectOnNav            = 1 << 21,  // (WIP) Auto-select when moved into. This is not exposed in public API as to handle multi-select and modifiers we will need user to explicitly control focus scope. May be replaced with a BeginSelection() API.
    ImGuiSelectableFlags_SelectOnClick          = 1 << 22,  // Override button behavior to react on Click (default is Click+Release)
    ImGuiSelectableFlags_SelectOnRelease        = 1 << 23,  // Override button behavior to react on Release (default is Click+Release)
    ImGuiSelectableFlags_SpanAvailWidth         = 1 << 24,  // Span all avail width even if we declared less for layout purpose. FIXME: We may be able to remove this (added in 6251d379, 2bcafc86 for menus)
    ImGuiSelectableFlags_SetNavIdOnHover        = 1 << 25,  // Set Nav/Focus ID on mouse hover (used by MenuItem)
    ImGuiSelectableFlags_NoPadWithHalfSpacing   = 1 << 26,  // Disable padding each side with ItemSpacing * 0.5f
    ImGuiSelectableFlags_NoSetKeyOwner          = 1 << 27,  // Don't set key/input owner on the initial click (note: mouse buttons are keys! often, the key in question will be ImGuiKey_MouseLeft!)
};

// Extend ImGuiTreeNodeFlags_
enum ImGuiTreeNodeFlagsPrivate_
{
    ImGuiTreeNodeFlags_ClipLabelForTrailingButton = 1 << 20,
};

enum ImGuiSeparatorFlags_
{
    ImGuiSeparatorFlags_None                    = 0,
    ImGuiSeparatorFlags_Horizontal              = 1 << 0,   // Axis default to current layout type, so generally Horizontal unless e.g. in a menu bar
    ImGuiSeparatorFlags_Vertical                = 1 << 1,
    ImGuiSeparatorFlags_SpanAllColumns          = 1 << 2,
};

// Flags for FocusWindow(). This is not called ImGuiFocusFlags to avoid confusion with public-facing ImGuiFocusedFlags.
// FIXME: Once we finishing replacing more uses of GetTopMostPopupModal()+IsWindowWithinBeginStackOf()
// and FindBlockingModal() with this, we may want to change the flag to be opt-out instead of opt-in.
enum ImGuiFocusRequestFlags_
{
    ImGuiFocusRequestFlags_None                 = 0,
    ImGuiFocusRequestFlags_RestoreFocusedChild  = 1 << 0,   // Find last focused child (if any) and focus it instead.
    ImGuiFocusRequestFlags_UnlessBelowModal     = 1 << 1,   // Do not set focus if the window is below a modal.
};

enum ImGuiTextFlags_
{
    ImGuiTextFlags_None                         = 0,
    ImGuiTextFlags_NoWidthForLargeClippedText   = 1 << 0,
};

enum ImGuiTooltipFlags_
{
    ImGuiTooltipFlags_None                      = 0,
    ImGuiTooltipFlags_OverridePreviousTooltip   = 1 << 0,   // Override will clear/ignore previously submitted tooltip (defaults to append)
};

// FIXME: this is in development, not exposed/functional as a generic feature yet.
// Horizontal/Vertical enums are fixed to 0/1 so they may be used to index ImVec2
enum ImGuiLayoutType_
{
    ImGuiLayoutType_Horizontal = 0,
    ImGuiLayoutType_Vertical = 1
};

enum ImGuiLogType
{
    ImGuiLogType_None = 0,
    ImGuiLogType_TTY,
    ImGuiLogType_File,
    ImGuiLogType_Buffer,
    ImGuiLogType_Clipboard,
};

// X/Y enums are fixed to 0/1 so they may be used to index ImVec2
enum ImGuiAxis
{
    ImGuiAxis_None = -1,
    ImGuiAxis_X = 0,
    ImGuiAxis_Y = 1
};

enum ImGuiPlotType
{
    ImGuiPlotType_Lines,
    ImGuiPlotType_Histogram,
};

enum ImGuiPopupPositionPolicy
{
    ImGuiPopupPositionPolicy_Default,
    ImGuiPopupPositionPolicy_ComboBox,
    ImGuiPopupPositionPolicy_Tooltip,
};

struct ImGuiDataVarInfo
{
    ImGuiDataType   Type;
    ImU32           Count;      // 1+
    ImU32           Offset;     // Offset in parent structure
    void* GetVarPtr(void* parent) const { return (void*)((unsigned char*)parent + Offset); }
};

struct ImGuiDataTypeTempStorage
{
    ImU8        Data[8];        // Can fit any data up to ImGuiDataType_COUNT
};

// Type information associated to one ImGuiDataType. Retrieve with DataTypeGetInfo().
struct ImGuiDataTypeInfo
{
    size_t      Size;           // Size in bytes
    const char* Name;           // Short descriptive name for the type, for debugging
    const char* PrintFmt;       // Default printf format for the type
    const char* ScanFmt;        // Default scanf format for the type
};

// Extend ImGuiDataType_
enum ImGuiDataTypePrivate_
{
    ImGuiDataType_String = ImGuiDataType_COUNT + 1,
    ImGuiDataType_Pointer,
    ImGuiDataType_ID,
};

// Stacked color modifier, backup of modified data so we can restore it
struct ImGuiColorMod
{
    ImGuiCol        Col;
    ImVec4          BackupValue;
};

// Stacked style modifier, backup of modified data so we can restore it. Data type inferred from the variable.
struct ImGuiStyleMod
{
    ImGuiStyleVar   VarIdx;
    union           { int BackupInt[2]; float BackupFloat[2]; };
    ImGuiStyleMod(ImGuiStyleVar idx, int v)     { VarIdx = idx; BackupInt[0] = v; }
    ImGuiStyleMod(ImGuiStyleVar idx, float v)   { VarIdx = idx; BackupFloat[0] = v; }
    ImGuiStyleMod(ImGuiStyleVar idx, ImVec2 v)  { VarIdx = idx; BackupFloat[0] = v.x; BackupFloat[1] = v.y; }
};

// Storage data for BeginComboPreview()/EndComboPreview()
struct IMGUI_API ImGuiComboPreviewData
{
    ImRect          PreviewRect;
    ImVec2          BackupCursorPos;
    ImVec2          BackupCursorMaxPos;
    ImVec2          BackupCursorPosPrevLine;
    float           BackupPrevLineTextBaseOffset;
    ImGuiLayoutType BackupLayout;

    ImGuiComboPreviewData() { memset(this, 0, sizeof(*this)); }
};

// Stacked storage data for BeginGroup()/EndGroup()
struct IMGUI_API ImGuiGroupData
{
    ImGuiID     WindowID;
    ImVec2      BackupCursorPos;
    ImVec2      BackupCursorMaxPos;
    ImVec1      BackupIndent;
    ImVec1      BackupGroupOffset;
    ImVec2      BackupCurrLineSize;
    float       BackupCurrLineTextBaseOffset;
    ImGuiID     BackupActiveIdIsAlive;
    bool        BackupActiveIdPreviousFrameIsAlive;
    bool        BackupHoveredIdIsAlive;
    bool        EmitItem;
};

// Simple column measurement, currently used for MenuItem() only.. This is very short-sighted/throw-away code and NOT a generic helper.
struct IMGUI_API ImGuiMenuColumns
{
    ImU32       TotalWidth;
    ImU32       NextTotalWidth;
    ImU16       Spacing;
    ImU16       OffsetIcon;         // Always zero for now
    ImU16       OffsetLabel;        // Offsets are locked in Update()
    ImU16       OffsetShortcut;
    ImU16       OffsetMark;
    ImU16       Widths[4];          // Width of:   Icon, Label, Shortcut, Mark  (accumulators for current frame)

    ImGuiMenuColumns() { memset(this, 0, sizeof(*this)); }
    void        Update(float spacing, bool window_reappearing);
    float       DeclColumns(float w_icon, float w_label, float w_shortcut, float w_mark);
    void        CalcNextTotalWidth(bool update_offsets);
};

// Internal temporary state for deactivating InputText() instances.
struct IMGUI_API ImGuiInputTextDeactivatedState
{
    ImGuiID            ID;              // widget id owning the text state (which just got deactivated)
    ImVector<char>     TextA;           // text buffer

    ImGuiInputTextDeactivatedState()    { memset(this, 0, sizeof(*this)); }
    void    ClearFreeMemory()           { ID = 0; TextA.clear(); }
};
// Internal state of the currently focused/edited text input box
// For a given item ID, access with ImGui::GetInputTextState()
struct IMGUI_API ImGuiInputTextState
{
    ImGuiContext*           Ctx;                    // parent UI context (needs to be set explicitly by parent).
    ImGuiID                 ID;                     // widget id owning the text state
    int                     CurLenW, CurLenA;       // we need to maintain our buffer length in both UTF-8 and wchar format. UTF-8 length is valid even if TextA is not.
    ImVector<ImWchar>       TextW;                  // edit buffer, we need to persist but can't guarantee the persistence of the user-provided buffer. so we copy into own buffer.
    ImVector<char>          TextA;                  // temporary UTF8 buffer for callbacks and other operations. this is not updated in every code-path! size=capacity.
    ImVector<char>          InitialTextA;           // backup of end-user buffer at the time of focus (in UTF-8, unaltered)
    bool                    TextAIsValid;           // temporary UTF8 buffer is not initially valid before we make the widget active (until then we pull the data from user argument)
    int                     BufCapacityA;           // end-user buffer capacity
    float                   ScrollX;                // horizontal scrolling/offset
    ImStb::STB_TexteditState Stb;                   // state for stb_textedit.h
    float                   CursorAnim;             // timer for cursor blink, reset on every user action so the cursor reappears immediately
    bool                    CursorFollow;           // set when we want scrolling to follow the current cursor position (not always!)
    bool                    SelectedAllMouseLock;   // after a double-click to select all, we ignore further mouse drags to update selection
    bool                    Edited;                 // edited this frame
    ImGuiInputTextFlags     Flags;                  // copy of InputText() flags. may be used to check if e.g. ImGuiInputTextFlags_Password is set.

    ImGuiInputTextState()                   { memset(this, 0, sizeof(*this)); }
    void        ClearText()                 { CurLenW = CurLenA = 0; TextW[0] = 0; TextA[0] = 0; CursorClamp(); }
    void        ClearFreeMemory()           { TextW.clear(); TextA.clear(); InitialTextA.clear(); }
    int         GetUndoAvailCount() const   { return Stb.undostate.undo_point; }
    int         GetRedoAvailCount() const   { return STB_TEXTEDIT_UNDOSTATECOUNT - Stb.undostate.redo_point; }
    void        OnKeyPressed(int key);      // Cannot be inline because we call in code in stb_textedit.h implementation

    // Cursor & Selection
    void        CursorAnimReset()           { CursorAnim = -0.30f; }                                   // After a user-input the cursor stays on for a while without blinking
    void        CursorClamp()               { Stb.cursor = ImMin(Stb.cursor, CurLenW); Stb.select_start = ImMin(Stb.select_start, CurLenW); Stb.select_end = ImMin(Stb.select_end, CurLenW); }
    bool        HasSelection() const        { return Stb.select_start != Stb.select_end; }
    void        ClearSelection()            { Stb.select_start = Stb.select_end = Stb.cursor; }
    int         GetCursorPos() const        { return Stb.cursor; }
    int         GetSelectionStart() const   { return Stb.select_start; }
    int         GetSelectionEnd() const     { return Stb.select_end; }
    void        SelectAll()                 { Stb.select_start = 0; Stb.cursor = Stb.select_end = CurLenW; Stb.has_preferred_x = 0; }
};

// Storage for current popup stack
struct ImGuiPopupData
{
    ImGuiID             PopupId;        // Set on OpenPopup()
    ImGuiWindow*        Window;         // Resolved on BeginPopup() - may stay unresolved if user never calls OpenPopup()
    ImGuiWindow*        BackupNavWindow;// Set on OpenPopup(), a NavWindow that will be restored on popup close
    int                 ParentNavLayer; // Resolved on BeginPopup(). Actually a ImGuiNavLayer type (declared down below), initialized to -1 which is not part of an enum, but serves well-enough as "not any of layers" value
    int                 OpenFrameCount; // Set on OpenPopup()
    ImGuiID             OpenParentId;   // Set on OpenPopup(), we need this to differentiate multiple menu sets from each others (e.g. inside menu bar vs loose menu items)
    ImVec2              OpenPopupPos;   // Set on OpenPopup(), preferred popup position (typically == OpenMousePos when using mouse)
    ImVec2              OpenMousePos;   // Set on OpenPopup(), copy of mouse position at the time of opening popup

    ImGuiPopupData()    { memset(this, 0, sizeof(*this)); ParentNavLayer = OpenFrameCount = -1; }
};

enum ImGuiNextWindowDataFlags_
{
    ImGuiNextWindowDataFlags_None               = 0,
    ImGuiNextWindowDataFlags_HasPos             = 1 << 0,
    ImGuiNextWindowDataFlags_HasSize            = 1 << 1,
    ImGuiNextWindowDataFlags_HasContentSize     = 1 << 2,
    ImGuiNextWindowDataFlags_HasCollapsed       = 1 << 3,
    ImGuiNextWindowDataFlags_HasSizeConstraint  = 1 << 4,
    ImGuiNextWindowDataFlags_HasFocus           = 1 << 5,
    ImGuiNextWindowDataFlags_HasBgAlpha         = 1 << 6,
    ImGuiNextWindowDataFlags_HasScroll          = 1 << 7,
    ImGuiNextWindowDataFlags_HasViewport        = 1 << 8,
    ImGuiNextWindowDataFlags_HasDock            = 1 << 9,
    ImGuiNextWindowDataFlags_HasWindowClass     = 1 << 10,
};

// Storage for SetNexWindow** functions
struct ImGuiNextWindowData
{
    ImGuiNextWindowDataFlags    Flags;
    ImGuiCond                   PosCond;
    ImGuiCond                   SizeCond;
    ImGuiCond                   CollapsedCond;
    ImGuiCond                   DockCond;
    ImVec2                      PosVal;
    ImVec2                      PosPivotVal;
    ImVec2                      SizeVal;
    ImVec2                      ContentSizeVal;
    ImVec2                      ScrollVal;
    bool                        PosUndock;
    bool                        CollapsedVal;
    ImRect                      SizeConstraintRect;
    ImGuiSizeCallback           SizeCallback;
    void*                       SizeCallbackUserData;
    float                       BgAlphaVal;             // Override background alpha
    ImGuiID                     ViewportId;
    ImGuiID                     DockId;
    ImGuiWindowClass            WindowClass;
    ImVec2                      MenuBarOffsetMinVal;    // (Always on) This is not exposed publicly, so we don't clear it and it doesn't have a corresponding flag (could we? for consistency?)

    ImGuiNextWindowData()       { memset(this, 0, sizeof(*this)); }
    inline void ClearFlags()    { Flags = ImGuiNextWindowDataFlags_None; }
};

enum ImGuiNextItemDataFlags_
{
    ImGuiNextItemDataFlags_None     = 0,
    ImGuiNextItemDataFlags_HasWidth = 1 << 0,
    ImGuiNextItemDataFlags_HasOpen  = 1 << 1,
};

struct ImGuiNextItemData
{
    ImGuiNextItemDataFlags      Flags;
    float                       Width;          // Set by SetNextItemWidth()
    ImGuiID                     FocusScopeId;   // Set by SetNextItemMultiSelectData() (!= 0 signify value has been set, so it's an alternate version of HasSelectionData, we don't use Flags for this because they are cleared too early. This is mostly used for debugging)
    ImGuiCond                   OpenCond;
    bool                        OpenVal;        // Set by SetNextItemOpen()

    ImGuiNextItemData()         { memset(this, 0, sizeof(*this)); }
    inline void ClearFlags()    { Flags = ImGuiNextItemDataFlags_None; } // Also cleared manually by ItemAdd()!
};

// Status storage for the last submitted item
struct ImGuiLastItemData
{
    ImGuiID                 ID;
    ImGuiItemFlags          InFlags;            // See ImGuiItemFlags_
    ImGuiItemStatusFlags    StatusFlags;        // See ImGuiItemStatusFlags_
    ImRect                  Rect;               // Full rectangle
    ImRect                  NavRect;            // Navigation scoring rectangle (not displayed)
    ImRect                  DisplayRect;        // Display rectangle (only if ImGuiItemStatusFlags_HasDisplayRect is set)

    ImGuiLastItemData()     { memset(this, 0, sizeof(*this)); }
};

struct IMGUI_API ImGuiStackSizes
{
    short   SizeOfIDStack;
    short   SizeOfColorStack;
    short   SizeOfStyleVarStack;
    short   SizeOfFontStack;
    short   SizeOfFocusScopeStack;
    short   SizeOfGroupStack;
    short   SizeOfItemFlagsStack;
    short   SizeOfBeginPopupStack;
    short   SizeOfDisabledStack;

    ImGuiStackSizes() { memset(this, 0, sizeof(*this)); }
    void SetToContextState(ImGuiContext* ctx);
    void CompareWithContextState(ImGuiContext* ctx);
};

// Data saved for each window pushed into the stack
struct ImGuiWindowStackData
{
    ImGuiWindow*            Window;
    ImGuiLastItemData       ParentLastItemDataBackup;
    ImGuiStackSizes         StackSizesOnBegin;      // Store size of various stacks for asserting
};

struct ImGuiShrinkWidthItem
{
    int         Index;
    float       Width;
    float       InitialWidth;
};

struct ImGuiPtrOrIndex
{
    void*       Ptr;            // Either field can be set, not both. e.g. Dock node tab bars are loose while BeginTabBar() ones are in a pool.
    int         Index;          // Usually index in a main pool.

    ImGuiPtrOrIndex(void* ptr)  { Ptr = ptr; Index = -1; }
    ImGuiPtrOrIndex(int index)  { Ptr = NULL; Index = index; }
};

//-----------------------------------------------------------------------------
// [SECTION] Inputs support
//-----------------------------------------------------------------------------

// Bit array for named keys
typedef ImBitArray<ImGuiKey_NamedKey_COUNT, -ImGuiKey_NamedKey_BEGIN>    ImBitArrayForNamedKeys;

// [Internal] Key ranges
#define ImGuiKey_LegacyNativeKey_BEGIN  0
#define ImGuiKey_LegacyNativeKey_END    512
#define ImGuiKey_Keyboard_BEGIN         (ImGuiKey_NamedKey_BEGIN)
#define ImGuiKey_Keyboard_END           (ImGuiKey_GamepadStart)
#define ImGuiKey_Gamepad_BEGIN          (ImGuiKey_GamepadStart)
#define ImGuiKey_Gamepad_END            (ImGuiKey_GamepadRStickDown + 1)
#define ImGuiKey_Mouse_BEGIN            (ImGuiKey_MouseLeft)
#define ImGuiKey_Mouse_END              (ImGuiKey_MouseWheelY + 1)
#define ImGuiKey_Aliases_BEGIN          (ImGuiKey_Mouse_BEGIN)
#define ImGuiKey_Aliases_END            (ImGuiKey_Mouse_END)

// [Internal] Named shortcuts for Navigation
#define ImGuiKey_NavKeyboardTweakSlow   ImGuiMod_Ctrl
#define ImGuiKey_NavKeyboardTweakFast   ImGuiMod_Shift
#define ImGuiKey_NavGamepadTweakSlow    ImGuiKey_GamepadL1
#define ImGuiKey_NavGamepadTweakFast    ImGuiKey_GamepadR1
#define ImGuiKey_NavGamepadActivate     ImGuiKey_GamepadFaceDown
#define ImGuiKey_NavGamepadCancel       ImGuiKey_GamepadFaceRight
#define ImGuiKey_NavGamepadMenu         ImGuiKey_GamepadFaceLeft
#define ImGuiKey_NavGamepadInput        ImGuiKey_GamepadFaceUp

enum ImGuiInputEventType
{
    ImGuiInputEventType_None = 0,
    ImGuiInputEventType_MousePos,
    ImGuiInputEventType_MouseWheel,
    ImGuiInputEventType_MouseButton,
    ImGuiInputEventType_MouseViewport,
    ImGuiInputEventType_Key,
    ImGuiInputEventType_Text,
    ImGuiInputEventType_Focus,
    ImGuiInputEventType_COUNT
};

enum ImGuiInputSource
{
    ImGuiInputSource_None = 0,
    ImGuiInputSource_Mouse,         // Note: may be Mouse or TouchScreen or Pen. See io.MouseSource to distinguish them.
    ImGuiInputSource_Keyboard,
    ImGuiInputSource_Gamepad,
    ImGuiInputSource_Clipboard,     // Currently only used by InputText()
    ImGuiInputSource_COUNT
};

// FIXME: Structures in the union below need to be declared as anonymous unions appears to be an extension?
// Using ImVec2() would fail on Clang 'union member 'MousePos' has a non-trivial default constructor'
struct ImGuiInputEventMousePos      { float PosX, PosY; ImGuiMouseSource MouseSource; };
struct ImGuiInputEventMouseWheel    { float WheelX, WheelY; ImGuiMouseSource MouseSource; };
struct ImGuiInputEventMouseButton   { int Button; bool Down; ImGuiMouseSource MouseSource; };
struct ImGuiInputEventMouseViewport { ImGuiID HoveredViewportID; };
struct ImGuiInputEventKey           { ImGuiKey Key; bool Down; float AnalogValue; };
struct ImGuiInputEventText          { unsigned int Char; };
struct ImGuiInputEventAppFocused    { bool Focused; };

struct ImGuiInputEvent
{
    ImGuiInputEventType             Type;
    ImGuiInputSource                Source;
    ImU32                           EventId;        // Unique, sequential increasing integer to identify an event (if you need to correlate them to other data).
    union
    {
        ImGuiInputEventMousePos     MousePos;       // if Type == ImGuiInputEventType_MousePos
        ImGuiInputEventMouseWheel   MouseWheel;     // if Type == ImGuiInputEventType_MouseWheel
        ImGuiInputEventMouseButton  MouseButton;    // if Type == ImGuiInputEventType_MouseButton
        ImGuiInputEventMouseViewport MouseViewport; // if Type == ImGuiInputEventType_MouseViewport
        ImGuiInputEventKey          Key;            // if Type == ImGuiInputEventType_Key
        ImGuiInputEventText         Text;           // if Type == ImGuiInputEventType_Text
        ImGuiInputEventAppFocused   AppFocused;     // if Type == ImGuiInputEventType_Focus
    };
    bool                            AddedByTestEngine;

    ImGuiInputEvent() { memset(this, 0, sizeof(*this)); }
};

// Input function taking an 'ImGuiID owner_id' argument defaults to (ImGuiKeyOwner_Any == 0) aka don't test ownership, which matches legacy behavior.
#define ImGuiKeyOwner_Any           ((ImGuiID)0)    // Accept key that have an owner, UNLESS a call to SetKeyOwner() explicitly used ImGuiInputFlags_LockThisFrame or ImGuiInputFlags_LockUntilRelease.
#define ImGuiKeyOwner_None          ((ImGuiID)-1)   // Require key to have no owner.

typedef ImS16 ImGuiKeyRoutingIndex;

// Routing table entry (sizeof() == 16 bytes)
struct ImGuiKeyRoutingData
{
    ImGuiKeyRoutingIndex            NextEntryIndex;
    ImU16                           Mods;               // Technically we'd only need 4-bits but for simplify we store ImGuiMod_ values which need 16-bits. ImGuiMod_Shortcut is already translated to Ctrl/Super.
    ImU8                            RoutingNextScore;   // Lower is better (0: perfect score)
    ImGuiID                         RoutingCurr;
    ImGuiID                         RoutingNext;

    ImGuiKeyRoutingData()           { NextEntryIndex = -1; Mods = 0; RoutingNextScore = 255; RoutingCurr = RoutingNext = ImGuiKeyOwner_None; }
};

// Routing table: maintain a desired owner for each possible key-chord (key + mods), and setup owner in NewFrame() when mods are matching.
// Stored in main context (1 instance)
struct ImGuiKeyRoutingTable
{
    ImGuiKeyRoutingIndex            Index[ImGuiKey_NamedKey_COUNT]; // Index of first entry in Entries[]
    ImVector<ImGuiKeyRoutingData>   Entries;
    ImVector<ImGuiKeyRoutingData>   EntriesNext;                    // Double-buffer to avoid reallocation (could use a shared buffer)

    ImGuiKeyRoutingTable()          { Clear(); }
    void Clear()                    { for (int n = 0; n < IM_ARRAYSIZE(Index); n++) Index[n] = -1; Entries.clear(); EntriesNext.clear(); }
};

// This extends ImGuiKeyData but only for named keys (legacy keys don't support the new features)
// Stored in main context (1 per named key). In the future it might be merged into ImGuiKeyData.
struct ImGuiKeyOwnerData
{
    ImGuiID     OwnerCurr;
    ImGuiID     OwnerNext;
    bool        LockThisFrame;      // Reading this key requires explicit owner id (until end of frame). Set by ImGuiInputFlags_LockThisFrame.
    bool        LockUntilRelease;   // Reading this key requires explicit owner id (until key is released). Set by ImGuiInputFlags_LockUntilRelease. When this is true LockThisFrame is always true as well.

    ImGuiKeyOwnerData()             { OwnerCurr = OwnerNext = ImGuiKeyOwner_None; LockThisFrame = LockUntilRelease = false; }
};

// Flags for extended versions of IsKeyPressed(), IsMouseClicked(), Shortcut(), SetKeyOwner(), SetItemKeyOwner()
// Don't mistake with ImGuiInputTextFlags! (for ImGui::InputText() function)
enum ImGuiInputFlags_
{
    // Flags for IsKeyPressed(), IsMouseClicked(), Shortcut()
    ImGuiInputFlags_None                = 0,
    ImGuiInputFlags_Repeat              = 1 << 0,   // Return true on successive repeats. Default for legacy IsKeyPressed(). NOT Default for legacy IsMouseClicked(). MUST BE == 1.
    ImGuiInputFlags_RepeatRateDefault   = 1 << 1,   // Repeat rate: Regular (default)
    ImGuiInputFlags_RepeatRateNavMove   = 1 << 2,   // Repeat rate: Fast
    ImGuiInputFlags_RepeatRateNavTweak  = 1 << 3,   // Repeat rate: Faster
    ImGuiInputFlags_RepeatRateMask_     = ImGuiInputFlags_RepeatRateDefault | ImGuiInputFlags_RepeatRateNavMove | ImGuiInputFlags_RepeatRateNavTweak,

    // Flags for SetItemKeyOwner()
    ImGuiInputFlags_CondHovered         = 1 << 4,   // Only set if item is hovered (default to both)
    ImGuiInputFlags_CondActive          = 1 << 5,   // Only set if item is active (default to both)
    ImGuiInputFlags_CondDefault_        = ImGuiInputFlags_CondHovered | ImGuiInputFlags_CondActive,
    ImGuiInputFlags_CondMask_           = ImGuiInputFlags_CondHovered | ImGuiInputFlags_CondActive,

    // Flags for SetKeyOwner(), SetItemKeyOwner()
    ImGuiInputFlags_LockThisFrame       = 1 << 6,   // Access to key data will require EXPLICIT owner ID (ImGuiKeyOwner_Any/0 will NOT accepted for polling). Cleared at end of frame. This is useful to make input-owner-aware code steal keys from non-input-owner-aware code.
    ImGuiInputFlags_LockUntilRelease    = 1 << 7,   // Access to key data will require EXPLICIT owner ID (ImGuiKeyOwner_Any/0 will NOT accepted for polling). Cleared when the key is released or at end of each frame if key is released. This is useful to make input-owner-aware code steal keys from non-input-owner-aware code.

    // Routing policies for Shortcut() + low-level SetShortcutRouting()
    // - The general idea is that several callers register interest in a shortcut, and only one owner gets it.
    // - When a policy (other than _RouteAlways) is set, Shortcut() will register itself with SetShortcutRouting(),
    //   allowing the system to decide where to route the input among other route-aware calls.
    // - Shortcut() uses ImGuiInputFlags_RouteFocused by default: meaning that a simple Shortcut() poll
    //   will register a route and only succeed when parent window is in the focus stack and if no-one
    //   with a higher priority is claiming the shortcut.
    // - Using ImGuiInputFlags_RouteAlways is roughly equivalent to doing e.g. IsKeyPressed(key) + testing mods.
    // - Priorities: GlobalHigh > Focused (when owner is active item) > Global > Focused (when focused window) > GlobalLow.
    // - Can select only 1 policy among all available.
    ImGuiInputFlags_RouteFocused        = 1 << 8,   // (Default) Register focused route: Accept inputs if window is in focus stack. Deep-most focused window takes inputs. ActiveId takes inputs over deep-most focused window.
    ImGuiInputFlags_RouteGlobalLow      = 1 << 9,   // Register route globally (lowest priority: unless a focused window or active item registered the route) -> recommended Global priority.
    ImGuiInputFlags_RouteGlobal         = 1 << 10,  // Register route globally (medium priority: unless an active item registered the route, e.g. CTRL+A registered by InputText).
    ImGuiInputFlags_RouteGlobalHigh     = 1 << 11,  // Register route globally (highest priority: unlikely you need to use that: will interfere with every active items)
    ImGuiInputFlags_RouteMask_          = ImGuiInputFlags_RouteFocused | ImGuiInputFlags_RouteGlobal | ImGuiInputFlags_RouteGlobalLow | ImGuiInputFlags_RouteGlobalHigh, // _Always not part of this!
    ImGuiInputFlags_RouteAlways         = 1 << 12,  // Do not register route, poll keys directly.
    ImGuiInputFlags_RouteUnlessBgFocused= 1 << 13,  // Global routes will not be applied if underlying background/void is focused (== no Dear ImGui windows are focused). Useful for overlay applications.
    ImGuiInputFlags_RouteExtraMask_     = ImGuiInputFlags_RouteAlways | ImGuiInputFlags_RouteUnlessBgFocused,

    // [Internal] Mask of which function support which flags
    ImGuiInputFlags_SupportedByIsKeyPressed     = ImGuiInputFlags_Repeat | ImGuiInputFlags_RepeatRateMask_,
    ImGuiInputFlags_SupportedByShortcut         = ImGuiInputFlags_Repeat | ImGuiInputFlags_RepeatRateMask_ | ImGuiInputFlags_RouteMask_ | ImGuiInputFlags_RouteExtraMask_,
    ImGuiInputFlags_SupportedBySetKeyOwner      = ImGuiInputFlags_LockThisFrame | ImGuiInputFlags_LockUntilRelease,
    ImGuiInputFlags_SupportedBySetItemKeyOwner  = ImGuiInputFlags_SupportedBySetKeyOwner | ImGuiInputFlags_CondMask_,
};

//-----------------------------------------------------------------------------
// [SECTION] Clipper support
//-----------------------------------------------------------------------------

struct ImGuiListClipperRange
{
    int     Min;
    int     Max;
    bool    PosToIndexConvert;      // Begin/End are absolute position (will be converted to indices later)
    ImS8    PosToIndexOffsetMin;    // Add to Min after converting to indices
    ImS8    PosToIndexOffsetMax;    // Add to Min after converting to indices

    static ImGuiListClipperRange    FromIndices(int min, int max)                               { ImGuiListClipperRange r = { min, max, false, 0, 0 }; return r; }
    static ImGuiListClipperRange    FromPositions(float y1, float y2, int off_min, int off_max) { ImGuiListClipperRange r = { (int)y1, (int)y2, true, (ImS8)off_min, (ImS8)off_max }; return r; }
};

// Temporary clipper data, buffers shared/reused between instances
struct ImGuiListClipperData
{
    ImGuiListClipper*               ListClipper;
    float                           LossynessOffset;
    int                             StepNo;
    int                             ItemsFrozen;
    ImVector<ImGuiListClipperRange> Ranges;

    ImGuiListClipperData()          { memset(this, 0, sizeof(*this)); }
    void                            Reset(ImGuiListClipper* clipper) { ListClipper = clipper; StepNo = ItemsFrozen = 0; Ranges.resize(0); }
};

//-----------------------------------------------------------------------------
// [SECTION] Navigation support
//-----------------------------------------------------------------------------

enum ImGuiActivateFlags_
{
    ImGuiActivateFlags_None                 = 0,
    ImGuiActivateFlags_PreferInput          = 1 << 0,       // Favor activation that requires keyboard text input (e.g. for Slider/Drag). Default for Enter key.
    ImGuiActivateFlags_PreferTweak          = 1 << 1,       // Favor activation for tweaking with arrows or gamepad (e.g. for Slider/Drag). Default for Space key and if keyboard is not used.
    ImGuiActivateFlags_TryToPreserveState   = 1 << 2,       // Request widget to preserve state if it can (e.g. InputText will try to preserve cursor/selection)
};

// Early work-in-progress API for ScrollToItem()
enum ImGuiScrollFlags_
{
    ImGuiScrollFlags_None                   = 0,
    ImGuiScrollFlags_KeepVisibleEdgeX       = 1 << 0,       // If item is not visible: scroll as little as possible on X axis to bring item back into view [default for X axis]
    ImGuiScrollFlags_KeepVisibleEdgeY       = 1 << 1,       // If item is not visible: scroll as little as possible on Y axis to bring item back into view [default for Y axis for windows that are already visible]
    ImGuiScrollFlags_KeepVisibleCenterX     = 1 << 2,       // If item is not visible: scroll to make the item centered on X axis [rarely used]
    ImGuiScrollFlags_KeepVisibleCenterY     = 1 << 3,       // If item is not visible: scroll to make the item centered on Y axis
    ImGuiScrollFlags_AlwaysCenterX          = 1 << 4,       // Always center the result item on X axis [rarely used]
    ImGuiScrollFlags_AlwaysCenterY          = 1 << 5,       // Always center the result item on Y axis [default for Y axis for appearing window)
    ImGuiScrollFlags_NoScrollParent         = 1 << 6,       // Disable forwarding scrolling to parent window if required to keep item/rect visible (only scroll window the function was applied to).
    ImGuiScrollFlags_MaskX_                 = ImGuiScrollFlags_KeepVisibleEdgeX | ImGuiScrollFlags_KeepVisibleCenterX | ImGuiScrollFlags_AlwaysCenterX,
    ImGuiScrollFlags_MaskY_                 = ImGuiScrollFlags_KeepVisibleEdgeY | ImGuiScrollFlags_KeepVisibleCenterY | ImGuiScrollFlags_AlwaysCenterY,
};

enum ImGuiNavHighlightFlags_
{
    ImGuiNavHighlightFlags_None             = 0,
    ImGuiNavHighlightFlags_TypeDefault      = 1 << 0,
    ImGuiNavHighlightFlags_TypeThin         = 1 << 1,
    ImGuiNavHighlightFlags_AlwaysDraw       = 1 << 2,       // Draw rectangular highlight if (g.NavId == id) _even_ when using the mouse.
    ImGuiNavHighlightFlags_NoRounding       = 1 << 3,
};

enum ImGuiNavMoveFlags_
{
    ImGuiNavMoveFlags_None                  = 0,
    ImGuiNavMoveFlags_LoopX                 = 1 << 0,   // On failed request, restart from opposite side
    ImGuiNavMoveFlags_LoopY                 = 1 << 1,
    ImGuiNavMoveFlags_WrapX                 = 1 << 2,   // On failed request, request from opposite side one line down (when NavDir==right) or one line up (when NavDir==left)
    ImGuiNavMoveFlags_WrapY                 = 1 << 3,   // This is not super useful but provided for completeness
    ImGuiNavMoveFlags_AllowCurrentNavId     = 1 << 4,   // Allow scoring and considering the current NavId as a move target candidate. This is used when the move source is offset (e.g. pressing PageDown actually needs to send a Up move request, if we are pressing PageDown from the bottom-most item we need to stay in place)
    ImGuiNavMoveFlags_AlsoScoreVisibleSet   = 1 << 5,   // Store alternate result in NavMoveResultLocalVisible that only comprise elements that are already fully visible (used by PageUp/PageDown)
    ImGuiNavMoveFlags_ScrollToEdgeY         = 1 << 6,   // Force scrolling to min/max (used by Home/End) // FIXME-NAV: Aim to remove or reword, probably unnecessary
    ImGuiNavMoveFlags_Forwarded             = 1 << 7,
    ImGuiNavMoveFlags_DebugNoResult         = 1 << 8,   // Dummy scoring for debug purpose, don't apply result
    ImGuiNavMoveFlags_FocusApi              = 1 << 9,
    ImGuiNavMoveFlags_Tabbing               = 1 << 10,  // == Focus + Activate if item is Inputable + DontChangeNavHighlight
    ImGuiNavMoveFlags_Activate              = 1 << 11,
    ImGuiNavMoveFlags_DontSetNavHighlight   = 1 << 12,  // Do not alter the visible state of keyboard vs mouse nav highlight
};

enum ImGuiNavLayer
{
    ImGuiNavLayer_Main  = 0,    // Main scrolling layer
    ImGuiNavLayer_Menu  = 1,    // Menu layer (access with Alt)
    ImGuiNavLayer_COUNT
};

struct ImGuiNavItemData
{
    ImGuiWindow*        Window;         // Init,Move    // Best candidate window (result->ItemWindow->RootWindowForNav == request->Window)
    ImGuiID             ID;             // Init,Move    // Best candidate item ID
    ImGuiID             FocusScopeId;   // Init,Move    // Best candidate focus scope ID
    ImRect              RectRel;        // Init,Move    // Best candidate bounding box in window relative space
    ImGuiItemFlags      InFlags;        // ????,Move    // Best candidate item flags
    float               DistBox;        //      Move    // Best candidate box distance to current NavId
    float               DistCenter;     //      Move    // Best candidate center distance to current NavId
    float               DistAxial;      //      Move    // Best candidate axial distance to current NavId

    ImGuiNavItemData()  { Clear(); }
    void Clear()        { Window = NULL; ID = FocusScopeId = 0; InFlags = 0; DistBox = DistCenter = DistAxial = FLT_MAX; }
};

//-----------------------------------------------------------------------------
// [SECTION] Columns support
//-----------------------------------------------------------------------------

// Flags for internal's BeginColumns(). Prefix using BeginTable() nowadays!
enum ImGuiOldColumnFlags_
{
    ImGuiOldColumnFlags_None                    = 0,
    ImGuiOldColumnFlags_NoBorder                = 1 << 0,   // Disable column dividers
    ImGuiOldColumnFlags_NoResize                = 1 << 1,   // Disable resizing columns when clicking on the dividers
    ImGuiOldColumnFlags_NoPreserveWidths        = 1 << 2,   // Disable column width preservation when adjusting columns
    ImGuiOldColumnFlags_NoForceWithinWindow     = 1 << 3,   // Disable forcing columns to fit within window
    ImGuiOldColumnFlags_GrowParentContentsSize  = 1 << 4,   // (WIP) Restore pre-1.51 behavior of extending the parent window contents size but _without affecting the columns width at all_. Will eventually remove.

    // Obsolete names (will be removed)
#ifndef IMGUI_DISABLE_OBSOLETE_FUNCTIONS
    ImGuiColumnsFlags_None                      = ImGuiOldColumnFlags_None,
    ImGuiColumnsFlags_NoBorder                  = ImGuiOldColumnFlags_NoBorder,
    ImGuiColumnsFlags_NoResize                  = ImGuiOldColumnFlags_NoResize,
    ImGuiColumnsFlags_NoPreserveWidths          = ImGuiOldColumnFlags_NoPreserveWidths,
    ImGuiColumnsFlags_NoForceWithinWindow       = ImGuiOldColumnFlags_NoForceWithinWindow,
    ImGuiColumnsFlags_GrowParentContentsSize    = ImGuiOldColumnFlags_GrowParentContentsSize,
#endif
};

struct ImGuiOldColumnData
{
    float               OffsetNorm;             // Column start offset, normalized 0.0 (far left) -> 1.0 (far right)
    float               OffsetNormBeforeResize;
    ImGuiOldColumnFlags Flags;                  // Not exposed
    ImRect              ClipRect;

    ImGuiOldColumnData() { memset(this, 0, sizeof(*this)); }
};

struct ImGuiOldColumns
{
    ImGuiID             ID;
    ImGuiOldColumnFlags Flags;
    bool                IsFirstFrame;
    bool                IsBeingResized;
    int                 Current;
    int                 Count;
    float               OffMinX, OffMaxX;       // Offsets from HostWorkRect.Min.x
    float               LineMinY, LineMaxY;
    float               HostCursorPosY;         // Backup of CursorPos at the time of BeginColumns()
    float               HostCursorMaxPosX;      // Backup of CursorMaxPos at the time of BeginColumns()
    ImRect              HostInitialClipRect;    // Backup of ClipRect at the time of BeginColumns()
    ImRect              HostBackupClipRect;     // Backup of ClipRect during PushColumnsBackground()/PopColumnsBackground()
    ImRect              HostBackupParentWorkRect;//Backup of WorkRect at the time of BeginColumns()
    ImVector<ImGuiOldColumnData> Columns;
    ImDrawListSplitter  Splitter;

    ImGuiOldColumns()   { memset(this, 0, sizeof(*this)); }
};

//-----------------------------------------------------------------------------
// [SECTION] Multi-select support
//-----------------------------------------------------------------------------

#ifdef IMGUI_HAS_MULTI_SELECT
// <this is filled in 'range_select' branch>
#endif // #ifdef IMGUI_HAS_MULTI_SELECT

//-----------------------------------------------------------------------------
// [SECTION] Docking support
//-----------------------------------------------------------------------------

#define DOCKING_HOST_DRAW_CHANNEL_BG 0  // Dock host: background fill
#define DOCKING_HOST_DRAW_CHANNEL_FG 1  // Dock host: decorations and contents

#ifdef IMGUI_HAS_DOCK

// Extend ImGuiDockNodeFlags_
enum ImGuiDockNodeFlagsPrivate_
{
    // [Internal]
    ImGuiDockNodeFlags_DockSpace                = 1 << 10,  // Local, Saved  // A dockspace is a node that occupy space within an existing user window. Otherwise the node is floating and create its own window.
    ImGuiDockNodeFlags_CentralNode              = 1 << 11,  // Local, Saved  // The central node has 2 main properties: stay visible when empty, only use "remaining" spaces from its neighbor.
    ImGuiDockNodeFlags_NoTabBar                 = 1 << 12,  // Local, Saved  // Tab bar is completely unavailable. No triangle in the corner to enable it back.
    ImGuiDockNodeFlags_HiddenTabBar             = 1 << 13,  // Local, Saved  // Tab bar is hidden, with a triangle in the corner to show it again (NB: actual tab-bar instance may be destroyed as this is only used for single-window tab bar)
    ImGuiDockNodeFlags_NoWindowMenuButton       = 1 << 14,  // Local, Saved  // Disable window/docking menu (that one that appears instead of the collapse button)
    ImGuiDockNodeFlags_NoCloseButton            = 1 << 15,  // Local, Saved  //
    ImGuiDockNodeFlags_NoDocking                = 1 << 16,  // Local, Saved  // Disable any form of docking in this dockspace or individual node. (On a whole dockspace, this pretty much defeat the purpose of using a dockspace at all). Note: when turned on, existing docked nodes will be preserved.
    ImGuiDockNodeFlags_NoDockingSplitMe         = 1 << 17,  // [EXPERIMENTAL] Prevent another window/node from splitting this node.
    ImGuiDockNodeFlags_NoDockingSplitOther      = 1 << 18,  // [EXPERIMENTAL] Prevent this node from splitting another window/node.
    ImGuiDockNodeFlags_NoDockingOverMe          = 1 << 19,  // [EXPERIMENTAL] Prevent another window/node to be docked over this node.
    ImGuiDockNodeFlags_NoDockingOverOther       = 1 << 20,  // [EXPERIMENTAL] Prevent this node to be docked over another window or non-empty node.
    ImGuiDockNodeFlags_NoDockingOverEmpty       = 1 << 21,  // [EXPERIMENTAL] Prevent this node to be docked over an empty node (e.g. DockSpace with no other windows)
    ImGuiDockNodeFlags_NoResizeX                = 1 << 22,  // [EXPERIMENTAL]
    ImGuiDockNodeFlags_NoResizeY                = 1 << 23,  // [EXPERIMENTAL]
    ImGuiDockNodeFlags_SharedFlagsInheritMask_  = ~0,
    ImGuiDockNodeFlags_NoResizeFlagsMask_       = ImGuiDockNodeFlags_NoResize | ImGuiDockNodeFlags_NoResizeX | ImGuiDockNodeFlags_NoResizeY,
    ImGuiDockNodeFlags_LocalFlagsMask_          = ImGuiDockNodeFlags_NoSplit | ImGuiDockNodeFlags_NoResizeFlagsMask_ | ImGuiDockNodeFlags_AutoHideTabBar | ImGuiDockNodeFlags_DockSpace | ImGuiDockNodeFlags_CentralNode | ImGuiDockNodeFlags_NoTabBar | ImGuiDockNodeFlags_HiddenTabBar | ImGuiDockNodeFlags_NoWindowMenuButton | ImGuiDockNodeFlags_NoCloseButton | ImGuiDockNodeFlags_NoDocking,
    ImGuiDockNodeFlags_LocalFlagsTransferMask_  = ImGuiDockNodeFlags_LocalFlagsMask_ & ~ImGuiDockNodeFlags_DockSpace,  // When splitting those flags are moved to the inheriting child, never duplicated
    ImGuiDockNodeFlags_SavedFlagsMask_          = ImGuiDockNodeFlags_NoResizeFlagsMask_ | ImGuiDockNodeFlags_DockSpace | ImGuiDockNodeFlags_CentralNode | ImGuiDockNodeFlags_NoTabBar | ImGuiDockNodeFlags_HiddenTabBar | ImGuiDockNodeFlags_NoWindowMenuButton | ImGuiDockNodeFlags_NoCloseButton | ImGuiDockNodeFlags_NoDocking
};

// Store the source authority (dock node vs window) of a field
enum ImGuiDataAuthority_
{
    ImGuiDataAuthority_Auto,
    ImGuiDataAuthority_DockNode,
    ImGuiDataAuthority_Window,
};

enum ImGuiDockNodeState
{
    ImGuiDockNodeState_Unknown,
    ImGuiDockNodeState_HostWindowHiddenBecauseSingleWindow,
    ImGuiDockNodeState_HostWindowHiddenBecauseWindowsAreResizing,
    ImGuiDockNodeState_HostWindowVisible,
};

// sizeof() 156~192
struct IMGUI_API ImGuiDockNode
{
    ImGuiID                 ID;
    ImGuiDockNodeFlags      SharedFlags;                // (Write) Flags shared by all nodes of a same dockspace hierarchy (inherited from the root node)
    ImGuiDockNodeFlags      LocalFlags;                 // (Write) Flags specific to this node
    ImGuiDockNodeFlags      LocalFlagsInWindows;        // (Write) Flags specific to this node, applied from windows
    ImGuiDockNodeFlags      MergedFlags;                // (Read)  Effective flags (== SharedFlags | LocalFlagsInNode | LocalFlagsInWindows)
    ImGuiDockNodeState      State;
    ImGuiDockNode*          ParentNode;
    ImGuiDockNode*          ChildNodes[2];              // [Split node only] Child nodes (left/right or top/bottom). Consider switching to an array.
    ImVector<ImGuiWindow*>  Windows;                    // Note: unordered list! Iterate TabBar->Tabs for user-order.
    ImGuiTabBar*            TabBar;
    ImVec2                  Pos;                        // Current position
    ImVec2                  Size;                       // Current size
    ImVec2                  SizeRef;                    // [Split node only] Last explicitly written-to size (overridden when using a splitter affecting the node), used to calculate Size.
    ImGuiAxis               SplitAxis;                  // [Split node only] Split axis (X or Y)
    ImGuiWindowClass        WindowClass;                // [Root node only]
    ImU32                   LastBgColor;

    ImGuiWindow*            HostWindow;
    ImGuiWindow*            VisibleWindow;              // Generally point to window which is ID is == SelectedTabID, but when CTRL+Tabbing this can be a different window.
    ImGuiDockNode*          CentralNode;                // [Root node only] Pointer to central node.
    ImGuiDockNode*          OnlyNodeWithWindows;        // [Root node only] Set when there is a single visible node within the hierarchy.
    int                     CountNodeWithWindows;       // [Root node only]
    int                     LastFrameAlive;             // Last frame number the node was updated or kept alive explicitly with DockSpace() + ImGuiDockNodeFlags_KeepAliveOnly
    int                     LastFrameActive;            // Last frame number the node was updated.
    int                     LastFrameFocused;           // Last frame number the node was focused.
    ImGuiID                 LastFocusedNodeId;          // [Root node only] Which of our child docking node (any ancestor in the hierarchy) was last focused.
    ImGuiID                 SelectedTabId;              // [Leaf node only] Which of our tab/window is selected.
    ImGuiID                 WantCloseTabId;             // [Leaf node only] Set when closing a specific tab/window.
    ImGuiDataAuthority      AuthorityForPos         :3;
    ImGuiDataAuthority      AuthorityForSize        :3;
    ImGuiDataAuthority      AuthorityForViewport    :3;
    bool                    IsVisible               :1; // Set to false when the node is hidden (usually disabled as it has no active window)
    bool                    IsFocused               :1;
    bool                    IsBgDrawnThisFrame      :1;
    bool                    HasCloseButton          :1; // Provide space for a close button (if any of the docked window has one). Note that button may be hidden on window without one.
    bool                    HasWindowMenuButton     :1;
    bool                    HasCentralNodeChild     :1;
    bool                    WantCloseAll            :1; // Set when closing all tabs at once.
    bool                    WantLockSizeOnce        :1;
    bool                    WantMouseMove           :1; // After a node extraction we need to transition toward moving the newly created host window
    bool                    WantHiddenTabBarUpdate  :1;
    bool                    WantHiddenTabBarToggle  :1;

    ImGuiDockNode(ImGuiID id);
    ~ImGuiDockNode();
    bool                    IsRootNode() const      { return ParentNode == NULL; }
    bool                    IsDockSpace() const     { return (MergedFlags & ImGuiDockNodeFlags_DockSpace) != 0; }
    bool                    IsFloatingNode() const  { return ParentNode == NULL && (MergedFlags & ImGuiDockNodeFlags_DockSpace) == 0; }
    bool                    IsCentralNode() const   { return (MergedFlags & ImGuiDockNodeFlags_CentralNode) != 0; }
    bool                    IsHiddenTabBar() const  { return (MergedFlags & ImGuiDockNodeFlags_HiddenTabBar) != 0; } // Hidden tab bar can be shown back by clicking the small triangle
    bool                    IsNoTabBar() const      { return (MergedFlags & ImGuiDockNodeFlags_NoTabBar) != 0; }     // Never show a tab bar
    bool                    IsSplitNode() const     { return ChildNodes[0] != NULL; }
    bool                    IsLeafNode() const      { return ChildNodes[0] == NULL; }
    bool                    IsEmpty() const         { return ChildNodes[0] == NULL && Windows.Size == 0; }
    ImRect                  Rect() const            { return ImRect(Pos.x, Pos.y, Pos.x + Size.x, Pos.y + Size.y); }

    void                    SetLocalFlags(ImGuiDockNodeFlags flags) { LocalFlags = flags; UpdateMergedFlags(); }
    void                    UpdateMergedFlags()     { MergedFlags = SharedFlags | LocalFlags | LocalFlagsInWindows; }
};

// List of colors that are stored at the time of Begin() into Docked Windows.
// We currently store the packed colors in a simple array window->DockStyle.Colors[].
// A better solution may involve appending into a log of colors in ImGuiContext + store offsets into those arrays in ImGuiWindow,
// but it would be more complex as we'd need to double-buffer both as e.g. drop target may refer to window from last frame.
enum ImGuiWindowDockStyleCol
{
    ImGuiWindowDockStyleCol_Text,
    ImGuiWindowDockStyleCol_Tab,
    ImGuiWindowDockStyleCol_TabHovered,
    ImGuiWindowDockStyleCol_TabActive,
    ImGuiWindowDockStyleCol_TabUnfocused,
    ImGuiWindowDockStyleCol_TabUnfocusedActive,
    ImGuiWindowDockStyleCol_COUNT
};

struct ImGuiWindowDockStyle
{
    ImU32 Colors[ImGuiWindowDockStyleCol_COUNT];
};

struct ImGuiDockContext
{
    ImGuiStorage                    Nodes;          // Map ID -> ImGuiDockNode*: Active nodes
    ImVector<ImGuiDockRequest>      Requests;
    ImVector<ImGuiDockNodeSettings> NodesSettings;
    bool                            WantFullRebuild;
    ImGuiDockContext()              { memset(this, 0, sizeof(*this)); }
};

#endif // #ifdef IMGUI_HAS_DOCK

//-----------------------------------------------------------------------------
// [SECTION] Viewport support
//-----------------------------------------------------------------------------

// ImGuiViewport Private/Internals fields (cardinal sin: we are using inheritance!)
// Every instance of ImGuiViewport is in fact a ImGuiViewportP.
struct ImGuiViewportP : public ImGuiViewport
{
    ImGuiWindow*        Window;                 // Set when the viewport is owned by a window (and ImGuiViewportFlags_CanHostOtherWindows is NOT set)
    int                 Idx;
    int                 LastFrameActive;        // Last frame number this viewport was activated by a window
    int                 LastFocusedStampCount;  // Last stamp number from when a window hosted by this viewport was focused (by comparing this value between two viewport we have an implicit viewport z-order we use as fallback)
    ImGuiID             LastNameHash;
    ImVec2              LastPos;
    float               Alpha;                  // Window opacity (when dragging dockable windows/viewports we make them transparent)
    float               LastAlpha;
    bool                LastFocusedHadNavWindow;// Instead of maintaining a LastFocusedWindow (which may harder to correctly maintain), we merely store weither NavWindow != NULL last time the viewport was focused.
    short               PlatformMonitor;
    int                 DrawListsLastFrame[2];  // Last frame number the background (0) and foreground (1) draw lists were used
    ImDrawList*         DrawLists[2];           // Convenience background (0) and foreground (1) draw lists. We use them to draw software mouser cursor when io.MouseDrawCursor is set and to draw most debug overlays.
    ImDrawData          DrawDataP;
    ImDrawDataBuilder   DrawDataBuilder;
    ImVec2              LastPlatformPos;
    ImVec2              LastPlatformSize;
    ImVec2              LastRendererSize;
    ImVec2              WorkOffsetMin;          // Work Area: Offset from Pos to top-left corner of Work Area. Generally (0,0) or (0,+main_menu_bar_height). Work Area is Full Area but without menu-bars/status-bars (so WorkArea always fit inside Pos/Size!)
    ImVec2              WorkOffsetMax;          // Work Area: Offset from Pos+Size to bottom-right corner of Work Area. Generally (0,0) or (0,-status_bar_height).
    ImVec2              BuildWorkOffsetMin;     // Work Area: Offset being built during current frame. Generally >= 0.0f.
    ImVec2              BuildWorkOffsetMax;     // Work Area: Offset being built during current frame. Generally <= 0.0f.

    ImGuiViewportP()                    { Window = NULL; Idx = -1; LastFrameActive = DrawListsLastFrame[0] = DrawListsLastFrame[1] = LastFocusedStampCount = -1; LastNameHash = 0; Alpha = LastAlpha = 1.0f; LastFocusedHadNavWindow = false; PlatformMonitor = -1; Window = NULL; DrawLists[0] = DrawLists[1] = NULL; LastPlatformPos = LastPlatformSize = LastRendererSize = ImVec2(FLT_MAX, FLT_MAX); }
    ~ImGuiViewportP()                   { if (DrawLists[0]) IM_DELETE(DrawLists[0]); if (DrawLists[1]) IM_DELETE(DrawLists[1]); }
    void    ClearRequestFlags()         { PlatformRequestClose = PlatformRequestMove = PlatformRequestResize = false; }

    // Calculate work rect pos/size given a set of offset (we have 1 pair of offset for rect locked from last frame data, and 1 pair for currently building rect)
    ImVec2  CalcWorkRectPos(const ImVec2& off_min) const                            { return ImVec2(Pos.x + off_min.x, Pos.y + off_min.y); }
    ImVec2  CalcWorkRectSize(const ImVec2& off_min, const ImVec2& off_max) const    { return ImVec2(ImMax(0.0f, Size.x - off_min.x + off_max.x), ImMax(0.0f, Size.y - off_min.y + off_max.y)); }
    void    UpdateWorkRect()            { WorkPos = CalcWorkRectPos(WorkOffsetMin); WorkSize = CalcWorkRectSize(WorkOffsetMin, WorkOffsetMax); } // Update public fields

    // Helpers to retrieve ImRect (we don't need to store BuildWorkRect as every access tend to change it, hence the code asymmetry)
    ImRect  GetMainRect() const         { return ImRect(Pos.x, Pos.y, Pos.x + Size.x, Pos.y + Size.y); }
    ImRect  GetWorkRect() const         { return ImRect(WorkPos.x, WorkPos.y, WorkPos.x + WorkSize.x, WorkPos.y + WorkSize.y); }
    ImRect  GetBuildWorkRect() const    { ImVec2 pos = CalcWorkRectPos(BuildWorkOffsetMin); ImVec2 size = CalcWorkRectSize(BuildWorkOffsetMin, BuildWorkOffsetMax); return ImRect(pos.x, pos.y, pos.x + size.x, pos.y + size.y); }
};

//-----------------------------------------------------------------------------
// [SECTION] Settings support
//-----------------------------------------------------------------------------

// Windows data saved in imgui.ini file
// Because we never destroy or rename ImGuiWindowSettings, we can store the names in a separate buffer easily.
// (this is designed to be stored in a ImChunkStream buffer, with the variable-length Name following our structure)
struct ImGuiWindowSettings
{
    ImGuiID     ID;
    ImVec2ih    Pos;            // NB: Settings position are stored RELATIVE to the viewport! Whereas runtime ones are absolute positions.
    ImVec2ih    Size;
    ImVec2ih    ViewportPos;
    ImGuiID     ViewportId;
    ImGuiID     DockId;         // ID of last known DockNode (even if the DockNode is invisible because it has only 1 active window), or 0 if none.
    ImGuiID     ClassId;        // ID of window class if specified
    short       DockOrder;      // Order of the last time the window was visible within its DockNode. This is used to reorder windows that are reappearing on the same frame. Same value between windows that were active and windows that were none are possible.
    bool        Collapsed;
    bool        WantApply;      // Set when loaded from .ini data (to enable merging/loading .ini data into an already running context)
    bool        WantDelete;     // Set to invalidate/delete the settings entry

    ImGuiWindowSettings()       { memset(this, 0, sizeof(*this)); DockOrder = -1; }
    char* GetName()             { return (char*)(this + 1); }
};

struct ImGuiSettingsHandler
{
    const char* TypeName;       // Short description stored in .ini file. Disallowed characters: '[' ']'
    ImGuiID     TypeHash;       // == ImHashStr(TypeName)
    void        (*ClearAllFn)(ImGuiContext* ctx, ImGuiSettingsHandler* handler);                                // Clear all settings data
    void        (*ReadInitFn)(ImGuiContext* ctx, ImGuiSettingsHandler* handler);                                // Read: Called before reading (in registration order)
    void*       (*ReadOpenFn)(ImGuiContext* ctx, ImGuiSettingsHandler* handler, const char* name);              // Read: Called when entering into a new ini entry e.g. "[Window][Name]"
    void        (*ReadLineFn)(ImGuiContext* ctx, ImGuiSettingsHandler* handler, void* entry, const char* line); // Read: Called for every line of text within an ini entry
    void        (*ApplyAllFn)(ImGuiContext* ctx, ImGuiSettingsHandler* handler);                                // Read: Called after reading (in registration order)
    void        (*WriteAllFn)(ImGuiContext* ctx, ImGuiSettingsHandler* handler, ImGuiTextBuffer* out_buf);      // Write: Output every entries into 'out_buf'
    void*       UserData;

    ImGuiSettingsHandler() { memset(this, 0, sizeof(*this)); }
};

//-----------------------------------------------------------------------------
// [SECTION] Localization support
//-----------------------------------------------------------------------------

// This is experimental and not officially supported, it'll probably fall short of features, if/when it does we may backtrack.
enum ImGuiLocKey : int
{
    ImGuiLocKey_TableSizeOne,
    ImGuiLocKey_TableSizeAllFit,
    ImGuiLocKey_TableSizeAllDefault,
    ImGuiLocKey_TableResetOrder,
    ImGuiLocKey_WindowingMainMenuBar,
    ImGuiLocKey_WindowingPopup,
    ImGuiLocKey_WindowingUntitled,
    ImGuiLocKey_DockingHideTabBar,
    ImGuiLocKey_COUNT
};

struct ImGuiLocEntry
{
    ImGuiLocKey     Key;
    const char*     Text;
};


//-----------------------------------------------------------------------------
// [SECTION] Metrics, Debug Tools
//-----------------------------------------------------------------------------

enum ImGuiDebugLogFlags_
{
    // Event types
    ImGuiDebugLogFlags_None             = 0,
    ImGuiDebugLogFlags_EventActiveId    = 1 << 0,
    ImGuiDebugLogFlags_EventFocus       = 1 << 1,
    ImGuiDebugLogFlags_EventPopup       = 1 << 2,
    ImGuiDebugLogFlags_EventNav         = 1 << 3,
    ImGuiDebugLogFlags_EventClipper     = 1 << 4,
    ImGuiDebugLogFlags_EventSelection   = 1 << 5,
    ImGuiDebugLogFlags_EventIO          = 1 << 6,
    ImGuiDebugLogFlags_EventDocking     = 1 << 7,
    ImGuiDebugLogFlags_EventViewport    = 1 << 8,
    ImGuiDebugLogFlags_EventMask_       = ImGuiDebugLogFlags_EventActiveId | ImGuiDebugLogFlags_EventFocus | ImGuiDebugLogFlags_EventPopup | ImGuiDebugLogFlags_EventNav | ImGuiDebugLogFlags_EventClipper | ImGuiDebugLogFlags_EventSelection | ImGuiDebugLogFlags_EventIO | ImGuiDebugLogFlags_EventDocking | ImGuiDebugLogFlags_EventViewport,
    ImGuiDebugLogFlags_OutputToTTY      = 1 << 10,  // Also send output to TTY
};

struct ImGuiMetricsConfig
{
    bool        ShowDebugLog = false;
    bool        ShowStackTool = false;
    bool        ShowWindowsRects = false;
    bool        ShowWindowsBeginOrder = false;
    bool        ShowTablesRects = false;
    bool        ShowDrawCmdMesh = true;
    bool        ShowDrawCmdBoundingBoxes = true;
    bool        ShowAtlasTintedWithTextColor = false;
    bool        ShowDockingNodes = false;
    int         ShowWindowsRectsType = -1;
    int         ShowTablesRectsType = -1;
};

struct ImGuiStackLevelInfo
{
    ImGuiID                 ID;
    ImS8                    QueryFrameCount;            // >= 1: Query in progress
    bool                    QuerySuccess;               // Obtained result from DebugHookIdInfo()
    ImGuiDataType           DataType : 8;
    char                    Desc[57];                   // Arbitrarily sized buffer to hold a result (FIXME: could replace Results[] with a chunk stream?) FIXME: Now that we added CTRL+C this should be fixed.

    ImGuiStackLevelInfo()   { memset(this, 0, sizeof(*this)); }
};

// State for Stack tool queries
struct ImGuiStackTool
{
    int                     LastActiveFrame;
    int                     StackLevel;                 // -1: query stack and resize Results, >= 0: individual stack level
    ImGuiID                 QueryId;                    // ID to query details for
    ImVector<ImGuiStackLevelInfo> Results;
    bool                    CopyToClipboardOnCtrlC;
    float                   CopyToClipboardLastTime;

    ImGuiStackTool()        { memset(this, 0, sizeof(*this)); CopyToClipboardLastTime = -FLT_MAX; }
};

//-----------------------------------------------------------------------------
// [SECTION] Generic context hooks
//-----------------------------------------------------------------------------

typedef void (*ImGuiContextHookCallback)(ImGuiContext* ctx, ImGuiContextHook* hook);
enum ImGuiContextHookType { ImGuiContextHookType_NewFramePre, ImGuiContextHookType_NewFramePost, ImGuiContextHookType_EndFramePre, ImGuiContextHookType_EndFramePost, ImGuiContextHookType_RenderPre, ImGuiContextHookType_RenderPost, ImGuiContextHookType_Shutdown, ImGuiContextHookType_PendingRemoval_ };

struct ImGuiContextHook
{
    ImGuiID                     HookId;     // A unique ID assigned by AddContextHook()
    ImGuiContextHookType        Type;
    ImGuiID                     Owner;
    ImGuiContextHookCallback    Callback;
    void*                       UserData;

    ImGuiContextHook()          { memset(this, 0, sizeof(*this)); }
};

//-----------------------------------------------------------------------------
// [SECTION] ImGuiContext (main Dear ImGui context)
//-----------------------------------------------------------------------------

struct ImGuiContext
{
    bool                    Initialized;
    bool                    FontAtlasOwnedByContext;            // IO.Fonts-> is owned by the ImGuiContext and will be destructed along with it.
    ImGuiIO                 IO;
    ImGuiPlatformIO         PlatformIO;
    ImGuiStyle              Style;
    ImGuiConfigFlags        ConfigFlagsCurrFrame;               // = g.IO.ConfigFlags at the time of NewFrame()
    ImGuiConfigFlags        ConfigFlagsLastFrame;
    ImFont*                 Font;                               // (Shortcut) == FontStack.empty() ? IO.Font : FontStack.back()
    float                   FontSize;                           // (Shortcut) == FontBaseSize * g.CurrentWindow->FontWindowScale == window->FontSize(). Text height for current window.
    float                   FontBaseSize;                       // (Shortcut) == IO.FontGlobalScale * Font->Scale * Font->FontSize. Base text height.
    ImDrawListSharedData    DrawListSharedData;
    double                  Time;
    int                     FrameCount;
    int                     FrameCountEnded;
    int                     FrameCountPlatformEnded;
    int                     FrameCountRendered;
    bool                    WithinFrameScope;                   // Set by NewFrame(), cleared by EndFrame()
    bool                    WithinFrameScopeWithImplicitWindow; // Set by NewFrame(), cleared by EndFrame() when the implicit debug window has been pushed
    bool                    WithinEndChild;                     // Set within EndChild()
    bool                    GcCompactAll;                       // Request full GC
    bool                    TestEngineHookItems;                // Will call test engine hooks: ImGuiTestEngineHook_ItemAdd(), ImGuiTestEngineHook_ItemInfo(), ImGuiTestEngineHook_Log()
    void*                   TestEngine;                         // Test engine user data

    // Inputs
    ImVector<ImGuiInputEvent> InputEventsQueue;                 // Input events which will be trickled/written into IO structure.
    ImVector<ImGuiInputEvent> InputEventsTrail;                 // Past input events processed in NewFrame(). This is to allow domain-specific application to access e.g mouse/pen trail.
    ImGuiMouseSource        InputEventsNextMouseSource;
    ImU32                   InputEventsNextEventId;

    // Windows state
    ImVector<ImGuiWindow*>  Windows;                            // Windows, sorted in display order, back to front
    ImVector<ImGuiWindow*>  WindowsFocusOrder;                  // Root windows, sorted in focus order, back to front.
    ImVector<ImGuiWindow*>  WindowsTempSortBuffer;              // Temporary buffer used in EndFrame() to reorder windows so parents are kept before their child
    ImVector<ImGuiWindowStackData> CurrentWindowStack;
    ImGuiStorage            WindowsById;                        // Map window's ImGuiID to ImGuiWindow*
    int                     WindowsActiveCount;                 // Number of unique windows submitted by frame
    ImVec2                  WindowsHoverPadding;                // Padding around resizable windows for which hovering on counts as hovering the window == ImMax(style.TouchExtraPadding, WINDOWS_HOVER_PADDING)
    ImGuiWindow*            CurrentWindow;                      // Window being drawn into
    ImGuiWindow*            HoveredWindow;                      // Window the mouse is hovering. Will typically catch mouse inputs.
    ImGuiWindow*            HoveredWindowUnderMovingWindow;     // Hovered window ignoring MovingWindow. Only set if MovingWindow is set.
    ImGuiWindow*            MovingWindow;                       // Track the window we clicked on (in order to preserve focus). The actual window that is moved is generally MovingWindow->RootWindowDockTree.
    ImGuiWindow*            WheelingWindow;                     // Track the window we started mouse-wheeling on. Until a timer elapse or mouse has moved, generally keep scrolling the same window even if during the course of scrolling the mouse ends up hovering a child window.
    ImVec2                  WheelingWindowRefMousePos;
    int                     WheelingWindowStartFrame;           // This may be set one frame before WheelingWindow is != NULL
    float                   WheelingWindowReleaseTimer;
    ImVec2                  WheelingWindowWheelRemainder;
    ImVec2                  WheelingAxisAvg;

    // Item/widgets state and tracking information
    ImGuiID                 DebugHookIdInfo;                    // Will call core hooks: DebugHookIdInfo() from GetID functions, used by Stack Tool [next HoveredId/ActiveId to not pull in an extra cache-line]
    ImGuiID                 HoveredId;                          // Hovered widget, filled during the frame
    ImGuiID                 HoveredIdPreviousFrame;
    bool                    HoveredIdAllowOverlap;
    bool                    HoveredIdDisabled;                  // At least one widget passed the rect test, but has been discarded by disabled flag or popup inhibit. May be true even if HoveredId == 0.
    float                   HoveredIdTimer;                     // Measure contiguous hovering time
    float                   HoveredIdNotActiveTimer;            // Measure contiguous hovering time where the item has not been active
    ImGuiID                 ActiveId;                           // Active widget
    ImGuiID                 ActiveIdIsAlive;                    // Active widget has been seen this frame (we can't use a bool as the ActiveId may change within the frame)
    float                   ActiveIdTimer;
    bool                    ActiveIdIsJustActivated;            // Set at the time of activation for one frame
    bool                    ActiveIdAllowOverlap;               // Active widget allows another widget to steal active id (generally for overlapping widgets, but not always)
    bool                    ActiveIdNoClearOnFocusLoss;         // Disable losing active id if the active id window gets unfocused.
    bool                    ActiveIdHasBeenPressedBefore;       // Track whether the active id led to a press (this is to allow changing between PressOnClick and PressOnRelease without pressing twice). Used by range_select branch.
    bool                    ActiveIdHasBeenEditedBefore;        // Was the value associated to the widget Edited over the course of the Active state.
    bool                    ActiveIdHasBeenEditedThisFrame;
    ImVec2                  ActiveIdClickOffset;                // Clicked offset from upper-left corner, if applicable (currently only set by ButtonBehavior)
    ImGuiWindow*            ActiveIdWindow;
    ImGuiInputSource        ActiveIdSource;                     // Activating source: ImGuiInputSource_Mouse OR ImGuiInputSource_Keyboard OR ImGuiInputSource_Gamepad
    int                     ActiveIdMouseButton;
    ImGuiID                 ActiveIdPreviousFrame;
    bool                    ActiveIdPreviousFrameIsAlive;
    bool                    ActiveIdPreviousFrameHasBeenEditedBefore;
    ImGuiWindow*            ActiveIdPreviousFrameWindow;
    ImGuiID                 LastActiveId;                       // Store the last non-zero ActiveId, useful for animation.
    float                   LastActiveIdTimer;                  // Store the last non-zero ActiveId timer since the beginning of activation, useful for animation.

    // [EXPERIMENTAL] Key/Input Ownership + Shortcut Routing system
    // - The idea is that instead of "eating" a given key, we can link to an owner.
    // - Input query can then read input by specifying ImGuiKeyOwner_Any (== 0), ImGuiKeyOwner_None (== -1) or a custom ID.
    // - Routing is requested ahead of time for a given chord (Key + Mods) and granted in NewFrame().
    ImGuiKeyOwnerData       KeysOwnerData[ImGuiKey_NamedKey_COUNT];
    ImGuiKeyRoutingTable    KeysRoutingTable;
    ImU32                   ActiveIdUsingNavDirMask;            // Active widget will want to read those nav move requests (e.g. can activate a button and move away from it)
    bool                    ActiveIdUsingAllKeyboardKeys;       // Active widget will want to read all keyboard keys inputs. (FIXME: This is a shortcut for not taking ownership of 100+ keys but perhaps best to not have the inconsistency)
#ifndef IMGUI_DISABLE_OBSOLETE_KEYIO
    ImU32                   ActiveIdUsingNavInputMask;          // If you used this. Since (IMGUI_VERSION_NUM >= 18804) : 'g.ActiveIdUsingNavInputMask |= (1 << ImGuiNavInput_Cancel);' becomes 'SetKeyOwner(ImGuiKey_Escape, g.ActiveId) and/or SetKeyOwner(ImGuiKey_NavGamepadCancel, g.ActiveId);'
#endif

    // Next window/item data
    ImGuiID                 CurrentFocusScopeId;                // == g.FocusScopeStack.back()
    ImGuiItemFlags          CurrentItemFlags;                   // == g.ItemFlagsStack.back()
    ImGuiID                 DebugLocateId;                      // Storage for DebugLocateItemOnHover() feature: this is read by ItemAdd() so we keep it in a hot/cached location
    ImGuiNextItemData       NextItemData;                       // Storage for SetNextItem** functions
    ImGuiLastItemData       LastItemData;                       // Storage for last submitted item (setup by ItemAdd)
    ImGuiNextWindowData     NextWindowData;                     // Storage for SetNextWindow** functions

    // Shared stacks
    ImVector<ImGuiColorMod> ColorStack;                         // Stack for PushStyleColor()/PopStyleColor() - inherited by Begin()
    ImVector<ImGuiStyleMod> StyleVarStack;                      // Stack for PushStyleVar()/PopStyleVar() - inherited by Begin()
    ImVector<ImFont*>       FontStack;                          // Stack for PushFont()/PopFont() - inherited by Begin()
    ImVector<ImGuiID>       FocusScopeStack;                    // Stack for PushFocusScope()/PopFocusScope() - inherited by BeginChild(), pushed into by Begin()
    ImVector<ImGuiItemFlags>ItemFlagsStack;                     // Stack for PushItemFlag()/PopItemFlag() - inherited by Begin()
    ImVector<ImGuiGroupData>GroupStack;                         // Stack for BeginGroup()/EndGroup() - not inherited by Begin()
    ImVector<ImGuiPopupData>OpenPopupStack;                     // Which popups are open (persistent)
    ImVector<ImGuiPopupData>BeginPopupStack;                    // Which level of BeginPopup() we are in (reset every frame)
    int                     BeginMenuCount;

    // Viewports
    ImVector<ImGuiViewportP*> Viewports;                        // Active viewports (always 1+, and generally 1 unless multi-viewports are enabled). Each viewports hold their copy of ImDrawData.
    float                   CurrentDpiScale;                    // == CurrentViewport->DpiScale
    ImGuiViewportP*         CurrentViewport;                    // We track changes of viewport (happening in Begin) so we can call Platform_OnChangedViewport()
    ImGuiViewportP*         MouseViewport;
    ImGuiViewportP*         MouseLastHoveredViewport;           // Last known viewport that was hovered by mouse (even if we are not hovering any viewport any more) + honoring the _NoInputs flag.
    ImGuiID                 PlatformLastFocusedViewportId;
    ImGuiPlatformMonitor    FallbackMonitor;                    // Virtual monitor used as fallback if backend doesn't provide monitor information.
    int                     ViewportFocusedStampCount;          // Every time the front-most window changes, we stamp its viewport with an incrementing counter

    // Gamepad/keyboard Navigation
    ImGuiWindow*            NavWindow;                          // Focused window for navigation. Could be called 'FocusedWindow'
    ImGuiID                 NavId;                              // Focused item for navigation
    ImGuiID                 NavFocusScopeId;                    // Identify a selection scope (selection code often wants to "clear other items" when landing on an item of the selection set)
    ImGuiID                 NavActivateId;                      // ~~ (g.ActiveId == 0) && (IsKeyPressed(ImGuiKey_Space) || IsKeyDown(ImGuiKey_Enter) || IsKeyPressed(ImGuiKey_NavGamepadActivate)) ? NavId : 0, also set when calling ActivateItem()
    ImGuiID                 NavActivateDownId;                  // ~~ IsKeyDown(ImGuiKey_Space) || IsKeyDown(ImGuiKey_Enter) || IsKeyDown(ImGuiKey_NavGamepadActivate) ? NavId : 0
    ImGuiID                 NavActivatePressedId;               // ~~ IsKeyPressed(ImGuiKey_Space) || IsKeyPressed(ImGuiKey_Enter) || IsKeyPressed(ImGuiKey_NavGamepadActivate) ? NavId : 0 (no repeat)
    ImGuiActivateFlags      NavActivateFlags;
    ImGuiID                 NavJustMovedToId;                   // Just navigated to this id (result of a successfully MoveRequest).
    ImGuiID                 NavJustMovedToFocusScopeId;         // Just navigated to this focus scope id (result of a successfully MoveRequest).
    ImGuiKeyChord           NavJustMovedToKeyMods;
    ImGuiID                 NavNextActivateId;                  // Set by ActivateItem(), queued until next frame.
    ImGuiActivateFlags      NavNextActivateFlags;
    ImGuiInputSource        NavInputSource;                     // Keyboard or Gamepad mode? THIS CAN ONLY BE ImGuiInputSource_Keyboard or ImGuiInputSource_Mouse
    ImGuiNavLayer           NavLayer;                           // Layer we are navigating on. For now the system is hard-coded for 0=main contents and 1=menu/title bar, may expose layers later.
    bool                    NavIdIsAlive;                       // Nav widget has been seen this frame ~~ NavRectRel is valid
    bool                    NavMousePosDirty;                   // When set we will update mouse position if (io.ConfigFlags & ImGuiConfigFlags_NavEnableSetMousePos) if set (NB: this not enabled by default)
    bool                    NavDisableHighlight;                // When user starts using mouse, we hide gamepad/keyboard highlight (NB: but they are still available, which is why NavDisableHighlight isn't always != NavDisableMouseHover)
    bool                    NavDisableMouseHover;               // When user starts using gamepad/keyboard, we hide mouse hovering highlight until mouse is touched again.

    // Navigation: Init & Move Requests
    bool                    NavAnyRequest;                      // ~~ NavMoveRequest || NavInitRequest this is to perform early out in ItemAdd()
    bool                    NavInitRequest;                     // Init request for appearing window to select first item
    bool                    NavInitRequestFromMove;
    ImGuiID                 NavInitResultId;                    // Init request result (first item of the window, or one for which SetItemDefaultFocus() was called)
    ImRect                  NavInitResultRectRel;               // Init request result rectangle (relative to parent window)
    bool                    NavMoveSubmitted;                   // Move request submitted, will process result on next NewFrame()
    bool                    NavMoveScoringItems;                // Move request submitted, still scoring incoming items
    bool                    NavMoveForwardToNextFrame;
    ImGuiNavMoveFlags       NavMoveFlags;
    ImGuiScrollFlags        NavMoveScrollFlags;
    ImGuiKeyChord           NavMoveKeyMods;
    ImGuiDir                NavMoveDir;                         // Direction of the move request (left/right/up/down)
    ImGuiDir                NavMoveDirForDebug;
    ImGuiDir                NavMoveClipDir;                     // FIXME-NAV: Describe the purpose of this better. Might want to rename?
    ImRect                  NavScoringRect;                     // Rectangle used for scoring, in screen space. Based of window->NavRectRel[], modified for directional navigation scoring.
    ImRect                  NavScoringNoClipRect;               // Some nav operations (such as PageUp/PageDown) enforce a region which clipper will attempt to always keep submitted
    int                     NavScoringDebugCount;               // Metrics for debugging
    int                     NavTabbingDir;                      // Generally -1 or +1, 0 when tabbing without a nav id
    int                     NavTabbingCounter;                  // >0 when counting items for tabbing
    ImGuiNavItemData        NavMoveResultLocal;                 // Best move request candidate within NavWindow
    ImGuiNavItemData        NavMoveResultLocalVisible;          // Best move request candidate within NavWindow that are mostly visible (when using ImGuiNavMoveFlags_AlsoScoreVisibleSet flag)
    ImGuiNavItemData        NavMoveResultOther;                 // Best move request candidate within NavWindow's flattened hierarchy (when using ImGuiWindowFlags_NavFlattened flag)
    ImGuiNavItemData        NavTabbingResultFirst;              // First tabbing request candidate within NavWindow and flattened hierarchy

    // Navigation: Windowing (CTRL+TAB for list, or Menu button + keys or directional pads to move/resize)
    ImGuiKeyChord           ConfigNavWindowingKeyNext;          // = ImGuiMod_Ctrl | ImGuiKey_Tab, for reconfiguration (see #4828)
    ImGuiKeyChord           ConfigNavWindowingKeyPrev;          // = ImGuiMod_Ctrl | ImGuiMod_Shift | ImGuiKey_Tab
    ImGuiWindow*            NavWindowingTarget;                 // Target window when doing CTRL+Tab (or Pad Menu + FocusPrev/Next), this window is temporarily displayed top-most!
    ImGuiWindow*            NavWindowingTargetAnim;             // Record of last valid NavWindowingTarget until DimBgRatio and NavWindowingHighlightAlpha becomes 0.0f, so the fade-out can stay on it.
    ImGuiWindow*            NavWindowingListWindow;             // Internal window actually listing the CTRL+Tab contents
    float                   NavWindowingTimer;
    float                   NavWindowingHighlightAlpha;
    bool                    NavWindowingToggleLayer;
    ImVec2                  NavWindowingAccumDeltaPos;
    ImVec2                  NavWindowingAccumDeltaSize;

    // Render
    float                   DimBgRatio;                         // 0.0..1.0 animation when fading in a dimming background (for modal window and CTRL+TAB list)
    ImGuiMouseCursor        MouseCursor;

    // Drag and Drop
    bool                    DragDropActive;
    bool                    DragDropWithinSource;               // Set when within a BeginDragDropXXX/EndDragDropXXX block for a drag source.
    bool                    DragDropWithinTarget;               // Set when within a BeginDragDropXXX/EndDragDropXXX block for a drag target.
    ImGuiDragDropFlags      DragDropSourceFlags;
    int                     DragDropSourceFrameCount;
    int                     DragDropMouseButton;
    ImGuiPayload            DragDropPayload;
    ImRect                  DragDropTargetRect;                 // Store rectangle of current target candidate (we favor small targets when overlapping)
    ImGuiID                 DragDropTargetId;
    ImGuiDragDropFlags      DragDropAcceptFlags;
    float                   DragDropAcceptIdCurrRectSurface;    // Target item surface (we resolve overlapping targets by prioritizing the smaller surface)
    ImGuiID                 DragDropAcceptIdCurr;               // Target item id (set at the time of accepting the payload)
    ImGuiID                 DragDropAcceptIdPrev;               // Target item id from previous frame (we need to store this to allow for overlapping drag and drop targets)
    int                     DragDropAcceptFrameCount;           // Last time a target expressed a desire to accept the source
    ImGuiID                 DragDropHoldJustPressedId;          // Set when holding a payload just made ButtonBehavior() return a press.
    ImVector<unsigned char> DragDropPayloadBufHeap;             // We don't expose the ImVector<> directly, ImGuiPayload only holds pointer+size
    unsigned char           DragDropPayloadBufLocal[16];        // Local buffer for small payloads

    // Clipper
    int                             ClipperTempDataStacked;
    ImVector<ImGuiListClipperData>  ClipperTempData;

    // Tables
    ImGuiTable*                     CurrentTable;
    int                             TablesTempDataStacked;      // Temporary table data size (because we leave previous instances undestructed, we generally don't use TablesTempData.Size)
    ImVector<ImGuiTableTempData>    TablesTempData;             // Temporary table data (buffers reused/shared across instances, support nesting)
    ImPool<ImGuiTable>              Tables;                     // Persistent table data
    ImVector<float>                 TablesLastTimeActive;       // Last used timestamp of each tables (SOA, for efficient GC)
    ImVector<ImDrawChannel>         DrawChannelsTempMergeBuffer;

    // Tab bars
    ImGuiTabBar*                    CurrentTabBar;
    ImPool<ImGuiTabBar>             TabBars;
    ImVector<ImGuiPtrOrIndex>       CurrentTabBarStack;
    ImVector<ImGuiShrinkWidthItem>  ShrinkWidthBuffer;

    // Hover Delay system
    ImGuiID                 HoverDelayId;
    ImGuiID                 HoverDelayIdPreviousFrame;
    float                   HoverDelayTimer;                    // Currently used IsItemHovered(), generally inferred from g.HoveredIdTimer but kept uncleared until clear timer elapse.
    float                   HoverDelayClearTimer;               // Currently used IsItemHovered(): grace time before g.TooltipHoverTimer gets cleared.

    // Widget state
    ImVec2                  MouseLastValidPos;
    ImGuiInputTextState     InputTextState;
    ImGuiInputTextDeactivatedState InputTextDeactivatedState;
    ImFont                  InputTextPasswordFont;
    ImGuiID                 TempInputId;                        // Temporary text input when CTRL+clicking on a slider, etc.
    ImGuiColorEditFlags     ColorEditOptions;                   // Store user options for color edit widgets
    ImGuiID                 ColorEditCurrentID;                 // Set temporarily while inside of the parent-most ColorEdit4/ColorPicker4 (because they call each others).
    ImGuiID                 ColorEditSavedID;                   // ID we are saving/restoring HS for
    float                   ColorEditSavedHue;                  // Backup of last Hue associated to LastColor, so we can restore Hue in lossy RGB<>HSV round trips
    float                   ColorEditSavedSat;                  // Backup of last Saturation associated to LastColor, so we can restore Saturation in lossy RGB<>HSV round trips
    ImU32                   ColorEditSavedColor;                // RGB value with alpha set to 0.
    ImVec4                  ColorPickerRef;                     // Initial/reference color at the time of opening the color picker.
    ImGuiComboPreviewData   ComboPreviewData;
    float                   SliderGrabClickOffset;
    float                   SliderCurrentAccum;                 // Accumulated slider delta when using navigation controls.
    bool                    SliderCurrentAccumDirty;            // Has the accumulated slider delta changed since last time we tried to apply it?
    bool                    DragCurrentAccumDirty;
    float                   DragCurrentAccum;                   // Accumulator for dragging modification. Always high-precision, not rounded by end-user precision settings
    float                   DragSpeedDefaultRatio;              // If speed == 0.0f, uses (max-min) * DragSpeedDefaultRatio
    float                   ScrollbarClickDeltaToGrabCenter;    // Distance between mouse and center of grab box, normalized in parent space. Use storage?
    float                   DisabledAlphaBackup;                // Backup for style.Alpha for BeginDisabled()
    short                   DisabledStackSize;
    short                   TooltipOverrideCount;
    ImVector<char>          ClipboardHandlerData;               // If no custom clipboard handler is defined
    ImVector<ImGuiID>       MenusIdSubmittedThisFrame;          // A list of menu IDs that were rendered at least once

    // Platform support
    ImGuiPlatformImeData    PlatformImeData;                    // Data updated by current frame
    ImGuiPlatformImeData    PlatformImeDataPrev;                // Previous frame data (when changing we will call io.SetPlatformImeDataFn
    ImGuiID                 PlatformImeViewport;
    char                    PlatformLocaleDecimalPoint;         // '.' or *localeconv()->decimal_point

    // Extensions
    // FIXME: We could provide an API to register one slot in an array held in ImGuiContext?
    ImGuiDockContext        DockContext;
    void                    (*DockNodeWindowMenuHandler)(ImGuiContext* ctx, ImGuiDockNode* node, ImGuiTabBar* tab_bar);

    // Settings
    bool                    SettingsLoaded;
    float                   SettingsDirtyTimer;                 // Save .ini Settings to memory when time reaches zero
    ImGuiTextBuffer         SettingsIniData;                    // In memory .ini settings
    ImVector<ImGuiSettingsHandler>      SettingsHandlers;       // List of .ini settings handlers
    ImChunkStream<ImGuiWindowSettings>  SettingsWindows;        // ImGuiWindow .ini settings entries
    ImChunkStream<ImGuiTableSettings>   SettingsTables;         // ImGuiTable .ini settings entries
    ImVector<ImGuiContextHook>          Hooks;                  // Hooks for extensions (e.g. test engine)
    ImGuiID                             HookIdNext;             // Next available HookId

    // Localization
    const char*             LocalizationTable[ImGuiLocKey_COUNT];

    // Capture/Logging
    bool                    LogEnabled;                         // Currently capturing
    ImGuiLogType            LogType;                            // Capture target
    ImFileHandle            LogFile;                            // If != NULL log to stdout/ file
    ImGuiTextBuffer         LogBuffer;                          // Accumulation buffer when log to clipboard. This is pointer so our GImGui static constructor doesn't call heap allocators.
    const char*             LogNextPrefix;
    const char*             LogNextSuffix;
    float                   LogLinePosY;
    bool                    LogLineFirstItem;
    int                     LogDepthRef;
    int                     LogDepthToExpand;
    int                     LogDepthToExpandDefault;            // Default/stored value for LogDepthMaxExpand if not specified in the LogXXX function call.

    // Debug Tools
    ImGuiDebugLogFlags      DebugLogFlags;
    ImGuiTextBuffer         DebugLogBuf;
    ImGuiTextIndex          DebugLogIndex;
    ImU8                    DebugLogClipperAutoDisableFrames;
    ImU8                    DebugLocateFrames;                  // For DebugLocateItemOnHover(). This is used together with DebugLocateId which is in a hot/cached spot above.
    ImS8                    DebugBeginReturnValueCullDepth;     // Cycle between 0..9 then wrap around.
    bool                    DebugItemPickerActive;              // Item picker is active (started with DebugStartItemPicker())
    ImU8                    DebugItemPickerMouseButton;
    ImGuiID                 DebugItemPickerBreakId;             // Will call IM_DEBUG_BREAK() when encountering this ID
    ImGuiMetricsConfig      DebugMetricsConfig;
    ImGuiStackTool          DebugStackTool;
    ImGuiDockNode*          DebugHoveredDockNode;               // Hovered dock node.

    // Misc
    float                   FramerateSecPerFrame[60];           // Calculate estimate of framerate for user over the last 60 frames..
    int                     FramerateSecPerFrameIdx;
    int                     FramerateSecPerFrameCount;
    float                   FramerateSecPerFrameAccum;
    int                     WantCaptureMouseNextFrame;          // Explicit capture override via SetNextFrameWantCaptureMouse()/SetNextFrameWantCaptureKeyboard(). Default to -1.
    int                     WantCaptureKeyboardNextFrame;       // "
    int                     WantTextInputNextFrame;
    ImVector<char>          TempBuffer;                         // Temporary text buffer

    ImGuiContext(ImFontAtlas* shared_font_atlas)
    {
        IO.Ctx = this;
        InputTextState.Ctx = this;

        Initialized = false;
        ConfigFlagsCurrFrame = ConfigFlagsLastFrame = ImGuiConfigFlags_None;
        FontAtlasOwnedByContext = shared_font_atlas ? false : true;
        Font = NULL;
        FontSize = FontBaseSize = 0.0f;
        IO.Fonts = shared_font_atlas ? shared_font_atlas : IM_NEW(ImFontAtlas)();
        Time = 0.0f;
        FrameCount = 0;
        FrameCountEnded = FrameCountPlatformEnded = FrameCountRendered = -1;
        WithinFrameScope = WithinFrameScopeWithImplicitWindow = WithinEndChild = false;
        GcCompactAll = false;
        TestEngineHookItems = false;
        TestEngine = NULL;

        InputEventsNextMouseSource = ImGuiMouseSource_Mouse;
        InputEventsNextEventId = 1;

        WindowsActiveCount = 0;
        CurrentWindow = NULL;
        HoveredWindow = NULL;
        HoveredWindowUnderMovingWindow = NULL;
        MovingWindow = NULL;
        WheelingWindow = NULL;
        WheelingWindowStartFrame = -1;
        WheelingWindowReleaseTimer = 0.0f;

        DebugHookIdInfo = 0;
        HoveredId = HoveredIdPreviousFrame = 0;
        HoveredIdAllowOverlap = false;
        HoveredIdDisabled = false;
        HoveredIdTimer = HoveredIdNotActiveTimer = 0.0f;
        ActiveId = 0;
        ActiveIdIsAlive = 0;
        ActiveIdTimer = 0.0f;
        ActiveIdIsJustActivated = false;
        ActiveIdAllowOverlap = false;
        ActiveIdNoClearOnFocusLoss = false;
        ActiveIdHasBeenPressedBefore = false;
        ActiveIdHasBeenEditedBefore = false;
        ActiveIdHasBeenEditedThisFrame = false;
        ActiveIdClickOffset = ImVec2(-1, -1);
        ActiveIdWindow = NULL;
        ActiveIdSource = ImGuiInputSource_None;
        ActiveIdMouseButton = -1;
        ActiveIdPreviousFrame = 0;
        ActiveIdPreviousFrameIsAlive = false;
        ActiveIdPreviousFrameHasBeenEditedBefore = false;
        ActiveIdPreviousFrameWindow = NULL;
        LastActiveId = 0;
        LastActiveIdTimer = 0.0f;

        ActiveIdUsingNavDirMask = 0x00;
        ActiveIdUsingAllKeyboardKeys = false;
#ifndef IMGUI_DISABLE_OBSOLETE_KEYIO
        ActiveIdUsingNavInputMask = 0x00;
#endif

        CurrentFocusScopeId = 0;
        CurrentItemFlags = ImGuiItemFlags_None;
        BeginMenuCount = 0;

        CurrentDpiScale = 0.0f;
        CurrentViewport = NULL;
        MouseViewport = MouseLastHoveredViewport = NULL;
        PlatformLastFocusedViewportId = 0;
        ViewportFocusedStampCount = 0;

        NavWindow = NULL;
        NavId = NavFocusScopeId = NavActivateId = NavActivateDownId = NavActivatePressedId = 0;
        NavJustMovedToId = NavJustMovedToFocusScopeId = NavNextActivateId = 0;
        NavActivateFlags = NavNextActivateFlags = ImGuiActivateFlags_None;
        NavJustMovedToKeyMods = ImGuiMod_None;
        NavInputSource = ImGuiInputSource_Keyboard;
        NavLayer = ImGuiNavLayer_Main;
        NavIdIsAlive = false;
        NavMousePosDirty = false;
        NavDisableHighlight = true;
        NavDisableMouseHover = false;
        NavAnyRequest = false;
        NavInitRequest = false;
        NavInitRequestFromMove = false;
        NavInitResultId = 0;
        NavMoveSubmitted = false;
        NavMoveScoringItems = false;
        NavMoveForwardToNextFrame = false;
        NavMoveFlags = ImGuiNavMoveFlags_None;
        NavMoveScrollFlags = ImGuiScrollFlags_None;
        NavMoveKeyMods = ImGuiMod_None;
        NavMoveDir = NavMoveDirForDebug = NavMoveClipDir = ImGuiDir_None;
        NavScoringDebugCount = 0;
        NavTabbingDir = 0;
        NavTabbingCounter = 0;

        ConfigNavWindowingKeyNext = ImGuiMod_Ctrl | ImGuiKey_Tab;
        ConfigNavWindowingKeyPrev = ImGuiMod_Ctrl | ImGuiMod_Shift | ImGuiKey_Tab;
        NavWindowingTarget = NavWindowingTargetAnim = NavWindowingListWindow = NULL;
        NavWindowingTimer = NavWindowingHighlightAlpha = 0.0f;
        NavWindowingToggleLayer = false;

        DimBgRatio = 0.0f;
        MouseCursor = ImGuiMouseCursor_Arrow;

        DragDropActive = DragDropWithinSource = DragDropWithinTarget = false;
        DragDropSourceFlags = ImGuiDragDropFlags_None;
        DragDropSourceFrameCount = -1;
        DragDropMouseButton = -1;
        DragDropTargetId = 0;
        DragDropAcceptFlags = ImGuiDragDropFlags_None;
        DragDropAcceptIdCurrRectSurface = 0.0f;
        DragDropAcceptIdPrev = DragDropAcceptIdCurr = 0;
        DragDropAcceptFrameCount = -1;
        DragDropHoldJustPressedId = 0;
        memset(DragDropPayloadBufLocal, 0, sizeof(DragDropPayloadBufLocal));

        ClipperTempDataStacked = 0;

        CurrentTable = NULL;
        TablesTempDataStacked = 0;
        CurrentTabBar = NULL;

        HoverDelayId = HoverDelayIdPreviousFrame = 0;
        HoverDelayTimer = HoverDelayClearTimer = 0.0f;

        TempInputId = 0;
        ColorEditOptions = ImGuiColorEditFlags_DefaultOptions_;
        ColorEditCurrentID = ColorEditSavedID = 0;
        ColorEditSavedHue = ColorEditSavedSat = 0.0f;
        ColorEditSavedColor = 0;
        SliderGrabClickOffset = 0.0f;
        SliderCurrentAccum = 0.0f;
        SliderCurrentAccumDirty = false;
        DragCurrentAccumDirty = false;
        DragCurrentAccum = 0.0f;
        DragSpeedDefaultRatio = 1.0f / 100.0f;
        ScrollbarClickDeltaToGrabCenter = 0.0f;
        DisabledAlphaBackup = 0.0f;
        DisabledStackSize = 0;
        TooltipOverrideCount = 0;

        PlatformImeData.InputPos = ImVec2(0.0f, 0.0f);
        PlatformImeDataPrev.InputPos = ImVec2(-1.0f, -1.0f); // Different to ensure initial submission
        PlatformImeViewport = 0;
        PlatformLocaleDecimalPoint = '.';

        DockNodeWindowMenuHandler = NULL;

        SettingsLoaded = false;
        SettingsDirtyTimer = 0.0f;
        HookIdNext = 0;

        memset(LocalizationTable, 0, sizeof(LocalizationTable));

        LogEnabled = false;
        LogType = ImGuiLogType_None;
        LogNextPrefix = LogNextSuffix = NULL;
        LogFile = NULL;
        LogLinePosY = FLT_MAX;
        LogLineFirstItem = false;
        LogDepthRef = 0;
        LogDepthToExpand = LogDepthToExpandDefault = 2;

        DebugLogFlags = ImGuiDebugLogFlags_OutputToTTY;
        DebugLocateId = 0;
        DebugLogClipperAutoDisableFrames = 0;
        DebugLocateFrames = 0;
        DebugBeginReturnValueCullDepth = -1;
        DebugItemPickerActive = false;
        DebugItemPickerMouseButton = ImGuiMouseButton_Left;
        DebugItemPickerBreakId = 0;
        DebugHoveredDockNode = NULL;

        memset(FramerateSecPerFrame, 0, sizeof(FramerateSecPerFrame));
        FramerateSecPerFrameIdx = FramerateSecPerFrameCount = 0;
        FramerateSecPerFrameAccum = 0.0f;
        WantCaptureMouseNextFrame = WantCaptureKeyboardNextFrame = WantTextInputNextFrame = -1;
    }
};

//-----------------------------------------------------------------------------
// [SECTION] ImGuiWindowTempData, ImGuiWindow
//-----------------------------------------------------------------------------

// Transient per-window data, reset at the beginning of the frame. This used to be called ImGuiDrawContext, hence the DC variable name in ImGuiWindow.
// (That's theory, in practice the delimitation between ImGuiWindow and ImGuiWindowTempData is quite tenuous and could be reconsidered..)
// (This doesn't need a constructor because we zero-clear it as part of ImGuiWindow and all frame-temporary data are setup on Begin)
struct IMGUI_API ImGuiWindowTempData
{
    // Layout
    ImVec2                  CursorPos;              // Current emitting position, in absolute coordinates.
    ImVec2                  CursorPosPrevLine;
    ImVec2                  CursorStartPos;         // Initial position after Begin(), generally ~ window position + WindowPadding.
    ImVec2                  CursorMaxPos;           // Used to implicitly calculate ContentSize at the beginning of next frame, for scrolling range and auto-resize. Always growing during the frame.
    ImVec2                  IdealMaxPos;            // Used to implicitly calculate ContentSizeIdeal at the beginning of next frame, for auto-resize only. Always growing during the frame.
    ImVec2                  CurrLineSize;
    ImVec2                  PrevLineSize;
    float                   CurrLineTextBaseOffset; // Baseline offset (0.0f by default on a new line, generally == style.FramePadding.y when a framed item has been added).
    float                   PrevLineTextBaseOffset;
    bool                    IsSameLine;
    bool                    IsSetPos;
    ImVec1                  Indent;                 // Indentation / start position from left of window (increased by TreePush/TreePop, etc.)
    ImVec1                  ColumnsOffset;          // Offset to the current column (if ColumnsCurrent > 0). FIXME: This and the above should be a stack to allow use cases like Tree->Column->Tree. Need revamp columns API.
    ImVec1                  GroupOffset;
    ImVec2                  CursorStartPosLossyness;// Record the loss of precision of CursorStartPos due to really large scrolling amount. This is used by clipper to compensate and fix the most common use case of large scroll area.

    // Keyboard/Gamepad navigation
    ImGuiNavLayer           NavLayerCurrent;        // Current layer, 0..31 (we currently only use 0..1)
    short                   NavLayersActiveMask;    // Which layers have been written to (result from previous frame)
    short                   NavLayersActiveMaskNext;// Which layers have been written to (accumulator for current frame)
    bool                    NavIsScrollPushableX;   // Set when current work location may be scrolled horizontally when moving left / right. This is generally always true UNLESS within a column.
    bool                    NavHideHighlightOneFrame;
    bool                    NavWindowHasScrollY;    // Set per window when scrolling can be used (== ScrollMax.y > 0.0f)

    // Miscellaneous
    bool                    MenuBarAppending;       // FIXME: Remove this
    ImVec2                  MenuBarOffset;          // MenuBarOffset.x is sort of equivalent of a per-layer CursorPos.x, saved/restored as we switch to the menu bar. The only situation when MenuBarOffset.y is > 0 if when (SafeAreaPadding.y > FramePadding.y), often used on TVs.
    ImGuiMenuColumns        MenuColumns;            // Simplified columns storage for menu items measurement
    int                     TreeDepth;              // Current tree depth.
    ImU32                   TreeJumpToParentOnPopMask; // Store a copy of !g.NavIdIsAlive for TreeDepth 0..31.. Could be turned into a ImU64 if necessary.
    ImVector<ImGuiWindow*>  ChildWindows;
    ImGuiStorage*           StateStorage;           // Current persistent per-window storage (store e.g. tree node open/close state)
    ImGuiOldColumns*        CurrentColumns;         // Current columns set
    int                     CurrentTableIdx;        // Current table index (into g.Tables)
    ImGuiLayoutType         LayoutType;
    ImGuiLayoutType         ParentLayoutType;       // Layout type of parent window at the time of Begin()

    // Local parameters stacks
    // We store the current settings outside of the vectors to increase memory locality (reduce cache misses). The vectors are rarely modified. Also it allows us to not heap allocate for short-lived windows which are not using those settings.
    float                   ItemWidth;              // Current item width (>0.0: width in pixels, <0.0: align xx pixels to the right of window).
    float                   TextWrapPos;            // Current text wrap pos.
    ImVector<float>         ItemWidthStack;         // Store item widths to restore (attention: .back() is not == ItemWidth)
    ImVector<float>         TextWrapPosStack;       // Store text wrap pos to restore (attention: .back() is not == TextWrapPos)
};

// Storage for one window
struct IMGUI_API ImGuiWindow
{
    ImGuiContext*           Ctx;                                // Parent UI context (needs to be set explicitly by parent).
    char*                   Name;                               // Window name, owned by the window.
    ImGuiID                 ID;                                 // == ImHashStr(Name)
    ImGuiWindowFlags        Flags, FlagsPreviousFrame;          // See enum ImGuiWindowFlags_
    ImGuiWindowClass        WindowClass;                        // Advanced users only. Set with SetNextWindowClass()
    ImGuiViewportP*         Viewport;                           // Always set in Begin(). Inactive windows may have a NULL value here if their viewport was discarded.
    ImGuiID                 ViewportId;                         // We backup the viewport id (since the viewport may disappear or never be created if the window is inactive)
    ImVec2                  ViewportPos;                        // We backup the viewport position (since the viewport may disappear or never be created if the window is inactive)
    int                     ViewportAllowPlatformMonitorExtend; // Reset to -1 every frame (index is guaranteed to be valid between NewFrame..EndFrame), only used in the Appearing frame of a tooltip/popup to enforce clamping to a given monitor
    ImVec2                  Pos;                                // Position (always rounded-up to nearest pixel)
    ImVec2                  Size;                               // Current size (==SizeFull or collapsed title bar size)
    ImVec2                  SizeFull;                           // Size when non collapsed
    ImVec2                  ContentSize;                        // Size of contents/scrollable client area (calculated from the extents reach of the cursor) from previous frame. Does not include window decoration or window padding.
    ImVec2                  ContentSizeIdeal;
    ImVec2                  ContentSizeExplicit;                // Size of contents/scrollable client area explicitly request by the user via SetNextWindowContentSize().
    ImVec2                  WindowPadding;                      // Window padding at the time of Begin().
    float                   WindowRounding;                     // Window rounding at the time of Begin(). May be clamped lower to avoid rendering artifacts with title bar, menu bar etc.
    float                   WindowBorderSize;                   // Window border size at the time of Begin().
    float                   DecoOuterSizeX1, DecoOuterSizeY1;   // Left/Up offsets. Sum of non-scrolling outer decorations (X1 generally == 0.0f. Y1 generally = TitleBarHeight + MenuBarHeight). Locked during Begin().
    float                   DecoOuterSizeX2, DecoOuterSizeY2;   // Right/Down offsets (X2 generally == ScrollbarSize.x, Y2 == ScrollbarSizes.y).
    float                   DecoInnerSizeX1, DecoInnerSizeY1;   // Applied AFTER/OVER InnerRect. Specialized for Tables as they use specialized form of clipping and frozen rows/columns are inside InnerRect (and not part of regular decoration sizes).
    int                     NameBufLen;                         // Size of buffer storing Name. May be larger than strlen(Name)!
    ImGuiID                 MoveId;                             // == window->GetID("#MOVE")
    ImGuiID                 TabId;                              // == window->GetID("#TAB")
    ImGuiID                 ChildId;                            // ID of corresponding item in parent window (for navigation to return from child window to parent window)
    ImVec2                  Scroll;
    ImVec2                  ScrollMax;
    ImVec2                  ScrollTarget;                       // target scroll position. stored as cursor position with scrolling canceled out, so the highest point is always 0.0f. (FLT_MAX for no change)
    ImVec2                  ScrollTargetCenterRatio;            // 0.0f = scroll so that target position is at top, 0.5f = scroll so that target position is centered
    ImVec2                  ScrollTargetEdgeSnapDist;           // 0.0f = no snapping, >0.0f snapping threshold
    ImVec2                  ScrollbarSizes;                     // Size taken by each scrollbars on their smaller axis. Pay attention! ScrollbarSizes.x == width of the vertical scrollbar, ScrollbarSizes.y = height of the horizontal scrollbar.
    bool                    ScrollbarX, ScrollbarY;             // Are scrollbars visible?
    bool                    ViewportOwned;
    bool                    Active;                             // Set to true on Begin(), unless Collapsed
    bool                    WasActive;
    bool                    WriteAccessed;                      // Set to true when any widget access the current window
    bool                    Collapsed;                          // Set when collapsing window to become only title-bar
    bool                    WantCollapseToggle;
    bool                    SkipItems;                          // Set when items can safely be all clipped (e.g. window not visible or collapsed)
    bool                    Appearing;                          // Set during the frame where the window is appearing (or re-appearing)
    bool                    Hidden;                             // Do not display (== HiddenFrames*** > 0)
    bool                    IsFallbackWindow;                   // Set on the "Debug##Default" window.
    bool                    IsExplicitChild;                    // Set when passed _ChildWindow, left to false by BeginDocked()
    bool                    HasCloseButton;                     // Set when the window has a close button (p_open != NULL)
    signed char             ResizeBorderHeld;                   // Current border being held for resize (-1: none, otherwise 0-3)
    short                   BeginCount;                         // Number of Begin() during the current frame (generally 0 or 1, 1+ if appending via multiple Begin/End pairs)
    short                   BeginCountPreviousFrame;            // Number of Begin() during the previous frame
    short                   BeginOrderWithinParent;             // Begin() order within immediate parent window, if we are a child window. Otherwise 0.
    short                   BeginOrderWithinContext;            // Begin() order within entire imgui context. This is mostly used for debugging submission order related issues.
    short                   FocusOrder;                         // Order within WindowsFocusOrder[], altered when windows are focused.
    ImGuiID                 PopupId;                            // ID in the popup stack when this window is used as a popup/menu (because we use generic Name/ID for recycling)
    ImS8                    AutoFitFramesX, AutoFitFramesY;
    ImS8                    AutoFitChildAxises;
    bool                    AutoFitOnlyGrows;
    ImGuiDir                AutoPosLastDirection;
    ImS8                    HiddenFramesCanSkipItems;           // Hide the window for N frames
    ImS8                    HiddenFramesCannotSkipItems;        // Hide the window for N frames while allowing items to be submitted so we can measure their size
    ImS8                    HiddenFramesForRenderOnly;          // Hide the window until frame N at Render() time only
    ImS8                    DisableInputsFrames;                // Disable window interactions for N frames
    ImGuiCond               SetWindowPosAllowFlags : 8;         // store acceptable condition flags for SetNextWindowPos() use.
    ImGuiCond               SetWindowSizeAllowFlags : 8;        // store acceptable condition flags for SetNextWindowSize() use.
    ImGuiCond               SetWindowCollapsedAllowFlags : 8;   // store acceptable condition flags for SetNextWindowCollapsed() use.
    ImGuiCond               SetWindowDockAllowFlags : 8;        // store acceptable condition flags for SetNextWindowDock() use.
    ImVec2                  SetWindowPosVal;                    // store window position when using a non-zero Pivot (position set needs to be processed when we know the window size)
    ImVec2                  SetWindowPosPivot;                  // store window pivot for positioning. ImVec2(0, 0) when positioning from top-left corner; ImVec2(0.5f, 0.5f) for centering; ImVec2(1, 1) for bottom right.

    ImVector<ImGuiID>       IDStack;                            // ID stack. ID are hashes seeded with the value at the top of the stack. (In theory this should be in the TempData structure)
    ImGuiWindowTempData     DC;                                 // Temporary per-window data, reset at the beginning of the frame. This used to be called ImGuiDrawContext, hence the "DC" variable name.

    // The best way to understand what those rectangles are is to use the 'Metrics->Tools->Show Windows Rectangles' viewer.
    // The main 'OuterRect', omitted as a field, is window->Rect().
    ImRect                  OuterRectClipped;                   // == Window->Rect() just after setup in Begin(). == window->Rect() for root window.
    ImRect                  InnerRect;                          // Inner rectangle (omit title bar, menu bar, scroll bar)
    ImRect                  InnerClipRect;                      // == InnerRect shrunk by WindowPadding*0.5f on each side, clipped within viewport or parent clip rect.
    ImRect                  WorkRect;                           // Initially covers the whole scrolling region. Reduced by containers e.g columns/tables when active. Shrunk by WindowPadding*1.0f on each side. This is meant to replace ContentRegionRect over time (from 1.71+ onward).
    ImRect                  ParentWorkRect;                     // Backup of WorkRect before entering a container such as columns/tables. Used by e.g. SpanAllColumns functions to easily access. Stacked containers are responsible for maintaining this. // FIXME-WORKRECT: Could be a stack?
    ImRect                  ClipRect;                           // Current clipping/scissoring rectangle, evolve as we are using PushClipRect(), etc. == DrawList->clip_rect_stack.back().
    ImRect                  ContentRegionRect;                  // FIXME: This is currently confusing/misleading. It is essentially WorkRect but not handling of scrolling. We currently rely on it as right/bottom aligned sizing operation need some size to rely on.
    ImVec2ih                HitTestHoleSize;                    // Define an optional rectangular hole where mouse will pass-through the window.
    ImVec2ih                HitTestHoleOffset;

    int                     LastFrameActive;                    // Last frame number the window was Active.
    int                     LastFrameJustFocused;               // Last frame number the window was made Focused.
    float                   LastTimeActive;                     // Last timestamp the window was Active (using float as we don't need high precision there)
    float                   ItemWidthDefault;
    ImGuiStorage            StateStorage;
    ImVector<ImGuiOldColumns> ColumnsStorage;
    float                   FontWindowScale;                    // User scale multiplier per-window, via SetWindowFontScale()
    float                   FontDpiScale;
    int                     SettingsOffset;                     // Offset into SettingsWindows[] (offsets are always valid as we only grow the array from the back)

    ImDrawList*             DrawList;                           // == &DrawListInst (for backward compatibility reason with code using imgui_internal.h we keep this a pointer)
    ImDrawList              DrawListInst;
    ImGuiWindow*            ParentWindow;                       // If we are a child _or_ popup _or_ docked window, this is pointing to our parent. Otherwise NULL.
    ImGuiWindow*            ParentWindowInBeginStack;
    ImGuiWindow*            RootWindow;                         // Point to ourself or first ancestor that is not a child window. Doesn't cross through popups/dock nodes.
    ImGuiWindow*            RootWindowPopupTree;                // Point to ourself or first ancestor that is not a child window. Cross through popups parent<>child.
    ImGuiWindow*            RootWindowDockTree;                 // Point to ourself or first ancestor that is not a child window. Cross through dock nodes.
    ImGuiWindow*            RootWindowForTitleBarHighlight;     // Point to ourself or first ancestor which will display TitleBgActive color when this window is active.
    ImGuiWindow*            RootWindowForNav;                   // Point to ourself or first ancestor which doesn't have the NavFlattened flag.

    ImGuiWindow*            NavLastChildNavWindow;              // When going to the menu bar, we remember the child window we came from. (This could probably be made implicit if we kept g.Windows sorted by last focused including child window.)
    ImGuiID                 NavLastIds[ImGuiNavLayer_COUNT];    // Last known NavId for this window, per layer (0/1)
    ImRect                  NavRectRel[ImGuiNavLayer_COUNT];    // Reference rectangle, in window relative space
    ImGuiID                 NavRootFocusScopeId;                // Focus Scope ID at the time of Begin()

    int                     MemoryDrawListIdxCapacity;          // Backup of last idx/vtx count, so when waking up the window we can preallocate and avoid iterative alloc/copy
    int                     MemoryDrawListVtxCapacity;
    bool                    MemoryCompacted;                    // Set when window extraneous data have been garbage collected

    // Docking
    bool                    DockIsActive        :1;             // When docking artifacts are actually visible. When this is set, DockNode is guaranteed to be != NULL. ~~ (DockNode != NULL) && (DockNode->Windows.Size > 1).
    bool                    DockNodeIsVisible   :1;
    bool                    DockTabIsVisible    :1;             // Is our window visible this frame? ~~ is the corresponding tab selected?
    bool                    DockTabWantClose    :1;
    short                   DockOrder;                          // Order of the last time the window was visible within its DockNode. This is used to reorder windows that are reappearing on the same frame. Same value between windows that were active and windows that were none are possible.
    ImGuiWindowDockStyle    DockStyle;
    ImGuiDockNode*          DockNode;                           // Which node are we docked into. Important: Prefer testing DockIsActive in many cases as this will still be set when the dock node is hidden.
    ImGuiDockNode*          DockNodeAsHost;                     // Which node are we owning (for parent windows)
    ImGuiID                 DockId;                             // Backup of last valid DockNode->ID, so single window remember their dock node id even when they are not bound any more
    ImGuiItemStatusFlags    DockTabItemStatusFlags;
    ImRect                  DockTabItemRect;

public:
    ImGuiWindow(ImGuiContext* context, const char* name);
    ~ImGuiWindow();

    ImGuiID     GetID(const char* str, const char* str_end = NULL);
    ImGuiID     GetID(const void* ptr);
    ImGuiID     GetID(int n);
    ImGuiID     GetIDFromRectangle(const ImRect& r_abs);

    // We don't use g.FontSize because the window may be != g.CurrentWindow.
    ImRect      Rect() const            { return ImRect(Pos.x, Pos.y, Pos.x + Size.x, Pos.y + Size.y); }
    float       CalcFontSize() const    { ImGuiContext& g = *Ctx; float scale = g.FontBaseSize * FontWindowScale * FontDpiScale; if (ParentWindow) scale *= ParentWindow->FontWindowScale; return scale; }
    float       TitleBarHeight() const  { ImGuiContext& g = *Ctx; return (Flags & ImGuiWindowFlags_NoTitleBar) ? 0.0f : CalcFontSize() + g.Style.FramePadding.y * 2.0f; }
    ImRect      TitleBarRect() const    { return ImRect(Pos, ImVec2(Pos.x + SizeFull.x, Pos.y + TitleBarHeight())); }
    float       MenuBarHeight() const   { ImGuiContext& g = *Ctx; return (Flags & ImGuiWindowFlags_MenuBar) ? DC.MenuBarOffset.y + CalcFontSize() + g.Style.FramePadding.y * 2.0f : 0.0f; }
    ImRect      MenuBarRect() const     { float y1 = Pos.y + TitleBarHeight(); return ImRect(Pos.x, y1, Pos.x + SizeFull.x, y1 + MenuBarHeight()); }
};

//-----------------------------------------------------------------------------
// [SECTION] Tab bar, Tab item support
//-----------------------------------------------------------------------------

// Extend ImGuiTabBarFlags_
enum ImGuiTabBarFlagsPrivate_
{
    ImGuiTabBarFlags_DockNode                   = 1 << 20,  // Part of a dock node [we don't use this in the master branch but it facilitate branch syncing to keep this around]
    ImGuiTabBarFlags_IsFocused                  = 1 << 21,
    ImGuiTabBarFlags_SaveSettings               = 1 << 22,  // FIXME: Settings are handled by the docking system, this only request the tab bar to mark settings dirty when reordering tabs
};

// Extend ImGuiTabItemFlags_
enum ImGuiTabItemFlagsPrivate_
{
    ImGuiTabItemFlags_SectionMask_              = ImGuiTabItemFlags_Leading | ImGuiTabItemFlags_Trailing,
    ImGuiTabItemFlags_NoCloseButton             = 1 << 20,  // Track whether p_open was set or not (we'll need this info on the next frame to recompute ContentWidth during layout)
    ImGuiTabItemFlags_Button                    = 1 << 21,  // Used by TabItemButton, change the tab item behavior to mimic a button
    ImGuiTabItemFlags_Unsorted                  = 1 << 22,  // [Docking] Trailing tabs with the _Unsorted flag will be sorted based on the DockOrder of their Window.
    ImGuiTabItemFlags_Preview                   = 1 << 23,  // [Docking] Display tab shape for docking preview (height is adjusted slightly to compensate for the yet missing tab bar)
};

// Storage for one active tab item (sizeof() 48 bytes)
struct ImGuiTabItem
{
    ImGuiID             ID;
    ImGuiTabItemFlags   Flags;
    ImGuiWindow*        Window;                 // When TabItem is part of a DockNode's TabBar, we hold on to a window.
    int                 LastFrameVisible;
    int                 LastFrameSelected;      // This allows us to infer an ordered list of the last activated tabs with little maintenance
    float               Offset;                 // Position relative to beginning of tab
    float               Width;                  // Width currently displayed
    float               ContentWidth;           // Width of label, stored during BeginTabItem() call
    float               RequestedWidth;         // Width optionally requested by caller, -1.0f is unused
    ImS32               NameOffset;             // When Window==NULL, offset to name within parent ImGuiTabBar::TabsNames
    ImS16               BeginOrder;             // BeginTabItem() order, used to re-order tabs after toggling ImGuiTabBarFlags_Reorderable
    ImS16               IndexDuringLayout;      // Index only used during TabBarLayout(). Tabs gets reordered so 'Tabs[n].IndexDuringLayout == n' but may mismatch during additions.
    bool                WantClose;              // Marked as closed by SetTabItemClosed()

    ImGuiTabItem()      { memset(this, 0, sizeof(*this)); LastFrameVisible = LastFrameSelected = -1; RequestedWidth = -1.0f; NameOffset = -1; BeginOrder = IndexDuringLayout = -1; }
};

// Storage for a tab bar (sizeof() 152 bytes)
struct IMGUI_API ImGuiTabBar
{
    ImVector<ImGuiTabItem> Tabs;
    ImGuiTabBarFlags    Flags;
    ImGuiID             ID;                     // Zero for tab-bars used by docking
    ImGuiID             SelectedTabId;          // Selected tab/window
    ImGuiID             NextSelectedTabId;      // Next selected tab/window. Will also trigger a scrolling animation
    ImGuiID             VisibleTabId;           // Can occasionally be != SelectedTabId (e.g. when previewing contents for CTRL+TAB preview)
    int                 CurrFrameVisible;
    int                 PrevFrameVisible;
    ImRect              BarRect;
    float               CurrTabsContentsHeight;
    float               PrevTabsContentsHeight; // Record the height of contents submitted below the tab bar
    float               WidthAllTabs;           // Actual width of all tabs (locked during layout)
    float               WidthAllTabsIdeal;      // Ideal width if all tabs were visible and not clipped
    float               ScrollingAnim;
    float               ScrollingTarget;
    float               ScrollingTargetDistToVisibility;
    float               ScrollingSpeed;
    float               ScrollingRectMinX;
    float               ScrollingRectMaxX;
    ImGuiID             ReorderRequestTabId;
    ImS16               ReorderRequestOffset;
    ImS8                BeginCount;
    bool                WantLayout;
    bool                VisibleTabWasSubmitted;
    bool                TabsAddedNew;           // Set to true when a new tab item or button has been added to the tab bar during last frame
    ImS16               TabsActiveCount;        // Number of tabs submitted this frame.
    ImS16               LastTabItemIdx;         // Index of last BeginTabItem() tab for use by EndTabItem()
    float               ItemSpacingY;
    ImVec2              FramePadding;           // style.FramePadding locked at the time of BeginTabBar()
    ImVec2              BackupCursorPos;
    ImGuiTextBuffer     TabsNames;              // For non-docking tab bar we re-append names in a contiguous buffer.

    ImGuiTabBar();
};

//-----------------------------------------------------------------------------
// [SECTION] Table support
//-----------------------------------------------------------------------------

#define IM_COL32_DISABLE                IM_COL32(0,0,0,1)   // Special sentinel code which cannot be used as a regular color.
#define IMGUI_TABLE_MAX_COLUMNS         512                 // May be further lifted

// Our current column maximum is 64 but we may raise that in the future.
typedef ImS16 ImGuiTableColumnIdx;
typedef ImU16 ImGuiTableDrawChannelIdx;

// [Internal] sizeof() ~ 104
// We use the terminology "Enabled" to refer to a column that is not Hidden by user/api.
// We use the terminology "Clipped" to refer to a column that is out of sight because of scrolling/clipping.
// This is in contrast with some user-facing api such as IsItemVisible() / IsRectVisible() which use "Visible" to mean "not clipped".
struct ImGuiTableColumn
{
    ImGuiTableColumnFlags   Flags;                          // Flags after some patching (not directly same as provided by user). See ImGuiTableColumnFlags_
    float                   WidthGiven;                     // Final/actual width visible == (MaxX - MinX), locked in TableUpdateLayout(). May be > WidthRequest to honor minimum width, may be < WidthRequest to honor shrinking columns down in tight space.
    float                   MinX;                           // Absolute positions
    float                   MaxX;
    float                   WidthRequest;                   // Master width absolute value when !(Flags & _WidthStretch). When Stretch this is derived every frame from StretchWeight in TableUpdateLayout()
    float                   WidthAuto;                      // Automatic width
    float                   StretchWeight;                  // Master width weight when (Flags & _WidthStretch). Often around ~1.0f initially.
    float                   InitStretchWeightOrWidth;       // Value passed to TableSetupColumn(). For Width it is a content width (_without padding_).
    ImRect                  ClipRect;                       // Clipping rectangle for the column
    ImGuiID                 UserID;                         // Optional, value passed to TableSetupColumn()
    float                   WorkMinX;                       // Contents region min ~(MinX + CellPaddingX + CellSpacingX1) == cursor start position when entering column
    float                   WorkMaxX;                       // Contents region max ~(MaxX - CellPaddingX - CellSpacingX2)
    float                   ItemWidth;                      // Current item width for the column, preserved across rows
    float                   ContentMaxXFrozen;              // Contents maximum position for frozen rows (apart from headers), from which we can infer content width.
    float                   ContentMaxXUnfrozen;
    float                   ContentMaxXHeadersUsed;         // Contents maximum position for headers rows (regardless of freezing). TableHeader() automatically softclip itself + report ideal desired size, to avoid creating extraneous draw calls
    float                   ContentMaxXHeadersIdeal;
    ImS16                   NameOffset;                     // Offset into parent ColumnsNames[]
    ImGuiTableColumnIdx     DisplayOrder;                   // Index within Table's IndexToDisplayOrder[] (column may be reordered by users)
    ImGuiTableColumnIdx     IndexWithinEnabledSet;          // Index within enabled/visible set (<= IndexToDisplayOrder)
    ImGuiTableColumnIdx     PrevEnabledColumn;              // Index of prev enabled/visible column within Columns[], -1 if first enabled/visible column
    ImGuiTableColumnIdx     NextEnabledColumn;              // Index of next enabled/visible column within Columns[], -1 if last enabled/visible column
    ImGuiTableColumnIdx     SortOrder;                      // Index of this column within sort specs, -1 if not sorting on this column, 0 for single-sort, may be >0 on multi-sort
    ImGuiTableDrawChannelIdx DrawChannelCurrent;            // Index within DrawSplitter.Channels[]
    ImGuiTableDrawChannelIdx DrawChannelFrozen;             // Draw channels for frozen rows (often headers)
    ImGuiTableDrawChannelIdx DrawChannelUnfrozen;           // Draw channels for unfrozen rows
    bool                    IsEnabled;                      // IsUserEnabled && (Flags & ImGuiTableColumnFlags_Disabled) == 0
    bool                    IsUserEnabled;                  // Is the column not marked Hidden by the user? (unrelated to being off view, e.g. clipped by scrolling).
    bool                    IsUserEnabledNextFrame;
    bool                    IsVisibleX;                     // Is actually in view (e.g. overlapping the host window clipping rectangle, not scrolled).
    bool                    IsVisibleY;
    bool                    IsRequestOutput;                // Return value for TableSetColumnIndex() / TableNextColumn(): whether we request user to output contents or not.
    bool                    IsSkipItems;                    // Do we want item submissions to this column to be completely ignored (no layout will happen).
    bool                    IsPreserveWidthAuto;
    ImS8                    NavLayerCurrent;                // ImGuiNavLayer in 1 byte
    ImU8                    AutoFitQueue;                   // Queue of 8 values for the next 8 frames to request auto-fit
    ImU8                    CannotSkipItemsQueue;           // Queue of 8 values for the next 8 frames to disable Clipped/SkipItem
    ImU8                    SortDirection : 2;              // ImGuiSortDirection_Ascending or ImGuiSortDirection_Descending
    ImU8                    SortDirectionsAvailCount : 2;   // Number of available sort directions (0 to 3)
    ImU8                    SortDirectionsAvailMask : 4;    // Mask of available sort directions (1-bit each)
    ImU8                    SortDirectionsAvailList;        // Ordered of available sort directions (2-bits each)

    ImGuiTableColumn()
    {
        memset(this, 0, sizeof(*this));
        StretchWeight = WidthRequest = -1.0f;
        NameOffset = -1;
        DisplayOrder = IndexWithinEnabledSet = -1;
        PrevEnabledColumn = NextEnabledColumn = -1;
        SortOrder = -1;
        SortDirection = ImGuiSortDirection_None;
        DrawChannelCurrent = DrawChannelFrozen = DrawChannelUnfrozen = (ImU8)-1;
    }
};

// Transient cell data stored per row.
// sizeof() ~ 6
struct ImGuiTableCellData
{
    ImU32                       BgColor;    // Actual color
    ImGuiTableColumnIdx         Column;     // Column number
};

// Per-instance data that needs preserving across frames (seemingly most others do not need to be preserved aside from debug needs. Does that means they could be moved to ImGuiTableTempData?)
struct ImGuiTableInstanceData
{
    ImGuiID                     TableInstanceID;
    float                       LastOuterHeight;            // Outer height from last frame
    float                       LastFirstRowHeight;         // Height of first row from last frame (FIXME: this is used as "header height" and may be reworked)
    float                       LastFrozenHeight;           // Height of frozen section from last frame

    ImGuiTableInstanceData()    { TableInstanceID = 0; LastOuterHeight = LastFirstRowHeight = LastFrozenHeight = 0.0f; }
};

// FIXME-TABLE: more transient data could be stored in a stacked ImGuiTableTempData: e.g. SortSpecs, incoming RowData
struct IMGUI_API ImGuiTable
{
    ImGuiID                     ID;
    ImGuiTableFlags             Flags;
    void*                       RawData;                    // Single allocation to hold Columns[], DisplayOrderToIndex[] and RowCellData[]
    ImGuiTableTempData*         TempData;                   // Transient data while table is active. Point within g.CurrentTableStack[]
    ImSpan<ImGuiTableColumn>    Columns;                    // Point within RawData[]
    ImSpan<ImGuiTableColumnIdx> DisplayOrderToIndex;        // Point within RawData[]. Store display order of columns (when not reordered, the values are 0...Count-1)
    ImSpan<ImGuiTableCellData>  RowCellData;                // Point within RawData[]. Store cells background requests for current row.
    ImBitArrayPtr               EnabledMaskByDisplayOrder;  // Column DisplayOrder -> IsEnabled map
    ImBitArrayPtr               EnabledMaskByIndex;         // Column Index -> IsEnabled map (== not hidden by user/api) in a format adequate for iterating column without touching cold data
    ImBitArrayPtr               VisibleMaskByIndex;         // Column Index -> IsVisibleX|IsVisibleY map (== not hidden by user/api && not hidden by scrolling/cliprect)
    ImGuiTableFlags             SettingsLoadedFlags;        // Which data were loaded from the .ini file (e.g. when order is not altered we won't save order)
    int                         SettingsOffset;             // Offset in g.SettingsTables
    int                         LastFrameActive;
    int                         ColumnsCount;               // Number of columns declared in BeginTable()
    int                         CurrentRow;
    int                         CurrentColumn;
    ImS16                       InstanceCurrent;            // Count of BeginTable() calls with same ID in the same frame (generally 0). This is a little bit similar to BeginCount for a window, but multiple table with same ID look are multiple tables, they are just synched.
    ImS16                       InstanceInteracted;         // Mark which instance (generally 0) of the same ID is being interacted with
    float                       RowPosY1;
    float                       RowPosY2;
    float                       RowMinHeight;               // Height submitted to TableNextRow()
    float                       RowTextBaseline;
    float                       RowIndentOffsetX;
    ImGuiTableRowFlags          RowFlags : 16;              // Current row flags, see ImGuiTableRowFlags_
    ImGuiTableRowFlags          LastRowFlags : 16;
    int                         RowBgColorCounter;          // Counter for alternating background colors (can be fast-forwarded by e.g clipper), not same as CurrentRow because header rows typically don't increase this.
    ImU32                       RowBgColor[2];              // Background color override for current row.
    ImU32                       BorderColorStrong;
    ImU32                       BorderColorLight;
    float                       BorderX1;
    float                       BorderX2;
    float                       HostIndentX;
    float                       MinColumnWidth;
    float                       OuterPaddingX;
    float                       CellPaddingX;               // Padding from each borders
    float                       CellPaddingY;
    float                       CellSpacingX1;              // Spacing between non-bordered cells
    float                       CellSpacingX2;
    float                       InnerWidth;                 // User value passed to BeginTable(), see comments at the top of BeginTable() for details.
    float                       ColumnsGivenWidth;          // Sum of current column width
    float                       ColumnsAutoFitWidth;        // Sum of ideal column width in order nothing to be clipped, used for auto-fitting and content width submission in outer window
    float                       ColumnsStretchSumWeights;   // Sum of weight of all enabled stretching columns
    float                       ResizedColumnNextWidth;
    float                       ResizeLockMinContentsX2;    // Lock minimum contents width while resizing down in order to not create feedback loops. But we allow growing the table.
    float                       RefScale;                   // Reference scale to be able to rescale columns on font/dpi changes.
    ImRect                      OuterRect;                  // Note: for non-scrolling table, OuterRect.Max.y is often FLT_MAX until EndTable(), unless a height has been specified in BeginTable().
    ImRect                      InnerRect;                  // InnerRect but without decoration. As with OuterRect, for non-scrolling tables, InnerRect.Max.y is
    ImRect                      WorkRect;
    ImRect                      InnerClipRect;
    ImRect                      BgClipRect;                 // We use this to cpu-clip cell background color fill, evolve during the frame as we cross frozen rows boundaries
    ImRect                      Bg0ClipRectForDrawCmd;      // Actual ImDrawCmd clip rect for BG0/1 channel. This tends to be == OuterWindow->ClipRect at BeginTable() because output in BG0/BG1 is cpu-clipped
    ImRect                      Bg2ClipRectForDrawCmd;      // Actual ImDrawCmd clip rect for BG2 channel. This tends to be a correct, tight-fit, because output to BG2 are done by widgets relying on regular ClipRect.
    ImRect                      HostClipRect;               // This is used to check if we can eventually merge our columns draw calls into the current draw call of the current window.
    ImRect                      HostBackupInnerClipRect;    // Backup of InnerWindow->ClipRect during PushTableBackground()/PopTableBackground()
    ImGuiWindow*                OuterWindow;                // Parent window for the table
    ImGuiWindow*                InnerWindow;                // Window holding the table data (== OuterWindow or a child window)
    ImGuiTextBuffer             ColumnsNames;               // Contiguous buffer holding columns names
    ImDrawListSplitter*         DrawSplitter;               // Shortcut to TempData->DrawSplitter while in table. Isolate draw commands per columns to avoid switching clip rect constantly
    ImGuiTableInstanceData      InstanceDataFirst;
    ImVector<ImGuiTableInstanceData>    InstanceDataExtra;  // FIXME-OPT: Using a small-vector pattern would be good.
    ImGuiTableColumnSortSpecs   SortSpecsSingle;
    ImVector<ImGuiTableColumnSortSpecs> SortSpecsMulti;     // FIXME-OPT: Using a small-vector pattern would be good.
    ImGuiTableSortSpecs         SortSpecs;                  // Public facing sorts specs, this is what we return in TableGetSortSpecs()
    ImGuiTableColumnIdx         SortSpecsCount;
    ImGuiTableColumnIdx         ColumnsEnabledCount;        // Number of enabled columns (<= ColumnsCount)
    ImGuiTableColumnIdx         ColumnsEnabledFixedCount;   // Number of enabled columns (<= ColumnsCount)
    ImGuiTableColumnIdx         DeclColumnsCount;           // Count calls to TableSetupColumn()
    ImGuiTableColumnIdx         HoveredColumnBody;          // Index of column whose visible region is being hovered. Important: == ColumnsCount when hovering empty region after the right-most column!
    ImGuiTableColumnIdx         HoveredColumnBorder;        // Index of column whose right-border is being hovered (for resizing).
    ImGuiTableColumnIdx         AutoFitSingleColumn;        // Index of single column requesting auto-fit.
    ImGuiTableColumnIdx         ResizedColumn;              // Index of column being resized. Reset when InstanceCurrent==0.
    ImGuiTableColumnIdx         LastResizedColumn;          // Index of column being resized from previous frame.
    ImGuiTableColumnIdx         HeldHeaderColumn;           // Index of column header being held.
    ImGuiTableColumnIdx         ReorderColumn;              // Index of column being reordered. (not cleared)
    ImGuiTableColumnIdx         ReorderColumnDir;           // -1 or +1
    ImGuiTableColumnIdx         LeftMostEnabledColumn;      // Index of left-most non-hidden column.
    ImGuiTableColumnIdx         RightMostEnabledColumn;     // Index of right-most non-hidden column.
    ImGuiTableColumnIdx         LeftMostStretchedColumn;    // Index of left-most stretched column.
    ImGuiTableColumnIdx         RightMostStretchedColumn;   // Index of right-most stretched column.
    ImGuiTableColumnIdx         ContextPopupColumn;         // Column right-clicked on, of -1 if opening context menu from a neutral/empty spot
    ImGuiTableColumnIdx         FreezeRowsRequest;          // Requested frozen rows count
    ImGuiTableColumnIdx         FreezeRowsCount;            // Actual frozen row count (== FreezeRowsRequest, or == 0 when no scrolling offset)
    ImGuiTableColumnIdx         FreezeColumnsRequest;       // Requested frozen columns count
    ImGuiTableColumnIdx         FreezeColumnsCount;         // Actual frozen columns count (== FreezeColumnsRequest, or == 0 when no scrolling offset)
    ImGuiTableColumnIdx         RowCellDataCurrent;         // Index of current RowCellData[] entry in current row
    ImGuiTableDrawChannelIdx    DummyDrawChannel;           // Redirect non-visible columns here.
    ImGuiTableDrawChannelIdx    Bg2DrawChannelCurrent;      // For Selectable() and other widgets drawing across columns after the freezing line. Index within DrawSplitter.Channels[]
    ImGuiTableDrawChannelIdx    Bg2DrawChannelUnfrozen;
    bool                        IsLayoutLocked;             // Set by TableUpdateLayout() which is called when beginning the first row.
    bool                        IsInsideRow;                // Set when inside TableBeginRow()/TableEndRow().
    bool                        IsInitializing;
    bool                        IsSortSpecsDirty;
    bool                        IsUsingHeaders;             // Set when the first row had the ImGuiTableRowFlags_Headers flag.
    bool                        IsContextPopupOpen;         // Set when default context menu is open (also see: ContextPopupColumn, InstanceInteracted).
    bool                        IsSettingsRequestLoad;
    bool                        IsSettingsDirty;            // Set when table settings have changed and needs to be reported into ImGuiTableSetttings data.
    bool                        IsDefaultDisplayOrder;      // Set when display order is unchanged from default (DisplayOrder contains 0...Count-1)
    bool                        IsResetAllRequest;
    bool                        IsResetDisplayOrderRequest;
    bool                        IsUnfrozenRows;             // Set when we got past the frozen row.
    bool                        IsDefaultSizingPolicy;      // Set if user didn't explicitly set a sizing policy in BeginTable()
    bool                        HasScrollbarYCurr;          // Whether ANY instance of this table had a vertical scrollbar during the current frame.
    bool                        HasScrollbarYPrev;          // Whether ANY instance of this table had a vertical scrollbar during the previous.
    bool                        MemoryCompacted;
    bool                        HostSkipItems;              // Backup of InnerWindow->SkipItem at the end of BeginTable(), because we will overwrite InnerWindow->SkipItem on a per-column basis

    ImGuiTable()                { memset(this, 0, sizeof(*this)); LastFrameActive = -1; }
    ~ImGuiTable()               { IM_FREE(RawData); }
};

// Transient data that are only needed between BeginTable() and EndTable(), those buffers are shared (1 per level of stacked table).
// - Accessing those requires chasing an extra pointer so for very frequently used data we leave them in the main table structure.
// - We also leave out of this structure data that tend to be particularly useful for debugging/metrics.
struct IMGUI_API ImGuiTableTempData
{
    int                         TableIndex;                 // Index in g.Tables.Buf[] pool
    float                       LastTimeActive;             // Last timestamp this structure was used

    ImVec2                      UserOuterSize;              // outer_size.x passed to BeginTable()
    ImDrawListSplitter          DrawSplitter;

    ImRect                      HostBackupWorkRect;         // Backup of InnerWindow->WorkRect at the end of BeginTable()
    ImRect                      HostBackupParentWorkRect;   // Backup of InnerWindow->ParentWorkRect at the end of BeginTable()
    ImVec2                      HostBackupPrevLineSize;     // Backup of InnerWindow->DC.PrevLineSize at the end of BeginTable()
    ImVec2                      HostBackupCurrLineSize;     // Backup of InnerWindow->DC.CurrLineSize at the end of BeginTable()
    ImVec2                      HostBackupCursorMaxPos;     // Backup of InnerWindow->DC.CursorMaxPos at the end of BeginTable()
    ImVec1                      HostBackupColumnsOffset;    // Backup of OuterWindow->DC.ColumnsOffset at the end of BeginTable()
    float                       HostBackupItemWidth;        // Backup of OuterWindow->DC.ItemWidth at the end of BeginTable()
    int                         HostBackupItemWidthStackSize;//Backup of OuterWindow->DC.ItemWidthStack.Size at the end of BeginTable()

    ImGuiTableTempData()        { memset(this, 0, sizeof(*this)); LastTimeActive = -1.0f; }
};

// sizeof() ~ 12
struct ImGuiTableColumnSettings
{
    float                   WidthOrWeight;
    ImGuiID                 UserID;
    ImGuiTableColumnIdx     Index;
    ImGuiTableColumnIdx     DisplayOrder;
    ImGuiTableColumnIdx     SortOrder;
    ImU8                    SortDirection : 2;
    ImU8                    IsEnabled : 1; // "Visible" in ini file
    ImU8                    IsStretch : 1;

    ImGuiTableColumnSettings()
    {
        WidthOrWeight = 0.0f;
        UserID = 0;
        Index = -1;
        DisplayOrder = SortOrder = -1;
        SortDirection = ImGuiSortDirection_None;
        IsEnabled = 1;
        IsStretch = 0;
    }
};

// This is designed to be stored in a single ImChunkStream (1 header followed by N ImGuiTableColumnSettings, etc.)
struct ImGuiTableSettings
{
    ImGuiID                     ID;                     // Set to 0 to invalidate/delete the setting
    ImGuiTableFlags             SaveFlags;              // Indicate data we want to save using the Resizable/Reorderable/Sortable/Hideable flags (could be using its own flags..)
    float                       RefScale;               // Reference scale to be able to rescale columns on font/dpi changes.
    ImGuiTableColumnIdx         ColumnsCount;
    ImGuiTableColumnIdx         ColumnsCountMax;        // Maximum number of columns this settings instance can store, we can recycle a settings instance with lower number of columns but not higher
    bool                        WantApply;              // Set when loaded from .ini data (to enable merging/loading .ini data into an already running context)

    ImGuiTableSettings()        { memset(this, 0, sizeof(*this)); }
    ImGuiTableColumnSettings*   GetColumnSettings()     { return (ImGuiTableColumnSettings*)(this + 1); }
};

//-----------------------------------------------------------------------------
// [SECTION] ImGui internal API
// No guarantee of forward compatibility here!
//-----------------------------------------------------------------------------

namespace ImGui
{
    // Windows
    // We should always have a CurrentWindow in the stack (there is an implicit "Debug" window)
    // If this ever crash because g.CurrentWindow is NULL it means that either
    // - ImGui::NewFrame() has never been called, which is illegal.
    // - You are calling ImGui functions after ImGui::EndFrame()/ImGui::Render() and before the next ImGui::NewFrame(), which is also illegal.
    inline    ImGuiWindow*  GetCurrentWindowRead()      { ImGuiContext& g = *GImGui; return g.CurrentWindow; }
    inline    ImGuiWindow*  GetCurrentWindow()          { ImGuiContext& g = *GImGui; g.CurrentWindow->WriteAccessed = true; return g.CurrentWindow; }
    IMGUI_API ImGuiWindow*  FindWindowByID(ImGuiID id);
    IMGUI_API ImGuiWindow*  FindWindowByName(const char* name);
    IMGUI_API void          UpdateWindowParentAndRootLinks(ImGuiWindow* window, ImGuiWindowFlags flags, ImGuiWindow* parent_window);
    IMGUI_API ImVec2        CalcWindowNextAutoFitSize(ImGuiWindow* window);
    IMGUI_API bool          IsWindowChildOf(ImGuiWindow* window, ImGuiWindow* potential_parent, bool popup_hierarchy, bool dock_hierarchy);
    IMGUI_API bool          IsWindowWithinBeginStackOf(ImGuiWindow* window, ImGuiWindow* potential_parent);
    IMGUI_API bool          IsWindowAbove(ImGuiWindow* potential_above, ImGuiWindow* potential_below);
    IMGUI_API bool          IsWindowNavFocusable(ImGuiWindow* window);
    IMGUI_API void          SetWindowPos(ImGuiWindow* window, const ImVec2& pos, ImGuiCond cond = 0);
    IMGUI_API void          SetWindowSize(ImGuiWindow* window, const ImVec2& size, ImGuiCond cond = 0);
    IMGUI_API void          SetWindowCollapsed(ImGuiWindow* window, bool collapsed, ImGuiCond cond = 0);
    IMGUI_API void          SetWindowHitTestHole(ImGuiWindow* window, const ImVec2& pos, const ImVec2& size);
    IMGUI_API void          SetWindowHiddendAndSkipItemsForCurrentFrame(ImGuiWindow* window);
    inline ImRect           WindowRectAbsToRel(ImGuiWindow* window, const ImRect& r) { ImVec2 off = window->DC.CursorStartPos; return ImRect(r.Min.x - off.x, r.Min.y - off.y, r.Max.x - off.x, r.Max.y - off.y); }
    inline ImRect           WindowRectRelToAbs(ImGuiWindow* window, const ImRect& r) { ImVec2 off = window->DC.CursorStartPos; return ImRect(r.Min.x + off.x, r.Min.y + off.y, r.Max.x + off.x, r.Max.y + off.y); }

    // Windows: Display Order and Focus Order
<<<<<<< HEAD
    IMGUI_API void          FocusWindow(ImGuiWindow* window);
    IMGUI_API void          FocusTopMostWindowUnderOne(ImGuiWindow* under_this_window, ImGuiWindow* ignore_window, ImGuiViewport* filter_viewport);
=======
    IMGUI_API void          FocusWindow(ImGuiWindow* window, ImGuiFocusRequestFlags flags = 0);
    IMGUI_API void          FocusTopMostWindowUnderOne(ImGuiWindow* under_this_window, ImGuiWindow* ignore_window, ImGuiViewport* filter_viewport, ImGuiFocusRequestFlags flags);
>>>>>>> 4d42450a
    IMGUI_API void          BringWindowToFocusFront(ImGuiWindow* window);
    IMGUI_API void          BringWindowToDisplayFront(ImGuiWindow* window);
    IMGUI_API void          BringWindowToDisplayBack(ImGuiWindow* window);
    IMGUI_API void          BringWindowToDisplayBehind(ImGuiWindow* window, ImGuiWindow* above_window);
    IMGUI_API int           FindWindowDisplayIndex(ImGuiWindow* window);
    IMGUI_API ImGuiWindow*  FindBottomMostVisibleWindowWithinBeginStack(ImGuiWindow* window);

    // Fonts, drawing
    IMGUI_API void          SetCurrentFont(ImFont* font);
    inline ImFont*          GetDefaultFont() { ImGuiContext& g = *GImGui; return g.IO.FontDefault ? g.IO.FontDefault : g.IO.Fonts->Fonts[0]; }
    inline ImDrawList*      GetForegroundDrawList(ImGuiWindow* window) { return GetForegroundDrawList(window->Viewport); }

    // Init
    IMGUI_API void          Initialize();
    IMGUI_API void          Shutdown();    // Since 1.60 this is a _private_ function. You can call DestroyContext() to destroy the context created by CreateContext().

    // NewFrame
    IMGUI_API void          UpdateInputEvents(bool trickle_fast_inputs);
    IMGUI_API void          UpdateHoveredWindowAndCaptureFlags();
    IMGUI_API void          StartMouseMovingWindow(ImGuiWindow* window);
    IMGUI_API void          StartMouseMovingWindowOrNode(ImGuiWindow* window, ImGuiDockNode* node, bool undock_floating_node);
    IMGUI_API void          UpdateMouseMovingWindowNewFrame();
    IMGUI_API void          UpdateMouseMovingWindowEndFrame();

    // Generic context hooks
    IMGUI_API ImGuiID       AddContextHook(ImGuiContext* context, const ImGuiContextHook* hook);
    IMGUI_API void          RemoveContextHook(ImGuiContext* context, ImGuiID hook_to_remove);
    IMGUI_API void          CallContextHooks(ImGuiContext* context, ImGuiContextHookType type);

    // Viewports
    IMGUI_API void          TranslateWindowsInViewport(ImGuiViewportP* viewport, const ImVec2& old_pos, const ImVec2& new_pos);
    IMGUI_API void          ScaleWindowsInViewport(ImGuiViewportP* viewport, float scale);
    IMGUI_API void          DestroyPlatformWindow(ImGuiViewportP* viewport);
    IMGUI_API void          SetWindowViewport(ImGuiWindow* window, ImGuiViewportP* viewport);
    IMGUI_API void          SetCurrentViewport(ImGuiWindow* window, ImGuiViewportP* viewport);
    IMGUI_API const ImGuiPlatformMonitor*   GetViewportPlatformMonitor(ImGuiViewport* viewport);
    IMGUI_API ImGuiViewportP*               FindHoveredViewportFromPlatformWindowStack(const ImVec2& mouse_platform_pos);

    // Settings
    IMGUI_API void                  MarkIniSettingsDirty();
    IMGUI_API void                  MarkIniSettingsDirty(ImGuiWindow* window);
    IMGUI_API void                  ClearIniSettings();
    IMGUI_API void                  AddSettingsHandler(const ImGuiSettingsHandler* handler);
    IMGUI_API void                  RemoveSettingsHandler(const char* type_name);
    IMGUI_API ImGuiSettingsHandler* FindSettingsHandler(const char* type_name);

    // Settings - Windows
    IMGUI_API ImGuiWindowSettings*  CreateNewWindowSettings(const char* name);
    IMGUI_API ImGuiWindowSettings*  FindWindowSettingsByID(ImGuiID id);
    IMGUI_API ImGuiWindowSettings*  FindWindowSettingsByWindow(ImGuiWindow* window);
    IMGUI_API void                  ClearWindowSettings(const char* name);

    // Localization
    IMGUI_API void          LocalizeRegisterEntries(const ImGuiLocEntry* entries, int count);
    inline const char*      LocalizeGetMsg(ImGuiLocKey key) { ImGuiContext& g = *GImGui; const char* msg = g.LocalizationTable[key]; return msg ? msg : "*Missing Text*"; }

    // Scrolling
    IMGUI_API void          SetScrollX(ImGuiWindow* window, float scroll_x);
    IMGUI_API void          SetScrollY(ImGuiWindow* window, float scroll_y);
    IMGUI_API void          SetScrollFromPosX(ImGuiWindow* window, float local_x, float center_x_ratio);
    IMGUI_API void          SetScrollFromPosY(ImGuiWindow* window, float local_y, float center_y_ratio);

    // Early work-in-progress API (ScrollToItem() will become public)
    IMGUI_API void          ScrollToItem(ImGuiScrollFlags flags = 0);
    IMGUI_API void          ScrollToRect(ImGuiWindow* window, const ImRect& rect, ImGuiScrollFlags flags = 0);
    IMGUI_API ImVec2        ScrollToRectEx(ImGuiWindow* window, const ImRect& rect, ImGuiScrollFlags flags = 0);
//#ifndef IMGUI_DISABLE_OBSOLETE_FUNCTIONS
    inline void             ScrollToBringRectIntoView(ImGuiWindow* window, const ImRect& rect) { ScrollToRect(window, rect, ImGuiScrollFlags_KeepVisibleEdgeY); }
//#endif

    // Basic Accessors
    inline ImGuiItemStatusFlags GetItemStatusFlags(){ ImGuiContext& g = *GImGui; return g.LastItemData.StatusFlags; }
    inline ImGuiItemFlags   GetItemFlags()  { ImGuiContext& g = *GImGui; return g.LastItemData.InFlags; }
    inline ImGuiID          GetActiveID()   { ImGuiContext& g = *GImGui; return g.ActiveId; }
    inline ImGuiID          GetFocusID()    { ImGuiContext& g = *GImGui; return g.NavId; }
    IMGUI_API void          SetActiveID(ImGuiID id, ImGuiWindow* window);
    IMGUI_API void          SetFocusID(ImGuiID id, ImGuiWindow* window);
    IMGUI_API void          ClearActiveID();
    IMGUI_API ImGuiID       GetHoveredID();
    IMGUI_API void          SetHoveredID(ImGuiID id);
    IMGUI_API void          KeepAliveID(ImGuiID id);
    IMGUI_API void          MarkItemEdited(ImGuiID id);     // Mark data associated to given item as "edited", used by IsItemDeactivatedAfterEdit() function.
    IMGUI_API void          PushOverrideID(ImGuiID id);     // Push given value as-is at the top of the ID stack (whereas PushID combines old and new hashes)
    IMGUI_API ImGuiID       GetIDWithSeed(const char* str_id_begin, const char* str_id_end, ImGuiID seed);
    IMGUI_API ImGuiID       GetIDWithSeed(int n, ImGuiID seed);

    // Basic Helpers for widget code
    IMGUI_API void          ItemSize(const ImVec2& size, float text_baseline_y = -1.0f);
    inline void             ItemSize(const ImRect& bb, float text_baseline_y = -1.0f) { ItemSize(bb.GetSize(), text_baseline_y); } // FIXME: This is a misleading API since we expect CursorPos to be bb.Min.
    IMGUI_API bool          ItemAdd(const ImRect& bb, ImGuiID id, const ImRect* nav_bb = NULL, ImGuiItemFlags extra_flags = 0);
    IMGUI_API bool          ItemHoverable(const ImRect& bb, ImGuiID id);
    IMGUI_API bool          IsWindowContentHoverable(ImGuiWindow* window, ImGuiHoveredFlags flags = 0);
    IMGUI_API bool          IsClippedEx(const ImRect& bb, ImGuiID id);
    IMGUI_API void          SetLastItemData(ImGuiID item_id, ImGuiItemFlags in_flags, ImGuiItemStatusFlags status_flags, const ImRect& item_rect);
    IMGUI_API ImVec2        CalcItemSize(ImVec2 size, float default_w, float default_h);
    IMGUI_API float         CalcWrapWidthForPos(const ImVec2& pos, float wrap_pos_x);
    IMGUI_API void          PushMultiItemsWidths(int components, float width_full);
    IMGUI_API bool          IsItemToggledSelection();                                   // Was the last item selection toggled? (after Selectable(), TreeNode() etc. We only returns toggle _event_ in order to handle clipping correctly)
    IMGUI_API ImVec2        GetContentRegionMaxAbs();
    IMGUI_API void          ShrinkWidths(ImGuiShrinkWidthItem* items, int count, float width_excess);

    // Parameter stacks (shared)
    IMGUI_API void          PushItemFlag(ImGuiItemFlags option, bool enabled);
    IMGUI_API void          PopItemFlag();
    IMGUI_API const ImGuiDataVarInfo* GetStyleVarInfo(ImGuiStyleVar idx);

    // Logging/Capture
    IMGUI_API void          LogBegin(ImGuiLogType type, int auto_open_depth);           // -> BeginCapture() when we design v2 api, for now stay under the radar by using the old name.
    IMGUI_API void          LogToBuffer(int auto_open_depth = -1);                      // Start logging/capturing to internal buffer
    IMGUI_API void          LogRenderedText(const ImVec2* ref_pos, const char* text, const char* text_end = NULL);
    IMGUI_API void          LogSetNextTextDecoration(const char* prefix, const char* suffix);

    // Popups, Modals, Tooltips
    IMGUI_API bool          BeginChildEx(const char* name, ImGuiID id, const ImVec2& size_arg, bool border, ImGuiWindowFlags flags);
    IMGUI_API void          OpenPopupEx(ImGuiID id, ImGuiPopupFlags popup_flags = ImGuiPopupFlags_None);
    IMGUI_API void          ClosePopupToLevel(int remaining, bool restore_focus_to_window_under_popup);
    IMGUI_API void          ClosePopupsOverWindow(ImGuiWindow* ref_window, bool restore_focus_to_window_under_popup);
    IMGUI_API void          ClosePopupsExceptModals();
    IMGUI_API bool          IsPopupOpen(ImGuiID id, ImGuiPopupFlags popup_flags);
    IMGUI_API bool          BeginPopupEx(ImGuiID id, ImGuiWindowFlags extra_flags);
    IMGUI_API bool          BeginTooltipEx(ImGuiTooltipFlags tooltip_flags, ImGuiWindowFlags extra_window_flags);
    IMGUI_API ImRect        GetPopupAllowedExtentRect(ImGuiWindow* window);
    IMGUI_API ImGuiWindow*  GetTopMostPopupModal();
    IMGUI_API ImGuiWindow*  GetTopMostAndVisiblePopupModal();
    IMGUI_API ImGuiWindow*  FindBlockingModal(ImGuiWindow* window);
    IMGUI_API ImVec2        FindBestWindowPosForPopup(ImGuiWindow* window);
    IMGUI_API ImVec2        FindBestWindowPosForPopupEx(const ImVec2& ref_pos, const ImVec2& size, ImGuiDir* last_dir, const ImRect& r_outer, const ImRect& r_avoid, ImGuiPopupPositionPolicy policy);

    // Menus
    IMGUI_API bool          BeginViewportSideBar(const char* name, ImGuiViewport* viewport, ImGuiDir dir, float size, ImGuiWindowFlags window_flags);
    IMGUI_API bool          BeginMenuEx(const char* label, const char* icon, bool enabled = true);
    IMGUI_API bool          MenuItemEx(const char* label, const char* icon, const char* shortcut = NULL, bool selected = false, bool enabled = true);

    // Combos
    IMGUI_API bool          BeginComboPopup(ImGuiID popup_id, const ImRect& bb, ImGuiComboFlags flags);
    IMGUI_API bool          BeginComboPreview();
    IMGUI_API void          EndComboPreview();

    // Gamepad/Keyboard Navigation
    IMGUI_API void          NavInitWindow(ImGuiWindow* window, bool force_reinit);
    IMGUI_API void          NavInitRequestApplyResult();
    IMGUI_API bool          NavMoveRequestButNoResultYet();
    IMGUI_API void          NavMoveRequestSubmit(ImGuiDir move_dir, ImGuiDir clip_dir, ImGuiNavMoveFlags move_flags, ImGuiScrollFlags scroll_flags);
    IMGUI_API void          NavMoveRequestForward(ImGuiDir move_dir, ImGuiDir clip_dir, ImGuiNavMoveFlags move_flags, ImGuiScrollFlags scroll_flags);
    IMGUI_API void          NavMoveRequestResolveWithLastItem(ImGuiNavItemData* result);
    IMGUI_API void          NavMoveRequestCancel();
    IMGUI_API void          NavMoveRequestApplyResult();
    IMGUI_API void          NavMoveRequestTryWrapping(ImGuiWindow* window, ImGuiNavMoveFlags move_flags);
    IMGUI_API void          NavUpdateCurrentWindowIsScrollPushableX();
    IMGUI_API void          ActivateItem(ImGuiID id);   // Remotely activate a button, checkbox, tree node etc. given its unique ID. activation is queued and processed on the next frame when the item is encountered again.
    IMGUI_API void          SetNavWindow(ImGuiWindow* window);
    IMGUI_API void          SetNavID(ImGuiID id, ImGuiNavLayer nav_layer, ImGuiID focus_scope_id, const ImRect& rect_rel);

    // Inputs
    // FIXME: Eventually we should aim to move e.g. IsActiveIdUsingKey() into IsKeyXXX functions.
    inline bool             IsNamedKey(ImGuiKey key)                                    { return key >= ImGuiKey_NamedKey_BEGIN && key < ImGuiKey_NamedKey_END; }
    inline bool             IsNamedKeyOrModKey(ImGuiKey key)                            { return (key >= ImGuiKey_NamedKey_BEGIN && key < ImGuiKey_NamedKey_END) || key == ImGuiMod_Ctrl || key == ImGuiMod_Shift || key == ImGuiMod_Alt || key == ImGuiMod_Super || key == ImGuiMod_Shortcut; }
    inline bool             IsLegacyKey(ImGuiKey key)                                   { return key >= ImGuiKey_LegacyNativeKey_BEGIN && key < ImGuiKey_LegacyNativeKey_END; }
    inline bool             IsKeyboardKey(ImGuiKey key)                                 { return key >= ImGuiKey_Keyboard_BEGIN && key < ImGuiKey_Keyboard_END; }
    inline bool             IsGamepadKey(ImGuiKey key)                                  { return key >= ImGuiKey_Gamepad_BEGIN && key < ImGuiKey_Gamepad_END; }
    inline bool             IsMouseKey(ImGuiKey key)                                    { return key >= ImGuiKey_Mouse_BEGIN && key < ImGuiKey_Mouse_END; }
    inline bool             IsAliasKey(ImGuiKey key)                                    { return key >= ImGuiKey_Aliases_BEGIN && key < ImGuiKey_Aliases_END; }
    inline ImGuiKeyChord    ConvertShortcutMod(ImGuiKeyChord key_chord)                 { ImGuiContext& g = *GImGui; IM_ASSERT_PARANOID(key_chord & ImGuiMod_Shortcut); return (key_chord & ~ImGuiMod_Shortcut) | (g.IO.ConfigMacOSXBehaviors ? ImGuiMod_Super : ImGuiMod_Ctrl); }
    inline ImGuiKey         ConvertSingleModFlagToKey(ImGuiContext* ctx, ImGuiKey key)
    {
        ImGuiContext& g = *ctx;
        if (key == ImGuiMod_Ctrl) return ImGuiKey_ReservedForModCtrl;
        if (key == ImGuiMod_Shift) return ImGuiKey_ReservedForModShift;
        if (key == ImGuiMod_Alt) return ImGuiKey_ReservedForModAlt;
        if (key == ImGuiMod_Super) return ImGuiKey_ReservedForModSuper;
        if (key == ImGuiMod_Shortcut) return (g.IO.ConfigMacOSXBehaviors ? ImGuiKey_ReservedForModSuper : ImGuiKey_ReservedForModCtrl);
        return key;
    }

    IMGUI_API ImGuiKeyData* GetKeyData(ImGuiContext* ctx, ImGuiKey key);
    inline ImGuiKeyData*    GetKeyData(ImGuiKey key)                                    { ImGuiContext& g = *GImGui; return GetKeyData(&g, key); }
    IMGUI_API void          GetKeyChordName(ImGuiKeyChord key_chord, char* out_buf, int out_buf_size);
    inline ImGuiKey         MouseButtonToKey(ImGuiMouseButton button)                   { IM_ASSERT(button >= 0 && button < ImGuiMouseButton_COUNT); return (ImGuiKey)(ImGuiKey_MouseLeft + button); }
    IMGUI_API bool          IsMouseDragPastThreshold(ImGuiMouseButton button, float lock_threshold = -1.0f);
    IMGUI_API ImVec2        GetKeyMagnitude2d(ImGuiKey key_left, ImGuiKey key_right, ImGuiKey key_up, ImGuiKey key_down);
    IMGUI_API float         GetNavTweakPressedAmount(ImGuiAxis axis);
    IMGUI_API int           CalcTypematicRepeatAmount(float t0, float t1, float repeat_delay, float repeat_rate);
    IMGUI_API void          GetTypematicRepeatRate(ImGuiInputFlags flags, float* repeat_delay, float* repeat_rate);
    IMGUI_API void          SetActiveIdUsingAllKeyboardKeys();
    inline bool             IsActiveIdUsingNavDir(ImGuiDir dir)                         { ImGuiContext& g = *GImGui; return (g.ActiveIdUsingNavDirMask & (1 << dir)) != 0; }

    // [EXPERIMENTAL] Low-Level: Key/Input Ownership
    // - The idea is that instead of "eating" a given input, we can link to an owner id.
    // - Ownership is most often claimed as a result of reacting to a press/down event (but occasionally may be claimed ahead).
    // - Input queries can then read input by specifying ImGuiKeyOwner_Any (== 0), ImGuiKeyOwner_None (== -1) or a custom ID.
    // - Legacy input queries (without specifying an owner or _Any or _None) are equivalent to using ImGuiKeyOwner_Any (== 0).
    // - Input ownership is automatically released on the frame after a key is released. Therefore:
    //   - for ownership registration happening as a result of a down/press event, the SetKeyOwner() call may be done once (common case).
    //   - for ownership registration happening ahead of a down/press event, the SetKeyOwner() call needs to be made every frame (happens if e.g. claiming ownership on hover).
    // - SetItemKeyOwner() is a shortcut for common simple case. A custom widget will probably want to call SetKeyOwner() multiple times directly based on its interaction state.
    // - This is marked experimental because not all widgets are fully honoring the Set/Test idioms. We will need to move forward step by step.
    //   Please open a GitHub Issue to submit your usage scenario or if there's a use case you need solved.
    IMGUI_API ImGuiID           GetKeyOwner(ImGuiKey key);
    IMGUI_API void              SetKeyOwner(ImGuiKey key, ImGuiID owner_id, ImGuiInputFlags flags = 0);
    IMGUI_API void              SetKeyOwnersForKeyChord(ImGuiKeyChord key, ImGuiID owner_id, ImGuiInputFlags flags = 0);
    IMGUI_API void              SetItemKeyOwner(ImGuiKey key, ImGuiInputFlags flags = 0);           // Set key owner to last item if it is hovered or active. Equivalent to 'if (IsItemHovered() || IsItemActive()) { SetKeyOwner(key, GetItemID());'.
    IMGUI_API bool              TestKeyOwner(ImGuiKey key, ImGuiID owner_id);                       // Test that key is either not owned, either owned by 'owner_id'
    inline ImGuiKeyOwnerData*   GetKeyOwnerData(ImGuiContext* ctx, ImGuiKey key)                    { if (key & ImGuiMod_Mask_) key = ConvertSingleModFlagToKey(ctx, key); IM_ASSERT(IsNamedKey(key)); return &ctx->KeysOwnerData[key - ImGuiKey_NamedKey_BEGIN]; }

    // [EXPERIMENTAL] High-Level: Input Access functions w/ support for Key/Input Ownership
    // - Important: legacy IsKeyPressed(ImGuiKey, bool repeat=true) _DEFAULTS_ to repeat, new IsKeyPressed() requires _EXPLICIT_ ImGuiInputFlags_Repeat flag.
    // - Expected to be later promoted to public API, the prototypes are designed to replace existing ones (since owner_id can default to Any == 0)
    // - Specifying a value for 'ImGuiID owner' will test that EITHER the key is NOT owned (UNLESS locked), EITHER the key is owned by 'owner'.
    //   Legacy functions use ImGuiKeyOwner_Any meaning that they typically ignore ownership, unless a call to SetKeyOwner() explicitly used ImGuiInputFlags_LockThisFrame or ImGuiInputFlags_LockUntilRelease.
    // - Binding generators may want to ignore those for now, or suffix them with Ex() until we decide if this gets moved into public API.
    IMGUI_API bool              IsKeyDown(ImGuiKey key, ImGuiID owner_id);
    IMGUI_API bool              IsKeyPressed(ImGuiKey key, ImGuiID owner_id, ImGuiInputFlags flags = 0);    // Important: when transitioning from old to new IsKeyPressed(): old API has "bool repeat = true", so would default to repeat. New API requiress explicit ImGuiInputFlags_Repeat.
    IMGUI_API bool              IsKeyReleased(ImGuiKey key, ImGuiID owner_id);
    IMGUI_API bool              IsMouseDown(ImGuiMouseButton button, ImGuiID owner_id);
    IMGUI_API bool              IsMouseClicked(ImGuiMouseButton button, ImGuiID owner_id, ImGuiInputFlags flags = 0);
    IMGUI_API bool              IsMouseReleased(ImGuiMouseButton button, ImGuiID owner_id);

    // [EXPERIMENTAL] Shortcut Routing
    // - ImGuiKeyChord = a ImGuiKey optionally OR-red with ImGuiMod_Alt/ImGuiMod_Ctrl/ImGuiMod_Shift/ImGuiMod_Super.
    //     ImGuiKey_C                 (accepted by functions taking ImGuiKey or ImGuiKeyChord)
    //     ImGuiKey_C | ImGuiMod_Ctrl (accepted by functions taking ImGuiKeyChord)
    //   ONLY ImGuiMod_XXX values are legal to 'OR' with an ImGuiKey. You CANNOT 'OR' two ImGuiKey values.
    // - When using one of the routing flags (e.g. ImGuiInputFlags_RouteFocused): routes requested ahead of time given a chord (key + modifiers) and a routing policy.
    // - Routes are resolved during NewFrame(): if keyboard modifiers are matching current ones: SetKeyOwner() is called + route is granted for the frame.
    // - Route is granted to a single owner. When multiple requests are made we have policies to select the winning route.
    // - Multiple read sites may use the same owner id and will all get the granted route.
    // - For routing: when owner_id is 0 we use the current Focus Scope ID as a default owner in order to identify our location.
    IMGUI_API bool              Shortcut(ImGuiKeyChord key_chord, ImGuiID owner_id = 0, ImGuiInputFlags flags = 0);
    IMGUI_API bool              SetShortcutRouting(ImGuiKeyChord key_chord, ImGuiID owner_id = 0, ImGuiInputFlags flags = 0);
    IMGUI_API bool              TestShortcutRouting(ImGuiKeyChord key_chord, ImGuiID owner_id);
    IMGUI_API ImGuiKeyRoutingData* GetShortcutRoutingData(ImGuiKeyChord key_chord);

    // Docking
    // (some functions are only declared in imgui.cpp, see Docking section)
    IMGUI_API void          DockContextInitialize(ImGuiContext* ctx);
    IMGUI_API void          DockContextShutdown(ImGuiContext* ctx);
    IMGUI_API void          DockContextClearNodes(ImGuiContext* ctx, ImGuiID root_id, bool clear_settings_refs); // Use root_id==0 to clear all
    IMGUI_API void          DockContextRebuildNodes(ImGuiContext* ctx);
    IMGUI_API void          DockContextNewFrameUpdateUndocking(ImGuiContext* ctx);
    IMGUI_API void          DockContextNewFrameUpdateDocking(ImGuiContext* ctx);
    IMGUI_API void          DockContextEndFrame(ImGuiContext* ctx);
    IMGUI_API ImGuiID       DockContextGenNodeID(ImGuiContext* ctx);
    IMGUI_API void          DockContextQueueDock(ImGuiContext* ctx, ImGuiWindow* target, ImGuiDockNode* target_node, ImGuiWindow* payload, ImGuiDir split_dir, float split_ratio, bool split_outer);
    IMGUI_API void          DockContextQueueUndockWindow(ImGuiContext* ctx, ImGuiWindow* window);
    IMGUI_API void          DockContextQueueUndockNode(ImGuiContext* ctx, ImGuiDockNode* node);
    IMGUI_API void          DockContextProcessUndockWindow(ImGuiContext* ctx, ImGuiWindow* window, bool clear_persistent_docking_ref = true);
    IMGUI_API void          DockContextProcessUndockNode(ImGuiContext* ctx, ImGuiDockNode* node);
    IMGUI_API bool          DockContextCalcDropPosForDocking(ImGuiWindow* target, ImGuiDockNode* target_node, ImGuiWindow* payload_window, ImGuiDockNode* payload_node, ImGuiDir split_dir, bool split_outer, ImVec2* out_pos);
    IMGUI_API ImGuiDockNode*DockContextFindNodeByID(ImGuiContext* ctx, ImGuiID id);
    IMGUI_API void          DockNodeWindowMenuHandler_Default(ImGuiContext* ctx, ImGuiDockNode* node, ImGuiTabBar* tab_bar);
    IMGUI_API bool          DockNodeBeginAmendTabBar(ImGuiDockNode* node);
    IMGUI_API void          DockNodeEndAmendTabBar();
    inline ImGuiDockNode*   DockNodeGetRootNode(ImGuiDockNode* node)                 { while (node->ParentNode) node = node->ParentNode; return node; }
    inline bool             DockNodeIsInHierarchyOf(ImGuiDockNode* node, ImGuiDockNode* parent) { while (node) { if (node == parent) return true; node = node->ParentNode; } return false; }
    inline int              DockNodeGetDepth(const ImGuiDockNode* node)              { int depth = 0; while (node->ParentNode) { node = node->ParentNode; depth++; } return depth; }
    inline ImGuiID          DockNodeGetWindowMenuButtonId(const ImGuiDockNode* node) { return ImHashStr("#COLLAPSE", 0, node->ID); }
    inline ImGuiDockNode*   GetWindowDockNode()                                      { ImGuiContext& g = *GImGui; return g.CurrentWindow->DockNode; }
    IMGUI_API bool          GetWindowAlwaysWantOwnTabBar(ImGuiWindow* window);
    IMGUI_API void          BeginDocked(ImGuiWindow* window, bool* p_open);
    IMGUI_API void          BeginDockableDragDropSource(ImGuiWindow* window);
    IMGUI_API void          BeginDockableDragDropTarget(ImGuiWindow* window);
    IMGUI_API void          SetWindowDock(ImGuiWindow* window, ImGuiID dock_id, ImGuiCond cond);

    // Docking - Builder function needs to be generally called before the node is used/submitted.
    // - The DockBuilderXXX functions are designed to _eventually_ become a public API, but it is too early to expose it and guarantee stability.
    // - Do not hold on ImGuiDockNode* pointers! They may be invalidated by any split/merge/remove operation and every frame.
    // - To create a DockSpace() node, make sure to set the ImGuiDockNodeFlags_DockSpace flag when calling DockBuilderAddNode().
    //   You can create dockspace nodes (attached to a window) _or_ floating nodes (carry its own window) with this API.
    // - DockBuilderSplitNode() create 2 child nodes within 1 node. The initial node becomes a parent node.
    // - If you intend to split the node immediately after creation using DockBuilderSplitNode(), make sure
    //   to call DockBuilderSetNodeSize() beforehand. If you don't, the resulting split sizes may not be reliable.
    // - Call DockBuilderFinish() after you are done.
    IMGUI_API void          DockBuilderDockWindow(const char* window_name, ImGuiID node_id);
    IMGUI_API ImGuiDockNode*DockBuilderGetNode(ImGuiID node_id);
    inline ImGuiDockNode*   DockBuilderGetCentralNode(ImGuiID node_id)              { ImGuiDockNode* node = DockBuilderGetNode(node_id); if (!node) return NULL; return DockNodeGetRootNode(node)->CentralNode; }
    IMGUI_API ImGuiID       DockBuilderAddNode(ImGuiID node_id = 0, ImGuiDockNodeFlags flags = 0);
    IMGUI_API void          DockBuilderRemoveNode(ImGuiID node_id);                 // Remove node and all its child, undock all windows
    IMGUI_API void          DockBuilderRemoveNodeDockedWindows(ImGuiID node_id, bool clear_settings_refs = true);
    IMGUI_API void          DockBuilderRemoveNodeChildNodes(ImGuiID node_id);       // Remove all split/hierarchy. All remaining docked windows will be re-docked to the remaining root node (node_id).
    IMGUI_API void          DockBuilderSetNodePos(ImGuiID node_id, ImVec2 pos);
    IMGUI_API void          DockBuilderSetNodeSize(ImGuiID node_id, ImVec2 size);
    IMGUI_API ImGuiID       DockBuilderSplitNode(ImGuiID node_id, ImGuiDir split_dir, float size_ratio_for_node_at_dir, ImGuiID* out_id_at_dir, ImGuiID* out_id_at_opposite_dir); // Create 2 child nodes in this parent node.
    IMGUI_API void          DockBuilderCopyDockSpace(ImGuiID src_dockspace_id, ImGuiID dst_dockspace_id, ImVector<const char*>* in_window_remap_pairs);
    IMGUI_API void          DockBuilderCopyNode(ImGuiID src_node_id, ImGuiID dst_node_id, ImVector<ImGuiID>* out_node_remap_pairs);
    IMGUI_API void          DockBuilderCopyWindowSettings(const char* src_name, const char* dst_name);
    IMGUI_API void          DockBuilderFinish(ImGuiID node_id);

    // [EXPERIMENTAL] Focus Scope
    // This is generally used to identify a unique input location (for e.g. a selection set)
    // There is one per window (automatically set in Begin), but:
    // - Selection patterns generally need to react (e.g. clear a selection) when landing on one item of the set.
    //   So in order to identify a set multiple lists in same window may each need a focus scope.
    //   If you imagine an hypothetical BeginSelectionGroup()/EndSelectionGroup() api, it would likely call PushFocusScope()/EndFocusScope()
    // - Shortcut routing also use focus scope as a default location identifier if an owner is not provided.
    // We don't use the ID Stack for this as it is common to want them separate.
    IMGUI_API void          PushFocusScope(ImGuiID id);
    IMGUI_API void          PopFocusScope();
    inline ImGuiID          GetCurrentFocusScope() { ImGuiContext& g = *GImGui; return g.CurrentFocusScopeId; }   // Focus scope we are outputting into, set by PushFocusScope()

    // Drag and Drop
    IMGUI_API bool          IsDragDropActive();
    IMGUI_API bool          BeginDragDropTargetCustom(const ImRect& bb, ImGuiID id);
    IMGUI_API void          ClearDragDrop();
    IMGUI_API bool          IsDragDropPayloadBeingAccepted();
    IMGUI_API void          RenderDragDropTargetRect(const ImRect& bb);

    // Internal Columns API (this is not exposed because we will encourage transitioning to the Tables API)
    IMGUI_API void          SetWindowClipRectBeforeSetChannel(ImGuiWindow* window, const ImRect& clip_rect);
    IMGUI_API void          BeginColumns(const char* str_id, int count, ImGuiOldColumnFlags flags = 0); // setup number of columns. use an identifier to distinguish multiple column sets. close with EndColumns().
    IMGUI_API void          EndColumns();                                                               // close columns
    IMGUI_API void          PushColumnClipRect(int column_index);
    IMGUI_API void          PushColumnsBackground();
    IMGUI_API void          PopColumnsBackground();
    IMGUI_API ImGuiID       GetColumnsID(const char* str_id, int count);
    IMGUI_API ImGuiOldColumns* FindOrCreateColumns(ImGuiWindow* window, ImGuiID id);
    IMGUI_API float         GetColumnOffsetFromNorm(const ImGuiOldColumns* columns, float offset_norm);
    IMGUI_API float         GetColumnNormFromOffset(const ImGuiOldColumns* columns, float offset);

    // Tables: Candidates for public API
    IMGUI_API void          TableOpenContextMenu(int column_n = -1);
    IMGUI_API void          TableSetColumnWidth(int column_n, float width);
    IMGUI_API void          TableSetColumnSortDirection(int column_n, ImGuiSortDirection sort_direction, bool append_to_sort_specs);
    IMGUI_API int           TableGetHoveredColumn(); // May use (TableGetColumnFlags() & ImGuiTableColumnFlags_IsHovered) instead. Return hovered column. return -1 when table is not hovered. return columns_count if the unused space at the right of visible columns is hovered.
    IMGUI_API float         TableGetHeaderRowHeight();
    IMGUI_API void          TablePushBackgroundChannel();
    IMGUI_API void          TablePopBackgroundChannel();

    // Tables: Internals
    inline    ImGuiTable*   GetCurrentTable() { ImGuiContext& g = *GImGui; return g.CurrentTable; }
    IMGUI_API ImGuiTable*   TableFindByID(ImGuiID id);
    IMGUI_API bool          BeginTableEx(const char* name, ImGuiID id, int columns_count, ImGuiTableFlags flags = 0, const ImVec2& outer_size = ImVec2(0, 0), float inner_width = 0.0f);
    IMGUI_API void          TableBeginInitMemory(ImGuiTable* table, int columns_count);
    IMGUI_API void          TableBeginApplyRequests(ImGuiTable* table);
    IMGUI_API void          TableSetupDrawChannels(ImGuiTable* table);
    IMGUI_API void          TableUpdateLayout(ImGuiTable* table);
    IMGUI_API void          TableUpdateBorders(ImGuiTable* table);
    IMGUI_API void          TableUpdateColumnsWeightFromWidth(ImGuiTable* table);
    IMGUI_API void          TableDrawBorders(ImGuiTable* table);
    IMGUI_API void          TableDrawContextMenu(ImGuiTable* table);
    IMGUI_API bool          TableBeginContextMenuPopup(ImGuiTable* table);
    IMGUI_API void          TableMergeDrawChannels(ImGuiTable* table);
    inline ImGuiTableInstanceData*  TableGetInstanceData(ImGuiTable* table, int instance_no) { if (instance_no == 0) return &table->InstanceDataFirst; return &table->InstanceDataExtra[instance_no - 1]; }
    inline ImGuiID                  TableGetInstanceID(ImGuiTable* table, int instance_no)   { return TableGetInstanceData(table, instance_no)->TableInstanceID; }
    IMGUI_API void          TableSortSpecsSanitize(ImGuiTable* table);
    IMGUI_API void          TableSortSpecsBuild(ImGuiTable* table);
    IMGUI_API ImGuiSortDirection TableGetColumnNextSortDirection(ImGuiTableColumn* column);
    IMGUI_API void          TableFixColumnSortDirection(ImGuiTable* table, ImGuiTableColumn* column);
    IMGUI_API float         TableGetColumnWidthAuto(ImGuiTable* table, ImGuiTableColumn* column);
    IMGUI_API void          TableBeginRow(ImGuiTable* table);
    IMGUI_API void          TableEndRow(ImGuiTable* table);
    IMGUI_API void          TableBeginCell(ImGuiTable* table, int column_n);
    IMGUI_API void          TableEndCell(ImGuiTable* table);
    IMGUI_API ImRect        TableGetCellBgRect(const ImGuiTable* table, int column_n);
    IMGUI_API const char*   TableGetColumnName(const ImGuiTable* table, int column_n);
    IMGUI_API ImGuiID       TableGetColumnResizeID(ImGuiTable* table, int column_n, int instance_no = 0);
    IMGUI_API float         TableGetMaxColumnWidth(const ImGuiTable* table, int column_n);
    IMGUI_API void          TableSetColumnWidthAutoSingle(ImGuiTable* table, int column_n);
    IMGUI_API void          TableSetColumnWidthAutoAll(ImGuiTable* table);
    IMGUI_API void          TableRemove(ImGuiTable* table);
    IMGUI_API void          TableGcCompactTransientBuffers(ImGuiTable* table);
    IMGUI_API void          TableGcCompactTransientBuffers(ImGuiTableTempData* table);
    IMGUI_API void          TableGcCompactSettings();

    // Tables: Settings
    IMGUI_API void                  TableLoadSettings(ImGuiTable* table);
    IMGUI_API void                  TableSaveSettings(ImGuiTable* table);
    IMGUI_API void                  TableResetSettings(ImGuiTable* table);
    IMGUI_API ImGuiTableSettings*   TableGetBoundSettings(ImGuiTable* table);
    IMGUI_API void                  TableSettingsAddSettingsHandler();
    IMGUI_API ImGuiTableSettings*   TableSettingsCreate(ImGuiID id, int columns_count);
    IMGUI_API ImGuiTableSettings*   TableSettingsFindByID(ImGuiID id);

    // Tab Bars
    inline    ImGuiTabBar*  GetCurrentTabBar() { ImGuiContext& g = *GImGui; return g.CurrentTabBar; }
    IMGUI_API bool          BeginTabBarEx(ImGuiTabBar* tab_bar, const ImRect& bb, ImGuiTabBarFlags flags, ImGuiDockNode* dock_node);
    IMGUI_API ImGuiTabItem* TabBarFindTabByID(ImGuiTabBar* tab_bar, ImGuiID tab_id);
    IMGUI_API ImGuiTabItem* TabBarFindTabByOrder(ImGuiTabBar* tab_bar, int order);
    IMGUI_API ImGuiTabItem* TabBarFindMostRecentlySelectedTabForActiveWindow(ImGuiTabBar* tab_bar);
    IMGUI_API ImGuiTabItem* TabBarGetCurrentTab(ImGuiTabBar* tab_bar);
    inline int              TabBarGetTabOrder(ImGuiTabBar* tab_bar, ImGuiTabItem* tab) { return tab_bar->Tabs.index_from_ptr(tab); }
    IMGUI_API const char*   TabBarGetTabName(ImGuiTabBar* tab_bar, ImGuiTabItem* tab);
    IMGUI_API void          TabBarAddTab(ImGuiTabBar* tab_bar, ImGuiTabItemFlags tab_flags, ImGuiWindow* window);
    IMGUI_API void          TabBarRemoveTab(ImGuiTabBar* tab_bar, ImGuiID tab_id);
    IMGUI_API void          TabBarCloseTab(ImGuiTabBar* tab_bar, ImGuiTabItem* tab);
    IMGUI_API void          TabBarQueueFocus(ImGuiTabBar* tab_bar, ImGuiTabItem* tab);
    IMGUI_API void          TabBarQueueReorder(ImGuiTabBar* tab_bar, ImGuiTabItem* tab, int offset);
    IMGUI_API void          TabBarQueueReorderFromMousePos(ImGuiTabBar* tab_bar, ImGuiTabItem* tab, ImVec2 mouse_pos);
    IMGUI_API bool          TabBarProcessReorder(ImGuiTabBar* tab_bar);
    IMGUI_API bool          TabItemEx(ImGuiTabBar* tab_bar, const char* label, bool* p_open, ImGuiTabItemFlags flags, ImGuiWindow* docked_window);
    IMGUI_API ImVec2        TabItemCalcSize(const char* label, bool has_close_button_or_unsaved_marker);
    IMGUI_API ImVec2        TabItemCalcSize(ImGuiWindow* window);
    IMGUI_API void          TabItemBackground(ImDrawList* draw_list, const ImRect& bb, ImGuiTabItemFlags flags, ImU32 col);
    IMGUI_API void          TabItemLabelAndCloseButton(ImDrawList* draw_list, const ImRect& bb, ImGuiTabItemFlags flags, ImVec2 frame_padding, const char* label, ImGuiID tab_id, ImGuiID close_button_id, bool is_contents_visible, bool* out_just_closed, bool* out_text_clipped);

    // Render helpers
    // AVOID USING OUTSIDE OF IMGUI.CPP! NOT FOR PUBLIC CONSUMPTION. THOSE FUNCTIONS ARE A MESS. THEIR SIGNATURE AND BEHAVIOR WILL CHANGE, THEY NEED TO BE REFACTORED INTO SOMETHING DECENT.
    // NB: All position are in absolute pixels coordinates (we are never using window coordinates internally)
    IMGUI_API void          RenderText(ImVec2 pos, const char* text, const char* text_end = NULL, bool hide_text_after_hash = true);
    IMGUI_API void          RenderTextWrapped(ImVec2 pos, const char* text, const char* text_end, float wrap_width);
    IMGUI_API void          RenderTextClipped(const ImVec2& pos_min, const ImVec2& pos_max, const char* text, const char* text_end, const ImVec2* text_size_if_known, const ImVec2& align = ImVec2(0, 0), const ImRect* clip_rect = NULL);
    IMGUI_API void          RenderTextClippedEx(ImDrawList* draw_list, const ImVec2& pos_min, const ImVec2& pos_max, const char* text, const char* text_end, const ImVec2* text_size_if_known, const ImVec2& align = ImVec2(0, 0), const ImRect* clip_rect = NULL);
    IMGUI_API void          RenderTextEllipsis(ImDrawList* draw_list, const ImVec2& pos_min, const ImVec2& pos_max, float clip_max_x, float ellipsis_max_x, const char* text, const char* text_end, const ImVec2* text_size_if_known);
    IMGUI_API void          RenderFrame(ImVec2 p_min, ImVec2 p_max, ImU32 fill_col, bool border = true, float rounding = 0.0f);
    IMGUI_API void          RenderFrameBorder(ImVec2 p_min, ImVec2 p_max, float rounding = 0.0f);
    IMGUI_API void          RenderColorRectWithAlphaCheckerboard(ImDrawList* draw_list, ImVec2 p_min, ImVec2 p_max, ImU32 fill_col, float grid_step, ImVec2 grid_off, float rounding = 0.0f, ImDrawFlags flags = 0);
    IMGUI_API void          RenderNavHighlight(const ImRect& bb, ImGuiID id, ImGuiNavHighlightFlags flags = ImGuiNavHighlightFlags_TypeDefault); // Navigation highlight
    IMGUI_API const char*   FindRenderedTextEnd(const char* text, const char* text_end = NULL); // Find the optional ## from which we stop displaying text.
    IMGUI_API void          RenderMouseCursor(ImVec2 pos, float scale, ImGuiMouseCursor mouse_cursor, ImU32 col_fill, ImU32 col_border, ImU32 col_shadow);

    // Render helpers (those functions don't access any ImGui state!)
    IMGUI_API void          RenderArrow(ImDrawList* draw_list, ImVec2 pos, ImU32 col, ImGuiDir dir, float scale = 1.0f);
    IMGUI_API void          RenderBullet(ImDrawList* draw_list, ImVec2 pos, ImU32 col);
    IMGUI_API void          RenderCheckMark(ImDrawList* draw_list, ImVec2 pos, ImU32 col, float sz);
    IMGUI_API void          RenderArrowPointingAt(ImDrawList* draw_list, ImVec2 pos, ImVec2 half_sz, ImGuiDir direction, ImU32 col);
    IMGUI_API void          RenderArrowDockMenu(ImDrawList* draw_list, ImVec2 p_min, float sz, ImU32 col);
    IMGUI_API void          RenderRectFilledRangeH(ImDrawList* draw_list, const ImRect& rect, ImU32 col, float x_start_norm, float x_end_norm, float rounding);
    IMGUI_API void          RenderRectFilledWithHole(ImDrawList* draw_list, const ImRect& outer, const ImRect& inner, ImU32 col, float rounding);
    IMGUI_API ImDrawFlags   CalcRoundingFlagsForRectInRect(const ImRect& r_in, const ImRect& r_outer, float threshold);

    // Widgets
    IMGUI_API void          TextEx(const char* text, const char* text_end = NULL, ImGuiTextFlags flags = 0);
    IMGUI_API bool          ButtonEx(const char* label, const ImVec2& size_arg = ImVec2(0, 0), ImGuiButtonFlags flags = 0);
    IMGUI_API bool          ArrowButtonEx(const char* str_id, ImGuiDir dir, ImVec2 size_arg, ImGuiButtonFlags flags = 0);
    IMGUI_API bool          ImageButtonEx(ImGuiID id, ImTextureID texture_id, const ImVec2& size, const ImVec2& uv0, const ImVec2& uv1, const ImVec4& bg_col, const ImVec4& tint_col, ImGuiButtonFlags flags = 0);
    IMGUI_API void          SeparatorEx(ImGuiSeparatorFlags flags);
    IMGUI_API void          SeparatorTextEx(ImGuiID id, const char* label, const char* label_end, float extra_width);
    IMGUI_API bool          CheckboxFlags(const char* label, ImS64* flags, ImS64 flags_value);
    IMGUI_API bool          CheckboxFlags(const char* label, ImU64* flags, ImU64 flags_value);

    // Widgets: Window Decorations
    IMGUI_API bool          CloseButton(ImGuiID id, const ImVec2& pos);
    IMGUI_API bool          CollapseButton(ImGuiID id, const ImVec2& pos, ImGuiDockNode* dock_node);
    IMGUI_API void          Scrollbar(ImGuiAxis axis);
    IMGUI_API bool          ScrollbarEx(const ImRect& bb, ImGuiID id, ImGuiAxis axis, ImS64* p_scroll_v, ImS64 avail_v, ImS64 contents_v, ImDrawFlags flags);
    IMGUI_API ImRect        GetWindowScrollbarRect(ImGuiWindow* window, ImGuiAxis axis);
    IMGUI_API ImGuiID       GetWindowScrollbarID(ImGuiWindow* window, ImGuiAxis axis);
    IMGUI_API ImGuiID       GetWindowResizeCornerID(ImGuiWindow* window, int n); // 0..3: corners
    IMGUI_API ImGuiID       GetWindowResizeBorderID(ImGuiWindow* window, ImGuiDir dir);

    // Widgets low-level behaviors
    IMGUI_API bool          ButtonBehavior(const ImRect& bb, ImGuiID id, bool* out_hovered, bool* out_held, ImGuiButtonFlags flags = 0);
    IMGUI_API bool          DragBehavior(ImGuiID id, ImGuiDataType data_type, void* p_v, float v_speed, const void* p_min, const void* p_max, const char* format, ImGuiSliderFlags flags);
    IMGUI_API bool          SliderBehavior(const ImRect& bb, ImGuiID id, ImGuiDataType data_type, void* p_v, const void* p_min, const void* p_max, const char* format, ImGuiSliderFlags flags, ImRect* out_grab_bb);
    IMGUI_API bool          SplitterBehavior(const ImRect& bb, ImGuiID id, ImGuiAxis axis, float* size1, float* size2, float min_size1, float min_size2, float hover_extend = 0.0f, float hover_visibility_delay = 0.0f, ImU32 bg_col = 0);
    IMGUI_API bool          TreeNodeBehavior(ImGuiID id, ImGuiTreeNodeFlags flags, const char* label, const char* label_end = NULL);
    IMGUI_API void          TreePushOverrideID(ImGuiID id);
    IMGUI_API void          TreeNodeSetOpen(ImGuiID id, bool open);
    IMGUI_API bool          TreeNodeUpdateNextOpen(ImGuiID id, ImGuiTreeNodeFlags flags);   // Return open state. Consume previous SetNextItemOpen() data, if any. May return true when logging.

    // Template functions are instantiated in imgui_widgets.cpp for a finite number of types.
    // To use them externally (for custom widget) you may need an "extern template" statement in your code in order to link to existing instances and silence Clang warnings (see #2036).
    // e.g. " extern template IMGUI_API float RoundScalarWithFormatT<float, float>(const char* format, ImGuiDataType data_type, float v); "
    template<typename T, typename SIGNED_T, typename FLOAT_T>   IMGUI_API float ScaleRatioFromValueT(ImGuiDataType data_type, T v, T v_min, T v_max, bool is_logarithmic, float logarithmic_zero_epsilon, float zero_deadzone_size);
    template<typename T, typename SIGNED_T, typename FLOAT_T>   IMGUI_API T     ScaleValueFromRatioT(ImGuiDataType data_type, float t, T v_min, T v_max, bool is_logarithmic, float logarithmic_zero_epsilon, float zero_deadzone_size);
    template<typename T, typename SIGNED_T, typename FLOAT_T>   IMGUI_API bool  DragBehaviorT(ImGuiDataType data_type, T* v, float v_speed, T v_min, T v_max, const char* format, ImGuiSliderFlags flags);
    template<typename T, typename SIGNED_T, typename FLOAT_T>   IMGUI_API bool  SliderBehaviorT(const ImRect& bb, ImGuiID id, ImGuiDataType data_type, T* v, T v_min, T v_max, const char* format, ImGuiSliderFlags flags, ImRect* out_grab_bb);
    template<typename T>                                        IMGUI_API T     RoundScalarWithFormatT(const char* format, ImGuiDataType data_type, T v);
    template<typename T>                                        IMGUI_API bool  CheckboxFlagsT(const char* label, T* flags, T flags_value);

    // Data type helpers
    IMGUI_API const ImGuiDataTypeInfo*  DataTypeGetInfo(ImGuiDataType data_type);
    IMGUI_API int           DataTypeFormatString(char* buf, int buf_size, ImGuiDataType data_type, const void* p_data, const char* format);
    IMGUI_API void          DataTypeApplyOp(ImGuiDataType data_type, int op, void* output, const void* arg_1, const void* arg_2);
    IMGUI_API bool          DataTypeApplyFromText(const char* buf, ImGuiDataType data_type, void* p_data, const char* format);
    IMGUI_API int           DataTypeCompare(ImGuiDataType data_type, const void* arg_1, const void* arg_2);
    IMGUI_API bool          DataTypeClamp(ImGuiDataType data_type, void* p_data, const void* p_min, const void* p_max);

    // InputText
    IMGUI_API bool          InputTextEx(const char* label, const char* hint, char* buf, int buf_size, const ImVec2& size_arg, ImGuiInputTextFlags flags, ImGuiInputTextCallback callback = NULL, void* user_data = NULL);
    IMGUI_API void          InputTextDeactivateHook(ImGuiID id);
    IMGUI_API bool          TempInputText(const ImRect& bb, ImGuiID id, const char* label, char* buf, int buf_size, ImGuiInputTextFlags flags);
    IMGUI_API bool          TempInputScalar(const ImRect& bb, ImGuiID id, const char* label, ImGuiDataType data_type, void* p_data, const char* format, const void* p_clamp_min = NULL, const void* p_clamp_max = NULL);
    inline bool             TempInputIsActive(ImGuiID id)       { ImGuiContext& g = *GImGui; return (g.ActiveId == id && g.TempInputId == id); }
    inline ImGuiInputTextState* GetInputTextState(ImGuiID id)   { ImGuiContext& g = *GImGui; return (id != 0 && g.InputTextState.ID == id) ? &g.InputTextState : NULL; } // Get input text state if active

    // Color
    IMGUI_API void          ColorTooltip(const char* text, const float* col, ImGuiColorEditFlags flags);
    IMGUI_API void          ColorEditOptionsPopup(const float* col, ImGuiColorEditFlags flags);
    IMGUI_API void          ColorPickerOptionsPopup(const float* ref_col, ImGuiColorEditFlags flags);

    // Plot
    IMGUI_API int           PlotEx(ImGuiPlotType plot_type, const char* label, float (*values_getter)(void* data, int idx), void* data, int values_count, int values_offset, const char* overlay_text, float scale_min, float scale_max, const ImVec2& size_arg);

    // Shade functions (write over already created vertices)
    IMGUI_API void          ShadeVertsLinearColorGradientKeepAlpha(ImDrawList* draw_list, int vert_start_idx, int vert_end_idx, ImVec2 gradient_p0, ImVec2 gradient_p1, ImU32 col0, ImU32 col1);
    IMGUI_API void          ShadeVertsLinearUV(ImDrawList* draw_list, int vert_start_idx, int vert_end_idx, const ImVec2& a, const ImVec2& b, const ImVec2& uv_a, const ImVec2& uv_b, bool clamp);

    // Garbage collection
    IMGUI_API void          GcCompactTransientMiscBuffers();
    IMGUI_API void          GcCompactTransientWindowBuffers(ImGuiWindow* window);
    IMGUI_API void          GcAwakeTransientWindowBuffers(ImGuiWindow* window);

    // Debug Log
    IMGUI_API void          DebugLog(const char* fmt, ...) IM_FMTARGS(1);
    IMGUI_API void          DebugLogV(const char* fmt, va_list args) IM_FMTLIST(1);

    // Debug Tools
    IMGUI_API void          ErrorCheckEndFrameRecover(ImGuiErrorLogCallback log_callback, void* user_data = NULL);
    IMGUI_API void          ErrorCheckEndWindowRecover(ImGuiErrorLogCallback log_callback, void* user_data = NULL);
    IMGUI_API void          ErrorCheckUsingSetCursorPosToExtendParentBoundaries();
    IMGUI_API void          DebugLocateItem(ImGuiID target_id);                     // Call sparingly: only 1 at the same time!
    IMGUI_API void          DebugLocateItemOnHover(ImGuiID target_id);              // Only call on reaction to a mouse Hover: because only 1 at the same time!
    IMGUI_API void          DebugLocateItemResolveWithLastItem();
    inline void             DebugDrawItemRect(ImU32 col = IM_COL32(255,0,0,255))    { ImGuiContext& g = *GImGui; ImGuiWindow* window = g.CurrentWindow; GetForegroundDrawList(window)->AddRect(g.LastItemData.Rect.Min, g.LastItemData.Rect.Max, col); }
    inline void             DebugStartItemPicker()                                  { ImGuiContext& g = *GImGui; g.DebugItemPickerActive = true; }
    IMGUI_API void          ShowFontAtlas(ImFontAtlas* atlas);
    IMGUI_API void          DebugHookIdInfo(ImGuiID id, ImGuiDataType data_type, const void* data_id, const void* data_id_end);
    IMGUI_API void          DebugNodeColumns(ImGuiOldColumns* columns);
    IMGUI_API void          DebugNodeDockNode(ImGuiDockNode* node, const char* label);
    IMGUI_API void          DebugNodeDrawList(ImGuiWindow* window, ImGuiViewportP* viewport, const ImDrawList* draw_list, const char* label);
    IMGUI_API void          DebugNodeDrawCmdShowMeshAndBoundingBox(ImDrawList* out_draw_list, const ImDrawList* draw_list, const ImDrawCmd* draw_cmd, bool show_mesh, bool show_aabb);
    IMGUI_API void          DebugNodeFont(ImFont* font);
    IMGUI_API void          DebugNodeFontGlyph(ImFont* font, const ImFontGlyph* glyph);
    IMGUI_API void          DebugNodeStorage(ImGuiStorage* storage, const char* label);
    IMGUI_API void          DebugNodeTabBar(ImGuiTabBar* tab_bar, const char* label);
    IMGUI_API void          DebugNodeTable(ImGuiTable* table);
    IMGUI_API void          DebugNodeTableSettings(ImGuiTableSettings* settings);
    IMGUI_API void          DebugNodeInputTextState(ImGuiInputTextState* state);
    IMGUI_API void          DebugNodeWindow(ImGuiWindow* window, const char* label);
    IMGUI_API void          DebugNodeWindowSettings(ImGuiWindowSettings* settings);
    IMGUI_API void          DebugNodeWindowsList(ImVector<ImGuiWindow*>* windows, const char* label);
    IMGUI_API void          DebugNodeWindowsListByBeginStackParent(ImGuiWindow** windows, int windows_size, ImGuiWindow* parent_in_begin_stack);
    IMGUI_API void          DebugNodeViewport(ImGuiViewportP* viewport);
    IMGUI_API void          DebugRenderKeyboardPreview(ImDrawList* draw_list);
    IMGUI_API void          DebugRenderViewportThumbnail(ImDrawList* draw_list, ImGuiViewportP* viewport, const ImRect& bb);

    // Obsolete functions
#ifndef IMGUI_DISABLE_OBSOLETE_FUNCTIONS
    inline void     SetItemUsingMouseWheel()                                            { SetItemKeyOwner(ImGuiKey_MouseWheelY); }      // Changed in 1.89
    inline bool     TreeNodeBehaviorIsOpen(ImGuiID id, ImGuiTreeNodeFlags flags = 0)    { return TreeNodeUpdateNextOpen(id, flags); }   // Renamed in 1.89

    // Refactored focus/nav/tabbing system in 1.82 and 1.84. If you have old/custom copy-and-pasted widgets that used FocusableItemRegister():
    //  (Old) IMGUI_VERSION_NUM  < 18209: using 'ItemAdd(....)'                              and 'bool tab_focused = FocusableItemRegister(...)'
    //  (Old) IMGUI_VERSION_NUM >= 18209: using 'ItemAdd(..., ImGuiItemAddFlags_Focusable)'  and 'bool tab_focused = (GetItemStatusFlags() & ImGuiItemStatusFlags_Focused) != 0'
    //  (New) IMGUI_VERSION_NUM >= 18413: using 'ItemAdd(..., ImGuiItemFlags_Inputable)'     and 'bool tab_focused = (GetItemStatusFlags() & ImGuiItemStatusFlags_FocusedTabbing) != 0 || (g.NavActivateId == id && (g.NavActivateFlags & ImGuiActivateFlags_PreferInput))' (WIP)
    // Widget code are simplified as there's no need to call FocusableItemUnregister() while managing the transition from regular widget to TempInputText()
    inline bool     FocusableItemRegister(ImGuiWindow* window, ImGuiID id)              { IM_ASSERT(0); IM_UNUSED(window); IM_UNUSED(id); return false; } // -> pass ImGuiItemAddFlags_Inputable flag to ItemAdd()
    inline void     FocusableItemUnregister(ImGuiWindow* window)                        { IM_ASSERT(0); IM_UNUSED(window); }                              // -> unnecessary: TempInputText() uses ImGuiInputTextFlags_MergedItem
#endif
#ifndef IMGUI_DISABLE_OBSOLETE_KEYIO
    inline bool     IsKeyPressedMap(ImGuiKey key, bool repeat = true)                   { IM_ASSERT(IsNamedKey(key)); return IsKeyPressed(key, repeat); } // Removed in 1.87: Mapping from named key is always identity!
#endif

} // namespace ImGui


//-----------------------------------------------------------------------------
// [SECTION] ImFontAtlas internal API
//-----------------------------------------------------------------------------

// This structure is likely to evolve as we add support for incremental atlas updates
struct ImFontBuilderIO
{
    bool    (*FontBuilder_Build)(ImFontAtlas* atlas);
};

// Helper for font builder
#ifdef IMGUI_ENABLE_STB_TRUETYPE
IMGUI_API const ImFontBuilderIO* ImFontAtlasGetBuilderForStbTruetype();
#endif
IMGUI_API void      ImFontAtlasBuildInit(ImFontAtlas* atlas);
IMGUI_API void      ImFontAtlasBuildSetupFont(ImFontAtlas* atlas, ImFont* font, ImFontConfig* font_config, float ascent, float descent);
IMGUI_API void      ImFontAtlasBuildPackCustomRects(ImFontAtlas* atlas, void* stbrp_context_opaque);
IMGUI_API void      ImFontAtlasBuildFinish(ImFontAtlas* atlas);
IMGUI_API void      ImFontAtlasBuildRender8bppRectFromString(ImFontAtlas* atlas, int x, int y, int w, int h, const char* in_str, char in_marker_char, unsigned char in_marker_pixel_value);
IMGUI_API void      ImFontAtlasBuildRender32bppRectFromString(ImFontAtlas* atlas, int x, int y, int w, int h, const char* in_str, char in_marker_char, unsigned int in_marker_pixel_value);
IMGUI_API void      ImFontAtlasBuildMultiplyCalcLookupTable(unsigned char out_table[256], float in_multiply_factor);
IMGUI_API void      ImFontAtlasBuildMultiplyRectAlpha8(const unsigned char table[256], unsigned char* pixels, int x, int y, int w, int h, int stride);

//-----------------------------------------------------------------------------
// [SECTION] Test Engine specific hooks (imgui_test_engine)
//-----------------------------------------------------------------------------

#ifdef IMGUI_ENABLE_TEST_ENGINE
extern void         ImGuiTestEngineHook_ItemAdd(ImGuiContext* ctx, ImGuiID id, const ImRect& bb, const ImGuiLastItemData* item_data);           // item_data may be NULL
extern void         ImGuiTestEngineHook_ItemInfo(ImGuiContext* ctx, ImGuiID id, const char* label, ImGuiItemStatusFlags flags);
extern void         ImGuiTestEngineHook_Log(ImGuiContext* ctx, const char* fmt, ...);
extern const char*  ImGuiTestEngine_FindItemDebugLabel(ImGuiContext* ctx, ImGuiID id);

// In IMGUI_VERSION_NUM >= 18934: changed IMGUI_TEST_ENGINE_ITEM_ADD(bb,id) to IMGUI_TEST_ENGINE_ITEM_ADD(id,bb,item_data);
#define IMGUI_TEST_ENGINE_ITEM_ADD(_ID,_BB,_ITEM_DATA)      if (g.TestEngineHookItems) ImGuiTestEngineHook_ItemAdd(&g, _ID, _BB, _ITEM_DATA)    // Register item bounding box
#define IMGUI_TEST_ENGINE_ITEM_INFO(_ID,_LABEL,_FLAGS)      if (g.TestEngineHookItems) ImGuiTestEngineHook_ItemInfo(&g, _ID, _LABEL, _FLAGS)    // Register item label and status flags (optional)
#define IMGUI_TEST_ENGINE_LOG(_FMT,...)                     if (g.TestEngineHookItems) ImGuiTestEngineHook_Log(&g, _FMT, __VA_ARGS__)           // Custom log entry from user land into test log
#else
#define IMGUI_TEST_ENGINE_ITEM_ADD(_BB,_ID)                 ((void)0)
#define IMGUI_TEST_ENGINE_ITEM_INFO(_ID,_LABEL,_FLAGS)      ((void)g)
#endif

//-----------------------------------------------------------------------------

#if defined(__clang__)
#pragma clang diagnostic pop
#elif defined(__GNUC__)
#pragma GCC diagnostic pop
#endif

#ifdef _MSC_VER
#pragma warning (pop)
#endif

#endif // #ifndef IMGUI_DISABLE<|MERGE_RESOLUTION|>--- conflicted
+++ resolved
@@ -2996,13 +2996,8 @@
     inline ImRect           WindowRectRelToAbs(ImGuiWindow* window, const ImRect& r) { ImVec2 off = window->DC.CursorStartPos; return ImRect(r.Min.x + off.x, r.Min.y + off.y, r.Max.x + off.x, r.Max.y + off.y); }
 
     // Windows: Display Order and Focus Order
-<<<<<<< HEAD
-    IMGUI_API void          FocusWindow(ImGuiWindow* window);
-    IMGUI_API void          FocusTopMostWindowUnderOne(ImGuiWindow* under_this_window, ImGuiWindow* ignore_window, ImGuiViewport* filter_viewport);
-=======
     IMGUI_API void          FocusWindow(ImGuiWindow* window, ImGuiFocusRequestFlags flags = 0);
     IMGUI_API void          FocusTopMostWindowUnderOne(ImGuiWindow* under_this_window, ImGuiWindow* ignore_window, ImGuiViewport* filter_viewport, ImGuiFocusRequestFlags flags);
->>>>>>> 4d42450a
     IMGUI_API void          BringWindowToFocusFront(ImGuiWindow* window);
     IMGUI_API void          BringWindowToDisplayFront(ImGuiWindow* window);
     IMGUI_API void          BringWindowToDisplayBack(ImGuiWindow* window);

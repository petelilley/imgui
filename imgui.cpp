// ImGui library
// See ImGui::ShowTestWindow() for sample code.
// Read 'Programmer guide' below for notes on how to setup ImGui in your codebase.
// Get latest version at https://github.com/ocornut/imgui

/*
 
 MISSION STATEMENT

 - easy to use to create code-driven and data-driven tools
 - easy to use to create adhoc short-lived tools and long-lived, more elaborate tools
 - easy to hack and improve
 - minimize screen real-estate usage
 - minimize setup and maintainance
 - minimize state storage on user side
 - portable, minimize dependencies, run on target (consoles, etc.)
 - efficient runtime (nb- we do allocate when "growing" content - creating a window / opening a tree node for the first time, etc. - but a typical frame won't allocate anything)
 - read about immediate-mode GUI principles @ http://mollyrocket.com/861, http://mollyrocket.com/forums/index.html

 Designed for developers and content-creators, not the typical end-user! Some of the weaknesses includes:
 - doesn't look fancy, doesn't animate
 - limited layout features, intricate layouts are typically crafted in code
 - assume ASCII text, using strlen() and [] operators, etc
 - occasionally use statically sized buffers for string manipulations - won't crash, but some long text may be clipped
 
 USER GUIDE

 - double-click title bar to collapse window
 - click upper right corner to close a window, available when 'bool* open' is passed to ImGui::Begin()
 - click and drag on lower right corner to resize window
 - click and drag on any empty space to move window
 - double-click/double-tap on lower right corner grip to auto-fit to content
 - TAB/SHIFT+TAB to cycle through keyboard editable fields
 - use mouse wheel to scroll
 - use CTRL+mouse wheel to zoom window contents (if IO.FontAllowScaling is true)
 - CTRL+Click on a slider to input value as text
 - text editor:
   - Hold SHIFT or use mouse to select text.
   - CTRL+Left/Right to word jump
   - CTRL+Shift+Left/Right to select words
   - CTRL+A our Double-Click to select all
   - CTRL+X,CTRL+C,CTRL+V to use OS clipboard
   - CTRL+Z,CTRL+Y to undo/redo
   - ESCAPE to revert text to its original value
   - You can apply arithmetic operators +,*,/ on numerical values. Use +- to subtract (because - would set a negative value!)

 PROGRAMMER GUIDE

 - your code creates the UI, if your code doesn't run the UI is gone! == dynamic UI, no construction step, less data retention on your side, no state duplication, less sync, less errors.
 - see ImGui::ShowTestWindow() for user-side sample code
 - getting started:
   - initialisation: call ImGui::GetIO() and fill the 'Settings' data.
   - every frame: 
      1/ in your mainloop or right after you got your keyboard/mouse info, call ImGui::GetIO() and fill the 'Input' data, then call ImGui::NewFrame().
      2/ use any ImGui function you want between NewFrame() and Render()
      3/ ImGui::Render() to render all the accumulated command-lists. it will cack your RenderDrawListFn handler set in the IO structure.
   - all rendering information are stored into command-lists until ImGui::Render() is called.
   - effectively it means you can create widgets at any time in your code, regardless of "update" vs "render" considerations.
   - a typical application skeleton may be:

		// Application init
		// TODO: Fill all 'Settings' fields of the io structure
		ImGuiIO& io = ImGui::GetIO();
		io.DisplaySize.x = 1920.0f;
		io.DisplaySize.y = 1280.0f;
		io.DeltaTime = 1.0f/60.0f;
		io.IniFilename = "imgui.ini";

		// Application mainloop
		while (true)
		{
			// 1/ get low-level input
			// e.g. on Win32, GetKeyboardState(), or poll your events, etc.
			
			// 2/ TODO: Fill all 'Input' fields of io structure and call NewFrame
			ImGuiIO& io = ImGui::GetIO();
			io.MousePos = ...
			io.KeysDown[i] = ...
			ImGui::NewFrame();

			// 3/ most of your application code here - you can use any of ImGui::* functions between NewFrame() and Render() calls
			GameUpdate();
			GameRender();

			// 4/ render & swap video buffers
			ImGui::Render();
			// swap video buffer, etc.
		}

 - some widgets carry state and requires an unique ID to do so.
   - unique ID are typically derived from a string label, an indice or a pointer.
   - use PushID/PopID to easily create scopes and avoid ID conflicts. A Window is also an implicit scope.
   - when creating trees, ID are particularly important because you want to preserve the opened/closed state of tree nodes.
     depending on your use cases you may want to use strings, indices or pointers as ID. experiment and see what makes more sense!
      e.g. When displaying a single object, using a static string as ID will preserve your node open/closed state when the targetted object change
      e.g. When displaying a list of objects, using indices or pointers as ID will preserve the node open/closed state per object
   - when passing a label you can optionally specify extra unique ID information within the same string using "##". This helps solving the simpler collision cases.
      e.g. "Label" display "Label" and uses "Label" as ID
      e.g. "Label##Foobar" display "Label" and uses "Label##Foobar" as ID
      e.g. "##Foobar" display an empty label and uses "##Foobar" as ID

 - if you want to use a different font than the default
   - create bitmap font data using BMFont. allocate ImGui::GetIO().Font and use ->LoadFromFile()/LoadFromMemory(), set ImGui::GetIO().FontHeight
   - load your texture yourself. texture *MUST* have white pixel at UV coordinate 'IMGUI_FONT_TEX_UV_FOR_WHITE' (you can #define it in imconfig.h), this is used by solid objects.

 - tip: the construct 'if (IMGUI_ONCE_UPON_A_FRAME)' will evaluate to true only once a frame, you can use it to add custom UI in the middle of a deep nested inner loop in your code.
 - tip: you can call Render() multiple times (e.g for VR renders), up to you to communicate the extra state to your RenderDrawListFn function.
 - tip: you can create widgets without a Begin/End block, they will go in an implicit window called "Debug"

 ISSUES AND TODO-LIST

 - misc: allow user to call NewFrame() multiple times without a render.
 - misc: merge ImVec4 / ImGuiAabb, they are essentially duplicate containers
 - window: autofit is losing its purpose when user relies on any dynamic layout (window width multiplier, column). maybe just discard autofit?
 - window: support horizontal scroll
 - window: fix resize grip scaling along with Rounding style setting
 - window/style: add global alpha modifier (not just "fill_alpha")
 - widgets: switching from "widget-label" to "label-widget" would make it more convenient to integrate widgets in trees
 - widgets: clip text? hover clipped text shows it in a tooltip or in-place overlay
 - main: make IsHovered() more consistent for various type of widgets, widgets with multiple components, etc. also effectively IsHovered() region sometimes differs from hot region, e.g tree nodes
 - main: make IsHovered() info stored in a stack? so that 'if TreeNode() { Text; TreePop; } if IsHovered' return the hover state of the TreeNode?
 - scrollbar: use relative mouse movement when first-clicking inside of scroll grab box.
 - input number: optional range min/max
 - input number: holding [-]/[+] buttons should increase the step non-linearly
 - input number: rename Input*() to Input(), Slider*() to Slider() ?
 - layout: clean up the InputFloat3/SliderFloat3/ColorEdit4 horrible layout code. item width should include frame padding, then we can have a generic horizontal layout helper.
 - add input4 helper (once above layout helpers are in they'll be smaller)
 - columns: declare column set (each column: fixed size, %, fill, distribute default size among fills)
 - columns: columns header to act as button (~sort op) and allow resize/reorder
 - columns: user specify columns size
 - combo: turn child handling code into popup helper
 - list selection, concept of a selectable "block" (that can be multiple widgets)
 - menubar, menus
 - plot: add a helper e.g. Plot(char* label, float value, float time_span=2.0f) that stores values and Plot them for you - probably another function name. and/or automatically allow to plot ANY displayed value (more reliance on stable ID)
 - file selection widget -> build the tool in our codebase to improve model-dialog idioms (may or not lead to ImGui changes)
 - slider: allow using the [-]/[+] buttons used by InputFloat()/InputInt()
 - slider: initial absolute click is unprecise. change to relative movement slider? hide mouse cursor, allow more precise input using less screen-space.
 - text edit: centered text for slider or input text to it matches typical positionning.
 - text edit: flag to disable live update of the user buffer. 
 - text edit: field resize behaviour - field could stretch when being edited? hover tooltip shows more text?
 - text edit: pasting text into a number box should filter the characters the same way direct input does
 - text edit: allow code to catch user pressing Return (perhaps through disable live edit? so only Return apply the final value, also allow catching Return if value didn't changed)
 - settings: write more decent code to allow saving/loading new fields
 - log: be able to right-click and log a window or tree-node into tty/file/clipboard?
 - filters: set a current filter that tree node can automatically query to hide themselves
 - filters: handle wildcards (with implicit leading/trailing *), regexps
 - shortcuts: add a shortcut api, e.g. parse "&Save" and/or "Save (CTRL+S)", pass in to widgets or provide simple ways to use (button=activate, input=focus)
 - keyboard: full keyboard navigation and focus
 - misc: not thread-safe
 - optimisation/render: use indexed rendering
 - optimisation/render: move clip-rect to vertex data? would allow merging all commands
 - optimisation/render: merge command-list of all windows into one command-list?
 - optimisation/render: font exported by bmfont is not tight fit on vertical axis, incur unneeded pixel-shading cost.
 - optimisation: turn some the various stack vectors into statically-sized arrays
 - optimisation: better clipping for multi-component widgets
 - optimisation: specialize for height based clipping first (assume widgets never go up + height tests before width tests?)
*/

#include "imgui.h"
#include <ctype.h>		// toupper
#include <math.h>		// sqrt
#include <stdint.h>		// intptr_t
#include <stdio.h>		// vsnprintf
#include <string.h>		// memset

#ifdef _MSC_VER
#pragma warning (disable: 4996) // 'This function or variable may be unsafe': strcpy, strdup, sprintf, vsnprintf, sscanf, fopen
#endif

#include <new>
#define IMGUI_INTERNAL_USE
#include "immem.h"
#undef IMGUI_INTERNAL_USE

// Block sizes for each memory. Don't really know about the optimized values
#define DRAWLIST_BLOCK_SIZE 128
#define GUIWINDOW_BLOCK_SIZE 64

//-------------------------------------------------------------------------
// Forward Declarations
//-------------------------------------------------------------------------

namespace ImGui
{

static bool			ButtonBehaviour(const ImGuiAabb& bb, const ImGuiID& id, bool* out_hovered, bool* out_held, bool allow_key_modifiers, bool repeat = false);
static void			RenderFrame(ImVec2 p_min, ImVec2 p_max, ImU32 fill_col, bool border = true, float rounding = 0.0f);
static void			RenderText(ImVec2 pos, const char* text, const char* text_end = NULL, const bool hide_text_after_hash = true);
static ImVec2		CalcTextSize(const char* text, const char* text_end = NULL, const bool hide_text_after_hash = true);
static void			LogText(const ImVec2& ref_pos, const char* text, const char* text_end = NULL);

static void			ItemSize(ImVec2 size, ImVec2* adjust_start_offset = NULL);
static void			ItemSize(const ImGuiAabb& aabb, ImVec2* adjust_start_offset = NULL);
static void			PushColumnClipRect(int column_index = -1);
static bool			IsClipped(const ImGuiAabb& aabb);
static bool			ClipAdvance(const ImGuiAabb& aabb);

static bool			IsMouseHoveringBox(const ImGuiAabb& box);
static bool			IsKeyPressedMap(ImGuiKey key, bool repeat = true);

static bool			CloseWindowButton(bool* open = NULL);
static void			FocusWindow(ImGuiWindow* window);
static ImGuiWindow* FindWindow(const char* name);
static ImGuiWindow* FindHoveredWindow(ImVec2 pos, bool excluding_childs);

}; // namespace ImGui

static char*        StrDup(const char *str);
static void         StrDup_Free(char *str);

//-----------------------------------------------------------------------------
// Platform dependant default implementations
//-----------------------------------------------------------------------------

static const char*	GetClipboardTextFn_DefaultImpl();
static void			SetClipboardTextFn_DefaultImpl(const char* text, const char* text_end);

//-----------------------------------------------------------------------------
// User facing structures
//-----------------------------------------------------------------------------

ImGuiStyle::ImGuiStyle()
{
	WindowPadding			= ImVec2(8,8);		// Padding within a window
	WindowMinSize			= ImVec2(48,48);	// Minimum window size
	FramePadding			= ImVec2(5,4);		// Padding within a framed rectangle (used by most widgets)
	ItemSpacing				= ImVec2(10,5);		// Horizontal and vertical spacing between widgets
	ItemInnerSpacing		= ImVec2(5,5);		// Horizontal and vertical spacing between within elements of a composed widget (e.g. a slider and its label)
	TouchExtraPadding		= ImVec2(0,0);		// Expand bounding box for touch-based system where touch position is not accurate enough (unnecessary for mouse inputs). Unfortunately we don't sort widgets so priority on overlap will always be given to the first widget running. So dont grow this too much!
	AutoFitPadding			= ImVec2(8,8);		// Extra space after auto-fit (double-clicking on resize grip)
	WindowFillAlphaDefault	= 0.70f;
	WindowRounding			= 10.0f;
	TreeNodeSpacing			= 22.0f;
	ColumnsMinSpacing		= 6.0f;				// Minimum space between two columns
	ScrollBarWidth			= 16.0f;

	Colors[ImGuiCol_Text]					= ImVec4(0.90f, 0.90f, 0.90f, 1.00f);
	Colors[ImGuiCol_WindowBg]				= ImVec4(0.00f, 0.00f, 0.00f, 1.00f);
	Colors[ImGuiCol_Border]					= ImVec4(1.00f, 1.00f, 1.00f, 1.00f);
	Colors[ImGuiCol_BorderShadow]			= ImVec4(0.00f, 0.00f, 0.00f, 0.60f);
	Colors[ImGuiCol_FrameBg]				= ImVec4(0.80f, 0.80f, 0.80f, 0.30f);	// Background of checkbox, radio button, plot, slider, text input
	Colors[ImGuiCol_TitleBg]				= ImVec4(0.50f, 0.50f, 1.00f, 0.45f);
	Colors[ImGuiCol_TitleBgCollapsed]		= ImVec4(0.40f, 0.40f, 0.80f, 0.20f);
	Colors[ImGuiCol_ScrollbarBg]			= ImVec4(0.40f, 0.40f, 0.80f, 0.15f);
	Colors[ImGuiCol_ScrollbarGrab]			= ImVec4(0.40f, 0.40f, 0.80f, 0.30f);
	Colors[ImGuiCol_ScrollbarGrabHovered]	= ImVec4(0.40f, 0.40f, 0.80f, 0.40f);
	Colors[ImGuiCol_ScrollbarGrabActive]	= ImVec4(0.80f, 0.50f, 0.50f, 0.40f);
	Colors[ImGuiCol_ComboBg]				= ImVec4(0.20f, 0.20f, 0.20f, 0.99f);
	Colors[ImGuiCol_CheckHovered]			= ImVec4(0.60f, 0.40f, 0.40f, 0.45f);
	Colors[ImGuiCol_CheckActive]			= ImVec4(0.90f, 0.90f, 0.90f, 0.50f);
	Colors[ImGuiCol_SliderGrab]				= ImVec4(1.00f, 1.00f, 1.00f, 0.30f);
	Colors[ImGuiCol_SliderGrabActive]		= ImVec4(0.80f, 0.50f, 0.50f, 1.00f);
	Colors[ImGuiCol_Button]					= ImVec4(0.67f, 0.40f, 0.40f, 0.60f);
	Colors[ImGuiCol_ButtonHovered]			= ImVec4(0.67f, 0.40f, 0.40f, 1.00f);
	Colors[ImGuiCol_ButtonActive]			= ImVec4(0.80f, 0.50f, 0.50f, 1.00f);
	Colors[ImGuiCol_Header]					= ImVec4(0.40f, 0.40f, 0.90f, 0.45f);
	Colors[ImGuiCol_HeaderHovered]			= ImVec4(0.45f, 0.45f, 0.90f, 0.80f);
	Colors[ImGuiCol_HeaderActive]			= ImVec4(0.60f, 0.60f, 0.80f, 1.00f);
	Colors[ImGuiCol_Column]					= ImVec4(1.00f, 1.00f, 1.00f, 1.00f);
	Colors[ImGuiCol_ColumnHovered]			= ImVec4(0.60f, 0.40f, 0.40f, 1.00f);
	Colors[ImGuiCol_ColumnActive]			= ImVec4(0.80f, 0.50f, 0.50f, 1.00f);
	Colors[ImGuiCol_ResizeGrip]				= ImVec4(1.00f, 1.00f, 1.00f, 0.30f);
	Colors[ImGuiCol_ResizeGripHovered]		= ImVec4(1.00f, 1.00f, 1.00f, 0.60f);
	Colors[ImGuiCol_ResizeGripActive]		= ImVec4(1.00f, 1.00f, 1.00f, 0.90f);
	Colors[ImGuiCol_CloseButton]			= ImVec4(0.50f, 0.50f, 0.90f, 0.50f);
	Colors[ImGuiCol_CloseButtonHovered]		= ImVec4(0.70f, 0.70f, 0.90f, 0.60f);
	Colors[ImGuiCol_CloseButtonActive]		= ImVec4(0.70f, 0.70f, 0.70f, 1.00f);
	Colors[ImGuiCol_PlotLines]				= ImVec4(1.00f, 1.00f, 1.00f, 1.00f);
	Colors[ImGuiCol_PlotLinesHovered]		= ImVec4(0.90f, 0.70f, 0.00f, 1.00f);
	Colors[ImGuiCol_PlotHistogram]			= ImVec4(0.90f, 0.70f, 0.00f, 1.00f);
	Colors[ImGuiCol_PlotHistogramHovered]	= ImVec4(1.00f, 0.60f, 0.00f, 1.00f);
	Colors[ImGuiCol_TextSelectedBg]			= ImVec4(0.00f, 0.00f, 1.00f, 0.35f);
	Colors[ImGuiCol_TooltipBg]				= ImVec4(0.05f, 0.05f, 0.10f, 0.90f);
}

ImGuiIO::ImGuiIO()
{
	memset(this, 0, sizeof(*this));

    MallocFn = malloc;
    FreeFn = free;

	DeltaTime = 1.0f/60.0f;
	IniSavingRate = 5.0f;
	IniFilename = "imgui.ini";
	LogFilename = "imgui_log.txt";
	Font = NULL;
	FontAllowScaling = false;
	PixelCenterOffset = 0.5f;
	MousePos = ImVec2(-1,-1);
	MousePosPrev = ImVec2(-1,-1);
	MouseDoubleClickTime = 0.30f;
	MouseDoubleClickMaxDist = 6.0f;

	// Platform dependant default implementations
	GetClipboardTextFn = GetClipboardTextFn_DefaultImpl;
	SetClipboardTextFn = SetClipboardTextFn_DefaultImpl;
}

// Pass in translated ASCII characters for text input.
// - with glfw you can get those from the callback set in glfwSetCharCallback()
// - on Windows you can get those using ToAscii+keyboard state, or via the VM_CHAR message
void ImGuiIO::AddInputCharacter(char c)
{
	const size_t n = strlen(InputCharacters);
	if (n < sizeof(InputCharacters) / sizeof(InputCharacters[0]))
	{
		InputCharacters[n] = c;
		InputCharacters[n+1] = 0;
	}
}

//-----------------------------------------------------------------------------
// Helpers
//-----------------------------------------------------------------------------

#define IM_ARRAYSIZE(_ARR)			((int)(sizeof(_ARR)/sizeof(*_ARR)))

#undef PI
const float PI = 3.14159265358979323846f;

#ifdef INT_MAX
#define IM_INT_MAX INT_MAX
#else
#define IM_INT_MAX 2147483647
#endif

// Math bits
// We are keeping those static in the .cpp file so as not to leak them outside, in the case the user has implicit cast operators between ImVec2 and its own types.
static inline ImVec2 operator*(const ImVec2& lhs, const float rhs)				{ return ImVec2(lhs.x*rhs, lhs.y*rhs); }
static inline ImVec2 operator/(const ImVec2& lhs, const float rhs)				{ return ImVec2(lhs.x/rhs, lhs.y/rhs); }
static inline ImVec2 operator+(const ImVec2& lhs, const ImVec2& rhs)			{ return ImVec2(lhs.x+rhs.x, lhs.y+rhs.y); }
static inline ImVec2 operator-(const ImVec2& lhs, const ImVec2& rhs)			{ return ImVec2(lhs.x-rhs.x, lhs.y-rhs.y); }
static inline ImVec2 operator*(const ImVec2& lhs, const ImVec2 rhs)				{ return ImVec2(lhs.x*rhs.x, lhs.y*rhs.y); }
static inline ImVec2 operator/(const ImVec2& lhs, const ImVec2 rhs)				{ return ImVec2(lhs.x/rhs.x, lhs.y/rhs.y); }
static inline ImVec2& operator+=(ImVec2& lhs, const ImVec2& rhs)				{ lhs.x += rhs.x; lhs.y += rhs.y; return lhs; }
static inline ImVec2& operator-=(ImVec2& lhs, const ImVec2& rhs)				{ lhs.x -= rhs.x; lhs.y -= rhs.y; return lhs; }
static inline ImVec2& operator*=(ImVec2& lhs, const float rhs)					{ lhs.x *= rhs; lhs.y *= rhs; return lhs; }
static inline ImVec2& operator/=(ImVec2& lhs, const float rhs)					{ lhs.x /= rhs; lhs.y /= rhs; return lhs; }

static inline int    ImMin(int lhs, int rhs)									{ return lhs < rhs ? lhs : rhs; }
static inline int    ImMax(int lhs, int rhs)									{ return lhs >= rhs ? lhs : rhs; }
static inline float  ImMin(float lhs, float rhs)								{ return lhs < rhs ? lhs : rhs; }
static inline float  ImMax(float lhs, float rhs)								{ return lhs >= rhs ? lhs : rhs; }
static inline ImVec2 ImMin(const ImVec2& lhs, const ImVec2& rhs)				{ return ImVec2(ImMin(lhs.x,rhs.x), ImMin(lhs.y,rhs.y)); }
static inline ImVec2 ImMax(const ImVec2& lhs, const ImVec2& rhs)				{ return ImVec2(ImMax(lhs.x,rhs.x), ImMax(lhs.y,rhs.y)); }
static inline float  ImClamp(float f, float mn, float mx)						{ return (f < mn) ? mn : (f > mx) ? mx : f; }
static inline ImVec2 ImClamp(const ImVec2& f, const ImVec2& mn, ImVec2 mx)		{ return ImVec2(ImClamp(f.x,mn.x,mx.x), ImClamp(f.y,mn.y,mx.y)); }
static inline float  ImSaturate(float f)										{ return (f < 0.0f) ? 0.0f : (f > 1.0f) ? 1.0f : f; }
static inline float  ImLerp(float a, float b, float t)							{ return a + (b - a) * t; }
static inline ImVec2 ImLerp(const ImVec2& a, const ImVec2& b, float t)			{ return a + (b - a) * t; }
static inline ImVec2 ImLerp(const ImVec2& a, const ImVec2& b, const ImVec2& t)	{ return ImVec2(a.x + (b.x - a.x) * t.x, a.y + (b.y - a.y) * t.y); }
static inline float  ImLength(const ImVec2& lhs)								{ return sqrt(lhs.x*lhs.x + lhs.y*lhs.y); }

static int ImStricmp(const char* str1, const char* str2)
{
	int d;
	while ((d = toupper(*str2) - toupper(*str1)) == 0 && *str1) { str1++; str2++; }
	return d;
}

static const char* ImStristr(const char* haystack, const char* needle, const char* needle_end)
{
	if (!needle_end)
		needle_end = needle + strlen(needle);

	const char un0 = (char)toupper(*needle);
	while (*haystack)
	{
		if (toupper(*haystack) == un0)
		{
			const char* b = needle + 1;
			for (const char* a = haystack + 1; b < needle_end; a++, b++)
				if (toupper(*a) != toupper(*b))
					break;
			if (b == needle_end)
				return haystack;
		}
		haystack++;
	}
	return NULL;
}

static ImU32 crc32(const void* data, size_t data_size, ImU32 seed = 0) 
{ 
	static ImU32 crc32_lut[256] = { 0 };
	if (!crc32_lut[1])
	{
		const ImU32 polynomial = 0xEDB88320;
		for (ImU32 i = 0; i < 256; i++) 
		{ 
			ImU32 crc = i; 
			for (ImU32 j = 0; j < 8; j++) 
				crc = (crc >> 1) ^ (-int(crc & 1) & polynomial); 
			crc32_lut[i] = crc; 
		}
	}
	ImU32 crc = ~seed; 
	const unsigned char* current = (const unsigned char*)data; 
	while (data_size--) 
		crc = (crc >> 8) ^ crc32_lut[(crc & 0xFF) ^ *current++]; 
	return ~crc; 
} 

static size_t ImFormatString(char* buf, size_t buf_size, const char* fmt, ...)
{
	va_list args;
	va_start(args, fmt);
	int w = vsnprintf(buf, buf_size, fmt, args);
	va_end(args);
	buf[buf_size-1] = 0;
	if (w == -1) w = (int)buf_size;
	return w;
}

static size_t ImFormatStringV(char* buf, size_t buf_size, const char* fmt, va_list args)
{
	int w = vsnprintf(buf, buf_size, fmt, args);
	buf[buf_size-1] = 0;
	if (w == -1) w = (int)buf_size;
	return w;
}

static ImU32 ImConvertColorFloat4ToU32(const ImVec4& in)
{
	ImU32 out  = ((ImU32)(ImSaturate(in.x)*255.f));
	out |= ((ImU32)(ImSaturate(in.y)*255.f) << 8);
	out |= ((ImU32)(ImSaturate(in.z)*255.f) << 16);
	out |= ((ImU32)(ImSaturate(in.w)*255.f) << 24);
	return out;
}

// Convert rgb floats ([0-1],[0-1],[0-1]) to hsv floats ([0-1],[0-1],[0-1]), from Foley & van Dam p592
// Optimized http://lolengine.net/blog/2013/01/13/fast-rgb-to-hsv
static void ImConvertColorRGBtoHSV(float r, float g, float b, float& out_h, float& out_s, float& out_v)
{
	float K = 0.f;
	if (g < b)
	{
		const float tmp = g; g = b; b = tmp;
		K = -1.f;
	}
	if (r < g)
	{
		const float tmp = r; r = g; g = tmp;
		K = -2.f / 6.f - K;
	}

	const float chroma = r - (g < b ? g : b);
	out_h = fabsf(K + (g - b) / (6.f * chroma + 1e-20f));
	out_s = chroma / (r + 1e-20f);
	out_v = r;
}

// Convert hsv floats ([0-1],[0-1],[0-1]) to rgb floats ([0-1],[0-1],[0-1]), from Foley & van Dam p593
// also http://en.wikipedia.org/wiki/HSL_and_HSV
static void ImConvertColorHSVtoRGB(float h, float s, float v, float& out_r, float& out_g, float& out_b)
{   
	if (s == 0.0f)
	{
		// gray
		out_r = out_g = out_b = v;
		return;
	}

	h = fmodf(h, 1.0f) / (60.0f/360.0f);
	int   i = (int)h;
	float f = h - (float)i;
	float p = v * (1.0f - s);
	float q = v * (1.0f - s * f);
	float t = v * (1.0f - s * (1.0f - f));

	switch (i)
	{
	case 0: out_r = v; out_g = t; out_b = p; break;
	case 1: out_r = q; out_g = v; out_b = p; break;
	case 2: out_r = p; out_g = v; out_b = t; break;
	case 3: out_r = p; out_g = q; out_b = v; break;
	case 4: out_r = t; out_g = p; out_b = v; break;
	case 5: default: out_r = v; out_g = p; out_b = q; break;
	}
}

//-----------------------------------------------------------------------------

struct ImGuiColMod	// Color/style modifier, backup of modified data so we can restore it
{
	ImGuiCol	Col;
	ImVec4		PreviousValue;
};

struct ImGuiAabb	// 2D axis aligned bounding-box
{
	ImVec2		Min;
	ImVec2		Max;

	ImGuiAabb()											{ Min = ImVec2(FLT_MAX,FLT_MAX); Max = ImVec2(-FLT_MAX,-FLT_MAX); }
	ImGuiAabb(const ImVec2& min, const ImVec2& max)		{ Min = min; Max = max; }
	ImGuiAabb(const ImVec4& v)							{ Min.x = v.x; Min.y = v.y; Max.x = v.z; Max.y = v.w; }
	ImGuiAabb(float x1, float y1, float x2, float y2)	{ Min.x = x1; Min.y = y1; Max.x = x2; Max.y = y2; }

	ImVec2		GetCenter() const						{ return Min + (Max-Min)*0.5f; }
	ImVec2		GetSize() const							{ return Max-Min; }
	float		GetWidth() const						{ return (Max-Min).x; }
	float		GetHeight() const						{ return (Max-Min).y; }
	ImVec2		GetTL() const							{ return Min; }
	ImVec2		GetTR() const							{ return ImVec2(Max.x,Min.y); }
	ImVec2		GetBL() const							{ return ImVec2(Min.x,Max.y); }
	ImVec2		GetBR() const							{ return Max; }
	bool		Contains(ImVec2 p) const 				{ return p.x >= Min.x && p.y >= Min.y && p.x <= Max.x && p.y <= Max.y; }
	bool		Contains(const ImGuiAabb& r) const		{ return r.Min.x >= Min.x && r.Min.y >= Min.y && r.Max.x <= Max.x && r.Max.y <= Max.y; }
	bool		Overlaps(const ImGuiAabb& r) const		{ return r.Min.y <= Max.y && r.Max.y >= Min.y && r.Min.x <= Max.x && r.Max.x >= Min.x; }
	void		Expand(ImVec2 sz)						{ Min -= sz; Max += sz; }
	void		Clip(const ImGuiAabb& clip)				{ Min.x = ImMax(Min.x, clip.Min.x); Min.y = ImMax(Min.y, clip.Min.y); Max.x = ImMin(Max.x, clip.Max.x); Max.y = ImMin(Max.y, clip.Max.y); }
};

// Temporary per-window data, reset at the beginning of the frame
struct ImGuiDrawContext
{
	ImVec2					CursorPos;
	ImVec2					CursorPosPrevLine;
	ImVec2					CursorStartPos;
	float					CurrentLineHeight;
	float					PrevLineHeight;
	float					LogLineHeight;
	int						TreeDepth;
	ImGuiAabb				LastItemAabb;
	bool					LastItemHovered;
	ImVector<ImGuiWindow*>	ChildWindows;
	ImVector<bool>			AllowKeyboardFocus;
	ImVector<float>			ItemWidth;
	ImVector<ImGuiColMod>	ColorModifiers;
	ImGuiColorEditMode		ColorEditMode;
	ImGuiStorage*			StateStorage;
	int						OpenNextNode;

	float					ColumnStartX;
	int						ColumnCurrent;
	int						ColumnsCount;
	bool					ColumnsShowBorders;
	ImVec2					ColumnsStartCursorPos;
	ImGuiID					ColumnsSetID;

	ImGuiDrawContext()
	{
		CursorPos = CursorPosPrevLine = CursorStartPos = ImVec2(0.0f, 0.0f);
		CurrentLineHeight = PrevLineHeight = 0.0f;
		LogLineHeight = -1.0f;
		TreeDepth = 0;
		LastItemAabb = ImGuiAabb(0.0f,0.0f,0.0f,0.0f);
		LastItemHovered = false;
		StateStorage = NULL;
		OpenNextNode = -1;

		ColumnStartX = 0.0f;
		ColumnCurrent = 0;
		ColumnsCount = 1;
		ColumnsShowBorders = true;
		ColumnsStartCursorPos = ImVec2(0,0);
	}
};

struct ImGuiTextEditState;
#define STB_TEXTEDIT_STRING	ImGuiTextEditState
#define STB_TEXTEDIT_CHARTYPE char
#include "stb_textedit.h"

// State of the currently focused/edited text input box
struct ImGuiTextEditState
{
	char				Text[1024];						// edit buffer, we need to persist but can't guarantee the persistence of the user-provided buffer. so own buffer.
	char				InitialText[1024];				// backup of end-user buffer at focusing time, to ESC key can do a revert. Also used for arithmetic operations (but could use a pre-parsed float there).
	size_t				BufSize;						// end-user buffer size, <= 1024 (or increase above)
	float				Width;							// widget width
	float				ScrollX;
	STB_TexteditState	StbState;
	float				CursorAnim;
	bool				SelectedAllMouseLock;
	ImFont				Font;
	float				FontSize;

	ImGuiTextEditState()								{ memset(this, 0, sizeof(*this)); }

	void				CursorAnimReset()				{ CursorAnim = -0.30f; }												// After a user-input the cursor stays on for a while without blinking
	bool				CursorIsVisible() const			{ return CursorAnim <= 0.0f || fmodf(CursorAnim, 1.20f) <= 0.80f; }		// Blinking
	bool				HasSelection() const			{ return StbState.select_start != StbState.select_end; }
	void				SelectAll()						{ StbState.select_start = 0; StbState.select_end = (int)strlen(Text); StbState.cursor = StbState.select_end; StbState.has_preferred_x = false; }

	void				OnKeyboardPressed(int key);
	void 				UpdateScrollOffset();
	ImVec2				CalcDisplayOffsetFromCharIdx(int i) const;

	// Static functions because they are used to render non-focused instances of a text input box
	static const char*	GetTextPointerClipped(ImFont font, float font_size, const char* text, float width, ImVec2* out_text_size = NULL);
	static void			RenderTextScrolledClipped(ImFont font, float font_size, const char* text, ImVec2 pos_base, float width, float scroll_x);
};

struct ImGuiIniData
{
	char*	Name;
	ImVec2	Pos;
	ImVec2	Size;
	bool	Collapsed;

	ImGuiIniData() { memset(this, 0, sizeof(*this)); }
    ~ImGuiIniData() { if (Name) { StrDup_Free(Name); Name = NULL; } }
};

struct ImGuiState
{
	bool					Initialized;
	ImGuiIO					IO;
	ImGuiStyle				Style;
	float					Time;
	int						FrameCount;
	int						FrameCountRendered;
	ImVector<ImGuiWindow*>	Windows;
	ImGuiWindow*			CurrentWindow;						// Being drawn into
	ImVector<ImGuiWindow*>	CurrentWindowStack;
	ImGuiWindow*			FocusedWindow;						// Will catch keyboard inputs
	ImGuiWindow*			HoveredWindow;						// Will catch mouse inputs
	ImGuiWindow*			HoveredWindowExcludingChilds;		// Will catch mouse inputs (for focus/move only)
	ImGuiID					HoveredId;
	ImGuiID					ActiveId;
	ImGuiID					ActiveIdPreviousFrame;
	bool					ActiveIdIsAlive;
	float					SettingsDirtyTimer;
	ImVector<ImGuiIniData*>	Settings;
	ImVec2					NewWindowDefaultPos;

	// Render
	ImVector<ImDrawList*>	RenderDrawLists;

	// Widget state
	ImGuiTextEditState		InputTextState;
	ImGuiID					SliderAsInputTextId;
	ImGuiStorage			ColorEditModeStorage;				// for user selection
	ImGuiID					ActiveComboID;
	char					Tooltip[1024];
	char*					PrivateClipboard;					// if no custom clipboard handler is defined

	// Logging
	bool					LogEnabled;
	FILE*					LogFile;
    ImGuiTextBuffer			LogClipboard;
	int						LogAutoExpandMaxDepth;

    // Memory Pools
    PoolAlloc<ImDrawList>   DrawListPool;
    PoolAlloc<ImGuiWindow>  GuiWindowPool;

	ImGuiState()
	{
		Initialized = false;
		Time = 0.0f;
		FrameCount = 0;
		FrameCountRendered = -1;
		CurrentWindow = NULL;
		FocusedWindow = NULL;
		HoveredWindow = NULL;
		HoveredWindowExcludingChilds = NULL;
		ActiveIdIsAlive = false;
		SettingsDirtyTimer = 0.0f;
		NewWindowDefaultPos = ImVec2(60, 60);
		SliderAsInputTextId = 0;
		ActiveComboID = 0;
		memset(Tooltip, 0, sizeof(Tooltip));
		PrivateClipboard = NULL;
		LogEnabled = false;
		LogFile = NULL;
        LogAutoExpandMaxDepth = 2;
	}
};

static ImGuiState	GImGui;

struct ImGuiWindow
{
	char*					Name;
	ImGuiID					ID;
	ImGuiWindowFlags		Flags;
	ImVec2					PosFloat;
	ImVec2					Pos;								// Position rounded-up to nearest pixel
	ImVec2					Size;								// Current size (==SizeFull or collapsed title bar size)
	ImVec2					SizeFull;							// Size when non collapsed
	ImVec2					SizeContentsFit;					// Size of contents (extents reach by the drawing cursor) - may not fit within Size.
	float					ScrollY;
	float					NextScrollY;
	bool					ScrollbarY;
	bool					Visible;
	bool					Collapsed;
	bool					Accessed;
	int						AutoFitFrames;

	ImGuiDrawContext		DC;
	ImVector<ImGuiID>		IDStack;
	ImVector<ImVec4>		ClipRectStack;
	int						LastFrameDrawn;
	float					ItemWidthDefault;
	ImGuiStorage			StateStorage;
	float					FontScale;

	int						FocusIdxCounter;					// Start at -1 and increase as assigned via FocusItemRegister()
	int						FocusIdxRequestCurrent;				// Item being requested for focus, rely on layout to be stable between the frame pressing TAB and the next frame
	int						FocusIdxRequestNext;				// Item being requested for focus, for next update

	ImDrawList*				DrawList;

public:
	ImGuiWindow(const char* name, ImVec2 default_pos, ImVec2 default_size);
	~ImGuiWindow();

	ImGuiID		GetID(const char* str);
	ImGuiID		GetID(const void* ptr);

	void		AddToRenderList();
	bool		FocusItemRegister(bool is_active, int* out_idx = NULL);	// Return TRUE if focus is requested
	void		FocusItemUnregister();

	ImGuiAabb	Aabb() const							{ return ImGuiAabb(Pos, Pos+Size); }
	ImFont		Font() const							{ return GImGui.IO.Font; }
	float		FontSize() const						{ return GImGui.IO.FontHeight * FontScale; }
	ImVec2		CursorPos() const						{ return DC.CursorPos; }
	float		TitleBarHeight() const					{ return (Flags & ImGuiWindowFlags_NoTitleBar) ? 0 : FontSize() + GImGui.Style.FramePadding.y * 2.0f; }
	ImGuiAabb	TitleBarAabb() const					{ return ImGuiAabb(Pos, Pos + ImVec2(SizeFull.x, TitleBarHeight())); }
	ImVec2		WindowPadding() const					{ return ((Flags & ImGuiWindowFlags_ChildWindow) && !(Flags & ImGuiWindowFlags_ShowBorders)) ? ImVec2(1,1) : GImGui.Style.WindowPadding; }
	ImU32		Color(ImGuiCol idx, float a=1.f) const	{ ImVec4 c = GImGui.Style.Colors[idx]; c.w *= a; return ImConvertColorFloat4ToU32(c); }
};

static ImGuiWindow*	GetCurrentWindow()
{
	IM_ASSERT(GImGui.CurrentWindow != NULL);	// ImGui::NewFrame() hasn't been called yet?
	GImGui.CurrentWindow->Accessed = true;
	return GImGui.CurrentWindow;
}

static void RegisterAliveId(const ImGuiID& id)
{
	if (GImGui.ActiveId == id)
		GImGui.ActiveIdIsAlive = true;
}

//-----------------------------------------------------------------------------

void ImGuiStorage::Clear()
{
	Data.clear();
}

// std::lower_bound but without the bullshit
static ImVector<ImGuiStorage::Pair>::iterator LowerBound(ImVector<ImGuiStorage::Pair>& data, ImU32 key)
{
	ImVector<ImGuiStorage::Pair>::iterator first = data.begin();
	ImVector<ImGuiStorage::Pair>::iterator last = data.end();
	int count = (int)(last - first);
	while (count > 0)
	{
		int count2 = count / 2;
		ImVector<ImGuiStorage::Pair>::iterator mid = first + count2;
		if (mid->key < key)
		{
			first = ++mid;
			count -= count2 + 1;
		}
		else
		{
			count = count2;
		}
	}
	return first;
}

int* ImGuiStorage::Find(ImU32 key)
{
	ImVector<Pair>::iterator it = LowerBound(Data, key);
	if (it == Data.end())
		return NULL;
	if (it->key != key)
		return NULL;
	return &it->val;
}

int ImGuiStorage::GetInt(ImU32 key, int default_val)
{
	int* pval = Find(key);
	if (!pval)
		return default_val;
	return *pval;
}

// FIXME-OPT: We are wasting time because all SetInt() are preceeded by GetInt() calls so we should have the result from lower_bound already in place.
// However we only use SetInt() on explicit user action (so that's maximum once a frame) so the optimisation isn't much needed.
void ImGuiStorage::SetInt(ImU32 key, int val)
{
	ImVector<Pair>::iterator it = LowerBound(Data, key);
	if (it != Data.end() && it->key == key)
	{
		it->val = val;
	}
	else
	{
		Pair pair_key;
		pair_key.key = key;
		pair_key.val = val;
		Data.insert(it, pair_key);
	}
}

void ImGuiStorage::SetAllInt(int v)
{
	for (size_t i = 0; i < Data.size(); i++)
		Data[i].val = v;
}

//-----------------------------------------------------------------------------

ImGuiTextFilter::ImGuiTextFilter()
{
	InputBuf[0] = 0;
	CountGrep = 0;
}

void ImGuiTextFilter::Draw(const char* label, float width)
{
	ImGuiWindow* window = GetCurrentWindow();
	if (width < 0.0f)
	{
		ImVec2 label_size = ImGui::CalcTextSize(label, NULL);
		width = ImMax(window->Pos.x + ImGui::GetWindowContentRegionMax().x - window->DC.CursorPos.x - (label_size.x + GImGui.Style.ItemSpacing.x*4), 10.0f);
	}
	ImGui::PushItemWidth(width);
	ImGui::InputText(label, InputBuf, IM_ARRAYSIZE(InputBuf));
	ImGui::PopItemWidth();
	Build();
}

void ImGuiTextFilter::TextRange::split(char separator, ImVector<TextRange>& out)
{
	out.resize(0);
	const char* wb = b;
	const char* we = wb;
	while (we < e)
	{
		if (*we == separator)
		{
			out.push_back(TextRange(wb, we));
			wb = we + 1;
		}
		we++;
	}
	if (wb != we)
		out.push_back(TextRange(wb, we));
}

void ImGuiTextFilter::Build()
{
	Filters.resize(0);
	TextRange input_range(InputBuf, InputBuf+strlen(InputBuf));
	input_range.split(',', Filters);

	CountGrep = 0;
	for (size_t i = 0; i != Filters.size(); i++)
	{
		Filters[i].trim_blanks();
		if (Filters[i].empty())
			continue;
		if (Filters[i].front() != '-')
			CountGrep += 1;
	}
}

bool ImGuiTextFilter::PassFilter(const char* val) const
{
	if (Filters.empty())
		return true;

	if (val == NULL)
		val = "";

	for (size_t i = 0; i != Filters.size(); i++)
	{
		const TextRange& f = Filters[i];
		if (f.empty())
			continue;
		if (f.front() == '-')
		{
			// Subtract
			if (ImStristr(val, f.begin()+1, f.end()) != NULL)
				return false;
		}
		else
		{
			// Grep
			if (ImStristr(val, f.begin(), f.end()) != NULL)
				return true;
		}
	}

	// Implicit * grep
	if (CountGrep == 0)
		return true;

	return false;
}

//-----------------------------------------------------------------------------

void ImGuiTextBuffer::append(const char* fmt, ...)
{
	va_list args;
	va_start(args, fmt);
	int len = vsnprintf(NULL, 0, fmt, args);
	va_end(args);
	if (len <= 0)
		return;

	const size_t write_off = Buf.size();
	if (write_off + len >= Buf.capacity())
		Buf.reserve(Buf.capacity() * 2);

	Buf.resize(write_off + (size_t)len);

	va_start(args, fmt);
	ImFormatStringV(&Buf[write_off] - 1, len+1, fmt, args);
	va_end(args);
}

//-----------------------------------------------------------------------------

ImGuiWindow::ImGuiWindow(const char* name, ImVec2 default_pos, ImVec2 default_size)
{
    Name = StrDup(name);
	ID = GetID(name); 
	IDStack.push_back(ID);

	PosFloat = default_pos;
	Pos = ImVec2((float)(int)PosFloat.x, (float)(int)PosFloat.y);
	Size = SizeFull = default_size;
	SizeContentsFit = ImVec2(0.0f, 0.0f);
	ScrollY = 0.0f;
	NextScrollY = 0.0f;
	ScrollbarY = false;
	Visible = false;
	Collapsed = false;
	AutoFitFrames = -1;
	LastFrameDrawn = -1;
	ItemWidthDefault = 0.0f;
	FontScale = 1.0f;

	if (ImLength(Size) < 0.001f)
		AutoFitFrames = 3;

	FocusIdxCounter = -1;
	FocusIdxRequestCurrent = IM_INT_MAX;
	FocusIdxRequestNext = IM_INT_MAX;

    ImDrawList *buff = GImGui.DrawListPool.alloc();
    IM_ASSERT(buff);
    DrawList = new(buff) ImDrawList();
}

ImGuiWindow::~ImGuiWindow()
{
    DrawList->~ImDrawList();
    GImGui.DrawListPool.free(DrawList);
	DrawList = NULL;
    StrDup_Free(Name);
	Name = NULL;
}

ImGuiID ImGuiWindow::GetID(const char* str)
{
	const ImGuiID seed = IDStack.empty() ? 0 : IDStack.back();
	const ImGuiID id = crc32(str, strlen(str), seed);
	RegisterAliveId(id);
	return id;
}

ImGuiID ImGuiWindow::GetID(const void* ptr)
{
	const ImGuiID seed = IDStack.empty() ? 0 : IDStack.back();
	const ImGuiID id = crc32(&ptr, sizeof(void*), seed);
	RegisterAliveId(id);
	return id;
}

bool ImGuiWindow::FocusItemRegister(bool is_active, int* out_idx)
{
	FocusIdxCounter++;
	if (out_idx)
		*out_idx = FocusIdxCounter;

	ImGuiState& g = GImGui;
	ImGuiWindow* window = GetCurrentWindow();
	if (!window->DC.AllowKeyboardFocus.back())
		return false;

	// Process input at this point: TAB, Shift-TAB switch focus
	if (FocusIdxRequestNext == IM_INT_MAX && is_active && ImGui::IsKeyPressedMap(ImGuiKey_Tab))
	{
		// Modulo on index will be applied at the end of frame once we've got the total counter of items.
		FocusIdxRequestNext = FocusIdxCounter + (g.IO.KeyShift ? -1 : +1);
	}

	const bool focus_requested = (FocusIdxCounter == FocusIdxRequestCurrent);
	return focus_requested;
}

void ImGuiWindow::FocusItemUnregister()
{
	FocusIdxCounter--;
}

void ImGuiWindow::AddToRenderList()
{
	ImGuiState& g = GImGui;

	if (!DrawList->commands.empty() && !DrawList->vtx_buffer.empty())
	{
		if (DrawList->commands.back().vtx_count == 0)
			DrawList->commands.pop_back();
		g.RenderDrawLists.push_back(DrawList);
	}
	for (size_t i = 0; i < DC.ChildWindows.size(); i++)
	{
		ImGuiWindow* child = DC.ChildWindows[i];
		IM_ASSERT(child->Visible);	// Shouldn't be in this list if we are not active this frame
		child->AddToRenderList();
	}
}

//-----------------------------------------------------------------------------

namespace ImGui
{

static ImGuiIniData* FindWindowSettings(const char* name)
{
	ImGuiState& g = GImGui;

	for (size_t i = 0; i != g.Settings.size(); i++)
	{
		ImGuiIniData* ini = g.Settings[i];
		if (ImStricmp(ini->Name, name) == 0)
			return ini;
	}
    ImGuiIniData* ini = new ImGuiIniData();
    ini->Name = StrDup(name);
    ini->Collapsed = false;
	ini->Pos = ImVec2(FLT_MAX,FLT_MAX);
	ini->Size = ImVec2(0,0);
	g.Settings.push_back(ini);
	return ini;
}

// Zero-tolerance, poor-man .ini parsing
// FIXME: Write something less rubbish
static void LoadSettings()
{
	ImGuiState& g = GImGui;
	const char* filename = g.IO.IniFilename;
	if (!filename)
		return;

	// Load file
	FILE* f;
	if ((f = fopen(filename, "rt")) == NULL)
		return;
	if (fseek(f, 0, SEEK_END)) 
		return;
	long f_size = ftell(f);	
	if (f_size == -1) 
		return;
	if (fseek(f, 0, SEEK_SET)) 
		return;
	char* f_data = new char[f_size+1];
	f_size = (long)fread(f_data, 1, f_size, f);	// Text conversion alter read size so let's not be fussy about return value
	fclose(f);
	if (f_size == 0)
	{
		delete[] f_data;
		return;
	}
	f_data[f_size] = 0;

	ImGuiIniData* settings = NULL;
	const char* buf_end = f_data + f_size;
	for (const char* line_start = f_data; line_start < buf_end; )
	{
		const char* line_end = line_start;
		while (line_end < buf_end && *line_end != '\n' && *line_end != '\r')
			line_end++;
		
		if (line_start[0] == '[' && line_end > line_start && line_end[-1] == ']')
		{
			char name[64];
			ImFormatString(name, IM_ARRAYSIZE(name), "%.*s", line_end-line_start-2, line_start+1);
			settings = FindWindowSettings(name);
		}
		else if (settings)
		{
			float x, y;
			int i;
			if (sscanf(line_start, "Pos=%f,%f", &x, &y) == 2)
				settings->Pos = ImVec2(x, y);
			else if (sscanf(line_start, "Size=%f,%f", &x, &y) == 2)
				settings->Size = ImMax(ImVec2(x, y), g.Style.WindowMinSize);
			else if (sscanf(line_start, "Collapsed=%d", &i) == 1)
				settings->Collapsed = (i != 0);
		}

		line_start = line_end+1;
	}

	delete[] f_data;
}

static void SaveSettings()
{
	ImGuiState& g = GImGui;
	const char* filename = g.IO.IniFilename;
	if (!filename)
		return;

	// Gather data from windows that were active during this session
	for (size_t i = 0; i != g.Windows.size(); i++)
	{
		ImGuiWindow* window = g.Windows[i];
		if (window->Flags & (ImGuiWindowFlags_ChildWindow | ImGuiWindowFlags_Tooltip))
			continue;
		ImGuiIniData* settings = FindWindowSettings(window->Name);
		settings->Pos = window->Pos;
		settings->Size = window->SizeFull;
		settings->Collapsed = window->Collapsed;
	}

	// Write .ini file
	// If a window wasn't opened in this session we preserve its settings
	FILE* f = fopen(filename, "wt");
	if (!f)
		return;
	for (size_t i = 0; i != g.Settings.size(); i++)
	{
		const ImGuiIniData* settings = g.Settings[i];
		if (settings->Pos.x == FLT_MAX)
			continue;
		fprintf(f, "[%s]\n", settings->Name);
		fprintf(f, "Pos=%d,%d\n", (int)settings->Pos.x, (int)settings->Pos.y);
		fprintf(f, "Size=%d,%d\n", (int)settings->Size.x, (int)settings->Size.y);
		fprintf(f, "Collapsed=%d\n", settings->Collapsed);
		fprintf(f, "\n");
	}

	fclose(f);
}

static void MarkSettingsDirty()
{
	ImGuiState& g = GImGui;

	if (g.SettingsDirtyTimer <= 0.0f)
		g.SettingsDirtyTimer = g.IO.IniSavingRate;
}

ImGuiIO& GetIO()
{
	return GImGui.IO;
}

ImGuiStyle& GetStyle()
{
	return GImGui.Style;
}

void NewFrame()
{
	ImGuiState& g = GImGui;

	// Check user inputs
	IM_ASSERT(g.IO.DeltaTime > 0.0f);
	IM_ASSERT(g.IO.DisplaySize.x > 0.0f && g.IO.DisplaySize.y > 0.0f);
	IM_ASSERT(g.IO.RenderDrawListsFn != NULL);	// Must be implemented

	if (!g.Initialized)
	{
        // Initialize on first frame
		IM_ASSERT(g.Settings.empty());

        g.LogClipboard.init();

        g.DrawListPool.create(DRAWLIST_BLOCK_SIZE, g.IO.MallocFn, g.IO.FreeFn);
        g.GuiWindowPool.create(GUIWINDOW_BLOCK_SIZE, g.IO.MallocFn, g.IO.FreeFn);

		LoadSettings();
		if (!g.IO.Font)
		{
			// Default font
			const void* fnt_data;
			unsigned int fnt_size;
			ImGui::GetDefaultFontData(&fnt_data, &fnt_size, NULL, NULL);
			g.IO.Font = new ImBitmapFont();
			g.IO.Font->LoadFromMemory(fnt_data, fnt_size);
			g.IO.FontHeight = g.IO.Font->GetFontSize();
		}

		g.Initialized = true;
	}

	g.Time += g.IO.DeltaTime;
	g.FrameCount += 1;
	g.Tooltip[0] = '\0';

	// Update inputs state
	if (g.IO.MousePos.x < 0 && g.IO.MousePos.y < 0)
		g.IO.MousePos = ImVec2(-9999.0f, -9999.0f);
	if ((g.IO.MousePos.x < 0 && g.IO.MousePos.y < 0) || (g.IO.MousePosPrev.x < 0 && g.IO.MousePosPrev.y < 0))	// if mouse just appeared or disappeared (negative coordinate) we cancel out movement in MouseDelta
		g.IO.MouseDelta = ImVec2(0.0f, 0.0f);
	else
		g.IO.MouseDelta = g.IO.MousePos - g.IO.MousePosPrev;
	g.IO.MousePosPrev = g.IO.MousePos;
	for (size_t i = 0; i < IM_ARRAYSIZE(g.IO.MouseDown); i++)
	{
		g.IO.MouseDownTime[i] = g.IO.MouseDown[i] ? (g.IO.MouseDownTime[i] < 0.0f ? 0.0f : g.IO.MouseDownTime[i] + g.IO.DeltaTime) : -1.0f;
		g.IO.MouseClicked[i] = (g.IO.MouseDownTime[i] == 0.0f);
		g.IO.MouseDoubleClicked[i] = false;
		if (g.IO.MouseClicked[i])
		{
			if (g.Time - g.IO.MouseClickedTime[i] < g.IO.MouseDoubleClickTime)
			{
				if (ImLength(g.IO.MousePos - g.IO.MouseClickedPos[i]) < g.IO.MouseDoubleClickMaxDist)
					g.IO.MouseDoubleClicked[i] = true;
				g.IO.MouseClickedTime[i] = -FLT_MAX;	// so the third click isn't turned into a double-click
			}
			else
			{
				g.IO.MouseClickedTime[i] = g.Time;
				g.IO.MouseClickedPos[i] = g.IO.MousePos;
			}
		}
	}
	for (size_t i = 0; i < IM_ARRAYSIZE(g.IO.KeysDown); i++)
		g.IO.KeysDownTime[i] = g.IO.KeysDown[i] ? (g.IO.KeysDownTime[i] < 0.0f ? 0.0f : g.IO.KeysDownTime[i] + g.IO.DeltaTime) : -1.0f;

	// Clear reference to active widget if the widget isn't alive anymore
	g.HoveredId = 0;
	if (!g.ActiveIdIsAlive && g.ActiveIdPreviousFrame == g.ActiveId && g.ActiveId != 0)
		g.ActiveId = 0;
	g.ActiveIdPreviousFrame = g.ActiveId;
	g.ActiveIdIsAlive = false;

	// Delay saving settings so we don't spam disk too much
	if (g.SettingsDirtyTimer > 0.0f)
	{
		g.SettingsDirtyTimer -= g.IO.DeltaTime;
		if (g.SettingsDirtyTimer <= 0.0f)
			SaveSettings();
	}

	g.HoveredWindow = ImGui::FindHoveredWindow(g.IO.MousePos, false);
	g.HoveredWindowExcludingChilds = ImGui::FindHoveredWindow(g.IO.MousePos, true);

	// Are we snooping input?
	g.IO.WantCaptureMouse = (g.HoveredWindow != NULL) || (g.ActiveId != 0);
	g.IO.WantCaptureKeyboard = (g.ActiveId != 0);

	// Scale & Scrolling
	if (g.HoveredWindow && g.IO.MouseWheel != 0)
	{
		ImGuiWindow* window = g.HoveredWindow;
		if (g.IO.KeyCtrl)
		{
			if (g.IO.FontAllowScaling)
			{
				// Zoom / Scale window
				float new_font_scale = ImClamp(window->FontScale + g.IO.MouseWheel * 0.10f, 0.50f, 2.50f);
				float scale = new_font_scale / window->FontScale;
				window->FontScale = new_font_scale;

				ImVec2 offset = window->Size * (1.0f - scale) * (g.IO.MousePos - window->Pos) / window->Size;
				window->Pos += offset;
				window->PosFloat += offset;
				window->Size *= scale;
				window->SizeFull *= scale;
			}
		}
		else
		{
			// Scroll
			const int scroll_lines = (window->Flags & ImGuiWindowFlags_ComboBox) ? 3 : 5;
			window->NextScrollY -= g.IO.MouseWheel * window->FontSize() * scroll_lines;
		}
	}

	// Pressing TAB activate widget focus
	// NB: Don't discard FocusedWindow if it isn't active, so that a window that go on/off programatically won't lose its keyboard focus.
	if (g.ActiveId == 0 && g.FocusedWindow != NULL && g.FocusedWindow->Visible && IsKeyPressedMap(ImGuiKey_Tab, false))
	{
		g.FocusedWindow->FocusIdxRequestNext = 0;			
	}

	// Mark all windows as not visible
	for (size_t i = 0; i != g.Windows.size(); i++)
		g.Windows[i]->Visible = false;

	// Create implicit window
	// We will only render it if the user has added something to it.
	IM_ASSERT(g.CurrentWindowStack.empty());	// No window should be open at the beginning of the frame!
	ImGui::Begin("Debug", NULL, ImVec2(400,400));
}

// NB: behaviour of ImGui after Shutdown() is not tested/guaranteed at the moment. This function is merely here to free heap allocations.
void Shutdown()
{
	ImGuiState& g = GImGui;
	if (!g.Initialized)
		return;

	SaveSettings();

    for (size_t i = 0; i < g.Windows.size(); i++)   {
        g.Windows[i]->~ImGuiWindow();
        g.GuiWindowPool.free(g.Windows[i]);
    }
	g.Windows.clear();
	g.CurrentWindowStack.clear();
	g.FocusedWindow = NULL;
	g.HoveredWindow = NULL;
	g.HoveredWindowExcludingChilds = NULL;
	for (size_t i = 0; i < g.Settings.size(); i++)
		delete g.Settings[i];
	g.Settings.clear();
    g.RenderDrawLists.clear();
	g.ColorEditModeStorage.Clear();
	if (g.LogFile && g.LogFile != stdout)
	{
		fclose(g.LogFile);
		g.LogFile = NULL;
	}
	if (g.IO.Font)
	{
		delete g.IO.Font;
		g.IO.Font = NULL;
	}

	if (g.PrivateClipboard)
	{
        GImGui.IO.FreeFn(g.PrivateClipboard);
		g.PrivateClipboard = NULL;
	}

    g.DrawListPool.destroy();
    g.GuiWindowPool.destroy();

    g.LogClipboard.destroy();

	g.Initialized = false;
}

static void AddWindowToSortedBuffer(ImGuiWindow* window, ImVector<ImGuiWindow*>& sorted_windows)
{
	sorted_windows.push_back(window);
	if (window->Visible)
	{
		for (size_t i = 0; i < window->DC.ChildWindows.size(); i++)
		{
			ImGuiWindow* child = window->DC.ChildWindows[i];
			AddWindowToSortedBuffer(child, sorted_windows);
		}
	}
}

static void PushClipRect(const ImVec4& clip_rect, bool clipped = true)
{
	ImGuiWindow* window = GetCurrentWindow();

	ImVec4 cr = clip_rect;
	if (clipped && !window->ClipRectStack.empty())
	{
		// Clip to new clip rect
		const ImVec4 cur_cr = window->ClipRectStack.back();
		cr = ImVec4(ImMax(cr.x, cur_cr.x), ImMax(cr.y, cur_cr.y), ImMin(cr.z, cur_cr.z), ImMin(cr.w, cur_cr.w));
	}

	window->ClipRectStack.push_back(cr);
	window->DrawList->PushClipRect(cr);
}

static void PopClipRect()
{
	ImGuiWindow* window = GetCurrentWindow();
	window->ClipRectStack.pop_back();
	window->DrawList->PopClipRect();
}

void Render()
{
	ImGuiState& g = GImGui;
	IM_ASSERT(g.Initialized);						// Forgot to call ImGui::NewFrame()

	const bool first_render_of_the_frame = (g.FrameCountRendered != g.FrameCount);
	g.FrameCountRendered = g.FrameCount;
	
	if (first_render_of_the_frame)
	{
		// Hide implicit window if it hasn't been used
		IM_ASSERT(g.CurrentWindowStack.size() == 1);	// Mismatched Begin/End 
		if (g.CurrentWindow && !g.CurrentWindow->Accessed)
			g.CurrentWindow->Visible = false;
		ImGui::End();

		// Sort the window list so that all child windows are after their parent
		// We cannot do that on FocusWindow() because childs may not exist yet
		ImVector<ImGuiWindow*> sorted_windows;
		sorted_windows.reserve(g.Windows.size());
		for (size_t i = 0; i != g.Windows.size(); i++)
		{
			ImGuiWindow* window = g.Windows[i];
			if (window->Flags & ImGuiWindowFlags_ChildWindow)			// if a child is visible its parent will add it
				if (window->Visible)
					continue;
			AddWindowToSortedBuffer(window, sorted_windows);
		}
		IM_ASSERT(g.Windows.size() == sorted_windows.size());			// We done something wrong
		g.Windows.swap(sorted_windows);

		// Clear data for next frame
		g.IO.MouseWheel = 0;
		memset(g.IO.InputCharacters, 0, sizeof(g.IO.InputCharacters));
	}

	// Render tooltip
	if (g.Tooltip[0])
	{
		// Use a dummy window to render the tooltip
		ImGui::BeginTooltip();
		ImGui::TextUnformatted(g.Tooltip);
		ImGui::EndTooltip();
	}

	// Gather windows to render
	g.RenderDrawLists.resize(0);
	for (size_t i = 0; i != g.Windows.size(); i++)
	{
		ImGuiWindow* window = g.Windows[i];
		if (window->Visible && (window->Flags & (ImGuiWindowFlags_ChildWindow | ImGuiWindowFlags_Tooltip)) == 0)
			window->AddToRenderList();
	}
	for (size_t i = 0; i != g.Windows.size(); i++)
	{
		ImGuiWindow* window = g.Windows[i];
		if (window->Visible && (window->Flags & ImGuiWindowFlags_Tooltip))
			window->AddToRenderList();
	}

	// Render
	if (!g.RenderDrawLists.empty())
		g.IO.RenderDrawListsFn(&g.RenderDrawLists[0], (int)g.RenderDrawLists.size());
	g.RenderDrawLists.resize(0);
}

// Find the optional ## from which we stop displaying text.
static const char*	FindTextDisplayEnd(const char* text, const char* text_end = NULL)
{
	const char* text_display_end = text;
	while ((!text_end || text_display_end < text_end) && *text_display_end != '\0' && (text_display_end[0] != '#' || text_display_end[1] != '#'))
		text_display_end++;
	return text_display_end;
}

static void LogText(const ImVec2& ref_pos, const char* text, const char* text_end)
{
	ImGuiState& g = GImGui;
	ImGuiWindow* window = GetCurrentWindow();

	if (!text_end)
		text_end = FindTextDisplayEnd(text, text_end);

	const bool log_new_line = ref_pos.y > window->DC.LogLineHeight+1;
	window->DC.LogLineHeight = ref_pos.y;

	const char* text_remaining = text;
	const int tree_depth = window->DC.TreeDepth;
	while (true)
	{
		const char* line_end = text_remaining;
		while (line_end < text_end)
			if (*line_end == '\n')
				break;
			else
				line_end++;
		if (line_end >= text_end)
			line_end = NULL;

		bool is_first_line = (text == text_remaining);
		bool is_last_line = false;
		if (line_end == NULL)
		{
			is_last_line = true;
			line_end = text_end;
		}
		if (line_end != NULL && !(is_last_line && (line_end - text_remaining)==0))
		{
			const int char_count = (int)(line_end - text_remaining);
			if (g.LogFile)
			{
				if (log_new_line || !is_first_line)
					fprintf(g.LogFile, "\n%*s%.*s", tree_depth*4, "", char_count, text_remaining);
				else
					fprintf(g.LogFile, " %.*s", char_count, text_remaining);
			}
			else
			{
				if (log_new_line || !is_first_line)
					g.LogClipboard.append("\n%*s%.*s", tree_depth*4, "", char_count, text_remaining);
				else
					g.LogClipboard.append(" %.*s", char_count, text_remaining);
			}
		}

		if (is_last_line)
			break;
		text_remaining = line_end + 1;
	}
}

static void RenderText(ImVec2 pos, const char* text, const char* text_end, const bool hide_text_after_hash)
{
	ImGuiState& g = GImGui;
	ImGuiWindow* window = GetCurrentWindow();

	// Hide anything after a '##' string
	const char* text_display_end;
	if (hide_text_after_hash)
	{
		text_display_end = FindTextDisplayEnd(text, text_end);
	}
	else
	{
		if (!text_end)
			text_end = text + strlen(text);
		text_display_end = text_end;
	}

	const int text_len = (int)(text_display_end - text);
	//IM_ASSERT(text_len >= 0 && text_len < 10000);	// Suspicious text length
	if (text_len > 0)
	{
		// Render
		window->DrawList->AddText(window->Font(), window->FontSize(), pos, window->Color(ImGuiCol_Text), text, text + text_len);

		// Log as text. We split text into individual lines to add the tree level padding
		if (g.LogEnabled)
			LogText(pos, text, text_display_end);
	}
}

static void RenderFrame(ImVec2 p_min, ImVec2 p_max, ImU32 fill_col, bool border, float rounding)
{
	ImGuiWindow* window = GetCurrentWindow();

	window->DrawList->AddRectFilled(p_min, p_max, fill_col, rounding);
	if (border && (window->Flags & ImGuiWindowFlags_ShowBorders))
	{
		window->DrawList->AddRect(p_min+ImVec2(1,1), p_max+ImVec2(1,1), window->Color(ImGuiCol_BorderShadow), rounding);
		window->DrawList->AddRect(p_min, p_max, window->Color(ImGuiCol_Border), rounding);
	}
}

static void RenderCollapseTriangle(ImVec2 p_min, bool open, float scale = 1.0f, bool shadow = false)
{
	ImGuiWindow* window = GetCurrentWindow();

	const float h = window->FontSize() * 1.00f;
	const float r = h * 0.40f * scale;
	ImVec2 center = p_min + ImVec2(h*0.50f, h*0.50f*scale);

	ImVec2 a, b, c;
	if (open)
	{
		center.y -= r*0.25f;
		a = center + ImVec2(0,1)*r;
		b = center + ImVec2(-0.866f,-0.5f)*r;
		c = center + ImVec2(0.866f,-0.5f)*r;
	}
	else
	{
		a = center + ImVec2(1,0)*r;
		b = center + ImVec2(-0.500f,0.866f)*r;
		c = center + ImVec2(-0.500f,-0.866f)*r;
	}
	
	if (shadow)
		window->DrawList->AddTriangleFilled(a+ImVec2(2,2), b+ImVec2(2,2), c+ImVec2(2,2), window->Color(ImGuiCol_BorderShadow));
	window->DrawList->AddTriangleFilled(a, b, c, window->Color(ImGuiCol_Border));
}

static ImVec2 CalcTextSize(const char* text, const char* text_end, const bool hide_text_after_hash)
{
	ImGuiWindow* window = GetCurrentWindow();

	const char* text_display_end;
	if (hide_text_after_hash)
		text_display_end = FindTextDisplayEnd(text, text_end);		// Hide anything after a '##' string
	else
		text_display_end = text_end;

	const ImVec2 size = window->Font()->CalcTextSize(window->FontSize(), 0, text, text_display_end, NULL);
	return size;
}

static ImGuiWindow* FindHoveredWindow(ImVec2 pos, bool excluding_childs)
{
	ImGuiState& g = GImGui;
	for (int i = (int)g.Windows.size()-1; i >= 0; i--)
	{
		ImGuiWindow* window = g.Windows[(size_t)i];
		if (!window->Visible)
			continue;
		if (excluding_childs && (window->Flags & ImGuiWindowFlags_ChildWindow) != 0)
			continue;
		ImGuiAabb bb(window->Pos - g.Style.TouchExtraPadding, window->Pos+window->Size + g.Style.TouchExtraPadding);
		if (bb.Contains(pos))
			return window;
	}
	return NULL;
}

// - Box is clipped by our current clip setting
// - Expand to be generous on unprecise inputs systems (touch)
static bool IsMouseHoveringBox(const ImGuiAabb& box)
{
	ImGuiState& g = GImGui;
	ImGuiWindow* window = GetCurrentWindow();

	// Clip
	ImGuiAabb box_clipped = box;
	if (!window->ClipRectStack.empty())
	{
		const ImVec4 clip_rect = window->ClipRectStack.back();
		box_clipped.Clip(ImGuiAabb(ImVec2(clip_rect.x, clip_rect.y), ImVec2(clip_rect.z, clip_rect.w)));
	}

	// Expand for touch input
	ImGuiAabb box_for_touch(box_clipped.Min - g.Style.TouchExtraPadding, box_clipped.Max + g.Style.TouchExtraPadding);
	return box_for_touch.Contains(g.IO.MousePos);
}

bool IsMouseHoveringBox(const ImVec2& box_min, const ImVec2& box_max)
{
	return IsMouseHoveringBox(ImGuiAabb(box_min, box_max));
}

static bool IsKeyPressedMap(ImGuiKey key, bool repeat)
{
	ImGuiState& g = GImGui;
	const int key_index = g.IO.KeyMap[key];
	return IsKeyPressed(key_index, repeat);
}

bool IsKeyPressed(int key_index, bool repeat)
{
	ImGuiState& g = GImGui;
	IM_ASSERT(key_index >= 0 && key_index < IM_ARRAYSIZE(g.IO.KeysDown));
	const float t = g.IO.KeysDownTime[key_index];
	if (t == 0.0f)
		return true;

	// FIXME: Repeat rate should be provided elsewhere?
	const float KEY_REPEAT_DELAY = 0.250f;
	const float KEY_REPEAT_RATE = 0.020f;
	if (repeat && t > KEY_REPEAT_DELAY)
		if ((fmodf(t - KEY_REPEAT_DELAY, KEY_REPEAT_RATE) > KEY_REPEAT_RATE*0.5f) != (fmodf(t - KEY_REPEAT_DELAY - g.IO.DeltaTime, KEY_REPEAT_RATE) > KEY_REPEAT_RATE*0.5f))
			return true;

	return false;
}

bool IsMouseClicked(int button, bool repeat)
{
	ImGuiState& g = GImGui;
	IM_ASSERT(button >= 0 && button < IM_ARRAYSIZE(g.IO.MouseDown));
	const float t = g.IO.MouseDownTime[button];
	if (t == 0.0f)
		return true;

	// FIXME: Repeat rate should be provided elsewhere?
	const float MOUSE_REPEAT_DELAY = 0.250f;
	const float MOUSE_REPEAT_RATE = 0.020f;
	if (repeat && t > MOUSE_REPEAT_DELAY)
		if ((fmodf(t - MOUSE_REPEAT_DELAY, MOUSE_REPEAT_RATE) > MOUSE_REPEAT_RATE*0.5f) != (fmodf(t - MOUSE_REPEAT_DELAY - g.IO.DeltaTime, MOUSE_REPEAT_RATE) > MOUSE_REPEAT_RATE*0.5f))
			return true;

	return false;
}

bool IsMouseDoubleClicked(int button)
{
	ImGuiState& g = GImGui;
	IM_ASSERT(button >= 0 && button < IM_ARRAYSIZE(g.IO.MouseDown));
	return g.IO.MouseDoubleClicked[button];
}

ImVec2 GetMousePos()
{
	return GImGui.IO.MousePos;
}

bool IsHovered()
{
	ImGuiWindow* window = GetCurrentWindow();
	return window->DC.LastItemHovered;
}

ImVec2 GetItemBoxMin()
{
	ImGuiWindow* window = GetCurrentWindow();
	return window->DC.LastItemAabb.Min;
}

ImVec2 GetItemBoxMax()
{
	ImGuiWindow* window = GetCurrentWindow();
	return window->DC.LastItemAabb.Max;
}

void SetTooltip(const char* fmt, ...)
{
	ImGuiState& g = GImGui;
	va_list args;
	va_start(args, fmt);
	ImFormatStringV(g.Tooltip, IM_ARRAYSIZE(g.Tooltip), fmt, args);
	va_end(args);
}

void SetNewWindowDefaultPos(const ImVec2& pos)
{
	ImGuiState& g = GImGui;
	g.NewWindowDefaultPos = pos;
}

float GetTime()
{
	return GImGui.Time;
}

int GetFrameCount()
{
	return GImGui.FrameCount;
}

static ImGuiWindow* FindWindow(const char* name)
{
	ImGuiState& g = GImGui;
	for (size_t i = 0; i != g.Windows.size(); i++)
		if (strcmp(g.Windows[i]->Name, name) == 0)
			return g.Windows[i];
	return NULL;
}

void BeginTooltip()
{
	ImGui::Begin("##Tooltip", NULL, ImVec2(0,0), 0.9f, ImGuiWindowFlags_NoTitleBar|ImGuiWindowFlags_NoMove|ImGuiWindowFlags_NoResize|ImGuiWindowFlags_Tooltip);
}

void EndTooltip()
{
	IM_ASSERT(GetCurrentWindow()->Flags & ImGuiWindowFlags_Tooltip);
	ImGui::End();
}

void BeginChild(const char* str_id, ImVec2 size, bool border, ImGuiWindowFlags extra_flags)
{
	ImGuiState& g = GImGui;
	ImGuiWindow* window = GetCurrentWindow();

	ImGuiWindowFlags flags = ImGuiWindowFlags_NoTitleBar|ImGuiWindowFlags_NoMove|ImGuiWindowFlags_NoResize|ImGuiWindowFlags_ChildWindow;

	const ImVec2 content_max = window->Pos + ImGui::GetWindowContentRegionMax();
	const ImVec2 cursor_pos = window->Pos + ImGui::GetCursorPos();
	if (size.x <= 0.0f)
	{
		size.x = ImMax(content_max.x - cursor_pos.x, g.Style.WindowMinSize.x);
		flags |= ImGuiWindowFlags_ChildWindowAutoFitX;
	}
	if (size.y <= 0.0f)
	{
		size.y = ImMax(content_max.y - cursor_pos.y, g.Style.WindowMinSize.y);
		flags |= ImGuiWindowFlags_ChildWindowAutoFitY;
	}
	if (border)
		flags |= ImGuiWindowFlags_ShowBorders;
	flags |= extra_flags;

	char title[256];
	ImFormatString(title, IM_ARRAYSIZE(title), "%s.%s", window->Name, str_id);

	const float alpha = (flags & ImGuiWindowFlags_ComboBox) ? 1.0f : 0.0f;
	ImGui::Begin(title, NULL, size, alpha, flags);

	if (!(window->Flags & ImGuiWindowFlags_ShowBorders))
		g.CurrentWindow->Flags &= ~ImGuiWindowFlags_ShowBorders;
}

void EndChild()
{
	ImGuiWindow* window = GetCurrentWindow();

	if (window->Flags & ImGuiWindowFlags_ComboBox)
	{
		ImGui::End();
	}
	else
	{
		// When using filling child window, we don't provide the width/height to ItemSize so that it doesn't feed back into automatic fitting
		ImVec2 sz = ImGui::GetWindowSize();
		if (window->Flags & ImGuiWindowFlags_ChildWindowAutoFitX)
			sz.x = 0;
		if (window->Flags & ImGuiWindowFlags_ChildWindowAutoFitY)
			sz.y = 0;
		
		ImGui::End();
		ImGui::ItemSize(sz);
	}
}

bool Begin(const char* name, bool* open, ImVec2 size, float fill_alpha, ImGuiWindowFlags flags)
{
	ImGuiState& g = GImGui;
	const ImGuiStyle& style = g.Style;

	ImGuiWindow* window = FindWindow(name);
	if (!window)
	{
<<<<<<< HEAD
        ImGuiWindow *buff = GImGui.GuiWindowPool.alloc();
        IM_ASSERT(buff);

		if (flags & ImGuiWindowFlags_ChildWindow)
=======
		if (flags & (ImGuiWindowFlags_ChildWindow | ImGuiWindowFlags_Tooltip))
>>>>>>> f5dbb0a9
		{
            window = new(buff) ImGuiWindow(name, ImVec2(0,0), size);
		}
		else
		{
			ImGuiIniData* settings = FindWindowSettings(name);
			if (settings && ImLength(settings->Size) > 0.0f && !(flags & ImGuiWindowFlags_NoResize))// && ImLengthsize) == 0.0f)
				size = settings->Size;

            window = new(buff) ImGuiWindow(name, g.NewWindowDefaultPos, size);

			if (settings->Pos.x != FLT_MAX)
			{
				window->PosFloat = settings->Pos;
				window->Pos = ImVec2((float)(int)window->PosFloat.x, (float)(int)window->PosFloat.y);
				window->Collapsed = settings->Collapsed;
			}
		}
		g.Windows.push_back(window);
	}
	window->Flags = (ImGuiWindowFlags)flags;

	g.CurrentWindowStack.push_back(window);
	g.CurrentWindow = window;

	// Default alpha
	if (fill_alpha < 0.0f)
		fill_alpha = style.WindowFillAlphaDefault;

	// When reusing window again multiple times a frame, just append content (don't need to setup again)
	const int current_frame = ImGui::GetFrameCount();
	const bool first_begin_of_the_frame = (window->LastFrameDrawn != current_frame);
	if (first_begin_of_the_frame)
	{
		window->DrawList->Clear();
		window->Visible = true;

		// New windows appears in front
		if (window->LastFrameDrawn < current_frame - 1)
		{
			ImGui::FocusWindow(window);
			if ((window->Flags & ImGuiWindowFlags_Tooltip) != 0)
			{
				// Hide for 1 frame while resizing
				window->AutoFitFrames = 2;
				window->Visible = false;
			}
		}

		window->LastFrameDrawn = current_frame;
		window->ClipRectStack.resize(0);

		if (flags & ImGuiWindowFlags_ChildWindow)
		{
			ImGuiWindow* parent_window = g.CurrentWindowStack[g.CurrentWindowStack.size()-2];
			parent_window->DC.ChildWindows.push_back(window);
			window->Pos = window->PosFloat = parent_window->DC.CursorPos;
			window->SizeFull = size;
		}

		// Outer clipping rectangle
		if ((flags & ImGuiWindowFlags_ChildWindow) && !(flags & ImGuiWindowFlags_ComboBox))
			ImGui::PushClipRect(g.CurrentWindowStack[g.CurrentWindowStack.size()-2]->ClipRectStack.back());
		else
			ImGui::PushClipRect(ImVec4(0.0f, 0.0f, g.IO.DisplaySize.x, g.IO.DisplaySize.y));

		// ID stack
		window->IDStack.resize(0);
		ImGui::PushID(window);

		// Move window (at the beginning of the frame)
		const ImGuiID move_id = window->GetID("#MOVE");
		RegisterAliveId(move_id);
		if (g.ActiveId == move_id)
		{
			if (g.IO.MouseDown[0])
			{
				if (!(window->Flags & ImGuiWindowFlags_NoMove))
				{
					window->PosFloat += g.IO.MouseDelta;
					MarkSettingsDirty();
				}
				ImGui::FocusWindow(window);
			}
			else
			{
				g.ActiveId = 0;
			}
		}

		// Tooltips always follow mouse
		if ((window->Flags & ImGuiWindowFlags_Tooltip) != 0)
		{
			window->PosFloat = g.IO.MousePos + ImVec2(32,16) - g.Style.FramePadding*2;
		}

		// Clamp into view
		if (!(window->Flags & ImGuiWindowFlags_ChildWindow))
		{
			const ImVec2 pad = ImVec2(window->FontSize()*2.0f, window->FontSize()*2.0f);
			window->PosFloat = ImMax(window->PosFloat + window->Size, pad) - window->Size;
			window->PosFloat = ImMin(window->PosFloat, ImVec2(g.IO.DisplaySize.x, g.IO.DisplaySize.y) - pad);
			window->Pos = ImVec2((float)(int)window->PosFloat.x, (float)(int)window->PosFloat.y);
			window->SizeFull = ImMax(window->SizeFull, pad);
		}
		else
		{
			window->Pos = ImVec2((float)(int)window->PosFloat.x, (float)(int)window->PosFloat.y);
		}

		// Default item width
		if (window->Size.x > 0.0f && !(window->Flags & ImGuiWindowFlags_Tooltip))
			window->ItemWidthDefault = (float)(int)(window->Size.x * 0.65f);
		else
			window->ItemWidthDefault = 200.0f;

		// Prepare for focus requests
		if (window->FocusIdxRequestNext == IM_INT_MAX || window->FocusIdxCounter == -1)
		{
			window->FocusIdxRequestCurrent = IM_INT_MAX;
		}
		else
		{
			const int mod = window->FocusIdxCounter+1;
			window->FocusIdxRequestCurrent = (window->FocusIdxRequestNext + mod) % mod;
		}
		window->FocusIdxCounter = -1;
		window->FocusIdxRequestNext = IM_INT_MAX;

		ImGuiAabb title_bar_aabb = window->TitleBarAabb();

		// Apply and ImClamp scrolling
		window->ScrollY = window->NextScrollY;
		window->ScrollY = ImMax(window->ScrollY, 0.0f);
		if (!window->Collapsed)
			window->ScrollY = ImMin(window->ScrollY, ImMax(0.0f, (float)window->SizeContentsFit.y - window->SizeFull.y));
		window->NextScrollY = window->ScrollY;

		// NB- at this point we don't have a clipping rectangle setup yet!
		// Collapse window by double-clicking on title bar
		if (!(window->Flags & ImGuiWindowFlags_NoTitleBar))
		{
			if (g.HoveredWindow == window && IsMouseHoveringBox(title_bar_aabb) && g.IO.MouseDoubleClicked[0])
			{
				window->Collapsed = !window->Collapsed;
				MarkSettingsDirty();
				ImGui::FocusWindow(window);
			}
		}
		else
		{
			window->Collapsed = false;
		}

		if (window->Collapsed)
		{
			// Title bar only
			window->Size = title_bar_aabb.GetSize();
			window->DrawList->AddRectFilled(title_bar_aabb.GetTL(), title_bar_aabb.GetBR(), window->Color(ImGuiCol_TitleBgCollapsed), g.Style.WindowRounding);
			if (window->Flags & ImGuiWindowFlags_ShowBorders)
			{
				window->DrawList->AddRect(title_bar_aabb.GetTL()+ImVec2(1,1), title_bar_aabb.GetBR()+ImVec2(1,1), window->Color(ImGuiCol_BorderShadow), g.Style.WindowRounding);
				window->DrawList->AddRect(title_bar_aabb.GetTL(), title_bar_aabb.GetBR(), window->Color(ImGuiCol_Border), g.Style.WindowRounding);
			}
		}
		else
		{
			window->Size = window->SizeFull;

			// Draw resize grip and resize
			ImU32 resize_col = 0;
			if ((window->Flags & ImGuiWindowFlags_Tooltip) != 0)
			{
				if (window->AutoFitFrames > 0)
				{
					// Tooltip always resize
					window->SizeFull = window->SizeContentsFit + g.Style.WindowPadding - ImVec2(0.0f, g.Style.ItemSpacing.y);
				}
			}
			else if (!(window->Flags & ImGuiWindowFlags_NoResize))
			{
				const ImGuiAabb resize_aabb(window->Aabb().GetBR()-ImVec2(18,18), window->Aabb().GetBR());
				const ImGuiID resize_id = window->GetID("#RESIZE");
				bool hovered, held;
				ButtonBehaviour(resize_aabb, resize_id, &hovered, &held, true);
				resize_col = window->Color(held ? ImGuiCol_ResizeGripActive : hovered ? ImGuiCol_ResizeGripHovered : ImGuiCol_ResizeGrip);

				ImVec2 size_auto_fit = ImClamp(window->SizeContentsFit + style.AutoFitPadding, style.WindowMinSize, g.IO.DisplaySize - style.AutoFitPadding);
				if (window->AutoFitFrames > 0)
				{
					// Auto-fit only grows during the first few frames
					window->SizeFull = ImMax(window->SizeFull, size_auto_fit);
					MarkSettingsDirty();
				}
				else if (g.HoveredWindow == window && held && g.IO.MouseDoubleClicked[0])
				{
					// Manual auto-fit
					window->SizeFull = size_auto_fit;
					window->Size = window->SizeFull;
					MarkSettingsDirty();
				}
				else if (held)
				{
					// Resize
					window->SizeFull = ImMax(window->SizeFull + g.IO.MouseDelta, style.WindowMinSize);
					window->Size = window->SizeFull;
					MarkSettingsDirty();
				}

				// Update aabb immediately so that the rendering below isn't one frame late
				title_bar_aabb = window->TitleBarAabb();
			}

			// Title bar + Window box
			if (fill_alpha > 0.0f)
			{
				if ((window->Flags & ImGuiWindowFlags_ComboBox) != 0)
					window->DrawList->AddRectFilled(window->Pos, window->Pos+window->Size, window->Color(ImGuiCol_ComboBg, fill_alpha), 0);
				else
					window->DrawList->AddRectFilled(window->Pos, window->Pos+window->Size, window->Color(ImGuiCol_WindowBg, fill_alpha), g.Style.WindowRounding);
			}

			if (!(window->Flags & ImGuiWindowFlags_NoTitleBar))
				window->DrawList->AddRectFilled(title_bar_aabb.GetTL(), title_bar_aabb.GetBR(), window->Color(ImGuiCol_TitleBg), g.Style.WindowRounding, 1|2);

			if (window->Flags & ImGuiWindowFlags_ShowBorders)
			{
				const float rounding = (window->Flags & ImGuiWindowFlags_ComboBox) ? 0.0f : g.Style.WindowRounding;
				window->DrawList->AddRect(window->Pos+ImVec2(1,1), window->Pos+window->Size+ImVec2(1,1), window->Color(ImGuiCol_BorderShadow), rounding);
				window->DrawList->AddRect(window->Pos, window->Pos+window->Size, window->Color(ImGuiCol_Border), rounding);
				if (!(window->Flags & ImGuiWindowFlags_NoTitleBar))
					window->DrawList->AddLine(title_bar_aabb.GetBL(), title_bar_aabb.GetBR(), window->Color(ImGuiCol_Border));
			}

			// Scrollbar
			window->ScrollbarY = (window->SizeContentsFit.y > window->Size.y) && !(window->Flags & ImGuiWindowFlags_NoScrollbar);
			if (window->ScrollbarY)
			{
				ImGuiAabb scrollbar_bb(window->Aabb().Max.x - style.ScrollBarWidth, title_bar_aabb.Max.y+1, window->Aabb().Max.x, window->Aabb().Max.y-1);
				//window->DrawList->AddLine(scrollbar_bb.GetTL(), scrollbar_bb.GetBL(), g.Colors[ImGuiCol_Border]);
				window->DrawList->AddRectFilled(scrollbar_bb.Min, scrollbar_bb.Max, window->Color(ImGuiCol_ScrollbarBg));
				scrollbar_bb.Expand(ImVec2(-3,-3));

				const float grab_size_y_norm = ImSaturate(window->Size.y / ImMax(window->SizeContentsFit.y, window->Size.y));
				const float grab_size_y = scrollbar_bb.GetHeight() * grab_size_y_norm;

				// Handle input right away (none of the code above is relying on scrolling)
				bool held = false;
				bool hovered = false;
				if (grab_size_y_norm < 1.0f)
				{
					const ImGuiID scrollbar_id = window->GetID("#SCROLLY");
					ButtonBehaviour(scrollbar_bb, scrollbar_id, &hovered, &held, true);
					if (held)
					{
						g.HoveredId = scrollbar_id;
						const float pos_y_norm = ImSaturate((g.IO.MousePos.y - (scrollbar_bb.Min.y + grab_size_y*0.5f)) / (scrollbar_bb.GetHeight() - grab_size_y)) * (1.0f - grab_size_y_norm);
						window->ScrollY = pos_y_norm * window->SizeContentsFit.y;
						window->NextScrollY = window->ScrollY;
					}
				}

				// Normalized height of the grab
				const float pos_y_norm = ImSaturate(window->ScrollY / ImMax(0.0f, window->SizeContentsFit.y));
				const ImU32 grab_col = window->Color(held ? ImGuiCol_ScrollbarGrabActive : hovered ? ImGuiCol_ScrollbarGrabHovered : ImGuiCol_ScrollbarGrab);
				window->DrawList->AddRectFilled(
					ImVec2(scrollbar_bb.Min.x, ImLerp(scrollbar_bb.Min.y, scrollbar_bb.Max.y, pos_y_norm)), 
					ImVec2(scrollbar_bb.Max.x, ImLerp(scrollbar_bb.Min.y, scrollbar_bb.Max.y, pos_y_norm + grab_size_y_norm)), grab_col);
			}

			// Render resize grip
			// (after the input handling so we don't have a frame of latency)
			if (!(window->Flags & ImGuiWindowFlags_NoResize))
			{
				const float r = style.WindowRounding;
				const ImVec2 br = window->Aabb().GetBR();
				if (r == 0.0f)
				{
					window->DrawList->AddTriangleFilled(br, br-ImVec2(0,14), br-ImVec2(14,0), resize_col);
				}
				else
				{
					// FIXME: We should draw 4 triangles and decide on a size that's not dependant on the rounding size (previously used 18)
					window->DrawList->AddArc(br - ImVec2(r,r), r, resize_col, 6, 9, true);
					window->DrawList->AddTriangleFilled(br+ImVec2(0,-2*r),br+ImVec2(0,-r),br+ImVec2(-r,-r), resize_col);
					window->DrawList->AddTriangleFilled(br+ImVec2(-r,-r), br+ImVec2(-r,0),br+ImVec2(-2*r,0), resize_col);
				}
			}
		}

		// Setup drawing context
		window->DC.ColumnStartX = window->WindowPadding().x;
		window->DC.CursorStartPos = window->Pos + ImVec2(window->DC.ColumnStartX, window->TitleBarHeight() + window->WindowPadding().y) - ImVec2(0.0f, window->ScrollY);
		window->DC.CursorPos = window->DC.CursorStartPos;
		window->DC.CursorPosPrevLine = window->DC.CursorPos;
		window->DC.CurrentLineHeight = window->DC.PrevLineHeight = 0.0f;
		window->DC.LogLineHeight = window->DC.CursorPos.y - 9999.0f;
		window->DC.ChildWindows.resize(0);
		window->DC.ItemWidth.resize(0); 
		window->DC.ItemWidth.push_back(window->ItemWidthDefault);
		window->DC.AllowKeyboardFocus.resize(0);
		window->DC.AllowKeyboardFocus.push_back(true);
		window->DC.ColorModifiers.resize(0);
		window->DC.ColorEditMode = ImGuiColorEditMode_UserSelect;
		window->DC.ColumnCurrent = 0;
		window->DC.ColumnsCount = 1;
		window->DC.TreeDepth = 0;
		window->DC.StateStorage = &window->StateStorage;
		window->DC.OpenNextNode = -1;

		// Reset contents size for auto-fitting
		window->SizeContentsFit = ImVec2(0.0f, 0.0f);
		if (window->AutoFitFrames > 0)
			window->AutoFitFrames--;

		// Title bar
		if (!(window->Flags & ImGuiWindowFlags_NoTitleBar))
		{
			RenderCollapseTriangle(window->Pos + style.FramePadding, !window->Collapsed, 1.0f, true);
			RenderText(window->Pos + style.FramePadding + ImVec2(window->FontSize() + style.ItemInnerSpacing.x, 0), name);
			if (open)
				ImGui::CloseWindowButton(open);
		}
	}
	else
	{
		// Outer clipping rectangle
		if ((flags & ImGuiWindowFlags_ChildWindow) && !(flags & ImGuiWindowFlags_ComboBox))
			ImGui::PushClipRect(g.CurrentWindowStack[g.CurrentWindowStack.size()-2]->ClipRectStack.back());
		else
			ImGui::PushClipRect(ImVec4(0.0f, 0.0f, g.IO.DisplaySize.x, g.IO.DisplaySize.y));
	}

	// Inner clipping rectangle
	// We set this up after processing the resize grip so that our clip rectangle doesn't lag by a frame
	const ImGuiAabb title_bar_aabb = window->TitleBarAabb();
	ImVec4 clip_rect(title_bar_aabb.Min.x+0.5f, title_bar_aabb.Max.y+0.5f, window->Aabb().Max.x-1.5f, window->Aabb().Max.y-1.5f);
	if (window->ScrollbarY)
		clip_rect.z -= g.Style.ScrollBarWidth;
	ImGui::PushClipRect(clip_rect);

	if (first_begin_of_the_frame)
	{
		// Clear 'accessed' flag last thing
		window->Accessed = false;
	}

	// Return collapsed so that user can perform an early out optimisation
	return !window->Collapsed;
}

void End()
{
	ImGuiState& g = GImGui;
	ImGuiWindow* window = g.CurrentWindow;

	ImGui::Columns(1, "#CloseColumns");
	ImGui::PopClipRect();	// inner window clip rectangle
	ImGui::PopClipRect();	// outer window clip rectangle

	// Select window for move/focus when we're done with all our widgets
	ImGuiAabb bb(window->Pos, window->Pos+window->Size);
	if (g.ActiveId == 0 && g.HoveredId == 0 && g.HoveredWindowExcludingChilds == window && IsMouseHoveringBox(bb) && g.IO.MouseClicked[0])
		g.ActiveId = window->GetID("#MOVE");

	// Stop logging
	if (!(window->Flags & ImGuiWindowFlags_ChildWindow))	// FIXME: more options for scope of logging
	{
		g.LogEnabled = false;
		if (g.LogFile != NULL)
		{
			fprintf(g.LogFile, "\n");
			if (g.LogFile == stdout)
				fflush(g.LogFile);
			else
				fclose(g.LogFile);
			g.LogFile = NULL;
		}
		if (g.LogClipboard.size() > 1)
		{
			g.LogClipboard.append("\n");
			if (g.IO.SetClipboardTextFn)
				g.IO.SetClipboardTextFn(g.LogClipboard.begin(), g.LogClipboard.end());
			g.LogClipboard.clear();
		}
	}

	// Pop
	g.CurrentWindowStack.pop_back();
	g.CurrentWindow = g.CurrentWindowStack.empty() ? NULL : g.CurrentWindowStack.back();
}

static void FocusWindow(ImGuiWindow* window)
{
	ImGuiState& g = GImGui;
	g.FocusedWindow = window;

	// Move to front
	for (size_t i = 0; i < g.Windows.size(); i++)
		if (g.Windows[i] == window)
		{
			g.Windows.erase(g.Windows.begin() + i);
			break;
		}
	g.Windows.push_back(window);
}

void PushItemWidth(float item_width)
{
	ImGuiWindow* window = GetCurrentWindow();
	item_width = (float)(int)item_width;
	window->DC.ItemWidth.push_back(item_width > 0.0f ? item_width : window->ItemWidthDefault);
}

void PopItemWidth()
{
	ImGuiWindow* window = GetCurrentWindow();
	window->DC.ItemWidth.pop_back();
}

float GetItemWidth()
{
	ImGuiWindow* window = GetCurrentWindow();
	return window->DC.ItemWidth.back();
}

void PushAllowKeyboardFocus(bool allow_keyboard_focus)
{
	ImGuiWindow* window = GetCurrentWindow();
	window->DC.AllowKeyboardFocus.push_back(allow_keyboard_focus);
}

void PopAllowKeyboardFocus()
{
	ImGuiWindow* window = GetCurrentWindow();
	window->DC.AllowKeyboardFocus.pop_back();
}

void PushStyleColor(ImGuiCol idx, const ImVec4& col)
{
	ImGuiState& g = GImGui;
	ImGuiWindow* window = GetCurrentWindow();

	ImGuiColMod backup;
	backup.Col = idx;
	backup.PreviousValue = g.Style.Colors[idx];
	window->DC.ColorModifiers.push_back(backup);
	g.Style.Colors[idx] = col;
}

void PopStyleColor()
{
	ImGuiState& g = GImGui;
	ImGuiWindow* window = GetCurrentWindow();

	ImGuiColMod& backup = window->DC.ColorModifiers.back();
	g.Style.Colors[backup.Col] = backup.PreviousValue;
	window->DC.ColorModifiers.pop_back();
}

const char* GetStyleColorName(ImGuiCol idx)
{
	// Create with regexp: ImGuiCol_{.*}, --> case ImGuiCol_\1: return "\1";
	switch (idx)
	{
	case ImGuiCol_Text: return "Text";
	case ImGuiCol_WindowBg: return "WindowBg";
	case ImGuiCol_Border: return "Border";
	case ImGuiCol_BorderShadow: return "BorderShadow";
	case ImGuiCol_FrameBg: return "FrameBg";
	case ImGuiCol_TitleBg: return "TitleBg";
	case ImGuiCol_TitleBgCollapsed: return "TitleBgCollapsed";
	case ImGuiCol_ScrollbarBg: return "ScrollbarBg";
	case ImGuiCol_ScrollbarGrab: return "ScrollbarGrab";
	case ImGuiCol_ScrollbarGrabHovered: return "ScrollbarGrabHovered";
	case ImGuiCol_ScrollbarGrabActive: return "ScrollbarGrabActive";
	case ImGuiCol_ComboBg: return "ComboBg";
	case ImGuiCol_CheckHovered: return "CheckHovered";
	case ImGuiCol_CheckActive: return "CheckActive";
	case ImGuiCol_SliderGrab: return "SliderGrab";
	case ImGuiCol_SliderGrabActive: return "SliderGrabActive";
	case ImGuiCol_Button: return "Button";
	case ImGuiCol_ButtonHovered: return "ButtonHovered";
	case ImGuiCol_ButtonActive: return "ButtonActive";
	case ImGuiCol_Header: return "Header";
	case ImGuiCol_HeaderHovered: return "HeaderHovered";
	case ImGuiCol_HeaderActive: return "HeaderActive";
	case ImGuiCol_Column: return "Column";
	case ImGuiCol_ColumnHovered: return "ColumnHovered";
	case ImGuiCol_ColumnActive: return "ColumnActive";
	case ImGuiCol_ResizeGrip: return "ResizeGrip";
	case ImGuiCol_ResizeGripHovered: return "ResizeGripHovered";
	case ImGuiCol_ResizeGripActive: return "ResizeGripActive";
	case ImGuiCol_CloseButton: return "CloseButton";
	case ImGuiCol_CloseButtonHovered: return "CloseButtonHovered";
	case ImGuiCol_CloseButtonActive: return "CloseButtonActive";
	case ImGuiCol_PlotLines: return "PlotLines";
	case ImGuiCol_PlotLinesHovered: return "PlotLinesHovered";
	case ImGuiCol_PlotHistogram: return "PlotHistogram";
	case ImGuiCol_PlotHistogramHovered: return "ImGuiCol_PlotHistogramHovered";
	case ImGuiCol_TextSelectedBg: return "TextSelectedBg";
	case ImGuiCol_TooltipBg: return "TooltipBg";
	}
	IM_ASSERT(0);
	return "Unknown";
}

bool GetWindowIsFocused()
{
	ImGuiState& g = GImGui;
	ImGuiWindow* window = GetCurrentWindow();
	return g.FocusedWindow == window;
}

float GetWindowWidth()
{
	ImGuiWindow* window = GetCurrentWindow();
	return window->Size.x;
}

ImVec2 GetWindowPos()
{
	ImGuiWindow* window = GetCurrentWindow();
	return window->Pos;
}

void SetWindowPos(const ImVec2& pos)
{
	ImGuiWindow* window = GetCurrentWindow();
	const ImVec2 old_pos = window->Pos;
	window->PosFloat = pos;
	window->Pos = ImVec2((float)(int)window->PosFloat.x, (float)(int)window->PosFloat.y);

	// If we happen to move the window while it is showing (which is a bad idea) let's at least offset the cursor
	window->DC.CursorPos += (window->Pos - old_pos);
}

ImVec2 GetWindowSize()
{
	ImGuiWindow* window = GetCurrentWindow();
	return window->Size;
}

ImVec2 GetWindowContentRegionMin()
{
	ImGuiWindow* window = GetCurrentWindow();
	return ImVec2(0, window->TitleBarHeight()) + window->WindowPadding();
}

ImVec2 GetWindowContentRegionMax()
{
	ImGuiWindow* window = GetCurrentWindow();
	ImVec2 m = window->Size - window->WindowPadding();
	if (window->ScrollbarY)
		m.x -= GImGui.Style.ScrollBarWidth;
	return m;
}

float GetTextLineHeight()
{
	ImGuiWindow* window = GetCurrentWindow();
	return window->FontSize();
}

float GetTextLineSpacing()
{
	ImGuiState& g = GImGui;
	ImGuiWindow* window = GetCurrentWindow();
	return window->FontSize() + g.Style.ItemSpacing.y;
}

ImDrawList*	GetWindowDrawList()
{
	ImGuiWindow* window = GetCurrentWindow();
	return window->DrawList;
}

void SetFontScale(float scale)
{
	ImGuiWindow* window = GetCurrentWindow();
	window->FontScale = scale;
}

ImVec2 GetCursorPos()
{
	ImGuiWindow* window = GetCurrentWindow();
	return window->DC.CursorPos - window->Pos;
}

void SetCursorPos(const ImVec2& pos)
{
	ImGuiWindow* window = GetCurrentWindow();
	window->DC.CursorPos = window->Pos + pos;
}

void SetScrollPosHere()
{
	ImGuiWindow* window = GetCurrentWindow();
	window->NextScrollY = (window->DC.CursorPos.y + window->ScrollY) - (window->Pos.y + window->SizeFull.y * 0.5f) - (window->TitleBarHeight() + window->WindowPadding().y);
}

void SetTreeStateStorage(ImGuiStorage* tree)
{
	ImGuiWindow* window = GetCurrentWindow();
	window->DC.StateStorage = tree ? tree : &window->StateStorage;
}

ImGuiStorage* GetTreeStateStorage()
{
	ImGuiWindow* window = GetCurrentWindow();
	return window->DC.StateStorage;
}

void TextV(const char* fmt, va_list args)
{
	ImGuiWindow* window = GetCurrentWindow();
	if (window->Collapsed)
		return;

	static char buf[1024];
	const char* text_end = buf + ImFormatStringV(buf, IM_ARRAYSIZE(buf), fmt, args);
	TextUnformatted(buf, text_end);
}

void Text(const char* fmt, ...)
{
	va_list args;
	va_start(args, fmt);
	TextV(fmt, args);
	va_end(args);
}

void TextColored(const ImVec4& col, const char* fmt, ...)
{
	ImGui::PushStyleColor(ImGuiCol_Text, col);
	va_list args;
	va_start(args, fmt);
	TextV(fmt, args);
	va_end(args);
	ImGui::PopStyleColor();
}

void TextUnformatted(const char* text, const char* text_end)
{
	ImGuiState& g = GImGui;
	ImGuiWindow* window = GetCurrentWindow();
	if (window->Collapsed)
		return;

	const char* text_begin = text;
	if (text_end == NULL)
		text_end = text + strlen(text);

	if (text_end - text > 2000)
	{
		// Long text!
		// Perform manual coarse clipping to optimize for long multi-line text
		// From this point we will only compute the width of lines that are visible.
		const char* line = text;
		const float line_height = ImGui::GetTextLineHeight();
		const ImVec2 start_pos = window->DC.CursorPos;
		const ImVec4 clip_rect = window->ClipRectStack.back();
		ImVec2 text_size(0,0);

		if (start_pos.y <= clip_rect.w)
		{
			ImVec2 pos = start_pos;

			// lines to skip (can't skip when logging text)
			if (!g.LogEnabled)
			{
				int lines_skippable = (int)((clip_rect.y - start_pos.y) / line_height) - 1;
				if (lines_skippable > 0)
				{
					int lines_skipped = 0;
					while (line < text_end && lines_skipped <= lines_skippable)
					{
						const char* line_end = strchr(line, '\n');
						line = line_end + 1;
						lines_skipped++;
					}
					pos.y += lines_skipped * line_height;
				}
			}

			// lines to render?
			if (line < text_end)
			{
				ImGuiAabb line_box(pos, pos + ImVec2(ImGui::GetWindowWidth(), line_height));
				while (line < text_end)
				{
					const char* line_end = strchr(line, '\n');
					if (ImGui::IsClipped(line_box))
						break;

					const ImVec2 line_size = CalcTextSize(line, line_end, false);
					text_size.x = ImMax(text_size.x, line_size.x);
					RenderText(pos, line, line_end, false);
					if (!line_end)
						line_end = text_end;
					line = line_end + 1;
					line_box.Min.y += line_height;
					line_box.Max.y += line_height;
					pos.y += line_height;
				}

				// count remaining lines
				int lines_skipped = 0;
				while (line < text_end)
				{
					const char* line_end = strchr(line, '\n');
					if (!line_end)
						line_end = text_end;
					line = line_end + 1;
					lines_skipped++;
				}
				pos.y += lines_skipped * line_height;
			}

			text_size.y += (pos - start_pos).y;
		}
		const ImGuiAabb bb(window->DC.CursorPos, window->DC.CursorPos + text_size);
		ItemSize(bb);
		ClipAdvance(bb);
	}
	else
	{
		const ImVec2 text_size = CalcTextSize(text_begin, text_end, false);
		ImGuiAabb bb(window->DC.CursorPos, window->DC.CursorPos + text_size);
		ItemSize(bb.GetSize(), &bb.Min);

		if (ClipAdvance(bb))
			return;

		// Render
		// We don't hide text after # in this end-user function.
		RenderText(bb.Min, text_begin, text_end, false);
	}
}

void AlignFirstTextHeightToWidgets()
{
	ImGuiState& g = GImGui;
	ImGuiWindow* window = GetCurrentWindow();
	if (window->Collapsed)
		return;

	// Declare a dummy item size to that upcoming items that are smaller will center-align on the newly expanded line height.
	ImGui::ItemSize(ImVec2(0, window->FontSize() + g.Style.FramePadding.y*2));
	ImGui::SameLine(0, 0);
}

void LabelText(const char* label, const char* fmt, ...)
{
	ImGuiState& g = GImGui;
	ImGuiWindow* window = GetCurrentWindow();
	if (window->Collapsed)
		return;
	const ImGuiStyle& style = g.Style;
	const float w = window->DC.ItemWidth.back();

	static char buf[1024];
	va_list args;
	va_start(args, fmt);
	const char* text_begin = &buf[0];
	const char* text_end = text_begin + ImFormatStringV(buf, IM_ARRAYSIZE(buf), fmt, args);
	va_end(args);

	const ImVec2 text_size = CalcTextSize(label);
	const ImGuiAabb value_bb(window->DC.CursorPos, window->DC.CursorPos + ImVec2(w + style.FramePadding.x*2, text_size.y));
	const ImGuiAabb bb(window->DC.CursorPos, window->DC.CursorPos + ImVec2(w + style.FramePadding.x*2 + style.ItemInnerSpacing.x, 0.0f) + text_size);
	ItemSize(bb);

	if (ClipAdvance(value_bb))
		return;

	// Render
	RenderText(value_bb.Min, text_begin, text_end);
	RenderText(ImVec2(value_bb.Max.x + style.ItemInnerSpacing.x, value_bb.Min.y), label);
}

static bool ButtonBehaviour(const ImGuiAabb& bb, const ImGuiID& id, bool* out_hovered, bool* out_held, bool allow_key_modifiers, bool repeat)
{
	ImGuiState& g = GImGui;
	ImGuiWindow* window = GetCurrentWindow();

	const bool hovered = (g.HoveredWindow == window) && (g.HoveredId == 0) && IsMouseHoveringBox(bb);
	bool pressed = false;
	if (hovered)
	{
		g.HoveredId = id;
		if (allow_key_modifiers || (!g.IO.KeyCtrl && !g.IO.KeyShift))
		{
			if (g.IO.MouseClicked[0])
			{
				g.ActiveId = id;
			}
			else if (repeat && g.ActiveId && ImGui::IsMouseClicked(0, true))
			{
				pressed = true;
			}
		}
	}

	bool held = false;
	if (g.ActiveId == id)
	{
		if (g.IO.MouseDown[0])
		{
			held = true;
		}
		else
		{
			if (hovered)
				pressed = true;
			g.ActiveId = 0;
		}
	}

	if (out_hovered) *out_hovered = hovered;
	if (out_held) *out_held = held;

	return pressed;
}

bool Button(const char* label, ImVec2 size, bool repeat_when_held)
{
	ImGuiState& g = GImGui;
	ImGuiWindow* window = GetCurrentWindow();
	if (window->Collapsed)
		return false;

	const ImGuiStyle& style = g.Style;
	const ImGuiID id = window->GetID(label);

	const ImVec2 text_size = CalcTextSize(label);
	if (size.x == 0.0f)
		size.x = text_size.x;
	if (size.y == 0.0f)
		size.y = text_size.y;

	const ImGuiAabb bb(window->DC.CursorPos, window->DC.CursorPos+size + style.FramePadding*2.0f);
	ItemSize(bb);

	if (ClipAdvance(bb))
		return false;

	bool hovered, held;
	bool pressed = ButtonBehaviour(bb, id, &hovered, &held, true, repeat_when_held);

	// Render
	const ImU32 col = window->Color((hovered && held) ? ImGuiCol_ButtonActive : hovered ? ImGuiCol_ButtonHovered : ImGuiCol_Button);
	RenderFrame(bb.Min, bb.Max, col);

	if (size.x < text_size.x || size.y < text_size.y)
		PushClipRect(ImVec4(bb.Min.x+style.FramePadding.x, bb.Min.y+style.FramePadding.y, bb.Max.x, bb.Max.y-style.FramePadding.y));		// Allow extra to draw over the horizontal padding to make it visible that text doesn't fit
	const ImVec2 off = ImVec2(ImMax(0.0f, size.x - text_size.x) * 0.5f, ImMax(0.0f, size.y - text_size.y) * 0.5f);
	RenderText(bb.Min + style.FramePadding + off, label);
	if (size.x < text_size.x || size.y < text_size.y)
		PopClipRect();

	return pressed;
}

// Fits within text without additional spacing.
bool SmallButton(const char* label)
{
	ImGuiState& g = GImGui;
	ImGuiWindow* window = GetCurrentWindow();
	if (window->Collapsed)
		return false;

	const ImGuiStyle& style = g.Style;
	const ImGuiID id = window->GetID(label);

	const ImGuiAabb bb(window->DC.CursorPos, window->DC.CursorPos+CalcTextSize(label) + ImVec2(style.FramePadding.x*2,0));
	ItemSize(bb);

	if (ClipAdvance(bb))
		return false;

	bool hovered, held;
	bool pressed = ButtonBehaviour(bb, id, &hovered, &held, true);

	// Render
	const ImU32 col = window->Color((hovered && held) ? ImGuiCol_ButtonActive : hovered ? ImGuiCol_ButtonHovered : ImGuiCol_Button);
	RenderFrame(bb.Min, bb.Max, col);
	RenderText(bb.Min + ImVec2(style.FramePadding.x,0), label);

	return pressed;
}

static bool CloseWindowButton(bool* open)
{
	ImGuiWindow* window = GetCurrentWindow();

	const ImGuiID id = window->GetID("##CLOSE");

	const float title_bar_height = window->TitleBarHeight();
	const ImGuiAabb bb(window->Aabb().GetTR() + ImVec2(-title_bar_height+3.0f,2.0f), window->Aabb().GetTR() + ImVec2(-2.0f,+title_bar_height-2.0f));

	bool hovered, held;
	bool pressed = ButtonBehaviour(bb, id, &hovered, &held, true);

	// Render
	const ImU32 col = window->Color((held && hovered) ? ImGuiCol_CloseButtonActive : hovered ? ImGuiCol_CloseButtonHovered : ImGuiCol_CloseButton);
	window->DrawList->AddCircleFilled(bb.GetCenter(), ImMax(2.0f,title_bar_height*0.5f-4), col, 16);
	//RenderFrame(bb.Min, bb.Max, col, false);

	const float cross_padding = 4;
	if (hovered && bb.GetWidth() >= (cross_padding+1)*2 && bb.GetHeight() >= (cross_padding+1)*2)
	{
		window->DrawList->AddLine(bb.GetTL()+ImVec2(+cross_padding,+cross_padding), bb.GetBR()+ImVec2(-cross_padding,-cross_padding), window->Color(ImGuiCol_Text));
		window->DrawList->AddLine(bb.GetBL()+ImVec2(+cross_padding,-cross_padding), bb.GetTR()+ImVec2(-cross_padding,+cross_padding), window->Color(ImGuiCol_Text));
	}

	if (open != NULL && pressed)
		*open = !*open;

	return pressed;
}

void LogToTTY(int max_depth)
{
	ImGuiState& g = GImGui;
	if (g.LogEnabled)
		return;
	g.LogEnabled = true;
	g.LogFile = stdout;
	if (max_depth >= 0)
		g.LogAutoExpandMaxDepth = max_depth;
}

void LogToFile(int max_depth, const char* filename)
{
	ImGuiState& g = GImGui;
	if (g.LogEnabled)
		return;
	if (!filename)
		filename = g.IO.LogFilename;
	g.LogEnabled = true;
	g.LogFile = fopen(filename, "at");
	if (max_depth >= 0)
		g.LogAutoExpandMaxDepth = max_depth;
}

void LogToClipboard(int max_depth)
{
	ImGuiState& g = GImGui;
	if (g.LogEnabled)
		return;
	g.LogEnabled = true;
	g.LogFile = NULL;
	if (max_depth >= 0)
		g.LogAutoExpandMaxDepth = max_depth;
}

void LogButtons()
{
	ImGuiState& g = GImGui;

	ImGui::PushID("LogButtons");
	const bool log_to_tty = ImGui::Button("Log To TTY");
	ImGui::SameLine();		
	const bool log_to_file = ImGui::Button("Log To File");
	ImGui::SameLine();
	const bool log_to_clipboard = ImGui::Button("Log To Clipboard");
	ImGui::SameLine();

	ImGui::PushItemWidth(80.0f);
	ImGui::PushAllowKeyboardFocus(false);
	ImGui::SliderInt("Depth", &g.LogAutoExpandMaxDepth, 0, 9, NULL);
	ImGui::PopAllowKeyboardFocus();
	ImGui::PopItemWidth();
	ImGui::PopID();

	// Start logging at the end of the function so that the buttons don't appear in the log
	if (log_to_tty)
		LogToTTY(g.LogAutoExpandMaxDepth);
	if (log_to_file)
		LogToFile(g.LogAutoExpandMaxDepth, g.IO.LogFilename);
	if (log_to_clipboard)
		LogToClipboard(g.LogAutoExpandMaxDepth);
}

bool CollapsingHeader(const char* label, const char* str_id, const bool display_frame, const bool default_open)
{
	ImGuiState& g = GImGui;
	ImGuiWindow* window = GetCurrentWindow();
	if (window->Collapsed)
		return false;

	const ImGuiStyle& style = g.Style;

	IM_ASSERT(str_id != NULL || label != NULL);
	if (str_id == NULL)
		str_id = label;
	if (label == NULL)
		label = str_id;
	const ImGuiID id = window->GetID(str_id);

	ImGuiStorage* tree = window->DC.StateStorage;
	bool opened;
	if (window->DC.OpenNextNode != -1)
	{
		opened = window->DC.OpenNextNode > 0;
		tree->SetInt(id, opened);
		window->DC.OpenNextNode = -1;
	}
	else
	{
		opened = tree->GetInt(id, default_open) != 0;
	}

	const ImVec2 window_padding = window->WindowPadding();
	const ImVec2 text_size = CalcTextSize(label);
	const ImVec2 pos_min = window->DC.CursorPos;
	const ImVec2 pos_max = window->Pos + GetWindowContentRegionMax();
	ImGuiAabb bb = ImGuiAabb(pos_min, ImVec2(pos_max.x, pos_min.y + text_size.y));
	if (display_frame)
	{
		bb.Min.x -= window_padding.x*0.5f;
		bb.Max.x += window_padding.x*0.5f;
		bb.Max.y += style.FramePadding.y * 2;
	}

	const ImGuiAabb text_bb(bb.Min, bb.Min + ImVec2(window->FontSize() + style.FramePadding.x*2*2,0) + text_size);
	ItemSize(ImVec2(text_bb.GetSize().x, bb.GetSize().y));	// NB: we don't provide our width so that it doesn't get feed back into AutoFit

	// Logging auto expand tree nodes (but not collapsing headers.. seems like sensible behaviour)
	// NB- If we are above max depth we still allow manually opened nodes to be logged
	if (!display_frame)	
		if (g.LogEnabled && window->DC.TreeDepth < g.LogAutoExpandMaxDepth)
			opened = true;

	if (ClipAdvance(bb))
		return opened;

	bool hovered, held;
	bool pressed = ButtonBehaviour(display_frame ? bb : text_bb, id, &hovered, &held, false);
	if (pressed)
	{
		opened = !opened;
		tree->SetInt(id, opened);
	}

	// Render
	const ImU32 col = window->Color((held && hovered) ? ImGuiCol_HeaderActive : hovered ? ImGuiCol_HeaderHovered : ImGuiCol_Header);
	if (display_frame)
	{
		RenderFrame(bb.Min, bb.Max, col, true);
		RenderCollapseTriangle(bb.Min + style.FramePadding, opened, 1.0f, true);
		RenderText(bb.Min + style.FramePadding + ImVec2(window->FontSize() + style.FramePadding.x*2,0), label);
	}
	else
	{
		if ((held && hovered) || hovered)
			RenderFrame(bb.Min, bb.Max, col, false);
		RenderCollapseTriangle(bb.Min + ImVec2(style.FramePadding.x, window->FontSize()*0.15f), opened, 0.70f);
		RenderText(bb.Min + ImVec2(window->FontSize() + style.FramePadding.x*2,0), label);
	}

	return opened;
}

void BulletText(const char* fmt, ...)
{
	ImGuiState& g = GImGui;
	ImGuiWindow* window = GetCurrentWindow();
	if (window->Collapsed)
		return;

	static char buf[1024];
	va_list args;
	va_start(args, fmt);
	const char* text_begin = buf;
	const char* text_end = text_begin + ImFormatStringV(buf, IM_ARRAYSIZE(buf), fmt, args);
	va_end(args);

	const float line_height = window->FontSize();
	const ImVec2 text_size = CalcTextSize(text_begin, text_end);
	const ImGuiAabb bb(window->DC.CursorPos, window->DC.CursorPos + ImVec2(line_height + (text_size.x > 0.0f ? (g.Style.FramePadding.x*2) : 0.0f),0) + text_size);	// Empty text doesn't add padding
	ItemSize(bb);

	if (ClipAdvance(bb))
		return;

	// Render
	const float bullet_size = line_height*0.15f;
	window->DrawList->AddCircleFilled(bb.Min + ImVec2(g.Style.FramePadding.x + line_height*0.5f, line_height*0.5f), bullet_size, window->Color(ImGuiCol_Text));
	RenderText(bb.Min+ImVec2(window->FontSize()+g.Style.FramePadding.x*2,0), text_begin, text_end);
}

bool TreeNode(const char* str_id, const char* fmt, ...)
{
	static char buf[1024];
	va_list args;
	va_start(args, fmt);
	ImFormatStringV(buf, IM_ARRAYSIZE(buf), fmt, args);
	va_end(args);

	if (!str_id || !str_id[0])
		str_id = fmt;

	ImGui::PushID(str_id);
	const bool opened = ImGui::CollapsingHeader(buf, "", false);		// do not add to the ID so that TreeNodeSetOpen can access
	ImGui::PopID();

	if (opened)
		ImGui::TreePush(str_id);

	return opened;
}

bool TreeNode(const void* ptr_id, const char* fmt, ...)
{
	static char buf[1024];
	va_list args;
	va_start(args, fmt);
	ImFormatStringV(buf, IM_ARRAYSIZE(buf), fmt, args);
	va_end(args);

	if (!ptr_id)
		ptr_id = fmt;

	ImGui::PushID(ptr_id);
	const bool opened = ImGui::CollapsingHeader(buf, "", false);
	ImGui::PopID();

	if (opened)
		ImGui::TreePush(ptr_id);

	return opened;
}

bool TreeNode(const char* str_label_id)
{
	return TreeNode(str_label_id, "%s", str_label_id);
}

void OpenNextNode(bool open)
{
	ImGuiWindow* window = GetCurrentWindow();
	window->DC.OpenNextNode = open ? 1 : 0;
}

void PushID(const char* str_id)
{
	ImGuiWindow* window = GetCurrentWindow();
	window->IDStack.push_back(window->GetID(str_id));
}

void PushID(const void* ptr_id)
{
	ImGuiWindow* window = GetCurrentWindow();
	window->IDStack.push_back(window->GetID(ptr_id));
}

void PushID(int int_id)
{
	const void* ptr_id = (void*)(intptr_t)int_id;
	ImGuiWindow* window = GetCurrentWindow();
	window->IDStack.push_back(window->GetID(ptr_id));
}

void PopID()
{
	ImGuiWindow* window = GetCurrentWindow();
	window->IDStack.pop_back();
}

// NB: only call right after InputText because we are using its InitialValue storage
static void ApplyNumericalTextInput(const char* buf, float *v)
{
	while (*buf == ' ' || *buf == '\t')
		buf++;

	// We don't support '-' op because it would conflict with inputing negative value.
	// Instead you can use +-100 to subtract from an existing value
	char op = buf[0];
	if (op == '+' || op == '*' || op == '/')
	{
		buf++;
		while (*buf == ' ' || *buf == '\t')
			buf++;
	}
	else
	{
		op = 0;
	}
	if (!buf[0])
		return;

	float ref_v = *v;
	if (op)
		if (sscanf(GImGui.InputTextState.InitialText, "%f", &ref_v) < 1)
			return;

	float op_v = 0.0f;
	if (sscanf(buf, "%f", &op_v) < 1)
		return;

	if (op == '+')
		*v = ref_v + op_v;
	else if (op == '*')
		*v = ref_v * op_v;
	else if (op == '/')
	{
		if (op_v == 0.0f)
			return;
		*v = ref_v / op_v;
	}
	else
		*v = op_v;
}

// use power!=1.0 for logarithmic sliders
bool SliderFloat(const char* label, float* v, float v_min, float v_max, const char* display_format, float power)
{
	ImGuiState& g = GImGui;
	ImGuiWindow* window = GetCurrentWindow();
	if (window->Collapsed)
		return false;

	const ImGuiStyle& style = g.Style;
	const ImGuiID id = window->GetID(label);
	const float w = window->DC.ItemWidth.back();

	if (!display_format)
		display_format = "%.3f";

	// Dodgily parse display precision back from the display format
	int decimal_precision = 3;
	if (const char* p = strchr(display_format, '%'))
	{
		p++;
		while (*p >= '0' && *p <= '9')
			p++;
		if (*p == '.')
		{
			decimal_precision = atoi(p+1);
			if (decimal_precision < 0 || decimal_precision > 10)
				decimal_precision = 3;
		}
	}

	const bool tab_focus_requested = window->FocusItemRegister(g.ActiveId == id);

	const ImVec2 text_size = CalcTextSize(label);
	const ImGuiAabb frame_bb(window->DC.CursorPos, window->DC.CursorPos + ImVec2(w, text_size.y) + style.FramePadding*2.0f);
	const ImGuiAabb slider_bb(frame_bb.Min+g.Style.FramePadding, frame_bb.Max-g.Style.FramePadding);
	const ImGuiAabb bb(frame_bb.Min, frame_bb.Max + ImVec2(style.ItemInnerSpacing.x + text_size.x, 0.0f));

	if (IsClipped(slider_bb))
	{
		// NB- we don't use ClipAdvance() because we don't want to submit ItemSize() because we may change into a text edit later which may submit an ItemSize itself
		ItemSize(bb);
		return false;
	}

	const bool is_unbound = v_min == -FLT_MAX || v_min == FLT_MAX || v_max == -FLT_MAX || v_max == FLT_MAX;

	const float grab_size_in_units = 1.0f;															// In 'v' units. Probably needs to be parametrized, based on a 'v_step' value? decimal precision?
	float grab_size_in_pixels;
	if (decimal_precision > 0 || is_unbound)
		grab_size_in_pixels = 10.0f;
	else
		grab_size_in_pixels = ImMax(grab_size_in_units * (w / (v_max-v_min+1.0f)), 8.0f);				// Integer sliders
	const float slider_effective_w = slider_bb.GetWidth() - grab_size_in_pixels;
	const float slider_effective_x1 = slider_bb.Min.x + grab_size_in_pixels*0.5f;
	const float slider_effective_x2 = slider_bb.Max.x - grab_size_in_pixels*0.5f;

	// For logarithmic sliders that cross over sign boundary we want the exponential increase to be symetric around 0.0
	float linear_zero_pos = 0.0f;	// 0.0->1.0f
	if (!is_unbound)
	{
		if (v_min * v_max < 0.0f)
		{
			// Different sign
			const float linear_dist_min_to_0 = powf(fabsf(0.0f - v_min), 1.0f/power);
			const float linear_dist_max_to_0 = powf(fabsf(v_max - 0.0f), 1.0f/power);
			linear_zero_pos = linear_dist_min_to_0 / (linear_dist_min_to_0+linear_dist_max_to_0);
		}
		else
		{
			// Same sign
			linear_zero_pos = v_min < 0.0f ? 1.0f : 0.0f;
		}
	}

	const bool hovered = (g.HoveredWindow == window) && (g.HoveredId == 0) && IsMouseHoveringBox(slider_bb);
	if (hovered)
		g.HoveredId = id;

	bool start_text_input = false;
	if (tab_focus_requested || (hovered && g.IO.MouseClicked[0]))
	{
		g.ActiveId = id;

		const bool is_ctrl_down = g.IO.KeyCtrl;
		if (tab_focus_requested || is_ctrl_down || is_unbound)
		{
			start_text_input = true;
			g.SliderAsInputTextId = 0;
		}
	}

	// Tabbing thru or CTRL-clicking through slider turns into an input box
	bool value_changed = false;
	if (start_text_input || (g.ActiveId == id && id == g.SliderAsInputTextId))
	{
		char text_buf[64];
		ImFormatString(text_buf, IM_ARRAYSIZE(text_buf), "%.*f", decimal_precision, *v);

		g.ActiveId = g.SliderAsInputTextId;
		g.HoveredId = 0;
		window->FocusItemUnregister();	// Our replacement slider will override the focus ID (that we needed to declare previously to allow for a TAB focus to happen before we got selected)
		value_changed = ImGui::InputText(label, text_buf, IM_ARRAYSIZE(text_buf), ImGuiInputTextFlags_CharsDecimal | ImGuiInputTextFlags_AutoSelectAll | ImGuiInputTextFlags_AlignCenter);
		if (g.SliderAsInputTextId == 0)
		{
			// First frame
			IM_ASSERT(g.ActiveId == id);	// InputText ID should match the Slider ID (else we'd need to store them both)
			g.SliderAsInputTextId = g.ActiveId;
			g.ActiveId = id;
			g.HoveredId = id;
		}
		else
		{
			if (g.ActiveId == g.SliderAsInputTextId)
				g.ActiveId = id;
			else
				g.ActiveId = g.SliderAsInputTextId = 0;
		}
		if (value_changed)
		{
			ApplyNumericalTextInput(text_buf, v);
		}
		return value_changed;
	}

	ItemSize(bb);
	RenderFrame(frame_bb.Min, frame_bb.Max, window->Color(ImGuiCol_FrameBg));

	if (g.ActiveId == id)
	{
		if (g.IO.MouseDown[0])
		{
			if (!is_unbound)
			{
				const float normalized_pos = ImClamp((g.IO.MousePos.x - slider_effective_x1) / slider_effective_w, 0.0f, 1.0f);
				
				// Linear slider
				//float new_value = ImLerp(v_min, v_max, normalized_pos);

				// Account for logarithmic scale on both sides of the zero
				float new_value;
				if (normalized_pos < linear_zero_pos)
				{
					// Negative: rescale to the negative range before powering
					float a = 1.0f - (normalized_pos / linear_zero_pos);
					a = powf(a, power);
					new_value = ImLerp(ImMin(v_max,0.f), v_min, a);
				}
				else
				{
					// Positive: rescale to the positive range before powering
					float a;
					if (fabsf(linear_zero_pos - 1.0f) > 1.e-6)
						a = (normalized_pos - linear_zero_pos) / (1.0f - linear_zero_pos);
					else
						a = normalized_pos;
					a = powf(a, power);
					new_value = ImLerp(ImMax(v_min,0.0f), v_max, a);
				}

				// Round past decimal precision
				//  0: 1
				//  1: 0.1
				//  2: 0.01
				//  etc..
				// So when our value is 1.99999 with a precision of 0.001 we'll end up rounding to 2.0
				const float min_step = 1.0f / powf(10.0f, (float)decimal_precision);
				const float remainder = fmodf(new_value, min_step);
				if (remainder <= min_step*0.5f)
					new_value -= remainder;
				else
					new_value += (min_step - remainder);

				if (*v != new_value)
				{
					*v = new_value;
					value_changed = true;
				}
			}
		}
		else
		{
			g.ActiveId = 0;
		}
	}

	if (!is_unbound)
	{
		// Linear slider
		// const float grab_t = (ImClamp(*v, v_min, v_max) - v_min) / (v_max - v_min);

		// Calculate slider grab positioning
		float grab_t;
		float v_clamped = ImClamp(*v, v_min, v_max);
		if (v_clamped < 0.0f)
		{
			float f = 1.0f - (v_clamped - v_min) / (ImMin(0.0f,v_max) - v_min);
			grab_t = (1.0f - powf(f, 1.0f/power)) * linear_zero_pos;
		}
		else
		{
			float f = (v_clamped - ImMax(0.0f,v_min)) / (v_max - ImMax(0.0f,v_min));
			grab_t = linear_zero_pos + powf(f, 1.0f/power) * (1.0f - linear_zero_pos);
		}

		// Draw
		const float grab_x = ImLerp(slider_effective_x1, slider_effective_x2, grab_t);
		const ImGuiAabb grab_bb(ImVec2(grab_x-grab_size_in_pixels*0.5f,frame_bb.Min.y+2.0f), ImVec2(grab_x+grab_size_in_pixels*0.5f,frame_bb.Max.y-1.0f));
		window->DrawList->AddRectFilled(grab_bb.Min, grab_bb.Max, window->Color(g.ActiveId == id ? ImGuiCol_SliderGrabActive : ImGuiCol_SliderGrab));
	}

	char value_buf[64];
	ImFormatString(value_buf, IM_ARRAYSIZE(value_buf), display_format, *v);
	RenderText(ImVec2(slider_bb.GetCenter().x-CalcTextSize(value_buf).x*0.5f, frame_bb.Min.y + style.FramePadding.y), value_buf);

	RenderText(ImVec2(frame_bb.Max.x + style.ItemInnerSpacing.x, slider_bb.Min.y), label);

	return value_changed;
}

bool SliderAngle(const char* label, float* v, float v_degrees_min, float v_degrees_max)
{
	float v_deg = *v * 360.0f / (2*PI);
	bool changed = ImGui::SliderFloat(label, &v_deg, v_degrees_min, v_degrees_max, "%.0f deg", 1.0f);
	*v = v_deg * (2*PI) / 360.0f;
	return changed;
}

bool SliderInt(const char* label, int* v, int v_min, int v_max, const char* display_format)
{
	if (!display_format)
		display_format = "%.0f";
	float v_f = (float)*v;
	bool changed = ImGui::SliderFloat(label, &v_f, (float)v_min, (float)v_max, display_format, 1.0f);
	*v = (int)v_f;
	return changed;
}

bool SliderFloat2(const char* label, float v[2], float v_min, float v_max, const char* display_format, float power)
{
	ImGuiState& g = GImGui;
	ImGuiWindow* window = GetCurrentWindow();
	if (window->Collapsed)
		return false;

	const ImGuiStyle& style = g.Style;

	bool value_changed = false;
	ImGui::PushID(label);

	const int components = 2;
	const float w_full = window->DC.ItemWidth.back();
	const float w_item_one  = ImMax(1.0f, (float)(int)((w_full - (style.FramePadding.x*2.0f+style.ItemInnerSpacing.x)*(components-1)) / (float)components));
	const float w_item_last = ImMax(1.0f, (float)(int)(w_full - (w_item_one+style.FramePadding.x*2.0f+style.ItemInnerSpacing.x)*(components-1)));

	ImGui::PushItemWidth(w_item_one);
	value_changed |= ImGui::SliderFloat("##X", &v[0], v_min, v_max, display_format, power);
	ImGui::SameLine(0, 0);
	ImGui::PopItemWidth();
	ImGui::PushItemWidth(w_item_last);
	value_changed |= ImGui::SliderFloat("##Y", &v[1], v_min, v_max, display_format, power);
	ImGui::SameLine(0, 0);
	ImGui::PopItemWidth();

	ImGui::TextUnformatted(label, FindTextDisplayEnd(label));

	ImGui::PopID();
	return value_changed;
}

bool SliderFloat3(const char* label, float v[3], float v_min, float v_max, const char* display_format, float power)
{
	ImGuiState& g = GImGui;
	ImGuiWindow* window = GetCurrentWindow();
	if (window->Collapsed)
		return false;

	const ImGuiStyle& style = g.Style;

	bool value_changed = false;
	ImGui::PushID(label);

	const int components = 3;
	const float w_full = window->DC.ItemWidth.back();
	const float w_item_one  = ImMax(1.0f, (float)(int)((w_full - (style.FramePadding.x*2.0f+style.ItemInnerSpacing.x)*(components-1)) / (float)components));
	const float w_item_last = ImMax(1.0f, (float)(int)(w_full - (w_item_one+style.FramePadding.x*2.0f+style.ItemInnerSpacing.x)*(components-1)));

	ImGui::PushItemWidth(w_item_one);
	value_changed |= ImGui::SliderFloat("##X", &v[0], v_min, v_max, display_format, power);
	ImGui::SameLine(0, 0);
	value_changed |= ImGui::SliderFloat("##Y", &v[1], v_min, v_max, display_format, power);
	ImGui::SameLine(0, 0);
	ImGui::PopItemWidth();

	ImGui::PushItemWidth(w_item_last);
	value_changed |= ImGui::SliderFloat("##Z", &v[2], v_min, v_max, display_format, power);
	ImGui::SameLine(0, 0);
	ImGui::PopItemWidth();

	ImGui::TextUnformatted(label, FindTextDisplayEnd(label));

	ImGui::PopID();
	return value_changed;
}

// Enum for ImGui::Plot()
enum ImGuiPlotType
{
	ImGuiPlotType_Lines,
	ImGuiPlotType_Histogram,
};

static float PlotGetValue(const float* values, size_t stride, int idx)
{
	float v = *(float*)((unsigned char*)values + idx * stride);
	return v;
}

static void Plot(ImGuiPlotType plot_type, const char* label, const float* values, int values_count, int values_offset, const char* overlay_text, float scale_min, float scale_max, ImVec2 graph_size, size_t stride)
{
	ImGuiState& g = GImGui;
	ImGuiWindow* window = GetCurrentWindow();
	if (window->Collapsed)
		return;

	const ImGuiStyle& style = g.Style;

	const ImVec2 text_size = CalcTextSize(label);
	if (graph_size.x == 0)
		graph_size.x = window->DC.ItemWidth.back();
	if (graph_size.y == 0)
		graph_size.y = text_size.y;

	const ImGuiAabb frame_bb(window->DC.CursorPos, window->DC.CursorPos + ImVec2(graph_size.x, graph_size.y) + style.FramePadding*2.0f);
	const ImGuiAabb graph_bb(frame_bb.Min + style.FramePadding, frame_bb.Max - style.FramePadding);
	const ImGuiAabb bb(frame_bb.Min, frame_bb.Max + ImVec2(style.ItemInnerSpacing.x + text_size.x,0));
	ItemSize(bb);

	if (ClipAdvance(bb))
		return;

	// Determine scale if not specified
	if (scale_min == FLT_MAX || scale_max == FLT_MAX)
	{
		float v_min = FLT_MAX;
		float v_max = -FLT_MAX;
		for (int i = 0; i < values_count; i++)
		{
			const float v = PlotGetValue(values, stride, i);
			v_min = ImMin(v_min, v);
			v_max = ImMax(v_max, v);
		}
		if (scale_min == FLT_MAX)
			scale_min = v_min;
		if (scale_max == FLT_MAX)
			scale_max = v_max;
	}

	RenderFrame(frame_bb.Min, frame_bb.Max, window->Color(ImGuiCol_FrameBg));

	int res_w = ImMin((int)graph_size.x, values_count);
	if (plot_type == ImGuiPlotType_Lines)
		res_w -= 1;

	// Tooltip on hover
	int v_hovered = -1;
	if (IsMouseHoveringBox(graph_bb))
	{
		const float t = ImClamp((g.IO.MousePos.x - graph_bb.Min.x) / (graph_bb.Max.x - graph_bb.Min.x), 0.0f, 0.9999f);
		const int v_idx = (int)(t * (values_count + ((plot_type == ImGuiPlotType_Lines) ? -1 : 0)));
		IM_ASSERT(v_idx >= 0 && v_idx < values_count);
		
		const float v0 = PlotGetValue(values, stride, (v_idx + values_offset) % values_count);
		const float v1 = PlotGetValue(values, stride, (v_idx + 1 + values_offset) % values_count);
		if (plot_type == ImGuiPlotType_Lines)
			ImGui::SetTooltip("%d: %8.4g\n%d: %8.4g", v_idx, v0, v_idx+1, v1);
		else if (plot_type == ImGuiPlotType_Histogram)
			ImGui::SetTooltip("%d: %8.4g", v_idx, v0);
		v_hovered = v_idx;
	}

	const float t_step = 1.0f / (float)res_w;

	float v0 = PlotGetValue(values, stride, (0 + values_offset) % values_count);
	float t0 = 0.0f;
	ImVec2 p0 = ImVec2( t0, 1.0f - ImSaturate((v0 - scale_min) / (scale_max - scale_min)) );

	const ImU32 col_base = window->Color((plot_type == ImGuiPlotType_Lines) ? ImGuiCol_PlotLines : ImGuiCol_PlotHistogram);
	const ImU32 col_hovered = window->Color((plot_type == ImGuiPlotType_Lines) ? ImGuiCol_PlotLinesHovered : ImGuiCol_PlotHistogramHovered);

	for (int n = 0; n < res_w; n++)
	{
		const float t1 = t0 + t_step;
		const int v_idx = (int)(t0 * values_count);
		IM_ASSERT(v_idx >= 0 && v_idx < values_count);
		const float v1 = PlotGetValue(values, stride, (v_idx + values_offset + 1) % values_count);
		const ImVec2 p1 = ImVec2( t1, 1.0f - ImSaturate((v1 - scale_min) / (scale_max - scale_min)) );

		// NB: draw calls are merged into ones
		if (plot_type == ImGuiPlotType_Lines)
			window->DrawList->AddLine(ImLerp(graph_bb.Min, graph_bb.Max, p0), ImLerp(graph_bb.Min, graph_bb.Max, p1), v_hovered == v_idx ? col_hovered : col_base);
		else if (plot_type == ImGuiPlotType_Histogram)
			window->DrawList->AddRectFilled(ImLerp(graph_bb.Min, graph_bb.Max, p0), ImLerp(graph_bb.Min, graph_bb.Max, ImVec2(p1.x, 1.0f))+ImVec2(-1,0), v_hovered == v_idx ? col_hovered : col_base);

		v0 = v1;
		t0 = t1;
		p0 = p1;
	}

	// Overlay last value
	if (overlay_text)
		RenderText(ImVec2(graph_bb.GetCenter().x-CalcTextSize(overlay_text).x*0.5f, frame_bb.Min.y + style.FramePadding.y), overlay_text);

	RenderText(ImVec2(frame_bb.Max.x + style.ItemInnerSpacing.x, graph_bb.Min.y), label);
}

void PlotLines(const char* label, const float* values, int values_count, int values_offset, const char* overlay_text, float scale_min, float scale_max, ImVec2 graph_size, size_t stride)
{
	ImGui::Plot(ImGuiPlotType_Lines, label, values, values_count, values_offset, overlay_text, scale_min, scale_max, graph_size, stride);
}

void PlotHistogram(const char* label, const float* values, int values_count, int values_offset, const char* overlay_text, float scale_min, float scale_max, ImVec2 graph_size, size_t stride)
{
	ImGui::Plot(ImGuiPlotType_Histogram, label, values, values_count, values_offset, overlay_text, scale_min, scale_max, graph_size, stride);
}

void Checkbox(const char* label, bool* v)
{
	ImGuiState& g = GImGui;
	ImGuiWindow* window = GetCurrentWindow();
	if (window->Collapsed)
		return;

	const ImGuiStyle& style = g.Style;
	const ImGuiID id = window->GetID(label);

	const ImVec2 text_size = CalcTextSize(label);

	const ImGuiAabb check_bb(window->DC.CursorPos, window->DC.CursorPos + ImVec2(text_size.y + style.FramePadding.y*2, text_size.y + style.FramePadding.y*2));
	ItemSize(check_bb);
	SameLine(0, (int)g.Style.ItemInnerSpacing.x);

	const ImGuiAabb text_bb(window->DC.CursorPos + ImVec2(0,style.FramePadding.y), window->DC.CursorPos + ImVec2(0,style.FramePadding.y) + text_size);
	ItemSize(ImVec2(text_bb.GetWidth(), check_bb.GetHeight()));
	const ImGuiAabb total_bb(ImMin(check_bb.Min, text_bb.Min), ImMax(check_bb.Max, text_bb.Max));

	if (ClipAdvance(total_bb))
		return;

	const bool hovered = (g.HoveredWindow == window) && (g.HoveredId == 0) && IsMouseHoveringBox(total_bb);
	const bool pressed = hovered && g.IO.MouseClicked[0];
	if (hovered)
		g.HoveredId = id;
	if (pressed)
	{
		*v = !(*v);
		g.ActiveId = 0;	// Clear focus
	}

	RenderFrame(check_bb.Min, check_bb.Max, window->Color(hovered ? ImGuiCol_CheckHovered : ImGuiCol_FrameBg));
	if (*v)
	{
		window->DrawList->AddRectFilled(check_bb.Min+ImVec2(4,4), check_bb.Max-ImVec2(4,4), window->Color(ImGuiCol_CheckActive));
	}

	if (g.LogEnabled)
		LogText(text_bb.GetTL(), *v ? "[x]" : "[ ]");
	RenderText(text_bb.GetTL(), label);
}

void CheckboxFlags(const char* label, unsigned int* flags, unsigned int flags_value)
{
	bool v = (*flags & flags_value) ? true : false;
	ImGui::Checkbox(label, &v);
	if (v)
		*flags |= flags_value;
	else
		*flags &= ~flags_value;
}

bool RadioButton(const char* label, bool active)
{
	ImGuiState& g = GImGui;
	ImGuiWindow* window = GetCurrentWindow();
	if (window->Collapsed)
		return false;

	const ImGuiStyle& style = g.Style;
	const ImGuiID id = window->GetID(label);

	const ImVec2 text_size = CalcTextSize(label);

	const ImGuiAabb check_bb(window->DC.CursorPos, window->DC.CursorPos + ImVec2(text_size.y + style.FramePadding.y*2-1, text_size.y + style.FramePadding.y*2-1));
	ItemSize(check_bb);
	SameLine(0, (int)style.ItemInnerSpacing.x);

	const ImGuiAabb text_bb(window->DC.CursorPos + ImVec2(0, style.FramePadding.y), window->DC.CursorPos + ImVec2(0, style.FramePadding.y) + text_size);
	ItemSize(ImVec2(text_bb.GetWidth(), check_bb.GetHeight()));
	const ImGuiAabb total_bb(ImMin(check_bb.Min, text_bb.Min), ImMax(check_bb.Max, text_bb.Max));

	if (ClipAdvance(total_bb))
		return false;

	ImVec2 center = check_bb.GetCenter();
	center.x = (float)(int)center.x + 0.5f;
	center.y = (float)(int)center.y + 0.5f;
	const float radius = check_bb.GetHeight() * 0.5f;

	const bool hovered = (g.HoveredWindow == window) && (g.HoveredId == 0) && IsMouseHoveringBox(total_bb);
	const bool pressed = hovered && g.IO.MouseClicked[0];
	if (hovered)
		g.HoveredId = id;

	window->DrawList->AddCircleFilled(center, radius, window->Color(hovered ? ImGuiCol_CheckHovered : ImGuiCol_FrameBg), 16);
	if (active)
		window->DrawList->AddCircleFilled(center, radius-2, window->Color(ImGuiCol_CheckActive), 16);

	if (window->Flags & ImGuiWindowFlags_ShowBorders)
	{
		window->DrawList->AddCircle(center+ImVec2(1,1), radius, window->Color(ImGuiCol_BorderShadow), 16);
		window->DrawList->AddCircle(center, radius, window->Color(ImGuiCol_Border), 16);
	}

	RenderText(text_bb.GetTL(), label);

	return pressed;
}

bool RadioButton(const char* label, int* v, int v_button)
{
	const bool pressed = ImGui::RadioButton(label, *v == v_button);
	if (pressed)
	{
		*v = v_button;
	}
	return pressed;
}

}; // namespace ImGui

// Wrapper for stb_textedit.h to edit text (our wrapper is for: statically sized buffer, single-line, ASCII, fixed-width font)
int		STB_TEXTEDIT_STRINGLEN(const STB_TEXTEDIT_STRING* obj)									{ return (int)strlen(obj->Text); }
char	STB_TEXTEDIT_GETCHAR(const STB_TEXTEDIT_STRING* obj, int idx)							{ return (char)obj->Text[idx]; }
float	STB_TEXTEDIT_GETWIDTH(STB_TEXTEDIT_STRING* obj, int line_start_idx, int char_idx)		{ (void)line_start_idx; return obj->Font->CalcTextSize(obj->FontSize, 0, &obj->Text[char_idx], &obj->Text[char_idx]+1, NULL).x; }
char	STB_TEXTEDIT_KEYTOTEXT(int key)															{ return key >= 0x10000 ? 0 : (char)key; }
char	STB_TEXTEDIT_NEWLINE = '\n';
void	STB_TEXTEDIT_LAYOUTROW(StbTexteditRow* r, STB_TEXTEDIT_STRING* obj, int line_start_idx)
{
	const char* text_remaining = NULL;
	const ImVec2 size = obj->Font->CalcTextSize(obj->FontSize, FLT_MAX, obj->Text + line_start_idx, NULL, &text_remaining);
	r->x0 = 0.0f;
	r->x1 = size.x;
	r->baseline_y_delta = size.y;
	r->ymin = 0.0f;
	r->ymax = size.y;
	r->num_chars = (int)(text_remaining - (obj->Text + line_start_idx));
}

static bool is_white(char c)		{ return c==0 || c==' ' || c=='\t' || c=='\r' || c=='\n'; }
static bool is_separator(char c)	{ return c==',' || c==';' || c=='(' || c==')' || c=='{' || c=='}' || c=='[' || c==']' || c=='|'; }

#define	STB_TEXTEDIT_IS_SPACE(c)																(is_white(c) || is_separator(c))
void	STB_TEXTEDIT_DELETECHARS(STB_TEXTEDIT_STRING* obj, int idx, int n)						{ char* dst = obj->Text+idx; const char* src = obj->Text+idx+n; while (char c = *src++) *dst++ = c; *dst = '\0'; }

bool	STB_TEXTEDIT_INSERTCHARS(STB_TEXTEDIT_STRING* obj, int idx, const char* new_text, int new_text_len)
{
	char* buf_end = obj->Text + obj->BufSize;
	const int text_len = (int)strlen(obj->Text);

	if (new_text_len > buf_end - (obj->Text + text_len + 1))
		return false;

	memmove(obj->Text + idx + new_text_len, obj->Text + idx, text_len - idx);
	memcpy(obj->Text + idx, new_text, new_text_len);
	obj->Text[text_len + new_text_len] = 0;

	return true;
}

enum
{
	STB_TEXTEDIT_K_LEFT = 1 << 16,	// keyboard input to move cursor left
	STB_TEXTEDIT_K_RIGHT,			// keyboard input to move cursor right
	STB_TEXTEDIT_K_UP,				// keyboard input to move cursor up
	STB_TEXTEDIT_K_DOWN,			// keyboard input to move cursor down
	STB_TEXTEDIT_K_LINESTART,		// keyboard input to move cursor to start of line
	STB_TEXTEDIT_K_LINEEND,			// keyboard input to move cursor to end of line
	STB_TEXTEDIT_K_TEXTSTART,		// keyboard input to move cursor to start of text
	STB_TEXTEDIT_K_TEXTEND,			// keyboard input to move cursor to end of text
	STB_TEXTEDIT_K_DELETE,			// keyboard input to delete selection or character under cursor
	STB_TEXTEDIT_K_BACKSPACE,		// keyboard input to delete selection or character left of cursor
	STB_TEXTEDIT_K_UNDO,			// keyboard input to perform undo
	STB_TEXTEDIT_K_REDO,			// keyboard input to perform redo
	STB_TEXTEDIT_K_WORDLEFT,		// keyboard input to move cursor left one word
	STB_TEXTEDIT_K_WORDRIGHT,		// keyboard input to move cursor right one word
	STB_TEXTEDIT_K_SHIFT = 1 << 17,
};

#define STB_TEXTEDIT_IMPLEMENTATION
#include "stb_textedit.h"

void ImGuiTextEditState::OnKeyboardPressed(int key)
{ 
	stb_textedit_key(this, &StbState, key); 
	CursorAnimReset(); 
}

void ImGuiTextEditState::UpdateScrollOffset()
{
	// Scroll in chunks of quarter width
	const float scroll_x_increment = Width * 0.25f;
	const float cursor_offset_x = Font->CalcTextSize(FontSize, 0, Text, Text+StbState.cursor, NULL).x;
	if (ScrollX > cursor_offset_x)
		ScrollX = ImMax(0.0f, cursor_offset_x - scroll_x_increment);	
	else if (ScrollX < cursor_offset_x - Width)
		ScrollX = cursor_offset_x - Width + scroll_x_increment;
}

ImVec2 ImGuiTextEditState::CalcDisplayOffsetFromCharIdx(int i) const
{
	const char* text_start = GetTextPointerClipped(Font, FontSize, Text, ScrollX, NULL);
	const char* text_end = (Text+i >= text_start) ? Text+i : text_start;					// Clip if requested character is outside of display
	IM_ASSERT(text_end >= text_start);

	const ImVec2 offset = Font->CalcTextSize(FontSize, Width, text_start, text_end, NULL);
	return offset;
}

// [Static]
const char*	ImGuiTextEditState::GetTextPointerClipped(ImFont font, float font_size, const char* text, float width, ImVec2* out_text_size)
{
	if (width <= 0.0f)
		return text;

	const char* text_clipped_end = NULL;
	const ImVec2 text_size = font->CalcTextSize(font_size, width, text, NULL, &text_clipped_end);
	if (out_text_size)
		*out_text_size = text_size;
	return text_clipped_end;
}

// [Static]
void ImGuiTextEditState::RenderTextScrolledClipped(ImFont font, float font_size, const char* buf, ImVec2 pos, float width, float scroll_x)
{
	// NB- We start drawing at character boundary
	ImVec2 text_size;
	const char* text_start = GetTextPointerClipped(font, font_size, buf, scroll_x, NULL);
	const char* text_end = GetTextPointerClipped(font, font_size, text_start, width, &text_size);

	// Draw a little clip symbol if we've got text on either left or right of the box
	const char symbol_c = '~';
	const float symbol_w = font_size*0.40f;		// FIXME: compute correct width
	const float clip_begin = (text_start > buf && text_start < text_end) ? symbol_w : 0.0f;
	const float clip_end = (text_end[0] != '\0' && text_end > text_start) ? symbol_w : 0.0f;

	// Draw text
	ImGui::RenderText(pos+ImVec2(clip_begin,0), text_start+(clip_begin>0.0f?1:0), text_end-(clip_end>0.0f?1:0), false);//, &text_params_with_clipping);

	// Draw the clip symbol
	const char s[2] = {symbol_c,'\0'};
	if (clip_begin > 0.0f)
		ImGui::RenderText(pos, s);
	if (clip_end > 0.0f)
		ImGui::RenderText(pos+ImVec2(width-clip_end,0.0f), s);
}

namespace ImGui
{

bool InputFloat(const char* label, float *v, float step, float step_fast, int decimal_precision)
{
	ImGuiState& g = GImGui;
	ImGuiWindow* window = GetCurrentWindow();
	if (window->Collapsed)
		return false;

	const ImGuiStyle& style = g.Style;
	const float w = window->DC.ItemWidth.back();
	const ImVec2 text_size = CalcTextSize(label);
	const ImGuiAabb frame_bb(window->DC.CursorPos, window->DC.CursorPos + ImVec2(w, text_size.y) + style.FramePadding*2.0f);

	ImGui::PushID(label);
	const float button_sz = window->FontSize();
	if (step > 0.0f)
		ImGui::PushItemWidth(ImMax(1.0f, window->DC.ItemWidth.back() - (button_sz+g.Style.FramePadding.x*2.0f+g.Style.ItemInnerSpacing.x)*2));

	char buf[64];
	if (decimal_precision < 0)
		ImFormatString(buf, IM_ARRAYSIZE(buf), "%f", *v);		// Ideally we'd have a minimum decimal precision of 1 to visually denote that it is a float, while hiding non-significant digits?
	else
		ImFormatString(buf, IM_ARRAYSIZE(buf), "%.*f", decimal_precision, *v);
	bool value_changed = false;
	if (ImGui::InputText("", buf, IM_ARRAYSIZE(buf), ImGuiInputTextFlags_CharsDecimal|ImGuiInputTextFlags_AlignCenter|ImGuiInputTextFlags_AutoSelectAll))
	{
		ApplyNumericalTextInput(buf, v);
		value_changed = true;
	}

	if (step > 0.0f)
	{
		ImGui::PopItemWidth();
		ImGui::SameLine(0, 0);
		if (ImGui::Button("-", ImVec2(button_sz,button_sz), true))
		{
			*v -= g.IO.KeyCtrl && step_fast > 0.0f ? step_fast : step;
			value_changed = true;
		}
		ImGui::SameLine(0, (int)g.Style.ItemInnerSpacing.x);
		if (ImGui::Button("+", ImVec2(button_sz,button_sz), true))
		{
			*v += g.IO.KeyCtrl && step_fast > 0.0f ? step_fast : step;
			value_changed = true;
		}
	}

	ImGui::PopID();

	RenderText(ImVec2(frame_bb.Max.x + style.ItemInnerSpacing.x, frame_bb.Min.y + g.Style.FramePadding.y), label);

	//ImGui::SameLine(0, (int)g.Style.ItemInnerSpacing.x);
	//ImGui::TextUnformatted(label, FindTextDisplayEnd(label));

	return value_changed;
}

bool InputInt(const char* label, int *v, int step, int step_fast)
{
	float f = (float)*v;
	const bool value_changed = ImGui::InputFloat(label, &f, (float)step, (float)step_fast, 0);
	*v = (int)f;
	return value_changed;
}

bool InputText(const char* label, char* buf, size_t buf_size, ImGuiInputTextFlags flags)
{
	ImGuiState& g = GImGui;
	ImGuiWindow* window = GetCurrentWindow();
	if (window->Collapsed)
		return false;

	const ImGuiIO& io = g.IO;
	const ImGuiStyle& style = g.Style;

	const ImGuiID id = window->GetID(label);
	const float w = window->DC.ItemWidth.back();

	const ImVec2 text_size = CalcTextSize(label);
	const ImGuiAabb frame_bb(window->DC.CursorPos, window->DC.CursorPos + ImVec2(w, text_size.y) + style.FramePadding*2.0f);
	const ImGuiAabb bb(frame_bb.Min, frame_bb.Max + ImVec2(style.ItemInnerSpacing.x + text_size.x, 0.0f));
	ItemSize(bb);

	if (ClipAdvance(frame_bb))
		return false;

	// NB: we can only read/write if we are the active widget!
	ImGuiTextEditState& edit_state = g.InputTextState;

	const bool is_ctrl_down = io.KeyCtrl;
	const bool is_shift_down = io.KeyShift;
	const bool tab_focus_requested = window->FocusItemRegister(g.ActiveId == id);
	//const bool align_center = (bool)(flags & ImGuiInputTextFlags_AlignCenter);	// FIXME: Unsupported

	const bool hovered = (g.HoveredWindow == window) && (g.HoveredId == 0) && IsMouseHoveringBox(frame_bb);
	if (hovered)
		g.HoveredId = id;

	bool select_all = (g.ActiveId != id) && (flags & ImGuiInputTextFlags_AutoSelectAll) != 0;
	if (tab_focus_requested || (hovered && io.MouseClicked[0]))
	{
		if (g.ActiveId != id)
		{
			// Start edition
			strcpy(edit_state.Text, buf);
			strcpy(edit_state.InitialText, buf);
			edit_state.ScrollX = 0.0f;
			edit_state.Width = w;
			stb_textedit_initialize_state(&edit_state.StbState, true); 
			edit_state.CursorAnimReset();

			if (tab_focus_requested || is_ctrl_down)
				select_all = true;
		}
		g.ActiveId = id;
	}
	else if (io.MouseClicked[0])
	{
		// Release focus when we click outside
		if (g.ActiveId == id)
		{
			g.ActiveId = 0;
		}
	}

	bool value_changed = false;
	bool cancel_edit = false;
	if (g.ActiveId == id)
	{
		edit_state.BufSize = buf_size < IM_ARRAYSIZE(edit_state.Text) ? buf_size : IM_ARRAYSIZE(edit_state.Text);
		edit_state.Font = window->Font();
		edit_state.FontSize = window->FontSize();
	
		const float mx = g.IO.MousePos.x - frame_bb.Min.x - style.FramePadding.x;
		const float my = window->FontSize()*0.5f;	// Better for single line

		edit_state.UpdateScrollOffset();
		if (select_all || (hovered && io.MouseDoubleClicked[0]))
		{
			edit_state.SelectAll();
			edit_state.SelectedAllMouseLock = true;
		}
		else if (io.MouseClicked[0] && !edit_state.SelectedAllMouseLock)
		{
			stb_textedit_click(&edit_state, &edit_state.StbState, mx + edit_state.ScrollX, my);
			edit_state.CursorAnimReset();

		}
		else if (io.MouseDown[0] && !edit_state.SelectedAllMouseLock)
		{
			stb_textedit_drag(&edit_state, &edit_state.StbState, mx + edit_state.ScrollX, my);
			edit_state.CursorAnimReset();
		}
		if (edit_state.SelectedAllMouseLock && !io.MouseDown[0])
			 edit_state.SelectedAllMouseLock = false;

		const int k_mask = (is_shift_down ? STB_TEXTEDIT_K_SHIFT : 0);
			 if (IsKeyPressedMap(ImGuiKey_LeftArrow))			edit_state.OnKeyboardPressed(is_ctrl_down ? STB_TEXTEDIT_K_WORDLEFT | k_mask : STB_TEXTEDIT_K_LEFT | k_mask);
		else if (IsKeyPressedMap(ImGuiKey_RightArrow))			edit_state.OnKeyboardPressed(is_ctrl_down ? STB_TEXTEDIT_K_WORDRIGHT | k_mask  : STB_TEXTEDIT_K_RIGHT | k_mask);
		else if (IsKeyPressedMap(ImGuiKey_UpArrow))				edit_state.OnKeyboardPressed(STB_TEXTEDIT_K_UP | k_mask);
		else if (IsKeyPressedMap(ImGuiKey_DownArrow))			edit_state.OnKeyboardPressed(STB_TEXTEDIT_K_DOWN | k_mask);
		else if (IsKeyPressedMap(ImGuiKey_Home))				edit_state.OnKeyboardPressed(is_ctrl_down ? STB_TEXTEDIT_K_TEXTSTART | k_mask : STB_TEXTEDIT_K_LINESTART | k_mask);
		else if (IsKeyPressedMap(ImGuiKey_End))					edit_state.OnKeyboardPressed(is_ctrl_down ? STB_TEXTEDIT_K_TEXTEND | k_mask : STB_TEXTEDIT_K_LINEEND | k_mask);
		else if (IsKeyPressedMap(ImGuiKey_Delete))				edit_state.OnKeyboardPressed(STB_TEXTEDIT_K_DELETE | k_mask);
		else if (IsKeyPressedMap(ImGuiKey_Backspace))			edit_state.OnKeyboardPressed(STB_TEXTEDIT_K_BACKSPACE | k_mask);
		else if (IsKeyPressedMap(ImGuiKey_Enter))				{ g.ActiveId = 0; }
		else if (IsKeyPressedMap(ImGuiKey_Escape))				{ g.ActiveId = 0; cancel_edit = true; }
		else if (is_ctrl_down && IsKeyPressedMap(ImGuiKey_Z))	edit_state.OnKeyboardPressed(STB_TEXTEDIT_K_UNDO);		// I don't want to use shortcuts but we should probably have an Input-catch stack
		else if (is_ctrl_down && IsKeyPressedMap(ImGuiKey_Y))	edit_state.OnKeyboardPressed(STB_TEXTEDIT_K_REDO);
		else if (is_ctrl_down && IsKeyPressedMap(ImGuiKey_A))	edit_state.SelectAll();
		else if (is_ctrl_down && IsKeyPressedMap(ImGuiKey_X))
		{
			if (!edit_state.HasSelection())
				edit_state.SelectAll();

			const int ib = ImMin(edit_state.StbState.select_start, edit_state.StbState.select_end);
			const int ie = ImMax(edit_state.StbState.select_start, edit_state.StbState.select_end);
			if (g.IO.SetClipboardTextFn)
				g.IO.SetClipboardTextFn(edit_state.Text+ib, edit_state.Text+ie);
			stb_textedit_cut(&edit_state, &edit_state.StbState);
		}
		else if (is_ctrl_down && IsKeyPressedMap(ImGuiKey_C))	
		{
			const int ib = edit_state.HasSelection() ? ImMin(edit_state.StbState.select_start, edit_state.StbState.select_end) : 0;
			const int ie = edit_state.HasSelection() ? ImMax(edit_state.StbState.select_start, edit_state.StbState.select_end) : (int)strlen(edit_state.Text);
			if (g.IO.SetClipboardTextFn)
				g.IO.SetClipboardTextFn(edit_state.Text+ib, edit_state.Text+ie);
		}
		else if (is_ctrl_down && IsKeyPressedMap(ImGuiKey_V))
		{
			if (g.IO.GetClipboardTextFn)
				if (const char* clipboard = g.IO.GetClipboardTextFn())
				{
					// Remove new-line from pasted buffer
					size_t clipboard_len = strlen(clipboard);
                    char* clipboard_filtered = (char*)GImGui.IO.MallocFn(clipboard_len+1);
					int clipboard_filtered_len = 0;
					for (int i = 0; clipboard[i]; i++)
					{
						const char c = clipboard[i];
						if (c == '\n' || c == '\r')
							continue;
						clipboard_filtered[clipboard_filtered_len++] = clipboard[i];
					}
					clipboard_filtered[clipboard_filtered_len] = 0;
					stb_textedit_paste(&edit_state, &edit_state.StbState, clipboard_filtered, clipboard_filtered_len);
                    GImGui.IO.FreeFn(clipboard_filtered);
				}
		}
		else if (g.IO.InputCharacters[0])
		{
			// Text input
			for (int n = 0; n < IM_ARRAYSIZE(g.IO.InputCharacters) && g.IO.InputCharacters[n]; n++)
			{
				const char c = g.IO.InputCharacters[n];
				if (c)
				{
					// Filter
					if (!isprint(c) && c != ' ')
						continue;
					if (flags & ImGuiInputTextFlags_CharsDecimal)
						if (!(c >= '0' && c <= '9') && (c != '.') && (c != '-') && (c != '+') && (c != '*') && (c != '/'))
							continue;
					if (flags & ImGuiInputTextFlags_CharsHexadecimal)
						if (!(c >= '0' && c <= '9') && !(c >= 'a' && c <= 'f') && !(c >= 'A' && c <= 'F'))
							continue;

					// Insert character!
					edit_state.OnKeyboardPressed(c);
				}
			}
		}

		edit_state.CursorAnim += g.IO.DeltaTime;
		edit_state.UpdateScrollOffset();

		if (cancel_edit)
		{
			// Restore initial value
			ImFormatString(buf, buf_size, "%s", edit_state.InitialText);
			value_changed = true;
		}
		else
		{
			// Apply new value immediately - copy modified buffer back
			if (strcmp(edit_state.Text, buf) != 0)
			{
				ImFormatString(buf, buf_size, "%s", edit_state.Text);
				value_changed = true;
			}
		}
	}
	
	RenderFrame(frame_bb.Min, frame_bb.Max, window->Color(ImGuiCol_FrameBg), true);//, style.Rounding);

	const ImVec2 font_off_up = ImVec2(0.0f,window->FontSize()+1.0f);	// FIXME: this should be part of the font API
	const ImVec2 font_off_dn = ImVec2(0.0f,2.0f);

	if (g.ActiveId == id)
	{
		// Draw selection
		const int select_begin_idx = edit_state.StbState.select_start;
		const int select_end_idx = edit_state.StbState.select_end;
		if (select_begin_idx != select_end_idx)
		{
			const ImVec2 select_begin_pos = frame_bb.Min + style.FramePadding + edit_state.CalcDisplayOffsetFromCharIdx(ImMin(select_begin_idx,select_end_idx));
			const ImVec2 select_end_pos = frame_bb.Min + style.FramePadding + edit_state.CalcDisplayOffsetFromCharIdx(ImMax(select_begin_idx,select_end_idx));
			window->DrawList->AddRectFilled(select_begin_pos - font_off_up, select_end_pos + font_off_dn, window->Color(ImGuiCol_TextSelectedBg));
		}
	}

	// FIXME: 'align_center' unsupported
	ImGuiTextEditState::RenderTextScrolledClipped(window->Font(), window->FontSize(), buf, frame_bb.Min + style.FramePadding, w, (g.ActiveId == id) ? edit_state.ScrollX : 0.0f);

	if (g.ActiveId == id)
	{
		// Draw blinking cursor
		if (g.InputTextState.CursorIsVisible())
		{
			const ImVec2 cursor_pos = frame_bb.Min + style.FramePadding + edit_state.CalcDisplayOffsetFromCharIdx(edit_state.StbState.cursor);
			window->DrawList->AddRect(cursor_pos - font_off_up + ImVec2(0,2), cursor_pos + font_off_dn - ImVec2(0,3), window->Color(ImGuiCol_Text));
		}
	}

	RenderText(ImVec2(frame_bb.Max.x + style.ItemInnerSpacing.x, frame_bb.Min.y + style.FramePadding.y), label);

	return value_changed;
}

bool InputFloat2(const char* label, float v[2], int decimal_precision)
{
	ImGuiState& g = GImGui;
	ImGuiWindow* window = GetCurrentWindow();
	if (window->Collapsed)
		return false;

	const ImGuiStyle& style = g.Style;

	bool value_changed = false;
	ImGui::PushID(label);

	const int components = 2;
	const float w_full = window->DC.ItemWidth.back();
	const float w_item_one  = ImMax(1.0f, (float)(int)((w_full - (style.FramePadding.x*2.0f+style.ItemInnerSpacing.x) * (components-1)) / (float)components));
	const float w_item_last = ImMax(1.0f, (float)(int)(w_full - (w_item_one+style.FramePadding.x*2.0f+style.ItemInnerSpacing.x) * (components-1)));

	ImGui::PushItemWidth(w_item_one);
	value_changed |= ImGui::InputFloat("##X", &v[0], 0, 0, decimal_precision);
	ImGui::SameLine(0, 0);
	ImGui::PopItemWidth();
	ImGui::PushItemWidth(w_item_last);
	value_changed |= ImGui::InputFloat("##Y", &v[1], 0, 0, decimal_precision);
	ImGui::SameLine(0, 0);
	ImGui::PopItemWidth();

	ImGui::TextUnformatted(label, FindTextDisplayEnd(label));

	ImGui::PopID();
	return value_changed;
}

bool InputFloat3(const char* label, float v[3], int decimal_precision)
{
	ImGuiState& g = GImGui;
	ImGuiWindow* window = GetCurrentWindow();
	if (window->Collapsed)
		return false;

	const ImGuiStyle& style = g.Style;

	bool value_changed = false;
	ImGui::PushID(label);

	const int components = 3;
	const float w_full = window->DC.ItemWidth.back();
	const float w_item_one  = ImMax(1.0f, (float)(int)((w_full - (style.FramePadding.x*2.0f+style.ItemInnerSpacing.x) * (components-1)) / (float)components));
	const float w_item_last = ImMax(1.0f, (float)(int)(w_full - (w_item_one+style.FramePadding.x*2.0f+style.ItemInnerSpacing.x) * (components-1)));

	ImGui::PushItemWidth(w_item_one);
	value_changed |= ImGui::InputFloat("##X", &v[0], 0, 0, decimal_precision);
	ImGui::SameLine(0, 0);
	value_changed |= ImGui::InputFloat("##Y", &v[1], 0, 0, decimal_precision);
	ImGui::SameLine(0, 0);
	ImGui::PopItemWidth();

	ImGui::PushItemWidth(w_item_last);
	value_changed |= ImGui::InputFloat("##Z", &v[2], 0, 0, decimal_precision);
	ImGui::SameLine(0, 0);
	ImGui::PopItemWidth();

	ImGui::TextUnformatted(label, FindTextDisplayEnd(label));

	ImGui::PopID();
	return value_changed;
}

static bool Combo_ArrayGetter(void* data, int idx, const char** out_text)
{
	const char** items = (const char**)data;
	if (out_text)
		*out_text = items[idx];
	return true;
}

bool Combo(const char* label, int* current_item, const char** items, int items_count, int popup_height_items)
{
	bool value_changed = Combo(label, current_item, Combo_ArrayGetter, (void*)items, items_count, popup_height_items);
	return value_changed;
}

static bool Combo_StringListGetter(void* data, int idx, const char** out_text)
{
	// FIXME-OPT: we could precompute the indices but let's not bother now.
	const char* items_separated_by_zeros = (const char*)data;
	int items_count = 0;
	const char* p = items_separated_by_zeros;
	while (*p)
	{
		if (idx == items_count)
			break;
		p += strlen(p) + 1;
		items_count++;
	}
	if (!*p)
		return false;
	if (out_text)
		*out_text = p;
	return true;
}

bool Combo(const char* label, int* current_item, const char* items_separated_by_zeros, int popup_height_items)
{
	int items_count = 0;
	const char* p = items_separated_by_zeros;
	while (*p)
	{
		p += strlen(p) + 1;
		items_count++;
	}
	bool value_changed = Combo(label, current_item, Combo_StringListGetter, (void*)items_separated_by_zeros, items_count, popup_height_items);
	return value_changed;
}

bool Combo(const char* label, int* current_item, bool (*items_getter)(void*, int, const char**), void* data, int items_count, int popup_height_items)
{
	ImGuiState& g = GImGui;
	ImGuiWindow* window = GetCurrentWindow();
	if (window->Collapsed)
		return false;

	const ImGuiStyle& style = g.Style;
	const ImGuiID id = window->GetID(label);

	const ImVec2 text_size = CalcTextSize(label);
	const float arrow_size = (window->FontSize() + style.FramePadding.x * 2.0f);
	const ImGuiAabb frame_bb(window->DC.CursorPos, window->DC.CursorPos + ImVec2(window->DC.ItemWidth.back(), text_size.y) + style.FramePadding*2.0f);
	const ImGuiAabb bb(frame_bb.Min, frame_bb.Max + ImVec2(style.ItemInnerSpacing.x + text_size.x,0));

	if (ClipAdvance(frame_bb))
		return false;

	const bool hovered = (g.HoveredWindow == window) && (g.HoveredId == 0) && IsMouseHoveringBox(bb);

	bool value_changed = false;
	ItemSize(frame_bb);
	RenderFrame(frame_bb.Min, frame_bb.Max, window->Color(ImGuiCol_FrameBg));
	RenderFrame(ImVec2(frame_bb.Max.x-arrow_size, frame_bb.Min.y), frame_bb.Max, window->Color(hovered ? ImGuiCol_ButtonHovered : ImGuiCol_Button));
	RenderCollapseTriangle(ImVec2(frame_bb.Max.x-arrow_size, frame_bb.Min.y) + style.FramePadding, true);

	if (*current_item >= 0 && *current_item < items_count)
	{
		const char* item_text;
		if (items_getter(data, *current_item, &item_text))
			RenderText(frame_bb.Min + style.FramePadding, item_text, NULL, false);
	}

	ImGui::SameLine(0, (int)g.Style.ItemInnerSpacing.x);
	ImGui::TextUnformatted(label, FindTextDisplayEnd(label));

	ImGui::PushID(id);
	bool menu_toggled = false;
	if (hovered)
	{
		g.HoveredId = id;
		if (g.IO.MouseClicked[0])
		{
			menu_toggled = true;
			g.ActiveComboID = (g.ActiveComboID == id) ? 0 : id;
		}
	}
	
	if (g.ActiveComboID == id)
	{
		const ImVec2 backup_pos = ImGui::GetCursorPos();
		const float popup_off_x = 0.0f;//g.Style.ItemInnerSpacing.x;
		const float popup_height = (text_size.y + g.Style.ItemSpacing.y) * ImMin(items_count, popup_height_items) + g.Style.WindowPadding.y;
		const ImGuiAabb popup_aabb(ImVec2(frame_bb.Min.x+popup_off_x, frame_bb.Max.y), ImVec2(frame_bb.Max.x+popup_off_x, frame_bb.Max.y + popup_height));
		ImGui::SetCursorPos(popup_aabb.Min - window->Pos);

		ImGuiWindowFlags flags = ImGuiWindowFlags_ComboBox | ((window->Flags & ImGuiWindowFlags_ShowBorders) ? ImGuiWindowFlags_ShowBorders : 0);
		ImGui::BeginChild("#ComboBox", popup_aabb.GetSize(), false, flags);
		ImGuiWindow* child_window = GetCurrentWindow();
		ImGui::Spacing();

		bool combo_item_active = false;
		combo_item_active |= (g.ActiveId == child_window->GetID("#SCROLLY"));

		for (int item_idx = 0; item_idx < items_count; item_idx++)
		{
			const float item_h = child_window->FontSize();
			const float spacing_up = (float)(int)(g.Style.ItemSpacing.y/2);
			const float spacing_dn = g.Style.ItemSpacing.y - spacing_up;
			const ImGuiAabb item_aabb(ImVec2(popup_aabb.Min.x, child_window->DC.CursorPos.y - spacing_up), ImVec2(popup_aabb.Max.x, child_window->DC.CursorPos.y + item_h + spacing_dn));
			const ImGuiID item_id = child_window->GetID((void*)(intptr_t)item_idx);

			bool item_hovered, item_held;
			bool item_pressed = ButtonBehaviour(item_aabb, item_id, &item_hovered, &item_held, true);
			bool item_selected = item_idx == *current_item;

			if (item_hovered || item_selected)
			{
				const ImU32 col = window->Color((item_held && item_hovered) ? ImGuiCol_HeaderActive : item_hovered ? ImGuiCol_HeaderHovered : ImGuiCol_Header);
				RenderFrame(item_aabb.Min, item_aabb.Max, col, false);
			}

			const char* item_text;
			if (!items_getter(data, item_idx, &item_text))
				item_text = "*Unknown item*";
			ImGui::Text("%s", item_text);
			
			if (item_selected)
			{
				if (menu_toggled)
					ImGui::SetScrollPosHere();
			}
			if (item_pressed)
			{
				g.ActiveId = 0;
				g.ActiveComboID = 0;
				value_changed = true;
				*current_item = item_idx;
			}

			combo_item_active |= (g.ActiveId == item_id);
		}
		ImGui::EndChild();
		ImGui::SetCursorPos(backup_pos);
		
		if (!combo_item_active && g.ActiveId != 0)
			g.ActiveComboID = 0;
	}

	ImGui::PopID();

	return value_changed;
}

// A little colored square. Return true when clicked.
bool ColorButton(const ImVec4& col, bool small_height, bool outline_border)
{
	ImGuiState& g = GImGui;
	ImGuiWindow* window = GetCurrentWindow();
	if (window->Collapsed)
		return false;

	const ImGuiStyle& style = g.Style;
	const float square_size = window->FontSize();
	const ImGuiAabb bb(window->DC.CursorPos, window->DC.CursorPos + ImVec2(square_size + style.FramePadding.x*2, square_size + (small_height ? 0 : style.FramePadding.y*2)));
	ItemSize(bb);

	if (ClipAdvance(bb))
		return false;

	const bool hovered = (g.HoveredWindow == window) && (g.HoveredId == 0) && IsMouseHoveringBox(bb);
	const bool pressed = hovered && g.IO.MouseClicked[0];
	
	const ImU32 col32 = ImConvertColorFloat4ToU32(col);
	RenderFrame(bb.Min, bb.Max, col32, outline_border);

	if (hovered)
	{
		int ix = (int)(col.x * 255.0f + 0.5f);
		int iy = (int)(col.y * 255.0f + 0.5f);
		int iz = (int)(col.z * 255.0f + 0.5f);
		int iw = (int)(col.w * 255.0f + 0.5f);
		ImGui::SetTooltip("Color:\n(%.2f,%.2f,%.2f,%.2f)\n#%02X%02X%02X%02X", col.x, col.y, col.z, col.w, ix, iy, iz, iw);
	}

	return pressed;
}

bool ColorEdit3(const char* label, float col[3])
{
	float col4[4];
	col4[0] = col[0];
	col4[1] = col[1];
	col4[2] = col[2];
	col4[3] = 1.0f;
	bool value_changed = ImGui::ColorEdit4(label, col4, false);
	col[0] = col4[0];
	col[1] = col4[1];
	col[2] = col4[2];
	return value_changed;
}

// Edit colours components color in 0..1 range
// Use CTRL-Click to input value and TAB to go to next item.
bool ColorEdit4(const char* label, float col[4], bool alpha)
{
	ImGuiState& g = GImGui;
	ImGuiWindow* window = GetCurrentWindow();
	if (window->Collapsed)
		return false;

	const ImGuiStyle& style = g.Style;
	const ImGuiID id = window->GetID(label);
	const float w_full = window->DC.ItemWidth.back();
	const float square_sz = (window->FontSize() + style.FramePadding.x * 2.0f);

	ImGuiColorEditMode edit_mode = window->DC.ColorEditMode;
	if (edit_mode == ImGuiColorEditMode_UserSelect)
		edit_mode = g.ColorEditModeStorage.GetInt(id, 0) % 3;

	float fx = col[0];
	float fy = col[1];
	float fz = col[2];
	float fw = col[3];
	const ImVec4 col_display(fx, fy, fz, 1.0f);

	if (edit_mode == ImGuiColorEditMode_HSV)
		ImConvertColorRGBtoHSV(fx, fy, fz, fx, fy, fz);

	int ix = (int)(fx * 255.0f + 0.5f);
	int iy = (int)(fy * 255.0f + 0.5f);
	int iz = (int)(fz * 255.0f + 0.5f);
	int iw = (int)(fw * 255.0f + 0.5f);

	int components = alpha ? 4 : 3;
	bool value_changed = false;

	ImGui::PushID(label);

	bool hsv = (edit_mode == 1);
	switch (edit_mode)
	{
	case ImGuiColorEditMode_RGB:
	case ImGuiColorEditMode_HSV:
		{
			// 0: RGB 0..255
			// 1: HSV 0.255 Sliders
			const float w_items_all = w_full - (square_sz + style.ItemInnerSpacing.x);
			const float w_item_one  = ImMax(1.0f, (float)(int)((w_items_all - (style.FramePadding.x*2.0f+style.ItemInnerSpacing.x) * (components-1)) / (float)components));
			const float w_item_last = ImMax(1.0f, (float)(int)(w_items_all - (w_item_one+style.FramePadding.x*2.0f+style.ItemInnerSpacing.x) * (components-1)));

			ImGui::PushItemWidth(w_item_one);
			value_changed |= ImGui::SliderInt("##X", &ix, 0, 255, hsv ? "H:%3.0f" : "R:%3.0f");
			ImGui::SameLine(0, 0);
			value_changed |= ImGui::SliderInt("##Y", &iy, 0, 255, hsv ? "S:%3.0f" : "G:%3.0f");
			ImGui::SameLine(0, 0);
			if (alpha)
			{
				value_changed |= ImGui::SliderInt("##Z", &iz, 0, 255, hsv ? "V:%3.0f" : "B:%3.0f");
				ImGui::SameLine(0, 0);
				ImGui::PushItemWidth(w_item_last);
				value_changed |= ImGui::SliderInt("##W", &iw, 0, 255, "A:%3.0f");
			}
			else
			{
				ImGui::PushItemWidth(w_item_last);
				value_changed |= ImGui::SliderInt("##Z", &iz, 0, 255, hsv ? "V:%3.0f" : "B:%3.0f");
			}
			ImGui::PopItemWidth();
			ImGui::PopItemWidth();
		}
		break;
	case ImGuiColorEditMode_HEX:
		{
			// 2: RGB Hexadecimal
			const float w_slider_all = w_full - square_sz;
			char buf[64];
			if (alpha)
				sprintf(buf, "#%02X%02X%02X%02X", ix, iy, iz, iw);
			else
				sprintf(buf, "#%02X%02X%02X", ix, iy, iz);
			ImGui::PushItemWidth(w_slider_all - g.Style.ItemInnerSpacing.x);
			value_changed |= ImGui::InputText("##Text", buf, IM_ARRAYSIZE(buf), ImGuiInputTextFlags_CharsHexadecimal);
			ImGui::PopItemWidth();
			char* p = buf;
			while (*p == '#' || *p == ' ' || *p == '\t') 
				p++;
			ix = iy = iz = iw = 0;
			if (alpha)
				sscanf(p, "%02X%02X%02X%02X", &ix, &iy, &iz, &iw);
			else
				sscanf(p, "%02X%02X%02X", &ix, &iy, &iz);
		}
		break;
	}

	ImGui::SameLine(0, 0);
	ImGui::ColorButton(col_display);

	if (window->DC.ColorEditMode == ImGuiColorEditMode_UserSelect)
	{
		ImGui::SameLine(0, (int)style.ItemInnerSpacing.x);
		const char* button_titles[3] = { "RGB", "HSV", "HEX" };
		if (ImGui::Button(button_titles[edit_mode]))
		{
			// Don't set 'edit_mode' right away!
			g.ColorEditModeStorage.SetInt(id, (edit_mode + 1) % 3);
		}
	}

	ImGui::SameLine();
	ImGui::TextUnformatted(label, FindTextDisplayEnd(label));

	// Convert back
	fx = ix / 255.0f;
	fy = iy / 255.0f;
	fz = iz / 255.0f;
	fw = iw / 255.0f;
	if (edit_mode == 1)
		ImConvertColorHSVtoRGB(fx, fy, fz, fx, fy, fz);

	if (value_changed)
	{
		col[0] = fx;
		col[1] = fy;
		col[2] = fz;
		if (alpha)
			col[3] = fw;
	}

	ImGui::PopID();

	return value_changed;
}

void ColorEditMode(ImGuiColorEditMode mode)
{
	ImGuiWindow* window = GetCurrentWindow();
	window->DC.ColorEditMode = mode;
}

void Separator()
{
	ImGuiWindow* window = GetCurrentWindow();
	if (window->Collapsed)
		return;

	if (window->DC.ColumnsCount > 1)
		ImGui::PopClipRect();

	const ImGuiAabb bb(ImVec2(window->Pos.x, window->DC.CursorPos.y), ImVec2(window->Pos.x + window->Size.x, window->DC.CursorPos.y));
	ItemSize(ImVec2(0.0f, bb.GetSize().y));	// NB: we don't provide our width so that it doesn't get feed back into AutoFit

	if (ClipAdvance(bb))
	{
		if (window->DC.ColumnsCount > 1)
			ImGui::PushColumnClipRect();
		return;
	}

	window->DrawList->AddLine(bb.Min, bb.Max, window->Color(ImGuiCol_Border));

	if (window->DC.ColumnsCount > 1)
		ImGui::PushColumnClipRect();
}

void Spacing()
{
	ImGuiWindow* window = GetCurrentWindow();
	if (window->Collapsed)
		return;

	ItemSize(ImVec2(0,0));
}

static void ItemSize(ImVec2 size, ImVec2* adjust_start_offset)
{
	ImGuiState& g = GImGui;
	ImGuiWindow* window = GetCurrentWindow();
	if (window->Collapsed)
		return;

	const float line_height = ImMax(window->DC.CurrentLineHeight, size.y);
	if (adjust_start_offset)
		adjust_start_offset->y = adjust_start_offset->y + (line_height - size.y) * 0.5f;

	// Always align ourselves on pixel boundaries
	window->DC.CursorPosPrevLine = ImVec2(window->DC.CursorPos.x + size.x, window->DC.CursorPos.y);
	window->DC.CursorPos = ImVec2((float)(int)(window->Pos.x + window->DC.ColumnStartX), (float)(int)(window->DC.CursorPos.y + line_height + g.Style.ItemSpacing.y));

	window->SizeContentsFit = ImMax(window->SizeContentsFit, ImVec2(window->DC.CursorPosPrevLine.x, window->DC.CursorPos.y) - window->Pos + ImVec2(0.0f, window->ScrollY));

	window->DC.PrevLineHeight = line_height;
	window->DC.CurrentLineHeight = 0.0f;
}

static void ItemSize(const ImGuiAabb& aabb, ImVec2* adjust_start_offset) 
{ 
	ItemSize(aabb.GetSize(), adjust_start_offset); 
}

void NextColumn()
{
	ImGuiState& g = GImGui;
	ImGuiWindow* window = GetCurrentWindow();
	if (window->Collapsed)
		return;

	if (window->DC.ColumnsCount > 1)
	{
		ImGui::PopItemWidth();
		ImGui::PopClipRect();
		if (++window->DC.ColumnCurrent < window->DC.ColumnsCount)
			SameLine((int)(ImGui::GetColumnOffset(window->DC.ColumnCurrent) + g.Style.ItemSpacing.x));
		else
			window->DC.ColumnCurrent = 0;
		ImGui::PushColumnClipRect();
		ImGui::PushItemWidth(ImGui::GetColumnWidth() * 0.65f);
	}
}

bool IsClipped(const ImGuiAabb& bb)
{
	ImGuiState& g = GImGui;
	ImGuiWindow* window = GetCurrentWindow();

	if (!bb.Overlaps(ImGuiAabb(window->ClipRectStack.back())) && !g.LogEnabled)
		return true;
	return false;
}

bool IsClipped(const ImVec2& item_size)
{
	ImGuiWindow* window = GetCurrentWindow();
	return IsClipped(ImGuiAabb(window->DC.CursorPos, window->DC.CursorPos + item_size));
}

static bool ClipAdvance(const ImGuiAabb& bb)
{
	ImGuiWindow* window = GetCurrentWindow();
	window->DC.LastItemAabb = bb;
	if (ImGui::IsClipped(bb))
	{
		window->DC.LastItemHovered = false;
		return true;
	}
    window->DC.LastItemHovered = ImGui::IsMouseHoveringBox(bb);		// this is a sensible default but widgets are GImGui.IO.FreeFn to override it after calling ClipAdvance
	return false;
}

// Gets back to previous line and continue with horizontal layout
//		column_x == 0	: follow on previous item
//		columm_x != 0	: align to specified column
//		spacing_w < 0	: use default spacing if column_x==0, no spacing if column_x!=0
//		spacing_w >= 0	: enforce spacing
void SameLine(int column_x, int spacing_w)
{
	ImGuiState& g = GImGui;
	ImGuiWindow* window = GetCurrentWindow();
	if (window->Collapsed)
		return;
	
	float x, y;
	if (column_x != 0)
	{
		if (spacing_w < 0) spacing_w = 0;
		x = window->Pos.x + (float)column_x + (float)spacing_w;
		y = window->DC.CursorPosPrevLine.y;
	}
	else
	{
		if (spacing_w < 0) spacing_w = (int)g.Style.ItemSpacing.x;
		x = window->DC.CursorPosPrevLine.x + (float)spacing_w;
		y = window->DC.CursorPosPrevLine.y;
	}
	window->DC.CurrentLineHeight = window->DC.PrevLineHeight;
	window->DC.CursorPos = ImVec2(x, y);
}

float GetColumnOffset(int column_index)
{
	ImGuiState& g = GImGui;
	ImGuiWindow* window = GetCurrentWindow();
	if (column_index < 0)
		column_index = window->DC.ColumnCurrent;

	const ImGuiID column_id = ImGuiID(window->DC.ColumnsSetID + column_index);
	RegisterAliveId(column_id);
	const float default_t = column_index / (float)window->DC.ColumnsCount;
	const float t = (float)window->StateStorage.GetInt(column_id, (int)(default_t * 8096)) / 8096;		// Cheaply store our floating point value inside the integer (could store an union into the map?)

	const float offset = window->DC.ColumnStartX + t * (window->Size.x - g.Style.ScrollBarWidth - window->DC.ColumnStartX);
	return offset;
}

void SetColumnOffset(int column_index, float offset)
{
	ImGuiState& g = GImGui;
	ImGuiWindow* window = GetCurrentWindow();
	if (column_index < 0)
		column_index = window->DC.ColumnCurrent;

	const ImGuiID column_id = ImGuiID(window->DC.ColumnsSetID + column_index);
	const float t = (offset - window->DC.ColumnStartX) / (window->Size.x - g.Style.ScrollBarWidth - window->DC.ColumnStartX);
	window->StateStorage.SetInt(column_id, (int)(t*8096));
}

float GetColumnWidth(int column_index)
{
	ImGuiWindow* window = GetCurrentWindow();
	if (column_index < 0)
		column_index = window->DC.ColumnCurrent;

	const float w = GetColumnOffset(column_index+1) - GetColumnOffset(column_index);
	return w;
}

static void PushColumnClipRect(int column_index)
{
	ImGuiWindow* window = GetCurrentWindow();
	if (column_index < 0)
		column_index = window->DC.ColumnCurrent;

	const float x1 = window->Pos.x + ImGui::GetColumnOffset(column_index) - 1;
	const float x2 = window->Pos.x + ImGui::GetColumnOffset(column_index+1) - 1;
	ImGui::PushClipRect(ImVec4(x1,-FLT_MAX,x2,+FLT_MAX));
}

void Columns(int columns_count, const char* id, bool border)
{
	ImGuiState& g = GImGui;
	ImGuiWindow* window = GetCurrentWindow();

	if (window->DC.ColumnsCount != 1)
	{
		if (window->DC.ColumnCurrent != 0)
			ImGui::ItemSize(ImVec2(0,0));	// Advance to column 0
		ImGui::PopItemWidth();
		ImGui::PopClipRect();
	}

	if (window->DC.ColumnsCount != columns_count && window->DC.ColumnsCount != 1 && window->DC.ColumnsShowBorders)
	{
		// Draw columns and handle resize
		const float y1 = window->DC.ColumnsStartCursorPos.y;
		const float y2 = window->DC.CursorPos.y;
		for (int i = 1; i < window->DC.ColumnsCount; i++)
		{
			float x = window->Pos.x + GetColumnOffset(i);
			
			const ImGuiID column_id = ImGuiID(window->DC.ColumnsSetID + i);
			const ImGuiAabb column_aabb(ImVec2(x-4,y1),ImVec2(x+4,y2));

			if (IsClipped(column_aabb))
				continue;

			bool hovered, held;
			ButtonBehaviour(column_aabb, column_id, &hovered, &held, true);

			// Draw before resize so our items positioning are in sync with the line
			const ImU32 col = window->Color(held ? ImGuiCol_ColumnActive : hovered ? ImGuiCol_ColumnHovered : ImGuiCol_Column);
			const float xi = (float)(int)x;
			window->DrawList->AddLine(ImVec2(xi, y1), ImVec2(xi, y2), col);

			if (held)
			{
				x -= window->Pos.x;
				x = ImClamp(x + g.IO.MouseDelta.x, ImGui::GetColumnOffset(i-1)+g.Style.ColumnsMinSpacing, ImGui::GetColumnOffset(i+1)-g.Style.ColumnsMinSpacing);
				SetColumnOffset(i, x);
				x += window->Pos.x;
			}
		}
	}

	window->DC.ColumnsSetID = window->GetID(id ? id : "");
	window->DC.ColumnCurrent = 0;
	window->DC.ColumnsCount = columns_count;
	window->DC.ColumnsShowBorders = border;
	window->DC.ColumnsStartCursorPos = window->DC.CursorPos;

	if (window->DC.ColumnsCount != 1)
	{
		ImGui::PushColumnClipRect();
		ImGui::PushItemWidth(ImGui::GetColumnWidth() * 0.65f);
	}
}

void TreePush(const char* str_id)
{
	ImGuiState& g = GImGui;
	ImGuiWindow* window = GetCurrentWindow();
	window->DC.ColumnStartX += g.Style.TreeNodeSpacing;
	window->DC.CursorPos.x = window->Pos.x + window->DC.ColumnStartX;
	window->DC.TreeDepth++;
	PushID(str_id ? str_id : "#TreePush");
}

void TreePush(const void* ptr_id)
{
	ImGuiState& g = GImGui;
	ImGuiWindow* window = GetCurrentWindow();
	window->DC.ColumnStartX += g.Style.TreeNodeSpacing;
	window->DC.CursorPos.x = window->Pos.x + window->DC.ColumnStartX;
	window->DC.TreeDepth++;
	PushID(ptr_id ? ptr_id : (const void*)"#TreePush");
}

void TreePop()
{
	ImGuiState& g = GImGui;
	ImGuiWindow* window = GetCurrentWindow();
	window->DC.ColumnStartX -= g.Style.TreeNodeSpacing;
	window->DC.CursorPos.x = window->Pos.x + window->DC.ColumnStartX;
	window->DC.TreeDepth--;
	PopID();
}

void Value(const char* prefix, bool b)
{
	ImGui::Text("%s: %s", prefix, (b ? "true" : "false"));
}

void Value(const char* prefix, int v)
{
	ImGui::Text("%s: %d", prefix, v);
}

void Value(const char* prefix, unsigned int v)
{
	ImGui::Text("%s: %d", prefix, v);
}

void Value(const char* prefix, float v, const char* float_format)
{
	if (float_format)
	{
		char fmt[64];
		sprintf(fmt, "%%s: %s", float_format);
		ImGui::Text(fmt, prefix, v);
	}
	else
	{
		ImGui::Text("%s: %.3f", prefix, v);
	}
}

void Color(const char* prefix, const ImVec4& v)
{
	ImGui::Text("%s: (%.2f,%.2f,%.2f,%.2f)", prefix, v.x, v.y, v.z, v.w);
	ImGui::SameLine();
	ImGui::ColorButton(v, true);
}

void Color(const char* prefix, unsigned int v)
{
	ImGui::Text("%s: %08X", prefix, v);
	ImGui::SameLine();

	ImVec4 col;
	col.x = (float)((v >> 0) & 0xFF) / 255.0f;
	col.y = (float)((v >> 8) & 0xFF) / 255.0f;
	col.z = (float)((v >> 16) & 0xFF) / 255.0f;
	col.w = (float)((v >> 24) & 0xFF) / 255.0f;
	ImGui::ColorButton(col, true);
}

}; // namespace ImGui

//-----------------------------------------------------------------------------
// ImDrawList
//-----------------------------------------------------------------------------

void ImDrawList::Clear()
{
	commands.resize(0);
	vtx_buffer.resize(0);
	vtx_write = NULL;
	clip_rect_stack.resize(0);
}

void ImDrawList::PushClipRect(const ImVec4& clip_rect)
{
	if (!commands.empty() && commands.back().vtx_count == 0)
	{
		// Reuse empty command because high-level clipping may have discarded the other vertices already
		commands.back().clip_rect = clip_rect;
	}
	else
	{
		ImDrawCmd draw_cmd;
		draw_cmd.vtx_count = 0;
		draw_cmd.clip_rect = clip_rect;
		commands.push_back(draw_cmd);
	}
	clip_rect_stack.push_back(clip_rect);
}

void ImDrawList::PopClipRect()
{
	clip_rect_stack.pop_back();
	const ImVec4 clip_rect = clip_rect_stack.empty() ? ImVec4(-9999.0f,-9999.0f, +9999.0f, +9999.0f) : clip_rect_stack.back();
	if (!commands.empty() && commands.back().vtx_count == 0)
	{
		// Reuse empty command because high-level clipping may have discarded the other vertices already
		commands.back().clip_rect = clip_rect;
	}
	else
	{
		ImDrawCmd draw_cmd;
		draw_cmd.vtx_count = 0;
		draw_cmd.clip_rect = clip_rect;
		commands.push_back(draw_cmd);
	}
}

void ImDrawList::ReserveVertices(unsigned int vtx_count)
{
	if (vtx_count > 0)
	{
		ImDrawCmd& draw_cmd = commands.back();
		draw_cmd.vtx_count += vtx_count;
		vtx_buffer.resize(vtx_buffer.size() + vtx_count);
		vtx_write = &vtx_buffer[vtx_buffer.size() - vtx_count];
	}
}

void ImDrawList::AddVtx(const ImVec2& pos, ImU32 col)
{
	vtx_write->pos = pos;
	vtx_write->col = col;
	vtx_write->uv = IMGUI_FONT_TEX_UV_FOR_WHITE;
	vtx_write++;
}

void ImDrawList::AddVtxLine(const ImVec2& a, const ImVec2& b, ImU32 col)
{
	const ImVec2 n = (b - a) / ImLength(b - a);
	const ImVec2 hn = ImVec2(n.y, -n.x) * 0.5f;

	AddVtx(a - hn, col);
	AddVtx(b - hn, col);
	AddVtx(a + hn, col);

	AddVtx(b - hn, col);
	AddVtx(b + hn, col);
	AddVtx(a + hn, col);
}

void ImDrawList::AddLine(const ImVec2& a, const ImVec2& b, ImU32 col)
{
	if ((col >> 24) == 0)
		return;

	ReserveVertices(6);
	AddVtxLine(a, b, col);
}

void ImDrawList::AddArc(const ImVec2& center, float rad, ImU32 col, int a_min, int a_max, bool tris, const ImVec2& third_point_offset)
{
	static ImVec2 circle_vtx[12];
	static bool circle_vtx_builds = false;
	if (!circle_vtx_builds)
	{
		for (int i = 0; i < IM_ARRAYSIZE(circle_vtx); i++)
		{
			const float a = ((float)i / (float)IM_ARRAYSIZE(circle_vtx)) * 2*PI;
			circle_vtx[i].x = cos(a + PI);
			circle_vtx[i].y = sin(a + PI);
		}
		circle_vtx_builds = true;
	}
	
	if (tris)
	{
		ReserveVertices((a_max-a_min) * 3);
		for (int a = a_min; a < a_max; a++)
		{
			AddVtx(center + circle_vtx[a % IM_ARRAYSIZE(circle_vtx)] * rad, col);
			AddVtx(center + circle_vtx[(a+1) % IM_ARRAYSIZE(circle_vtx)] * rad, col);
			AddVtx(center + third_point_offset, col);
		}
	}
	else
	{
		ReserveVertices((a_max-a_min) * 6);
		for (int a = a_min; a < a_max; a++)
			AddVtxLine(center + circle_vtx[a % IM_ARRAYSIZE(circle_vtx)] * rad, center + circle_vtx[(a+1) % IM_ARRAYSIZE(circle_vtx)] * rad, col);
	}
}

void ImDrawList::AddRect(const ImVec2& a, const ImVec2& b, ImU32 col, float rounding, int rounding_corners)
{
	if ((col >> 24) == 0)
		return;

	//const float r = ImMin(rounding, ImMin(fabsf(b.x-a.x), fabsf(b.y-a.y))*0.5f);
	float r = rounding;
	r = ImMin(r, fabsf(b.x-a.x) * ( ((rounding_corners&(1|2))==(1|2)) || ((rounding_corners&(4|8))==(4|8)) ? 0.5f : 1.0f ));
	r = ImMin(r, fabsf(b.y-a.y) * ( ((rounding_corners&(1|8))==(1|8)) || ((rounding_corners&(2|4))==(2|4)) ? 0.5f : 1.0f ));

	if (r == 0.0f || rounding_corners == 0)
	{
		ReserveVertices(4*6);
		AddVtxLine(ImVec2(a.x,a.y), ImVec2(b.x,a.y), col);
		AddVtxLine(ImVec2(b.x,a.y), ImVec2(b.x,b.y), col);
		AddVtxLine(ImVec2(b.x,b.y), ImVec2(a.x,b.y), col);
		AddVtxLine(ImVec2(a.x,b.y), ImVec2(a.x,a.y), col);
	}
	else
	{
		ReserveVertices(4*6);
		AddVtxLine(ImVec2(a.x + ((rounding_corners & 1)?r:0), a.y), ImVec2(b.x - ((rounding_corners & 2)?r:0), a.y), col);
		AddVtxLine(ImVec2(b.x, a.y + ((rounding_corners & 2)?r:0)), ImVec2(b.x, b.y - ((rounding_corners & 4)?r:0)), col);
		AddVtxLine(ImVec2(b.x - ((rounding_corners & 4)?r:0), b.y), ImVec2(a.x + ((rounding_corners & 8)?r:0), b.y), col);
		AddVtxLine(ImVec2(a.x, b.y - ((rounding_corners & 8)?r:0)), ImVec2(a.x, a.y + ((rounding_corners & 1)?r:0)), col);

		if (rounding_corners & 1) AddArc(ImVec2(a.x+r,a.y+r), r, col, 0, 3);
		if (rounding_corners & 2) AddArc(ImVec2(b.x-r,a.y+r), r, col, 3, 6);
		if (rounding_corners & 4) AddArc(ImVec2(b.x-r,b.y-r), r, col, 6, 9);
		if (rounding_corners & 8) AddArc(ImVec2(a.x+r,b.y-r), r, col, 9, 12);
	}
}

void ImDrawList::AddRectFilled(const ImVec2& a, const ImVec2& b, ImU32 col, float rounding, int rounding_corners)
{
	if ((col >> 24) == 0)
		return;

	//const float r = ImMin(rounding, ImMin(fabsf(b.x-a.x), fabsf(b.y-a.y))*0.5f);
	float r = rounding;
	r = ImMin(r, fabsf(b.x-a.x) * ( ((rounding_corners&(1|2))==(1|2)) || ((rounding_corners&(4|8))==(4|8)) ? 0.5f : 1.0f ));
	r = ImMin(r, fabsf(b.y-a.y) * ( ((rounding_corners&(1|8))==(1|8)) || ((rounding_corners&(2|4))==(2|4)) ? 0.5f : 1.0f ));

	if (r == 0.0f || rounding_corners == 0)
	{
		// Use triangle so we can merge more draw calls together (at the cost of extra vertices)
		ReserveVertices(6);
		AddVtx(ImVec2(a.x,a.y), col);
		AddVtx(ImVec2(b.x,a.y), col);
		AddVtx(ImVec2(b.x,b.y), col);
		AddVtx(ImVec2(a.x,a.y), col);
		AddVtx(ImVec2(b.x,b.y), col);
		AddVtx(ImVec2(a.x,b.y), col);
	}
	else
	{
		ReserveVertices(6+6*2);
		AddVtx(ImVec2(a.x+r,a.y), col);
		AddVtx(ImVec2(b.x-r,a.y), col);
		AddVtx(ImVec2(b.x-r,b.y), col);
		AddVtx(ImVec2(a.x+r,a.y), col);
		AddVtx(ImVec2(b.x-r,b.y), col);
		AddVtx(ImVec2(a.x+r,b.y), col);
		
		float top_y = (rounding_corners & 1) ? a.y+r : a.y;
		float bot_y = (rounding_corners & 8) ? b.y-r : b.y;
		AddVtx(ImVec2(a.x,top_y), col);
		AddVtx(ImVec2(a.x+r,top_y), col);
		AddVtx(ImVec2(a.x+r,bot_y), col);
		AddVtx(ImVec2(a.x,top_y), col);
		AddVtx(ImVec2(a.x+r,bot_y), col);
		AddVtx(ImVec2(a.x,bot_y), col);

		top_y = (rounding_corners & 2) ? a.y+r : a.y;
		bot_y = (rounding_corners & 4) ? b.y-r : b.y;
		AddVtx(ImVec2(b.x-r,top_y), col);
		AddVtx(ImVec2(b.x,top_y), col);
		AddVtx(ImVec2(b.x,bot_y), col);
		AddVtx(ImVec2(b.x-r,top_y), col);
		AddVtx(ImVec2(b.x,bot_y), col);
		AddVtx(ImVec2(b.x-r,bot_y), col);

		if (rounding_corners & 1) AddArc(ImVec2(a.x+r,a.y+r), r, col, 0, 3, true);
		if (rounding_corners & 2) AddArc(ImVec2(b.x-r,a.y+r), r, col, 3, 6, true);
		if (rounding_corners & 4) AddArc(ImVec2(b.x-r,b.y-r), r, col, 6, 9, true);
		if (rounding_corners & 8) AddArc(ImVec2(a.x+r,b.y-r), r, col, 9, 12,true);
	}
}

void ImDrawList::AddTriangleFilled(const ImVec2& a, const ImVec2& b, const ImVec2& c, ImU32 col)
{
	if ((col >> 24) == 0)
		return;

	ReserveVertices(3);
	AddVtx(a, col);
	AddVtx(b, col);
	AddVtx(c, col);
}

void ImDrawList::AddCircle(const ImVec2& centre, float radius, ImU32 col, int num_segments)
{
	if ((col >> 24) == 0)
		return;

	ReserveVertices(num_segments*6);
	const float a_step = 2*PI/(float)num_segments;
	float a0 = 0.0f;
	for (int i = 0; i < num_segments; i++)
	{
		const float a1 = (i + 1) == num_segments ? 0.0f : a0 + a_step;
		AddVtxLine(centre + ImVec2(cos(a0),sin(a0))*radius, centre + ImVec2(cos(a1),sin(a1))*radius, col);
		a0 = a1;
	}
}

void ImDrawList::AddCircleFilled(const ImVec2& centre, float radius, ImU32 col, int num_segments)
{
	if ((col >> 24) == 0)
		return;

	ReserveVertices(num_segments*3);
	const float a_step = 2*PI/(float)num_segments;
	float a0 = 0.0f;
	for (int i = 0; i < num_segments; i++)
	{
		const float a1 = (i + 1) == num_segments ? 0.0f : a0 + a_step;
		AddVtx(centre + ImVec2(cos(a0),sin(a0))*radius, col);
		AddVtx(centre + ImVec2(cos(a1),sin(a1))*radius, col);
		AddVtx(centre, col);
		a0 = a1;
	}
}

void ImDrawList::AddText(ImFont font, float font_size, const ImVec2& pos, ImU32 col, const char* text_begin, const char* text_end)
{
	if ((col >> 24) == 0)
		return;

	if (text_end == NULL)
		text_end = text_begin + strlen(text_begin);

	// reserve vertices for worse case
	const int char_count = (int)(text_end - text_begin);
	const int vtx_count_max = char_count * 6;
	const size_t vtx_begin = vtx_buffer.size();
	ReserveVertices(vtx_count_max);

	font->RenderText(font_size, pos, col, clip_rect_stack.back(), text_begin, text_end, vtx_write);

	// give unused vertices
	vtx_buffer.resize(vtx_write - &vtx_buffer.front());
	const int vtx_count = (int)(vtx_buffer.size() - vtx_begin);
	commands.back().vtx_count -= (vtx_count_max - vtx_count);
	vtx_write -= (vtx_count_max - vtx_count);
}

//-----------------------------------------------------------------------------
// ImBitmapFont
//-----------------------------------------------------------------------------

ImBitmapFont::ImBitmapFont()
{
	Data = NULL;
	DataOwned = false;
	Info = NULL;
	Common = NULL;
	Glyphs = NULL;
	GlyphsCount = 0;
	TabCount = 4;
}

void	ImBitmapFont::Clear()
{
	if (Data && DataOwned)
        GImGui.IO.FreeFn(Data);
	Data = NULL;
	DataOwned = false;
	Info = NULL;
	Common = NULL;
	Glyphs = NULL;
	GlyphsCount = 0;
	Filenames.clear();
	IndexLookup.clear();
}

bool	ImBitmapFont::LoadFromFile(const char* filename)
{
	// Load file
	FILE* f;
	if ((f = fopen(filename, "rb")) == NULL)
		return false;
	if (fseek(f, 0, SEEK_END)) 
		return false;
	if ((DataSize = (int)ftell(f)) == -1)
		return false;
	if (fseek(f, 0, SEEK_SET)) 
		return false;
    if ((Data = (unsigned char*)GImGui.IO.MallocFn(DataSize)) == NULL)
	{
		fclose(f);
		return false;
	}
	if ((int)fread(Data, 1, DataSize, f) != DataSize)
	{
		fclose(f);
        GImGui.IO.FreeFn(Data);
		return false;
	}
	fclose(f);
	DataOwned = true;
	return LoadFromMemory(Data, DataSize);
}

bool	ImBitmapFont::LoadFromMemory(const void* data, int data_size)
{
	Data = (unsigned char*)data;
	DataSize = data_size;

	// Parse data
	if (DataSize < 4 || Data[0] != 'B' || Data[1] != 'M' || Data[2] != 'F' || Data[3] != 0x03)
		return false;
	for (const unsigned char* p = Data+4; p < Data + DataSize; )
	{
		const unsigned char block_type = *(unsigned char*)p;
		p += sizeof(unsigned char);
		const ImU32 block_size = *(ImU32*)p;
		p += sizeof(ImU32);

		switch (block_type)
		{
		case 1:
			IM_ASSERT(Info == NULL);
			Info = (FntInfo*)p;
			break;
		case 2:
			IM_ASSERT(Common == NULL);
			Common = (FntCommon*)p;
			break;
		case 3:
			for (const unsigned char* s = p; s < p+block_size && s < Data+DataSize; s = s + strlen((const char*)s) + 1)
				Filenames.push_back((const char*)s);
			break;
		case 4:
			IM_ASSERT(Glyphs == NULL && GlyphsCount == 0);
			Glyphs = (FntGlyph*)p;
			GlyphsCount = block_size / sizeof(FntGlyph);
			break;
		default:
			IM_ASSERT(Kerning == NULL && KerningCount == 0);
			Kerning = (FntKerning*)p;
			KerningCount = block_size / sizeof(FntKerning);
			break;
		}
		p += block_size;
	}

	BuildLookupTable();
	return true;
}

void ImBitmapFont::BuildLookupTable()
{
	ImU32 max_c = 0;
	for (size_t i = 0; i != GlyphsCount; i++)
		if (max_c < Glyphs[i].Id)
			max_c = Glyphs[i].Id;

	IndexLookup.clear();
	IndexLookup.resize(max_c + 1);
	for (size_t i = 0; i < IndexLookup.size(); i++)
		IndexLookup[i] = -1;
	for (size_t i = 0; i < GlyphsCount; i++)
		IndexLookup[Glyphs[i].Id] = (int)i;
}

const ImBitmapFont::FntGlyph* ImBitmapFont::FindGlyph(unsigned short c) const
{
	if (c < (int)IndexLookup.size())
	{
		const int i = IndexLookup[c];
		if (i >= 0 && i < (int)GlyphsCount)
			return &Glyphs[i];
	}
	return NULL;
}

ImVec2 ImBitmapFont::CalcTextSize(float size, float max_width, const char* text_begin, const char* text_end, const char** remaining) const
{
	if (max_width == 0.0f)
		max_width = FLT_MAX;
	if (!text_end)
		text_end = text_begin + strlen(text_begin);

	const float scale = size / (float)Info->FontSize;
	const float line_height = (float)Info->FontSize * scale;

	ImVec2 text_size = ImVec2(0,0);
	float line_width = 0.0f;

	const char* s = text_begin;
	while (s < text_end)
	{
		const char c = *s;
		if (c == '\n')
		{
			if (text_size.x < line_width)
				text_size.x = line_width;
			text_size.y += line_height;
			line_width = 0;
		}
		else if (const FntGlyph* glyph = FindGlyph((unsigned short)c))
		{
			const float char_width = (glyph->XAdvance + Info->SpacingHoriz) * scale;
			//const float char_extend = (glyph->XOffset + glyph->Width * scale);

			if (line_width + char_width >= max_width)
				break;
			line_width += char_width;
		}
		else if (c == '\t')
		{
			if (const FntGlyph* glyph = FindGlyph((unsigned short)' '))
				line_width += (glyph->XAdvance + Info->SpacingHoriz) * 4 * scale;
		}

		s += 1;
	}

	if (line_width > 0 || text_size.y == 0.0f)
	{
		if (text_size.x < line_width)
			text_size.x = line_width;
		text_size.y += line_height;
	}

	if (remaining)
		*remaining = s;

	return text_size;
}

void ImBitmapFont::RenderText(float size, ImVec2 pos, ImU32 col, const ImVec4& clip_rect_ref, const char* text_begin, const char* text_end, ImDrawVert*& out_vertices) const
{
	if (!text_end)
		text_end = text_begin + strlen(text_begin);

	const float line_height = (float)Info->FontSize;
	const float scale = size / (float)Info->FontSize;
	const float tex_scale_x = 1.0f / (float)Common->ScaleW;
	const float tex_scale_y = 1.0f / (float)(Common->ScaleH);
	const float outline = (float)Info->Outline;

	// Align to be pixel perfect
	pos.x = (float)(int)pos.x + 0.5f;
	pos.y = (float)(int)pos.y + 0.5f;

	const ImVec4 clip_rect = clip_rect_ref;

	const float uv_offset = GImGui.IO.PixelCenterOffset;

	float x = pos.x;
	float y = pos.y;
	for (const char* s = text_begin; s < text_end; s++)
	{
		const char c = *s;
		if (c == '\n')
		{
			x = pos.x;
			y += line_height * scale;
			continue;
		}

		if (const FntGlyph* glyph = FindGlyph((unsigned short)c))
		{
			const float char_width = (glyph->XAdvance + Info->SpacingHoriz) * scale;
			//const float char_extend = (glyph->XOffset + glyph->Width * scale);

			if (c != ' ' && c != '\n')
			{
				// Clipping due to Y limits is more likely
				const float y1 = (float)(y + (glyph->YOffset + outline*2) * scale);
				const float y2 = (float)(y1 + glyph->Height * scale);
				if (y1 > clip_rect.w || y2 < clip_rect.y)
				{
					x += char_width;
					continue;
				}

				const float x1 = (float)(x + (glyph->XOffset + outline) * scale);
				const float x2 = (float)(x1 + glyph->Width * scale);
				if (x1 > clip_rect.z || x2 < clip_rect.x)
				{
					x += char_width;
					continue;
				}

				const float s1 = (uv_offset + glyph->X) * tex_scale_x;
				const float t1 = (uv_offset + glyph->Y) * tex_scale_y;
				const float s2 = (uv_offset + glyph->X + glyph->Width) * tex_scale_x;
				const float t2 = (uv_offset + glyph->Y + glyph->Height) * tex_scale_y;

				out_vertices[0].pos = ImVec2(x1, y1);
				out_vertices[0].uv  = ImVec2(s1, t1);
				out_vertices[0].col = col;

				out_vertices[1].pos = ImVec2(x2, y1);
				out_vertices[1].uv  = ImVec2(s2, t1);
				out_vertices[1].col = col;

				out_vertices[2].pos = ImVec2(x2, y2);
				out_vertices[2].uv  = ImVec2(s2, t2);
				out_vertices[2].col = col;

				out_vertices[3] = out_vertices[0];
				out_vertices[4] = out_vertices[2];

				out_vertices[5].pos = ImVec2(x1, y2);
				out_vertices[5].uv  = ImVec2(s1, t2);
				out_vertices[5].col = col;

				out_vertices += 6;
			}

			x += char_width;
		}
		else if (c == '\t')
		{
			if (const FntGlyph* glyph = FindGlyph((unsigned short)' '))
				x += (glyph->XAdvance + Info->SpacingHoriz) * 4 * scale;
		}
	}
}

//-----------------------------------------------------------------------------
// PLATFORM DEPENDANT HELPERS
//-----------------------------------------------------------------------------

#if defined(_MSC_VER) && !defined(IMGUI_DISABLE_WIN32_DEFAULT_CLIPBOARD_FUNCS)

#define WIN32_LEAN_AND_MEAN
#include <windows.h>

// Win32 API clipboard implementation
static const char*	GetClipboardTextFn_DefaultImpl()
{
	static char* buf_local = NULL;
	if (buf_local)
	{
        GImGui.IO.FreeFn(buf_local);
		buf_local = NULL;
	}
	if (!OpenClipboard(NULL)) 
		return NULL;
	HANDLE buf_handle = GetClipboardData(CF_TEXT); 
	if (buf_handle == NULL)
		return NULL;
	if (char* buf_global = (char*)GlobalLock(buf_handle))
        buf_local = StrDup(buf_global);
	GlobalUnlock(buf_handle); 
	CloseClipboard(); 
	return buf_local;
}

// Win32 API clipboard implementation
static void SetClipboardTextFn_DefaultImpl(const char* text, const char* text_end)
{
	if (!OpenClipboard(NULL))
		return;
	if (!text_end)
		text_end = text + strlen(text);
	const int buf_length = (int)(text_end - text) + 1;
	HGLOBAL buf_handle = GlobalAlloc(GMEM_MOVEABLE, buf_length * sizeof(char)); 
	if (buf_handle == NULL)
		return;
	char* buf_global = (char *)GlobalLock(buf_handle); 
	memcpy(buf_global, text, text_end - text);
	buf_global[text_end - text] = 0;
	GlobalUnlock(buf_handle); 
	EmptyClipboard();
	SetClipboardData(CF_TEXT, buf_handle);
	CloseClipboard();
}

#else

// Local ImGui-only clipboard implementation, if user hasn't defined better clipboard handlers
static const char*	GetClipboardTextFn_DefaultImpl()
{
	return GImGui.PrivateClipboard;
}

// Local ImGui-only clipboard implementation, if user hasn't defined better clipboard handlers
static void SetClipboardTextFn_DefaultImpl(const char* text, const char* text_end)
{
	if (GImGui.PrivateClipboard)
	{
        GImGui.IO.FreeFn(GImGui.PrivateClipboard);
		GImGui.PrivateClipboard = NULL;
	}
	if (!text_end)
		text_end = text + strlen(text);
    GImGui.PrivateClipboard = (char*)GImGui.IO.MallocFn(text_end - text + 1);
	memcpy(GImGui.PrivateClipboard, text, text_end - text);
	GImGui.PrivateClipboard[text_end - text] = 0;
}

#endif

//-----------------------------------------------------------------------------
// HELP
//-----------------------------------------------------------------------------

namespace ImGui
{

void ShowUserGuide()
{
	ImGuiState& g = GImGui;

	ImGui::BulletText("Double-click on title bar to collapse window.");
	ImGui::BulletText("Click and drag on lower right corner to resize window.");
	ImGui::BulletText("Click and drag on any empty space to move window.");
	ImGui::BulletText("Mouse Wheel to scroll.");
	if (g.IO.FontAllowScaling)
		ImGui::BulletText("CTRL+Mouse Wheel to zoom window contents.");
	ImGui::BulletText("TAB/SHIFT+TAB to cycle thru keyboard editable fields.");
	ImGui::BulletText("CTRL+Click on a slider to input text.");
	ImGui::BulletText(
		"While editing text:\n"
		"- Hold SHIFT or use mouse to select text\n"
		"- CTRL+Left/Right to word jump\n"
		"- CTRL+A select all\n"
		"- CTRL+X,CTRL+C,CTRL+V clipboard\n"
		"- CTRL+Z,CTRL+Y undo/redo\n"
		"- ESCAPE to revert\n"
		"- You can apply arithmetic operators +,*,/ on numerical values.\n"
		"  Use +- to subtract.\n");
}

void ShowStyleEditor(ImGuiStyle* ref)
{
	ImGuiState& g = GImGui;
	ImGuiStyle& style = g.Style;

	const ImGuiStyle def;

	if (ImGui::Button("Revert Style"))
		g.Style = ref ? *ref : def;
	if (ref)
	{
		ImGui::SameLine();
		if (ImGui::Button("Save Style"))
			*ref = g.Style;
	}

	ImGui::SliderFloat("Rounding", &style.WindowRounding, 0.0f, 16.0f, "%.0f");

	static ImGuiColorEditMode edit_mode = ImGuiColorEditMode_RGB;
	ImGui::RadioButton("RGB", &edit_mode, ImGuiColorEditMode_RGB);
	ImGui::SameLine();
	ImGui::RadioButton("HSV", &edit_mode, ImGuiColorEditMode_HSV);
	ImGui::SameLine();
	ImGui::RadioButton("HEX", &edit_mode, ImGuiColorEditMode_HEX);

	static ImGuiTextFilter filter;
	filter.Draw("Filter colors", 200);

	ImGui::ColorEditMode(edit_mode);
	for (int i = 0; i < ImGuiCol_COUNT; i++)
	{
		const char* name = GetStyleColorName(i);
		if (!filter.PassFilter(name))
			continue;
		ImGui::PushID(i);
		ImGui::ColorEdit4(name, (float*)&style.Colors[i], true);
		if (memcmp(&style.Colors[i], (ref ? &ref->Colors[i] : &def.Colors[i]), sizeof(ImVec4)) != 0)
		{
			ImGui::SameLine(); if (ImGui::Button("Revert")) style.Colors[i] = ref ? ref->Colors[i] : def.Colors[i];
			if (ref) { ImGui::SameLine(); if (ImGui::Button("Save")) ref->Colors[i] = style.Colors[i]; }
		}
		ImGui::PopID();
	}
}

//-----------------------------------------------------------------------------
// SAMPLE CODE
//-----------------------------------------------------------------------------

// Demonstrate ImGui features (unfortunately this makes this function a little bloated!)
void ShowTestWindow(bool* open)
{
	static bool no_titlebar = false;
	static bool no_border = true;
	static bool no_resize = false;
	static bool no_move = false;
	static bool no_scrollbar = false;
	static float fill_alpha = 0.65f;

	const ImU32 layout_flags = (no_titlebar ? ImGuiWindowFlags_NoTitleBar : 0) | (no_border ? 0 : ImGuiWindowFlags_ShowBorders) | (no_resize ? ImGuiWindowFlags_NoResize : 0) | (no_move ? ImGuiWindowFlags_NoMove : 0) | (no_scrollbar ? ImGuiWindowFlags_NoScrollbar : 0);
	ImGui::Begin("ImGui Test", open, ImVec2(550,680), fill_alpha, layout_flags);
	ImGui::PushItemWidth(ImGui::GetWindowWidth() * 0.65f);

	ImGui::Text("ImGui says hello.");
	//ImGui::Text("MousePos (%g, %g)", g.IO.MousePos.x, g.IO.MousePos.y);
	//ImGui::Text("MouseWheel %d", g.IO.MouseWheel);

	ImGui::Spacing();
	if (ImGui::CollapsingHeader("Help"))
	{
		ImGui::ShowUserGuide();
	}

	if (ImGui::CollapsingHeader("Window options"))
	{
		ImGui::Checkbox("no titlebar", &no_titlebar); ImGui::SameLine(200);
		ImGui::Checkbox("no border", &no_border); ImGui::SameLine(400);
		ImGui::Checkbox("no resize", &no_resize); 
		ImGui::Checkbox("no move", &no_move); ImGui::SameLine(200);
		ImGui::Checkbox("no scrollbar", &no_scrollbar);
		ImGui::SliderFloat("fill alpha", &fill_alpha, 0.0f, 1.0f);
		if (ImGui::TreeNode("Style Editor"))
		{
			ImGui::ShowStyleEditor();
			ImGui::TreePop();
		}

		if (ImGui::TreeNode("Logging"))
		{
			ImGui::LogButtons();
			ImGui::TreePop();
		}
	}

	if (ImGui::CollapsingHeader("Widgets"))
	{
		//ImGui::PushItemWidth(ImGui::GetWindowWidth() - 220);

		static bool a=false;
		if (ImGui::Button("Button")) { printf("Clicked\n"); a ^= 1; }
		if (a)
		{
			ImGui::SameLine(); 
			ImGui::Text("Thanks for clicking me!");
		}

		static bool check = true;
		ImGui::Checkbox("checkbox", &check);

		if (ImGui::TreeNode("Tree"))
		{
			for (size_t i = 0; i < 5; i++)
			{
				if (ImGui::TreeNode((void*)i, "Child %d", i))
				{
					ImGui::Text("blah blah");
					ImGui::SameLine();
					if (ImGui::SmallButton("print"))
						printf("Child %d pressed", (int)i);
					ImGui::TreePop();
				}
			}
			ImGui::TreePop();
		}

		if (ImGui::TreeNode("Bullets"))
		{
			ImGui::BulletText("Bullet point 1");
			ImGui::BulletText("Bullet point 2\nOn multiple lines");
			ImGui::BulletText("Bullet point 3");
			ImGui::TreePop();
		}

		if (ImGui::TreeNode("Colored Text"))
		{
			// This is a merely a shortcut, you can use PushStyleColor()/PopStyleColor() for more flexibility.
			ImGui::TextColored(ImVec4(1.0f,0.0f,1.0f,1.0f), "Pink");
			ImGui::TextColored(ImVec4(1.0f,1.0f,0.0f,1.0f), "Yellow");
			ImGui::TreePop();
		}

		static int e = 0;
		ImGui::RadioButton("radio a", &e, 0); ImGui::SameLine();
		ImGui::RadioButton("radio b", &e, 1); ImGui::SameLine();
		ImGui::RadioButton("radio c", &e, 2);

		ImGui::Text("Hover me");
		if (ImGui::IsHovered())
			ImGui::SetTooltip("I am a tooltip");

		ImGui::SameLine();
		ImGui::Text("- or me");
		if (ImGui::IsHovered())
		{
			ImGui::BeginTooltip();
			ImGui::Text("I am a fancy tooltip");
			static float arr[] = { 0.6f, 0.1f, 1.0f, 0.5f, 0.92f, 0.1f, 0.2f };
			ImGui::PlotLines("Curve", arr, IM_ARRAYSIZE(arr));
			ImGui::EndTooltip();
		}

		static int item = 1;
		ImGui::Combo("combo", &item, "aaaa\0bbbb\0cccc\0dddd\0eeee\0\0");

		const char* items[] = { "AAAA", "BBBB", "CCCC", "DDDD", "EEEE", "FFFF", "GGGG", "HHHH", "IIII", "JJJJ", "KKKK" };
		static int item2 = -1;
		ImGui::Combo("combo scroll", &item2, items, IM_ARRAYSIZE(items));

		static char str0[128] = "Hello, world!";
		static int i0=123;
		static float f0=0.001f;
		ImGui::InputText("string", str0, IM_ARRAYSIZE(str0));
		ImGui::InputInt("input int", &i0);
		ImGui::InputFloat("input float", &f0, 0.01f, 1.0f);

		//static float vec2b[3] = { 0.10f, 0.20f };
		//ImGui::InputFloat2("input float2", vec2b);

		static float vec3b[3] = { 0.10f, 0.20f, 0.30f };
		ImGui::InputFloat3("input float3", vec3b);

		static int i1=0;
		static int i2=42;
		ImGui::SliderInt("int 0..3", &i1, 0, 3);
		ImGui::SliderInt("int -100..100", &i2, -100, 100);

		static float f1=1.123f;
		static float f2=0;
		static float f3=0;
		static float f4=123456789.0f;
		ImGui::SliderFloat("float", &f1, 0.0f, 2.0f);
		ImGui::SliderFloat("log float", &f2, 0.0f, 10.0f, "%.4f", 2.0f);
		ImGui::SliderFloat("signed log float", &f3, -10.0f, 10.0f, "%.4f", 3.0f);
		ImGui::SliderFloat("unbound float", &f4, -FLT_MAX, FLT_MAX, "%.4f", 3.0f);
		static float angle = 0.0f;
		ImGui::SliderAngle("angle", &angle);

		//static float vec2a[3] = { 0.10f, 0.20f };
		//ImGui::SliderFloat2("slider float2", vec2a, 0.0f, 1.0f);

		static float vec3a[3] = { 0.10f, 0.20f, 0.30f };
		ImGui::SliderFloat3("slider float3", vec3a, 0.0f, 1.0f);

		static float col1[3] = { 1.0f,0.0f,0.2f };
		static float col2[4] = { 0.4f,0.7f,0.0f,0.5f };
		ImGui::ColorEdit3("color 1", col1);
		ImGui::ColorEdit4("color 2", col2);

		//ImGui::PopItemWidth();
	}

	if (ImGui::CollapsingHeader("Graphs widgets"))
	{
		static float arr[] = { 0.6f, 0.1f, 1.0f, 0.5f, 0.92f, 0.1f, 0.2f };
		ImGui::PlotLines("Frame Times", arr, IM_ARRAYSIZE(arr));

		static bool pause;
		static ImVector<float> values; if (values.empty()) { values.resize(100); memset(&values.front(), 0, values.size()*sizeof(float)); } 
		static int values_offset = 0; 
		if (!pause) 
		{ 
			// create dummy data at 60 hz
			static float refresh_time = -1.0f;
			if (ImGui::GetTime() > refresh_time + 1.0f/60.0f)
			{
				refresh_time = ImGui::GetTime();
				static float phase = 0.0f;
				values[values_offset] = cos(phase); 
				values_offset = (values_offset+1)%values.size(); 
				phase += 0.10f*values_offset; 
			}
		}
		ImGui::PlotLines("Frame Times", &values.front(), (int)values.size(), values_offset, "avg 0.0", -1.0f, 1.0f, ImVec2(0,70));

		ImGui::SameLine(); ImGui::Checkbox("pause", &pause);
		ImGui::PlotHistogram("Histogram", arr, IM_ARRAYSIZE(arr), 0, NULL, 0.0f, 1.0f, ImVec2(0,70));
	}

	if (ImGui::CollapsingHeader("Widgets on same line"))
	{
		// Text
		ImGui::Text("Hello");
		ImGui::SameLine();
		ImGui::Text("World");

		// Button
		if (ImGui::Button("Banana")) printf("Pressed!\n");
		ImGui::SameLine();
		ImGui::Button("Apple");
		ImGui::SameLine();
		ImGui::Button("Corniflower");

		// Button
		ImGui::SmallButton("Banana");
		ImGui::SameLine();
		ImGui::SmallButton("Apple");
		ImGui::SameLine();
		ImGui::SmallButton("Corniflower");
		ImGui::SameLine();
		ImGui::Text("Small buttons fit in a text block");

		// Checkbox
		static bool c1=false,c2=false,c3=false,c4=false;
		ImGui::Checkbox("My", &c1);
		ImGui::SameLine();
		ImGui::Checkbox("Tailor", &c2);
		ImGui::SameLine();
		ImGui::Checkbox("Is", &c3);
		ImGui::SameLine();
		ImGui::Checkbox("Rich", &c4);

		// SliderFloat
		static float f0=1.0f, f1=2.0f, f2=3.0f;
		ImGui::PushItemWidth(80);
		ImGui::SliderFloat("f0", &f0, 0.0f,5.0f);
		ImGui::SameLine();
		ImGui::SliderFloat("f1", &f1, 0.0f,5.0f);
		ImGui::SameLine();
		ImGui::SliderFloat("f2", &f2, 0.0f,5.0f);

		// InputText
		static char s0[128] = "one", s1[128] = "two", s2[128] = "three";
		ImGui::InputText("s0", s0, 128);
		ImGui::SameLine();
		ImGui::InputText("s1", s1, 128);
		ImGui::SameLine();
		ImGui::InputText("s2", s2, 128);

		// LabelText
		ImGui::LabelText("l0", "one");
		ImGui::SameLine();
		ImGui::LabelText("l0", "two");
		ImGui::SameLine();
		ImGui::LabelText("l0", "three");
		ImGui::PopItemWidth();
	}

	if (ImGui::CollapsingHeader("Child regions"))
	{
		ImGui::Text("Without border");
		static int line = 50;
		bool goto_line = ImGui::Button("Goto");
		ImGui::SameLine(); 
		ImGui::PushItemWidth(100);
		ImGui::InputInt("##Line", &line, 0); 
		ImGui::PopItemWidth();
		ImGui::BeginChild("Sub1", ImVec2(ImGui::GetWindowWidth()*0.5f,300));
		for (int i = 0; i < 100; i++)
		{
			ImGui::Text("%04d: scrollable region", i);
			if (goto_line && line == i)
				ImGui::SetScrollPosHere();
		}
		if (goto_line && line >= 100)
			ImGui::SetScrollPosHere();
		ImGui::EndChild();

		ImGui::SameLine();

		ImGui::BeginChild("Sub2", ImVec2(0,300), true);
		ImGui::Text("With border");
		ImGui::Columns(2);
		for (int i = 0; i < 100; i++)
		{
			char buf[32];
			ImFormatString(buf, IM_ARRAYSIZE(buf), "%08x", i*5731);
			ImGui::Button(buf);
			ImGui::NextColumn();
		}
		ImGui::EndChild();
	}

	if (ImGui::CollapsingHeader("Columns"))
	{
		ImGui::Columns(4, "data", true);
		ImGui::Text("ID"); ImGui::NextColumn();
		ImGui::Text("Name"); ImGui::NextColumn();
		ImGui::Text("Path"); ImGui::NextColumn();
		ImGui::Text("Flags"); ImGui::NextColumn();
		ImGui::Separator();

		ImGui::Text("0000"); ImGui::NextColumn();
		ImGui::Text("Robert"); ImGui::NextColumn();
		ImGui::Text("/path/robert"); ImGui::NextColumn();
		ImGui::Text("...."); ImGui::NextColumn();

		ImGui::Text("0001"); ImGui::NextColumn();
		ImGui::Text("Stephanie"); ImGui::NextColumn();
		ImGui::Text("/path/stephanie"); ImGui::NextColumn();
		ImGui::Text("...."); ImGui::NextColumn();

		ImGui::Text("0002"); ImGui::NextColumn();
		ImGui::Text("C64"); ImGui::NextColumn();
		ImGui::Text("/path/computer"); ImGui::NextColumn();
		ImGui::Text("...."); ImGui::NextColumn();
		ImGui::Columns(1);

		ImGui::Separator();

		ImGui::Columns(3, "mixed");
		ImGui::Text("Hello"); ImGui::NextColumn();
		ImGui::Text("World"); ImGui::NextColumn();
		ImGui::Text("Hmm..."); ImGui::NextColumn();

		ImGui::Button("Banana"); ImGui::NextColumn();
		ImGui::Button("Apple"); ImGui::NextColumn();
		ImGui::Button("Corniflower"); ImGui::NextColumn();

		static int e = 0;
		ImGui::RadioButton("radio a", &e, 0); ImGui::NextColumn();
		ImGui::RadioButton("radio b", &e, 1); ImGui::NextColumn();
		ImGui::RadioButton("radio c", &e, 2); ImGui::NextColumn();
		ImGui::Columns(1);

		ImGui::Separator();

		ImGui::Columns(2, "multiple components");
		static float foo = 1.0f;
		ImGui::InputFloat("red", &foo, 0.05f, 0, 3); ImGui::NextColumn();
		static float bar = 1.0f;
		ImGui::InputFloat("blue", &bar, 0.05f, 0, 3); ImGui::NextColumn();
		ImGui::Columns(1);

		ImGui::Separator();

		if (ImGui::TreeNode("Inside a tree.."))
		{
			if (ImGui::TreeNode("node 1 (with borders)"))
			{
				ImGui::Columns(4);
				ImGui::Text("aaa"); ImGui::NextColumn();
				ImGui::Text("bbb"); ImGui::NextColumn();
				ImGui::Text("ccc"); ImGui::NextColumn();
				ImGui::Text("ddd"); ImGui::NextColumn();
				ImGui::Text("eee"); ImGui::NextColumn();
				ImGui::Text("fff"); ImGui::NextColumn();
				ImGui::Text("ggg"); ImGui::NextColumn();
				ImGui::Text("hhh"); ImGui::NextColumn();
				ImGui::Columns(1);
				ImGui::TreePop();
			}
			if (ImGui::TreeNode("node 2 (without borders)"))
			{
				ImGui::Columns(4, NULL, false);
				ImGui::Text("aaa"); ImGui::NextColumn();
				ImGui::Text("bbb"); ImGui::NextColumn();
				ImGui::Text("ccc"); ImGui::NextColumn();
				ImGui::Text("ddd"); ImGui::NextColumn();
				ImGui::Text("eee"); ImGui::NextColumn();
				ImGui::Text("fff"); ImGui::NextColumn();
				ImGui::Text("ggg"); ImGui::NextColumn();
				ImGui::Text("hhh"); ImGui::NextColumn();
				ImGui::Columns(1);
				ImGui::TreePop();
			}
			ImGui::TreePop();
		}
	}

	if (ImGui::CollapsingHeader("Filtering"))
	{
		static ImGuiTextFilter filter;
		filter.Draw();
		const char* lines[] = { "aaa1.c", "bbb1.c", "ccc1.c", "aaa2.cpp", "bbb2.cpp", "ccc2.cpp", "abc.h", "hello, world" };
		for (size_t i = 0; i < IM_ARRAYSIZE(lines); i++)
			if (filter.PassFilter(lines[i]))
				ImGui::BulletText("%s", lines[i]);
	}

	if (ImGui::CollapsingHeader("Long text"))
	{
        /*static*/ ImGuiTextBuffer log;
		static int lines = 0;
        log.init();
		ImGui::Text("Printing unusually long amount of text.");
		ImGui::Text("Buffer contents: %d lines, %d bytes", lines, log.size());
		if (ImGui::Button("Clear")) { log.clear(); lines = 0; }
		ImGui::SameLine();
		if (ImGui::Button("Add 1000 lines"))
		{
			for (size_t i = 0; i < 1000; i++)
				log.append("%i The quick brown fox jumps over the lazy dog\n", lines+i);
			lines += 1000;
		}
		ImGui::BeginChild("Log");
		ImGui::TextUnformatted(log.begin(), log.end());
		ImGui::EndChild();
	}

	ImGui::End();
}
// End of Sample code

}; // namespace ImGui

static char* StrDup(const char *str)
{
    char *buff = (char*)GImGui.IO.MallocFn(strlen(str) + 1);
    IM_ASSERT(buff);
    strcpy(buff, str);
    return buff;
}

static void StrDup_Free(char *str)
{
    IM_ASSERT(str);
    GImGui.IO.FreeFn(str);
}

//-----------------------------------------------------------------------------
// Font data
// Bitmap exported from proggy_clean.fon (c) by Tristan Grimmer http://www.proggyfonts.net
//-----------------------------------------------------------------------------
/*
// Copyright (c) 2004, 2005 Tristan Grimmer

// Permission is hereby granted, GImGui.IO.FreeFn of charge, to any person obtaining a copy
// of this software and associated documentation files (the "Software"), to deal
// in the Software without restriction, including without limitation the rights
// to use, copy, modify, merge, publish, distribute, sublicense, and/or sell 
// copies of the Software, and to permit persons to whom the Software is 
// furnished to do so, subject to the following conditions:

// The above copyright notice and this permission notice shall be included in all 
// copies or substantial portions of the Software.

// THE SOFTWARE IS PROVIDED "AS IS", WITHOUT WARRANTY OF ANY KIND, EXPRESS OR 
// IMPLIED, INCLUDING BUT NOT LIMITED TO THE WARRANTIES OF MERCHANTABILITY, 
// FITNESS FOR A PARTICULAR PURPOSE AND NONINFRINGEMENT. IN NO EVENT SHALL THE 
// AUTHORS OR COPYRIGHT HOLDERS BE LIABLE FOR ANY CLAIM, DAMAGES OR OTHER 
// LIABILITY, WHETHER IN AN ACTION OF CONTRACT, TORT OR OTHERWISE, ARISING FROM, 
// OUT OF OR IN CONNECTION WITH THE SOFTWARE OR THE USE OR OTHER DEALINGS IN THE 
// SOFTWARE.
*/
//-----------------------------------------------------------------------------
// Exported with bmfont (www.angelcode.com/products/bmfont), size 13, no anti-aliasing
// We are using bmfont format and you can load your own font from a file by setting up ImGui::GetIO().Font
// PNG reduced in size with pngout.exe
// Manually converted to C++ array using the following program:
/*
static void binary_to_c(const char* name_in, const char* symbol)
{
	FILE* fi = fopen(name_in, "rb"); fseek(fi, 0, SEEK_END); long sz = ftell(fi); fseek(fi, 0, SEEK_SET);
	fprintf(stdout, "static const unsigned int %s_size = %d;\n", symbol, sz);
	fprintf(stdout, "static const unsigned int %s_data[%d/4] =\n{", symbol, ((sz+3)/4)*4);
	int column = 0;
	for (unsigned int data = 0; fread(&data, 1, 4, fi); data = 0)
		if ((column++ % 12) == 0)
			fprintf(stdout, "\n    0x%08x, ", data);
		else
			fprintf(stdout, "0x%08x, ", data);
	fprintf(stdout, "\n};\n\n");
	fclose(fi);
}

int main(int argc, char** argv)
{
	binary_to_c("proggy_clean_13.fnt", "proggy_clean_13_fnt");
	binary_to_c("proggy_clean_13.png", "proggy_clean_13_png");
	return 1;
}
*/
//-----------------------------------------------------------------------------

static const unsigned int proggy_clean_13_png_size = 1557;
static const unsigned int proggy_clean_13_png_data[1560/4] =
{
    0x474e5089, 0x0a1a0a0d, 0x0d000000, 0x52444849, 0x00010000, 0x80000000, 0x00000308, 0x476bd300, 0x00000038, 0x544c5006, 0x00000045, 0xa5ffffff, 
    0x00dd9fd9, 0x74010000, 0x00534e52, 0x66d8e640, 0xbd050000, 0x54414449, 0x9bed5e78, 0x30e36e51, 0xeef5440c, 0x31fde97f, 0x584ec0f0, 0x681ace39, 
    0xca120e6b, 0x1c5a28a6, 0xc5d98a89, 0x1a3d602e, 0x323c0043, 0xf6bc9e68, 0xbe3ad62c, 0x3d60260f, 0x82d60096, 0xe0bfc707, 0xfb9bf1d1, 0xbf0267ac, 
    0x1600260f, 0x061229c0, 0x0000c183, 0x37162c58, 0xdfa088fc, 0xde7d5704, 0x77fcbb80, 0x48e5c3f1, 0x73d8b8f8, 0xc4af7802, 0x1ca111ad, 0x0001ed7a, 
    0x76eda3ef, 0xb78d3e00, 0x801c7203, 0x0215c0b1, 0x0410b044, 0xa85100d4, 0x07627ec7, 0x0cf83fa8, 0x94001a22, 0xf87347f1, 0xdcb5cfc1, 0x1c3880cc, 
    0xd4e034ca, 0xfa928d9d, 0xb0167e31, 0x325cc570, 0x4bbd584b, 0xbd4e6574, 0x70bae084, 0xf0c0008a, 0x3f601ddb, 0x0bba506a, 0xa58a0082, 0x5b46946e, 
    0x720a4ccd, 0xdfaaed39, 0x25dc8042, 0x7ee403f4, 0x2ad69cc9, 0x6c4b3009, 0x429037ed, 0x0293f875, 0x1a69dced, 0xab120198, 0x61c01d88, 0xcf2e43dc, 
    0xfc3c00ef, 0xc049a270, 0xdbbea582, 0x0d592601, 0xc3c9a8dd, 0x5013d143, 0x19a47bbb, 0xf89253dd, 0x0a9901dc, 0x38900ecd, 0xb2dec9d7, 0xc2b91230, 
    0xb8e0106f, 0x976404cb, 0x5d83c3f3, 0x6e8086fd, 0x5c9ab007, 0xf50354f6, 0xe7e72002, 0x4bc870ca, 0xab49736f, 0xc137c6e0, 0xa9aa6ff3, 0xbff84f2f, 
    0x673e6e20, 0xf6e3c7e0, 0x618fe05a, 0x39ca2a00, 0x93ca03b4, 0x3a9d2728, 0xbbebba41, 0xce0e3681, 0x6e29ec05, 0x111eca83, 0xfdfe7ec1, 0xa7c8a75b, 
    0xac6bc3ab, 0x72a5bc25, 0x9f612c1c, 0x378ec05e, 0x7202b157, 0x789e5a82, 0x5256bc0e, 0xcb900996, 0x10721105, 0x00823ce0, 0x69ab59fb, 0x39c72084, 
    0xf5e37b25, 0xd1794700, 0x538d0637, 0x9a2bff4f, 0xce0d43a4, 0xa6da7ed2, 0xd7095132, 0xf5ad6232, 0x9aaa8e9c, 0xd8d1d3ed, 0x058940a1, 0x21f00d64, 
    0x89a5c9de, 0x021b3f24, 0x77a97aac, 0x714be65a, 0x5e2d57ae, 0x27e3610f, 0x28809288, 0x36b9559f, 0xd00e347a, 0x0094e385, 0x565d034d, 0x7f52d5f2, 
    0x9aea81de, 0x5e804909, 0x010d7f0a, 0x8f0d3fb1, 0xbbce23bc, 0x375e85ac, 0x01fa03b9, 0xc0526c3a, 0xf7866870, 0x9d46d804, 0x158ebf64, 0x7bd534c5, 
    0xd80cf202, 0x410ee80f, 0x79419915, 0x74a844ae, 0x94119881, 0xcbbcc0fc, 0xa263d471, 0x013d0269, 0x67f6a0f8, 0x3e4474d0, 0xd1e50cb5, 0x56fd0e60, 
    0xc4c0fd4c, 0x940629ff, 0xe18a7a16, 0xcca0330f, 0xb8ed50b7, 0x6935778b, 0x3735c791, 0x3909eb94, 0x0be36620, 0x0ac0d7aa, 0xefe942c9, 0xf0092727, 
    0x5c020ee2, 0x0246da53, 0xa24be8bc, 0xa891ab94, 0xd012c7e2, 0x9c115954, 0xde0dac8e, 0x555dc022, 0x59e84f77, 0xbed2cf80, 0xe9af2cda, 0x4b600716, 
    0x8955bd80, 0x7098c3f3, 0x25a8466a, 0x4ddbf26a, 0x5f554753, 0xf4890f28, 0x886a27ab, 0x54a00413, 0x0a157ca9, 0x52909a80, 0x7122a312, 0x0024a75c, 
    0xe6d72935, 0xecde29cf, 0x025de009, 0x7995a6aa, 0x4a180491, 0x013df0d8, 0xe009edba, 0xd40019dc, 0x45b36b2a, 0x0122eb0d, 0x6e80a79f, 0x746590f5, 
    0xd1a6dd49, 0xc05954b6, 0x83d4b957, 0xa00fe5b1, 0x59695ad7, 0xcff8433d, 0x44a0f340, 0xdd226c73, 0x5537f08c, 0xe1e89c32, 0x431056af, 0x233eb000, 
    0x60773f40, 0xed7e490a, 0xc160091f, 0x12829db5, 0x43fbe6cf, 0x0a6b26c2, 0xd5f0f35a, 0xfc09fda8, 0x73525f8c, 0x2ea38cf9, 0x32bc410b, 0x94a60a22, 
    0x1f62a42b, 0x5f290034, 0x07beaa91, 0x1e8ccb40, 0x17d6b0f9, 0xa2a017c9, 0x4c79a610, 0xa1de6525, 0xe975029f, 0xe063585f, 0x6246cfbb, 0x04acad44, 
    0xe6a05138, 0xd03d8434, 0xc9950013, 0x5d4c809e, 0xfd26932d, 0x739213ac, 0xe260d8ef, 0xe4164617, 0x16fc60aa, 0x1d0b21e7, 0x445004b4, 0x13fd1b59, 
    0x56b0f804, 0xaa936a3a, 0x335459c1, 0xb37f8caa, 0x06b68e03, 0x14d5eb01, 0x8300c78c, 0x9674792a, 0x20ba791b, 0x4d88024d, 0xef747354, 0x451e673e, 
    0xc4dafc9a, 0xe53b9cd1, 0x32b4011a, 0x3d702c0f, 0x09bc0b40, 0x220d277d, 0x47eb7809, 0x8a946500, 0x7a28c4bd, 0x96e00f99, 0xc04365da, 0x05edcf46, 
    0x7dee2c27, 0xe6020b7f, 0x159ecedf, 0xcbdb00ff, 0x516bb9e3, 0xd0716161, 0xeba75956, 0xf17fc22b, 0x5c578beb, 0xfe474a09, 0xc1750a87, 0xe384c189, 
    0x5df54e26, 0xa6f76b79, 0xd4b172be, 0x3e8d5ceb, 0x832d90ec, 0x180368e7, 0x354c724d, 0x1a8b1412, 0x8de07be9, 0xaf009efe, 0x4616c621, 0x2860eb01, 
    0x244f1404, 0xc3de724b, 0x6497a802, 0xab2f4419, 0x4e02910d, 0xe3ecf410, 0x7a6404a8, 0x8c72b112, 0xde5bc706, 0xd4f8ffe9, 0x50176344, 0x7b49fe7d, 
    0x02c1d88c, 0x25634a40, 0x194804f7, 0x03b76d84, 0x392bde58, 0xdeebad27, 0xc160c021, 0xa97a72db, 0xa8040b83, 0x78804f3e, 0x046b9433, 0x178cc824, 
    0x62800897, 0x7010370b, 0x21cfe7e4, 0x8053ec40, 0xf9d60526, 0xae9d353f, 0x069b40c7, 0x80496f14, 0x57e682b3, 0x6e0273e0, 0x974e2e28, 0x60ab7c3d, 
    0x2025ba33, 0x507b3a8c, 0x12b70173, 0xd095c400, 0xee012d96, 0x6e194c9a, 0xe5933f89, 0x43b70102, 0xf30306aa, 0xc5802189, 0x53c077c3, 0x86029009, 
    0xa0c1e780, 0xa4c04c1f, 0x93dbd580, 0xf8149809, 0x06021893, 0x3060c183, 0x83060c18, 0x183060c1, 0xc183060c, 0x0c183060, 0x60c18306, 0xfe0c1830, 
    0x0cb69501, 0x7a40d9df, 0x000000dd, 0x4e454900, 0x6042ae44, 0x00000082, 
};

static const unsigned int proggy_clean_13_fnt_size = 4647;
static const unsigned int proggy_clean_13_fnt_data[4648/4] =
{
    0x03464d42, 0x00001a01, 0x40000d00, 0x01006400, 0x00000000, 0x50000101, 0x67676f72, 0x656c4379, 0x02006e61, 0x0000000f, 0x000a000d, 0x00800100, 
    0x01000001, 0x03000000, 0x00000016, 0x676f7270, 0x635f7967, 0x6e61656c, 0x5f33315f, 0x6e702e30, 0xd0040067, 0x00000011, 0x2e000000, 0x07000e00, 
    0x00000d00, 0x07000000, 0x010f0000, 0x36000000, 0x05003800, 0x01000d00, 0x07000000, 0x020f0000, 0x86000000, 0x07000e00, 0x00000d00, 0x07000000, 
    0x030f0000, 0x07000000, 0x06001c00, 0x01000d00, 0x07000000, 0x040f0000, 0x15000000, 0x06001c00, 0x01000d00, 0x07000000, 0x050f0000, 0x23000000, 
    0x06001c00, 0x01000d00, 0x07000000, 0x060f0000, 0x31000000, 0x06001c00, 0x01000d00, 0x07000000, 0x070f0000, 0xfc000000, 0x03003800, 0x02000d00, 
    0x07000000, 0x080f0000, 0x54000000, 0x05003800, 0x01000d00, 0x07000000, 0x090f0000, 0x4d000000, 0x06001c00, 0x01000d00, 0x07000000, 0x0a0f0000, 
    0xa8000000, 0x06001c00, 0x01000d00, 0x07000000, 0x0b0f0000, 0x6a000000, 0x04004600, 0x00000d00, 0x07000000, 0x0c0f0000, 0x74000000, 0x04004600, 
    0x00000d00, 0x07000000, 0x0d0f0000, 0x88000000, 0x04004600, 0x03000d00, 0x07000000, 0x0e0f0000, 0x65000000, 0x04004600, 0x03000d00, 0x07000000, 
    0x0f0f0000, 0x36000000, 0x07000e00, 0x00000d00, 0x07000000, 0x100f0000, 0x5a000000, 0x05003800, 0x00000d00, 0x07000000, 0x110f0000, 0x60000000, 
    0x05003800, 0x00000d00, 0x07000000, 0x120f0000, 0xe4000000, 0x03004600, 0x01000d00, 0x07000000, 0x130f0000, 0xe0000000, 0x03004600, 0x01000d00, 
    0x07000000, 0x140f0000, 0x66000000, 0x05003800, 0x00000d00, 0x07000000, 0x150f0000, 0x6c000000, 0x05003800, 0x00000d00, 0x07000000, 0x160f0000, 
    0x72000000, 0x05003800, 0x00000d00, 0x07000000, 0x170f0000, 0xd8000000, 0x03004600, 0x00000d00, 0x07000000, 0x180f0000, 0xcc000000, 0x03004600, 
    0x01000d00, 0x07000000, 0x190f0000, 0xc8000000, 0x03004600, 0x02000d00, 0x07000000, 0x1a0f0000, 0x78000000, 0x05003800, 0x00000d00, 0x07000000, 
    0x1b0f0000, 0x84000000, 0x05003800, 0x00000d00, 0x07000000, 0x1c0f0000, 0x00000000, 0x15000000, 0xf9000d00, 0x070000ff, 0x1d0f0000, 0xb0000000, 
    0x15000000, 0xf9000d00, 0x070000ff, 0x1e0f0000, 0x2c000000, 0x15000000, 0xf9000d00, 0x070000ff, 0x200f0000, 0x9a000000, 0x15000000, 0xf9000d00, 
    0x070000ff, 0x210f0000, 0x0c000000, 0x01005400, 0x03000d00, 0x07000000, 0x220f0000, 0xbc000000, 0x03004600, 0x02000d00, 0x07000000, 0x230f0000, 
    0x4e000000, 0x07000e00, 0x00000d00, 0x07000000, 0x240f0000, 0x8a000000, 0x05003800, 0x01000d00, 0x07000000, 0x250f0000, 0xa6000000, 0x07000e00, 
    0x00000d00, 0x07000000, 0x260f0000, 0xf4000000, 0x06000e00, 0x01000d00, 0x07000000, 0x270f0000, 0x06000000, 0x01005400, 0x03000d00, 0x07000000, 
    0x280f0000, 0xb8000000, 0x03004600, 0x02000d00, 0x07000000, 0x290f0000, 0xb4000000, 0x03004600, 0x02000d00, 0x07000000, 0x2a0f0000, 0x90000000, 
    0x05003800, 0x01000d00, 0x07000000, 0x2b0f0000, 0x96000000, 0x05003800, 0x01000d00, 0x07000000, 0x2c0f0000, 0xe8000000, 0x02004600, 0x01000d00, 
    0x07000000, 0x2d0f0000, 0x9c000000, 0x05003800, 0x01000d00, 0x07000000, 0x2e0f0000, 0x04000000, 0x01005400, 0x02000d00, 0x07000000, 0x2f0f0000, 
    0xa2000000, 0x05003800, 0x01000d00, 0x07000000, 0x300f0000, 0xae000000, 0x05003800, 0x01000d00, 0x07000000, 0x310f0000, 0xd8000000, 0x05003800, 
    0x01000d00, 0x07000000, 0x320f0000, 0xfa000000, 0x05000000, 0x01000d00, 0x07000000, 0x330f0000, 0x31000000, 0x05002a00, 0x01000d00, 0x07000000, 
    0x340f0000, 0x3f000000, 0x06001c00, 0x01000d00, 0x07000000, 0x350f0000, 0x37000000, 0x05002a00, 0x01000d00, 0x07000000, 0x360f0000, 0x3d000000, 
    0x05002a00, 0x01000d00, 0x07000000, 0x370f0000, 0x43000000, 0x05002a00, 0x01000d00, 0x07000000, 0x380f0000, 0x49000000, 0x05002a00, 0x01000d00, 
    0x07000000, 0x390f0000, 0x4f000000, 0x05002a00, 0x01000d00, 0x07000000, 0x3a0f0000, 0x02000000, 0x01005400, 0x03000d00, 0x07000000, 0x3b0f0000, 
    0xfa000000, 0x02004600, 0x01000d00, 0x07000000, 0x3c0f0000, 0x77000000, 0x06001c00, 0x00000d00, 0x07000000, 0x3d0f0000, 0x7e000000, 0x06001c00, 
    0x01000d00, 0x07000000, 0x3e0f0000, 0x85000000, 0x06001c00, 0x01000d00, 0x07000000, 0x3f0f0000, 0x55000000, 0x05002a00, 0x01000d00, 0x07000000, 
    0x400f0000, 0xae000000, 0x07000e00, 0x00000d00, 0x07000000, 0x410f0000, 0xe0000000, 0x06001c00, 0x01000d00, 0x07000000, 0x420f0000, 0xa1000000, 
    0x06001c00, 0x01000d00, 0x07000000, 0x430f0000, 0x5b000000, 0x05002a00, 0x01000d00, 0x07000000, 0x440f0000, 0xaf000000, 0x06001c00, 0x01000d00, 
    0x07000000, 0x450f0000, 0x61000000, 0x05002a00, 0x01000d00, 0x07000000, 0x460f0000, 0x67000000, 0x05002a00, 0x01000d00, 0x07000000, 0x470f0000, 
    0x38000000, 0x06001c00, 0x01000d00, 0x07000000, 0x480f0000, 0x8c000000, 0x06001c00, 0x01000d00, 0x07000000, 0x490f0000, 0xa0000000, 0x03004600, 
    0x02000d00, 0x07000000, 0x4a0f0000, 0x97000000, 0x04004600, 0x01000d00, 0x07000000, 0x4b0f0000, 0xb6000000, 0x06001c00, 0x01000d00, 0x07000000, 
    0x4c0f0000, 0x6d000000, 0x05002a00, 0x01000d00, 0x07000000, 0x4d0f0000, 0x1e000000, 0x07000e00, 0x00000d00, 0x07000000, 0x4e0f0000, 0x23000000, 
    0x06002a00, 0x01000d00, 0x07000000, 0x4f0f0000, 0xed000000, 0x06000e00, 0x01000d00, 0x07000000, 0x500f0000, 0x73000000, 0x05002a00, 0x01000d00, 
    0x07000000, 0x510f0000, 0x00000000, 0x06001c00, 0x01000d00, 0x07000000, 0x520f0000, 0x0e000000, 0x06001c00, 0x01000d00, 0x07000000, 0x530f0000, 
    0x1c000000, 0x06001c00, 0x01000d00, 0x07000000, 0x540f0000, 0x66000000, 0x07000e00, 0x00000d00, 0x07000000, 0x550f0000, 0x2a000000, 0x06001c00, 
    0x01000d00, 0x07000000, 0x560f0000, 0x6e000000, 0x07000e00, 0x00000d00, 0x07000000, 0x570f0000, 0x76000000, 0x07000e00, 0x00000d00, 0x07000000, 
    0x580f0000, 0x46000000, 0x06001c00, 0x01000d00, 0x07000000, 0x590f0000, 0x7e000000, 0x07000e00, 0x00000d00, 0x07000000, 0x5a0f0000, 0x54000000, 
    0x06001c00, 0x01000d00, 0x07000000, 0x5b0f0000, 0x9c000000, 0x03004600, 0x02000d00, 0x07000000, 0x5c0f0000, 0x79000000, 0x05002a00, 0x01000d00, 
    0x07000000, 0x5d0f0000, 0xdc000000, 0x03004600, 0x02000d00, 0x07000000, 0x5e0f0000, 0x7f000000, 0x05002a00, 0x01000d00, 0x07000000, 0x5f0f0000, 
    0xc6000000, 0x07000e00, 0x00000d00, 0x07000000, 0x600f0000, 0xfd000000, 0x02004600, 0x02000d00, 0x07000000, 0x610f0000, 0x85000000, 0x05002a00, 
    0x01000d00, 0x07000000, 0x620f0000, 0x8b000000, 0x05002a00, 0x01000d00, 0x07000000, 0x630f0000, 0x91000000, 0x05002a00, 0x01000d00, 0x07000000, 
    0x640f0000, 0x97000000, 0x05002a00, 0x01000d00, 0x07000000, 0x650f0000, 0x9d000000, 0x05002a00, 0x01000d00, 0x07000000, 0x660f0000, 0xa3000000, 
    0x05002a00, 0x01000d00, 0x07000000, 0x670f0000, 0xa9000000, 0x05002a00, 0x01000d00, 0x07000000, 0x680f0000, 0xaf000000, 0x05002a00, 0x01000d00, 
    0x07000000, 0x690f0000, 0xee000000, 0x02004600, 0x02000d00, 0x07000000, 0x6a0f0000, 0x92000000, 0x04004600, 0x01000d00, 0x07000000, 0x6b0f0000, 
    0xb5000000, 0x05002a00, 0x01000d00, 0x07000000, 0x6c0f0000, 0xfd000000, 0x02002a00, 0x02000d00, 0x07000000, 0x6d0f0000, 0x8e000000, 0x07000e00, 
    0x00000d00, 0x07000000, 0x6e0f0000, 0xbb000000, 0x05002a00, 0x01000d00, 0x07000000, 0x6f0f0000, 0xc1000000, 0x05002a00, 0x01000d00, 0x07000000, 
    0x700f0000, 0xc7000000, 0x05002a00, 0x01000d00, 0x07000000, 0x710f0000, 0xcd000000, 0x05002a00, 0x01000d00, 0x07000000, 0x720f0000, 0xd3000000, 
    0x05002a00, 0x01000d00, 0x07000000, 0x730f0000, 0xd9000000, 0x05002a00, 0x01000d00, 0x07000000, 0x740f0000, 0x7e000000, 0x04004600, 0x02000d00, 
    0x07000000, 0x750f0000, 0xdf000000, 0x05002a00, 0x01000d00, 0x07000000, 0x760f0000, 0xe5000000, 0x05002a00, 0x01000d00, 0x07000000, 0x770f0000, 
    0xbe000000, 0x07000e00, 0x00000d00, 0x07000000, 0x780f0000, 0xeb000000, 0x05002a00, 0x01000d00, 0x07000000, 0x790f0000, 0xf1000000, 0x05002a00, 
    0x01000d00, 0x07000000, 0x7a0f0000, 0xf7000000, 0x05002a00, 0x01000d00, 0x07000000, 0x7b0f0000, 0x00000000, 0x05003800, 0x01000d00, 0x07000000, 
    0x7c0f0000, 0x00000000, 0x01005400, 0x03000d00, 0x07000000, 0x7d0f0000, 0x06000000, 0x05003800, 0x01000d00, 0x07000000, 0x7e0f0000, 0x16000000, 
    0x07000e00, 0x00000d00, 0x07000000, 0x7f0f0000, 0x58000000, 0x15000000, 0xf9000d00, 0x070000ff, 0x810f0000, 0x16000000, 0x15000000, 0xf9000d00, 
    0x070000ff, 0x8d0f0000, 0x00000000, 0x15000e00, 0xf9000d00, 0x070000ff, 0x8f0f0000, 0xc6000000, 0x15000000, 0xf9000d00, 0x070000ff, 0x900f0000, 
    0x6e000000, 0x15000000, 0xf9000d00, 0x070000ff, 0x9d0f0000, 0x84000000, 0x15000000, 0xf9000d00, 0x070000ff, 0xa00f0000, 0xdc000000, 0x15000000, 
    0xf9000d00, 0x070000ff, 0xa10f0000, 0x0a000000, 0x01005400, 0x03000d00, 0x07000000, 0xa20f0000, 0x0c000000, 0x05003800, 0x01000d00, 0x07000000, 
    0xa30f0000, 0x12000000, 0x05003800, 0x01000d00, 0x07000000, 0xa40f0000, 0x96000000, 0x07000e00, 0x00000d00, 0x07000000, 0xa50f0000, 0x5e000000, 
    0x07000e00, 0x00000d00, 0x07000000, 0xa60f0000, 0x08000000, 0x01005400, 0x03000d00, 0x07000000, 0xa70f0000, 0x18000000, 0x05003800, 0x01000d00, 
    0x07000000, 0xa80f0000, 0xac000000, 0x03004600, 0x02000d00, 0x07000000, 0xa90f0000, 0x56000000, 0x07000e00, 0x00000d00, 0x07000000, 0xaa0f0000, 
    0x8d000000, 0x04004600, 0x01000d00, 0x07000000, 0xab0f0000, 0x1e000000, 0x05003800, 0x01000d00, 0x07000000, 0xac0f0000, 0xfb000000, 0x04000e00, 
    0x01000d00, 0x07000000, 0xad0f0000, 0x42000000, 0x15000000, 0xf9000d00, 0x070000ff, 0xae0f0000, 0x3e000000, 0x07000e00, 0x00000d00, 0x07000000, 
    0xaf0f0000, 0x26000000, 0x07000e00, 0x00000d00, 0x07000000, 0xb00f0000, 0x6f000000, 0x04004600, 0x01000d00, 0x07000000, 0xb10f0000, 0x24000000, 
    0x05003800, 0x01000d00, 0x07000000, 0xb20f0000, 0x79000000, 0x04004600, 0x01000d00, 0x07000000, 0xb30f0000, 0x83000000, 0x04004600, 0x01000d00, 
    0x07000000, 0xb40f0000, 0xeb000000, 0x02004600, 0x03000d00, 0x07000000, 0xb50f0000, 0x46000000, 0x07000e00, 0x00000d00, 0x07000000, 0xb60f0000, 
    0xe6000000, 0x06000e00, 0x01000d00, 0x07000000, 0xb70f0000, 0xc0000000, 0x03004600, 0x02000d00, 0x07000000, 0xb80f0000, 0xf7000000, 0x02004600, 
    0x03000d00, 0x07000000, 0xb90f0000, 0xc4000000, 0x03004600, 0x01000d00, 0x07000000, 0xba0f0000, 0x60000000, 0x04004600, 0x01000d00, 0x07000000, 
    0xbb0f0000, 0x2a000000, 0x05003800, 0x01000d00, 0x07000000, 0xbc0f0000, 0x1c000000, 0x06002a00, 0x01000d00, 0x07000000, 0xbd0f0000, 0xc4000000, 
    0x06001c00, 0x01000d00, 0x07000000, 0xbe0f0000, 0x9e000000, 0x07000e00, 0x00000d00, 0x07000000, 0xbf0f0000, 0x30000000, 0x05003800, 0x01000d00, 
    0x07000000, 0xc00f0000, 0x9a000000, 0x06001c00, 0x01000d00, 0x07000000, 0xc10f0000, 0x93000000, 0x06001c00, 0x01000d00, 0x07000000, 0xc20f0000, 
    0x70000000, 0x06001c00, 0x01000d00, 0x07000000, 0xc30f0000, 0x69000000, 0x06001c00, 0x01000d00, 0x07000000, 0xc40f0000, 0x62000000, 0x06001c00, 
    0x01000d00, 0x07000000, 0xc50f0000, 0x5b000000, 0x06001c00, 0x01000d00, 0x07000000, 0xc60f0000, 0xf2000000, 0x07000000, 0x00000d00, 0x07000000, 
    0xc70f0000, 0xbd000000, 0x06001c00, 0x01000d00, 0x07000000, 0xc80f0000, 0x3c000000, 0x05003800, 0x01000d00, 0x07000000, 0xc90f0000, 0x42000000, 
    0x05003800, 0x01000d00, 0x07000000, 0xca0f0000, 0x48000000, 0x05003800, 0x01000d00, 0x07000000, 0xcb0f0000, 0x4e000000, 0x05003800, 0x01000d00, 
    0x07000000, 0xcc0f0000, 0xa4000000, 0x03004600, 0x02000d00, 0x07000000, 0xcd0f0000, 0xb0000000, 0x03004600, 0x02000d00, 0x07000000, 0xce0f0000, 
    0xa8000000, 0x03004600, 0x02000d00, 0x07000000, 0xcf0f0000, 0xfc000000, 0x03001c00, 0x02000d00, 0x07000000, 0xd00f0000, 0xce000000, 0x07000e00, 
    0x00000d00, 0x07000000, 0xd10f0000, 0xcb000000, 0x06001c00, 0x01000d00, 0x07000000, 0xd20f0000, 0xd2000000, 0x06001c00, 0x01000d00, 0x07000000, 
    0xd30f0000, 0xd9000000, 0x06001c00, 0x01000d00, 0x07000000, 0xd40f0000, 0x2a000000, 0x06002a00, 0x01000d00, 0x07000000, 0xd50f0000, 0xe7000000, 
    0x06001c00, 0x01000d00, 0x07000000, 0xd60f0000, 0xee000000, 0x06001c00, 0x01000d00, 0x07000000, 0xd70f0000, 0x7e000000, 0x05003800, 0x01000d00, 
    0x07000000, 0xd80f0000, 0xf5000000, 0x06001c00, 0x01000d00, 0x07000000, 0xd90f0000, 0x00000000, 0x06002a00, 0x01000d00, 0x07000000, 0xda0f0000, 
    0x07000000, 0x06002a00, 0x01000d00, 0x07000000, 0xdb0f0000, 0x0e000000, 0x06002a00, 0x01000d00, 0x07000000, 0xdc0f0000, 0x15000000, 0x06002a00, 
    0x01000d00, 0x07000000, 0xdd0f0000, 0xd6000000, 0x07000e00, 0x00000d00, 0x07000000, 0xde0f0000, 0xa8000000, 0x05003800, 0x01000d00, 0x07000000, 
    0xdf0f0000, 0xde000000, 0x07000e00, 0x00000d00, 0x07000000, 0xe00f0000, 0xb4000000, 0x05003800, 0x01000d00, 0x07000000, 0xe10f0000, 0xba000000, 
    0x05003800, 0x01000d00, 0x07000000, 0xe20f0000, 0xc0000000, 0x05003800, 0x01000d00, 0x07000000, 0xe30f0000, 0xc6000000, 0x05003800, 0x01000d00, 
    0x07000000, 0xe40f0000, 0xcc000000, 0x05003800, 0x01000d00, 0x07000000, 0xe50f0000, 0xd2000000, 0x05003800, 0x01000d00, 0x07000000, 0xe60f0000, 
    0xb6000000, 0x07000e00, 0x00000d00, 0x07000000, 0xe70f0000, 0xde000000, 0x05003800, 0x01000d00, 0x07000000, 0xe80f0000, 0xe4000000, 0x05003800, 
    0x01000d00, 0x07000000, 0xe90f0000, 0xea000000, 0x05003800, 0x01000d00, 0x07000000, 0xea0f0000, 0xf0000000, 0x05003800, 0x01000d00, 0x07000000, 
    0xeb0f0000, 0xf6000000, 0x05003800, 0x01000d00, 0x07000000, 0xec0f0000, 0xf1000000, 0x02004600, 0x02000d00, 0x07000000, 0xed0f0000, 0xf4000000, 
    0x02004600, 0x02000d00, 0x07000000, 0xee0f0000, 0xd0000000, 0x03004600, 0x02000d00, 0x07000000, 0xef0f0000, 0xd4000000, 0x03004600, 0x02000d00, 
    0x07000000, 0xf00f0000, 0x00000000, 0x05004600, 0x01000d00, 0x07000000, 0xf10f0000, 0x06000000, 0x05004600, 0x01000d00, 0x07000000, 0xf20f0000, 
    0x0c000000, 0x05004600, 0x01000d00, 0x07000000, 0xf30f0000, 0x12000000, 0x05004600, 0x01000d00, 0x07000000, 0xf40f0000, 0x18000000, 0x05004600, 
    0x01000d00, 0x07000000, 0xf50f0000, 0x1e000000, 0x05004600, 0x01000d00, 0x07000000, 0xf60f0000, 0x24000000, 0x05004600, 0x01000d00, 0x07000000, 
    0xf70f0000, 0x2a000000, 0x05004600, 0x01000d00, 0x07000000, 0xf80f0000, 0x30000000, 0x05004600, 0x01000d00, 0x07000000, 0xf90f0000, 0x36000000, 
    0x05004600, 0x01000d00, 0x07000000, 0xfa0f0000, 0x3c000000, 0x05004600, 0x01000d00, 0x07000000, 0xfb0f0000, 0x42000000, 0x05004600, 0x01000d00, 
    0x07000000, 0xfc0f0000, 0x48000000, 0x05004600, 0x01000d00, 0x07000000, 0xfd0f0000, 0x4e000000, 0x05004600, 0x01000d00, 0x07000000, 0xfe0f0000, 
    0x54000000, 0x05004600, 0x01000d00, 0x07000000, 0xff0f0000, 0x5a000000, 0x05004600, 0x01000d00, 0x07000000, 0x000f0000, 
};

namespace ImGui
{

void GetDefaultFontData(const void** fnt_data, unsigned int* fnt_size, const void** png_data, unsigned int* png_size)
{
	if (fnt_data) *fnt_data = (const void*)proggy_clean_13_fnt_data;
	if (fnt_size) *fnt_size = proggy_clean_13_fnt_size;
	if (png_data) *png_data = (const void*)proggy_clean_13_png_data;
	if (png_size) *png_size = proggy_clean_13_png_size;
}

};

//-----------------------------------------------------------------------------

void* ImGui_ProxyMalloc(size_t size)
{
    return GImGui.IO.MallocFn(size);
}

void ImGui_ProxyFree(void *ptr)
{
    GImGui.IO.FreeFn(ptr);
}<|MERGE_RESOLUTION|>--- conflicted
+++ resolved
@@ -1831,14 +1831,10 @@
 	ImGuiWindow* window = FindWindow(name);
 	if (!window)
 	{
-<<<<<<< HEAD
         ImGuiWindow *buff = GImGui.GuiWindowPool.alloc();
         IM_ASSERT(buff);
 
-		if (flags & ImGuiWindowFlags_ChildWindow)
-=======
 		if (flags & (ImGuiWindowFlags_ChildWindow | ImGuiWindowFlags_Tooltip))
->>>>>>> f5dbb0a9
 		{
             window = new(buff) ImGuiWindow(name, ImVec2(0,0), size);
 		}

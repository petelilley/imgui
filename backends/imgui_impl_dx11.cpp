// dear imgui: Renderer Backend for DirectX11
// This needs to be used along with a Platform Backend (e.g. Win32)

// Implemented features:
//  [X] Renderer: User texture binding. Use 'ID3D11ShaderResourceView*' as ImTextureID. Read the FAQ about ImTextureID!
//  [X] Renderer: Large meshes support (64k+ vertices) with 16-bit indices.
//  [X] Renderer: Multi-viewport support (multiple windows). Enable with 'io.ConfigFlags |= ImGuiConfigFlags_ViewportsEnable'.

// You can use unmodified imgui_impl_* files in your project. See examples/ folder for examples of using this.
// Prefer including the entire imgui/ repository into your project (either as a copy or as a submodule), and only build the backends you need.
// If you are new to Dear ImGui, read documentation from the docs/ folder + read the top of imgui.cpp.
// Read online: https://github.com/ocornut/imgui/tree/master/docs

// CHANGELOG
// (minor and older changes stripped away, please see git history for details)
//  2023-XX-XX: Platform: Added support for multiple windows via the ImGuiPlatformIO interface.
//  2022-10-11: Using 'nullptr' instead of 'NULL' as per our switch to C++11.
//  2021-06-29: Reorganized backend to pull data from a single structure to facilitate usage with multiple-contexts (all g_XXXX access changed to bd->XXXX).
//  2021-05-19: DirectX11: Replaced direct access to ImDrawCmd::TextureId with a call to ImDrawCmd::GetTexID(). (will become a requirement)
//  2021-02-18: DirectX11: Change blending equation to preserve alpha in output buffer.
//  2019-08-01: DirectX11: Fixed code querying the Geometry Shader state (would generally error with Debug layer enabled).
//  2019-07-21: DirectX11: Backup, clear and restore Geometry Shader is any is bound when calling ImGui_ImplDX10_RenderDrawData. Clearing Hull/Domain/Compute shaders without backup/restore.
//  2019-05-29: DirectX11: Added support for large mesh (64K+ vertices), enable ImGuiBackendFlags_RendererHasVtxOffset flag.
//  2019-04-30: DirectX11: Added support for special ImDrawCallback_ResetRenderState callback to reset render state.
//  2018-12-03: Misc: Added #pragma comment statement to automatically link with d3dcompiler.lib when using D3DCompile().
//  2018-11-30: Misc: Setting up io.BackendRendererName so it can be displayed in the About Window.
//  2018-08-01: DirectX11: Querying for IDXGIFactory instead of IDXGIFactory1 to increase compatibility.
//  2018-07-13: DirectX11: Fixed unreleased resources in Init and Shutdown functions.
//  2018-06-08: Misc: Extracted imgui_impl_dx11.cpp/.h away from the old combined DX11+Win32 example.
//  2018-06-08: DirectX11: Use draw_data->DisplayPos and draw_data->DisplaySize to setup projection matrix and clipping rectangle.
//  2018-02-16: Misc: Obsoleted the io.RenderDrawListsFn callback and exposed ImGui_ImplDX11_RenderDrawData() in the .h file so you can call it yourself.
//  2018-02-06: Misc: Removed call to ImGui::Shutdown() which is not available from 1.60 WIP, user needs to call CreateContext/DestroyContext themselves.
//  2016-05-07: DirectX11: Disabling depth-write.

#include "imgui.h"
#ifndef IMGUI_DISABLE
#include "imgui_impl_dx11.h"

// DirectX
#include <stdio.h>
#include <d3d11.h>
#include <d3dcompiler.h>
#ifdef _MSC_VER
#pragma comment(lib, "d3dcompiler") // Automatically link with d3dcompiler.lib as we are using D3DCompile() below.
#endif

// DirectX11 data
struct ImGui_ImplDX11_Data
{
    ID3D11Device*               pd3dDevice;
    ID3D11DeviceContext*        pd3dDeviceContext;
    IDXGIFactory*               pFactory;
    ID3D11Buffer*               pVB;
    ID3D11Buffer*               pIB;
    ID3D11VertexShader*         pVertexShader;
    ID3D11InputLayout*          pInputLayout;
    ID3D11Buffer*               pVertexConstantBuffer;
    ID3D11PixelShader*          pPixelShader;
    ID3D11SamplerState*         pFontSampler;
    ID3D11ShaderResourceView*   pFontTextureView;
    ID3D11RasterizerState*      pRasterizerState;
    ID3D11BlendState*           pBlendState;
    ID3D11DepthStencilState*    pDepthStencilState;
    int                         VertexBufferSize;
    int                         IndexBufferSize;

    ImGui_ImplDX11_Data()       { memset((void*)this, 0, sizeof(*this)); VertexBufferSize = 5000; IndexBufferSize = 10000; }
};

struct VERTEX_CONSTANT_BUFFER_DX11
{
    float   mvp[4][4];
};

// Backend data stored in io.BackendRendererUserData to allow support for multiple Dear ImGui contexts
// It is STRONGLY preferred that you use docking branch with multi-viewports (== single Dear ImGui context + multiple windows) instead of multiple Dear ImGui contexts.
static ImGui_ImplDX11_Data* ImGui_ImplDX11_GetBackendData()
{
    return ImGui::GetCurrentContext() ? (ImGui_ImplDX11_Data*)ImGui::GetIO().BackendRendererUserData : nullptr;
}

// Forward Declarations
static void ImGui_ImplDX11_InitPlatformInterface();
static void ImGui_ImplDX11_ShutdownPlatformInterface();

// Functions
static void ImGui_ImplDX11_SetupRenderState(ImDrawData* draw_data, ID3D11DeviceContext* ctx)
{
    ImGui_ImplDX11_Data* bd = ImGui_ImplDX11_GetBackendData();

    // Setup viewport
    D3D11_VIEWPORT vp;
    memset(&vp, 0, sizeof(D3D11_VIEWPORT));
    vp.Width = draw_data->DisplaySize.x;
    vp.Height = draw_data->DisplaySize.y;
    vp.MinDepth = 0.0f;
    vp.MaxDepth = 1.0f;
    vp.TopLeftX = vp.TopLeftY = 0;
    ctx->RSSetViewports(1, &vp);

    // Setup shader and vertex buffers
    unsigned int stride = sizeof(ImDrawVert);
    unsigned int offset = 0;
    ctx->IASetInputLayout(bd->pInputLayout);
    ctx->IASetVertexBuffers(0, 1, &bd->pVB, &stride, &offset);
    ctx->IASetIndexBuffer(bd->pIB, sizeof(ImDrawIdx) == 2 ? DXGI_FORMAT_R16_UINT : DXGI_FORMAT_R32_UINT, 0);
    ctx->IASetPrimitiveTopology(D3D11_PRIMITIVE_TOPOLOGY_TRIANGLELIST);
    ctx->VSSetShader(bd->pVertexShader, nullptr, 0);
    ctx->VSSetConstantBuffers(0, 1, &bd->pVertexConstantBuffer);
    ctx->PSSetShader(bd->pPixelShader, nullptr, 0);
    ctx->PSSetSamplers(0, 1, &bd->pFontSampler);
    ctx->GSSetShader(nullptr, nullptr, 0);
    ctx->HSSetShader(nullptr, nullptr, 0); // In theory we should backup and restore this as well.. very infrequently used..
    ctx->DSSetShader(nullptr, nullptr, 0); // In theory we should backup and restore this as well.. very infrequently used..
    ctx->CSSetShader(nullptr, nullptr, 0); // In theory we should backup and restore this as well.. very infrequently used..

    // Setup blend state
    const float blend_factor[4] = { 0.f, 0.f, 0.f, 0.f };
    ctx->OMSetBlendState(bd->pBlendState, blend_factor, 0xffffffff);
    ctx->OMSetDepthStencilState(bd->pDepthStencilState, 0);
    ctx->RSSetState(bd->pRasterizerState);
}

// Render function
void ImGui_ImplDX11_RenderDrawData(ImDrawData* draw_data)
{
    // Avoid rendering when minimized
    if (draw_data->DisplaySize.x <= 0.0f || draw_data->DisplaySize.y <= 0.0f)
        return;

    ImGui_ImplDX11_Data* bd = ImGui_ImplDX11_GetBackendData();
    ID3D11DeviceContext* ctx = bd->pd3dDeviceContext;

    // Create and grow vertex/index buffers if needed
    if (!bd->pVB || bd->VertexBufferSize < draw_data->TotalVtxCount)
    {
        if (bd->pVB) { bd->pVB->Release(); bd->pVB = nullptr; }
        bd->VertexBufferSize = draw_data->TotalVtxCount + 5000;
        D3D11_BUFFER_DESC desc;
        memset(&desc, 0, sizeof(D3D11_BUFFER_DESC));
        desc.Usage = D3D11_USAGE_DYNAMIC;
        desc.ByteWidth = bd->VertexBufferSize * sizeof(ImDrawVert);
        desc.BindFlags = D3D11_BIND_VERTEX_BUFFER;
        desc.CPUAccessFlags = D3D11_CPU_ACCESS_WRITE;
        desc.MiscFlags = 0;
        if (bd->pd3dDevice->CreateBuffer(&desc, nullptr, &bd->pVB) < 0)
            return;
    }
    if (!bd->pIB || bd->IndexBufferSize < draw_data->TotalIdxCount)
    {
        if (bd->pIB) { bd->pIB->Release(); bd->pIB = nullptr; }
        bd->IndexBufferSize = draw_data->TotalIdxCount + 10000;
        D3D11_BUFFER_DESC desc;
        memset(&desc, 0, sizeof(D3D11_BUFFER_DESC));
        desc.Usage = D3D11_USAGE_DYNAMIC;
        desc.ByteWidth = bd->IndexBufferSize * sizeof(ImDrawIdx);
        desc.BindFlags = D3D11_BIND_INDEX_BUFFER;
        desc.CPUAccessFlags = D3D11_CPU_ACCESS_WRITE;
        if (bd->pd3dDevice->CreateBuffer(&desc, nullptr, &bd->pIB) < 0)
            return;
    }

    // Upload vertex/index data into a single contiguous GPU buffer
    D3D11_MAPPED_SUBRESOURCE vtx_resource, idx_resource;
    if (ctx->Map(bd->pVB, 0, D3D11_MAP_WRITE_DISCARD, 0, &vtx_resource) != S_OK)
        return;
    if (ctx->Map(bd->pIB, 0, D3D11_MAP_WRITE_DISCARD, 0, &idx_resource) != S_OK)
        return;
    ImDrawVert* vtx_dst = (ImDrawVert*)vtx_resource.pData;
    ImDrawIdx* idx_dst = (ImDrawIdx*)idx_resource.pData;
    for (int n = 0; n < draw_data->CmdListsCount; n++)
    {
        const ImDrawList* cmd_list = draw_data->CmdLists[n];
        memcpy(vtx_dst, cmd_list->VtxBuffer.Data, cmd_list->VtxBuffer.Size * sizeof(ImDrawVert));
        memcpy(idx_dst, cmd_list->IdxBuffer.Data, cmd_list->IdxBuffer.Size * sizeof(ImDrawIdx));
        vtx_dst += cmd_list->VtxBuffer.Size;
        idx_dst += cmd_list->IdxBuffer.Size;
    }
    ctx->Unmap(bd->pVB, 0);
    ctx->Unmap(bd->pIB, 0);

    // Setup orthographic projection matrix into our constant buffer
    // Our visible imgui space lies from draw_data->DisplayPos (top left) to draw_data->DisplayPos+data_data->DisplaySize (bottom right). DisplayPos is (0,0) for single viewport apps.
    {
        D3D11_MAPPED_SUBRESOURCE mapped_resource;
        if (ctx->Map(bd->pVertexConstantBuffer, 0, D3D11_MAP_WRITE_DISCARD, 0, &mapped_resource) != S_OK)
            return;
        VERTEX_CONSTANT_BUFFER_DX11* constant_buffer = (VERTEX_CONSTANT_BUFFER_DX11*)mapped_resource.pData;
        float L = draw_data->DisplayPos.x;
        float R = draw_data->DisplayPos.x + draw_data->DisplaySize.x;
        float T = draw_data->DisplayPos.y;
        float B = draw_data->DisplayPos.y + draw_data->DisplaySize.y;
        float mvp[4][4] =
        {
            { 2.0f/(R-L),   0.0f,           0.0f,       0.0f },
            { 0.0f,         2.0f/(T-B),     0.0f,       0.0f },
            { 0.0f,         0.0f,           0.5f,       0.0f },
            { (R+L)/(L-R),  (T+B)/(B-T),    0.5f,       1.0f },
        };
        memcpy(&constant_buffer->mvp, mvp, sizeof(mvp));
        ctx->Unmap(bd->pVertexConstantBuffer, 0);
    }

    // Backup DX state that will be modified to restore it afterwards (unfortunately this is very ugly looking and verbose. Close your eyes!)
    struct BACKUP_DX11_STATE
    {
        UINT                        ScissorRectsCount, ViewportsCount;
        D3D11_RECT                  ScissorRects[D3D11_VIEWPORT_AND_SCISSORRECT_OBJECT_COUNT_PER_PIPELINE];
        D3D11_VIEWPORT              Viewports[D3D11_VIEWPORT_AND_SCISSORRECT_OBJECT_COUNT_PER_PIPELINE];
        ID3D11RasterizerState*      RS;
        ID3D11BlendState*           BlendState;
        FLOAT                       BlendFactor[4];
        UINT                        SampleMask;
        UINT                        StencilRef;
        ID3D11DepthStencilState*    DepthStencilState;
        ID3D11ShaderResourceView*   PSShaderResource;
        ID3D11SamplerState*         PSSampler;
        ID3D11PixelShader*          PS;
        ID3D11VertexShader*         VS;
        ID3D11GeometryShader*       GS;
        UINT                        PSInstancesCount, VSInstancesCount, GSInstancesCount;
        ID3D11ClassInstance         *PSInstances[256], *VSInstances[256], *GSInstances[256];   // 256 is max according to PSSetShader documentation
        D3D11_PRIMITIVE_TOPOLOGY    PrimitiveTopology;
        ID3D11Buffer*               IndexBuffer, *VertexBuffer, *VSConstantBuffer;
        UINT                        IndexBufferOffset, VertexBufferStride, VertexBufferOffset;
        DXGI_FORMAT                 IndexBufferFormat;
        ID3D11InputLayout*          InputLayout;
    };
    BACKUP_DX11_STATE old = {};
    old.ScissorRectsCount = old.ViewportsCount = D3D11_VIEWPORT_AND_SCISSORRECT_OBJECT_COUNT_PER_PIPELINE;
    ctx->RSGetScissorRects(&old.ScissorRectsCount, old.ScissorRects);
    ctx->RSGetViewports(&old.ViewportsCount, old.Viewports);
    ctx->RSGetState(&old.RS);
    ctx->OMGetBlendState(&old.BlendState, old.BlendFactor, &old.SampleMask);
    ctx->OMGetDepthStencilState(&old.DepthStencilState, &old.StencilRef);
    ctx->PSGetShaderResources(0, 1, &old.PSShaderResource);
    ctx->PSGetSamplers(0, 1, &old.PSSampler);
    old.PSInstancesCount = old.VSInstancesCount = old.GSInstancesCount = 256;
    ctx->PSGetShader(&old.PS, old.PSInstances, &old.PSInstancesCount);
    ctx->VSGetShader(&old.VS, old.VSInstances, &old.VSInstancesCount);
    ctx->VSGetConstantBuffers(0, 1, &old.VSConstantBuffer);
    ctx->GSGetShader(&old.GS, old.GSInstances, &old.GSInstancesCount);

    ctx->IAGetPrimitiveTopology(&old.PrimitiveTopology);
    ctx->IAGetIndexBuffer(&old.IndexBuffer, &old.IndexBufferFormat, &old.IndexBufferOffset);
    ctx->IAGetVertexBuffers(0, 1, &old.VertexBuffer, &old.VertexBufferStride, &old.VertexBufferOffset);
    ctx->IAGetInputLayout(&old.InputLayout);

    // Setup desired DX state
    ImGui_ImplDX11_SetupRenderState(draw_data, ctx);

    // Render command lists
    // (Because we merged all buffers into a single one, we maintain our own offset into them)
    int global_idx_offset = 0;
    int global_vtx_offset = 0;
    ImVec2 clip_off = draw_data->DisplayPos;
    for (int n = 0; n < draw_data->CmdListsCount; n++)
    {
        const ImDrawList* cmd_list = draw_data->CmdLists[n];
        for (int cmd_i = 0; cmd_i < cmd_list->CmdBuffer.Size; cmd_i++)
        {
            const ImDrawCmd* pcmd = &cmd_list->CmdBuffer[cmd_i];
            if (pcmd->UserCallback != nullptr)
            {
                // User callback, registered via ImDrawList::AddCallback()
                // (ImDrawCallback_ResetRenderState is a special callback value used by the user to request the renderer to reset render state.)
                if (pcmd->UserCallback == ImDrawCallback_ResetRenderState)
                    ImGui_ImplDX11_SetupRenderState(draw_data, ctx);
                else
                    pcmd->UserCallback(cmd_list, pcmd);
            }
            else
            {
                // Project scissor/clipping rectangles into framebuffer space
                ImVec2 clip_min(pcmd->ClipRect.x - clip_off.x, pcmd->ClipRect.y - clip_off.y);
                ImVec2 clip_max(pcmd->ClipRect.z - clip_off.x, pcmd->ClipRect.w - clip_off.y);
                if (clip_max.x <= clip_min.x || clip_max.y <= clip_min.y)
                    continue;

                // Apply scissor/clipping rectangle
                const D3D11_RECT r = { (LONG)clip_min.x, (LONG)clip_min.y, (LONG)clip_max.x, (LONG)clip_max.y };
                ctx->RSSetScissorRects(1, &r);

                // Bind texture, Draw
                ID3D11ShaderResourceView* texture_srv = (ID3D11ShaderResourceView*)pcmd->GetTexID();
                ctx->PSSetShaderResources(0, 1, &texture_srv);
                ctx->DrawIndexed(pcmd->ElemCount, pcmd->IdxOffset + global_idx_offset, pcmd->VtxOffset + global_vtx_offset);
            }
        }
        global_idx_offset += cmd_list->IdxBuffer.Size;
        global_vtx_offset += cmd_list->VtxBuffer.Size;
    }

    // Restore modified DX state
    ctx->RSSetScissorRects(old.ScissorRectsCount, old.ScissorRects);
    ctx->RSSetViewports(old.ViewportsCount, old.Viewports);
    ctx->RSSetState(old.RS); if (old.RS) old.RS->Release();
    ctx->OMSetBlendState(old.BlendState, old.BlendFactor, old.SampleMask); if (old.BlendState) old.BlendState->Release();
    ctx->OMSetDepthStencilState(old.DepthStencilState, old.StencilRef); if (old.DepthStencilState) old.DepthStencilState->Release();
    ctx->PSSetShaderResources(0, 1, &old.PSShaderResource); if (old.PSShaderResource) old.PSShaderResource->Release();
    ctx->PSSetSamplers(0, 1, &old.PSSampler); if (old.PSSampler) old.PSSampler->Release();
    ctx->PSSetShader(old.PS, old.PSInstances, old.PSInstancesCount); if (old.PS) old.PS->Release();
    for (UINT i = 0; i < old.PSInstancesCount; i++) if (old.PSInstances[i]) old.PSInstances[i]->Release();
    ctx->VSSetShader(old.VS, old.VSInstances, old.VSInstancesCount); if (old.VS) old.VS->Release();
    ctx->VSSetConstantBuffers(0, 1, &old.VSConstantBuffer); if (old.VSConstantBuffer) old.VSConstantBuffer->Release();
    ctx->GSSetShader(old.GS, old.GSInstances, old.GSInstancesCount); if (old.GS) old.GS->Release();
    for (UINT i = 0; i < old.VSInstancesCount; i++) if (old.VSInstances[i]) old.VSInstances[i]->Release();
    ctx->IASetPrimitiveTopology(old.PrimitiveTopology);
    ctx->IASetIndexBuffer(old.IndexBuffer, old.IndexBufferFormat, old.IndexBufferOffset); if (old.IndexBuffer) old.IndexBuffer->Release();
    ctx->IASetVertexBuffers(0, 1, &old.VertexBuffer, &old.VertexBufferStride, &old.VertexBufferOffset); if (old.VertexBuffer) old.VertexBuffer->Release();
    ctx->IASetInputLayout(old.InputLayout); if (old.InputLayout) old.InputLayout->Release();
}

static void ImGui_ImplDX11_CreateFontsTexture()
{
    // Build texture atlas
    ImGuiIO& io = ImGui::GetIO();
    ImGui_ImplDX11_Data* bd = ImGui_ImplDX11_GetBackendData();
    unsigned char* pixels;
    int width, height;
    io.Fonts->GetTexDataAsRGBA32(&pixels, &width, &height);

    // Upload texture to graphics system
    {
        D3D11_TEXTURE2D_DESC desc;
        ZeroMemory(&desc, sizeof(desc));
        desc.Width = width;
        desc.Height = height;
        desc.MipLevels = 1;
        desc.ArraySize = 1;
        desc.Format = DXGI_FORMAT_R8G8B8A8_UNORM;
        desc.SampleDesc.Count = 1;
        desc.Usage = D3D11_USAGE_DEFAULT;
        desc.BindFlags = D3D11_BIND_SHADER_RESOURCE;
        desc.CPUAccessFlags = 0;

        ID3D11Texture2D* pTexture = nullptr;
        D3D11_SUBRESOURCE_DATA subResource;
        subResource.pSysMem = pixels;
        subResource.SysMemPitch = desc.Width * 4;
        subResource.SysMemSlicePitch = 0;
        bd->pd3dDevice->CreateTexture2D(&desc, &subResource, &pTexture);
        IM_ASSERT(pTexture != nullptr);

        // Create texture view
        D3D11_SHADER_RESOURCE_VIEW_DESC srvDesc;
        ZeroMemory(&srvDesc, sizeof(srvDesc));
        srvDesc.Format = DXGI_FORMAT_R8G8B8A8_UNORM;
        srvDesc.ViewDimension = D3D11_SRV_DIMENSION_TEXTURE2D;
        srvDesc.Texture2D.MipLevels = desc.MipLevels;
        srvDesc.Texture2D.MostDetailedMip = 0;
        bd->pd3dDevice->CreateShaderResourceView(pTexture, &srvDesc, &bd->pFontTextureView);
        pTexture->Release();
    }

    // Store our identifier
    io.Fonts->SetTexID((ImTextureID)bd->pFontTextureView);

    // Create texture sampler
    // (Bilinear sampling is required by default. Set 'io.Fonts->Flags |= ImFontAtlasFlags_NoBakedLines' or 'style.AntiAliasedLinesUseTex = false' to allow point/nearest sampling)
    {
        D3D11_SAMPLER_DESC desc;
        ZeroMemory(&desc, sizeof(desc));
        desc.Filter = D3D11_FILTER_MIN_MAG_MIP_LINEAR;
        desc.AddressU = D3D11_TEXTURE_ADDRESS_WRAP;
        desc.AddressV = D3D11_TEXTURE_ADDRESS_WRAP;
        desc.AddressW = D3D11_TEXTURE_ADDRESS_WRAP;
        desc.MipLODBias = 0.f;
        desc.ComparisonFunc = D3D11_COMPARISON_ALWAYS;
        desc.MinLOD = 0.f;
        desc.MaxLOD = 0.f;
        bd->pd3dDevice->CreateSamplerState(&desc, &bd->pFontSampler);
    }
}

bool    ImGui_ImplDX11_CreateDeviceObjects()
{
    ImGui_ImplDX11_Data* bd = ImGui_ImplDX11_GetBackendData();
    if (!bd->pd3dDevice)
        return false;
    if (bd->pFontSampler)
        ImGui_ImplDX11_InvalidateDeviceObjects();

    // By using D3DCompile() from <d3dcompiler.h> / d3dcompiler.lib, we introduce a dependency to a given version of d3dcompiler_XX.dll (see D3DCOMPILER_DLL_A)
    // If you would like to use this DX11 sample code but remove this dependency you can:
    //  1) compile once, save the compiled shader blobs into a file or source code and pass them to CreateVertexShader()/CreatePixelShader() [preferred solution]
    //  2) use code to detect any version of the DLL and grab a pointer to D3DCompile from the DLL.
    // See https://github.com/ocornut/imgui/pull/638 for sources and details.

    // Create the vertex shader
    {
        static const char* vertexShader =
            "cbuffer vertexBuffer : register(b0) \
            {\
              float4x4 ProjectionMatrix; \
            };\
            struct VS_INPUT\
            {\
              float2 pos : POSITION;\
              float4 col : COLOR0;\
              float2 uv  : TEXCOORD0;\
            };\
            \
            struct PS_INPUT\
            {\
              float4 pos : SV_POSITION;\
              float4 col : COLOR0;\
              float2 uv  : TEXCOORD0;\
            };\
            \
            PS_INPUT main(VS_INPUT input)\
            {\
              PS_INPUT output;\
              output.pos = mul( ProjectionMatrix, float4(input.pos.xy, 0.f, 1.f));\
              output.col = input.col;\
              output.uv  = input.uv;\
              return output;\
            }";

        ID3DBlob* vertexShaderBlob;
        if (FAILED(D3DCompile(vertexShader, strlen(vertexShader), nullptr, nullptr, nullptr, "main", "vs_4_0", 0, 0, &vertexShaderBlob, nullptr)))
            return false; // NB: Pass ID3DBlob* pErrorBlob to D3DCompile() to get error showing in (const char*)pErrorBlob->GetBufferPointer(). Make sure to Release() the blob!
        if (bd->pd3dDevice->CreateVertexShader(vertexShaderBlob->GetBufferPointer(), vertexShaderBlob->GetBufferSize(), nullptr, &bd->pVertexShader) != S_OK)
        {
            vertexShaderBlob->Release();
            return false;
        }

        // Create the input layout
        D3D11_INPUT_ELEMENT_DESC local_layout[] =
        {
            { "POSITION", 0, DXGI_FORMAT_R32G32_FLOAT,   0, (UINT)IM_OFFSETOF(ImDrawVert, pos), D3D11_INPUT_PER_VERTEX_DATA, 0 },
            { "TEXCOORD", 0, DXGI_FORMAT_R32G32_FLOAT,   0, (UINT)IM_OFFSETOF(ImDrawVert, uv),  D3D11_INPUT_PER_VERTEX_DATA, 0 },
            { "COLOR",    0, DXGI_FORMAT_R8G8B8A8_UNORM, 0, (UINT)IM_OFFSETOF(ImDrawVert, col), D3D11_INPUT_PER_VERTEX_DATA, 0 },
        };
        if (bd->pd3dDevice->CreateInputLayout(local_layout, 3, vertexShaderBlob->GetBufferPointer(), vertexShaderBlob->GetBufferSize(), &bd->pInputLayout) != S_OK)
        {
            vertexShaderBlob->Release();
            return false;
        }
        vertexShaderBlob->Release();

        // Create the constant buffer
        {
            D3D11_BUFFER_DESC desc;
            desc.ByteWidth = sizeof(VERTEX_CONSTANT_BUFFER_DX11);
            desc.Usage = D3D11_USAGE_DYNAMIC;
            desc.BindFlags = D3D11_BIND_CONSTANT_BUFFER;
            desc.CPUAccessFlags = D3D11_CPU_ACCESS_WRITE;
            desc.MiscFlags = 0;
            bd->pd3dDevice->CreateBuffer(&desc, nullptr, &bd->pVertexConstantBuffer);
        }
    }

    // Create the pixel shader
    {
        static const char* pixelShader =
            "struct PS_INPUT\
            {\
            float4 pos : SV_POSITION;\
            float4 col : COLOR0;\
            float2 uv  : TEXCOORD0;\
            };\
            sampler sampler0;\
            Texture2D texture0;\
            \
            float4 main(PS_INPUT input) : SV_Target\
            {\
            float4 out_col = input.col * texture0.Sample(sampler0, input.uv); \
            return out_col; \
            }";

        ID3DBlob* pixelShaderBlob;
        if (FAILED(D3DCompile(pixelShader, strlen(pixelShader), nullptr, nullptr, nullptr, "main", "ps_4_0", 0, 0, &pixelShaderBlob, nullptr)))
            return false; // NB: Pass ID3DBlob* pErrorBlob to D3DCompile() to get error showing in (const char*)pErrorBlob->GetBufferPointer(). Make sure to Release() the blob!
        if (bd->pd3dDevice->CreatePixelShader(pixelShaderBlob->GetBufferPointer(), pixelShaderBlob->GetBufferSize(), nullptr, &bd->pPixelShader) != S_OK)
        {
            pixelShaderBlob->Release();
            return false;
        }
        pixelShaderBlob->Release();
    }

    // Create the blending setup
    {
        D3D11_BLEND_DESC desc;
        ZeroMemory(&desc, sizeof(desc));
        desc.AlphaToCoverageEnable = false;
        desc.RenderTarget[0].BlendEnable = true;
        desc.RenderTarget[0].SrcBlend = D3D11_BLEND_SRC_ALPHA;
        desc.RenderTarget[0].DestBlend = D3D11_BLEND_INV_SRC_ALPHA;
        desc.RenderTarget[0].BlendOp = D3D11_BLEND_OP_ADD;
        desc.RenderTarget[0].SrcBlendAlpha = D3D11_BLEND_ONE;
        desc.RenderTarget[0].DestBlendAlpha = D3D11_BLEND_INV_SRC_ALPHA;
        desc.RenderTarget[0].BlendOpAlpha = D3D11_BLEND_OP_ADD;
        desc.RenderTarget[0].RenderTargetWriteMask = D3D11_COLOR_WRITE_ENABLE_ALL;
        bd->pd3dDevice->CreateBlendState(&desc, &bd->pBlendState);
    }

    // Create the rasterizer state
    {
        D3D11_RASTERIZER_DESC desc;
        ZeroMemory(&desc, sizeof(desc));
        desc.FillMode = D3D11_FILL_SOLID;
        desc.CullMode = D3D11_CULL_NONE;
        desc.ScissorEnable = true;
        desc.DepthClipEnable = true;
        bd->pd3dDevice->CreateRasterizerState(&desc, &bd->pRasterizerState);
    }

    // Create depth-stencil State
    {
        D3D11_DEPTH_STENCIL_DESC desc;
        ZeroMemory(&desc, sizeof(desc));
        desc.DepthEnable = false;
        desc.DepthWriteMask = D3D11_DEPTH_WRITE_MASK_ALL;
        desc.DepthFunc = D3D11_COMPARISON_ALWAYS;
        desc.StencilEnable = false;
        desc.FrontFace.StencilFailOp = desc.FrontFace.StencilDepthFailOp = desc.FrontFace.StencilPassOp = D3D11_STENCIL_OP_KEEP;
        desc.FrontFace.StencilFunc = D3D11_COMPARISON_ALWAYS;
        desc.BackFace = desc.FrontFace;
        bd->pd3dDevice->CreateDepthStencilState(&desc, &bd->pDepthStencilState);
    }

    ImGui_ImplDX11_CreateFontsTexture();

    return true;
}

void    ImGui_ImplDX11_InvalidateDeviceObjects()
{
    ImGui_ImplDX11_Data* bd = ImGui_ImplDX11_GetBackendData();
    if (!bd->pd3dDevice)
        return;

    if (bd->pFontSampler)           { bd->pFontSampler->Release(); bd->pFontSampler = nullptr; }
    if (bd->pFontTextureView)       { bd->pFontTextureView->Release(); bd->pFontTextureView = nullptr; ImGui::GetIO().Fonts->SetTexID(0); } // We copied data->pFontTextureView to io.Fonts->TexID so let's clear that as well.
    if (bd->pIB)                    { bd->pIB->Release(); bd->pIB = nullptr; }
    if (bd->pVB)                    { bd->pVB->Release(); bd->pVB = nullptr; }
    if (bd->pBlendState)            { bd->pBlendState->Release(); bd->pBlendState = nullptr; }
    if (bd->pDepthStencilState)     { bd->pDepthStencilState->Release(); bd->pDepthStencilState = nullptr; }
    if (bd->pRasterizerState)       { bd->pRasterizerState->Release(); bd->pRasterizerState = nullptr; }
    if (bd->pPixelShader)           { bd->pPixelShader->Release(); bd->pPixelShader = nullptr; }
    if (bd->pVertexConstantBuffer)  { bd->pVertexConstantBuffer->Release(); bd->pVertexConstantBuffer = nullptr; }
    if (bd->pInputLayout)           { bd->pInputLayout->Release(); bd->pInputLayout = nullptr; }
    if (bd->pVertexShader)          { bd->pVertexShader->Release(); bd->pVertexShader = nullptr; }
}

bool    ImGui_ImplDX11_Init(ID3D11Device* device, ID3D11DeviceContext* device_context)
{
    ImGuiIO& io = ImGui::GetIO();
    IM_ASSERT(io.BackendRendererUserData == nullptr && "Already initialized a renderer backend!");

    // Setup backend capabilities flags
    ImGui_ImplDX11_Data* bd = IM_NEW(ImGui_ImplDX11_Data)();
    io.BackendRendererUserData = (void*)bd;
    io.BackendRendererName = "imgui_impl_dx11";
    io.BackendFlags |= ImGuiBackendFlags_RendererHasVtxOffset;  // We can honor the ImDrawCmd::VtxOffset field, allowing for large meshes.
    io.BackendFlags |= ImGuiBackendFlags_RendererHasViewports;  // We can create multi-viewports on the Renderer side (optional)

    // Get factory from device
    IDXGIDevice* pDXGIDevice = nullptr;
    IDXGIAdapter* pDXGIAdapter = nullptr;
    IDXGIFactory* pFactory = nullptr;

    if (device->QueryInterface(IID_PPV_ARGS(&pDXGIDevice)) == S_OK)
        if (pDXGIDevice->GetParent(IID_PPV_ARGS(&pDXGIAdapter)) == S_OK)
            if (pDXGIAdapter->GetParent(IID_PPV_ARGS(&pFactory)) == S_OK)
            {
                bd->pd3dDevice = device;
                bd->pd3dDeviceContext = device_context;
                bd->pFactory = pFactory;
            }
    if (pDXGIDevice) pDXGIDevice->Release();
    if (pDXGIAdapter) pDXGIAdapter->Release();
    bd->pd3dDevice->AddRef();
    bd->pd3dDeviceContext->AddRef();

    if (io.ConfigFlags & ImGuiConfigFlags_ViewportsEnable)
        ImGui_ImplDX11_InitPlatformInterface();

    return true;
}

void ImGui_ImplDX11_Shutdown()
{
    ImGui_ImplDX11_Data* bd = ImGui_ImplDX11_GetBackendData();
    IM_ASSERT(bd != nullptr && "No renderer backend to shutdown, or already shutdown?");
    ImGuiIO& io = ImGui::GetIO();

    ImGui_ImplDX11_ShutdownPlatformInterface();
    ImGui_ImplDX11_InvalidateDeviceObjects();
    if (bd->pFactory)             { bd->pFactory->Release(); }
    if (bd->pd3dDevice)           { bd->pd3dDevice->Release(); }
    if (bd->pd3dDeviceContext)    { bd->pd3dDeviceContext->Release(); }
    io.BackendRendererName = nullptr;
    io.BackendRendererUserData = nullptr;
    io.BackendFlags &= ~(ImGuiBackendFlags_RendererHasVtxOffset | ImGuiBackendFlags_RendererHasViewports);
    IM_DELETE(bd);
}

void ImGui_ImplDX11_NewFrame()
{
    ImGui_ImplDX11_Data* bd = ImGui_ImplDX11_GetBackendData();
    IM_ASSERT(bd != nullptr && "Did you call ImGui_ImplDX11_Init()?");

    if (!bd->pFontSampler)
        ImGui_ImplDX11_CreateDeviceObjects();
}

<<<<<<< HEAD
//--------------------------------------------------------------------------------------------------------
// MULTI-VIEWPORT / PLATFORM INTERFACE SUPPORT
// This is an _advanced_ and _optional_ feature, allowing the backend to create and handle multiple viewports simultaneously.
// If you are new to dear imgui or creating a new binding for dear imgui, it is recommended that you completely ignore this section first..
//--------------------------------------------------------------------------------------------------------

// Helper structure we store in the void* RendererUserData field of each ImGuiViewport to easily retrieve our backend data.
struct ImGui_ImplDX11_ViewportData
{
    IDXGISwapChain*                 SwapChain;
    ID3D11RenderTargetView*         RTView;

    ImGui_ImplDX11_ViewportData()   { SwapChain = nullptr; RTView = nullptr; }
    ~ImGui_ImplDX11_ViewportData()  { IM_ASSERT(SwapChain == nullptr && RTView == nullptr); }
};

static void ImGui_ImplDX11_CreateWindow(ImGuiViewport* viewport)
{
    ImGui_ImplDX11_Data* bd = ImGui_ImplDX11_GetBackendData();
    ImGui_ImplDX11_ViewportData* vd = IM_NEW(ImGui_ImplDX11_ViewportData)();
    viewport->RendererUserData = vd;

    // PlatformHandleRaw should always be a HWND, whereas PlatformHandle might be a higher-level handle (e.g. GLFWWindow*, SDL_Window*).
    // Some backends will leave PlatformHandleRaw == 0, in which case we assume PlatformHandle will contain the HWND.
    HWND hwnd = viewport->PlatformHandleRaw ? (HWND)viewport->PlatformHandleRaw : (HWND)viewport->PlatformHandle;
    IM_ASSERT(hwnd != 0);

    // Create swap chain
    DXGI_SWAP_CHAIN_DESC sd;
    ZeroMemory(&sd, sizeof(sd));
    sd.BufferDesc.Width = (UINT)viewport->Size.x;
    sd.BufferDesc.Height = (UINT)viewport->Size.y;
    sd.BufferDesc.Format = DXGI_FORMAT_R8G8B8A8_UNORM;
    sd.SampleDesc.Count = 1;
    sd.SampleDesc.Quality = 0;
    sd.BufferUsage = DXGI_USAGE_RENDER_TARGET_OUTPUT;
    sd.BufferCount = 1;
    sd.OutputWindow = hwnd;
    sd.Windowed = TRUE;
    sd.SwapEffect = DXGI_SWAP_EFFECT_DISCARD;
    sd.Flags = 0;

    IM_ASSERT(vd->SwapChain == nullptr && vd->RTView == nullptr);
    bd->pFactory->CreateSwapChain(bd->pd3dDevice, &sd, &vd->SwapChain);

    // Create the render target
    if (vd->SwapChain)
    {
        ID3D11Texture2D* pBackBuffer;
        vd->SwapChain->GetBuffer(0, IID_PPV_ARGS(&pBackBuffer));
        bd->pd3dDevice->CreateRenderTargetView(pBackBuffer, nullptr, &vd->RTView);
        pBackBuffer->Release();
    }
}

static void ImGui_ImplDX11_DestroyWindow(ImGuiViewport* viewport)
{
    // The main viewport (owned by the application) will always have RendererUserData == nullptr since we didn't create the data for it.
    if (ImGui_ImplDX11_ViewportData* vd = (ImGui_ImplDX11_ViewportData*)viewport->RendererUserData)
    {
        if (vd->SwapChain)
            vd->SwapChain->Release();
        vd->SwapChain = nullptr;
        if (vd->RTView)
            vd->RTView->Release();
        vd->RTView = nullptr;
        IM_DELETE(vd);
    }
    viewport->RendererUserData = nullptr;
}

static void ImGui_ImplDX11_SetWindowSize(ImGuiViewport* viewport, ImVec2 size)
{
    ImGui_ImplDX11_Data* bd = ImGui_ImplDX11_GetBackendData();
    ImGui_ImplDX11_ViewportData* vd = (ImGui_ImplDX11_ViewportData*)viewport->RendererUserData;
    if (vd->RTView)
    {
        vd->RTView->Release();
        vd->RTView = nullptr;
    }
    if (vd->SwapChain)
    {
        ID3D11Texture2D* pBackBuffer = nullptr;
        vd->SwapChain->ResizeBuffers(0, (UINT)size.x, (UINT)size.y, DXGI_FORMAT_UNKNOWN, 0);
        vd->SwapChain->GetBuffer(0, IID_PPV_ARGS(&pBackBuffer));
        if (pBackBuffer == nullptr) { fprintf(stderr, "ImGui_ImplDX11_SetWindowSize() failed creating buffers.\n"); return; }
        bd->pd3dDevice->CreateRenderTargetView(pBackBuffer, nullptr, &vd->RTView);
        pBackBuffer->Release();
    }
}

static void ImGui_ImplDX11_RenderWindow(ImGuiViewport* viewport, void*)
{
    ImGui_ImplDX11_Data* bd = ImGui_ImplDX11_GetBackendData();
    ImGui_ImplDX11_ViewportData* vd = (ImGui_ImplDX11_ViewportData*)viewport->RendererUserData;
    ImVec4 clear_color = ImVec4(0.0f, 0.0f, 0.0f, 1.0f);
    bd->pd3dDeviceContext->OMSetRenderTargets(1, &vd->RTView, nullptr);
    if (!(viewport->Flags & ImGuiViewportFlags_NoRendererClear))
        bd->pd3dDeviceContext->ClearRenderTargetView(vd->RTView, (float*)&clear_color);
    ImGui_ImplDX11_RenderDrawData(viewport->DrawData);
}

static void ImGui_ImplDX11_SwapBuffers(ImGuiViewport* viewport, void*)
{
    ImGui_ImplDX11_ViewportData* vd = (ImGui_ImplDX11_ViewportData*)viewport->RendererUserData;
    vd->SwapChain->Present(0, 0); // Present without vsync
}

static void ImGui_ImplDX11_InitPlatformInterface()
{
    ImGuiPlatformIO& platform_io = ImGui::GetPlatformIO();
    platform_io.Renderer_CreateWindow = ImGui_ImplDX11_CreateWindow;
    platform_io.Renderer_DestroyWindow = ImGui_ImplDX11_DestroyWindow;
    platform_io.Renderer_SetWindowSize = ImGui_ImplDX11_SetWindowSize;
    platform_io.Renderer_RenderWindow = ImGui_ImplDX11_RenderWindow;
    platform_io.Renderer_SwapBuffers = ImGui_ImplDX11_SwapBuffers;
}

static void ImGui_ImplDX11_ShutdownPlatformInterface()
{
    ImGui::DestroyPlatformWindows();
}
=======
//-----------------------------------------------------------------------------

#endif // #ifndef IMGUI_DISABLE
>>>>>>> 1109de38
<|MERGE_RESOLUTION|>--- conflicted
+++ resolved
@@ -608,7 +608,6 @@
         ImGui_ImplDX11_CreateDeviceObjects();
 }
 
-<<<<<<< HEAD
 //--------------------------------------------------------------------------------------------------------
 // MULTI-VIEWPORT / PLATFORM INTERFACE SUPPORT
 // This is an _advanced_ and _optional_ feature, allowing the backend to create and handle multiple viewports simultaneously.
@@ -731,8 +730,7 @@
 {
     ImGui::DestroyPlatformWindows();
 }
-=======
+
 //-----------------------------------------------------------------------------
 
-#endif // #ifndef IMGUI_DISABLE
->>>>>>> 1109de38
+#endif // #ifndef IMGUI_DISABLE
// dear imgui: Platform Backend for SDL3 (*EXPERIMENTAL*)
// This needs to be used along with a Renderer (e.g. DirectX11, OpenGL3, Vulkan..)
// (Info: SDL3 is a cross-platform general purpose library for handling windows, inputs, graphics context creation, etc.)
// (IMPORTANT: SDL 3.0.0 is NOT YET RELEASED. IT IS POSSIBLE THAT ITS SPECS/API WILL CHANGE BEFORE RELEASE)

// Implemented features:
//  [X] Platform: Clipboard support.
//  [X] Platform: Mouse support. Can discriminate Mouse/TouchScreen.
//  [X] Platform: Keyboard support. Since 1.87 we are using the io.AddKeyEvent() function. Pass ImGuiKey values to all key functions e.g. ImGui::IsKeyPressed(ImGuiKey_Space). [Legacy SDL_SCANCODE_* values will also be supported unless IMGUI_DISABLE_OBSOLETE_KEYIO is set]
//  [X] Platform: Gamepad support. Enabled with 'io.ConfigFlags |= ImGuiConfigFlags_NavEnableGamepad'.
//  [X] Platform: Mouse cursor shape and visibility. Disable with 'io.ConfigFlags |= ImGuiConfigFlags_NoMouseCursorChange'.
//  [x] Platform: Multi-viewport support (multiple windows). Enable with 'io.ConfigFlags |= ImGuiConfigFlags_ViewportsEnable' -> the OS animation effect when window gets created/destroyed is problematic. SDL2 backend doesn't have issue.
// Issues:
//  [ ] Platform: Multi-viewport: Minimized windows seems to break mouse wheel events (at least under Windows).
//  [ ] Platform: Multi-viewport: ParentViewportID not honored, and so io.ConfigViewportsNoDefaultParent has no effect (minor).
//  [ ] Platform: IME SUPPORT IS BROKEN IN SDL3 BECAUSE INPUTS GETS SENT TO BOTH APP AND IME + app needs to call 'SDL_SetHint(SDL_HINT_IME_SHOW_UI, "1");' before SDL_CreateWindow()!.

// You can use unmodified imgui_impl_* files in your project. See examples/ folder for examples of using this.
// Prefer including the entire imgui/ repository into your project (either as a copy or as a submodule), and only build the backends you need.
// Learn about Dear ImGui:
// - FAQ                  https://dearimgui.com/faq
// - Getting Started      https://dearimgui.com/getting-started
// - Documentation        https://dearimgui.com/docs (same as your local docs/ folder).
// - Introduction, links and more at the top of imgui.cpp

// CHANGELOG
// (minor and older changes stripped away, please see git history for details)
<<<<<<< HEAD
//  2024-XX-XX: Platform: Added support for multiple windows via the ImGuiPlatformIO interface.
=======
//  2024-07-01: Update for SDL3 api changes: SDL_SetTextInputRect() changed to SDL_SetTextInputArea().
>>>>>>> cb16be3a
//  2024-06-26: Update for SDL3 api changes: SDL_StartTextInput()/SDL_StopTextInput()/SDL_SetTextInputRect() functions signatures.
//  2024-06-24: Update for SDL3 api changes: SDL_EVENT_KEY_DOWN/SDL_EVENT_KEY_UP contents.
//  2024-06-03; Update for SDL3 api changes: SDL_SYSTEM_CURSOR_ renames.
//  2024-05-15: Update for SDL3 api changes: SDLK_ renames.
//  2024-04-15: Inputs: Re-enable calling SDL_StartTextInput()/SDL_StopTextInput() as SDL3 no longer enables it by default and should play nicer with IME.
//  2024-02-13: Inputs: Fixed gamepad support. Handle gamepad disconnection. Added ImGui_ImplSDL3_SetGamepadMode().
//  2023-11-13: Updated for recent SDL3 API changes.
//  2023-10-05: Inputs: Added support for extra ImGuiKey values: F13 to F24 function keys, app back/forward keys.
//  2023-05-04: Fixed build on Emscripten/iOS/Android. (#6391)
//  2023-04-06: Inputs: Avoid calling SDL_StartTextInput()/SDL_StopTextInput() as they don't only pertain to IME. It's unclear exactly what their relation is to IME. (#6306)
//  2023-04-04: Inputs: Added support for io.AddMouseSourceEvent() to discriminate ImGuiMouseSource_Mouse/ImGuiMouseSource_TouchScreen. (#2702)
//  2023-02-23: Accept SDL_GetPerformanceCounter() not returning a monotonically increasing value. (#6189, #6114, #3644)
//  2023-02-07: Forked "imgui_impl_sdl2" into "imgui_impl_sdl3". Removed version checks for old feature. Refer to imgui_impl_sdl2.cpp for older changelog.

#include "imgui.h"
#ifndef IMGUI_DISABLE
#include "imgui_impl_sdl3.h"

// Clang warnings with -Weverything
#if defined(__clang__)
#pragma clang diagnostic push
#pragma clang diagnostic ignored "-Wimplicit-int-float-conversion"  // warning: implicit conversion from 'xxx' to 'float' may lose precision
#endif

// SDL
#include <SDL3/SDL.h>
#if defined(__APPLE__)
#include <TargetConditionals.h>
#endif
#ifdef _WIN32
#ifndef WIN32_LEAN_AND_MEAN
#define WIN32_LEAN_AND_MEAN
#endif
#include <windows.h>
#endif

#if !defined(__EMSCRIPTEN__) && !defined(__ANDROID__) && !(defined(__APPLE__) && TARGET_OS_IOS) && !defined(__amigaos4__)
#define SDL_HAS_CAPTURE_AND_GLOBAL_MOUSE    1
#else
#define SDL_HAS_CAPTURE_AND_GLOBAL_MOUSE    0
#endif

// FIXME-LEGACY: remove when SDL 3.1.3 preview is released.
#ifndef SDLK_APOSTROPHE
#define SDLK_APOSTROPHE SDLK_QUOTE
#endif
#ifndef SDLK_GRAVE
#define SDLK_GRAVE SDLK_BACKQUOTE
#endif

// SDL Data
struct ImGui_ImplSDL3_Data
{
    SDL_Window*             Window;
    SDL_Renderer*           Renderer;
    Uint64                  Time;
    char*                   ClipboardTextData;
    bool                    UseVulkan;
    bool                    WantUpdateMonitors;

    // IME handling
    SDL_Window*             ImeWindow;

    // Mouse handling
    Uint32                  MouseWindowID;
    int                     MouseButtonsDown;
    SDL_Cursor*             MouseCursors[ImGuiMouseCursor_COUNT];
    SDL_Cursor*             MouseLastCursor;
    int                     MousePendingLeaveFrame;
    bool                    MouseCanUseGlobalState;
    bool                    MouseCanReportHoveredViewport;  // This is hard to use/unreliable on SDL so we'll set ImGuiBackendFlags_HasMouseHoveredViewport dynamically based on state.

    // Gamepad handling
    ImVector<SDL_Gamepad*>  Gamepads;
    ImGui_ImplSDL3_GamepadMode  GamepadMode;
    bool                    WantUpdateGamepadsList;

    ImGui_ImplSDL3_Data()   { memset((void*)this, 0, sizeof(*this)); }
};

// Backend data stored in io.BackendPlatformUserData to allow support for multiple Dear ImGui contexts
// It is STRONGLY preferred that you use docking branch with multi-viewports (== single Dear ImGui context + multiple windows) instead of multiple Dear ImGui contexts.
// FIXME: multi-context support is not well tested and probably dysfunctional in this backend.
// FIXME: some shared resources (mouse cursor shape, gamepad) are mishandled when using multi-context.
static ImGui_ImplSDL3_Data* ImGui_ImplSDL3_GetBackendData()
{
    return ImGui::GetCurrentContext() ? (ImGui_ImplSDL3_Data*)ImGui::GetIO().BackendPlatformUserData : nullptr;
}

// Forward Declarations
static void ImGui_ImplSDL3_UpdateMonitors();
static void ImGui_ImplSDL3_InitPlatformInterface(SDL_Window* window, void* sdl_gl_context);
static void ImGui_ImplSDL3_ShutdownPlatformInterface();

// Functions
static const char* ImGui_ImplSDL3_GetClipboardText(void*)
{
    ImGui_ImplSDL3_Data* bd = ImGui_ImplSDL3_GetBackendData();
    if (bd->ClipboardTextData)
        SDL_free(bd->ClipboardTextData);
    bd->ClipboardTextData = SDL_GetClipboardText();
    return bd->ClipboardTextData;
}

static void ImGui_ImplSDL3_SetClipboardText(void*, const char* text)
{
    SDL_SetClipboardText(text);
}

static void ImGui_ImplSDL3_SetPlatformImeData(ImGuiViewport* viewport, ImGuiPlatformImeData* data)
{
    ImGui_ImplSDL3_Data* bd = ImGui_ImplSDL3_GetBackendData();
    SDL_Window* window = (SDL_Window*)viewport->PlatformHandle;
    if ((data->WantVisible == false || bd->ImeWindow != window) && bd->ImeWindow != NULL)
    {
        SDL_StopTextInput(bd->ImeWindow);
        bd->ImeWindow = nullptr;
    }
    if (data->WantVisible)
    {
        SDL_Rect r;
        r.x = (int)(data->InputPos.x - viewport->Pos.x);
        r.y = (int)(data->InputPos.y - viewport->Pos.y + data->InputLineHeight);
        r.w = 1;
        r.h = (int)data->InputLineHeight;
        SDL_SetTextInputArea(window, &r, 0);
        SDL_StartTextInput(window);
        bd->ImeWindow = window;
    }
}

static ImGuiKey ImGui_ImplSDL3_KeycodeToImGuiKey(int keycode)
{
    switch (keycode)
    {
        case SDLK_TAB: return ImGuiKey_Tab;
        case SDLK_LEFT: return ImGuiKey_LeftArrow;
        case SDLK_RIGHT: return ImGuiKey_RightArrow;
        case SDLK_UP: return ImGuiKey_UpArrow;
        case SDLK_DOWN: return ImGuiKey_DownArrow;
        case SDLK_PAGEUP: return ImGuiKey_PageUp;
        case SDLK_PAGEDOWN: return ImGuiKey_PageDown;
        case SDLK_HOME: return ImGuiKey_Home;
        case SDLK_END: return ImGuiKey_End;
        case SDLK_INSERT: return ImGuiKey_Insert;
        case SDLK_DELETE: return ImGuiKey_Delete;
        case SDLK_BACKSPACE: return ImGuiKey_Backspace;
        case SDLK_SPACE: return ImGuiKey_Space;
        case SDLK_RETURN: return ImGuiKey_Enter;
        case SDLK_ESCAPE: return ImGuiKey_Escape;
        case SDLK_APOSTROPHE: return ImGuiKey_Apostrophe;
        case SDLK_COMMA: return ImGuiKey_Comma;
        case SDLK_MINUS: return ImGuiKey_Minus;
        case SDLK_PERIOD: return ImGuiKey_Period;
        case SDLK_SLASH: return ImGuiKey_Slash;
        case SDLK_SEMICOLON: return ImGuiKey_Semicolon;
        case SDLK_EQUALS: return ImGuiKey_Equal;
        case SDLK_LEFTBRACKET: return ImGuiKey_LeftBracket;
        case SDLK_BACKSLASH: return ImGuiKey_Backslash;
        case SDLK_RIGHTBRACKET: return ImGuiKey_RightBracket;
        case SDLK_GRAVE: return ImGuiKey_GraveAccent;
        case SDLK_CAPSLOCK: return ImGuiKey_CapsLock;
        case SDLK_SCROLLLOCK: return ImGuiKey_ScrollLock;
        case SDLK_NUMLOCKCLEAR: return ImGuiKey_NumLock;
        case SDLK_PRINTSCREEN: return ImGuiKey_PrintScreen;
        case SDLK_PAUSE: return ImGuiKey_Pause;
        case SDLK_KP_0: return ImGuiKey_Keypad0;
        case SDLK_KP_1: return ImGuiKey_Keypad1;
        case SDLK_KP_2: return ImGuiKey_Keypad2;
        case SDLK_KP_3: return ImGuiKey_Keypad3;
        case SDLK_KP_4: return ImGuiKey_Keypad4;
        case SDLK_KP_5: return ImGuiKey_Keypad5;
        case SDLK_KP_6: return ImGuiKey_Keypad6;
        case SDLK_KP_7: return ImGuiKey_Keypad7;
        case SDLK_KP_8: return ImGuiKey_Keypad8;
        case SDLK_KP_9: return ImGuiKey_Keypad9;
        case SDLK_KP_PERIOD: return ImGuiKey_KeypadDecimal;
        case SDLK_KP_DIVIDE: return ImGuiKey_KeypadDivide;
        case SDLK_KP_MULTIPLY: return ImGuiKey_KeypadMultiply;
        case SDLK_KP_MINUS: return ImGuiKey_KeypadSubtract;
        case SDLK_KP_PLUS: return ImGuiKey_KeypadAdd;
        case SDLK_KP_ENTER: return ImGuiKey_KeypadEnter;
        case SDLK_KP_EQUALS: return ImGuiKey_KeypadEqual;
        case SDLK_LCTRL: return ImGuiKey_LeftCtrl;
        case SDLK_LSHIFT: return ImGuiKey_LeftShift;
        case SDLK_LALT: return ImGuiKey_LeftAlt;
        case SDLK_LGUI: return ImGuiKey_LeftSuper;
        case SDLK_RCTRL: return ImGuiKey_RightCtrl;
        case SDLK_RSHIFT: return ImGuiKey_RightShift;
        case SDLK_RALT: return ImGuiKey_RightAlt;
        case SDLK_RGUI: return ImGuiKey_RightSuper;
        case SDLK_APPLICATION: return ImGuiKey_Menu;
        case SDLK_0: return ImGuiKey_0;
        case SDLK_1: return ImGuiKey_1;
        case SDLK_2: return ImGuiKey_2;
        case SDLK_3: return ImGuiKey_3;
        case SDLK_4: return ImGuiKey_4;
        case SDLK_5: return ImGuiKey_5;
        case SDLK_6: return ImGuiKey_6;
        case SDLK_7: return ImGuiKey_7;
        case SDLK_8: return ImGuiKey_8;
        case SDLK_9: return ImGuiKey_9;
        case SDLK_a: return ImGuiKey_A;
        case SDLK_b: return ImGuiKey_B;
        case SDLK_c: return ImGuiKey_C;
        case SDLK_d: return ImGuiKey_D;
        case SDLK_e: return ImGuiKey_E;
        case SDLK_f: return ImGuiKey_F;
        case SDLK_g: return ImGuiKey_G;
        case SDLK_h: return ImGuiKey_H;
        case SDLK_i: return ImGuiKey_I;
        case SDLK_j: return ImGuiKey_J;
        case SDLK_k: return ImGuiKey_K;
        case SDLK_l: return ImGuiKey_L;
        case SDLK_m: return ImGuiKey_M;
        case SDLK_n: return ImGuiKey_N;
        case SDLK_o: return ImGuiKey_O;
        case SDLK_p: return ImGuiKey_P;
        case SDLK_q: return ImGuiKey_Q;
        case SDLK_r: return ImGuiKey_R;
        case SDLK_s: return ImGuiKey_S;
        case SDLK_t: return ImGuiKey_T;
        case SDLK_u: return ImGuiKey_U;
        case SDLK_v: return ImGuiKey_V;
        case SDLK_w: return ImGuiKey_W;
        case SDLK_x: return ImGuiKey_X;
        case SDLK_y: return ImGuiKey_Y;
        case SDLK_z: return ImGuiKey_Z;
        case SDLK_F1: return ImGuiKey_F1;
        case SDLK_F2: return ImGuiKey_F2;
        case SDLK_F3: return ImGuiKey_F3;
        case SDLK_F4: return ImGuiKey_F4;
        case SDLK_F5: return ImGuiKey_F5;
        case SDLK_F6: return ImGuiKey_F6;
        case SDLK_F7: return ImGuiKey_F7;
        case SDLK_F8: return ImGuiKey_F8;
        case SDLK_F9: return ImGuiKey_F9;
        case SDLK_F10: return ImGuiKey_F10;
        case SDLK_F11: return ImGuiKey_F11;
        case SDLK_F12: return ImGuiKey_F12;
        case SDLK_F13: return ImGuiKey_F13;
        case SDLK_F14: return ImGuiKey_F14;
        case SDLK_F15: return ImGuiKey_F15;
        case SDLK_F16: return ImGuiKey_F16;
        case SDLK_F17: return ImGuiKey_F17;
        case SDLK_F18: return ImGuiKey_F18;
        case SDLK_F19: return ImGuiKey_F19;
        case SDLK_F20: return ImGuiKey_F20;
        case SDLK_F21: return ImGuiKey_F21;
        case SDLK_F22: return ImGuiKey_F22;
        case SDLK_F23: return ImGuiKey_F23;
        case SDLK_F24: return ImGuiKey_F24;
        case SDLK_AC_BACK: return ImGuiKey_AppBack;
        case SDLK_AC_FORWARD: return ImGuiKey_AppForward;
    }
    return ImGuiKey_None;
}

static void ImGui_ImplSDL3_UpdateKeyModifiers(SDL_Keymod sdl_key_mods)
{
    ImGuiIO& io = ImGui::GetIO();
    io.AddKeyEvent(ImGuiMod_Ctrl, (sdl_key_mods & SDL_KMOD_CTRL) != 0);
    io.AddKeyEvent(ImGuiMod_Shift, (sdl_key_mods & SDL_KMOD_SHIFT) != 0);
    io.AddKeyEvent(ImGuiMod_Alt, (sdl_key_mods & SDL_KMOD_ALT) != 0);
    io.AddKeyEvent(ImGuiMod_Super, (sdl_key_mods & SDL_KMOD_GUI) != 0);
}

// You can read the io.WantCaptureMouse, io.WantCaptureKeyboard flags to tell if dear imgui wants to use your inputs.
// - When io.WantCaptureMouse is true, do not dispatch mouse input data to your main application, or clear/overwrite your copy of the mouse data.
// - When io.WantCaptureKeyboard is true, do not dispatch keyboard input data to your main application, or clear/overwrite your copy of the keyboard data.
// Generally you may always pass all inputs to dear imgui, and hide them from your application based on those two flags.
// If you have multiple SDL events and some of them are not meant to be used by dear imgui, you may need to filter events based on their windowID field.
bool ImGui_ImplSDL3_ProcessEvent(const SDL_Event* event)
{
    ImGui_ImplSDL3_Data* bd = ImGui_ImplSDL3_GetBackendData();
    IM_ASSERT(bd != nullptr && "Context or backend not initialized! Did you call ImGui_ImplSDL3_Init()?");
    ImGuiIO& io = ImGui::GetIO();

    switch (event->type)
    {
        case SDL_EVENT_MOUSE_MOTION:
        {
            ImVec2 mouse_pos((float)event->motion.x, (float)event->motion.y);
            if (io.ConfigFlags & ImGuiConfigFlags_ViewportsEnable)
            {
                int window_x, window_y;
                SDL_GetWindowPosition(SDL_GetWindowFromID(event->motion.windowID), &window_x, &window_y);
                mouse_pos.x += window_x;
                mouse_pos.y += window_y;
            }
            io.AddMouseSourceEvent(event->motion.which == SDL_TOUCH_MOUSEID ? ImGuiMouseSource_TouchScreen : ImGuiMouseSource_Mouse);
            io.AddMousePosEvent(mouse_pos.x, mouse_pos.y);
            return true;
        }
        case SDL_EVENT_MOUSE_WHEEL:
        {
            //IMGUI_DEBUG_LOG("wheel %.2f %.2f, precise %.2f %.2f\n", (float)event->wheel.x, (float)event->wheel.y, event->wheel.preciseX, event->wheel.preciseY);
            float wheel_x = -event->wheel.x;
            float wheel_y = event->wheel.y;
    #ifdef __EMSCRIPTEN__
            wheel_x /= 100.0f;
    #endif
            io.AddMouseSourceEvent(event->wheel.which == SDL_TOUCH_MOUSEID ? ImGuiMouseSource_TouchScreen : ImGuiMouseSource_Mouse);
            io.AddMouseWheelEvent(wheel_x, wheel_y);
            return true;
        }
        case SDL_EVENT_MOUSE_BUTTON_DOWN:
        case SDL_EVENT_MOUSE_BUTTON_UP:
        {
            int mouse_button = -1;
            if (event->button.button == SDL_BUTTON_LEFT) { mouse_button = 0; }
            if (event->button.button == SDL_BUTTON_RIGHT) { mouse_button = 1; }
            if (event->button.button == SDL_BUTTON_MIDDLE) { mouse_button = 2; }
            if (event->button.button == SDL_BUTTON_X1) { mouse_button = 3; }
            if (event->button.button == SDL_BUTTON_X2) { mouse_button = 4; }
            if (mouse_button == -1)
                break;
            io.AddMouseSourceEvent(event->button.which == SDL_TOUCH_MOUSEID ? ImGuiMouseSource_TouchScreen : ImGuiMouseSource_Mouse);
            io.AddMouseButtonEvent(mouse_button, (event->type == SDL_EVENT_MOUSE_BUTTON_DOWN));
            bd->MouseButtonsDown = (event->type == SDL_EVENT_MOUSE_BUTTON_DOWN) ? (bd->MouseButtonsDown | (1 << mouse_button)) : (bd->MouseButtonsDown & ~(1 << mouse_button));
            return true;
        }
        case SDL_EVENT_TEXT_INPUT:
        {
            io.AddInputCharactersUTF8(event->text.text);
            return true;
        }
        case SDL_EVENT_KEY_DOWN:
        case SDL_EVENT_KEY_UP:
        {
            ImGui_ImplSDL3_UpdateKeyModifiers((SDL_Keymod)event->key.mod);
            ImGuiKey key = ImGui_ImplSDL3_KeycodeToImGuiKey(event->key.key);
            io.AddKeyEvent(key, (event->type == SDL_EVENT_KEY_DOWN));
            io.SetKeyEventNativeData(key, event->key.key, event->key.scancode, event->key.scancode); // To support legacy indexing (<1.87 user code). Legacy backend uses SDLK_*** as indices to IsKeyXXX() functions.
            return true;
        }
        case SDL_EVENT_DISPLAY_ORIENTATION:
        case SDL_EVENT_DISPLAY_ADDED:
        case SDL_EVENT_DISPLAY_REMOVED:
        case SDL_EVENT_DISPLAY_MOVED:
        case SDL_EVENT_DISPLAY_CONTENT_SCALE_CHANGED:
        {
            bd->WantUpdateMonitors = true;
            return true;
        }
        case SDL_EVENT_WINDOW_MOUSE_ENTER:
        {
            bd->MouseWindowID = event->window.windowID;
            bd->MousePendingLeaveFrame = 0;
            return true;
        }
        // - In some cases, when detaching a window from main viewport SDL may send SDL_WINDOWEVENT_ENTER one frame too late,
        //   causing SDL_WINDOWEVENT_LEAVE on previous frame to interrupt drag operation by clear mouse position. This is why
        //   we delay process the SDL_WINDOWEVENT_LEAVE events by one frame. See issue #5012 for details.
        // FIXME: Unconfirmed whether this is still needed with SDL3.
        case SDL_EVENT_WINDOW_MOUSE_LEAVE:
        {
            bd->MousePendingLeaveFrame = ImGui::GetFrameCount() + 1;
            return true;
        }
        case SDL_EVENT_WINDOW_FOCUS_GAINED:
            io.AddFocusEvent(true);
            return true;
        case SDL_EVENT_WINDOW_FOCUS_LOST:
            io.AddFocusEvent(false);
            return true;
        case SDL_EVENT_WINDOW_CLOSE_REQUESTED:
        case SDL_EVENT_WINDOW_MOVED:
        case SDL_EVENT_WINDOW_RESIZED:
            if (ImGuiViewport* viewport = ImGui::FindViewportByPlatformHandle((void*)SDL_GetWindowFromID(event->window.windowID)))
            {
                if (event->type == SDL_EVENT_WINDOW_CLOSE_REQUESTED)
                    viewport->PlatformRequestClose = true;
                if (event->type == SDL_EVENT_WINDOW_MOVED)
                    viewport->PlatformRequestMove = true;
                if (event->type == SDL_EVENT_WINDOW_RESIZED)
                    viewport->PlatformRequestResize = true;
                return true;
            }
            return true;
        case SDL_EVENT_GAMEPAD_ADDED:
        case SDL_EVENT_GAMEPAD_REMOVED:
        {
            bd->WantUpdateGamepadsList = true;
            return true;
        }
    }
    return false;
}

static void ImGui_ImplSDL3_SetupPlatformHandles(ImGuiViewport* viewport, SDL_Window* window)
{
    viewport->PlatformHandle = window;
    viewport->PlatformHandleRaw = nullptr;
#if defined(__WIN32__) && !defined(__WINRT__)
    viewport->PlatformHandleRaw = (HWND)SDL_GetProperty(SDL_GetWindowProperties(window), "SDL.window.win32.hwnd", nullptr);
#elif defined(__APPLE__) && defined(SDL_VIDEO_DRIVER_COCOA)
    viewport->PlatformHandleRaw = (void*)SDL_GetProperty(SDL_GetWindowProperties(window), "SDL.window.cocoa.window", nullptr);
#endif
}

static bool ImGui_ImplSDL3_Init(SDL_Window* window, SDL_Renderer* renderer, void* sdl_gl_context)
{
    ImGuiIO& io = ImGui::GetIO();
    IMGUI_CHECKVERSION();
    IM_ASSERT(io.BackendPlatformUserData == nullptr && "Already initialized a platform backend!");
    IM_UNUSED(sdl_gl_context); // Unused in this branch

    // Check and store if we are on a SDL backend that supports global mouse position
    // ("wayland" and "rpi" don't support it, but we chose to use a white-list instead of a black-list)
    bool mouse_can_use_global_state = false;
#if SDL_HAS_CAPTURE_AND_GLOBAL_MOUSE
    const char* sdl_backend = SDL_GetCurrentVideoDriver();
    const char* global_mouse_whitelist[] = { "windows", "cocoa", "x11", "DIVE", "VMAN" };
    for (int n = 0; n < IM_ARRAYSIZE(global_mouse_whitelist); n++)
        if (strncmp(sdl_backend, global_mouse_whitelist[n], strlen(global_mouse_whitelist[n])) == 0)
            mouse_can_use_global_state = true;
#endif

    // Setup backend capabilities flags
    ImGui_ImplSDL3_Data* bd = IM_NEW(ImGui_ImplSDL3_Data)();
    io.BackendPlatformUserData = (void*)bd;
    io.BackendPlatformName = "imgui_impl_sdl3";
    io.BackendFlags |= ImGuiBackendFlags_HasMouseCursors;           // We can honor GetMouseCursor() values (optional)
    io.BackendFlags |= ImGuiBackendFlags_HasSetMousePos;            // We can honor io.WantSetMousePos requests (optional, rarely used)
    if (mouse_can_use_global_state)
        io.BackendFlags |= ImGuiBackendFlags_PlatformHasViewports;  // We can create multi-viewports on the Platform side (optional)

    bd->Window = window;
    bd->Renderer = renderer;

    // SDL on Linux/OSX doesn't report events for unfocused windows (see https://github.com/ocornut/imgui/issues/4960)
    // We will use 'MouseCanReportHoveredViewport' to set 'ImGuiBackendFlags_HasMouseHoveredViewport' dynamically each frame.
    bd->MouseCanUseGlobalState = mouse_can_use_global_state;
#ifndef __APPLE__
    bd->MouseCanReportHoveredViewport = bd->MouseCanUseGlobalState;
#else
    bd->MouseCanReportHoveredViewport = false;
#endif
    bd->WantUpdateMonitors = true;

    io.SetClipboardTextFn = ImGui_ImplSDL3_SetClipboardText;
    io.GetClipboardTextFn = ImGui_ImplSDL3_GetClipboardText;
    io.ClipboardUserData = nullptr;
    io.SetPlatformImeDataFn = ImGui_ImplSDL3_SetPlatformImeData;

    // Gamepad handling
    bd->GamepadMode = ImGui_ImplSDL3_GamepadMode_AutoFirst;
    bd->WantUpdateGamepadsList = true;

    // Load mouse cursors
    bd->MouseCursors[ImGuiMouseCursor_Arrow] = SDL_CreateSystemCursor(SDL_SYSTEM_CURSOR_DEFAULT);
    bd->MouseCursors[ImGuiMouseCursor_TextInput] = SDL_CreateSystemCursor(SDL_SYSTEM_CURSOR_TEXT);
    bd->MouseCursors[ImGuiMouseCursor_ResizeAll] = SDL_CreateSystemCursor(SDL_SYSTEM_CURSOR_MOVE);
    bd->MouseCursors[ImGuiMouseCursor_ResizeNS] = SDL_CreateSystemCursor(SDL_SYSTEM_CURSOR_NS_RESIZE);
    bd->MouseCursors[ImGuiMouseCursor_ResizeEW] = SDL_CreateSystemCursor(SDL_SYSTEM_CURSOR_EW_RESIZE);
    bd->MouseCursors[ImGuiMouseCursor_ResizeNESW] = SDL_CreateSystemCursor(SDL_SYSTEM_CURSOR_NESW_RESIZE);
    bd->MouseCursors[ImGuiMouseCursor_ResizeNWSE] = SDL_CreateSystemCursor(SDL_SYSTEM_CURSOR_NWSE_RESIZE);
    bd->MouseCursors[ImGuiMouseCursor_Hand] = SDL_CreateSystemCursor(SDL_SYSTEM_CURSOR_POINTER);
    bd->MouseCursors[ImGuiMouseCursor_NotAllowed] = SDL_CreateSystemCursor(SDL_SYSTEM_CURSOR_NOT_ALLOWED);

    // Set platform dependent data in viewport
    // Our mouse update function expect PlatformHandle to be filled for the main viewport
    ImGuiViewport* main_viewport = ImGui::GetMainViewport();
    ImGui_ImplSDL3_SetupPlatformHandles(main_viewport, window);

    // From 2.0.5: Set SDL hint to receive mouse click events on window focus, otherwise SDL doesn't emit the event.
    // Without this, when clicking to gain focus, our widgets wouldn't activate even though they showed as hovered.
    // (This is unfortunately a global SDL setting, so enabling it might have a side-effect on your application.
    // It is unlikely to make a difference, but if your app absolutely needs to ignore the initial on-focus click:
    // you can ignore SDL_EVENT_MOUSE_BUTTON_DOWN events coming right after a SDL_WINDOWEVENT_FOCUS_GAINED)
    SDL_SetHint(SDL_HINT_MOUSE_FOCUS_CLICKTHROUGH, "1");

    // From 2.0.22: Disable auto-capture, this is preventing drag and drop across multiple windows (see #5710)
    SDL_SetHint(SDL_HINT_MOUSE_AUTO_CAPTURE, "0");

    // SDL 3.x : see https://github.com/libsdl-org/SDL/issues/6659
    SDL_SetHint("SDL_BORDERLESS_WINDOWED_STYLE", "0");

    // We need SDL_CaptureMouse(), SDL_GetGlobalMouseState() from SDL 2.0.4+ to support multiple viewports.
    // We left the call to ImGui_ImplSDL3_InitPlatformInterface() outside of #ifdef to avoid unused-function warnings.
    if ((io.ConfigFlags & ImGuiConfigFlags_ViewportsEnable) && (io.BackendFlags & ImGuiBackendFlags_PlatformHasViewports))
        ImGui_ImplSDL3_InitPlatformInterface(window, sdl_gl_context);

    return true;
}

// Should technically be a SDL_GLContext but due to typedef it is sane to keep it void* in public interface.
bool ImGui_ImplSDL3_InitForOpenGL(SDL_Window* window, void* sdl_gl_context)
{
    return ImGui_ImplSDL3_Init(window, nullptr, sdl_gl_context);
}

bool ImGui_ImplSDL3_InitForVulkan(SDL_Window* window)
{
    if (!ImGui_ImplSDL3_Init(window, nullptr, nullptr))
        return false;
    ImGui_ImplSDL3_Data* bd = ImGui_ImplSDL3_GetBackendData();
    bd->UseVulkan = true;
    return true;
}

bool ImGui_ImplSDL3_InitForD3D(SDL_Window* window)
{
#if !defined(_WIN32)
    IM_ASSERT(0 && "Unsupported");
#endif
    return ImGui_ImplSDL3_Init(window, nullptr, nullptr);
}

bool ImGui_ImplSDL3_InitForMetal(SDL_Window* window)
{
    return ImGui_ImplSDL3_Init(window, nullptr, nullptr);
}

bool ImGui_ImplSDL3_InitForSDLRenderer(SDL_Window* window, SDL_Renderer* renderer)
{
    return ImGui_ImplSDL3_Init(window, renderer, nullptr);
}

bool ImGui_ImplSDL3_InitForOther(SDL_Window* window)
{
    return ImGui_ImplSDL3_Init(window, nullptr, nullptr);
}

static void ImGui_ImplSDL3_CloseGamepads();

void ImGui_ImplSDL3_Shutdown()
{
    ImGui_ImplSDL3_Data* bd = ImGui_ImplSDL3_GetBackendData();
    IM_ASSERT(bd != nullptr && "No platform backend to shutdown, or already shutdown?");
    ImGuiIO& io = ImGui::GetIO();

    ImGui_ImplSDL3_ShutdownPlatformInterface();

    if (bd->ClipboardTextData)
        SDL_free(bd->ClipboardTextData);
    for (ImGuiMouseCursor cursor_n = 0; cursor_n < ImGuiMouseCursor_COUNT; cursor_n++)
        SDL_DestroyCursor(bd->MouseCursors[cursor_n]);
    ImGui_ImplSDL3_CloseGamepads();

    io.BackendPlatformName = nullptr;
    io.BackendPlatformUserData = nullptr;
    io.BackendFlags &= ~(ImGuiBackendFlags_HasMouseCursors | ImGuiBackendFlags_HasSetMousePos | ImGuiBackendFlags_HasGamepad | ImGuiBackendFlags_PlatformHasViewports | ImGuiBackendFlags_HasMouseHoveredViewport);
    IM_DELETE(bd);
}

// This code is incredibly messy because some of the functions we need for full viewport support are not available in SDL < 2.0.4.
static void ImGui_ImplSDL3_UpdateMouseData()
{
    ImGui_ImplSDL3_Data* bd = ImGui_ImplSDL3_GetBackendData();
    ImGuiIO& io = ImGui::GetIO();

    // We forward mouse input when hovered or captured (via SDL_EVENT_MOUSE_MOTION) or when focused (below)
#if SDL_HAS_CAPTURE_AND_GLOBAL_MOUSE
    // SDL_CaptureMouse() let the OS know e.g. that our imgui drag outside the SDL window boundaries shouldn't e.g. trigger other operations outside
    SDL_CaptureMouse((bd->MouseButtonsDown != 0) ? SDL_TRUE : SDL_FALSE);
    SDL_Window* focused_window = SDL_GetKeyboardFocus();
    const bool is_app_focused = (focused_window && (bd->Window == focused_window || ImGui::FindViewportByPlatformHandle((void*)focused_window)));
#else
    SDL_Window* focused_window = bd->Window;
    const bool is_app_focused = (SDL_GetWindowFlags(bd->Window) & SDL_WINDOW_INPUT_FOCUS) != 0; // SDL 2.0.3 and non-windowed systems: single-viewport only
#endif
    if (is_app_focused)
    {
        // (Optional) Set OS mouse position from Dear ImGui if requested (rarely used, only when ImGuiConfigFlags_NavEnableSetMousePos is enabled by user)
        if (io.WantSetMousePos)
        {
#if SDL_HAS_CAPTURE_AND_GLOBAL_MOUSE
            if (io.ConfigFlags & ImGuiConfigFlags_ViewportsEnable)
                SDL_WarpMouseGlobal(io.MousePos.x, io.MousePos.y);
            else
#endif
                SDL_WarpMouseInWindow(bd->Window, io.MousePos.x, io.MousePos.y);
        }

        // (Optional) Fallback to provide mouse position when focused (SDL_EVENT_MOUSE_MOTION already provides this when hovered or captured)
        if (bd->MouseCanUseGlobalState && bd->MouseButtonsDown == 0)
        {
            // Single-viewport mode: mouse position in client window coordinates (io.MousePos is (0,0) when the mouse is on the upper-left corner of the app window)
            // Multi-viewport mode: mouse position in OS absolute coordinates (io.MousePos is (0,0) when the mouse is on the upper-left of the primary monitor)
            float mouse_x, mouse_y;
            int window_x, window_y;
            SDL_GetGlobalMouseState(&mouse_x, &mouse_y);
            if (!(io.ConfigFlags & ImGuiConfigFlags_ViewportsEnable))
            {
                SDL_GetWindowPosition(focused_window, &window_x, &window_y);
                mouse_x -= window_x;
                mouse_y -= window_y;
            }
            io.AddMousePosEvent((float)mouse_x, (float)mouse_y);
        }
    }

    // (Optional) When using multiple viewports: call io.AddMouseViewportEvent() with the viewport the OS mouse cursor is hovering.
    // If ImGuiBackendFlags_HasMouseHoveredViewport is not set by the backend, Dear imGui will ignore this field and infer the information using its flawed heuristic.
    // - [!] SDL backend does NOT correctly ignore viewports with the _NoInputs flag.
    //       Some backend are not able to handle that correctly. If a backend report an hovered viewport that has the _NoInputs flag (e.g. when dragging a window
    //       for docking, the viewport has the _NoInputs flag in order to allow us to find the viewport under), then Dear ImGui is forced to ignore the value reported
    //       by the backend, and use its flawed heuristic to guess the viewport behind.
    // - [X] SDL backend correctly reports this regardless of another viewport behind focused and dragged from (we need this to find a useful drag and drop target).
    if (io.BackendFlags & ImGuiBackendFlags_HasMouseHoveredViewport)
    {
        ImGuiID mouse_viewport_id = 0;
        if (SDL_Window* sdl_mouse_window = SDL_GetWindowFromID(bd->MouseWindowID))
            if (ImGuiViewport* mouse_viewport = ImGui::FindViewportByPlatformHandle((void*)sdl_mouse_window))
                mouse_viewport_id = mouse_viewport->ID;
        io.AddMouseViewportEvent(mouse_viewport_id);
    }
}

static void ImGui_ImplSDL3_UpdateMouseCursor()
{
    ImGuiIO& io = ImGui::GetIO();
    if (io.ConfigFlags & ImGuiConfigFlags_NoMouseCursorChange)
        return;
    ImGui_ImplSDL3_Data* bd = ImGui_ImplSDL3_GetBackendData();

    ImGuiMouseCursor imgui_cursor = ImGui::GetMouseCursor();
    if (io.MouseDrawCursor || imgui_cursor == ImGuiMouseCursor_None)
    {
        // Hide OS mouse cursor if imgui is drawing it or if it wants no cursor
        SDL_HideCursor();
    }
    else
    {
        // Show OS mouse cursor
        SDL_Cursor* expected_cursor = bd->MouseCursors[imgui_cursor] ? bd->MouseCursors[imgui_cursor] : bd->MouseCursors[ImGuiMouseCursor_Arrow];
        if (bd->MouseLastCursor != expected_cursor)
        {
            SDL_SetCursor(expected_cursor); // SDL function doesn't have an early out (see #6113)
            bd->MouseLastCursor = expected_cursor;
        }
        SDL_ShowCursor();
    }
}

static void ImGui_ImplSDL3_CloseGamepads()
{
    ImGui_ImplSDL3_Data* bd = ImGui_ImplSDL3_GetBackendData();
    if (bd->GamepadMode != ImGui_ImplSDL3_GamepadMode_Manual)
        for (SDL_Gamepad* gamepad : bd->Gamepads)
            SDL_CloseGamepad(gamepad);
    bd->Gamepads.resize(0);
}

void ImGui_ImplSDL3_SetGamepadMode(ImGui_ImplSDL3_GamepadMode mode, SDL_Gamepad** manual_gamepads_array, int manual_gamepads_count)
{
    ImGui_ImplSDL3_Data* bd = ImGui_ImplSDL3_GetBackendData();
    ImGui_ImplSDL3_CloseGamepads();
    if (mode == ImGui_ImplSDL3_GamepadMode_Manual)
    {
        IM_ASSERT(manual_gamepads_array != nullptr && manual_gamepads_count > 0);
        for (int n = 0; n < manual_gamepads_count; n++)
            bd->Gamepads.push_back(manual_gamepads_array[n]);
    }
    else
    {
        IM_ASSERT(manual_gamepads_array == nullptr && manual_gamepads_count <= 0);
        bd->WantUpdateGamepadsList = true;
    }
    bd->GamepadMode = mode;
}

static void ImGui_ImplSDL3_UpdateGamepadButton(ImGui_ImplSDL3_Data* bd, ImGuiIO& io, ImGuiKey key, SDL_GamepadButton button_no)
{
    bool merged_value = false;
    for (SDL_Gamepad* gamepad : bd->Gamepads)
        merged_value |= SDL_GetGamepadButton(gamepad, button_no) != 0;
    io.AddKeyEvent(key, merged_value);
}

static inline float Saturate(float v) { return v < 0.0f ? 0.0f : v  > 1.0f ? 1.0f : v; }
static void ImGui_ImplSDL3_UpdateGamepadAnalog(ImGui_ImplSDL3_Data* bd, ImGuiIO& io, ImGuiKey key, SDL_GamepadAxis axis_no, float v0, float v1)
{
    float merged_value = 0.0f;
    for (SDL_Gamepad* gamepad : bd->Gamepads)
    {
        float vn = Saturate((float)(SDL_GetGamepadAxis(gamepad, axis_no) - v0) / (float)(v1 - v0));
        if (merged_value < vn)
            merged_value = vn;
    }
    io.AddKeyAnalogEvent(key, merged_value > 0.1f, merged_value);
}

static void ImGui_ImplSDL3_UpdateGamepads()
{
    ImGuiIO& io = ImGui::GetIO();
    ImGui_ImplSDL3_Data* bd = ImGui_ImplSDL3_GetBackendData();

    // Update list of gamepads to use
    if (bd->WantUpdateGamepadsList && bd->GamepadMode != ImGui_ImplSDL3_GamepadMode_Manual)
    {
        ImGui_ImplSDL3_CloseGamepads();
        int sdl_gamepads_count = 0;
        SDL_JoystickID* sdl_gamepads = SDL_GetGamepads(&sdl_gamepads_count);
        for (int n = 0; n < sdl_gamepads_count; n++)
            if (SDL_Gamepad* gamepad = SDL_OpenGamepad(sdl_gamepads[n]))
            {
                bd->Gamepads.push_back(gamepad);
                if (bd->GamepadMode == ImGui_ImplSDL3_GamepadMode_AutoFirst)
                    break;
            }
        SDL_free(sdl_gamepads);
        bd->WantUpdateGamepadsList = false;
    }

    // FIXME: Technically feeding gamepad shouldn't depend on this now that they are regular inputs.
    if ((io.ConfigFlags & ImGuiConfigFlags_NavEnableGamepad) == 0)
        return;
    io.BackendFlags &= ~ImGuiBackendFlags_HasGamepad;
    if (bd->Gamepads.Size == 0)
        return;
    io.BackendFlags |= ImGuiBackendFlags_HasGamepad;

    // Update gamepad inputs
    const int thumb_dead_zone = 8000;           // SDL_gamepad.h suggests using this value.
    ImGui_ImplSDL3_UpdateGamepadButton(bd, io, ImGuiKey_GamepadStart,       SDL_GAMEPAD_BUTTON_START);
    ImGui_ImplSDL3_UpdateGamepadButton(bd, io, ImGuiKey_GamepadBack,        SDL_GAMEPAD_BUTTON_BACK);
    ImGui_ImplSDL3_UpdateGamepadButton(bd, io, ImGuiKey_GamepadFaceLeft,    SDL_GAMEPAD_BUTTON_WEST);           // Xbox X, PS Square
    ImGui_ImplSDL3_UpdateGamepadButton(bd, io, ImGuiKey_GamepadFaceRight,   SDL_GAMEPAD_BUTTON_EAST);           // Xbox B, PS Circle
    ImGui_ImplSDL3_UpdateGamepadButton(bd, io, ImGuiKey_GamepadFaceUp,      SDL_GAMEPAD_BUTTON_NORTH);          // Xbox Y, PS Triangle
    ImGui_ImplSDL3_UpdateGamepadButton(bd, io, ImGuiKey_GamepadFaceDown,    SDL_GAMEPAD_BUTTON_SOUTH);          // Xbox A, PS Cross
    ImGui_ImplSDL3_UpdateGamepadButton(bd, io, ImGuiKey_GamepadDpadLeft,    SDL_GAMEPAD_BUTTON_DPAD_LEFT);
    ImGui_ImplSDL3_UpdateGamepadButton(bd, io, ImGuiKey_GamepadDpadRight,   SDL_GAMEPAD_BUTTON_DPAD_RIGHT);
    ImGui_ImplSDL3_UpdateGamepadButton(bd, io, ImGuiKey_GamepadDpadUp,      SDL_GAMEPAD_BUTTON_DPAD_UP);
    ImGui_ImplSDL3_UpdateGamepadButton(bd, io, ImGuiKey_GamepadDpadDown,    SDL_GAMEPAD_BUTTON_DPAD_DOWN);
    ImGui_ImplSDL3_UpdateGamepadButton(bd, io, ImGuiKey_GamepadL1,          SDL_GAMEPAD_BUTTON_LEFT_SHOULDER);
    ImGui_ImplSDL3_UpdateGamepadButton(bd, io, ImGuiKey_GamepadR1,          SDL_GAMEPAD_BUTTON_RIGHT_SHOULDER);
    ImGui_ImplSDL3_UpdateGamepadAnalog(bd, io, ImGuiKey_GamepadL2,          SDL_GAMEPAD_AXIS_LEFT_TRIGGER,  0.0f, 32767);
    ImGui_ImplSDL3_UpdateGamepadAnalog(bd, io, ImGuiKey_GamepadR2,          SDL_GAMEPAD_AXIS_RIGHT_TRIGGER, 0.0f, 32767);
    ImGui_ImplSDL3_UpdateGamepadButton(bd, io, ImGuiKey_GamepadL3,          SDL_GAMEPAD_BUTTON_LEFT_STICK);
    ImGui_ImplSDL3_UpdateGamepadButton(bd, io, ImGuiKey_GamepadR3,          SDL_GAMEPAD_BUTTON_RIGHT_STICK);
    ImGui_ImplSDL3_UpdateGamepadAnalog(bd, io, ImGuiKey_GamepadLStickLeft,  SDL_GAMEPAD_AXIS_LEFTX,  -thumb_dead_zone, -32768);
    ImGui_ImplSDL3_UpdateGamepadAnalog(bd, io, ImGuiKey_GamepadLStickRight, SDL_GAMEPAD_AXIS_LEFTX,  +thumb_dead_zone, +32767);
    ImGui_ImplSDL3_UpdateGamepadAnalog(bd, io, ImGuiKey_GamepadLStickUp,    SDL_GAMEPAD_AXIS_LEFTY,  -thumb_dead_zone, -32768);
    ImGui_ImplSDL3_UpdateGamepadAnalog(bd, io, ImGuiKey_GamepadLStickDown,  SDL_GAMEPAD_AXIS_LEFTY,  +thumb_dead_zone, +32767);
    ImGui_ImplSDL3_UpdateGamepadAnalog(bd, io, ImGuiKey_GamepadRStickLeft,  SDL_GAMEPAD_AXIS_RIGHTX, -thumb_dead_zone, -32768);
    ImGui_ImplSDL3_UpdateGamepadAnalog(bd, io, ImGuiKey_GamepadRStickRight, SDL_GAMEPAD_AXIS_RIGHTX, +thumb_dead_zone, +32767);
    ImGui_ImplSDL3_UpdateGamepadAnalog(bd, io, ImGuiKey_GamepadRStickUp,    SDL_GAMEPAD_AXIS_RIGHTY, -thumb_dead_zone, -32768);
    ImGui_ImplSDL3_UpdateGamepadAnalog(bd, io, ImGuiKey_GamepadRStickDown,  SDL_GAMEPAD_AXIS_RIGHTY, +thumb_dead_zone, +32767);
}

static void ImGui_ImplSDL3_UpdateMonitors()
{
    ImGui_ImplSDL3_Data* bd = ImGui_ImplSDL3_GetBackendData();
    ImGuiPlatformIO& platform_io = ImGui::GetPlatformIO();
    platform_io.Monitors.resize(0);
    bd->WantUpdateMonitors = false;

    int display_count;
    SDL_DisplayID* displays = SDL_GetDisplays(&display_count);
    for (int n = 0; n < display_count; n++)
    {
        // Warning: the validity of monitor DPI information on Windows depends on the application DPI awareness settings, which generally needs to be set in the manifest or at runtime.
        SDL_DisplayID display_id = displays[n];
        ImGuiPlatformMonitor monitor;
        SDL_Rect r;
        SDL_GetDisplayBounds(display_id, &r);
        monitor.MainPos = monitor.WorkPos = ImVec2((float)r.x, (float)r.y);
        monitor.MainSize = monitor.WorkSize = ImVec2((float)r.w, (float)r.h);
        SDL_GetDisplayUsableBounds(display_id, &r);
        monitor.WorkPos = ImVec2((float)r.x, (float)r.y);
        monitor.WorkSize = ImVec2((float)r.w, (float)r.h);
        // FIXME-VIEWPORT: On MacOS SDL reports actual monitor DPI scale, ignoring OS configuration. We may want to set
        //  DpiScale to cocoa_window.backingScaleFactor here.
        monitor.DpiScale = SDL_GetDisplayContentScale(display_id);
        monitor.PlatformHandle = (void*)(intptr_t)n;
        platform_io.Monitors.push_back(monitor);
    }
}

void ImGui_ImplSDL3_NewFrame()
{
    ImGui_ImplSDL3_Data* bd = ImGui_ImplSDL3_GetBackendData();
    IM_ASSERT(bd != nullptr && "Context or backend not initialized! Did you call ImGui_ImplSDL3_Init()?");
    ImGuiIO& io = ImGui::GetIO();

    // Setup display size (every frame to accommodate for window resizing)
    int w, h;
    int display_w, display_h;
    SDL_GetWindowSize(bd->Window, &w, &h);
    if (SDL_GetWindowFlags(bd->Window) & SDL_WINDOW_MINIMIZED)
        w = h = 0;
    SDL_GetWindowSizeInPixels(bd->Window, &display_w, &display_h);
    io.DisplaySize = ImVec2((float)w, (float)h);
    if (w > 0 && h > 0)
        io.DisplayFramebufferScale = ImVec2((float)display_w / w, (float)display_h / h);

    // Update monitors
    if (bd->WantUpdateMonitors)
        ImGui_ImplSDL3_UpdateMonitors();

    // Setup time step (we don't use SDL_GetTicks() because it is using millisecond resolution)
    // (Accept SDL_GetPerformanceCounter() not returning a monotonically increasing value. Happens in VMs and Emscripten, see #6189, #6114, #3644)
    static Uint64 frequency = SDL_GetPerformanceFrequency();
    Uint64 current_time = SDL_GetPerformanceCounter();
    if (current_time <= bd->Time)
        current_time = bd->Time + 1;
    io.DeltaTime = bd->Time > 0 ? (float)((double)(current_time - bd->Time) / frequency) : (float)(1.0f / 60.0f);
    bd->Time = current_time;

    if (bd->MousePendingLeaveFrame && bd->MousePendingLeaveFrame >= ImGui::GetFrameCount() && bd->MouseButtonsDown == 0)
    {
        bd->MouseWindowID = 0;
        bd->MousePendingLeaveFrame = 0;
        io.AddMousePosEvent(-FLT_MAX, -FLT_MAX);
    }

    // Our io.AddMouseViewportEvent() calls will only be valid when not capturing.
    // Technically speaking testing for 'bd->MouseButtonsDown == 0' would be more rigorous, but testing for payload reduces noise and potential side-effects.
    if (bd->MouseCanReportHoveredViewport && ImGui::GetDragDropPayload() == nullptr)
        io.BackendFlags |= ImGuiBackendFlags_HasMouseHoveredViewport;
    else
        io.BackendFlags &= ~ImGuiBackendFlags_HasMouseHoveredViewport;

    ImGui_ImplSDL3_UpdateMouseData();
    ImGui_ImplSDL3_UpdateMouseCursor();

    // Update game controllers (if enabled and available)
    ImGui_ImplSDL3_UpdateGamepads();
}

//--------------------------------------------------------------------------------------------------------
// MULTI-VIEWPORT / PLATFORM INTERFACE SUPPORT
// This is an _advanced_ and _optional_ feature, allowing the backend to create and handle multiple viewports simultaneously.
// If you are new to dear imgui or creating a new binding for dear imgui, it is recommended that you completely ignore this section first..
//--------------------------------------------------------------------------------------------------------

// Helper structure we store in the void* RendererUserData field of each ImGuiViewport to easily retrieve our backend data.
struct ImGui_ImplSDL3_ViewportData
{
    SDL_Window*     Window;
    Uint32          WindowID;
    bool            WindowOwned;
    SDL_GLContext   GLContext;

    ImGui_ImplSDL3_ViewportData() { Window = nullptr; WindowID = 0; WindowOwned = false; GLContext = nullptr; }
    ~ImGui_ImplSDL3_ViewportData() { IM_ASSERT(Window == nullptr && GLContext == nullptr); }
};

static void ImGui_ImplSDL3_CreateWindow(ImGuiViewport* viewport)
{
    ImGui_ImplSDL3_Data* bd = ImGui_ImplSDL3_GetBackendData();
    ImGui_ImplSDL3_ViewportData* vd = IM_NEW(ImGui_ImplSDL3_ViewportData)();
    viewport->PlatformUserData = vd;

    ImGuiViewport* main_viewport = ImGui::GetMainViewport();
    ImGui_ImplSDL3_ViewportData* main_viewport_data = (ImGui_ImplSDL3_ViewportData*)main_viewport->PlatformUserData;

    // Share GL resources with main context
    bool use_opengl = (main_viewport_data->GLContext != nullptr);
    SDL_GLContext backup_context = nullptr;
    if (use_opengl)
    {
        backup_context = SDL_GL_GetCurrentContext();
        SDL_GL_SetAttribute(SDL_GL_SHARE_WITH_CURRENT_CONTEXT, 1);
        SDL_GL_MakeCurrent(main_viewport_data->Window, main_viewport_data->GLContext);
    }

    Uint32 sdl_flags = 0;
    sdl_flags |= use_opengl ? SDL_WINDOW_OPENGL : (bd->UseVulkan ? SDL_WINDOW_VULKAN : 0);
    sdl_flags |= SDL_GetWindowFlags(bd->Window);
    sdl_flags |= (viewport->Flags & ImGuiViewportFlags_NoDecoration) ? SDL_WINDOW_BORDERLESS : 0;
    sdl_flags |= (viewport->Flags & ImGuiViewportFlags_NoDecoration) ? 0 : SDL_WINDOW_RESIZABLE;
#if !defined(_WIN32)
    // See SDL hack in ImGui_ImplSDL3_ShowWindow().
    sdl_flags |= (viewport->Flags & ImGuiViewportFlags_NoTaskBarIcon) ? SDL_WINDOW_UTILITY : 0;
#endif
    sdl_flags |= (viewport->Flags & ImGuiViewportFlags_TopMost) ? SDL_WINDOW_ALWAYS_ON_TOP : 0;
    vd->Window = SDL_CreateWindow("No Title Yet", (int)viewport->Size.x, (int)viewport->Size.y, sdl_flags);
    SDL_SetWindowPosition(vd->Window, (int)viewport->Pos.x, (int)viewport->Pos.y);
    vd->WindowOwned = true;
    if (use_opengl)
    {
        vd->GLContext = SDL_GL_CreateContext(vd->Window);
        SDL_GL_SetSwapInterval(0);
    }
    if (use_opengl && backup_context)
        SDL_GL_MakeCurrent(vd->Window, backup_context);

    ImGui_ImplSDL3_SetupPlatformHandles(viewport, vd->Window);
}

static void ImGui_ImplSDL3_DestroyWindow(ImGuiViewport* viewport)
{
    if (ImGui_ImplSDL3_ViewportData* vd = (ImGui_ImplSDL3_ViewportData*)viewport->PlatformUserData)
    {
        if (vd->GLContext && vd->WindowOwned)
            SDL_GL_DeleteContext(vd->GLContext);
        if (vd->Window && vd->WindowOwned)
            SDL_DestroyWindow(vd->Window);
        vd->GLContext = nullptr;
        vd->Window = nullptr;
        IM_DELETE(vd);
    }
    viewport->PlatformUserData = viewport->PlatformHandle = nullptr;
}

static void ImGui_ImplSDL3_ShowWindow(ImGuiViewport* viewport)
{
    ImGui_ImplSDL3_ViewportData* vd = (ImGui_ImplSDL3_ViewportData*)viewport->PlatformUserData;
#if defined(_WIN32)
    HWND hwnd = (HWND)viewport->PlatformHandleRaw;

    // SDL hack: Hide icon from task bar
    // Note: SDL 3.0.0+ has a SDL_WINDOW_UTILITY flag which is supported under Windows but the way it create the window breaks our seamless transition.
    if (viewport->Flags & ImGuiViewportFlags_NoTaskBarIcon)
    {
        LONG ex_style = ::GetWindowLong(hwnd, GWL_EXSTYLE);
        ex_style &= ~WS_EX_APPWINDOW;
        ex_style |= WS_EX_TOOLWINDOW;
        ::SetWindowLong(hwnd, GWL_EXSTYLE, ex_style);
    }

    // SDL hack: SDL always activate/focus windows :/
    if (viewport->Flags & ImGuiViewportFlags_NoFocusOnAppearing)
    {
        ::ShowWindow(hwnd, SW_SHOWNA);
        return;
    }
#endif

    SDL_ShowWindow(vd->Window);
}

static ImVec2 ImGui_ImplSDL3_GetWindowPos(ImGuiViewport* viewport)
{
    ImGui_ImplSDL3_ViewportData* vd = (ImGui_ImplSDL3_ViewportData*)viewport->PlatformUserData;
    int x = 0, y = 0;
    SDL_GetWindowPosition(vd->Window, &x, &y);
    return ImVec2((float)x, (float)y);
}

static void ImGui_ImplSDL3_SetWindowPos(ImGuiViewport* viewport, ImVec2 pos)
{
    ImGui_ImplSDL3_ViewportData* vd = (ImGui_ImplSDL3_ViewportData*)viewport->PlatformUserData;
    SDL_SetWindowPosition(vd->Window, (int)pos.x, (int)pos.y);
}

static ImVec2 ImGui_ImplSDL3_GetWindowSize(ImGuiViewport* viewport)
{
    ImGui_ImplSDL3_ViewportData* vd = (ImGui_ImplSDL3_ViewportData*)viewport->PlatformUserData;
    int w = 0, h = 0;
    SDL_GetWindowSize(vd->Window, &w, &h);
    return ImVec2((float)w, (float)h);
}

static void ImGui_ImplSDL3_SetWindowSize(ImGuiViewport* viewport, ImVec2 size)
{
    ImGui_ImplSDL3_ViewportData* vd = (ImGui_ImplSDL3_ViewportData*)viewport->PlatformUserData;
    SDL_SetWindowSize(vd->Window, (int)size.x, (int)size.y);
}

static void ImGui_ImplSDL3_SetWindowTitle(ImGuiViewport* viewport, const char* title)
{
    ImGui_ImplSDL3_ViewportData* vd = (ImGui_ImplSDL3_ViewportData*)viewport->PlatformUserData;
    SDL_SetWindowTitle(vd->Window, title);
}

static void ImGui_ImplSDL3_SetWindowAlpha(ImGuiViewport* viewport, float alpha)
{
    ImGui_ImplSDL3_ViewportData* vd = (ImGui_ImplSDL3_ViewportData*)viewport->PlatformUserData;
    SDL_SetWindowOpacity(vd->Window, alpha);
}

static void ImGui_ImplSDL3_SetWindowFocus(ImGuiViewport* viewport)
{
    ImGui_ImplSDL3_ViewportData* vd = (ImGui_ImplSDL3_ViewportData*)viewport->PlatformUserData;
    SDL_RaiseWindow(vd->Window);
}

static bool ImGui_ImplSDL3_GetWindowFocus(ImGuiViewport* viewport)
{
    ImGui_ImplSDL3_ViewportData* vd = (ImGui_ImplSDL3_ViewportData*)viewport->PlatformUserData;
    return (SDL_GetWindowFlags(vd->Window) & SDL_WINDOW_INPUT_FOCUS) != 0;
}

static bool ImGui_ImplSDL3_GetWindowMinimized(ImGuiViewport* viewport)
{
    ImGui_ImplSDL3_ViewportData* vd = (ImGui_ImplSDL3_ViewportData*)viewport->PlatformUserData;
    return (SDL_GetWindowFlags(vd->Window) & SDL_WINDOW_MINIMIZED) != 0;
}

static void ImGui_ImplSDL3_RenderWindow(ImGuiViewport* viewport, void*)
{
    ImGui_ImplSDL3_ViewportData* vd = (ImGui_ImplSDL3_ViewportData*)viewport->PlatformUserData;
    if (vd->GLContext)
        SDL_GL_MakeCurrent(vd->Window, vd->GLContext);
}

static void ImGui_ImplSDL3_SwapBuffers(ImGuiViewport* viewport, void*)
{
    ImGui_ImplSDL3_ViewportData* vd = (ImGui_ImplSDL3_ViewportData*)viewport->PlatformUserData;
    if (vd->GLContext)
    {
        SDL_GL_MakeCurrent(vd->Window, vd->GLContext);
        SDL_GL_SwapWindow(vd->Window);
    }
}

// Vulkan support (the Vulkan renderer needs to call a platform-side support function to create the surface)
// SDL is graceful enough to _not_ need <vulkan/vulkan.h> so we can safely include this.
#include <SDL3/SDL_vulkan.h>
static int ImGui_ImplSDL3_CreateVkSurface(ImGuiViewport* viewport, ImU64 vk_instance, const void* vk_allocator, ImU64* out_vk_surface)
{
    ImGui_ImplSDL3_ViewportData* vd = (ImGui_ImplSDL3_ViewportData*)viewport->PlatformUserData;
    (void)vk_allocator;
    SDL_bool ret = SDL_Vulkan_CreateSurface(vd->Window, (VkInstance)vk_instance, (VkAllocationCallbacks*)vk_allocator, (VkSurfaceKHR*)out_vk_surface);
    return ret ? 0 : 1; // ret ? VK_SUCCESS : VK_NOT_READY
}

static void ImGui_ImplSDL3_InitPlatformInterface(SDL_Window* window, void* sdl_gl_context)
{
    // Register platform interface (will be coupled with a renderer interface)
    ImGuiPlatformIO& platform_io = ImGui::GetPlatformIO();
    platform_io.Platform_CreateWindow = ImGui_ImplSDL3_CreateWindow;
    platform_io.Platform_DestroyWindow = ImGui_ImplSDL3_DestroyWindow;
    platform_io.Platform_ShowWindow = ImGui_ImplSDL3_ShowWindow;
    platform_io.Platform_SetWindowPos = ImGui_ImplSDL3_SetWindowPos;
    platform_io.Platform_GetWindowPos = ImGui_ImplSDL3_GetWindowPos;
    platform_io.Platform_SetWindowSize = ImGui_ImplSDL3_SetWindowSize;
    platform_io.Platform_GetWindowSize = ImGui_ImplSDL3_GetWindowSize;
    platform_io.Platform_SetWindowFocus = ImGui_ImplSDL3_SetWindowFocus;
    platform_io.Platform_GetWindowFocus = ImGui_ImplSDL3_GetWindowFocus;
    platform_io.Platform_GetWindowMinimized = ImGui_ImplSDL3_GetWindowMinimized;
    platform_io.Platform_SetWindowTitle = ImGui_ImplSDL3_SetWindowTitle;
    platform_io.Platform_RenderWindow = ImGui_ImplSDL3_RenderWindow;
    platform_io.Platform_SwapBuffers = ImGui_ImplSDL3_SwapBuffers;
    platform_io.Platform_SetWindowAlpha = ImGui_ImplSDL3_SetWindowAlpha;
    platform_io.Platform_CreateVkSurface = ImGui_ImplSDL3_CreateVkSurface;

    // Register main window handle (which is owned by the main application, not by us)
    // This is mostly for simplicity and consistency, so that our code (e.g. mouse handling etc.) can use same logic for main and secondary viewports.
    ImGuiViewport* main_viewport = ImGui::GetMainViewport();
    ImGui_ImplSDL3_ViewportData* vd = IM_NEW(ImGui_ImplSDL3_ViewportData)();
    vd->Window = window;
    vd->WindowID = SDL_GetWindowID(window);
    vd->WindowOwned = false;
    vd->GLContext = (SDL_GLContext)sdl_gl_context;
    main_viewport->PlatformUserData = vd;
    main_viewport->PlatformHandle = vd->Window;
}

static void ImGui_ImplSDL3_ShutdownPlatformInterface()
{
    ImGui::DestroyPlatformWindows();
}

//-----------------------------------------------------------------------------

#if defined(__clang__)
#pragma clang diagnostic pop
#endif

#endif // #ifndef IMGUI_DISABLE<|MERGE_RESOLUTION|>--- conflicted
+++ resolved
@@ -25,11 +25,8 @@
 
 // CHANGELOG
 // (minor and older changes stripped away, please see git history for details)
-<<<<<<< HEAD
 //  2024-XX-XX: Platform: Added support for multiple windows via the ImGuiPlatformIO interface.
-=======
 //  2024-07-01: Update for SDL3 api changes: SDL_SetTextInputRect() changed to SDL_SetTextInputArea().
->>>>>>> cb16be3a
 //  2024-06-26: Update for SDL3 api changes: SDL_StartTextInput()/SDL_StopTextInput()/SDL_SetTextInputRect() functions signatures.
 //  2024-06-24: Update for SDL3 api changes: SDL_EVENT_KEY_DOWN/SDL_EVENT_KEY_UP contents.
 //  2024-06-03; Update for SDL3 api changes: SDL_SYSTEM_CURSOR_ renames.

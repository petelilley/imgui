// dear imgui: Platform Backend for SDL2
// This needs to be used along with a Renderer (e.g. DirectX11, OpenGL3, Vulkan..)
// (Info: SDL2 is a cross-platform general purpose library for handling windows, inputs, graphics context creation, etc.)
// (Prefer SDL 2.0.5+ for full feature support.)

// Implemented features:
//  [X] Platform: Clipboard support.
//  [X] Platform: Keyboard support. Since 1.87 we are using the io.AddKeyEvent() function. Pass ImGuiKey values to all key functions e.g. ImGui::IsKeyPressed(ImGuiKey_Space). [Legacy SDL_SCANCODE_* values will also be supported unless IMGUI_DISABLE_OBSOLETE_KEYIO is set]
//  [X] Platform: Gamepad support. Enabled with 'io.ConfigFlags |= ImGuiConfigFlags_NavEnableGamepad'.
//  [X] Platform: Mouse cursor shape and visibility. Disable with 'io.ConfigFlags |= ImGuiConfigFlags_NoMouseCursorChange'.
//  [X] Platform: Multi-viewport support (multiple windows). Enable with 'io.ConfigFlags |= ImGuiConfigFlags_ViewportsEnable'.
// Missing features:
//  [ ] Platform: SDL2 handling of IME under Windows appears to be broken and it explicitly disable the regular Windows IME. You can restore Windows IME by compiling SDL with SDL_DISABLE_WINDOWS_IME.
//  [ ] Platform: Multi-viewport + Minimized windows seems to break mouse wheel events (at least under Windows).

// You can use unmodified imgui_impl_* files in your project. See examples/ folder for examples of using this.
// Prefer including the entire imgui/ repository into your project (either as a copy or as a submodule), and only build the backends you need.
// If you are new to Dear ImGui, read documentation from the docs/ folder + read the top of imgui.cpp.
// Read online: https://github.com/ocornut/imgui/tree/master/docs

// CHANGELOG
// (minor and older changes stripped away, please see git history for details)
<<<<<<< HEAD
//  2023-XX-XX: Platform: Added support for multiple windows via the ImGuiPlatformIO interface.
=======
//  2023-02-02: Removed SDL_MOUSEWHEEL value clamping, as values seem correct in latest Emscripten. (#4019)
>>>>>>> 624c057a
//  2023-02-01: Flipping SDL_MOUSEWHEEL 'wheel.x' value to match other backends and offer consistent horizontal scrolling direction. (#4019, #6096, #1463)
//  2022-10-11: Using 'nullptr' instead of 'NULL' as per our switch to C++11.
//  2022-09-26: Inputs: Disable SDL 2.0.22 new "auto capture" (SDL_HINT_MOUSE_AUTO_CAPTURE) which prevents drag and drop across windows for multi-viewport support + don't capture when drag and dropping. (#5710)
//  2022-09-26: Inputs: Renamed ImGuiKey_ModXXX introduced in 1.87 to ImGuiMod_XXX (old names still supported).
//  2022-03-22: Inputs: Fix mouse position issues when dragging outside of boundaries. SDL_CaptureMouse() erroneously still gives out LEAVE events when hovering OS decorations.
//  2022-03-22: Inputs: Added support for extra mouse buttons (SDL_BUTTON_X1/SDL_BUTTON_X2).
//  2022-02-04: Added SDL_Renderer* parameter to ImGui_ImplSDL2_InitForSDLRenderer(), so we can use SDL_GetRendererOutputSize() instead of SDL_GL_GetDrawableSize() when bound to a SDL_Renderer.
//  2022-01-26: Inputs: replaced short-lived io.AddKeyModsEvent() (added two weeks ago) with io.AddKeyEvent() using ImGuiKey_ModXXX flags. Sorry for the confusion.
//  2021-01-20: Inputs: calling new io.AddKeyAnalogEvent() for gamepad support, instead of writing directly to io.NavInputs[].
//  2022-01-17: Inputs: calling new io.AddMousePosEvent(), io.AddMouseButtonEvent(), io.AddMouseWheelEvent() API (1.87+).
//  2022-01-17: Inputs: always update key mods next and before key event (not in NewFrame) to fix input queue with very low framerates.
//  2022-01-12: Update mouse inputs using SDL_MOUSEMOTION/SDL_WINDOWEVENT_LEAVE + fallback to provide it when focused but not hovered/captured. More standard and will allow us to pass it to future input queue API.
//  2022-01-12: Maintain our own copy of MouseButtonsDown mask instead of using ImGui::IsAnyMouseDown() which will be obsoleted.
//  2022-01-10: Inputs: calling new io.AddKeyEvent(), io.AddKeyModsEvent() + io.SetKeyEventNativeData() API (1.87+). Support for full ImGuiKey range.
//  2021-08-17: Calling io.AddFocusEvent() on SDL_WINDOWEVENT_FOCUS_GAINED/SDL_WINDOWEVENT_FOCUS_LOST.
//  2021-07-29: Inputs: MousePos is correctly reported when the host platform window is hovered but not focused (using SDL_GetMouseFocus() + SDL_HINT_MOUSE_FOCUS_CLICKTHROUGH, requires SDL 2.0.5+)
//  2021-06:29: *BREAKING CHANGE* Removed 'SDL_Window* window' parameter to ImGui_ImplSDL2_NewFrame() which was unnecessary.
//  2021-06-29: Reorganized backend to pull data from a single structure to facilitate usage with multiple-contexts (all g_XXXX access changed to bd->XXXX).
//  2021-03-22: Rework global mouse pos availability check listing supported platforms explicitly, effectively fixing mouse access on Raspberry Pi. (#2837, #3950)
//  2020-05-25: Misc: Report a zero display-size when window is minimized, to be consistent with other backends.
//  2020-02-20: Inputs: Fixed mapping for ImGuiKey_KeyPadEnter (using SDL_SCANCODE_KP_ENTER instead of SDL_SCANCODE_RETURN2).
//  2019-12-17: Inputs: On Wayland, use SDL_GetMouseState (because there is no global mouse state).
//  2019-12-05: Inputs: Added support for ImGuiMouseCursor_NotAllowed mouse cursor.
//  2019-07-21: Inputs: Added mapping for ImGuiKey_KeyPadEnter.
//  2019-04-23: Inputs: Added support for SDL_GameController (if ImGuiConfigFlags_NavEnableGamepad is set by user application).
//  2019-03-12: Misc: Preserve DisplayFramebufferScale when main window is minimized.
//  2018-12-21: Inputs: Workaround for Android/iOS which don't seem to handle focus related calls.
//  2018-11-30: Misc: Setting up io.BackendPlatformName so it can be displayed in the About Window.
//  2018-11-14: Changed the signature of ImGui_ImplSDL2_ProcessEvent() to take a 'const SDL_Event*'.
//  2018-08-01: Inputs: Workaround for Emscripten which doesn't seem to handle focus related calls.
//  2018-06-29: Inputs: Added support for the ImGuiMouseCursor_Hand cursor.
//  2018-06-08: Misc: Extracted imgui_impl_sdl.cpp/.h away from the old combined SDL2+OpenGL/Vulkan examples.
//  2018-06-08: Misc: ImGui_ImplSDL2_InitForOpenGL() now takes a SDL_GLContext parameter.
//  2018-05-09: Misc: Fixed clipboard paste memory leak (we didn't call SDL_FreeMemory on the data returned by SDL_GetClipboardText).
//  2018-03-20: Misc: Setup io.BackendFlags ImGuiBackendFlags_HasMouseCursors flag + honor ImGuiConfigFlags_NoMouseCursorChange flag.
//  2018-02-16: Inputs: Added support for mouse cursors, honoring ImGui::GetMouseCursor() value.
//  2018-02-06: Misc: Removed call to ImGui::Shutdown() which is not available from 1.60 WIP, user needs to call CreateContext/DestroyContext themselves.
//  2018-02-06: Inputs: Added mapping for ImGuiKey_Space.
//  2018-02-05: Misc: Using SDL_GetPerformanceCounter() instead of SDL_GetTicks() to be able to handle very high framerate (1000+ FPS).
//  2018-02-05: Inputs: Keyboard mapping is using scancodes everywhere instead of a confusing mixture of keycodes and scancodes.
//  2018-01-20: Inputs: Added Horizontal Mouse Wheel support.
//  2018-01-19: Inputs: When available (SDL 2.0.4+) using SDL_CaptureMouse() to retrieve coordinates outside of client area when dragging. Otherwise (SDL 2.0.3 and before) testing for SDL_WINDOW_INPUT_FOCUS instead of SDL_WINDOW_MOUSE_FOCUS.
//  2018-01-18: Inputs: Added mapping for ImGuiKey_Insert.
//  2017-08-25: Inputs: MousePos set to -FLT_MAX,-FLT_MAX when mouse is unavailable/missing (instead of -1,-1).
//  2016-10-15: Misc: Added a void* user_data parameter to Clipboard function handlers.

#include "imgui.h"
#include "imgui_impl_sdl.h"

// SDL
// (the multi-viewports feature requires SDL features supported from SDL 2.0.4+. SDL 2.0.5+ is highly recommended)
#include <SDL.h>
#include <SDL_syswm.h>
#if defined(__APPLE__)
#include <TargetConditionals.h>
#endif

#if SDL_VERSION_ATLEAST(2,0,4) && !defined(__EMSCRIPTEN__) && !defined(__ANDROID__) && !(defined(__APPLE__) && TARGET_OS_IOS) && !defined(__amigaos4__)
#define SDL_HAS_CAPTURE_AND_GLOBAL_MOUSE    1
#else
#define SDL_HAS_CAPTURE_AND_GLOBAL_MOUSE    0
#endif
#define SDL_HAS_WINDOW_ALPHA                SDL_VERSION_ATLEAST(2,0,5)
#define SDL_HAS_ALWAYS_ON_TOP               SDL_VERSION_ATLEAST(2,0,5)
#define SDL_HAS_USABLE_DISPLAY_BOUNDS       SDL_VERSION_ATLEAST(2,0,5)
#define SDL_HAS_PER_MONITOR_DPI             SDL_VERSION_ATLEAST(2,0,4)
#define SDL_HAS_VULKAN                      SDL_VERSION_ATLEAST(2,0,6)
#if !SDL_HAS_VULKAN
static const Uint32 SDL_WINDOW_VULKAN = 0x10000000;
#endif

// SDL Data
struct ImGui_ImplSDL2_Data
{
    SDL_Window*     Window;
    SDL_Renderer*   Renderer;
    Uint64          Time;
    Uint32          MouseWindowID;
    int             MouseButtonsDown;
    SDL_Cursor*     MouseCursors[ImGuiMouseCursor_COUNT];
    int             PendingMouseLeaveFrame;
    char*           ClipboardTextData;
    bool            MouseCanUseGlobalState;
    bool            MouseCanReportHoveredViewport;  // This is hard to use/unreliable on SDL so we'll set ImGuiBackendFlags_HasMouseHoveredViewport dynamically based on state.
    bool            UseVulkan;

    ImGui_ImplSDL2_Data()   { memset((void*)this, 0, sizeof(*this)); }
};

// Backend data stored in io.BackendPlatformUserData to allow support for multiple Dear ImGui contexts
// It is STRONGLY preferred that you use docking branch with multi-viewports (== single Dear ImGui context + multiple windows) instead of multiple Dear ImGui contexts.
// FIXME: multi-context support is not well tested and probably dysfunctional in this backend.
// FIXME: some shared resources (mouse cursor shape, gamepad) are mishandled when using multi-context.
static ImGui_ImplSDL2_Data* ImGui_ImplSDL2_GetBackendData()
{
    return ImGui::GetCurrentContext() ? (ImGui_ImplSDL2_Data*)ImGui::GetIO().BackendPlatformUserData : nullptr;
}

// Forward Declarations
static void ImGui_ImplSDL2_UpdateMonitors();
static void ImGui_ImplSDL2_InitPlatformInterface(SDL_Window* window, void* sdl_gl_context);
static void ImGui_ImplSDL2_ShutdownPlatformInterface();

// Functions
static const char* ImGui_ImplSDL2_GetClipboardText(void*)
{
    ImGui_ImplSDL2_Data* bd = ImGui_ImplSDL2_GetBackendData();
    if (bd->ClipboardTextData)
        SDL_free(bd->ClipboardTextData);
    bd->ClipboardTextData = SDL_GetClipboardText();
    return bd->ClipboardTextData;
}

static void ImGui_ImplSDL2_SetClipboardText(void*, const char* text)
{
    SDL_SetClipboardText(text);
}

static ImGuiKey ImGui_ImplSDL2_KeycodeToImGuiKey(int keycode)
{
    switch (keycode)
    {
        case SDLK_TAB: return ImGuiKey_Tab;
        case SDLK_LEFT: return ImGuiKey_LeftArrow;
        case SDLK_RIGHT: return ImGuiKey_RightArrow;
        case SDLK_UP: return ImGuiKey_UpArrow;
        case SDLK_DOWN: return ImGuiKey_DownArrow;
        case SDLK_PAGEUP: return ImGuiKey_PageUp;
        case SDLK_PAGEDOWN: return ImGuiKey_PageDown;
        case SDLK_HOME: return ImGuiKey_Home;
        case SDLK_END: return ImGuiKey_End;
        case SDLK_INSERT: return ImGuiKey_Insert;
        case SDLK_DELETE: return ImGuiKey_Delete;
        case SDLK_BACKSPACE: return ImGuiKey_Backspace;
        case SDLK_SPACE: return ImGuiKey_Space;
        case SDLK_RETURN: return ImGuiKey_Enter;
        case SDLK_ESCAPE: return ImGuiKey_Escape;
        case SDLK_QUOTE: return ImGuiKey_Apostrophe;
        case SDLK_COMMA: return ImGuiKey_Comma;
        case SDLK_MINUS: return ImGuiKey_Minus;
        case SDLK_PERIOD: return ImGuiKey_Period;
        case SDLK_SLASH: return ImGuiKey_Slash;
        case SDLK_SEMICOLON: return ImGuiKey_Semicolon;
        case SDLK_EQUALS: return ImGuiKey_Equal;
        case SDLK_LEFTBRACKET: return ImGuiKey_LeftBracket;
        case SDLK_BACKSLASH: return ImGuiKey_Backslash;
        case SDLK_RIGHTBRACKET: return ImGuiKey_RightBracket;
        case SDLK_BACKQUOTE: return ImGuiKey_GraveAccent;
        case SDLK_CAPSLOCK: return ImGuiKey_CapsLock;
        case SDLK_SCROLLLOCK: return ImGuiKey_ScrollLock;
        case SDLK_NUMLOCKCLEAR: return ImGuiKey_NumLock;
        case SDLK_PRINTSCREEN: return ImGuiKey_PrintScreen;
        case SDLK_PAUSE: return ImGuiKey_Pause;
        case SDLK_KP_0: return ImGuiKey_Keypad0;
        case SDLK_KP_1: return ImGuiKey_Keypad1;
        case SDLK_KP_2: return ImGuiKey_Keypad2;
        case SDLK_KP_3: return ImGuiKey_Keypad3;
        case SDLK_KP_4: return ImGuiKey_Keypad4;
        case SDLK_KP_5: return ImGuiKey_Keypad5;
        case SDLK_KP_6: return ImGuiKey_Keypad6;
        case SDLK_KP_7: return ImGuiKey_Keypad7;
        case SDLK_KP_8: return ImGuiKey_Keypad8;
        case SDLK_KP_9: return ImGuiKey_Keypad9;
        case SDLK_KP_PERIOD: return ImGuiKey_KeypadDecimal;
        case SDLK_KP_DIVIDE: return ImGuiKey_KeypadDivide;
        case SDLK_KP_MULTIPLY: return ImGuiKey_KeypadMultiply;
        case SDLK_KP_MINUS: return ImGuiKey_KeypadSubtract;
        case SDLK_KP_PLUS: return ImGuiKey_KeypadAdd;
        case SDLK_KP_ENTER: return ImGuiKey_KeypadEnter;
        case SDLK_KP_EQUALS: return ImGuiKey_KeypadEqual;
        case SDLK_LCTRL: return ImGuiKey_LeftCtrl;
        case SDLK_LSHIFT: return ImGuiKey_LeftShift;
        case SDLK_LALT: return ImGuiKey_LeftAlt;
        case SDLK_LGUI: return ImGuiKey_LeftSuper;
        case SDLK_RCTRL: return ImGuiKey_RightCtrl;
        case SDLK_RSHIFT: return ImGuiKey_RightShift;
        case SDLK_RALT: return ImGuiKey_RightAlt;
        case SDLK_RGUI: return ImGuiKey_RightSuper;
        case SDLK_APPLICATION: return ImGuiKey_Menu;
        case SDLK_0: return ImGuiKey_0;
        case SDLK_1: return ImGuiKey_1;
        case SDLK_2: return ImGuiKey_2;
        case SDLK_3: return ImGuiKey_3;
        case SDLK_4: return ImGuiKey_4;
        case SDLK_5: return ImGuiKey_5;
        case SDLK_6: return ImGuiKey_6;
        case SDLK_7: return ImGuiKey_7;
        case SDLK_8: return ImGuiKey_8;
        case SDLK_9: return ImGuiKey_9;
        case SDLK_a: return ImGuiKey_A;
        case SDLK_b: return ImGuiKey_B;
        case SDLK_c: return ImGuiKey_C;
        case SDLK_d: return ImGuiKey_D;
        case SDLK_e: return ImGuiKey_E;
        case SDLK_f: return ImGuiKey_F;
        case SDLK_g: return ImGuiKey_G;
        case SDLK_h: return ImGuiKey_H;
        case SDLK_i: return ImGuiKey_I;
        case SDLK_j: return ImGuiKey_J;
        case SDLK_k: return ImGuiKey_K;
        case SDLK_l: return ImGuiKey_L;
        case SDLK_m: return ImGuiKey_M;
        case SDLK_n: return ImGuiKey_N;
        case SDLK_o: return ImGuiKey_O;
        case SDLK_p: return ImGuiKey_P;
        case SDLK_q: return ImGuiKey_Q;
        case SDLK_r: return ImGuiKey_R;
        case SDLK_s: return ImGuiKey_S;
        case SDLK_t: return ImGuiKey_T;
        case SDLK_u: return ImGuiKey_U;
        case SDLK_v: return ImGuiKey_V;
        case SDLK_w: return ImGuiKey_W;
        case SDLK_x: return ImGuiKey_X;
        case SDLK_y: return ImGuiKey_Y;
        case SDLK_z: return ImGuiKey_Z;
        case SDLK_F1: return ImGuiKey_F1;
        case SDLK_F2: return ImGuiKey_F2;
        case SDLK_F3: return ImGuiKey_F3;
        case SDLK_F4: return ImGuiKey_F4;
        case SDLK_F5: return ImGuiKey_F5;
        case SDLK_F6: return ImGuiKey_F6;
        case SDLK_F7: return ImGuiKey_F7;
        case SDLK_F8: return ImGuiKey_F8;
        case SDLK_F9: return ImGuiKey_F9;
        case SDLK_F10: return ImGuiKey_F10;
        case SDLK_F11: return ImGuiKey_F11;
        case SDLK_F12: return ImGuiKey_F12;
    }
    return ImGuiKey_None;
}

static void ImGui_ImplSDL2_UpdateKeyModifiers(SDL_Keymod sdl_key_mods)
{
    ImGuiIO& io = ImGui::GetIO();
    io.AddKeyEvent(ImGuiMod_Ctrl, (sdl_key_mods & KMOD_CTRL) != 0);
    io.AddKeyEvent(ImGuiMod_Shift, (sdl_key_mods & KMOD_SHIFT) != 0);
    io.AddKeyEvent(ImGuiMod_Alt, (sdl_key_mods & KMOD_ALT) != 0);
    io.AddKeyEvent(ImGuiMod_Super, (sdl_key_mods & KMOD_GUI) != 0);
}

// You can read the io.WantCaptureMouse, io.WantCaptureKeyboard flags to tell if dear imgui wants to use your inputs.
// - When io.WantCaptureMouse is true, do not dispatch mouse input data to your main application, or clear/overwrite your copy of the mouse data.
// - When io.WantCaptureKeyboard is true, do not dispatch keyboard input data to your main application, or clear/overwrite your copy of the keyboard data.
// Generally you may always pass all inputs to dear imgui, and hide them from your application based on those two flags.
// If you have multiple SDL events and some of them are not meant to be used by dear imgui, you may need to filter events based on their windowID field.
bool ImGui_ImplSDL2_ProcessEvent(const SDL_Event* event)
{
    ImGuiIO& io = ImGui::GetIO();
    ImGui_ImplSDL2_Data* bd = ImGui_ImplSDL2_GetBackendData();

    switch (event->type)
    {
        case SDL_MOUSEMOTION:
        {
            ImVec2 mouse_pos((float)event->motion.x, (float)event->motion.y);
            if (io.ConfigFlags & ImGuiConfigFlags_ViewportsEnable)
            {
                int window_x, window_y;
                SDL_GetWindowPosition(SDL_GetWindowFromID(event->motion.windowID), &window_x, &window_y);
                mouse_pos.x += window_x;
                mouse_pos.y += window_y;
            }
            io.AddMousePosEvent(mouse_pos.x, mouse_pos.y);
            return true;
        }
        case SDL_MOUSEWHEEL:
        {
            float wheel_x = -(float)event->wheel.x;
            float wheel_y = (float)event->wheel.y;
            io.AddMouseWheelEvent(wheel_x, wheel_y);
            return true;
        }
        case SDL_MOUSEBUTTONDOWN:
        case SDL_MOUSEBUTTONUP:
        {
            int mouse_button = -1;
            if (event->button.button == SDL_BUTTON_LEFT) { mouse_button = 0; }
            if (event->button.button == SDL_BUTTON_RIGHT) { mouse_button = 1; }
            if (event->button.button == SDL_BUTTON_MIDDLE) { mouse_button = 2; }
            if (event->button.button == SDL_BUTTON_X1) { mouse_button = 3; }
            if (event->button.button == SDL_BUTTON_X2) { mouse_button = 4; }
            if (mouse_button == -1)
                break;
            io.AddMouseButtonEvent(mouse_button, (event->type == SDL_MOUSEBUTTONDOWN));
            bd->MouseButtonsDown = (event->type == SDL_MOUSEBUTTONDOWN) ? (bd->MouseButtonsDown | (1 << mouse_button)) : (bd->MouseButtonsDown & ~(1 << mouse_button));
            return true;
        }
        case SDL_TEXTINPUT:
        {
            io.AddInputCharactersUTF8(event->text.text);
            return true;
        }
        case SDL_KEYDOWN:
        case SDL_KEYUP:
        {
            ImGui_ImplSDL2_UpdateKeyModifiers((SDL_Keymod)event->key.keysym.mod);
            ImGuiKey key = ImGui_ImplSDL2_KeycodeToImGuiKey(event->key.keysym.sym);
            io.AddKeyEvent(key, (event->type == SDL_KEYDOWN));
            io.SetKeyEventNativeData(key, event->key.keysym.sym, event->key.keysym.scancode, event->key.keysym.scancode); // To support legacy indexing (<1.87 user code). Legacy backend uses SDLK_*** as indices to IsKeyXXX() functions.
            return true;
        }
        case SDL_WINDOWEVENT:
        {
            // - When capturing mouse, SDL will send a bunch of conflicting LEAVE/ENTER event on every mouse move, but the final ENTER tends to be right.
            // - However we won't get a correct LEAVE event for a captured window.
            // - In some cases, when detaching a window from main viewport SDL may send SDL_WINDOWEVENT_ENTER one frame too late,
            //   causing SDL_WINDOWEVENT_LEAVE on previous frame to interrupt drag operation by clear mouse position. This is why
            //   we delay process the SDL_WINDOWEVENT_LEAVE events by one frame. See issue #5012 for details.
            Uint8 window_event = event->window.event;
            if (window_event == SDL_WINDOWEVENT_ENTER)
            {
                bd->MouseWindowID = event->window.windowID;
                bd->PendingMouseLeaveFrame = 0;
            }
            if (window_event == SDL_WINDOWEVENT_LEAVE)
                bd->PendingMouseLeaveFrame = ImGui::GetFrameCount() + 1;
            if (window_event == SDL_WINDOWEVENT_FOCUS_GAINED)
                io.AddFocusEvent(true);
            else if (window_event == SDL_WINDOWEVENT_FOCUS_LOST)
                io.AddFocusEvent(false);
            if (window_event == SDL_WINDOWEVENT_CLOSE || window_event == SDL_WINDOWEVENT_MOVED || window_event == SDL_WINDOWEVENT_RESIZED)
                if (ImGuiViewport* viewport = ImGui::FindViewportByPlatformHandle((void*)SDL_GetWindowFromID(event->window.windowID)))
                {
                    if (window_event == SDL_WINDOWEVENT_CLOSE)
                        viewport->PlatformRequestClose = true;
                    if (window_event == SDL_WINDOWEVENT_MOVED)
                        viewport->PlatformRequestMove = true;
                    if (window_event == SDL_WINDOWEVENT_RESIZED)
                        viewport->PlatformRequestResize = true;
                    return true;
                }
            return true;
        }
    }
    return false;
}

static bool ImGui_ImplSDL2_Init(SDL_Window* window, SDL_Renderer* renderer, void* sdl_gl_context)
{
    ImGuiIO& io = ImGui::GetIO();
    IM_ASSERT(io.BackendPlatformUserData == nullptr && "Already initialized a platform backend!");

    // Check and store if we are on a SDL backend that supports global mouse position
    // ("wayland" and "rpi" don't support it, but we chose to use a white-list instead of a black-list)
    bool mouse_can_use_global_state = false;
#if SDL_HAS_CAPTURE_AND_GLOBAL_MOUSE
    const char* sdl_backend = SDL_GetCurrentVideoDriver();
    const char* global_mouse_whitelist[] = { "windows", "cocoa", "x11", "DIVE", "VMAN" };
    for (int n = 0; n < IM_ARRAYSIZE(global_mouse_whitelist); n++)
        if (strncmp(sdl_backend, global_mouse_whitelist[n], strlen(global_mouse_whitelist[n])) == 0)
            mouse_can_use_global_state = true;
#endif

    // Setup backend capabilities flags
    ImGui_ImplSDL2_Data* bd = IM_NEW(ImGui_ImplSDL2_Data)();
    io.BackendPlatformUserData = (void*)bd;
    io.BackendPlatformName = "imgui_impl_sdl";
    io.BackendFlags |= ImGuiBackendFlags_HasMouseCursors;           // We can honor GetMouseCursor() values (optional)
    io.BackendFlags |= ImGuiBackendFlags_HasSetMousePos;            // We can honor io.WantSetMousePos requests (optional, rarely used)
    if (mouse_can_use_global_state)
        io.BackendFlags |= ImGuiBackendFlags_PlatformHasViewports;  // We can create multi-viewports on the Platform side (optional)

    bd->Window = window;
    bd->Renderer = renderer;

    // SDL on Linux/OSX doesn't report events for unfocused windows (see https://github.com/ocornut/imgui/issues/4960)
    // We will use 'MouseCanReportHoveredViewport' to set 'ImGuiBackendFlags_HasMouseHoveredViewport' dynamically each frame.
    bd->MouseCanUseGlobalState = mouse_can_use_global_state;
#ifndef __APPLE__
    bd->MouseCanReportHoveredViewport = bd->MouseCanUseGlobalState;
#else
    bd->MouseCanReportHoveredViewport = false;
#endif

    io.SetClipboardTextFn = ImGui_ImplSDL2_SetClipboardText;
    io.GetClipboardTextFn = ImGui_ImplSDL2_GetClipboardText;
    io.ClipboardUserData = nullptr;

    // Load mouse cursors
    bd->MouseCursors[ImGuiMouseCursor_Arrow] = SDL_CreateSystemCursor(SDL_SYSTEM_CURSOR_ARROW);
    bd->MouseCursors[ImGuiMouseCursor_TextInput] = SDL_CreateSystemCursor(SDL_SYSTEM_CURSOR_IBEAM);
    bd->MouseCursors[ImGuiMouseCursor_ResizeAll] = SDL_CreateSystemCursor(SDL_SYSTEM_CURSOR_SIZEALL);
    bd->MouseCursors[ImGuiMouseCursor_ResizeNS] = SDL_CreateSystemCursor(SDL_SYSTEM_CURSOR_SIZENS);
    bd->MouseCursors[ImGuiMouseCursor_ResizeEW] = SDL_CreateSystemCursor(SDL_SYSTEM_CURSOR_SIZEWE);
    bd->MouseCursors[ImGuiMouseCursor_ResizeNESW] = SDL_CreateSystemCursor(SDL_SYSTEM_CURSOR_SIZENESW);
    bd->MouseCursors[ImGuiMouseCursor_ResizeNWSE] = SDL_CreateSystemCursor(SDL_SYSTEM_CURSOR_SIZENWSE);
    bd->MouseCursors[ImGuiMouseCursor_Hand] = SDL_CreateSystemCursor(SDL_SYSTEM_CURSOR_HAND);
    bd->MouseCursors[ImGuiMouseCursor_NotAllowed] = SDL_CreateSystemCursor(SDL_SYSTEM_CURSOR_NO);

    // Set platform dependent data in viewport
    // Our mouse update function expect PlatformHandle to be filled for the main viewport
    ImGuiViewport* main_viewport = ImGui::GetMainViewport();
    main_viewport->PlatformHandle = (void*)window;
    main_viewport->PlatformHandleRaw = nullptr;
    SDL_SysWMinfo info;
    SDL_VERSION(&info.version);
    if (SDL_GetWindowWMInfo(window, &info))
    {
#if defined(SDL_VIDEO_DRIVER_WINDOWS)
        main_viewport->PlatformHandleRaw = (void*)info.info.win.window;
#elif defined(__APPLE__) && defined(SDL_VIDEO_DRIVER_COCOA)
        main_viewport->PlatformHandleRaw = (void*)info.info.cocoa.window;
#endif
    }

    // From 2.0.5: Set SDL hint to receive mouse click events on window focus, otherwise SDL doesn't emit the event.
    // Without this, when clicking to gain focus, our widgets wouldn't activate even though they showed as hovered.
    // (This is unfortunately a global SDL setting, so enabling it might have a side-effect on your application.
    // It is unlikely to make a difference, but if your app absolutely needs to ignore the initial on-focus click:
    // you can ignore SDL_MOUSEBUTTONDOWN events coming right after a SDL_WINDOWEVENT_FOCUS_GAINED)
#ifdef SDL_HINT_MOUSE_FOCUS_CLICKTHROUGH
    SDL_SetHint(SDL_HINT_MOUSE_FOCUS_CLICKTHROUGH, "1");
#endif

    // From 2.0.22: Disable auto-capture, this is preventing drag and drop across multiple windows (see #5710)
#ifdef SDL_HINT_MOUSE_AUTO_CAPTURE
    SDL_SetHint(SDL_HINT_MOUSE_AUTO_CAPTURE, "0");
#endif

    // Update monitors
    ImGui_ImplSDL2_UpdateMonitors();

    // We need SDL_CaptureMouse(), SDL_GetGlobalMouseState() from SDL 2.0.4+ to support multiple viewports.
    // We left the call to ImGui_ImplSDL2_InitPlatformInterface() outside of #ifdef to avoid unused-function warnings.
    if ((io.ConfigFlags & ImGuiConfigFlags_ViewportsEnable) && (io.BackendFlags & ImGuiBackendFlags_PlatformHasViewports))
        ImGui_ImplSDL2_InitPlatformInterface(window, sdl_gl_context);

    return true;
}

bool ImGui_ImplSDL2_InitForOpenGL(SDL_Window* window, void* sdl_gl_context)
{
    return ImGui_ImplSDL2_Init(window, nullptr, sdl_gl_context);
}

bool ImGui_ImplSDL2_InitForVulkan(SDL_Window* window)
{
#if !SDL_HAS_VULKAN
    IM_ASSERT(0 && "Unsupported");
#endif
    if (!ImGui_ImplSDL2_Init(window, nullptr, nullptr))
        return false;
    ImGui_ImplSDL2_Data* bd = ImGui_ImplSDL2_GetBackendData();
    bd->UseVulkan = true;
    return true;
}

bool ImGui_ImplSDL2_InitForD3D(SDL_Window* window)
{
#if !defined(_WIN32)
    IM_ASSERT(0 && "Unsupported");
#endif
    return ImGui_ImplSDL2_Init(window, nullptr, nullptr);
}

bool ImGui_ImplSDL2_InitForMetal(SDL_Window* window)
{
    return ImGui_ImplSDL2_Init(window, nullptr, nullptr);
}

bool ImGui_ImplSDL2_InitForSDLRenderer(SDL_Window* window, SDL_Renderer* renderer)
{
    return ImGui_ImplSDL2_Init(window, renderer, nullptr);
}

void ImGui_ImplSDL2_Shutdown()
{
    ImGui_ImplSDL2_Data* bd = ImGui_ImplSDL2_GetBackendData();
    IM_ASSERT(bd != nullptr && "No platform backend to shutdown, or already shutdown?");
    ImGuiIO& io = ImGui::GetIO();

    ImGui_ImplSDL2_ShutdownPlatformInterface();

    if (bd->ClipboardTextData)
        SDL_free(bd->ClipboardTextData);
    for (ImGuiMouseCursor cursor_n = 0; cursor_n < ImGuiMouseCursor_COUNT; cursor_n++)
        SDL_FreeCursor(bd->MouseCursors[cursor_n]);

    io.BackendPlatformName = nullptr;
    io.BackendPlatformUserData = nullptr;
    IM_DELETE(bd);
}

// This code is incredibly messy because some of the functions we need for full viewport support are not available in SDL < 2.0.4.
static void ImGui_ImplSDL2_UpdateMouseData()
{
    ImGui_ImplSDL2_Data* bd = ImGui_ImplSDL2_GetBackendData();
    ImGuiIO& io = ImGui::GetIO();

    // We forward mouse input when hovered or captured (via SDL_MOUSEMOTION) or when focused (below)
#if SDL_HAS_CAPTURE_AND_GLOBAL_MOUSE
    // SDL_CaptureMouse() let the OS know e.g. that our imgui drag outside the SDL window boundaries shouldn't e.g. trigger other operations outside
    SDL_CaptureMouse((bd->MouseButtonsDown != 0) ? SDL_TRUE : SDL_FALSE);
    SDL_Window* focused_window = SDL_GetKeyboardFocus();
    const bool is_app_focused = (focused_window && (bd->Window == focused_window || ImGui::FindViewportByPlatformHandle((void*)focused_window)));
#else
    SDL_Window* focused_window = bd->Window;
    const bool is_app_focused = (SDL_GetWindowFlags(bd->Window) & SDL_WINDOW_INPUT_FOCUS) != 0; // SDL 2.0.3 and non-windowed systems: single-viewport only
#endif

    if (is_app_focused)
    {
        // (Optional) Set OS mouse position from Dear ImGui if requested (rarely used, only when ImGuiConfigFlags_NavEnableSetMousePos is enabled by user)
        if (io.WantSetMousePos)
        {
#if SDL_HAS_CAPTURE_AND_GLOBAL_MOUSE
            if (io.ConfigFlags & ImGuiConfigFlags_ViewportsEnable)
                SDL_WarpMouseGlobal((int)io.MousePos.x, (int)io.MousePos.y);
            else
#endif
                SDL_WarpMouseInWindow(bd->Window, (int)io.MousePos.x, (int)io.MousePos.y);
        }

        // (Optional) Fallback to provide mouse position when focused (SDL_MOUSEMOTION already provides this when hovered or captured)
        if (bd->MouseCanUseGlobalState && bd->MouseButtonsDown == 0)
        {
            // Single-viewport mode: mouse position in client window coordinates (io.MousePos is (0,0) when the mouse is on the upper-left corner of the app window)
            // Multi-viewport mode: mouse position in OS absolute coordinates (io.MousePos is (0,0) when the mouse is on the upper-left of the primary monitor)
            int mouse_x, mouse_y, window_x, window_y;
            SDL_GetGlobalMouseState(&mouse_x, &mouse_y);
            if (!(io.ConfigFlags & ImGuiConfigFlags_ViewportsEnable))
            {
                SDL_GetWindowPosition(focused_window, &window_x, &window_y);
                mouse_x -= window_x;
                mouse_y -= window_y;
            }
            io.AddMousePosEvent((float)mouse_x, (float)mouse_y);
        }
    }

    // (Optional) When using multiple viewports: call io.AddMouseViewportEvent() with the viewport the OS mouse cursor is hovering.
    // If ImGuiBackendFlags_HasMouseHoveredViewport is not set by the backend, Dear imGui will ignore this field and infer the information using its flawed heuristic.
    // - [!] SDL backend does NOT correctly ignore viewports with the _NoInputs flag.
    //       Some backend are not able to handle that correctly. If a backend report an hovered viewport that has the _NoInputs flag (e.g. when dragging a window
    //       for docking, the viewport has the _NoInputs flag in order to allow us to find the viewport under), then Dear ImGui is forced to ignore the value reported
    //       by the backend, and use its flawed heuristic to guess the viewport behind.
    // - [X] SDL backend correctly reports this regardless of another viewport behind focused and dragged from (we need this to find a useful drag and drop target).
    if (io.BackendFlags & ImGuiBackendFlags_HasMouseHoveredViewport)
    {
        ImGuiID mouse_viewport_id = 0;
        if (SDL_Window* sdl_mouse_window = SDL_GetWindowFromID(bd->MouseWindowID))
            if (ImGuiViewport* mouse_viewport = ImGui::FindViewportByPlatformHandle((void*)sdl_mouse_window))
                mouse_viewport_id = mouse_viewport->ID;
        io.AddMouseViewportEvent(mouse_viewport_id);
    }
}

static void ImGui_ImplSDL2_UpdateMouseCursor()
{
    ImGuiIO& io = ImGui::GetIO();
    if (io.ConfigFlags & ImGuiConfigFlags_NoMouseCursorChange)
        return;
    ImGui_ImplSDL2_Data* bd = ImGui_ImplSDL2_GetBackendData();

    ImGuiMouseCursor imgui_cursor = ImGui::GetMouseCursor();
    if (io.MouseDrawCursor || imgui_cursor == ImGuiMouseCursor_None)
    {
        // Hide OS mouse cursor if imgui is drawing it or if it wants no cursor
        SDL_ShowCursor(SDL_FALSE);
    }
    else
    {
        // Show OS mouse cursor
        SDL_SetCursor(bd->MouseCursors[imgui_cursor] ? bd->MouseCursors[imgui_cursor] : bd->MouseCursors[ImGuiMouseCursor_Arrow]);
        SDL_ShowCursor(SDL_TRUE);
    }
}

static void ImGui_ImplSDL2_UpdateGamepads()
{
    ImGuiIO& io = ImGui::GetIO();
    if ((io.ConfigFlags & ImGuiConfigFlags_NavEnableGamepad) == 0) // FIXME: Technically feeding gamepad shouldn't depend on this now that they are regular inputs.
        return;

    // Get gamepad
    io.BackendFlags &= ~ImGuiBackendFlags_HasGamepad;
    SDL_GameController* game_controller = SDL_GameControllerOpen(0);
    if (!game_controller)
        return;
    io.BackendFlags |= ImGuiBackendFlags_HasGamepad;

    // Update gamepad inputs
    #define IM_SATURATE(V)                      (V < 0.0f ? 0.0f : V > 1.0f ? 1.0f : V)
    #define MAP_BUTTON(KEY_NO, BUTTON_NO)       { io.AddKeyEvent(KEY_NO, SDL_GameControllerGetButton(game_controller, BUTTON_NO) != 0); }
    #define MAP_ANALOG(KEY_NO, AXIS_NO, V0, V1) { float vn = (float)(SDL_GameControllerGetAxis(game_controller, AXIS_NO) - V0) / (float)(V1 - V0); vn = IM_SATURATE(vn); io.AddKeyAnalogEvent(KEY_NO, vn > 0.1f, vn); }
    const int thumb_dead_zone = 8000;           // SDL_gamecontroller.h suggests using this value.
    MAP_BUTTON(ImGuiKey_GamepadStart,           SDL_CONTROLLER_BUTTON_START);
    MAP_BUTTON(ImGuiKey_GamepadBack,            SDL_CONTROLLER_BUTTON_BACK);
    MAP_BUTTON(ImGuiKey_GamepadFaceLeft,        SDL_CONTROLLER_BUTTON_X);              // Xbox X, PS Square
    MAP_BUTTON(ImGuiKey_GamepadFaceRight,       SDL_CONTROLLER_BUTTON_B);              // Xbox B, PS Circle
    MAP_BUTTON(ImGuiKey_GamepadFaceUp,          SDL_CONTROLLER_BUTTON_Y);              // Xbox Y, PS Triangle
    MAP_BUTTON(ImGuiKey_GamepadFaceDown,        SDL_CONTROLLER_BUTTON_A);              // Xbox A, PS Cross
    MAP_BUTTON(ImGuiKey_GamepadDpadLeft,        SDL_CONTROLLER_BUTTON_DPAD_LEFT);
    MAP_BUTTON(ImGuiKey_GamepadDpadRight,       SDL_CONTROLLER_BUTTON_DPAD_RIGHT);
    MAP_BUTTON(ImGuiKey_GamepadDpadUp,          SDL_CONTROLLER_BUTTON_DPAD_UP);
    MAP_BUTTON(ImGuiKey_GamepadDpadDown,        SDL_CONTROLLER_BUTTON_DPAD_DOWN);
    MAP_BUTTON(ImGuiKey_GamepadL1,              SDL_CONTROLLER_BUTTON_LEFTSHOULDER);
    MAP_BUTTON(ImGuiKey_GamepadR1,              SDL_CONTROLLER_BUTTON_RIGHTSHOULDER);
    MAP_ANALOG(ImGuiKey_GamepadL2,              SDL_CONTROLLER_AXIS_TRIGGERLEFT,  0.0f, 32767);
    MAP_ANALOG(ImGuiKey_GamepadR2,              SDL_CONTROLLER_AXIS_TRIGGERRIGHT, 0.0f, 32767);
    MAP_BUTTON(ImGuiKey_GamepadL3,              SDL_CONTROLLER_BUTTON_LEFTSTICK);
    MAP_BUTTON(ImGuiKey_GamepadR3,              SDL_CONTROLLER_BUTTON_RIGHTSTICK);
    MAP_ANALOG(ImGuiKey_GamepadLStickLeft,      SDL_CONTROLLER_AXIS_LEFTX,  -thumb_dead_zone, -32768);
    MAP_ANALOG(ImGuiKey_GamepadLStickRight,     SDL_CONTROLLER_AXIS_LEFTX,  +thumb_dead_zone, +32767);
    MAP_ANALOG(ImGuiKey_GamepadLStickUp,        SDL_CONTROLLER_AXIS_LEFTY,  -thumb_dead_zone, -32768);
    MAP_ANALOG(ImGuiKey_GamepadLStickDown,      SDL_CONTROLLER_AXIS_LEFTY,  +thumb_dead_zone, +32767);
    MAP_ANALOG(ImGuiKey_GamepadRStickLeft,      SDL_CONTROLLER_AXIS_RIGHTX, -thumb_dead_zone, -32768);
    MAP_ANALOG(ImGuiKey_GamepadRStickRight,     SDL_CONTROLLER_AXIS_RIGHTX, +thumb_dead_zone, +32767);
    MAP_ANALOG(ImGuiKey_GamepadRStickUp,        SDL_CONTROLLER_AXIS_RIGHTY, -thumb_dead_zone, -32768);
    MAP_ANALOG(ImGuiKey_GamepadRStickDown,      SDL_CONTROLLER_AXIS_RIGHTY, +thumb_dead_zone, +32767);
    #undef MAP_BUTTON
    #undef MAP_ANALOG
}

// FIXME-PLATFORM: SDL doesn't have an event to notify the application of display/monitor changes
static void ImGui_ImplSDL2_UpdateMonitors()
{
    ImGuiPlatformIO& platform_io = ImGui::GetPlatformIO();
    platform_io.Monitors.resize(0);
    int display_count = SDL_GetNumVideoDisplays();
    for (int n = 0; n < display_count; n++)
    {
        // Warning: the validity of monitor DPI information on Windows depends on the application DPI awareness settings, which generally needs to be set in the manifest or at runtime.
        ImGuiPlatformMonitor monitor;
        SDL_Rect r;
        SDL_GetDisplayBounds(n, &r);
        monitor.MainPos = monitor.WorkPos = ImVec2((float)r.x, (float)r.y);
        monitor.MainSize = monitor.WorkSize = ImVec2((float)r.w, (float)r.h);
#if SDL_HAS_USABLE_DISPLAY_BOUNDS
        SDL_GetDisplayUsableBounds(n, &r);
        monitor.WorkPos = ImVec2((float)r.x, (float)r.y);
        monitor.WorkSize = ImVec2((float)r.w, (float)r.h);
#endif
#if SDL_HAS_PER_MONITOR_DPI
        // FIXME-VIEWPORT: On MacOS SDL reports actual monitor DPI scale, ignoring OS configuration. We may want to set
        //  DpiScale to cocoa_window.backingScaleFactor here.
        float dpi = 0.0f;
        if (!SDL_GetDisplayDPI(n, &dpi, nullptr, nullptr))
            monitor.DpiScale = dpi / 96.0f;
#endif
        platform_io.Monitors.push_back(monitor);
    }
}

void ImGui_ImplSDL2_NewFrame()
{
    ImGui_ImplSDL2_Data* bd = ImGui_ImplSDL2_GetBackendData();
    IM_ASSERT(bd != nullptr && "Did you call ImGui_ImplSDL2_Init()?");
    ImGuiIO& io = ImGui::GetIO();

    // Setup display size (every frame to accommodate for window resizing)
    int w, h;
    int display_w, display_h;
    SDL_GetWindowSize(bd->Window, &w, &h);
    if (SDL_GetWindowFlags(bd->Window) & SDL_WINDOW_MINIMIZED)
        w = h = 0;
    if (bd->Renderer != nullptr)
        SDL_GetRendererOutputSize(bd->Renderer, &display_w, &display_h);
    else
        SDL_GL_GetDrawableSize(bd->Window, &display_w, &display_h);
    io.DisplaySize = ImVec2((float)w, (float)h);
    if (w > 0 && h > 0)
        io.DisplayFramebufferScale = ImVec2((float)display_w / w, (float)display_h / h);

    // Setup time step (we don't use SDL_GetTicks() because it is using millisecond resolution)
    static Uint64 frequency = SDL_GetPerformanceFrequency();
    Uint64 current_time = SDL_GetPerformanceCounter();
    io.DeltaTime = bd->Time > 0 ? (float)((double)(current_time - bd->Time) / frequency) : (float)(1.0f / 60.0f);
    bd->Time = current_time;

    if (bd->PendingMouseLeaveFrame && bd->PendingMouseLeaveFrame >= ImGui::GetFrameCount() && bd->MouseButtonsDown == 0)
    {
        bd->MouseWindowID = 0;
        bd->PendingMouseLeaveFrame = 0;
        io.AddMousePosEvent(-FLT_MAX, -FLT_MAX);
    }

    // Our io.AddMouseViewportEvent() calls will only be valid when not capturing.
    // Technically speaking testing for 'bd->MouseButtonsDown == 0' would be more rygorous, but testing for payload reduces noise and potential side-effects.
    if (bd->MouseCanReportHoveredViewport && ImGui::GetDragDropPayload() == nullptr)
        io.BackendFlags |= ImGuiBackendFlags_HasMouseHoveredViewport;
    else
        io.BackendFlags &= ~ImGuiBackendFlags_HasMouseHoveredViewport;

    ImGui_ImplSDL2_UpdateMouseData();
    ImGui_ImplSDL2_UpdateMouseCursor();

    // Update game controllers (if enabled and available)
    ImGui_ImplSDL2_UpdateGamepads();
}

//--------------------------------------------------------------------------------------------------------
// MULTI-VIEWPORT / PLATFORM INTERFACE SUPPORT
// This is an _advanced_ and _optional_ feature, allowing the backend to create and handle multiple viewports simultaneously.
// If you are new to dear imgui or creating a new binding for dear imgui, it is recommended that you completely ignore this section first..
//--------------------------------------------------------------------------------------------------------

// Helper structure we store in the void* RenderUserData field of each ImGuiViewport to easily retrieve our backend data.
struct ImGui_ImplSDL2_ViewportData
{
    SDL_Window*     Window;
    Uint32          WindowID;
    bool            WindowOwned;
    SDL_GLContext   GLContext;

    ImGui_ImplSDL2_ViewportData() { Window = nullptr; WindowID = 0; WindowOwned = false; GLContext = nullptr; }
    ~ImGui_ImplSDL2_ViewportData() { IM_ASSERT(Window == nullptr && GLContext == nullptr); }
};

static void ImGui_ImplSDL2_CreateWindow(ImGuiViewport* viewport)
{
    ImGui_ImplSDL2_Data* bd = ImGui_ImplSDL2_GetBackendData();
    ImGui_ImplSDL2_ViewportData* vd = IM_NEW(ImGui_ImplSDL2_ViewportData)();
    viewport->PlatformUserData = vd;

    ImGuiViewport* main_viewport = ImGui::GetMainViewport();
    ImGui_ImplSDL2_ViewportData* main_viewport_data = (ImGui_ImplSDL2_ViewportData*)main_viewport->PlatformUserData;

    // Share GL resources with main context
    bool use_opengl = (main_viewport_data->GLContext != nullptr);
    SDL_GLContext backup_context = nullptr;
    if (use_opengl)
    {
        backup_context = SDL_GL_GetCurrentContext();
        SDL_GL_SetAttribute(SDL_GL_SHARE_WITH_CURRENT_CONTEXT, 1);
        SDL_GL_MakeCurrent(main_viewport_data->Window, main_viewport_data->GLContext);
    }

    Uint32 sdl_flags = 0;
    sdl_flags |= use_opengl ? SDL_WINDOW_OPENGL : (bd->UseVulkan ? SDL_WINDOW_VULKAN : 0);
    sdl_flags |= SDL_GetWindowFlags(bd->Window) & SDL_WINDOW_ALLOW_HIGHDPI;
    sdl_flags |= SDL_WINDOW_HIDDEN;
    sdl_flags |= (viewport->Flags & ImGuiViewportFlags_NoDecoration) ? SDL_WINDOW_BORDERLESS : 0;
    sdl_flags |= (viewport->Flags & ImGuiViewportFlags_NoDecoration) ? 0 : SDL_WINDOW_RESIZABLE;
#if !defined(_WIN32)
    // See SDL hack in ImGui_ImplSDL2_ShowWindow().
    sdl_flags |= (viewport->Flags & ImGuiViewportFlags_NoTaskBarIcon) ? SDL_WINDOW_SKIP_TASKBAR : 0;
#endif
#if SDL_HAS_ALWAYS_ON_TOP
    sdl_flags |= (viewport->Flags & ImGuiViewportFlags_TopMost) ? SDL_WINDOW_ALWAYS_ON_TOP : 0;
#endif
    vd->Window = SDL_CreateWindow("No Title Yet", (int)viewport->Pos.x, (int)viewport->Pos.y, (int)viewport->Size.x, (int)viewport->Size.y, sdl_flags);
    vd->WindowOwned = true;
    if (use_opengl)
    {
        vd->GLContext = SDL_GL_CreateContext(vd->Window);
        SDL_GL_SetSwapInterval(0);
    }
    if (use_opengl && backup_context)
        SDL_GL_MakeCurrent(vd->Window, backup_context);

    viewport->PlatformHandle = (void*)vd->Window;
    viewport->PlatformHandleRaw = nullptr;
    SDL_SysWMinfo info;
    SDL_VERSION(&info.version);
    if (SDL_GetWindowWMInfo(vd->Window, &info))
    {
#if defined(SDL_VIDEO_DRIVER_WINDOWS)
        viewport->PlatformHandleRaw = info.info.win.window;
#elif defined(__APPLE__) && defined(SDL_VIDEO_DRIVER_COCOA)
        viewport->PlatformHandleRaw = (void*)info.info.cocoa.window;
#endif
    }
}

static void ImGui_ImplSDL2_DestroyWindow(ImGuiViewport* viewport)
{
    if (ImGui_ImplSDL2_ViewportData* vd = (ImGui_ImplSDL2_ViewportData*)viewport->PlatformUserData)
    {
        if (vd->GLContext && vd->WindowOwned)
            SDL_GL_DeleteContext(vd->GLContext);
        if (vd->Window && vd->WindowOwned)
            SDL_DestroyWindow(vd->Window);
        vd->GLContext = nullptr;
        vd->Window = nullptr;
        IM_DELETE(vd);
    }
    viewport->PlatformUserData = viewport->PlatformHandle = nullptr;
}

static void ImGui_ImplSDL2_ShowWindow(ImGuiViewport* viewport)
{
    ImGui_ImplSDL2_ViewportData* vd = (ImGui_ImplSDL2_ViewportData*)viewport->PlatformUserData;
#if defined(_WIN32)
    HWND hwnd = (HWND)viewport->PlatformHandleRaw;

    // SDL hack: Hide icon from task bar
    // Note: SDL 2.0.6+ has a SDL_WINDOW_SKIP_TASKBAR flag which is supported under Windows but the way it create the window breaks our seamless transition.
    if (viewport->Flags & ImGuiViewportFlags_NoTaskBarIcon)
    {
        LONG ex_style = ::GetWindowLong(hwnd, GWL_EXSTYLE);
        ex_style &= ~WS_EX_APPWINDOW;
        ex_style |= WS_EX_TOOLWINDOW;
        ::SetWindowLong(hwnd, GWL_EXSTYLE, ex_style);
    }

    // SDL hack: SDL always activate/focus windows :/
    if (viewport->Flags & ImGuiViewportFlags_NoFocusOnAppearing)
    {
        ::ShowWindow(hwnd, SW_SHOWNA);
        return;
    }
#endif

    SDL_ShowWindow(vd->Window);
}

static ImVec2 ImGui_ImplSDL2_GetWindowPos(ImGuiViewport* viewport)
{
    ImGui_ImplSDL2_ViewportData* vd = (ImGui_ImplSDL2_ViewportData*)viewport->PlatformUserData;
    int x = 0, y = 0;
    SDL_GetWindowPosition(vd->Window, &x, &y);
    return ImVec2((float)x, (float)y);
}

static void ImGui_ImplSDL2_SetWindowPos(ImGuiViewport* viewport, ImVec2 pos)
{
    ImGui_ImplSDL2_ViewportData* vd = (ImGui_ImplSDL2_ViewportData*)viewport->PlatformUserData;
    SDL_SetWindowPosition(vd->Window, (int)pos.x, (int)pos.y);
}

static ImVec2 ImGui_ImplSDL2_GetWindowSize(ImGuiViewport* viewport)
{
    ImGui_ImplSDL2_ViewportData* vd = (ImGui_ImplSDL2_ViewportData*)viewport->PlatformUserData;
    int w = 0, h = 0;
    SDL_GetWindowSize(vd->Window, &w, &h);
    return ImVec2((float)w, (float)h);
}

static void ImGui_ImplSDL2_SetWindowSize(ImGuiViewport* viewport, ImVec2 size)
{
    ImGui_ImplSDL2_ViewportData* vd = (ImGui_ImplSDL2_ViewportData*)viewport->PlatformUserData;
    SDL_SetWindowSize(vd->Window, (int)size.x, (int)size.y);
}

static void ImGui_ImplSDL2_SetWindowTitle(ImGuiViewport* viewport, const char* title)
{
    ImGui_ImplSDL2_ViewportData* vd = (ImGui_ImplSDL2_ViewportData*)viewport->PlatformUserData;
    SDL_SetWindowTitle(vd->Window, title);
}

#if SDL_HAS_WINDOW_ALPHA
static void ImGui_ImplSDL2_SetWindowAlpha(ImGuiViewport* viewport, float alpha)
{
    ImGui_ImplSDL2_ViewportData* vd = (ImGui_ImplSDL2_ViewportData*)viewport->PlatformUserData;
    SDL_SetWindowOpacity(vd->Window, alpha);
}
#endif

static void ImGui_ImplSDL2_SetWindowFocus(ImGuiViewport* viewport)
{
    ImGui_ImplSDL2_ViewportData* vd = (ImGui_ImplSDL2_ViewportData*)viewport->PlatformUserData;
    SDL_RaiseWindow(vd->Window);
}

static bool ImGui_ImplSDL2_GetWindowFocus(ImGuiViewport* viewport)
{
    ImGui_ImplSDL2_ViewportData* vd = (ImGui_ImplSDL2_ViewportData*)viewport->PlatformUserData;
    return (SDL_GetWindowFlags(vd->Window) & SDL_WINDOW_INPUT_FOCUS) != 0;
}

static bool ImGui_ImplSDL2_GetWindowMinimized(ImGuiViewport* viewport)
{
    ImGui_ImplSDL2_ViewportData* vd = (ImGui_ImplSDL2_ViewportData*)viewport->PlatformUserData;
    return (SDL_GetWindowFlags(vd->Window) & SDL_WINDOW_MINIMIZED) != 0;
}

static void ImGui_ImplSDL2_RenderWindow(ImGuiViewport* viewport, void*)
{
    ImGui_ImplSDL2_ViewportData* vd = (ImGui_ImplSDL2_ViewportData*)viewport->PlatformUserData;
    if (vd->GLContext)
        SDL_GL_MakeCurrent(vd->Window, vd->GLContext);
}

static void ImGui_ImplSDL2_SwapBuffers(ImGuiViewport* viewport, void*)
{
    ImGui_ImplSDL2_ViewportData* vd = (ImGui_ImplSDL2_ViewportData*)viewport->PlatformUserData;
    if (vd->GLContext)
    {
        SDL_GL_MakeCurrent(vd->Window, vd->GLContext);
        SDL_GL_SwapWindow(vd->Window);
    }
}

// Vulkan support (the Vulkan renderer needs to call a platform-side support function to create the surface)
// SDL is graceful enough to _not_ need <vulkan/vulkan.h> so we can safely include this.
#if SDL_HAS_VULKAN
#include <SDL_vulkan.h>
static int ImGui_ImplSDL2_CreateVkSurface(ImGuiViewport* viewport, ImU64 vk_instance, const void* vk_allocator, ImU64* out_vk_surface)
{
    ImGui_ImplSDL2_ViewportData* vd = (ImGui_ImplSDL2_ViewportData*)viewport->PlatformUserData;
    (void)vk_allocator;
    SDL_bool ret = SDL_Vulkan_CreateSurface(vd->Window, (VkInstance)vk_instance, (VkSurfaceKHR*)out_vk_surface);
    return ret ? 0 : 1; // ret ? VK_SUCCESS : VK_NOT_READY
}
#endif // SDL_HAS_VULKAN

static void ImGui_ImplSDL2_InitPlatformInterface(SDL_Window* window, void* sdl_gl_context)
{
    // Register platform interface (will be coupled with a renderer interface)
    ImGuiPlatformIO& platform_io = ImGui::GetPlatformIO();
    platform_io.Platform_CreateWindow = ImGui_ImplSDL2_CreateWindow;
    platform_io.Platform_DestroyWindow = ImGui_ImplSDL2_DestroyWindow;
    platform_io.Platform_ShowWindow = ImGui_ImplSDL2_ShowWindow;
    platform_io.Platform_SetWindowPos = ImGui_ImplSDL2_SetWindowPos;
    platform_io.Platform_GetWindowPos = ImGui_ImplSDL2_GetWindowPos;
    platform_io.Platform_SetWindowSize = ImGui_ImplSDL2_SetWindowSize;
    platform_io.Platform_GetWindowSize = ImGui_ImplSDL2_GetWindowSize;
    platform_io.Platform_SetWindowFocus = ImGui_ImplSDL2_SetWindowFocus;
    platform_io.Platform_GetWindowFocus = ImGui_ImplSDL2_GetWindowFocus;
    platform_io.Platform_GetWindowMinimized = ImGui_ImplSDL2_GetWindowMinimized;
    platform_io.Platform_SetWindowTitle = ImGui_ImplSDL2_SetWindowTitle;
    platform_io.Platform_RenderWindow = ImGui_ImplSDL2_RenderWindow;
    platform_io.Platform_SwapBuffers = ImGui_ImplSDL2_SwapBuffers;
#if SDL_HAS_WINDOW_ALPHA
    platform_io.Platform_SetWindowAlpha = ImGui_ImplSDL2_SetWindowAlpha;
#endif
#if SDL_HAS_VULKAN
    platform_io.Platform_CreateVkSurface = ImGui_ImplSDL2_CreateVkSurface;
#endif

    // Register main window handle (which is owned by the main application, not by us)
    // This is mostly for simplicity and consistency, so that our code (e.g. mouse handling etc.) can use same logic for main and secondary viewports.
    ImGuiViewport* main_viewport = ImGui::GetMainViewport();
    ImGui_ImplSDL2_ViewportData* vd = IM_NEW(ImGui_ImplSDL2_ViewportData)();
    vd->Window = window;
    vd->WindowID = SDL_GetWindowID(window);
    vd->WindowOwned = false;
    vd->GLContext = sdl_gl_context;
    main_viewport->PlatformUserData = vd;
    main_viewport->PlatformHandle = vd->Window;
}

static void ImGui_ImplSDL2_ShutdownPlatformInterface()
{
    ImGui::DestroyPlatformWindows();
}<|MERGE_RESOLUTION|>--- conflicted
+++ resolved
@@ -20,11 +20,8 @@
 
 // CHANGELOG
 // (minor and older changes stripped away, please see git history for details)
-<<<<<<< HEAD
 //  2023-XX-XX: Platform: Added support for multiple windows via the ImGuiPlatformIO interface.
-=======
 //  2023-02-02: Removed SDL_MOUSEWHEEL value clamping, as values seem correct in latest Emscripten. (#4019)
->>>>>>> 624c057a
 //  2023-02-01: Flipping SDL_MOUSEWHEEL 'wheel.x' value to match other backends and offer consistent horizontal scrolling direction. (#4019, #6096, #1463)
 //  2022-10-11: Using 'nullptr' instead of 'NULL' as per our switch to C++11.
 //  2022-09-26: Inputs: Disable SDL 2.0.22 new "auto capture" (SDL_HINT_MOUSE_AUTO_CAPTURE) which prevents drag and drop across windows for multi-viewport support + don't capture when drag and dropping. (#5710)

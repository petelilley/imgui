--- conflicted
+++ resolved
@@ -2155,12 +2155,8 @@
     ImGuiWindow*            CurrentWindow;                      // Window being drawn into
     ImGuiWindow*            HoveredWindow;                      // Window the mouse is hovering. Will typically catch mouse inputs.
     ImGuiWindow*            HoveredWindowUnderMovingWindow;     // Hovered window ignoring MovingWindow. Only set if MovingWindow is set.
-<<<<<<< HEAD
+    ImGuiWindow*            HoveredWindowBeforeClear;           // Window the mouse is hovering. Filled even with _NoMouse. This is currently useful for multi-context compositors.
     ImGuiWindow*            MovingWindow;                       // Track the window we clicked on (in order to preserve focus). The actual window that is moved is generally MovingWindow->RootWindowDockTree.
-=======
-    ImGuiWindow*            HoveredWindowBeforeClear;           // Window the mouse is hovering. Filled even with _NoMouse. This is currently useful for multi-context compositors.
-    ImGuiWindow*            MovingWindow;                       // Track the window we clicked on (in order to preserve focus). The actual window that is moved is generally MovingWindow->RootWindow.
->>>>>>> 755bf2b8
     ImGuiWindow*            WheelingWindow;                     // Track the window we started mouse-wheeling on. Until a timer elapse or mouse has moved, generally keep scrolling the same window even if during the course of scrolling the mouse ends up hovering a child window.
     ImVec2                  WheelingWindowRefMousePos;
     int                     WheelingWindowStartFrame;           // This may be set one frame before WheelingWindow is != NULL

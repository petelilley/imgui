--- conflicted
+++ resolved
@@ -1302,12 +1302,8 @@
     ImGuiWindow*            HoveredWindow;                      // Window the mouse is hovering. Will typically catch mouse inputs.
     ImGuiWindow*            HoveredRootWindow;                  // == HoveredWindow ? HoveredWindow->RootWindow : NULL, merely a shortcut to avoid null test in some situation.
     ImGuiWindow*            HoveredWindowUnderMovingWindow;     // Hovered window ignoring MovingWindow. Only set if MovingWindow is set.
-<<<<<<< HEAD
     ImGuiDockNode*          HoveredDockNode;
-    ImGuiWindow*            MovingWindow;                       // Track the window we clicked on (in order to preserve focus). The actually window that is moved is generally MovingWindow->RootWindow.
-=======
     ImGuiWindow*            MovingWindow;                       // Track the window we clicked on (in order to preserve focus). The actual window that is moved is generally MovingWindow->RootWindow.
->>>>>>> 3c65b650
     ImGuiWindow*            WheelingWindow;                     // Track the window we started mouse-wheeling on. Until a timer elapse or mouse has moved, generally keep scrolling the same window even if during the course of scrolling the mouse ends up hovering a child window.
     ImVec2                  WheelingWindowRefMousePos;
     float                   WheelingWindowTimer;
@@ -1839,12 +1835,8 @@
     ImDrawList*             DrawList;                           // == &DrawListInst (for backward compatibility reason with code using imgui_internal.h we keep this a pointer)
     ImDrawList              DrawListInst;
     ImGuiWindow*            ParentWindow;                       // If we are a child _or_ popup window, this is pointing to our parent. Otherwise NULL.
-<<<<<<< HEAD
-    ImGuiWindow*            RootWindow;                         // Point to ourself or first ancestor that is not a child window.
+    ImGuiWindow*            RootWindow;                         // Point to ourself or first ancestor that is not a child window == Top-level window.
     ImGuiWindow*            RootWindowDockStop;                 // Point to ourself or first ancestor that is not a child window. Doesn't cross through dock nodes. We use this so IsWindowFocused() can behave consistently regardless of docking state.
-=======
-    ImGuiWindow*            RootWindow;                         // Point to ourself or first ancestor that is not a child window == Top-level window.
->>>>>>> 3c65b650
     ImGuiWindow*            RootWindowForTitleBarHighlight;     // Point to ourself or first ancestor which will display TitleBgActive color when this window is active.
     ImGuiWindow*            RootWindowForNav;                   // Point to ourself or first ancestor which doesn't have the NavFlattened flag.
 
@@ -1921,11 +1913,7 @@
     ImGuiTabItemFlags_Preview                   = 1 << 22   // [Docking] Display tab shape for docking preview (height is adjusted slightly to compensate for the yet missing tab bar)
 };
 
-<<<<<<< HEAD
 // Storage for one active tab item (sizeof() 32~40 bytes)
-=======
-// Storage for one active tab item (sizeof() 28~32 bytes)
->>>>>>> 3c65b650
 struct ImGuiTabItem
 {
     ImGuiID             ID;
@@ -1939,11 +1927,7 @@
     ImS16               NameOffset;             // When Window==NULL, offset to name within parent ImGuiTabBar::TabsNames
     bool                WantClose;              // Marked as closed by SetTabItemClosed()
 
-<<<<<<< HEAD
-    ImGuiTabItem()      { ID = 0; Flags = ImGuiTabItemFlags_None; Window = NULL; LastFrameVisible = LastFrameSelected = -1; NameOffset = -1; Offset = Width = ContentWidth = 0.0f; }
-=======
-    ImGuiTabItem()      { ID = 0; Flags = ImGuiTabItemFlags_None; LastFrameVisible = LastFrameSelected = -1; NameOffset = -1; Offset = Width = ContentWidth = 0.0f; WantClose = false; }
->>>>>>> 3c65b650
+    ImGuiTabItem()      { ID = 0; Flags = ImGuiTabItemFlags_None; Window = NULL; LastFrameVisible = LastFrameSelected = -1; NameOffset = -1; Offset = Width = ContentWidth = 0.0f; WantClose = false; }
 };
 
 // Storage for a tab bar (sizeof() 92~96 bytes)
@@ -1978,13 +1962,9 @@
     int                 GetTabOrder(const ImGuiTabItem* tab) const  { return Tabs.index_from_ptr(tab); }
     const char*         GetTabName(const ImGuiTabItem* tab) const
     {
-<<<<<<< HEAD
         if (tab->Window)
             return tab->Window->Name;
-        IM_ASSERT(tab->NameOffset != -1 && tab->NameOffset < TabsNames.Buf.Size);
-=======
         IM_ASSERT(tab->NameOffset != -1 && (int)tab->NameOffset < TabsNames.Buf.Size);
->>>>>>> 3c65b650
         return TabsNames.Buf.Data + tab->NameOffset;
     }
 };
